//===-- FindSymbolsTests.cpp -------------------------*- C++ -*------------===//
//
// Part of the LLVM Project, under the Apache License v2.0 with LLVM Exceptions.
// See https://llvm.org/LICENSE.txt for license information.
// SPDX-License-Identifier: Apache-2.0 WITH LLVM-exception
//
//===----------------------------------------------------------------------===//
#include "FindTarget.h"

#include "Selection.h"
#include "TestTU.h"
#include "clang/AST/Decl.h"
#include "clang/AST/DeclTemplate.h"
#include "clang/Basic/SourceLocation.h"
#include "llvm/ADT/StringRef.h"
#include "llvm/Support/Casting.h"
#include "llvm/Support/raw_ostream.h"
#include "llvm/Testing/Support/Annotations.h"
#include "gmock/gmock.h"
#include "gtest/gtest.h"
#include <initializer_list>

namespace clang {
namespace clangd {
namespace {

// A referenced Decl together with its DeclRelationSet, for assertions.
//
// There's no great way to assert on the "content" of a Decl in the general case
// that's both expressive and unambiguous (e.g. clearly distinguishes between
// templated decls and their specializations).
//
// We use the result of pretty-printing the decl, with the {body} truncated.
struct PrintedDecl {
  PrintedDecl(const char *Name, DeclRelationSet Relations = {})
      : Name(Name), Relations(Relations) {}
  PrintedDecl(const Decl *D, DeclRelationSet Relations = {})
      : Relations(Relations) {
    std::string S;
    llvm::raw_string_ostream OS(S);
    D->print(OS);
    llvm::StringRef FirstLine =
        llvm::StringRef(OS.str()).take_until([](char C) { return C == '\n'; });
    FirstLine = FirstLine.rtrim(" {");
    Name = FirstLine.rtrim(" {");
  }

  std::string Name;
  DeclRelationSet Relations;
};
bool operator==(const PrintedDecl &L, const PrintedDecl &R) {
  return std::tie(L.Name, L.Relations) == std::tie(R.Name, R.Relations);
}
llvm::raw_ostream &operator<<(llvm::raw_ostream &OS, const PrintedDecl &D) {
  return OS << D.Name << " Rel=" << D.Relations;
}

// The test cases in for targetDecl() take the form
//  - a piece of code (Code = "...")
//  - Code should have a single AST node marked as a [[range]]
//  - an EXPECT_DECLS() assertion that verify the type of node selected, and
//    all the decls that targetDecl() considers it to reference
// Despite the name, these cases actually test allTargetDecls() for brevity.
class TargetDeclTest : public ::testing::Test {
protected:
  using Rel = DeclRelation;
  std::string Code;
  std::vector<const char *> Flags;

  // Asserts that `Code` has a marked selection of a node `NodeType`,
  // and returns allTargetDecls() as PrintedDecl structs.
  // Use via EXPECT_DECLS().
  std::vector<PrintedDecl> assertNodeAndPrintDecls(const char *NodeType) {
    llvm::Annotations A(Code);
    auto TU = TestTU::withCode(A.code());
    TU.ExtraArgs = Flags;
    auto AST = TU.build();
    EXPECT_THAT(AST.getDiagnostics(), ::testing::IsEmpty()) << Code;
    llvm::Annotations::Range R = A.range();
    SelectionTree Selection(AST.getASTContext(), AST.getTokens(), R.Begin,
                            R.End);
    const SelectionTree::Node *N = Selection.commonAncestor();
    if (!N) {
      ADD_FAILURE() << "No node selected!\n" << Code;
      return {};
    }
    EXPECT_EQ(N->kind(), NodeType) << Selection;

    std::vector<PrintedDecl> ActualDecls;
    for (const auto &Entry : allTargetDecls(N->ASTNode))
      ActualDecls.emplace_back(Entry.first, Entry.second);
    return ActualDecls;
  }
};

// This is a macro to preserve line numbers in assertion failures.
// It takes the expected decls as varargs to work around comma-in-macro issues.
#define EXPECT_DECLS(NodeType, ...)                                            \
  EXPECT_THAT(assertNodeAndPrintDecls(NodeType),                               \
              ::testing::UnorderedElementsAreArray(                            \
                  std::vector<PrintedDecl>({__VA_ARGS__})))                    \
      << Code
using ExpectedDecls = std::vector<PrintedDecl>;

TEST_F(TargetDeclTest, Exprs) {
  Code = R"cpp(
    int f();
    int x = [[f]]();
  )cpp";
  EXPECT_DECLS("DeclRefExpr", "int f()");

  Code = R"cpp(
    struct S { S operator+(S) const; };
    auto X = S() [[+]] S();
  )cpp";
  EXPECT_DECLS("DeclRefExpr", "S operator+(S) const");
}

TEST_F(TargetDeclTest, UsingDecl) {
  Code = R"cpp(
    namespace foo {
      int f(int);
      int f(char);
    }
    using foo::f;
    int x = [[f]](42);
  )cpp";
  // f(char) is not referenced!
  EXPECT_DECLS("DeclRefExpr", {"using foo::f", Rel::Alias},
               {"int f(int)", Rel::Underlying});

  Code = R"cpp(
    namespace foo {
      int f(int);
      int f(char);
    }
    [[using foo::f]];
  )cpp";
  // All overloads are referenced.
  EXPECT_DECLS("UsingDecl", {"using foo::f", Rel::Alias},
               {"int f(int)", Rel::Underlying},
               {"int f(char)", Rel::Underlying});

  Code = R"cpp(
    struct X {
      int foo();
    };
    struct Y : X {
      using X::foo;
    };
    int x = Y().[[foo]]();
  )cpp";
  EXPECT_DECLS("MemberExpr", {"using X::foo", Rel::Alias},
               {"int foo()", Rel::Underlying});
}

TEST_F(TargetDeclTest, ConstructorInitList) {
  Code = R"cpp(
    struct X {
      int a;
      X() : [[a]](42) {}
    };
  )cpp";
  EXPECT_DECLS("CXXCtorInitializer", "int a");

  Code = R"cpp(
    struct X {
      X() : [[X]](1) {}
      X(int);
    };
  )cpp";
  EXPECT_DECLS("RecordTypeLoc", "struct X");
}

TEST_F(TargetDeclTest, DesignatedInit) {
  Flags = {"-xc"}; // array designators are a C99 extension.
  Code = R"c(
    struct X { int a; };
    struct Y { int b; struct X c[2]; };
    struct Y y = { .c[0].[[a]] = 1 };
  )c";
  EXPECT_DECLS("DesignatedInitExpr", "int a");
}

TEST_F(TargetDeclTest, NestedNameSpecifier) {
  Code = R"cpp(
    namespace a { namespace b { int c; } }
    int x = a::[[b::]]c;
  )cpp";
  EXPECT_DECLS("NestedNameSpecifierLoc", "namespace b");

  Code = R"cpp(
    namespace a { struct X { enum { y }; }; }
    int x = a::[[X::]]y;
  )cpp";
  EXPECT_DECLS("NestedNameSpecifierLoc", "struct X");

  Code = R"cpp(
    template <typename T>
    int x = [[T::]]y;
  )cpp";
  // FIXME: We don't do a good job printing TemplateTypeParmDecls, apparently!
  EXPECT_DECLS("NestedNameSpecifierLoc", "");

  Code = R"cpp(
    namespace a { int x; }
    namespace b = a;
    int y = [[b]]::x;
  )cpp";
  EXPECT_DECLS("NestedNameSpecifierLoc", {"namespace b = a", Rel::Alias},
               {"namespace a", Rel::Underlying});
}

TEST_F(TargetDeclTest, Types) {
  Code = R"cpp(
    struct X{};
    [[X]] x;
  )cpp";
  EXPECT_DECLS("RecordTypeLoc", "struct X");

  Code = R"cpp(
    struct S{};
    typedef S X;
    [[X]] x;
  )cpp";
  EXPECT_DECLS("TypedefTypeLoc", {"typedef S X", Rel::Alias},
               {"struct S", Rel::Underlying});

  // FIXME: Auto-completion in a template requires disabling delayed template
  // parsing.
  Flags = {"-fno-delayed-template-parsing"};
  Code = R"cpp(
    template<class T>
    void foo() { [[T]] x; }
  )cpp";
  // FIXME: We don't do a good job printing TemplateTypeParmDecls, apparently!
  EXPECT_DECLS("TemplateTypeParmTypeLoc", "");
  Flags.clear();

  // FIXME: Auto-completion in a template requires disabling delayed template
  // parsing.
  Flags = {"-fno-delayed-template-parsing"};
  Code = R"cpp(
    template<template<typename> class T>
    void foo() { [[T<int>]] x; }
  )cpp";
  EXPECT_DECLS("TemplateSpecializationTypeLoc", "template <typename> class T");
  Flags.clear();

  Code = R"cpp(
    struct S{};
    S X;
    [[decltype]](X) Y;
  )cpp";
  EXPECT_DECLS("DecltypeTypeLoc", {"struct S", Rel::Underlying});

  Code = R"cpp(
    struct S{};
    [[auto]] X = S{};
  )cpp";
  // FIXME: deduced type missing in AST. https://llvm.org/PR42914
  EXPECT_DECLS("AutoTypeLoc");
}

TEST_F(TargetDeclTest, ClassTemplate) {
  Code = R"cpp(
    // Implicit specialization.
    template<int x> class Foo{};
    [[Foo<42>]] B;
  )cpp";
  EXPECT_DECLS("TemplateSpecializationTypeLoc",
               {"template<> class Foo<42>", Rel::TemplateInstantiation},
               {"class Foo", Rel::TemplatePattern});

  Code = R"cpp(
    // Explicit specialization.
    template<int x> class Foo{};
    template<> class Foo<42>{};
    [[Foo<42>]] B;
  )cpp";
  EXPECT_DECLS("TemplateSpecializationTypeLoc", "template<> class Foo<42>");

  Code = R"cpp(
    // Partial specialization.
    template<typename T> class Foo{};
    template<typename T> class Foo<T*>{};
    [[Foo<int*>]] B;
  )cpp";
  EXPECT_DECLS("TemplateSpecializationTypeLoc",
               {"template<> class Foo<int *>", Rel::TemplateInstantiation},
               {"template <typename T> class Foo<type-parameter-0-0 *>",
                Rel::TemplatePattern});
}

TEST_F(TargetDeclTest, FunctionTemplate) {
  Code = R"cpp(
    // Implicit specialization.
    template<typename T> bool foo(T) { return false; };
    bool x = [[foo]](42);
  )cpp";
  EXPECT_DECLS("DeclRefExpr",
               {"template<> bool foo<int>(int)", Rel::TemplateInstantiation},
               {"bool foo(T)", Rel::TemplatePattern});

  Code = R"cpp(
    // Explicit specialization.
    template<typename T> bool foo(T) { return false; };
    template<> bool foo<int>(int) { return false; };
    bool x = [[foo]](42);
  )cpp";
  EXPECT_DECLS("DeclRefExpr", "template<> bool foo<int>(int)");
}

TEST_F(TargetDeclTest, VariableTemplate) {
  // Pretty-printer doesn't do a very good job of variable templates :-(
  Code = R"cpp(
    // Implicit specialization.
    template<typename T> int foo;
    int x = [[foo]]<char>;
  )cpp";
  EXPECT_DECLS("DeclRefExpr", {"int foo", Rel::TemplateInstantiation},
               {"int foo", Rel::TemplatePattern});

  Code = R"cpp(
    // Explicit specialization.
    template<typename T> int foo;
    template <> bool foo<char>;
    int x = [[foo]]<char>;
  )cpp";
  EXPECT_DECLS("DeclRefExpr", "bool foo");

  Code = R"cpp(
    // Partial specialization.
    template<typename T> int foo;
    template<typename T> bool foo<T*>;
    bool x = [[foo]]<char*>;
  )cpp";
  EXPECT_DECLS("DeclRefExpr", {"bool foo", Rel::TemplateInstantiation},
               {"bool foo", Rel::TemplatePattern});
}

TEST_F(TargetDeclTest, TypeAliasTemplate) {
  Code = R"cpp(
    template<typename T, int X> class SmallVector {};
    template<typename U> using TinyVector = SmallVector<U, 1>;
    [[TinyVector<int>]] X;
  )cpp";
  EXPECT_DECLS("TemplateSpecializationTypeLoc",
               {"template<> class SmallVector<int, 1>",
                Rel::TemplateInstantiation | Rel::Underlying},
               {"class SmallVector", Rel::TemplatePattern | Rel::Underlying},
               {"using TinyVector = SmallVector<U, 1>",
                Rel::Alias | Rel::TemplatePattern});
}

TEST_F(TargetDeclTest, MemberOfTemplate) {
  Code = R"cpp(
    template <typename T> struct Foo {
      int x(T);
    };
    int y = Foo<int>().[[x]](42);
  )cpp";
  EXPECT_DECLS("MemberExpr", {"int x(int)", Rel::TemplateInstantiation},
               {"int x(T)", Rel::TemplatePattern});

  Code = R"cpp(
    template <typename T> struct Foo {
      template <typename U>
      int x(T, U);
    };
    int y = Foo<char>().[[x]]('c', 42);
  )cpp";
  EXPECT_DECLS("MemberExpr",
               {"template<> int x<int>(char, int)", Rel::TemplateInstantiation},
               {"int x(T, U)", Rel::TemplatePattern});
}

TEST_F(TargetDeclTest, Lambda) {
  Code = R"cpp(
    void foo(int x = 42) {
      auto l = [ [[x]] ]{ return x + 1; };
    };
  )cpp";
  EXPECT_DECLS("DeclRefExpr", "int x = 42");

  // It seems like this should refer to another var, with the outer param being
  // an underlying decl. But it doesn't seem to exist.
  Code = R"cpp(
    void foo(int x = 42) {
      auto l = [x]{ return [[x]] + 1; };
    };
  )cpp";
  EXPECT_DECLS("DeclRefExpr", "int x = 42");

  Code = R"cpp(
    void foo() {
      auto l = [x = 1]{ return [[x]] + 1; };
    };
  )cpp";
  // FIXME: why both auto and int?
  EXPECT_DECLS("DeclRefExpr", "auto int x = 1");
}

TEST_F(TargetDeclTest, OverloadExpr) {
  // FIXME: Auto-completion in a template requires disabling delayed template
  // parsing.
  Flags = {"-fno-delayed-template-parsing"};

  Code = R"cpp(
    void func(int*);
    void func(char*);

    template <class T>
    void foo(T t) {
      [[func]](t);
    };
  )cpp";
  EXPECT_DECLS("UnresolvedLookupExpr", "void func(int *)", "void func(char *)");

  Code = R"cpp(
    struct X {
      void func(int*);
      void func(char*);
    };

    template <class T>
    void foo(X x, T t) {
      x.[[func]](t);
    };
  )cpp";
  EXPECT_DECLS("UnresolvedMemberExpr", "void func(int *)", "void func(char *)");
}

TEST_F(TargetDeclTest, ObjC) {
  Flags = {"-xobjective-c"};
  Code = R"cpp(
    @interface Foo {}
    -(void)bar;
    @end
    void test(Foo *f) {
      [f [[bar]] ];
    }
  )cpp";
  EXPECT_DECLS("ObjCMessageExpr", "- (void)bar");

  Code = R"cpp(
    @interface Foo { @public int bar; }
    @end
    int test(Foo *f) {
      return [[f->bar]];
    }
  )cpp";
  EXPECT_DECLS("ObjCIvarRefExpr", "int bar");

  Code = R"cpp(
    @interface Foo {}
    -(int) x;
    -(void) setX:(int)x;
    @end
    void test(Foo *f) {
      [[f.x]] = 42;
    }
  )cpp";
  EXPECT_DECLS("ObjCPropertyRefExpr", "- (void)setX:(int)x");

  Code = R"cpp(
    @interface Foo {}
    @property int x;
    @end
    void test(Foo *f) {
      [[f.x]] = 42;
    }
  )cpp";
  EXPECT_DECLS("ObjCPropertyRefExpr",
               "@property(atomic, assign, unsafe_unretained, readwrite) int x");

  Code = R"cpp(
    @protocol Foo
    @end
    id test() {
      return [[@protocol(Foo)]];
    }
  )cpp";
  EXPECT_DECLS("ObjCProtocolExpr", "@protocol Foo");

  Code = R"cpp(
    @interface Foo
    @end
    void test([[Foo]] *p);
  )cpp";
  EXPECT_DECLS("ObjCInterfaceTypeLoc", "@interface Foo");

  Code = R"cpp(
    @protocol Foo
    @end
    void test([[id<Foo>]] p);
  )cpp";
  EXPECT_DECLS("ObjCObjectTypeLoc", "@protocol Foo");

  Code = R"cpp(
    @class C;
    @protocol Foo
    @end
    void test(C<[[Foo]]> *p);
  )cpp";
  // FIXME: there's no AST node corresponding to 'Foo', so we're stuck.
  EXPECT_DECLS("ObjCObjectTypeLoc");
}

class FindExplicitReferencesTest : public ::testing::Test {
protected:
  struct AllRefs {
    std::string AnnotatedCode;
    std::string DumpedReferences;
  };

  /// Parses \p Code, finds function '::foo' and annotates its body with results
  /// of findExplicitReferecnces.
  /// See actual tests for examples of annotation format.
  AllRefs annotateReferencesInFoo(llvm::StringRef Code) {
    TestTU TU;
    TU.Code = Code;

    // FIXME: Auto-completion in a template requires disabling delayed template
    // parsing.
    TU.ExtraArgs.push_back("-fno-delayed-template-parsing");

    auto AST = TU.build();

    auto *TestDecl = &findDecl(AST, "foo");
    if (auto *T = llvm::dyn_cast<FunctionTemplateDecl>(TestDecl))
      TestDecl = T->getTemplatedDecl();
    auto &Func = llvm::cast<FunctionDecl>(*TestDecl);

    std::vector<ReferenceLoc> Refs;
    findExplicitReferences(Func.getBody(), [&Refs](ReferenceLoc R) {
      Refs.push_back(std::move(R));
    });

    auto &SM = AST.getSourceManager();
    llvm::sort(Refs, [&](const ReferenceLoc &L, const ReferenceLoc &R) {
      return SM.isBeforeInTranslationUnit(L.NameLoc, R.NameLoc);
    });

    std::string AnnotatedCode;
    unsigned NextCodeChar = 0;
    for (unsigned I = 0; I < Refs.size(); ++I) {
      auto &R = Refs[I];

      SourceLocation Pos = R.NameLoc;
      assert(Pos.isValid());
      if (Pos.isMacroID()) // FIXME: figure out how to show macro locations.
        Pos = SM.getExpansionLoc(Pos);
      assert(Pos.isFileID());

      FileID File;
      unsigned Offset;
      std::tie(File, Offset) = SM.getDecomposedLoc(Pos);
      if (File == SM.getMainFileID()) {
        // Print the reference in a source code.
        assert(NextCodeChar <= Offset);
        AnnotatedCode += Code.substr(NextCodeChar, Offset - NextCodeChar);
        AnnotatedCode += "$" + std::to_string(I) + "^";

        NextCodeChar = Offset;
      }
    }
    AnnotatedCode += Code.substr(NextCodeChar);

    std::string DumpedReferences;
    for (unsigned I = 0; I < Refs.size(); ++I)
      DumpedReferences += llvm::formatv("{0}: {1}\n", I, Refs[I]);

    return AllRefs{std::move(AnnotatedCode), std::move(DumpedReferences)};
  }
};

TEST_F(FindExplicitReferencesTest, All) {
  std::pair</*Code*/ llvm::StringRef, /*References*/ llvm::StringRef> Cases[] =
      {
          // Simple expressions.
          {R"cpp(
        int global;
        int func();
        void foo(int param) {
          $0^global = $1^param + $2^func();
        }
        )cpp",
           "0: targets = {global}\n"
           "1: targets = {param}\n"
           "2: targets = {func}\n"},
          {R"cpp(
        struct X { int a; };
        void foo(X x) {
          $0^x.$1^a = 10;
        }
        )cpp",
           "0: targets = {x}\n"
           "1: targets = {X::a}\n"},
          // Namespaces and aliases.
          {R"cpp(
          namespace ns {}
          namespace alias = ns;
          void foo() {
            using namespace $0^ns;
            using namespace $1^alias;
          }
        )cpp",
           "0: targets = {ns}\n"
           "1: targets = {alias}\n"},
          // Using declarations.
          {R"cpp(
          namespace ns { int global; }
          void foo() {
            using $0^ns::$1^global;
          }
        )cpp",
           "0: targets = {ns}\n"
           "1: targets = {ns::global}, qualifier = 'ns::'\n"},
          // Simple types.
          {R"cpp(
         struct Struct { int a; };
         using Typedef = int;
         void foo() {
           $0^Struct $1^x;
           $2^Typedef $3^y;
           static_cast<$4^Struct*>(0);
         }
       )cpp",
           "0: targets = {Struct}\n"
           "1: targets = {x}, decl\n"
           "2: targets = {Typedef}\n"
           "3: targets = {y}, decl\n"
           "4: targets = {Struct}\n"},
          // Name qualifiers.
          {R"cpp(
         namespace a { namespace b { struct S { typedef int type; }; } }
         void foo() {
           $0^a::$1^b::$2^S $3^x;
           using namespace $4^a::$5^b;
           $6^S::$7^type $8^y;
         }
        )cpp",
           "0: targets = {a}\n"
           "1: targets = {a::b}, qualifier = 'a::'\n"
           "2: targets = {a::b::S}, qualifier = 'a::b::'\n"
           "3: targets = {x}, decl\n"
           "4: targets = {a}\n"
           "5: targets = {a::b}, qualifier = 'a::'\n"
           "6: targets = {a::b::S}\n"
           "7: targets = {a::b::S::type}, qualifier = 'struct S::'\n"
           "8: targets = {y}, decl\n"},
          // Simple templates.
          {R"cpp(
          template <class T> struct vector { using value_type = T; };
          template <> struct vector<bool> { using value_type = bool; };
          void foo() {
            $0^vector<int> $1^vi;
            $2^vector<bool> $3^vb;
          }
        )cpp",
           "0: targets = {vector<int>}\n"
           "1: targets = {vi}, decl\n"
           "2: targets = {vector<bool>}\n"
           "3: targets = {vb}, decl\n"},
          // Template type aliases.
          {R"cpp(
            template <class T> struct vector { using value_type = T; };
            template <> struct vector<bool> { using value_type = bool; };
            template <class T> using valias = vector<T>;
            void foo() {
              $0^valias<int> $1^vi;
              $2^valias<bool> $3^vb;
            }
          )cpp",
           "0: targets = {valias}\n"
           "1: targets = {vi}, decl\n"
           "2: targets = {valias}\n"
           "3: targets = {vb}, decl\n"},
          // MemberExpr should know their using declaration.
          {R"cpp(
            struct X { void func(int); }
            struct Y : X {
              using X::func;
            };
            void foo(Y y) {
              $0^y.$1^func(1);
            }
        )cpp",
           "0: targets = {y}\n"
           "1: targets = {Y::func}\n"},
          // DeclRefExpr should know their using declaration.
          {R"cpp(
            namespace ns { void bar(int); }
            using ns::bar;

            void foo() {
              $0^bar(10);
            }
        )cpp",
           "0: targets = {bar}\n"},
          // References from a macro.
          {R"cpp(
            #define FOO a
            #define BAR b

            void foo(int a, int b) {
              $0^FOO+$1^BAR;
            }
        )cpp",
           "0: targets = {a}\n"
           "1: targets = {b}\n"},
          // No references from implicit nodes.
          {R"cpp(
            struct vector {
              int *begin();
              int *end();
            };

            void foo() {
              for (int $0^x : $1^vector()) {
                $2^x = 10;
              }
            }
        )cpp",
           "0: targets = {x}, decl\n"
           "1: targets = {vector}\n"
           "2: targets = {x}\n"},
          // Handle UnresolvedLookupExpr.
          {R"cpp(
            namespace ns1 { void func(char*); }
            namespace ns2 { void func(int*); }
            using namespace ns1;
            using namespace ns2;

            template <class T>
            void foo(T t) {
              $0^func($1^t);
            }
        )cpp",
           "0: targets = {ns1::func, ns2::func}\n"
           "1: targets = {t}\n"},
          // Handle UnresolvedMemberExpr.
          {R"cpp(
            struct X {
              void func(char*);
              void func(int*);
            };

            template <class T>
            void foo(X x, T t) {
              $0^x.$1^func($2^t);
            }
        )cpp",
           "0: targets = {x}\n"
           "1: targets = {X::func, X::func}\n"
           "2: targets = {t}\n"},
          // Type template parameters.
          {R"cpp(
            template <class T>
            void foo() {
              static_cast<$0^T>(0);
              $1^T();
              $2^T $3^t;
            }
        )cpp",
           "0: targets = {T}\n"
           "1: targets = {T}\n"
           "2: targets = {T}\n"
           "3: targets = {t}, decl\n"},
          // Non-type template parameters.
          {R"cpp(
            template <int I>
            void foo() {
              int $0^x = $1^I;
            }
        )cpp",
           "0: targets = {x}, decl\n"
           "1: targets = {I}\n"},
          // Template template parameters.
          {R"cpp(
            template <class T> struct vector {};

            template <template<class> class TT, template<class> class ...TP>
            void foo() {
              $0^TT<int> $1^x;
              $2^foo<$3^TT>();
              $4^foo<$5^vector>()
              $6^foo<$7^TP...>();
            }
        )cpp",
           "0: targets = {TT}\n"
           "1: targets = {x}, decl\n"
           "2: targets = {foo}\n"
           "3: targets = {TT}\n"
           "4: targets = {foo}\n"
           "5: targets = {vector}\n"
           "6: targets = {foo}\n"
           "7: targets = {TP}\n"},
          // Non-type template parameters with declarations.
          {R"cpp(
            int func();
            template <int(*)()> struct wrapper {};

            template <int(*FuncParam)()>
            void foo() {
              $0^wrapper<$1^func> $2^w;
              $3^FuncParam();
            }
        )cpp",
           "0: targets = {wrapper<&func>}\n"
           "1: targets = {func}\n"
           "2: targets = {w}, decl\n"
           "3: targets = {FuncParam}\n"},
          // declaration references.
          {R"cpp(
             namespace ns {}
             class S {};
             void foo() {
               class $0^Foo { $1^Foo(); ~$2^Foo(); int $3^field; };
               int $4^Var;
               enum $5^E { $6^ABC };
               typedef int $7^INT;
               using $8^INT2 = int;
               namespace $9^NS = $10^ns;
             }
           )cpp",
           "0: targets = {Foo}, decl\n"
           "1: targets = {foo()::Foo::Foo}, decl\n"
           "2: targets = {Foo}\n"
           "3: targets = {foo()::Foo::field}, decl\n"
           "4: targets = {Var}, decl\n"
           "5: targets = {E}, decl\n"
           "6: targets = {foo()::ABC}, decl\n"
           "7: targets = {INT}, decl\n"
           "8: targets = {INT2}, decl\n"
           "9: targets = {NS}, decl\n"
           "10: targets = {ns}\n"},
          // cxx constructor initializer.
          {R"cpp(
             class Base {};
             void foo() {
               // member initializer
               class $0^X {
                 int $1^abc;
                 $2^X(): $3^abc() {}
               };
               // base initializer
               class $4^Derived : public $5^Base {
                 $6^Base $7^B;
                 $8^Derived() : $9^Base() {}
               };
               // delegating initializer
               class $10^Foo {
<<<<<<< HEAD
                 $11^Foo(int$12^);
                 $13^Foo(): $14^Foo(111) {}
=======
                 $11^Foo(int);
                 $12^Foo(): $13^Foo(111) {}
>>>>>>> c79f07dd
               };
             }
           )cpp",
           "0: targets = {X}, decl\n"
           "1: targets = {foo()::X::abc}, decl\n"
           "2: targets = {foo()::X::X}, decl\n"
           "3: targets = {foo()::X::abc}\n"
           "4: targets = {Derived}, decl\n"
           "5: targets = {Base}\n"
           "6: targets = {Base}\n"
           "7: targets = {foo()::Derived::B}, decl\n"
           "8: targets = {foo()::Derived::Derived}, decl\n"
           "9: targets = {Base}\n"
           "10: targets = {Foo}, decl\n"
           "11: targets = {foo()::Foo::Foo}, decl\n"
<<<<<<< HEAD
           // FIXME: we should exclude the built-in type.
           "12: targets = {}, decl\n"
           "13: targets = {foo()::Foo::Foo}, decl\n"
           "14: targets = {Foo}\n"},

=======
           "12: targets = {foo()::Foo::Foo}, decl\n"
           "13: targets = {Foo}\n"},
          // Anonymous entities should not be reported.
          {
              R"cpp(
             void foo() {
              class {} $0^x;
              int (*$1^fptr)(int $2^a, int) = nullptr;
             }
           )cpp",
              "0: targets = {x}, decl\n"
              "1: targets = {fptr}, decl\n"
              "2: targets = {a}, decl\n"},
          // Namespace aliases should be handled properly.
          {
              R"cpp(
                namespace ns { struct Type {} }
                namespace alias = ns;
                namespace rec_alias = alias;

                void foo() {
                  $0^ns::$1^Type $2^a;
                  $3^alias::$4^Type $5^b;
                  $6^rec_alias::$7^Type $8^c;
                }
           )cpp",
              "0: targets = {ns}\n"
              "1: targets = {ns::Type}, qualifier = 'ns::'\n"
              "2: targets = {a}, decl\n"
              "3: targets = {alias}\n"
              "4: targets = {ns::Type}, qualifier = 'alias::'\n"
              "5: targets = {b}, decl\n"
              "6: targets = {rec_alias}\n"
              "7: targets = {ns::Type}, qualifier = 'rec_alias::'\n"
              "8: targets = {c}, decl\n"},
>>>>>>> c79f07dd
      };

  for (const auto &C : Cases) {
    llvm::StringRef ExpectedCode = C.first;
    llvm::StringRef ExpectedRefs = C.second;

    auto Actual =
        annotateReferencesInFoo(llvm::Annotations(ExpectedCode).code());
    EXPECT_EQ(ExpectedCode, Actual.AnnotatedCode);
    EXPECT_EQ(ExpectedRefs, Actual.DumpedReferences) << ExpectedCode;
  }
}

} // namespace
} // namespace clangd
} // namespace clang<|MERGE_RESOLUTION|>--- conflicted
+++ resolved
@@ -852,13 +852,8 @@
                };
                // delegating initializer
                class $10^Foo {
-<<<<<<< HEAD
-                 $11^Foo(int$12^);
-                 $13^Foo(): $14^Foo(111) {}
-=======
                  $11^Foo(int);
                  $12^Foo(): $13^Foo(111) {}
->>>>>>> c79f07dd
                };
              }
            )cpp",
@@ -874,13 +869,6 @@
            "9: targets = {Base}\n"
            "10: targets = {Foo}, decl\n"
            "11: targets = {foo()::Foo::Foo}, decl\n"
-<<<<<<< HEAD
-           // FIXME: we should exclude the built-in type.
-           "12: targets = {}, decl\n"
-           "13: targets = {foo()::Foo::Foo}, decl\n"
-           "14: targets = {Foo}\n"},
-
-=======
            "12: targets = {foo()::Foo::Foo}, decl\n"
            "13: targets = {Foo}\n"},
           // Anonymous entities should not be reported.
@@ -916,7 +904,6 @@
               "6: targets = {rec_alias}\n"
               "7: targets = {ns::Type}, qualifier = 'rec_alias::'\n"
               "8: targets = {c}, decl\n"},
->>>>>>> c79f07dd
       };
 
   for (const auto &C : Cases) {
