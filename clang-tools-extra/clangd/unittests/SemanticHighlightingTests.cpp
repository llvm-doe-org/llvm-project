//==- SemanticHighlightingTests.cpp - SemanticHighlighting tests-*- C++ -* -==//
//
// Part of the LLVM Project, under the Apache License v2.0 with LLVM Exceptions.
// See https://llvm.org/LICENSE.txt for license information.
// SPDX-License-Identifier: Apache-2.0 WITH LLVM-exception
//
//===----------------------------------------------------------------------===//

#include "Annotations.h"
#include "ClangdServer.h"
#include "Protocol.h"
#include "SemanticHighlighting.h"
#include "SourceCode.h"
#include "TestFS.h"
#include "TestTU.h"
#include "llvm/ADT/ArrayRef.h"
#include "llvm/ADT/StringRef.h"
#include "llvm/Support/Error.h"
#include "gmock/gmock.h"
#include <algorithm>

namespace clang {
namespace clangd {
namespace {

MATCHER_P(LineNumber, L, "") { return arg.Line == L; }
MATCHER(EmptyHighlightings, "") { return arg.Tokens.empty(); }

std::vector<HighlightingToken>
makeHighlightingTokens(llvm::ArrayRef<Range> Ranges, HighlightingKind Kind) {
  std::vector<HighlightingToken> Tokens(Ranges.size());
  for (int I = 0, End = Ranges.size(); I < End; ++I) {
    Tokens[I].R = Ranges[I];
    Tokens[I].Kind = Kind;
  }

  return Tokens;
}

std::vector<HighlightingToken> getExpectedTokens(Annotations &Test) {
  static const std::map<HighlightingKind, std::string> KindToString{
      {HighlightingKind::Variable, "Variable"},
      {HighlightingKind::LocalVariable, "LocalVariable"},
      {HighlightingKind::Parameter, "Parameter"},
      {HighlightingKind::Function, "Function"},
      {HighlightingKind::Class, "Class"},
      {HighlightingKind::Enum, "Enum"},
      {HighlightingKind::Namespace, "Namespace"},
      {HighlightingKind::EnumConstant, "EnumConstant"},
      {HighlightingKind::Field, "Field"},
      {HighlightingKind::StaticField, "StaticField"},
      {HighlightingKind::Method, "Method"},
      {HighlightingKind::StaticMethod, "StaticMethod"},
      {HighlightingKind::Typedef, "Typedef"},
      {HighlightingKind::DependentType, "DependentType"},
      {HighlightingKind::DependentName, "DependentName"},
      {HighlightingKind::TemplateParameter, "TemplateParameter"},
      {HighlightingKind::Primitive, "Primitive"},
      {HighlightingKind::Macro, "Macro"}};
  std::vector<HighlightingToken> ExpectedTokens;
  for (const auto &KindString : KindToString) {
    std::vector<HighlightingToken> Toks = makeHighlightingTokens(
        Test.ranges(KindString.second), KindString.first);
    ExpectedTokens.insert(ExpectedTokens.end(), Toks.begin(), Toks.end());
  }
  llvm::sort(ExpectedTokens);
  return ExpectedTokens;
}

/// Annotates the input code with provided semantic highlightings. Results look
/// something like:
///   class $Class[[X]] {
///     $Primitive[[int]] $Field[[a]] = 0;
///   };
std::string annotate(llvm::StringRef Input,
                     llvm::ArrayRef<HighlightingToken> Tokens) {
  assert(std::is_sorted(
      Tokens.begin(), Tokens.end(),
      [](const HighlightingToken &L, const HighlightingToken &R) {
        return L.R.start < R.R.start;
      }));

  std::string Result;
  unsigned NextChar = 0;
  for (auto &T : Tokens) {
    unsigned StartOffset = llvm::cantFail(positionToOffset(Input, T.R.start));
    unsigned EndOffset = llvm::cantFail(positionToOffset(Input, T.R.end));
    assert(StartOffset <= EndOffset);
    assert(NextChar <= StartOffset);

    Result += Input.substr(NextChar, StartOffset - NextChar);
    Result += llvm::formatv("${0}[[{1}]]", T.Kind,
                            Input.substr(StartOffset, EndOffset - StartOffset));
    NextChar = EndOffset;
  }
  Result += Input.substr(NextChar);
  return Result;
}

void checkHighlightings(llvm::StringRef Code,
                        std::vector<std::pair</*FileName*/ llvm::StringRef,
                                              /*FileContent*/ llvm::StringRef>>
                            AdditionalFiles = {}) {
  Annotations Test(Code);
  TestTU TU;
  TU.Code = Test.code();

  // FIXME: Auto-completion in a template requires disabling delayed template
  // parsing.
  TU.ExtraArgs.push_back("-fno-delayed-template-parsing");

  for (auto File : AdditionalFiles)
    TU.AdditionalFiles.insert({File.first, File.second});
  auto AST = TU.build();

  EXPECT_EQ(Code, annotate(Test.code(), getSemanticHighlightings(AST)));
}

// Any annotations in OldCode and NewCode are converted into their corresponding
// HighlightingToken. The tokens are diffed against each other. Any lines where
// the tokens should diff must be marked with a ^ somewhere on that line in
// NewCode. If there are diffs that aren't marked with ^ the test fails. The
// test also fails if there are lines marked with ^ that don't differ.
void checkDiffedHighlights(llvm::StringRef OldCode, llvm::StringRef NewCode) {
  Annotations OldTest(OldCode);
  Annotations NewTest(NewCode);
  std::vector<HighlightingToken> OldTokens = getExpectedTokens(OldTest);
  std::vector<HighlightingToken> NewTokens = getExpectedTokens(NewTest);

  llvm::DenseMap<int, std::vector<HighlightingToken>> ExpectedLines;
  for (const Position &Point : NewTest.points()) {
    ExpectedLines[Point.line]; // Default initialize to an empty line. Tokens
                               // are inserted on these lines later.
  }
  std::vector<LineHighlightings> ExpectedLinePairHighlighting;
  for (const HighlightingToken &Token : NewTokens) {
    auto It = ExpectedLines.find(Token.R.start.line);
    if (It != ExpectedLines.end())
      It->second.push_back(Token);
  }
  for (auto &LineTokens : ExpectedLines)
    ExpectedLinePairHighlighting.push_back(
        {LineTokens.first, LineTokens.second});

  std::vector<LineHighlightings> ActualDiffed =
      diffHighlightings(NewTokens, OldTokens);
  EXPECT_THAT(ActualDiffed,
              testing::UnorderedElementsAreArray(ExpectedLinePairHighlighting))
      << OldCode;
}

TEST(SemanticHighlighting, GetsCorrectTokens) {
  const char *TestCases[] = {
      R"cpp(
      struct $Class[[AS]] {
        double $Field[[SomeMember]];
      };
      struct {
      } $Variable[[S]];
      void $Function[[foo]](int $Parameter[[A]], $Class[[AS]] $Parameter[[As]]) {
        $Primitive[[auto]] $LocalVariable[[VeryLongVariableName]] = 12312;
        $Class[[AS]]     $LocalVariable[[AA]];
        $Primitive[[auto]] $LocalVariable[[L]] = $LocalVariable[[AA]].$Field[[SomeMember]] + $Parameter[[A]];
        auto $LocalVariable[[FN]] = [ $LocalVariable[[AA]]](int $Parameter[[A]]) -> void {};
        $LocalVariable[[FN]](12312);
      }
    )cpp",
      R"cpp(
      void $Function[[foo]](int);
      void $Function[[Gah]]();
      void $Function[[foo]]() {
        auto $LocalVariable[[Bou]] = $Function[[Gah]];
      }
      struct $Class[[A]] {
        void $Method[[abc]]();
      };
    )cpp",
      R"cpp(
      namespace $Namespace[[abc]] {
        template<typename $TemplateParameter[[T]]>
        struct $Class[[A]] {
          $TemplateParameter[[T]] $Field[[t]];
        };
      }
      template<typename $TemplateParameter[[T]]>
      struct $Class[[C]] : $Namespace[[abc]]::$Class[[A]]<$TemplateParameter[[T]]> {
        typename $TemplateParameter[[T]]::$DependentType[[A]]* $Field[[D]];
      };
      $Namespace[[abc]]::$Class[[A]]<int> $Variable[[AA]];
      typedef $Namespace[[abc]]::$Class[[A]]<int> $Class[[AAA]];
      struct $Class[[B]] {
        $Class[[B]]();
        ~$Class[[B]]();
        void operator<<($Class[[B]]);
        $Class[[AAA]] $Field[[AA]];
      };
      $Class[[B]]::$Class[[B]]() {}
      $Class[[B]]::~$Class[[B]]() {}
      void $Function[[f]] () {
        $Class[[B]] $LocalVariable[[BB]] = $Class[[B]]();
        $LocalVariable[[BB]].~$Class[[B]]();
        $Class[[B]]();
      }
    )cpp",
      R"cpp(
      enum class $Enum[[E]] {
        $EnumConstant[[A]],
        $EnumConstant[[B]],
      };
      enum $Enum[[EE]] {
        $EnumConstant[[Hi]],
      };
      struct $Class[[A]] {
        $Enum[[E]] $Field[[EEE]];
        $Enum[[EE]] $Field[[EEEE]];
      };
      int $Variable[[I]] = $EnumConstant[[Hi]];
      $Enum[[E]] $Variable[[L]] = $Enum[[E]]::$EnumConstant[[B]];
    )cpp",
      R"cpp(
      namespace $Namespace[[abc]] {
        namespace {}
        namespace $Namespace[[bcd]] {
          struct $Class[[A]] {};
          namespace $Namespace[[cde]] {
            struct $Class[[A]] {
              enum class $Enum[[B]] {
                $EnumConstant[[Hi]],
              };
            };
          }
        }
      }
      using namespace $Namespace[[abc]]::$Namespace[[bcd]];
      namespace $Namespace[[vwz]] =
            $Namespace[[abc]]::$Namespace[[bcd]]::$Namespace[[cde]];
      $Namespace[[abc]]::$Namespace[[bcd]]::$Class[[A]] $Variable[[AA]];
      $Namespace[[vwz]]::$Class[[A]]::$Enum[[B]] $Variable[[AAA]] =
            $Namespace[[vwz]]::$Class[[A]]::$Enum[[B]]::$EnumConstant[[Hi]];
      ::$Namespace[[vwz]]::$Class[[A]] $Variable[[B]];
      ::$Namespace[[abc]]::$Namespace[[bcd]]::$Class[[A]] $Variable[[BB]];
    )cpp",
      R"cpp(
      struct $Class[[D]] {
        double $Field[[C]];
      };
      struct $Class[[A]] {
        double $Field[[B]];
        $Class[[D]] $Field[[E]];
        static double $StaticField[[S]];
        static void $StaticMethod[[bar]]() {}
        void $Method[[foo]]() {
          $Field[[B]] = 123;
          this->$Field[[B]] = 156;
          this->$Method[[foo]]();
          $Method[[foo]]();
          $StaticMethod[[bar]]();
          $StaticField[[S]] = 90.1;
        }
      };
      void $Function[[foo]]() {
        $Class[[A]] $LocalVariable[[AA]];
        $LocalVariable[[AA]].$Field[[B]] += 2;
        $LocalVariable[[AA]].$Method[[foo]]();
        $LocalVariable[[AA]].$Field[[E]].$Field[[C]];
        $Class[[A]]::$StaticField[[S]] = 90;
      }
    )cpp",
      R"cpp(
      struct $Class[[AA]] {
        int $Field[[A]];
      }
      int $Variable[[B]];
      $Class[[AA]] $Variable[[A]]{$Variable[[B]]};
    )cpp",
      R"cpp(
      namespace $Namespace[[a]] {
        struct $Class[[A]] {};
        typedef char $Primitive[[C]];
      }
      typedef $Namespace[[a]]::$Class[[A]] $Class[[B]];
      using $Class[[BB]] = $Namespace[[a]]::$Class[[A]];
      enum class $Enum[[E]] {};
      typedef $Enum[[E]] $Enum[[C]];
      typedef $Enum[[C]] $Enum[[CC]];
      using $Enum[[CD]] = $Enum[[CC]];
      $Enum[[CC]] $Function[[f]]($Class[[B]]);
      $Enum[[CD]] $Function[[f]]($Class[[BB]]);
      typedef $Namespace[[a]]::$Primitive[[C]] $Primitive[[PC]];
      typedef float $Primitive[[F]];
    )cpp",
      R"cpp(
      template<typename $TemplateParameter[[T]], typename = void>
      class $Class[[A]] {
        $TemplateParameter[[T]] $Field[[AA]];
        $TemplateParameter[[T]] $Method[[foo]]();
      };
      template<class $TemplateParameter[[TT]]>
      class $Class[[B]] {
        $Class[[A]]<$TemplateParameter[[TT]]> $Field[[AA]];
      };
      template<class $TemplateParameter[[TT]], class $TemplateParameter[[GG]]>
      class $Class[[BB]] {};
      template<class $TemplateParameter[[T]]>
      class $Class[[BB]]<$TemplateParameter[[T]], int> {};
      template<class $TemplateParameter[[T]]>
      class $Class[[BB]]<$TemplateParameter[[T]], $TemplateParameter[[T]]*> {};

      template<template<class> class $TemplateParameter[[T]], class $TemplateParameter[[C]]>
      $TemplateParameter[[T]]<$TemplateParameter[[C]]> $Function[[f]]();

      template<typename>
      class $Class[[Foo]] {};

      template<typename $TemplateParameter[[T]]>
      void $Function[[foo]]($TemplateParameter[[T]] ...);
    )cpp",
      R"cpp(
      template <class $TemplateParameter[[T]]>
      struct $Class[[Tmpl]] {$TemplateParameter[[T]] $Field[[x]] = 0;};
      extern template struct $Class[[Tmpl]]<float>;
      template struct $Class[[Tmpl]]<double>;
    )cpp",
      // This test is to guard against highlightings disappearing when using
      // conversion operators as their behaviour in the clang AST differ from
      // other CXXMethodDecls.
      R"cpp(
      class $Class[[Foo]] {};
      struct $Class[[Bar]] {
        explicit operator $Class[[Foo]]*() const;
        explicit operator int() const;
        operator $Class[[Foo]]();
      };
      void $Function[[f]]() {
        $Class[[Bar]] $LocalVariable[[B]];
        $Class[[Foo]] $LocalVariable[[F]] = $LocalVariable[[B]];
        $Class[[Foo]] *$LocalVariable[[FP]] = ($Class[[Foo]]*)$LocalVariable[[B]];
        int $LocalVariable[[I]] = (int)$LocalVariable[[B]];
      }
    )cpp"
      R"cpp(
      struct $Class[[B]] {};
      struct $Class[[A]] {
        $Class[[B]] $Field[[BB]];
        $Class[[A]] &operator=($Class[[A]] &&$Parameter[[O]]);
      };

      $Class[[A]] &$Class[[A]]::operator=($Class[[A]] &&$Parameter[[O]]) = default;
    )cpp",
      R"cpp(
      enum $Enum[[En]] {
        $EnumConstant[[EC]],
      };
      class $Class[[Foo]] {};
      class $Class[[Bar]] {
        $Class[[Foo]] $Field[[Fo]];
        $Enum[[En]] $Field[[E]];
        int $Field[[I]];
        $Class[[Bar]] ($Class[[Foo]] $Parameter[[F]],
                $Enum[[En]] $Parameter[[E]])
        : $Field[[Fo]] ($Parameter[[F]]), $Field[[E]] ($Parameter[[E]]),
          $Field[[I]] (123) {}
      };
      class $Class[[Bar2]] : public $Class[[Bar]] {
        $Class[[Bar2]]() : $Class[[Bar]]($Class[[Foo]](), $EnumConstant[[EC]]) {}
      };
    )cpp",
      R"cpp(
      enum $Enum[[E]] {
        $EnumConstant[[E]],
      };
      class $Class[[Foo]] {};
      $Enum[[auto]] $Variable[[AE]] = $Enum[[E]]::$EnumConstant[[E]];
      $Class[[auto]] $Variable[[AF]] = $Class[[Foo]]();
      $Class[[decltype]](auto) $Variable[[AF2]] = $Class[[Foo]]();
      $Class[[auto]] *$Variable[[AFP]] = &$Variable[[AF]];
      $Enum[[auto]] &$Variable[[AER]] = $Variable[[AE]];
      $Primitive[[auto]] $Variable[[Form]] = 10.2 + 2 * 4;
      $Primitive[[decltype]]($Variable[[Form]]) $Variable[[F]] = 10;
      auto $Variable[[Fun]] = []()->void{};
    )cpp",
      R"cpp(
      class $Class[[G]] {};
      template<$Class[[G]] *$TemplateParameter[[U]]>
      class $Class[[GP]] {};
      template<$Class[[G]] &$TemplateParameter[[U]]>
      class $Class[[GR]] {};
      template<int *$TemplateParameter[[U]]>
      class $Class[[IP]] {
        void $Method[[f]]() {
          *$TemplateParameter[[U]] += 5;
        }
      };
      template<unsigned $TemplateParameter[[U]] = 2>
      class $Class[[Foo]] {
        void $Method[[f]]() {
          for(int $LocalVariable[[I]] = 0;
            $LocalVariable[[I]] < $TemplateParameter[[U]];) {}
        }
      };

      $Class[[G]] $Variable[[L]];
      void $Function[[f]]() {
        $Class[[Foo]]<123> $LocalVariable[[F]];
        $Class[[GP]]<&$Variable[[L]]> $LocalVariable[[LL]];
        $Class[[GR]]<$Variable[[L]]> $LocalVariable[[LLL]];
      }
    )cpp",
      R"cpp(
      template<typename $TemplateParameter[[T]], 
        void (T::*$TemplateParameter[[method]])(int)>
      struct $Class[[G]] {
        void $Method[[foo]](
            $TemplateParameter[[T]] *$Parameter[[O]]) {
          ($Parameter[[O]]->*$TemplateParameter[[method]])(10);
        }
      };
      struct $Class[[F]] {
        void $Method[[f]](int);
      };
      template<void (*$TemplateParameter[[Func]])()>
      struct $Class[[A]] {
        void $Method[[f]]() {
          (*$TemplateParameter[[Func]])();
        }
      };

      void $Function[[foo]]() {
        $Class[[F]] $LocalVariable[[FF]];
        $Class[[G]]<$Class[[F]], &$Class[[F]]::$Method[[f]]> $LocalVariable[[GG]];
        $LocalVariable[[GG]].$Method[[foo]](&$LocalVariable[[FF]]);
        $Class[[A]]<$Function[[foo]]> $LocalVariable[[AA]];
    )cpp",
      // Tokens that share a source range but have conflicting Kinds are not
      // highlighted.
      R"cpp(
      #define $Macro[[DEF_MULTIPLE]](X) namespace X { class X { int X; }; }
      #define $Macro[[DEF_CLASS]](T) class T {};
      // Preamble ends.
      $Macro[[DEF_MULTIPLE]](XYZ);
      $Macro[[DEF_MULTIPLE]](XYZW);
      $Macro[[DEF_CLASS]]($Class[[A]])
      #define $Macro[[MACRO_CONCAT]](X, V, T) T foo##X = V
      #define $Macro[[DEF_VAR]](X, V) int X = V
      #define $Macro[[DEF_VAR_T]](T, X, V) T X = V
      #define $Macro[[DEF_VAR_REV]](V, X) DEF_VAR(X, V)
      #define $Macro[[CPY]](X) X
      #define $Macro[[DEF_VAR_TYPE]](X, Y) X Y
      #define $Macro[[SOME_NAME]] variable
      #define $Macro[[SOME_NAME_SET]] variable2 = 123
      #define $Macro[[INC_VAR]](X) X += 2
      void $Function[[foo]]() {
        $Macro[[DEF_VAR]]($LocalVariable[[X]],  123);
        $Macro[[DEF_VAR_REV]](908, $LocalVariable[[XY]]);
        int $Macro[[CPY]]( $LocalVariable[[XX]] );
        $Macro[[DEF_VAR_TYPE]]($Class[[A]], $LocalVariable[[AA]]);
        double $Macro[[SOME_NAME]];
        int $Macro[[SOME_NAME_SET]];
        $LocalVariable[[variable]] = 20.1;
        $Macro[[MACRO_CONCAT]](var, 2, float);
        $Macro[[DEF_VAR_T]]($Class[[A]], $Macro[[CPY]](
              $Macro[[CPY]]($LocalVariable[[Nested]])),
            $Macro[[CPY]]($Class[[A]]()));
        $Macro[[INC_VAR]]($LocalVariable[[variable]]);
      }
      void $Macro[[SOME_NAME]]();
      $Macro[[DEF_VAR]]($Variable[[XYZ]], 567);
      $Macro[[DEF_VAR_REV]](756, $Variable[[AB]]);

      #define $Macro[[CALL_FN]](F) F();
      #define $Macro[[DEF_FN]](F) void F ()
      $Macro[[DEF_FN]]($Function[[g]]) {
        $Macro[[CALL_FN]]($Function[[foo]]);
      }
    )cpp",
      R"cpp(
      #define $Macro[[fail]](expr) expr
      #define $Macro[[assert]](COND) if (!(COND)) { fail("assertion failed" #COND); }
      // Preamble ends.
      int $Variable[[x]];
      int $Variable[[y]];
      int $Function[[f]]();
      void $Function[[foo]]() {
        $Macro[[assert]]($Variable[[x]] != $Variable[[y]]);
        $Macro[[assert]]($Variable[[x]] != $Function[[f]]());
      }
    )cpp",
      // highlighting all macro references
      R"cpp(
      #ifndef $Macro[[name]]
      #define $Macro[[name]]
      #endif

      #define $Macro[[test]]
      #undef $Macro[[test]]
      #ifdef $Macro[[test]]
      #endif

      #if defined($Macro[[test]])
      #endif
    )cpp",
      R"cpp(
      struct $Class[[S]] {
        float $Field[[Value]];
        $Class[[S]] *$Field[[Next]];
      };
      $Class[[S]] $Variable[[Global]][2] = {$Class[[S]](), $Class[[S]]()};
      void $Function[[f]]($Class[[S]] $Parameter[[P]]) {
        int $LocalVariable[[A]][2] = {1,2};
        auto [$Variable[[B1]], $Variable[[B2]]] = $LocalVariable[[A]];
        auto [$Variable[[G1]], $Variable[[G2]]] = $Variable[[Global]];
        $Class[[auto]] [$Variable[[P1]], $Variable[[P2]]] = $Parameter[[P]];
        // Highlights references to BindingDecls.
        $Variable[[B1]]++;
      }
    )cpp",
      R"cpp(
      template<class $TemplateParameter[[T]]>
      class $Class[[A]] {
        using $TemplateParameter[[TemplateParam1]] = $TemplateParameter[[T]];
        typedef $TemplateParameter[[T]] $TemplateParameter[[TemplateParam2]];
        using $Primitive[[IntType]] = int;

        using $Typedef[[Pointer]] = $TemplateParameter[[T]] *;
        using $Typedef[[LVReference]] = $TemplateParameter[[T]] &;
        using $Typedef[[RVReference]] = $TemplateParameter[[T]]&&;
        using $Typedef[[Array]] = $TemplateParameter[[T]]*[3];
        using $Typedef[[MemberPointer]] = int (A::*)(int);

        // Use various previously defined typedefs in a function type.
        void $Method[[func]](
          $Typedef[[Pointer]], $Typedef[[LVReference]], $Typedef[[RVReference]],
          $Typedef[[Array]], $Typedef[[MemberPointer]]);
      };
    )cpp",
      R"cpp(
      template <class $TemplateParameter[[T]]>
<<<<<<< HEAD
      $Primitive[[void]] $Function[[phase1]]($TemplateParameter[[T]]);
      template <class $TemplateParameter[[T]]>
      $Primitive[[void]] $Function[[foo]]($TemplateParameter[[T]] $Parameter[[P]]) {
=======
      void $Function[[phase1]]($TemplateParameter[[T]]);
      template <class $TemplateParameter[[T]]>
      void $Function[[foo]]($TemplateParameter[[T]] $Parameter[[P]]) {
>>>>>>> c79f07dd
        $Function[[phase1]]($Parameter[[P]]);
        $DependentName[[phase2]]($Parameter[[P]]);
      }
    )cpp",
      R"cpp(
      class $Class[[A]] {
        template <class $TemplateParameter[[T]]>
<<<<<<< HEAD
        $Primitive[[void]] $Method[[bar]]($TemplateParameter[[T]]);
      };

      template <class $TemplateParameter[[U]]>
      $Primitive[[void]] $Function[[foo]]($TemplateParameter[[U]] $Parameter[[P]]) {
=======
        void $Method[[bar]]($TemplateParameter[[T]]);
      };

      template <class $TemplateParameter[[U]]>
      void $Function[[foo]]($TemplateParameter[[U]] $Parameter[[P]]) {
>>>>>>> c79f07dd
        $Class[[A]]().$Method[[bar]]($Parameter[[P]]);
      }
    )cpp",
      R"cpp(
      struct $Class[[A]] {
        template <class $TemplateParameter[[T]]>
<<<<<<< HEAD
        static $Primitive[[void]] $StaticMethod[[foo]]($TemplateParameter[[T]]);
=======
        static void $StaticMethod[[foo]]($TemplateParameter[[T]]);
>>>>>>> c79f07dd
      };

      template <class $TemplateParameter[[T]]>
      struct $Class[[B]] {
<<<<<<< HEAD
        $Primitive[[void]] $Method[[bar]]() {
=======
        void $Method[[bar]]() {
>>>>>>> c79f07dd
          $Class[[A]]::$StaticMethod[[foo]]($TemplateParameter[[T]]());
        }
      };
    )cpp",
      R"cpp(
      template <class $TemplateParameter[[T]]>
<<<<<<< HEAD
      $Primitive[[void]] $Function[[foo]](typename $TemplateParameter[[T]]::$DependentType[[Type]]
=======
      void $Function[[foo]](typename $TemplateParameter[[T]]::$DependentType[[Type]]
>>>>>>> c79f07dd
                                            = $TemplateParameter[[T]]::$DependentName[[val]]);
    )cpp",
      R"cpp(
      template <class $TemplateParameter[[T]]>
<<<<<<< HEAD
      $Primitive[[void]] $Function[[foo]]($TemplateParameter[[T]] $Parameter[[P]]) {
=======
      void $Function[[foo]]($TemplateParameter[[T]] $Parameter[[P]]) {
>>>>>>> c79f07dd
        $Parameter[[P]].$DependentName[[Field]];
      }
    )cpp",
      R"cpp(
      template <class $TemplateParameter[[T]]>
      class $Class[[A]] {
<<<<<<< HEAD
        $Primitive[[int]] $Method[[foo]]() {
          return $TemplateParameter[[T]]::$DependentName[[Field]];
        }
      };
=======
        int $Method[[foo]]() {
          return $TemplateParameter[[T]]::$DependentName[[Field]];
        }
      };
    )cpp",
      // Highlighting the using decl as the underlying using shadow decl.
      R"cpp(
      void $Function[[foo]]();
      using ::$Function[[foo]];
>>>>>>> c79f07dd
    )cpp"};
  for (const auto &TestCase : TestCases) {
    checkHighlightings(TestCase);
  }

  checkHighlightings(R"cpp(
    class $Class[[A]] {
      #include "imp.h"
    };
    #endif
  )cpp",
                     {{"imp.h", R"cpp(
    int someMethod();
    void otherMethod();
  )cpp"}});

  // A separate test for macros in headers.
  checkHighlightings(R"cpp(
    #include "imp.h"
    $Macro[[DEFINE_Y]]
    $Macro[[DXYZ_Y]](A);
  )cpp",
                     {{"imp.h", R"cpp(
    #define DXYZ(X) class X {};
    #define DXYZ_Y(Y) DXYZ(x##Y)
    #define DEFINE(X) int X;
    #define DEFINE_Y DEFINE(Y)
  )cpp"}});
}

TEST(SemanticHighlighting, GeneratesHighlightsWhenFileChange) {
  class HighlightingsCounterDiagConsumer : public DiagnosticsConsumer {
  public:
    std::atomic<int> Count = {0};

    void onDiagnosticsReady(PathRef, std::vector<Diag>) override {}
    void onHighlightingsReady(
        PathRef File, std::vector<HighlightingToken> Highlightings) override {
      ++Count;
    }
  };

  auto FooCpp = testPath("foo.cpp");
  MockFSProvider FS;
  FS.Files[FooCpp] = "";

  MockCompilationDatabase MCD;
  HighlightingsCounterDiagConsumer DiagConsumer;
  ClangdServer Server(MCD, FS, DiagConsumer, ClangdServer::optsForTest());
  Server.addDocument(FooCpp, "int a;");
  ASSERT_TRUE(Server.blockUntilIdleForTest()) << "Waiting for server";
  ASSERT_EQ(DiagConsumer.Count, 1);
}

TEST(SemanticHighlighting, toSemanticHighlightingInformation) {
  auto CreatePosition = [](int Line, int Character) -> Position {
    Position Pos;
    Pos.line = Line;
    Pos.character = Character;
    return Pos;
  };

  std::vector<LineHighlightings> Tokens{
      {3,
       {{HighlightingKind::Variable,
         Range{CreatePosition(3, 8), CreatePosition(3, 12)}},
        {HighlightingKind::Function,
         Range{CreatePosition(3, 4), CreatePosition(3, 7)}}}},
      {1,
       {{HighlightingKind::Variable,
         Range{CreatePosition(1, 1), CreatePosition(1, 5)}}}}};
  std::vector<SemanticHighlightingInformation> ActualResults =
      toSemanticHighlightingInformation(Tokens);
  std::vector<SemanticHighlightingInformation> ExpectedResults = {
      {3, "AAAACAAEAAAAAAAEAAMAAw=="}, {1, "AAAAAQAEAAA="}};
  EXPECT_EQ(ActualResults, ExpectedResults);
}

TEST(SemanticHighlighting, HighlightingDiffer) {
  struct {
    llvm::StringRef OldCode;
    llvm::StringRef NewCode;
  } TestCases[]{{
                    R"(
        $Variable[[A]]
        $Class[[B]]
        $Function[[C]]
      )",
                    R"(
        $Variable[[A]]
        $Class[[D]]
        $Function[[C]]
      )"},
                {
                    R"(
        $Class[[C]]
        $Field[[F]]
        $Variable[[V]]
        $Class[[C]] $Variable[[V]] $Field[[F]]
      )",
                    R"(
        $Class[[C]]
        $Field[[F]]
       ^$Function[[F]]
        $Class[[C]] $Variable[[V]] $Field[[F]]
      )"},
                {
                    R"(

        $Class[[A]]
        $Variable[[A]]
      )",
                    R"(

       ^
       ^$Class[[A]]
       ^$Variable[[A]]
      )"},
                {
                    R"(
        $Class[[C]]
        $Field[[F]]
        $Variable[[V]]
        $Class[[C]] $Variable[[V]] $Field[[F]]
      )",
                    R"(
        $Class[[C]]
       ^
       ^
        $Class[[C]] $Variable[[V]] $Field[[F]]
      )"},
                {
                    R"(
        $Class[[A]]
        $Variable[[A]]
        $Variable[[A]]
      )",
                    R"(
        $Class[[A]]
       ^$Variable[[AA]]
        $Variable[[A]]
      )"},
                {
                    R"(
        $Class[[A]]
        $Variable[[A]]
      )",
                    R"(
        $Class[[A]]
        $Variable[[A]]
       ^$Class[[A]]
       ^$Variable[[A]]
      )"},
                {
                    R"(
        $Variable[[A]]
        $Variable[[A]]
        $Variable[[A]]
      )",
                    R"(
       ^$Class[[A]]
       ^$Class[[A]]
       ^$Class[[A]]
      )"}};

  for (const auto &Test : TestCases)
    checkDiffedHighlights(Test.OldCode, Test.NewCode);
}

TEST(SemanticHighlighting, DiffBeyondTheEndOfFile) {
  llvm::StringRef OldCode =
      R"(
        $Class[[A]]
        $Variable[[A]]
        $Class[[A]]
        $Variable[[A]]
      )";
  llvm::StringRef NewCode =
      R"(
        $Class[[A]] // line 1
        $Variable[[A]] // line 2
      )";

  Annotations OldTest(OldCode);
  Annotations NewTest(NewCode);
  std::vector<HighlightingToken> OldTokens = getExpectedTokens(OldTest);
  std::vector<HighlightingToken> NewTokens = getExpectedTokens(NewTest);

  auto ActualDiff = diffHighlightings(NewTokens, OldTokens);
  EXPECT_THAT(ActualDiff,
              testing::UnorderedElementsAre(
                  testing::AllOf(LineNumber(3), EmptyHighlightings()),
                  testing::AllOf(LineNumber(4), EmptyHighlightings())));
}

} // namespace
} // namespace clangd
} // namespace clang<|MERGE_RESOLUTION|>--- conflicted
+++ resolved
@@ -535,15 +535,9 @@
     )cpp",
       R"cpp(
       template <class $TemplateParameter[[T]]>
-<<<<<<< HEAD
-      $Primitive[[void]] $Function[[phase1]]($TemplateParameter[[T]]);
-      template <class $TemplateParameter[[T]]>
-      $Primitive[[void]] $Function[[foo]]($TemplateParameter[[T]] $Parameter[[P]]) {
-=======
       void $Function[[phase1]]($TemplateParameter[[T]]);
       template <class $TemplateParameter[[T]]>
       void $Function[[foo]]($TemplateParameter[[T]] $Parameter[[P]]) {
->>>>>>> c79f07dd
         $Function[[phase1]]($Parameter[[P]]);
         $DependentName[[phase2]]($Parameter[[P]]);
       }
@@ -551,71 +545,41 @@
       R"cpp(
       class $Class[[A]] {
         template <class $TemplateParameter[[T]]>
-<<<<<<< HEAD
-        $Primitive[[void]] $Method[[bar]]($TemplateParameter[[T]]);
-      };
-
-      template <class $TemplateParameter[[U]]>
-      $Primitive[[void]] $Function[[foo]]($TemplateParameter[[U]] $Parameter[[P]]) {
-=======
         void $Method[[bar]]($TemplateParameter[[T]]);
       };
 
       template <class $TemplateParameter[[U]]>
       void $Function[[foo]]($TemplateParameter[[U]] $Parameter[[P]]) {
->>>>>>> c79f07dd
         $Class[[A]]().$Method[[bar]]($Parameter[[P]]);
       }
     )cpp",
       R"cpp(
       struct $Class[[A]] {
         template <class $TemplateParameter[[T]]>
-<<<<<<< HEAD
-        static $Primitive[[void]] $StaticMethod[[foo]]($TemplateParameter[[T]]);
-=======
         static void $StaticMethod[[foo]]($TemplateParameter[[T]]);
->>>>>>> c79f07dd
       };
 
       template <class $TemplateParameter[[T]]>
       struct $Class[[B]] {
-<<<<<<< HEAD
-        $Primitive[[void]] $Method[[bar]]() {
-=======
         void $Method[[bar]]() {
->>>>>>> c79f07dd
           $Class[[A]]::$StaticMethod[[foo]]($TemplateParameter[[T]]());
         }
       };
     )cpp",
       R"cpp(
       template <class $TemplateParameter[[T]]>
-<<<<<<< HEAD
-      $Primitive[[void]] $Function[[foo]](typename $TemplateParameter[[T]]::$DependentType[[Type]]
-=======
       void $Function[[foo]](typename $TemplateParameter[[T]]::$DependentType[[Type]]
->>>>>>> c79f07dd
                                             = $TemplateParameter[[T]]::$DependentName[[val]]);
     )cpp",
       R"cpp(
       template <class $TemplateParameter[[T]]>
-<<<<<<< HEAD
-      $Primitive[[void]] $Function[[foo]]($TemplateParameter[[T]] $Parameter[[P]]) {
-=======
       void $Function[[foo]]($TemplateParameter[[T]] $Parameter[[P]]) {
->>>>>>> c79f07dd
         $Parameter[[P]].$DependentName[[Field]];
       }
     )cpp",
       R"cpp(
       template <class $TemplateParameter[[T]]>
       class $Class[[A]] {
-<<<<<<< HEAD
-        $Primitive[[int]] $Method[[foo]]() {
-          return $TemplateParameter[[T]]::$DependentName[[Field]];
-        }
-      };
-=======
         int $Method[[foo]]() {
           return $TemplateParameter[[T]]::$DependentName[[Field]];
         }
@@ -625,7 +589,6 @@
       R"cpp(
       void $Function[[foo]]();
       using ::$Function[[foo]];
->>>>>>> c79f07dd
     )cpp"};
   for (const auto &TestCase : TestCases) {
     checkHighlightings(TestCase);
