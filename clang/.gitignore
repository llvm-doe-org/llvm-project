--- conflicted
+++ resolved
@@ -36,13 +36,10 @@
 docs/analyzer/_build
 # debug info testsuite
 test/debuginfo-tests
-<<<<<<< HEAD
-=======
 
 # VS2017 and VSCode config files.
 .vscode
 .vs
 
->>>>>>> 8e3cfe69
 /.ptp-sync/
 .ptp-sync-folder