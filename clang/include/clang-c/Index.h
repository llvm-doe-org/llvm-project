/*===-- clang-c/Index.h - Indexing Public C Interface -------------*- C -*-===*\
|*                                                                            *|
|* Part of the LLVM Project, under the Apache License v2.0 with LLVM          *|
|* Exceptions.                                                                *|
|* See https://llvm.org/LICENSE.txt for license information.                  *|
|* SPDX-License-Identifier: Apache-2.0 WITH LLVM-exception                    *|
|*                                                                            *|
|*===----------------------------------------------------------------------===*|
|*                                                                            *|
|* This header provides a public interface to a Clang library for extracting  *|
|* high-level symbol information from source files without exposing the full  *|
|* Clang C++ API.                                                             *|
|*                                                                            *|
\*===----------------------------------------------------------------------===*/

#ifndef LLVM_CLANG_C_INDEX_H
#define LLVM_CLANG_C_INDEX_H

#include <time.h>

#include "clang-c/BuildSystem.h"
#include "clang-c/CXErrorCode.h"
#include "clang-c/CXString.h"
#include "clang-c/ExternC.h"
#include "clang-c/Platform.h"

/**
 * The version constants for the libclang API.
 * CINDEX_VERSION_MINOR should increase when there are API additions.
 * CINDEX_VERSION_MAJOR is intended for "major" source/ABI breaking changes.
 *
 * The policy about the libclang API was always to keep it source and ABI
 * compatible, thus CINDEX_VERSION_MAJOR is expected to remain stable.
 */
#define CINDEX_VERSION_MAJOR 0
#define CINDEX_VERSION_MINOR 61

#define CINDEX_VERSION_ENCODE(major, minor) (((major)*10000) + ((minor)*1))

#define CINDEX_VERSION                                                         \
  CINDEX_VERSION_ENCODE(CINDEX_VERSION_MAJOR, CINDEX_VERSION_MINOR)

#define CINDEX_VERSION_STRINGIZE_(major, minor) #major "." #minor
#define CINDEX_VERSION_STRINGIZE(major, minor)                                 \
  CINDEX_VERSION_STRINGIZE_(major, minor)

#define CINDEX_VERSION_STRING                                                  \
  CINDEX_VERSION_STRINGIZE(CINDEX_VERSION_MAJOR, CINDEX_VERSION_MINOR)

LLVM_CLANG_C_EXTERN_C_BEGIN

/** \defgroup CINDEX libclang: C Interface to Clang
 *
 * The C Interface to Clang provides a relatively small API that exposes
 * facilities for parsing source code into an abstract syntax tree (AST),
 * loading already-parsed ASTs, traversing the AST, associating
 * physical source locations with elements within the AST, and other
 * facilities that support Clang-based development tools.
 *
 * This C interface to Clang will never provide all of the information
 * representation stored in Clang's C++ AST, nor should it: the intent is to
 * maintain an API that is relatively stable from one release to the next,
 * providing only the basic functionality needed to support development tools.
 *
 * To avoid namespace pollution, data types are prefixed with "CX" and
 * functions are prefixed with "clang_".
 *
 * @{
 */

/**
 * An "index" that consists of a set of translation units that would
 * typically be linked together into an executable or library.
 */
typedef void *CXIndex;

/**
 * An opaque type representing target information for a given translation
 * unit.
 */
typedef struct CXTargetInfoImpl *CXTargetInfo;

/**
 * A single translation unit, which resides in an index.
 */
typedef struct CXTranslationUnitImpl *CXTranslationUnit;

/**
 * Opaque pointer representing client data that will be passed through
 * to various callbacks and visitors.
 */
typedef void *CXClientData;

/**
 * Provides the contents of a file that has not yet been saved to disk.
 *
 * Each CXUnsavedFile instance provides the name of a file on the
 * system along with the current contents of that file that have not
 * yet been saved to disk.
 */
struct CXUnsavedFile {
  /**
   * The file whose contents have not yet been saved.
   *
   * This file must already exist in the file system.
   */
  const char *Filename;

  /**
   * A buffer containing the unsaved contents of this file.
   */
  const char *Contents;

  /**
   * The length of the unsaved contents of this buffer.
   */
  unsigned long Length;
};

/**
 * Describes the availability of a particular entity, which indicates
 * whether the use of this entity will result in a warning or error due to
 * it being deprecated or unavailable.
 */
enum CXAvailabilityKind {
  /**
   * The entity is available.
   */
  CXAvailability_Available,
  /**
   * The entity is available, but has been deprecated (and its use is
   * not recommended).
   */
  CXAvailability_Deprecated,
  /**
   * The entity is not available; any use of it will be an error.
   */
  CXAvailability_NotAvailable,
  /**
   * The entity is available, but not accessible; any use of it will be
   * an error.
   */
  CXAvailability_NotAccessible
};

/**
 * Describes a version number of the form major.minor.subminor.
 */
typedef struct CXVersion {
  /**
   * The major version number, e.g., the '10' in '10.7.3'. A negative
   * value indicates that there is no version number at all.
   */
  int Major;
  /**
   * The minor version number, e.g., the '7' in '10.7.3'. This value
   * will be negative if no minor version number was provided, e.g., for
   * version '10'.
   */
  int Minor;
  /**
   * The subminor version number, e.g., the '3' in '10.7.3'. This value
   * will be negative if no minor or subminor version number was provided,
   * e.g., in version '10' or '10.7'.
   */
  int Subminor;
} CXVersion;

/**
 * Describes the exception specification of a cursor.
 *
 * A negative value indicates that the cursor is not a function declaration.
 */
enum CXCursor_ExceptionSpecificationKind {
  /**
   * The cursor has no exception specification.
   */
  CXCursor_ExceptionSpecificationKind_None,

  /**
   * The cursor has exception specification throw()
   */
  CXCursor_ExceptionSpecificationKind_DynamicNone,

  /**
   * The cursor has exception specification throw(T1, T2)
   */
  CXCursor_ExceptionSpecificationKind_Dynamic,

  /**
   * The cursor has exception specification throw(...).
   */
  CXCursor_ExceptionSpecificationKind_MSAny,

  /**
   * The cursor has exception specification basic noexcept.
   */
  CXCursor_ExceptionSpecificationKind_BasicNoexcept,

  /**
   * The cursor has exception specification computed noexcept.
   */
  CXCursor_ExceptionSpecificationKind_ComputedNoexcept,

  /**
   * The exception specification has not yet been evaluated.
   */
  CXCursor_ExceptionSpecificationKind_Unevaluated,

  /**
   * The exception specification has not yet been instantiated.
   */
  CXCursor_ExceptionSpecificationKind_Uninstantiated,

  /**
   * The exception specification has not been parsed yet.
   */
  CXCursor_ExceptionSpecificationKind_Unparsed,

  /**
   * The cursor has a __declspec(nothrow) exception specification.
   */
  CXCursor_ExceptionSpecificationKind_NoThrow
};

/**
 * Provides a shared context for creating translation units.
 *
 * It provides two options:
 *
 * - excludeDeclarationsFromPCH: When non-zero, allows enumeration of "local"
 * declarations (when loading any new translation units). A "local" declaration
 * is one that belongs in the translation unit itself and not in a precompiled
 * header that was used by the translation unit. If zero, all declarations
 * will be enumerated.
 *
 * Here is an example:
 *
 * \code
 *   // excludeDeclsFromPCH = 1, displayDiagnostics=1
 *   Idx = clang_createIndex(1, 1);
 *
 *   // IndexTest.pch was produced with the following command:
 *   // "clang -x c IndexTest.h -emit-ast -o IndexTest.pch"
 *   TU = clang_createTranslationUnit(Idx, "IndexTest.pch");
 *
 *   // This will load all the symbols from 'IndexTest.pch'
 *   clang_visitChildren(clang_getTranslationUnitCursor(TU),
 *                       TranslationUnitVisitor, 0);
 *   clang_disposeTranslationUnit(TU);
 *
 *   // This will load all the symbols from 'IndexTest.c', excluding symbols
 *   // from 'IndexTest.pch'.
 *   char *args[] = { "-Xclang", "-include-pch=IndexTest.pch" };
 *   TU = clang_createTranslationUnitFromSourceFile(Idx, "IndexTest.c", 2, args,
 *                                                  0, 0);
 *   clang_visitChildren(clang_getTranslationUnitCursor(TU),
 *                       TranslationUnitVisitor, 0);
 *   clang_disposeTranslationUnit(TU);
 * \endcode
 *
 * This process of creating the 'pch', loading it separately, and using it (via
 * -include-pch) allows 'excludeDeclsFromPCH' to remove redundant callbacks
 * (which gives the indexer the same performance benefit as the compiler).
 */
CINDEX_LINKAGE CXIndex clang_createIndex(int excludeDeclarationsFromPCH,
                                         int displayDiagnostics);

/**
 * Destroy the given index.
 *
 * The index must not be destroyed until all of the translation units created
 * within that index have been destroyed.
 */
CINDEX_LINKAGE void clang_disposeIndex(CXIndex index);

typedef enum {
  /**
   * Used to indicate that no special CXIndex options are needed.
   */
  CXGlobalOpt_None = 0x0,

  /**
   * Used to indicate that threads that libclang creates for indexing
   * purposes should use background priority.
   *
   * Affects #clang_indexSourceFile, #clang_indexTranslationUnit,
   * #clang_parseTranslationUnit, #clang_saveTranslationUnit.
   */
  CXGlobalOpt_ThreadBackgroundPriorityForIndexing = 0x1,

  /**
   * Used to indicate that threads that libclang creates for editing
   * purposes should use background priority.
   *
   * Affects #clang_reparseTranslationUnit, #clang_codeCompleteAt,
   * #clang_annotateTokens
   */
  CXGlobalOpt_ThreadBackgroundPriorityForEditing = 0x2,

  /**
   * Used to indicate that all threads that libclang creates should use
   * background priority.
   */
  CXGlobalOpt_ThreadBackgroundPriorityForAll =
      CXGlobalOpt_ThreadBackgroundPriorityForIndexing |
      CXGlobalOpt_ThreadBackgroundPriorityForEditing

} CXGlobalOptFlags;

/**
 * Sets general options associated with a CXIndex.
 *
 * For example:
 * \code
 * CXIndex idx = ...;
 * clang_CXIndex_setGlobalOptions(idx,
 *     clang_CXIndex_getGlobalOptions(idx) |
 *     CXGlobalOpt_ThreadBackgroundPriorityForIndexing);
 * \endcode
 *
 * \param options A bitmask of options, a bitwise OR of CXGlobalOpt_XXX flags.
 */
CINDEX_LINKAGE void clang_CXIndex_setGlobalOptions(CXIndex, unsigned options);

/**
 * Gets the general options associated with a CXIndex.
 *
 * \returns A bitmask of options, a bitwise OR of CXGlobalOpt_XXX flags that
 * are associated with the given CXIndex object.
 */
CINDEX_LINKAGE unsigned clang_CXIndex_getGlobalOptions(CXIndex);

/**
 * Sets the invocation emission path option in a CXIndex.
 *
 * The invocation emission path specifies a path which will contain log
 * files for certain libclang invocations. A null value (default) implies that
 * libclang invocations are not logged..
 */
CINDEX_LINKAGE void
clang_CXIndex_setInvocationEmissionPathOption(CXIndex, const char *Path);

/**
 * \defgroup CINDEX_FILES File manipulation routines
 *
 * @{
 */

/**
 * A particular source file that is part of a translation unit.
 */
typedef void *CXFile;

/**
 * Retrieve the complete file and path name of the given file.
 */
CINDEX_LINKAGE CXString clang_getFileName(CXFile SFile);

/**
 * Retrieve the last modification time of the given file.
 */
CINDEX_LINKAGE time_t clang_getFileTime(CXFile SFile);

/**
 * Uniquely identifies a CXFile, that refers to the same underlying file,
 * across an indexing session.
 */
typedef struct {
  unsigned long long data[3];
} CXFileUniqueID;

/**
 * Retrieve the unique ID for the given \c file.
 *
 * \param file the file to get the ID for.
 * \param outID stores the returned CXFileUniqueID.
 * \returns If there was a failure getting the unique ID, returns non-zero,
 * otherwise returns 0.
 */
CINDEX_LINKAGE int clang_getFileUniqueID(CXFile file, CXFileUniqueID *outID);

/**
 * Determine whether the given header is guarded against
 * multiple inclusions, either with the conventional
 * \#ifndef/\#define/\#endif macro guards or with \#pragma once.
 */
CINDEX_LINKAGE unsigned clang_isFileMultipleIncludeGuarded(CXTranslationUnit tu,
                                                           CXFile file);

/**
 * Retrieve a file handle within the given translation unit.
 *
 * \param tu the translation unit
 *
 * \param file_name the name of the file.
 *
 * \returns the file handle for the named file in the translation unit \p tu,
 * or a NULL file handle if the file was not a part of this translation unit.
 */
CINDEX_LINKAGE CXFile clang_getFile(CXTranslationUnit tu,
                                    const char *file_name);

/**
 * Retrieve the buffer associated with the given file.
 *
 * \param tu the translation unit
 *
 * \param file the file for which to retrieve the buffer.
 *
 * \param size [out] if non-NULL, will be set to the size of the buffer.
 *
 * \returns a pointer to the buffer in memory that holds the contents of
 * \p file, or a NULL pointer when the file is not loaded.
 */
CINDEX_LINKAGE const char *clang_getFileContents(CXTranslationUnit tu,
                                                 CXFile file, size_t *size);

/**
 * Returns non-zero if the \c file1 and \c file2 point to the same file,
 * or they are both NULL.
 */
CINDEX_LINKAGE int clang_File_isEqual(CXFile file1, CXFile file2);

/**
 * Returns the real path name of \c file.
 *
 * An empty string may be returned. Use \c clang_getFileName() in that case.
 */
CINDEX_LINKAGE CXString clang_File_tryGetRealPathName(CXFile file);

/**
 * @}
 */

/**
 * \defgroup CINDEX_LOCATIONS Physical source locations
 *
 * Clang represents physical source locations in its abstract syntax tree in
 * great detail, with file, line, and column information for the majority of
 * the tokens parsed in the source code. These data types and functions are
 * used to represent source location information, either for a particular
 * point in the program or for a range of points in the program, and extract
 * specific location information from those data types.
 *
 * @{
 */

/**
 * Identifies a specific source location within a translation
 * unit.
 *
 * Use clang_getExpansionLocation() or clang_getSpellingLocation()
 * to map a source location to a particular file, line, and column.
 */
typedef struct {
  const void *ptr_data[2];
  unsigned int_data;
} CXSourceLocation;

/**
 * Identifies a half-open character range in the source code.
 *
 * Use clang_getRangeStart() and clang_getRangeEnd() to retrieve the
 * starting and end locations from a source range, respectively.
 */
typedef struct {
  const void *ptr_data[2];
  unsigned begin_int_data;
  unsigned end_int_data;
} CXSourceRange;

/**
 * Retrieve a NULL (invalid) source location.
 */
CINDEX_LINKAGE CXSourceLocation clang_getNullLocation(void);

/**
 * Determine whether two source locations, which must refer into
 * the same translation unit, refer to exactly the same point in the source
 * code.
 *
 * \returns non-zero if the source locations refer to the same location, zero
 * if they refer to different locations.
 */
CINDEX_LINKAGE unsigned clang_equalLocations(CXSourceLocation loc1,
                                             CXSourceLocation loc2);

/**
 * Retrieves the source location associated with a given file/line/column
 * in a particular translation unit.
 */
CINDEX_LINKAGE CXSourceLocation clang_getLocation(CXTranslationUnit tu,
                                                  CXFile file, unsigned line,
                                                  unsigned column);
/**
 * Retrieves the source location associated with a given character offset
 * in a particular translation unit.
 */
CINDEX_LINKAGE CXSourceLocation clang_getLocationForOffset(CXTranslationUnit tu,
                                                           CXFile file,
                                                           unsigned offset);

/**
 * Returns non-zero if the given source location is in a system header.
 */
CINDEX_LINKAGE int clang_Location_isInSystemHeader(CXSourceLocation location);

/**
 * Returns non-zero if the given source location is in the main file of
 * the corresponding translation unit.
 */
CINDEX_LINKAGE int clang_Location_isFromMainFile(CXSourceLocation location);

/**
 * Retrieve a NULL (invalid) source range.
 */
CINDEX_LINKAGE CXSourceRange clang_getNullRange(void);

/**
 * Retrieve a source range given the beginning and ending source
 * locations.
 */
CINDEX_LINKAGE CXSourceRange clang_getRange(CXSourceLocation begin,
                                            CXSourceLocation end);

/**
 * Determine whether two ranges are equivalent.
 *
 * \returns non-zero if the ranges are the same, zero if they differ.
 */
CINDEX_LINKAGE unsigned clang_equalRanges(CXSourceRange range1,
                                          CXSourceRange range2);

/**
 * Returns non-zero if \p range is null.
 */
CINDEX_LINKAGE int clang_Range_isNull(CXSourceRange range);

/**
 * Retrieve the file, line, column, and offset represented by
 * the given source location.
 *
 * If the location refers into a macro expansion, retrieves the
 * location of the macro expansion.
 *
 * \param location the location within a source file that will be decomposed
 * into its parts.
 *
 * \param file [out] if non-NULL, will be set to the file to which the given
 * source location points.
 *
 * \param line [out] if non-NULL, will be set to the line to which the given
 * source location points.
 *
 * \param column [out] if non-NULL, will be set to the column to which the given
 * source location points.
 *
 * \param offset [out] if non-NULL, will be set to the offset into the
 * buffer to which the given source location points.
 */
CINDEX_LINKAGE void clang_getExpansionLocation(CXSourceLocation location,
                                               CXFile *file, unsigned *line,
                                               unsigned *column,
                                               unsigned *offset);

/**
 * Retrieve the file, line and column represented by the given source
 * location, as specified in a # line directive.
 *
 * Example: given the following source code in a file somefile.c
 *
 * \code
 * #123 "dummy.c" 1
 *
 * static int func(void)
 * {
 *     return 0;
 * }
 * \endcode
 *
 * the location information returned by this function would be
 *
 * File: dummy.c Line: 124 Column: 12
 *
 * whereas clang_getExpansionLocation would have returned
 *
 * File: somefile.c Line: 3 Column: 12
 *
 * \param location the location within a source file that will be decomposed
 * into its parts.
 *
 * \param filename [out] if non-NULL, will be set to the filename of the
 * source location. Note that filenames returned will be for "virtual" files,
 * which don't necessarily exist on the machine running clang - e.g. when
 * parsing preprocessed output obtained from a different environment. If
 * a non-NULL value is passed in, remember to dispose of the returned value
 * using \c clang_disposeString() once you've finished with it. For an invalid
 * source location, an empty string is returned.
 *
 * \param line [out] if non-NULL, will be set to the line number of the
 * source location. For an invalid source location, zero is returned.
 *
 * \param column [out] if non-NULL, will be set to the column number of the
 * source location. For an invalid source location, zero is returned.
 */
CINDEX_LINKAGE void clang_getPresumedLocation(CXSourceLocation location,
                                              CXString *filename,
                                              unsigned *line, unsigned *column);

/**
 * Legacy API to retrieve the file, line, column, and offset represented
 * by the given source location.
 *
 * This interface has been replaced by the newer interface
 * #clang_getExpansionLocation(). See that interface's documentation for
 * details.
 */
CINDEX_LINKAGE void clang_getInstantiationLocation(CXSourceLocation location,
                                                   CXFile *file, unsigned *line,
                                                   unsigned *column,
                                                   unsigned *offset);

/**
 * Retrieve the file, line, column, and offset represented by
 * the given source location.
 *
 * If the location refers into a macro instantiation, return where the
 * location was originally spelled in the source file.
 *
 * \param location the location within a source file that will be decomposed
 * into its parts.
 *
 * \param file [out] if non-NULL, will be set to the file to which the given
 * source location points.
 *
 * \param line [out] if non-NULL, will be set to the line to which the given
 * source location points.
 *
 * \param column [out] if non-NULL, will be set to the column to which the given
 * source location points.
 *
 * \param offset [out] if non-NULL, will be set to the offset into the
 * buffer to which the given source location points.
 */
CINDEX_LINKAGE void clang_getSpellingLocation(CXSourceLocation location,
                                              CXFile *file, unsigned *line,
                                              unsigned *column,
                                              unsigned *offset);

/**
 * Retrieve the file, line, column, and offset represented by
 * the given source location.
 *
 * If the location refers into a macro expansion, return where the macro was
 * expanded or where the macro argument was written, if the location points at
 * a macro argument.
 *
 * \param location the location within a source file that will be decomposed
 * into its parts.
 *
 * \param file [out] if non-NULL, will be set to the file to which the given
 * source location points.
 *
 * \param line [out] if non-NULL, will be set to the line to which the given
 * source location points.
 *
 * \param column [out] if non-NULL, will be set to the column to which the given
 * source location points.
 *
 * \param offset [out] if non-NULL, will be set to the offset into the
 * buffer to which the given source location points.
 */
CINDEX_LINKAGE void clang_getFileLocation(CXSourceLocation location,
                                          CXFile *file, unsigned *line,
                                          unsigned *column, unsigned *offset);

/**
 * Retrieve a source location representing the first character within a
 * source range.
 */
CINDEX_LINKAGE CXSourceLocation clang_getRangeStart(CXSourceRange range);

/**
 * Retrieve a source location representing the last character within a
 * source range.
 */
CINDEX_LINKAGE CXSourceLocation clang_getRangeEnd(CXSourceRange range);

/**
 * Identifies an array of ranges.
 */
typedef struct {
  /** The number of ranges in the \c ranges array. */
  unsigned count;
  /**
   * An array of \c CXSourceRanges.
   */
  CXSourceRange *ranges;
} CXSourceRangeList;

/**
 * Retrieve all ranges that were skipped by the preprocessor.
 *
 * The preprocessor will skip lines when they are surrounded by an
 * if/ifdef/ifndef directive whose condition does not evaluate to true.
 */
CINDEX_LINKAGE CXSourceRangeList *clang_getSkippedRanges(CXTranslationUnit tu,
                                                         CXFile file);

/**
 * Retrieve all ranges from all files that were skipped by the
 * preprocessor.
 *
 * The preprocessor will skip lines when they are surrounded by an
 * if/ifdef/ifndef directive whose condition does not evaluate to true.
 */
CINDEX_LINKAGE CXSourceRangeList *
clang_getAllSkippedRanges(CXTranslationUnit tu);

/**
 * Destroy the given \c CXSourceRangeList.
 */
CINDEX_LINKAGE void clang_disposeSourceRangeList(CXSourceRangeList *ranges);

/**
 * @}
 */

/**
 * \defgroup CINDEX_DIAG Diagnostic reporting
 *
 * @{
 */

/**
 * Describes the severity of a particular diagnostic.
 */
enum CXDiagnosticSeverity {
  /**
   * A diagnostic that has been suppressed, e.g., by a command-line
   * option.
   */
  CXDiagnostic_Ignored = 0,

  /**
   * This diagnostic is a note that should be attached to the
   * previous (non-note) diagnostic.
   */
  CXDiagnostic_Note = 1,

  /**
   * This diagnostic indicates suspicious code that may not be
   * wrong.
   */
  CXDiagnostic_Warning = 2,

  /**
   * This diagnostic indicates that the code is ill-formed.
   */
  CXDiagnostic_Error = 3,

  /**
   * This diagnostic indicates that the code is ill-formed such
   * that future parser recovery is unlikely to produce useful
   * results.
   */
  CXDiagnostic_Fatal = 4
};

/**
 * A single diagnostic, containing the diagnostic's severity,
 * location, text, source ranges, and fix-it hints.
 */
typedef void *CXDiagnostic;

/**
 * A group of CXDiagnostics.
 */
typedef void *CXDiagnosticSet;

/**
 * Determine the number of diagnostics in a CXDiagnosticSet.
 */
CINDEX_LINKAGE unsigned clang_getNumDiagnosticsInSet(CXDiagnosticSet Diags);

/**
 * Retrieve a diagnostic associated with the given CXDiagnosticSet.
 *
 * \param Diags the CXDiagnosticSet to query.
 * \param Index the zero-based diagnostic number to retrieve.
 *
 * \returns the requested diagnostic. This diagnostic must be freed
 * via a call to \c clang_disposeDiagnostic().
 */
CINDEX_LINKAGE CXDiagnostic clang_getDiagnosticInSet(CXDiagnosticSet Diags,
                                                     unsigned Index);

/**
 * Describes the kind of error that occurred (if any) in a call to
 * \c clang_loadDiagnostics.
 */
enum CXLoadDiag_Error {
  /**
   * Indicates that no error occurred.
   */
  CXLoadDiag_None = 0,

  /**
   * Indicates that an unknown error occurred while attempting to
   * deserialize diagnostics.
   */
  CXLoadDiag_Unknown = 1,

  /**
   * Indicates that the file containing the serialized diagnostics
   * could not be opened.
   */
  CXLoadDiag_CannotLoad = 2,

  /**
   * Indicates that the serialized diagnostics file is invalid or
   * corrupt.
   */
  CXLoadDiag_InvalidFile = 3
};

/**
 * Deserialize a set of diagnostics from a Clang diagnostics bitcode
 * file.
 *
 * \param file The name of the file to deserialize.
 * \param error A pointer to a enum value recording if there was a problem
 *        deserializing the diagnostics.
 * \param errorString A pointer to a CXString for recording the error string
 *        if the file was not successfully loaded.
 *
 * \returns A loaded CXDiagnosticSet if successful, and NULL otherwise.  These
 * diagnostics should be released using clang_disposeDiagnosticSet().
 */
CINDEX_LINKAGE CXDiagnosticSet clang_loadDiagnostics(
    const char *file, enum CXLoadDiag_Error *error, CXString *errorString);

/**
 * Release a CXDiagnosticSet and all of its contained diagnostics.
 */
CINDEX_LINKAGE void clang_disposeDiagnosticSet(CXDiagnosticSet Diags);

/**
 * Retrieve the child diagnostics of a CXDiagnostic.
 *
 * This CXDiagnosticSet does not need to be released by
 * clang_disposeDiagnosticSet.
 */
CINDEX_LINKAGE CXDiagnosticSet clang_getChildDiagnostics(CXDiagnostic D);

/**
 * Determine the number of diagnostics produced for the given
 * translation unit.
 */
CINDEX_LINKAGE unsigned clang_getNumDiagnostics(CXTranslationUnit Unit);

/**
 * Retrieve a diagnostic associated with the given translation unit.
 *
 * \param Unit the translation unit to query.
 * \param Index the zero-based diagnostic number to retrieve.
 *
 * \returns the requested diagnostic. This diagnostic must be freed
 * via a call to \c clang_disposeDiagnostic().
 */
CINDEX_LINKAGE CXDiagnostic clang_getDiagnostic(CXTranslationUnit Unit,
                                                unsigned Index);

/**
 * Retrieve the complete set of diagnostics associated with a
 *        translation unit.
 *
 * \param Unit the translation unit to query.
 */
CINDEX_LINKAGE CXDiagnosticSet
clang_getDiagnosticSetFromTU(CXTranslationUnit Unit);

/**
 * Destroy a diagnostic.
 */
CINDEX_LINKAGE void clang_disposeDiagnostic(CXDiagnostic Diagnostic);

/**
 * Options to control the display of diagnostics.
 *
 * The values in this enum are meant to be combined to customize the
 * behavior of \c clang_formatDiagnostic().
 */
enum CXDiagnosticDisplayOptions {
  /**
   * Display the source-location information where the
   * diagnostic was located.
   *
   * When set, diagnostics will be prefixed by the file, line, and
   * (optionally) column to which the diagnostic refers. For example,
   *
   * \code
   * test.c:28: warning: extra tokens at end of #endif directive
   * \endcode
   *
   * This option corresponds to the clang flag \c -fshow-source-location.
   */
  CXDiagnostic_DisplaySourceLocation = 0x01,

  /**
   * If displaying the source-location information of the
   * diagnostic, also include the column number.
   *
   * This option corresponds to the clang flag \c -fshow-column.
   */
  CXDiagnostic_DisplayColumn = 0x02,

  /**
   * If displaying the source-location information of the
   * diagnostic, also include information about source ranges in a
   * machine-parsable format.
   *
   * This option corresponds to the clang flag
   * \c -fdiagnostics-print-source-range-info.
   */
  CXDiagnostic_DisplaySourceRanges = 0x04,

  /**
   * Display the option name associated with this diagnostic, if any.
   *
   * The option name displayed (e.g., -Wconversion) will be placed in brackets
   * after the diagnostic text. This option corresponds to the clang flag
   * \c -fdiagnostics-show-option.
   */
  CXDiagnostic_DisplayOption = 0x08,

  /**
   * Display the category number associated with this diagnostic, if any.
   *
   * The category number is displayed within brackets after the diagnostic text.
   * This option corresponds to the clang flag
   * \c -fdiagnostics-show-category=id.
   */
  CXDiagnostic_DisplayCategoryId = 0x10,

  /**
   * Display the category name associated with this diagnostic, if any.
   *
   * The category name is displayed within brackets after the diagnostic text.
   * This option corresponds to the clang flag
   * \c -fdiagnostics-show-category=name.
   */
  CXDiagnostic_DisplayCategoryName = 0x20
};

/**
 * Format the given diagnostic in a manner that is suitable for display.
 *
 * This routine will format the given diagnostic to a string, rendering
 * the diagnostic according to the various options given. The
 * \c clang_defaultDiagnosticDisplayOptions() function returns the set of
 * options that most closely mimics the behavior of the clang compiler.
 *
 * \param Diagnostic The diagnostic to print.
 *
 * \param Options A set of options that control the diagnostic display,
 * created by combining \c CXDiagnosticDisplayOptions values.
 *
 * \returns A new string containing for formatted diagnostic.
 */
CINDEX_LINKAGE CXString clang_formatDiagnostic(CXDiagnostic Diagnostic,
                                               unsigned Options);

/**
 * Retrieve the set of display options most similar to the
 * default behavior of the clang compiler.
 *
 * \returns A set of display options suitable for use with \c
 * clang_formatDiagnostic().
 */
CINDEX_LINKAGE unsigned clang_defaultDiagnosticDisplayOptions(void);

/**
 * Determine the severity of the given diagnostic.
 */
CINDEX_LINKAGE enum CXDiagnosticSeverity
    clang_getDiagnosticSeverity(CXDiagnostic);

/**
 * Retrieve the source location of the given diagnostic.
 *
 * This location is where Clang would print the caret ('^') when
 * displaying the diagnostic on the command line.
 */
CINDEX_LINKAGE CXSourceLocation clang_getDiagnosticLocation(CXDiagnostic);

/**
 * Retrieve the text of the given diagnostic.
 */
CINDEX_LINKAGE CXString clang_getDiagnosticSpelling(CXDiagnostic);

/**
 * Retrieve the name of the command-line option that enabled this
 * diagnostic.
 *
 * \param Diag The diagnostic to be queried.
 *
 * \param Disable If non-NULL, will be set to the option that disables this
 * diagnostic (if any).
 *
 * \returns A string that contains the command-line option used to enable this
 * warning, such as "-Wconversion" or "-pedantic".
 */
CINDEX_LINKAGE CXString clang_getDiagnosticOption(CXDiagnostic Diag,
                                                  CXString *Disable);

/**
 * Retrieve the category number for this diagnostic.
 *
 * Diagnostics can be categorized into groups along with other, related
 * diagnostics (e.g., diagnostics under the same warning flag). This routine
 * retrieves the category number for the given diagnostic.
 *
 * \returns The number of the category that contains this diagnostic, or zero
 * if this diagnostic is uncategorized.
 */
CINDEX_LINKAGE unsigned clang_getDiagnosticCategory(CXDiagnostic);

/**
 * Retrieve the name of a particular diagnostic category.  This
 *  is now deprecated.  Use clang_getDiagnosticCategoryText()
 *  instead.
 *
 * \param Category A diagnostic category number, as returned by
 * \c clang_getDiagnosticCategory().
 *
 * \returns The name of the given diagnostic category.
 */
CINDEX_DEPRECATED CINDEX_LINKAGE CXString
clang_getDiagnosticCategoryName(unsigned Category);

/**
 * Retrieve the diagnostic category text for a given diagnostic.
 *
 * \returns The text of the given diagnostic category.
 */
CINDEX_LINKAGE CXString clang_getDiagnosticCategoryText(CXDiagnostic);

/**
 * Determine the number of source ranges associated with the given
 * diagnostic.
 */
CINDEX_LINKAGE unsigned clang_getDiagnosticNumRanges(CXDiagnostic);

/**
 * Retrieve a source range associated with the diagnostic.
 *
 * A diagnostic's source ranges highlight important elements in the source
 * code. On the command line, Clang displays source ranges by
 * underlining them with '~' characters.
 *
 * \param Diagnostic the diagnostic whose range is being extracted.
 *
 * \param Range the zero-based index specifying which range to
 *
 * \returns the requested source range.
 */
CINDEX_LINKAGE CXSourceRange clang_getDiagnosticRange(CXDiagnostic Diagnostic,
                                                      unsigned Range);

/**
 * Determine the number of fix-it hints associated with the
 * given diagnostic.
 */
CINDEX_LINKAGE unsigned clang_getDiagnosticNumFixIts(CXDiagnostic Diagnostic);

/**
 * Retrieve the replacement information for a given fix-it.
 *
 * Fix-its are described in terms of a source range whose contents
 * should be replaced by a string. This approach generalizes over
 * three kinds of operations: removal of source code (the range covers
 * the code to be removed and the replacement string is empty),
 * replacement of source code (the range covers the code to be
 * replaced and the replacement string provides the new code), and
 * insertion (both the start and end of the range point at the
 * insertion location, and the replacement string provides the text to
 * insert).
 *
 * \param Diagnostic The diagnostic whose fix-its are being queried.
 *
 * \param FixIt The zero-based index of the fix-it.
 *
 * \param ReplacementRange The source range whose contents will be
 * replaced with the returned replacement string. Note that source
 * ranges are half-open ranges [a, b), so the source code should be
 * replaced from a and up to (but not including) b.
 *
 * \returns A string containing text that should be replace the source
 * code indicated by the \c ReplacementRange.
 */
CINDEX_LINKAGE CXString clang_getDiagnosticFixIt(
    CXDiagnostic Diagnostic, unsigned FixIt, CXSourceRange *ReplacementRange);

/**
 * @}
 */

/**
 * \defgroup CINDEX_TRANSLATION_UNIT Translation unit manipulation
 *
 * The routines in this group provide the ability to create and destroy
 * translation units from files, either by parsing the contents of the files or
 * by reading in a serialized representation of a translation unit.
 *
 * @{
 */

/**
 * Get the original translation unit source file name.
 */
CINDEX_LINKAGE CXString
clang_getTranslationUnitSpelling(CXTranslationUnit CTUnit);

/**
 * Return the CXTranslationUnit for a given source file and the provided
 * command line arguments one would pass to the compiler.
 *
 * Note: The 'source_filename' argument is optional.  If the caller provides a
 * NULL pointer, the name of the source file is expected to reside in the
 * specified command line arguments.
 *
 * Note: When encountered in 'clang_command_line_args', the following options
 * are ignored:
 *
 *   '-c'
 *   '-emit-ast'
 *   '-fsyntax-only'
 *   '-o \<output file>'  (both '-o' and '\<output file>' are ignored)
 *
 * \param CIdx The index object with which the translation unit will be
 * associated.
 *
 * \param source_filename The name of the source file to load, or NULL if the
 * source file is included in \p clang_command_line_args.
 *
 * \param num_clang_command_line_args The number of command-line arguments in
 * \p clang_command_line_args.
 *
 * \param clang_command_line_args The command-line arguments that would be
 * passed to the \c clang executable if it were being invoked out-of-process.
 * These command-line options will be parsed and will affect how the translation
 * unit is parsed. Note that the following options are ignored: '-c',
 * '-emit-ast', '-fsyntax-only' (which is the default), and '-o \<output file>'.
 *
 * \param num_unsaved_files the number of unsaved file entries in \p
 * unsaved_files.
 *
 * \param unsaved_files the files that have not yet been saved to disk
 * but may be required for code completion, including the contents of
 * those files.  The contents and name of these files (as specified by
 * CXUnsavedFile) are copied when necessary, so the client only needs to
 * guarantee their validity until the call to this function returns.
 */
CINDEX_LINKAGE CXTranslationUnit clang_createTranslationUnitFromSourceFile(
    CXIndex CIdx, const char *source_filename, int num_clang_command_line_args,
    const char *const *clang_command_line_args, unsigned num_unsaved_files,
    struct CXUnsavedFile *unsaved_files);

/**
 * Same as \c clang_createTranslationUnit2, but returns
 * the \c CXTranslationUnit instead of an error code.  In case of an error this
 * routine returns a \c NULL \c CXTranslationUnit, without further detailed
 * error codes.
 */
CINDEX_LINKAGE CXTranslationUnit
clang_createTranslationUnit(CXIndex CIdx, const char *ast_filename);

/**
 * Create a translation unit from an AST file (\c -emit-ast).
 *
 * \param[out] out_TU A non-NULL pointer to store the created
 * \c CXTranslationUnit.
 *
 * \returns Zero on success, otherwise returns an error code.
 */
CINDEX_LINKAGE enum CXErrorCode
clang_createTranslationUnit2(CXIndex CIdx, const char *ast_filename,
                             CXTranslationUnit *out_TU);

/**
 * Flags that control the creation of translation units.
 *
 * The enumerators in this enumeration type are meant to be bitwise
 * ORed together to specify which options should be used when
 * constructing the translation unit.
 */
enum CXTranslationUnit_Flags {
  /**
   * Used to indicate that no special translation-unit options are
   * needed.
   */
  CXTranslationUnit_None = 0x0,

  /**
   * Used to indicate that the parser should construct a "detailed"
   * preprocessing record, including all macro definitions and instantiations.
   *
   * Constructing a detailed preprocessing record requires more memory
   * and time to parse, since the information contained in the record
   * is usually not retained. However, it can be useful for
   * applications that require more detailed information about the
   * behavior of the preprocessor.
   */
  CXTranslationUnit_DetailedPreprocessingRecord = 0x01,

  /**
   * Used to indicate that the translation unit is incomplete.
   *
   * When a translation unit is considered "incomplete", semantic
   * analysis that is typically performed at the end of the
   * translation unit will be suppressed. For example, this suppresses
   * the completion of tentative declarations in C and of
   * instantiation of implicitly-instantiation function templates in
   * C++. This option is typically used when parsing a header with the
   * intent of producing a precompiled header.
   */
  CXTranslationUnit_Incomplete = 0x02,

  /**
   * Used to indicate that the translation unit should be built with an
   * implicit precompiled header for the preamble.
   *
   * An implicit precompiled header is used as an optimization when a
   * particular translation unit is likely to be reparsed many times
   * when the sources aren't changing that often. In this case, an
   * implicit precompiled header will be built containing all of the
   * initial includes at the top of the main file (what we refer to as
   * the "preamble" of the file). In subsequent parses, if the
   * preamble or the files in it have not changed, \c
   * clang_reparseTranslationUnit() will re-use the implicit
   * precompiled header to improve parsing performance.
   */
  CXTranslationUnit_PrecompiledPreamble = 0x04,

  /**
   * Used to indicate that the translation unit should cache some
   * code-completion results with each reparse of the source file.
   *
   * Caching of code-completion results is a performance optimization that
   * introduces some overhead to reparsing but improves the performance of
   * code-completion operations.
   */
  CXTranslationUnit_CacheCompletionResults = 0x08,

  /**
   * Used to indicate that the translation unit will be serialized with
   * \c clang_saveTranslationUnit.
   *
   * This option is typically used when parsing a header with the intent of
   * producing a precompiled header.
   */
  CXTranslationUnit_ForSerialization = 0x10,

  /**
   * DEPRECATED: Enabled chained precompiled preambles in C++.
   *
   * Note: this is a *temporary* option that is available only while
   * we are testing C++ precompiled preamble support. It is deprecated.
   */
  CXTranslationUnit_CXXChainedPCH = 0x20,

  /**
   * Used to indicate that function/method bodies should be skipped while
   * parsing.
   *
   * This option can be used to search for declarations/definitions while
   * ignoring the usages.
   */
  CXTranslationUnit_SkipFunctionBodies = 0x40,

  /**
   * Used to indicate that brief documentation comments should be
   * included into the set of code completions returned from this translation
   * unit.
   */
  CXTranslationUnit_IncludeBriefCommentsInCodeCompletion = 0x80,

  /**
   * Used to indicate that the precompiled preamble should be created on
   * the first parse. Otherwise it will be created on the first reparse. This
   * trades runtime on the first parse (serializing the preamble takes time) for
   * reduced runtime on the second parse (can now reuse the preamble).
   */
  CXTranslationUnit_CreatePreambleOnFirstParse = 0x100,

  /**
   * Do not stop processing when fatal errors are encountered.
   *
   * When fatal errors are encountered while parsing a translation unit,
   * semantic analysis is typically stopped early when compiling code. A common
   * source for fatal errors are unresolvable include files. For the
   * purposes of an IDE, this is undesirable behavior and as much information
   * as possible should be reported. Use this flag to enable this behavior.
   */
  CXTranslationUnit_KeepGoing = 0x200,

  /**
   * Sets the preprocessor in a mode for parsing a single file only.
   */
  CXTranslationUnit_SingleFileParse = 0x400,

  /**
   * Used in combination with CXTranslationUnit_SkipFunctionBodies to
   * constrain the skipping of function bodies to the preamble.
   *
   * The function bodies of the main file are not skipped.
   */
  CXTranslationUnit_LimitSkipFunctionBodiesToPreamble = 0x800,

  /**
   * Used to indicate that attributed types should be included in CXType.
   */
  CXTranslationUnit_IncludeAttributedTypes = 0x1000,

  /**
   * Used to indicate that implicit attributes should be visited.
   */
  CXTranslationUnit_VisitImplicitAttributes = 0x2000,

  /**
   * Used to indicate that non-errors from included files should be ignored.
   *
   * If set, clang_getDiagnosticSetFromTU() will not report e.g. warnings from
   * included files anymore. This speeds up clang_getDiagnosticSetFromTU() for
   * the case where these warnings are not of interest, as for an IDE for
   * example, which typically shows only the diagnostics in the main file.
   */
  CXTranslationUnit_IgnoreNonErrorsFromIncludedFiles = 0x4000,

  /**
   * Tells the preprocessor not to skip excluded conditional blocks.
   */
  CXTranslationUnit_RetainExcludedConditionalBlocks = 0x8000
};

/**
 * Returns the set of flags that is suitable for parsing a translation
 * unit that is being edited.
 *
 * The set of flags returned provide options for \c clang_parseTranslationUnit()
 * to indicate that the translation unit is likely to be reparsed many times,
 * either explicitly (via \c clang_reparseTranslationUnit()) or implicitly
 * (e.g., by code completion (\c clang_codeCompletionAt())). The returned flag
 * set contains an unspecified set of optimizations (e.g., the precompiled
 * preamble) geared toward improving the performance of these routines. The
 * set of optimizations enabled may change from one version to the next.
 */
CINDEX_LINKAGE unsigned clang_defaultEditingTranslationUnitOptions(void);

/**
 * Same as \c clang_parseTranslationUnit2, but returns
 * the \c CXTranslationUnit instead of an error code.  In case of an error this
 * routine returns a \c NULL \c CXTranslationUnit, without further detailed
 * error codes.
 */
CINDEX_LINKAGE CXTranslationUnit clang_parseTranslationUnit(
    CXIndex CIdx, const char *source_filename,
    const char *const *command_line_args, int num_command_line_args,
    struct CXUnsavedFile *unsaved_files, unsigned num_unsaved_files,
    unsigned options);

/**
 * Parse the given source file and the translation unit corresponding
 * to that file.
 *
 * This routine is the main entry point for the Clang C API, providing the
 * ability to parse a source file into a translation unit that can then be
 * queried by other functions in the API. This routine accepts a set of
 * command-line arguments so that the compilation can be configured in the same
 * way that the compiler is configured on the command line.
 *
 * \param CIdx The index object with which the translation unit will be
 * associated.
 *
 * \param source_filename The name of the source file to load, or NULL if the
 * source file is included in \c command_line_args.
 *
 * \param command_line_args The command-line arguments that would be
 * passed to the \c clang executable if it were being invoked out-of-process.
 * These command-line options will be parsed and will affect how the translation
 * unit is parsed. Note that the following options are ignored: '-c',
 * '-emit-ast', '-fsyntax-only' (which is the default), and '-o \<output file>'.
 *
 * \param num_command_line_args The number of command-line arguments in
 * \c command_line_args.
 *
 * \param unsaved_files the files that have not yet been saved to disk
 * but may be required for parsing, including the contents of
 * those files.  The contents and name of these files (as specified by
 * CXUnsavedFile) are copied when necessary, so the client only needs to
 * guarantee their validity until the call to this function returns.
 *
 * \param num_unsaved_files the number of unsaved file entries in \p
 * unsaved_files.
 *
 * \param options A bitmask of options that affects how the translation unit
 * is managed but not its compilation. This should be a bitwise OR of the
 * CXTranslationUnit_XXX flags.
 *
 * \param[out] out_TU A non-NULL pointer to store the created
 * \c CXTranslationUnit, describing the parsed code and containing any
 * diagnostics produced by the compiler.
 *
 * \returns Zero on success, otherwise returns an error code.
 */
CINDEX_LINKAGE enum CXErrorCode clang_parseTranslationUnit2(
    CXIndex CIdx, const char *source_filename,
    const char *const *command_line_args, int num_command_line_args,
    struct CXUnsavedFile *unsaved_files, unsigned num_unsaved_files,
    unsigned options, CXTranslationUnit *out_TU);

/**
 * Same as clang_parseTranslationUnit2 but requires a full command line
 * for \c command_line_args including argv[0]. This is useful if the standard
 * library paths are relative to the binary.
 */
CINDEX_LINKAGE enum CXErrorCode clang_parseTranslationUnit2FullArgv(
    CXIndex CIdx, const char *source_filename,
    const char *const *command_line_args, int num_command_line_args,
    struct CXUnsavedFile *unsaved_files, unsigned num_unsaved_files,
    unsigned options, CXTranslationUnit *out_TU);

/**
 * Flags that control how translation units are saved.
 *
 * The enumerators in this enumeration type are meant to be bitwise
 * ORed together to specify which options should be used when
 * saving the translation unit.
 */
enum CXSaveTranslationUnit_Flags {
  /**
   * Used to indicate that no special saving options are needed.
   */
  CXSaveTranslationUnit_None = 0x0
};

/**
 * Returns the set of flags that is suitable for saving a translation
 * unit.
 *
 * The set of flags returned provide options for
 * \c clang_saveTranslationUnit() by default. The returned flag
 * set contains an unspecified set of options that save translation units with
 * the most commonly-requested data.
 */
CINDEX_LINKAGE unsigned clang_defaultSaveOptions(CXTranslationUnit TU);

/**
 * Describes the kind of error that occurred (if any) in a call to
 * \c clang_saveTranslationUnit().
 */
enum CXSaveError {
  /**
   * Indicates that no error occurred while saving a translation unit.
   */
  CXSaveError_None = 0,

  /**
   * Indicates that an unknown error occurred while attempting to save
   * the file.
   *
   * This error typically indicates that file I/O failed when attempting to
   * write the file.
   */
  CXSaveError_Unknown = 1,

  /**
   * Indicates that errors during translation prevented this attempt
   * to save the translation unit.
   *
   * Errors that prevent the translation unit from being saved can be
   * extracted using \c clang_getNumDiagnostics() and \c clang_getDiagnostic().
   */
  CXSaveError_TranslationErrors = 2,

  /**
   * Indicates that the translation unit to be saved was somehow
   * invalid (e.g., NULL).
   */
  CXSaveError_InvalidTU = 3
};

/**
 * Saves a translation unit into a serialized representation of
 * that translation unit on disk.
 *
 * Any translation unit that was parsed without error can be saved
 * into a file. The translation unit can then be deserialized into a
 * new \c CXTranslationUnit with \c clang_createTranslationUnit() or,
 * if it is an incomplete translation unit that corresponds to a
 * header, used as a precompiled header when parsing other translation
 * units.
 *
 * \param TU The translation unit to save.
 *
 * \param FileName The file to which the translation unit will be saved.
 *
 * \param options A bitmask of options that affects how the translation unit
 * is saved. This should be a bitwise OR of the
 * CXSaveTranslationUnit_XXX flags.
 *
 * \returns A value that will match one of the enumerators of the CXSaveError
 * enumeration. Zero (CXSaveError_None) indicates that the translation unit was
 * saved successfully, while a non-zero value indicates that a problem occurred.
 */
CINDEX_LINKAGE int clang_saveTranslationUnit(CXTranslationUnit TU,
                                             const char *FileName,
                                             unsigned options);

/**
 * Suspend a translation unit in order to free memory associated with it.
 *
 * A suspended translation unit uses significantly less memory but on the other
 * side does not support any other calls than \c clang_reparseTranslationUnit
 * to resume it or \c clang_disposeTranslationUnit to dispose it completely.
 */
CINDEX_LINKAGE unsigned clang_suspendTranslationUnit(CXTranslationUnit);

/**
 * Destroy the specified CXTranslationUnit object.
 */
CINDEX_LINKAGE void clang_disposeTranslationUnit(CXTranslationUnit);

/**
 * Flags that control the reparsing of translation units.
 *
 * The enumerators in this enumeration type are meant to be bitwise
 * ORed together to specify which options should be used when
 * reparsing the translation unit.
 */
enum CXReparse_Flags {
  /**
   * Used to indicate that no special reparsing options are needed.
   */
  CXReparse_None = 0x0
};

/**
 * Returns the set of flags that is suitable for reparsing a translation
 * unit.
 *
 * The set of flags returned provide options for
 * \c clang_reparseTranslationUnit() by default. The returned flag
 * set contains an unspecified set of optimizations geared toward common uses
 * of reparsing. The set of optimizations enabled may change from one version
 * to the next.
 */
CINDEX_LINKAGE unsigned clang_defaultReparseOptions(CXTranslationUnit TU);

/**
 * Reparse the source files that produced this translation unit.
 *
 * This routine can be used to re-parse the source files that originally
 * created the given translation unit, for example because those source files
 * have changed (either on disk or as passed via \p unsaved_files). The
 * source code will be reparsed with the same command-line options as it
 * was originally parsed.
 *
 * Reparsing a translation unit invalidates all cursors and source locations
 * that refer into that translation unit. This makes reparsing a translation
 * unit semantically equivalent to destroying the translation unit and then
 * creating a new translation unit with the same command-line arguments.
 * However, it may be more efficient to reparse a translation
 * unit using this routine.
 *
 * \param TU The translation unit whose contents will be re-parsed. The
 * translation unit must originally have been built with
 * \c clang_createTranslationUnitFromSourceFile().
 *
 * \param num_unsaved_files The number of unsaved file entries in \p
 * unsaved_files.
 *
 * \param unsaved_files The files that have not yet been saved to disk
 * but may be required for parsing, including the contents of
 * those files.  The contents and name of these files (as specified by
 * CXUnsavedFile) are copied when necessary, so the client only needs to
 * guarantee their validity until the call to this function returns.
 *
 * \param options A bitset of options composed of the flags in CXReparse_Flags.
 * The function \c clang_defaultReparseOptions() produces a default set of
 * options recommended for most uses, based on the translation unit.
 *
 * \returns 0 if the sources could be reparsed.  A non-zero error code will be
 * returned if reparsing was impossible, such that the translation unit is
 * invalid. In such cases, the only valid call for \c TU is
 * \c clang_disposeTranslationUnit(TU).  The error codes returned by this
 * routine are described by the \c CXErrorCode enum.
 */
CINDEX_LINKAGE int
clang_reparseTranslationUnit(CXTranslationUnit TU, unsigned num_unsaved_files,
                             struct CXUnsavedFile *unsaved_files,
                             unsigned options);

/**
 * Categorizes how memory is being used by a translation unit.
 */
enum CXTUResourceUsageKind {
  CXTUResourceUsage_AST = 1,
  CXTUResourceUsage_Identifiers = 2,
  CXTUResourceUsage_Selectors = 3,
  CXTUResourceUsage_GlobalCompletionResults = 4,
  CXTUResourceUsage_SourceManagerContentCache = 5,
  CXTUResourceUsage_AST_SideTables = 6,
  CXTUResourceUsage_SourceManager_Membuffer_Malloc = 7,
  CXTUResourceUsage_SourceManager_Membuffer_MMap = 8,
  CXTUResourceUsage_ExternalASTSource_Membuffer_Malloc = 9,
  CXTUResourceUsage_ExternalASTSource_Membuffer_MMap = 10,
  CXTUResourceUsage_Preprocessor = 11,
  CXTUResourceUsage_PreprocessingRecord = 12,
  CXTUResourceUsage_SourceManager_DataStructures = 13,
  CXTUResourceUsage_Preprocessor_HeaderSearch = 14,
  CXTUResourceUsage_MEMORY_IN_BYTES_BEGIN = CXTUResourceUsage_AST,
  CXTUResourceUsage_MEMORY_IN_BYTES_END =
      CXTUResourceUsage_Preprocessor_HeaderSearch,

  CXTUResourceUsage_First = CXTUResourceUsage_AST,
  CXTUResourceUsage_Last = CXTUResourceUsage_Preprocessor_HeaderSearch
};

/**
 * Returns the human-readable null-terminated C string that represents
 *  the name of the memory category.  This string should never be freed.
 */
CINDEX_LINKAGE
const char *clang_getTUResourceUsageName(enum CXTUResourceUsageKind kind);

typedef struct CXTUResourceUsageEntry {
  /* The memory usage category. */
  enum CXTUResourceUsageKind kind;
  /* Amount of resources used.
      The units will depend on the resource kind. */
  unsigned long amount;
} CXTUResourceUsageEntry;

/**
 * The memory usage of a CXTranslationUnit, broken into categories.
 */
typedef struct CXTUResourceUsage {
  /* Private data member, used for queries. */
  void *data;

  /* The number of entries in the 'entries' array. */
  unsigned numEntries;

  /* An array of key-value pairs, representing the breakdown of memory
            usage. */
  CXTUResourceUsageEntry *entries;

} CXTUResourceUsage;

/**
 * Return the memory usage of a translation unit.  This object
 *  should be released with clang_disposeCXTUResourceUsage().
 */
CINDEX_LINKAGE CXTUResourceUsage
clang_getCXTUResourceUsage(CXTranslationUnit TU);

CINDEX_LINKAGE void clang_disposeCXTUResourceUsage(CXTUResourceUsage usage);

/**
 * Get target information for this translation unit.
 *
 * The CXTargetInfo object cannot outlive the CXTranslationUnit object.
 */
CINDEX_LINKAGE CXTargetInfo
clang_getTranslationUnitTargetInfo(CXTranslationUnit CTUnit);

/**
 * Destroy the CXTargetInfo object.
 */
CINDEX_LINKAGE void clang_TargetInfo_dispose(CXTargetInfo Info);

/**
 * Get the normalized target triple as a string.
 *
 * Returns the empty string in case of any error.
 */
CINDEX_LINKAGE CXString clang_TargetInfo_getTriple(CXTargetInfo Info);

/**
 * Get the pointer width of the target in bits.
 *
 * Returns -1 in case of error.
 */
CINDEX_LINKAGE int clang_TargetInfo_getPointerWidth(CXTargetInfo Info);

/**
 * @}
 */

/**
 * Describes the kind of entity that a cursor refers to.
 */
enum CXCursorKind {
  /* Declarations */
  /**
   * A declaration whose specific kind is not exposed via this
   * interface.
   *
   * Unexposed declarations have the same operations as any other kind
   * of declaration; one can extract their location information,
   * spelling, find their definitions, etc. However, the specific kind
   * of the declaration is not reported.
   */
  CXCursor_UnexposedDecl = 1,
  /** A C or C++ struct. */
  CXCursor_StructDecl = 2,
  /** A C or C++ union. */
  CXCursor_UnionDecl = 3,
  /** A C++ class. */
  CXCursor_ClassDecl = 4,
  /** An enumeration. */
  CXCursor_EnumDecl = 5,
  /**
   * A field (in C) or non-static data member (in C++) in a
   * struct, union, or C++ class.
   */
  CXCursor_FieldDecl = 6,
  /** An enumerator constant. */
  CXCursor_EnumConstantDecl = 7,
  /** A function. */
  CXCursor_FunctionDecl = 8,
  /** A variable. */
  CXCursor_VarDecl = 9,
  /** A function or method parameter. */
  CXCursor_ParmDecl = 10,
  /** An Objective-C \@interface. */
  CXCursor_ObjCInterfaceDecl = 11,
  /** An Objective-C \@interface for a category. */
  CXCursor_ObjCCategoryDecl = 12,
  /** An Objective-C \@protocol declaration. */
  CXCursor_ObjCProtocolDecl = 13,
  /** An Objective-C \@property declaration. */
  CXCursor_ObjCPropertyDecl = 14,
  /** An Objective-C instance variable. */
  CXCursor_ObjCIvarDecl = 15,
  /** An Objective-C instance method. */
  CXCursor_ObjCInstanceMethodDecl = 16,
  /** An Objective-C class method. */
  CXCursor_ObjCClassMethodDecl = 17,
  /** An Objective-C \@implementation. */
  CXCursor_ObjCImplementationDecl = 18,
  /** An Objective-C \@implementation for a category. */
  CXCursor_ObjCCategoryImplDecl = 19,
  /** A typedef. */
  CXCursor_TypedefDecl = 20,
  /** A C++ class method. */
  CXCursor_CXXMethod = 21,
  /** A C++ namespace. */
  CXCursor_Namespace = 22,
  /** A linkage specification, e.g. 'extern "C"'. */
  CXCursor_LinkageSpec = 23,
  /** A C++ constructor. */
  CXCursor_Constructor = 24,
  /** A C++ destructor. */
  CXCursor_Destructor = 25,
  /** A C++ conversion function. */
  CXCursor_ConversionFunction = 26,
  /** A C++ template type parameter. */
  CXCursor_TemplateTypeParameter = 27,
  /** A C++ non-type template parameter. */
  CXCursor_NonTypeTemplateParameter = 28,
  /** A C++ template template parameter. */
  CXCursor_TemplateTemplateParameter = 29,
  /** A C++ function template. */
  CXCursor_FunctionTemplate = 30,
  /** A C++ class template. */
  CXCursor_ClassTemplate = 31,
  /** A C++ class template partial specialization. */
  CXCursor_ClassTemplatePartialSpecialization = 32,
  /** A C++ namespace alias declaration. */
  CXCursor_NamespaceAlias = 33,
  /** A C++ using directive. */
  CXCursor_UsingDirective = 34,
  /** A C++ using declaration. */
  CXCursor_UsingDeclaration = 35,
  /** A C++ alias declaration */
  CXCursor_TypeAliasDecl = 36,
  /** An Objective-C \@synthesize definition. */
  CXCursor_ObjCSynthesizeDecl = 37,
  /** An Objective-C \@dynamic definition. */
  CXCursor_ObjCDynamicDecl = 38,
  /** An access specifier. */
  CXCursor_CXXAccessSpecifier = 39,

  CXCursor_FirstDecl = CXCursor_UnexposedDecl,
  CXCursor_LastDecl = CXCursor_CXXAccessSpecifier,

  /* References */
  CXCursor_FirstRef = 40, /* Decl references */
  CXCursor_ObjCSuperClassRef = 40,
  CXCursor_ObjCProtocolRef = 41,
  CXCursor_ObjCClassRef = 42,
  /**
   * A reference to a type declaration.
   *
   * A type reference occurs anywhere where a type is named but not
   * declared. For example, given:
   *
   * \code
   * typedef unsigned size_type;
   * size_type size;
   * \endcode
   *
   * The typedef is a declaration of size_type (CXCursor_TypedefDecl),
   * while the type of the variable "size" is referenced. The cursor
   * referenced by the type of size is the typedef for size_type.
   */
  CXCursor_TypeRef = 43,
  CXCursor_CXXBaseSpecifier = 44,
  /**
   * A reference to a class template, function template, template
   * template parameter, or class template partial specialization.
   */
  CXCursor_TemplateRef = 45,
  /**
   * A reference to a namespace or namespace alias.
   */
  CXCursor_NamespaceRef = 46,
  /**
   * A reference to a member of a struct, union, or class that occurs in
   * some non-expression context, e.g., a designated initializer.
   */
  CXCursor_MemberRef = 47,
  /**
   * A reference to a labeled statement.
   *
   * This cursor kind is used to describe the jump to "start_over" in the
   * goto statement in the following example:
   *
   * \code
   *   start_over:
   *     ++counter;
   *
   *     goto start_over;
   * \endcode
   *
   * A label reference cursor refers to a label statement.
   */
  CXCursor_LabelRef = 48,

  /**
   * A reference to a set of overloaded functions or function templates
   * that has not yet been resolved to a specific function or function template.
   *
   * An overloaded declaration reference cursor occurs in C++ templates where
   * a dependent name refers to a function. For example:
   *
   * \code
   * template<typename T> void swap(T&, T&);
   *
   * struct X { ... };
   * void swap(X&, X&);
   *
   * template<typename T>
   * void reverse(T* first, T* last) {
   *   while (first < last - 1) {
   *     swap(*first, *--last);
   *     ++first;
   *   }
   * }
   *
   * struct Y { };
   * void swap(Y&, Y&);
   * \endcode
   *
   * Here, the identifier "swap" is associated with an overloaded declaration
   * reference. In the template definition, "swap" refers to either of the two
   * "swap" functions declared above, so both results will be available. At
   * instantiation time, "swap" may also refer to other functions found via
   * argument-dependent lookup (e.g., the "swap" function at the end of the
   * example).
   *
   * The functions \c clang_getNumOverloadedDecls() and
   * \c clang_getOverloadedDecl() can be used to retrieve the definitions
   * referenced by this cursor.
   */
  CXCursor_OverloadedDeclRef = 49,

  /**
   * A reference to a variable that occurs in some non-expression
   * context, e.g., a C++ lambda capture list.
   */
  CXCursor_VariableRef = 50,

  CXCursor_LastRef = CXCursor_VariableRef,

  /* Error conditions */
  CXCursor_FirstInvalid = 70,
  CXCursor_InvalidFile = 70,
  CXCursor_NoDeclFound = 71,
  CXCursor_NotImplemented = 72,
  CXCursor_InvalidCode = 73,
  CXCursor_LastInvalid = CXCursor_InvalidCode,

  /* Expressions */
  CXCursor_FirstExpr = 100,

  /**
   * An expression whose specific kind is not exposed via this
   * interface.
   *
   * Unexposed expressions have the same operations as any other kind
   * of expression; one can extract their location information,
   * spelling, children, etc. However, the specific kind of the
   * expression is not reported.
   */
  CXCursor_UnexposedExpr = 100,

  /**
   * An expression that refers to some value declaration, such
   * as a function, variable, or enumerator.
   */
  CXCursor_DeclRefExpr = 101,

  /**
   * An expression that refers to a member of a struct, union,
   * class, Objective-C class, etc.
   */
  CXCursor_MemberRefExpr = 102,

  /** An expression that calls a function. */
  CXCursor_CallExpr = 103,

  /** An expression that sends a message to an Objective-C
   object or class. */
  CXCursor_ObjCMessageExpr = 104,

  /** An expression that represents a block literal. */
  CXCursor_BlockExpr = 105,

  /** An integer literal.
   */
  CXCursor_IntegerLiteral = 106,

  /** A floating point number literal.
   */
  CXCursor_FloatingLiteral = 107,

  /** An imaginary number literal.
   */
  CXCursor_ImaginaryLiteral = 108,

  /** A string literal.
   */
  CXCursor_StringLiteral = 109,

  /** A character literal.
   */
  CXCursor_CharacterLiteral = 110,

  /** A parenthesized expression, e.g. "(1)".
   *
   * This AST node is only formed if full location information is requested.
   */
  CXCursor_ParenExpr = 111,

  /** This represents the unary-expression's (except sizeof and
   * alignof).
   */
  CXCursor_UnaryOperator = 112,

  /** [C99 6.5.2.1] Array Subscripting.
   */
  CXCursor_ArraySubscriptExpr = 113,

  /** A builtin binary operation expression such as "x + y" or
   * "x <= y".
   */
  CXCursor_BinaryOperator = 114,

  /** Compound assignment such as "+=".
   */
  CXCursor_CompoundAssignOperator = 115,

  /** The ?: ternary operator.
   */
  CXCursor_ConditionalOperator = 116,

  /** An explicit cast in C (C99 6.5.4) or a C-style cast in C++
   * (C++ [expr.cast]), which uses the syntax (Type)expr.
   *
   * For example: (int)f.
   */
  CXCursor_CStyleCastExpr = 117,

  /** [C99 6.5.2.5]
   */
  CXCursor_CompoundLiteralExpr = 118,

  /** Describes an C or C++ initializer list.
   */
  CXCursor_InitListExpr = 119,

  /** The GNU address of label extension, representing &&label.
   */
  CXCursor_AddrLabelExpr = 120,

  /** This is the GNU Statement Expression extension: ({int X=4; X;})
   */
  CXCursor_StmtExpr = 121,

  /** Represents a C11 generic selection.
   */
  CXCursor_GenericSelectionExpr = 122,

  /** Implements the GNU __null extension, which is a name for a null
   * pointer constant that has integral type (e.g., int or long) and is the same
   * size and alignment as a pointer.
   *
   * The __null extension is typically only used by system headers, which define
   * NULL as __null in C++ rather than using 0 (which is an integer that may not
   * match the size of a pointer).
   */
  CXCursor_GNUNullExpr = 123,

  /** C++'s static_cast<> expression.
   */
  CXCursor_CXXStaticCastExpr = 124,

  /** C++'s dynamic_cast<> expression.
   */
  CXCursor_CXXDynamicCastExpr = 125,

  /** C++'s reinterpret_cast<> expression.
   */
  CXCursor_CXXReinterpretCastExpr = 126,

  /** C++'s const_cast<> expression.
   */
  CXCursor_CXXConstCastExpr = 127,

  /** Represents an explicit C++ type conversion that uses "functional"
   * notion (C++ [expr.type.conv]).
   *
   * Example:
   * \code
   *   x = int(0.5);
   * \endcode
   */
  CXCursor_CXXFunctionalCastExpr = 128,

  /** A C++ typeid expression (C++ [expr.typeid]).
   */
  CXCursor_CXXTypeidExpr = 129,

  /** [C++ 2.13.5] C++ Boolean Literal.
   */
  CXCursor_CXXBoolLiteralExpr = 130,

  /** [C++0x 2.14.7] C++ Pointer Literal.
   */
  CXCursor_CXXNullPtrLiteralExpr = 131,

  /** Represents the "this" expression in C++
   */
  CXCursor_CXXThisExpr = 132,

  /** [C++ 15] C++ Throw Expression.
   *
   * This handles 'throw' and 'throw' assignment-expression. When
   * assignment-expression isn't present, Op will be null.
   */
  CXCursor_CXXThrowExpr = 133,

  /** A new expression for memory allocation and constructor calls, e.g:
   * "new CXXNewExpr(foo)".
   */
  CXCursor_CXXNewExpr = 134,

  /** A delete expression for memory deallocation and destructor calls,
   * e.g. "delete[] pArray".
   */
  CXCursor_CXXDeleteExpr = 135,

  /** A unary expression. (noexcept, sizeof, or other traits)
   */
  CXCursor_UnaryExpr = 136,

  /** An Objective-C string literal i.e. @"foo".
   */
  CXCursor_ObjCStringLiteral = 137,

  /** An Objective-C \@encode expression.
   */
  CXCursor_ObjCEncodeExpr = 138,

  /** An Objective-C \@selector expression.
   */
  CXCursor_ObjCSelectorExpr = 139,

  /** An Objective-C \@protocol expression.
   */
  CXCursor_ObjCProtocolExpr = 140,

  /** An Objective-C "bridged" cast expression, which casts between
   * Objective-C pointers and C pointers, transferring ownership in the process.
   *
   * \code
   *   NSString *str = (__bridge_transfer NSString *)CFCreateString();
   * \endcode
   */
  CXCursor_ObjCBridgedCastExpr = 141,

  /** Represents a C++0x pack expansion that produces a sequence of
   * expressions.
   *
   * A pack expansion expression contains a pattern (which itself is an
   * expression) followed by an ellipsis. For example:
   *
   * \code
   * template<typename F, typename ...Types>
   * void forward(F f, Types &&...args) {
   *  f(static_cast<Types&&>(args)...);
   * }
   * \endcode
   */
  CXCursor_PackExpansionExpr = 142,

  /** Represents an expression that computes the length of a parameter
   * pack.
   *
   * \code
   * template<typename ...Types>
   * struct count {
   *   static const unsigned value = sizeof...(Types);
   * };
   * \endcode
   */
  CXCursor_SizeOfPackExpr = 143,

  /* Represents a C++ lambda expression that produces a local function
   * object.
   *
   * \code
   * void abssort(float *x, unsigned N) {
   *   std::sort(x, x + N,
   *             [](float a, float b) {
   *               return std::abs(a) < std::abs(b);
   *             });
   * }
   * \endcode
   */
  CXCursor_LambdaExpr = 144,

  /** Objective-c Boolean Literal.
   */
  CXCursor_ObjCBoolLiteralExpr = 145,

  /** Represents the "self" expression in an Objective-C method.
   */
  CXCursor_ObjCSelfExpr = 146,

  /** OpenMP 5.0 [2.1.5, Array Section].
   */
  CXCursor_OMPArraySectionExpr = 147,

  /** Represents an @available(...) check.
   */
  CXCursor_ObjCAvailabilityCheckExpr = 148,

  /**
   * Fixed point literal
   */
  CXCursor_FixedPointLiteral = 149,

  /** OpenMP 5.0 [2.1.4, Array Shaping].
   */
  CXCursor_OMPArrayShapingExpr = 150,

  /**
   * OpenMP 5.0 [2.1.6 Iterators]
   */
  CXCursor_OMPIteratorExpr = 151,

  /** OpenCL's addrspace_cast<> expression.
   */
  CXCursor_CXXAddrspaceCastExpr = 152,

  CXCursor_LastExpr = CXCursor_CXXAddrspaceCastExpr,

  /* Statements */
  CXCursor_FirstStmt = 200,
  /**
   * A statement whose specific kind is not exposed via this
   * interface.
   *
   * Unexposed statements have the same operations as any other kind of
   * statement; one can extract their location information, spelling,
   * children, etc. However, the specific kind of the statement is not
   * reported.
   */
  CXCursor_UnexposedStmt = 200,

  /** A labelled statement in a function.
   *
   * This cursor kind is used to describe the "start_over:" label statement in
   * the following example:
   *
   * \code
   *   start_over:
   *     ++counter;
   * \endcode
   *
   */
  CXCursor_LabelStmt = 201,

  /** A group of statements like { stmt stmt }.
   *
   * This cursor kind is used to describe compound statements, e.g. function
   * bodies.
   */
  CXCursor_CompoundStmt = 202,

  /** A case statement.
   */
  CXCursor_CaseStmt = 203,

  /** A default statement.
   */
  CXCursor_DefaultStmt = 204,

  /** An if statement
   */
  CXCursor_IfStmt = 205,

  /** A switch statement.
   */
  CXCursor_SwitchStmt = 206,

  /** A while statement.
   */
  CXCursor_WhileStmt = 207,

  /** A do statement.
   */
  CXCursor_DoStmt = 208,

  /** A for statement.
   */
  CXCursor_ForStmt = 209,

  /** A goto statement.
   */
  CXCursor_GotoStmt = 210,

  /** An indirect goto statement.
   */
  CXCursor_IndirectGotoStmt = 211,

  /** A continue statement.
   */
  CXCursor_ContinueStmt = 212,

  /** A break statement.
   */
  CXCursor_BreakStmt = 213,

  /** A return statement.
   */
  CXCursor_ReturnStmt = 214,

  /** A GCC inline assembly statement extension.
   */
  CXCursor_GCCAsmStmt = 215,
  CXCursor_AsmStmt = CXCursor_GCCAsmStmt,

  /** Objective-C's overall \@try-\@catch-\@finally statement.
   */
  CXCursor_ObjCAtTryStmt = 216,

  /** Objective-C's \@catch statement.
   */
  CXCursor_ObjCAtCatchStmt = 217,

  /** Objective-C's \@finally statement.
   */
  CXCursor_ObjCAtFinallyStmt = 218,

  /** Objective-C's \@throw statement.
   */
  CXCursor_ObjCAtThrowStmt = 219,

  /** Objective-C's \@synchronized statement.
   */
  CXCursor_ObjCAtSynchronizedStmt = 220,

  /** Objective-C's autorelease pool statement.
   */
  CXCursor_ObjCAutoreleasePoolStmt = 221,

  /** Objective-C's collection statement.
   */
  CXCursor_ObjCForCollectionStmt = 222,

  /** C++'s catch statement.
   */
  CXCursor_CXXCatchStmt = 223,

  /** C++'s try statement.
   */
  CXCursor_CXXTryStmt = 224,

  /** C++'s for (* : *) statement.
   */
  CXCursor_CXXForRangeStmt = 225,

  /** Windows Structured Exception Handling's try statement.
   */
  CXCursor_SEHTryStmt = 226,

  /** Windows Structured Exception Handling's except statement.
   */
  CXCursor_SEHExceptStmt = 227,

  /** Windows Structured Exception Handling's finally statement.
   */
  CXCursor_SEHFinallyStmt = 228,

  /** A MS inline assembly statement extension.
   */
  CXCursor_MSAsmStmt = 229,

  /** The null statement ";": C99 6.8.3p3.
   *
   * This cursor kind is used to describe the null statement.
   */
  CXCursor_NullStmt = 230,

  /** Adaptor class for mixing declarations with statements and
   * expressions.
   */
  CXCursor_DeclStmt = 231,

  /** OpenMP parallel directive.
   */
  CXCursor_OMPParallelDirective = 232,

  /** OpenMP SIMD directive.
   */
  CXCursor_OMPSimdDirective = 233,

  /** OpenMP for directive.
   */
  CXCursor_OMPForDirective = 234,

  /** OpenMP sections directive.
   */
  CXCursor_OMPSectionsDirective = 235,

  /** OpenMP section directive.
   */
  CXCursor_OMPSectionDirective = 236,

  /** OpenMP single directive.
   */
  CXCursor_OMPSingleDirective = 237,

  /** OpenMP parallel for directive.
   */
  CXCursor_OMPParallelForDirective = 238,

  /** OpenMP parallel sections directive.
   */
  CXCursor_OMPParallelSectionsDirective = 239,

  /** OpenMP task directive.
   */
  CXCursor_OMPTaskDirective = 240,

  /** OpenMP master directive.
   */
  CXCursor_OMPMasterDirective = 241,

  /** OpenMP critical directive.
   */
  CXCursor_OMPCriticalDirective = 242,

  /** OpenMP taskyield directive.
   */
  CXCursor_OMPTaskyieldDirective = 243,

  /** OpenMP barrier directive.
   */
  CXCursor_OMPBarrierDirective = 244,

  /** OpenMP taskwait directive.
   */
  CXCursor_OMPTaskwaitDirective = 245,

  /** OpenMP flush directive.
   */
  CXCursor_OMPFlushDirective = 246,

  /** Windows Structured Exception Handling's leave statement.
   */
  CXCursor_SEHLeaveStmt = 247,

  /** OpenMP ordered directive.
   */
  CXCursor_OMPOrderedDirective = 248,

  /** OpenMP atomic directive.
   */
  CXCursor_OMPAtomicDirective = 249,

  /** OpenMP for SIMD directive.
   */
  CXCursor_OMPForSimdDirective = 250,

  /** OpenMP parallel for SIMD directive.
   */
  CXCursor_OMPParallelForSimdDirective = 251,

  /** OpenMP target directive.
   */
  CXCursor_OMPTargetDirective = 252,

  /** OpenMP teams directive.
   */
  CXCursor_OMPTeamsDirective = 253,

  /** OpenMP taskgroup directive.
   */
  CXCursor_OMPTaskgroupDirective = 254,

  /** OpenMP cancellation point directive.
   */
  CXCursor_OMPCancellationPointDirective = 255,

  /** OpenMP cancel directive.
   */
  CXCursor_OMPCancelDirective = 256,

  /** OpenMP target data directive.
   */
  CXCursor_OMPTargetDataDirective = 257,

  /** OpenMP taskloop directive.
   */
  CXCursor_OMPTaskLoopDirective = 258,

  /** OpenMP taskloop simd directive.
   */
  CXCursor_OMPTaskLoopSimdDirective = 259,

  /** OpenMP distribute directive.
   */
  CXCursor_OMPDistributeDirective = 260,

  /** OpenMP target enter data directive.
   */
  CXCursor_OMPTargetEnterDataDirective = 261,

  /** OpenMP target exit data directive.
   */
  CXCursor_OMPTargetExitDataDirective = 262,

  /** OpenMP target parallel directive.
   */
  CXCursor_OMPTargetParallelDirective = 263,

  /** OpenMP target parallel for directive.
   */
  CXCursor_OMPTargetParallelForDirective = 264,

  /** OpenMP target update directive.
   */
  CXCursor_OMPTargetUpdateDirective = 265,

  /** OpenMP distribute parallel for directive.
   */
  CXCursor_OMPDistributeParallelForDirective = 266,

  /** OpenMP distribute parallel for simd directive.
   */
  CXCursor_OMPDistributeParallelForSimdDirective = 267,

  /** OpenMP distribute simd directive.
   */
  CXCursor_OMPDistributeSimdDirective = 268,

  /** OpenMP target parallel for simd directive.
   */
  CXCursor_OMPTargetParallelForSimdDirective = 269,

  /** OpenMP target simd directive.
   */
  CXCursor_OMPTargetSimdDirective = 270,

  /** OpenMP teams distribute directive.
   */
  CXCursor_OMPTeamsDistributeDirective = 271,

  /** OpenMP teams distribute simd directive.
   */
  CXCursor_OMPTeamsDistributeSimdDirective = 272,

  /** OpenMP teams distribute parallel for simd directive.
   */
  CXCursor_OMPTeamsDistributeParallelForSimdDirective = 273,

  /** OpenMP teams distribute parallel for directive.
   */
  CXCursor_OMPTeamsDistributeParallelForDirective = 274,

  /** OpenMP target teams directive.
   */
  CXCursor_OMPTargetTeamsDirective = 275,

  /** OpenMP target teams distribute directive.
   */
  CXCursor_OMPTargetTeamsDistributeDirective = 276,

  /** OpenMP target teams distribute parallel for directive.
   */
  CXCursor_OMPTargetTeamsDistributeParallelForDirective = 277,

  /** OpenMP target teams distribute parallel for simd directive.
   */
  CXCursor_OMPTargetTeamsDistributeParallelForSimdDirective = 278,

  /** OpenMP target teams distribute simd directive.
   */
  CXCursor_OMPTargetTeamsDistributeSimdDirective = 279,

  /** C++2a std::bit_cast expression.
   */
  CXCursor_BuiltinBitCastExpr = 280,

  /** OpenMP master taskloop directive.
   */
  CXCursor_OMPMasterTaskLoopDirective = 281,

  /** OpenMP parallel master taskloop directive.
   */
  CXCursor_OMPParallelMasterTaskLoopDirective = 282,

  /** OpenMP master taskloop simd directive.
   */
  CXCursor_OMPMasterTaskLoopSimdDirective = 283,

  /** OpenMP parallel master taskloop simd directive.
   */
  CXCursor_OMPParallelMasterTaskLoopSimdDirective = 284,

  /** OpenMP parallel master directive.
   */
  CXCursor_OMPParallelMasterDirective = 285,

  /** OpenMP depobj directive.
   */
  CXCursor_OMPDepobjDirective = 286,

  /** OpenMP scan directive.
   */
  CXCursor_OMPScanDirective = 287,

  /** OpenMP tile directive.
   */
  CXCursor_OMPTileDirective = 288,

  /** OpenMP canonical loop.
   */
  CXCursor_OMPCanonicalLoop = 289,

  /** OpenMP interop directive.
   */
  CXCursor_OMPInteropDirective = 290,

  /** OpenMP dispatch directive.
   */
  CXCursor_OMPDispatchDirective = 291,

<<<<<<< HEAD
  /** OpenACC update directive.
   */
  CXCursor_ACCUpdateDirective = 292,

  /** OpenACC enter data directive.
   */
  CXCursor_ACCEnterDataDirective = 293,

  /** OpenACC exit data directive.
   */
  CXCursor_ACCExitDataDirective = 294,

  /** OpenACC data directive.
   */
  CXCursor_ACCDataDirective = 295,

  /** OpenACC parallel directive.
   */
  CXCursor_ACCParallelDirective = 296,

  /** OpenACC loop directive.
   */
  CXCursor_ACCLoopDirective = 297,

  /** OpenACC parallel loop directive.
   */
  CXCursor_ACCParallelLoopDirective = 298,

  CXCursor_LastStmt = CXCursor_ACCParallelLoopDirective,
=======
  /** OpenMP masked directive.
   */
  CXCursor_OMPMaskedDirective = 292,

  CXCursor_LastStmt = CXCursor_OMPMaskedDirective,
>>>>>>> 6f1b10df

  /**
   * Cursor that represents the translation unit itself.
   *
   * The translation unit cursor exists primarily to act as the root
   * cursor for traversing the contents of a translation unit.
   */
  CXCursor_TranslationUnit = 300,

  /* Attributes */
  CXCursor_FirstAttr = 400,
  /**
   * An attribute whose specific kind is not exposed via this
   * interface.
   */
  CXCursor_UnexposedAttr = 400,

  CXCursor_IBActionAttr = 401,
  CXCursor_IBOutletAttr = 402,
  CXCursor_IBOutletCollectionAttr = 403,
  CXCursor_CXXFinalAttr = 404,
  CXCursor_CXXOverrideAttr = 405,
  CXCursor_AnnotateAttr = 406,
  CXCursor_AsmLabelAttr = 407,
  CXCursor_PackedAttr = 408,
  CXCursor_PureAttr = 409,
  CXCursor_ConstAttr = 410,
  CXCursor_NoDuplicateAttr = 411,
  CXCursor_CUDAConstantAttr = 412,
  CXCursor_CUDADeviceAttr = 413,
  CXCursor_CUDAGlobalAttr = 414,
  CXCursor_CUDAHostAttr = 415,
  CXCursor_CUDASharedAttr = 416,
  CXCursor_VisibilityAttr = 417,
  CXCursor_DLLExport = 418,
  CXCursor_DLLImport = 419,
  CXCursor_NSReturnsRetained = 420,
  CXCursor_NSReturnsNotRetained = 421,
  CXCursor_NSReturnsAutoreleased = 422,
  CXCursor_NSConsumesSelf = 423,
  CXCursor_NSConsumed = 424,
  CXCursor_ObjCException = 425,
  CXCursor_ObjCNSObject = 426,
  CXCursor_ObjCIndependentClass = 427,
  CXCursor_ObjCPreciseLifetime = 428,
  CXCursor_ObjCReturnsInnerPointer = 429,
  CXCursor_ObjCRequiresSuper = 430,
  CXCursor_ObjCRootClass = 431,
  CXCursor_ObjCSubclassingRestricted = 432,
  CXCursor_ObjCExplicitProtocolImpl = 433,
  CXCursor_ObjCDesignatedInitializer = 434,
  CXCursor_ObjCRuntimeVisible = 435,
  CXCursor_ObjCBoxable = 436,
  CXCursor_FlagEnum = 437,
  CXCursor_ConvergentAttr = 438,
  CXCursor_WarnUnusedAttr = 439,
  CXCursor_WarnUnusedResultAttr = 440,
  CXCursor_AlignedAttr = 441,
  CXCursor_LastAttr = CXCursor_AlignedAttr,

  /* Preprocessing */
  CXCursor_PreprocessingDirective = 500,
  CXCursor_MacroDefinition = 501,
  CXCursor_MacroExpansion = 502,
  CXCursor_MacroInstantiation = CXCursor_MacroExpansion,
  CXCursor_InclusionDirective = 503,
  CXCursor_FirstPreprocessing = CXCursor_PreprocessingDirective,
  CXCursor_LastPreprocessing = CXCursor_InclusionDirective,

  /* Extra Declarations */
  /**
   * A module import declaration.
   */
  CXCursor_ModuleImportDecl = 600,
  CXCursor_TypeAliasTemplateDecl = 601,
  /**
   * A static_assert or _Static_assert node
   */
  CXCursor_StaticAssert = 602,
  /**
   * a friend declaration.
   */
  CXCursor_FriendDecl = 603,
  CXCursor_FirstExtraDecl = CXCursor_ModuleImportDecl,
  CXCursor_LastExtraDecl = CXCursor_FriendDecl,

  /**
   * A code completion overload candidate.
   */
  CXCursor_OverloadCandidate = 700
};

/**
 * A cursor representing some element in the abstract syntax tree for
 * a translation unit.
 *
 * The cursor abstraction unifies the different kinds of entities in a
 * program--declaration, statements, expressions, references to declarations,
 * etc.--under a single "cursor" abstraction with a common set of operations.
 * Common operation for a cursor include: getting the physical location in
 * a source file where the cursor points, getting the name associated with a
 * cursor, and retrieving cursors for any child nodes of a particular cursor.
 *
 * Cursors can be produced in two specific ways.
 * clang_getTranslationUnitCursor() produces a cursor for a translation unit,
 * from which one can use clang_visitChildren() to explore the rest of the
 * translation unit. clang_getCursor() maps from a physical source location
 * to the entity that resides at that location, allowing one to map from the
 * source code into the AST.
 */
typedef struct {
  enum CXCursorKind kind;
  int xdata;
  const void *data[3];
} CXCursor;

/**
 * \defgroup CINDEX_CURSOR_MANIP Cursor manipulations
 *
 * @{
 */

/**
 * Retrieve the NULL cursor, which represents no entity.
 */
CINDEX_LINKAGE CXCursor clang_getNullCursor(void);

/**
 * Retrieve the cursor that represents the given translation unit.
 *
 * The translation unit cursor can be used to start traversing the
 * various declarations within the given translation unit.
 */
CINDEX_LINKAGE CXCursor clang_getTranslationUnitCursor(CXTranslationUnit);

/**
 * Determine whether two cursors are equivalent.
 */
CINDEX_LINKAGE unsigned clang_equalCursors(CXCursor, CXCursor);

/**
 * Returns non-zero if \p cursor is null.
 */
CINDEX_LINKAGE int clang_Cursor_isNull(CXCursor cursor);

/**
 * Compute a hash value for the given cursor.
 */
CINDEX_LINKAGE unsigned clang_hashCursor(CXCursor);

/**
 * Retrieve the kind of the given cursor.
 */
CINDEX_LINKAGE enum CXCursorKind clang_getCursorKind(CXCursor);

/**
 * Determine whether the given cursor kind represents a declaration.
 */
CINDEX_LINKAGE unsigned clang_isDeclaration(enum CXCursorKind);

/**
 * Determine whether the given declaration is invalid.
 *
 * A declaration is invalid if it could not be parsed successfully.
 *
 * \returns non-zero if the cursor represents a declaration and it is
 * invalid, otherwise NULL.
 */
CINDEX_LINKAGE unsigned clang_isInvalidDeclaration(CXCursor);

/**
 * Determine whether the given cursor kind represents a simple
 * reference.
 *
 * Note that other kinds of cursors (such as expressions) can also refer to
 * other cursors. Use clang_getCursorReferenced() to determine whether a
 * particular cursor refers to another entity.
 */
CINDEX_LINKAGE unsigned clang_isReference(enum CXCursorKind);

/**
 * Determine whether the given cursor kind represents an expression.
 */
CINDEX_LINKAGE unsigned clang_isExpression(enum CXCursorKind);

/**
 * Determine whether the given cursor kind represents a statement.
 */
CINDEX_LINKAGE unsigned clang_isStatement(enum CXCursorKind);

/**
 * Determine whether the given cursor kind represents an attribute.
 */
CINDEX_LINKAGE unsigned clang_isAttribute(enum CXCursorKind);

/**
 * Determine whether the given cursor has any attributes.
 */
CINDEX_LINKAGE unsigned clang_Cursor_hasAttrs(CXCursor C);

/**
 * Determine whether the given cursor kind represents an invalid
 * cursor.
 */
CINDEX_LINKAGE unsigned clang_isInvalid(enum CXCursorKind);

/**
 * Determine whether the given cursor kind represents a translation
 * unit.
 */
CINDEX_LINKAGE unsigned clang_isTranslationUnit(enum CXCursorKind);

/***
 * Determine whether the given cursor represents a preprocessing
 * element, such as a preprocessor directive or macro instantiation.
 */
CINDEX_LINKAGE unsigned clang_isPreprocessing(enum CXCursorKind);

/***
 * Determine whether the given cursor represents a currently
 *  unexposed piece of the AST (e.g., CXCursor_UnexposedStmt).
 */
CINDEX_LINKAGE unsigned clang_isUnexposed(enum CXCursorKind);

/**
 * Describe the linkage of the entity referred to by a cursor.
 */
enum CXLinkageKind {
  /** This value indicates that no linkage information is available
   * for a provided CXCursor. */
  CXLinkage_Invalid,
  /**
   * This is the linkage for variables, parameters, and so on that
   *  have automatic storage.  This covers normal (non-extern) local variables.
   */
  CXLinkage_NoLinkage,
  /** This is the linkage for static variables and static functions. */
  CXLinkage_Internal,
  /** This is the linkage for entities with external linkage that live
   * in C++ anonymous namespaces.*/
  CXLinkage_UniqueExternal,
  /** This is the linkage for entities with true, external linkage. */
  CXLinkage_External
};

/**
 * Determine the linkage of the entity referred to by a given cursor.
 */
CINDEX_LINKAGE enum CXLinkageKind clang_getCursorLinkage(CXCursor cursor);

enum CXVisibilityKind {
  /** This value indicates that no visibility information is available
   * for a provided CXCursor. */
  CXVisibility_Invalid,

  /** Symbol not seen by the linker. */
  CXVisibility_Hidden,
  /** Symbol seen by the linker but resolves to a symbol inside this object. */
  CXVisibility_Protected,
  /** Symbol seen by the linker and acts like a normal symbol. */
  CXVisibility_Default
};

/**
 * Describe the visibility of the entity referred to by a cursor.
 *
 * This returns the default visibility if not explicitly specified by
 * a visibility attribute. The default visibility may be changed by
 * commandline arguments.
 *
 * \param cursor The cursor to query.
 *
 * \returns The visibility of the cursor.
 */
CINDEX_LINKAGE enum CXVisibilityKind clang_getCursorVisibility(CXCursor cursor);

/**
 * Determine the availability of the entity that this cursor refers to,
 * taking the current target platform into account.
 *
 * \param cursor The cursor to query.
 *
 * \returns The availability of the cursor.
 */
CINDEX_LINKAGE enum CXAvailabilityKind
clang_getCursorAvailability(CXCursor cursor);

/**
 * Describes the availability of a given entity on a particular platform, e.g.,
 * a particular class might only be available on Mac OS 10.7 or newer.
 */
typedef struct CXPlatformAvailability {
  /**
   * A string that describes the platform for which this structure
   * provides availability information.
   *
   * Possible values are "ios" or "macos".
   */
  CXString Platform;
  /**
   * The version number in which this entity was introduced.
   */
  CXVersion Introduced;
  /**
   * The version number in which this entity was deprecated (but is
   * still available).
   */
  CXVersion Deprecated;
  /**
   * The version number in which this entity was obsoleted, and therefore
   * is no longer available.
   */
  CXVersion Obsoleted;
  /**
   * Whether the entity is unconditionally unavailable on this platform.
   */
  int Unavailable;
  /**
   * An optional message to provide to a user of this API, e.g., to
   * suggest replacement APIs.
   */
  CXString Message;
} CXPlatformAvailability;

/**
 * Determine the availability of the entity that this cursor refers to
 * on any platforms for which availability information is known.
 *
 * \param cursor The cursor to query.
 *
 * \param always_deprecated If non-NULL, will be set to indicate whether the
 * entity is deprecated on all platforms.
 *
 * \param deprecated_message If non-NULL, will be set to the message text
 * provided along with the unconditional deprecation of this entity. The client
 * is responsible for deallocating this string.
 *
 * \param always_unavailable If non-NULL, will be set to indicate whether the
 * entity is unavailable on all platforms.
 *
 * \param unavailable_message If non-NULL, will be set to the message text
 * provided along with the unconditional unavailability of this entity. The
 * client is responsible for deallocating this string.
 *
 * \param availability If non-NULL, an array of CXPlatformAvailability instances
 * that will be populated with platform availability information, up to either
 * the number of platforms for which availability information is available (as
 * returned by this function) or \c availability_size, whichever is smaller.
 *
 * \param availability_size The number of elements available in the
 * \c availability array.
 *
 * \returns The number of platforms (N) for which availability information is
 * available (which is unrelated to \c availability_size).
 *
 * Note that the client is responsible for calling
 * \c clang_disposeCXPlatformAvailability to free each of the
 * platform-availability structures returned. There are
 * \c min(N, availability_size) such structures.
 */
CINDEX_LINKAGE int clang_getCursorPlatformAvailability(
    CXCursor cursor, int *always_deprecated, CXString *deprecated_message,
    int *always_unavailable, CXString *unavailable_message,
    CXPlatformAvailability *availability, int availability_size);

/**
 * Free the memory associated with a \c CXPlatformAvailability structure.
 */
CINDEX_LINKAGE void
clang_disposeCXPlatformAvailability(CXPlatformAvailability *availability);

/**
 * If cursor refers to a variable declaration and it has initializer returns
 * cursor referring to the initializer otherwise return null cursor.
 */
CINDEX_LINKAGE CXCursor clang_Cursor_getVarDeclInitializer(CXCursor cursor);

/**
 * If cursor refers to a variable declaration that has global storage returns 1.
 * If cursor refers to a variable declaration that doesn't have global storage
 * returns 0. Otherwise returns -1.
 */
CINDEX_LINKAGE int clang_Cursor_hasVarDeclGlobalStorage(CXCursor cursor);

/**
 * If cursor refers to a variable declaration that has external storage
 * returns 1. If cursor refers to a variable declaration that doesn't have
 * external storage returns 0. Otherwise returns -1.
 */
CINDEX_LINKAGE int clang_Cursor_hasVarDeclExternalStorage(CXCursor cursor);

/**
 * Describe the "language" of the entity referred to by a cursor.
 */
enum CXLanguageKind {
  CXLanguage_Invalid = 0,
  CXLanguage_C,
  CXLanguage_ObjC,
  CXLanguage_CPlusPlus
};

/**
 * Determine the "language" of the entity referred to by a given cursor.
 */
CINDEX_LINKAGE enum CXLanguageKind clang_getCursorLanguage(CXCursor cursor);

/**
 * Describe the "thread-local storage (TLS) kind" of the declaration
 * referred to by a cursor.
 */
enum CXTLSKind { CXTLS_None = 0, CXTLS_Dynamic, CXTLS_Static };

/**
 * Determine the "thread-local storage (TLS) kind" of the declaration
 * referred to by a cursor.
 */
CINDEX_LINKAGE enum CXTLSKind clang_getCursorTLSKind(CXCursor cursor);

/**
 * Returns the translation unit that a cursor originated from.
 */
CINDEX_LINKAGE CXTranslationUnit clang_Cursor_getTranslationUnit(CXCursor);

/**
 * A fast container representing a set of CXCursors.
 */
typedef struct CXCursorSetImpl *CXCursorSet;

/**
 * Creates an empty CXCursorSet.
 */
CINDEX_LINKAGE CXCursorSet clang_createCXCursorSet(void);

/**
 * Disposes a CXCursorSet and releases its associated memory.
 */
CINDEX_LINKAGE void clang_disposeCXCursorSet(CXCursorSet cset);

/**
 * Queries a CXCursorSet to see if it contains a specific CXCursor.
 *
 * \returns non-zero if the set contains the specified cursor.
 */
CINDEX_LINKAGE unsigned clang_CXCursorSet_contains(CXCursorSet cset,
                                                   CXCursor cursor);

/**
 * Inserts a CXCursor into a CXCursorSet.
 *
 * \returns zero if the CXCursor was already in the set, and non-zero otherwise.
 */
CINDEX_LINKAGE unsigned clang_CXCursorSet_insert(CXCursorSet cset,
                                                 CXCursor cursor);

/**
 * Determine the semantic parent of the given cursor.
 *
 * The semantic parent of a cursor is the cursor that semantically contains
 * the given \p cursor. For many declarations, the lexical and semantic parents
 * are equivalent (the lexical parent is returned by
 * \c clang_getCursorLexicalParent()). They diverge when declarations or
 * definitions are provided out-of-line. For example:
 *
 * \code
 * class C {
 *  void f();
 * };
 *
 * void C::f() { }
 * \endcode
 *
 * In the out-of-line definition of \c C::f, the semantic parent is
 * the class \c C, of which this function is a member. The lexical parent is
 * the place where the declaration actually occurs in the source code; in this
 * case, the definition occurs in the translation unit. In general, the
 * lexical parent for a given entity can change without affecting the semantics
 * of the program, and the lexical parent of different declarations of the
 * same entity may be different. Changing the semantic parent of a declaration,
 * on the other hand, can have a major impact on semantics, and redeclarations
 * of a particular entity should all have the same semantic context.
 *
 * In the example above, both declarations of \c C::f have \c C as their
 * semantic context, while the lexical context of the first \c C::f is \c C
 * and the lexical context of the second \c C::f is the translation unit.
 *
 * For global declarations, the semantic parent is the translation unit.
 */
CINDEX_LINKAGE CXCursor clang_getCursorSemanticParent(CXCursor cursor);

/**
 * Determine the lexical parent of the given cursor.
 *
 * The lexical parent of a cursor is the cursor in which the given \p cursor
 * was actually written. For many declarations, the lexical and semantic parents
 * are equivalent (the semantic parent is returned by
 * \c clang_getCursorSemanticParent()). They diverge when declarations or
 * definitions are provided out-of-line. For example:
 *
 * \code
 * class C {
 *  void f();
 * };
 *
 * void C::f() { }
 * \endcode
 *
 * In the out-of-line definition of \c C::f, the semantic parent is
 * the class \c C, of which this function is a member. The lexical parent is
 * the place where the declaration actually occurs in the source code; in this
 * case, the definition occurs in the translation unit. In general, the
 * lexical parent for a given entity can change without affecting the semantics
 * of the program, and the lexical parent of different declarations of the
 * same entity may be different. Changing the semantic parent of a declaration,
 * on the other hand, can have a major impact on semantics, and redeclarations
 * of a particular entity should all have the same semantic context.
 *
 * In the example above, both declarations of \c C::f have \c C as their
 * semantic context, while the lexical context of the first \c C::f is \c C
 * and the lexical context of the second \c C::f is the translation unit.
 *
 * For declarations written in the global scope, the lexical parent is
 * the translation unit.
 */
CINDEX_LINKAGE CXCursor clang_getCursorLexicalParent(CXCursor cursor);

/**
 * Determine the set of methods that are overridden by the given
 * method.
 *
 * In both Objective-C and C++, a method (aka virtual member function,
 * in C++) can override a virtual method in a base class. For
 * Objective-C, a method is said to override any method in the class's
 * base class, its protocols, or its categories' protocols, that has the same
 * selector and is of the same kind (class or instance).
 * If no such method exists, the search continues to the class's superclass,
 * its protocols, and its categories, and so on. A method from an Objective-C
 * implementation is considered to override the same methods as its
 * corresponding method in the interface.
 *
 * For C++, a virtual member function overrides any virtual member
 * function with the same signature that occurs in its base
 * classes. With multiple inheritance, a virtual member function can
 * override several virtual member functions coming from different
 * base classes.
 *
 * In all cases, this function determines the immediate overridden
 * method, rather than all of the overridden methods. For example, if
 * a method is originally declared in a class A, then overridden in B
 * (which in inherits from A) and also in C (which inherited from B),
 * then the only overridden method returned from this function when
 * invoked on C's method will be B's method. The client may then
 * invoke this function again, given the previously-found overridden
 * methods, to map out the complete method-override set.
 *
 * \param cursor A cursor representing an Objective-C or C++
 * method. This routine will compute the set of methods that this
 * method overrides.
 *
 * \param overridden A pointer whose pointee will be replaced with a
 * pointer to an array of cursors, representing the set of overridden
 * methods. If there are no overridden methods, the pointee will be
 * set to NULL. The pointee must be freed via a call to
 * \c clang_disposeOverriddenCursors().
 *
 * \param num_overridden A pointer to the number of overridden
 * functions, will be set to the number of overridden functions in the
 * array pointed to by \p overridden.
 */
CINDEX_LINKAGE void clang_getOverriddenCursors(CXCursor cursor,
                                               CXCursor **overridden,
                                               unsigned *num_overridden);

/**
 * Free the set of overridden cursors returned by \c
 * clang_getOverriddenCursors().
 */
CINDEX_LINKAGE void clang_disposeOverriddenCursors(CXCursor *overridden);

/**
 * Retrieve the file that is included by the given inclusion directive
 * cursor.
 */
CINDEX_LINKAGE CXFile clang_getIncludedFile(CXCursor cursor);

/**
 * @}
 */

/**
 * \defgroup CINDEX_CURSOR_SOURCE Mapping between cursors and source code
 *
 * Cursors represent a location within the Abstract Syntax Tree (AST). These
 * routines help map between cursors and the physical locations where the
 * described entities occur in the source code. The mapping is provided in
 * both directions, so one can map from source code to the AST and back.
 *
 * @{
 */

/**
 * Map a source location to the cursor that describes the entity at that
 * location in the source code.
 *
 * clang_getCursor() maps an arbitrary source location within a translation
 * unit down to the most specific cursor that describes the entity at that
 * location. For example, given an expression \c x + y, invoking
 * clang_getCursor() with a source location pointing to "x" will return the
 * cursor for "x"; similarly for "y". If the cursor points anywhere between
 * "x" or "y" (e.g., on the + or the whitespace around it), clang_getCursor()
 * will return a cursor referring to the "+" expression.
 *
 * \returns a cursor representing the entity at the given source location, or
 * a NULL cursor if no such entity can be found.
 */
CINDEX_LINKAGE CXCursor clang_getCursor(CXTranslationUnit, CXSourceLocation);

/**
 * Retrieve the physical location of the source constructor referenced
 * by the given cursor.
 *
 * The location of a declaration is typically the location of the name of that
 * declaration, where the name of that declaration would occur if it is
 * unnamed, or some keyword that introduces that particular declaration.
 * The location of a reference is where that reference occurs within the
 * source code.
 */
CINDEX_LINKAGE CXSourceLocation clang_getCursorLocation(CXCursor);

/**
 * Retrieve the physical extent of the source construct referenced by
 * the given cursor.
 *
 * The extent of a cursor starts with the file/line/column pointing at the
 * first character within the source construct that the cursor refers to and
 * ends with the last character within that source construct. For a
 * declaration, the extent covers the declaration itself. For a reference,
 * the extent covers the location of the reference (e.g., where the referenced
 * entity was actually used).
 */
CINDEX_LINKAGE CXSourceRange clang_getCursorExtent(CXCursor);

/**
 * @}
 */

/**
 * \defgroup CINDEX_TYPES Type information for CXCursors
 *
 * @{
 */

/**
 * Describes the kind of type
 */
enum CXTypeKind {
  /**
   * Represents an invalid type (e.g., where no type is available).
   */
  CXType_Invalid = 0,

  /**
   * A type whose specific kind is not exposed via this
   * interface.
   */
  CXType_Unexposed = 1,

  /* Builtin types */
  CXType_Void = 2,
  CXType_Bool = 3,
  CXType_Char_U = 4,
  CXType_UChar = 5,
  CXType_Char16 = 6,
  CXType_Char32 = 7,
  CXType_UShort = 8,
  CXType_UInt = 9,
  CXType_ULong = 10,
  CXType_ULongLong = 11,
  CXType_UInt128 = 12,
  CXType_Char_S = 13,
  CXType_SChar = 14,
  CXType_WChar = 15,
  CXType_Short = 16,
  CXType_Int = 17,
  CXType_Long = 18,
  CXType_LongLong = 19,
  CXType_Int128 = 20,
  CXType_Float = 21,
  CXType_Double = 22,
  CXType_LongDouble = 23,
  CXType_NullPtr = 24,
  CXType_Overload = 25,
  CXType_Dependent = 26,
  CXType_ObjCId = 27,
  CXType_ObjCClass = 28,
  CXType_ObjCSel = 29,
  CXType_Float128 = 30,
  CXType_Half = 31,
  CXType_Float16 = 32,
  CXType_ShortAccum = 33,
  CXType_Accum = 34,
  CXType_LongAccum = 35,
  CXType_UShortAccum = 36,
  CXType_UAccum = 37,
  CXType_ULongAccum = 38,
  CXType_BFloat16 = 39,
  CXType_FirstBuiltin = CXType_Void,
  CXType_LastBuiltin = CXType_BFloat16,

  CXType_Complex = 100,
  CXType_Pointer = 101,
  CXType_BlockPointer = 102,
  CXType_LValueReference = 103,
  CXType_RValueReference = 104,
  CXType_Record = 105,
  CXType_Enum = 106,
  CXType_Typedef = 107,
  CXType_ObjCInterface = 108,
  CXType_ObjCObjectPointer = 109,
  CXType_FunctionNoProto = 110,
  CXType_FunctionProto = 111,
  CXType_ConstantArray = 112,
  CXType_Vector = 113,
  CXType_IncompleteArray = 114,
  CXType_VariableArray = 115,
  CXType_DependentSizedArray = 116,
  CXType_MemberPointer = 117,
  CXType_Auto = 118,

  /**
   * Represents a type that was referred to using an elaborated type keyword.
   *
   * E.g., struct S, or via a qualified name, e.g., N::M::type, or both.
   */
  CXType_Elaborated = 119,

  /* OpenCL PipeType. */
  CXType_Pipe = 120,

  /* OpenCL builtin types. */
  CXType_OCLImage1dRO = 121,
  CXType_OCLImage1dArrayRO = 122,
  CXType_OCLImage1dBufferRO = 123,
  CXType_OCLImage2dRO = 124,
  CXType_OCLImage2dArrayRO = 125,
  CXType_OCLImage2dDepthRO = 126,
  CXType_OCLImage2dArrayDepthRO = 127,
  CXType_OCLImage2dMSAARO = 128,
  CXType_OCLImage2dArrayMSAARO = 129,
  CXType_OCLImage2dMSAADepthRO = 130,
  CXType_OCLImage2dArrayMSAADepthRO = 131,
  CXType_OCLImage3dRO = 132,
  CXType_OCLImage1dWO = 133,
  CXType_OCLImage1dArrayWO = 134,
  CXType_OCLImage1dBufferWO = 135,
  CXType_OCLImage2dWO = 136,
  CXType_OCLImage2dArrayWO = 137,
  CXType_OCLImage2dDepthWO = 138,
  CXType_OCLImage2dArrayDepthWO = 139,
  CXType_OCLImage2dMSAAWO = 140,
  CXType_OCLImage2dArrayMSAAWO = 141,
  CXType_OCLImage2dMSAADepthWO = 142,
  CXType_OCLImage2dArrayMSAADepthWO = 143,
  CXType_OCLImage3dWO = 144,
  CXType_OCLImage1dRW = 145,
  CXType_OCLImage1dArrayRW = 146,
  CXType_OCLImage1dBufferRW = 147,
  CXType_OCLImage2dRW = 148,
  CXType_OCLImage2dArrayRW = 149,
  CXType_OCLImage2dDepthRW = 150,
  CXType_OCLImage2dArrayDepthRW = 151,
  CXType_OCLImage2dMSAARW = 152,
  CXType_OCLImage2dArrayMSAARW = 153,
  CXType_OCLImage2dMSAADepthRW = 154,
  CXType_OCLImage2dArrayMSAADepthRW = 155,
  CXType_OCLImage3dRW = 156,
  CXType_OCLSampler = 157,
  CXType_OCLEvent = 158,
  CXType_OCLQueue = 159,
  CXType_OCLReserveID = 160,

  CXType_ObjCObject = 161,
  CXType_ObjCTypeParam = 162,
  CXType_Attributed = 163,

  CXType_OCLIntelSubgroupAVCMcePayload = 164,
  CXType_OCLIntelSubgroupAVCImePayload = 165,
  CXType_OCLIntelSubgroupAVCRefPayload = 166,
  CXType_OCLIntelSubgroupAVCSicPayload = 167,
  CXType_OCLIntelSubgroupAVCMceResult = 168,
  CXType_OCLIntelSubgroupAVCImeResult = 169,
  CXType_OCLIntelSubgroupAVCRefResult = 170,
  CXType_OCLIntelSubgroupAVCSicResult = 171,
  CXType_OCLIntelSubgroupAVCImeResultSingleRefStreamout = 172,
  CXType_OCLIntelSubgroupAVCImeResultDualRefStreamout = 173,
  CXType_OCLIntelSubgroupAVCImeSingleRefStreamin = 174,

  CXType_OCLIntelSubgroupAVCImeDualRefStreamin = 175,

  CXType_ExtVector = 176,
  CXType_Atomic = 177
};

/**
 * Describes the calling convention of a function type
 */
enum CXCallingConv {
  CXCallingConv_Default = 0,
  CXCallingConv_C = 1,
  CXCallingConv_X86StdCall = 2,
  CXCallingConv_X86FastCall = 3,
  CXCallingConv_X86ThisCall = 4,
  CXCallingConv_X86Pascal = 5,
  CXCallingConv_AAPCS = 6,
  CXCallingConv_AAPCS_VFP = 7,
  CXCallingConv_X86RegCall = 8,
  CXCallingConv_IntelOclBicc = 9,
  CXCallingConv_Win64 = 10,
  /* Alias for compatibility with older versions of API. */
  CXCallingConv_X86_64Win64 = CXCallingConv_Win64,
  CXCallingConv_X86_64SysV = 11,
  CXCallingConv_X86VectorCall = 12,
  CXCallingConv_Swift = 13,
  CXCallingConv_PreserveMost = 14,
  CXCallingConv_PreserveAll = 15,
  CXCallingConv_AArch64VectorCall = 16,

  CXCallingConv_Invalid = 100,
  CXCallingConv_Unexposed = 200
};

/**
 * The type of an element in the abstract syntax tree.
 *
 */
typedef struct {
  enum CXTypeKind kind;
  void *data[2];
} CXType;

/**
 * Retrieve the type of a CXCursor (if any).
 */
CINDEX_LINKAGE CXType clang_getCursorType(CXCursor C);

/**
 * Pretty-print the underlying type using the rules of the
 * language of the translation unit from which it came.
 *
 * If the type is invalid, an empty string is returned.
 */
CINDEX_LINKAGE CXString clang_getTypeSpelling(CXType CT);

/**
 * Retrieve the underlying type of a typedef declaration.
 *
 * If the cursor does not reference a typedef declaration, an invalid type is
 * returned.
 */
CINDEX_LINKAGE CXType clang_getTypedefDeclUnderlyingType(CXCursor C);

/**
 * Retrieve the integer type of an enum declaration.
 *
 * If the cursor does not reference an enum declaration, an invalid type is
 * returned.
 */
CINDEX_LINKAGE CXType clang_getEnumDeclIntegerType(CXCursor C);

/**
 * Retrieve the integer value of an enum constant declaration as a signed
 *  long long.
 *
 * If the cursor does not reference an enum constant declaration, LLONG_MIN is
 * returned. Since this is also potentially a valid constant value, the kind of
 * the cursor must be verified before calling this function.
 */
CINDEX_LINKAGE long long clang_getEnumConstantDeclValue(CXCursor C);

/**
 * Retrieve the integer value of an enum constant declaration as an unsigned
 *  long long.
 *
 * If the cursor does not reference an enum constant declaration, ULLONG_MAX is
 * returned. Since this is also potentially a valid constant value, the kind of
 * the cursor must be verified before calling this function.
 */
CINDEX_LINKAGE unsigned long long
clang_getEnumConstantDeclUnsignedValue(CXCursor C);

/**
 * Retrieve the bit width of a bit field declaration as an integer.
 *
 * If a cursor that is not a bit field declaration is passed in, -1 is returned.
 */
CINDEX_LINKAGE int clang_getFieldDeclBitWidth(CXCursor C);

/**
 * Retrieve the number of non-variadic arguments associated with a given
 * cursor.
 *
 * The number of arguments can be determined for calls as well as for
 * declarations of functions or methods. For other cursors -1 is returned.
 */
CINDEX_LINKAGE int clang_Cursor_getNumArguments(CXCursor C);

/**
 * Retrieve the argument cursor of a function or method.
 *
 * The argument cursor can be determined for calls as well as for declarations
 * of functions or methods. For other cursors and for invalid indices, an
 * invalid cursor is returned.
 */
CINDEX_LINKAGE CXCursor clang_Cursor_getArgument(CXCursor C, unsigned i);

/**
 * Describes the kind of a template argument.
 *
 * See the definition of llvm::clang::TemplateArgument::ArgKind for full
 * element descriptions.
 */
enum CXTemplateArgumentKind {
  CXTemplateArgumentKind_Null,
  CXTemplateArgumentKind_Type,
  CXTemplateArgumentKind_Declaration,
  CXTemplateArgumentKind_NullPtr,
  CXTemplateArgumentKind_Integral,
  CXTemplateArgumentKind_Template,
  CXTemplateArgumentKind_TemplateExpansion,
  CXTemplateArgumentKind_Expression,
  CXTemplateArgumentKind_Pack,
  /* Indicates an error case, preventing the kind from being deduced. */
  CXTemplateArgumentKind_Invalid
};

/**
 *Returns the number of template args of a function decl representing a
 * template specialization.
 *
 * If the argument cursor cannot be converted into a template function
 * declaration, -1 is returned.
 *
 * For example, for the following declaration and specialization:
 *   template <typename T, int kInt, bool kBool>
 *   void foo() { ... }
 *
 *   template <>
 *   void foo<float, -7, true>();
 *
 * The value 3 would be returned from this call.
 */
CINDEX_LINKAGE int clang_Cursor_getNumTemplateArguments(CXCursor C);

/**
 * Retrieve the kind of the I'th template argument of the CXCursor C.
 *
 * If the argument CXCursor does not represent a FunctionDecl, an invalid
 * template argument kind is returned.
 *
 * For example, for the following declaration and specialization:
 *   template <typename T, int kInt, bool kBool>
 *   void foo() { ... }
 *
 *   template <>
 *   void foo<float, -7, true>();
 *
 * For I = 0, 1, and 2, Type, Integral, and Integral will be returned,
 * respectively.
 */
CINDEX_LINKAGE enum CXTemplateArgumentKind
clang_Cursor_getTemplateArgumentKind(CXCursor C, unsigned I);

/**
 * Retrieve a CXType representing the type of a TemplateArgument of a
 *  function decl representing a template specialization.
 *
 * If the argument CXCursor does not represent a FunctionDecl whose I'th
 * template argument has a kind of CXTemplateArgKind_Integral, an invalid type
 * is returned.
 *
 * For example, for the following declaration and specialization:
 *   template <typename T, int kInt, bool kBool>
 *   void foo() { ... }
 *
 *   template <>
 *   void foo<float, -7, true>();
 *
 * If called with I = 0, "float", will be returned.
 * Invalid types will be returned for I == 1 or 2.
 */
CINDEX_LINKAGE CXType clang_Cursor_getTemplateArgumentType(CXCursor C,
                                                           unsigned I);

/**
 * Retrieve the value of an Integral TemplateArgument (of a function
 *  decl representing a template specialization) as a signed long long.
 *
 * It is undefined to call this function on a CXCursor that does not represent a
 * FunctionDecl or whose I'th template argument is not an integral value.
 *
 * For example, for the following declaration and specialization:
 *   template <typename T, int kInt, bool kBool>
 *   void foo() { ... }
 *
 *   template <>
 *   void foo<float, -7, true>();
 *
 * If called with I = 1 or 2, -7 or true will be returned, respectively.
 * For I == 0, this function's behavior is undefined.
 */
CINDEX_LINKAGE long long clang_Cursor_getTemplateArgumentValue(CXCursor C,
                                                               unsigned I);

/**
 * Retrieve the value of an Integral TemplateArgument (of a function
 *  decl representing a template specialization) as an unsigned long long.
 *
 * It is undefined to call this function on a CXCursor that does not represent a
 * FunctionDecl or whose I'th template argument is not an integral value.
 *
 * For example, for the following declaration and specialization:
 *   template <typename T, int kInt, bool kBool>
 *   void foo() { ... }
 *
 *   template <>
 *   void foo<float, 2147483649, true>();
 *
 * If called with I = 1 or 2, 2147483649 or true will be returned, respectively.
 * For I == 0, this function's behavior is undefined.
 */
CINDEX_LINKAGE unsigned long long
clang_Cursor_getTemplateArgumentUnsignedValue(CXCursor C, unsigned I);

/**
 * Determine whether two CXTypes represent the same type.
 *
 * \returns non-zero if the CXTypes represent the same type and
 *          zero otherwise.
 */
CINDEX_LINKAGE unsigned clang_equalTypes(CXType A, CXType B);

/**
 * Return the canonical type for a CXType.
 *
 * Clang's type system explicitly models typedefs and all the ways
 * a specific type can be represented.  The canonical type is the underlying
 * type with all the "sugar" removed.  For example, if 'T' is a typedef
 * for 'int', the canonical type for 'T' would be 'int'.
 */
CINDEX_LINKAGE CXType clang_getCanonicalType(CXType T);

/**
 * Determine whether a CXType has the "const" qualifier set,
 * without looking through typedefs that may have added "const" at a
 * different level.
 */
CINDEX_LINKAGE unsigned clang_isConstQualifiedType(CXType T);

/**
 * Determine whether a  CXCursor that is a macro, is
 * function like.
 */
CINDEX_LINKAGE unsigned clang_Cursor_isMacroFunctionLike(CXCursor C);

/**
 * Determine whether a  CXCursor that is a macro, is a
 * builtin one.
 */
CINDEX_LINKAGE unsigned clang_Cursor_isMacroBuiltin(CXCursor C);

/**
 * Determine whether a  CXCursor that is a function declaration, is an
 * inline declaration.
 */
CINDEX_LINKAGE unsigned clang_Cursor_isFunctionInlined(CXCursor C);

/**
 * Determine whether a CXType has the "volatile" qualifier set,
 * without looking through typedefs that may have added "volatile" at
 * a different level.
 */
CINDEX_LINKAGE unsigned clang_isVolatileQualifiedType(CXType T);

/**
 * Determine whether a CXType has the "restrict" qualifier set,
 * without looking through typedefs that may have added "restrict" at a
 * different level.
 */
CINDEX_LINKAGE unsigned clang_isRestrictQualifiedType(CXType T);

/**
 * Returns the address space of the given type.
 */
CINDEX_LINKAGE unsigned clang_getAddressSpace(CXType T);

/**
 * Returns the typedef name of the given type.
 */
CINDEX_LINKAGE CXString clang_getTypedefName(CXType CT);

/**
 * For pointer types, returns the type of the pointee.
 */
CINDEX_LINKAGE CXType clang_getPointeeType(CXType T);

/**
 * Return the cursor for the declaration of the given type.
 */
CINDEX_LINKAGE CXCursor clang_getTypeDeclaration(CXType T);

/**
 * Returns the Objective-C type encoding for the specified declaration.
 */
CINDEX_LINKAGE CXString clang_getDeclObjCTypeEncoding(CXCursor C);

/**
 * Returns the Objective-C type encoding for the specified CXType.
 */
CINDEX_LINKAGE CXString clang_Type_getObjCEncoding(CXType type);

/**
 * Retrieve the spelling of a given CXTypeKind.
 */
CINDEX_LINKAGE CXString clang_getTypeKindSpelling(enum CXTypeKind K);

/**
 * Retrieve the calling convention associated with a function type.
 *
 * If a non-function type is passed in, CXCallingConv_Invalid is returned.
 */
CINDEX_LINKAGE enum CXCallingConv clang_getFunctionTypeCallingConv(CXType T);

/**
 * Retrieve the return type associated with a function type.
 *
 * If a non-function type is passed in, an invalid type is returned.
 */
CINDEX_LINKAGE CXType clang_getResultType(CXType T);

/**
 * Retrieve the exception specification type associated with a function type.
 * This is a value of type CXCursor_ExceptionSpecificationKind.
 *
 * If a non-function type is passed in, an error code of -1 is returned.
 */
CINDEX_LINKAGE int clang_getExceptionSpecificationType(CXType T);

/**
 * Retrieve the number of non-variadic parameters associated with a
 * function type.
 *
 * If a non-function type is passed in, -1 is returned.
 */
CINDEX_LINKAGE int clang_getNumArgTypes(CXType T);

/**
 * Retrieve the type of a parameter of a function type.
 *
 * If a non-function type is passed in or the function does not have enough
 * parameters, an invalid type is returned.
 */
CINDEX_LINKAGE CXType clang_getArgType(CXType T, unsigned i);

/**
 * Retrieves the base type of the ObjCObjectType.
 *
 * If the type is not an ObjC object, an invalid type is returned.
 */
CINDEX_LINKAGE CXType clang_Type_getObjCObjectBaseType(CXType T);

/**
 * Retrieve the number of protocol references associated with an ObjC object/id.
 *
 * If the type is not an ObjC object, 0 is returned.
 */
CINDEX_LINKAGE unsigned clang_Type_getNumObjCProtocolRefs(CXType T);

/**
 * Retrieve the decl for a protocol reference for an ObjC object/id.
 *
 * If the type is not an ObjC object or there are not enough protocol
 * references, an invalid cursor is returned.
 */
CINDEX_LINKAGE CXCursor clang_Type_getObjCProtocolDecl(CXType T, unsigned i);

/**
 * Retrieve the number of type arguments associated with an ObjC object.
 *
 * If the type is not an ObjC object, 0 is returned.
 */
CINDEX_LINKAGE unsigned clang_Type_getNumObjCTypeArgs(CXType T);

/**
 * Retrieve a type argument associated with an ObjC object.
 *
 * If the type is not an ObjC or the index is not valid,
 * an invalid type is returned.
 */
CINDEX_LINKAGE CXType clang_Type_getObjCTypeArg(CXType T, unsigned i);

/**
 * Return 1 if the CXType is a variadic function type, and 0 otherwise.
 */
CINDEX_LINKAGE unsigned clang_isFunctionTypeVariadic(CXType T);

/**
 * Retrieve the return type associated with a given cursor.
 *
 * This only returns a valid type if the cursor refers to a function or method.
 */
CINDEX_LINKAGE CXType clang_getCursorResultType(CXCursor C);

/**
 * Retrieve the exception specification type associated with a given cursor.
 * This is a value of type CXCursor_ExceptionSpecificationKind.
 *
 * This only returns a valid result if the cursor refers to a function or
 * method.
 */
CINDEX_LINKAGE int clang_getCursorExceptionSpecificationType(CXCursor C);

/**
 * Return 1 if the CXType is a POD (plain old data) type, and 0
 *  otherwise.
 */
CINDEX_LINKAGE unsigned clang_isPODType(CXType T);

/**
 * Return the element type of an array, complex, or vector type.
 *
 * If a type is passed in that is not an array, complex, or vector type,
 * an invalid type is returned.
 */
CINDEX_LINKAGE CXType clang_getElementType(CXType T);

/**
 * Return the number of elements of an array or vector type.
 *
 * If a type is passed in that is not an array or vector type,
 * -1 is returned.
 */
CINDEX_LINKAGE long long clang_getNumElements(CXType T);

/**
 * Return the element type of an array type.
 *
 * If a non-array type is passed in, an invalid type is returned.
 */
CINDEX_LINKAGE CXType clang_getArrayElementType(CXType T);

/**
 * Return the array size of a constant array.
 *
 * If a non-array type is passed in, -1 is returned.
 */
CINDEX_LINKAGE long long clang_getArraySize(CXType T);

/**
 * Retrieve the type named by the qualified-id.
 *
 * If a non-elaborated type is passed in, an invalid type is returned.
 */
CINDEX_LINKAGE CXType clang_Type_getNamedType(CXType T);

/**
 * Determine if a typedef is 'transparent' tag.
 *
 * A typedef is considered 'transparent' if it shares a name and spelling
 * location with its underlying tag type, as is the case with the NS_ENUM macro.
 *
 * \returns non-zero if transparent and zero otherwise.
 */
CINDEX_LINKAGE unsigned clang_Type_isTransparentTagTypedef(CXType T);

enum CXTypeNullabilityKind {
  /**
   * Values of this type can never be null.
   */
  CXTypeNullability_NonNull = 0,
  /**
   * Values of this type can be null.
   */
  CXTypeNullability_Nullable = 1,
  /**
   * Whether values of this type can be null is (explicitly)
   * unspecified. This captures a (fairly rare) case where we
   * can't conclude anything about the nullability of the type even
   * though it has been considered.
   */
  CXTypeNullability_Unspecified = 2,
  /**
   * Nullability is not applicable to this type.
   */
  CXTypeNullability_Invalid = 3,

  /**
   * Generally behaves like Nullable, except when used in a block parameter that
   * was imported into a swift async method. There, swift will assume that the
   * parameter can get null even if no error occured. _Nullable parameters are
   * assumed to only get null on error.
   */
  CXTypeNullability_NullableResult = 4
};

/**
 * Retrieve the nullability kind of a pointer type.
 */
CINDEX_LINKAGE enum CXTypeNullabilityKind clang_Type_getNullability(CXType T);

/**
 * List the possible error codes for \c clang_Type_getSizeOf,
 *   \c clang_Type_getAlignOf, \c clang_Type_getOffsetOf and
 *   \c clang_Cursor_getOffsetOf.
 *
 * A value of this enumeration type can be returned if the target type is not
 * a valid argument to sizeof, alignof or offsetof.
 */
enum CXTypeLayoutError {
  /**
   * Type is of kind CXType_Invalid.
   */
  CXTypeLayoutError_Invalid = -1,
  /**
   * The type is an incomplete Type.
   */
  CXTypeLayoutError_Incomplete = -2,
  /**
   * The type is a dependent Type.
   */
  CXTypeLayoutError_Dependent = -3,
  /**
   * The type is not a constant size type.
   */
  CXTypeLayoutError_NotConstantSize = -4,
  /**
   * The Field name is not valid for this record.
   */
  CXTypeLayoutError_InvalidFieldName = -5,
  /**
   * The type is undeduced.
   */
  CXTypeLayoutError_Undeduced = -6
};

/**
 * Return the alignment of a type in bytes as per C++[expr.alignof]
 *   standard.
 *
 * If the type declaration is invalid, CXTypeLayoutError_Invalid is returned.
 * If the type declaration is an incomplete type, CXTypeLayoutError_Incomplete
 *   is returned.
 * If the type declaration is a dependent type, CXTypeLayoutError_Dependent is
 *   returned.
 * If the type declaration is not a constant size type,
 *   CXTypeLayoutError_NotConstantSize is returned.
 */
CINDEX_LINKAGE long long clang_Type_getAlignOf(CXType T);

/**
 * Return the class type of an member pointer type.
 *
 * If a non-member-pointer type is passed in, an invalid type is returned.
 */
CINDEX_LINKAGE CXType clang_Type_getClassType(CXType T);

/**
 * Return the size of a type in bytes as per C++[expr.sizeof] standard.
 *
 * If the type declaration is invalid, CXTypeLayoutError_Invalid is returned.
 * If the type declaration is an incomplete type, CXTypeLayoutError_Incomplete
 *   is returned.
 * If the type declaration is a dependent type, CXTypeLayoutError_Dependent is
 *   returned.
 */
CINDEX_LINKAGE long long clang_Type_getSizeOf(CXType T);

/**
 * Return the offset of a field named S in a record of type T in bits
 *   as it would be returned by __offsetof__ as per C++11[18.2p4]
 *
 * If the cursor is not a record field declaration, CXTypeLayoutError_Invalid
 *   is returned.
 * If the field's type declaration is an incomplete type,
 *   CXTypeLayoutError_Incomplete is returned.
 * If the field's type declaration is a dependent type,
 *   CXTypeLayoutError_Dependent is returned.
 * If the field's name S is not found,
 *   CXTypeLayoutError_InvalidFieldName is returned.
 */
CINDEX_LINKAGE long long clang_Type_getOffsetOf(CXType T, const char *S);

/**
 * Return the type that was modified by this attributed type.
 *
 * If the type is not an attributed type, an invalid type is returned.
 */
CINDEX_LINKAGE CXType clang_Type_getModifiedType(CXType T);

/**
 * Gets the type contained by this atomic type.
 *
 * If a non-atomic type is passed in, an invalid type is returned.
 */
CINDEX_LINKAGE CXType clang_Type_getValueType(CXType CT);

/**
 * Return the offset of the field represented by the Cursor.
 *
 * If the cursor is not a field declaration, -1 is returned.
 * If the cursor semantic parent is not a record field declaration,
 *   CXTypeLayoutError_Invalid is returned.
 * If the field's type declaration is an incomplete type,
 *   CXTypeLayoutError_Incomplete is returned.
 * If the field's type declaration is a dependent type,
 *   CXTypeLayoutError_Dependent is returned.
 * If the field's name S is not found,
 *   CXTypeLayoutError_InvalidFieldName is returned.
 */
CINDEX_LINKAGE long long clang_Cursor_getOffsetOfField(CXCursor C);

/**
 * Determine whether the given cursor represents an anonymous
 * tag or namespace
 */
CINDEX_LINKAGE unsigned clang_Cursor_isAnonymous(CXCursor C);

/**
 * Determine whether the given cursor represents an anonymous record
 * declaration.
 */
CINDEX_LINKAGE unsigned clang_Cursor_isAnonymousRecordDecl(CXCursor C);

/**
 * Determine whether the given cursor represents an inline namespace
 * declaration.
 */
CINDEX_LINKAGE unsigned clang_Cursor_isInlineNamespace(CXCursor C);

enum CXRefQualifierKind {
  /** No ref-qualifier was provided. */
  CXRefQualifier_None = 0,
  /** An lvalue ref-qualifier was provided (\c &). */
  CXRefQualifier_LValue,
  /** An rvalue ref-qualifier was provided (\c &&). */
  CXRefQualifier_RValue
};

/**
 * Returns the number of template arguments for given template
 * specialization, or -1 if type \c T is not a template specialization.
 */
CINDEX_LINKAGE int clang_Type_getNumTemplateArguments(CXType T);

/**
 * Returns the type template argument of a template class specialization
 * at given index.
 *
 * This function only returns template type arguments and does not handle
 * template template arguments or variadic packs.
 */
CINDEX_LINKAGE CXType clang_Type_getTemplateArgumentAsType(CXType T,
                                                           unsigned i);

/**
 * Retrieve the ref-qualifier kind of a function or method.
 *
 * The ref-qualifier is returned for C++ functions or methods. For other types
 * or non-C++ declarations, CXRefQualifier_None is returned.
 */
CINDEX_LINKAGE enum CXRefQualifierKind clang_Type_getCXXRefQualifier(CXType T);

/**
 * Returns non-zero if the cursor specifies a Record member that is a
 *   bitfield.
 */
CINDEX_LINKAGE unsigned clang_Cursor_isBitField(CXCursor C);

/**
 * Returns 1 if the base class specified by the cursor with kind
 *   CX_CXXBaseSpecifier is virtual.
 */
CINDEX_LINKAGE unsigned clang_isVirtualBase(CXCursor);

/**
 * Represents the C++ access control level to a base class for a
 * cursor with kind CX_CXXBaseSpecifier.
 */
enum CX_CXXAccessSpecifier {
  CX_CXXInvalidAccessSpecifier,
  CX_CXXPublic,
  CX_CXXProtected,
  CX_CXXPrivate
};

/**
 * Returns the access control level for the referenced object.
 *
 * If the cursor refers to a C++ declaration, its access control level within
 * its parent scope is returned. Otherwise, if the cursor refers to a base
 * specifier or access specifier, the specifier itself is returned.
 */
CINDEX_LINKAGE enum CX_CXXAccessSpecifier clang_getCXXAccessSpecifier(CXCursor);

/**
 * Represents the storage classes as declared in the source. CX_SC_Invalid
 * was added for the case that the passed cursor in not a declaration.
 */
enum CX_StorageClass {
  CX_SC_Invalid,
  CX_SC_None,
  CX_SC_Extern,
  CX_SC_Static,
  CX_SC_PrivateExtern,
  CX_SC_OpenCLWorkGroupLocal,
  CX_SC_Auto,
  CX_SC_Register
};

/**
 * Returns the storage class for a function or variable declaration.
 *
 * If the passed in Cursor is not a function or variable declaration,
 * CX_SC_Invalid is returned else the storage class.
 */
CINDEX_LINKAGE enum CX_StorageClass clang_Cursor_getStorageClass(CXCursor);

/**
 * Determine the number of overloaded declarations referenced by a
 * \c CXCursor_OverloadedDeclRef cursor.
 *
 * \param cursor The cursor whose overloaded declarations are being queried.
 *
 * \returns The number of overloaded declarations referenced by \c cursor. If it
 * is not a \c CXCursor_OverloadedDeclRef cursor, returns 0.
 */
CINDEX_LINKAGE unsigned clang_getNumOverloadedDecls(CXCursor cursor);

/**
 * Retrieve a cursor for one of the overloaded declarations referenced
 * by a \c CXCursor_OverloadedDeclRef cursor.
 *
 * \param cursor The cursor whose overloaded declarations are being queried.
 *
 * \param index The zero-based index into the set of overloaded declarations in
 * the cursor.
 *
 * \returns A cursor representing the declaration referenced by the given
 * \c cursor at the specified \c index. If the cursor does not have an
 * associated set of overloaded declarations, or if the index is out of bounds,
 * returns \c clang_getNullCursor();
 */
CINDEX_LINKAGE CXCursor clang_getOverloadedDecl(CXCursor cursor,
                                                unsigned index);

/**
 * @}
 */

/**
 * \defgroup CINDEX_ATTRIBUTES Information for attributes
 *
 * @{
 */

/**
 * For cursors representing an iboutletcollection attribute,
 *  this function returns the collection element type.
 *
 */
CINDEX_LINKAGE CXType clang_getIBOutletCollectionType(CXCursor);

/**
 * @}
 */

/**
 * \defgroup CINDEX_CURSOR_TRAVERSAL Traversing the AST with cursors
 *
 * These routines provide the ability to traverse the abstract syntax tree
 * using cursors.
 *
 * @{
 */

/**
 * Describes how the traversal of the children of a particular
 * cursor should proceed after visiting a particular child cursor.
 *
 * A value of this enumeration type should be returned by each
 * \c CXCursorVisitor to indicate how clang_visitChildren() proceed.
 */
enum CXChildVisitResult {
  /**
   * Terminates the cursor traversal.
   */
  CXChildVisit_Break,
  /**
   * Continues the cursor traversal with the next sibling of
   * the cursor just visited, without visiting its children.
   */
  CXChildVisit_Continue,
  /**
   * Recursively traverse the children of this cursor, using
   * the same visitor and client data.
   */
  CXChildVisit_Recurse
};

/**
 * Visitor invoked for each cursor found by a traversal.
 *
 * This visitor function will be invoked for each cursor found by
 * clang_visitCursorChildren(). Its first argument is the cursor being
 * visited, its second argument is the parent visitor for that cursor,
 * and its third argument is the client data provided to
 * clang_visitCursorChildren().
 *
 * The visitor should return one of the \c CXChildVisitResult values
 * to direct clang_visitCursorChildren().
 */
typedef enum CXChildVisitResult (*CXCursorVisitor)(CXCursor cursor,
                                                   CXCursor parent,
                                                   CXClientData client_data);

/**
 * Visit the children of a particular cursor.
 *
 * This function visits all the direct children of the given cursor,
 * invoking the given \p visitor function with the cursors of each
 * visited child. The traversal may be recursive, if the visitor returns
 * \c CXChildVisit_Recurse. The traversal may also be ended prematurely, if
 * the visitor returns \c CXChildVisit_Break.
 *
 * \param parent the cursor whose child may be visited. All kinds of
 * cursors can be visited, including invalid cursors (which, by
 * definition, have no children).
 *
 * \param visitor the visitor function that will be invoked for each
 * child of \p parent.
 *
 * \param client_data pointer data supplied by the client, which will
 * be passed to the visitor each time it is invoked.
 *
 * \returns a non-zero value if the traversal was terminated
 * prematurely by the visitor returning \c CXChildVisit_Break.
 */
CINDEX_LINKAGE unsigned clang_visitChildren(CXCursor parent,
                                            CXCursorVisitor visitor,
                                            CXClientData client_data);
#ifdef __has_feature
#if __has_feature(blocks)
/**
 * Visitor invoked for each cursor found by a traversal.
 *
 * This visitor block will be invoked for each cursor found by
 * clang_visitChildrenWithBlock(). Its first argument is the cursor being
 * visited, its second argument is the parent visitor for that cursor.
 *
 * The visitor should return one of the \c CXChildVisitResult values
 * to direct clang_visitChildrenWithBlock().
 */
typedef enum CXChildVisitResult (^CXCursorVisitorBlock)(CXCursor cursor,
                                                        CXCursor parent);

/**
 * Visits the children of a cursor using the specified block.  Behaves
 * identically to clang_visitChildren() in all other respects.
 */
CINDEX_LINKAGE unsigned
clang_visitChildrenWithBlock(CXCursor parent, CXCursorVisitorBlock block);
#endif
#endif

/**
 * @}
 */

/**
 * \defgroup CINDEX_CURSOR_XREF Cross-referencing in the AST
 *
 * These routines provide the ability to determine references within and
 * across translation units, by providing the names of the entities referenced
 * by cursors, follow reference cursors to the declarations they reference,
 * and associate declarations with their definitions.
 *
 * @{
 */

/**
 * Retrieve a Unified Symbol Resolution (USR) for the entity referenced
 * by the given cursor.
 *
 * A Unified Symbol Resolution (USR) is a string that identifies a particular
 * entity (function, class, variable, etc.) within a program. USRs can be
 * compared across translation units to determine, e.g., when references in
 * one translation refer to an entity defined in another translation unit.
 */
CINDEX_LINKAGE CXString clang_getCursorUSR(CXCursor);

/**
 * Construct a USR for a specified Objective-C class.
 */
CINDEX_LINKAGE CXString clang_constructUSR_ObjCClass(const char *class_name);

/**
 * Construct a USR for a specified Objective-C category.
 */
CINDEX_LINKAGE CXString clang_constructUSR_ObjCCategory(
    const char *class_name, const char *category_name);

/**
 * Construct a USR for a specified Objective-C protocol.
 */
CINDEX_LINKAGE CXString
clang_constructUSR_ObjCProtocol(const char *protocol_name);

/**
 * Construct a USR for a specified Objective-C instance variable and
 *   the USR for its containing class.
 */
CINDEX_LINKAGE CXString clang_constructUSR_ObjCIvar(const char *name,
                                                    CXString classUSR);

/**
 * Construct a USR for a specified Objective-C method and
 *   the USR for its containing class.
 */
CINDEX_LINKAGE CXString clang_constructUSR_ObjCMethod(const char *name,
                                                      unsigned isInstanceMethod,
                                                      CXString classUSR);

/**
 * Construct a USR for a specified Objective-C property and the USR
 *  for its containing class.
 */
CINDEX_LINKAGE CXString clang_constructUSR_ObjCProperty(const char *property,
                                                        CXString classUSR);

/**
 * Retrieve a name for the entity referenced by this cursor.
 */
CINDEX_LINKAGE CXString clang_getCursorSpelling(CXCursor);

/**
 * Retrieve a range for a piece that forms the cursors spelling name.
 * Most of the times there is only one range for the complete spelling but for
 * Objective-C methods and Objective-C message expressions, there are multiple
 * pieces for each selector identifier.
 *
 * \param pieceIndex the index of the spelling name piece. If this is greater
 * than the actual number of pieces, it will return a NULL (invalid) range.
 *
 * \param options Reserved.
 */
CINDEX_LINKAGE CXSourceRange clang_Cursor_getSpellingNameRange(
    CXCursor, unsigned pieceIndex, unsigned options);

/**
 * Opaque pointer representing a policy that controls pretty printing
 * for \c clang_getCursorPrettyPrinted.
 */
typedef void *CXPrintingPolicy;

/**
 * Properties for the printing policy.
 *
 * See \c clang::PrintingPolicy for more information.
 */
enum CXPrintingPolicyProperty {
  CXPrintingPolicy_Indentation,
  CXPrintingPolicy_SuppressSpecifiers,
  CXPrintingPolicy_SuppressTagKeyword,
  CXPrintingPolicy_IncludeTagDefinition,
  CXPrintingPolicy_SuppressScope,
  CXPrintingPolicy_SuppressUnwrittenScope,
  CXPrintingPolicy_SuppressInitializers,
  CXPrintingPolicy_ConstantArraySizeAsWritten,
  CXPrintingPolicy_AnonymousTagLocations,
  CXPrintingPolicy_SuppressStrongLifetime,
  CXPrintingPolicy_SuppressLifetimeQualifiers,
  CXPrintingPolicy_SuppressTemplateArgsInCXXConstructors,
  CXPrintingPolicy_Bool,
  CXPrintingPolicy_Restrict,
  CXPrintingPolicy_Alignof,
  CXPrintingPolicy_UnderscoreAlignof,
  CXPrintingPolicy_UseVoidForZeroParams,
  CXPrintingPolicy_TerseOutput,
  CXPrintingPolicy_PolishForDeclaration,
  CXPrintingPolicy_Half,
  CXPrintingPolicy_MSWChar,
  CXPrintingPolicy_IncludeNewlines,
  CXPrintingPolicy_MSVCFormatting,
  CXPrintingPolicy_ConstantsAsWritten,
  CXPrintingPolicy_SuppressImplicitBase,
  CXPrintingPolicy_FullyQualifiedName,

  CXPrintingPolicy_LastProperty = CXPrintingPolicy_FullyQualifiedName
};

/**
 * Get a property value for the given printing policy.
 */
CINDEX_LINKAGE unsigned
clang_PrintingPolicy_getProperty(CXPrintingPolicy Policy,
                                 enum CXPrintingPolicyProperty Property);

/**
 * Set a property value for the given printing policy.
 */
CINDEX_LINKAGE void
clang_PrintingPolicy_setProperty(CXPrintingPolicy Policy,
                                 enum CXPrintingPolicyProperty Property,
                                 unsigned Value);

/**
 * Retrieve the default policy for the cursor.
 *
 * The policy should be released after use with \c
 * clang_PrintingPolicy_dispose.
 */
CINDEX_LINKAGE CXPrintingPolicy clang_getCursorPrintingPolicy(CXCursor);

/**
 * Release a printing policy.
 */
CINDEX_LINKAGE void clang_PrintingPolicy_dispose(CXPrintingPolicy Policy);

/**
 * Pretty print declarations.
 *
 * \param Cursor The cursor representing a declaration.
 *
 * \param Policy The policy to control the entities being printed. If
 * NULL, a default policy is used.
 *
 * \returns The pretty printed declaration or the empty string for
 * other cursors.
 */
CINDEX_LINKAGE CXString clang_getCursorPrettyPrinted(CXCursor Cursor,
                                                     CXPrintingPolicy Policy);

/**
 * Retrieve the display name for the entity referenced by this cursor.
 *
 * The display name contains extra information that helps identify the cursor,
 * such as the parameters of a function or template or the arguments of a
 * class template specialization.
 */
CINDEX_LINKAGE CXString clang_getCursorDisplayName(CXCursor);

/** For a cursor that is a reference, retrieve a cursor representing the
 * entity that it references.
 *
 * Reference cursors refer to other entities in the AST. For example, an
 * Objective-C superclass reference cursor refers to an Objective-C class.
 * This function produces the cursor for the Objective-C class from the
 * cursor for the superclass reference. If the input cursor is a declaration or
 * definition, it returns that declaration or definition unchanged.
 * Otherwise, returns the NULL cursor.
 */
CINDEX_LINKAGE CXCursor clang_getCursorReferenced(CXCursor);

/**
 *  For a cursor that is either a reference to or a declaration
 *  of some entity, retrieve a cursor that describes the definition of
 *  that entity.
 *
 *  Some entities can be declared multiple times within a translation
 *  unit, but only one of those declarations can also be a
 *  definition. For example, given:
 *
 *  \code
 *  int f(int, int);
 *  int g(int x, int y) { return f(x, y); }
 *  int f(int a, int b) { return a + b; }
 *  int f(int, int);
 *  \endcode
 *
 *  there are three declarations of the function "f", but only the
 *  second one is a definition. The clang_getCursorDefinition()
 *  function will take any cursor pointing to a declaration of "f"
 *  (the first or fourth lines of the example) or a cursor referenced
 *  that uses "f" (the call to "f' inside "g") and will return a
 *  declaration cursor pointing to the definition (the second "f"
 *  declaration).
 *
 *  If given a cursor for which there is no corresponding definition,
 *  e.g., because there is no definition of that entity within this
 *  translation unit, returns a NULL cursor.
 */
CINDEX_LINKAGE CXCursor clang_getCursorDefinition(CXCursor);

/**
 * Determine whether the declaration pointed to by this cursor
 * is also a definition of that entity.
 */
CINDEX_LINKAGE unsigned clang_isCursorDefinition(CXCursor);

/**
 * Retrieve the canonical cursor corresponding to the given cursor.
 *
 * In the C family of languages, many kinds of entities can be declared several
 * times within a single translation unit. For example, a structure type can
 * be forward-declared (possibly multiple times) and later defined:
 *
 * \code
 * struct X;
 * struct X;
 * struct X {
 *   int member;
 * };
 * \endcode
 *
 * The declarations and the definition of \c X are represented by three
 * different cursors, all of which are declarations of the same underlying
 * entity. One of these cursor is considered the "canonical" cursor, which
 * is effectively the representative for the underlying entity. One can
 * determine if two cursors are declarations of the same underlying entity by
 * comparing their canonical cursors.
 *
 * \returns The canonical cursor for the entity referred to by the given cursor.
 */
CINDEX_LINKAGE CXCursor clang_getCanonicalCursor(CXCursor);

/**
 * If the cursor points to a selector identifier in an Objective-C
 * method or message expression, this returns the selector index.
 *
 * After getting a cursor with #clang_getCursor, this can be called to
 * determine if the location points to a selector identifier.
 *
 * \returns The selector index if the cursor is an Objective-C method or message
 * expression and the cursor is pointing to a selector identifier, or -1
 * otherwise.
 */
CINDEX_LINKAGE int clang_Cursor_getObjCSelectorIndex(CXCursor);

/**
 * Given a cursor pointing to a C++ method call or an Objective-C
 * message, returns non-zero if the method/message is "dynamic", meaning:
 *
 * For a C++ method: the call is virtual.
 * For an Objective-C message: the receiver is an object instance, not 'super'
 * or a specific class.
 *
 * If the method/message is "static" or the cursor does not point to a
 * method/message, it will return zero.
 */
CINDEX_LINKAGE int clang_Cursor_isDynamicCall(CXCursor C);

/**
 * Given a cursor pointing to an Objective-C message or property
 * reference, or C++ method call, returns the CXType of the receiver.
 */
CINDEX_LINKAGE CXType clang_Cursor_getReceiverType(CXCursor C);

/**
 * Property attributes for a \c CXCursor_ObjCPropertyDecl.
 */
typedef enum {
  CXObjCPropertyAttr_noattr = 0x00,
  CXObjCPropertyAttr_readonly = 0x01,
  CXObjCPropertyAttr_getter = 0x02,
  CXObjCPropertyAttr_assign = 0x04,
  CXObjCPropertyAttr_readwrite = 0x08,
  CXObjCPropertyAttr_retain = 0x10,
  CXObjCPropertyAttr_copy = 0x20,
  CXObjCPropertyAttr_nonatomic = 0x40,
  CXObjCPropertyAttr_setter = 0x80,
  CXObjCPropertyAttr_atomic = 0x100,
  CXObjCPropertyAttr_weak = 0x200,
  CXObjCPropertyAttr_strong = 0x400,
  CXObjCPropertyAttr_unsafe_unretained = 0x800,
  CXObjCPropertyAttr_class = 0x1000
} CXObjCPropertyAttrKind;

/**
 * Given a cursor that represents a property declaration, return the
 * associated property attributes. The bits are formed from
 * \c CXObjCPropertyAttrKind.
 *
 * \param reserved Reserved for future use, pass 0.
 */
CINDEX_LINKAGE unsigned
clang_Cursor_getObjCPropertyAttributes(CXCursor C, unsigned reserved);

/**
 * Given a cursor that represents a property declaration, return the
 * name of the method that implements the getter.
 */
CINDEX_LINKAGE CXString clang_Cursor_getObjCPropertyGetterName(CXCursor C);

/**
 * Given a cursor that represents a property declaration, return the
 * name of the method that implements the setter, if any.
 */
CINDEX_LINKAGE CXString clang_Cursor_getObjCPropertySetterName(CXCursor C);

/**
 * 'Qualifiers' written next to the return and parameter types in
 * Objective-C method declarations.
 */
typedef enum {
  CXObjCDeclQualifier_None = 0x0,
  CXObjCDeclQualifier_In = 0x1,
  CXObjCDeclQualifier_Inout = 0x2,
  CXObjCDeclQualifier_Out = 0x4,
  CXObjCDeclQualifier_Bycopy = 0x8,
  CXObjCDeclQualifier_Byref = 0x10,
  CXObjCDeclQualifier_Oneway = 0x20
} CXObjCDeclQualifierKind;

/**
 * Given a cursor that represents an Objective-C method or parameter
 * declaration, return the associated Objective-C qualifiers for the return
 * type or the parameter respectively. The bits are formed from
 * CXObjCDeclQualifierKind.
 */
CINDEX_LINKAGE unsigned clang_Cursor_getObjCDeclQualifiers(CXCursor C);

/**
 * Given a cursor that represents an Objective-C method or property
 * declaration, return non-zero if the declaration was affected by "\@optional".
 * Returns zero if the cursor is not such a declaration or it is "\@required".
 */
CINDEX_LINKAGE unsigned clang_Cursor_isObjCOptional(CXCursor C);

/**
 * Returns non-zero if the given cursor is a variadic function or method.
 */
CINDEX_LINKAGE unsigned clang_Cursor_isVariadic(CXCursor C);

/**
 * Returns non-zero if the given cursor points to a symbol marked with
 * external_source_symbol attribute.
 *
 * \param language If non-NULL, and the attribute is present, will be set to
 * the 'language' string from the attribute.
 *
 * \param definedIn If non-NULL, and the attribute is present, will be set to
 * the 'definedIn' string from the attribute.
 *
 * \param isGenerated If non-NULL, and the attribute is present, will be set to
 * non-zero if the 'generated_declaration' is set in the attribute.
 */
CINDEX_LINKAGE unsigned clang_Cursor_isExternalSymbol(CXCursor C,
                                                      CXString *language,
                                                      CXString *definedIn,
                                                      unsigned *isGenerated);

/**
 * Given a cursor that represents a declaration, return the associated
 * comment's source range.  The range may include multiple consecutive comments
 * with whitespace in between.
 */
CINDEX_LINKAGE CXSourceRange clang_Cursor_getCommentRange(CXCursor C);

/**
 * Given a cursor that represents a declaration, return the associated
 * comment text, including comment markers.
 */
CINDEX_LINKAGE CXString clang_Cursor_getRawCommentText(CXCursor C);

/**
 * Given a cursor that represents a documentable entity (e.g.,
 * declaration), return the associated \paragraph; otherwise return the
 * first paragraph.
 */
CINDEX_LINKAGE CXString clang_Cursor_getBriefCommentText(CXCursor C);

/**
 * @}
 */

/** \defgroup CINDEX_MANGLE Name Mangling API Functions
 *
 * @{
 */

/**
 * Retrieve the CXString representing the mangled name of the cursor.
 */
CINDEX_LINKAGE CXString clang_Cursor_getMangling(CXCursor);

/**
 * Retrieve the CXStrings representing the mangled symbols of the C++
 * constructor or destructor at the cursor.
 */
CINDEX_LINKAGE CXStringSet *clang_Cursor_getCXXManglings(CXCursor);

/**
 * Retrieve the CXStrings representing the mangled symbols of the ObjC
 * class interface or implementation at the cursor.
 */
CINDEX_LINKAGE CXStringSet *clang_Cursor_getObjCManglings(CXCursor);

/**
 * @}
 */

/**
 * \defgroup CINDEX_MODULE Module introspection
 *
 * The functions in this group provide access to information about modules.
 *
 * @{
 */

typedef void *CXModule;

/**
 * Given a CXCursor_ModuleImportDecl cursor, return the associated module.
 */
CINDEX_LINKAGE CXModule clang_Cursor_getModule(CXCursor C);

/**
 * Given a CXFile header file, return the module that contains it, if one
 * exists.
 */
CINDEX_LINKAGE CXModule clang_getModuleForFile(CXTranslationUnit, CXFile);

/**
 * \param Module a module object.
 *
 * \returns the module file where the provided module object came from.
 */
CINDEX_LINKAGE CXFile clang_Module_getASTFile(CXModule Module);

/**
 * \param Module a module object.
 *
 * \returns the parent of a sub-module or NULL if the given module is top-level,
 * e.g. for 'std.vector' it will return the 'std' module.
 */
CINDEX_LINKAGE CXModule clang_Module_getParent(CXModule Module);

/**
 * \param Module a module object.
 *
 * \returns the name of the module, e.g. for the 'std.vector' sub-module it
 * will return "vector".
 */
CINDEX_LINKAGE CXString clang_Module_getName(CXModule Module);

/**
 * \param Module a module object.
 *
 * \returns the full name of the module, e.g. "std.vector".
 */
CINDEX_LINKAGE CXString clang_Module_getFullName(CXModule Module);

/**
 * \param Module a module object.
 *
 * \returns non-zero if the module is a system one.
 */
CINDEX_LINKAGE int clang_Module_isSystem(CXModule Module);

/**
 * \param Module a module object.
 *
 * \returns the number of top level headers associated with this module.
 */
CINDEX_LINKAGE unsigned clang_Module_getNumTopLevelHeaders(CXTranslationUnit,
                                                           CXModule Module);

/**
 * \param Module a module object.
 *
 * \param Index top level header index (zero-based).
 *
 * \returns the specified top level header associated with the module.
 */
CINDEX_LINKAGE
CXFile clang_Module_getTopLevelHeader(CXTranslationUnit, CXModule Module,
                                      unsigned Index);

/**
 * @}
 */

/**
 * \defgroup CINDEX_CPP C++ AST introspection
 *
 * The routines in this group provide access information in the ASTs specific
 * to C++ language features.
 *
 * @{
 */

/**
 * Determine if a C++ constructor is a converting constructor.
 */
CINDEX_LINKAGE unsigned
clang_CXXConstructor_isConvertingConstructor(CXCursor C);

/**
 * Determine if a C++ constructor is a copy constructor.
 */
CINDEX_LINKAGE unsigned clang_CXXConstructor_isCopyConstructor(CXCursor C);

/**
 * Determine if a C++ constructor is the default constructor.
 */
CINDEX_LINKAGE unsigned clang_CXXConstructor_isDefaultConstructor(CXCursor C);

/**
 * Determine if a C++ constructor is a move constructor.
 */
CINDEX_LINKAGE unsigned clang_CXXConstructor_isMoveConstructor(CXCursor C);

/**
 * Determine if a C++ field is declared 'mutable'.
 */
CINDEX_LINKAGE unsigned clang_CXXField_isMutable(CXCursor C);

/**
 * Determine if a C++ method is declared '= default'.
 */
CINDEX_LINKAGE unsigned clang_CXXMethod_isDefaulted(CXCursor C);

/**
 * Determine if a C++ member function or member function template is
 * pure virtual.
 */
CINDEX_LINKAGE unsigned clang_CXXMethod_isPureVirtual(CXCursor C);

/**
 * Determine if a C++ member function or member function template is
 * declared 'static'.
 */
CINDEX_LINKAGE unsigned clang_CXXMethod_isStatic(CXCursor C);

/**
 * Determine if a C++ member function or member function template is
 * explicitly declared 'virtual' or if it overrides a virtual method from
 * one of the base classes.
 */
CINDEX_LINKAGE unsigned clang_CXXMethod_isVirtual(CXCursor C);

/**
 * Determine if a C++ record is abstract, i.e. whether a class or struct
 * has a pure virtual member function.
 */
CINDEX_LINKAGE unsigned clang_CXXRecord_isAbstract(CXCursor C);

/**
 * Determine if an enum declaration refers to a scoped enum.
 */
CINDEX_LINKAGE unsigned clang_EnumDecl_isScoped(CXCursor C);

/**
 * Determine if a C++ member function or member function template is
 * declared 'const'.
 */
CINDEX_LINKAGE unsigned clang_CXXMethod_isConst(CXCursor C);

/**
 * Given a cursor that represents a template, determine
 * the cursor kind of the specializations would be generated by instantiating
 * the template.
 *
 * This routine can be used to determine what flavor of function template,
 * class template, or class template partial specialization is stored in the
 * cursor. For example, it can describe whether a class template cursor is
 * declared with "struct", "class" or "union".
 *
 * \param C The cursor to query. This cursor should represent a template
 * declaration.
 *
 * \returns The cursor kind of the specializations that would be generated
 * by instantiating the template \p C. If \p C is not a template, returns
 * \c CXCursor_NoDeclFound.
 */
CINDEX_LINKAGE enum CXCursorKind clang_getTemplateCursorKind(CXCursor C);

/**
 * Given a cursor that may represent a specialization or instantiation
 * of a template, retrieve the cursor that represents the template that it
 * specializes or from which it was instantiated.
 *
 * This routine determines the template involved both for explicit
 * specializations of templates and for implicit instantiations of the template,
 * both of which are referred to as "specializations". For a class template
 * specialization (e.g., \c std::vector<bool>), this routine will return
 * either the primary template (\c std::vector) or, if the specialization was
 * instantiated from a class template partial specialization, the class template
 * partial specialization. For a class template partial specialization and a
 * function template specialization (including instantiations), this
 * this routine will return the specialized template.
 *
 * For members of a class template (e.g., member functions, member classes, or
 * static data members), returns the specialized or instantiated member.
 * Although not strictly "templates" in the C++ language, members of class
 * templates have the same notions of specializations and instantiations that
 * templates do, so this routine treats them similarly.
 *
 * \param C A cursor that may be a specialization of a template or a member
 * of a template.
 *
 * \returns If the given cursor is a specialization or instantiation of a
 * template or a member thereof, the template or member that it specializes or
 * from which it was instantiated. Otherwise, returns a NULL cursor.
 */
CINDEX_LINKAGE CXCursor clang_getSpecializedCursorTemplate(CXCursor C);

/**
 * Given a cursor that references something else, return the source range
 * covering that reference.
 *
 * \param C A cursor pointing to a member reference, a declaration reference, or
 * an operator call.
 * \param NameFlags A bitset with three independent flags:
 * CXNameRange_WantQualifier, CXNameRange_WantTemplateArgs, and
 * CXNameRange_WantSinglePiece.
 * \param PieceIndex For contiguous names or when passing the flag
 * CXNameRange_WantSinglePiece, only one piece with index 0 is
 * available. When the CXNameRange_WantSinglePiece flag is not passed for a
 * non-contiguous names, this index can be used to retrieve the individual
 * pieces of the name. See also CXNameRange_WantSinglePiece.
 *
 * \returns The piece of the name pointed to by the given cursor. If there is no
 * name, or if the PieceIndex is out-of-range, a null-cursor will be returned.
 */
CINDEX_LINKAGE CXSourceRange clang_getCursorReferenceNameRange(
    CXCursor C, unsigned NameFlags, unsigned PieceIndex);

enum CXNameRefFlags {
  /**
   * Include the nested-name-specifier, e.g. Foo:: in x.Foo::y, in the
   * range.
   */
  CXNameRange_WantQualifier = 0x1,

  /**
   * Include the explicit template arguments, e.g. \<int> in x.f<int>,
   * in the range.
   */
  CXNameRange_WantTemplateArgs = 0x2,

  /**
   * If the name is non-contiguous, return the full spanning range.
   *
   * Non-contiguous names occur in Objective-C when a selector with two or more
   * parameters is used, or in C++ when using an operator:
   * \code
   * [object doSomething:here withValue:there]; // Objective-C
   * return some_vector[1]; // C++
   * \endcode
   */
  CXNameRange_WantSinglePiece = 0x4
};

/**
 * @}
 */

/**
 * \defgroup CINDEX_LEX Token extraction and manipulation
 *
 * The routines in this group provide access to the tokens within a
 * translation unit, along with a semantic mapping of those tokens to
 * their corresponding cursors.
 *
 * @{
 */

/**
 * Describes a kind of token.
 */
typedef enum CXTokenKind {
  /**
   * A token that contains some kind of punctuation.
   */
  CXToken_Punctuation,

  /**
   * A language keyword.
   */
  CXToken_Keyword,

  /**
   * An identifier (that is not a keyword).
   */
  CXToken_Identifier,

  /**
   * A numeric, string, or character literal.
   */
  CXToken_Literal,

  /**
   * A comment.
   */
  CXToken_Comment
} CXTokenKind;

/**
 * Describes a single preprocessing token.
 */
typedef struct {
  unsigned int_data[4];
  void *ptr_data;
} CXToken;

/**
 * Get the raw lexical token starting with the given location.
 *
 * \param TU the translation unit whose text is being tokenized.
 *
 * \param Location the source location with which the token starts.
 *
 * \returns The token starting with the given location or NULL if no such token
 * exist. The returned pointer must be freed with clang_disposeTokens before the
 * translation unit is destroyed.
 */
CINDEX_LINKAGE CXToken *clang_getToken(CXTranslationUnit TU,
                                       CXSourceLocation Location);

/**
 * Determine the kind of the given token.
 */
CINDEX_LINKAGE CXTokenKind clang_getTokenKind(CXToken);

/**
 * Determine the spelling of the given token.
 *
 * The spelling of a token is the textual representation of that token, e.g.,
 * the text of an identifier or keyword.
 */
CINDEX_LINKAGE CXString clang_getTokenSpelling(CXTranslationUnit, CXToken);

/**
 * Retrieve the source location of the given token.
 */
CINDEX_LINKAGE CXSourceLocation clang_getTokenLocation(CXTranslationUnit,
                                                       CXToken);

/**
 * Retrieve a source range that covers the given token.
 */
CINDEX_LINKAGE CXSourceRange clang_getTokenExtent(CXTranslationUnit, CXToken);

/**
 * Tokenize the source code described by the given range into raw
 * lexical tokens.
 *
 * \param TU the translation unit whose text is being tokenized.
 *
 * \param Range the source range in which text should be tokenized. All of the
 * tokens produced by tokenization will fall within this source range,
 *
 * \param Tokens this pointer will be set to point to the array of tokens
 * that occur within the given source range. The returned pointer must be
 * freed with clang_disposeTokens() before the translation unit is destroyed.
 *
 * \param NumTokens will be set to the number of tokens in the \c *Tokens
 * array.
 *
 */
CINDEX_LINKAGE void clang_tokenize(CXTranslationUnit TU, CXSourceRange Range,
                                   CXToken **Tokens, unsigned *NumTokens);

/**
 * Annotate the given set of tokens by providing cursors for each token
 * that can be mapped to a specific entity within the abstract syntax tree.
 *
 * This token-annotation routine is equivalent to invoking
 * clang_getCursor() for the source locations of each of the
 * tokens. The cursors provided are filtered, so that only those
 * cursors that have a direct correspondence to the token are
 * accepted. For example, given a function call \c f(x),
 * clang_getCursor() would provide the following cursors:
 *
 *   * when the cursor is over the 'f', a DeclRefExpr cursor referring to 'f'.
 *   * when the cursor is over the '(' or the ')', a CallExpr referring to 'f'.
 *   * when the cursor is over the 'x', a DeclRefExpr cursor referring to 'x'.
 *
 * Only the first and last of these cursors will occur within the
 * annotate, since the tokens "f" and "x' directly refer to a function
 * and a variable, respectively, but the parentheses are just a small
 * part of the full syntax of the function call expression, which is
 * not provided as an annotation.
 *
 * \param TU the translation unit that owns the given tokens.
 *
 * \param Tokens the set of tokens to annotate.
 *
 * \param NumTokens the number of tokens in \p Tokens.
 *
 * \param Cursors an array of \p NumTokens cursors, whose contents will be
 * replaced with the cursors corresponding to each token.
 */
CINDEX_LINKAGE void clang_annotateTokens(CXTranslationUnit TU, CXToken *Tokens,
                                         unsigned NumTokens, CXCursor *Cursors);

/**
 * Free the given set of tokens.
 */
CINDEX_LINKAGE void clang_disposeTokens(CXTranslationUnit TU, CXToken *Tokens,
                                        unsigned NumTokens);

/**
 * @}
 */

/**
 * \defgroup CINDEX_DEBUG Debugging facilities
 *
 * These routines are used for testing and debugging, only, and should not
 * be relied upon.
 *
 * @{
 */

/* for debug/testing */
CINDEX_LINKAGE CXString clang_getCursorKindSpelling(enum CXCursorKind Kind);
CINDEX_LINKAGE void clang_getDefinitionSpellingAndExtent(
    CXCursor, const char **startBuf, const char **endBuf, unsigned *startLine,
    unsigned *startColumn, unsigned *endLine, unsigned *endColumn);
CINDEX_LINKAGE void clang_enableStackTraces(void);
CINDEX_LINKAGE void clang_executeOnThread(void (*fn)(void *), void *user_data,
                                          unsigned stack_size);

/**
 * @}
 */

/**
 * \defgroup CINDEX_CODE_COMPLET Code completion
 *
 * Code completion involves taking an (incomplete) source file, along with
 * knowledge of where the user is actively editing that file, and suggesting
 * syntactically- and semantically-valid constructs that the user might want to
 * use at that particular point in the source code. These data structures and
 * routines provide support for code completion.
 *
 * @{
 */

/**
 * A semantic string that describes a code-completion result.
 *
 * A semantic string that describes the formatting of a code-completion
 * result as a single "template" of text that should be inserted into the
 * source buffer when a particular code-completion result is selected.
 * Each semantic string is made up of some number of "chunks", each of which
 * contains some text along with a description of what that text means, e.g.,
 * the name of the entity being referenced, whether the text chunk is part of
 * the template, or whether it is a "placeholder" that the user should replace
 * with actual code,of a specific kind. See \c CXCompletionChunkKind for a
 * description of the different kinds of chunks.
 */
typedef void *CXCompletionString;

/**
 * A single result of code completion.
 */
typedef struct {
  /**
   * The kind of entity that this completion refers to.
   *
   * The cursor kind will be a macro, keyword, or a declaration (one of the
   * *Decl cursor kinds), describing the entity that the completion is
   * referring to.
   *
   * \todo In the future, we would like to provide a full cursor, to allow
   * the client to extract additional information from declaration.
   */
  enum CXCursorKind CursorKind;

  /**
   * The code-completion string that describes how to insert this
   * code-completion result into the editing buffer.
   */
  CXCompletionString CompletionString;
} CXCompletionResult;

/**
 * Describes a single piece of text within a code-completion string.
 *
 * Each "chunk" within a code-completion string (\c CXCompletionString) is
 * either a piece of text with a specific "kind" that describes how that text
 * should be interpreted by the client or is another completion string.
 */
enum CXCompletionChunkKind {
  /**
   * A code-completion string that describes "optional" text that
   * could be a part of the template (but is not required).
   *
   * The Optional chunk is the only kind of chunk that has a code-completion
   * string for its representation, which is accessible via
   * \c clang_getCompletionChunkCompletionString(). The code-completion string
   * describes an additional part of the template that is completely optional.
   * For example, optional chunks can be used to describe the placeholders for
   * arguments that match up with defaulted function parameters, e.g. given:
   *
   * \code
   * void f(int x, float y = 3.14, double z = 2.71828);
   * \endcode
   *
   * The code-completion string for this function would contain:
   *   - a TypedText chunk for "f".
   *   - a LeftParen chunk for "(".
   *   - a Placeholder chunk for "int x"
   *   - an Optional chunk containing the remaining defaulted arguments, e.g.,
   *       - a Comma chunk for ","
   *       - a Placeholder chunk for "float y"
   *       - an Optional chunk containing the last defaulted argument:
   *           - a Comma chunk for ","
   *           - a Placeholder chunk for "double z"
   *   - a RightParen chunk for ")"
   *
   * There are many ways to handle Optional chunks. Two simple approaches are:
   *   - Completely ignore optional chunks, in which case the template for the
   *     function "f" would only include the first parameter ("int x").
   *   - Fully expand all optional chunks, in which case the template for the
   *     function "f" would have all of the parameters.
   */
  CXCompletionChunk_Optional,
  /**
   * Text that a user would be expected to type to get this
   * code-completion result.
   *
   * There will be exactly one "typed text" chunk in a semantic string, which
   * will typically provide the spelling of a keyword or the name of a
   * declaration that could be used at the current code point. Clients are
   * expected to filter the code-completion results based on the text in this
   * chunk.
   */
  CXCompletionChunk_TypedText,
  /**
   * Text that should be inserted as part of a code-completion result.
   *
   * A "text" chunk represents text that is part of the template to be
   * inserted into user code should this particular code-completion result
   * be selected.
   */
  CXCompletionChunk_Text,
  /**
   * Placeholder text that should be replaced by the user.
   *
   * A "placeholder" chunk marks a place where the user should insert text
   * into the code-completion template. For example, placeholders might mark
   * the function parameters for a function declaration, to indicate that the
   * user should provide arguments for each of those parameters. The actual
   * text in a placeholder is a suggestion for the text to display before
   * the user replaces the placeholder with real code.
   */
  CXCompletionChunk_Placeholder,
  /**
   * Informative text that should be displayed but never inserted as
   * part of the template.
   *
   * An "informative" chunk contains annotations that can be displayed to
   * help the user decide whether a particular code-completion result is the
   * right option, but which is not part of the actual template to be inserted
   * by code completion.
   */
  CXCompletionChunk_Informative,
  /**
   * Text that describes the current parameter when code-completion is
   * referring to function call, message send, or template specialization.
   *
   * A "current parameter" chunk occurs when code-completion is providing
   * information about a parameter corresponding to the argument at the
   * code-completion point. For example, given a function
   *
   * \code
   * int add(int x, int y);
   * \endcode
   *
   * and the source code \c add(, where the code-completion point is after the
   * "(", the code-completion string will contain a "current parameter" chunk
   * for "int x", indicating that the current argument will initialize that
   * parameter. After typing further, to \c add(17, (where the code-completion
   * point is after the ","), the code-completion string will contain a
   * "current parameter" chunk to "int y".
   */
  CXCompletionChunk_CurrentParameter,
  /**
   * A left parenthesis ('('), used to initiate a function call or
   * signal the beginning of a function parameter list.
   */
  CXCompletionChunk_LeftParen,
  /**
   * A right parenthesis (')'), used to finish a function call or
   * signal the end of a function parameter list.
   */
  CXCompletionChunk_RightParen,
  /**
   * A left bracket ('[').
   */
  CXCompletionChunk_LeftBracket,
  /**
   * A right bracket (']').
   */
  CXCompletionChunk_RightBracket,
  /**
   * A left brace ('{').
   */
  CXCompletionChunk_LeftBrace,
  /**
   * A right brace ('}').
   */
  CXCompletionChunk_RightBrace,
  /**
   * A left angle bracket ('<').
   */
  CXCompletionChunk_LeftAngle,
  /**
   * A right angle bracket ('>').
   */
  CXCompletionChunk_RightAngle,
  /**
   * A comma separator (',').
   */
  CXCompletionChunk_Comma,
  /**
   * Text that specifies the result type of a given result.
   *
   * This special kind of informative chunk is not meant to be inserted into
   * the text buffer. Rather, it is meant to illustrate the type that an
   * expression using the given completion string would have.
   */
  CXCompletionChunk_ResultType,
  /**
   * A colon (':').
   */
  CXCompletionChunk_Colon,
  /**
   * A semicolon (';').
   */
  CXCompletionChunk_SemiColon,
  /**
   * An '=' sign.
   */
  CXCompletionChunk_Equal,
  /**
   * Horizontal space (' ').
   */
  CXCompletionChunk_HorizontalSpace,
  /**
   * Vertical space ('\\n'), after which it is generally a good idea to
   * perform indentation.
   */
  CXCompletionChunk_VerticalSpace
};

/**
 * Determine the kind of a particular chunk within a completion string.
 *
 * \param completion_string the completion string to query.
 *
 * \param chunk_number the 0-based index of the chunk in the completion string.
 *
 * \returns the kind of the chunk at the index \c chunk_number.
 */
CINDEX_LINKAGE enum CXCompletionChunkKind
clang_getCompletionChunkKind(CXCompletionString completion_string,
                             unsigned chunk_number);

/**
 * Retrieve the text associated with a particular chunk within a
 * completion string.
 *
 * \param completion_string the completion string to query.
 *
 * \param chunk_number the 0-based index of the chunk in the completion string.
 *
 * \returns the text associated with the chunk at index \c chunk_number.
 */
CINDEX_LINKAGE CXString clang_getCompletionChunkText(
    CXCompletionString completion_string, unsigned chunk_number);

/**
 * Retrieve the completion string associated with a particular chunk
 * within a completion string.
 *
 * \param completion_string the completion string to query.
 *
 * \param chunk_number the 0-based index of the chunk in the completion string.
 *
 * \returns the completion string associated with the chunk at index
 * \c chunk_number.
 */
CINDEX_LINKAGE CXCompletionString clang_getCompletionChunkCompletionString(
    CXCompletionString completion_string, unsigned chunk_number);

/**
 * Retrieve the number of chunks in the given code-completion string.
 */
CINDEX_LINKAGE unsigned
clang_getNumCompletionChunks(CXCompletionString completion_string);

/**
 * Determine the priority of this code completion.
 *
 * The priority of a code completion indicates how likely it is that this
 * particular completion is the completion that the user will select. The
 * priority is selected by various internal heuristics.
 *
 * \param completion_string The completion string to query.
 *
 * \returns The priority of this completion string. Smaller values indicate
 * higher-priority (more likely) completions.
 */
CINDEX_LINKAGE unsigned
clang_getCompletionPriority(CXCompletionString completion_string);

/**
 * Determine the availability of the entity that this code-completion
 * string refers to.
 *
 * \param completion_string The completion string to query.
 *
 * \returns The availability of the completion string.
 */
CINDEX_LINKAGE enum CXAvailabilityKind
clang_getCompletionAvailability(CXCompletionString completion_string);

/**
 * Retrieve the number of annotations associated with the given
 * completion string.
 *
 * \param completion_string the completion string to query.
 *
 * \returns the number of annotations associated with the given completion
 * string.
 */
CINDEX_LINKAGE unsigned
clang_getCompletionNumAnnotations(CXCompletionString completion_string);

/**
 * Retrieve the annotation associated with the given completion string.
 *
 * \param completion_string the completion string to query.
 *
 * \param annotation_number the 0-based index of the annotation of the
 * completion string.
 *
 * \returns annotation string associated with the completion at index
 * \c annotation_number, or a NULL string if that annotation is not available.
 */
CINDEX_LINKAGE CXString clang_getCompletionAnnotation(
    CXCompletionString completion_string, unsigned annotation_number);

/**
 * Retrieve the parent context of the given completion string.
 *
 * The parent context of a completion string is the semantic parent of
 * the declaration (if any) that the code completion represents. For example,
 * a code completion for an Objective-C method would have the method's class
 * or protocol as its context.
 *
 * \param completion_string The code completion string whose parent is
 * being queried.
 *
 * \param kind DEPRECATED: always set to CXCursor_NotImplemented if non-NULL.
 *
 * \returns The name of the completion parent, e.g., "NSObject" if
 * the completion string represents a method in the NSObject class.
 */
CINDEX_LINKAGE CXString clang_getCompletionParent(
    CXCompletionString completion_string, enum CXCursorKind *kind);

/**
 * Retrieve the brief documentation comment attached to the declaration
 * that corresponds to the given completion string.
 */
CINDEX_LINKAGE CXString
clang_getCompletionBriefComment(CXCompletionString completion_string);

/**
 * Retrieve a completion string for an arbitrary declaration or macro
 * definition cursor.
 *
 * \param cursor The cursor to query.
 *
 * \returns A non-context-sensitive completion string for declaration and macro
 * definition cursors, or NULL for other kinds of cursors.
 */
CINDEX_LINKAGE CXCompletionString
clang_getCursorCompletionString(CXCursor cursor);

/**
 * Contains the results of code-completion.
 *
 * This data structure contains the results of code completion, as
 * produced by \c clang_codeCompleteAt(). Its contents must be freed by
 * \c clang_disposeCodeCompleteResults.
 */
typedef struct {
  /**
   * The code-completion results.
   */
  CXCompletionResult *Results;

  /**
   * The number of code-completion results stored in the
   * \c Results array.
   */
  unsigned NumResults;
} CXCodeCompleteResults;

/**
 * Retrieve the number of fix-its for the given completion index.
 *
 * Calling this makes sense only if CXCodeComplete_IncludeCompletionsWithFixIts
 * option was set.
 *
 * \param results The structure keeping all completion results
 *
 * \param completion_index The index of the completion
 *
 * \return The number of fix-its which must be applied before the completion at
 * completion_index can be applied
 */
CINDEX_LINKAGE unsigned
clang_getCompletionNumFixIts(CXCodeCompleteResults *results,
                             unsigned completion_index);

/**
 * Fix-its that *must* be applied before inserting the text for the
 * corresponding completion.
 *
 * By default, clang_codeCompleteAt() only returns completions with empty
 * fix-its. Extra completions with non-empty fix-its should be explicitly
 * requested by setting CXCodeComplete_IncludeCompletionsWithFixIts.
 *
 * For the clients to be able to compute position of the cursor after applying
 * fix-its, the following conditions are guaranteed to hold for
 * replacement_range of the stored fix-its:
 *  - Ranges in the fix-its are guaranteed to never contain the completion
 *  point (or identifier under completion point, if any) inside them, except
 *  at the start or at the end of the range.
 *  - If a fix-it range starts or ends with completion point (or starts or
 *  ends after the identifier under completion point), it will contain at
 *  least one character. It allows to unambiguously recompute completion
 *  point after applying the fix-it.
 *
 * The intuition is that provided fix-its change code around the identifier we
 * complete, but are not allowed to touch the identifier itself or the
 * completion point. One example of completions with corrections are the ones
 * replacing '.' with '->' and vice versa:
 *
 * std::unique_ptr<std::vector<int>> vec_ptr;
 * In 'vec_ptr.^', one of the completions is 'push_back', it requires
 * replacing '.' with '->'.
 * In 'vec_ptr->^', one of the completions is 'release', it requires
 * replacing '->' with '.'.
 *
 * \param results The structure keeping all completion results
 *
 * \param completion_index The index of the completion
 *
 * \param fixit_index The index of the fix-it for the completion at
 * completion_index
 *
 * \param replacement_range The fix-it range that must be replaced before the
 * completion at completion_index can be applied
 *
 * \returns The fix-it string that must replace the code at replacement_range
 * before the completion at completion_index can be applied
 */
CINDEX_LINKAGE CXString clang_getCompletionFixIt(
    CXCodeCompleteResults *results, unsigned completion_index,
    unsigned fixit_index, CXSourceRange *replacement_range);

/**
 * Flags that can be passed to \c clang_codeCompleteAt() to
 * modify its behavior.
 *
 * The enumerators in this enumeration can be bitwise-OR'd together to
 * provide multiple options to \c clang_codeCompleteAt().
 */
enum CXCodeComplete_Flags {
  /**
   * Whether to include macros within the set of code
   * completions returned.
   */
  CXCodeComplete_IncludeMacros = 0x01,

  /**
   * Whether to include code patterns for language constructs
   * within the set of code completions, e.g., for loops.
   */
  CXCodeComplete_IncludeCodePatterns = 0x02,

  /**
   * Whether to include brief documentation within the set of code
   * completions returned.
   */
  CXCodeComplete_IncludeBriefComments = 0x04,

  /**
   * Whether to speed up completion by omitting top- or namespace-level entities
   * defined in the preamble. There's no guarantee any particular entity is
   * omitted. This may be useful if the headers are indexed externally.
   */
  CXCodeComplete_SkipPreamble = 0x08,

  /**
   * Whether to include completions with small
   * fix-its, e.g. change '.' to '->' on member access, etc.
   */
  CXCodeComplete_IncludeCompletionsWithFixIts = 0x10
};

/**
 * Bits that represent the context under which completion is occurring.
 *
 * The enumerators in this enumeration may be bitwise-OR'd together if multiple
 * contexts are occurring simultaneously.
 */
enum CXCompletionContext {
  /**
   * The context for completions is unexposed, as only Clang results
   * should be included. (This is equivalent to having no context bits set.)
   */
  CXCompletionContext_Unexposed = 0,

  /**
   * Completions for any possible type should be included in the results.
   */
  CXCompletionContext_AnyType = 1 << 0,

  /**
   * Completions for any possible value (variables, function calls, etc.)
   * should be included in the results.
   */
  CXCompletionContext_AnyValue = 1 << 1,
  /**
   * Completions for values that resolve to an Objective-C object should
   * be included in the results.
   */
  CXCompletionContext_ObjCObjectValue = 1 << 2,
  /**
   * Completions for values that resolve to an Objective-C selector
   * should be included in the results.
   */
  CXCompletionContext_ObjCSelectorValue = 1 << 3,
  /**
   * Completions for values that resolve to a C++ class type should be
   * included in the results.
   */
  CXCompletionContext_CXXClassTypeValue = 1 << 4,

  /**
   * Completions for fields of the member being accessed using the dot
   * operator should be included in the results.
   */
  CXCompletionContext_DotMemberAccess = 1 << 5,
  /**
   * Completions for fields of the member being accessed using the arrow
   * operator should be included in the results.
   */
  CXCompletionContext_ArrowMemberAccess = 1 << 6,
  /**
   * Completions for properties of the Objective-C object being accessed
   * using the dot operator should be included in the results.
   */
  CXCompletionContext_ObjCPropertyAccess = 1 << 7,

  /**
   * Completions for enum tags should be included in the results.
   */
  CXCompletionContext_EnumTag = 1 << 8,
  /**
   * Completions for union tags should be included in the results.
   */
  CXCompletionContext_UnionTag = 1 << 9,
  /**
   * Completions for struct tags should be included in the results.
   */
  CXCompletionContext_StructTag = 1 << 10,

  /**
   * Completions for C++ class names should be included in the results.
   */
  CXCompletionContext_ClassTag = 1 << 11,
  /**
   * Completions for C++ namespaces and namespace aliases should be
   * included in the results.
   */
  CXCompletionContext_Namespace = 1 << 12,
  /**
   * Completions for C++ nested name specifiers should be included in
   * the results.
   */
  CXCompletionContext_NestedNameSpecifier = 1 << 13,

  /**
   * Completions for Objective-C interfaces (classes) should be included
   * in the results.
   */
  CXCompletionContext_ObjCInterface = 1 << 14,
  /**
   * Completions for Objective-C protocols should be included in
   * the results.
   */
  CXCompletionContext_ObjCProtocol = 1 << 15,
  /**
   * Completions for Objective-C categories should be included in
   * the results.
   */
  CXCompletionContext_ObjCCategory = 1 << 16,
  /**
   * Completions for Objective-C instance messages should be included
   * in the results.
   */
  CXCompletionContext_ObjCInstanceMessage = 1 << 17,
  /**
   * Completions for Objective-C class messages should be included in
   * the results.
   */
  CXCompletionContext_ObjCClassMessage = 1 << 18,
  /**
   * Completions for Objective-C selector names should be included in
   * the results.
   */
  CXCompletionContext_ObjCSelectorName = 1 << 19,

  /**
   * Completions for preprocessor macro names should be included in
   * the results.
   */
  CXCompletionContext_MacroName = 1 << 20,

  /**
   * Natural language completions should be included in the results.
   */
  CXCompletionContext_NaturalLanguage = 1 << 21,

  /**
   * #include file completions should be included in the results.
   */
  CXCompletionContext_IncludedFile = 1 << 22,

  /**
   * The current context is unknown, so set all contexts.
   */
  CXCompletionContext_Unknown = ((1 << 23) - 1)
};

/**
 * Returns a default set of code-completion options that can be
 * passed to\c clang_codeCompleteAt().
 */
CINDEX_LINKAGE unsigned clang_defaultCodeCompleteOptions(void);

/**
 * Perform code completion at a given location in a translation unit.
 *
 * This function performs code completion at a particular file, line, and
 * column within source code, providing results that suggest potential
 * code snippets based on the context of the completion. The basic model
 * for code completion is that Clang will parse a complete source file,
 * performing syntax checking up to the location where code-completion has
 * been requested. At that point, a special code-completion token is passed
 * to the parser, which recognizes this token and determines, based on the
 * current location in the C/Objective-C/C++ grammar and the state of
 * semantic analysis, what completions to provide. These completions are
 * returned via a new \c CXCodeCompleteResults structure.
 *
 * Code completion itself is meant to be triggered by the client when the
 * user types punctuation characters or whitespace, at which point the
 * code-completion location will coincide with the cursor. For example, if \c p
 * is a pointer, code-completion might be triggered after the "-" and then
 * after the ">" in \c p->. When the code-completion location is after the ">",
 * the completion results will provide, e.g., the members of the struct that
 * "p" points to. The client is responsible for placing the cursor at the
 * beginning of the token currently being typed, then filtering the results
 * based on the contents of the token. For example, when code-completing for
 * the expression \c p->get, the client should provide the location just after
 * the ">" (e.g., pointing at the "g") to this code-completion hook. Then, the
 * client can filter the results based on the current token text ("get"), only
 * showing those results that start with "get". The intent of this interface
 * is to separate the relatively high-latency acquisition of code-completion
 * results from the filtering of results on a per-character basis, which must
 * have a lower latency.
 *
 * \param TU The translation unit in which code-completion should
 * occur. The source files for this translation unit need not be
 * completely up-to-date (and the contents of those source files may
 * be overridden via \p unsaved_files). Cursors referring into the
 * translation unit may be invalidated by this invocation.
 *
 * \param complete_filename The name of the source file where code
 * completion should be performed. This filename may be any file
 * included in the translation unit.
 *
 * \param complete_line The line at which code-completion should occur.
 *
 * \param complete_column The column at which code-completion should occur.
 * Note that the column should point just after the syntactic construct that
 * initiated code completion, and not in the middle of a lexical token.
 *
 * \param unsaved_files the Files that have not yet been saved to disk
 * but may be required for parsing or code completion, including the
 * contents of those files.  The contents and name of these files (as
 * specified by CXUnsavedFile) are copied when necessary, so the
 * client only needs to guarantee their validity until the call to
 * this function returns.
 *
 * \param num_unsaved_files The number of unsaved file entries in \p
 * unsaved_files.
 *
 * \param options Extra options that control the behavior of code
 * completion, expressed as a bitwise OR of the enumerators of the
 * CXCodeComplete_Flags enumeration. The
 * \c clang_defaultCodeCompleteOptions() function returns a default set
 * of code-completion options.
 *
 * \returns If successful, a new \c CXCodeCompleteResults structure
 * containing code-completion results, which should eventually be
 * freed with \c clang_disposeCodeCompleteResults(). If code
 * completion fails, returns NULL.
 */
CINDEX_LINKAGE
CXCodeCompleteResults *
clang_codeCompleteAt(CXTranslationUnit TU, const char *complete_filename,
                     unsigned complete_line, unsigned complete_column,
                     struct CXUnsavedFile *unsaved_files,
                     unsigned num_unsaved_files, unsigned options);

/**
 * Sort the code-completion results in case-insensitive alphabetical
 * order.
 *
 * \param Results The set of results to sort.
 * \param NumResults The number of results in \p Results.
 */
CINDEX_LINKAGE
void clang_sortCodeCompletionResults(CXCompletionResult *Results,
                                     unsigned NumResults);

/**
 * Free the given set of code-completion results.
 */
CINDEX_LINKAGE
void clang_disposeCodeCompleteResults(CXCodeCompleteResults *Results);

/**
 * Determine the number of diagnostics produced prior to the
 * location where code completion was performed.
 */
CINDEX_LINKAGE
unsigned clang_codeCompleteGetNumDiagnostics(CXCodeCompleteResults *Results);

/**
 * Retrieve a diagnostic associated with the given code completion.
 *
 * \param Results the code completion results to query.
 * \param Index the zero-based diagnostic number to retrieve.
 *
 * \returns the requested diagnostic. This diagnostic must be freed
 * via a call to \c clang_disposeDiagnostic().
 */
CINDEX_LINKAGE
CXDiagnostic clang_codeCompleteGetDiagnostic(CXCodeCompleteResults *Results,
                                             unsigned Index);

/**
 * Determines what completions are appropriate for the context
 * the given code completion.
 *
 * \param Results the code completion results to query
 *
 * \returns the kinds of completions that are appropriate for use
 * along with the given code completion results.
 */
CINDEX_LINKAGE
unsigned long long
clang_codeCompleteGetContexts(CXCodeCompleteResults *Results);

/**
 * Returns the cursor kind for the container for the current code
 * completion context. The container is only guaranteed to be set for
 * contexts where a container exists (i.e. member accesses or Objective-C
 * message sends); if there is not a container, this function will return
 * CXCursor_InvalidCode.
 *
 * \param Results the code completion results to query
 *
 * \param IsIncomplete on return, this value will be false if Clang has complete
 * information about the container. If Clang does not have complete
 * information, this value will be true.
 *
 * \returns the container kind, or CXCursor_InvalidCode if there is not a
 * container
 */
CINDEX_LINKAGE
enum CXCursorKind
clang_codeCompleteGetContainerKind(CXCodeCompleteResults *Results,
                                   unsigned *IsIncomplete);

/**
 * Returns the USR for the container for the current code completion
 * context. If there is not a container for the current context, this
 * function will return the empty string.
 *
 * \param Results the code completion results to query
 *
 * \returns the USR for the container
 */
CINDEX_LINKAGE
CXString clang_codeCompleteGetContainerUSR(CXCodeCompleteResults *Results);

/**
 * Returns the currently-entered selector for an Objective-C message
 * send, formatted like "initWithFoo:bar:". Only guaranteed to return a
 * non-empty string for CXCompletionContext_ObjCInstanceMessage and
 * CXCompletionContext_ObjCClassMessage.
 *
 * \param Results the code completion results to query
 *
 * \returns the selector (or partial selector) that has been entered thus far
 * for an Objective-C message send.
 */
CINDEX_LINKAGE
CXString clang_codeCompleteGetObjCSelector(CXCodeCompleteResults *Results);

/**
 * @}
 */

/**
 * \defgroup CINDEX_MISC Miscellaneous utility functions
 *
 * @{
 */

/**
 * Return a version string, suitable for showing to a user, but not
 *        intended to be parsed (the format is not guaranteed to be stable).
 */
CINDEX_LINKAGE CXString clang_getClangVersion(void);

/**
 * Enable/disable crash recovery.
 *
 * \param isEnabled Flag to indicate if crash recovery is enabled.  A non-zero
 *        value enables crash recovery, while 0 disables it.
 */
CINDEX_LINKAGE void clang_toggleCrashRecovery(unsigned isEnabled);

/**
 * Visitor invoked for each file in a translation unit
 *        (used with clang_getInclusions()).
 *
 * This visitor function will be invoked by clang_getInclusions() for each
 * file included (either at the top-level or by \#include directives) within
 * a translation unit.  The first argument is the file being included, and
 * the second and third arguments provide the inclusion stack.  The
 * array is sorted in order of immediate inclusion.  For example,
 * the first element refers to the location that included 'included_file'.
 */
typedef void (*CXInclusionVisitor)(CXFile included_file,
                                   CXSourceLocation *inclusion_stack,
                                   unsigned include_len,
                                   CXClientData client_data);

/**
 * Visit the set of preprocessor inclusions in a translation unit.
 *   The visitor function is called with the provided data for every included
 *   file.  This does not include headers included by the PCH file (unless one
 *   is inspecting the inclusions in the PCH file itself).
 */
CINDEX_LINKAGE void clang_getInclusions(CXTranslationUnit tu,
                                        CXInclusionVisitor visitor,
                                        CXClientData client_data);

typedef enum {
  CXEval_Int = 1,
  CXEval_Float = 2,
  CXEval_ObjCStrLiteral = 3,
  CXEval_StrLiteral = 4,
  CXEval_CFStr = 5,
  CXEval_Other = 6,

  CXEval_UnExposed = 0

} CXEvalResultKind;

/**
 * Evaluation result of a cursor
 */
typedef void *CXEvalResult;

/**
 * If cursor is a statement declaration tries to evaluate the
 * statement and if its variable, tries to evaluate its initializer,
 * into its corresponding type.
 * If it's an expression, tries to evaluate the expression.
 */
CINDEX_LINKAGE CXEvalResult clang_Cursor_Evaluate(CXCursor C);

/**
 * Returns the kind of the evaluated result.
 */
CINDEX_LINKAGE CXEvalResultKind clang_EvalResult_getKind(CXEvalResult E);

/**
 * Returns the evaluation result as integer if the
 * kind is Int.
 */
CINDEX_LINKAGE int clang_EvalResult_getAsInt(CXEvalResult E);

/**
 * Returns the evaluation result as a long long integer if the
 * kind is Int. This prevents overflows that may happen if the result is
 * returned with clang_EvalResult_getAsInt.
 */
CINDEX_LINKAGE long long clang_EvalResult_getAsLongLong(CXEvalResult E);

/**
 * Returns a non-zero value if the kind is Int and the evaluation
 * result resulted in an unsigned integer.
 */
CINDEX_LINKAGE unsigned clang_EvalResult_isUnsignedInt(CXEvalResult E);

/**
 * Returns the evaluation result as an unsigned integer if
 * the kind is Int and clang_EvalResult_isUnsignedInt is non-zero.
 */
CINDEX_LINKAGE unsigned long long
clang_EvalResult_getAsUnsigned(CXEvalResult E);

/**
 * Returns the evaluation result as double if the
 * kind is double.
 */
CINDEX_LINKAGE double clang_EvalResult_getAsDouble(CXEvalResult E);

/**
 * Returns the evaluation result as a constant string if the
 * kind is other than Int or float. User must not free this pointer,
 * instead call clang_EvalResult_dispose on the CXEvalResult returned
 * by clang_Cursor_Evaluate.
 */
CINDEX_LINKAGE const char *clang_EvalResult_getAsStr(CXEvalResult E);

/**
 * Disposes the created Eval memory.
 */
CINDEX_LINKAGE void clang_EvalResult_dispose(CXEvalResult E);
/**
 * @}
 */

/** \defgroup CINDEX_REMAPPING Remapping functions
 *
 * @{
 */

/**
 * A remapping of original source files and their translated files.
 */
typedef void *CXRemapping;

/**
 * Retrieve a remapping.
 *
 * \param path the path that contains metadata about remappings.
 *
 * \returns the requested remapping. This remapping must be freed
 * via a call to \c clang_remap_dispose(). Can return NULL if an error occurred.
 */
CINDEX_LINKAGE CXRemapping clang_getRemappings(const char *path);

/**
 * Retrieve a remapping.
 *
 * \param filePaths pointer to an array of file paths containing remapping info.
 *
 * \param numFiles number of file paths.
 *
 * \returns the requested remapping. This remapping must be freed
 * via a call to \c clang_remap_dispose(). Can return NULL if an error occurred.
 */
CINDEX_LINKAGE
CXRemapping clang_getRemappingsFromFileList(const char **filePaths,
                                            unsigned numFiles);

/**
 * Determine the number of remappings.
 */
CINDEX_LINKAGE unsigned clang_remap_getNumFiles(CXRemapping);

/**
 * Get the original and the associated filename from the remapping.
 *
 * \param original If non-NULL, will be set to the original filename.
 *
 * \param transformed If non-NULL, will be set to the filename that the original
 * is associated with.
 */
CINDEX_LINKAGE void clang_remap_getFilenames(CXRemapping, unsigned index,
                                             CXString *original,
                                             CXString *transformed);

/**
 * Dispose the remapping.
 */
CINDEX_LINKAGE void clang_remap_dispose(CXRemapping);

/**
 * @}
 */

/** \defgroup CINDEX_HIGH Higher level API functions
 *
 * @{
 */

enum CXVisitorResult { CXVisit_Break, CXVisit_Continue };

typedef struct CXCursorAndRangeVisitor {
  void *context;
  enum CXVisitorResult (*visit)(void *context, CXCursor, CXSourceRange);
} CXCursorAndRangeVisitor;

typedef enum {
  /**
   * Function returned successfully.
   */
  CXResult_Success = 0,
  /**
   * One of the parameters was invalid for the function.
   */
  CXResult_Invalid = 1,
  /**
   * The function was terminated by a callback (e.g. it returned
   * CXVisit_Break)
   */
  CXResult_VisitBreak = 2

} CXResult;

/**
 * Find references of a declaration in a specific file.
 *
 * \param cursor pointing to a declaration or a reference of one.
 *
 * \param file to search for references.
 *
 * \param visitor callback that will receive pairs of CXCursor/CXSourceRange for
 * each reference found.
 * The CXSourceRange will point inside the file; if the reference is inside
 * a macro (and not a macro argument) the CXSourceRange will be invalid.
 *
 * \returns one of the CXResult enumerators.
 */
CINDEX_LINKAGE CXResult clang_findReferencesInFile(
    CXCursor cursor, CXFile file, CXCursorAndRangeVisitor visitor);

/**
 * Find #import/#include directives in a specific file.
 *
 * \param TU translation unit containing the file to query.
 *
 * \param file to search for #import/#include directives.
 *
 * \param visitor callback that will receive pairs of CXCursor/CXSourceRange for
 * each directive found.
 *
 * \returns one of the CXResult enumerators.
 */
CINDEX_LINKAGE CXResult clang_findIncludesInFile(
    CXTranslationUnit TU, CXFile file, CXCursorAndRangeVisitor visitor);

#ifdef __has_feature
#if __has_feature(blocks)

typedef enum CXVisitorResult (^CXCursorAndRangeVisitorBlock)(CXCursor,
                                                             CXSourceRange);

CINDEX_LINKAGE
CXResult clang_findReferencesInFileWithBlock(CXCursor, CXFile,
                                             CXCursorAndRangeVisitorBlock);

CINDEX_LINKAGE
CXResult clang_findIncludesInFileWithBlock(CXTranslationUnit, CXFile,
                                           CXCursorAndRangeVisitorBlock);

#endif
#endif

/**
 * The client's data object that is associated with a CXFile.
 */
typedef void *CXIdxClientFile;

/**
 * The client's data object that is associated with a semantic entity.
 */
typedef void *CXIdxClientEntity;

/**
 * The client's data object that is associated with a semantic container
 * of entities.
 */
typedef void *CXIdxClientContainer;

/**
 * The client's data object that is associated with an AST file (PCH
 * or module).
 */
typedef void *CXIdxClientASTFile;

/**
 * Source location passed to index callbacks.
 */
typedef struct {
  void *ptr_data[2];
  unsigned int_data;
} CXIdxLoc;

/**
 * Data for ppIncludedFile callback.
 */
typedef struct {
  /**
   * Location of '#' in the \#include/\#import directive.
   */
  CXIdxLoc hashLoc;
  /**
   * Filename as written in the \#include/\#import directive.
   */
  const char *filename;
  /**
   * The actual file that the \#include/\#import directive resolved to.
   */
  CXFile file;
  int isImport;
  int isAngled;
  /**
   * Non-zero if the directive was automatically turned into a module
   * import.
   */
  int isModuleImport;
} CXIdxIncludedFileInfo;

/**
 * Data for IndexerCallbacks#importedASTFile.
 */
typedef struct {
  /**
   * Top level AST file containing the imported PCH, module or submodule.
   */
  CXFile file;
  /**
   * The imported module or NULL if the AST file is a PCH.
   */
  CXModule module;
  /**
   * Location where the file is imported. Applicable only for modules.
   */
  CXIdxLoc loc;
  /**
   * Non-zero if an inclusion directive was automatically turned into
   * a module import. Applicable only for modules.
   */
  int isImplicit;

} CXIdxImportedASTFileInfo;

typedef enum {
  CXIdxEntity_Unexposed = 0,
  CXIdxEntity_Typedef = 1,
  CXIdxEntity_Function = 2,
  CXIdxEntity_Variable = 3,
  CXIdxEntity_Field = 4,
  CXIdxEntity_EnumConstant = 5,

  CXIdxEntity_ObjCClass = 6,
  CXIdxEntity_ObjCProtocol = 7,
  CXIdxEntity_ObjCCategory = 8,

  CXIdxEntity_ObjCInstanceMethod = 9,
  CXIdxEntity_ObjCClassMethod = 10,
  CXIdxEntity_ObjCProperty = 11,
  CXIdxEntity_ObjCIvar = 12,

  CXIdxEntity_Enum = 13,
  CXIdxEntity_Struct = 14,
  CXIdxEntity_Union = 15,

  CXIdxEntity_CXXClass = 16,
  CXIdxEntity_CXXNamespace = 17,
  CXIdxEntity_CXXNamespaceAlias = 18,
  CXIdxEntity_CXXStaticVariable = 19,
  CXIdxEntity_CXXStaticMethod = 20,
  CXIdxEntity_CXXInstanceMethod = 21,
  CXIdxEntity_CXXConstructor = 22,
  CXIdxEntity_CXXDestructor = 23,
  CXIdxEntity_CXXConversionFunction = 24,
  CXIdxEntity_CXXTypeAlias = 25,
  CXIdxEntity_CXXInterface = 26

} CXIdxEntityKind;

typedef enum {
  CXIdxEntityLang_None = 0,
  CXIdxEntityLang_C = 1,
  CXIdxEntityLang_ObjC = 2,
  CXIdxEntityLang_CXX = 3,
  CXIdxEntityLang_Swift = 4
} CXIdxEntityLanguage;

/**
 * Extra C++ template information for an entity. This can apply to:
 * CXIdxEntity_Function
 * CXIdxEntity_CXXClass
 * CXIdxEntity_CXXStaticMethod
 * CXIdxEntity_CXXInstanceMethod
 * CXIdxEntity_CXXConstructor
 * CXIdxEntity_CXXConversionFunction
 * CXIdxEntity_CXXTypeAlias
 */
typedef enum {
  CXIdxEntity_NonTemplate = 0,
  CXIdxEntity_Template = 1,
  CXIdxEntity_TemplatePartialSpecialization = 2,
  CXIdxEntity_TemplateSpecialization = 3
} CXIdxEntityCXXTemplateKind;

typedef enum {
  CXIdxAttr_Unexposed = 0,
  CXIdxAttr_IBAction = 1,
  CXIdxAttr_IBOutlet = 2,
  CXIdxAttr_IBOutletCollection = 3
} CXIdxAttrKind;

typedef struct {
  CXIdxAttrKind kind;
  CXCursor cursor;
  CXIdxLoc loc;
} CXIdxAttrInfo;

typedef struct {
  CXIdxEntityKind kind;
  CXIdxEntityCXXTemplateKind templateKind;
  CXIdxEntityLanguage lang;
  const char *name;
  const char *USR;
  CXCursor cursor;
  const CXIdxAttrInfo *const *attributes;
  unsigned numAttributes;
} CXIdxEntityInfo;

typedef struct {
  CXCursor cursor;
} CXIdxContainerInfo;

typedef struct {
  const CXIdxAttrInfo *attrInfo;
  const CXIdxEntityInfo *objcClass;
  CXCursor classCursor;
  CXIdxLoc classLoc;
} CXIdxIBOutletCollectionAttrInfo;

typedef enum { CXIdxDeclFlag_Skipped = 0x1 } CXIdxDeclInfoFlags;

typedef struct {
  const CXIdxEntityInfo *entityInfo;
  CXCursor cursor;
  CXIdxLoc loc;
  const CXIdxContainerInfo *semanticContainer;
  /**
   * Generally same as #semanticContainer but can be different in
   * cases like out-of-line C++ member functions.
   */
  const CXIdxContainerInfo *lexicalContainer;
  int isRedeclaration;
  int isDefinition;
  int isContainer;
  const CXIdxContainerInfo *declAsContainer;
  /**
   * Whether the declaration exists in code or was created implicitly
   * by the compiler, e.g. implicit Objective-C methods for properties.
   */
  int isImplicit;
  const CXIdxAttrInfo *const *attributes;
  unsigned numAttributes;

  unsigned flags;

} CXIdxDeclInfo;

typedef enum {
  CXIdxObjCContainer_ForwardRef = 0,
  CXIdxObjCContainer_Interface = 1,
  CXIdxObjCContainer_Implementation = 2
} CXIdxObjCContainerKind;

typedef struct {
  const CXIdxDeclInfo *declInfo;
  CXIdxObjCContainerKind kind;
} CXIdxObjCContainerDeclInfo;

typedef struct {
  const CXIdxEntityInfo *base;
  CXCursor cursor;
  CXIdxLoc loc;
} CXIdxBaseClassInfo;

typedef struct {
  const CXIdxEntityInfo *protocol;
  CXCursor cursor;
  CXIdxLoc loc;
} CXIdxObjCProtocolRefInfo;

typedef struct {
  const CXIdxObjCProtocolRefInfo *const *protocols;
  unsigned numProtocols;
} CXIdxObjCProtocolRefListInfo;

typedef struct {
  const CXIdxObjCContainerDeclInfo *containerInfo;
  const CXIdxBaseClassInfo *superInfo;
  const CXIdxObjCProtocolRefListInfo *protocols;
} CXIdxObjCInterfaceDeclInfo;

typedef struct {
  const CXIdxObjCContainerDeclInfo *containerInfo;
  const CXIdxEntityInfo *objcClass;
  CXCursor classCursor;
  CXIdxLoc classLoc;
  const CXIdxObjCProtocolRefListInfo *protocols;
} CXIdxObjCCategoryDeclInfo;

typedef struct {
  const CXIdxDeclInfo *declInfo;
  const CXIdxEntityInfo *getter;
  const CXIdxEntityInfo *setter;
} CXIdxObjCPropertyDeclInfo;

typedef struct {
  const CXIdxDeclInfo *declInfo;
  const CXIdxBaseClassInfo *const *bases;
  unsigned numBases;
} CXIdxCXXClassDeclInfo;

/**
 * Data for IndexerCallbacks#indexEntityReference.
 *
 * This may be deprecated in a future version as this duplicates
 * the \c CXSymbolRole_Implicit bit in \c CXSymbolRole.
 */
typedef enum {
  /**
   * The entity is referenced directly in user's code.
   */
  CXIdxEntityRef_Direct = 1,
  /**
   * An implicit reference, e.g. a reference of an Objective-C method
   * via the dot syntax.
   */
  CXIdxEntityRef_Implicit = 2
} CXIdxEntityRefKind;

/**
 * Roles that are attributed to symbol occurrences.
 *
 * Internal: this currently mirrors low 9 bits of clang::index::SymbolRole with
 * higher bits zeroed. These high bits may be exposed in the future.
 */
typedef enum {
  CXSymbolRole_None = 0,
  CXSymbolRole_Declaration = 1 << 0,
  CXSymbolRole_Definition = 1 << 1,
  CXSymbolRole_Reference = 1 << 2,
  CXSymbolRole_Read = 1 << 3,
  CXSymbolRole_Write = 1 << 4,
  CXSymbolRole_Call = 1 << 5,
  CXSymbolRole_Dynamic = 1 << 6,
  CXSymbolRole_AddressOf = 1 << 7,
  CXSymbolRole_Implicit = 1 << 8
} CXSymbolRole;

/**
 * Data for IndexerCallbacks#indexEntityReference.
 */
typedef struct {
  CXIdxEntityRefKind kind;
  /**
   * Reference cursor.
   */
  CXCursor cursor;
  CXIdxLoc loc;
  /**
   * The entity that gets referenced.
   */
  const CXIdxEntityInfo *referencedEntity;
  /**
   * Immediate "parent" of the reference. For example:
   *
   * \code
   * Foo *var;
   * \endcode
   *
   * The parent of reference of type 'Foo' is the variable 'var'.
   * For references inside statement bodies of functions/methods,
   * the parentEntity will be the function/method.
   */
  const CXIdxEntityInfo *parentEntity;
  /**
   * Lexical container context of the reference.
   */
  const CXIdxContainerInfo *container;
  /**
   * Sets of symbol roles of the reference.
   */
  CXSymbolRole role;
} CXIdxEntityRefInfo;

/**
 * A group of callbacks used by #clang_indexSourceFile and
 * #clang_indexTranslationUnit.
 */
typedef struct {
  /**
   * Called periodically to check whether indexing should be aborted.
   * Should return 0 to continue, and non-zero to abort.
   */
  int (*abortQuery)(CXClientData client_data, void *reserved);

  /**
   * Called at the end of indexing; passes the complete diagnostic set.
   */
  void (*diagnostic)(CXClientData client_data, CXDiagnosticSet, void *reserved);

  CXIdxClientFile (*enteredMainFile)(CXClientData client_data, CXFile mainFile,
                                     void *reserved);

  /**
   * Called when a file gets \#included/\#imported.
   */
  CXIdxClientFile (*ppIncludedFile)(CXClientData client_data,
                                    const CXIdxIncludedFileInfo *);

  /**
   * Called when a AST file (PCH or module) gets imported.
   *
   * AST files will not get indexed (there will not be callbacks to index all
   * the entities in an AST file). The recommended action is that, if the AST
   * file is not already indexed, to initiate a new indexing job specific to
   * the AST file.
   */
  CXIdxClientASTFile (*importedASTFile)(CXClientData client_data,
                                        const CXIdxImportedASTFileInfo *);

  /**
   * Called at the beginning of indexing a translation unit.
   */
  CXIdxClientContainer (*startedTranslationUnit)(CXClientData client_data,
                                                 void *reserved);

  void (*indexDeclaration)(CXClientData client_data, const CXIdxDeclInfo *);

  /**
   * Called to index a reference of an entity.
   */
  void (*indexEntityReference)(CXClientData client_data,
                               const CXIdxEntityRefInfo *);

} IndexerCallbacks;

CINDEX_LINKAGE int clang_index_isEntityObjCContainerKind(CXIdxEntityKind);
CINDEX_LINKAGE const CXIdxObjCContainerDeclInfo *
clang_index_getObjCContainerDeclInfo(const CXIdxDeclInfo *);

CINDEX_LINKAGE const CXIdxObjCInterfaceDeclInfo *
clang_index_getObjCInterfaceDeclInfo(const CXIdxDeclInfo *);

CINDEX_LINKAGE
const CXIdxObjCCategoryDeclInfo *
clang_index_getObjCCategoryDeclInfo(const CXIdxDeclInfo *);

CINDEX_LINKAGE const CXIdxObjCProtocolRefListInfo *
clang_index_getObjCProtocolRefListInfo(const CXIdxDeclInfo *);

CINDEX_LINKAGE const CXIdxObjCPropertyDeclInfo *
clang_index_getObjCPropertyDeclInfo(const CXIdxDeclInfo *);

CINDEX_LINKAGE const CXIdxIBOutletCollectionAttrInfo *
clang_index_getIBOutletCollectionAttrInfo(const CXIdxAttrInfo *);

CINDEX_LINKAGE const CXIdxCXXClassDeclInfo *
clang_index_getCXXClassDeclInfo(const CXIdxDeclInfo *);

/**
 * For retrieving a custom CXIdxClientContainer attached to a
 * container.
 */
CINDEX_LINKAGE CXIdxClientContainer
clang_index_getClientContainer(const CXIdxContainerInfo *);

/**
 * For setting a custom CXIdxClientContainer attached to a
 * container.
 */
CINDEX_LINKAGE void clang_index_setClientContainer(const CXIdxContainerInfo *,
                                                   CXIdxClientContainer);

/**
 * For retrieving a custom CXIdxClientEntity attached to an entity.
 */
CINDEX_LINKAGE CXIdxClientEntity
clang_index_getClientEntity(const CXIdxEntityInfo *);

/**
 * For setting a custom CXIdxClientEntity attached to an entity.
 */
CINDEX_LINKAGE void clang_index_setClientEntity(const CXIdxEntityInfo *,
                                                CXIdxClientEntity);

/**
 * An indexing action/session, to be applied to one or multiple
 * translation units.
 */
typedef void *CXIndexAction;

/**
 * An indexing action/session, to be applied to one or multiple
 * translation units.
 *
 * \param CIdx The index object with which the index action will be associated.
 */
CINDEX_LINKAGE CXIndexAction clang_IndexAction_create(CXIndex CIdx);

/**
 * Destroy the given index action.
 *
 * The index action must not be destroyed until all of the translation units
 * created within that index action have been destroyed.
 */
CINDEX_LINKAGE void clang_IndexAction_dispose(CXIndexAction);

typedef enum {
  /**
   * Used to indicate that no special indexing options are needed.
   */
  CXIndexOpt_None = 0x0,

  /**
   * Used to indicate that IndexerCallbacks#indexEntityReference should
   * be invoked for only one reference of an entity per source file that does
   * not also include a declaration/definition of the entity.
   */
  CXIndexOpt_SuppressRedundantRefs = 0x1,

  /**
   * Function-local symbols should be indexed. If this is not set
   * function-local symbols will be ignored.
   */
  CXIndexOpt_IndexFunctionLocalSymbols = 0x2,

  /**
   * Implicit function/class template instantiations should be indexed.
   * If this is not set, implicit instantiations will be ignored.
   */
  CXIndexOpt_IndexImplicitTemplateInstantiations = 0x4,

  /**
   * Suppress all compiler warnings when parsing for indexing.
   */
  CXIndexOpt_SuppressWarnings = 0x8,

  /**
   * Skip a function/method body that was already parsed during an
   * indexing session associated with a \c CXIndexAction object.
   * Bodies in system headers are always skipped.
   */
  CXIndexOpt_SkipParsedBodiesInSession = 0x10

} CXIndexOptFlags;

/**
 * Index the given source file and the translation unit corresponding
 * to that file via callbacks implemented through #IndexerCallbacks.
 *
 * \param client_data pointer data supplied by the client, which will
 * be passed to the invoked callbacks.
 *
 * \param index_callbacks Pointer to indexing callbacks that the client
 * implements.
 *
 * \param index_callbacks_size Size of #IndexerCallbacks structure that gets
 * passed in index_callbacks.
 *
 * \param index_options A bitmask of options that affects how indexing is
 * performed. This should be a bitwise OR of the CXIndexOpt_XXX flags.
 *
 * \param[out] out_TU pointer to store a \c CXTranslationUnit that can be
 * reused after indexing is finished. Set to \c NULL if you do not require it.
 *
 * \returns 0 on success or if there were errors from which the compiler could
 * recover.  If there is a failure from which there is no recovery, returns
 * a non-zero \c CXErrorCode.
 *
 * The rest of the parameters are the same as #clang_parseTranslationUnit.
 */
CINDEX_LINKAGE int clang_indexSourceFile(
    CXIndexAction, CXClientData client_data, IndexerCallbacks *index_callbacks,
    unsigned index_callbacks_size, unsigned index_options,
    const char *source_filename, const char *const *command_line_args,
    int num_command_line_args, struct CXUnsavedFile *unsaved_files,
    unsigned num_unsaved_files, CXTranslationUnit *out_TU, unsigned TU_options);

/**
 * Same as clang_indexSourceFile but requires a full command line
 * for \c command_line_args including argv[0]. This is useful if the standard
 * library paths are relative to the binary.
 */
CINDEX_LINKAGE int clang_indexSourceFileFullArgv(
    CXIndexAction, CXClientData client_data, IndexerCallbacks *index_callbacks,
    unsigned index_callbacks_size, unsigned index_options,
    const char *source_filename, const char *const *command_line_args,
    int num_command_line_args, struct CXUnsavedFile *unsaved_files,
    unsigned num_unsaved_files, CXTranslationUnit *out_TU, unsigned TU_options);

/**
 * Index the given translation unit via callbacks implemented through
 * #IndexerCallbacks.
 *
 * The order of callback invocations is not guaranteed to be the same as
 * when indexing a source file. The high level order will be:
 *
 *   -Preprocessor callbacks invocations
 *   -Declaration/reference callbacks invocations
 *   -Diagnostic callback invocations
 *
 * The parameters are the same as #clang_indexSourceFile.
 *
 * \returns If there is a failure from which there is no recovery, returns
 * non-zero, otherwise returns 0.
 */
CINDEX_LINKAGE int clang_indexTranslationUnit(
    CXIndexAction, CXClientData client_data, IndexerCallbacks *index_callbacks,
    unsigned index_callbacks_size, unsigned index_options, CXTranslationUnit);

/**
 * Retrieve the CXIdxFile, file, line, column, and offset represented by
 * the given CXIdxLoc.
 *
 * If the location refers into a macro expansion, retrieves the
 * location of the macro expansion and if it refers into a macro argument
 * retrieves the location of the argument.
 */
CINDEX_LINKAGE void clang_indexLoc_getFileLocation(CXIdxLoc loc,
                                                   CXIdxClientFile *indexFile,
                                                   CXFile *file, unsigned *line,
                                                   unsigned *column,
                                                   unsigned *offset);

/**
 * Retrieve the CXSourceLocation represented by the given CXIdxLoc.
 */
CINDEX_LINKAGE
CXSourceLocation clang_indexLoc_getCXSourceLocation(CXIdxLoc loc);

/**
 * Visitor invoked for each field found by a traversal.
 *
 * This visitor function will be invoked for each field found by
 * \c clang_Type_visitFields. Its first argument is the cursor being
 * visited, its second argument is the client data provided to
 * \c clang_Type_visitFields.
 *
 * The visitor should return one of the \c CXVisitorResult values
 * to direct \c clang_Type_visitFields.
 */
typedef enum CXVisitorResult (*CXFieldVisitor)(CXCursor C,
                                               CXClientData client_data);

/**
 * Visit the fields of a particular type.
 *
 * This function visits all the direct fields of the given cursor,
 * invoking the given \p visitor function with the cursors of each
 * visited field. The traversal may be ended prematurely, if
 * the visitor returns \c CXFieldVisit_Break.
 *
 * \param T the record type whose field may be visited.
 *
 * \param visitor the visitor function that will be invoked for each
 * field of \p T.
 *
 * \param client_data pointer data supplied by the client, which will
 * be passed to the visitor each time it is invoked.
 *
 * \returns a non-zero value if the traversal was terminated
 * prematurely by the visitor returning \c CXFieldVisit_Break.
 */
CINDEX_LINKAGE unsigned clang_Type_visitFields(CXType T, CXFieldVisitor visitor,
                                               CXClientData client_data);

/**
 * @}
 */

/**
 * @}
 */

LLVM_CLANG_C_EXTERN_C_END

#endif<|MERGE_RESOLUTION|>--- conflicted
+++ resolved
@@ -2584,43 +2584,39 @@
    */
   CXCursor_OMPDispatchDirective = 291,
 
-<<<<<<< HEAD
+  /** OpenMP masked directive.
+   */
+  CXCursor_OMPMaskedDirective = 292,
+
   /** OpenACC update directive.
    */
-  CXCursor_ACCUpdateDirective = 292,
+  CXCursor_ACCUpdateDirective = 293,
 
   /** OpenACC enter data directive.
    */
-  CXCursor_ACCEnterDataDirective = 293,
+  CXCursor_ACCEnterDataDirective = 294,
 
   /** OpenACC exit data directive.
    */
-  CXCursor_ACCExitDataDirective = 294,
+  CXCursor_ACCExitDataDirective = 295,
 
   /** OpenACC data directive.
    */
-  CXCursor_ACCDataDirective = 295,
+  CXCursor_ACCDataDirective = 296,
 
   /** OpenACC parallel directive.
    */
-  CXCursor_ACCParallelDirective = 296,
+  CXCursor_ACCParallelDirective = 297,
 
   /** OpenACC loop directive.
    */
-  CXCursor_ACCLoopDirective = 297,
+  CXCursor_ACCLoopDirective = 298,
 
   /** OpenACC parallel loop directive.
    */
-  CXCursor_ACCParallelLoopDirective = 298,
+  CXCursor_ACCParallelLoopDirective = 299,
 
   CXCursor_LastStmt = CXCursor_ACCParallelLoopDirective,
-=======
-  /** OpenMP masked directive.
-   */
-  CXCursor_OMPMaskedDirective = 292,
-
-  CXCursor_LastStmt = CXCursor_OMPMaskedDirective,
->>>>>>> 6f1b10df
 
   /**
    * Cursor that represents the translation unit itself.
