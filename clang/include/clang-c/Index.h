/*===-- clang-c/Index.h - Indexing Public C Interface -------------*- C -*-===*\
|*                                                                            *|
|* Part of the LLVM Project, under the Apache License v2.0 with LLVM          *|
|* Exceptions.                                                                *|
|* See https://llvm.org/LICENSE.txt for license information.                  *|
|* SPDX-License-Identifier: Apache-2.0 WITH LLVM-exception                    *|
|*                                                                            *|
|*===----------------------------------------------------------------------===*|
|*                                                                            *|
|* This header provides a public interface to a Clang library for extracting  *|
|* high-level symbol information from source files without exposing the full  *|
|* Clang C++ API.                                                             *|
|*                                                                            *|
\*===----------------------------------------------------------------------===*/

#ifndef LLVM_CLANG_C_INDEX_H
#define LLVM_CLANG_C_INDEX_H

#include "clang-c/BuildSystem.h"
#include "clang-c/CXDiagnostic.h"
#include "clang-c/CXErrorCode.h"
#include "clang-c/CXFile.h"
#include "clang-c/CXSourceLocation.h"
#include "clang-c/CXString.h"
#include "clang-c/ExternC.h"
#include "clang-c/Platform.h"

/**
 * The version constants for the libclang API.
 * CINDEX_VERSION_MINOR should increase when there are API additions.
 * CINDEX_VERSION_MAJOR is intended for "major" source/ABI breaking changes.
 *
 * The policy about the libclang API was always to keep it source and ABI
 * compatible, thus CINDEX_VERSION_MAJOR is expected to remain stable.
 */
#define CINDEX_VERSION_MAJOR 0
#define CINDEX_VERSION_MINOR 62

#define CINDEX_VERSION_ENCODE(major, minor) (((major)*10000) + ((minor)*1))

#define CINDEX_VERSION                                                         \
  CINDEX_VERSION_ENCODE(CINDEX_VERSION_MAJOR, CINDEX_VERSION_MINOR)

#define CINDEX_VERSION_STRINGIZE_(major, minor) #major "." #minor
#define CINDEX_VERSION_STRINGIZE(major, minor)                                 \
  CINDEX_VERSION_STRINGIZE_(major, minor)

#define CINDEX_VERSION_STRING                                                  \
  CINDEX_VERSION_STRINGIZE(CINDEX_VERSION_MAJOR, CINDEX_VERSION_MINOR)

LLVM_CLANG_C_EXTERN_C_BEGIN

/** \defgroup CINDEX libclang: C Interface to Clang
 *
 * The C Interface to Clang provides a relatively small API that exposes
 * facilities for parsing source code into an abstract syntax tree (AST),
 * loading already-parsed ASTs, traversing the AST, associating
 * physical source locations with elements within the AST, and other
 * facilities that support Clang-based development tools.
 *
 * This C interface to Clang will never provide all of the information
 * representation stored in Clang's C++ AST, nor should it: the intent is to
 * maintain an API that is relatively stable from one release to the next,
 * providing only the basic functionality needed to support development tools.
 *
 * To avoid namespace pollution, data types are prefixed with "CX" and
 * functions are prefixed with "clang_".
 *
 * @{
 */

/**
 * An "index" that consists of a set of translation units that would
 * typically be linked together into an executable or library.
 */
typedef void *CXIndex;

/**
 * An opaque type representing target information for a given translation
 * unit.
 */
typedef struct CXTargetInfoImpl *CXTargetInfo;

/**
 * A single translation unit, which resides in an index.
 */
typedef struct CXTranslationUnitImpl *CXTranslationUnit;

/**
 * Opaque pointer representing client data that will be passed through
 * to various callbacks and visitors.
 */
typedef void *CXClientData;

/**
 * Provides the contents of a file that has not yet been saved to disk.
 *
 * Each CXUnsavedFile instance provides the name of a file on the
 * system along with the current contents of that file that have not
 * yet been saved to disk.
 */
struct CXUnsavedFile {
  /**
   * The file whose contents have not yet been saved.
   *
   * This file must already exist in the file system.
   */
  const char *Filename;

  /**
   * A buffer containing the unsaved contents of this file.
   */
  const char *Contents;

  /**
   * The length of the unsaved contents of this buffer.
   */
  unsigned long Length;
};

/**
 * Describes the availability of a particular entity, which indicates
 * whether the use of this entity will result in a warning or error due to
 * it being deprecated or unavailable.
 */
enum CXAvailabilityKind {
  /**
   * The entity is available.
   */
  CXAvailability_Available,
  /**
   * The entity is available, but has been deprecated (and its use is
   * not recommended).
   */
  CXAvailability_Deprecated,
  /**
   * The entity is not available; any use of it will be an error.
   */
  CXAvailability_NotAvailable,
  /**
   * The entity is available, but not accessible; any use of it will be
   * an error.
   */
  CXAvailability_NotAccessible
};

/**
 * Describes a version number of the form major.minor.subminor.
 */
typedef struct CXVersion {
  /**
   * The major version number, e.g., the '10' in '10.7.3'. A negative
   * value indicates that there is no version number at all.
   */
  int Major;
  /**
   * The minor version number, e.g., the '7' in '10.7.3'. This value
   * will be negative if no minor version number was provided, e.g., for
   * version '10'.
   */
  int Minor;
  /**
   * The subminor version number, e.g., the '3' in '10.7.3'. This value
   * will be negative if no minor or subminor version number was provided,
   * e.g., in version '10' or '10.7'.
   */
  int Subminor;
} CXVersion;

/**
 * Describes the exception specification of a cursor.
 *
 * A negative value indicates that the cursor is not a function declaration.
 */
enum CXCursor_ExceptionSpecificationKind {
  /**
   * The cursor has no exception specification.
   */
  CXCursor_ExceptionSpecificationKind_None,

  /**
   * The cursor has exception specification throw()
   */
  CXCursor_ExceptionSpecificationKind_DynamicNone,

  /**
   * The cursor has exception specification throw(T1, T2)
   */
  CXCursor_ExceptionSpecificationKind_Dynamic,

  /**
   * The cursor has exception specification throw(...).
   */
  CXCursor_ExceptionSpecificationKind_MSAny,

  /**
   * The cursor has exception specification basic noexcept.
   */
  CXCursor_ExceptionSpecificationKind_BasicNoexcept,

  /**
   * The cursor has exception specification computed noexcept.
   */
  CXCursor_ExceptionSpecificationKind_ComputedNoexcept,

  /**
   * The exception specification has not yet been evaluated.
   */
  CXCursor_ExceptionSpecificationKind_Unevaluated,

  /**
   * The exception specification has not yet been instantiated.
   */
  CXCursor_ExceptionSpecificationKind_Uninstantiated,

  /**
   * The exception specification has not been parsed yet.
   */
  CXCursor_ExceptionSpecificationKind_Unparsed,

  /**
   * The cursor has a __declspec(nothrow) exception specification.
   */
  CXCursor_ExceptionSpecificationKind_NoThrow
};

/**
 * Provides a shared context for creating translation units.
 *
 * It provides two options:
 *
 * - excludeDeclarationsFromPCH: When non-zero, allows enumeration of "local"
 * declarations (when loading any new translation units). A "local" declaration
 * is one that belongs in the translation unit itself and not in a precompiled
 * header that was used by the translation unit. If zero, all declarations
 * will be enumerated.
 *
 * Here is an example:
 *
 * \code
 *   // excludeDeclsFromPCH = 1, displayDiagnostics=1
 *   Idx = clang_createIndex(1, 1);
 *
 *   // IndexTest.pch was produced with the following command:
 *   // "clang -x c IndexTest.h -emit-ast -o IndexTest.pch"
 *   TU = clang_createTranslationUnit(Idx, "IndexTest.pch");
 *
 *   // This will load all the symbols from 'IndexTest.pch'
 *   clang_visitChildren(clang_getTranslationUnitCursor(TU),
 *                       TranslationUnitVisitor, 0);
 *   clang_disposeTranslationUnit(TU);
 *
 *   // This will load all the symbols from 'IndexTest.c', excluding symbols
 *   // from 'IndexTest.pch'.
 *   char *args[] = { "-Xclang", "-include-pch=IndexTest.pch" };
 *   TU = clang_createTranslationUnitFromSourceFile(Idx, "IndexTest.c", 2, args,
 *                                                  0, 0);
 *   clang_visitChildren(clang_getTranslationUnitCursor(TU),
 *                       TranslationUnitVisitor, 0);
 *   clang_disposeTranslationUnit(TU);
 * \endcode
 *
 * This process of creating the 'pch', loading it separately, and using it (via
 * -include-pch) allows 'excludeDeclsFromPCH' to remove redundant callbacks
 * (which gives the indexer the same performance benefit as the compiler).
 */
CINDEX_LINKAGE CXIndex clang_createIndex(int excludeDeclarationsFromPCH,
                                         int displayDiagnostics);

/**
 * Destroy the given index.
 *
 * The index must not be destroyed until all of the translation units created
 * within that index have been destroyed.
 */
CINDEX_LINKAGE void clang_disposeIndex(CXIndex index);

typedef enum {
  /**
   * Used to indicate that no special CXIndex options are needed.
   */
  CXGlobalOpt_None = 0x0,

  /**
   * Used to indicate that threads that libclang creates for indexing
   * purposes should use background priority.
   *
   * Affects #clang_indexSourceFile, #clang_indexTranslationUnit,
   * #clang_parseTranslationUnit, #clang_saveTranslationUnit.
   */
  CXGlobalOpt_ThreadBackgroundPriorityForIndexing = 0x1,

  /**
   * Used to indicate that threads that libclang creates for editing
   * purposes should use background priority.
   *
   * Affects #clang_reparseTranslationUnit, #clang_codeCompleteAt,
   * #clang_annotateTokens
   */
  CXGlobalOpt_ThreadBackgroundPriorityForEditing = 0x2,

  /**
   * Used to indicate that all threads that libclang creates should use
   * background priority.
   */
  CXGlobalOpt_ThreadBackgroundPriorityForAll =
      CXGlobalOpt_ThreadBackgroundPriorityForIndexing |
      CXGlobalOpt_ThreadBackgroundPriorityForEditing

} CXGlobalOptFlags;

/**
 * Sets general options associated with a CXIndex.
 *
 * For example:
 * \code
 * CXIndex idx = ...;
 * clang_CXIndex_setGlobalOptions(idx,
 *     clang_CXIndex_getGlobalOptions(idx) |
 *     CXGlobalOpt_ThreadBackgroundPriorityForIndexing);
 * \endcode
 *
 * \param options A bitmask of options, a bitwise OR of CXGlobalOpt_XXX flags.
 */
CINDEX_LINKAGE void clang_CXIndex_setGlobalOptions(CXIndex, unsigned options);

/**
 * Gets the general options associated with a CXIndex.
 *
 * \returns A bitmask of options, a bitwise OR of CXGlobalOpt_XXX flags that
 * are associated with the given CXIndex object.
 */
CINDEX_LINKAGE unsigned clang_CXIndex_getGlobalOptions(CXIndex);

/**
 * Sets the invocation emission path option in a CXIndex.
 *
 * The invocation emission path specifies a path which will contain log
 * files for certain libclang invocations. A null value (default) implies that
 * libclang invocations are not logged..
 */
CINDEX_LINKAGE void
clang_CXIndex_setInvocationEmissionPathOption(CXIndex, const char *Path);

/**
 * Determine whether the given header is guarded against
 * multiple inclusions, either with the conventional
 * \#ifndef/\#define/\#endif macro guards or with \#pragma once.
 */
CINDEX_LINKAGE unsigned clang_isFileMultipleIncludeGuarded(CXTranslationUnit tu,
                                                           CXFile file);

/**
 * Retrieve a file handle within the given translation unit.
 *
 * \param tu the translation unit
 *
 * \param file_name the name of the file.
 *
 * \returns the file handle for the named file in the translation unit \p tu,
 * or a NULL file handle if the file was not a part of this translation unit.
 */
CINDEX_LINKAGE CXFile clang_getFile(CXTranslationUnit tu,
                                    const char *file_name);

/**
 * Retrieve the buffer associated with the given file.
 *
 * \param tu the translation unit
 *
 * \param file the file for which to retrieve the buffer.
 *
 * \param size [out] if non-NULL, will be set to the size of the buffer.
 *
 * \returns a pointer to the buffer in memory that holds the contents of
 * \p file, or a NULL pointer when the file is not loaded.
 */
CINDEX_LINKAGE const char *clang_getFileContents(CXTranslationUnit tu,
                                                 CXFile file, size_t *size);

/**
 * Retrieves the source location associated with a given file/line/column
 * in a particular translation unit.
 */
CINDEX_LINKAGE CXSourceLocation clang_getLocation(CXTranslationUnit tu,
                                                  CXFile file, unsigned line,
                                                  unsigned column);
/**
 * Retrieves the source location associated with a given character offset
 * in a particular translation unit.
 */
CINDEX_LINKAGE CXSourceLocation clang_getLocationForOffset(CXTranslationUnit tu,
                                                           CXFile file,
                                                           unsigned offset);

/**
 * Retrieve all ranges that were skipped by the preprocessor.
 *
 * The preprocessor will skip lines when they are surrounded by an
 * if/ifdef/ifndef directive whose condition does not evaluate to true.
 */
CINDEX_LINKAGE CXSourceRangeList *clang_getSkippedRanges(CXTranslationUnit tu,
                                                         CXFile file);

/**
 * Retrieve all ranges from all files that were skipped by the
 * preprocessor.
 *
 * The preprocessor will skip lines when they are surrounded by an
 * if/ifdef/ifndef directive whose condition does not evaluate to true.
 */
CINDEX_LINKAGE CXSourceRangeList *
clang_getAllSkippedRanges(CXTranslationUnit tu);

/**
 * Determine the number of diagnostics produced for the given
 * translation unit.
 */
CINDEX_LINKAGE unsigned clang_getNumDiagnostics(CXTranslationUnit Unit);

/**
 * Retrieve a diagnostic associated with the given translation unit.
 *
 * \param Unit the translation unit to query.
 * \param Index the zero-based diagnostic number to retrieve.
 *
 * \returns the requested diagnostic. This diagnostic must be freed
 * via a call to \c clang_disposeDiagnostic().
 */
CINDEX_LINKAGE CXDiagnostic clang_getDiagnostic(CXTranslationUnit Unit,
                                                unsigned Index);

/**
 * Retrieve the complete set of diagnostics associated with a
 *        translation unit.
 *
 * \param Unit the translation unit to query.
 */
CINDEX_LINKAGE CXDiagnosticSet
clang_getDiagnosticSetFromTU(CXTranslationUnit Unit);

/**
 * \defgroup CINDEX_TRANSLATION_UNIT Translation unit manipulation
 *
 * The routines in this group provide the ability to create and destroy
 * translation units from files, either by parsing the contents of the files or
 * by reading in a serialized representation of a translation unit.
 *
 * @{
 */

/**
 * Get the original translation unit source file name.
 */
CINDEX_LINKAGE CXString
clang_getTranslationUnitSpelling(CXTranslationUnit CTUnit);

/**
 * Return the CXTranslationUnit for a given source file and the provided
 * command line arguments one would pass to the compiler.
 *
 * Note: The 'source_filename' argument is optional.  If the caller provides a
 * NULL pointer, the name of the source file is expected to reside in the
 * specified command line arguments.
 *
 * Note: When encountered in 'clang_command_line_args', the following options
 * are ignored:
 *
 *   '-c'
 *   '-emit-ast'
 *   '-fsyntax-only'
 *   '-o \<output file>'  (both '-o' and '\<output file>' are ignored)
 *
 * \param CIdx The index object with which the translation unit will be
 * associated.
 *
 * \param source_filename The name of the source file to load, or NULL if the
 * source file is included in \p clang_command_line_args.
 *
 * \param num_clang_command_line_args The number of command-line arguments in
 * \p clang_command_line_args.
 *
 * \param clang_command_line_args The command-line arguments that would be
 * passed to the \c clang executable if it were being invoked out-of-process.
 * These command-line options will be parsed and will affect how the translation
 * unit is parsed. Note that the following options are ignored: '-c',
 * '-emit-ast', '-fsyntax-only' (which is the default), and '-o \<output file>'.
 *
 * \param num_unsaved_files the number of unsaved file entries in \p
 * unsaved_files.
 *
 * \param unsaved_files the files that have not yet been saved to disk
 * but may be required for code completion, including the contents of
 * those files.  The contents and name of these files (as specified by
 * CXUnsavedFile) are copied when necessary, so the client only needs to
 * guarantee their validity until the call to this function returns.
 */
CINDEX_LINKAGE CXTranslationUnit clang_createTranslationUnitFromSourceFile(
    CXIndex CIdx, const char *source_filename, int num_clang_command_line_args,
    const char *const *clang_command_line_args, unsigned num_unsaved_files,
    struct CXUnsavedFile *unsaved_files);

/**
 * Same as \c clang_createTranslationUnit2, but returns
 * the \c CXTranslationUnit instead of an error code.  In case of an error this
 * routine returns a \c NULL \c CXTranslationUnit, without further detailed
 * error codes.
 */
CINDEX_LINKAGE CXTranslationUnit
clang_createTranslationUnit(CXIndex CIdx, const char *ast_filename);

/**
 * Create a translation unit from an AST file (\c -emit-ast).
 *
 * \param[out] out_TU A non-NULL pointer to store the created
 * \c CXTranslationUnit.
 *
 * \returns Zero on success, otherwise returns an error code.
 */
CINDEX_LINKAGE enum CXErrorCode
clang_createTranslationUnit2(CXIndex CIdx, const char *ast_filename,
                             CXTranslationUnit *out_TU);

/**
 * Flags that control the creation of translation units.
 *
 * The enumerators in this enumeration type are meant to be bitwise
 * ORed together to specify which options should be used when
 * constructing the translation unit.
 */
enum CXTranslationUnit_Flags {
  /**
   * Used to indicate that no special translation-unit options are
   * needed.
   */
  CXTranslationUnit_None = 0x0,

  /**
   * Used to indicate that the parser should construct a "detailed"
   * preprocessing record, including all macro definitions and instantiations.
   *
   * Constructing a detailed preprocessing record requires more memory
   * and time to parse, since the information contained in the record
   * is usually not retained. However, it can be useful for
   * applications that require more detailed information about the
   * behavior of the preprocessor.
   */
  CXTranslationUnit_DetailedPreprocessingRecord = 0x01,

  /**
   * Used to indicate that the translation unit is incomplete.
   *
   * When a translation unit is considered "incomplete", semantic
   * analysis that is typically performed at the end of the
   * translation unit will be suppressed. For example, this suppresses
   * the completion of tentative declarations in C and of
   * instantiation of implicitly-instantiation function templates in
   * C++. This option is typically used when parsing a header with the
   * intent of producing a precompiled header.
   */
  CXTranslationUnit_Incomplete = 0x02,

  /**
   * Used to indicate that the translation unit should be built with an
   * implicit precompiled header for the preamble.
   *
   * An implicit precompiled header is used as an optimization when a
   * particular translation unit is likely to be reparsed many times
   * when the sources aren't changing that often. In this case, an
   * implicit precompiled header will be built containing all of the
   * initial includes at the top of the main file (what we refer to as
   * the "preamble" of the file). In subsequent parses, if the
   * preamble or the files in it have not changed, \c
   * clang_reparseTranslationUnit() will re-use the implicit
   * precompiled header to improve parsing performance.
   */
  CXTranslationUnit_PrecompiledPreamble = 0x04,

  /**
   * Used to indicate that the translation unit should cache some
   * code-completion results with each reparse of the source file.
   *
   * Caching of code-completion results is a performance optimization that
   * introduces some overhead to reparsing but improves the performance of
   * code-completion operations.
   */
  CXTranslationUnit_CacheCompletionResults = 0x08,

  /**
   * Used to indicate that the translation unit will be serialized with
   * \c clang_saveTranslationUnit.
   *
   * This option is typically used when parsing a header with the intent of
   * producing a precompiled header.
   */
  CXTranslationUnit_ForSerialization = 0x10,

  /**
   * DEPRECATED: Enabled chained precompiled preambles in C++.
   *
   * Note: this is a *temporary* option that is available only while
   * we are testing C++ precompiled preamble support. It is deprecated.
   */
  CXTranslationUnit_CXXChainedPCH = 0x20,

  /**
   * Used to indicate that function/method bodies should be skipped while
   * parsing.
   *
   * This option can be used to search for declarations/definitions while
   * ignoring the usages.
   */
  CXTranslationUnit_SkipFunctionBodies = 0x40,

  /**
   * Used to indicate that brief documentation comments should be
   * included into the set of code completions returned from this translation
   * unit.
   */
  CXTranslationUnit_IncludeBriefCommentsInCodeCompletion = 0x80,

  /**
   * Used to indicate that the precompiled preamble should be created on
   * the first parse. Otherwise it will be created on the first reparse. This
   * trades runtime on the first parse (serializing the preamble takes time) for
   * reduced runtime on the second parse (can now reuse the preamble).
   */
  CXTranslationUnit_CreatePreambleOnFirstParse = 0x100,

  /**
   * Do not stop processing when fatal errors are encountered.
   *
   * When fatal errors are encountered while parsing a translation unit,
   * semantic analysis is typically stopped early when compiling code. A common
   * source for fatal errors are unresolvable include files. For the
   * purposes of an IDE, this is undesirable behavior and as much information
   * as possible should be reported. Use this flag to enable this behavior.
   */
  CXTranslationUnit_KeepGoing = 0x200,

  /**
   * Sets the preprocessor in a mode for parsing a single file only.
   */
  CXTranslationUnit_SingleFileParse = 0x400,

  /**
   * Used in combination with CXTranslationUnit_SkipFunctionBodies to
   * constrain the skipping of function bodies to the preamble.
   *
   * The function bodies of the main file are not skipped.
   */
  CXTranslationUnit_LimitSkipFunctionBodiesToPreamble = 0x800,

  /**
   * Used to indicate that attributed types should be included in CXType.
   */
  CXTranslationUnit_IncludeAttributedTypes = 0x1000,

  /**
   * Used to indicate that implicit attributes should be visited.
   */
  CXTranslationUnit_VisitImplicitAttributes = 0x2000,

  /**
   * Used to indicate that non-errors from included files should be ignored.
   *
   * If set, clang_getDiagnosticSetFromTU() will not report e.g. warnings from
   * included files anymore. This speeds up clang_getDiagnosticSetFromTU() for
   * the case where these warnings are not of interest, as for an IDE for
   * example, which typically shows only the diagnostics in the main file.
   */
  CXTranslationUnit_IgnoreNonErrorsFromIncludedFiles = 0x4000,

  /**
   * Tells the preprocessor not to skip excluded conditional blocks.
   */
  CXTranslationUnit_RetainExcludedConditionalBlocks = 0x8000
};

/**
 * Returns the set of flags that is suitable for parsing a translation
 * unit that is being edited.
 *
 * The set of flags returned provide options for \c clang_parseTranslationUnit()
 * to indicate that the translation unit is likely to be reparsed many times,
 * either explicitly (via \c clang_reparseTranslationUnit()) or implicitly
 * (e.g., by code completion (\c clang_codeCompletionAt())). The returned flag
 * set contains an unspecified set of optimizations (e.g., the precompiled
 * preamble) geared toward improving the performance of these routines. The
 * set of optimizations enabled may change from one version to the next.
 */
CINDEX_LINKAGE unsigned clang_defaultEditingTranslationUnitOptions(void);

/**
 * Same as \c clang_parseTranslationUnit2, but returns
 * the \c CXTranslationUnit instead of an error code.  In case of an error this
 * routine returns a \c NULL \c CXTranslationUnit, without further detailed
 * error codes.
 */
CINDEX_LINKAGE CXTranslationUnit clang_parseTranslationUnit(
    CXIndex CIdx, const char *source_filename,
    const char *const *command_line_args, int num_command_line_args,
    struct CXUnsavedFile *unsaved_files, unsigned num_unsaved_files,
    unsigned options);

/**
 * Parse the given source file and the translation unit corresponding
 * to that file.
 *
 * This routine is the main entry point for the Clang C API, providing the
 * ability to parse a source file into a translation unit that can then be
 * queried by other functions in the API. This routine accepts a set of
 * command-line arguments so that the compilation can be configured in the same
 * way that the compiler is configured on the command line.
 *
 * \param CIdx The index object with which the translation unit will be
 * associated.
 *
 * \param source_filename The name of the source file to load, or NULL if the
 * source file is included in \c command_line_args.
 *
 * \param command_line_args The command-line arguments that would be
 * passed to the \c clang executable if it were being invoked out-of-process.
 * These command-line options will be parsed and will affect how the translation
 * unit is parsed. Note that the following options are ignored: '-c',
 * '-emit-ast', '-fsyntax-only' (which is the default), and '-o \<output file>'.
 *
 * \param num_command_line_args The number of command-line arguments in
 * \c command_line_args.
 *
 * \param unsaved_files the files that have not yet been saved to disk
 * but may be required for parsing, including the contents of
 * those files.  The contents and name of these files (as specified by
 * CXUnsavedFile) are copied when necessary, so the client only needs to
 * guarantee their validity until the call to this function returns.
 *
 * \param num_unsaved_files the number of unsaved file entries in \p
 * unsaved_files.
 *
 * \param options A bitmask of options that affects how the translation unit
 * is managed but not its compilation. This should be a bitwise OR of the
 * CXTranslationUnit_XXX flags.
 *
 * \param[out] out_TU A non-NULL pointer to store the created
 * \c CXTranslationUnit, describing the parsed code and containing any
 * diagnostics produced by the compiler.
 *
 * \returns Zero on success, otherwise returns an error code.
 */
CINDEX_LINKAGE enum CXErrorCode clang_parseTranslationUnit2(
    CXIndex CIdx, const char *source_filename,
    const char *const *command_line_args, int num_command_line_args,
    struct CXUnsavedFile *unsaved_files, unsigned num_unsaved_files,
    unsigned options, CXTranslationUnit *out_TU);

/**
 * Same as clang_parseTranslationUnit2 but requires a full command line
 * for \c command_line_args including argv[0]. This is useful if the standard
 * library paths are relative to the binary.
 */
CINDEX_LINKAGE enum CXErrorCode clang_parseTranslationUnit2FullArgv(
    CXIndex CIdx, const char *source_filename,
    const char *const *command_line_args, int num_command_line_args,
    struct CXUnsavedFile *unsaved_files, unsigned num_unsaved_files,
    unsigned options, CXTranslationUnit *out_TU);

/**
 * Flags that control how translation units are saved.
 *
 * The enumerators in this enumeration type are meant to be bitwise
 * ORed together to specify which options should be used when
 * saving the translation unit.
 */
enum CXSaveTranslationUnit_Flags {
  /**
   * Used to indicate that no special saving options are needed.
   */
  CXSaveTranslationUnit_None = 0x0
};

/**
 * Returns the set of flags that is suitable for saving a translation
 * unit.
 *
 * The set of flags returned provide options for
 * \c clang_saveTranslationUnit() by default. The returned flag
 * set contains an unspecified set of options that save translation units with
 * the most commonly-requested data.
 */
CINDEX_LINKAGE unsigned clang_defaultSaveOptions(CXTranslationUnit TU);

/**
 * Describes the kind of error that occurred (if any) in a call to
 * \c clang_saveTranslationUnit().
 */
enum CXSaveError {
  /**
   * Indicates that no error occurred while saving a translation unit.
   */
  CXSaveError_None = 0,

  /**
   * Indicates that an unknown error occurred while attempting to save
   * the file.
   *
   * This error typically indicates that file I/O failed when attempting to
   * write the file.
   */
  CXSaveError_Unknown = 1,

  /**
   * Indicates that errors during translation prevented this attempt
   * to save the translation unit.
   *
   * Errors that prevent the translation unit from being saved can be
   * extracted using \c clang_getNumDiagnostics() and \c clang_getDiagnostic().
   */
  CXSaveError_TranslationErrors = 2,

  /**
   * Indicates that the translation unit to be saved was somehow
   * invalid (e.g., NULL).
   */
  CXSaveError_InvalidTU = 3
};

/**
 * Saves a translation unit into a serialized representation of
 * that translation unit on disk.
 *
 * Any translation unit that was parsed without error can be saved
 * into a file. The translation unit can then be deserialized into a
 * new \c CXTranslationUnit with \c clang_createTranslationUnit() or,
 * if it is an incomplete translation unit that corresponds to a
 * header, used as a precompiled header when parsing other translation
 * units.
 *
 * \param TU The translation unit to save.
 *
 * \param FileName The file to which the translation unit will be saved.
 *
 * \param options A bitmask of options that affects how the translation unit
 * is saved. This should be a bitwise OR of the
 * CXSaveTranslationUnit_XXX flags.
 *
 * \returns A value that will match one of the enumerators of the CXSaveError
 * enumeration. Zero (CXSaveError_None) indicates that the translation unit was
 * saved successfully, while a non-zero value indicates that a problem occurred.
 */
CINDEX_LINKAGE int clang_saveTranslationUnit(CXTranslationUnit TU,
                                             const char *FileName,
                                             unsigned options);

/**
 * Suspend a translation unit in order to free memory associated with it.
 *
 * A suspended translation unit uses significantly less memory but on the other
 * side does not support any other calls than \c clang_reparseTranslationUnit
 * to resume it or \c clang_disposeTranslationUnit to dispose it completely.
 */
CINDEX_LINKAGE unsigned clang_suspendTranslationUnit(CXTranslationUnit);

/**
 * Destroy the specified CXTranslationUnit object.
 */
CINDEX_LINKAGE void clang_disposeTranslationUnit(CXTranslationUnit);

/**
 * Flags that control the reparsing of translation units.
 *
 * The enumerators in this enumeration type are meant to be bitwise
 * ORed together to specify which options should be used when
 * reparsing the translation unit.
 */
enum CXReparse_Flags {
  /**
   * Used to indicate that no special reparsing options are needed.
   */
  CXReparse_None = 0x0
};

/**
 * Returns the set of flags that is suitable for reparsing a translation
 * unit.
 *
 * The set of flags returned provide options for
 * \c clang_reparseTranslationUnit() by default. The returned flag
 * set contains an unspecified set of optimizations geared toward common uses
 * of reparsing. The set of optimizations enabled may change from one version
 * to the next.
 */
CINDEX_LINKAGE unsigned clang_defaultReparseOptions(CXTranslationUnit TU);

/**
 * Reparse the source files that produced this translation unit.
 *
 * This routine can be used to re-parse the source files that originally
 * created the given translation unit, for example because those source files
 * have changed (either on disk or as passed via \p unsaved_files). The
 * source code will be reparsed with the same command-line options as it
 * was originally parsed.
 *
 * Reparsing a translation unit invalidates all cursors and source locations
 * that refer into that translation unit. This makes reparsing a translation
 * unit semantically equivalent to destroying the translation unit and then
 * creating a new translation unit with the same command-line arguments.
 * However, it may be more efficient to reparse a translation
 * unit using this routine.
 *
 * \param TU The translation unit whose contents will be re-parsed. The
 * translation unit must originally have been built with
 * \c clang_createTranslationUnitFromSourceFile().
 *
 * \param num_unsaved_files The number of unsaved file entries in \p
 * unsaved_files.
 *
 * \param unsaved_files The files that have not yet been saved to disk
 * but may be required for parsing, including the contents of
 * those files.  The contents and name of these files (as specified by
 * CXUnsavedFile) are copied when necessary, so the client only needs to
 * guarantee their validity until the call to this function returns.
 *
 * \param options A bitset of options composed of the flags in CXReparse_Flags.
 * The function \c clang_defaultReparseOptions() produces a default set of
 * options recommended for most uses, based on the translation unit.
 *
 * \returns 0 if the sources could be reparsed.  A non-zero error code will be
 * returned if reparsing was impossible, such that the translation unit is
 * invalid. In such cases, the only valid call for \c TU is
 * \c clang_disposeTranslationUnit(TU).  The error codes returned by this
 * routine are described by the \c CXErrorCode enum.
 */
CINDEX_LINKAGE int
clang_reparseTranslationUnit(CXTranslationUnit TU, unsigned num_unsaved_files,
                             struct CXUnsavedFile *unsaved_files,
                             unsigned options);

/**
 * Categorizes how memory is being used by a translation unit.
 */
enum CXTUResourceUsageKind {
  CXTUResourceUsage_AST = 1,
  CXTUResourceUsage_Identifiers = 2,
  CXTUResourceUsage_Selectors = 3,
  CXTUResourceUsage_GlobalCompletionResults = 4,
  CXTUResourceUsage_SourceManagerContentCache = 5,
  CXTUResourceUsage_AST_SideTables = 6,
  CXTUResourceUsage_SourceManager_Membuffer_Malloc = 7,
  CXTUResourceUsage_SourceManager_Membuffer_MMap = 8,
  CXTUResourceUsage_ExternalASTSource_Membuffer_Malloc = 9,
  CXTUResourceUsage_ExternalASTSource_Membuffer_MMap = 10,
  CXTUResourceUsage_Preprocessor = 11,
  CXTUResourceUsage_PreprocessingRecord = 12,
  CXTUResourceUsage_SourceManager_DataStructures = 13,
  CXTUResourceUsage_Preprocessor_HeaderSearch = 14,
  CXTUResourceUsage_MEMORY_IN_BYTES_BEGIN = CXTUResourceUsage_AST,
  CXTUResourceUsage_MEMORY_IN_BYTES_END =
      CXTUResourceUsage_Preprocessor_HeaderSearch,

  CXTUResourceUsage_First = CXTUResourceUsage_AST,
  CXTUResourceUsage_Last = CXTUResourceUsage_Preprocessor_HeaderSearch
};

/**
 * Returns the human-readable null-terminated C string that represents
 *  the name of the memory category.  This string should never be freed.
 */
CINDEX_LINKAGE
const char *clang_getTUResourceUsageName(enum CXTUResourceUsageKind kind);

typedef struct CXTUResourceUsageEntry {
  /* The memory usage category. */
  enum CXTUResourceUsageKind kind;
  /* Amount of resources used.
      The units will depend on the resource kind. */
  unsigned long amount;
} CXTUResourceUsageEntry;

/**
 * The memory usage of a CXTranslationUnit, broken into categories.
 */
typedef struct CXTUResourceUsage {
  /* Private data member, used for queries. */
  void *data;

  /* The number of entries in the 'entries' array. */
  unsigned numEntries;

  /* An array of key-value pairs, representing the breakdown of memory
            usage. */
  CXTUResourceUsageEntry *entries;

} CXTUResourceUsage;

/**
 * Return the memory usage of a translation unit.  This object
 *  should be released with clang_disposeCXTUResourceUsage().
 */
CINDEX_LINKAGE CXTUResourceUsage
clang_getCXTUResourceUsage(CXTranslationUnit TU);

CINDEX_LINKAGE void clang_disposeCXTUResourceUsage(CXTUResourceUsage usage);

/**
 * Get target information for this translation unit.
 *
 * The CXTargetInfo object cannot outlive the CXTranslationUnit object.
 */
CINDEX_LINKAGE CXTargetInfo
clang_getTranslationUnitTargetInfo(CXTranslationUnit CTUnit);

/**
 * Destroy the CXTargetInfo object.
 */
CINDEX_LINKAGE void clang_TargetInfo_dispose(CXTargetInfo Info);

/**
 * Get the normalized target triple as a string.
 *
 * Returns the empty string in case of any error.
 */
CINDEX_LINKAGE CXString clang_TargetInfo_getTriple(CXTargetInfo Info);

/**
 * Get the pointer width of the target in bits.
 *
 * Returns -1 in case of error.
 */
CINDEX_LINKAGE int clang_TargetInfo_getPointerWidth(CXTargetInfo Info);

/**
 * @}
 */

/**
 * Describes the kind of entity that a cursor refers to.
 */
enum CXCursorKind {
  /* Declarations */
  /**
   * A declaration whose specific kind is not exposed via this
   * interface.
   *
   * Unexposed declarations have the same operations as any other kind
   * of declaration; one can extract their location information,
   * spelling, find their definitions, etc. However, the specific kind
   * of the declaration is not reported.
   */
  CXCursor_UnexposedDecl = 1,
  /** A C or C++ struct. */
  CXCursor_StructDecl = 2,
  /** A C or C++ union. */
  CXCursor_UnionDecl = 3,
  /** A C++ class. */
  CXCursor_ClassDecl = 4,
  /** An enumeration. */
  CXCursor_EnumDecl = 5,
  /**
   * A field (in C) or non-static data member (in C++) in a
   * struct, union, or C++ class.
   */
  CXCursor_FieldDecl = 6,
  /** An enumerator constant. */
  CXCursor_EnumConstantDecl = 7,
  /** A function. */
  CXCursor_FunctionDecl = 8,
  /** A variable. */
  CXCursor_VarDecl = 9,
  /** A function or method parameter. */
  CXCursor_ParmDecl = 10,
  /** An Objective-C \@interface. */
  CXCursor_ObjCInterfaceDecl = 11,
  /** An Objective-C \@interface for a category. */
  CXCursor_ObjCCategoryDecl = 12,
  /** An Objective-C \@protocol declaration. */
  CXCursor_ObjCProtocolDecl = 13,
  /** An Objective-C \@property declaration. */
  CXCursor_ObjCPropertyDecl = 14,
  /** An Objective-C instance variable. */
  CXCursor_ObjCIvarDecl = 15,
  /** An Objective-C instance method. */
  CXCursor_ObjCInstanceMethodDecl = 16,
  /** An Objective-C class method. */
  CXCursor_ObjCClassMethodDecl = 17,
  /** An Objective-C \@implementation. */
  CXCursor_ObjCImplementationDecl = 18,
  /** An Objective-C \@implementation for a category. */
  CXCursor_ObjCCategoryImplDecl = 19,
  /** A typedef. */
  CXCursor_TypedefDecl = 20,
  /** A C++ class method. */
  CXCursor_CXXMethod = 21,
  /** A C++ namespace. */
  CXCursor_Namespace = 22,
  /** A linkage specification, e.g. 'extern "C"'. */
  CXCursor_LinkageSpec = 23,
  /** A C++ constructor. */
  CXCursor_Constructor = 24,
  /** A C++ destructor. */
  CXCursor_Destructor = 25,
  /** A C++ conversion function. */
  CXCursor_ConversionFunction = 26,
  /** A C++ template type parameter. */
  CXCursor_TemplateTypeParameter = 27,
  /** A C++ non-type template parameter. */
  CXCursor_NonTypeTemplateParameter = 28,
  /** A C++ template template parameter. */
  CXCursor_TemplateTemplateParameter = 29,
  /** A C++ function template. */
  CXCursor_FunctionTemplate = 30,
  /** A C++ class template. */
  CXCursor_ClassTemplate = 31,
  /** A C++ class template partial specialization. */
  CXCursor_ClassTemplatePartialSpecialization = 32,
  /** A C++ namespace alias declaration. */
  CXCursor_NamespaceAlias = 33,
  /** A C++ using directive. */
  CXCursor_UsingDirective = 34,
  /** A C++ using declaration. */
  CXCursor_UsingDeclaration = 35,
  /** A C++ alias declaration */
  CXCursor_TypeAliasDecl = 36,
  /** An Objective-C \@synthesize definition. */
  CXCursor_ObjCSynthesizeDecl = 37,
  /** An Objective-C \@dynamic definition. */
  CXCursor_ObjCDynamicDecl = 38,
  /** An access specifier. */
  CXCursor_CXXAccessSpecifier = 39,

  CXCursor_FirstDecl = CXCursor_UnexposedDecl,
  CXCursor_LastDecl = CXCursor_CXXAccessSpecifier,

  /* References */
  CXCursor_FirstRef = 40, /* Decl references */
  CXCursor_ObjCSuperClassRef = 40,
  CXCursor_ObjCProtocolRef = 41,
  CXCursor_ObjCClassRef = 42,
  /**
   * A reference to a type declaration.
   *
   * A type reference occurs anywhere where a type is named but not
   * declared. For example, given:
   *
   * \code
   * typedef unsigned size_type;
   * size_type size;
   * \endcode
   *
   * The typedef is a declaration of size_type (CXCursor_TypedefDecl),
   * while the type of the variable "size" is referenced. The cursor
   * referenced by the type of size is the typedef for size_type.
   */
  CXCursor_TypeRef = 43,
  CXCursor_CXXBaseSpecifier = 44,
  /**
   * A reference to a class template, function template, template
   * template parameter, or class template partial specialization.
   */
  CXCursor_TemplateRef = 45,
  /**
   * A reference to a namespace or namespace alias.
   */
  CXCursor_NamespaceRef = 46,
  /**
   * A reference to a member of a struct, union, or class that occurs in
   * some non-expression context, e.g., a designated initializer.
   */
  CXCursor_MemberRef = 47,
  /**
   * A reference to a labeled statement.
   *
   * This cursor kind is used to describe the jump to "start_over" in the
   * goto statement in the following example:
   *
   * \code
   *   start_over:
   *     ++counter;
   *
   *     goto start_over;
   * \endcode
   *
   * A label reference cursor refers to a label statement.
   */
  CXCursor_LabelRef = 48,

  /**
   * A reference to a set of overloaded functions or function templates
   * that has not yet been resolved to a specific function or function template.
   *
   * An overloaded declaration reference cursor occurs in C++ templates where
   * a dependent name refers to a function. For example:
   *
   * \code
   * template<typename T> void swap(T&, T&);
   *
   * struct X { ... };
   * void swap(X&, X&);
   *
   * template<typename T>
   * void reverse(T* first, T* last) {
   *   while (first < last - 1) {
   *     swap(*first, *--last);
   *     ++first;
   *   }
   * }
   *
   * struct Y { };
   * void swap(Y&, Y&);
   * \endcode
   *
   * Here, the identifier "swap" is associated with an overloaded declaration
   * reference. In the template definition, "swap" refers to either of the two
   * "swap" functions declared above, so both results will be available. At
   * instantiation time, "swap" may also refer to other functions found via
   * argument-dependent lookup (e.g., the "swap" function at the end of the
   * example).
   *
   * The functions \c clang_getNumOverloadedDecls() and
   * \c clang_getOverloadedDecl() can be used to retrieve the definitions
   * referenced by this cursor.
   */
  CXCursor_OverloadedDeclRef = 49,

  /**
   * A reference to a variable that occurs in some non-expression
   * context, e.g., a C++ lambda capture list.
   */
  CXCursor_VariableRef = 50,

  CXCursor_LastRef = CXCursor_VariableRef,

  /* Error conditions */
  CXCursor_FirstInvalid = 70,
  CXCursor_InvalidFile = 70,
  CXCursor_NoDeclFound = 71,
  CXCursor_NotImplemented = 72,
  CXCursor_InvalidCode = 73,
  CXCursor_LastInvalid = CXCursor_InvalidCode,

  /* Expressions */
  CXCursor_FirstExpr = 100,

  /**
   * An expression whose specific kind is not exposed via this
   * interface.
   *
   * Unexposed expressions have the same operations as any other kind
   * of expression; one can extract their location information,
   * spelling, children, etc. However, the specific kind of the
   * expression is not reported.
   */
  CXCursor_UnexposedExpr = 100,

  /**
   * An expression that refers to some value declaration, such
   * as a function, variable, or enumerator.
   */
  CXCursor_DeclRefExpr = 101,

  /**
   * An expression that refers to a member of a struct, union,
   * class, Objective-C class, etc.
   */
  CXCursor_MemberRefExpr = 102,

  /** An expression that calls a function. */
  CXCursor_CallExpr = 103,

  /** An expression that sends a message to an Objective-C
   object or class. */
  CXCursor_ObjCMessageExpr = 104,

  /** An expression that represents a block literal. */
  CXCursor_BlockExpr = 105,

  /** An integer literal.
   */
  CXCursor_IntegerLiteral = 106,

  /** A floating point number literal.
   */
  CXCursor_FloatingLiteral = 107,

  /** An imaginary number literal.
   */
  CXCursor_ImaginaryLiteral = 108,

  /** A string literal.
   */
  CXCursor_StringLiteral = 109,

  /** A character literal.
   */
  CXCursor_CharacterLiteral = 110,

  /** A parenthesized expression, e.g. "(1)".
   *
   * This AST node is only formed if full location information is requested.
   */
  CXCursor_ParenExpr = 111,

  /** This represents the unary-expression's (except sizeof and
   * alignof).
   */
  CXCursor_UnaryOperator = 112,

  /** [C99 6.5.2.1] Array Subscripting.
   */
  CXCursor_ArraySubscriptExpr = 113,

  /** A builtin binary operation expression such as "x + y" or
   * "x <= y".
   */
  CXCursor_BinaryOperator = 114,

  /** Compound assignment such as "+=".
   */
  CXCursor_CompoundAssignOperator = 115,

  /** The ?: ternary operator.
   */
  CXCursor_ConditionalOperator = 116,

  /** An explicit cast in C (C99 6.5.4) or a C-style cast in C++
   * (C++ [expr.cast]), which uses the syntax (Type)expr.
   *
   * For example: (int)f.
   */
  CXCursor_CStyleCastExpr = 117,

  /** [C99 6.5.2.5]
   */
  CXCursor_CompoundLiteralExpr = 118,

  /** Describes an C or C++ initializer list.
   */
  CXCursor_InitListExpr = 119,

  /** The GNU address of label extension, representing &&label.
   */
  CXCursor_AddrLabelExpr = 120,

  /** This is the GNU Statement Expression extension: ({int X=4; X;})
   */
  CXCursor_StmtExpr = 121,

  /** Represents a C11 generic selection.
   */
  CXCursor_GenericSelectionExpr = 122,

  /** Implements the GNU __null extension, which is a name for a null
   * pointer constant that has integral type (e.g., int or long) and is the same
   * size and alignment as a pointer.
   *
   * The __null extension is typically only used by system headers, which define
   * NULL as __null in C++ rather than using 0 (which is an integer that may not
   * match the size of a pointer).
   */
  CXCursor_GNUNullExpr = 123,

  /** C++'s static_cast<> expression.
   */
  CXCursor_CXXStaticCastExpr = 124,

  /** C++'s dynamic_cast<> expression.
   */
  CXCursor_CXXDynamicCastExpr = 125,

  /** C++'s reinterpret_cast<> expression.
   */
  CXCursor_CXXReinterpretCastExpr = 126,

  /** C++'s const_cast<> expression.
   */
  CXCursor_CXXConstCastExpr = 127,

  /** Represents an explicit C++ type conversion that uses "functional"
   * notion (C++ [expr.type.conv]).
   *
   * Example:
   * \code
   *   x = int(0.5);
   * \endcode
   */
  CXCursor_CXXFunctionalCastExpr = 128,

  /** A C++ typeid expression (C++ [expr.typeid]).
   */
  CXCursor_CXXTypeidExpr = 129,

  /** [C++ 2.13.5] C++ Boolean Literal.
   */
  CXCursor_CXXBoolLiteralExpr = 130,

  /** [C++0x 2.14.7] C++ Pointer Literal.
   */
  CXCursor_CXXNullPtrLiteralExpr = 131,

  /** Represents the "this" expression in C++
   */
  CXCursor_CXXThisExpr = 132,

  /** [C++ 15] C++ Throw Expression.
   *
   * This handles 'throw' and 'throw' assignment-expression. When
   * assignment-expression isn't present, Op will be null.
   */
  CXCursor_CXXThrowExpr = 133,

  /** A new expression for memory allocation and constructor calls, e.g:
   * "new CXXNewExpr(foo)".
   */
  CXCursor_CXXNewExpr = 134,

  /** A delete expression for memory deallocation and destructor calls,
   * e.g. "delete[] pArray".
   */
  CXCursor_CXXDeleteExpr = 135,

  /** A unary expression. (noexcept, sizeof, or other traits)
   */
  CXCursor_UnaryExpr = 136,

  /** An Objective-C string literal i.e. @"foo".
   */
  CXCursor_ObjCStringLiteral = 137,

  /** An Objective-C \@encode expression.
   */
  CXCursor_ObjCEncodeExpr = 138,

  /** An Objective-C \@selector expression.
   */
  CXCursor_ObjCSelectorExpr = 139,

  /** An Objective-C \@protocol expression.
   */
  CXCursor_ObjCProtocolExpr = 140,

  /** An Objective-C "bridged" cast expression, which casts between
   * Objective-C pointers and C pointers, transferring ownership in the process.
   *
   * \code
   *   NSString *str = (__bridge_transfer NSString *)CFCreateString();
   * \endcode
   */
  CXCursor_ObjCBridgedCastExpr = 141,

  /** Represents a C++0x pack expansion that produces a sequence of
   * expressions.
   *
   * A pack expansion expression contains a pattern (which itself is an
   * expression) followed by an ellipsis. For example:
   *
   * \code
   * template<typename F, typename ...Types>
   * void forward(F f, Types &&...args) {
   *  f(static_cast<Types&&>(args)...);
   * }
   * \endcode
   */
  CXCursor_PackExpansionExpr = 142,

  /** Represents an expression that computes the length of a parameter
   * pack.
   *
   * \code
   * template<typename ...Types>
   * struct count {
   *   static const unsigned value = sizeof...(Types);
   * };
   * \endcode
   */
  CXCursor_SizeOfPackExpr = 143,

  /* Represents a C++ lambda expression that produces a local function
   * object.
   *
   * \code
   * void abssort(float *x, unsigned N) {
   *   std::sort(x, x + N,
   *             [](float a, float b) {
   *               return std::abs(a) < std::abs(b);
   *             });
   * }
   * \endcode
   */
  CXCursor_LambdaExpr = 144,

  /** Objective-c Boolean Literal.
   */
  CXCursor_ObjCBoolLiteralExpr = 145,

  /** Represents the "self" expression in an Objective-C method.
   */
  CXCursor_ObjCSelfExpr = 146,

  /** OpenMP 5.0 [2.1.5, Array Section].
   */
  CXCursor_OMPArraySectionExpr = 147,

  /** Represents an @available(...) check.
   */
  CXCursor_ObjCAvailabilityCheckExpr = 148,

  /**
   * Fixed point literal
   */
  CXCursor_FixedPointLiteral = 149,

  /** OpenMP 5.0 [2.1.4, Array Shaping].
   */
  CXCursor_OMPArrayShapingExpr = 150,

  /**
   * OpenMP 5.0 [2.1.6 Iterators]
   */
  CXCursor_OMPIteratorExpr = 151,

  /** OpenCL's addrspace_cast<> expression.
   */
  CXCursor_CXXAddrspaceCastExpr = 152,

  /**
   * Expression that references a C++20 concept.
   */
  CXCursor_ConceptSpecializationExpr = 153,

  /**
   * Expression that references a C++20 concept.
   */
  CXCursor_RequiresExpr = 154,

  /**
<<<<<<< HEAD
   * OpenACC '*' expression
   */
  CXCursor_ACCStarExpr = 155,

  CXCursor_LastExpr = CXCursor_ACCStarExpr,
=======
   * Expression that references a C++20 parenthesized list aggregate
   * initializer.
   */
  CXCursor_CXXParenListInitExpr = 155,

  CXCursor_LastExpr = CXCursor_CXXParenListInitExpr,
>>>>>>> 3bbdd9f5

  /* Statements */
  CXCursor_FirstStmt = 200,
  /**
   * A statement whose specific kind is not exposed via this
   * interface.
   *
   * Unexposed statements have the same operations as any other kind of
   * statement; one can extract their location information, spelling,
   * children, etc. However, the specific kind of the statement is not
   * reported.
   */
  CXCursor_UnexposedStmt = 200,

  /** A labelled statement in a function.
   *
   * This cursor kind is used to describe the "start_over:" label statement in
   * the following example:
   *
   * \code
   *   start_over:
   *     ++counter;
   * \endcode
   *
   */
  CXCursor_LabelStmt = 201,

  /** A group of statements like { stmt stmt }.
   *
   * This cursor kind is used to describe compound statements, e.g. function
   * bodies.
   */
  CXCursor_CompoundStmt = 202,

  /** A case statement.
   */
  CXCursor_CaseStmt = 203,

  /** A default statement.
   */
  CXCursor_DefaultStmt = 204,

  /** An if statement
   */
  CXCursor_IfStmt = 205,

  /** A switch statement.
   */
  CXCursor_SwitchStmt = 206,

  /** A while statement.
   */
  CXCursor_WhileStmt = 207,

  /** A do statement.
   */
  CXCursor_DoStmt = 208,

  /** A for statement.
   */
  CXCursor_ForStmt = 209,

  /** A goto statement.
   */
  CXCursor_GotoStmt = 210,

  /** An indirect goto statement.
   */
  CXCursor_IndirectGotoStmt = 211,

  /** A continue statement.
   */
  CXCursor_ContinueStmt = 212,

  /** A break statement.
   */
  CXCursor_BreakStmt = 213,

  /** A return statement.
   */
  CXCursor_ReturnStmt = 214,

  /** A GCC inline assembly statement extension.
   */
  CXCursor_GCCAsmStmt = 215,
  CXCursor_AsmStmt = CXCursor_GCCAsmStmt,

  /** Objective-C's overall \@try-\@catch-\@finally statement.
   */
  CXCursor_ObjCAtTryStmt = 216,

  /** Objective-C's \@catch statement.
   */
  CXCursor_ObjCAtCatchStmt = 217,

  /** Objective-C's \@finally statement.
   */
  CXCursor_ObjCAtFinallyStmt = 218,

  /** Objective-C's \@throw statement.
   */
  CXCursor_ObjCAtThrowStmt = 219,

  /** Objective-C's \@synchronized statement.
   */
  CXCursor_ObjCAtSynchronizedStmt = 220,

  /** Objective-C's autorelease pool statement.
   */
  CXCursor_ObjCAutoreleasePoolStmt = 221,

  /** Objective-C's collection statement.
   */
  CXCursor_ObjCForCollectionStmt = 222,

  /** C++'s catch statement.
   */
  CXCursor_CXXCatchStmt = 223,

  /** C++'s try statement.
   */
  CXCursor_CXXTryStmt = 224,

  /** C++'s for (* : *) statement.
   */
  CXCursor_CXXForRangeStmt = 225,

  /** Windows Structured Exception Handling's try statement.
   */
  CXCursor_SEHTryStmt = 226,

  /** Windows Structured Exception Handling's except statement.
   */
  CXCursor_SEHExceptStmt = 227,

  /** Windows Structured Exception Handling's finally statement.
   */
  CXCursor_SEHFinallyStmt = 228,

  /** A MS inline assembly statement extension.
   */
  CXCursor_MSAsmStmt = 229,

  /** The null statement ";": C99 6.8.3p3.
   *
   * This cursor kind is used to describe the null statement.
   */
  CXCursor_NullStmt = 230,

  /** Adaptor class for mixing declarations with statements and
   * expressions.
   */
  CXCursor_DeclStmt = 231,

  /** OpenMP parallel directive.
   */
  CXCursor_OMPParallelDirective = 232,

  /** OpenMP SIMD directive.
   */
  CXCursor_OMPSimdDirective = 233,

  /** OpenMP for directive.
   */
  CXCursor_OMPForDirective = 234,

  /** OpenMP sections directive.
   */
  CXCursor_OMPSectionsDirective = 235,

  /** OpenMP section directive.
   */
  CXCursor_OMPSectionDirective = 236,

  /** OpenMP single directive.
   */
  CXCursor_OMPSingleDirective = 237,

  /** OpenMP parallel for directive.
   */
  CXCursor_OMPParallelForDirective = 238,

  /** OpenMP parallel sections directive.
   */
  CXCursor_OMPParallelSectionsDirective = 239,

  /** OpenMP task directive.
   */
  CXCursor_OMPTaskDirective = 240,

  /** OpenMP master directive.
   */
  CXCursor_OMPMasterDirective = 241,

  /** OpenMP critical directive.
   */
  CXCursor_OMPCriticalDirective = 242,

  /** OpenMP taskyield directive.
   */
  CXCursor_OMPTaskyieldDirective = 243,

  /** OpenMP barrier directive.
   */
  CXCursor_OMPBarrierDirective = 244,

  /** OpenMP taskwait directive.
   */
  CXCursor_OMPTaskwaitDirective = 245,

  /** OpenMP flush directive.
   */
  CXCursor_OMPFlushDirective = 246,

  /** Windows Structured Exception Handling's leave statement.
   */
  CXCursor_SEHLeaveStmt = 247,

  /** OpenMP ordered directive.
   */
  CXCursor_OMPOrderedDirective = 248,

  /** OpenMP atomic directive.
   */
  CXCursor_OMPAtomicDirective = 249,

  /** OpenMP for SIMD directive.
   */
  CXCursor_OMPForSimdDirective = 250,

  /** OpenMP parallel for SIMD directive.
   */
  CXCursor_OMPParallelForSimdDirective = 251,

  /** OpenMP target directive.
   */
  CXCursor_OMPTargetDirective = 252,

  /** OpenMP teams directive.
   */
  CXCursor_OMPTeamsDirective = 253,

  /** OpenMP taskgroup directive.
   */
  CXCursor_OMPTaskgroupDirective = 254,

  /** OpenMP cancellation point directive.
   */
  CXCursor_OMPCancellationPointDirective = 255,

  /** OpenMP cancel directive.
   */
  CXCursor_OMPCancelDirective = 256,

  /** OpenMP target data directive.
   */
  CXCursor_OMPTargetDataDirective = 257,

  /** OpenMP taskloop directive.
   */
  CXCursor_OMPTaskLoopDirective = 258,

  /** OpenMP taskloop simd directive.
   */
  CXCursor_OMPTaskLoopSimdDirective = 259,

  /** OpenMP distribute directive.
   */
  CXCursor_OMPDistributeDirective = 260,

  /** OpenMP target enter data directive.
   */
  CXCursor_OMPTargetEnterDataDirective = 261,

  /** OpenMP target exit data directive.
   */
  CXCursor_OMPTargetExitDataDirective = 262,

  /** OpenMP target parallel directive.
   */
  CXCursor_OMPTargetParallelDirective = 263,

  /** OpenMP target parallel for directive.
   */
  CXCursor_OMPTargetParallelForDirective = 264,

  /** OpenMP target update directive.
   */
  CXCursor_OMPTargetUpdateDirective = 265,

  /** OpenMP distribute parallel for directive.
   */
  CXCursor_OMPDistributeParallelForDirective = 266,

  /** OpenMP distribute parallel for simd directive.
   */
  CXCursor_OMPDistributeParallelForSimdDirective = 267,

  /** OpenMP distribute simd directive.
   */
  CXCursor_OMPDistributeSimdDirective = 268,

  /** OpenMP target parallel for simd directive.
   */
  CXCursor_OMPTargetParallelForSimdDirective = 269,

  /** OpenMP target simd directive.
   */
  CXCursor_OMPTargetSimdDirective = 270,

  /** OpenMP teams distribute directive.
   */
  CXCursor_OMPTeamsDistributeDirective = 271,

  /** OpenMP teams distribute simd directive.
   */
  CXCursor_OMPTeamsDistributeSimdDirective = 272,

  /** OpenMP teams distribute parallel for simd directive.
   */
  CXCursor_OMPTeamsDistributeParallelForSimdDirective = 273,

  /** OpenMP teams distribute parallel for directive.
   */
  CXCursor_OMPTeamsDistributeParallelForDirective = 274,

  /** OpenMP target teams directive.
   */
  CXCursor_OMPTargetTeamsDirective = 275,

  /** OpenMP target teams distribute directive.
   */
  CXCursor_OMPTargetTeamsDistributeDirective = 276,

  /** OpenMP target teams distribute parallel for directive.
   */
  CXCursor_OMPTargetTeamsDistributeParallelForDirective = 277,

  /** OpenMP target teams distribute parallel for simd directive.
   */
  CXCursor_OMPTargetTeamsDistributeParallelForSimdDirective = 278,

  /** OpenMP target teams distribute simd directive.
   */
  CXCursor_OMPTargetTeamsDistributeSimdDirective = 279,

  /** C++2a std::bit_cast expression.
   */
  CXCursor_BuiltinBitCastExpr = 280,

  /** OpenMP master taskloop directive.
   */
  CXCursor_OMPMasterTaskLoopDirective = 281,

  /** OpenMP parallel master taskloop directive.
   */
  CXCursor_OMPParallelMasterTaskLoopDirective = 282,

  /** OpenMP master taskloop simd directive.
   */
  CXCursor_OMPMasterTaskLoopSimdDirective = 283,

  /** OpenMP parallel master taskloop simd directive.
   */
  CXCursor_OMPParallelMasterTaskLoopSimdDirective = 284,

  /** OpenMP parallel master directive.
   */
  CXCursor_OMPParallelMasterDirective = 285,

  /** OpenMP depobj directive.
   */
  CXCursor_OMPDepobjDirective = 286,

  /** OpenMP scan directive.
   */
  CXCursor_OMPScanDirective = 287,

  /** OpenMP tile directive.
   */
  CXCursor_OMPTileDirective = 288,

  /** OpenMP canonical loop.
   */
  CXCursor_OMPCanonicalLoop = 289,

  /** OpenMP interop directive.
   */
  CXCursor_OMPInteropDirective = 290,

  /** OpenMP dispatch directive.
   */
  CXCursor_OMPDispatchDirective = 291,

  /** OpenMP masked directive.
   */
  CXCursor_OMPMaskedDirective = 292,

  /** OpenMP unroll directive.
   */
  CXCursor_OMPUnrollDirective = 293,

  /** OpenMP metadirective directive.
   */
  CXCursor_OMPMetaDirective = 294,

  /** OpenMP loop directive.
   */
  CXCursor_OMPGenericLoopDirective = 295,

  /** OpenMP teams loop directive.
   */
  CXCursor_OMPTeamsGenericLoopDirective = 296,

  /** OpenMP target teams loop directive.
   */
  CXCursor_OMPTargetTeamsGenericLoopDirective = 297,

  /** OpenMP parallel loop directive.
   */
  CXCursor_OMPParallelGenericLoopDirective = 298,

  /** OpenMP target parallel loop directive.
   */
  CXCursor_OMPTargetParallelGenericLoopDirective = 299,

  /** OpenMP parallel masked directive.
   */
  CXCursor_OMPParallelMaskedDirective = 300,

  /** OpenMP masked taskloop directive.
   */
  CXCursor_OMPMaskedTaskLoopDirective = 301,

  /** OpenMP masked taskloop simd directive.
   */
  CXCursor_OMPMaskedTaskLoopSimdDirective = 302,

  /** OpenMP parallel masked taskloop directive.
   */
  CXCursor_OMPParallelMaskedTaskLoopDirective = 303,

  /** OpenMP parallel masked taskloop simd directive.
   */
  CXCursor_OMPParallelMaskedTaskLoopSimdDirective = 304,

  /** OpenMP error directive.
   */
  CXCursor_OMPErrorDirective = 305,

  /** OpenACC update directive.
   */
  CXCursor_ACCUpdateDirective = 306,

  /** OpenACC enter data directive.
   */
  CXCursor_ACCEnterDataDirective = 307,

  /** OpenACC exit data directive.
   */
  CXCursor_ACCExitDataDirective = 308,

  /** OpenACC data directive.
   */
  CXCursor_ACCDataDirective = 309,

  /** OpenACC parallel directive.
   */
  CXCursor_ACCParallelDirective = 310,

  /** OpenACC loop directive.
   */
  CXCursor_ACCLoopDirective = 311,

  /** OpenACC parallel loop directive.
   */
  CXCursor_ACCParallelLoopDirective = 312,

  /** OpenACC atomic directive.
   */
  CXCursor_ACCAtomicDirective = 313,

  CXCursor_LastStmt = CXCursor_ACCAtomicDirective,

  /**
   * Cursor that represents the translation unit itself.
   *
   * The translation unit cursor exists primarily to act as the root
   * cursor for traversing the contents of a translation unit.
   */
  CXCursor_TranslationUnit = 350,

  /* Attributes */
  CXCursor_FirstAttr = 400,
  /**
   * An attribute whose specific kind is not exposed via this
   * interface.
   */
  CXCursor_UnexposedAttr = 400,

  CXCursor_IBActionAttr = 401,
  CXCursor_IBOutletAttr = 402,
  CXCursor_IBOutletCollectionAttr = 403,
  CXCursor_CXXFinalAttr = 404,
  CXCursor_CXXOverrideAttr = 405,
  CXCursor_AnnotateAttr = 406,
  CXCursor_AsmLabelAttr = 407,
  CXCursor_PackedAttr = 408,
  CXCursor_PureAttr = 409,
  CXCursor_ConstAttr = 410,
  CXCursor_NoDuplicateAttr = 411,
  CXCursor_CUDAConstantAttr = 412,
  CXCursor_CUDADeviceAttr = 413,
  CXCursor_CUDAGlobalAttr = 414,
  CXCursor_CUDAHostAttr = 415,
  CXCursor_CUDASharedAttr = 416,
  CXCursor_VisibilityAttr = 417,
  CXCursor_DLLExport = 418,
  CXCursor_DLLImport = 419,
  CXCursor_NSReturnsRetained = 420,
  CXCursor_NSReturnsNotRetained = 421,
  CXCursor_NSReturnsAutoreleased = 422,
  CXCursor_NSConsumesSelf = 423,
  CXCursor_NSConsumed = 424,
  CXCursor_ObjCException = 425,
  CXCursor_ObjCNSObject = 426,
  CXCursor_ObjCIndependentClass = 427,
  CXCursor_ObjCPreciseLifetime = 428,
  CXCursor_ObjCReturnsInnerPointer = 429,
  CXCursor_ObjCRequiresSuper = 430,
  CXCursor_ObjCRootClass = 431,
  CXCursor_ObjCSubclassingRestricted = 432,
  CXCursor_ObjCExplicitProtocolImpl = 433,
  CXCursor_ObjCDesignatedInitializer = 434,
  CXCursor_ObjCRuntimeVisible = 435,
  CXCursor_ObjCBoxable = 436,
  CXCursor_FlagEnum = 437,
  CXCursor_ConvergentAttr = 438,
  CXCursor_WarnUnusedAttr = 439,
  CXCursor_WarnUnusedResultAttr = 440,
  CXCursor_AlignedAttr = 441,
  CXCursor_LastAttr = CXCursor_AlignedAttr,

  /* Preprocessing */
  CXCursor_PreprocessingDirective = 500,
  CXCursor_MacroDefinition = 501,
  CXCursor_MacroExpansion = 502,
  CXCursor_MacroInstantiation = CXCursor_MacroExpansion,
  CXCursor_InclusionDirective = 503,
  CXCursor_FirstPreprocessing = CXCursor_PreprocessingDirective,
  CXCursor_LastPreprocessing = CXCursor_InclusionDirective,

  /* Extra Declarations */
  /**
   * A module import declaration.
   */
  CXCursor_ModuleImportDecl = 600,
  CXCursor_TypeAliasTemplateDecl = 601,
  /**
   * A static_assert or _Static_assert node
   */
  CXCursor_StaticAssert = 602,
  /**
   * a friend declaration.
   */
  CXCursor_FriendDecl = 603,
  /**
   * a concept declaration.
   */
  CXCursor_ConceptDecl = 604,

  CXCursor_FirstExtraDecl = CXCursor_ModuleImportDecl,
  CXCursor_LastExtraDecl = CXCursor_ConceptDecl,

  /**
   * A code completion overload candidate.
   */
  CXCursor_OverloadCandidate = 700
};

/**
 * A cursor representing some element in the abstract syntax tree for
 * a translation unit.
 *
 * The cursor abstraction unifies the different kinds of entities in a
 * program--declaration, statements, expressions, references to declarations,
 * etc.--under a single "cursor" abstraction with a common set of operations.
 * Common operation for a cursor include: getting the physical location in
 * a source file where the cursor points, getting the name associated with a
 * cursor, and retrieving cursors for any child nodes of a particular cursor.
 *
 * Cursors can be produced in two specific ways.
 * clang_getTranslationUnitCursor() produces a cursor for a translation unit,
 * from which one can use clang_visitChildren() to explore the rest of the
 * translation unit. clang_getCursor() maps from a physical source location
 * to the entity that resides at that location, allowing one to map from the
 * source code into the AST.
 */
typedef struct {
  enum CXCursorKind kind;
  int xdata;
  const void *data[3];
} CXCursor;

/**
 * \defgroup CINDEX_CURSOR_MANIP Cursor manipulations
 *
 * @{
 */

/**
 * Retrieve the NULL cursor, which represents no entity.
 */
CINDEX_LINKAGE CXCursor clang_getNullCursor(void);

/**
 * Retrieve the cursor that represents the given translation unit.
 *
 * The translation unit cursor can be used to start traversing the
 * various declarations within the given translation unit.
 */
CINDEX_LINKAGE CXCursor clang_getTranslationUnitCursor(CXTranslationUnit);

/**
 * Determine whether two cursors are equivalent.
 */
CINDEX_LINKAGE unsigned clang_equalCursors(CXCursor, CXCursor);

/**
 * Returns non-zero if \p cursor is null.
 */
CINDEX_LINKAGE int clang_Cursor_isNull(CXCursor cursor);

/**
 * Compute a hash value for the given cursor.
 */
CINDEX_LINKAGE unsigned clang_hashCursor(CXCursor);

/**
 * Retrieve the kind of the given cursor.
 */
CINDEX_LINKAGE enum CXCursorKind clang_getCursorKind(CXCursor);

/**
 * Determine whether the given cursor kind represents a declaration.
 */
CINDEX_LINKAGE unsigned clang_isDeclaration(enum CXCursorKind);

/**
 * Determine whether the given declaration is invalid.
 *
 * A declaration is invalid if it could not be parsed successfully.
 *
 * \returns non-zero if the cursor represents a declaration and it is
 * invalid, otherwise NULL.
 */
CINDEX_LINKAGE unsigned clang_isInvalidDeclaration(CXCursor);

/**
 * Determine whether the given cursor kind represents a simple
 * reference.
 *
 * Note that other kinds of cursors (such as expressions) can also refer to
 * other cursors. Use clang_getCursorReferenced() to determine whether a
 * particular cursor refers to another entity.
 */
CINDEX_LINKAGE unsigned clang_isReference(enum CXCursorKind);

/**
 * Determine whether the given cursor kind represents an expression.
 */
CINDEX_LINKAGE unsigned clang_isExpression(enum CXCursorKind);

/**
 * Determine whether the given cursor kind represents a statement.
 */
CINDEX_LINKAGE unsigned clang_isStatement(enum CXCursorKind);

/**
 * Determine whether the given cursor kind represents an attribute.
 */
CINDEX_LINKAGE unsigned clang_isAttribute(enum CXCursorKind);

/**
 * Determine whether the given cursor has any attributes.
 */
CINDEX_LINKAGE unsigned clang_Cursor_hasAttrs(CXCursor C);

/**
 * Determine whether the given cursor kind represents an invalid
 * cursor.
 */
CINDEX_LINKAGE unsigned clang_isInvalid(enum CXCursorKind);

/**
 * Determine whether the given cursor kind represents a translation
 * unit.
 */
CINDEX_LINKAGE unsigned clang_isTranslationUnit(enum CXCursorKind);

/***
 * Determine whether the given cursor represents a preprocessing
 * element, such as a preprocessor directive or macro instantiation.
 */
CINDEX_LINKAGE unsigned clang_isPreprocessing(enum CXCursorKind);

/***
 * Determine whether the given cursor represents a currently
 *  unexposed piece of the AST (e.g., CXCursor_UnexposedStmt).
 */
CINDEX_LINKAGE unsigned clang_isUnexposed(enum CXCursorKind);

/**
 * Describe the linkage of the entity referred to by a cursor.
 */
enum CXLinkageKind {
  /** This value indicates that no linkage information is available
   * for a provided CXCursor. */
  CXLinkage_Invalid,
  /**
   * This is the linkage for variables, parameters, and so on that
   *  have automatic storage.  This covers normal (non-extern) local variables.
   */
  CXLinkage_NoLinkage,
  /** This is the linkage for static variables and static functions. */
  CXLinkage_Internal,
  /** This is the linkage for entities with external linkage that live
   * in C++ anonymous namespaces.*/
  CXLinkage_UniqueExternal,
  /** This is the linkage for entities with true, external linkage. */
  CXLinkage_External
};

/**
 * Determine the linkage of the entity referred to by a given cursor.
 */
CINDEX_LINKAGE enum CXLinkageKind clang_getCursorLinkage(CXCursor cursor);

enum CXVisibilityKind {
  /** This value indicates that no visibility information is available
   * for a provided CXCursor. */
  CXVisibility_Invalid,

  /** Symbol not seen by the linker. */
  CXVisibility_Hidden,
  /** Symbol seen by the linker but resolves to a symbol inside this object. */
  CXVisibility_Protected,
  /** Symbol seen by the linker and acts like a normal symbol. */
  CXVisibility_Default
};

/**
 * Describe the visibility of the entity referred to by a cursor.
 *
 * This returns the default visibility if not explicitly specified by
 * a visibility attribute. The default visibility may be changed by
 * commandline arguments.
 *
 * \param cursor The cursor to query.
 *
 * \returns The visibility of the cursor.
 */
CINDEX_LINKAGE enum CXVisibilityKind clang_getCursorVisibility(CXCursor cursor);

/**
 * Determine the availability of the entity that this cursor refers to,
 * taking the current target platform into account.
 *
 * \param cursor The cursor to query.
 *
 * \returns The availability of the cursor.
 */
CINDEX_LINKAGE enum CXAvailabilityKind
clang_getCursorAvailability(CXCursor cursor);

/**
 * Describes the availability of a given entity on a particular platform, e.g.,
 * a particular class might only be available on Mac OS 10.7 or newer.
 */
typedef struct CXPlatformAvailability {
  /**
   * A string that describes the platform for which this structure
   * provides availability information.
   *
   * Possible values are "ios" or "macos".
   */
  CXString Platform;
  /**
   * The version number in which this entity was introduced.
   */
  CXVersion Introduced;
  /**
   * The version number in which this entity was deprecated (but is
   * still available).
   */
  CXVersion Deprecated;
  /**
   * The version number in which this entity was obsoleted, and therefore
   * is no longer available.
   */
  CXVersion Obsoleted;
  /**
   * Whether the entity is unconditionally unavailable on this platform.
   */
  int Unavailable;
  /**
   * An optional message to provide to a user of this API, e.g., to
   * suggest replacement APIs.
   */
  CXString Message;
} CXPlatformAvailability;

/**
 * Determine the availability of the entity that this cursor refers to
 * on any platforms for which availability information is known.
 *
 * \param cursor The cursor to query.
 *
 * \param always_deprecated If non-NULL, will be set to indicate whether the
 * entity is deprecated on all platforms.
 *
 * \param deprecated_message If non-NULL, will be set to the message text
 * provided along with the unconditional deprecation of this entity. The client
 * is responsible for deallocating this string.
 *
 * \param always_unavailable If non-NULL, will be set to indicate whether the
 * entity is unavailable on all platforms.
 *
 * \param unavailable_message If non-NULL, will be set to the message text
 * provided along with the unconditional unavailability of this entity. The
 * client is responsible for deallocating this string.
 *
 * \param availability If non-NULL, an array of CXPlatformAvailability instances
 * that will be populated with platform availability information, up to either
 * the number of platforms for which availability information is available (as
 * returned by this function) or \c availability_size, whichever is smaller.
 *
 * \param availability_size The number of elements available in the
 * \c availability array.
 *
 * \returns The number of platforms (N) for which availability information is
 * available (which is unrelated to \c availability_size).
 *
 * Note that the client is responsible for calling
 * \c clang_disposeCXPlatformAvailability to free each of the
 * platform-availability structures returned. There are
 * \c min(N, availability_size) such structures.
 */
CINDEX_LINKAGE int clang_getCursorPlatformAvailability(
    CXCursor cursor, int *always_deprecated, CXString *deprecated_message,
    int *always_unavailable, CXString *unavailable_message,
    CXPlatformAvailability *availability, int availability_size);

/**
 * Free the memory associated with a \c CXPlatformAvailability structure.
 */
CINDEX_LINKAGE void
clang_disposeCXPlatformAvailability(CXPlatformAvailability *availability);

/**
 * If cursor refers to a variable declaration and it has initializer returns
 * cursor referring to the initializer otherwise return null cursor.
 */
CINDEX_LINKAGE CXCursor clang_Cursor_getVarDeclInitializer(CXCursor cursor);

/**
 * If cursor refers to a variable declaration that has global storage returns 1.
 * If cursor refers to a variable declaration that doesn't have global storage
 * returns 0. Otherwise returns -1.
 */
CINDEX_LINKAGE int clang_Cursor_hasVarDeclGlobalStorage(CXCursor cursor);

/**
 * If cursor refers to a variable declaration that has external storage
 * returns 1. If cursor refers to a variable declaration that doesn't have
 * external storage returns 0. Otherwise returns -1.
 */
CINDEX_LINKAGE int clang_Cursor_hasVarDeclExternalStorage(CXCursor cursor);

/**
 * Describe the "language" of the entity referred to by a cursor.
 */
enum CXLanguageKind {
  CXLanguage_Invalid = 0,
  CXLanguage_C,
  CXLanguage_ObjC,
  CXLanguage_CPlusPlus
};

/**
 * Determine the "language" of the entity referred to by a given cursor.
 */
CINDEX_LINKAGE enum CXLanguageKind clang_getCursorLanguage(CXCursor cursor);

/**
 * Describe the "thread-local storage (TLS) kind" of the declaration
 * referred to by a cursor.
 */
enum CXTLSKind { CXTLS_None = 0, CXTLS_Dynamic, CXTLS_Static };

/**
 * Determine the "thread-local storage (TLS) kind" of the declaration
 * referred to by a cursor.
 */
CINDEX_LINKAGE enum CXTLSKind clang_getCursorTLSKind(CXCursor cursor);

/**
 * Returns the translation unit that a cursor originated from.
 */
CINDEX_LINKAGE CXTranslationUnit clang_Cursor_getTranslationUnit(CXCursor);

/**
 * A fast container representing a set of CXCursors.
 */
typedef struct CXCursorSetImpl *CXCursorSet;

/**
 * Creates an empty CXCursorSet.
 */
CINDEX_LINKAGE CXCursorSet clang_createCXCursorSet(void);

/**
 * Disposes a CXCursorSet and releases its associated memory.
 */
CINDEX_LINKAGE void clang_disposeCXCursorSet(CXCursorSet cset);

/**
 * Queries a CXCursorSet to see if it contains a specific CXCursor.
 *
 * \returns non-zero if the set contains the specified cursor.
 */
CINDEX_LINKAGE unsigned clang_CXCursorSet_contains(CXCursorSet cset,
                                                   CXCursor cursor);

/**
 * Inserts a CXCursor into a CXCursorSet.
 *
 * \returns zero if the CXCursor was already in the set, and non-zero otherwise.
 */
CINDEX_LINKAGE unsigned clang_CXCursorSet_insert(CXCursorSet cset,
                                                 CXCursor cursor);

/**
 * Determine the semantic parent of the given cursor.
 *
 * The semantic parent of a cursor is the cursor that semantically contains
 * the given \p cursor. For many declarations, the lexical and semantic parents
 * are equivalent (the lexical parent is returned by
 * \c clang_getCursorLexicalParent()). They diverge when declarations or
 * definitions are provided out-of-line. For example:
 *
 * \code
 * class C {
 *  void f();
 * };
 *
 * void C::f() { }
 * \endcode
 *
 * In the out-of-line definition of \c C::f, the semantic parent is
 * the class \c C, of which this function is a member. The lexical parent is
 * the place where the declaration actually occurs in the source code; in this
 * case, the definition occurs in the translation unit. In general, the
 * lexical parent for a given entity can change without affecting the semantics
 * of the program, and the lexical parent of different declarations of the
 * same entity may be different. Changing the semantic parent of a declaration,
 * on the other hand, can have a major impact on semantics, and redeclarations
 * of a particular entity should all have the same semantic context.
 *
 * In the example above, both declarations of \c C::f have \c C as their
 * semantic context, while the lexical context of the first \c C::f is \c C
 * and the lexical context of the second \c C::f is the translation unit.
 *
 * For global declarations, the semantic parent is the translation unit.
 */
CINDEX_LINKAGE CXCursor clang_getCursorSemanticParent(CXCursor cursor);

/**
 * Determine the lexical parent of the given cursor.
 *
 * The lexical parent of a cursor is the cursor in which the given \p cursor
 * was actually written. For many declarations, the lexical and semantic parents
 * are equivalent (the semantic parent is returned by
 * \c clang_getCursorSemanticParent()). They diverge when declarations or
 * definitions are provided out-of-line. For example:
 *
 * \code
 * class C {
 *  void f();
 * };
 *
 * void C::f() { }
 * \endcode
 *
 * In the out-of-line definition of \c C::f, the semantic parent is
 * the class \c C, of which this function is a member. The lexical parent is
 * the place where the declaration actually occurs in the source code; in this
 * case, the definition occurs in the translation unit. In general, the
 * lexical parent for a given entity can change without affecting the semantics
 * of the program, and the lexical parent of different declarations of the
 * same entity may be different. Changing the semantic parent of a declaration,
 * on the other hand, can have a major impact on semantics, and redeclarations
 * of a particular entity should all have the same semantic context.
 *
 * In the example above, both declarations of \c C::f have \c C as their
 * semantic context, while the lexical context of the first \c C::f is \c C
 * and the lexical context of the second \c C::f is the translation unit.
 *
 * For declarations written in the global scope, the lexical parent is
 * the translation unit.
 */
CINDEX_LINKAGE CXCursor clang_getCursorLexicalParent(CXCursor cursor);

/**
 * Determine the set of methods that are overridden by the given
 * method.
 *
 * In both Objective-C and C++, a method (aka virtual member function,
 * in C++) can override a virtual method in a base class. For
 * Objective-C, a method is said to override any method in the class's
 * base class, its protocols, or its categories' protocols, that has the same
 * selector and is of the same kind (class or instance).
 * If no such method exists, the search continues to the class's superclass,
 * its protocols, and its categories, and so on. A method from an Objective-C
 * implementation is considered to override the same methods as its
 * corresponding method in the interface.
 *
 * For C++, a virtual member function overrides any virtual member
 * function with the same signature that occurs in its base
 * classes. With multiple inheritance, a virtual member function can
 * override several virtual member functions coming from different
 * base classes.
 *
 * In all cases, this function determines the immediate overridden
 * method, rather than all of the overridden methods. For example, if
 * a method is originally declared in a class A, then overridden in B
 * (which in inherits from A) and also in C (which inherited from B),
 * then the only overridden method returned from this function when
 * invoked on C's method will be B's method. The client may then
 * invoke this function again, given the previously-found overridden
 * methods, to map out the complete method-override set.
 *
 * \param cursor A cursor representing an Objective-C or C++
 * method. This routine will compute the set of methods that this
 * method overrides.
 *
 * \param overridden A pointer whose pointee will be replaced with a
 * pointer to an array of cursors, representing the set of overridden
 * methods. If there are no overridden methods, the pointee will be
 * set to NULL. The pointee must be freed via a call to
 * \c clang_disposeOverriddenCursors().
 *
 * \param num_overridden A pointer to the number of overridden
 * functions, will be set to the number of overridden functions in the
 * array pointed to by \p overridden.
 */
CINDEX_LINKAGE void clang_getOverriddenCursors(CXCursor cursor,
                                               CXCursor **overridden,
                                               unsigned *num_overridden);

/**
 * Free the set of overridden cursors returned by \c
 * clang_getOverriddenCursors().
 */
CINDEX_LINKAGE void clang_disposeOverriddenCursors(CXCursor *overridden);

/**
 * Retrieve the file that is included by the given inclusion directive
 * cursor.
 */
CINDEX_LINKAGE CXFile clang_getIncludedFile(CXCursor cursor);

/**
 * @}
 */

/**
 * \defgroup CINDEX_CURSOR_SOURCE Mapping between cursors and source code
 *
 * Cursors represent a location within the Abstract Syntax Tree (AST). These
 * routines help map between cursors and the physical locations where the
 * described entities occur in the source code. The mapping is provided in
 * both directions, so one can map from source code to the AST and back.
 *
 * @{
 */

/**
 * Map a source location to the cursor that describes the entity at that
 * location in the source code.
 *
 * clang_getCursor() maps an arbitrary source location within a translation
 * unit down to the most specific cursor that describes the entity at that
 * location. For example, given an expression \c x + y, invoking
 * clang_getCursor() with a source location pointing to "x" will return the
 * cursor for "x"; similarly for "y". If the cursor points anywhere between
 * "x" or "y" (e.g., on the + or the whitespace around it), clang_getCursor()
 * will return a cursor referring to the "+" expression.
 *
 * \returns a cursor representing the entity at the given source location, or
 * a NULL cursor if no such entity can be found.
 */
CINDEX_LINKAGE CXCursor clang_getCursor(CXTranslationUnit, CXSourceLocation);

/**
 * Retrieve the physical location of the source constructor referenced
 * by the given cursor.
 *
 * The location of a declaration is typically the location of the name of that
 * declaration, where the name of that declaration would occur if it is
 * unnamed, or some keyword that introduces that particular declaration.
 * The location of a reference is where that reference occurs within the
 * source code.
 */
CINDEX_LINKAGE CXSourceLocation clang_getCursorLocation(CXCursor);

/**
 * Retrieve the physical extent of the source construct referenced by
 * the given cursor.
 *
 * The extent of a cursor starts with the file/line/column pointing at the
 * first character within the source construct that the cursor refers to and
 * ends with the last character within that source construct. For a
 * declaration, the extent covers the declaration itself. For a reference,
 * the extent covers the location of the reference (e.g., where the referenced
 * entity was actually used).
 */
CINDEX_LINKAGE CXSourceRange clang_getCursorExtent(CXCursor);

/**
 * @}
 */

/**
 * \defgroup CINDEX_TYPES Type information for CXCursors
 *
 * @{
 */

/**
 * Describes the kind of type
 */
enum CXTypeKind {
  /**
   * Represents an invalid type (e.g., where no type is available).
   */
  CXType_Invalid = 0,

  /**
   * A type whose specific kind is not exposed via this
   * interface.
   */
  CXType_Unexposed = 1,

  /* Builtin types */
  CXType_Void = 2,
  CXType_Bool = 3,
  CXType_Char_U = 4,
  CXType_UChar = 5,
  CXType_Char16 = 6,
  CXType_Char32 = 7,
  CXType_UShort = 8,
  CXType_UInt = 9,
  CXType_ULong = 10,
  CXType_ULongLong = 11,
  CXType_UInt128 = 12,
  CXType_Char_S = 13,
  CXType_SChar = 14,
  CXType_WChar = 15,
  CXType_Short = 16,
  CXType_Int = 17,
  CXType_Long = 18,
  CXType_LongLong = 19,
  CXType_Int128 = 20,
  CXType_Float = 21,
  CXType_Double = 22,
  CXType_LongDouble = 23,
  CXType_NullPtr = 24,
  CXType_Overload = 25,
  CXType_Dependent = 26,
  CXType_ObjCId = 27,
  CXType_ObjCClass = 28,
  CXType_ObjCSel = 29,
  CXType_Float128 = 30,
  CXType_Half = 31,
  CXType_Float16 = 32,
  CXType_ShortAccum = 33,
  CXType_Accum = 34,
  CXType_LongAccum = 35,
  CXType_UShortAccum = 36,
  CXType_UAccum = 37,
  CXType_ULongAccum = 38,
  CXType_BFloat16 = 39,
  CXType_Ibm128 = 40,
  CXType_FirstBuiltin = CXType_Void,
  CXType_LastBuiltin = CXType_Ibm128,

  CXType_Complex = 100,
  CXType_Pointer = 101,
  CXType_BlockPointer = 102,
  CXType_LValueReference = 103,
  CXType_RValueReference = 104,
  CXType_Record = 105,
  CXType_Enum = 106,
  CXType_Typedef = 107,
  CXType_ObjCInterface = 108,
  CXType_ObjCObjectPointer = 109,
  CXType_FunctionNoProto = 110,
  CXType_FunctionProto = 111,
  CXType_ConstantArray = 112,
  CXType_Vector = 113,
  CXType_IncompleteArray = 114,
  CXType_VariableArray = 115,
  CXType_DependentSizedArray = 116,
  CXType_MemberPointer = 117,
  CXType_Auto = 118,

  /**
   * Represents a type that was referred to using an elaborated type keyword.
   *
   * E.g., struct S, or via a qualified name, e.g., N::M::type, or both.
   */
  CXType_Elaborated = 119,

  /* OpenCL PipeType. */
  CXType_Pipe = 120,

  /* OpenCL builtin types. */
  CXType_OCLImage1dRO = 121,
  CXType_OCLImage1dArrayRO = 122,
  CXType_OCLImage1dBufferRO = 123,
  CXType_OCLImage2dRO = 124,
  CXType_OCLImage2dArrayRO = 125,
  CXType_OCLImage2dDepthRO = 126,
  CXType_OCLImage2dArrayDepthRO = 127,
  CXType_OCLImage2dMSAARO = 128,
  CXType_OCLImage2dArrayMSAARO = 129,
  CXType_OCLImage2dMSAADepthRO = 130,
  CXType_OCLImage2dArrayMSAADepthRO = 131,
  CXType_OCLImage3dRO = 132,
  CXType_OCLImage1dWO = 133,
  CXType_OCLImage1dArrayWO = 134,
  CXType_OCLImage1dBufferWO = 135,
  CXType_OCLImage2dWO = 136,
  CXType_OCLImage2dArrayWO = 137,
  CXType_OCLImage2dDepthWO = 138,
  CXType_OCLImage2dArrayDepthWO = 139,
  CXType_OCLImage2dMSAAWO = 140,
  CXType_OCLImage2dArrayMSAAWO = 141,
  CXType_OCLImage2dMSAADepthWO = 142,
  CXType_OCLImage2dArrayMSAADepthWO = 143,
  CXType_OCLImage3dWO = 144,
  CXType_OCLImage1dRW = 145,
  CXType_OCLImage1dArrayRW = 146,
  CXType_OCLImage1dBufferRW = 147,
  CXType_OCLImage2dRW = 148,
  CXType_OCLImage2dArrayRW = 149,
  CXType_OCLImage2dDepthRW = 150,
  CXType_OCLImage2dArrayDepthRW = 151,
  CXType_OCLImage2dMSAARW = 152,
  CXType_OCLImage2dArrayMSAARW = 153,
  CXType_OCLImage2dMSAADepthRW = 154,
  CXType_OCLImage2dArrayMSAADepthRW = 155,
  CXType_OCLImage3dRW = 156,
  CXType_OCLSampler = 157,
  CXType_OCLEvent = 158,
  CXType_OCLQueue = 159,
  CXType_OCLReserveID = 160,

  CXType_ObjCObject = 161,
  CXType_ObjCTypeParam = 162,
  CXType_Attributed = 163,

  CXType_OCLIntelSubgroupAVCMcePayload = 164,
  CXType_OCLIntelSubgroupAVCImePayload = 165,
  CXType_OCLIntelSubgroupAVCRefPayload = 166,
  CXType_OCLIntelSubgroupAVCSicPayload = 167,
  CXType_OCLIntelSubgroupAVCMceResult = 168,
  CXType_OCLIntelSubgroupAVCImeResult = 169,
  CXType_OCLIntelSubgroupAVCRefResult = 170,
  CXType_OCLIntelSubgroupAVCSicResult = 171,
  CXType_OCLIntelSubgroupAVCImeResultSingleRefStreamout = 172,
  CXType_OCLIntelSubgroupAVCImeResultDualRefStreamout = 173,
  CXType_OCLIntelSubgroupAVCImeSingleRefStreamin = 174,

  CXType_OCLIntelSubgroupAVCImeDualRefStreamin = 175,

  CXType_ExtVector = 176,
  CXType_Atomic = 177,
  CXType_BTFTagAttributed = 178
};

/**
 * Describes the calling convention of a function type
 */
enum CXCallingConv {
  CXCallingConv_Default = 0,
  CXCallingConv_C = 1,
  CXCallingConv_X86StdCall = 2,
  CXCallingConv_X86FastCall = 3,
  CXCallingConv_X86ThisCall = 4,
  CXCallingConv_X86Pascal = 5,
  CXCallingConv_AAPCS = 6,
  CXCallingConv_AAPCS_VFP = 7,
  CXCallingConv_X86RegCall = 8,
  CXCallingConv_IntelOclBicc = 9,
  CXCallingConv_Win64 = 10,
  /* Alias for compatibility with older versions of API. */
  CXCallingConv_X86_64Win64 = CXCallingConv_Win64,
  CXCallingConv_X86_64SysV = 11,
  CXCallingConv_X86VectorCall = 12,
  CXCallingConv_Swift = 13,
  CXCallingConv_PreserveMost = 14,
  CXCallingConv_PreserveAll = 15,
  CXCallingConv_AArch64VectorCall = 16,
  CXCallingConv_SwiftAsync = 17,
  CXCallingConv_AArch64SVEPCS = 18,

  CXCallingConv_Invalid = 100,
  CXCallingConv_Unexposed = 200
};

/**
 * The type of an element in the abstract syntax tree.
 *
 */
typedef struct {
  enum CXTypeKind kind;
  void *data[2];
} CXType;

/**
 * Retrieve the type of a CXCursor (if any).
 */
CINDEX_LINKAGE CXType clang_getCursorType(CXCursor C);

/**
 * Pretty-print the underlying type using the rules of the
 * language of the translation unit from which it came.
 *
 * If the type is invalid, an empty string is returned.
 */
CINDEX_LINKAGE CXString clang_getTypeSpelling(CXType CT);

/**
 * Retrieve the underlying type of a typedef declaration.
 *
 * If the cursor does not reference a typedef declaration, an invalid type is
 * returned.
 */
CINDEX_LINKAGE CXType clang_getTypedefDeclUnderlyingType(CXCursor C);

/**
 * Retrieve the integer type of an enum declaration.
 *
 * If the cursor does not reference an enum declaration, an invalid type is
 * returned.
 */
CINDEX_LINKAGE CXType clang_getEnumDeclIntegerType(CXCursor C);

/**
 * Retrieve the integer value of an enum constant declaration as a signed
 *  long long.
 *
 * If the cursor does not reference an enum constant declaration, LLONG_MIN is
 * returned. Since this is also potentially a valid constant value, the kind of
 * the cursor must be verified before calling this function.
 */
CINDEX_LINKAGE long long clang_getEnumConstantDeclValue(CXCursor C);

/**
 * Retrieve the integer value of an enum constant declaration as an unsigned
 *  long long.
 *
 * If the cursor does not reference an enum constant declaration, ULLONG_MAX is
 * returned. Since this is also potentially a valid constant value, the kind of
 * the cursor must be verified before calling this function.
 */
CINDEX_LINKAGE unsigned long long
clang_getEnumConstantDeclUnsignedValue(CXCursor C);

/**
 * Retrieve the bit width of a bit field declaration as an integer.
 *
 * If a cursor that is not a bit field declaration is passed in, -1 is returned.
 */
CINDEX_LINKAGE int clang_getFieldDeclBitWidth(CXCursor C);

/**
 * Retrieve the number of non-variadic arguments associated with a given
 * cursor.
 *
 * The number of arguments can be determined for calls as well as for
 * declarations of functions or methods. For other cursors -1 is returned.
 */
CINDEX_LINKAGE int clang_Cursor_getNumArguments(CXCursor C);

/**
 * Retrieve the argument cursor of a function or method.
 *
 * The argument cursor can be determined for calls as well as for declarations
 * of functions or methods. For other cursors and for invalid indices, an
 * invalid cursor is returned.
 */
CINDEX_LINKAGE CXCursor clang_Cursor_getArgument(CXCursor C, unsigned i);

/**
 * Describes the kind of a template argument.
 *
 * See the definition of llvm::clang::TemplateArgument::ArgKind for full
 * element descriptions.
 */
enum CXTemplateArgumentKind {
  CXTemplateArgumentKind_Null,
  CXTemplateArgumentKind_Type,
  CXTemplateArgumentKind_Declaration,
  CXTemplateArgumentKind_NullPtr,
  CXTemplateArgumentKind_Integral,
  CXTemplateArgumentKind_Template,
  CXTemplateArgumentKind_TemplateExpansion,
  CXTemplateArgumentKind_Expression,
  CXTemplateArgumentKind_Pack,
  /* Indicates an error case, preventing the kind from being deduced. */
  CXTemplateArgumentKind_Invalid
};

/**
 * Returns the number of template args of a function, struct, or class decl
 * representing a template specialization.
 *
 * If the argument cursor cannot be converted into a template function
 * declaration, -1 is returned.
 *
 * For example, for the following declaration and specialization:
 *   template <typename T, int kInt, bool kBool>
 *   void foo() { ... }
 *
 *   template <>
 *   void foo<float, -7, true>();
 *
 * The value 3 would be returned from this call.
 */
CINDEX_LINKAGE int clang_Cursor_getNumTemplateArguments(CXCursor C);

/**
 * Retrieve the kind of the I'th template argument of the CXCursor C.
 *
 * If the argument CXCursor does not represent a FunctionDecl, StructDecl, or
 * ClassTemplatePartialSpecialization, an invalid template argument kind is
 * returned.
 *
 * For example, for the following declaration and specialization:
 *   template <typename T, int kInt, bool kBool>
 *   void foo() { ... }
 *
 *   template <>
 *   void foo<float, -7, true>();
 *
 * For I = 0, 1, and 2, Type, Integral, and Integral will be returned,
 * respectively.
 */
CINDEX_LINKAGE enum CXTemplateArgumentKind
clang_Cursor_getTemplateArgumentKind(CXCursor C, unsigned I);

/**
 * Retrieve a CXType representing the type of a TemplateArgument of a
 *  function decl representing a template specialization.
 *
 * If the argument CXCursor does not represent a FunctionDecl, StructDecl,
 * ClassDecl or ClassTemplatePartialSpecialization whose I'th template argument
 * has a kind of CXTemplateArgKind_Integral, an invalid type is returned.
 *
 * For example, for the following declaration and specialization:
 *   template <typename T, int kInt, bool kBool>
 *   void foo() { ... }
 *
 *   template <>
 *   void foo<float, -7, true>();
 *
 * If called with I = 0, "float", will be returned.
 * Invalid types will be returned for I == 1 or 2.
 */
CINDEX_LINKAGE CXType clang_Cursor_getTemplateArgumentType(CXCursor C,
                                                           unsigned I);

/**
 * Retrieve the value of an Integral TemplateArgument (of a function
 *  decl representing a template specialization) as a signed long long.
 *
 * It is undefined to call this function on a CXCursor that does not represent a
 * FunctionDecl, StructDecl, ClassDecl or ClassTemplatePartialSpecialization
 * whose I'th template argument is not an integral value.
 *
 * For example, for the following declaration and specialization:
 *   template <typename T, int kInt, bool kBool>
 *   void foo() { ... }
 *
 *   template <>
 *   void foo<float, -7, true>();
 *
 * If called with I = 1 or 2, -7 or true will be returned, respectively.
 * For I == 0, this function's behavior is undefined.
 */
CINDEX_LINKAGE long long clang_Cursor_getTemplateArgumentValue(CXCursor C,
                                                               unsigned I);

/**
 * Retrieve the value of an Integral TemplateArgument (of a function
 *  decl representing a template specialization) as an unsigned long long.
 *
 * It is undefined to call this function on a CXCursor that does not represent a
 * FunctionDecl, StructDecl, ClassDecl or ClassTemplatePartialSpecialization or
 * whose I'th template argument is not an integral value.
 *
 * For example, for the following declaration and specialization:
 *   template <typename T, int kInt, bool kBool>
 *   void foo() { ... }
 *
 *   template <>
 *   void foo<float, 2147483649, true>();
 *
 * If called with I = 1 or 2, 2147483649 or true will be returned, respectively.
 * For I == 0, this function's behavior is undefined.
 */
CINDEX_LINKAGE unsigned long long
clang_Cursor_getTemplateArgumentUnsignedValue(CXCursor C, unsigned I);

/**
 * Determine whether two CXTypes represent the same type.
 *
 * \returns non-zero if the CXTypes represent the same type and
 *          zero otherwise.
 */
CINDEX_LINKAGE unsigned clang_equalTypes(CXType A, CXType B);

/**
 * Return the canonical type for a CXType.
 *
 * Clang's type system explicitly models typedefs and all the ways
 * a specific type can be represented.  The canonical type is the underlying
 * type with all the "sugar" removed.  For example, if 'T' is a typedef
 * for 'int', the canonical type for 'T' would be 'int'.
 */
CINDEX_LINKAGE CXType clang_getCanonicalType(CXType T);

/**
 * Determine whether a CXType has the "const" qualifier set,
 * without looking through typedefs that may have added "const" at a
 * different level.
 */
CINDEX_LINKAGE unsigned clang_isConstQualifiedType(CXType T);

/**
 * Determine whether a  CXCursor that is a macro, is
 * function like.
 */
CINDEX_LINKAGE unsigned clang_Cursor_isMacroFunctionLike(CXCursor C);

/**
 * Determine whether a  CXCursor that is a macro, is a
 * builtin one.
 */
CINDEX_LINKAGE unsigned clang_Cursor_isMacroBuiltin(CXCursor C);

/**
 * Determine whether a  CXCursor that is a function declaration, is an
 * inline declaration.
 */
CINDEX_LINKAGE unsigned clang_Cursor_isFunctionInlined(CXCursor C);

/**
 * Determine whether a CXType has the "volatile" qualifier set,
 * without looking through typedefs that may have added "volatile" at
 * a different level.
 */
CINDEX_LINKAGE unsigned clang_isVolatileQualifiedType(CXType T);

/**
 * Determine whether a CXType has the "restrict" qualifier set,
 * without looking through typedefs that may have added "restrict" at a
 * different level.
 */
CINDEX_LINKAGE unsigned clang_isRestrictQualifiedType(CXType T);

/**
 * Returns the address space of the given type.
 */
CINDEX_LINKAGE unsigned clang_getAddressSpace(CXType T);

/**
 * Returns the typedef name of the given type.
 */
CINDEX_LINKAGE CXString clang_getTypedefName(CXType CT);

/**
 * For pointer types, returns the type of the pointee.
 */
CINDEX_LINKAGE CXType clang_getPointeeType(CXType T);

/**
 * Retrieve the unqualified variant of the given type, removing as
 * little sugar as possible.
 *
 * For example, given the following series of typedefs:
 *
 * \code
 * typedef int Integer;
 * typedef const Integer CInteger;
 * typedef CInteger DifferenceType;
 * \endcode
 *
 * Executing \c clang_getUnqualifiedType() on a \c CXType that
 * represents \c DifferenceType, will desugar to a type representing
 * \c Integer, that has no qualifiers.
 *
 * And, executing \c clang_getUnqualifiedType() on the type of the
 * first argument of the following function declaration:
 *
 * \code
 * void foo(const int);
 * \endcode
 *
 * Will return a type representing \c int, removing the \c const
 * qualifier.
 *
 * Sugar over array types is not desugared.
 *
 * A type can be checked for qualifiers with \c
 * clang_isConstQualifiedType(), \c clang_isVolatileQualifiedType()
 * and \c clang_isRestrictQualifiedType().
 *
 * A type that resulted from a call to \c clang_getUnqualifiedType
 * will return \c false for all of the above calls.
 */
CINDEX_LINKAGE CXType clang_getUnqualifiedType(CXType CT);

/**
 * For reference types (e.g., "const int&"), returns the type that the
 * reference refers to (e.g "const int").
 *
 * Otherwise, returns the type itself.
 *
 * A type that has kind \c CXType_LValueReference or
 * \c CXType_RValueReference is a reference type.
 */
CINDEX_LINKAGE CXType clang_getNonReferenceType(CXType CT);

/**
 * Return the cursor for the declaration of the given type.
 */
CINDEX_LINKAGE CXCursor clang_getTypeDeclaration(CXType T);

/**
 * Returns the Objective-C type encoding for the specified declaration.
 */
CINDEX_LINKAGE CXString clang_getDeclObjCTypeEncoding(CXCursor C);

/**
 * Returns the Objective-C type encoding for the specified CXType.
 */
CINDEX_LINKAGE CXString clang_Type_getObjCEncoding(CXType type);

/**
 * Retrieve the spelling of a given CXTypeKind.
 */
CINDEX_LINKAGE CXString clang_getTypeKindSpelling(enum CXTypeKind K);

/**
 * Retrieve the calling convention associated with a function type.
 *
 * If a non-function type is passed in, CXCallingConv_Invalid is returned.
 */
CINDEX_LINKAGE enum CXCallingConv clang_getFunctionTypeCallingConv(CXType T);

/**
 * Retrieve the return type associated with a function type.
 *
 * If a non-function type is passed in, an invalid type is returned.
 */
CINDEX_LINKAGE CXType clang_getResultType(CXType T);

/**
 * Retrieve the exception specification type associated with a function type.
 * This is a value of type CXCursor_ExceptionSpecificationKind.
 *
 * If a non-function type is passed in, an error code of -1 is returned.
 */
CINDEX_LINKAGE int clang_getExceptionSpecificationType(CXType T);

/**
 * Retrieve the number of non-variadic parameters associated with a
 * function type.
 *
 * If a non-function type is passed in, -1 is returned.
 */
CINDEX_LINKAGE int clang_getNumArgTypes(CXType T);

/**
 * Retrieve the type of a parameter of a function type.
 *
 * If a non-function type is passed in or the function does not have enough
 * parameters, an invalid type is returned.
 */
CINDEX_LINKAGE CXType clang_getArgType(CXType T, unsigned i);

/**
 * Retrieves the base type of the ObjCObjectType.
 *
 * If the type is not an ObjC object, an invalid type is returned.
 */
CINDEX_LINKAGE CXType clang_Type_getObjCObjectBaseType(CXType T);

/**
 * Retrieve the number of protocol references associated with an ObjC object/id.
 *
 * If the type is not an ObjC object, 0 is returned.
 */
CINDEX_LINKAGE unsigned clang_Type_getNumObjCProtocolRefs(CXType T);

/**
 * Retrieve the decl for a protocol reference for an ObjC object/id.
 *
 * If the type is not an ObjC object or there are not enough protocol
 * references, an invalid cursor is returned.
 */
CINDEX_LINKAGE CXCursor clang_Type_getObjCProtocolDecl(CXType T, unsigned i);

/**
 * Retrieve the number of type arguments associated with an ObjC object.
 *
 * If the type is not an ObjC object, 0 is returned.
 */
CINDEX_LINKAGE unsigned clang_Type_getNumObjCTypeArgs(CXType T);

/**
 * Retrieve a type argument associated with an ObjC object.
 *
 * If the type is not an ObjC or the index is not valid,
 * an invalid type is returned.
 */
CINDEX_LINKAGE CXType clang_Type_getObjCTypeArg(CXType T, unsigned i);

/**
 * Return 1 if the CXType is a variadic function type, and 0 otherwise.
 */
CINDEX_LINKAGE unsigned clang_isFunctionTypeVariadic(CXType T);

/**
 * Retrieve the return type associated with a given cursor.
 *
 * This only returns a valid type if the cursor refers to a function or method.
 */
CINDEX_LINKAGE CXType clang_getCursorResultType(CXCursor C);

/**
 * Retrieve the exception specification type associated with a given cursor.
 * This is a value of type CXCursor_ExceptionSpecificationKind.
 *
 * This only returns a valid result if the cursor refers to a function or
 * method.
 */
CINDEX_LINKAGE int clang_getCursorExceptionSpecificationType(CXCursor C);

/**
 * Return 1 if the CXType is a POD (plain old data) type, and 0
 *  otherwise.
 */
CINDEX_LINKAGE unsigned clang_isPODType(CXType T);

/**
 * Return the element type of an array, complex, or vector type.
 *
 * If a type is passed in that is not an array, complex, or vector type,
 * an invalid type is returned.
 */
CINDEX_LINKAGE CXType clang_getElementType(CXType T);

/**
 * Return the number of elements of an array or vector type.
 *
 * If a type is passed in that is not an array or vector type,
 * -1 is returned.
 */
CINDEX_LINKAGE long long clang_getNumElements(CXType T);

/**
 * Return the element type of an array type.
 *
 * If a non-array type is passed in, an invalid type is returned.
 */
CINDEX_LINKAGE CXType clang_getArrayElementType(CXType T);

/**
 * Return the array size of a constant array.
 *
 * If a non-array type is passed in, -1 is returned.
 */
CINDEX_LINKAGE long long clang_getArraySize(CXType T);

/**
 * Retrieve the type named by the qualified-id.
 *
 * If a non-elaborated type is passed in, an invalid type is returned.
 */
CINDEX_LINKAGE CXType clang_Type_getNamedType(CXType T);

/**
 * Determine if a typedef is 'transparent' tag.
 *
 * A typedef is considered 'transparent' if it shares a name and spelling
 * location with its underlying tag type, as is the case with the NS_ENUM macro.
 *
 * \returns non-zero if transparent and zero otherwise.
 */
CINDEX_LINKAGE unsigned clang_Type_isTransparentTagTypedef(CXType T);

enum CXTypeNullabilityKind {
  /**
   * Values of this type can never be null.
   */
  CXTypeNullability_NonNull = 0,
  /**
   * Values of this type can be null.
   */
  CXTypeNullability_Nullable = 1,
  /**
   * Whether values of this type can be null is (explicitly)
   * unspecified. This captures a (fairly rare) case where we
   * can't conclude anything about the nullability of the type even
   * though it has been considered.
   */
  CXTypeNullability_Unspecified = 2,
  /**
   * Nullability is not applicable to this type.
   */
  CXTypeNullability_Invalid = 3,

  /**
   * Generally behaves like Nullable, except when used in a block parameter that
   * was imported into a swift async method. There, swift will assume that the
   * parameter can get null even if no error occurred. _Nullable parameters are
   * assumed to only get null on error.
   */
  CXTypeNullability_NullableResult = 4
};

/**
 * Retrieve the nullability kind of a pointer type.
 */
CINDEX_LINKAGE enum CXTypeNullabilityKind clang_Type_getNullability(CXType T);

/**
 * List the possible error codes for \c clang_Type_getSizeOf,
 *   \c clang_Type_getAlignOf, \c clang_Type_getOffsetOf and
 *   \c clang_Cursor_getOffsetOf.
 *
 * A value of this enumeration type can be returned if the target type is not
 * a valid argument to sizeof, alignof or offsetof.
 */
enum CXTypeLayoutError {
  /**
   * Type is of kind CXType_Invalid.
   */
  CXTypeLayoutError_Invalid = -1,
  /**
   * The type is an incomplete Type.
   */
  CXTypeLayoutError_Incomplete = -2,
  /**
   * The type is a dependent Type.
   */
  CXTypeLayoutError_Dependent = -3,
  /**
   * The type is not a constant size type.
   */
  CXTypeLayoutError_NotConstantSize = -4,
  /**
   * The Field name is not valid for this record.
   */
  CXTypeLayoutError_InvalidFieldName = -5,
  /**
   * The type is undeduced.
   */
  CXTypeLayoutError_Undeduced = -6
};

/**
 * Return the alignment of a type in bytes as per C++[expr.alignof]
 *   standard.
 *
 * If the type declaration is invalid, CXTypeLayoutError_Invalid is returned.
 * If the type declaration is an incomplete type, CXTypeLayoutError_Incomplete
 *   is returned.
 * If the type declaration is a dependent type, CXTypeLayoutError_Dependent is
 *   returned.
 * If the type declaration is not a constant size type,
 *   CXTypeLayoutError_NotConstantSize is returned.
 */
CINDEX_LINKAGE long long clang_Type_getAlignOf(CXType T);

/**
 * Return the class type of an member pointer type.
 *
 * If a non-member-pointer type is passed in, an invalid type is returned.
 */
CINDEX_LINKAGE CXType clang_Type_getClassType(CXType T);

/**
 * Return the size of a type in bytes as per C++[expr.sizeof] standard.
 *
 * If the type declaration is invalid, CXTypeLayoutError_Invalid is returned.
 * If the type declaration is an incomplete type, CXTypeLayoutError_Incomplete
 *   is returned.
 * If the type declaration is a dependent type, CXTypeLayoutError_Dependent is
 *   returned.
 */
CINDEX_LINKAGE long long clang_Type_getSizeOf(CXType T);

/**
 * Return the offset of a field named S in a record of type T in bits
 *   as it would be returned by __offsetof__ as per C++11[18.2p4]
 *
 * If the cursor is not a record field declaration, CXTypeLayoutError_Invalid
 *   is returned.
 * If the field's type declaration is an incomplete type,
 *   CXTypeLayoutError_Incomplete is returned.
 * If the field's type declaration is a dependent type,
 *   CXTypeLayoutError_Dependent is returned.
 * If the field's name S is not found,
 *   CXTypeLayoutError_InvalidFieldName is returned.
 */
CINDEX_LINKAGE long long clang_Type_getOffsetOf(CXType T, const char *S);

/**
 * Return the type that was modified by this attributed type.
 *
 * If the type is not an attributed type, an invalid type is returned.
 */
CINDEX_LINKAGE CXType clang_Type_getModifiedType(CXType T);

/**
 * Gets the type contained by this atomic type.
 *
 * If a non-atomic type is passed in, an invalid type is returned.
 */
CINDEX_LINKAGE CXType clang_Type_getValueType(CXType CT);

/**
 * Return the offset of the field represented by the Cursor.
 *
 * If the cursor is not a field declaration, -1 is returned.
 * If the cursor semantic parent is not a record field declaration,
 *   CXTypeLayoutError_Invalid is returned.
 * If the field's type declaration is an incomplete type,
 *   CXTypeLayoutError_Incomplete is returned.
 * If the field's type declaration is a dependent type,
 *   CXTypeLayoutError_Dependent is returned.
 * If the field's name S is not found,
 *   CXTypeLayoutError_InvalidFieldName is returned.
 */
CINDEX_LINKAGE long long clang_Cursor_getOffsetOfField(CXCursor C);

/**
 * Determine whether the given cursor represents an anonymous
 * tag or namespace
 */
CINDEX_LINKAGE unsigned clang_Cursor_isAnonymous(CXCursor C);

/**
 * Determine whether the given cursor represents an anonymous record
 * declaration.
 */
CINDEX_LINKAGE unsigned clang_Cursor_isAnonymousRecordDecl(CXCursor C);

/**
 * Determine whether the given cursor represents an inline namespace
 * declaration.
 */
CINDEX_LINKAGE unsigned clang_Cursor_isInlineNamespace(CXCursor C);

enum CXRefQualifierKind {
  /** No ref-qualifier was provided. */
  CXRefQualifier_None = 0,
  /** An lvalue ref-qualifier was provided (\c &). */
  CXRefQualifier_LValue,
  /** An rvalue ref-qualifier was provided (\c &&). */
  CXRefQualifier_RValue
};

/**
 * Returns the number of template arguments for given template
 * specialization, or -1 if type \c T is not a template specialization.
 */
CINDEX_LINKAGE int clang_Type_getNumTemplateArguments(CXType T);

/**
 * Returns the type template argument of a template class specialization
 * at given index.
 *
 * This function only returns template type arguments and does not handle
 * template template arguments or variadic packs.
 */
CINDEX_LINKAGE CXType clang_Type_getTemplateArgumentAsType(CXType T,
                                                           unsigned i);

/**
 * Retrieve the ref-qualifier kind of a function or method.
 *
 * The ref-qualifier is returned for C++ functions or methods. For other types
 * or non-C++ declarations, CXRefQualifier_None is returned.
 */
CINDEX_LINKAGE enum CXRefQualifierKind clang_Type_getCXXRefQualifier(CXType T);

/**
 * Returns non-zero if the cursor specifies a Record member that is a
 *   bitfield.
 */
CINDEX_LINKAGE unsigned clang_Cursor_isBitField(CXCursor C);

/**
 * Returns 1 if the base class specified by the cursor with kind
 *   CX_CXXBaseSpecifier is virtual.
 */
CINDEX_LINKAGE unsigned clang_isVirtualBase(CXCursor);

/**
 * Represents the C++ access control level to a base class for a
 * cursor with kind CX_CXXBaseSpecifier.
 */
enum CX_CXXAccessSpecifier {
  CX_CXXInvalidAccessSpecifier,
  CX_CXXPublic,
  CX_CXXProtected,
  CX_CXXPrivate
};

/**
 * Returns the access control level for the referenced object.
 *
 * If the cursor refers to a C++ declaration, its access control level within
 * its parent scope is returned. Otherwise, if the cursor refers to a base
 * specifier or access specifier, the specifier itself is returned.
 */
CINDEX_LINKAGE enum CX_CXXAccessSpecifier clang_getCXXAccessSpecifier(CXCursor);

/**
 * Represents the storage classes as declared in the source. CX_SC_Invalid
 * was added for the case that the passed cursor in not a declaration.
 */
enum CX_StorageClass {
  CX_SC_Invalid,
  CX_SC_None,
  CX_SC_Extern,
  CX_SC_Static,
  CX_SC_PrivateExtern,
  CX_SC_OpenCLWorkGroupLocal,
  CX_SC_Auto,
  CX_SC_Register
};

/**
 * Returns the storage class for a function or variable declaration.
 *
 * If the passed in Cursor is not a function or variable declaration,
 * CX_SC_Invalid is returned else the storage class.
 */
CINDEX_LINKAGE enum CX_StorageClass clang_Cursor_getStorageClass(CXCursor);

/**
 * Determine the number of overloaded declarations referenced by a
 * \c CXCursor_OverloadedDeclRef cursor.
 *
 * \param cursor The cursor whose overloaded declarations are being queried.
 *
 * \returns The number of overloaded declarations referenced by \c cursor. If it
 * is not a \c CXCursor_OverloadedDeclRef cursor, returns 0.
 */
CINDEX_LINKAGE unsigned clang_getNumOverloadedDecls(CXCursor cursor);

/**
 * Retrieve a cursor for one of the overloaded declarations referenced
 * by a \c CXCursor_OverloadedDeclRef cursor.
 *
 * \param cursor The cursor whose overloaded declarations are being queried.
 *
 * \param index The zero-based index into the set of overloaded declarations in
 * the cursor.
 *
 * \returns A cursor representing the declaration referenced by the given
 * \c cursor at the specified \c index. If the cursor does not have an
 * associated set of overloaded declarations, or if the index is out of bounds,
 * returns \c clang_getNullCursor();
 */
CINDEX_LINKAGE CXCursor clang_getOverloadedDecl(CXCursor cursor,
                                                unsigned index);

/**
 * @}
 */

/**
 * \defgroup CINDEX_ATTRIBUTES Information for attributes
 *
 * @{
 */

/**
 * For cursors representing an iboutletcollection attribute,
 *  this function returns the collection element type.
 *
 */
CINDEX_LINKAGE CXType clang_getIBOutletCollectionType(CXCursor);

/**
 * @}
 */

/**
 * \defgroup CINDEX_CURSOR_TRAVERSAL Traversing the AST with cursors
 *
 * These routines provide the ability to traverse the abstract syntax tree
 * using cursors.
 *
 * @{
 */

/**
 * Describes how the traversal of the children of a particular
 * cursor should proceed after visiting a particular child cursor.
 *
 * A value of this enumeration type should be returned by each
 * \c CXCursorVisitor to indicate how clang_visitChildren() proceed.
 */
enum CXChildVisitResult {
  /**
   * Terminates the cursor traversal.
   */
  CXChildVisit_Break,
  /**
   * Continues the cursor traversal with the next sibling of
   * the cursor just visited, without visiting its children.
   */
  CXChildVisit_Continue,
  /**
   * Recursively traverse the children of this cursor, using
   * the same visitor and client data.
   */
  CXChildVisit_Recurse
};

/**
 * Visitor invoked for each cursor found by a traversal.
 *
 * This visitor function will be invoked for each cursor found by
 * clang_visitCursorChildren(). Its first argument is the cursor being
 * visited, its second argument is the parent visitor for that cursor,
 * and its third argument is the client data provided to
 * clang_visitCursorChildren().
 *
 * The visitor should return one of the \c CXChildVisitResult values
 * to direct clang_visitCursorChildren().
 */
typedef enum CXChildVisitResult (*CXCursorVisitor)(CXCursor cursor,
                                                   CXCursor parent,
                                                   CXClientData client_data);

/**
 * Visit the children of a particular cursor.
 *
 * This function visits all the direct children of the given cursor,
 * invoking the given \p visitor function with the cursors of each
 * visited child. The traversal may be recursive, if the visitor returns
 * \c CXChildVisit_Recurse. The traversal may also be ended prematurely, if
 * the visitor returns \c CXChildVisit_Break.
 *
 * \param parent the cursor whose child may be visited. All kinds of
 * cursors can be visited, including invalid cursors (which, by
 * definition, have no children).
 *
 * \param visitor the visitor function that will be invoked for each
 * child of \p parent.
 *
 * \param client_data pointer data supplied by the client, which will
 * be passed to the visitor each time it is invoked.
 *
 * \returns a non-zero value if the traversal was terminated
 * prematurely by the visitor returning \c CXChildVisit_Break.
 */
CINDEX_LINKAGE unsigned clang_visitChildren(CXCursor parent,
                                            CXCursorVisitor visitor,
                                            CXClientData client_data);
#ifdef __has_feature
#if __has_feature(blocks)
/**
 * Visitor invoked for each cursor found by a traversal.
 *
 * This visitor block will be invoked for each cursor found by
 * clang_visitChildrenWithBlock(). Its first argument is the cursor being
 * visited, its second argument is the parent visitor for that cursor.
 *
 * The visitor should return one of the \c CXChildVisitResult values
 * to direct clang_visitChildrenWithBlock().
 */
typedef enum CXChildVisitResult (^CXCursorVisitorBlock)(CXCursor cursor,
                                                        CXCursor parent);

/**
 * Visits the children of a cursor using the specified block.  Behaves
 * identically to clang_visitChildren() in all other respects.
 */
CINDEX_LINKAGE unsigned
clang_visitChildrenWithBlock(CXCursor parent, CXCursorVisitorBlock block);
#endif
#endif

/**
 * @}
 */

/**
 * \defgroup CINDEX_CURSOR_XREF Cross-referencing in the AST
 *
 * These routines provide the ability to determine references within and
 * across translation units, by providing the names of the entities referenced
 * by cursors, follow reference cursors to the declarations they reference,
 * and associate declarations with their definitions.
 *
 * @{
 */

/**
 * Retrieve a Unified Symbol Resolution (USR) for the entity referenced
 * by the given cursor.
 *
 * A Unified Symbol Resolution (USR) is a string that identifies a particular
 * entity (function, class, variable, etc.) within a program. USRs can be
 * compared across translation units to determine, e.g., when references in
 * one translation refer to an entity defined in another translation unit.
 */
CINDEX_LINKAGE CXString clang_getCursorUSR(CXCursor);

/**
 * Construct a USR for a specified Objective-C class.
 */
CINDEX_LINKAGE CXString clang_constructUSR_ObjCClass(const char *class_name);

/**
 * Construct a USR for a specified Objective-C category.
 */
CINDEX_LINKAGE CXString clang_constructUSR_ObjCCategory(
    const char *class_name, const char *category_name);

/**
 * Construct a USR for a specified Objective-C protocol.
 */
CINDEX_LINKAGE CXString
clang_constructUSR_ObjCProtocol(const char *protocol_name);

/**
 * Construct a USR for a specified Objective-C instance variable and
 *   the USR for its containing class.
 */
CINDEX_LINKAGE CXString clang_constructUSR_ObjCIvar(const char *name,
                                                    CXString classUSR);

/**
 * Construct a USR for a specified Objective-C method and
 *   the USR for its containing class.
 */
CINDEX_LINKAGE CXString clang_constructUSR_ObjCMethod(const char *name,
                                                      unsigned isInstanceMethod,
                                                      CXString classUSR);

/**
 * Construct a USR for a specified Objective-C property and the USR
 *  for its containing class.
 */
CINDEX_LINKAGE CXString clang_constructUSR_ObjCProperty(const char *property,
                                                        CXString classUSR);

/**
 * Retrieve a name for the entity referenced by this cursor.
 */
CINDEX_LINKAGE CXString clang_getCursorSpelling(CXCursor);

/**
 * Retrieve a range for a piece that forms the cursors spelling name.
 * Most of the times there is only one range for the complete spelling but for
 * Objective-C methods and Objective-C message expressions, there are multiple
 * pieces for each selector identifier.
 *
 * \param pieceIndex the index of the spelling name piece. If this is greater
 * than the actual number of pieces, it will return a NULL (invalid) range.
 *
 * \param options Reserved.
 */
CINDEX_LINKAGE CXSourceRange clang_Cursor_getSpellingNameRange(
    CXCursor, unsigned pieceIndex, unsigned options);

/**
 * Opaque pointer representing a policy that controls pretty printing
 * for \c clang_getCursorPrettyPrinted.
 */
typedef void *CXPrintingPolicy;

/**
 * Properties for the printing policy.
 *
 * See \c clang::PrintingPolicy for more information.
 */
enum CXPrintingPolicyProperty {
  CXPrintingPolicy_Indentation,
  CXPrintingPolicy_SuppressSpecifiers,
  CXPrintingPolicy_SuppressTagKeyword,
  CXPrintingPolicy_IncludeTagDefinition,
  CXPrintingPolicy_SuppressScope,
  CXPrintingPolicy_SuppressUnwrittenScope,
  CXPrintingPolicy_SuppressInitializers,
  CXPrintingPolicy_ConstantArraySizeAsWritten,
  CXPrintingPolicy_AnonymousTagLocations,
  CXPrintingPolicy_SuppressStrongLifetime,
  CXPrintingPolicy_SuppressLifetimeQualifiers,
  CXPrintingPolicy_SuppressTemplateArgsInCXXConstructors,
  CXPrintingPolicy_Bool,
  CXPrintingPolicy_Restrict,
  CXPrintingPolicy_Alignof,
  CXPrintingPolicy_UnderscoreAlignof,
  CXPrintingPolicy_UseVoidForZeroParams,
  CXPrintingPolicy_TerseOutput,
  CXPrintingPolicy_PolishForDeclaration,
  CXPrintingPolicy_Half,
  CXPrintingPolicy_MSWChar,
  CXPrintingPolicy_IncludeNewlines,
  CXPrintingPolicy_MSVCFormatting,
  CXPrintingPolicy_ConstantsAsWritten,
  CXPrintingPolicy_SuppressImplicitBase,
  CXPrintingPolicy_FullyQualifiedName,

  CXPrintingPolicy_LastProperty = CXPrintingPolicy_FullyQualifiedName
};

/**
 * Get a property value for the given printing policy.
 */
CINDEX_LINKAGE unsigned
clang_PrintingPolicy_getProperty(CXPrintingPolicy Policy,
                                 enum CXPrintingPolicyProperty Property);

/**
 * Set a property value for the given printing policy.
 */
CINDEX_LINKAGE void
clang_PrintingPolicy_setProperty(CXPrintingPolicy Policy,
                                 enum CXPrintingPolicyProperty Property,
                                 unsigned Value);

/**
 * Retrieve the default policy for the cursor.
 *
 * The policy should be released after use with \c
 * clang_PrintingPolicy_dispose.
 */
CINDEX_LINKAGE CXPrintingPolicy clang_getCursorPrintingPolicy(CXCursor);

/**
 * Release a printing policy.
 */
CINDEX_LINKAGE void clang_PrintingPolicy_dispose(CXPrintingPolicy Policy);

/**
 * Pretty print declarations.
 *
 * \param Cursor The cursor representing a declaration.
 *
 * \param Policy The policy to control the entities being printed. If
 * NULL, a default policy is used.
 *
 * \returns The pretty printed declaration or the empty string for
 * other cursors.
 */
CINDEX_LINKAGE CXString clang_getCursorPrettyPrinted(CXCursor Cursor,
                                                     CXPrintingPolicy Policy);

/**
 * Retrieve the display name for the entity referenced by this cursor.
 *
 * The display name contains extra information that helps identify the cursor,
 * such as the parameters of a function or template or the arguments of a
 * class template specialization.
 */
CINDEX_LINKAGE CXString clang_getCursorDisplayName(CXCursor);

/** For a cursor that is a reference, retrieve a cursor representing the
 * entity that it references.
 *
 * Reference cursors refer to other entities in the AST. For example, an
 * Objective-C superclass reference cursor refers to an Objective-C class.
 * This function produces the cursor for the Objective-C class from the
 * cursor for the superclass reference. If the input cursor is a declaration or
 * definition, it returns that declaration or definition unchanged.
 * Otherwise, returns the NULL cursor.
 */
CINDEX_LINKAGE CXCursor clang_getCursorReferenced(CXCursor);

/**
 *  For a cursor that is either a reference to or a declaration
 *  of some entity, retrieve a cursor that describes the definition of
 *  that entity.
 *
 *  Some entities can be declared multiple times within a translation
 *  unit, but only one of those declarations can also be a
 *  definition. For example, given:
 *
 *  \code
 *  int f(int, int);
 *  int g(int x, int y) { return f(x, y); }
 *  int f(int a, int b) { return a + b; }
 *  int f(int, int);
 *  \endcode
 *
 *  there are three declarations of the function "f", but only the
 *  second one is a definition. The clang_getCursorDefinition()
 *  function will take any cursor pointing to a declaration of "f"
 *  (the first or fourth lines of the example) or a cursor referenced
 *  that uses "f" (the call to "f' inside "g") and will return a
 *  declaration cursor pointing to the definition (the second "f"
 *  declaration).
 *
 *  If given a cursor for which there is no corresponding definition,
 *  e.g., because there is no definition of that entity within this
 *  translation unit, returns a NULL cursor.
 */
CINDEX_LINKAGE CXCursor clang_getCursorDefinition(CXCursor);

/**
 * Determine whether the declaration pointed to by this cursor
 * is also a definition of that entity.
 */
CINDEX_LINKAGE unsigned clang_isCursorDefinition(CXCursor);

/**
 * Retrieve the canonical cursor corresponding to the given cursor.
 *
 * In the C family of languages, many kinds of entities can be declared several
 * times within a single translation unit. For example, a structure type can
 * be forward-declared (possibly multiple times) and later defined:
 *
 * \code
 * struct X;
 * struct X;
 * struct X {
 *   int member;
 * };
 * \endcode
 *
 * The declarations and the definition of \c X are represented by three
 * different cursors, all of which are declarations of the same underlying
 * entity. One of these cursor is considered the "canonical" cursor, which
 * is effectively the representative for the underlying entity. One can
 * determine if two cursors are declarations of the same underlying entity by
 * comparing their canonical cursors.
 *
 * \returns The canonical cursor for the entity referred to by the given cursor.
 */
CINDEX_LINKAGE CXCursor clang_getCanonicalCursor(CXCursor);

/**
 * If the cursor points to a selector identifier in an Objective-C
 * method or message expression, this returns the selector index.
 *
 * After getting a cursor with #clang_getCursor, this can be called to
 * determine if the location points to a selector identifier.
 *
 * \returns The selector index if the cursor is an Objective-C method or message
 * expression and the cursor is pointing to a selector identifier, or -1
 * otherwise.
 */
CINDEX_LINKAGE int clang_Cursor_getObjCSelectorIndex(CXCursor);

/**
 * Given a cursor pointing to a C++ method call or an Objective-C
 * message, returns non-zero if the method/message is "dynamic", meaning:
 *
 * For a C++ method: the call is virtual.
 * For an Objective-C message: the receiver is an object instance, not 'super'
 * or a specific class.
 *
 * If the method/message is "static" or the cursor does not point to a
 * method/message, it will return zero.
 */
CINDEX_LINKAGE int clang_Cursor_isDynamicCall(CXCursor C);

/**
 * Given a cursor pointing to an Objective-C message or property
 * reference, or C++ method call, returns the CXType of the receiver.
 */
CINDEX_LINKAGE CXType clang_Cursor_getReceiverType(CXCursor C);

/**
 * Property attributes for a \c CXCursor_ObjCPropertyDecl.
 */
typedef enum {
  CXObjCPropertyAttr_noattr = 0x00,
  CXObjCPropertyAttr_readonly = 0x01,
  CXObjCPropertyAttr_getter = 0x02,
  CXObjCPropertyAttr_assign = 0x04,
  CXObjCPropertyAttr_readwrite = 0x08,
  CXObjCPropertyAttr_retain = 0x10,
  CXObjCPropertyAttr_copy = 0x20,
  CXObjCPropertyAttr_nonatomic = 0x40,
  CXObjCPropertyAttr_setter = 0x80,
  CXObjCPropertyAttr_atomic = 0x100,
  CXObjCPropertyAttr_weak = 0x200,
  CXObjCPropertyAttr_strong = 0x400,
  CXObjCPropertyAttr_unsafe_unretained = 0x800,
  CXObjCPropertyAttr_class = 0x1000
} CXObjCPropertyAttrKind;

/**
 * Given a cursor that represents a property declaration, return the
 * associated property attributes. The bits are formed from
 * \c CXObjCPropertyAttrKind.
 *
 * \param reserved Reserved for future use, pass 0.
 */
CINDEX_LINKAGE unsigned
clang_Cursor_getObjCPropertyAttributes(CXCursor C, unsigned reserved);

/**
 * Given a cursor that represents a property declaration, return the
 * name of the method that implements the getter.
 */
CINDEX_LINKAGE CXString clang_Cursor_getObjCPropertyGetterName(CXCursor C);

/**
 * Given a cursor that represents a property declaration, return the
 * name of the method that implements the setter, if any.
 */
CINDEX_LINKAGE CXString clang_Cursor_getObjCPropertySetterName(CXCursor C);

/**
 * 'Qualifiers' written next to the return and parameter types in
 * Objective-C method declarations.
 */
typedef enum {
  CXObjCDeclQualifier_None = 0x0,
  CXObjCDeclQualifier_In = 0x1,
  CXObjCDeclQualifier_Inout = 0x2,
  CXObjCDeclQualifier_Out = 0x4,
  CXObjCDeclQualifier_Bycopy = 0x8,
  CXObjCDeclQualifier_Byref = 0x10,
  CXObjCDeclQualifier_Oneway = 0x20
} CXObjCDeclQualifierKind;

/**
 * Given a cursor that represents an Objective-C method or parameter
 * declaration, return the associated Objective-C qualifiers for the return
 * type or the parameter respectively. The bits are formed from
 * CXObjCDeclQualifierKind.
 */
CINDEX_LINKAGE unsigned clang_Cursor_getObjCDeclQualifiers(CXCursor C);

/**
 * Given a cursor that represents an Objective-C method or property
 * declaration, return non-zero if the declaration was affected by "\@optional".
 * Returns zero if the cursor is not such a declaration or it is "\@required".
 */
CINDEX_LINKAGE unsigned clang_Cursor_isObjCOptional(CXCursor C);

/**
 * Returns non-zero if the given cursor is a variadic function or method.
 */
CINDEX_LINKAGE unsigned clang_Cursor_isVariadic(CXCursor C);

/**
 * Returns non-zero if the given cursor points to a symbol marked with
 * external_source_symbol attribute.
 *
 * \param language If non-NULL, and the attribute is present, will be set to
 * the 'language' string from the attribute.
 *
 * \param definedIn If non-NULL, and the attribute is present, will be set to
 * the 'definedIn' string from the attribute.
 *
 * \param isGenerated If non-NULL, and the attribute is present, will be set to
 * non-zero if the 'generated_declaration' is set in the attribute.
 */
CINDEX_LINKAGE unsigned clang_Cursor_isExternalSymbol(CXCursor C,
                                                      CXString *language,
                                                      CXString *definedIn,
                                                      unsigned *isGenerated);

/**
 * Given a cursor that represents a declaration, return the associated
 * comment's source range.  The range may include multiple consecutive comments
 * with whitespace in between.
 */
CINDEX_LINKAGE CXSourceRange clang_Cursor_getCommentRange(CXCursor C);

/**
 * Given a cursor that represents a declaration, return the associated
 * comment text, including comment markers.
 */
CINDEX_LINKAGE CXString clang_Cursor_getRawCommentText(CXCursor C);

/**
 * Given a cursor that represents a documentable entity (e.g.,
 * declaration), return the associated \paragraph; otherwise return the
 * first paragraph.
 */
CINDEX_LINKAGE CXString clang_Cursor_getBriefCommentText(CXCursor C);

/**
 * @}
 */

/** \defgroup CINDEX_MANGLE Name Mangling API Functions
 *
 * @{
 */

/**
 * Retrieve the CXString representing the mangled name of the cursor.
 */
CINDEX_LINKAGE CXString clang_Cursor_getMangling(CXCursor);

/**
 * Retrieve the CXStrings representing the mangled symbols of the C++
 * constructor or destructor at the cursor.
 */
CINDEX_LINKAGE CXStringSet *clang_Cursor_getCXXManglings(CXCursor);

/**
 * Retrieve the CXStrings representing the mangled symbols of the ObjC
 * class interface or implementation at the cursor.
 */
CINDEX_LINKAGE CXStringSet *clang_Cursor_getObjCManglings(CXCursor);

/**
 * @}
 */

/**
 * \defgroup CINDEX_MODULE Module introspection
 *
 * The functions in this group provide access to information about modules.
 *
 * @{
 */

typedef void *CXModule;

/**
 * Given a CXCursor_ModuleImportDecl cursor, return the associated module.
 */
CINDEX_LINKAGE CXModule clang_Cursor_getModule(CXCursor C);

/**
 * Given a CXFile header file, return the module that contains it, if one
 * exists.
 */
CINDEX_LINKAGE CXModule clang_getModuleForFile(CXTranslationUnit, CXFile);

/**
 * \param Module a module object.
 *
 * \returns the module file where the provided module object came from.
 */
CINDEX_LINKAGE CXFile clang_Module_getASTFile(CXModule Module);

/**
 * \param Module a module object.
 *
 * \returns the parent of a sub-module or NULL if the given module is top-level,
 * e.g. for 'std.vector' it will return the 'std' module.
 */
CINDEX_LINKAGE CXModule clang_Module_getParent(CXModule Module);

/**
 * \param Module a module object.
 *
 * \returns the name of the module, e.g. for the 'std.vector' sub-module it
 * will return "vector".
 */
CINDEX_LINKAGE CXString clang_Module_getName(CXModule Module);

/**
 * \param Module a module object.
 *
 * \returns the full name of the module, e.g. "std.vector".
 */
CINDEX_LINKAGE CXString clang_Module_getFullName(CXModule Module);

/**
 * \param Module a module object.
 *
 * \returns non-zero if the module is a system one.
 */
CINDEX_LINKAGE int clang_Module_isSystem(CXModule Module);

/**
 * \param Module a module object.
 *
 * \returns the number of top level headers associated with this module.
 */
CINDEX_LINKAGE unsigned clang_Module_getNumTopLevelHeaders(CXTranslationUnit,
                                                           CXModule Module);

/**
 * \param Module a module object.
 *
 * \param Index top level header index (zero-based).
 *
 * \returns the specified top level header associated with the module.
 */
CINDEX_LINKAGE
CXFile clang_Module_getTopLevelHeader(CXTranslationUnit, CXModule Module,
                                      unsigned Index);

/**
 * @}
 */

/**
 * \defgroup CINDEX_CPP C++ AST introspection
 *
 * The routines in this group provide access information in the ASTs specific
 * to C++ language features.
 *
 * @{
 */

/**
 * Determine if a C++ constructor is a converting constructor.
 */
CINDEX_LINKAGE unsigned
clang_CXXConstructor_isConvertingConstructor(CXCursor C);

/**
 * Determine if a C++ constructor is a copy constructor.
 */
CINDEX_LINKAGE unsigned clang_CXXConstructor_isCopyConstructor(CXCursor C);

/**
 * Determine if a C++ constructor is the default constructor.
 */
CINDEX_LINKAGE unsigned clang_CXXConstructor_isDefaultConstructor(CXCursor C);

/**
 * Determine if a C++ constructor is a move constructor.
 */
CINDEX_LINKAGE unsigned clang_CXXConstructor_isMoveConstructor(CXCursor C);

/**
 * Determine if a C++ field is declared 'mutable'.
 */
CINDEX_LINKAGE unsigned clang_CXXField_isMutable(CXCursor C);

/**
 * Determine if a C++ method is declared '= default'.
 */
CINDEX_LINKAGE unsigned clang_CXXMethod_isDefaulted(CXCursor C);

/**
 * Determine if a C++ method is declared '= delete'.
 */
CINDEX_LINKAGE unsigned clang_CXXMethod_isDeleted(CXCursor C);

/**
 * Determine if a C++ member function or member function template is
 * pure virtual.
 */
CINDEX_LINKAGE unsigned clang_CXXMethod_isPureVirtual(CXCursor C);

/**
 * Determine if a C++ member function or member function template is
 * declared 'static'.
 */
CINDEX_LINKAGE unsigned clang_CXXMethod_isStatic(CXCursor C);

/**
 * Determine if a C++ member function or member function template is
 * explicitly declared 'virtual' or if it overrides a virtual method from
 * one of the base classes.
 */
CINDEX_LINKAGE unsigned clang_CXXMethod_isVirtual(CXCursor C);

/**
 * Determine if a C++ member function is a copy-assignment operator,
 * returning 1 if such is the case and 0 otherwise.
 *
 * > A copy-assignment operator `X::operator=` is a non-static,
 * > non-template member function of _class_ `X` with exactly one
 * > parameter of type `X`, `X&`, `const X&`, `volatile X&` or `const
 * > volatile X&`.
 *
 * That is, for example, the `operator=` in:
 *
 *    class Foo {
 *        bool operator=(const volatile Foo&);
 *    };
 *
 * Is a copy-assignment operator, while the `operator=` in:
 *
 *    class Bar {
 *        bool operator=(const int&);
 *    };
 *
 * Is not.
 */
CINDEX_LINKAGE unsigned clang_CXXMethod_isCopyAssignmentOperator(CXCursor C);

/**
 * Determine if a C++ member function is a move-assignment operator,
 * returning 1 if such is the case and 0 otherwise.
 *
 * > A move-assignment operator `X::operator=` is a non-static,
 * > non-template member function of _class_ `X` with exactly one
 * > parameter of type `X&&`, `const X&&`, `volatile X&&` or `const
 * > volatile X&&`.
 *
 * That is, for example, the `operator=` in:
 *
 *    class Foo {
 *        bool operator=(const volatile Foo&&);
 *    };
 *
 * Is a move-assignment operator, while the `operator=` in:
 *
 *    class Bar {
 *        bool operator=(const int&&);
 *    };
 *
 * Is not.
 */
CINDEX_LINKAGE unsigned clang_CXXMethod_isMoveAssignmentOperator(CXCursor C);

/**
 * Determine if a C++ record is abstract, i.e. whether a class or struct
 * has a pure virtual member function.
 */
CINDEX_LINKAGE unsigned clang_CXXRecord_isAbstract(CXCursor C);

/**
 * Determine if an enum declaration refers to a scoped enum.
 */
CINDEX_LINKAGE unsigned clang_EnumDecl_isScoped(CXCursor C);

/**
 * Determine if a C++ member function or member function template is
 * declared 'const'.
 */
CINDEX_LINKAGE unsigned clang_CXXMethod_isConst(CXCursor C);

/**
 * Given a cursor that represents a template, determine
 * the cursor kind of the specializations would be generated by instantiating
 * the template.
 *
 * This routine can be used to determine what flavor of function template,
 * class template, or class template partial specialization is stored in the
 * cursor. For example, it can describe whether a class template cursor is
 * declared with "struct", "class" or "union".
 *
 * \param C The cursor to query. This cursor should represent a template
 * declaration.
 *
 * \returns The cursor kind of the specializations that would be generated
 * by instantiating the template \p C. If \p C is not a template, returns
 * \c CXCursor_NoDeclFound.
 */
CINDEX_LINKAGE enum CXCursorKind clang_getTemplateCursorKind(CXCursor C);

/**
 * Given a cursor that may represent a specialization or instantiation
 * of a template, retrieve the cursor that represents the template that it
 * specializes or from which it was instantiated.
 *
 * This routine determines the template involved both for explicit
 * specializations of templates and for implicit instantiations of the template,
 * both of which are referred to as "specializations". For a class template
 * specialization (e.g., \c std::vector<bool>), this routine will return
 * either the primary template (\c std::vector) or, if the specialization was
 * instantiated from a class template partial specialization, the class template
 * partial specialization. For a class template partial specialization and a
 * function template specialization (including instantiations), this
 * this routine will return the specialized template.
 *
 * For members of a class template (e.g., member functions, member classes, or
 * static data members), returns the specialized or instantiated member.
 * Although not strictly "templates" in the C++ language, members of class
 * templates have the same notions of specializations and instantiations that
 * templates do, so this routine treats them similarly.
 *
 * \param C A cursor that may be a specialization of a template or a member
 * of a template.
 *
 * \returns If the given cursor is a specialization or instantiation of a
 * template or a member thereof, the template or member that it specializes or
 * from which it was instantiated. Otherwise, returns a NULL cursor.
 */
CINDEX_LINKAGE CXCursor clang_getSpecializedCursorTemplate(CXCursor C);

/**
 * Given a cursor that references something else, return the source range
 * covering that reference.
 *
 * \param C A cursor pointing to a member reference, a declaration reference, or
 * an operator call.
 * \param NameFlags A bitset with three independent flags:
 * CXNameRange_WantQualifier, CXNameRange_WantTemplateArgs, and
 * CXNameRange_WantSinglePiece.
 * \param PieceIndex For contiguous names or when passing the flag
 * CXNameRange_WantSinglePiece, only one piece with index 0 is
 * available. When the CXNameRange_WantSinglePiece flag is not passed for a
 * non-contiguous names, this index can be used to retrieve the individual
 * pieces of the name. See also CXNameRange_WantSinglePiece.
 *
 * \returns The piece of the name pointed to by the given cursor. If there is no
 * name, or if the PieceIndex is out-of-range, a null-cursor will be returned.
 */
CINDEX_LINKAGE CXSourceRange clang_getCursorReferenceNameRange(
    CXCursor C, unsigned NameFlags, unsigned PieceIndex);

enum CXNameRefFlags {
  /**
   * Include the nested-name-specifier, e.g. Foo:: in x.Foo::y, in the
   * range.
   */
  CXNameRange_WantQualifier = 0x1,

  /**
   * Include the explicit template arguments, e.g. \<int> in x.f<int>,
   * in the range.
   */
  CXNameRange_WantTemplateArgs = 0x2,

  /**
   * If the name is non-contiguous, return the full spanning range.
   *
   * Non-contiguous names occur in Objective-C when a selector with two or more
   * parameters is used, or in C++ when using an operator:
   * \code
   * [object doSomething:here withValue:there]; // Objective-C
   * return some_vector[1]; // C++
   * \endcode
   */
  CXNameRange_WantSinglePiece = 0x4
};

/**
 * @}
 */

/**
 * \defgroup CINDEX_LEX Token extraction and manipulation
 *
 * The routines in this group provide access to the tokens within a
 * translation unit, along with a semantic mapping of those tokens to
 * their corresponding cursors.
 *
 * @{
 */

/**
 * Describes a kind of token.
 */
typedef enum CXTokenKind {
  /**
   * A token that contains some kind of punctuation.
   */
  CXToken_Punctuation,

  /**
   * A language keyword.
   */
  CXToken_Keyword,

  /**
   * An identifier (that is not a keyword).
   */
  CXToken_Identifier,

  /**
   * A numeric, string, or character literal.
   */
  CXToken_Literal,

  /**
   * A comment.
   */
  CXToken_Comment
} CXTokenKind;

/**
 * Describes a single preprocessing token.
 */
typedef struct {
  unsigned int_data[4];
  void *ptr_data;
} CXToken;

/**
 * Get the raw lexical token starting with the given location.
 *
 * \param TU the translation unit whose text is being tokenized.
 *
 * \param Location the source location with which the token starts.
 *
 * \returns The token starting with the given location or NULL if no such token
 * exist. The returned pointer must be freed with clang_disposeTokens before the
 * translation unit is destroyed.
 */
CINDEX_LINKAGE CXToken *clang_getToken(CXTranslationUnit TU,
                                       CXSourceLocation Location);

/**
 * Determine the kind of the given token.
 */
CINDEX_LINKAGE CXTokenKind clang_getTokenKind(CXToken);

/**
 * Determine the spelling of the given token.
 *
 * The spelling of a token is the textual representation of that token, e.g.,
 * the text of an identifier or keyword.
 */
CINDEX_LINKAGE CXString clang_getTokenSpelling(CXTranslationUnit, CXToken);

/**
 * Retrieve the source location of the given token.
 */
CINDEX_LINKAGE CXSourceLocation clang_getTokenLocation(CXTranslationUnit,
                                                       CXToken);

/**
 * Retrieve a source range that covers the given token.
 */
CINDEX_LINKAGE CXSourceRange clang_getTokenExtent(CXTranslationUnit, CXToken);

/**
 * Tokenize the source code described by the given range into raw
 * lexical tokens.
 *
 * \param TU the translation unit whose text is being tokenized.
 *
 * \param Range the source range in which text should be tokenized. All of the
 * tokens produced by tokenization will fall within this source range,
 *
 * \param Tokens this pointer will be set to point to the array of tokens
 * that occur within the given source range. The returned pointer must be
 * freed with clang_disposeTokens() before the translation unit is destroyed.
 *
 * \param NumTokens will be set to the number of tokens in the \c *Tokens
 * array.
 *
 */
CINDEX_LINKAGE void clang_tokenize(CXTranslationUnit TU, CXSourceRange Range,
                                   CXToken **Tokens, unsigned *NumTokens);

/**
 * Annotate the given set of tokens by providing cursors for each token
 * that can be mapped to a specific entity within the abstract syntax tree.
 *
 * This token-annotation routine is equivalent to invoking
 * clang_getCursor() for the source locations of each of the
 * tokens. The cursors provided are filtered, so that only those
 * cursors that have a direct correspondence to the token are
 * accepted. For example, given a function call \c f(x),
 * clang_getCursor() would provide the following cursors:
 *
 *   * when the cursor is over the 'f', a DeclRefExpr cursor referring to 'f'.
 *   * when the cursor is over the '(' or the ')', a CallExpr referring to 'f'.
 *   * when the cursor is over the 'x', a DeclRefExpr cursor referring to 'x'.
 *
 * Only the first and last of these cursors will occur within the
 * annotate, since the tokens "f" and "x' directly refer to a function
 * and a variable, respectively, but the parentheses are just a small
 * part of the full syntax of the function call expression, which is
 * not provided as an annotation.
 *
 * \param TU the translation unit that owns the given tokens.
 *
 * \param Tokens the set of tokens to annotate.
 *
 * \param NumTokens the number of tokens in \p Tokens.
 *
 * \param Cursors an array of \p NumTokens cursors, whose contents will be
 * replaced with the cursors corresponding to each token.
 */
CINDEX_LINKAGE void clang_annotateTokens(CXTranslationUnit TU, CXToken *Tokens,
                                         unsigned NumTokens, CXCursor *Cursors);

/**
 * Free the given set of tokens.
 */
CINDEX_LINKAGE void clang_disposeTokens(CXTranslationUnit TU, CXToken *Tokens,
                                        unsigned NumTokens);

/**
 * @}
 */

/**
 * \defgroup CINDEX_DEBUG Debugging facilities
 *
 * These routines are used for testing and debugging, only, and should not
 * be relied upon.
 *
 * @{
 */

/* for debug/testing */
CINDEX_LINKAGE CXString clang_getCursorKindSpelling(enum CXCursorKind Kind);
CINDEX_LINKAGE void clang_getDefinitionSpellingAndExtent(
    CXCursor, const char **startBuf, const char **endBuf, unsigned *startLine,
    unsigned *startColumn, unsigned *endLine, unsigned *endColumn);
CINDEX_LINKAGE void clang_enableStackTraces(void);
CINDEX_LINKAGE void clang_executeOnThread(void (*fn)(void *), void *user_data,
                                          unsigned stack_size);

/**
 * @}
 */

/**
 * \defgroup CINDEX_CODE_COMPLET Code completion
 *
 * Code completion involves taking an (incomplete) source file, along with
 * knowledge of where the user is actively editing that file, and suggesting
 * syntactically- and semantically-valid constructs that the user might want to
 * use at that particular point in the source code. These data structures and
 * routines provide support for code completion.
 *
 * @{
 */

/**
 * A semantic string that describes a code-completion result.
 *
 * A semantic string that describes the formatting of a code-completion
 * result as a single "template" of text that should be inserted into the
 * source buffer when a particular code-completion result is selected.
 * Each semantic string is made up of some number of "chunks", each of which
 * contains some text along with a description of what that text means, e.g.,
 * the name of the entity being referenced, whether the text chunk is part of
 * the template, or whether it is a "placeholder" that the user should replace
 * with actual code,of a specific kind. See \c CXCompletionChunkKind for a
 * description of the different kinds of chunks.
 */
typedef void *CXCompletionString;

/**
 * A single result of code completion.
 */
typedef struct {
  /**
   * The kind of entity that this completion refers to.
   *
   * The cursor kind will be a macro, keyword, or a declaration (one of the
   * *Decl cursor kinds), describing the entity that the completion is
   * referring to.
   *
   * \todo In the future, we would like to provide a full cursor, to allow
   * the client to extract additional information from declaration.
   */
  enum CXCursorKind CursorKind;

  /**
   * The code-completion string that describes how to insert this
   * code-completion result into the editing buffer.
   */
  CXCompletionString CompletionString;
} CXCompletionResult;

/**
 * Describes a single piece of text within a code-completion string.
 *
 * Each "chunk" within a code-completion string (\c CXCompletionString) is
 * either a piece of text with a specific "kind" that describes how that text
 * should be interpreted by the client or is another completion string.
 */
enum CXCompletionChunkKind {
  /**
   * A code-completion string that describes "optional" text that
   * could be a part of the template (but is not required).
   *
   * The Optional chunk is the only kind of chunk that has a code-completion
   * string for its representation, which is accessible via
   * \c clang_getCompletionChunkCompletionString(). The code-completion string
   * describes an additional part of the template that is completely optional.
   * For example, optional chunks can be used to describe the placeholders for
   * arguments that match up with defaulted function parameters, e.g. given:
   *
   * \code
   * void f(int x, float y = 3.14, double z = 2.71828);
   * \endcode
   *
   * The code-completion string for this function would contain:
   *   - a TypedText chunk for "f".
   *   - a LeftParen chunk for "(".
   *   - a Placeholder chunk for "int x"
   *   - an Optional chunk containing the remaining defaulted arguments, e.g.,
   *       - a Comma chunk for ","
   *       - a Placeholder chunk for "float y"
   *       - an Optional chunk containing the last defaulted argument:
   *           - a Comma chunk for ","
   *           - a Placeholder chunk for "double z"
   *   - a RightParen chunk for ")"
   *
   * There are many ways to handle Optional chunks. Two simple approaches are:
   *   - Completely ignore optional chunks, in which case the template for the
   *     function "f" would only include the first parameter ("int x").
   *   - Fully expand all optional chunks, in which case the template for the
   *     function "f" would have all of the parameters.
   */
  CXCompletionChunk_Optional,
  /**
   * Text that a user would be expected to type to get this
   * code-completion result.
   *
   * There will be exactly one "typed text" chunk in a semantic string, which
   * will typically provide the spelling of a keyword or the name of a
   * declaration that could be used at the current code point. Clients are
   * expected to filter the code-completion results based on the text in this
   * chunk.
   */
  CXCompletionChunk_TypedText,
  /**
   * Text that should be inserted as part of a code-completion result.
   *
   * A "text" chunk represents text that is part of the template to be
   * inserted into user code should this particular code-completion result
   * be selected.
   */
  CXCompletionChunk_Text,
  /**
   * Placeholder text that should be replaced by the user.
   *
   * A "placeholder" chunk marks a place where the user should insert text
   * into the code-completion template. For example, placeholders might mark
   * the function parameters for a function declaration, to indicate that the
   * user should provide arguments for each of those parameters. The actual
   * text in a placeholder is a suggestion for the text to display before
   * the user replaces the placeholder with real code.
   */
  CXCompletionChunk_Placeholder,
  /**
   * Informative text that should be displayed but never inserted as
   * part of the template.
   *
   * An "informative" chunk contains annotations that can be displayed to
   * help the user decide whether a particular code-completion result is the
   * right option, but which is not part of the actual template to be inserted
   * by code completion.
   */
  CXCompletionChunk_Informative,
  /**
   * Text that describes the current parameter when code-completion is
   * referring to function call, message send, or template specialization.
   *
   * A "current parameter" chunk occurs when code-completion is providing
   * information about a parameter corresponding to the argument at the
   * code-completion point. For example, given a function
   *
   * \code
   * int add(int x, int y);
   * \endcode
   *
   * and the source code \c add(, where the code-completion point is after the
   * "(", the code-completion string will contain a "current parameter" chunk
   * for "int x", indicating that the current argument will initialize that
   * parameter. After typing further, to \c add(17, (where the code-completion
   * point is after the ","), the code-completion string will contain a
   * "current parameter" chunk to "int y".
   */
  CXCompletionChunk_CurrentParameter,
  /**
   * A left parenthesis ('('), used to initiate a function call or
   * signal the beginning of a function parameter list.
   */
  CXCompletionChunk_LeftParen,
  /**
   * A right parenthesis (')'), used to finish a function call or
   * signal the end of a function parameter list.
   */
  CXCompletionChunk_RightParen,
  /**
   * A left bracket ('[').
   */
  CXCompletionChunk_LeftBracket,
  /**
   * A right bracket (']').
   */
  CXCompletionChunk_RightBracket,
  /**
   * A left brace ('{').
   */
  CXCompletionChunk_LeftBrace,
  /**
   * A right brace ('}').
   */
  CXCompletionChunk_RightBrace,
  /**
   * A left angle bracket ('<').
   */
  CXCompletionChunk_LeftAngle,
  /**
   * A right angle bracket ('>').
   */
  CXCompletionChunk_RightAngle,
  /**
   * A comma separator (',').
   */
  CXCompletionChunk_Comma,
  /**
   * Text that specifies the result type of a given result.
   *
   * This special kind of informative chunk is not meant to be inserted into
   * the text buffer. Rather, it is meant to illustrate the type that an
   * expression using the given completion string would have.
   */
  CXCompletionChunk_ResultType,
  /**
   * A colon (':').
   */
  CXCompletionChunk_Colon,
  /**
   * A semicolon (';').
   */
  CXCompletionChunk_SemiColon,
  /**
   * An '=' sign.
   */
  CXCompletionChunk_Equal,
  /**
   * Horizontal space (' ').
   */
  CXCompletionChunk_HorizontalSpace,
  /**
   * Vertical space ('\\n'), after which it is generally a good idea to
   * perform indentation.
   */
  CXCompletionChunk_VerticalSpace
};

/**
 * Determine the kind of a particular chunk within a completion string.
 *
 * \param completion_string the completion string to query.
 *
 * \param chunk_number the 0-based index of the chunk in the completion string.
 *
 * \returns the kind of the chunk at the index \c chunk_number.
 */
CINDEX_LINKAGE enum CXCompletionChunkKind
clang_getCompletionChunkKind(CXCompletionString completion_string,
                             unsigned chunk_number);

/**
 * Retrieve the text associated with a particular chunk within a
 * completion string.
 *
 * \param completion_string the completion string to query.
 *
 * \param chunk_number the 0-based index of the chunk in the completion string.
 *
 * \returns the text associated with the chunk at index \c chunk_number.
 */
CINDEX_LINKAGE CXString clang_getCompletionChunkText(
    CXCompletionString completion_string, unsigned chunk_number);

/**
 * Retrieve the completion string associated with a particular chunk
 * within a completion string.
 *
 * \param completion_string the completion string to query.
 *
 * \param chunk_number the 0-based index of the chunk in the completion string.
 *
 * \returns the completion string associated with the chunk at index
 * \c chunk_number.
 */
CINDEX_LINKAGE CXCompletionString clang_getCompletionChunkCompletionString(
    CXCompletionString completion_string, unsigned chunk_number);

/**
 * Retrieve the number of chunks in the given code-completion string.
 */
CINDEX_LINKAGE unsigned
clang_getNumCompletionChunks(CXCompletionString completion_string);

/**
 * Determine the priority of this code completion.
 *
 * The priority of a code completion indicates how likely it is that this
 * particular completion is the completion that the user will select. The
 * priority is selected by various internal heuristics.
 *
 * \param completion_string The completion string to query.
 *
 * \returns The priority of this completion string. Smaller values indicate
 * higher-priority (more likely) completions.
 */
CINDEX_LINKAGE unsigned
clang_getCompletionPriority(CXCompletionString completion_string);

/**
 * Determine the availability of the entity that this code-completion
 * string refers to.
 *
 * \param completion_string The completion string to query.
 *
 * \returns The availability of the completion string.
 */
CINDEX_LINKAGE enum CXAvailabilityKind
clang_getCompletionAvailability(CXCompletionString completion_string);

/**
 * Retrieve the number of annotations associated with the given
 * completion string.
 *
 * \param completion_string the completion string to query.
 *
 * \returns the number of annotations associated with the given completion
 * string.
 */
CINDEX_LINKAGE unsigned
clang_getCompletionNumAnnotations(CXCompletionString completion_string);

/**
 * Retrieve the annotation associated with the given completion string.
 *
 * \param completion_string the completion string to query.
 *
 * \param annotation_number the 0-based index of the annotation of the
 * completion string.
 *
 * \returns annotation string associated with the completion at index
 * \c annotation_number, or a NULL string if that annotation is not available.
 */
CINDEX_LINKAGE CXString clang_getCompletionAnnotation(
    CXCompletionString completion_string, unsigned annotation_number);

/**
 * Retrieve the parent context of the given completion string.
 *
 * The parent context of a completion string is the semantic parent of
 * the declaration (if any) that the code completion represents. For example,
 * a code completion for an Objective-C method would have the method's class
 * or protocol as its context.
 *
 * \param completion_string The code completion string whose parent is
 * being queried.
 *
 * \param kind DEPRECATED: always set to CXCursor_NotImplemented if non-NULL.
 *
 * \returns The name of the completion parent, e.g., "NSObject" if
 * the completion string represents a method in the NSObject class.
 */
CINDEX_LINKAGE CXString clang_getCompletionParent(
    CXCompletionString completion_string, enum CXCursorKind *kind);

/**
 * Retrieve the brief documentation comment attached to the declaration
 * that corresponds to the given completion string.
 */
CINDEX_LINKAGE CXString
clang_getCompletionBriefComment(CXCompletionString completion_string);

/**
 * Retrieve a completion string for an arbitrary declaration or macro
 * definition cursor.
 *
 * \param cursor The cursor to query.
 *
 * \returns A non-context-sensitive completion string for declaration and macro
 * definition cursors, or NULL for other kinds of cursors.
 */
CINDEX_LINKAGE CXCompletionString
clang_getCursorCompletionString(CXCursor cursor);

/**
 * Contains the results of code-completion.
 *
 * This data structure contains the results of code completion, as
 * produced by \c clang_codeCompleteAt(). Its contents must be freed by
 * \c clang_disposeCodeCompleteResults.
 */
typedef struct {
  /**
   * The code-completion results.
   */
  CXCompletionResult *Results;

  /**
   * The number of code-completion results stored in the
   * \c Results array.
   */
  unsigned NumResults;
} CXCodeCompleteResults;

/**
 * Retrieve the number of fix-its for the given completion index.
 *
 * Calling this makes sense only if CXCodeComplete_IncludeCompletionsWithFixIts
 * option was set.
 *
 * \param results The structure keeping all completion results
 *
 * \param completion_index The index of the completion
 *
 * \return The number of fix-its which must be applied before the completion at
 * completion_index can be applied
 */
CINDEX_LINKAGE unsigned
clang_getCompletionNumFixIts(CXCodeCompleteResults *results,
                             unsigned completion_index);

/**
 * Fix-its that *must* be applied before inserting the text for the
 * corresponding completion.
 *
 * By default, clang_codeCompleteAt() only returns completions with empty
 * fix-its. Extra completions with non-empty fix-its should be explicitly
 * requested by setting CXCodeComplete_IncludeCompletionsWithFixIts.
 *
 * For the clients to be able to compute position of the cursor after applying
 * fix-its, the following conditions are guaranteed to hold for
 * replacement_range of the stored fix-its:
 *  - Ranges in the fix-its are guaranteed to never contain the completion
 *  point (or identifier under completion point, if any) inside them, except
 *  at the start or at the end of the range.
 *  - If a fix-it range starts or ends with completion point (or starts or
 *  ends after the identifier under completion point), it will contain at
 *  least one character. It allows to unambiguously recompute completion
 *  point after applying the fix-it.
 *
 * The intuition is that provided fix-its change code around the identifier we
 * complete, but are not allowed to touch the identifier itself or the
 * completion point. One example of completions with corrections are the ones
 * replacing '.' with '->' and vice versa:
 *
 * std::unique_ptr<std::vector<int>> vec_ptr;
 * In 'vec_ptr.^', one of the completions is 'push_back', it requires
 * replacing '.' with '->'.
 * In 'vec_ptr->^', one of the completions is 'release', it requires
 * replacing '->' with '.'.
 *
 * \param results The structure keeping all completion results
 *
 * \param completion_index The index of the completion
 *
 * \param fixit_index The index of the fix-it for the completion at
 * completion_index
 *
 * \param replacement_range The fix-it range that must be replaced before the
 * completion at completion_index can be applied
 *
 * \returns The fix-it string that must replace the code at replacement_range
 * before the completion at completion_index can be applied
 */
CINDEX_LINKAGE CXString clang_getCompletionFixIt(
    CXCodeCompleteResults *results, unsigned completion_index,
    unsigned fixit_index, CXSourceRange *replacement_range);

/**
 * Flags that can be passed to \c clang_codeCompleteAt() to
 * modify its behavior.
 *
 * The enumerators in this enumeration can be bitwise-OR'd together to
 * provide multiple options to \c clang_codeCompleteAt().
 */
enum CXCodeComplete_Flags {
  /**
   * Whether to include macros within the set of code
   * completions returned.
   */
  CXCodeComplete_IncludeMacros = 0x01,

  /**
   * Whether to include code patterns for language constructs
   * within the set of code completions, e.g., for loops.
   */
  CXCodeComplete_IncludeCodePatterns = 0x02,

  /**
   * Whether to include brief documentation within the set of code
   * completions returned.
   */
  CXCodeComplete_IncludeBriefComments = 0x04,

  /**
   * Whether to speed up completion by omitting top- or namespace-level entities
   * defined in the preamble. There's no guarantee any particular entity is
   * omitted. This may be useful if the headers are indexed externally.
   */
  CXCodeComplete_SkipPreamble = 0x08,

  /**
   * Whether to include completions with small
   * fix-its, e.g. change '.' to '->' on member access, etc.
   */
  CXCodeComplete_IncludeCompletionsWithFixIts = 0x10
};

/**
 * Bits that represent the context under which completion is occurring.
 *
 * The enumerators in this enumeration may be bitwise-OR'd together if multiple
 * contexts are occurring simultaneously.
 */
enum CXCompletionContext {
  /**
   * The context for completions is unexposed, as only Clang results
   * should be included. (This is equivalent to having no context bits set.)
   */
  CXCompletionContext_Unexposed = 0,

  /**
   * Completions for any possible type should be included in the results.
   */
  CXCompletionContext_AnyType = 1 << 0,

  /**
   * Completions for any possible value (variables, function calls, etc.)
   * should be included in the results.
   */
  CXCompletionContext_AnyValue = 1 << 1,
  /**
   * Completions for values that resolve to an Objective-C object should
   * be included in the results.
   */
  CXCompletionContext_ObjCObjectValue = 1 << 2,
  /**
   * Completions for values that resolve to an Objective-C selector
   * should be included in the results.
   */
  CXCompletionContext_ObjCSelectorValue = 1 << 3,
  /**
   * Completions for values that resolve to a C++ class type should be
   * included in the results.
   */
  CXCompletionContext_CXXClassTypeValue = 1 << 4,

  /**
   * Completions for fields of the member being accessed using the dot
   * operator should be included in the results.
   */
  CXCompletionContext_DotMemberAccess = 1 << 5,
  /**
   * Completions for fields of the member being accessed using the arrow
   * operator should be included in the results.
   */
  CXCompletionContext_ArrowMemberAccess = 1 << 6,
  /**
   * Completions for properties of the Objective-C object being accessed
   * using the dot operator should be included in the results.
   */
  CXCompletionContext_ObjCPropertyAccess = 1 << 7,

  /**
   * Completions for enum tags should be included in the results.
   */
  CXCompletionContext_EnumTag = 1 << 8,
  /**
   * Completions for union tags should be included in the results.
   */
  CXCompletionContext_UnionTag = 1 << 9,
  /**
   * Completions for struct tags should be included in the results.
   */
  CXCompletionContext_StructTag = 1 << 10,

  /**
   * Completions for C++ class names should be included in the results.
   */
  CXCompletionContext_ClassTag = 1 << 11,
  /**
   * Completions for C++ namespaces and namespace aliases should be
   * included in the results.
   */
  CXCompletionContext_Namespace = 1 << 12,
  /**
   * Completions for C++ nested name specifiers should be included in
   * the results.
   */
  CXCompletionContext_NestedNameSpecifier = 1 << 13,

  /**
   * Completions for Objective-C interfaces (classes) should be included
   * in the results.
   */
  CXCompletionContext_ObjCInterface = 1 << 14,
  /**
   * Completions for Objective-C protocols should be included in
   * the results.
   */
  CXCompletionContext_ObjCProtocol = 1 << 15,
  /**
   * Completions for Objective-C categories should be included in
   * the results.
   */
  CXCompletionContext_ObjCCategory = 1 << 16,
  /**
   * Completions for Objective-C instance messages should be included
   * in the results.
   */
  CXCompletionContext_ObjCInstanceMessage = 1 << 17,
  /**
   * Completions for Objective-C class messages should be included in
   * the results.
   */
  CXCompletionContext_ObjCClassMessage = 1 << 18,
  /**
   * Completions for Objective-C selector names should be included in
   * the results.
   */
  CXCompletionContext_ObjCSelectorName = 1 << 19,

  /**
   * Completions for preprocessor macro names should be included in
   * the results.
   */
  CXCompletionContext_MacroName = 1 << 20,

  /**
   * Natural language completions should be included in the results.
   */
  CXCompletionContext_NaturalLanguage = 1 << 21,

  /**
   * #include file completions should be included in the results.
   */
  CXCompletionContext_IncludedFile = 1 << 22,

  /**
   * The current context is unknown, so set all contexts.
   */
  CXCompletionContext_Unknown = ((1 << 23) - 1)
};

/**
 * Returns a default set of code-completion options that can be
 * passed to\c clang_codeCompleteAt().
 */
CINDEX_LINKAGE unsigned clang_defaultCodeCompleteOptions(void);

/**
 * Perform code completion at a given location in a translation unit.
 *
 * This function performs code completion at a particular file, line, and
 * column within source code, providing results that suggest potential
 * code snippets based on the context of the completion. The basic model
 * for code completion is that Clang will parse a complete source file,
 * performing syntax checking up to the location where code-completion has
 * been requested. At that point, a special code-completion token is passed
 * to the parser, which recognizes this token and determines, based on the
 * current location in the C/Objective-C/C++ grammar and the state of
 * semantic analysis, what completions to provide. These completions are
 * returned via a new \c CXCodeCompleteResults structure.
 *
 * Code completion itself is meant to be triggered by the client when the
 * user types punctuation characters or whitespace, at which point the
 * code-completion location will coincide with the cursor. For example, if \c p
 * is a pointer, code-completion might be triggered after the "-" and then
 * after the ">" in \c p->. When the code-completion location is after the ">",
 * the completion results will provide, e.g., the members of the struct that
 * "p" points to. The client is responsible for placing the cursor at the
 * beginning of the token currently being typed, then filtering the results
 * based on the contents of the token. For example, when code-completing for
 * the expression \c p->get, the client should provide the location just after
 * the ">" (e.g., pointing at the "g") to this code-completion hook. Then, the
 * client can filter the results based on the current token text ("get"), only
 * showing those results that start with "get". The intent of this interface
 * is to separate the relatively high-latency acquisition of code-completion
 * results from the filtering of results on a per-character basis, which must
 * have a lower latency.
 *
 * \param TU The translation unit in which code-completion should
 * occur. The source files for this translation unit need not be
 * completely up-to-date (and the contents of those source files may
 * be overridden via \p unsaved_files). Cursors referring into the
 * translation unit may be invalidated by this invocation.
 *
 * \param complete_filename The name of the source file where code
 * completion should be performed. This filename may be any file
 * included in the translation unit.
 *
 * \param complete_line The line at which code-completion should occur.
 *
 * \param complete_column The column at which code-completion should occur.
 * Note that the column should point just after the syntactic construct that
 * initiated code completion, and not in the middle of a lexical token.
 *
 * \param unsaved_files the Files that have not yet been saved to disk
 * but may be required for parsing or code completion, including the
 * contents of those files.  The contents and name of these files (as
 * specified by CXUnsavedFile) are copied when necessary, so the
 * client only needs to guarantee their validity until the call to
 * this function returns.
 *
 * \param num_unsaved_files The number of unsaved file entries in \p
 * unsaved_files.
 *
 * \param options Extra options that control the behavior of code
 * completion, expressed as a bitwise OR of the enumerators of the
 * CXCodeComplete_Flags enumeration. The
 * \c clang_defaultCodeCompleteOptions() function returns a default set
 * of code-completion options.
 *
 * \returns If successful, a new \c CXCodeCompleteResults structure
 * containing code-completion results, which should eventually be
 * freed with \c clang_disposeCodeCompleteResults(). If code
 * completion fails, returns NULL.
 */
CINDEX_LINKAGE
CXCodeCompleteResults *
clang_codeCompleteAt(CXTranslationUnit TU, const char *complete_filename,
                     unsigned complete_line, unsigned complete_column,
                     struct CXUnsavedFile *unsaved_files,
                     unsigned num_unsaved_files, unsigned options);

/**
 * Sort the code-completion results in case-insensitive alphabetical
 * order.
 *
 * \param Results The set of results to sort.
 * \param NumResults The number of results in \p Results.
 */
CINDEX_LINKAGE
void clang_sortCodeCompletionResults(CXCompletionResult *Results,
                                     unsigned NumResults);

/**
 * Free the given set of code-completion results.
 */
CINDEX_LINKAGE
void clang_disposeCodeCompleteResults(CXCodeCompleteResults *Results);

/**
 * Determine the number of diagnostics produced prior to the
 * location where code completion was performed.
 */
CINDEX_LINKAGE
unsigned clang_codeCompleteGetNumDiagnostics(CXCodeCompleteResults *Results);

/**
 * Retrieve a diagnostic associated with the given code completion.
 *
 * \param Results the code completion results to query.
 * \param Index the zero-based diagnostic number to retrieve.
 *
 * \returns the requested diagnostic. This diagnostic must be freed
 * via a call to \c clang_disposeDiagnostic().
 */
CINDEX_LINKAGE
CXDiagnostic clang_codeCompleteGetDiagnostic(CXCodeCompleteResults *Results,
                                             unsigned Index);

/**
 * Determines what completions are appropriate for the context
 * the given code completion.
 *
 * \param Results the code completion results to query
 *
 * \returns the kinds of completions that are appropriate for use
 * along with the given code completion results.
 */
CINDEX_LINKAGE
unsigned long long
clang_codeCompleteGetContexts(CXCodeCompleteResults *Results);

/**
 * Returns the cursor kind for the container for the current code
 * completion context. The container is only guaranteed to be set for
 * contexts where a container exists (i.e. member accesses or Objective-C
 * message sends); if there is not a container, this function will return
 * CXCursor_InvalidCode.
 *
 * \param Results the code completion results to query
 *
 * \param IsIncomplete on return, this value will be false if Clang has complete
 * information about the container. If Clang does not have complete
 * information, this value will be true.
 *
 * \returns the container kind, or CXCursor_InvalidCode if there is not a
 * container
 */
CINDEX_LINKAGE
enum CXCursorKind
clang_codeCompleteGetContainerKind(CXCodeCompleteResults *Results,
                                   unsigned *IsIncomplete);

/**
 * Returns the USR for the container for the current code completion
 * context. If there is not a container for the current context, this
 * function will return the empty string.
 *
 * \param Results the code completion results to query
 *
 * \returns the USR for the container
 */
CINDEX_LINKAGE
CXString clang_codeCompleteGetContainerUSR(CXCodeCompleteResults *Results);

/**
 * Returns the currently-entered selector for an Objective-C message
 * send, formatted like "initWithFoo:bar:". Only guaranteed to return a
 * non-empty string for CXCompletionContext_ObjCInstanceMessage and
 * CXCompletionContext_ObjCClassMessage.
 *
 * \param Results the code completion results to query
 *
 * \returns the selector (or partial selector) that has been entered thus far
 * for an Objective-C message send.
 */
CINDEX_LINKAGE
CXString clang_codeCompleteGetObjCSelector(CXCodeCompleteResults *Results);

/**
 * @}
 */

/**
 * \defgroup CINDEX_MISC Miscellaneous utility functions
 *
 * @{
 */

/**
 * Return a version string, suitable for showing to a user, but not
 *        intended to be parsed (the format is not guaranteed to be stable).
 */
CINDEX_LINKAGE CXString clang_getClangVersion(void);

/**
 * Enable/disable crash recovery.
 *
 * \param isEnabled Flag to indicate if crash recovery is enabled.  A non-zero
 *        value enables crash recovery, while 0 disables it.
 */
CINDEX_LINKAGE void clang_toggleCrashRecovery(unsigned isEnabled);

/**
 * Visitor invoked for each file in a translation unit
 *        (used with clang_getInclusions()).
 *
 * This visitor function will be invoked by clang_getInclusions() for each
 * file included (either at the top-level or by \#include directives) within
 * a translation unit.  The first argument is the file being included, and
 * the second and third arguments provide the inclusion stack.  The
 * array is sorted in order of immediate inclusion.  For example,
 * the first element refers to the location that included 'included_file'.
 */
typedef void (*CXInclusionVisitor)(CXFile included_file,
                                   CXSourceLocation *inclusion_stack,
                                   unsigned include_len,
                                   CXClientData client_data);

/**
 * Visit the set of preprocessor inclusions in a translation unit.
 *   The visitor function is called with the provided data for every included
 *   file.  This does not include headers included by the PCH file (unless one
 *   is inspecting the inclusions in the PCH file itself).
 */
CINDEX_LINKAGE void clang_getInclusions(CXTranslationUnit tu,
                                        CXInclusionVisitor visitor,
                                        CXClientData client_data);

typedef enum {
  CXEval_Int = 1,
  CXEval_Float = 2,
  CXEval_ObjCStrLiteral = 3,
  CXEval_StrLiteral = 4,
  CXEval_CFStr = 5,
  CXEval_Other = 6,

  CXEval_UnExposed = 0

} CXEvalResultKind;

/**
 * Evaluation result of a cursor
 */
typedef void *CXEvalResult;

/**
 * If cursor is a statement declaration tries to evaluate the
 * statement and if its variable, tries to evaluate its initializer,
 * into its corresponding type.
 * If it's an expression, tries to evaluate the expression.
 */
CINDEX_LINKAGE CXEvalResult clang_Cursor_Evaluate(CXCursor C);

/**
 * Returns the kind of the evaluated result.
 */
CINDEX_LINKAGE CXEvalResultKind clang_EvalResult_getKind(CXEvalResult E);

/**
 * Returns the evaluation result as integer if the
 * kind is Int.
 */
CINDEX_LINKAGE int clang_EvalResult_getAsInt(CXEvalResult E);

/**
 * Returns the evaluation result as a long long integer if the
 * kind is Int. This prevents overflows that may happen if the result is
 * returned with clang_EvalResult_getAsInt.
 */
CINDEX_LINKAGE long long clang_EvalResult_getAsLongLong(CXEvalResult E);

/**
 * Returns a non-zero value if the kind is Int and the evaluation
 * result resulted in an unsigned integer.
 */
CINDEX_LINKAGE unsigned clang_EvalResult_isUnsignedInt(CXEvalResult E);

/**
 * Returns the evaluation result as an unsigned integer if
 * the kind is Int and clang_EvalResult_isUnsignedInt is non-zero.
 */
CINDEX_LINKAGE unsigned long long
clang_EvalResult_getAsUnsigned(CXEvalResult E);

/**
 * Returns the evaluation result as double if the
 * kind is double.
 */
CINDEX_LINKAGE double clang_EvalResult_getAsDouble(CXEvalResult E);

/**
 * Returns the evaluation result as a constant string if the
 * kind is other than Int or float. User must not free this pointer,
 * instead call clang_EvalResult_dispose on the CXEvalResult returned
 * by clang_Cursor_Evaluate.
 */
CINDEX_LINKAGE const char *clang_EvalResult_getAsStr(CXEvalResult E);

/**
 * Disposes the created Eval memory.
 */
CINDEX_LINKAGE void clang_EvalResult_dispose(CXEvalResult E);
/**
 * @}
 */

/** \defgroup CINDEX_REMAPPING Remapping functions
 *
 * @{
 */

/**
 * A remapping of original source files and their translated files.
 */
typedef void *CXRemapping;

/**
 * Retrieve a remapping.
 *
 * \param path the path that contains metadata about remappings.
 *
 * \returns the requested remapping. This remapping must be freed
 * via a call to \c clang_remap_dispose(). Can return NULL if an error occurred.
 */
CINDEX_LINKAGE CXRemapping clang_getRemappings(const char *path);

/**
 * Retrieve a remapping.
 *
 * \param filePaths pointer to an array of file paths containing remapping info.
 *
 * \param numFiles number of file paths.
 *
 * \returns the requested remapping. This remapping must be freed
 * via a call to \c clang_remap_dispose(). Can return NULL if an error occurred.
 */
CINDEX_LINKAGE
CXRemapping clang_getRemappingsFromFileList(const char **filePaths,
                                            unsigned numFiles);

/**
 * Determine the number of remappings.
 */
CINDEX_LINKAGE unsigned clang_remap_getNumFiles(CXRemapping);

/**
 * Get the original and the associated filename from the remapping.
 *
 * \param original If non-NULL, will be set to the original filename.
 *
 * \param transformed If non-NULL, will be set to the filename that the original
 * is associated with.
 */
CINDEX_LINKAGE void clang_remap_getFilenames(CXRemapping, unsigned index,
                                             CXString *original,
                                             CXString *transformed);

/**
 * Dispose the remapping.
 */
CINDEX_LINKAGE void clang_remap_dispose(CXRemapping);

/**
 * @}
 */

/** \defgroup CINDEX_HIGH Higher level API functions
 *
 * @{
 */

enum CXVisitorResult { CXVisit_Break, CXVisit_Continue };

typedef struct CXCursorAndRangeVisitor {
  void *context;
  enum CXVisitorResult (*visit)(void *context, CXCursor, CXSourceRange);
} CXCursorAndRangeVisitor;

typedef enum {
  /**
   * Function returned successfully.
   */
  CXResult_Success = 0,
  /**
   * One of the parameters was invalid for the function.
   */
  CXResult_Invalid = 1,
  /**
   * The function was terminated by a callback (e.g. it returned
   * CXVisit_Break)
   */
  CXResult_VisitBreak = 2

} CXResult;

/**
 * Find references of a declaration in a specific file.
 *
 * \param cursor pointing to a declaration or a reference of one.
 *
 * \param file to search for references.
 *
 * \param visitor callback that will receive pairs of CXCursor/CXSourceRange for
 * each reference found.
 * The CXSourceRange will point inside the file; if the reference is inside
 * a macro (and not a macro argument) the CXSourceRange will be invalid.
 *
 * \returns one of the CXResult enumerators.
 */
CINDEX_LINKAGE CXResult clang_findReferencesInFile(
    CXCursor cursor, CXFile file, CXCursorAndRangeVisitor visitor);

/**
 * Find #import/#include directives in a specific file.
 *
 * \param TU translation unit containing the file to query.
 *
 * \param file to search for #import/#include directives.
 *
 * \param visitor callback that will receive pairs of CXCursor/CXSourceRange for
 * each directive found.
 *
 * \returns one of the CXResult enumerators.
 */
CINDEX_LINKAGE CXResult clang_findIncludesInFile(
    CXTranslationUnit TU, CXFile file, CXCursorAndRangeVisitor visitor);

#ifdef __has_feature
#if __has_feature(blocks)

typedef enum CXVisitorResult (^CXCursorAndRangeVisitorBlock)(CXCursor,
                                                             CXSourceRange);

CINDEX_LINKAGE
CXResult clang_findReferencesInFileWithBlock(CXCursor, CXFile,
                                             CXCursorAndRangeVisitorBlock);

CINDEX_LINKAGE
CXResult clang_findIncludesInFileWithBlock(CXTranslationUnit, CXFile,
                                           CXCursorAndRangeVisitorBlock);

#endif
#endif

/**
 * The client's data object that is associated with a CXFile.
 */
typedef void *CXIdxClientFile;

/**
 * The client's data object that is associated with a semantic entity.
 */
typedef void *CXIdxClientEntity;

/**
 * The client's data object that is associated with a semantic container
 * of entities.
 */
typedef void *CXIdxClientContainer;

/**
 * The client's data object that is associated with an AST file (PCH
 * or module).
 */
typedef void *CXIdxClientASTFile;

/**
 * Source location passed to index callbacks.
 */
typedef struct {
  void *ptr_data[2];
  unsigned int_data;
} CXIdxLoc;

/**
 * Data for ppIncludedFile callback.
 */
typedef struct {
  /**
   * Location of '#' in the \#include/\#import directive.
   */
  CXIdxLoc hashLoc;
  /**
   * Filename as written in the \#include/\#import directive.
   */
  const char *filename;
  /**
   * The actual file that the \#include/\#import directive resolved to.
   */
  CXFile file;
  int isImport;
  int isAngled;
  /**
   * Non-zero if the directive was automatically turned into a module
   * import.
   */
  int isModuleImport;
} CXIdxIncludedFileInfo;

/**
 * Data for IndexerCallbacks#importedASTFile.
 */
typedef struct {
  /**
   * Top level AST file containing the imported PCH, module or submodule.
   */
  CXFile file;
  /**
   * The imported module or NULL if the AST file is a PCH.
   */
  CXModule module;
  /**
   * Location where the file is imported. Applicable only for modules.
   */
  CXIdxLoc loc;
  /**
   * Non-zero if an inclusion directive was automatically turned into
   * a module import. Applicable only for modules.
   */
  int isImplicit;

} CXIdxImportedASTFileInfo;

typedef enum {
  CXIdxEntity_Unexposed = 0,
  CXIdxEntity_Typedef = 1,
  CXIdxEntity_Function = 2,
  CXIdxEntity_Variable = 3,
  CXIdxEntity_Field = 4,
  CXIdxEntity_EnumConstant = 5,

  CXIdxEntity_ObjCClass = 6,
  CXIdxEntity_ObjCProtocol = 7,
  CXIdxEntity_ObjCCategory = 8,

  CXIdxEntity_ObjCInstanceMethod = 9,
  CXIdxEntity_ObjCClassMethod = 10,
  CXIdxEntity_ObjCProperty = 11,
  CXIdxEntity_ObjCIvar = 12,

  CXIdxEntity_Enum = 13,
  CXIdxEntity_Struct = 14,
  CXIdxEntity_Union = 15,

  CXIdxEntity_CXXClass = 16,
  CXIdxEntity_CXXNamespace = 17,
  CXIdxEntity_CXXNamespaceAlias = 18,
  CXIdxEntity_CXXStaticVariable = 19,
  CXIdxEntity_CXXStaticMethod = 20,
  CXIdxEntity_CXXInstanceMethod = 21,
  CXIdxEntity_CXXConstructor = 22,
  CXIdxEntity_CXXDestructor = 23,
  CXIdxEntity_CXXConversionFunction = 24,
  CXIdxEntity_CXXTypeAlias = 25,
  CXIdxEntity_CXXInterface = 26,
  CXIdxEntity_CXXConcept = 27

} CXIdxEntityKind;

typedef enum {
  CXIdxEntityLang_None = 0,
  CXIdxEntityLang_C = 1,
  CXIdxEntityLang_ObjC = 2,
  CXIdxEntityLang_CXX = 3,
  CXIdxEntityLang_Swift = 4
} CXIdxEntityLanguage;

/**
 * Extra C++ template information for an entity. This can apply to:
 * CXIdxEntity_Function
 * CXIdxEntity_CXXClass
 * CXIdxEntity_CXXStaticMethod
 * CXIdxEntity_CXXInstanceMethod
 * CXIdxEntity_CXXConstructor
 * CXIdxEntity_CXXConversionFunction
 * CXIdxEntity_CXXTypeAlias
 */
typedef enum {
  CXIdxEntity_NonTemplate = 0,
  CXIdxEntity_Template = 1,
  CXIdxEntity_TemplatePartialSpecialization = 2,
  CXIdxEntity_TemplateSpecialization = 3
} CXIdxEntityCXXTemplateKind;

typedef enum {
  CXIdxAttr_Unexposed = 0,
  CXIdxAttr_IBAction = 1,
  CXIdxAttr_IBOutlet = 2,
  CXIdxAttr_IBOutletCollection = 3
} CXIdxAttrKind;

typedef struct {
  CXIdxAttrKind kind;
  CXCursor cursor;
  CXIdxLoc loc;
} CXIdxAttrInfo;

typedef struct {
  CXIdxEntityKind kind;
  CXIdxEntityCXXTemplateKind templateKind;
  CXIdxEntityLanguage lang;
  const char *name;
  const char *USR;
  CXCursor cursor;
  const CXIdxAttrInfo *const *attributes;
  unsigned numAttributes;
} CXIdxEntityInfo;

typedef struct {
  CXCursor cursor;
} CXIdxContainerInfo;

typedef struct {
  const CXIdxAttrInfo *attrInfo;
  const CXIdxEntityInfo *objcClass;
  CXCursor classCursor;
  CXIdxLoc classLoc;
} CXIdxIBOutletCollectionAttrInfo;

typedef enum { CXIdxDeclFlag_Skipped = 0x1 } CXIdxDeclInfoFlags;

typedef struct {
  const CXIdxEntityInfo *entityInfo;
  CXCursor cursor;
  CXIdxLoc loc;
  const CXIdxContainerInfo *semanticContainer;
  /**
   * Generally same as #semanticContainer but can be different in
   * cases like out-of-line C++ member functions.
   */
  const CXIdxContainerInfo *lexicalContainer;
  int isRedeclaration;
  int isDefinition;
  int isContainer;
  const CXIdxContainerInfo *declAsContainer;
  /**
   * Whether the declaration exists in code or was created implicitly
   * by the compiler, e.g. implicit Objective-C methods for properties.
   */
  int isImplicit;
  const CXIdxAttrInfo *const *attributes;
  unsigned numAttributes;

  unsigned flags;

} CXIdxDeclInfo;

typedef enum {
  CXIdxObjCContainer_ForwardRef = 0,
  CXIdxObjCContainer_Interface = 1,
  CXIdxObjCContainer_Implementation = 2
} CXIdxObjCContainerKind;

typedef struct {
  const CXIdxDeclInfo *declInfo;
  CXIdxObjCContainerKind kind;
} CXIdxObjCContainerDeclInfo;

typedef struct {
  const CXIdxEntityInfo *base;
  CXCursor cursor;
  CXIdxLoc loc;
} CXIdxBaseClassInfo;

typedef struct {
  const CXIdxEntityInfo *protocol;
  CXCursor cursor;
  CXIdxLoc loc;
} CXIdxObjCProtocolRefInfo;

typedef struct {
  const CXIdxObjCProtocolRefInfo *const *protocols;
  unsigned numProtocols;
} CXIdxObjCProtocolRefListInfo;

typedef struct {
  const CXIdxObjCContainerDeclInfo *containerInfo;
  const CXIdxBaseClassInfo *superInfo;
  const CXIdxObjCProtocolRefListInfo *protocols;
} CXIdxObjCInterfaceDeclInfo;

typedef struct {
  const CXIdxObjCContainerDeclInfo *containerInfo;
  const CXIdxEntityInfo *objcClass;
  CXCursor classCursor;
  CXIdxLoc classLoc;
  const CXIdxObjCProtocolRefListInfo *protocols;
} CXIdxObjCCategoryDeclInfo;

typedef struct {
  const CXIdxDeclInfo *declInfo;
  const CXIdxEntityInfo *getter;
  const CXIdxEntityInfo *setter;
} CXIdxObjCPropertyDeclInfo;

typedef struct {
  const CXIdxDeclInfo *declInfo;
  const CXIdxBaseClassInfo *const *bases;
  unsigned numBases;
} CXIdxCXXClassDeclInfo;

/**
 * Data for IndexerCallbacks#indexEntityReference.
 *
 * This may be deprecated in a future version as this duplicates
 * the \c CXSymbolRole_Implicit bit in \c CXSymbolRole.
 */
typedef enum {
  /**
   * The entity is referenced directly in user's code.
   */
  CXIdxEntityRef_Direct = 1,
  /**
   * An implicit reference, e.g. a reference of an Objective-C method
   * via the dot syntax.
   */
  CXIdxEntityRef_Implicit = 2
} CXIdxEntityRefKind;

/**
 * Roles that are attributed to symbol occurrences.
 *
 * Internal: this currently mirrors low 9 bits of clang::index::SymbolRole with
 * higher bits zeroed. These high bits may be exposed in the future.
 */
typedef enum {
  CXSymbolRole_None = 0,
  CXSymbolRole_Declaration = 1 << 0,
  CXSymbolRole_Definition = 1 << 1,
  CXSymbolRole_Reference = 1 << 2,
  CXSymbolRole_Read = 1 << 3,
  CXSymbolRole_Write = 1 << 4,
  CXSymbolRole_Call = 1 << 5,
  CXSymbolRole_Dynamic = 1 << 6,
  CXSymbolRole_AddressOf = 1 << 7,
  CXSymbolRole_Implicit = 1 << 8
} CXSymbolRole;

/**
 * Data for IndexerCallbacks#indexEntityReference.
 */
typedef struct {
  CXIdxEntityRefKind kind;
  /**
   * Reference cursor.
   */
  CXCursor cursor;
  CXIdxLoc loc;
  /**
   * The entity that gets referenced.
   */
  const CXIdxEntityInfo *referencedEntity;
  /**
   * Immediate "parent" of the reference. For example:
   *
   * \code
   * Foo *var;
   * \endcode
   *
   * The parent of reference of type 'Foo' is the variable 'var'.
   * For references inside statement bodies of functions/methods,
   * the parentEntity will be the function/method.
   */
  const CXIdxEntityInfo *parentEntity;
  /**
   * Lexical container context of the reference.
   */
  const CXIdxContainerInfo *container;
  /**
   * Sets of symbol roles of the reference.
   */
  CXSymbolRole role;
} CXIdxEntityRefInfo;

/**
 * A group of callbacks used by #clang_indexSourceFile and
 * #clang_indexTranslationUnit.
 */
typedef struct {
  /**
   * Called periodically to check whether indexing should be aborted.
   * Should return 0 to continue, and non-zero to abort.
   */
  int (*abortQuery)(CXClientData client_data, void *reserved);

  /**
   * Called at the end of indexing; passes the complete diagnostic set.
   */
  void (*diagnostic)(CXClientData client_data, CXDiagnosticSet, void *reserved);

  CXIdxClientFile (*enteredMainFile)(CXClientData client_data, CXFile mainFile,
                                     void *reserved);

  /**
   * Called when a file gets \#included/\#imported.
   */
  CXIdxClientFile (*ppIncludedFile)(CXClientData client_data,
                                    const CXIdxIncludedFileInfo *);

  /**
   * Called when a AST file (PCH or module) gets imported.
   *
   * AST files will not get indexed (there will not be callbacks to index all
   * the entities in an AST file). The recommended action is that, if the AST
   * file is not already indexed, to initiate a new indexing job specific to
   * the AST file.
   */
  CXIdxClientASTFile (*importedASTFile)(CXClientData client_data,
                                        const CXIdxImportedASTFileInfo *);

  /**
   * Called at the beginning of indexing a translation unit.
   */
  CXIdxClientContainer (*startedTranslationUnit)(CXClientData client_data,
                                                 void *reserved);

  void (*indexDeclaration)(CXClientData client_data, const CXIdxDeclInfo *);

  /**
   * Called to index a reference of an entity.
   */
  void (*indexEntityReference)(CXClientData client_data,
                               const CXIdxEntityRefInfo *);

} IndexerCallbacks;

CINDEX_LINKAGE int clang_index_isEntityObjCContainerKind(CXIdxEntityKind);
CINDEX_LINKAGE const CXIdxObjCContainerDeclInfo *
clang_index_getObjCContainerDeclInfo(const CXIdxDeclInfo *);

CINDEX_LINKAGE const CXIdxObjCInterfaceDeclInfo *
clang_index_getObjCInterfaceDeclInfo(const CXIdxDeclInfo *);

CINDEX_LINKAGE
const CXIdxObjCCategoryDeclInfo *
clang_index_getObjCCategoryDeclInfo(const CXIdxDeclInfo *);

CINDEX_LINKAGE const CXIdxObjCProtocolRefListInfo *
clang_index_getObjCProtocolRefListInfo(const CXIdxDeclInfo *);

CINDEX_LINKAGE const CXIdxObjCPropertyDeclInfo *
clang_index_getObjCPropertyDeclInfo(const CXIdxDeclInfo *);

CINDEX_LINKAGE const CXIdxIBOutletCollectionAttrInfo *
clang_index_getIBOutletCollectionAttrInfo(const CXIdxAttrInfo *);

CINDEX_LINKAGE const CXIdxCXXClassDeclInfo *
clang_index_getCXXClassDeclInfo(const CXIdxDeclInfo *);

/**
 * For retrieving a custom CXIdxClientContainer attached to a
 * container.
 */
CINDEX_LINKAGE CXIdxClientContainer
clang_index_getClientContainer(const CXIdxContainerInfo *);

/**
 * For setting a custom CXIdxClientContainer attached to a
 * container.
 */
CINDEX_LINKAGE void clang_index_setClientContainer(const CXIdxContainerInfo *,
                                                   CXIdxClientContainer);

/**
 * For retrieving a custom CXIdxClientEntity attached to an entity.
 */
CINDEX_LINKAGE CXIdxClientEntity
clang_index_getClientEntity(const CXIdxEntityInfo *);

/**
 * For setting a custom CXIdxClientEntity attached to an entity.
 */
CINDEX_LINKAGE void clang_index_setClientEntity(const CXIdxEntityInfo *,
                                                CXIdxClientEntity);

/**
 * An indexing action/session, to be applied to one or multiple
 * translation units.
 */
typedef void *CXIndexAction;

/**
 * An indexing action/session, to be applied to one or multiple
 * translation units.
 *
 * \param CIdx The index object with which the index action will be associated.
 */
CINDEX_LINKAGE CXIndexAction clang_IndexAction_create(CXIndex CIdx);

/**
 * Destroy the given index action.
 *
 * The index action must not be destroyed until all of the translation units
 * created within that index action have been destroyed.
 */
CINDEX_LINKAGE void clang_IndexAction_dispose(CXIndexAction);

typedef enum {
  /**
   * Used to indicate that no special indexing options are needed.
   */
  CXIndexOpt_None = 0x0,

  /**
   * Used to indicate that IndexerCallbacks#indexEntityReference should
   * be invoked for only one reference of an entity per source file that does
   * not also include a declaration/definition of the entity.
   */
  CXIndexOpt_SuppressRedundantRefs = 0x1,

  /**
   * Function-local symbols should be indexed. If this is not set
   * function-local symbols will be ignored.
   */
  CXIndexOpt_IndexFunctionLocalSymbols = 0x2,

  /**
   * Implicit function/class template instantiations should be indexed.
   * If this is not set, implicit instantiations will be ignored.
   */
  CXIndexOpt_IndexImplicitTemplateInstantiations = 0x4,

  /**
   * Suppress all compiler warnings when parsing for indexing.
   */
  CXIndexOpt_SuppressWarnings = 0x8,

  /**
   * Skip a function/method body that was already parsed during an
   * indexing session associated with a \c CXIndexAction object.
   * Bodies in system headers are always skipped.
   */
  CXIndexOpt_SkipParsedBodiesInSession = 0x10

} CXIndexOptFlags;

/**
 * Index the given source file and the translation unit corresponding
 * to that file via callbacks implemented through #IndexerCallbacks.
 *
 * \param client_data pointer data supplied by the client, which will
 * be passed to the invoked callbacks.
 *
 * \param index_callbacks Pointer to indexing callbacks that the client
 * implements.
 *
 * \param index_callbacks_size Size of #IndexerCallbacks structure that gets
 * passed in index_callbacks.
 *
 * \param index_options A bitmask of options that affects how indexing is
 * performed. This should be a bitwise OR of the CXIndexOpt_XXX flags.
 *
 * \param[out] out_TU pointer to store a \c CXTranslationUnit that can be
 * reused after indexing is finished. Set to \c NULL if you do not require it.
 *
 * \returns 0 on success or if there were errors from which the compiler could
 * recover.  If there is a failure from which there is no recovery, returns
 * a non-zero \c CXErrorCode.
 *
 * The rest of the parameters are the same as #clang_parseTranslationUnit.
 */
CINDEX_LINKAGE int clang_indexSourceFile(
    CXIndexAction, CXClientData client_data, IndexerCallbacks *index_callbacks,
    unsigned index_callbacks_size, unsigned index_options,
    const char *source_filename, const char *const *command_line_args,
    int num_command_line_args, struct CXUnsavedFile *unsaved_files,
    unsigned num_unsaved_files, CXTranslationUnit *out_TU, unsigned TU_options);

/**
 * Same as clang_indexSourceFile but requires a full command line
 * for \c command_line_args including argv[0]. This is useful if the standard
 * library paths are relative to the binary.
 */
CINDEX_LINKAGE int clang_indexSourceFileFullArgv(
    CXIndexAction, CXClientData client_data, IndexerCallbacks *index_callbacks,
    unsigned index_callbacks_size, unsigned index_options,
    const char *source_filename, const char *const *command_line_args,
    int num_command_line_args, struct CXUnsavedFile *unsaved_files,
    unsigned num_unsaved_files, CXTranslationUnit *out_TU, unsigned TU_options);

/**
 * Index the given translation unit via callbacks implemented through
 * #IndexerCallbacks.
 *
 * The order of callback invocations is not guaranteed to be the same as
 * when indexing a source file. The high level order will be:
 *
 *   -Preprocessor callbacks invocations
 *   -Declaration/reference callbacks invocations
 *   -Diagnostic callback invocations
 *
 * The parameters are the same as #clang_indexSourceFile.
 *
 * \returns If there is a failure from which there is no recovery, returns
 * non-zero, otherwise returns 0.
 */
CINDEX_LINKAGE int clang_indexTranslationUnit(
    CXIndexAction, CXClientData client_data, IndexerCallbacks *index_callbacks,
    unsigned index_callbacks_size, unsigned index_options, CXTranslationUnit);

/**
 * Retrieve the CXIdxFile, file, line, column, and offset represented by
 * the given CXIdxLoc.
 *
 * If the location refers into a macro expansion, retrieves the
 * location of the macro expansion and if it refers into a macro argument
 * retrieves the location of the argument.
 */
CINDEX_LINKAGE void clang_indexLoc_getFileLocation(CXIdxLoc loc,
                                                   CXIdxClientFile *indexFile,
                                                   CXFile *file, unsigned *line,
                                                   unsigned *column,
                                                   unsigned *offset);

/**
 * Retrieve the CXSourceLocation represented by the given CXIdxLoc.
 */
CINDEX_LINKAGE
CXSourceLocation clang_indexLoc_getCXSourceLocation(CXIdxLoc loc);

/**
 * Visitor invoked for each field found by a traversal.
 *
 * This visitor function will be invoked for each field found by
 * \c clang_Type_visitFields. Its first argument is the cursor being
 * visited, its second argument is the client data provided to
 * \c clang_Type_visitFields.
 *
 * The visitor should return one of the \c CXVisitorResult values
 * to direct \c clang_Type_visitFields.
 */
typedef enum CXVisitorResult (*CXFieldVisitor)(CXCursor C,
                                               CXClientData client_data);

/**
 * Visit the fields of a particular type.
 *
 * This function visits all the direct fields of the given cursor,
 * invoking the given \p visitor function with the cursors of each
 * visited field. The traversal may be ended prematurely, if
 * the visitor returns \c CXFieldVisit_Break.
 *
 * \param T the record type whose field may be visited.
 *
 * \param visitor the visitor function that will be invoked for each
 * field of \p T.
 *
 * \param client_data pointer data supplied by the client, which will
 * be passed to the visitor each time it is invoked.
 *
 * \returns a non-zero value if the traversal was terminated
 * prematurely by the visitor returning \c CXFieldVisit_Break.
 */
CINDEX_LINKAGE unsigned clang_Type_visitFields(CXType T, CXFieldVisitor visitor,
                                               CXClientData client_data);

/**
 * @}
 */

/**
 * @}
 */

LLVM_CLANG_C_EXTERN_C_END

#endif<|MERGE_RESOLUTION|>--- conflicted
+++ resolved
@@ -1532,20 +1532,17 @@
   CXCursor_RequiresExpr = 154,
 
   /**
-<<<<<<< HEAD
-   * OpenACC '*' expression
-   */
-  CXCursor_ACCStarExpr = 155,
-
-  CXCursor_LastExpr = CXCursor_ACCStarExpr,
-=======
    * Expression that references a C++20 parenthesized list aggregate
    * initializer.
    */
   CXCursor_CXXParenListInitExpr = 155,
 
-  CXCursor_LastExpr = CXCursor_CXXParenListInitExpr,
->>>>>>> 3bbdd9f5
+  /**
+   * OpenACC '*' expression
+   */
+  CXCursor_ACCStarExpr = 156,
+
+  CXCursor_LastExpr = CXCursor_ACCStarExpr,
 
   /* Statements */
   CXCursor_FirstStmt = 200,
