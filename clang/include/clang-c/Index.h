--- conflicted
+++ resolved
@@ -2189,25 +2189,22 @@
    */
   CXCursor_CXXAddrspaceCastExpr = 152,
 
-<<<<<<< HEAD
-  /** OpenACC '*' expression
-   */
-  CXCursor_ACCStarExpr = 153,
+  /**
+   * Expression that references a C++20 concept.
+   */
+  CXCursor_ConceptSpecializationExpr = 153,
+
+  /**
+   * Expression that references a C++20 concept.
+   */
+  CXCursor_RequiresExpr = 154,
+
+  /**
+   * OpenACC '*' expression
+   */
+  CXCursor_ACCStarExpr = 155,
 
   CXCursor_LastExpr = CXCursor_ACCStarExpr,
-=======
-  /**
-   * Expression that references a C++20 concept.
-   */
-  CXCursor_ConceptSpecializationExpr = 153,
-
-  /**
-   * Expression that references a C++20 concept.
-   */
-  CXCursor_RequiresExpr = 154,
-
-  CXCursor_LastExpr = CXCursor_RequiresExpr,
->>>>>>> 5179f885
 
   /* Statements */
   CXCursor_FirstStmt = 200,
