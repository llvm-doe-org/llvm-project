--- conflicted
+++ resolved
@@ -2568,47 +2568,43 @@
    */
   CXCursor_OMPScanDirective = 287,
 
-<<<<<<< HEAD
+  /** OpenMP tile directive.
+   */
+  CXCursor_OMPTileDirective = 288,
+
+  /** OpenMP canonical loop.
+   */
+  CXCursor_OMPCanonicalLoop = 289,
+
   /** OpenACC update directive.
    */
-  CXCursor_ACCUpdateDirective = 288,
+  CXCursor_ACCUpdateDirective = 290,
 
   /** OpenACC enter data directive.
    */
-  CXCursor_ACCEnterDataDirective = 289,
+  CXCursor_ACCEnterDataDirective = 291,
 
   /** OpenACC exit data directive.
    */
-  CXCursor_ACCExitDataDirective = 290,
+  CXCursor_ACCExitDataDirective = 292,
 
   /** OpenACC data directive.
    */
-  CXCursor_ACCDataDirective = 291,
+  CXCursor_ACCDataDirective = 293,
 
   /** OpenACC parallel directive.
    */
-  CXCursor_ACCParallelDirective = 292,
+  CXCursor_ACCParallelDirective = 294,
 
   /** OpenACC loop directive.
    */
-  CXCursor_ACCLoopDirective = 293,
+  CXCursor_ACCLoopDirective = 295,
 
   /** OpenACC parallel loop directive.
    */
-  CXCursor_ACCParallelLoopDirective = 294,
+  CXCursor_ACCParallelLoopDirective = 296,
 
   CXCursor_LastStmt = CXCursor_ACCParallelLoopDirective,
-=======
-  /** OpenMP tile directive.
-   */
-  CXCursor_OMPTileDirective = 288,
-
-  /** OpenMP canonical loop.
-   */
-  CXCursor_OMPCanonicalLoop = 289,
-
-  CXCursor_LastStmt = CXCursor_OMPCanonicalLoop,
->>>>>>> ad532be0
 
   /**
    * Cursor that represents the translation unit itself.
