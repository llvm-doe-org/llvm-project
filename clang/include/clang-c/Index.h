--- conflicted
+++ resolved
@@ -2596,43 +2596,39 @@
    */
   CXCursor_OMPMetaDirective = 294,
 
-<<<<<<< HEAD
+  /** OpenMP loop directive.
+   */
+  CXCursor_OMPGenericLoopDirective = 295,
+
   /** OpenACC update directive.
    */
-  CXCursor_ACCUpdateDirective = 295,
+  CXCursor_ACCUpdateDirective = 296,
 
   /** OpenACC enter data directive.
    */
-  CXCursor_ACCEnterDataDirective = 296,
+  CXCursor_ACCEnterDataDirective = 297,
 
   /** OpenACC exit data directive.
    */
-  CXCursor_ACCExitDataDirective = 297,
+  CXCursor_ACCExitDataDirective = 298,
 
   /** OpenACC data directive.
    */
-  CXCursor_ACCDataDirective = 298,
+  CXCursor_ACCDataDirective = 299,
 
   /** OpenACC parallel directive.
    */
-  CXCursor_ACCParallelDirective = 299,
+  CXCursor_ACCParallelDirective = 300,
 
   /** OpenACC loop directive.
    */
-  CXCursor_ACCLoopDirective = 300,
+  CXCursor_ACCLoopDirective = 301,
 
   /** OpenACC parallel loop directive.
    */
-  CXCursor_ACCParallelLoopDirective = 301,
+  CXCursor_ACCParallelLoopDirective = 302,
 
   CXCursor_LastStmt = CXCursor_ACCParallelLoopDirective,
-=======
-  /** OpenMP loop directive.
-   */
-  CXCursor_OMPGenericLoopDirective = 295,
-
-  CXCursor_LastStmt = CXCursor_OMPGenericLoopDirective,
->>>>>>> f3d1ddfe
 
   /**
    * Cursor that represents the translation unit itself.
