/*===-- clang-c/Index.h - Indexing Public C Interface -------------*- C -*-===*\
|*                                                                            *|
|* Part of the LLVM Project, under the Apache License v2.0 with LLVM          *|
|* Exceptions.                                                                *|
|* See https://llvm.org/LICENSE.txt for license information.                  *|
|* SPDX-License-Identifier: Apache-2.0 WITH LLVM-exception                    *|
|*                                                                            *|
|*===----------------------------------------------------------------------===*|
|*                                                                            *|
|* This header provides a public interface to a Clang library for extracting  *|
|* high-level symbol information from source files without exposing the full  *|
|* Clang C++ API.                                                             *|
|*                                                                            *|
\*===----------------------------------------------------------------------===*/

#ifndef LLVM_CLANG_C_INDEX_H
#define LLVM_CLANG_C_INDEX_H

#include <time.h>

#include "clang-c/BuildSystem.h"
#include "clang-c/CXErrorCode.h"
#include "clang-c/CXString.h"
#include "clang-c/ExternC.h"
#include "clang-c/Platform.h"

/**
 * The version constants for the libclang API.
 * CINDEX_VERSION_MINOR should increase when there are API additions.
 * CINDEX_VERSION_MAJOR is intended for "major" source/ABI breaking changes.
 *
 * The policy about the libclang API was always to keep it source and ABI
 * compatible, thus CINDEX_VERSION_MAJOR is expected to remain stable.
 */
#define CINDEX_VERSION_MAJOR 0
#define CINDEX_VERSION_MINOR 61

#define CINDEX_VERSION_ENCODE(major, minor) (((major)*10000) + ((minor)*1))

#define CINDEX_VERSION                                                         \
  CINDEX_VERSION_ENCODE(CINDEX_VERSION_MAJOR, CINDEX_VERSION_MINOR)

#define CINDEX_VERSION_STRINGIZE_(major, minor) #major "." #minor
#define CINDEX_VERSION_STRINGIZE(major, minor)                                 \
  CINDEX_VERSION_STRINGIZE_(major, minor)

#define CINDEX_VERSION_STRING                                                  \
  CINDEX_VERSION_STRINGIZE(CINDEX_VERSION_MAJOR, CINDEX_VERSION_MINOR)

LLVM_CLANG_C_EXTERN_C_BEGIN

/** \defgroup CINDEX libclang: C Interface to Clang
 *
 * The C Interface to Clang provides a relatively small API that exposes
 * facilities for parsing source code into an abstract syntax tree (AST),
 * loading already-parsed ASTs, traversing the AST, associating
 * physical source locations with elements within the AST, and other
 * facilities that support Clang-based development tools.
 *
 * This C interface to Clang will never provide all of the information
 * representation stored in Clang's C++ AST, nor should it: the intent is to
 * maintain an API that is relatively stable from one release to the next,
 * providing only the basic functionality needed to support development tools.
 *
 * To avoid namespace pollution, data types are prefixed with "CX" and
 * functions are prefixed with "clang_".
 *
 * @{
 */

/**
 * An "index" that consists of a set of translation units that would
 * typically be linked together into an executable or library.
 */
typedef void *CXIndex;

/**
 * An opaque type representing target information for a given translation
 * unit.
 */
typedef struct CXTargetInfoImpl *CXTargetInfo;

/**
 * A single translation unit, which resides in an index.
 */
typedef struct CXTranslationUnitImpl *CXTranslationUnit;

/**
 * Opaque pointer representing client data that will be passed through
 * to various callbacks and visitors.
 */
typedef void *CXClientData;

/**
 * Provides the contents of a file that has not yet been saved to disk.
 *
 * Each CXUnsavedFile instance provides the name of a file on the
 * system along with the current contents of that file that have not
 * yet been saved to disk.
 */
struct CXUnsavedFile {
  /**
   * The file whose contents have not yet been saved.
   *
   * This file must already exist in the file system.
   */
  const char *Filename;

  /**
   * A buffer containing the unsaved contents of this file.
   */
  const char *Contents;

  /**
   * The length of the unsaved contents of this buffer.
   */
  unsigned long Length;
};

/**
 * Describes the availability of a particular entity, which indicates
 * whether the use of this entity will result in a warning or error due to
 * it being deprecated or unavailable.
 */
enum CXAvailabilityKind {
  /**
   * The entity is available.
   */
  CXAvailability_Available,
  /**
   * The entity is available, but has been deprecated (and its use is
   * not recommended).
   */
  CXAvailability_Deprecated,
  /**
   * The entity is not available; any use of it will be an error.
   */
  CXAvailability_NotAvailable,
  /**
   * The entity is available, but not accessible; any use of it will be
   * an error.
   */
  CXAvailability_NotAccessible
};

/**
 * Describes a version number of the form major.minor.subminor.
 */
typedef struct CXVersion {
  /**
   * The major version number, e.g., the '10' in '10.7.3'. A negative
   * value indicates that there is no version number at all.
   */
  int Major;
  /**
   * The minor version number, e.g., the '7' in '10.7.3'. This value
   * will be negative if no minor version number was provided, e.g., for
   * version '10'.
   */
  int Minor;
  /**
   * The subminor version number, e.g., the '3' in '10.7.3'. This value
   * will be negative if no minor or subminor version number was provided,
   * e.g., in version '10' or '10.7'.
   */
  int Subminor;
} CXVersion;

/**
 * Describes the exception specification of a cursor.
 *
 * A negative value indicates that the cursor is not a function declaration.
 */
enum CXCursor_ExceptionSpecificationKind {
  /**
   * The cursor has no exception specification.
   */
  CXCursor_ExceptionSpecificationKind_None,

  /**
   * The cursor has exception specification throw()
   */
  CXCursor_ExceptionSpecificationKind_DynamicNone,

  /**
   * The cursor has exception specification throw(T1, T2)
   */
  CXCursor_ExceptionSpecificationKind_Dynamic,

  /**
   * The cursor has exception specification throw(...).
   */
  CXCursor_ExceptionSpecificationKind_MSAny,

  /**
   * The cursor has exception specification basic noexcept.
   */
  CXCursor_ExceptionSpecificationKind_BasicNoexcept,

  /**
   * The cursor has exception specification computed noexcept.
   */
  CXCursor_ExceptionSpecificationKind_ComputedNoexcept,

  /**
   * The exception specification has not yet been evaluated.
   */
  CXCursor_ExceptionSpecificationKind_Unevaluated,

  /**
   * The exception specification has not yet been instantiated.
   */
  CXCursor_ExceptionSpecificationKind_Uninstantiated,

  /**
   * The exception specification has not been parsed yet.
   */
  CXCursor_ExceptionSpecificationKind_Unparsed,

  /**
   * The cursor has a __declspec(nothrow) exception specification.
   */
  CXCursor_ExceptionSpecificationKind_NoThrow
};

/**
 * Provides a shared context for creating translation units.
 *
 * It provides two options:
 *
 * - excludeDeclarationsFromPCH: When non-zero, allows enumeration of "local"
 * declarations (when loading any new translation units). A "local" declaration
 * is one that belongs in the translation unit itself and not in a precompiled
 * header that was used by the translation unit. If zero, all declarations
 * will be enumerated.
 *
 * Here is an example:
 *
 * \code
 *   // excludeDeclsFromPCH = 1, displayDiagnostics=1
 *   Idx = clang_createIndex(1, 1);
 *
 *   // IndexTest.pch was produced with the following command:
 *   // "clang -x c IndexTest.h -emit-ast -o IndexTest.pch"
 *   TU = clang_createTranslationUnit(Idx, "IndexTest.pch");
 *
 *   // This will load all the symbols from 'IndexTest.pch'
 *   clang_visitChildren(clang_getTranslationUnitCursor(TU),
 *                       TranslationUnitVisitor, 0);
 *   clang_disposeTranslationUnit(TU);
 *
 *   // This will load all the symbols from 'IndexTest.c', excluding symbols
 *   // from 'IndexTest.pch'.
 *   char *args[] = { "-Xclang", "-include-pch=IndexTest.pch" };
 *   TU = clang_createTranslationUnitFromSourceFile(Idx, "IndexTest.c", 2, args,
 *                                                  0, 0);
 *   clang_visitChildren(clang_getTranslationUnitCursor(TU),
 *                       TranslationUnitVisitor, 0);
 *   clang_disposeTranslationUnit(TU);
 * \endcode
 *
 * This process of creating the 'pch', loading it separately, and using it (via
 * -include-pch) allows 'excludeDeclsFromPCH' to remove redundant callbacks
 * (which gives the indexer the same performance benefit as the compiler).
 */
CINDEX_LINKAGE CXIndex clang_createIndex(int excludeDeclarationsFromPCH,
                                         int displayDiagnostics);

/**
 * Destroy the given index.
 *
 * The index must not be destroyed until all of the translation units created
 * within that index have been destroyed.
 */
CINDEX_LINKAGE void clang_disposeIndex(CXIndex index);

typedef enum {
  /**
   * Used to indicate that no special CXIndex options are needed.
   */
  CXGlobalOpt_None = 0x0,

  /**
   * Used to indicate that threads that libclang creates for indexing
   * purposes should use background priority.
   *
   * Affects #clang_indexSourceFile, #clang_indexTranslationUnit,
   * #clang_parseTranslationUnit, #clang_saveTranslationUnit.
   */
  CXGlobalOpt_ThreadBackgroundPriorityForIndexing = 0x1,

  /**
   * Used to indicate that threads that libclang creates for editing
   * purposes should use background priority.
   *
   * Affects #clang_reparseTranslationUnit, #clang_codeCompleteAt,
   * #clang_annotateTokens
   */
  CXGlobalOpt_ThreadBackgroundPriorityForEditing = 0x2,

  /**
   * Used to indicate that all threads that libclang creates should use
   * background priority.
   */
  CXGlobalOpt_ThreadBackgroundPriorityForAll =
      CXGlobalOpt_ThreadBackgroundPriorityForIndexing |
      CXGlobalOpt_ThreadBackgroundPriorityForEditing

} CXGlobalOptFlags;

/**
 * Sets general options associated with a CXIndex.
 *
 * For example:
 * \code
 * CXIndex idx = ...;
 * clang_CXIndex_setGlobalOptions(idx,
 *     clang_CXIndex_getGlobalOptions(idx) |
 *     CXGlobalOpt_ThreadBackgroundPriorityForIndexing);
 * \endcode
 *
 * \param options A bitmask of options, a bitwise OR of CXGlobalOpt_XXX flags.
 */
CINDEX_LINKAGE void clang_CXIndex_setGlobalOptions(CXIndex, unsigned options);

/**
 * Gets the general options associated with a CXIndex.
 *
 * \returns A bitmask of options, a bitwise OR of CXGlobalOpt_XXX flags that
 * are associated with the given CXIndex object.
 */
CINDEX_LINKAGE unsigned clang_CXIndex_getGlobalOptions(CXIndex);

/**
 * Sets the invocation emission path option in a CXIndex.
 *
 * The invocation emission path specifies a path which will contain log
 * files for certain libclang invocations. A null value (default) implies that
 * libclang invocations are not logged..
 */
CINDEX_LINKAGE void
clang_CXIndex_setInvocationEmissionPathOption(CXIndex, const char *Path);

/**
 * \defgroup CINDEX_FILES File manipulation routines
 *
 * @{
 */

/**
 * A particular source file that is part of a translation unit.
 */
typedef void *CXFile;

/**
 * Retrieve the complete file and path name of the given file.
 */
CINDEX_LINKAGE CXString clang_getFileName(CXFile SFile);

/**
 * Retrieve the last modification time of the given file.
 */
CINDEX_LINKAGE time_t clang_getFileTime(CXFile SFile);

/**
 * Uniquely identifies a CXFile, that refers to the same underlying file,
 * across an indexing session.
 */
typedef struct {
  unsigned long long data[3];
} CXFileUniqueID;

/**
 * Retrieve the unique ID for the given \c file.
 *
 * \param file the file to get the ID for.
 * \param outID stores the returned CXFileUniqueID.
 * \returns If there was a failure getting the unique ID, returns non-zero,
 * otherwise returns 0.
 */
CINDEX_LINKAGE int clang_getFileUniqueID(CXFile file, CXFileUniqueID *outID);

/**
 * Determine whether the given header is guarded against
 * multiple inclusions, either with the conventional
 * \#ifndef/\#define/\#endif macro guards or with \#pragma once.
 */
CINDEX_LINKAGE unsigned clang_isFileMultipleIncludeGuarded(CXTranslationUnit tu,
                                                           CXFile file);

/**
 * Retrieve a file handle within the given translation unit.
 *
 * \param tu the translation unit
 *
 * \param file_name the name of the file.
 *
 * \returns the file handle for the named file in the translation unit \p tu,
 * or a NULL file handle if the file was not a part of this translation unit.
 */
CINDEX_LINKAGE CXFile clang_getFile(CXTranslationUnit tu,
                                    const char *file_name);

/**
 * Retrieve the buffer associated with the given file.
 *
 * \param tu the translation unit
 *
 * \param file the file for which to retrieve the buffer.
 *
 * \param size [out] if non-NULL, will be set to the size of the buffer.
 *
 * \returns a pointer to the buffer in memory that holds the contents of
 * \p file, or a NULL pointer when the file is not loaded.
 */
CINDEX_LINKAGE const char *clang_getFileContents(CXTranslationUnit tu,
                                                 CXFile file, size_t *size);

/**
 * Returns non-zero if the \c file1 and \c file2 point to the same file,
 * or they are both NULL.
 */
CINDEX_LINKAGE int clang_File_isEqual(CXFile file1, CXFile file2);

/**
 * Returns the real path name of \c file.
 *
 * An empty string may be returned. Use \c clang_getFileName() in that case.
 */
CINDEX_LINKAGE CXString clang_File_tryGetRealPathName(CXFile file);

/**
 * @}
 */

/**
 * \defgroup CINDEX_LOCATIONS Physical source locations
 *
 * Clang represents physical source locations in its abstract syntax tree in
 * great detail, with file, line, and column information for the majority of
 * the tokens parsed in the source code. These data types and functions are
 * used to represent source location information, either for a particular
 * point in the program or for a range of points in the program, and extract
 * specific location information from those data types.
 *
 * @{
 */

/**
 * Identifies a specific source location within a translation
 * unit.
 *
 * Use clang_getExpansionLocation() or clang_getSpellingLocation()
 * to map a source location to a particular file, line, and column.
 */
typedef struct {
  const void *ptr_data[2];
  unsigned int_data;
} CXSourceLocation;

/**
 * Identifies a half-open character range in the source code.
 *
 * Use clang_getRangeStart() and clang_getRangeEnd() to retrieve the
 * starting and end locations from a source range, respectively.
 */
typedef struct {
  const void *ptr_data[2];
  unsigned begin_int_data;
  unsigned end_int_data;
} CXSourceRange;

/**
 * Retrieve a NULL (invalid) source location.
 */
CINDEX_LINKAGE CXSourceLocation clang_getNullLocation(void);

/**
 * Determine whether two source locations, which must refer into
 * the same translation unit, refer to exactly the same point in the source
 * code.
 *
 * \returns non-zero if the source locations refer to the same location, zero
 * if they refer to different locations.
 */
CINDEX_LINKAGE unsigned clang_equalLocations(CXSourceLocation loc1,
                                             CXSourceLocation loc2);

/**
 * Retrieves the source location associated with a given file/line/column
 * in a particular translation unit.
 */
CINDEX_LINKAGE CXSourceLocation clang_getLocation(CXTranslationUnit tu,
                                                  CXFile file, unsigned line,
                                                  unsigned column);
/**
 * Retrieves the source location associated with a given character offset
 * in a particular translation unit.
 */
CINDEX_LINKAGE CXSourceLocation clang_getLocationForOffset(CXTranslationUnit tu,
                                                           CXFile file,
                                                           unsigned offset);

/**
 * Returns non-zero if the given source location is in a system header.
 */
CINDEX_LINKAGE int clang_Location_isInSystemHeader(CXSourceLocation location);

/**
 * Returns non-zero if the given source location is in the main file of
 * the corresponding translation unit.
 */
CINDEX_LINKAGE int clang_Location_isFromMainFile(CXSourceLocation location);

/**
 * Retrieve a NULL (invalid) source range.
 */
CINDEX_LINKAGE CXSourceRange clang_getNullRange(void);

/**
 * Retrieve a source range given the beginning and ending source
 * locations.
 */
CINDEX_LINKAGE CXSourceRange clang_getRange(CXSourceLocation begin,
                                            CXSourceLocation end);

/**
 * Determine whether two ranges are equivalent.
 *
 * \returns non-zero if the ranges are the same, zero if they differ.
 */
CINDEX_LINKAGE unsigned clang_equalRanges(CXSourceRange range1,
                                          CXSourceRange range2);

/**
 * Returns non-zero if \p range is null.
 */
CINDEX_LINKAGE int clang_Range_isNull(CXSourceRange range);

/**
 * Retrieve the file, line, column, and offset represented by
 * the given source location.
 *
 * If the location refers into a macro expansion, retrieves the
 * location of the macro expansion.
 *
 * \param location the location within a source file that will be decomposed
 * into its parts.
 *
 * \param file [out] if non-NULL, will be set to the file to which the given
 * source location points.
 *
 * \param line [out] if non-NULL, will be set to the line to which the given
 * source location points.
 *
 * \param column [out] if non-NULL, will be set to the column to which the given
 * source location points.
 *
 * \param offset [out] if non-NULL, will be set to the offset into the
 * buffer to which the given source location points.
 */
CINDEX_LINKAGE void clang_getExpansionLocation(CXSourceLocation location,
                                               CXFile *file, unsigned *line,
                                               unsigned *column,
                                               unsigned *offset);

/**
 * Retrieve the file, line and column represented by the given source
 * location, as specified in a # line directive.
 *
 * Example: given the following source code in a file somefile.c
 *
 * \code
 * #123 "dummy.c" 1
 *
 * static int func(void)
 * {
 *     return 0;
 * }
 * \endcode
 *
 * the location information returned by this function would be
 *
 * File: dummy.c Line: 124 Column: 12
 *
 * whereas clang_getExpansionLocation would have returned
 *
 * File: somefile.c Line: 3 Column: 12
 *
 * \param location the location within a source file that will be decomposed
 * into its parts.
 *
 * \param filename [out] if non-NULL, will be set to the filename of the
 * source location. Note that filenames returned will be for "virtual" files,
 * which don't necessarily exist on the machine running clang - e.g. when
 * parsing preprocessed output obtained from a different environment. If
 * a non-NULL value is passed in, remember to dispose of the returned value
 * using \c clang_disposeString() once you've finished with it. For an invalid
 * source location, an empty string is returned.
 *
 * \param line [out] if non-NULL, will be set to the line number of the
 * source location. For an invalid source location, zero is returned.
 *
 * \param column [out] if non-NULL, will be set to the column number of the
 * source location. For an invalid source location, zero is returned.
 */
CINDEX_LINKAGE void clang_getPresumedLocation(CXSourceLocation location,
                                              CXString *filename,
                                              unsigned *line, unsigned *column);

/**
 * Legacy API to retrieve the file, line, column, and offset represented
 * by the given source location.
 *
 * This interface has been replaced by the newer interface
 * #clang_getExpansionLocation(). See that interface's documentation for
 * details.
 */
CINDEX_LINKAGE void clang_getInstantiationLocation(CXSourceLocation location,
                                                   CXFile *file, unsigned *line,
                                                   unsigned *column,
                                                   unsigned *offset);

/**
 * Retrieve the file, line, column, and offset represented by
 * the given source location.
 *
 * If the location refers into a macro instantiation, return where the
 * location was originally spelled in the source file.
 *
 * \param location the location within a source file that will be decomposed
 * into its parts.
 *
 * \param file [out] if non-NULL, will be set to the file to which the given
 * source location points.
 *
 * \param line [out] if non-NULL, will be set to the line to which the given
 * source location points.
 *
 * \param column [out] if non-NULL, will be set to the column to which the given
 * source location points.
 *
 * \param offset [out] if non-NULL, will be set to the offset into the
 * buffer to which the given source location points.
 */
CINDEX_LINKAGE void clang_getSpellingLocation(CXSourceLocation location,
                                              CXFile *file, unsigned *line,
                                              unsigned *column,
                                              unsigned *offset);

/**
 * Retrieve the file, line, column, and offset represented by
 * the given source location.
 *
 * If the location refers into a macro expansion, return where the macro was
 * expanded or where the macro argument was written, if the location points at
 * a macro argument.
 *
 * \param location the location within a source file that will be decomposed
 * into its parts.
 *
 * \param file [out] if non-NULL, will be set to the file to which the given
 * source location points.
 *
 * \param line [out] if non-NULL, will be set to the line to which the given
 * source location points.
 *
 * \param column [out] if non-NULL, will be set to the column to which the given
 * source location points.
 *
 * \param offset [out] if non-NULL, will be set to the offset into the
 * buffer to which the given source location points.
 */
CINDEX_LINKAGE void clang_getFileLocation(CXSourceLocation location,
                                          CXFile *file, unsigned *line,
                                          unsigned *column, unsigned *offset);

/**
 * Retrieve a source location representing the first character within a
 * source range.
 */
CINDEX_LINKAGE CXSourceLocation clang_getRangeStart(CXSourceRange range);

/**
 * Retrieve a source location representing the last character within a
 * source range.
 */
CINDEX_LINKAGE CXSourceLocation clang_getRangeEnd(CXSourceRange range);

/**
 * Identifies an array of ranges.
 */
typedef struct {
  /** The number of ranges in the \c ranges array. */
  unsigned count;
  /**
   * An array of \c CXSourceRanges.
   */
  CXSourceRange *ranges;
} CXSourceRangeList;

/**
 * Retrieve all ranges that were skipped by the preprocessor.
 *
 * The preprocessor will skip lines when they are surrounded by an
 * if/ifdef/ifndef directive whose condition does not evaluate to true.
 */
CINDEX_LINKAGE CXSourceRangeList *clang_getSkippedRanges(CXTranslationUnit tu,
                                                         CXFile file);

/**
 * Retrieve all ranges from all files that were skipped by the
 * preprocessor.
 *
 * The preprocessor will skip lines when they are surrounded by an
 * if/ifdef/ifndef directive whose condition does not evaluate to true.
 */
CINDEX_LINKAGE CXSourceRangeList *
clang_getAllSkippedRanges(CXTranslationUnit tu);

/**
 * Destroy the given \c CXSourceRangeList.
 */
CINDEX_LINKAGE void clang_disposeSourceRangeList(CXSourceRangeList *ranges);

/**
 * @}
 */

/**
 * \defgroup CINDEX_DIAG Diagnostic reporting
 *
 * @{
 */

/**
 * Describes the severity of a particular diagnostic.
 */
enum CXDiagnosticSeverity {
  /**
   * A diagnostic that has been suppressed, e.g., by a command-line
   * option.
   */
  CXDiagnostic_Ignored = 0,

  /**
   * This diagnostic is a note that should be attached to the
   * previous (non-note) diagnostic.
   */
  CXDiagnostic_Note = 1,

  /**
   * This diagnostic indicates suspicious code that may not be
   * wrong.
   */
  CXDiagnostic_Warning = 2,

  /**
   * This diagnostic indicates that the code is ill-formed.
   */
  CXDiagnostic_Error = 3,

  /**
   * This diagnostic indicates that the code is ill-formed such
   * that future parser recovery is unlikely to produce useful
   * results.
   */
  CXDiagnostic_Fatal = 4
};

/**
 * A single diagnostic, containing the diagnostic's severity,
 * location, text, source ranges, and fix-it hints.
 */
typedef void *CXDiagnostic;

/**
 * A group of CXDiagnostics.
 */
typedef void *CXDiagnosticSet;

/**
 * Determine the number of diagnostics in a CXDiagnosticSet.
 */
CINDEX_LINKAGE unsigned clang_getNumDiagnosticsInSet(CXDiagnosticSet Diags);

/**
 * Retrieve a diagnostic associated with the given CXDiagnosticSet.
 *
 * \param Diags the CXDiagnosticSet to query.
 * \param Index the zero-based diagnostic number to retrieve.
 *
 * \returns the requested diagnostic. This diagnostic must be freed
 * via a call to \c clang_disposeDiagnostic().
 */
CINDEX_LINKAGE CXDiagnostic clang_getDiagnosticInSet(CXDiagnosticSet Diags,
                                                     unsigned Index);

/**
 * Describes the kind of error that occurred (if any) in a call to
 * \c clang_loadDiagnostics.
 */
enum CXLoadDiag_Error {
  /**
   * Indicates that no error occurred.
   */
  CXLoadDiag_None = 0,

  /**
   * Indicates that an unknown error occurred while attempting to
   * deserialize diagnostics.
   */
  CXLoadDiag_Unknown = 1,

  /**
   * Indicates that the file containing the serialized diagnostics
   * could not be opened.
   */
  CXLoadDiag_CannotLoad = 2,

  /**
   * Indicates that the serialized diagnostics file is invalid or
   * corrupt.
   */
  CXLoadDiag_InvalidFile = 3
};

/**
 * Deserialize a set of diagnostics from a Clang diagnostics bitcode
 * file.
 *
 * \param file The name of the file to deserialize.
 * \param error A pointer to a enum value recording if there was a problem
 *        deserializing the diagnostics.
 * \param errorString A pointer to a CXString for recording the error string
 *        if the file was not successfully loaded.
 *
 * \returns A loaded CXDiagnosticSet if successful, and NULL otherwise.  These
 * diagnostics should be released using clang_disposeDiagnosticSet().
 */
CINDEX_LINKAGE CXDiagnosticSet clang_loadDiagnostics(
    const char *file, enum CXLoadDiag_Error *error, CXString *errorString);

/**
 * Release a CXDiagnosticSet and all of its contained diagnostics.
 */
CINDEX_LINKAGE void clang_disposeDiagnosticSet(CXDiagnosticSet Diags);

/**
 * Retrieve the child diagnostics of a CXDiagnostic.
 *
 * This CXDiagnosticSet does not need to be released by
 * clang_disposeDiagnosticSet.
 */
CINDEX_LINKAGE CXDiagnosticSet clang_getChildDiagnostics(CXDiagnostic D);

/**
 * Determine the number of diagnostics produced for the given
 * translation unit.
 */
CINDEX_LINKAGE unsigned clang_getNumDiagnostics(CXTranslationUnit Unit);

/**
 * Retrieve a diagnostic associated with the given translation unit.
 *
 * \param Unit the translation unit to query.
 * \param Index the zero-based diagnostic number to retrieve.
 *
 * \returns the requested diagnostic. This diagnostic must be freed
 * via a call to \c clang_disposeDiagnostic().
 */
CINDEX_LINKAGE CXDiagnostic clang_getDiagnostic(CXTranslationUnit Unit,
                                                unsigned Index);

/**
 * Retrieve the complete set of diagnostics associated with a
 *        translation unit.
 *
 * \param Unit the translation unit to query.
 */
CINDEX_LINKAGE CXDiagnosticSet
clang_getDiagnosticSetFromTU(CXTranslationUnit Unit);

/**
 * Destroy a diagnostic.
 */
CINDEX_LINKAGE void clang_disposeDiagnostic(CXDiagnostic Diagnostic);

/**
 * Options to control the display of diagnostics.
 *
 * The values in this enum are meant to be combined to customize the
 * behavior of \c clang_formatDiagnostic().
 */
enum CXDiagnosticDisplayOptions {
  /**
   * Display the source-location information where the
   * diagnostic was located.
   *
   * When set, diagnostics will be prefixed by the file, line, and
   * (optionally) column to which the diagnostic refers. For example,
   *
   * \code
   * test.c:28: warning: extra tokens at end of #endif directive
   * \endcode
   *
   * This option corresponds to the clang flag \c -fshow-source-location.
   */
  CXDiagnostic_DisplaySourceLocation = 0x01,

  /**
   * If displaying the source-location information of the
   * diagnostic, also include the column number.
   *
   * This option corresponds to the clang flag \c -fshow-column.
   */
  CXDiagnostic_DisplayColumn = 0x02,

  /**
   * If displaying the source-location information of the
   * diagnostic, also include information about source ranges in a
   * machine-parsable format.
   *
   * This option corresponds to the clang flag
   * \c -fdiagnostics-print-source-range-info.
   */
  CXDiagnostic_DisplaySourceRanges = 0x04,

  /**
   * Display the option name associated with this diagnostic, if any.
   *
   * The option name displayed (e.g., -Wconversion) will be placed in brackets
   * after the diagnostic text. This option corresponds to the clang flag
   * \c -fdiagnostics-show-option.
   */
  CXDiagnostic_DisplayOption = 0x08,

  /**
   * Display the category number associated with this diagnostic, if any.
   *
   * The category number is displayed within brackets after the diagnostic text.
   * This option corresponds to the clang flag
   * \c -fdiagnostics-show-category=id.
   */
  CXDiagnostic_DisplayCategoryId = 0x10,

  /**
   * Display the category name associated with this diagnostic, if any.
   *
   * The category name is displayed within brackets after the diagnostic text.
   * This option corresponds to the clang flag
   * \c -fdiagnostics-show-category=name.
   */
  CXDiagnostic_DisplayCategoryName = 0x20
};

/**
 * Format the given diagnostic in a manner that is suitable for display.
 *
 * This routine will format the given diagnostic to a string, rendering
 * the diagnostic according to the various options given. The
 * \c clang_defaultDiagnosticDisplayOptions() function returns the set of
 * options that most closely mimics the behavior of the clang compiler.
 *
 * \param Diagnostic The diagnostic to print.
 *
 * \param Options A set of options that control the diagnostic display,
 * created by combining \c CXDiagnosticDisplayOptions values.
 *
 * \returns A new string containing for formatted diagnostic.
 */
CINDEX_LINKAGE CXString clang_formatDiagnostic(CXDiagnostic Diagnostic,
                                               unsigned Options);

/**
 * Retrieve the set of display options most similar to the
 * default behavior of the clang compiler.
 *
 * \returns A set of display options suitable for use with \c
 * clang_formatDiagnostic().
 */
CINDEX_LINKAGE unsigned clang_defaultDiagnosticDisplayOptions(void);

/**
 * Determine the severity of the given diagnostic.
 */
CINDEX_LINKAGE enum CXDiagnosticSeverity
    clang_getDiagnosticSeverity(CXDiagnostic);

/**
 * Retrieve the source location of the given diagnostic.
 *
 * This location is where Clang would print the caret ('^') when
 * displaying the diagnostic on the command line.
 */
CINDEX_LINKAGE CXSourceLocation clang_getDiagnosticLocation(CXDiagnostic);

/**
 * Retrieve the text of the given diagnostic.
 */
CINDEX_LINKAGE CXString clang_getDiagnosticSpelling(CXDiagnostic);

/**
 * Retrieve the name of the command-line option that enabled this
 * diagnostic.
 *
 * \param Diag The diagnostic to be queried.
 *
 * \param Disable If non-NULL, will be set to the option that disables this
 * diagnostic (if any).
 *
 * \returns A string that contains the command-line option used to enable this
 * warning, such as "-Wconversion" or "-pedantic".
 */
CINDEX_LINKAGE CXString clang_getDiagnosticOption(CXDiagnostic Diag,
                                                  CXString *Disable);

/**
 * Retrieve the category number for this diagnostic.
 *
 * Diagnostics can be categorized into groups along with other, related
 * diagnostics (e.g., diagnostics under the same warning flag). This routine
 * retrieves the category number for the given diagnostic.
 *
 * \returns The number of the category that contains this diagnostic, or zero
 * if this diagnostic is uncategorized.
 */
CINDEX_LINKAGE unsigned clang_getDiagnosticCategory(CXDiagnostic);

/**
 * Retrieve the name of a particular diagnostic category.  This
 *  is now deprecated.  Use clang_getDiagnosticCategoryText()
 *  instead.
 *
 * \param Category A diagnostic category number, as returned by
 * \c clang_getDiagnosticCategory().
 *
 * \returns The name of the given diagnostic category.
 */
CINDEX_DEPRECATED CINDEX_LINKAGE CXString
clang_getDiagnosticCategoryName(unsigned Category);

/**
 * Retrieve the diagnostic category text for a given diagnostic.
 *
 * \returns The text of the given diagnostic category.
 */
CINDEX_LINKAGE CXString clang_getDiagnosticCategoryText(CXDiagnostic);

/**
 * Determine the number of source ranges associated with the given
 * diagnostic.
 */
CINDEX_LINKAGE unsigned clang_getDiagnosticNumRanges(CXDiagnostic);

/**
 * Retrieve a source range associated with the diagnostic.
 *
 * A diagnostic's source ranges highlight important elements in the source
 * code. On the command line, Clang displays source ranges by
 * underlining them with '~' characters.
 *
 * \param Diagnostic the diagnostic whose range is being extracted.
 *
 * \param Range the zero-based index specifying which range to
 *
 * \returns the requested source range.
 */
CINDEX_LINKAGE CXSourceRange clang_getDiagnosticRange(CXDiagnostic Diagnostic,
                                                      unsigned Range);

/**
 * Determine the number of fix-it hints associated with the
 * given diagnostic.
 */
CINDEX_LINKAGE unsigned clang_getDiagnosticNumFixIts(CXDiagnostic Diagnostic);

/**
 * Retrieve the replacement information for a given fix-it.
 *
 * Fix-its are described in terms of a source range whose contents
 * should be replaced by a string. This approach generalizes over
 * three kinds of operations: removal of source code (the range covers
 * the code to be removed and the replacement string is empty),
 * replacement of source code (the range covers the code to be
 * replaced and the replacement string provides the new code), and
 * insertion (both the start and end of the range point at the
 * insertion location, and the replacement string provides the text to
 * insert).
 *
 * \param Diagnostic The diagnostic whose fix-its are being queried.
 *
 * \param FixIt The zero-based index of the fix-it.
 *
 * \param ReplacementRange The source range whose contents will be
 * replaced with the returned replacement string. Note that source
 * ranges are half-open ranges [a, b), so the source code should be
 * replaced from a and up to (but not including) b.
 *
 * \returns A string containing text that should be replace the source
 * code indicated by the \c ReplacementRange.
 */
CINDEX_LINKAGE CXString clang_getDiagnosticFixIt(
    CXDiagnostic Diagnostic, unsigned FixIt, CXSourceRange *ReplacementRange);

/**
 * @}
 */

/**
 * \defgroup CINDEX_TRANSLATION_UNIT Translation unit manipulation
 *
 * The routines in this group provide the ability to create and destroy
 * translation units from files, either by parsing the contents of the files or
 * by reading in a serialized representation of a translation unit.
 *
 * @{
 */

/**
 * Get the original translation unit source file name.
 */
CINDEX_LINKAGE CXString
clang_getTranslationUnitSpelling(CXTranslationUnit CTUnit);

/**
 * Return the CXTranslationUnit for a given source file and the provided
 * command line arguments one would pass to the compiler.
 *
 * Note: The 'source_filename' argument is optional.  If the caller provides a
 * NULL pointer, the name of the source file is expected to reside in the
 * specified command line arguments.
 *
 * Note: When encountered in 'clang_command_line_args', the following options
 * are ignored:
 *
 *   '-c'
 *   '-emit-ast'
 *   '-fsyntax-only'
 *   '-o \<output file>'  (both '-o' and '\<output file>' are ignored)
 *
 * \param CIdx The index object with which the translation unit will be
 * associated.
 *
 * \param source_filename The name of the source file to load, or NULL if the
 * source file is included in \p clang_command_line_args.
 *
 * \param num_clang_command_line_args The number of command-line arguments in
 * \p clang_command_line_args.
 *
 * \param clang_command_line_args The command-line arguments that would be
 * passed to the \c clang executable if it were being invoked out-of-process.
 * These command-line options will be parsed and will affect how the translation
 * unit is parsed. Note that the following options are ignored: '-c',
 * '-emit-ast', '-fsyntax-only' (which is the default), and '-o \<output file>'.
 *
 * \param num_unsaved_files the number of unsaved file entries in \p
 * unsaved_files.
 *
 * \param unsaved_files the files that have not yet been saved to disk
 * but may be required for code completion, including the contents of
 * those files.  The contents and name of these files (as specified by
 * CXUnsavedFile) are copied when necessary, so the client only needs to
 * guarantee their validity until the call to this function returns.
 */
CINDEX_LINKAGE CXTranslationUnit clang_createTranslationUnitFromSourceFile(
    CXIndex CIdx, const char *source_filename, int num_clang_command_line_args,
    const char *const *clang_command_line_args, unsigned num_unsaved_files,
    struct CXUnsavedFile *unsaved_files);

/**
 * Same as \c clang_createTranslationUnit2, but returns
 * the \c CXTranslationUnit instead of an error code.  In case of an error this
 * routine returns a \c NULL \c CXTranslationUnit, without further detailed
 * error codes.
 */
CINDEX_LINKAGE CXTranslationUnit
clang_createTranslationUnit(CXIndex CIdx, const char *ast_filename);

/**
 * Create a translation unit from an AST file (\c -emit-ast).
 *
 * \param[out] out_TU A non-NULL pointer to store the created
 * \c CXTranslationUnit.
 *
 * \returns Zero on success, otherwise returns an error code.
 */
CINDEX_LINKAGE enum CXErrorCode
clang_createTranslationUnit2(CXIndex CIdx, const char *ast_filename,
                             CXTranslationUnit *out_TU);

/**
 * Flags that control the creation of translation units.
 *
 * The enumerators in this enumeration type are meant to be bitwise
 * ORed together to specify which options should be used when
 * constructing the translation unit.
 */
enum CXTranslationUnit_Flags {
  /**
   * Used to indicate that no special translation-unit options are
   * needed.
   */
  CXTranslationUnit_None = 0x0,

  /**
   * Used to indicate that the parser should construct a "detailed"
   * preprocessing record, including all macro definitions and instantiations.
   *
   * Constructing a detailed preprocessing record requires more memory
   * and time to parse, since the information contained in the record
   * is usually not retained. However, it can be useful for
   * applications that require more detailed information about the
   * behavior of the preprocessor.
   */
  CXTranslationUnit_DetailedPreprocessingRecord = 0x01,

  /**
   * Used to indicate that the translation unit is incomplete.
   *
   * When a translation unit is considered "incomplete", semantic
   * analysis that is typically performed at the end of the
   * translation unit will be suppressed. For example, this suppresses
   * the completion of tentative declarations in C and of
   * instantiation of implicitly-instantiation function templates in
   * C++. This option is typically used when parsing a header with the
   * intent of producing a precompiled header.
   */
  CXTranslationUnit_Incomplete = 0x02,

  /**
   * Used to indicate that the translation unit should be built with an
   * implicit precompiled header for the preamble.
   *
   * An implicit precompiled header is used as an optimization when a
   * particular translation unit is likely to be reparsed many times
   * when the sources aren't changing that often. In this case, an
   * implicit precompiled header will be built containing all of the
   * initial includes at the top of the main file (what we refer to as
   * the "preamble" of the file). In subsequent parses, if the
   * preamble or the files in it have not changed, \c
   * clang_reparseTranslationUnit() will re-use the implicit
   * precompiled header to improve parsing performance.
   */
  CXTranslationUnit_PrecompiledPreamble = 0x04,

  /**
   * Used to indicate that the translation unit should cache some
   * code-completion results with each reparse of the source file.
   *
   * Caching of code-completion results is a performance optimization that
   * introduces some overhead to reparsing but improves the performance of
   * code-completion operations.
   */
  CXTranslationUnit_CacheCompletionResults = 0x08,

  /**
   * Used to indicate that the translation unit will be serialized with
   * \c clang_saveTranslationUnit.
   *
   * This option is typically used when parsing a header with the intent of
   * producing a precompiled header.
   */
  CXTranslationUnit_ForSerialization = 0x10,

  /**
   * DEPRECATED: Enabled chained precompiled preambles in C++.
   *
   * Note: this is a *temporary* option that is available only while
   * we are testing C++ precompiled preamble support. It is deprecated.
   */
  CXTranslationUnit_CXXChainedPCH = 0x20,

  /**
   * Used to indicate that function/method bodies should be skipped while
   * parsing.
   *
   * This option can be used to search for declarations/definitions while
   * ignoring the usages.
   */
  CXTranslationUnit_SkipFunctionBodies = 0x40,

  /**
   * Used to indicate that brief documentation comments should be
   * included into the set of code completions returned from this translation
   * unit.
   */
  CXTranslationUnit_IncludeBriefCommentsInCodeCompletion = 0x80,

  /**
   * Used to indicate that the precompiled preamble should be created on
   * the first parse. Otherwise it will be created on the first reparse. This
   * trades runtime on the first parse (serializing the preamble takes time) for
   * reduced runtime on the second parse (can now reuse the preamble).
   */
  CXTranslationUnit_CreatePreambleOnFirstParse = 0x100,

  /**
   * Do not stop processing when fatal errors are encountered.
   *
   * When fatal errors are encountered while parsing a translation unit,
   * semantic analysis is typically stopped early when compiling code. A common
   * source for fatal errors are unresolvable include files. For the
   * purposes of an IDE, this is undesirable behavior and as much information
   * as possible should be reported. Use this flag to enable this behavior.
   */
  CXTranslationUnit_KeepGoing = 0x200,

  /**
   * Sets the preprocessor in a mode for parsing a single file only.
   */
  CXTranslationUnit_SingleFileParse = 0x400,

  /**
   * Used in combination with CXTranslationUnit_SkipFunctionBodies to
   * constrain the skipping of function bodies to the preamble.
   *
   * The function bodies of the main file are not skipped.
   */
  CXTranslationUnit_LimitSkipFunctionBodiesToPreamble = 0x800,

  /**
   * Used to indicate that attributed types should be included in CXType.
   */
  CXTranslationUnit_IncludeAttributedTypes = 0x1000,

  /**
   * Used to indicate that implicit attributes should be visited.
   */
  CXTranslationUnit_VisitImplicitAttributes = 0x2000,

  /**
   * Used to indicate that non-errors from included files should be ignored.
   *
   * If set, clang_getDiagnosticSetFromTU() will not report e.g. warnings from
   * included files anymore. This speeds up clang_getDiagnosticSetFromTU() for
   * the case where these warnings are not of interest, as for an IDE for
   * example, which typically shows only the diagnostics in the main file.
   */
  CXTranslationUnit_IgnoreNonErrorsFromIncludedFiles = 0x4000,

  /**
   * Tells the preprocessor not to skip excluded conditional blocks.
   */
  CXTranslationUnit_RetainExcludedConditionalBlocks = 0x8000
};

/**
 * Returns the set of flags that is suitable for parsing a translation
 * unit that is being edited.
 *
 * The set of flags returned provide options for \c clang_parseTranslationUnit()
 * to indicate that the translation unit is likely to be reparsed many times,
 * either explicitly (via \c clang_reparseTranslationUnit()) or implicitly
 * (e.g., by code completion (\c clang_codeCompletionAt())). The returned flag
 * set contains an unspecified set of optimizations (e.g., the precompiled
 * preamble) geared toward improving the performance of these routines. The
 * set of optimizations enabled may change from one version to the next.
 */
CINDEX_LINKAGE unsigned clang_defaultEditingTranslationUnitOptions(void);

/**
 * Same as \c clang_parseTranslationUnit2, but returns
 * the \c CXTranslationUnit instead of an error code.  In case of an error this
 * routine returns a \c NULL \c CXTranslationUnit, without further detailed
 * error codes.
 */
CINDEX_LINKAGE CXTranslationUnit clang_parseTranslationUnit(
    CXIndex CIdx, const char *source_filename,
    const char *const *command_line_args, int num_command_line_args,
    struct CXUnsavedFile *unsaved_files, unsigned num_unsaved_files,
    unsigned options);

/**
 * Parse the given source file and the translation unit corresponding
 * to that file.
 *
 * This routine is the main entry point for the Clang C API, providing the
 * ability to parse a source file into a translation unit that can then be
 * queried by other functions in the API. This routine accepts a set of
 * command-line arguments so that the compilation can be configured in the same
 * way that the compiler is configured on the command line.
 *
 * \param CIdx The index object with which the translation unit will be
 * associated.
 *
 * \param source_filename The name of the source file to load, or NULL if the
 * source file is included in \c command_line_args.
 *
 * \param command_line_args The command-line arguments that would be
 * passed to the \c clang executable if it were being invoked out-of-process.
 * These command-line options will be parsed and will affect how the translation
 * unit is parsed. Note that the following options are ignored: '-c',
 * '-emit-ast', '-fsyntax-only' (which is the default), and '-o \<output file>'.
 *
 * \param num_command_line_args The number of command-line arguments in
 * \c command_line_args.
 *
 * \param unsaved_files the files that have not yet been saved to disk
 * but may be required for parsing, including the contents of
 * those files.  The contents and name of these files (as specified by
 * CXUnsavedFile) are copied when necessary, so the client only needs to
 * guarantee their validity until the call to this function returns.
 *
 * \param num_unsaved_files the number of unsaved file entries in \p
 * unsaved_files.
 *
 * \param options A bitmask of options that affects how the translation unit
 * is managed but not its compilation. This should be a bitwise OR of the
 * CXTranslationUnit_XXX flags.
 *
 * \param[out] out_TU A non-NULL pointer to store the created
 * \c CXTranslationUnit, describing the parsed code and containing any
 * diagnostics produced by the compiler.
 *
 * \returns Zero on success, otherwise returns an error code.
 */
CINDEX_LINKAGE enum CXErrorCode clang_parseTranslationUnit2(
    CXIndex CIdx, const char *source_filename,
    const char *const *command_line_args, int num_command_line_args,
    struct CXUnsavedFile *unsaved_files, unsigned num_unsaved_files,
    unsigned options, CXTranslationUnit *out_TU);

/**
 * Same as clang_parseTranslationUnit2 but requires a full command line
 * for \c command_line_args including argv[0]. This is useful if the standard
 * library paths are relative to the binary.
 */
CINDEX_LINKAGE enum CXErrorCode clang_parseTranslationUnit2FullArgv(
    CXIndex CIdx, const char *source_filename,
    const char *const *command_line_args, int num_command_line_args,
    struct CXUnsavedFile *unsaved_files, unsigned num_unsaved_files,
    unsigned options, CXTranslationUnit *out_TU);

/**
 * Flags that control how translation units are saved.
 *
 * The enumerators in this enumeration type are meant to be bitwise
 * ORed together to specify which options should be used when
 * saving the translation unit.
 */
enum CXSaveTranslationUnit_Flags {
  /**
   * Used to indicate that no special saving options are needed.
   */
  CXSaveTranslationUnit_None = 0x0
};

/**
 * Returns the set of flags that is suitable for saving a translation
 * unit.
 *
 * The set of flags returned provide options for
 * \c clang_saveTranslationUnit() by default. The returned flag
 * set contains an unspecified set of options that save translation units with
 * the most commonly-requested data.
 */
CINDEX_LINKAGE unsigned clang_defaultSaveOptions(CXTranslationUnit TU);

/**
 * Describes the kind of error that occurred (if any) in a call to
 * \c clang_saveTranslationUnit().
 */
enum CXSaveError {
  /**
   * Indicates that no error occurred while saving a translation unit.
   */
  CXSaveError_None = 0,

  /**
   * Indicates that an unknown error occurred while attempting to save
   * the file.
   *
   * This error typically indicates that file I/O failed when attempting to
   * write the file.
   */
  CXSaveError_Unknown = 1,

  /**
   * Indicates that errors during translation prevented this attempt
   * to save the translation unit.
   *
   * Errors that prevent the translation unit from being saved can be
   * extracted using \c clang_getNumDiagnostics() and \c clang_getDiagnostic().
   */
  CXSaveError_TranslationErrors = 2,

  /**
   * Indicates that the translation unit to be saved was somehow
   * invalid (e.g., NULL).
   */
  CXSaveError_InvalidTU = 3
};

/**
 * Saves a translation unit into a serialized representation of
 * that translation unit on disk.
 *
 * Any translation unit that was parsed without error can be saved
 * into a file. The translation unit can then be deserialized into a
 * new \c CXTranslationUnit with \c clang_createTranslationUnit() or,
 * if it is an incomplete translation unit that corresponds to a
 * header, used as a precompiled header when parsing other translation
 * units.
 *
 * \param TU The translation unit to save.
 *
 * \param FileName The file to which the translation unit will be saved.
 *
 * \param options A bitmask of options that affects how the translation unit
 * is saved. This should be a bitwise OR of the
 * CXSaveTranslationUnit_XXX flags.
 *
 * \returns A value that will match one of the enumerators of the CXSaveError
 * enumeration. Zero (CXSaveError_None) indicates that the translation unit was
 * saved successfully, while a non-zero value indicates that a problem occurred.
 */
CINDEX_LINKAGE int clang_saveTranslationUnit(CXTranslationUnit TU,
                                             const char *FileName,
                                             unsigned options);

/**
 * Suspend a translation unit in order to free memory associated with it.
 *
 * A suspended translation unit uses significantly less memory but on the other
 * side does not support any other calls than \c clang_reparseTranslationUnit
 * to resume it or \c clang_disposeTranslationUnit to dispose it completely.
 */
CINDEX_LINKAGE unsigned clang_suspendTranslationUnit(CXTranslationUnit);

/**
 * Destroy the specified CXTranslationUnit object.
 */
CINDEX_LINKAGE void clang_disposeTranslationUnit(CXTranslationUnit);

/**
 * Flags that control the reparsing of translation units.
 *
 * The enumerators in this enumeration type are meant to be bitwise
 * ORed together to specify which options should be used when
 * reparsing the translation unit.
 */
enum CXReparse_Flags {
  /**
   * Used to indicate that no special reparsing options are needed.
   */
  CXReparse_None = 0x0
};

/**
 * Returns the set of flags that is suitable for reparsing a translation
 * unit.
 *
 * The set of flags returned provide options for
 * \c clang_reparseTranslationUnit() by default. The returned flag
 * set contains an unspecified set of optimizations geared toward common uses
 * of reparsing. The set of optimizations enabled may change from one version
 * to the next.
 */
CINDEX_LINKAGE unsigned clang_defaultReparseOptions(CXTranslationUnit TU);

/**
 * Reparse the source files that produced this translation unit.
 *
 * This routine can be used to re-parse the source files that originally
 * created the given translation unit, for example because those source files
 * have changed (either on disk or as passed via \p unsaved_files). The
 * source code will be reparsed with the same command-line options as it
 * was originally parsed.
 *
 * Reparsing a translation unit invalidates all cursors and source locations
 * that refer into that translation unit. This makes reparsing a translation
 * unit semantically equivalent to destroying the translation unit and then
 * creating a new translation unit with the same command-line arguments.
 * However, it may be more efficient to reparse a translation
 * unit using this routine.
 *
 * \param TU The translation unit whose contents will be re-parsed. The
 * translation unit must originally have been built with
 * \c clang_createTranslationUnitFromSourceFile().
 *
 * \param num_unsaved_files The number of unsaved file entries in \p
 * unsaved_files.
 *
 * \param unsaved_files The files that have not yet been saved to disk
 * but may be required for parsing, including the contents of
 * those files.  The contents and name of these files (as specified by
 * CXUnsavedFile) are copied when necessary, so the client only needs to
 * guarantee their validity until the call to this function returns.
 *
 * \param options A bitset of options composed of the flags in CXReparse_Flags.
 * The function \c clang_defaultReparseOptions() produces a default set of
 * options recommended for most uses, based on the translation unit.
 *
 * \returns 0 if the sources could be reparsed.  A non-zero error code will be
 * returned if reparsing was impossible, such that the translation unit is
 * invalid. In such cases, the only valid call for \c TU is
 * \c clang_disposeTranslationUnit(TU).  The error codes returned by this
 * routine are described by the \c CXErrorCode enum.
 */
CINDEX_LINKAGE int
clang_reparseTranslationUnit(CXTranslationUnit TU, unsigned num_unsaved_files,
                             struct CXUnsavedFile *unsaved_files,
                             unsigned options);

/**
 * Categorizes how memory is being used by a translation unit.
 */
enum CXTUResourceUsageKind {
  CXTUResourceUsage_AST = 1,
  CXTUResourceUsage_Identifiers = 2,
  CXTUResourceUsage_Selectors = 3,
  CXTUResourceUsage_GlobalCompletionResults = 4,
  CXTUResourceUsage_SourceManagerContentCache = 5,
  CXTUResourceUsage_AST_SideTables = 6,
  CXTUResourceUsage_SourceManager_Membuffer_Malloc = 7,
  CXTUResourceUsage_SourceManager_Membuffer_MMap = 8,
  CXTUResourceUsage_ExternalASTSource_Membuffer_Malloc = 9,
  CXTUResourceUsage_ExternalASTSource_Membuffer_MMap = 10,
  CXTUResourceUsage_Preprocessor = 11,
  CXTUResourceUsage_PreprocessingRecord = 12,
  CXTUResourceUsage_SourceManager_DataStructures = 13,
  CXTUResourceUsage_Preprocessor_HeaderSearch = 14,
  CXTUResourceUsage_MEMORY_IN_BYTES_BEGIN = CXTUResourceUsage_AST,
  CXTUResourceUsage_MEMORY_IN_BYTES_END =
      CXTUResourceUsage_Preprocessor_HeaderSearch,

  CXTUResourceUsage_First = CXTUResourceUsage_AST,
  CXTUResourceUsage_Last = CXTUResourceUsage_Preprocessor_HeaderSearch
};

/**
 * Returns the human-readable null-terminated C string that represents
 *  the name of the memory category.  This string should never be freed.
 */
CINDEX_LINKAGE
const char *clang_getTUResourceUsageName(enum CXTUResourceUsageKind kind);

typedef struct CXTUResourceUsageEntry {
  /* The memory usage category. */
  enum CXTUResourceUsageKind kind;
  /* Amount of resources used.
      The units will depend on the resource kind. */
  unsigned long amount;
} CXTUResourceUsageEntry;

/**
 * The memory usage of a CXTranslationUnit, broken into categories.
 */
typedef struct CXTUResourceUsage {
  /* Private data member, used for queries. */
  void *data;

  /* The number of entries in the 'entries' array. */
  unsigned numEntries;

  /* An array of key-value pairs, representing the breakdown of memory
            usage. */
  CXTUResourceUsageEntry *entries;

} CXTUResourceUsage;

/**
 * Return the memory usage of a translation unit.  This object
 *  should be released with clang_disposeCXTUResourceUsage().
 */
CINDEX_LINKAGE CXTUResourceUsage
clang_getCXTUResourceUsage(CXTranslationUnit TU);

CINDEX_LINKAGE void clang_disposeCXTUResourceUsage(CXTUResourceUsage usage);

/**
 * Get target information for this translation unit.
 *
 * The CXTargetInfo object cannot outlive the CXTranslationUnit object.
 */
CINDEX_LINKAGE CXTargetInfo
clang_getTranslationUnitTargetInfo(CXTranslationUnit CTUnit);

/**
 * Destroy the CXTargetInfo object.
 */
CINDEX_LINKAGE void clang_TargetInfo_dispose(CXTargetInfo Info);

/**
 * Get the normalized target triple as a string.
 *
 * Returns the empty string in case of any error.
 */
CINDEX_LINKAGE CXString clang_TargetInfo_getTriple(CXTargetInfo Info);

/**
 * Get the pointer width of the target in bits.
 *
 * Returns -1 in case of error.
 */
CINDEX_LINKAGE int clang_TargetInfo_getPointerWidth(CXTargetInfo Info);

/**
 * @}
 */

/**
 * Describes the kind of entity that a cursor refers to.
 */
enum CXCursorKind {
  /* Declarations */
  /**
   * A declaration whose specific kind is not exposed via this
   * interface.
   *
   * Unexposed declarations have the same operations as any other kind
   * of declaration; one can extract their location information,
   * spelling, find their definitions, etc. However, the specific kind
   * of the declaration is not reported.
   */
  CXCursor_UnexposedDecl = 1,
  /** A C or C++ struct. */
  CXCursor_StructDecl = 2,
  /** A C or C++ union. */
  CXCursor_UnionDecl = 3,
  /** A C++ class. */
  CXCursor_ClassDecl = 4,
  /** An enumeration. */
  CXCursor_EnumDecl = 5,
  /**
   * A field (in C) or non-static data member (in C++) in a
   * struct, union, or C++ class.
   */
  CXCursor_FieldDecl = 6,
  /** An enumerator constant. */
  CXCursor_EnumConstantDecl = 7,
  /** A function. */
  CXCursor_FunctionDecl = 8,
  /** A variable. */
  CXCursor_VarDecl = 9,
  /** A function or method parameter. */
  CXCursor_ParmDecl = 10,
  /** An Objective-C \@interface. */
  CXCursor_ObjCInterfaceDecl = 11,
  /** An Objective-C \@interface for a category. */
  CXCursor_ObjCCategoryDecl = 12,
  /** An Objective-C \@protocol declaration. */
  CXCursor_ObjCProtocolDecl = 13,
  /** An Objective-C \@property declaration. */
  CXCursor_ObjCPropertyDecl = 14,
  /** An Objective-C instance variable. */
  CXCursor_ObjCIvarDecl = 15,
  /** An Objective-C instance method. */
  CXCursor_ObjCInstanceMethodDecl = 16,
  /** An Objective-C class method. */
  CXCursor_ObjCClassMethodDecl = 17,
  /** An Objective-C \@implementation. */
  CXCursor_ObjCImplementationDecl = 18,
  /** An Objective-C \@implementation for a category. */
  CXCursor_ObjCCategoryImplDecl = 19,
  /** A typedef. */
  CXCursor_TypedefDecl = 20,
  /** A C++ class method. */
  CXCursor_CXXMethod = 21,
  /** A C++ namespace. */
  CXCursor_Namespace = 22,
  /** A linkage specification, e.g. 'extern "C"'. */
  CXCursor_LinkageSpec = 23,
  /** A C++ constructor. */
  CXCursor_Constructor = 24,
  /** A C++ destructor. */
  CXCursor_Destructor = 25,
  /** A C++ conversion function. */
  CXCursor_ConversionFunction = 26,
  /** A C++ template type parameter. */
  CXCursor_TemplateTypeParameter = 27,
  /** A C++ non-type template parameter. */
  CXCursor_NonTypeTemplateParameter = 28,
  /** A C++ template template parameter. */
  CXCursor_TemplateTemplateParameter = 29,
  /** A C++ function template. */
  CXCursor_FunctionTemplate = 30,
  /** A C++ class template. */
  CXCursor_ClassTemplate = 31,
  /** A C++ class template partial specialization. */
  CXCursor_ClassTemplatePartialSpecialization = 32,
  /** A C++ namespace alias declaration. */
  CXCursor_NamespaceAlias = 33,
  /** A C++ using directive. */
  CXCursor_UsingDirective = 34,
  /** A C++ using declaration. */
  CXCursor_UsingDeclaration = 35,
  /** A C++ alias declaration */
  CXCursor_TypeAliasDecl = 36,
  /** An Objective-C \@synthesize definition. */
  CXCursor_ObjCSynthesizeDecl = 37,
  /** An Objective-C \@dynamic definition. */
  CXCursor_ObjCDynamicDecl = 38,
  /** An access specifier. */
  CXCursor_CXXAccessSpecifier = 39,

  CXCursor_FirstDecl = CXCursor_UnexposedDecl,
  CXCursor_LastDecl = CXCursor_CXXAccessSpecifier,

  /* References */
  CXCursor_FirstRef = 40, /* Decl references */
  CXCursor_ObjCSuperClassRef = 40,
  CXCursor_ObjCProtocolRef = 41,
  CXCursor_ObjCClassRef = 42,
  /**
   * A reference to a type declaration.
   *
   * A type reference occurs anywhere where a type is named but not
   * declared. For example, given:
   *
   * \code
   * typedef unsigned size_type;
   * size_type size;
   * \endcode
   *
   * The typedef is a declaration of size_type (CXCursor_TypedefDecl),
   * while the type of the variable "size" is referenced. The cursor
   * referenced by the type of size is the typedef for size_type.
   */
  CXCursor_TypeRef = 43,
  CXCursor_CXXBaseSpecifier = 44,
  /**
   * A reference to a class template, function template, template
   * template parameter, or class template partial specialization.
   */
  CXCursor_TemplateRef = 45,
  /**
   * A reference to a namespace or namespace alias.
   */
  CXCursor_NamespaceRef = 46,
  /**
   * A reference to a member of a struct, union, or class that occurs in
   * some non-expression context, e.g., a designated initializer.
   */
  CXCursor_MemberRef = 47,
  /**
   * A reference to a labeled statement.
   *
   * This cursor kind is used to describe the jump to "start_over" in the
   * goto statement in the following example:
   *
   * \code
   *   start_over:
   *     ++counter;
   *
   *     goto start_over;
   * \endcode
   *
   * A label reference cursor refers to a label statement.
   */
  CXCursor_LabelRef = 48,

  /**
   * A reference to a set of overloaded functions or function templates
   * that has not yet been resolved to a specific function or function template.
   *
   * An overloaded declaration reference cursor occurs in C++ templates where
   * a dependent name refers to a function. For example:
   *
   * \code
   * template<typename T> void swap(T&, T&);
   *
   * struct X { ... };
   * void swap(X&, X&);
   *
   * template<typename T>
   * void reverse(T* first, T* last) {
   *   while (first < last - 1) {
   *     swap(*first, *--last);
   *     ++first;
   *   }
   * }
   *
   * struct Y { };
   * void swap(Y&, Y&);
   * \endcode
   *
   * Here, the identifier "swap" is associated with an overloaded declaration
   * reference. In the template definition, "swap" refers to either of the two
   * "swap" functions declared above, so both results will be available. At
   * instantiation time, "swap" may also refer to other functions found via
   * argument-dependent lookup (e.g., the "swap" function at the end of the
   * example).
   *
   * The functions \c clang_getNumOverloadedDecls() and
   * \c clang_getOverloadedDecl() can be used to retrieve the definitions
   * referenced by this cursor.
   */
  CXCursor_OverloadedDeclRef = 49,

  /**
   * A reference to a variable that occurs in some non-expression
   * context, e.g., a C++ lambda capture list.
   */
  CXCursor_VariableRef = 50,

  CXCursor_LastRef = CXCursor_VariableRef,

  /* Error conditions */
  CXCursor_FirstInvalid = 70,
  CXCursor_InvalidFile = 70,
  CXCursor_NoDeclFound = 71,
  CXCursor_NotImplemented = 72,
  CXCursor_InvalidCode = 73,
  CXCursor_LastInvalid = CXCursor_InvalidCode,

  /* Expressions */
  CXCursor_FirstExpr = 100,

  /**
   * An expression whose specific kind is not exposed via this
   * interface.
   *
   * Unexposed expressions have the same operations as any other kind
   * of expression; one can extract their location information,
   * spelling, children, etc. However, the specific kind of the
   * expression is not reported.
   */
  CXCursor_UnexposedExpr = 100,

  /**
   * An expression that refers to some value declaration, such
   * as a function, variable, or enumerator.
   */
  CXCursor_DeclRefExpr = 101,

  /**
   * An expression that refers to a member of a struct, union,
   * class, Objective-C class, etc.
   */
  CXCursor_MemberRefExpr = 102,

  /** An expression that calls a function. */
  CXCursor_CallExpr = 103,

  /** An expression that sends a message to an Objective-C
   object or class. */
  CXCursor_ObjCMessageExpr = 104,

  /** An expression that represents a block literal. */
  CXCursor_BlockExpr = 105,

  /** An integer literal.
   */
  CXCursor_IntegerLiteral = 106,

  /** A floating point number literal.
   */
  CXCursor_FloatingLiteral = 107,

  /** An imaginary number literal.
   */
  CXCursor_ImaginaryLiteral = 108,

  /** A string literal.
   */
  CXCursor_StringLiteral = 109,

  /** A character literal.
   */
  CXCursor_CharacterLiteral = 110,

  /** A parenthesized expression, e.g. "(1)".
   *
   * This AST node is only formed if full location information is requested.
   */
  CXCursor_ParenExpr = 111,

  /** This represents the unary-expression's (except sizeof and
   * alignof).
   */
  CXCursor_UnaryOperator = 112,

  /** [C99 6.5.2.1] Array Subscripting.
   */
  CXCursor_ArraySubscriptExpr = 113,

  /** A builtin binary operation expression such as "x + y" or
   * "x <= y".
   */
  CXCursor_BinaryOperator = 114,

  /** Compound assignment such as "+=".
   */
  CXCursor_CompoundAssignOperator = 115,

  /** The ?: ternary operator.
   */
  CXCursor_ConditionalOperator = 116,

  /** An explicit cast in C (C99 6.5.4) or a C-style cast in C++
   * (C++ [expr.cast]), which uses the syntax (Type)expr.
   *
   * For example: (int)f.
   */
  CXCursor_CStyleCastExpr = 117,

  /** [C99 6.5.2.5]
   */
  CXCursor_CompoundLiteralExpr = 118,

  /** Describes an C or C++ initializer list.
   */
  CXCursor_InitListExpr = 119,

  /** The GNU address of label extension, representing &&label.
   */
  CXCursor_AddrLabelExpr = 120,

  /** This is the GNU Statement Expression extension: ({int X=4; X;})
   */
  CXCursor_StmtExpr = 121,

  /** Represents a C11 generic selection.
   */
  CXCursor_GenericSelectionExpr = 122,

  /** Implements the GNU __null extension, which is a name for a null
   * pointer constant that has integral type (e.g., int or long) and is the same
   * size and alignment as a pointer.
   *
   * The __null extension is typically only used by system headers, which define
   * NULL as __null in C++ rather than using 0 (which is an integer that may not
   * match the size of a pointer).
   */
  CXCursor_GNUNullExpr = 123,

  /** C++'s static_cast<> expression.
   */
  CXCursor_CXXStaticCastExpr = 124,

  /** C++'s dynamic_cast<> expression.
   */
  CXCursor_CXXDynamicCastExpr = 125,

  /** C++'s reinterpret_cast<> expression.
   */
  CXCursor_CXXReinterpretCastExpr = 126,

  /** C++'s const_cast<> expression.
   */
  CXCursor_CXXConstCastExpr = 127,

  /** Represents an explicit C++ type conversion that uses "functional"
   * notion (C++ [expr.type.conv]).
   *
   * Example:
   * \code
   *   x = int(0.5);
   * \endcode
   */
  CXCursor_CXXFunctionalCastExpr = 128,

  /** A C++ typeid expression (C++ [expr.typeid]).
   */
  CXCursor_CXXTypeidExpr = 129,

  /** [C++ 2.13.5] C++ Boolean Literal.
   */
  CXCursor_CXXBoolLiteralExpr = 130,

  /** [C++0x 2.14.7] C++ Pointer Literal.
   */
  CXCursor_CXXNullPtrLiteralExpr = 131,

  /** Represents the "this" expression in C++
   */
  CXCursor_CXXThisExpr = 132,

  /** [C++ 15] C++ Throw Expression.
   *
   * This handles 'throw' and 'throw' assignment-expression. When
   * assignment-expression isn't present, Op will be null.
   */
  CXCursor_CXXThrowExpr = 133,

  /** A new expression for memory allocation and constructor calls, e.g:
   * "new CXXNewExpr(foo)".
   */
  CXCursor_CXXNewExpr = 134,

  /** A delete expression for memory deallocation and destructor calls,
   * e.g. "delete[] pArray".
   */
  CXCursor_CXXDeleteExpr = 135,

  /** A unary expression. (noexcept, sizeof, or other traits)
   */
  CXCursor_UnaryExpr = 136,

  /** An Objective-C string literal i.e. @"foo".
   */
  CXCursor_ObjCStringLiteral = 137,

  /** An Objective-C \@encode expression.
   */
  CXCursor_ObjCEncodeExpr = 138,

  /** An Objective-C \@selector expression.
   */
  CXCursor_ObjCSelectorExpr = 139,

  /** An Objective-C \@protocol expression.
   */
  CXCursor_ObjCProtocolExpr = 140,

  /** An Objective-C "bridged" cast expression, which casts between
   * Objective-C pointers and C pointers, transferring ownership in the process.
   *
   * \code
   *   NSString *str = (__bridge_transfer NSString *)CFCreateString();
   * \endcode
   */
  CXCursor_ObjCBridgedCastExpr = 141,

  /** Represents a C++0x pack expansion that produces a sequence of
   * expressions.
   *
   * A pack expansion expression contains a pattern (which itself is an
   * expression) followed by an ellipsis. For example:
   *
   * \code
   * template<typename F, typename ...Types>
   * void forward(F f, Types &&...args) {
   *  f(static_cast<Types&&>(args)...);
   * }
   * \endcode
   */
  CXCursor_PackExpansionExpr = 142,

  /** Represents an expression that computes the length of a parameter
   * pack.
   *
   * \code
   * template<typename ...Types>
   * struct count {
   *   static const unsigned value = sizeof...(Types);
   * };
   * \endcode
   */
  CXCursor_SizeOfPackExpr = 143,

  /* Represents a C++ lambda expression that produces a local function
   * object.
   *
   * \code
   * void abssort(float *x, unsigned N) {
   *   std::sort(x, x + N,
   *             [](float a, float b) {
   *               return std::abs(a) < std::abs(b);
   *             });
   * }
   * \endcode
   */
  CXCursor_LambdaExpr = 144,

  /** Objective-c Boolean Literal.
   */
  CXCursor_ObjCBoolLiteralExpr = 145,

  /** Represents the "self" expression in an Objective-C method.
   */
  CXCursor_ObjCSelfExpr = 146,

  /** OpenMP 5.0 [2.1.5, Array Section].
   */
  CXCursor_OMPArraySectionExpr = 147,

  /** Represents an @available(...) check.
   */
  CXCursor_ObjCAvailabilityCheckExpr = 148,

  /**
   * Fixed point literal
   */
  CXCursor_FixedPointLiteral = 149,

  /** OpenMP 5.0 [2.1.4, Array Shaping].
   */
  CXCursor_OMPArrayShapingExpr = 150,

  /**
   * OpenMP 5.0 [2.1.6 Iterators]
   */
  CXCursor_OMPIteratorExpr = 151,

  /** OpenCL's addrspace_cast<> expression.
   */
  CXCursor_CXXAddrspaceCastExpr = 152,

  CXCursor_LastExpr = CXCursor_CXXAddrspaceCastExpr,

  /* Statements */
  CXCursor_FirstStmt = 200,
  /**
   * A statement whose specific kind is not exposed via this
   * interface.
   *
   * Unexposed statements have the same operations as any other kind of
   * statement; one can extract their location information, spelling,
   * children, etc. However, the specific kind of the statement is not
   * reported.
   */
  CXCursor_UnexposedStmt = 200,

  /** A labelled statement in a function.
   *
   * This cursor kind is used to describe the "start_over:" label statement in
   * the following example:
   *
   * \code
   *   start_over:
   *     ++counter;
   * \endcode
   *
   */
  CXCursor_LabelStmt = 201,

  /** A group of statements like { stmt stmt }.
   *
   * This cursor kind is used to describe compound statements, e.g. function
   * bodies.
   */
  CXCursor_CompoundStmt = 202,

  /** A case statement.
   */
  CXCursor_CaseStmt = 203,

  /** A default statement.
   */
  CXCursor_DefaultStmt = 204,

  /** An if statement
   */
  CXCursor_IfStmt = 205,

  /** A switch statement.
   */
  CXCursor_SwitchStmt = 206,

  /** A while statement.
   */
  CXCursor_WhileStmt = 207,

  /** A do statement.
   */
  CXCursor_DoStmt = 208,

  /** A for statement.
   */
  CXCursor_ForStmt = 209,

  /** A goto statement.
   */
  CXCursor_GotoStmt = 210,

  /** An indirect goto statement.
   */
  CXCursor_IndirectGotoStmt = 211,

  /** A continue statement.
   */
  CXCursor_ContinueStmt = 212,

  /** A break statement.
   */
  CXCursor_BreakStmt = 213,

  /** A return statement.
   */
  CXCursor_ReturnStmt = 214,

  /** A GCC inline assembly statement extension.
   */
  CXCursor_GCCAsmStmt = 215,
  CXCursor_AsmStmt = CXCursor_GCCAsmStmt,

  /** Objective-C's overall \@try-\@catch-\@finally statement.
   */
  CXCursor_ObjCAtTryStmt = 216,

  /** Objective-C's \@catch statement.
   */
  CXCursor_ObjCAtCatchStmt = 217,

  /** Objective-C's \@finally statement.
   */
  CXCursor_ObjCAtFinallyStmt = 218,

  /** Objective-C's \@throw statement.
   */
  CXCursor_ObjCAtThrowStmt = 219,

  /** Objective-C's \@synchronized statement.
   */
  CXCursor_ObjCAtSynchronizedStmt = 220,

  /** Objective-C's autorelease pool statement.
   */
  CXCursor_ObjCAutoreleasePoolStmt = 221,

  /** Objective-C's collection statement.
   */
  CXCursor_ObjCForCollectionStmt = 222,

  /** C++'s catch statement.
   */
  CXCursor_CXXCatchStmt = 223,

  /** C++'s try statement.
   */
  CXCursor_CXXTryStmt = 224,

  /** C++'s for (* : *) statement.
   */
  CXCursor_CXXForRangeStmt = 225,

  /** Windows Structured Exception Handling's try statement.
   */
  CXCursor_SEHTryStmt = 226,

  /** Windows Structured Exception Handling's except statement.
   */
  CXCursor_SEHExceptStmt = 227,

  /** Windows Structured Exception Handling's finally statement.
   */
  CXCursor_SEHFinallyStmt = 228,

  /** A MS inline assembly statement extension.
   */
  CXCursor_MSAsmStmt = 229,

  /** The null statement ";": C99 6.8.3p3.
   *
   * This cursor kind is used to describe the null statement.
   */
  CXCursor_NullStmt = 230,

  /** Adaptor class for mixing declarations with statements and
   * expressions.
   */
  CXCursor_DeclStmt = 231,

  /** OpenMP parallel directive.
   */
  CXCursor_OMPParallelDirective = 232,

  /** OpenMP SIMD directive.
   */
  CXCursor_OMPSimdDirective = 233,

  /** OpenMP for directive.
   */
  CXCursor_OMPForDirective = 234,

  /** OpenMP sections directive.
   */
  CXCursor_OMPSectionsDirective = 235,

  /** OpenMP section directive.
   */
  CXCursor_OMPSectionDirective = 236,

  /** OpenMP single directive.
   */
  CXCursor_OMPSingleDirective = 237,

  /** OpenMP parallel for directive.
   */
  CXCursor_OMPParallelForDirective = 238,

  /** OpenMP parallel sections directive.
   */
  CXCursor_OMPParallelSectionsDirective = 239,

  /** OpenMP task directive.
   */
  CXCursor_OMPTaskDirective = 240,

  /** OpenMP master directive.
   */
  CXCursor_OMPMasterDirective = 241,

  /** OpenMP critical directive.
   */
  CXCursor_OMPCriticalDirective = 242,

  /** OpenMP taskyield directive.
   */
  CXCursor_OMPTaskyieldDirective = 243,

  /** OpenMP barrier directive.
   */
  CXCursor_OMPBarrierDirective = 244,

  /** OpenMP taskwait directive.
   */
  CXCursor_OMPTaskwaitDirective = 245,

  /** OpenMP flush directive.
   */
  CXCursor_OMPFlushDirective = 246,

  /** Windows Structured Exception Handling's leave statement.
   */
  CXCursor_SEHLeaveStmt = 247,

  /** OpenMP ordered directive.
   */
  CXCursor_OMPOrderedDirective = 248,

  /** OpenMP atomic directive.
   */
  CXCursor_OMPAtomicDirective = 249,

  /** OpenMP for SIMD directive.
   */
  CXCursor_OMPForSimdDirective = 250,

  /** OpenMP parallel for SIMD directive.
   */
  CXCursor_OMPParallelForSimdDirective = 251,

  /** OpenMP target directive.
   */
  CXCursor_OMPTargetDirective = 252,

  /** OpenMP teams directive.
   */
  CXCursor_OMPTeamsDirective = 253,

  /** OpenMP taskgroup directive.
   */
  CXCursor_OMPTaskgroupDirective = 254,

  /** OpenMP cancellation point directive.
   */
  CXCursor_OMPCancellationPointDirective = 255,

  /** OpenMP cancel directive.
   */
  CXCursor_OMPCancelDirective = 256,

  /** OpenMP target data directive.
   */
  CXCursor_OMPTargetDataDirective = 257,

  /** OpenMP taskloop directive.
   */
  CXCursor_OMPTaskLoopDirective = 258,

  /** OpenMP taskloop simd directive.
   */
  CXCursor_OMPTaskLoopSimdDirective = 259,

  /** OpenMP distribute directive.
   */
  CXCursor_OMPDistributeDirective = 260,

  /** OpenMP target enter data directive.
   */
  CXCursor_OMPTargetEnterDataDirective = 261,

  /** OpenMP target exit data directive.
   */
  CXCursor_OMPTargetExitDataDirective = 262,

  /** OpenMP target parallel directive.
   */
  CXCursor_OMPTargetParallelDirective = 263,

  /** OpenMP target parallel for directive.
   */
  CXCursor_OMPTargetParallelForDirective = 264,

  /** OpenMP target update directive.
   */
  CXCursor_OMPTargetUpdateDirective = 265,

  /** OpenMP distribute parallel for directive.
   */
  CXCursor_OMPDistributeParallelForDirective = 266,

  /** OpenMP distribute parallel for simd directive.
   */
  CXCursor_OMPDistributeParallelForSimdDirective = 267,

  /** OpenMP distribute simd directive.
   */
  CXCursor_OMPDistributeSimdDirective = 268,

  /** OpenMP target parallel for simd directive.
   */
  CXCursor_OMPTargetParallelForSimdDirective = 269,

  /** OpenMP target simd directive.
   */
  CXCursor_OMPTargetSimdDirective = 270,

  /** OpenMP teams distribute directive.
   */
  CXCursor_OMPTeamsDistributeDirective = 271,

  /** OpenMP teams distribute simd directive.
   */
  CXCursor_OMPTeamsDistributeSimdDirective = 272,

  /** OpenMP teams distribute parallel for simd directive.
   */
  CXCursor_OMPTeamsDistributeParallelForSimdDirective = 273,

  /** OpenMP teams distribute parallel for directive.
   */
  CXCursor_OMPTeamsDistributeParallelForDirective = 274,

  /** OpenMP target teams directive.
   */
  CXCursor_OMPTargetTeamsDirective = 275,

  /** OpenMP target teams distribute directive.
   */
  CXCursor_OMPTargetTeamsDistributeDirective = 276,

  /** OpenMP target teams distribute parallel for directive.
   */
  CXCursor_OMPTargetTeamsDistributeParallelForDirective = 277,

  /** OpenMP target teams distribute parallel for simd directive.
   */
  CXCursor_OMPTargetTeamsDistributeParallelForSimdDirective = 278,

  /** OpenMP target teams distribute simd directive.
   */
  CXCursor_OMPTargetTeamsDistributeSimdDirective = 279,

  /** C++2a std::bit_cast expression.
   */
  CXCursor_BuiltinBitCastExpr = 280,

  /** OpenMP master taskloop directive.
   */
  CXCursor_OMPMasterTaskLoopDirective = 281,

  /** OpenMP parallel master taskloop directive.
   */
  CXCursor_OMPParallelMasterTaskLoopDirective = 282,

  /** OpenMP master taskloop simd directive.
   */
  CXCursor_OMPMasterTaskLoopSimdDirective = 283,

  /** OpenMP parallel master taskloop simd directive.
   */
  CXCursor_OMPParallelMasterTaskLoopSimdDirective = 284,

  /** OpenMP parallel master directive.
   */
  CXCursor_OMPParallelMasterDirective = 285,

  /** OpenMP depobj directive.
   */
  CXCursor_OMPDepobjDirective = 286,

  /** OpenMP scan directive.
   */
  CXCursor_OMPScanDirective = 287,

  /** OpenMP tile directive.
   */
  CXCursor_OMPTileDirective = 288,

  /** OpenMP canonical loop.
   */
  CXCursor_OMPCanonicalLoop = 289,

  /** OpenMP interop directive.
   */
  CXCursor_OMPInteropDirective = 290,

  /** OpenMP dispatch directive.
   */
  CXCursor_OMPDispatchDirective = 291,

  /** OpenMP masked directive.
   */
  CXCursor_OMPMaskedDirective = 292,

<<<<<<< HEAD
  /** OpenACC update directive.
   */
  CXCursor_ACCUpdateDirective = 293,

  /** OpenACC enter data directive.
   */
  CXCursor_ACCEnterDataDirective = 294,

  /** OpenACC exit data directive.
   */
  CXCursor_ACCExitDataDirective = 295,

  /** OpenACC data directive.
   */
  CXCursor_ACCDataDirective = 296,

  /** OpenACC parallel directive.
   */
  CXCursor_ACCParallelDirective = 297,

  /** OpenACC loop directive.
   */
  CXCursor_ACCLoopDirective = 298,

  /** OpenACC parallel loop directive.
   */
  CXCursor_ACCParallelLoopDirective = 299,

  CXCursor_LastStmt = CXCursor_ACCParallelLoopDirective,
=======
  /** OpenMP unroll directive.
   */
  CXCursor_OMPUnrollDirective = 293,

  CXCursor_LastStmt = CXCursor_OMPUnrollDirective,
>>>>>>> 04242bdc

  /**
   * Cursor that represents the translation unit itself.
   *
   * The translation unit cursor exists primarily to act as the root
   * cursor for traversing the contents of a translation unit.
   */
  CXCursor_TranslationUnit = 300,

  /* Attributes */
  CXCursor_FirstAttr = 400,
  /**
   * An attribute whose specific kind is not exposed via this
   * interface.
   */
  CXCursor_UnexposedAttr = 400,

  CXCursor_IBActionAttr = 401,
  CXCursor_IBOutletAttr = 402,
  CXCursor_IBOutletCollectionAttr = 403,
  CXCursor_CXXFinalAttr = 404,
  CXCursor_CXXOverrideAttr = 405,
  CXCursor_AnnotateAttr = 406,
  CXCursor_AsmLabelAttr = 407,
  CXCursor_PackedAttr = 408,
  CXCursor_PureAttr = 409,
  CXCursor_ConstAttr = 410,
  CXCursor_NoDuplicateAttr = 411,
  CXCursor_CUDAConstantAttr = 412,
  CXCursor_CUDADeviceAttr = 413,
  CXCursor_CUDAGlobalAttr = 414,
  CXCursor_CUDAHostAttr = 415,
  CXCursor_CUDASharedAttr = 416,
  CXCursor_VisibilityAttr = 417,
  CXCursor_DLLExport = 418,
  CXCursor_DLLImport = 419,
  CXCursor_NSReturnsRetained = 420,
  CXCursor_NSReturnsNotRetained = 421,
  CXCursor_NSReturnsAutoreleased = 422,
  CXCursor_NSConsumesSelf = 423,
  CXCursor_NSConsumed = 424,
  CXCursor_ObjCException = 425,
  CXCursor_ObjCNSObject = 426,
  CXCursor_ObjCIndependentClass = 427,
  CXCursor_ObjCPreciseLifetime = 428,
  CXCursor_ObjCReturnsInnerPointer = 429,
  CXCursor_ObjCRequiresSuper = 430,
  CXCursor_ObjCRootClass = 431,
  CXCursor_ObjCSubclassingRestricted = 432,
  CXCursor_ObjCExplicitProtocolImpl = 433,
  CXCursor_ObjCDesignatedInitializer = 434,
  CXCursor_ObjCRuntimeVisible = 435,
  CXCursor_ObjCBoxable = 436,
  CXCursor_FlagEnum = 437,
  CXCursor_ConvergentAttr = 438,
  CXCursor_WarnUnusedAttr = 439,
  CXCursor_WarnUnusedResultAttr = 440,
  CXCursor_AlignedAttr = 441,
  CXCursor_LastAttr = CXCursor_AlignedAttr,

  /* Preprocessing */
  CXCursor_PreprocessingDirective = 500,
  CXCursor_MacroDefinition = 501,
  CXCursor_MacroExpansion = 502,
  CXCursor_MacroInstantiation = CXCursor_MacroExpansion,
  CXCursor_InclusionDirective = 503,
  CXCursor_FirstPreprocessing = CXCursor_PreprocessingDirective,
  CXCursor_LastPreprocessing = CXCursor_InclusionDirective,

  /* Extra Declarations */
  /**
   * A module import declaration.
   */
  CXCursor_ModuleImportDecl = 600,
  CXCursor_TypeAliasTemplateDecl = 601,
  /**
   * A static_assert or _Static_assert node
   */
  CXCursor_StaticAssert = 602,
  /**
   * a friend declaration.
   */
  CXCursor_FriendDecl = 603,
  CXCursor_FirstExtraDecl = CXCursor_ModuleImportDecl,
  CXCursor_LastExtraDecl = CXCursor_FriendDecl,

  /**
   * A code completion overload candidate.
   */
  CXCursor_OverloadCandidate = 700
};

/**
 * A cursor representing some element in the abstract syntax tree for
 * a translation unit.
 *
 * The cursor abstraction unifies the different kinds of entities in a
 * program--declaration, statements, expressions, references to declarations,
 * etc.--under a single "cursor" abstraction with a common set of operations.
 * Common operation for a cursor include: getting the physical location in
 * a source file where the cursor points, getting the name associated with a
 * cursor, and retrieving cursors for any child nodes of a particular cursor.
 *
 * Cursors can be produced in two specific ways.
 * clang_getTranslationUnitCursor() produces a cursor for a translation unit,
 * from which one can use clang_visitChildren() to explore the rest of the
 * translation unit. clang_getCursor() maps from a physical source location
 * to the entity that resides at that location, allowing one to map from the
 * source code into the AST.
 */
typedef struct {
  enum CXCursorKind kind;
  int xdata;
  const void *data[3];
} CXCursor;

/**
 * \defgroup CINDEX_CURSOR_MANIP Cursor manipulations
 *
 * @{
 */

/**
 * Retrieve the NULL cursor, which represents no entity.
 */
CINDEX_LINKAGE CXCursor clang_getNullCursor(void);

/**
 * Retrieve the cursor that represents the given translation unit.
 *
 * The translation unit cursor can be used to start traversing the
 * various declarations within the given translation unit.
 */
CINDEX_LINKAGE CXCursor clang_getTranslationUnitCursor(CXTranslationUnit);

/**
 * Determine whether two cursors are equivalent.
 */
CINDEX_LINKAGE unsigned clang_equalCursors(CXCursor, CXCursor);

/**
 * Returns non-zero if \p cursor is null.
 */
CINDEX_LINKAGE int clang_Cursor_isNull(CXCursor cursor);

/**
 * Compute a hash value for the given cursor.
 */
CINDEX_LINKAGE unsigned clang_hashCursor(CXCursor);

/**
 * Retrieve the kind of the given cursor.
 */
CINDEX_LINKAGE enum CXCursorKind clang_getCursorKind(CXCursor);

/**
 * Determine whether the given cursor kind represents a declaration.
 */
CINDEX_LINKAGE unsigned clang_isDeclaration(enum CXCursorKind);

/**
 * Determine whether the given declaration is invalid.
 *
 * A declaration is invalid if it could not be parsed successfully.
 *
 * \returns non-zero if the cursor represents a declaration and it is
 * invalid, otherwise NULL.
 */
CINDEX_LINKAGE unsigned clang_isInvalidDeclaration(CXCursor);

/**
 * Determine whether the given cursor kind represents a simple
 * reference.
 *
 * Note that other kinds of cursors (such as expressions) can also refer to
 * other cursors. Use clang_getCursorReferenced() to determine whether a
 * particular cursor refers to another entity.
 */
CINDEX_LINKAGE unsigned clang_isReference(enum CXCursorKind);

/**
 * Determine whether the given cursor kind represents an expression.
 */
CINDEX_LINKAGE unsigned clang_isExpression(enum CXCursorKind);

/**
 * Determine whether the given cursor kind represents a statement.
 */
CINDEX_LINKAGE unsigned clang_isStatement(enum CXCursorKind);

/**
 * Determine whether the given cursor kind represents an attribute.
 */
CINDEX_LINKAGE unsigned clang_isAttribute(enum CXCursorKind);

/**
 * Determine whether the given cursor has any attributes.
 */
CINDEX_LINKAGE unsigned clang_Cursor_hasAttrs(CXCursor C);

/**
 * Determine whether the given cursor kind represents an invalid
 * cursor.
 */
CINDEX_LINKAGE unsigned clang_isInvalid(enum CXCursorKind);

/**
 * Determine whether the given cursor kind represents a translation
 * unit.
 */
CINDEX_LINKAGE unsigned clang_isTranslationUnit(enum CXCursorKind);

/***
 * Determine whether the given cursor represents a preprocessing
 * element, such as a preprocessor directive or macro instantiation.
 */
CINDEX_LINKAGE unsigned clang_isPreprocessing(enum CXCursorKind);

/***
 * Determine whether the given cursor represents a currently
 *  unexposed piece of the AST (e.g., CXCursor_UnexposedStmt).
 */
CINDEX_LINKAGE unsigned clang_isUnexposed(enum CXCursorKind);

/**
 * Describe the linkage of the entity referred to by a cursor.
 */
enum CXLinkageKind {
  /** This value indicates that no linkage information is available
   * for a provided CXCursor. */
  CXLinkage_Invalid,
  /**
   * This is the linkage for variables, parameters, and so on that
   *  have automatic storage.  This covers normal (non-extern) local variables.
   */
  CXLinkage_NoLinkage,
  /** This is the linkage for static variables and static functions. */
  CXLinkage_Internal,
  /** This is the linkage for entities with external linkage that live
   * in C++ anonymous namespaces.*/
  CXLinkage_UniqueExternal,
  /** This is the linkage for entities with true, external linkage. */
  CXLinkage_External
};

/**
 * Determine the linkage of the entity referred to by a given cursor.
 */
CINDEX_LINKAGE enum CXLinkageKind clang_getCursorLinkage(CXCursor cursor);

enum CXVisibilityKind {
  /** This value indicates that no visibility information is available
   * for a provided CXCursor. */
  CXVisibility_Invalid,

  /** Symbol not seen by the linker. */
  CXVisibility_Hidden,
  /** Symbol seen by the linker but resolves to a symbol inside this object. */
  CXVisibility_Protected,
  /** Symbol seen by the linker and acts like a normal symbol. */
  CXVisibility_Default
};

/**
 * Describe the visibility of the entity referred to by a cursor.
 *
 * This returns the default visibility if not explicitly specified by
 * a visibility attribute. The default visibility may be changed by
 * commandline arguments.
 *
 * \param cursor The cursor to query.
 *
 * \returns The visibility of the cursor.
 */
CINDEX_LINKAGE enum CXVisibilityKind clang_getCursorVisibility(CXCursor cursor);

/**
 * Determine the availability of the entity that this cursor refers to,
 * taking the current target platform into account.
 *
 * \param cursor The cursor to query.
 *
 * \returns The availability of the cursor.
 */
CINDEX_LINKAGE enum CXAvailabilityKind
clang_getCursorAvailability(CXCursor cursor);

/**
 * Describes the availability of a given entity on a particular platform, e.g.,
 * a particular class might only be available on Mac OS 10.7 or newer.
 */
typedef struct CXPlatformAvailability {
  /**
   * A string that describes the platform for which this structure
   * provides availability information.
   *
   * Possible values are "ios" or "macos".
   */
  CXString Platform;
  /**
   * The version number in which this entity was introduced.
   */
  CXVersion Introduced;
  /**
   * The version number in which this entity was deprecated (but is
   * still available).
   */
  CXVersion Deprecated;
  /**
   * The version number in which this entity was obsoleted, and therefore
   * is no longer available.
   */
  CXVersion Obsoleted;
  /**
   * Whether the entity is unconditionally unavailable on this platform.
   */
  int Unavailable;
  /**
   * An optional message to provide to a user of this API, e.g., to
   * suggest replacement APIs.
   */
  CXString Message;
} CXPlatformAvailability;

/**
 * Determine the availability of the entity that this cursor refers to
 * on any platforms for which availability information is known.
 *
 * \param cursor The cursor to query.
 *
 * \param always_deprecated If non-NULL, will be set to indicate whether the
 * entity is deprecated on all platforms.
 *
 * \param deprecated_message If non-NULL, will be set to the message text
 * provided along with the unconditional deprecation of this entity. The client
 * is responsible for deallocating this string.
 *
 * \param always_unavailable If non-NULL, will be set to indicate whether the
 * entity is unavailable on all platforms.
 *
 * \param unavailable_message If non-NULL, will be set to the message text
 * provided along with the unconditional unavailability of this entity. The
 * client is responsible for deallocating this string.
 *
 * \param availability If non-NULL, an array of CXPlatformAvailability instances
 * that will be populated with platform availability information, up to either
 * the number of platforms for which availability information is available (as
 * returned by this function) or \c availability_size, whichever is smaller.
 *
 * \param availability_size The number of elements available in the
 * \c availability array.
 *
 * \returns The number of platforms (N) for which availability information is
 * available (which is unrelated to \c availability_size).
 *
 * Note that the client is responsible for calling
 * \c clang_disposeCXPlatformAvailability to free each of the
 * platform-availability structures returned. There are
 * \c min(N, availability_size) such structures.
 */
CINDEX_LINKAGE int clang_getCursorPlatformAvailability(
    CXCursor cursor, int *always_deprecated, CXString *deprecated_message,
    int *always_unavailable, CXString *unavailable_message,
    CXPlatformAvailability *availability, int availability_size);

/**
 * Free the memory associated with a \c CXPlatformAvailability structure.
 */
CINDEX_LINKAGE void
clang_disposeCXPlatformAvailability(CXPlatformAvailability *availability);

/**
 * If cursor refers to a variable declaration and it has initializer returns
 * cursor referring to the initializer otherwise return null cursor.
 */
CINDEX_LINKAGE CXCursor clang_Cursor_getVarDeclInitializer(CXCursor cursor);

/**
 * If cursor refers to a variable declaration that has global storage returns 1.
 * If cursor refers to a variable declaration that doesn't have global storage
 * returns 0. Otherwise returns -1.
 */
CINDEX_LINKAGE int clang_Cursor_hasVarDeclGlobalStorage(CXCursor cursor);

/**
 * If cursor refers to a variable declaration that has external storage
 * returns 1. If cursor refers to a variable declaration that doesn't have
 * external storage returns 0. Otherwise returns -1.
 */
CINDEX_LINKAGE int clang_Cursor_hasVarDeclExternalStorage(CXCursor cursor);

/**
 * Describe the "language" of the entity referred to by a cursor.
 */
enum CXLanguageKind {
  CXLanguage_Invalid = 0,
  CXLanguage_C,
  CXLanguage_ObjC,
  CXLanguage_CPlusPlus
};

/**
 * Determine the "language" of the entity referred to by a given cursor.
 */
CINDEX_LINKAGE enum CXLanguageKind clang_getCursorLanguage(CXCursor cursor);

/**
 * Describe the "thread-local storage (TLS) kind" of the declaration
 * referred to by a cursor.
 */
enum CXTLSKind { CXTLS_None = 0, CXTLS_Dynamic, CXTLS_Static };

/**
 * Determine the "thread-local storage (TLS) kind" of the declaration
 * referred to by a cursor.
 */
CINDEX_LINKAGE enum CXTLSKind clang_getCursorTLSKind(CXCursor cursor);

/**
 * Returns the translation unit that a cursor originated from.
 */
CINDEX_LINKAGE CXTranslationUnit clang_Cursor_getTranslationUnit(CXCursor);

/**
 * A fast container representing a set of CXCursors.
 */
typedef struct CXCursorSetImpl *CXCursorSet;

/**
 * Creates an empty CXCursorSet.
 */
CINDEX_LINKAGE CXCursorSet clang_createCXCursorSet(void);

/**
 * Disposes a CXCursorSet and releases its associated memory.
 */
CINDEX_LINKAGE void clang_disposeCXCursorSet(CXCursorSet cset);

/**
 * Queries a CXCursorSet to see if it contains a specific CXCursor.
 *
 * \returns non-zero if the set contains the specified cursor.
 */
CINDEX_LINKAGE unsigned clang_CXCursorSet_contains(CXCursorSet cset,
                                                   CXCursor cursor);

/**
 * Inserts a CXCursor into a CXCursorSet.
 *
 * \returns zero if the CXCursor was already in the set, and non-zero otherwise.
 */
CINDEX_LINKAGE unsigned clang_CXCursorSet_insert(CXCursorSet cset,
                                                 CXCursor cursor);

/**
 * Determine the semantic parent of the given cursor.
 *
 * The semantic parent of a cursor is the cursor that semantically contains
 * the given \p cursor. For many declarations, the lexical and semantic parents
 * are equivalent (the lexical parent is returned by
 * \c clang_getCursorLexicalParent()). They diverge when declarations or
 * definitions are provided out-of-line. For example:
 *
 * \code
 * class C {
 *  void f();
 * };
 *
 * void C::f() { }
 * \endcode
 *
 * In the out-of-line definition of \c C::f, the semantic parent is
 * the class \c C, of which this function is a member. The lexical parent is
 * the place where the declaration actually occurs in the source code; in this
 * case, the definition occurs in the translation unit. In general, the
 * lexical parent for a given entity can change without affecting the semantics
 * of the program, and the lexical parent of different declarations of the
 * same entity may be different. Changing the semantic parent of a declaration,
 * on the other hand, can have a major impact on semantics, and redeclarations
 * of a particular entity should all have the same semantic context.
 *
 * In the example above, both declarations of \c C::f have \c C as their
 * semantic context, while the lexical context of the first \c C::f is \c C
 * and the lexical context of the second \c C::f is the translation unit.
 *
 * For global declarations, the semantic parent is the translation unit.
 */
CINDEX_LINKAGE CXCursor clang_getCursorSemanticParent(CXCursor cursor);

/**
 * Determine the lexical parent of the given cursor.
 *
 * The lexical parent of a cursor is the cursor in which the given \p cursor
 * was actually written. For many declarations, the lexical and semantic parents
 * are equivalent (the semantic parent is returned by
 * \c clang_getCursorSemanticParent()). They diverge when declarations or
 * definitions are provided out-of-line. For example:
 *
 * \code
 * class C {
 *  void f();
 * };
 *
 * void C::f() { }
 * \endcode
 *
 * In the out-of-line definition of \c C::f, the semantic parent is
 * the class \c C, of which this function is a member. The lexical parent is
 * the place where the declaration actually occurs in the source code; in this
 * case, the definition occurs in the translation unit. In general, the
 * lexical parent for a given entity can change without affecting the semantics
 * of the program, and the lexical parent of different declarations of the
 * same entity may be different. Changing the semantic parent of a declaration,
 * on the other hand, can have a major impact on semantics, and redeclarations
 * of a particular entity should all have the same semantic context.
 *
 * In the example above, both declarations of \c C::f have \c C as their
 * semantic context, while the lexical context of the first \c C::f is \c C
 * and the lexical context of the second \c C::f is the translation unit.
 *
 * For declarations written in the global scope, the lexical parent is
 * the translation unit.
 */
CINDEX_LINKAGE CXCursor clang_getCursorLexicalParent(CXCursor cursor);

/**
 * Determine the set of methods that are overridden by the given
 * method.
 *
 * In both Objective-C and C++, a method (aka virtual member function,
 * in C++) can override a virtual method in a base class. For
 * Objective-C, a method is said to override any method in the class's
 * base class, its protocols, or its categories' protocols, that has the same
 * selector and is of the same kind (class or instance).
 * If no such method exists, the search continues to the class's superclass,
 * its protocols, and its categories, and so on. A method from an Objective-C
 * implementation is considered to override the same methods as its
 * corresponding method in the interface.
 *
 * For C++, a virtual member function overrides any virtual member
 * function with the same signature that occurs in its base
 * classes. With multiple inheritance, a virtual member function can
 * override several virtual member functions coming from different
 * base classes.
 *
 * In all cases, this function determines the immediate overridden
 * method, rather than all of the overridden methods. For example, if
 * a method is originally declared in a class A, then overridden in B
 * (which in inherits from A) and also in C (which inherited from B),
 * then the only overridden method returned from this function when
 * invoked on C's method will be B's method. The client may then
 * invoke this function again, given the previously-found overridden
 * methods, to map out the complete method-override set.
 *
 * \param cursor A cursor representing an Objective-C or C++
 * method. This routine will compute the set of methods that this
 * method overrides.
 *
 * \param overridden A pointer whose pointee will be replaced with a
 * pointer to an array of cursors, representing the set of overridden
 * methods. If there are no overridden methods, the pointee will be
 * set to NULL. The pointee must be freed via a call to
 * \c clang_disposeOverriddenCursors().
 *
 * \param num_overridden A pointer to the number of overridden
 * functions, will be set to the number of overridden functions in the
 * array pointed to by \p overridden.
 */
CINDEX_LINKAGE void clang_getOverriddenCursors(CXCursor cursor,
                                               CXCursor **overridden,
                                               unsigned *num_overridden);

/**
 * Free the set of overridden cursors returned by \c
 * clang_getOverriddenCursors().
 */
CINDEX_LINKAGE void clang_disposeOverriddenCursors(CXCursor *overridden);

/**
 * Retrieve the file that is included by the given inclusion directive
 * cursor.
 */
CINDEX_LINKAGE CXFile clang_getIncludedFile(CXCursor cursor);

/**
 * @}
 */

/**
 * \defgroup CINDEX_CURSOR_SOURCE Mapping between cursors and source code
 *
 * Cursors represent a location within the Abstract Syntax Tree (AST). These
 * routines help map between cursors and the physical locations where the
 * described entities occur in the source code. The mapping is provided in
 * both directions, so one can map from source code to the AST and back.
 *
 * @{
 */

/**
 * Map a source location to the cursor that describes the entity at that
 * location in the source code.
 *
 * clang_getCursor() maps an arbitrary source location within a translation
 * unit down to the most specific cursor that describes the entity at that
 * location. For example, given an expression \c x + y, invoking
 * clang_getCursor() with a source location pointing to "x" will return the
 * cursor for "x"; similarly for "y". If the cursor points anywhere between
 * "x" or "y" (e.g., on the + or the whitespace around it), clang_getCursor()
 * will return a cursor referring to the "+" expression.
 *
 * \returns a cursor representing the entity at the given source location, or
 * a NULL cursor if no such entity can be found.
 */
CINDEX_LINKAGE CXCursor clang_getCursor(CXTranslationUnit, CXSourceLocation);

/**
 * Retrieve the physical location of the source constructor referenced
 * by the given cursor.
 *
 * The location of a declaration is typically the location of the name of that
 * declaration, where the name of that declaration would occur if it is
 * unnamed, or some keyword that introduces that particular declaration.
 * The location of a reference is where that reference occurs within the
 * source code.
 */
CINDEX_LINKAGE CXSourceLocation clang_getCursorLocation(CXCursor);

/**
 * Retrieve the physical extent of the source construct referenced by
 * the given cursor.
 *
 * The extent of a cursor starts with the file/line/column pointing at the
 * first character within the source construct that the cursor refers to and
 * ends with the last character within that source construct. For a
 * declaration, the extent covers the declaration itself. For a reference,
 * the extent covers the location of the reference (e.g., where the referenced
 * entity was actually used).
 */
CINDEX_LINKAGE CXSourceRange clang_getCursorExtent(CXCursor);

/**
 * @}
 */

/**
 * \defgroup CINDEX_TYPES Type information for CXCursors
 *
 * @{
 */

/**
 * Describes the kind of type
 */
enum CXTypeKind {
  /**
   * Represents an invalid type (e.g., where no type is available).
   */
  CXType_Invalid = 0,

  /**
   * A type whose specific kind is not exposed via this
   * interface.
   */
  CXType_Unexposed = 1,

  /* Builtin types */
  CXType_Void = 2,
  CXType_Bool = 3,
  CXType_Char_U = 4,
  CXType_UChar = 5,
  CXType_Char16 = 6,
  CXType_Char32 = 7,
  CXType_UShort = 8,
  CXType_UInt = 9,
  CXType_ULong = 10,
  CXType_ULongLong = 11,
  CXType_UInt128 = 12,
  CXType_Char_S = 13,
  CXType_SChar = 14,
  CXType_WChar = 15,
  CXType_Short = 16,
  CXType_Int = 17,
  CXType_Long = 18,
  CXType_LongLong = 19,
  CXType_Int128 = 20,
  CXType_Float = 21,
  CXType_Double = 22,
  CXType_LongDouble = 23,
  CXType_NullPtr = 24,
  CXType_Overload = 25,
  CXType_Dependent = 26,
  CXType_ObjCId = 27,
  CXType_ObjCClass = 28,
  CXType_ObjCSel = 29,
  CXType_Float128 = 30,
  CXType_Half = 31,
  CXType_Float16 = 32,
  CXType_ShortAccum = 33,
  CXType_Accum = 34,
  CXType_LongAccum = 35,
  CXType_UShortAccum = 36,
  CXType_UAccum = 37,
  CXType_ULongAccum = 38,
  CXType_BFloat16 = 39,
  CXType_FirstBuiltin = CXType_Void,
  CXType_LastBuiltin = CXType_BFloat16,

  CXType_Complex = 100,
  CXType_Pointer = 101,
  CXType_BlockPointer = 102,
  CXType_LValueReference = 103,
  CXType_RValueReference = 104,
  CXType_Record = 105,
  CXType_Enum = 106,
  CXType_Typedef = 107,
  CXType_ObjCInterface = 108,
  CXType_ObjCObjectPointer = 109,
  CXType_FunctionNoProto = 110,
  CXType_FunctionProto = 111,
  CXType_ConstantArray = 112,
  CXType_Vector = 113,
  CXType_IncompleteArray = 114,
  CXType_VariableArray = 115,
  CXType_DependentSizedArray = 116,
  CXType_MemberPointer = 117,
  CXType_Auto = 118,

  /**
   * Represents a type that was referred to using an elaborated type keyword.
   *
   * E.g., struct S, or via a qualified name, e.g., N::M::type, or both.
   */
  CXType_Elaborated = 119,

  /* OpenCL PipeType. */
  CXType_Pipe = 120,

  /* OpenCL builtin types. */
  CXType_OCLImage1dRO = 121,
  CXType_OCLImage1dArrayRO = 122,
  CXType_OCLImage1dBufferRO = 123,
  CXType_OCLImage2dRO = 124,
  CXType_OCLImage2dArrayRO = 125,
  CXType_OCLImage2dDepthRO = 126,
  CXType_OCLImage2dArrayDepthRO = 127,
  CXType_OCLImage2dMSAARO = 128,
  CXType_OCLImage2dArrayMSAARO = 129,
  CXType_OCLImage2dMSAADepthRO = 130,
  CXType_OCLImage2dArrayMSAADepthRO = 131,
  CXType_OCLImage3dRO = 132,
  CXType_OCLImage1dWO = 133,
  CXType_OCLImage1dArrayWO = 134,
  CXType_OCLImage1dBufferWO = 135,
  CXType_OCLImage2dWO = 136,
  CXType_OCLImage2dArrayWO = 137,
  CXType_OCLImage2dDepthWO = 138,
  CXType_OCLImage2dArrayDepthWO = 139,
  CXType_OCLImage2dMSAAWO = 140,
  CXType_OCLImage2dArrayMSAAWO = 141,
  CXType_OCLImage2dMSAADepthWO = 142,
  CXType_OCLImage2dArrayMSAADepthWO = 143,
  CXType_OCLImage3dWO = 144,
  CXType_OCLImage1dRW = 145,
  CXType_OCLImage1dArrayRW = 146,
  CXType_OCLImage1dBufferRW = 147,
  CXType_OCLImage2dRW = 148,
  CXType_OCLImage2dArrayRW = 149,
  CXType_OCLImage2dDepthRW = 150,
  CXType_OCLImage2dArrayDepthRW = 151,
  CXType_OCLImage2dMSAARW = 152,
  CXType_OCLImage2dArrayMSAARW = 153,
  CXType_OCLImage2dMSAADepthRW = 154,
  CXType_OCLImage2dArrayMSAADepthRW = 155,
  CXType_OCLImage3dRW = 156,
  CXType_OCLSampler = 157,
  CXType_OCLEvent = 158,
  CXType_OCLQueue = 159,
  CXType_OCLReserveID = 160,

  CXType_ObjCObject = 161,
  CXType_ObjCTypeParam = 162,
  CXType_Attributed = 163,

  CXType_OCLIntelSubgroupAVCMcePayload = 164,
  CXType_OCLIntelSubgroupAVCImePayload = 165,
  CXType_OCLIntelSubgroupAVCRefPayload = 166,
  CXType_OCLIntelSubgroupAVCSicPayload = 167,
  CXType_OCLIntelSubgroupAVCMceResult = 168,
  CXType_OCLIntelSubgroupAVCImeResult = 169,
  CXType_OCLIntelSubgroupAVCRefResult = 170,
  CXType_OCLIntelSubgroupAVCSicResult = 171,
  CXType_OCLIntelSubgroupAVCImeResultSingleRefStreamout = 172,
  CXType_OCLIntelSubgroupAVCImeResultDualRefStreamout = 173,
  CXType_OCLIntelSubgroupAVCImeSingleRefStreamin = 174,

  CXType_OCLIntelSubgroupAVCImeDualRefStreamin = 175,

  CXType_ExtVector = 176,
  CXType_Atomic = 177
};

/**
 * Describes the calling convention of a function type
 */
enum CXCallingConv {
  CXCallingConv_Default = 0,
  CXCallingConv_C = 1,
  CXCallingConv_X86StdCall = 2,
  CXCallingConv_X86FastCall = 3,
  CXCallingConv_X86ThisCall = 4,
  CXCallingConv_X86Pascal = 5,
  CXCallingConv_AAPCS = 6,
  CXCallingConv_AAPCS_VFP = 7,
  CXCallingConv_X86RegCall = 8,
  CXCallingConv_IntelOclBicc = 9,
  CXCallingConv_Win64 = 10,
  /* Alias for compatibility with older versions of API. */
  CXCallingConv_X86_64Win64 = CXCallingConv_Win64,
  CXCallingConv_X86_64SysV = 11,
  CXCallingConv_X86VectorCall = 12,
  CXCallingConv_Swift = 13,
  CXCallingConv_PreserveMost = 14,
  CXCallingConv_PreserveAll = 15,
  CXCallingConv_AArch64VectorCall = 16,

  CXCallingConv_Invalid = 100,
  CXCallingConv_Unexposed = 200
};

/**
 * The type of an element in the abstract syntax tree.
 *
 */
typedef struct {
  enum CXTypeKind kind;
  void *data[2];
} CXType;

/**
 * Retrieve the type of a CXCursor (if any).
 */
CINDEX_LINKAGE CXType clang_getCursorType(CXCursor C);

/**
 * Pretty-print the underlying type using the rules of the
 * language of the translation unit from which it came.
 *
 * If the type is invalid, an empty string is returned.
 */
CINDEX_LINKAGE CXString clang_getTypeSpelling(CXType CT);

/**
 * Retrieve the underlying type of a typedef declaration.
 *
 * If the cursor does not reference a typedef declaration, an invalid type is
 * returned.
 */
CINDEX_LINKAGE CXType clang_getTypedefDeclUnderlyingType(CXCursor C);

/**
 * Retrieve the integer type of an enum declaration.
 *
 * If the cursor does not reference an enum declaration, an invalid type is
 * returned.
 */
CINDEX_LINKAGE CXType clang_getEnumDeclIntegerType(CXCursor C);

/**
 * Retrieve the integer value of an enum constant declaration as a signed
 *  long long.
 *
 * If the cursor does not reference an enum constant declaration, LLONG_MIN is
 * returned. Since this is also potentially a valid constant value, the kind of
 * the cursor must be verified before calling this function.
 */
CINDEX_LINKAGE long long clang_getEnumConstantDeclValue(CXCursor C);

/**
 * Retrieve the integer value of an enum constant declaration as an unsigned
 *  long long.
 *
 * If the cursor does not reference an enum constant declaration, ULLONG_MAX is
 * returned. Since this is also potentially a valid constant value, the kind of
 * the cursor must be verified before calling this function.
 */
CINDEX_LINKAGE unsigned long long
clang_getEnumConstantDeclUnsignedValue(CXCursor C);

/**
 * Retrieve the bit width of a bit field declaration as an integer.
 *
 * If a cursor that is not a bit field declaration is passed in, -1 is returned.
 */
CINDEX_LINKAGE int clang_getFieldDeclBitWidth(CXCursor C);

/**
 * Retrieve the number of non-variadic arguments associated with a given
 * cursor.
 *
 * The number of arguments can be determined for calls as well as for
 * declarations of functions or methods. For other cursors -1 is returned.
 */
CINDEX_LINKAGE int clang_Cursor_getNumArguments(CXCursor C);

/**
 * Retrieve the argument cursor of a function or method.
 *
 * The argument cursor can be determined for calls as well as for declarations
 * of functions or methods. For other cursors and for invalid indices, an
 * invalid cursor is returned.
 */
CINDEX_LINKAGE CXCursor clang_Cursor_getArgument(CXCursor C, unsigned i);

/**
 * Describes the kind of a template argument.
 *
 * See the definition of llvm::clang::TemplateArgument::ArgKind for full
 * element descriptions.
 */
enum CXTemplateArgumentKind {
  CXTemplateArgumentKind_Null,
  CXTemplateArgumentKind_Type,
  CXTemplateArgumentKind_Declaration,
  CXTemplateArgumentKind_NullPtr,
  CXTemplateArgumentKind_Integral,
  CXTemplateArgumentKind_Template,
  CXTemplateArgumentKind_TemplateExpansion,
  CXTemplateArgumentKind_Expression,
  CXTemplateArgumentKind_Pack,
  /* Indicates an error case, preventing the kind from being deduced. */
  CXTemplateArgumentKind_Invalid
};

/**
 *Returns the number of template args of a function decl representing a
 * template specialization.
 *
 * If the argument cursor cannot be converted into a template function
 * declaration, -1 is returned.
 *
 * For example, for the following declaration and specialization:
 *   template <typename T, int kInt, bool kBool>
 *   void foo() { ... }
 *
 *   template <>
 *   void foo<float, -7, true>();
 *
 * The value 3 would be returned from this call.
 */
CINDEX_LINKAGE int clang_Cursor_getNumTemplateArguments(CXCursor C);

/**
 * Retrieve the kind of the I'th template argument of the CXCursor C.
 *
 * If the argument CXCursor does not represent a FunctionDecl, an invalid
 * template argument kind is returned.
 *
 * For example, for the following declaration and specialization:
 *   template <typename T, int kInt, bool kBool>
 *   void foo() { ... }
 *
 *   template <>
 *   void foo<float, -7, true>();
 *
 * For I = 0, 1, and 2, Type, Integral, and Integral will be returned,
 * respectively.
 */
CINDEX_LINKAGE enum CXTemplateArgumentKind
clang_Cursor_getTemplateArgumentKind(CXCursor C, unsigned I);

/**
 * Retrieve a CXType representing the type of a TemplateArgument of a
 *  function decl representing a template specialization.
 *
 * If the argument CXCursor does not represent a FunctionDecl whose I'th
 * template argument has a kind of CXTemplateArgKind_Integral, an invalid type
 * is returned.
 *
 * For example, for the following declaration and specialization:
 *   template <typename T, int kInt, bool kBool>
 *   void foo() { ... }
 *
 *   template <>
 *   void foo<float, -7, true>();
 *
 * If called with I = 0, "float", will be returned.
 * Invalid types will be returned for I == 1 or 2.
 */
CINDEX_LINKAGE CXType clang_Cursor_getTemplateArgumentType(CXCursor C,
                                                           unsigned I);

/**
 * Retrieve the value of an Integral TemplateArgument (of a function
 *  decl representing a template specialization) as a signed long long.
 *
 * It is undefined to call this function on a CXCursor that does not represent a
 * FunctionDecl or whose I'th template argument is not an integral value.
 *
 * For example, for the following declaration and specialization:
 *   template <typename T, int kInt, bool kBool>
 *   void foo() { ... }
 *
 *   template <>
 *   void foo<float, -7, true>();
 *
 * If called with I = 1 or 2, -7 or true will be returned, respectively.
 * For I == 0, this function's behavior is undefined.
 */
CINDEX_LINKAGE long long clang_Cursor_getTemplateArgumentValue(CXCursor C,
                                                               unsigned I);

/**
 * Retrieve the value of an Integral TemplateArgument (of a function
 *  decl representing a template specialization) as an unsigned long long.
 *
 * It is undefined to call this function on a CXCursor that does not represent a
 * FunctionDecl or whose I'th template argument is not an integral value.
 *
 * For example, for the following declaration and specialization:
 *   template <typename T, int kInt, bool kBool>
 *   void foo() { ... }
 *
 *   template <>
 *   void foo<float, 2147483649, true>();
 *
 * If called with I = 1 or 2, 2147483649 or true will be returned, respectively.
 * For I == 0, this function's behavior is undefined.
 */
CINDEX_LINKAGE unsigned long long
clang_Cursor_getTemplateArgumentUnsignedValue(CXCursor C, unsigned I);

/**
 * Determine whether two CXTypes represent the same type.
 *
 * \returns non-zero if the CXTypes represent the same type and
 *          zero otherwise.
 */
CINDEX_LINKAGE unsigned clang_equalTypes(CXType A, CXType B);

/**
 * Return the canonical type for a CXType.
 *
 * Clang's type system explicitly models typedefs and all the ways
 * a specific type can be represented.  The canonical type is the underlying
 * type with all the "sugar" removed.  For example, if 'T' is a typedef
 * for 'int', the canonical type for 'T' would be 'int'.
 */
CINDEX_LINKAGE CXType clang_getCanonicalType(CXType T);

/**
 * Determine whether a CXType has the "const" qualifier set,
 * without looking through typedefs that may have added "const" at a
 * different level.
 */
CINDEX_LINKAGE unsigned clang_isConstQualifiedType(CXType T);

/**
 * Determine whether a  CXCursor that is a macro, is
 * function like.
 */
CINDEX_LINKAGE unsigned clang_Cursor_isMacroFunctionLike(CXCursor C);

/**
 * Determine whether a  CXCursor that is a macro, is a
 * builtin one.
 */
CINDEX_LINKAGE unsigned clang_Cursor_isMacroBuiltin(CXCursor C);

/**
 * Determine whether a  CXCursor that is a function declaration, is an
 * inline declaration.
 */
CINDEX_LINKAGE unsigned clang_Cursor_isFunctionInlined(CXCursor C);

/**
 * Determine whether a CXType has the "volatile" qualifier set,
 * without looking through typedefs that may have added "volatile" at
 * a different level.
 */
CINDEX_LINKAGE unsigned clang_isVolatileQualifiedType(CXType T);

/**
 * Determine whether a CXType has the "restrict" qualifier set,
 * without looking through typedefs that may have added "restrict" at a
 * different level.
 */
CINDEX_LINKAGE unsigned clang_isRestrictQualifiedType(CXType T);

/**
 * Returns the address space of the given type.
 */
CINDEX_LINKAGE unsigned clang_getAddressSpace(CXType T);

/**
 * Returns the typedef name of the given type.
 */
CINDEX_LINKAGE CXString clang_getTypedefName(CXType CT);

/**
 * For pointer types, returns the type of the pointee.
 */
CINDEX_LINKAGE CXType clang_getPointeeType(CXType T);

/**
 * Return the cursor for the declaration of the given type.
 */
CINDEX_LINKAGE CXCursor clang_getTypeDeclaration(CXType T);

/**
 * Returns the Objective-C type encoding for the specified declaration.
 */
CINDEX_LINKAGE CXString clang_getDeclObjCTypeEncoding(CXCursor C);

/**
 * Returns the Objective-C type encoding for the specified CXType.
 */
CINDEX_LINKAGE CXString clang_Type_getObjCEncoding(CXType type);

/**
 * Retrieve the spelling of a given CXTypeKind.
 */
CINDEX_LINKAGE CXString clang_getTypeKindSpelling(enum CXTypeKind K);

/**
 * Retrieve the calling convention associated with a function type.
 *
 * If a non-function type is passed in, CXCallingConv_Invalid is returned.
 */
CINDEX_LINKAGE enum CXCallingConv clang_getFunctionTypeCallingConv(CXType T);

/**
 * Retrieve the return type associated with a function type.
 *
 * If a non-function type is passed in, an invalid type is returned.
 */
CINDEX_LINKAGE CXType clang_getResultType(CXType T);

/**
 * Retrieve the exception specification type associated with a function type.
 * This is a value of type CXCursor_ExceptionSpecificationKind.
 *
 * If a non-function type is passed in, an error code of -1 is returned.
 */
CINDEX_LINKAGE int clang_getExceptionSpecificationType(CXType T);

/**
 * Retrieve the number of non-variadic parameters associated with a
 * function type.
 *
 * If a non-function type is passed in, -1 is returned.
 */
CINDEX_LINKAGE int clang_getNumArgTypes(CXType T);

/**
 * Retrieve the type of a parameter of a function type.
 *
 * If a non-function type is passed in or the function does not have enough
 * parameters, an invalid type is returned.
 */
CINDEX_LINKAGE CXType clang_getArgType(CXType T, unsigned i);

/**
 * Retrieves the base type of the ObjCObjectType.
 *
 * If the type is not an ObjC object, an invalid type is returned.
 */
CINDEX_LINKAGE CXType clang_Type_getObjCObjectBaseType(CXType T);

/**
 * Retrieve the number of protocol references associated with an ObjC object/id.
 *
 * If the type is not an ObjC object, 0 is returned.
 */
CINDEX_LINKAGE unsigned clang_Type_getNumObjCProtocolRefs(CXType T);

/**
 * Retrieve the decl for a protocol reference for an ObjC object/id.
 *
 * If the type is not an ObjC object or there are not enough protocol
 * references, an invalid cursor is returned.
 */
CINDEX_LINKAGE CXCursor clang_Type_getObjCProtocolDecl(CXType T, unsigned i);

/**
 * Retrieve the number of type arguments associated with an ObjC object.
 *
 * If the type is not an ObjC object, 0 is returned.
 */
CINDEX_LINKAGE unsigned clang_Type_getNumObjCTypeArgs(CXType T);

/**
 * Retrieve a type argument associated with an ObjC object.
 *
 * If the type is not an ObjC or the index is not valid,
 * an invalid type is returned.
 */
CINDEX_LINKAGE CXType clang_Type_getObjCTypeArg(CXType T, unsigned i);

/**
 * Return 1 if the CXType is a variadic function type, and 0 otherwise.
 */
CINDEX_LINKAGE unsigned clang_isFunctionTypeVariadic(CXType T);

/**
 * Retrieve the return type associated with a given cursor.
 *
 * This only returns a valid type if the cursor refers to a function or method.
 */
CINDEX_LINKAGE CXType clang_getCursorResultType(CXCursor C);

/**
 * Retrieve the exception specification type associated with a given cursor.
 * This is a value of type CXCursor_ExceptionSpecificationKind.
 *
 * This only returns a valid result if the cursor refers to a function or
 * method.
 */
CINDEX_LINKAGE int clang_getCursorExceptionSpecificationType(CXCursor C);

/**
 * Return 1 if the CXType is a POD (plain old data) type, and 0
 *  otherwise.
 */
CINDEX_LINKAGE unsigned clang_isPODType(CXType T);

/**
 * Return the element type of an array, complex, or vector type.
 *
 * If a type is passed in that is not an array, complex, or vector type,
 * an invalid type is returned.
 */
CINDEX_LINKAGE CXType clang_getElementType(CXType T);

/**
 * Return the number of elements of an array or vector type.
 *
 * If a type is passed in that is not an array or vector type,
 * -1 is returned.
 */
CINDEX_LINKAGE long long clang_getNumElements(CXType T);

/**
 * Return the element type of an array type.
 *
 * If a non-array type is passed in, an invalid type is returned.
 */
CINDEX_LINKAGE CXType clang_getArrayElementType(CXType T);

/**
 * Return the array size of a constant array.
 *
 * If a non-array type is passed in, -1 is returned.
 */
CINDEX_LINKAGE long long clang_getArraySize(CXType T);

/**
 * Retrieve the type named by the qualified-id.
 *
 * If a non-elaborated type is passed in, an invalid type is returned.
 */
CINDEX_LINKAGE CXType clang_Type_getNamedType(CXType T);

/**
 * Determine if a typedef is 'transparent' tag.
 *
 * A typedef is considered 'transparent' if it shares a name and spelling
 * location with its underlying tag type, as is the case with the NS_ENUM macro.
 *
 * \returns non-zero if transparent and zero otherwise.
 */
CINDEX_LINKAGE unsigned clang_Type_isTransparentTagTypedef(CXType T);

enum CXTypeNullabilityKind {
  /**
   * Values of this type can never be null.
   */
  CXTypeNullability_NonNull = 0,
  /**
   * Values of this type can be null.
   */
  CXTypeNullability_Nullable = 1,
  /**
   * Whether values of this type can be null is (explicitly)
   * unspecified. This captures a (fairly rare) case where we
   * can't conclude anything about the nullability of the type even
   * though it has been considered.
   */
  CXTypeNullability_Unspecified = 2,
  /**
   * Nullability is not applicable to this type.
   */
  CXTypeNullability_Invalid = 3,

  /**
   * Generally behaves like Nullable, except when used in a block parameter that
   * was imported into a swift async method. There, swift will assume that the
   * parameter can get null even if no error occured. _Nullable parameters are
   * assumed to only get null on error.
   */
  CXTypeNullability_NullableResult = 4
};

/**
 * Retrieve the nullability kind of a pointer type.
 */
CINDEX_LINKAGE enum CXTypeNullabilityKind clang_Type_getNullability(CXType T);

/**
 * List the possible error codes for \c clang_Type_getSizeOf,
 *   \c clang_Type_getAlignOf, \c clang_Type_getOffsetOf and
 *   \c clang_Cursor_getOffsetOf.
 *
 * A value of this enumeration type can be returned if the target type is not
 * a valid argument to sizeof, alignof or offsetof.
 */
enum CXTypeLayoutError {
  /**
   * Type is of kind CXType_Invalid.
   */
  CXTypeLayoutError_Invalid = -1,
  /**
   * The type is an incomplete Type.
   */
  CXTypeLayoutError_Incomplete = -2,
  /**
   * The type is a dependent Type.
   */
  CXTypeLayoutError_Dependent = -3,
  /**
   * The type is not a constant size type.
   */
  CXTypeLayoutError_NotConstantSize = -4,
  /**
   * The Field name is not valid for this record.
   */
  CXTypeLayoutError_InvalidFieldName = -5,
  /**
   * The type is undeduced.
   */
  CXTypeLayoutError_Undeduced = -6
};

/**
 * Return the alignment of a type in bytes as per C++[expr.alignof]
 *   standard.
 *
 * If the type declaration is invalid, CXTypeLayoutError_Invalid is returned.
 * If the type declaration is an incomplete type, CXTypeLayoutError_Incomplete
 *   is returned.
 * If the type declaration is a dependent type, CXTypeLayoutError_Dependent is
 *   returned.
 * If the type declaration is not a constant size type,
 *   CXTypeLayoutError_NotConstantSize is returned.
 */
CINDEX_LINKAGE long long clang_Type_getAlignOf(CXType T);

/**
 * Return the class type of an member pointer type.
 *
 * If a non-member-pointer type is passed in, an invalid type is returned.
 */
CINDEX_LINKAGE CXType clang_Type_getClassType(CXType T);

/**
 * Return the size of a type in bytes as per C++[expr.sizeof] standard.
 *
 * If the type declaration is invalid, CXTypeLayoutError_Invalid is returned.
 * If the type declaration is an incomplete type, CXTypeLayoutError_Incomplete
 *   is returned.
 * If the type declaration is a dependent type, CXTypeLayoutError_Dependent is
 *   returned.
 */
CINDEX_LINKAGE long long clang_Type_getSizeOf(CXType T);

/**
 * Return the offset of a field named S in a record of type T in bits
 *   as it would be returned by __offsetof__ as per C++11[18.2p4]
 *
 * If the cursor is not a record field declaration, CXTypeLayoutError_Invalid
 *   is returned.
 * If the field's type declaration is an incomplete type,
 *   CXTypeLayoutError_Incomplete is returned.
 * If the field's type declaration is a dependent type,
 *   CXTypeLayoutError_Dependent is returned.
 * If the field's name S is not found,
 *   CXTypeLayoutError_InvalidFieldName is returned.
 */
CINDEX_LINKAGE long long clang_Type_getOffsetOf(CXType T, const char *S);

/**
 * Return the type that was modified by this attributed type.
 *
 * If the type is not an attributed type, an invalid type is returned.
 */
CINDEX_LINKAGE CXType clang_Type_getModifiedType(CXType T);

/**
 * Gets the type contained by this atomic type.
 *
 * If a non-atomic type is passed in, an invalid type is returned.
 */
CINDEX_LINKAGE CXType clang_Type_getValueType(CXType CT);

/**
 * Return the offset of the field represented by the Cursor.
 *
 * If the cursor is not a field declaration, -1 is returned.
 * If the cursor semantic parent is not a record field declaration,
 *   CXTypeLayoutError_Invalid is returned.
 * If the field's type declaration is an incomplete type,
 *   CXTypeLayoutError_Incomplete is returned.
 * If the field's type declaration is a dependent type,
 *   CXTypeLayoutError_Dependent is returned.
 * If the field's name S is not found,
 *   CXTypeLayoutError_InvalidFieldName is returned.
 */
CINDEX_LINKAGE long long clang_Cursor_getOffsetOfField(CXCursor C);

/**
 * Determine whether the given cursor represents an anonymous
 * tag or namespace
 */
CINDEX_LINKAGE unsigned clang_Cursor_isAnonymous(CXCursor C);

/**
 * Determine whether the given cursor represents an anonymous record
 * declaration.
 */
CINDEX_LINKAGE unsigned clang_Cursor_isAnonymousRecordDecl(CXCursor C);

/**
 * Determine whether the given cursor represents an inline namespace
 * declaration.
 */
CINDEX_LINKAGE unsigned clang_Cursor_isInlineNamespace(CXCursor C);

enum CXRefQualifierKind {
  /** No ref-qualifier was provided. */
  CXRefQualifier_None = 0,
  /** An lvalue ref-qualifier was provided (\c &). */
  CXRefQualifier_LValue,
  /** An rvalue ref-qualifier was provided (\c &&). */
  CXRefQualifier_RValue
};

/**
 * Returns the number of template arguments for given template
 * specialization, or -1 if type \c T is not a template specialization.
 */
CINDEX_LINKAGE int clang_Type_getNumTemplateArguments(CXType T);

/**
 * Returns the type template argument of a template class specialization
 * at given index.
 *
 * This function only returns template type arguments and does not handle
 * template template arguments or variadic packs.
 */
CINDEX_LINKAGE CXType clang_Type_getTemplateArgumentAsType(CXType T,
                                                           unsigned i);

/**
 * Retrieve the ref-qualifier kind of a function or method.
 *
 * The ref-qualifier is returned for C++ functions or methods. For other types
 * or non-C++ declarations, CXRefQualifier_None is returned.
 */
CINDEX_LINKAGE enum CXRefQualifierKind clang_Type_getCXXRefQualifier(CXType T);

/**
 * Returns non-zero if the cursor specifies a Record member that is a
 *   bitfield.
 */
CINDEX_LINKAGE unsigned clang_Cursor_isBitField(CXCursor C);

/**
 * Returns 1 if the base class specified by the cursor with kind
 *   CX_CXXBaseSpecifier is virtual.
 */
CINDEX_LINKAGE unsigned clang_isVirtualBase(CXCursor);

/**
 * Represents the C++ access control level to a base class for a
 * cursor with kind CX_CXXBaseSpecifier.
 */
enum CX_CXXAccessSpecifier {
  CX_CXXInvalidAccessSpecifier,
  CX_CXXPublic,
  CX_CXXProtected,
  CX_CXXPrivate
};

/**
 * Returns the access control level for the referenced object.
 *
 * If the cursor refers to a C++ declaration, its access control level within
 * its parent scope is returned. Otherwise, if the cursor refers to a base
 * specifier or access specifier, the specifier itself is returned.
 */
CINDEX_LINKAGE enum CX_CXXAccessSpecifier clang_getCXXAccessSpecifier(CXCursor);

/**
 * Represents the storage classes as declared in the source. CX_SC_Invalid
 * was added for the case that the passed cursor in not a declaration.
 */
enum CX_StorageClass {
  CX_SC_Invalid,
  CX_SC_None,
  CX_SC_Extern,
  CX_SC_Static,
  CX_SC_PrivateExtern,
  CX_SC_OpenCLWorkGroupLocal,
  CX_SC_Auto,
  CX_SC_Register
};

/**
 * Returns the storage class for a function or variable declaration.
 *
 * If the passed in Cursor is not a function or variable declaration,
 * CX_SC_Invalid is returned else the storage class.
 */
CINDEX_LINKAGE enum CX_StorageClass clang_Cursor_getStorageClass(CXCursor);

/**
 * Determine the number of overloaded declarations referenced by a
 * \c CXCursor_OverloadedDeclRef cursor.
 *
 * \param cursor The cursor whose overloaded declarations are being queried.
 *
 * \returns The number of overloaded declarations referenced by \c cursor. If it
 * is not a \c CXCursor_OverloadedDeclRef cursor, returns 0.
 */
CINDEX_LINKAGE unsigned clang_getNumOverloadedDecls(CXCursor cursor);

/**
 * Retrieve a cursor for one of the overloaded declarations referenced
 * by a \c CXCursor_OverloadedDeclRef cursor.
 *
 * \param cursor The cursor whose overloaded declarations are being queried.
 *
 * \param index The zero-based index into the set of overloaded declarations in
 * the cursor.
 *
 * \returns A cursor representing the declaration referenced by the given
 * \c cursor at the specified \c index. If the cursor does not have an
 * associated set of overloaded declarations, or if the index is out of bounds,
 * returns \c clang_getNullCursor();
 */
CINDEX_LINKAGE CXCursor clang_getOverloadedDecl(CXCursor cursor,
                                                unsigned index);

/**
 * @}
 */

/**
 * \defgroup CINDEX_ATTRIBUTES Information for attributes
 *
 * @{
 */

/**
 * For cursors representing an iboutletcollection attribute,
 *  this function returns the collection element type.
 *
 */
CINDEX_LINKAGE CXType clang_getIBOutletCollectionType(CXCursor);

/**
 * @}
 */

/**
 * \defgroup CINDEX_CURSOR_TRAVERSAL Traversing the AST with cursors
 *
 * These routines provide the ability to traverse the abstract syntax tree
 * using cursors.
 *
 * @{
 */

/**
 * Describes how the traversal of the children of a particular
 * cursor should proceed after visiting a particular child cursor.
 *
 * A value of this enumeration type should be returned by each
 * \c CXCursorVisitor to indicate how clang_visitChildren() proceed.
 */
enum CXChildVisitResult {
  /**
   * Terminates the cursor traversal.
   */
  CXChildVisit_Break,
  /**
   * Continues the cursor traversal with the next sibling of
   * the cursor just visited, without visiting its children.
   */
  CXChildVisit_Continue,
  /**
   * Recursively traverse the children of this cursor, using
   * the same visitor and client data.
   */
  CXChildVisit_Recurse
};

/**
 * Visitor invoked for each cursor found by a traversal.
 *
 * This visitor function will be invoked for each cursor found by
 * clang_visitCursorChildren(). Its first argument is the cursor being
 * visited, its second argument is the parent visitor for that cursor,
 * and its third argument is the client data provided to
 * clang_visitCursorChildren().
 *
 * The visitor should return one of the \c CXChildVisitResult values
 * to direct clang_visitCursorChildren().
 */
typedef enum CXChildVisitResult (*CXCursorVisitor)(CXCursor cursor,
                                                   CXCursor parent,
                                                   CXClientData client_data);

/**
 * Visit the children of a particular cursor.
 *
 * This function visits all the direct children of the given cursor,
 * invoking the given \p visitor function with the cursors of each
 * visited child. The traversal may be recursive, if the visitor returns
 * \c CXChildVisit_Recurse. The traversal may also be ended prematurely, if
 * the visitor returns \c CXChildVisit_Break.
 *
 * \param parent the cursor whose child may be visited. All kinds of
 * cursors can be visited, including invalid cursors (which, by
 * definition, have no children).
 *
 * \param visitor the visitor function that will be invoked for each
 * child of \p parent.
 *
 * \param client_data pointer data supplied by the client, which will
 * be passed to the visitor each time it is invoked.
 *
 * \returns a non-zero value if the traversal was terminated
 * prematurely by the visitor returning \c CXChildVisit_Break.
 */
CINDEX_LINKAGE unsigned clang_visitChildren(CXCursor parent,
                                            CXCursorVisitor visitor,
                                            CXClientData client_data);
#ifdef __has_feature
#if __has_feature(blocks)
/**
 * Visitor invoked for each cursor found by a traversal.
 *
 * This visitor block will be invoked for each cursor found by
 * clang_visitChildrenWithBlock(). Its first argument is the cursor being
 * visited, its second argument is the parent visitor for that cursor.
 *
 * The visitor should return one of the \c CXChildVisitResult values
 * to direct clang_visitChildrenWithBlock().
 */
typedef enum CXChildVisitResult (^CXCursorVisitorBlock)(CXCursor cursor,
                                                        CXCursor parent);

/**
 * Visits the children of a cursor using the specified block.  Behaves
 * identically to clang_visitChildren() in all other respects.
 */
CINDEX_LINKAGE unsigned
clang_visitChildrenWithBlock(CXCursor parent, CXCursorVisitorBlock block);
#endif
#endif

/**
 * @}
 */

/**
 * \defgroup CINDEX_CURSOR_XREF Cross-referencing in the AST
 *
 * These routines provide the ability to determine references within and
 * across translation units, by providing the names of the entities referenced
 * by cursors, follow reference cursors to the declarations they reference,
 * and associate declarations with their definitions.
 *
 * @{
 */

/**
 * Retrieve a Unified Symbol Resolution (USR) for the entity referenced
 * by the given cursor.
 *
 * A Unified Symbol Resolution (USR) is a string that identifies a particular
 * entity (function, class, variable, etc.) within a program. USRs can be
 * compared across translation units to determine, e.g., when references in
 * one translation refer to an entity defined in another translation unit.
 */
CINDEX_LINKAGE CXString clang_getCursorUSR(CXCursor);

/**
 * Construct a USR for a specified Objective-C class.
 */
CINDEX_LINKAGE CXString clang_constructUSR_ObjCClass(const char *class_name);

/**
 * Construct a USR for a specified Objective-C category.
 */
CINDEX_LINKAGE CXString clang_constructUSR_ObjCCategory(
    const char *class_name, const char *category_name);

/**
 * Construct a USR for a specified Objective-C protocol.
 */
CINDEX_LINKAGE CXString
clang_constructUSR_ObjCProtocol(const char *protocol_name);

/**
 * Construct a USR for a specified Objective-C instance variable and
 *   the USR for its containing class.
 */
CINDEX_LINKAGE CXString clang_constructUSR_ObjCIvar(const char *name,
                                                    CXString classUSR);

/**
 * Construct a USR for a specified Objective-C method and
 *   the USR for its containing class.
 */
CINDEX_LINKAGE CXString clang_constructUSR_ObjCMethod(const char *name,
                                                      unsigned isInstanceMethod,
                                                      CXString classUSR);

/**
 * Construct a USR for a specified Objective-C property and the USR
 *  for its containing class.
 */
CINDEX_LINKAGE CXString clang_constructUSR_ObjCProperty(const char *property,
                                                        CXString classUSR);

/**
 * Retrieve a name for the entity referenced by this cursor.
 */
CINDEX_LINKAGE CXString clang_getCursorSpelling(CXCursor);

/**
 * Retrieve a range for a piece that forms the cursors spelling name.
 * Most of the times there is only one range for the complete spelling but for
 * Objective-C methods and Objective-C message expressions, there are multiple
 * pieces for each selector identifier.
 *
 * \param pieceIndex the index of the spelling name piece. If this is greater
 * than the actual number of pieces, it will return a NULL (invalid) range.
 *
 * \param options Reserved.
 */
CINDEX_LINKAGE CXSourceRange clang_Cursor_getSpellingNameRange(
    CXCursor, unsigned pieceIndex, unsigned options);

/**
 * Opaque pointer representing a policy that controls pretty printing
 * for \c clang_getCursorPrettyPrinted.
 */
typedef void *CXPrintingPolicy;

/**
 * Properties for the printing policy.
 *
 * See \c clang::PrintingPolicy for more information.
 */
enum CXPrintingPolicyProperty {
  CXPrintingPolicy_Indentation,
  CXPrintingPolicy_SuppressSpecifiers,
  CXPrintingPolicy_SuppressTagKeyword,
  CXPrintingPolicy_IncludeTagDefinition,
  CXPrintingPolicy_SuppressScope,
  CXPrintingPolicy_SuppressUnwrittenScope,
  CXPrintingPolicy_SuppressInitializers,
  CXPrintingPolicy_ConstantArraySizeAsWritten,
  CXPrintingPolicy_AnonymousTagLocations,
  CXPrintingPolicy_SuppressStrongLifetime,
  CXPrintingPolicy_SuppressLifetimeQualifiers,
  CXPrintingPolicy_SuppressTemplateArgsInCXXConstructors,
  CXPrintingPolicy_Bool,
  CXPrintingPolicy_Restrict,
  CXPrintingPolicy_Alignof,
  CXPrintingPolicy_UnderscoreAlignof,
  CXPrintingPolicy_UseVoidForZeroParams,
  CXPrintingPolicy_TerseOutput,
  CXPrintingPolicy_PolishForDeclaration,
  CXPrintingPolicy_Half,
  CXPrintingPolicy_MSWChar,
  CXPrintingPolicy_IncludeNewlines,
  CXPrintingPolicy_MSVCFormatting,
  CXPrintingPolicy_ConstantsAsWritten,
  CXPrintingPolicy_SuppressImplicitBase,
  CXPrintingPolicy_FullyQualifiedName,

  CXPrintingPolicy_LastProperty = CXPrintingPolicy_FullyQualifiedName
};

/**
 * Get a property value for the given printing policy.
 */
CINDEX_LINKAGE unsigned
clang_PrintingPolicy_getProperty(CXPrintingPolicy Policy,
                                 enum CXPrintingPolicyProperty Property);

/**
 * Set a property value for the given printing policy.
 */
CINDEX_LINKAGE void
clang_PrintingPolicy_setProperty(CXPrintingPolicy Policy,
                                 enum CXPrintingPolicyProperty Property,
                                 unsigned Value);

/**
 * Retrieve the default policy for the cursor.
 *
 * The policy should be released after use with \c
 * clang_PrintingPolicy_dispose.
 */
CINDEX_LINKAGE CXPrintingPolicy clang_getCursorPrintingPolicy(CXCursor);

/**
 * Release a printing policy.
 */
CINDEX_LINKAGE void clang_PrintingPolicy_dispose(CXPrintingPolicy Policy);

/**
 * Pretty print declarations.
 *
 * \param Cursor The cursor representing a declaration.
 *
 * \param Policy The policy to control the entities being printed. If
 * NULL, a default policy is used.
 *
 * \returns The pretty printed declaration or the empty string for
 * other cursors.
 */
CINDEX_LINKAGE CXString clang_getCursorPrettyPrinted(CXCursor Cursor,
                                                     CXPrintingPolicy Policy);

/**
 * Retrieve the display name for the entity referenced by this cursor.
 *
 * The display name contains extra information that helps identify the cursor,
 * such as the parameters of a function or template or the arguments of a
 * class template specialization.
 */
CINDEX_LINKAGE CXString clang_getCursorDisplayName(CXCursor);

/** For a cursor that is a reference, retrieve a cursor representing the
 * entity that it references.
 *
 * Reference cursors refer to other entities in the AST. For example, an
 * Objective-C superclass reference cursor refers to an Objective-C class.
 * This function produces the cursor for the Objective-C class from the
 * cursor for the superclass reference. If the input cursor is a declaration or
 * definition, it returns that declaration or definition unchanged.
 * Otherwise, returns the NULL cursor.
 */
CINDEX_LINKAGE CXCursor clang_getCursorReferenced(CXCursor);

/**
 *  For a cursor that is either a reference to or a declaration
 *  of some entity, retrieve a cursor that describes the definition of
 *  that entity.
 *
 *  Some entities can be declared multiple times within a translation
 *  unit, but only one of those declarations can also be a
 *  definition. For example, given:
 *
 *  \code
 *  int f(int, int);
 *  int g(int x, int y) { return f(x, y); }
 *  int f(int a, int b) { return a + b; }
 *  int f(int, int);
 *  \endcode
 *
 *  there are three declarations of the function "f", but only the
 *  second one is a definition. The clang_getCursorDefinition()
 *  function will take any cursor pointing to a declaration of "f"
 *  (the first or fourth lines of the example) or a cursor referenced
 *  that uses "f" (the call to "f' inside "g") and will return a
 *  declaration cursor pointing to the definition (the second "f"
 *  declaration).
 *
 *  If given a cursor for which there is no corresponding definition,
 *  e.g., because there is no definition of that entity within this
 *  translation unit, returns a NULL cursor.
 */
CINDEX_LINKAGE CXCursor clang_getCursorDefinition(CXCursor);

/**
 * Determine whether the declaration pointed to by this cursor
 * is also a definition of that entity.
 */
CINDEX_LINKAGE unsigned clang_isCursorDefinition(CXCursor);

/**
 * Retrieve the canonical cursor corresponding to the given cursor.
 *
 * In the C family of languages, many kinds of entities can be declared several
 * times within a single translation unit. For example, a structure type can
 * be forward-declared (possibly multiple times) and later defined:
 *
 * \code
 * struct X;
 * struct X;
 * struct X {
 *   int member;
 * };
 * \endcode
 *
 * The declarations and the definition of \c X are represented by three
 * different cursors, all of which are declarations of the same underlying
 * entity. One of these cursor is considered the "canonical" cursor, which
 * is effectively the representative for the underlying entity. One can
 * determine if two cursors are declarations of the same underlying entity by
 * comparing their canonical cursors.
 *
 * \returns The canonical cursor for the entity referred to by the given cursor.
 */
CINDEX_LINKAGE CXCursor clang_getCanonicalCursor(CXCursor);

/**
 * If the cursor points to a selector identifier in an Objective-C
 * method or message expression, this returns the selector index.
 *
 * After getting a cursor with #clang_getCursor, this can be called to
 * determine if the location points to a selector identifier.
 *
 * \returns The selector index if the cursor is an Objective-C method or message
 * expression and the cursor is pointing to a selector identifier, or -1
 * otherwise.
 */
CINDEX_LINKAGE int clang_Cursor_getObjCSelectorIndex(CXCursor);

/**
 * Given a cursor pointing to a C++ method call or an Objective-C
 * message, returns non-zero if the method/message is "dynamic", meaning:
 *
 * For a C++ method: the call is virtual.
 * For an Objective-C message: the receiver is an object instance, not 'super'
 * or a specific class.
 *
 * If the method/message is "static" or the cursor does not point to a
 * method/message, it will return zero.
 */
CINDEX_LINKAGE int clang_Cursor_isDynamicCall(CXCursor C);

/**
 * Given a cursor pointing to an Objective-C message or property
 * reference, or C++ method call, returns the CXType of the receiver.
 */
CINDEX_LINKAGE CXType clang_Cursor_getReceiverType(CXCursor C);

/**
 * Property attributes for a \c CXCursor_ObjCPropertyDecl.
 */
typedef enum {
  CXObjCPropertyAttr_noattr = 0x00,
  CXObjCPropertyAttr_readonly = 0x01,
  CXObjCPropertyAttr_getter = 0x02,
  CXObjCPropertyAttr_assign = 0x04,
  CXObjCPropertyAttr_readwrite = 0x08,
  CXObjCPropertyAttr_retain = 0x10,
  CXObjCPropertyAttr_copy = 0x20,
  CXObjCPropertyAttr_nonatomic = 0x40,
  CXObjCPropertyAttr_setter = 0x80,
  CXObjCPropertyAttr_atomic = 0x100,
  CXObjCPropertyAttr_weak = 0x200,
  CXObjCPropertyAttr_strong = 0x400,
  CXObjCPropertyAttr_unsafe_unretained = 0x800,
  CXObjCPropertyAttr_class = 0x1000
} CXObjCPropertyAttrKind;

/**
 * Given a cursor that represents a property declaration, return the
 * associated property attributes. The bits are formed from
 * \c CXObjCPropertyAttrKind.
 *
 * \param reserved Reserved for future use, pass 0.
 */
CINDEX_LINKAGE unsigned
clang_Cursor_getObjCPropertyAttributes(CXCursor C, unsigned reserved);

/**
 * Given a cursor that represents a property declaration, return the
 * name of the method that implements the getter.
 */
CINDEX_LINKAGE CXString clang_Cursor_getObjCPropertyGetterName(CXCursor C);

/**
 * Given a cursor that represents a property declaration, return the
 * name of the method that implements the setter, if any.
 */
CINDEX_LINKAGE CXString clang_Cursor_getObjCPropertySetterName(CXCursor C);

/**
 * 'Qualifiers' written next to the return and parameter types in
 * Objective-C method declarations.
 */
typedef enum {
  CXObjCDeclQualifier_None = 0x0,
  CXObjCDeclQualifier_In = 0x1,
  CXObjCDeclQualifier_Inout = 0x2,
  CXObjCDeclQualifier_Out = 0x4,
  CXObjCDeclQualifier_Bycopy = 0x8,
  CXObjCDeclQualifier_Byref = 0x10,
  CXObjCDeclQualifier_Oneway = 0x20
} CXObjCDeclQualifierKind;

/**
 * Given a cursor that represents an Objective-C method or parameter
 * declaration, return the associated Objective-C qualifiers for the return
 * type or the parameter respectively. The bits are formed from
 * CXObjCDeclQualifierKind.
 */
CINDEX_LINKAGE unsigned clang_Cursor_getObjCDeclQualifiers(CXCursor C);

/**
 * Given a cursor that represents an Objective-C method or property
 * declaration, return non-zero if the declaration was affected by "\@optional".
 * Returns zero if the cursor is not such a declaration or it is "\@required".
 */
CINDEX_LINKAGE unsigned clang_Cursor_isObjCOptional(CXCursor C);

/**
 * Returns non-zero if the given cursor is a variadic function or method.
 */
CINDEX_LINKAGE unsigned clang_Cursor_isVariadic(CXCursor C);

/**
 * Returns non-zero if the given cursor points to a symbol marked with
 * external_source_symbol attribute.
 *
 * \param language If non-NULL, and the attribute is present, will be set to
 * the 'language' string from the attribute.
 *
 * \param definedIn If non-NULL, and the attribute is present, will be set to
 * the 'definedIn' string from the attribute.
 *
 * \param isGenerated If non-NULL, and the attribute is present, will be set to
 * non-zero if the 'generated_declaration' is set in the attribute.
 */
CINDEX_LINKAGE unsigned clang_Cursor_isExternalSymbol(CXCursor C,
                                                      CXString *language,
                                                      CXString *definedIn,
                                                      unsigned *isGenerated);

/**
 * Given a cursor that represents a declaration, return the associated
 * comment's source range.  The range may include multiple consecutive comments
 * with whitespace in between.
 */
CINDEX_LINKAGE CXSourceRange clang_Cursor_getCommentRange(CXCursor C);

/**
 * Given a cursor that represents a declaration, return the associated
 * comment text, including comment markers.
 */
CINDEX_LINKAGE CXString clang_Cursor_getRawCommentText(CXCursor C);

/**
 * Given a cursor that represents a documentable entity (e.g.,
 * declaration), return the associated \paragraph; otherwise return the
 * first paragraph.
 */
CINDEX_LINKAGE CXString clang_Cursor_getBriefCommentText(CXCursor C);

/**
 * @}
 */

/** \defgroup CINDEX_MANGLE Name Mangling API Functions
 *
 * @{
 */

/**
 * Retrieve the CXString representing the mangled name of the cursor.
 */
CINDEX_LINKAGE CXString clang_Cursor_getMangling(CXCursor);

/**
 * Retrieve the CXStrings representing the mangled symbols of the C++
 * constructor or destructor at the cursor.
 */
CINDEX_LINKAGE CXStringSet *clang_Cursor_getCXXManglings(CXCursor);

/**
 * Retrieve the CXStrings representing the mangled symbols of the ObjC
 * class interface or implementation at the cursor.
 */
CINDEX_LINKAGE CXStringSet *clang_Cursor_getObjCManglings(CXCursor);

/**
 * @}
 */

/**
 * \defgroup CINDEX_MODULE Module introspection
 *
 * The functions in this group provide access to information about modules.
 *
 * @{
 */

typedef void *CXModule;

/**
 * Given a CXCursor_ModuleImportDecl cursor, return the associated module.
 */
CINDEX_LINKAGE CXModule clang_Cursor_getModule(CXCursor C);

/**
 * Given a CXFile header file, return the module that contains it, if one
 * exists.
 */
CINDEX_LINKAGE CXModule clang_getModuleForFile(CXTranslationUnit, CXFile);

/**
 * \param Module a module object.
 *
 * \returns the module file where the provided module object came from.
 */
CINDEX_LINKAGE CXFile clang_Module_getASTFile(CXModule Module);

/**
 * \param Module a module object.
 *
 * \returns the parent of a sub-module or NULL if the given module is top-level,
 * e.g. for 'std.vector' it will return the 'std' module.
 */
CINDEX_LINKAGE CXModule clang_Module_getParent(CXModule Module);

/**
 * \param Module a module object.
 *
 * \returns the name of the module, e.g. for the 'std.vector' sub-module it
 * will return "vector".
 */
CINDEX_LINKAGE CXString clang_Module_getName(CXModule Module);

/**
 * \param Module a module object.
 *
 * \returns the full name of the module, e.g. "std.vector".
 */
CINDEX_LINKAGE CXString clang_Module_getFullName(CXModule Module);

/**
 * \param Module a module object.
 *
 * \returns non-zero if the module is a system one.
 */
CINDEX_LINKAGE int clang_Module_isSystem(CXModule Module);

/**
 * \param Module a module object.
 *
 * \returns the number of top level headers associated with this module.
 */
CINDEX_LINKAGE unsigned clang_Module_getNumTopLevelHeaders(CXTranslationUnit,
                                                           CXModule Module);

/**
 * \param Module a module object.
 *
 * \param Index top level header index (zero-based).
 *
 * \returns the specified top level header associated with the module.
 */
CINDEX_LINKAGE
CXFile clang_Module_getTopLevelHeader(CXTranslationUnit, CXModule Module,
                                      unsigned Index);

/**
 * @}
 */

/**
 * \defgroup CINDEX_CPP C++ AST introspection
 *
 * The routines in this group provide access information in the ASTs specific
 * to C++ language features.
 *
 * @{
 */

/**
 * Determine if a C++ constructor is a converting constructor.
 */
CINDEX_LINKAGE unsigned
clang_CXXConstructor_isConvertingConstructor(CXCursor C);

/**
 * Determine if a C++ constructor is a copy constructor.
 */
CINDEX_LINKAGE unsigned clang_CXXConstructor_isCopyConstructor(CXCursor C);

/**
 * Determine if a C++ constructor is the default constructor.
 */
CINDEX_LINKAGE unsigned clang_CXXConstructor_isDefaultConstructor(CXCursor C);

/**
 * Determine if a C++ constructor is a move constructor.
 */
CINDEX_LINKAGE unsigned clang_CXXConstructor_isMoveConstructor(CXCursor C);

/**
 * Determine if a C++ field is declared 'mutable'.
 */
CINDEX_LINKAGE unsigned clang_CXXField_isMutable(CXCursor C);

/**
 * Determine if a C++ method is declared '= default'.
 */
CINDEX_LINKAGE unsigned clang_CXXMethod_isDefaulted(CXCursor C);

/**
 * Determine if a C++ member function or member function template is
 * pure virtual.
 */
CINDEX_LINKAGE unsigned clang_CXXMethod_isPureVirtual(CXCursor C);

/**
 * Determine if a C++ member function or member function template is
 * declared 'static'.
 */
CINDEX_LINKAGE unsigned clang_CXXMethod_isStatic(CXCursor C);

/**
 * Determine if a C++ member function or member function template is
 * explicitly declared 'virtual' or if it overrides a virtual method from
 * one of the base classes.
 */
CINDEX_LINKAGE unsigned clang_CXXMethod_isVirtual(CXCursor C);

/**
 * Determine if a C++ record is abstract, i.e. whether a class or struct
 * has a pure virtual member function.
 */
CINDEX_LINKAGE unsigned clang_CXXRecord_isAbstract(CXCursor C);

/**
 * Determine if an enum declaration refers to a scoped enum.
 */
CINDEX_LINKAGE unsigned clang_EnumDecl_isScoped(CXCursor C);

/**
 * Determine if a C++ member function or member function template is
 * declared 'const'.
 */
CINDEX_LINKAGE unsigned clang_CXXMethod_isConst(CXCursor C);

/**
 * Given a cursor that represents a template, determine
 * the cursor kind of the specializations would be generated by instantiating
 * the template.
 *
 * This routine can be used to determine what flavor of function template,
 * class template, or class template partial specialization is stored in the
 * cursor. For example, it can describe whether a class template cursor is
 * declared with "struct", "class" or "union".
 *
 * \param C The cursor to query. This cursor should represent a template
 * declaration.
 *
 * \returns The cursor kind of the specializations that would be generated
 * by instantiating the template \p C. If \p C is not a template, returns
 * \c CXCursor_NoDeclFound.
 */
CINDEX_LINKAGE enum CXCursorKind clang_getTemplateCursorKind(CXCursor C);

/**
 * Given a cursor that may represent a specialization or instantiation
 * of a template, retrieve the cursor that represents the template that it
 * specializes or from which it was instantiated.
 *
 * This routine determines the template involved both for explicit
 * specializations of templates and for implicit instantiations of the template,
 * both of which are referred to as "specializations". For a class template
 * specialization (e.g., \c std::vector<bool>), this routine will return
 * either the primary template (\c std::vector) or, if the specialization was
 * instantiated from a class template partial specialization, the class template
 * partial specialization. For a class template partial specialization and a
 * function template specialization (including instantiations), this
 * this routine will return the specialized template.
 *
 * For members of a class template (e.g., member functions, member classes, or
 * static data members), returns the specialized or instantiated member.
 * Although not strictly "templates" in the C++ language, members of class
 * templates have the same notions of specializations and instantiations that
 * templates do, so this routine treats them similarly.
 *
 * \param C A cursor that may be a specialization of a template or a member
 * of a template.
 *
 * \returns If the given cursor is a specialization or instantiation of a
 * template or a member thereof, the template or member that it specializes or
 * from which it was instantiated. Otherwise, returns a NULL cursor.
 */
CINDEX_LINKAGE CXCursor clang_getSpecializedCursorTemplate(CXCursor C);

/**
 * Given a cursor that references something else, return the source range
 * covering that reference.
 *
 * \param C A cursor pointing to a member reference, a declaration reference, or
 * an operator call.
 * \param NameFlags A bitset with three independent flags:
 * CXNameRange_WantQualifier, CXNameRange_WantTemplateArgs, and
 * CXNameRange_WantSinglePiece.
 * \param PieceIndex For contiguous names or when passing the flag
 * CXNameRange_WantSinglePiece, only one piece with index 0 is
 * available. When the CXNameRange_WantSinglePiece flag is not passed for a
 * non-contiguous names, this index can be used to retrieve the individual
 * pieces of the name. See also CXNameRange_WantSinglePiece.
 *
 * \returns The piece of the name pointed to by the given cursor. If there is no
 * name, or if the PieceIndex is out-of-range, a null-cursor will be returned.
 */
CINDEX_LINKAGE CXSourceRange clang_getCursorReferenceNameRange(
    CXCursor C, unsigned NameFlags, unsigned PieceIndex);

enum CXNameRefFlags {
  /**
   * Include the nested-name-specifier, e.g. Foo:: in x.Foo::y, in the
   * range.
   */
  CXNameRange_WantQualifier = 0x1,

  /**
   * Include the explicit template arguments, e.g. \<int> in x.f<int>,
   * in the range.
   */
  CXNameRange_WantTemplateArgs = 0x2,

  /**
   * If the name is non-contiguous, return the full spanning range.
   *
   * Non-contiguous names occur in Objective-C when a selector with two or more
   * parameters is used, or in C++ when using an operator:
   * \code
   * [object doSomething:here withValue:there]; // Objective-C
   * return some_vector[1]; // C++
   * \endcode
   */
  CXNameRange_WantSinglePiece = 0x4
};

/**
 * @}
 */

/**
 * \defgroup CINDEX_LEX Token extraction and manipulation
 *
 * The routines in this group provide access to the tokens within a
 * translation unit, along with a semantic mapping of those tokens to
 * their corresponding cursors.
 *
 * @{
 */

/**
 * Describes a kind of token.
 */
typedef enum CXTokenKind {
  /**
   * A token that contains some kind of punctuation.
   */
  CXToken_Punctuation,

  /**
   * A language keyword.
   */
  CXToken_Keyword,

  /**
   * An identifier (that is not a keyword).
   */
  CXToken_Identifier,

  /**
   * A numeric, string, or character literal.
   */
  CXToken_Literal,

  /**
   * A comment.
   */
  CXToken_Comment
} CXTokenKind;

/**
 * Describes a single preprocessing token.
 */
typedef struct {
  unsigned int_data[4];
  void *ptr_data;
} CXToken;

/**
 * Get the raw lexical token starting with the given location.
 *
 * \param TU the translation unit whose text is being tokenized.
 *
 * \param Location the source location with which the token starts.
 *
 * \returns The token starting with the given location or NULL if no such token
 * exist. The returned pointer must be freed with clang_disposeTokens before the
 * translation unit is destroyed.
 */
CINDEX_LINKAGE CXToken *clang_getToken(CXTranslationUnit TU,
                                       CXSourceLocation Location);

/**
 * Determine the kind of the given token.
 */
CINDEX_LINKAGE CXTokenKind clang_getTokenKind(CXToken);

/**
 * Determine the spelling of the given token.
 *
 * The spelling of a token is the textual representation of that token, e.g.,
 * the text of an identifier or keyword.
 */
CINDEX_LINKAGE CXString clang_getTokenSpelling(CXTranslationUnit, CXToken);

/**
 * Retrieve the source location of the given token.
 */
CINDEX_LINKAGE CXSourceLocation clang_getTokenLocation(CXTranslationUnit,
                                                       CXToken);

/**
 * Retrieve a source range that covers the given token.
 */
CINDEX_LINKAGE CXSourceRange clang_getTokenExtent(CXTranslationUnit, CXToken);

/**
 * Tokenize the source code described by the given range into raw
 * lexical tokens.
 *
 * \param TU the translation unit whose text is being tokenized.
 *
 * \param Range the source range in which text should be tokenized. All of the
 * tokens produced by tokenization will fall within this source range,
 *
 * \param Tokens this pointer will be set to point to the array of tokens
 * that occur within the given source range. The returned pointer must be
 * freed with clang_disposeTokens() before the translation unit is destroyed.
 *
 * \param NumTokens will be set to the number of tokens in the \c *Tokens
 * array.
 *
 */
CINDEX_LINKAGE void clang_tokenize(CXTranslationUnit TU, CXSourceRange Range,
                                   CXToken **Tokens, unsigned *NumTokens);

/**
 * Annotate the given set of tokens by providing cursors for each token
 * that can be mapped to a specific entity within the abstract syntax tree.
 *
 * This token-annotation routine is equivalent to invoking
 * clang_getCursor() for the source locations of each of the
 * tokens. The cursors provided are filtered, so that only those
 * cursors that have a direct correspondence to the token are
 * accepted. For example, given a function call \c f(x),
 * clang_getCursor() would provide the following cursors:
 *
 *   * when the cursor is over the 'f', a DeclRefExpr cursor referring to 'f'.
 *   * when the cursor is over the '(' or the ')', a CallExpr referring to 'f'.
 *   * when the cursor is over the 'x', a DeclRefExpr cursor referring to 'x'.
 *
 * Only the first and last of these cursors will occur within the
 * annotate, since the tokens "f" and "x' directly refer to a function
 * and a variable, respectively, but the parentheses are just a small
 * part of the full syntax of the function call expression, which is
 * not provided as an annotation.
 *
 * \param TU the translation unit that owns the given tokens.
 *
 * \param Tokens the set of tokens to annotate.
 *
 * \param NumTokens the number of tokens in \p Tokens.
 *
 * \param Cursors an array of \p NumTokens cursors, whose contents will be
 * replaced with the cursors corresponding to each token.
 */
CINDEX_LINKAGE void clang_annotateTokens(CXTranslationUnit TU, CXToken *Tokens,
                                         unsigned NumTokens, CXCursor *Cursors);

/**
 * Free the given set of tokens.
 */
CINDEX_LINKAGE void clang_disposeTokens(CXTranslationUnit TU, CXToken *Tokens,
                                        unsigned NumTokens);

/**
 * @}
 */

/**
 * \defgroup CINDEX_DEBUG Debugging facilities
 *
 * These routines are used for testing and debugging, only, and should not
 * be relied upon.
 *
 * @{
 */

/* for debug/testing */
CINDEX_LINKAGE CXString clang_getCursorKindSpelling(enum CXCursorKind Kind);
CINDEX_LINKAGE void clang_getDefinitionSpellingAndExtent(
    CXCursor, const char **startBuf, const char **endBuf, unsigned *startLine,
    unsigned *startColumn, unsigned *endLine, unsigned *endColumn);
CINDEX_LINKAGE void clang_enableStackTraces(void);
CINDEX_LINKAGE void clang_executeOnThread(void (*fn)(void *), void *user_data,
                                          unsigned stack_size);

/**
 * @}
 */

/**
 * \defgroup CINDEX_CODE_COMPLET Code completion
 *
 * Code completion involves taking an (incomplete) source file, along with
 * knowledge of where the user is actively editing that file, and suggesting
 * syntactically- and semantically-valid constructs that the user might want to
 * use at that particular point in the source code. These data structures and
 * routines provide support for code completion.
 *
 * @{
 */

/**
 * A semantic string that describes a code-completion result.
 *
 * A semantic string that describes the formatting of a code-completion
 * result as a single "template" of text that should be inserted into the
 * source buffer when a particular code-completion result is selected.
 * Each semantic string is made up of some number of "chunks", each of which
 * contains some text along with a description of what that text means, e.g.,
 * the name of the entity being referenced, whether the text chunk is part of
 * the template, or whether it is a "placeholder" that the user should replace
 * with actual code,of a specific kind. See \c CXCompletionChunkKind for a
 * description of the different kinds of chunks.
 */
typedef void *CXCompletionString;

/**
 * A single result of code completion.
 */
typedef struct {
  /**
   * The kind of entity that this completion refers to.
   *
   * The cursor kind will be a macro, keyword, or a declaration (one of the
   * *Decl cursor kinds), describing the entity that the completion is
   * referring to.
   *
   * \todo In the future, we would like to provide a full cursor, to allow
   * the client to extract additional information from declaration.
   */
  enum CXCursorKind CursorKind;

  /**
   * The code-completion string that describes how to insert this
   * code-completion result into the editing buffer.
   */
  CXCompletionString CompletionString;
} CXCompletionResult;

/**
 * Describes a single piece of text within a code-completion string.
 *
 * Each "chunk" within a code-completion string (\c CXCompletionString) is
 * either a piece of text with a specific "kind" that describes how that text
 * should be interpreted by the client or is another completion string.
 */
enum CXCompletionChunkKind {
  /**
   * A code-completion string that describes "optional" text that
   * could be a part of the template (but is not required).
   *
   * The Optional chunk is the only kind of chunk that has a code-completion
   * string for its representation, which is accessible via
   * \c clang_getCompletionChunkCompletionString(). The code-completion string
   * describes an additional part of the template that is completely optional.
   * For example, optional chunks can be used to describe the placeholders for
   * arguments that match up with defaulted function parameters, e.g. given:
   *
   * \code
   * void f(int x, float y = 3.14, double z = 2.71828);
   * \endcode
   *
   * The code-completion string for this function would contain:
   *   - a TypedText chunk for "f".
   *   - a LeftParen chunk for "(".
   *   - a Placeholder chunk for "int x"
   *   - an Optional chunk containing the remaining defaulted arguments, e.g.,
   *       - a Comma chunk for ","
   *       - a Placeholder chunk for "float y"
   *       - an Optional chunk containing the last defaulted argument:
   *           - a Comma chunk for ","
   *           - a Placeholder chunk for "double z"
   *   - a RightParen chunk for ")"
   *
   * There are many ways to handle Optional chunks. Two simple approaches are:
   *   - Completely ignore optional chunks, in which case the template for the
   *     function "f" would only include the first parameter ("int x").
   *   - Fully expand all optional chunks, in which case the template for the
   *     function "f" would have all of the parameters.
   */
  CXCompletionChunk_Optional,
  /**
   * Text that a user would be expected to type to get this
   * code-completion result.
   *
   * There will be exactly one "typed text" chunk in a semantic string, which
   * will typically provide the spelling of a keyword or the name of a
   * declaration that could be used at the current code point. Clients are
   * expected to filter the code-completion results based on the text in this
   * chunk.
   */
  CXCompletionChunk_TypedText,
  /**
   * Text that should be inserted as part of a code-completion result.
   *
   * A "text" chunk represents text that is part of the template to be
   * inserted into user code should this particular code-completion result
   * be selected.
   */
  CXCompletionChunk_Text,
  /**
   * Placeholder text that should be replaced by the user.
   *
   * A "placeholder" chunk marks a place where the user should insert text
   * into the code-completion template. For example, placeholders might mark
   * the function parameters for a function declaration, to indicate that the
   * user should provide arguments for each of those parameters. The actual
   * text in a placeholder is a suggestion for the text to display before
   * the user replaces the placeholder with real code.
   */
  CXCompletionChunk_Placeholder,
  /**
   * Informative text that should be displayed but never inserted as
   * part of the template.
   *
   * An "informative" chunk contains annotations that can be displayed to
   * help the user decide whether a particular code-completion result is the
   * right option, but which is not part of the actual template to be inserted
   * by code completion.
   */
  CXCompletionChunk_Informative,
  /**
   * Text that describes the current parameter when code-completion is
   * referring to function call, message send, or template specialization.
   *
   * A "current parameter" chunk occurs when code-completion is providing
   * information about a parameter corresponding to the argument at the
   * code-completion point. For example, given a function
   *
   * \code
   * int add(int x, int y);
   * \endcode
   *
   * and the source code \c add(, where the code-completion point is after the
   * "(", the code-completion string will contain a "current parameter" chunk
   * for "int x", indicating that the current argument will initialize that
   * parameter. After typing further, to \c add(17, (where the code-completion
   * point is after the ","), the code-completion string will contain a
   * "current parameter" chunk to "int y".
   */
  CXCompletionChunk_CurrentParameter,
  /**
   * A left parenthesis ('('), used to initiate a function call or
   * signal the beginning of a function parameter list.
   */
  CXCompletionChunk_LeftParen,
  /**
   * A right parenthesis (')'), used to finish a function call or
   * signal the end of a function parameter list.
   */
  CXCompletionChunk_RightParen,
  /**
   * A left bracket ('[').
   */
  CXCompletionChunk_LeftBracket,
  /**
   * A right bracket (']').
   */
  CXCompletionChunk_RightBracket,
  /**
   * A left brace ('{').
   */
  CXCompletionChunk_LeftBrace,
  /**
   * A right brace ('}').
   */
  CXCompletionChunk_RightBrace,
  /**
   * A left angle bracket ('<').
   */
  CXCompletionChunk_LeftAngle,
  /**
   * A right angle bracket ('>').
   */
  CXCompletionChunk_RightAngle,
  /**
   * A comma separator (',').
   */
  CXCompletionChunk_Comma,
  /**
   * Text that specifies the result type of a given result.
   *
   * This special kind of informative chunk is not meant to be inserted into
   * the text buffer. Rather, it is meant to illustrate the type that an
   * expression using the given completion string would have.
   */
  CXCompletionChunk_ResultType,
  /**
   * A colon (':').
   */
  CXCompletionChunk_Colon,
  /**
   * A semicolon (';').
   */
  CXCompletionChunk_SemiColon,
  /**
   * An '=' sign.
   */
  CXCompletionChunk_Equal,
  /**
   * Horizontal space (' ').
   */
  CXCompletionChunk_HorizontalSpace,
  /**
   * Vertical space ('\\n'), after which it is generally a good idea to
   * perform indentation.
   */
  CXCompletionChunk_VerticalSpace
};

/**
 * Determine the kind of a particular chunk within a completion string.
 *
 * \param completion_string the completion string to query.
 *
 * \param chunk_number the 0-based index of the chunk in the completion string.
 *
 * \returns the kind of the chunk at the index \c chunk_number.
 */
CINDEX_LINKAGE enum CXCompletionChunkKind
clang_getCompletionChunkKind(CXCompletionString completion_string,
                             unsigned chunk_number);

/**
 * Retrieve the text associated with a particular chunk within a
 * completion string.
 *
 * \param completion_string the completion string to query.
 *
 * \param chunk_number the 0-based index of the chunk in the completion string.
 *
 * \returns the text associated with the chunk at index \c chunk_number.
 */
CINDEX_LINKAGE CXString clang_getCompletionChunkText(
    CXCompletionString completion_string, unsigned chunk_number);

/**
 * Retrieve the completion string associated with a particular chunk
 * within a completion string.
 *
 * \param completion_string the completion string to query.
 *
 * \param chunk_number the 0-based index of the chunk in the completion string.
 *
 * \returns the completion string associated with the chunk at index
 * \c chunk_number.
 */
CINDEX_LINKAGE CXCompletionString clang_getCompletionChunkCompletionString(
    CXCompletionString completion_string, unsigned chunk_number);

/**
 * Retrieve the number of chunks in the given code-completion string.
 */
CINDEX_LINKAGE unsigned
clang_getNumCompletionChunks(CXCompletionString completion_string);

/**
 * Determine the priority of this code completion.
 *
 * The priority of a code completion indicates how likely it is that this
 * particular completion is the completion that the user will select. The
 * priority is selected by various internal heuristics.
 *
 * \param completion_string The completion string to query.
 *
 * \returns The priority of this completion string. Smaller values indicate
 * higher-priority (more likely) completions.
 */
CINDEX_LINKAGE unsigned
clang_getCompletionPriority(CXCompletionString completion_string);

/**
 * Determine the availability of the entity that this code-completion
 * string refers to.
 *
 * \param completion_string The completion string to query.
 *
 * \returns The availability of the completion string.
 */
CINDEX_LINKAGE enum CXAvailabilityKind
clang_getCompletionAvailability(CXCompletionString completion_string);

/**
 * Retrieve the number of annotations associated with the given
 * completion string.
 *
 * \param completion_string the completion string to query.
 *
 * \returns the number of annotations associated with the given completion
 * string.
 */
CINDEX_LINKAGE unsigned
clang_getCompletionNumAnnotations(CXCompletionString completion_string);

/**
 * Retrieve the annotation associated with the given completion string.
 *
 * \param completion_string the completion string to query.
 *
 * \param annotation_number the 0-based index of the annotation of the
 * completion string.
 *
 * \returns annotation string associated with the completion at index
 * \c annotation_number, or a NULL string if that annotation is not available.
 */
CINDEX_LINKAGE CXString clang_getCompletionAnnotation(
    CXCompletionString completion_string, unsigned annotation_number);

/**
 * Retrieve the parent context of the given completion string.
 *
 * The parent context of a completion string is the semantic parent of
 * the declaration (if any) that the code completion represents. For example,
 * a code completion for an Objective-C method would have the method's class
 * or protocol as its context.
 *
 * \param completion_string The code completion string whose parent is
 * being queried.
 *
 * \param kind DEPRECATED: always set to CXCursor_NotImplemented if non-NULL.
 *
 * \returns The name of the completion parent, e.g., "NSObject" if
 * the completion string represents a method in the NSObject class.
 */
CINDEX_LINKAGE CXString clang_getCompletionParent(
    CXCompletionString completion_string, enum CXCursorKind *kind);

/**
 * Retrieve the brief documentation comment attached to the declaration
 * that corresponds to the given completion string.
 */
CINDEX_LINKAGE CXString
clang_getCompletionBriefComment(CXCompletionString completion_string);

/**
 * Retrieve a completion string for an arbitrary declaration or macro
 * definition cursor.
 *
 * \param cursor The cursor to query.
 *
 * \returns A non-context-sensitive completion string for declaration and macro
 * definition cursors, or NULL for other kinds of cursors.
 */
CINDEX_LINKAGE CXCompletionString
clang_getCursorCompletionString(CXCursor cursor);

/**
 * Contains the results of code-completion.
 *
 * This data structure contains the results of code completion, as
 * produced by \c clang_codeCompleteAt(). Its contents must be freed by
 * \c clang_disposeCodeCompleteResults.
 */
typedef struct {
  /**
   * The code-completion results.
   */
  CXCompletionResult *Results;

  /**
   * The number of code-completion results stored in the
   * \c Results array.
   */
  unsigned NumResults;
} CXCodeCompleteResults;

/**
 * Retrieve the number of fix-its for the given completion index.
 *
 * Calling this makes sense only if CXCodeComplete_IncludeCompletionsWithFixIts
 * option was set.
 *
 * \param results The structure keeping all completion results
 *
 * \param completion_index The index of the completion
 *
 * \return The number of fix-its which must be applied before the completion at
 * completion_index can be applied
 */
CINDEX_LINKAGE unsigned
clang_getCompletionNumFixIts(CXCodeCompleteResults *results,
                             unsigned completion_index);

/**
 * Fix-its that *must* be applied before inserting the text for the
 * corresponding completion.
 *
 * By default, clang_codeCompleteAt() only returns completions with empty
 * fix-its. Extra completions with non-empty fix-its should be explicitly
 * requested by setting CXCodeComplete_IncludeCompletionsWithFixIts.
 *
 * For the clients to be able to compute position of the cursor after applying
 * fix-its, the following conditions are guaranteed to hold for
 * replacement_range of the stored fix-its:
 *  - Ranges in the fix-its are guaranteed to never contain the completion
 *  point (or identifier under completion point, if any) inside them, except
 *  at the start or at the end of the range.
 *  - If a fix-it range starts or ends with completion point (or starts or
 *  ends after the identifier under completion point), it will contain at
 *  least one character. It allows to unambiguously recompute completion
 *  point after applying the fix-it.
 *
 * The intuition is that provided fix-its change code around the identifier we
 * complete, but are not allowed to touch the identifier itself or the
 * completion point. One example of completions with corrections are the ones
 * replacing '.' with '->' and vice versa:
 *
 * std::unique_ptr<std::vector<int>> vec_ptr;
 * In 'vec_ptr.^', one of the completions is 'push_back', it requires
 * replacing '.' with '->'.
 * In 'vec_ptr->^', one of the completions is 'release', it requires
 * replacing '->' with '.'.
 *
 * \param results The structure keeping all completion results
 *
 * \param completion_index The index of the completion
 *
 * \param fixit_index The index of the fix-it for the completion at
 * completion_index
 *
 * \param replacement_range The fix-it range that must be replaced before the
 * completion at completion_index can be applied
 *
 * \returns The fix-it string that must replace the code at replacement_range
 * before the completion at completion_index can be applied
 */
CINDEX_LINKAGE CXString clang_getCompletionFixIt(
    CXCodeCompleteResults *results, unsigned completion_index,
    unsigned fixit_index, CXSourceRange *replacement_range);

/**
 * Flags that can be passed to \c clang_codeCompleteAt() to
 * modify its behavior.
 *
 * The enumerators in this enumeration can be bitwise-OR'd together to
 * provide multiple options to \c clang_codeCompleteAt().
 */
enum CXCodeComplete_Flags {
  /**
   * Whether to include macros within the set of code
   * completions returned.
   */
  CXCodeComplete_IncludeMacros = 0x01,

  /**
   * Whether to include code patterns for language constructs
   * within the set of code completions, e.g., for loops.
   */
  CXCodeComplete_IncludeCodePatterns = 0x02,

  /**
   * Whether to include brief documentation within the set of code
   * completions returned.
   */
  CXCodeComplete_IncludeBriefComments = 0x04,

  /**
   * Whether to speed up completion by omitting top- or namespace-level entities
   * defined in the preamble. There's no guarantee any particular entity is
   * omitted. This may be useful if the headers are indexed externally.
   */
  CXCodeComplete_SkipPreamble = 0x08,

  /**
   * Whether to include completions with small
   * fix-its, e.g. change '.' to '->' on member access, etc.
   */
  CXCodeComplete_IncludeCompletionsWithFixIts = 0x10
};

/**
 * Bits that represent the context under which completion is occurring.
 *
 * The enumerators in this enumeration may be bitwise-OR'd together if multiple
 * contexts are occurring simultaneously.
 */
enum CXCompletionContext {
  /**
   * The context for completions is unexposed, as only Clang results
   * should be included. (This is equivalent to having no context bits set.)
   */
  CXCompletionContext_Unexposed = 0,

  /**
   * Completions for any possible type should be included in the results.
   */
  CXCompletionContext_AnyType = 1 << 0,

  /**
   * Completions for any possible value (variables, function calls, etc.)
   * should be included in the results.
   */
  CXCompletionContext_AnyValue = 1 << 1,
  /**
   * Completions for values that resolve to an Objective-C object should
   * be included in the results.
   */
  CXCompletionContext_ObjCObjectValue = 1 << 2,
  /**
   * Completions for values that resolve to an Objective-C selector
   * should be included in the results.
   */
  CXCompletionContext_ObjCSelectorValue = 1 << 3,
  /**
   * Completions for values that resolve to a C++ class type should be
   * included in the results.
   */
  CXCompletionContext_CXXClassTypeValue = 1 << 4,

  /**
   * Completions for fields of the member being accessed using the dot
   * operator should be included in the results.
   */
  CXCompletionContext_DotMemberAccess = 1 << 5,
  /**
   * Completions for fields of the member being accessed using the arrow
   * operator should be included in the results.
   */
  CXCompletionContext_ArrowMemberAccess = 1 << 6,
  /**
   * Completions for properties of the Objective-C object being accessed
   * using the dot operator should be included in the results.
   */
  CXCompletionContext_ObjCPropertyAccess = 1 << 7,

  /**
   * Completions for enum tags should be included in the results.
   */
  CXCompletionContext_EnumTag = 1 << 8,
  /**
   * Completions for union tags should be included in the results.
   */
  CXCompletionContext_UnionTag = 1 << 9,
  /**
   * Completions for struct tags should be included in the results.
   */
  CXCompletionContext_StructTag = 1 << 10,

  /**
   * Completions for C++ class names should be included in the results.
   */
  CXCompletionContext_ClassTag = 1 << 11,
  /**
   * Completions for C++ namespaces and namespace aliases should be
   * included in the results.
   */
  CXCompletionContext_Namespace = 1 << 12,
  /**
   * Completions for C++ nested name specifiers should be included in
   * the results.
   */
  CXCompletionContext_NestedNameSpecifier = 1 << 13,

  /**
   * Completions for Objective-C interfaces (classes) should be included
   * in the results.
   */
  CXCompletionContext_ObjCInterface = 1 << 14,
  /**
   * Completions for Objective-C protocols should be included in
   * the results.
   */
  CXCompletionContext_ObjCProtocol = 1 << 15,
  /**
   * Completions for Objective-C categories should be included in
   * the results.
   */
  CXCompletionContext_ObjCCategory = 1 << 16,
  /**
   * Completions for Objective-C instance messages should be included
   * in the results.
   */
  CXCompletionContext_ObjCInstanceMessage = 1 << 17,
  /**
   * Completions for Objective-C class messages should be included in
   * the results.
   */
  CXCompletionContext_ObjCClassMessage = 1 << 18,
  /**
   * Completions for Objective-C selector names should be included in
   * the results.
   */
  CXCompletionContext_ObjCSelectorName = 1 << 19,

  /**
   * Completions for preprocessor macro names should be included in
   * the results.
   */
  CXCompletionContext_MacroName = 1 << 20,

  /**
   * Natural language completions should be included in the results.
   */
  CXCompletionContext_NaturalLanguage = 1 << 21,

  /**
   * #include file completions should be included in the results.
   */
  CXCompletionContext_IncludedFile = 1 << 22,

  /**
   * The current context is unknown, so set all contexts.
   */
  CXCompletionContext_Unknown = ((1 << 23) - 1)
};

/**
 * Returns a default set of code-completion options that can be
 * passed to\c clang_codeCompleteAt().
 */
CINDEX_LINKAGE unsigned clang_defaultCodeCompleteOptions(void);

/**
 * Perform code completion at a given location in a translation unit.
 *
 * This function performs code completion at a particular file, line, and
 * column within source code, providing results that suggest potential
 * code snippets based on the context of the completion. The basic model
 * for code completion is that Clang will parse a complete source file,
 * performing syntax checking up to the location where code-completion has
 * been requested. At that point, a special code-completion token is passed
 * to the parser, which recognizes this token and determines, based on the
 * current location in the C/Objective-C/C++ grammar and the state of
 * semantic analysis, what completions to provide. These completions are
 * returned via a new \c CXCodeCompleteResults structure.
 *
 * Code completion itself is meant to be triggered by the client when the
 * user types punctuation characters or whitespace, at which point the
 * code-completion location will coincide with the cursor. For example, if \c p
 * is a pointer, code-completion might be triggered after the "-" and then
 * after the ">" in \c p->. When the code-completion location is after the ">",
 * the completion results will provide, e.g., the members of the struct that
 * "p" points to. The client is responsible for placing the cursor at the
 * beginning of the token currently being typed, then filtering the results
 * based on the contents of the token. For example, when code-completing for
 * the expression \c p->get, the client should provide the location just after
 * the ">" (e.g., pointing at the "g") to this code-completion hook. Then, the
 * client can filter the results based on the current token text ("get"), only
 * showing those results that start with "get". The intent of this interface
 * is to separate the relatively high-latency acquisition of code-completion
 * results from the filtering of results on a per-character basis, which must
 * have a lower latency.
 *
 * \param TU The translation unit in which code-completion should
 * occur. The source files for this translation unit need not be
 * completely up-to-date (and the contents of those source files may
 * be overridden via \p unsaved_files). Cursors referring into the
 * translation unit may be invalidated by this invocation.
 *
 * \param complete_filename The name of the source file where code
 * completion should be performed. This filename may be any file
 * included in the translation unit.
 *
 * \param complete_line The line at which code-completion should occur.
 *
 * \param complete_column The column at which code-completion should occur.
 * Note that the column should point just after the syntactic construct that
 * initiated code completion, and not in the middle of a lexical token.
 *
 * \param unsaved_files the Files that have not yet been saved to disk
 * but may be required for parsing or code completion, including the
 * contents of those files.  The contents and name of these files (as
 * specified by CXUnsavedFile) are copied when necessary, so the
 * client only needs to guarantee their validity until the call to
 * this function returns.
 *
 * \param num_unsaved_files The number of unsaved file entries in \p
 * unsaved_files.
 *
 * \param options Extra options that control the behavior of code
 * completion, expressed as a bitwise OR of the enumerators of the
 * CXCodeComplete_Flags enumeration. The
 * \c clang_defaultCodeCompleteOptions() function returns a default set
 * of code-completion options.
 *
 * \returns If successful, a new \c CXCodeCompleteResults structure
 * containing code-completion results, which should eventually be
 * freed with \c clang_disposeCodeCompleteResults(). If code
 * completion fails, returns NULL.
 */
CINDEX_LINKAGE
CXCodeCompleteResults *
clang_codeCompleteAt(CXTranslationUnit TU, const char *complete_filename,
                     unsigned complete_line, unsigned complete_column,
                     struct CXUnsavedFile *unsaved_files,
                     unsigned num_unsaved_files, unsigned options);

/**
 * Sort the code-completion results in case-insensitive alphabetical
 * order.
 *
 * \param Results The set of results to sort.
 * \param NumResults The number of results in \p Results.
 */
CINDEX_LINKAGE
void clang_sortCodeCompletionResults(CXCompletionResult *Results,
                                     unsigned NumResults);

/**
 * Free the given set of code-completion results.
 */
CINDEX_LINKAGE
void clang_disposeCodeCompleteResults(CXCodeCompleteResults *Results);

/**
 * Determine the number of diagnostics produced prior to the
 * location where code completion was performed.
 */
CINDEX_LINKAGE
unsigned clang_codeCompleteGetNumDiagnostics(CXCodeCompleteResults *Results);

/**
 * Retrieve a diagnostic associated with the given code completion.
 *
 * \param Results the code completion results to query.
 * \param Index the zero-based diagnostic number to retrieve.
 *
 * \returns the requested diagnostic. This diagnostic must be freed
 * via a call to \c clang_disposeDiagnostic().
 */
CINDEX_LINKAGE
CXDiagnostic clang_codeCompleteGetDiagnostic(CXCodeCompleteResults *Results,
                                             unsigned Index);

/**
 * Determines what completions are appropriate for the context
 * the given code completion.
 *
 * \param Results the code completion results to query
 *
 * \returns the kinds of completions that are appropriate for use
 * along with the given code completion results.
 */
CINDEX_LINKAGE
unsigned long long
clang_codeCompleteGetContexts(CXCodeCompleteResults *Results);

/**
 * Returns the cursor kind for the container for the current code
 * completion context. The container is only guaranteed to be set for
 * contexts where a container exists (i.e. member accesses or Objective-C
 * message sends); if there is not a container, this function will return
 * CXCursor_InvalidCode.
 *
 * \param Results the code completion results to query
 *
 * \param IsIncomplete on return, this value will be false if Clang has complete
 * information about the container. If Clang does not have complete
 * information, this value will be true.
 *
 * \returns the container kind, or CXCursor_InvalidCode if there is not a
 * container
 */
CINDEX_LINKAGE
enum CXCursorKind
clang_codeCompleteGetContainerKind(CXCodeCompleteResults *Results,
                                   unsigned *IsIncomplete);

/**
 * Returns the USR for the container for the current code completion
 * context. If there is not a container for the current context, this
 * function will return the empty string.
 *
 * \param Results the code completion results to query
 *
 * \returns the USR for the container
 */
CINDEX_LINKAGE
CXString clang_codeCompleteGetContainerUSR(CXCodeCompleteResults *Results);

/**
 * Returns the currently-entered selector for an Objective-C message
 * send, formatted like "initWithFoo:bar:". Only guaranteed to return a
 * non-empty string for CXCompletionContext_ObjCInstanceMessage and
 * CXCompletionContext_ObjCClassMessage.
 *
 * \param Results the code completion results to query
 *
 * \returns the selector (or partial selector) that has been entered thus far
 * for an Objective-C message send.
 */
CINDEX_LINKAGE
CXString clang_codeCompleteGetObjCSelector(CXCodeCompleteResults *Results);

/**
 * @}
 */

/**
 * \defgroup CINDEX_MISC Miscellaneous utility functions
 *
 * @{
 */

/**
 * Return a version string, suitable for showing to a user, but not
 *        intended to be parsed (the format is not guaranteed to be stable).
 */
CINDEX_LINKAGE CXString clang_getClangVersion(void);

/**
 * Enable/disable crash recovery.
 *
 * \param isEnabled Flag to indicate if crash recovery is enabled.  A non-zero
 *        value enables crash recovery, while 0 disables it.
 */
CINDEX_LINKAGE void clang_toggleCrashRecovery(unsigned isEnabled);

/**
 * Visitor invoked for each file in a translation unit
 *        (used with clang_getInclusions()).
 *
 * This visitor function will be invoked by clang_getInclusions() for each
 * file included (either at the top-level or by \#include directives) within
 * a translation unit.  The first argument is the file being included, and
 * the second and third arguments provide the inclusion stack.  The
 * array is sorted in order of immediate inclusion.  For example,
 * the first element refers to the location that included 'included_file'.
 */
typedef void (*CXInclusionVisitor)(CXFile included_file,
                                   CXSourceLocation *inclusion_stack,
                                   unsigned include_len,
                                   CXClientData client_data);

/**
 * Visit the set of preprocessor inclusions in a translation unit.
 *   The visitor function is called with the provided data for every included
 *   file.  This does not include headers included by the PCH file (unless one
 *   is inspecting the inclusions in the PCH file itself).
 */
CINDEX_LINKAGE void clang_getInclusions(CXTranslationUnit tu,
                                        CXInclusionVisitor visitor,
                                        CXClientData client_data);

typedef enum {
  CXEval_Int = 1,
  CXEval_Float = 2,
  CXEval_ObjCStrLiteral = 3,
  CXEval_StrLiteral = 4,
  CXEval_CFStr = 5,
  CXEval_Other = 6,

  CXEval_UnExposed = 0

} CXEvalResultKind;

/**
 * Evaluation result of a cursor
 */
typedef void *CXEvalResult;

/**
 * If cursor is a statement declaration tries to evaluate the
 * statement and if its variable, tries to evaluate its initializer,
 * into its corresponding type.
 * If it's an expression, tries to evaluate the expression.
 */
CINDEX_LINKAGE CXEvalResult clang_Cursor_Evaluate(CXCursor C);

/**
 * Returns the kind of the evaluated result.
 */
CINDEX_LINKAGE CXEvalResultKind clang_EvalResult_getKind(CXEvalResult E);

/**
 * Returns the evaluation result as integer if the
 * kind is Int.
 */
CINDEX_LINKAGE int clang_EvalResult_getAsInt(CXEvalResult E);

/**
 * Returns the evaluation result as a long long integer if the
 * kind is Int. This prevents overflows that may happen if the result is
 * returned with clang_EvalResult_getAsInt.
 */
CINDEX_LINKAGE long long clang_EvalResult_getAsLongLong(CXEvalResult E);

/**
 * Returns a non-zero value if the kind is Int and the evaluation
 * result resulted in an unsigned integer.
 */
CINDEX_LINKAGE unsigned clang_EvalResult_isUnsignedInt(CXEvalResult E);

/**
 * Returns the evaluation result as an unsigned integer if
 * the kind is Int and clang_EvalResult_isUnsignedInt is non-zero.
 */
CINDEX_LINKAGE unsigned long long
clang_EvalResult_getAsUnsigned(CXEvalResult E);

/**
 * Returns the evaluation result as double if the
 * kind is double.
 */
CINDEX_LINKAGE double clang_EvalResult_getAsDouble(CXEvalResult E);

/**
 * Returns the evaluation result as a constant string if the
 * kind is other than Int or float. User must not free this pointer,
 * instead call clang_EvalResult_dispose on the CXEvalResult returned
 * by clang_Cursor_Evaluate.
 */
CINDEX_LINKAGE const char *clang_EvalResult_getAsStr(CXEvalResult E);

/**
 * Disposes the created Eval memory.
 */
CINDEX_LINKAGE void clang_EvalResult_dispose(CXEvalResult E);
/**
 * @}
 */

/** \defgroup CINDEX_REMAPPING Remapping functions
 *
 * @{
 */

/**
 * A remapping of original source files and their translated files.
 */
typedef void *CXRemapping;

/**
 * Retrieve a remapping.
 *
 * \param path the path that contains metadata about remappings.
 *
 * \returns the requested remapping. This remapping must be freed
 * via a call to \c clang_remap_dispose(). Can return NULL if an error occurred.
 */
CINDEX_LINKAGE CXRemapping clang_getRemappings(const char *path);

/**
 * Retrieve a remapping.
 *
 * \param filePaths pointer to an array of file paths containing remapping info.
 *
 * \param numFiles number of file paths.
 *
 * \returns the requested remapping. This remapping must be freed
 * via a call to \c clang_remap_dispose(). Can return NULL if an error occurred.
 */
CINDEX_LINKAGE
CXRemapping clang_getRemappingsFromFileList(const char **filePaths,
                                            unsigned numFiles);

/**
 * Determine the number of remappings.
 */
CINDEX_LINKAGE unsigned clang_remap_getNumFiles(CXRemapping);

/**
 * Get the original and the associated filename from the remapping.
 *
 * \param original If non-NULL, will be set to the original filename.
 *
 * \param transformed If non-NULL, will be set to the filename that the original
 * is associated with.
 */
CINDEX_LINKAGE void clang_remap_getFilenames(CXRemapping, unsigned index,
                                             CXString *original,
                                             CXString *transformed);

/**
 * Dispose the remapping.
 */
CINDEX_LINKAGE void clang_remap_dispose(CXRemapping);

/**
 * @}
 */

/** \defgroup CINDEX_HIGH Higher level API functions
 *
 * @{
 */

enum CXVisitorResult { CXVisit_Break, CXVisit_Continue };

typedef struct CXCursorAndRangeVisitor {
  void *context;
  enum CXVisitorResult (*visit)(void *context, CXCursor, CXSourceRange);
} CXCursorAndRangeVisitor;

typedef enum {
  /**
   * Function returned successfully.
   */
  CXResult_Success = 0,
  /**
   * One of the parameters was invalid for the function.
   */
  CXResult_Invalid = 1,
  /**
   * The function was terminated by a callback (e.g. it returned
   * CXVisit_Break)
   */
  CXResult_VisitBreak = 2

} CXResult;

/**
 * Find references of a declaration in a specific file.
 *
 * \param cursor pointing to a declaration or a reference of one.
 *
 * \param file to search for references.
 *
 * \param visitor callback that will receive pairs of CXCursor/CXSourceRange for
 * each reference found.
 * The CXSourceRange will point inside the file; if the reference is inside
 * a macro (and not a macro argument) the CXSourceRange will be invalid.
 *
 * \returns one of the CXResult enumerators.
 */
CINDEX_LINKAGE CXResult clang_findReferencesInFile(
    CXCursor cursor, CXFile file, CXCursorAndRangeVisitor visitor);

/**
 * Find #import/#include directives in a specific file.
 *
 * \param TU translation unit containing the file to query.
 *
 * \param file to search for #import/#include directives.
 *
 * \param visitor callback that will receive pairs of CXCursor/CXSourceRange for
 * each directive found.
 *
 * \returns one of the CXResult enumerators.
 */
CINDEX_LINKAGE CXResult clang_findIncludesInFile(
    CXTranslationUnit TU, CXFile file, CXCursorAndRangeVisitor visitor);

#ifdef __has_feature
#if __has_feature(blocks)

typedef enum CXVisitorResult (^CXCursorAndRangeVisitorBlock)(CXCursor,
                                                             CXSourceRange);

CINDEX_LINKAGE
CXResult clang_findReferencesInFileWithBlock(CXCursor, CXFile,
                                             CXCursorAndRangeVisitorBlock);

CINDEX_LINKAGE
CXResult clang_findIncludesInFileWithBlock(CXTranslationUnit, CXFile,
                                           CXCursorAndRangeVisitorBlock);

#endif
#endif

/**
 * The client's data object that is associated with a CXFile.
 */
typedef void *CXIdxClientFile;

/**
 * The client's data object that is associated with a semantic entity.
 */
typedef void *CXIdxClientEntity;

/**
 * The client's data object that is associated with a semantic container
 * of entities.
 */
typedef void *CXIdxClientContainer;

/**
 * The client's data object that is associated with an AST file (PCH
 * or module).
 */
typedef void *CXIdxClientASTFile;

/**
 * Source location passed to index callbacks.
 */
typedef struct {
  void *ptr_data[2];
  unsigned int_data;
} CXIdxLoc;

/**
 * Data for ppIncludedFile callback.
 */
typedef struct {
  /**
   * Location of '#' in the \#include/\#import directive.
   */
  CXIdxLoc hashLoc;
  /**
   * Filename as written in the \#include/\#import directive.
   */
  const char *filename;
  /**
   * The actual file that the \#include/\#import directive resolved to.
   */
  CXFile file;
  int isImport;
  int isAngled;
  /**
   * Non-zero if the directive was automatically turned into a module
   * import.
   */
  int isModuleImport;
} CXIdxIncludedFileInfo;

/**
 * Data for IndexerCallbacks#importedASTFile.
 */
typedef struct {
  /**
   * Top level AST file containing the imported PCH, module or submodule.
   */
  CXFile file;
  /**
   * The imported module or NULL if the AST file is a PCH.
   */
  CXModule module;
  /**
   * Location where the file is imported. Applicable only for modules.
   */
  CXIdxLoc loc;
  /**
   * Non-zero if an inclusion directive was automatically turned into
   * a module import. Applicable only for modules.
   */
  int isImplicit;

} CXIdxImportedASTFileInfo;

typedef enum {
  CXIdxEntity_Unexposed = 0,
  CXIdxEntity_Typedef = 1,
  CXIdxEntity_Function = 2,
  CXIdxEntity_Variable = 3,
  CXIdxEntity_Field = 4,
  CXIdxEntity_EnumConstant = 5,

  CXIdxEntity_ObjCClass = 6,
  CXIdxEntity_ObjCProtocol = 7,
  CXIdxEntity_ObjCCategory = 8,

  CXIdxEntity_ObjCInstanceMethod = 9,
  CXIdxEntity_ObjCClassMethod = 10,
  CXIdxEntity_ObjCProperty = 11,
  CXIdxEntity_ObjCIvar = 12,

  CXIdxEntity_Enum = 13,
  CXIdxEntity_Struct = 14,
  CXIdxEntity_Union = 15,

  CXIdxEntity_CXXClass = 16,
  CXIdxEntity_CXXNamespace = 17,
  CXIdxEntity_CXXNamespaceAlias = 18,
  CXIdxEntity_CXXStaticVariable = 19,
  CXIdxEntity_CXXStaticMethod = 20,
  CXIdxEntity_CXXInstanceMethod = 21,
  CXIdxEntity_CXXConstructor = 22,
  CXIdxEntity_CXXDestructor = 23,
  CXIdxEntity_CXXConversionFunction = 24,
  CXIdxEntity_CXXTypeAlias = 25,
  CXIdxEntity_CXXInterface = 26

} CXIdxEntityKind;

typedef enum {
  CXIdxEntityLang_None = 0,
  CXIdxEntityLang_C = 1,
  CXIdxEntityLang_ObjC = 2,
  CXIdxEntityLang_CXX = 3,
  CXIdxEntityLang_Swift = 4
} CXIdxEntityLanguage;

/**
 * Extra C++ template information for an entity. This can apply to:
 * CXIdxEntity_Function
 * CXIdxEntity_CXXClass
 * CXIdxEntity_CXXStaticMethod
 * CXIdxEntity_CXXInstanceMethod
 * CXIdxEntity_CXXConstructor
 * CXIdxEntity_CXXConversionFunction
 * CXIdxEntity_CXXTypeAlias
 */
typedef enum {
  CXIdxEntity_NonTemplate = 0,
  CXIdxEntity_Template = 1,
  CXIdxEntity_TemplatePartialSpecialization = 2,
  CXIdxEntity_TemplateSpecialization = 3
} CXIdxEntityCXXTemplateKind;

typedef enum {
  CXIdxAttr_Unexposed = 0,
  CXIdxAttr_IBAction = 1,
  CXIdxAttr_IBOutlet = 2,
  CXIdxAttr_IBOutletCollection = 3
} CXIdxAttrKind;

typedef struct {
  CXIdxAttrKind kind;
  CXCursor cursor;
  CXIdxLoc loc;
} CXIdxAttrInfo;

typedef struct {
  CXIdxEntityKind kind;
  CXIdxEntityCXXTemplateKind templateKind;
  CXIdxEntityLanguage lang;
  const char *name;
  const char *USR;
  CXCursor cursor;
  const CXIdxAttrInfo *const *attributes;
  unsigned numAttributes;
} CXIdxEntityInfo;

typedef struct {
  CXCursor cursor;
} CXIdxContainerInfo;

typedef struct {
  const CXIdxAttrInfo *attrInfo;
  const CXIdxEntityInfo *objcClass;
  CXCursor classCursor;
  CXIdxLoc classLoc;
} CXIdxIBOutletCollectionAttrInfo;

typedef enum { CXIdxDeclFlag_Skipped = 0x1 } CXIdxDeclInfoFlags;

typedef struct {
  const CXIdxEntityInfo *entityInfo;
  CXCursor cursor;
  CXIdxLoc loc;
  const CXIdxContainerInfo *semanticContainer;
  /**
   * Generally same as #semanticContainer but can be different in
   * cases like out-of-line C++ member functions.
   */
  const CXIdxContainerInfo *lexicalContainer;
  int isRedeclaration;
  int isDefinition;
  int isContainer;
  const CXIdxContainerInfo *declAsContainer;
  /**
   * Whether the declaration exists in code or was created implicitly
   * by the compiler, e.g. implicit Objective-C methods for properties.
   */
  int isImplicit;
  const CXIdxAttrInfo *const *attributes;
  unsigned numAttributes;

  unsigned flags;

} CXIdxDeclInfo;

typedef enum {
  CXIdxObjCContainer_ForwardRef = 0,
  CXIdxObjCContainer_Interface = 1,
  CXIdxObjCContainer_Implementation = 2
} CXIdxObjCContainerKind;

typedef struct {
  const CXIdxDeclInfo *declInfo;
  CXIdxObjCContainerKind kind;
} CXIdxObjCContainerDeclInfo;

typedef struct {
  const CXIdxEntityInfo *base;
  CXCursor cursor;
  CXIdxLoc loc;
} CXIdxBaseClassInfo;

typedef struct {
  const CXIdxEntityInfo *protocol;
  CXCursor cursor;
  CXIdxLoc loc;
} CXIdxObjCProtocolRefInfo;

typedef struct {
  const CXIdxObjCProtocolRefInfo *const *protocols;
  unsigned numProtocols;
} CXIdxObjCProtocolRefListInfo;

typedef struct {
  const CXIdxObjCContainerDeclInfo *containerInfo;
  const CXIdxBaseClassInfo *superInfo;
  const CXIdxObjCProtocolRefListInfo *protocols;
} CXIdxObjCInterfaceDeclInfo;

typedef struct {
  const CXIdxObjCContainerDeclInfo *containerInfo;
  const CXIdxEntityInfo *objcClass;
  CXCursor classCursor;
  CXIdxLoc classLoc;
  const CXIdxObjCProtocolRefListInfo *protocols;
} CXIdxObjCCategoryDeclInfo;

typedef struct {
  const CXIdxDeclInfo *declInfo;
  const CXIdxEntityInfo *getter;
  const CXIdxEntityInfo *setter;
} CXIdxObjCPropertyDeclInfo;

typedef struct {
  const CXIdxDeclInfo *declInfo;
  const CXIdxBaseClassInfo *const *bases;
  unsigned numBases;
} CXIdxCXXClassDeclInfo;

/**
 * Data for IndexerCallbacks#indexEntityReference.
 *
 * This may be deprecated in a future version as this duplicates
 * the \c CXSymbolRole_Implicit bit in \c CXSymbolRole.
 */
typedef enum {
  /**
   * The entity is referenced directly in user's code.
   */
  CXIdxEntityRef_Direct = 1,
  /**
   * An implicit reference, e.g. a reference of an Objective-C method
   * via the dot syntax.
   */
  CXIdxEntityRef_Implicit = 2
} CXIdxEntityRefKind;

/**
 * Roles that are attributed to symbol occurrences.
 *
 * Internal: this currently mirrors low 9 bits of clang::index::SymbolRole with
 * higher bits zeroed. These high bits may be exposed in the future.
 */
typedef enum {
  CXSymbolRole_None = 0,
  CXSymbolRole_Declaration = 1 << 0,
  CXSymbolRole_Definition = 1 << 1,
  CXSymbolRole_Reference = 1 << 2,
  CXSymbolRole_Read = 1 << 3,
  CXSymbolRole_Write = 1 << 4,
  CXSymbolRole_Call = 1 << 5,
  CXSymbolRole_Dynamic = 1 << 6,
  CXSymbolRole_AddressOf = 1 << 7,
  CXSymbolRole_Implicit = 1 << 8
} CXSymbolRole;

/**
 * Data for IndexerCallbacks#indexEntityReference.
 */
typedef struct {
  CXIdxEntityRefKind kind;
  /**
   * Reference cursor.
   */
  CXCursor cursor;
  CXIdxLoc loc;
  /**
   * The entity that gets referenced.
   */
  const CXIdxEntityInfo *referencedEntity;
  /**
   * Immediate "parent" of the reference. For example:
   *
   * \code
   * Foo *var;
   * \endcode
   *
   * The parent of reference of type 'Foo' is the variable 'var'.
   * For references inside statement bodies of functions/methods,
   * the parentEntity will be the function/method.
   */
  const CXIdxEntityInfo *parentEntity;
  /**
   * Lexical container context of the reference.
   */
  const CXIdxContainerInfo *container;
  /**
   * Sets of symbol roles of the reference.
   */
  CXSymbolRole role;
} CXIdxEntityRefInfo;

/**
 * A group of callbacks used by #clang_indexSourceFile and
 * #clang_indexTranslationUnit.
 */
typedef struct {
  /**
   * Called periodically to check whether indexing should be aborted.
   * Should return 0 to continue, and non-zero to abort.
   */
  int (*abortQuery)(CXClientData client_data, void *reserved);

  /**
   * Called at the end of indexing; passes the complete diagnostic set.
   */
  void (*diagnostic)(CXClientData client_data, CXDiagnosticSet, void *reserved);

  CXIdxClientFile (*enteredMainFile)(CXClientData client_data, CXFile mainFile,
                                     void *reserved);

  /**
   * Called when a file gets \#included/\#imported.
   */
  CXIdxClientFile (*ppIncludedFile)(CXClientData client_data,
                                    const CXIdxIncludedFileInfo *);

  /**
   * Called when a AST file (PCH or module) gets imported.
   *
   * AST files will not get indexed (there will not be callbacks to index all
   * the entities in an AST file). The recommended action is that, if the AST
   * file is not already indexed, to initiate a new indexing job specific to
   * the AST file.
   */
  CXIdxClientASTFile (*importedASTFile)(CXClientData client_data,
                                        const CXIdxImportedASTFileInfo *);

  /**
   * Called at the beginning of indexing a translation unit.
   */
  CXIdxClientContainer (*startedTranslationUnit)(CXClientData client_data,
                                                 void *reserved);

  void (*indexDeclaration)(CXClientData client_data, const CXIdxDeclInfo *);

  /**
   * Called to index a reference of an entity.
   */
  void (*indexEntityReference)(CXClientData client_data,
                               const CXIdxEntityRefInfo *);

} IndexerCallbacks;

CINDEX_LINKAGE int clang_index_isEntityObjCContainerKind(CXIdxEntityKind);
CINDEX_LINKAGE const CXIdxObjCContainerDeclInfo *
clang_index_getObjCContainerDeclInfo(const CXIdxDeclInfo *);

CINDEX_LINKAGE const CXIdxObjCInterfaceDeclInfo *
clang_index_getObjCInterfaceDeclInfo(const CXIdxDeclInfo *);

CINDEX_LINKAGE
const CXIdxObjCCategoryDeclInfo *
clang_index_getObjCCategoryDeclInfo(const CXIdxDeclInfo *);

CINDEX_LINKAGE const CXIdxObjCProtocolRefListInfo *
clang_index_getObjCProtocolRefListInfo(const CXIdxDeclInfo *);

CINDEX_LINKAGE const CXIdxObjCPropertyDeclInfo *
clang_index_getObjCPropertyDeclInfo(const CXIdxDeclInfo *);

CINDEX_LINKAGE const CXIdxIBOutletCollectionAttrInfo *
clang_index_getIBOutletCollectionAttrInfo(const CXIdxAttrInfo *);

CINDEX_LINKAGE const CXIdxCXXClassDeclInfo *
clang_index_getCXXClassDeclInfo(const CXIdxDeclInfo *);

/**
 * For retrieving a custom CXIdxClientContainer attached to a
 * container.
 */
CINDEX_LINKAGE CXIdxClientContainer
clang_index_getClientContainer(const CXIdxContainerInfo *);

/**
 * For setting a custom CXIdxClientContainer attached to a
 * container.
 */
CINDEX_LINKAGE void clang_index_setClientContainer(const CXIdxContainerInfo *,
                                                   CXIdxClientContainer);

/**
 * For retrieving a custom CXIdxClientEntity attached to an entity.
 */
CINDEX_LINKAGE CXIdxClientEntity
clang_index_getClientEntity(const CXIdxEntityInfo *);

/**
 * For setting a custom CXIdxClientEntity attached to an entity.
 */
CINDEX_LINKAGE void clang_index_setClientEntity(const CXIdxEntityInfo *,
                                                CXIdxClientEntity);

/**
 * An indexing action/session, to be applied to one or multiple
 * translation units.
 */
typedef void *CXIndexAction;

/**
 * An indexing action/session, to be applied to one or multiple
 * translation units.
 *
 * \param CIdx The index object with which the index action will be associated.
 */
CINDEX_LINKAGE CXIndexAction clang_IndexAction_create(CXIndex CIdx);

/**
 * Destroy the given index action.
 *
 * The index action must not be destroyed until all of the translation units
 * created within that index action have been destroyed.
 */
CINDEX_LINKAGE void clang_IndexAction_dispose(CXIndexAction);

typedef enum {
  /**
   * Used to indicate that no special indexing options are needed.
   */
  CXIndexOpt_None = 0x0,

  /**
   * Used to indicate that IndexerCallbacks#indexEntityReference should
   * be invoked for only one reference of an entity per source file that does
   * not also include a declaration/definition of the entity.
   */
  CXIndexOpt_SuppressRedundantRefs = 0x1,

  /**
   * Function-local symbols should be indexed. If this is not set
   * function-local symbols will be ignored.
   */
  CXIndexOpt_IndexFunctionLocalSymbols = 0x2,

  /**
   * Implicit function/class template instantiations should be indexed.
   * If this is not set, implicit instantiations will be ignored.
   */
  CXIndexOpt_IndexImplicitTemplateInstantiations = 0x4,

  /**
   * Suppress all compiler warnings when parsing for indexing.
   */
  CXIndexOpt_SuppressWarnings = 0x8,

  /**
   * Skip a function/method body that was already parsed during an
   * indexing session associated with a \c CXIndexAction object.
   * Bodies in system headers are always skipped.
   */
  CXIndexOpt_SkipParsedBodiesInSession = 0x10

} CXIndexOptFlags;

/**
 * Index the given source file and the translation unit corresponding
 * to that file via callbacks implemented through #IndexerCallbacks.
 *
 * \param client_data pointer data supplied by the client, which will
 * be passed to the invoked callbacks.
 *
 * \param index_callbacks Pointer to indexing callbacks that the client
 * implements.
 *
 * \param index_callbacks_size Size of #IndexerCallbacks structure that gets
 * passed in index_callbacks.
 *
 * \param index_options A bitmask of options that affects how indexing is
 * performed. This should be a bitwise OR of the CXIndexOpt_XXX flags.
 *
 * \param[out] out_TU pointer to store a \c CXTranslationUnit that can be
 * reused after indexing is finished. Set to \c NULL if you do not require it.
 *
 * \returns 0 on success or if there were errors from which the compiler could
 * recover.  If there is a failure from which there is no recovery, returns
 * a non-zero \c CXErrorCode.
 *
 * The rest of the parameters are the same as #clang_parseTranslationUnit.
 */
CINDEX_LINKAGE int clang_indexSourceFile(
    CXIndexAction, CXClientData client_data, IndexerCallbacks *index_callbacks,
    unsigned index_callbacks_size, unsigned index_options,
    const char *source_filename, const char *const *command_line_args,
    int num_command_line_args, struct CXUnsavedFile *unsaved_files,
    unsigned num_unsaved_files, CXTranslationUnit *out_TU, unsigned TU_options);

/**
 * Same as clang_indexSourceFile but requires a full command line
 * for \c command_line_args including argv[0]. This is useful if the standard
 * library paths are relative to the binary.
 */
CINDEX_LINKAGE int clang_indexSourceFileFullArgv(
    CXIndexAction, CXClientData client_data, IndexerCallbacks *index_callbacks,
    unsigned index_callbacks_size, unsigned index_options,
    const char *source_filename, const char *const *command_line_args,
    int num_command_line_args, struct CXUnsavedFile *unsaved_files,
    unsigned num_unsaved_files, CXTranslationUnit *out_TU, unsigned TU_options);

/**
 * Index the given translation unit via callbacks implemented through
 * #IndexerCallbacks.
 *
 * The order of callback invocations is not guaranteed to be the same as
 * when indexing a source file. The high level order will be:
 *
 *   -Preprocessor callbacks invocations
 *   -Declaration/reference callbacks invocations
 *   -Diagnostic callback invocations
 *
 * The parameters are the same as #clang_indexSourceFile.
 *
 * \returns If there is a failure from which there is no recovery, returns
 * non-zero, otherwise returns 0.
 */
CINDEX_LINKAGE int clang_indexTranslationUnit(
    CXIndexAction, CXClientData client_data, IndexerCallbacks *index_callbacks,
    unsigned index_callbacks_size, unsigned index_options, CXTranslationUnit);

/**
 * Retrieve the CXIdxFile, file, line, column, and offset represented by
 * the given CXIdxLoc.
 *
 * If the location refers into a macro expansion, retrieves the
 * location of the macro expansion and if it refers into a macro argument
 * retrieves the location of the argument.
 */
CINDEX_LINKAGE void clang_indexLoc_getFileLocation(CXIdxLoc loc,
                                                   CXIdxClientFile *indexFile,
                                                   CXFile *file, unsigned *line,
                                                   unsigned *column,
                                                   unsigned *offset);

/**
 * Retrieve the CXSourceLocation represented by the given CXIdxLoc.
 */
CINDEX_LINKAGE
CXSourceLocation clang_indexLoc_getCXSourceLocation(CXIdxLoc loc);

/**
 * Visitor invoked for each field found by a traversal.
 *
 * This visitor function will be invoked for each field found by
 * \c clang_Type_visitFields. Its first argument is the cursor being
 * visited, its second argument is the client data provided to
 * \c clang_Type_visitFields.
 *
 * The visitor should return one of the \c CXVisitorResult values
 * to direct \c clang_Type_visitFields.
 */
typedef enum CXVisitorResult (*CXFieldVisitor)(CXCursor C,
                                               CXClientData client_data);

/**
 * Visit the fields of a particular type.
 *
 * This function visits all the direct fields of the given cursor,
 * invoking the given \p visitor function with the cursors of each
 * visited field. The traversal may be ended prematurely, if
 * the visitor returns \c CXFieldVisit_Break.
 *
 * \param T the record type whose field may be visited.
 *
 * \param visitor the visitor function that will be invoked for each
 * field of \p T.
 *
 * \param client_data pointer data supplied by the client, which will
 * be passed to the visitor each time it is invoked.
 *
 * \returns a non-zero value if the traversal was terminated
 * prematurely by the visitor returning \c CXFieldVisit_Break.
 */
CINDEX_LINKAGE unsigned clang_Type_visitFields(CXType T, CXFieldVisitor visitor,
                                               CXClientData client_data);

/**
 * @}
 */

/**
 * @}
 */

LLVM_CLANG_C_EXTERN_C_END

#endif<|MERGE_RESOLUTION|>--- conflicted
+++ resolved
@@ -2588,43 +2588,39 @@
    */
   CXCursor_OMPMaskedDirective = 292,
 
-<<<<<<< HEAD
+  /** OpenMP unroll directive.
+   */
+  CXCursor_OMPUnrollDirective = 293,
+
   /** OpenACC update directive.
    */
-  CXCursor_ACCUpdateDirective = 293,
+  CXCursor_ACCUpdateDirective = 294,
 
   /** OpenACC enter data directive.
    */
-  CXCursor_ACCEnterDataDirective = 294,
+  CXCursor_ACCEnterDataDirective = 295,
 
   /** OpenACC exit data directive.
    */
-  CXCursor_ACCExitDataDirective = 295,
+  CXCursor_ACCExitDataDirective = 296,
 
   /** OpenACC data directive.
    */
-  CXCursor_ACCDataDirective = 296,
+  CXCursor_ACCDataDirective = 297,
 
   /** OpenACC parallel directive.
    */
-  CXCursor_ACCParallelDirective = 297,
+  CXCursor_ACCParallelDirective = 298,
 
   /** OpenACC loop directive.
    */
-  CXCursor_ACCLoopDirective = 298,
+  CXCursor_ACCLoopDirective = 299,
 
   /** OpenACC parallel loop directive.
    */
-  CXCursor_ACCParallelLoopDirective = 299,
+  CXCursor_ACCParallelLoopDirective = 300,
 
   CXCursor_LastStmt = CXCursor_ACCParallelLoopDirective,
-=======
-  /** OpenMP unroll directive.
-   */
-  CXCursor_OMPUnrollDirective = 293,
-
-  CXCursor_LastStmt = CXCursor_OMPUnrollDirective,
->>>>>>> 04242bdc
 
   /**
    * Cursor that represents the translation unit itself.
@@ -2632,7 +2628,7 @@
    * The translation unit cursor exists primarily to act as the root
    * cursor for traversing the contents of a translation unit.
    */
-  CXCursor_TranslationUnit = 300,
+  CXCursor_TranslationUnit = 301,
 
   /* Attributes */
   CXCursor_FirstAttr = 400,
