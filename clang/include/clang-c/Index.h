--- conflicted
+++ resolved
@@ -2570,31 +2570,27 @@
    */
   CXCursor_OMPParallelMasterTaskLoopSimdDirective      = 284,
 
-<<<<<<< HEAD
+  /** OpenMP parallel master directive.
+   */
+  CXCursor_OMPParallelMasterDirective      = 285,
+
   /** OpenACC data directive.
    */
-  CXCursor_ACCDataDirective = 285,
+  CXCursor_ACCDataDirective = 286,
 
   /** OpenACC parallel directive.
    */
-  CXCursor_ACCParallelDirective = 286,
+  CXCursor_ACCParallelDirective = 287,
 
   /** OpenACC loop directive.
    */
-  CXCursor_ACCLoopDirective = 287,
+  CXCursor_ACCLoopDirective = 288,
 
   /** OpenACC parallel loop directive.
    */
-  CXCursor_ACCParallelLoopDirective = 288,
+  CXCursor_ACCParallelLoopDirective = 289,
 
   CXCursor_LastStmt = CXCursor_ACCParallelLoopDirective,
-=======
-  /** OpenMP parallel master directive.
-   */
-  CXCursor_OMPParallelMasterDirective      = 285,
-
-  CXCursor_LastStmt = CXCursor_OMPParallelMasterDirective,
->>>>>>> 3361c81f
 
   /**
    * Cursor that represents the translation unit itself.
