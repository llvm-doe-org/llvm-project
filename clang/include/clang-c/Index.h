/*===-- clang-c/Index.h - Indexing Public C Interface -------------*- C -*-===*\
|*                                                                            *|
|* Part of the LLVM Project, under the Apache License v2.0 with LLVM          *|
|* Exceptions.                                                                *|
|* See https://llvm.org/LICENSE.txt for license information.                  *|
|* SPDX-License-Identifier: Apache-2.0 WITH LLVM-exception                    *|
|*                                                                            *|
|*===----------------------------------------------------------------------===*|
|*                                                                            *|
|* This header provides a public interface to a Clang library for extracting  *|
|* high-level symbol information from source files without exposing the full  *|
|* Clang C++ API.                                                             *|
|*                                                                            *|
\*===----------------------------------------------------------------------===*/

#ifndef LLVM_CLANG_C_INDEX_H
#define LLVM_CLANG_C_INDEX_H

#include <time.h>

#include "clang-c/BuildSystem.h"
#include "clang-c/CXErrorCode.h"
#include "clang-c/CXString.h"
#include "clang-c/ExternC.h"
#include "clang-c/Platform.h"

/**
 * The version constants for the libclang API.
 * CINDEX_VERSION_MINOR should increase when there are API additions.
 * CINDEX_VERSION_MAJOR is intended for "major" source/ABI breaking changes.
 *
 * The policy about the libclang API was always to keep it source and ABI
 * compatible, thus CINDEX_VERSION_MAJOR is expected to remain stable.
 */
#define CINDEX_VERSION_MAJOR 0
#define CINDEX_VERSION_MINOR 62

#define CINDEX_VERSION_ENCODE(major, minor) (((major)*10000) + ((minor)*1))

#define CINDEX_VERSION                                                         \
  CINDEX_VERSION_ENCODE(CINDEX_VERSION_MAJOR, CINDEX_VERSION_MINOR)

#define CINDEX_VERSION_STRINGIZE_(major, minor) #major "." #minor
#define CINDEX_VERSION_STRINGIZE(major, minor)                                 \
  CINDEX_VERSION_STRINGIZE_(major, minor)

#define CINDEX_VERSION_STRING                                                  \
  CINDEX_VERSION_STRINGIZE(CINDEX_VERSION_MAJOR, CINDEX_VERSION_MINOR)

LLVM_CLANG_C_EXTERN_C_BEGIN

/** \defgroup CINDEX libclang: C Interface to Clang
 *
 * The C Interface to Clang provides a relatively small API that exposes
 * facilities for parsing source code into an abstract syntax tree (AST),
 * loading already-parsed ASTs, traversing the AST, associating
 * physical source locations with elements within the AST, and other
 * facilities that support Clang-based development tools.
 *
 * This C interface to Clang will never provide all of the information
 * representation stored in Clang's C++ AST, nor should it: the intent is to
 * maintain an API that is relatively stable from one release to the next,
 * providing only the basic functionality needed to support development tools.
 *
 * To avoid namespace pollution, data types are prefixed with "CX" and
 * functions are prefixed with "clang_".
 *
 * @{
 */

/**
 * An "index" that consists of a set of translation units that would
 * typically be linked together into an executable or library.
 */
typedef void *CXIndex;

/**
 * An opaque type representing target information for a given translation
 * unit.
 */
typedef struct CXTargetInfoImpl *CXTargetInfo;

/**
 * A single translation unit, which resides in an index.
 */
typedef struct CXTranslationUnitImpl *CXTranslationUnit;

/**
 * Opaque pointer representing client data that will be passed through
 * to various callbacks and visitors.
 */
typedef void *CXClientData;

/**
 * Provides the contents of a file that has not yet been saved to disk.
 *
 * Each CXUnsavedFile instance provides the name of a file on the
 * system along with the current contents of that file that have not
 * yet been saved to disk.
 */
struct CXUnsavedFile {
  /**
   * The file whose contents have not yet been saved.
   *
   * This file must already exist in the file system.
   */
  const char *Filename;

  /**
   * A buffer containing the unsaved contents of this file.
   */
  const char *Contents;

  /**
   * The length of the unsaved contents of this buffer.
   */
  unsigned long Length;
};

/**
 * Describes the availability of a particular entity, which indicates
 * whether the use of this entity will result in a warning or error due to
 * it being deprecated or unavailable.
 */
enum CXAvailabilityKind {
  /**
   * The entity is available.
   */
  CXAvailability_Available,
  /**
   * The entity is available, but has been deprecated (and its use is
   * not recommended).
   */
  CXAvailability_Deprecated,
  /**
   * The entity is not available; any use of it will be an error.
   */
  CXAvailability_NotAvailable,
  /**
   * The entity is available, but not accessible; any use of it will be
   * an error.
   */
  CXAvailability_NotAccessible
};

/**
 * Describes a version number of the form major.minor.subminor.
 */
typedef struct CXVersion {
  /**
   * The major version number, e.g., the '10' in '10.7.3'. A negative
   * value indicates that there is no version number at all.
   */
  int Major;
  /**
   * The minor version number, e.g., the '7' in '10.7.3'. This value
   * will be negative if no minor version number was provided, e.g., for
   * version '10'.
   */
  int Minor;
  /**
   * The subminor version number, e.g., the '3' in '10.7.3'. This value
   * will be negative if no minor or subminor version number was provided,
   * e.g., in version '10' or '10.7'.
   */
  int Subminor;
} CXVersion;

/**
 * Describes the exception specification of a cursor.
 *
 * A negative value indicates that the cursor is not a function declaration.
 */
enum CXCursor_ExceptionSpecificationKind {
  /**
   * The cursor has no exception specification.
   */
  CXCursor_ExceptionSpecificationKind_None,

  /**
   * The cursor has exception specification throw()
   */
  CXCursor_ExceptionSpecificationKind_DynamicNone,

  /**
   * The cursor has exception specification throw(T1, T2)
   */
  CXCursor_ExceptionSpecificationKind_Dynamic,

  /**
   * The cursor has exception specification throw(...).
   */
  CXCursor_ExceptionSpecificationKind_MSAny,

  /**
   * The cursor has exception specification basic noexcept.
   */
  CXCursor_ExceptionSpecificationKind_BasicNoexcept,

  /**
   * The cursor has exception specification computed noexcept.
   */
  CXCursor_ExceptionSpecificationKind_ComputedNoexcept,

  /**
   * The exception specification has not yet been evaluated.
   */
  CXCursor_ExceptionSpecificationKind_Unevaluated,

  /**
   * The exception specification has not yet been instantiated.
   */
  CXCursor_ExceptionSpecificationKind_Uninstantiated,

  /**
   * The exception specification has not been parsed yet.
   */
  CXCursor_ExceptionSpecificationKind_Unparsed,

  /**
   * The cursor has a __declspec(nothrow) exception specification.
   */
  CXCursor_ExceptionSpecificationKind_NoThrow
};

/**
 * Provides a shared context for creating translation units.
 *
 * It provides two options:
 *
 * - excludeDeclarationsFromPCH: When non-zero, allows enumeration of "local"
 * declarations (when loading any new translation units). A "local" declaration
 * is one that belongs in the translation unit itself and not in a precompiled
 * header that was used by the translation unit. If zero, all declarations
 * will be enumerated.
 *
 * Here is an example:
 *
 * \code
 *   // excludeDeclsFromPCH = 1, displayDiagnostics=1
 *   Idx = clang_createIndex(1, 1);
 *
 *   // IndexTest.pch was produced with the following command:
 *   // "clang -x c IndexTest.h -emit-ast -o IndexTest.pch"
 *   TU = clang_createTranslationUnit(Idx, "IndexTest.pch");
 *
 *   // This will load all the symbols from 'IndexTest.pch'
 *   clang_visitChildren(clang_getTranslationUnitCursor(TU),
 *                       TranslationUnitVisitor, 0);
 *   clang_disposeTranslationUnit(TU);
 *
 *   // This will load all the symbols from 'IndexTest.c', excluding symbols
 *   // from 'IndexTest.pch'.
 *   char *args[] = { "-Xclang", "-include-pch=IndexTest.pch" };
 *   TU = clang_createTranslationUnitFromSourceFile(Idx, "IndexTest.c", 2, args,
 *                                                  0, 0);
 *   clang_visitChildren(clang_getTranslationUnitCursor(TU),
 *                       TranslationUnitVisitor, 0);
 *   clang_disposeTranslationUnit(TU);
 * \endcode
 *
 * This process of creating the 'pch', loading it separately, and using it (via
 * -include-pch) allows 'excludeDeclsFromPCH' to remove redundant callbacks
 * (which gives the indexer the same performance benefit as the compiler).
 */
CINDEX_LINKAGE CXIndex clang_createIndex(int excludeDeclarationsFromPCH,
                                         int displayDiagnostics);

/**
 * Destroy the given index.
 *
 * The index must not be destroyed until all of the translation units created
 * within that index have been destroyed.
 */
CINDEX_LINKAGE void clang_disposeIndex(CXIndex index);

typedef enum {
  /**
   * Used to indicate that no special CXIndex options are needed.
   */
  CXGlobalOpt_None = 0x0,

  /**
   * Used to indicate that threads that libclang creates for indexing
   * purposes should use background priority.
   *
   * Affects #clang_indexSourceFile, #clang_indexTranslationUnit,
   * #clang_parseTranslationUnit, #clang_saveTranslationUnit.
   */
  CXGlobalOpt_ThreadBackgroundPriorityForIndexing = 0x1,

  /**
   * Used to indicate that threads that libclang creates for editing
   * purposes should use background priority.
   *
   * Affects #clang_reparseTranslationUnit, #clang_codeCompleteAt,
   * #clang_annotateTokens
   */
  CXGlobalOpt_ThreadBackgroundPriorityForEditing = 0x2,

  /**
   * Used to indicate that all threads that libclang creates should use
   * background priority.
   */
  CXGlobalOpt_ThreadBackgroundPriorityForAll =
      CXGlobalOpt_ThreadBackgroundPriorityForIndexing |
      CXGlobalOpt_ThreadBackgroundPriorityForEditing

} CXGlobalOptFlags;

/**
 * Sets general options associated with a CXIndex.
 *
 * For example:
 * \code
 * CXIndex idx = ...;
 * clang_CXIndex_setGlobalOptions(idx,
 *     clang_CXIndex_getGlobalOptions(idx) |
 *     CXGlobalOpt_ThreadBackgroundPriorityForIndexing);
 * \endcode
 *
 * \param options A bitmask of options, a bitwise OR of CXGlobalOpt_XXX flags.
 */
CINDEX_LINKAGE void clang_CXIndex_setGlobalOptions(CXIndex, unsigned options);

/**
 * Gets the general options associated with a CXIndex.
 *
 * \returns A bitmask of options, a bitwise OR of CXGlobalOpt_XXX flags that
 * are associated with the given CXIndex object.
 */
CINDEX_LINKAGE unsigned clang_CXIndex_getGlobalOptions(CXIndex);

/**
 * Sets the invocation emission path option in a CXIndex.
 *
 * The invocation emission path specifies a path which will contain log
 * files for certain libclang invocations. A null value (default) implies that
 * libclang invocations are not logged..
 */
CINDEX_LINKAGE void
clang_CXIndex_setInvocationEmissionPathOption(CXIndex, const char *Path);

/**
 * \defgroup CINDEX_FILES File manipulation routines
 *
 * @{
 */

/**
 * A particular source file that is part of a translation unit.
 */
typedef void *CXFile;

/**
 * Retrieve the complete file and path name of the given file.
 */
CINDEX_LINKAGE CXString clang_getFileName(CXFile SFile);

/**
 * Retrieve the last modification time of the given file.
 */
CINDEX_LINKAGE time_t clang_getFileTime(CXFile SFile);

/**
 * Uniquely identifies a CXFile, that refers to the same underlying file,
 * across an indexing session.
 */
typedef struct {
  unsigned long long data[3];
} CXFileUniqueID;

/**
 * Retrieve the unique ID for the given \c file.
 *
 * \param file the file to get the ID for.
 * \param outID stores the returned CXFileUniqueID.
 * \returns If there was a failure getting the unique ID, returns non-zero,
 * otherwise returns 0.
 */
CINDEX_LINKAGE int clang_getFileUniqueID(CXFile file, CXFileUniqueID *outID);

/**
 * Determine whether the given header is guarded against
 * multiple inclusions, either with the conventional
 * \#ifndef/\#define/\#endif macro guards or with \#pragma once.
 */
CINDEX_LINKAGE unsigned clang_isFileMultipleIncludeGuarded(CXTranslationUnit tu,
                                                           CXFile file);

/**
 * Retrieve a file handle within the given translation unit.
 *
 * \param tu the translation unit
 *
 * \param file_name the name of the file.
 *
 * \returns the file handle for the named file in the translation unit \p tu,
 * or a NULL file handle if the file was not a part of this translation unit.
 */
CINDEX_LINKAGE CXFile clang_getFile(CXTranslationUnit tu,
                                    const char *file_name);

/**
 * Retrieve the buffer associated with the given file.
 *
 * \param tu the translation unit
 *
 * \param file the file for which to retrieve the buffer.
 *
 * \param size [out] if non-NULL, will be set to the size of the buffer.
 *
 * \returns a pointer to the buffer in memory that holds the contents of
 * \p file, or a NULL pointer when the file is not loaded.
 */
CINDEX_LINKAGE const char *clang_getFileContents(CXTranslationUnit tu,
                                                 CXFile file, size_t *size);

/**
 * Returns non-zero if the \c file1 and \c file2 point to the same file,
 * or they are both NULL.
 */
CINDEX_LINKAGE int clang_File_isEqual(CXFile file1, CXFile file2);

/**
 * Returns the real path name of \c file.
 *
 * An empty string may be returned. Use \c clang_getFileName() in that case.
 */
CINDEX_LINKAGE CXString clang_File_tryGetRealPathName(CXFile file);

/**
 * @}
 */

/**
 * \defgroup CINDEX_LOCATIONS Physical source locations
 *
 * Clang represents physical source locations in its abstract syntax tree in
 * great detail, with file, line, and column information for the majority of
 * the tokens parsed in the source code. These data types and functions are
 * used to represent source location information, either for a particular
 * point in the program or for a range of points in the program, and extract
 * specific location information from those data types.
 *
 * @{
 */

/**
 * Identifies a specific source location within a translation
 * unit.
 *
 * Use clang_getExpansionLocation() or clang_getSpellingLocation()
 * to map a source location to a particular file, line, and column.
 */
typedef struct {
  const void *ptr_data[2];
  unsigned int_data;
} CXSourceLocation;

/**
 * Identifies a half-open character range in the source code.
 *
 * Use clang_getRangeStart() and clang_getRangeEnd() to retrieve the
 * starting and end locations from a source range, respectively.
 */
typedef struct {
  const void *ptr_data[2];
  unsigned begin_int_data;
  unsigned end_int_data;
} CXSourceRange;

/**
 * Retrieve a NULL (invalid) source location.
 */
CINDEX_LINKAGE CXSourceLocation clang_getNullLocation(void);

/**
 * Determine whether two source locations, which must refer into
 * the same translation unit, refer to exactly the same point in the source
 * code.
 *
 * \returns non-zero if the source locations refer to the same location, zero
 * if they refer to different locations.
 */
CINDEX_LINKAGE unsigned clang_equalLocations(CXSourceLocation loc1,
                                             CXSourceLocation loc2);

/**
 * Retrieves the source location associated with a given file/line/column
 * in a particular translation unit.
 */
CINDEX_LINKAGE CXSourceLocation clang_getLocation(CXTranslationUnit tu,
                                                  CXFile file, unsigned line,
                                                  unsigned column);
/**
 * Retrieves the source location associated with a given character offset
 * in a particular translation unit.
 */
CINDEX_LINKAGE CXSourceLocation clang_getLocationForOffset(CXTranslationUnit tu,
                                                           CXFile file,
                                                           unsigned offset);

/**
 * Returns non-zero if the given source location is in a system header.
 */
CINDEX_LINKAGE int clang_Location_isInSystemHeader(CXSourceLocation location);

/**
 * Returns non-zero if the given source location is in the main file of
 * the corresponding translation unit.
 */
CINDEX_LINKAGE int clang_Location_isFromMainFile(CXSourceLocation location);

/**
 * Retrieve a NULL (invalid) source range.
 */
CINDEX_LINKAGE CXSourceRange clang_getNullRange(void);

/**
 * Retrieve a source range given the beginning and ending source
 * locations.
 */
CINDEX_LINKAGE CXSourceRange clang_getRange(CXSourceLocation begin,
                                            CXSourceLocation end);

/**
 * Determine whether two ranges are equivalent.
 *
 * \returns non-zero if the ranges are the same, zero if they differ.
 */
CINDEX_LINKAGE unsigned clang_equalRanges(CXSourceRange range1,
                                          CXSourceRange range2);

/**
 * Returns non-zero if \p range is null.
 */
CINDEX_LINKAGE int clang_Range_isNull(CXSourceRange range);

/**
 * Retrieve the file, line, column, and offset represented by
 * the given source location.
 *
 * If the location refers into a macro expansion, retrieves the
 * location of the macro expansion.
 *
 * \param location the location within a source file that will be decomposed
 * into its parts.
 *
 * \param file [out] if non-NULL, will be set to the file to which the given
 * source location points.
 *
 * \param line [out] if non-NULL, will be set to the line to which the given
 * source location points.
 *
 * \param column [out] if non-NULL, will be set to the column to which the given
 * source location points.
 *
 * \param offset [out] if non-NULL, will be set to the offset into the
 * buffer to which the given source location points.
 */
CINDEX_LINKAGE void clang_getExpansionLocation(CXSourceLocation location,
                                               CXFile *file, unsigned *line,
                                               unsigned *column,
                                               unsigned *offset);

/**
 * Retrieve the file, line and column represented by the given source
 * location, as specified in a # line directive.
 *
 * Example: given the following source code in a file somefile.c
 *
 * \code
 * #123 "dummy.c" 1
 *
 * static int func(void)
 * {
 *     return 0;
 * }
 * \endcode
 *
 * the location information returned by this function would be
 *
 * File: dummy.c Line: 124 Column: 12
 *
 * whereas clang_getExpansionLocation would have returned
 *
 * File: somefile.c Line: 3 Column: 12
 *
 * \param location the location within a source file that will be decomposed
 * into its parts.
 *
 * \param filename [out] if non-NULL, will be set to the filename of the
 * source location. Note that filenames returned will be for "virtual" files,
 * which don't necessarily exist on the machine running clang - e.g. when
 * parsing preprocessed output obtained from a different environment. If
 * a non-NULL value is passed in, remember to dispose of the returned value
 * using \c clang_disposeString() once you've finished with it. For an invalid
 * source location, an empty string is returned.
 *
 * \param line [out] if non-NULL, will be set to the line number of the
 * source location. For an invalid source location, zero is returned.
 *
 * \param column [out] if non-NULL, will be set to the column number of the
 * source location. For an invalid source location, zero is returned.
 */
CINDEX_LINKAGE void clang_getPresumedLocation(CXSourceLocation location,
                                              CXString *filename,
                                              unsigned *line, unsigned *column);

/**
 * Legacy API to retrieve the file, line, column, and offset represented
 * by the given source location.
 *
 * This interface has been replaced by the newer interface
 * #clang_getExpansionLocation(). See that interface's documentation for
 * details.
 */
CINDEX_LINKAGE void clang_getInstantiationLocation(CXSourceLocation location,
                                                   CXFile *file, unsigned *line,
                                                   unsigned *column,
                                                   unsigned *offset);

/**
 * Retrieve the file, line, column, and offset represented by
 * the given source location.
 *
 * If the location refers into a macro instantiation, return where the
 * location was originally spelled in the source file.
 *
 * \param location the location within a source file that will be decomposed
 * into its parts.
 *
 * \param file [out] if non-NULL, will be set to the file to which the given
 * source location points.
 *
 * \param line [out] if non-NULL, will be set to the line to which the given
 * source location points.
 *
 * \param column [out] if non-NULL, will be set to the column to which the given
 * source location points.
 *
 * \param offset [out] if non-NULL, will be set to the offset into the
 * buffer to which the given source location points.
 */
CINDEX_LINKAGE void clang_getSpellingLocation(CXSourceLocation location,
                                              CXFile *file, unsigned *line,
                                              unsigned *column,
                                              unsigned *offset);

/**
 * Retrieve the file, line, column, and offset represented by
 * the given source location.
 *
 * If the location refers into a macro expansion, return where the macro was
 * expanded or where the macro argument was written, if the location points at
 * a macro argument.
 *
 * \param location the location within a source file that will be decomposed
 * into its parts.
 *
 * \param file [out] if non-NULL, will be set to the file to which the given
 * source location points.
 *
 * \param line [out] if non-NULL, will be set to the line to which the given
 * source location points.
 *
 * \param column [out] if non-NULL, will be set to the column to which the given
 * source location points.
 *
 * \param offset [out] if non-NULL, will be set to the offset into the
 * buffer to which the given source location points.
 */
CINDEX_LINKAGE void clang_getFileLocation(CXSourceLocation location,
                                          CXFile *file, unsigned *line,
                                          unsigned *column, unsigned *offset);

/**
 * Retrieve a source location representing the first character within a
 * source range.
 */
CINDEX_LINKAGE CXSourceLocation clang_getRangeStart(CXSourceRange range);

/**
 * Retrieve a source location representing the last character within a
 * source range.
 */
CINDEX_LINKAGE CXSourceLocation clang_getRangeEnd(CXSourceRange range);

/**
 * Identifies an array of ranges.
 */
typedef struct {
  /** The number of ranges in the \c ranges array. */
  unsigned count;
  /**
   * An array of \c CXSourceRanges.
   */
  CXSourceRange *ranges;
} CXSourceRangeList;

/**
 * Retrieve all ranges that were skipped by the preprocessor.
 *
 * The preprocessor will skip lines when they are surrounded by an
 * if/ifdef/ifndef directive whose condition does not evaluate to true.
 */
CINDEX_LINKAGE CXSourceRangeList *clang_getSkippedRanges(CXTranslationUnit tu,
                                                         CXFile file);

/**
 * Retrieve all ranges from all files that were skipped by the
 * preprocessor.
 *
 * The preprocessor will skip lines when they are surrounded by an
 * if/ifdef/ifndef directive whose condition does not evaluate to true.
 */
CINDEX_LINKAGE CXSourceRangeList *
clang_getAllSkippedRanges(CXTranslationUnit tu);

/**
 * Destroy the given \c CXSourceRangeList.
 */
CINDEX_LINKAGE void clang_disposeSourceRangeList(CXSourceRangeList *ranges);

/**
 * @}
 */

/**
 * \defgroup CINDEX_DIAG Diagnostic reporting
 *
 * @{
 */

/**
 * Describes the severity of a particular diagnostic.
 */
enum CXDiagnosticSeverity {
  /**
   * A diagnostic that has been suppressed, e.g., by a command-line
   * option.
   */
  CXDiagnostic_Ignored = 0,

  /**
   * This diagnostic is a note that should be attached to the
   * previous (non-note) diagnostic.
   */
  CXDiagnostic_Note = 1,

  /**
   * This diagnostic indicates suspicious code that may not be
   * wrong.
   */
  CXDiagnostic_Warning = 2,

  /**
   * This diagnostic indicates that the code is ill-formed.
   */
  CXDiagnostic_Error = 3,

  /**
   * This diagnostic indicates that the code is ill-formed such
   * that future parser recovery is unlikely to produce useful
   * results.
   */
  CXDiagnostic_Fatal = 4
};

/**
 * A single diagnostic, containing the diagnostic's severity,
 * location, text, source ranges, and fix-it hints.
 */
typedef void *CXDiagnostic;

/**
 * A group of CXDiagnostics.
 */
typedef void *CXDiagnosticSet;

/**
 * Determine the number of diagnostics in a CXDiagnosticSet.
 */
CINDEX_LINKAGE unsigned clang_getNumDiagnosticsInSet(CXDiagnosticSet Diags);

/**
 * Retrieve a diagnostic associated with the given CXDiagnosticSet.
 *
 * \param Diags the CXDiagnosticSet to query.
 * \param Index the zero-based diagnostic number to retrieve.
 *
 * \returns the requested diagnostic. This diagnostic must be freed
 * via a call to \c clang_disposeDiagnostic().
 */
CINDEX_LINKAGE CXDiagnostic clang_getDiagnosticInSet(CXDiagnosticSet Diags,
                                                     unsigned Index);

/**
 * Describes the kind of error that occurred (if any) in a call to
 * \c clang_loadDiagnostics.
 */
enum CXLoadDiag_Error {
  /**
   * Indicates that no error occurred.
   */
  CXLoadDiag_None = 0,

  /**
   * Indicates that an unknown error occurred while attempting to
   * deserialize diagnostics.
   */
  CXLoadDiag_Unknown = 1,

  /**
   * Indicates that the file containing the serialized diagnostics
   * could not be opened.
   */
  CXLoadDiag_CannotLoad = 2,

  /**
   * Indicates that the serialized diagnostics file is invalid or
   * corrupt.
   */
  CXLoadDiag_InvalidFile = 3
};

/**
 * Deserialize a set of diagnostics from a Clang diagnostics bitcode
 * file.
 *
 * \param file The name of the file to deserialize.
 * \param error A pointer to a enum value recording if there was a problem
 *        deserializing the diagnostics.
 * \param errorString A pointer to a CXString for recording the error string
 *        if the file was not successfully loaded.
 *
 * \returns A loaded CXDiagnosticSet if successful, and NULL otherwise.  These
 * diagnostics should be released using clang_disposeDiagnosticSet().
 */
CINDEX_LINKAGE CXDiagnosticSet clang_loadDiagnostics(
    const char *file, enum CXLoadDiag_Error *error, CXString *errorString);

/**
 * Release a CXDiagnosticSet and all of its contained diagnostics.
 */
CINDEX_LINKAGE void clang_disposeDiagnosticSet(CXDiagnosticSet Diags);

/**
 * Retrieve the child diagnostics of a CXDiagnostic.
 *
 * This CXDiagnosticSet does not need to be released by
 * clang_disposeDiagnosticSet.
 */
CINDEX_LINKAGE CXDiagnosticSet clang_getChildDiagnostics(CXDiagnostic D);

/**
 * Determine the number of diagnostics produced for the given
 * translation unit.
 */
CINDEX_LINKAGE unsigned clang_getNumDiagnostics(CXTranslationUnit Unit);

/**
 * Retrieve a diagnostic associated with the given translation unit.
 *
 * \param Unit the translation unit to query.
 * \param Index the zero-based diagnostic number to retrieve.
 *
 * \returns the requested diagnostic. This diagnostic must be freed
 * via a call to \c clang_disposeDiagnostic().
 */
CINDEX_LINKAGE CXDiagnostic clang_getDiagnostic(CXTranslationUnit Unit,
                                                unsigned Index);

/**
 * Retrieve the complete set of diagnostics associated with a
 *        translation unit.
 *
 * \param Unit the translation unit to query.
 */
CINDEX_LINKAGE CXDiagnosticSet
clang_getDiagnosticSetFromTU(CXTranslationUnit Unit);

/**
 * Destroy a diagnostic.
 */
CINDEX_LINKAGE void clang_disposeDiagnostic(CXDiagnostic Diagnostic);

/**
 * Options to control the display of diagnostics.
 *
 * The values in this enum are meant to be combined to customize the
 * behavior of \c clang_formatDiagnostic().
 */
enum CXDiagnosticDisplayOptions {
  /**
   * Display the source-location information where the
   * diagnostic was located.
   *
   * When set, diagnostics will be prefixed by the file, line, and
   * (optionally) column to which the diagnostic refers. For example,
   *
   * \code
   * test.c:28: warning: extra tokens at end of #endif directive
   * \endcode
   *
   * This option corresponds to the clang flag \c -fshow-source-location.
   */
  CXDiagnostic_DisplaySourceLocation = 0x01,

  /**
   * If displaying the source-location information of the
   * diagnostic, also include the column number.
   *
   * This option corresponds to the clang flag \c -fshow-column.
   */
  CXDiagnostic_DisplayColumn = 0x02,

  /**
   * If displaying the source-location information of the
   * diagnostic, also include information about source ranges in a
   * machine-parsable format.
   *
   * This option corresponds to the clang flag
   * \c -fdiagnostics-print-source-range-info.
   */
  CXDiagnostic_DisplaySourceRanges = 0x04,

  /**
   * Display the option name associated with this diagnostic, if any.
   *
   * The option name displayed (e.g., -Wconversion) will be placed in brackets
   * after the diagnostic text. This option corresponds to the clang flag
   * \c -fdiagnostics-show-option.
   */
  CXDiagnostic_DisplayOption = 0x08,

  /**
   * Display the category number associated with this diagnostic, if any.
   *
   * The category number is displayed within brackets after the diagnostic text.
   * This option corresponds to the clang flag
   * \c -fdiagnostics-show-category=id.
   */
  CXDiagnostic_DisplayCategoryId = 0x10,

  /**
   * Display the category name associated with this diagnostic, if any.
   *
   * The category name is displayed within brackets after the diagnostic text.
   * This option corresponds to the clang flag
   * \c -fdiagnostics-show-category=name.
   */
  CXDiagnostic_DisplayCategoryName = 0x20
};

/**
 * Format the given diagnostic in a manner that is suitable for display.
 *
 * This routine will format the given diagnostic to a string, rendering
 * the diagnostic according to the various options given. The
 * \c clang_defaultDiagnosticDisplayOptions() function returns the set of
 * options that most closely mimics the behavior of the clang compiler.
 *
 * \param Diagnostic The diagnostic to print.
 *
 * \param Options A set of options that control the diagnostic display,
 * created by combining \c CXDiagnosticDisplayOptions values.
 *
 * \returns A new string containing for formatted diagnostic.
 */
CINDEX_LINKAGE CXString clang_formatDiagnostic(CXDiagnostic Diagnostic,
                                               unsigned Options);

/**
 * Retrieve the set of display options most similar to the
 * default behavior of the clang compiler.
 *
 * \returns A set of display options suitable for use with \c
 * clang_formatDiagnostic().
 */
CINDEX_LINKAGE unsigned clang_defaultDiagnosticDisplayOptions(void);

/**
 * Determine the severity of the given diagnostic.
 */
CINDEX_LINKAGE enum CXDiagnosticSeverity
    clang_getDiagnosticSeverity(CXDiagnostic);

/**
 * Retrieve the source location of the given diagnostic.
 *
 * This location is where Clang would print the caret ('^') when
 * displaying the diagnostic on the command line.
 */
CINDEX_LINKAGE CXSourceLocation clang_getDiagnosticLocation(CXDiagnostic);

/**
 * Retrieve the text of the given diagnostic.
 */
CINDEX_LINKAGE CXString clang_getDiagnosticSpelling(CXDiagnostic);

/**
 * Retrieve the name of the command-line option that enabled this
 * diagnostic.
 *
 * \param Diag The diagnostic to be queried.
 *
 * \param Disable If non-NULL, will be set to the option that disables this
 * diagnostic (if any).
 *
 * \returns A string that contains the command-line option used to enable this
 * warning, such as "-Wconversion" or "-pedantic".
 */
CINDEX_LINKAGE CXString clang_getDiagnosticOption(CXDiagnostic Diag,
                                                  CXString *Disable);

/**
 * Retrieve the category number for this diagnostic.
 *
 * Diagnostics can be categorized into groups along with other, related
 * diagnostics (e.g., diagnostics under the same warning flag). This routine
 * retrieves the category number for the given diagnostic.
 *
 * \returns The number of the category that contains this diagnostic, or zero
 * if this diagnostic is uncategorized.
 */
CINDEX_LINKAGE unsigned clang_getDiagnosticCategory(CXDiagnostic);

/**
 * Retrieve the name of a particular diagnostic category.  This
 *  is now deprecated.  Use clang_getDiagnosticCategoryText()
 *  instead.
 *
 * \param Category A diagnostic category number, as returned by
 * \c clang_getDiagnosticCategory().
 *
 * \returns The name of the given diagnostic category.
 */
CINDEX_DEPRECATED CINDEX_LINKAGE CXString
clang_getDiagnosticCategoryName(unsigned Category);

/**
 * Retrieve the diagnostic category text for a given diagnostic.
 *
 * \returns The text of the given diagnostic category.
 */
CINDEX_LINKAGE CXString clang_getDiagnosticCategoryText(CXDiagnostic);

/**
 * Determine the number of source ranges associated with the given
 * diagnostic.
 */
CINDEX_LINKAGE unsigned clang_getDiagnosticNumRanges(CXDiagnostic);

/**
 * Retrieve a source range associated with the diagnostic.
 *
 * A diagnostic's source ranges highlight important elements in the source
 * code. On the command line, Clang displays source ranges by
 * underlining them with '~' characters.
 *
 * \param Diagnostic the diagnostic whose range is being extracted.
 *
 * \param Range the zero-based index specifying which range to
 *
 * \returns the requested source range.
 */
CINDEX_LINKAGE CXSourceRange clang_getDiagnosticRange(CXDiagnostic Diagnostic,
                                                      unsigned Range);

/**
 * Determine the number of fix-it hints associated with the
 * given diagnostic.
 */
CINDEX_LINKAGE unsigned clang_getDiagnosticNumFixIts(CXDiagnostic Diagnostic);

/**
 * Retrieve the replacement information for a given fix-it.
 *
 * Fix-its are described in terms of a source range whose contents
 * should be replaced by a string. This approach generalizes over
 * three kinds of operations: removal of source code (the range covers
 * the code to be removed and the replacement string is empty),
 * replacement of source code (the range covers the code to be
 * replaced and the replacement string provides the new code), and
 * insertion (both the start and end of the range point at the
 * insertion location, and the replacement string provides the text to
 * insert).
 *
 * \param Diagnostic The diagnostic whose fix-its are being queried.
 *
 * \param FixIt The zero-based index of the fix-it.
 *
 * \param ReplacementRange The source range whose contents will be
 * replaced with the returned replacement string. Note that source
 * ranges are half-open ranges [a, b), so the source code should be
 * replaced from a and up to (but not including) b.
 *
 * \returns A string containing text that should be replace the source
 * code indicated by the \c ReplacementRange.
 */
CINDEX_LINKAGE CXString clang_getDiagnosticFixIt(
    CXDiagnostic Diagnostic, unsigned FixIt, CXSourceRange *ReplacementRange);

/**
 * @}
 */

/**
 * \defgroup CINDEX_TRANSLATION_UNIT Translation unit manipulation
 *
 * The routines in this group provide the ability to create and destroy
 * translation units from files, either by parsing the contents of the files or
 * by reading in a serialized representation of a translation unit.
 *
 * @{
 */

/**
 * Get the original translation unit source file name.
 */
CINDEX_LINKAGE CXString
clang_getTranslationUnitSpelling(CXTranslationUnit CTUnit);

/**
 * Return the CXTranslationUnit for a given source file and the provided
 * command line arguments one would pass to the compiler.
 *
 * Note: The 'source_filename' argument is optional.  If the caller provides a
 * NULL pointer, the name of the source file is expected to reside in the
 * specified command line arguments.
 *
 * Note: When encountered in 'clang_command_line_args', the following options
 * are ignored:
 *
 *   '-c'
 *   '-emit-ast'
 *   '-fsyntax-only'
 *   '-o \<output file>'  (both '-o' and '\<output file>' are ignored)
 *
 * \param CIdx The index object with which the translation unit will be
 * associated.
 *
 * \param source_filename The name of the source file to load, or NULL if the
 * source file is included in \p clang_command_line_args.
 *
 * \param num_clang_command_line_args The number of command-line arguments in
 * \p clang_command_line_args.
 *
 * \param clang_command_line_args The command-line arguments that would be
 * passed to the \c clang executable if it were being invoked out-of-process.
 * These command-line options will be parsed and will affect how the translation
 * unit is parsed. Note that the following options are ignored: '-c',
 * '-emit-ast', '-fsyntax-only' (which is the default), and '-o \<output file>'.
 *
 * \param num_unsaved_files the number of unsaved file entries in \p
 * unsaved_files.
 *
 * \param unsaved_files the files that have not yet been saved to disk
 * but may be required for code completion, including the contents of
 * those files.  The contents and name of these files (as specified by
 * CXUnsavedFile) are copied when necessary, so the client only needs to
 * guarantee their validity until the call to this function returns.
 */
CINDEX_LINKAGE CXTranslationUnit clang_createTranslationUnitFromSourceFile(
    CXIndex CIdx, const char *source_filename, int num_clang_command_line_args,
    const char *const *clang_command_line_args, unsigned num_unsaved_files,
    struct CXUnsavedFile *unsaved_files);

/**
 * Same as \c clang_createTranslationUnit2, but returns
 * the \c CXTranslationUnit instead of an error code.  In case of an error this
 * routine returns a \c NULL \c CXTranslationUnit, without further detailed
 * error codes.
 */
CINDEX_LINKAGE CXTranslationUnit
clang_createTranslationUnit(CXIndex CIdx, const char *ast_filename);

/**
 * Create a translation unit from an AST file (\c -emit-ast).
 *
 * \param[out] out_TU A non-NULL pointer to store the created
 * \c CXTranslationUnit.
 *
 * \returns Zero on success, otherwise returns an error code.
 */
CINDEX_LINKAGE enum CXErrorCode
clang_createTranslationUnit2(CXIndex CIdx, const char *ast_filename,
                             CXTranslationUnit *out_TU);

/**
 * Flags that control the creation of translation units.
 *
 * The enumerators in this enumeration type are meant to be bitwise
 * ORed together to specify which options should be used when
 * constructing the translation unit.
 */
enum CXTranslationUnit_Flags {
  /**
   * Used to indicate that no special translation-unit options are
   * needed.
   */
  CXTranslationUnit_None = 0x0,

  /**
   * Used to indicate that the parser should construct a "detailed"
   * preprocessing record, including all macro definitions and instantiations.
   *
   * Constructing a detailed preprocessing record requires more memory
   * and time to parse, since the information contained in the record
   * is usually not retained. However, it can be useful for
   * applications that require more detailed information about the
   * behavior of the preprocessor.
   */
  CXTranslationUnit_DetailedPreprocessingRecord = 0x01,

  /**
   * Used to indicate that the translation unit is incomplete.
   *
   * When a translation unit is considered "incomplete", semantic
   * analysis that is typically performed at the end of the
   * translation unit will be suppressed. For example, this suppresses
   * the completion of tentative declarations in C and of
   * instantiation of implicitly-instantiation function templates in
   * C++. This option is typically used when parsing a header with the
   * intent of producing a precompiled header.
   */
  CXTranslationUnit_Incomplete = 0x02,

  /**
   * Used to indicate that the translation unit should be built with an
   * implicit precompiled header for the preamble.
   *
   * An implicit precompiled header is used as an optimization when a
   * particular translation unit is likely to be reparsed many times
   * when the sources aren't changing that often. In this case, an
   * implicit precompiled header will be built containing all of the
   * initial includes at the top of the main file (what we refer to as
   * the "preamble" of the file). In subsequent parses, if the
   * preamble or the files in it have not changed, \c
   * clang_reparseTranslationUnit() will re-use the implicit
   * precompiled header to improve parsing performance.
   */
  CXTranslationUnit_PrecompiledPreamble = 0x04,

  /**
   * Used to indicate that the translation unit should cache some
   * code-completion results with each reparse of the source file.
   *
   * Caching of code-completion results is a performance optimization that
   * introduces some overhead to reparsing but improves the performance of
   * code-completion operations.
   */
  CXTranslationUnit_CacheCompletionResults = 0x08,

  /**
   * Used to indicate that the translation unit will be serialized with
   * \c clang_saveTranslationUnit.
   *
   * This option is typically used when parsing a header with the intent of
   * producing a precompiled header.
   */
  CXTranslationUnit_ForSerialization = 0x10,

  /**
   * DEPRECATED: Enabled chained precompiled preambles in C++.
   *
   * Note: this is a *temporary* option that is available only while
   * we are testing C++ precompiled preamble support. It is deprecated.
   */
  CXTranslationUnit_CXXChainedPCH = 0x20,

  /**
   * Used to indicate that function/method bodies should be skipped while
   * parsing.
   *
   * This option can be used to search for declarations/definitions while
   * ignoring the usages.
   */
  CXTranslationUnit_SkipFunctionBodies = 0x40,

  /**
   * Used to indicate that brief documentation comments should be
   * included into the set of code completions returned from this translation
   * unit.
   */
  CXTranslationUnit_IncludeBriefCommentsInCodeCompletion = 0x80,

  /**
   * Used to indicate that the precompiled preamble should be created on
   * the first parse. Otherwise it will be created on the first reparse. This
   * trades runtime on the first parse (serializing the preamble takes time) for
   * reduced runtime on the second parse (can now reuse the preamble).
   */
  CXTranslationUnit_CreatePreambleOnFirstParse = 0x100,

  /**
   * Do not stop processing when fatal errors are encountered.
   *
   * When fatal errors are encountered while parsing a translation unit,
   * semantic analysis is typically stopped early when compiling code. A common
   * source for fatal errors are unresolvable include files. For the
   * purposes of an IDE, this is undesirable behavior and as much information
   * as possible should be reported. Use this flag to enable this behavior.
   */
  CXTranslationUnit_KeepGoing = 0x200,

  /**
   * Sets the preprocessor in a mode for parsing a single file only.
   */
  CXTranslationUnit_SingleFileParse = 0x400,

  /**
   * Used in combination with CXTranslationUnit_SkipFunctionBodies to
   * constrain the skipping of function bodies to the preamble.
   *
   * The function bodies of the main file are not skipped.
   */
  CXTranslationUnit_LimitSkipFunctionBodiesToPreamble = 0x800,

  /**
   * Used to indicate that attributed types should be included in CXType.
   */
  CXTranslationUnit_IncludeAttributedTypes = 0x1000,

  /**
   * Used to indicate that implicit attributes should be visited.
   */
  CXTranslationUnit_VisitImplicitAttributes = 0x2000,

  /**
   * Used to indicate that non-errors from included files should be ignored.
   *
   * If set, clang_getDiagnosticSetFromTU() will not report e.g. warnings from
   * included files anymore. This speeds up clang_getDiagnosticSetFromTU() for
   * the case where these warnings are not of interest, as for an IDE for
   * example, which typically shows only the diagnostics in the main file.
   */
  CXTranslationUnit_IgnoreNonErrorsFromIncludedFiles = 0x4000,

  /**
   * Tells the preprocessor not to skip excluded conditional blocks.
   */
  CXTranslationUnit_RetainExcludedConditionalBlocks = 0x8000
};

/**
 * Returns the set of flags that is suitable for parsing a translation
 * unit that is being edited.
 *
 * The set of flags returned provide options for \c clang_parseTranslationUnit()
 * to indicate that the translation unit is likely to be reparsed many times,
 * either explicitly (via \c clang_reparseTranslationUnit()) or implicitly
 * (e.g., by code completion (\c clang_codeCompletionAt())). The returned flag
 * set contains an unspecified set of optimizations (e.g., the precompiled
 * preamble) geared toward improving the performance of these routines. The
 * set of optimizations enabled may change from one version to the next.
 */
CINDEX_LINKAGE unsigned clang_defaultEditingTranslationUnitOptions(void);

/**
 * Same as \c clang_parseTranslationUnit2, but returns
 * the \c CXTranslationUnit instead of an error code.  In case of an error this
 * routine returns a \c NULL \c CXTranslationUnit, without further detailed
 * error codes.
 */
CINDEX_LINKAGE CXTranslationUnit clang_parseTranslationUnit(
    CXIndex CIdx, const char *source_filename,
    const char *const *command_line_args, int num_command_line_args,
    struct CXUnsavedFile *unsaved_files, unsigned num_unsaved_files,
    unsigned options);

/**
 * Parse the given source file and the translation unit corresponding
 * to that file.
 *
 * This routine is the main entry point for the Clang C API, providing the
 * ability to parse a source file into a translation unit that can then be
 * queried by other functions in the API. This routine accepts a set of
 * command-line arguments so that the compilation can be configured in the same
 * way that the compiler is configured on the command line.
 *
 * \param CIdx The index object with which the translation unit will be
 * associated.
 *
 * \param source_filename The name of the source file to load, or NULL if the
 * source file is included in \c command_line_args.
 *
 * \param command_line_args The command-line arguments that would be
 * passed to the \c clang executable if it were being invoked out-of-process.
 * These command-line options will be parsed and will affect how the translation
 * unit is parsed. Note that the following options are ignored: '-c',
 * '-emit-ast', '-fsyntax-only' (which is the default), and '-o \<output file>'.
 *
 * \param num_command_line_args The number of command-line arguments in
 * \c command_line_args.
 *
 * \param unsaved_files the files that have not yet been saved to disk
 * but may be required for parsing, including the contents of
 * those files.  The contents and name of these files (as specified by
 * CXUnsavedFile) are copied when necessary, so the client only needs to
 * guarantee their validity until the call to this function returns.
 *
 * \param num_unsaved_files the number of unsaved file entries in \p
 * unsaved_files.
 *
 * \param options A bitmask of options that affects how the translation unit
 * is managed but not its compilation. This should be a bitwise OR of the
 * CXTranslationUnit_XXX flags.
 *
 * \param[out] out_TU A non-NULL pointer to store the created
 * \c CXTranslationUnit, describing the parsed code and containing any
 * diagnostics produced by the compiler.
 *
 * \returns Zero on success, otherwise returns an error code.
 */
CINDEX_LINKAGE enum CXErrorCode clang_parseTranslationUnit2(
    CXIndex CIdx, const char *source_filename,
    const char *const *command_line_args, int num_command_line_args,
    struct CXUnsavedFile *unsaved_files, unsigned num_unsaved_files,
    unsigned options, CXTranslationUnit *out_TU);

/**
 * Same as clang_parseTranslationUnit2 but requires a full command line
 * for \c command_line_args including argv[0]. This is useful if the standard
 * library paths are relative to the binary.
 */
CINDEX_LINKAGE enum CXErrorCode clang_parseTranslationUnit2FullArgv(
    CXIndex CIdx, const char *source_filename,
    const char *const *command_line_args, int num_command_line_args,
    struct CXUnsavedFile *unsaved_files, unsigned num_unsaved_files,
    unsigned options, CXTranslationUnit *out_TU);

/**
 * Flags that control how translation units are saved.
 *
 * The enumerators in this enumeration type are meant to be bitwise
 * ORed together to specify which options should be used when
 * saving the translation unit.
 */
enum CXSaveTranslationUnit_Flags {
  /**
   * Used to indicate that no special saving options are needed.
   */
  CXSaveTranslationUnit_None = 0x0
};

/**
 * Returns the set of flags that is suitable for saving a translation
 * unit.
 *
 * The set of flags returned provide options for
 * \c clang_saveTranslationUnit() by default. The returned flag
 * set contains an unspecified set of options that save translation units with
 * the most commonly-requested data.
 */
CINDEX_LINKAGE unsigned clang_defaultSaveOptions(CXTranslationUnit TU);

/**
 * Describes the kind of error that occurred (if any) in a call to
 * \c clang_saveTranslationUnit().
 */
enum CXSaveError {
  /**
   * Indicates that no error occurred while saving a translation unit.
   */
  CXSaveError_None = 0,

  /**
   * Indicates that an unknown error occurred while attempting to save
   * the file.
   *
   * This error typically indicates that file I/O failed when attempting to
   * write the file.
   */
  CXSaveError_Unknown = 1,

  /**
   * Indicates that errors during translation prevented this attempt
   * to save the translation unit.
   *
   * Errors that prevent the translation unit from being saved can be
   * extracted using \c clang_getNumDiagnostics() and \c clang_getDiagnostic().
   */
  CXSaveError_TranslationErrors = 2,

  /**
   * Indicates that the translation unit to be saved was somehow
   * invalid (e.g., NULL).
   */
  CXSaveError_InvalidTU = 3
};

/**
 * Saves a translation unit into a serialized representation of
 * that translation unit on disk.
 *
 * Any translation unit that was parsed without error can be saved
 * into a file. The translation unit can then be deserialized into a
 * new \c CXTranslationUnit with \c clang_createTranslationUnit() or,
 * if it is an incomplete translation unit that corresponds to a
 * header, used as a precompiled header when parsing other translation
 * units.
 *
 * \param TU The translation unit to save.
 *
 * \param FileName The file to which the translation unit will be saved.
 *
 * \param options A bitmask of options that affects how the translation unit
 * is saved. This should be a bitwise OR of the
 * CXSaveTranslationUnit_XXX flags.
 *
 * \returns A value that will match one of the enumerators of the CXSaveError
 * enumeration. Zero (CXSaveError_None) indicates that the translation unit was
 * saved successfully, while a non-zero value indicates that a problem occurred.
 */
CINDEX_LINKAGE int clang_saveTranslationUnit(CXTranslationUnit TU,
                                             const char *FileName,
                                             unsigned options);

/**
 * Suspend a translation unit in order to free memory associated with it.
 *
 * A suspended translation unit uses significantly less memory but on the other
 * side does not support any other calls than \c clang_reparseTranslationUnit
 * to resume it or \c clang_disposeTranslationUnit to dispose it completely.
 */
CINDEX_LINKAGE unsigned clang_suspendTranslationUnit(CXTranslationUnit);

/**
 * Destroy the specified CXTranslationUnit object.
 */
CINDEX_LINKAGE void clang_disposeTranslationUnit(CXTranslationUnit);

/**
 * Flags that control the reparsing of translation units.
 *
 * The enumerators in this enumeration type are meant to be bitwise
 * ORed together to specify which options should be used when
 * reparsing the translation unit.
 */
enum CXReparse_Flags {
  /**
   * Used to indicate that no special reparsing options are needed.
   */
  CXReparse_None = 0x0
};

/**
 * Returns the set of flags that is suitable for reparsing a translation
 * unit.
 *
 * The set of flags returned provide options for
 * \c clang_reparseTranslationUnit() by default. The returned flag
 * set contains an unspecified set of optimizations geared toward common uses
 * of reparsing. The set of optimizations enabled may change from one version
 * to the next.
 */
CINDEX_LINKAGE unsigned clang_defaultReparseOptions(CXTranslationUnit TU);

/**
 * Reparse the source files that produced this translation unit.
 *
 * This routine can be used to re-parse the source files that originally
 * created the given translation unit, for example because those source files
 * have changed (either on disk or as passed via \p unsaved_files). The
 * source code will be reparsed with the same command-line options as it
 * was originally parsed.
 *
 * Reparsing a translation unit invalidates all cursors and source locations
 * that refer into that translation unit. This makes reparsing a translation
 * unit semantically equivalent to destroying the translation unit and then
 * creating a new translation unit with the same command-line arguments.
 * However, it may be more efficient to reparse a translation
 * unit using this routine.
 *
 * \param TU The translation unit whose contents will be re-parsed. The
 * translation unit must originally have been built with
 * \c clang_createTranslationUnitFromSourceFile().
 *
 * \param num_unsaved_files The number of unsaved file entries in \p
 * unsaved_files.
 *
 * \param unsaved_files The files that have not yet been saved to disk
 * but may be required for parsing, including the contents of
 * those files.  The contents and name of these files (as specified by
 * CXUnsavedFile) are copied when necessary, so the client only needs to
 * guarantee their validity until the call to this function returns.
 *
 * \param options A bitset of options composed of the flags in CXReparse_Flags.
 * The function \c clang_defaultReparseOptions() produces a default set of
 * options recommended for most uses, based on the translation unit.
 *
 * \returns 0 if the sources could be reparsed.  A non-zero error code will be
 * returned if reparsing was impossible, such that the translation unit is
 * invalid. In such cases, the only valid call for \c TU is
 * \c clang_disposeTranslationUnit(TU).  The error codes returned by this
 * routine are described by the \c CXErrorCode enum.
 */
CINDEX_LINKAGE int
clang_reparseTranslationUnit(CXTranslationUnit TU, unsigned num_unsaved_files,
                             struct CXUnsavedFile *unsaved_files,
                             unsigned options);

/**
 * Categorizes how memory is being used by a translation unit.
 */
enum CXTUResourceUsageKind {
  CXTUResourceUsage_AST = 1,
  CXTUResourceUsage_Identifiers = 2,
  CXTUResourceUsage_Selectors = 3,
  CXTUResourceUsage_GlobalCompletionResults = 4,
  CXTUResourceUsage_SourceManagerContentCache = 5,
  CXTUResourceUsage_AST_SideTables = 6,
  CXTUResourceUsage_SourceManager_Membuffer_Malloc = 7,
  CXTUResourceUsage_SourceManager_Membuffer_MMap = 8,
  CXTUResourceUsage_ExternalASTSource_Membuffer_Malloc = 9,
  CXTUResourceUsage_ExternalASTSource_Membuffer_MMap = 10,
  CXTUResourceUsage_Preprocessor = 11,
  CXTUResourceUsage_PreprocessingRecord = 12,
  CXTUResourceUsage_SourceManager_DataStructures = 13,
  CXTUResourceUsage_Preprocessor_HeaderSearch = 14,
  CXTUResourceUsage_MEMORY_IN_BYTES_BEGIN = CXTUResourceUsage_AST,
  CXTUResourceUsage_MEMORY_IN_BYTES_END =
      CXTUResourceUsage_Preprocessor_HeaderSearch,

  CXTUResourceUsage_First = CXTUResourceUsage_AST,
  CXTUResourceUsage_Last = CXTUResourceUsage_Preprocessor_HeaderSearch
};

/**
 * Returns the human-readable null-terminated C string that represents
 *  the name of the memory category.  This string should never be freed.
 */
CINDEX_LINKAGE
const char *clang_getTUResourceUsageName(enum CXTUResourceUsageKind kind);

typedef struct CXTUResourceUsageEntry {
  /* The memory usage category. */
  enum CXTUResourceUsageKind kind;
  /* Amount of resources used.
      The units will depend on the resource kind. */
  unsigned long amount;
} CXTUResourceUsageEntry;

/**
 * The memory usage of a CXTranslationUnit, broken into categories.
 */
typedef struct CXTUResourceUsage {
  /* Private data member, used for queries. */
  void *data;

  /* The number of entries in the 'entries' array. */
  unsigned numEntries;

  /* An array of key-value pairs, representing the breakdown of memory
            usage. */
  CXTUResourceUsageEntry *entries;

} CXTUResourceUsage;

/**
 * Return the memory usage of a translation unit.  This object
 *  should be released with clang_disposeCXTUResourceUsage().
 */
CINDEX_LINKAGE CXTUResourceUsage
clang_getCXTUResourceUsage(CXTranslationUnit TU);

CINDEX_LINKAGE void clang_disposeCXTUResourceUsage(CXTUResourceUsage usage);

/**
 * Get target information for this translation unit.
 *
 * The CXTargetInfo object cannot outlive the CXTranslationUnit object.
 */
CINDEX_LINKAGE CXTargetInfo
clang_getTranslationUnitTargetInfo(CXTranslationUnit CTUnit);

/**
 * Destroy the CXTargetInfo object.
 */
CINDEX_LINKAGE void clang_TargetInfo_dispose(CXTargetInfo Info);

/**
 * Get the normalized target triple as a string.
 *
 * Returns the empty string in case of any error.
 */
CINDEX_LINKAGE CXString clang_TargetInfo_getTriple(CXTargetInfo Info);

/**
 * Get the pointer width of the target in bits.
 *
 * Returns -1 in case of error.
 */
CINDEX_LINKAGE int clang_TargetInfo_getPointerWidth(CXTargetInfo Info);

/**
 * @}
 */

/**
 * Describes the kind of entity that a cursor refers to.
 */
enum CXCursorKind {
  /* Declarations */
  /**
   * A declaration whose specific kind is not exposed via this
   * interface.
   *
   * Unexposed declarations have the same operations as any other kind
   * of declaration; one can extract their location information,
   * spelling, find their definitions, etc. However, the specific kind
   * of the declaration is not reported.
   */
  CXCursor_UnexposedDecl = 1,
  /** A C or C++ struct. */
  CXCursor_StructDecl = 2,
  /** A C or C++ union. */
  CXCursor_UnionDecl = 3,
  /** A C++ class. */
  CXCursor_ClassDecl = 4,
  /** An enumeration. */
  CXCursor_EnumDecl = 5,
  /**
   * A field (in C) or non-static data member (in C++) in a
   * struct, union, or C++ class.
   */
  CXCursor_FieldDecl = 6,
  /** An enumerator constant. */
  CXCursor_EnumConstantDecl = 7,
  /** A function. */
  CXCursor_FunctionDecl = 8,
  /** A variable. */
  CXCursor_VarDecl = 9,
  /** A function or method parameter. */
  CXCursor_ParmDecl = 10,
  /** An Objective-C \@interface. */
  CXCursor_ObjCInterfaceDecl = 11,
  /** An Objective-C \@interface for a category. */
  CXCursor_ObjCCategoryDecl = 12,
  /** An Objective-C \@protocol declaration. */
  CXCursor_ObjCProtocolDecl = 13,
  /** An Objective-C \@property declaration. */
  CXCursor_ObjCPropertyDecl = 14,
  /** An Objective-C instance variable. */
  CXCursor_ObjCIvarDecl = 15,
  /** An Objective-C instance method. */
  CXCursor_ObjCInstanceMethodDecl = 16,
  /** An Objective-C class method. */
  CXCursor_ObjCClassMethodDecl = 17,
  /** An Objective-C \@implementation. */
  CXCursor_ObjCImplementationDecl = 18,
  /** An Objective-C \@implementation for a category. */
  CXCursor_ObjCCategoryImplDecl = 19,
  /** A typedef. */
  CXCursor_TypedefDecl = 20,
  /** A C++ class method. */
  CXCursor_CXXMethod = 21,
  /** A C++ namespace. */
  CXCursor_Namespace = 22,
  /** A linkage specification, e.g. 'extern "C"'. */
  CXCursor_LinkageSpec = 23,
  /** A C++ constructor. */
  CXCursor_Constructor = 24,
  /** A C++ destructor. */
  CXCursor_Destructor = 25,
  /** A C++ conversion function. */
  CXCursor_ConversionFunction = 26,
  /** A C++ template type parameter. */
  CXCursor_TemplateTypeParameter = 27,
  /** A C++ non-type template parameter. */
  CXCursor_NonTypeTemplateParameter = 28,
  /** A C++ template template parameter. */
  CXCursor_TemplateTemplateParameter = 29,
  /** A C++ function template. */
  CXCursor_FunctionTemplate = 30,
  /** A C++ class template. */
  CXCursor_ClassTemplate = 31,
  /** A C++ class template partial specialization. */
  CXCursor_ClassTemplatePartialSpecialization = 32,
  /** A C++ namespace alias declaration. */
  CXCursor_NamespaceAlias = 33,
  /** A C++ using directive. */
  CXCursor_UsingDirective = 34,
  /** A C++ using declaration. */
  CXCursor_UsingDeclaration = 35,
  /** A C++ alias declaration */
  CXCursor_TypeAliasDecl = 36,
  /** An Objective-C \@synthesize definition. */
  CXCursor_ObjCSynthesizeDecl = 37,
  /** An Objective-C \@dynamic definition. */
  CXCursor_ObjCDynamicDecl = 38,
  /** An access specifier. */
  CXCursor_CXXAccessSpecifier = 39,

  CXCursor_FirstDecl = CXCursor_UnexposedDecl,
  CXCursor_LastDecl = CXCursor_CXXAccessSpecifier,

  /* References */
  CXCursor_FirstRef = 40, /* Decl references */
  CXCursor_ObjCSuperClassRef = 40,
  CXCursor_ObjCProtocolRef = 41,
  CXCursor_ObjCClassRef = 42,
  /**
   * A reference to a type declaration.
   *
   * A type reference occurs anywhere where a type is named but not
   * declared. For example, given:
   *
   * \code
   * typedef unsigned size_type;
   * size_type size;
   * \endcode
   *
   * The typedef is a declaration of size_type (CXCursor_TypedefDecl),
   * while the type of the variable "size" is referenced. The cursor
   * referenced by the type of size is the typedef for size_type.
   */
  CXCursor_TypeRef = 43,
  CXCursor_CXXBaseSpecifier = 44,
  /**
   * A reference to a class template, function template, template
   * template parameter, or class template partial specialization.
   */
  CXCursor_TemplateRef = 45,
  /**
   * A reference to a namespace or namespace alias.
   */
  CXCursor_NamespaceRef = 46,
  /**
   * A reference to a member of a struct, union, or class that occurs in
   * some non-expression context, e.g., a designated initializer.
   */
  CXCursor_MemberRef = 47,
  /**
   * A reference to a labeled statement.
   *
   * This cursor kind is used to describe the jump to "start_over" in the
   * goto statement in the following example:
   *
   * \code
   *   start_over:
   *     ++counter;
   *
   *     goto start_over;
   * \endcode
   *
   * A label reference cursor refers to a label statement.
   */
  CXCursor_LabelRef = 48,

  /**
   * A reference to a set of overloaded functions or function templates
   * that has not yet been resolved to a specific function or function template.
   *
   * An overloaded declaration reference cursor occurs in C++ templates where
   * a dependent name refers to a function. For example:
   *
   * \code
   * template<typename T> void swap(T&, T&);
   *
   * struct X { ... };
   * void swap(X&, X&);
   *
   * template<typename T>
   * void reverse(T* first, T* last) {
   *   while (first < last - 1) {
   *     swap(*first, *--last);
   *     ++first;
   *   }
   * }
   *
   * struct Y { };
   * void swap(Y&, Y&);
   * \endcode
   *
   * Here, the identifier "swap" is associated with an overloaded declaration
   * reference. In the template definition, "swap" refers to either of the two
   * "swap" functions declared above, so both results will be available. At
   * instantiation time, "swap" may also refer to other functions found via
   * argument-dependent lookup (e.g., the "swap" function at the end of the
   * example).
   *
   * The functions \c clang_getNumOverloadedDecls() and
   * \c clang_getOverloadedDecl() can be used to retrieve the definitions
   * referenced by this cursor.
   */
  CXCursor_OverloadedDeclRef = 49,

  /**
   * A reference to a variable that occurs in some non-expression
   * context, e.g., a C++ lambda capture list.
   */
  CXCursor_VariableRef = 50,

  CXCursor_LastRef = CXCursor_VariableRef,

  /* Error conditions */
  CXCursor_FirstInvalid = 70,
  CXCursor_InvalidFile = 70,
  CXCursor_NoDeclFound = 71,
  CXCursor_NotImplemented = 72,
  CXCursor_InvalidCode = 73,
  CXCursor_LastInvalid = CXCursor_InvalidCode,

  /* Expressions */
  CXCursor_FirstExpr = 100,

  /**
   * An expression whose specific kind is not exposed via this
   * interface.
   *
   * Unexposed expressions have the same operations as any other kind
   * of expression; one can extract their location information,
   * spelling, children, etc. However, the specific kind of the
   * expression is not reported.
   */
  CXCursor_UnexposedExpr = 100,

  /**
   * An expression that refers to some value declaration, such
   * as a function, variable, or enumerator.
   */
  CXCursor_DeclRefExpr = 101,

  /**
   * An expression that refers to a member of a struct, union,
   * class, Objective-C class, etc.
   */
  CXCursor_MemberRefExpr = 102,

  /** An expression that calls a function. */
  CXCursor_CallExpr = 103,

  /** An expression that sends a message to an Objective-C
   object or class. */
  CXCursor_ObjCMessageExpr = 104,

  /** An expression that represents a block literal. */
  CXCursor_BlockExpr = 105,

  /** An integer literal.
   */
  CXCursor_IntegerLiteral = 106,

  /** A floating point number literal.
   */
  CXCursor_FloatingLiteral = 107,

  /** An imaginary number literal.
   */
  CXCursor_ImaginaryLiteral = 108,

  /** A string literal.
   */
  CXCursor_StringLiteral = 109,

  /** A character literal.
   */
  CXCursor_CharacterLiteral = 110,

  /** A parenthesized expression, e.g. "(1)".
   *
   * This AST node is only formed if full location information is requested.
   */
  CXCursor_ParenExpr = 111,

  /** This represents the unary-expression's (except sizeof and
   * alignof).
   */
  CXCursor_UnaryOperator = 112,

  /** [C99 6.5.2.1] Array Subscripting.
   */
  CXCursor_ArraySubscriptExpr = 113,

  /** A builtin binary operation expression such as "x + y" or
   * "x <= y".
   */
  CXCursor_BinaryOperator = 114,

  /** Compound assignment such as "+=".
   */
  CXCursor_CompoundAssignOperator = 115,

  /** The ?: ternary operator.
   */
  CXCursor_ConditionalOperator = 116,

  /** An explicit cast in C (C99 6.5.4) or a C-style cast in C++
   * (C++ [expr.cast]), which uses the syntax (Type)expr.
   *
   * For example: (int)f.
   */
  CXCursor_CStyleCastExpr = 117,

  /** [C99 6.5.2.5]
   */
  CXCursor_CompoundLiteralExpr = 118,

  /** Describes an C or C++ initializer list.
   */
  CXCursor_InitListExpr = 119,

  /** The GNU address of label extension, representing &&label.
   */
  CXCursor_AddrLabelExpr = 120,

  /** This is the GNU Statement Expression extension: ({int X=4; X;})
   */
  CXCursor_StmtExpr = 121,

  /** Represents a C11 generic selection.
   */
  CXCursor_GenericSelectionExpr = 122,

  /** Implements the GNU __null extension, which is a name for a null
   * pointer constant that has integral type (e.g., int or long) and is the same
   * size and alignment as a pointer.
   *
   * The __null extension is typically only used by system headers, which define
   * NULL as __null in C++ rather than using 0 (which is an integer that may not
   * match the size of a pointer).
   */
  CXCursor_GNUNullExpr = 123,

  /** C++'s static_cast<> expression.
   */
  CXCursor_CXXStaticCastExpr = 124,

  /** C++'s dynamic_cast<> expression.
   */
  CXCursor_CXXDynamicCastExpr = 125,

  /** C++'s reinterpret_cast<> expression.
   */
  CXCursor_CXXReinterpretCastExpr = 126,

  /** C++'s const_cast<> expression.
   */
  CXCursor_CXXConstCastExpr = 127,

  /** Represents an explicit C++ type conversion that uses "functional"
   * notion (C++ [expr.type.conv]).
   *
   * Example:
   * \code
   *   x = int(0.5);
   * \endcode
   */
  CXCursor_CXXFunctionalCastExpr = 128,

  /** A C++ typeid expression (C++ [expr.typeid]).
   */
  CXCursor_CXXTypeidExpr = 129,

  /** [C++ 2.13.5] C++ Boolean Literal.
   */
  CXCursor_CXXBoolLiteralExpr = 130,

  /** [C++0x 2.14.7] C++ Pointer Literal.
   */
  CXCursor_CXXNullPtrLiteralExpr = 131,

  /** Represents the "this" expression in C++
   */
  CXCursor_CXXThisExpr = 132,

  /** [C++ 15] C++ Throw Expression.
   *
   * This handles 'throw' and 'throw' assignment-expression. When
   * assignment-expression isn't present, Op will be null.
   */
  CXCursor_CXXThrowExpr = 133,

  /** A new expression for memory allocation and constructor calls, e.g:
   * "new CXXNewExpr(foo)".
   */
  CXCursor_CXXNewExpr = 134,

  /** A delete expression for memory deallocation and destructor calls,
   * e.g. "delete[] pArray".
   */
  CXCursor_CXXDeleteExpr = 135,

  /** A unary expression. (noexcept, sizeof, or other traits)
   */
  CXCursor_UnaryExpr = 136,

  /** An Objective-C string literal i.e. @"foo".
   */
  CXCursor_ObjCStringLiteral = 137,

  /** An Objective-C \@encode expression.
   */
  CXCursor_ObjCEncodeExpr = 138,

  /** An Objective-C \@selector expression.
   */
  CXCursor_ObjCSelectorExpr = 139,

  /** An Objective-C \@protocol expression.
   */
  CXCursor_ObjCProtocolExpr = 140,

  /** An Objective-C "bridged" cast expression, which casts between
   * Objective-C pointers and C pointers, transferring ownership in the process.
   *
   * \code
   *   NSString *str = (__bridge_transfer NSString *)CFCreateString();
   * \endcode
   */
  CXCursor_ObjCBridgedCastExpr = 141,

  /** Represents a C++0x pack expansion that produces a sequence of
   * expressions.
   *
   * A pack expansion expression contains a pattern (which itself is an
   * expression) followed by an ellipsis. For example:
   *
   * \code
   * template<typename F, typename ...Types>
   * void forward(F f, Types &&...args) {
   *  f(static_cast<Types&&>(args)...);
   * }
   * \endcode
   */
  CXCursor_PackExpansionExpr = 142,

  /** Represents an expression that computes the length of a parameter
   * pack.
   *
   * \code
   * template<typename ...Types>
   * struct count {
   *   static const unsigned value = sizeof...(Types);
   * };
   * \endcode
   */
  CXCursor_SizeOfPackExpr = 143,

  /* Represents a C++ lambda expression that produces a local function
   * object.
   *
   * \code
   * void abssort(float *x, unsigned N) {
   *   std::sort(x, x + N,
   *             [](float a, float b) {
   *               return std::abs(a) < std::abs(b);
   *             });
   * }
   * \endcode
   */
  CXCursor_LambdaExpr = 144,

  /** Objective-c Boolean Literal.
   */
  CXCursor_ObjCBoolLiteralExpr = 145,

  /** Represents the "self" expression in an Objective-C method.
   */
  CXCursor_ObjCSelfExpr = 146,

  /** OpenMP 5.0 [2.1.5, Array Section].
   */
  CXCursor_OMPArraySectionExpr = 147,

  /** Represents an @available(...) check.
   */
  CXCursor_ObjCAvailabilityCheckExpr = 148,

  /**
   * Fixed point literal
   */
  CXCursor_FixedPointLiteral = 149,

  /** OpenMP 5.0 [2.1.4, Array Shaping].
   */
  CXCursor_OMPArrayShapingExpr = 150,

  /**
   * OpenMP 5.0 [2.1.6 Iterators]
   */
  CXCursor_OMPIteratorExpr = 151,

  /** OpenCL's addrspace_cast<> expression.
   */
  CXCursor_CXXAddrspaceCastExpr = 152,

  CXCursor_LastExpr = CXCursor_CXXAddrspaceCastExpr,

  /* Statements */
  CXCursor_FirstStmt = 200,
  /**
   * A statement whose specific kind is not exposed via this
   * interface.
   *
   * Unexposed statements have the same operations as any other kind of
   * statement; one can extract their location information, spelling,
   * children, etc. However, the specific kind of the statement is not
   * reported.
   */
  CXCursor_UnexposedStmt = 200,

  /** A labelled statement in a function.
   *
   * This cursor kind is used to describe the "start_over:" label statement in
   * the following example:
   *
   * \code
   *   start_over:
   *     ++counter;
   * \endcode
   *
   */
  CXCursor_LabelStmt = 201,

  /** A group of statements like { stmt stmt }.
   *
   * This cursor kind is used to describe compound statements, e.g. function
   * bodies.
   */
  CXCursor_CompoundStmt = 202,

  /** A case statement.
   */
  CXCursor_CaseStmt = 203,

  /** A default statement.
   */
  CXCursor_DefaultStmt = 204,

  /** An if statement
   */
  CXCursor_IfStmt = 205,

  /** A switch statement.
   */
  CXCursor_SwitchStmt = 206,

  /** A while statement.
   */
  CXCursor_WhileStmt = 207,

  /** A do statement.
   */
  CXCursor_DoStmt = 208,

  /** A for statement.
   */
  CXCursor_ForStmt = 209,

  /** A goto statement.
   */
  CXCursor_GotoStmt = 210,

  /** An indirect goto statement.
   */
  CXCursor_IndirectGotoStmt = 211,

  /** A continue statement.
   */
  CXCursor_ContinueStmt = 212,

  /** A break statement.
   */
  CXCursor_BreakStmt = 213,

  /** A return statement.
   */
  CXCursor_ReturnStmt = 214,

  /** A GCC inline assembly statement extension.
   */
  CXCursor_GCCAsmStmt = 215,
  CXCursor_AsmStmt = CXCursor_GCCAsmStmt,

  /** Objective-C's overall \@try-\@catch-\@finally statement.
   */
  CXCursor_ObjCAtTryStmt = 216,

  /** Objective-C's \@catch statement.
   */
  CXCursor_ObjCAtCatchStmt = 217,

  /** Objective-C's \@finally statement.
   */
  CXCursor_ObjCAtFinallyStmt = 218,

  /** Objective-C's \@throw statement.
   */
  CXCursor_ObjCAtThrowStmt = 219,

  /** Objective-C's \@synchronized statement.
   */
  CXCursor_ObjCAtSynchronizedStmt = 220,

  /** Objective-C's autorelease pool statement.
   */
  CXCursor_ObjCAutoreleasePoolStmt = 221,

  /** Objective-C's collection statement.
   */
  CXCursor_ObjCForCollectionStmt = 222,

  /** C++'s catch statement.
   */
  CXCursor_CXXCatchStmt = 223,

  /** C++'s try statement.
   */
  CXCursor_CXXTryStmt = 224,

  /** C++'s for (* : *) statement.
   */
  CXCursor_CXXForRangeStmt = 225,

  /** Windows Structured Exception Handling's try statement.
   */
  CXCursor_SEHTryStmt = 226,

  /** Windows Structured Exception Handling's except statement.
   */
  CXCursor_SEHExceptStmt = 227,

  /** Windows Structured Exception Handling's finally statement.
   */
  CXCursor_SEHFinallyStmt = 228,

  /** A MS inline assembly statement extension.
   */
  CXCursor_MSAsmStmt = 229,

  /** The null statement ";": C99 6.8.3p3.
   *
   * This cursor kind is used to describe the null statement.
   */
  CXCursor_NullStmt = 230,

  /** Adaptor class for mixing declarations with statements and
   * expressions.
   */
  CXCursor_DeclStmt = 231,

  /** OpenMP parallel directive.
   */
  CXCursor_OMPParallelDirective = 232,

  /** OpenMP SIMD directive.
   */
  CXCursor_OMPSimdDirective = 233,

  /** OpenMP for directive.
   */
  CXCursor_OMPForDirective = 234,

  /** OpenMP sections directive.
   */
  CXCursor_OMPSectionsDirective = 235,

  /** OpenMP section directive.
   */
  CXCursor_OMPSectionDirective = 236,

  /** OpenMP single directive.
   */
  CXCursor_OMPSingleDirective = 237,

  /** OpenMP parallel for directive.
   */
  CXCursor_OMPParallelForDirective = 238,

  /** OpenMP parallel sections directive.
   */
  CXCursor_OMPParallelSectionsDirective = 239,

  /** OpenMP task directive.
   */
  CXCursor_OMPTaskDirective = 240,

  /** OpenMP master directive.
   */
  CXCursor_OMPMasterDirective = 241,

  /** OpenMP critical directive.
   */
  CXCursor_OMPCriticalDirective = 242,

  /** OpenMP taskyield directive.
   */
  CXCursor_OMPTaskyieldDirective = 243,

  /** OpenMP barrier directive.
   */
  CXCursor_OMPBarrierDirective = 244,

  /** OpenMP taskwait directive.
   */
  CXCursor_OMPTaskwaitDirective = 245,

  /** OpenMP flush directive.
   */
  CXCursor_OMPFlushDirective = 246,

  /** Windows Structured Exception Handling's leave statement.
   */
  CXCursor_SEHLeaveStmt = 247,

  /** OpenMP ordered directive.
   */
  CXCursor_OMPOrderedDirective = 248,

  /** OpenMP atomic directive.
   */
  CXCursor_OMPAtomicDirective = 249,

  /** OpenMP for SIMD directive.
   */
  CXCursor_OMPForSimdDirective = 250,

  /** OpenMP parallel for SIMD directive.
   */
  CXCursor_OMPParallelForSimdDirective = 251,

  /** OpenMP target directive.
   */
  CXCursor_OMPTargetDirective = 252,

  /** OpenMP teams directive.
   */
  CXCursor_OMPTeamsDirective = 253,

  /** OpenMP taskgroup directive.
   */
  CXCursor_OMPTaskgroupDirective = 254,

  /** OpenMP cancellation point directive.
   */
  CXCursor_OMPCancellationPointDirective = 255,

  /** OpenMP cancel directive.
   */
  CXCursor_OMPCancelDirective = 256,

  /** OpenMP target data directive.
   */
  CXCursor_OMPTargetDataDirective = 257,

  /** OpenMP taskloop directive.
   */
  CXCursor_OMPTaskLoopDirective = 258,

  /** OpenMP taskloop simd directive.
   */
  CXCursor_OMPTaskLoopSimdDirective = 259,

  /** OpenMP distribute directive.
   */
  CXCursor_OMPDistributeDirective = 260,

  /** OpenMP target enter data directive.
   */
  CXCursor_OMPTargetEnterDataDirective = 261,

  /** OpenMP target exit data directive.
   */
  CXCursor_OMPTargetExitDataDirective = 262,

  /** OpenMP target parallel directive.
   */
  CXCursor_OMPTargetParallelDirective = 263,

  /** OpenMP target parallel for directive.
   */
  CXCursor_OMPTargetParallelForDirective = 264,

  /** OpenMP target update directive.
   */
  CXCursor_OMPTargetUpdateDirective = 265,

  /** OpenMP distribute parallel for directive.
   */
  CXCursor_OMPDistributeParallelForDirective = 266,

  /** OpenMP distribute parallel for simd directive.
   */
  CXCursor_OMPDistributeParallelForSimdDirective = 267,

  /** OpenMP distribute simd directive.
   */
  CXCursor_OMPDistributeSimdDirective = 268,

  /** OpenMP target parallel for simd directive.
   */
  CXCursor_OMPTargetParallelForSimdDirective = 269,

  /** OpenMP target simd directive.
   */
  CXCursor_OMPTargetSimdDirective = 270,

  /** OpenMP teams distribute directive.
   */
  CXCursor_OMPTeamsDistributeDirective = 271,

  /** OpenMP teams distribute simd directive.
   */
  CXCursor_OMPTeamsDistributeSimdDirective = 272,

  /** OpenMP teams distribute parallel for simd directive.
   */
  CXCursor_OMPTeamsDistributeParallelForSimdDirective = 273,

  /** OpenMP teams distribute parallel for directive.
   */
  CXCursor_OMPTeamsDistributeParallelForDirective = 274,

  /** OpenMP target teams directive.
   */
  CXCursor_OMPTargetTeamsDirective = 275,

  /** OpenMP target teams distribute directive.
   */
  CXCursor_OMPTargetTeamsDistributeDirective = 276,

  /** OpenMP target teams distribute parallel for directive.
   */
  CXCursor_OMPTargetTeamsDistributeParallelForDirective = 277,

  /** OpenMP target teams distribute parallel for simd directive.
   */
  CXCursor_OMPTargetTeamsDistributeParallelForSimdDirective = 278,

  /** OpenMP target teams distribute simd directive.
   */
  CXCursor_OMPTargetTeamsDistributeSimdDirective = 279,

  /** C++2a std::bit_cast expression.
   */
  CXCursor_BuiltinBitCastExpr = 280,

  /** OpenMP master taskloop directive.
   */
  CXCursor_OMPMasterTaskLoopDirective = 281,

  /** OpenMP parallel master taskloop directive.
   */
  CXCursor_OMPParallelMasterTaskLoopDirective = 282,

  /** OpenMP master taskloop simd directive.
   */
  CXCursor_OMPMasterTaskLoopSimdDirective = 283,

  /** OpenMP parallel master taskloop simd directive.
   */
  CXCursor_OMPParallelMasterTaskLoopSimdDirective = 284,

  /** OpenMP parallel master directive.
   */
  CXCursor_OMPParallelMasterDirective = 285,

  /** OpenMP depobj directive.
   */
  CXCursor_OMPDepobjDirective = 286,

  /** OpenMP scan directive.
   */
  CXCursor_OMPScanDirective = 287,

  /** OpenMP tile directive.
   */
  CXCursor_OMPTileDirective = 288,

  /** OpenMP canonical loop.
   */
  CXCursor_OMPCanonicalLoop = 289,

  /** OpenMP interop directive.
   */
  CXCursor_OMPInteropDirective = 290,

  /** OpenMP dispatch directive.
   */
  CXCursor_OMPDispatchDirective = 291,

  /** OpenMP masked directive.
   */
  CXCursor_OMPMaskedDirective = 292,

  /** OpenMP unroll directive.
   */
  CXCursor_OMPUnrollDirective = 293,

<<<<<<< HEAD
  /** OpenACC update directive.
   */
  CXCursor_ACCUpdateDirective = 294,

  /** OpenACC enter data directive.
   */
  CXCursor_ACCEnterDataDirective = 295,

  /** OpenACC exit data directive.
   */
  CXCursor_ACCExitDataDirective = 296,

  /** OpenACC data directive.
   */
  CXCursor_ACCDataDirective = 297,

  /** OpenACC parallel directive.
   */
  CXCursor_ACCParallelDirective = 298,

  /** OpenACC loop directive.
   */
  CXCursor_ACCLoopDirective = 299,

  /** OpenACC parallel loop directive.
   */
  CXCursor_ACCParallelLoopDirective = 300,

  CXCursor_LastStmt = CXCursor_ACCParallelLoopDirective,
=======
  /** OpenMP metadirective directive.
   */
  CXCursor_OMPMetaDirective = 294,

  CXCursor_LastStmt = CXCursor_OMPMetaDirective,
>>>>>>> a25f25c3

  /**
   * Cursor that represents the translation unit itself.
   *
   * The translation unit cursor exists primarily to act as the root
   * cursor for traversing the contents of a translation unit.
   */
  CXCursor_TranslationUnit = 301,

  /* Attributes */
  CXCursor_FirstAttr = 400,
  /**
   * An attribute whose specific kind is not exposed via this
   * interface.
   */
  CXCursor_UnexposedAttr = 400,

  CXCursor_IBActionAttr = 401,
  CXCursor_IBOutletAttr = 402,
  CXCursor_IBOutletCollectionAttr = 403,
  CXCursor_CXXFinalAttr = 404,
  CXCursor_CXXOverrideAttr = 405,
  CXCursor_AnnotateAttr = 406,
  CXCursor_AsmLabelAttr = 407,
  CXCursor_PackedAttr = 408,
  CXCursor_PureAttr = 409,
  CXCursor_ConstAttr = 410,
  CXCursor_NoDuplicateAttr = 411,
  CXCursor_CUDAConstantAttr = 412,
  CXCursor_CUDADeviceAttr = 413,
  CXCursor_CUDAGlobalAttr = 414,
  CXCursor_CUDAHostAttr = 415,
  CXCursor_CUDASharedAttr = 416,
  CXCursor_VisibilityAttr = 417,
  CXCursor_DLLExport = 418,
  CXCursor_DLLImport = 419,
  CXCursor_NSReturnsRetained = 420,
  CXCursor_NSReturnsNotRetained = 421,
  CXCursor_NSReturnsAutoreleased = 422,
  CXCursor_NSConsumesSelf = 423,
  CXCursor_NSConsumed = 424,
  CXCursor_ObjCException = 425,
  CXCursor_ObjCNSObject = 426,
  CXCursor_ObjCIndependentClass = 427,
  CXCursor_ObjCPreciseLifetime = 428,
  CXCursor_ObjCReturnsInnerPointer = 429,
  CXCursor_ObjCRequiresSuper = 430,
  CXCursor_ObjCRootClass = 431,
  CXCursor_ObjCSubclassingRestricted = 432,
  CXCursor_ObjCExplicitProtocolImpl = 433,
  CXCursor_ObjCDesignatedInitializer = 434,
  CXCursor_ObjCRuntimeVisible = 435,
  CXCursor_ObjCBoxable = 436,
  CXCursor_FlagEnum = 437,
  CXCursor_ConvergentAttr = 438,
  CXCursor_WarnUnusedAttr = 439,
  CXCursor_WarnUnusedResultAttr = 440,
  CXCursor_AlignedAttr = 441,
  CXCursor_LastAttr = CXCursor_AlignedAttr,

  /* Preprocessing */
  CXCursor_PreprocessingDirective = 500,
  CXCursor_MacroDefinition = 501,
  CXCursor_MacroExpansion = 502,
  CXCursor_MacroInstantiation = CXCursor_MacroExpansion,
  CXCursor_InclusionDirective = 503,
  CXCursor_FirstPreprocessing = CXCursor_PreprocessingDirective,
  CXCursor_LastPreprocessing = CXCursor_InclusionDirective,

  /* Extra Declarations */
  /**
   * A module import declaration.
   */
  CXCursor_ModuleImportDecl = 600,
  CXCursor_TypeAliasTemplateDecl = 601,
  /**
   * A static_assert or _Static_assert node
   */
  CXCursor_StaticAssert = 602,
  /**
   * a friend declaration.
   */
  CXCursor_FriendDecl = 603,
  CXCursor_FirstExtraDecl = CXCursor_ModuleImportDecl,
  CXCursor_LastExtraDecl = CXCursor_FriendDecl,

  /**
   * A code completion overload candidate.
   */
  CXCursor_OverloadCandidate = 700
};

/**
 * A cursor representing some element in the abstract syntax tree for
 * a translation unit.
 *
 * The cursor abstraction unifies the different kinds of entities in a
 * program--declaration, statements, expressions, references to declarations,
 * etc.--under a single "cursor" abstraction with a common set of operations.
 * Common operation for a cursor include: getting the physical location in
 * a source file where the cursor points, getting the name associated with a
 * cursor, and retrieving cursors for any child nodes of a particular cursor.
 *
 * Cursors can be produced in two specific ways.
 * clang_getTranslationUnitCursor() produces a cursor for a translation unit,
 * from which one can use clang_visitChildren() to explore the rest of the
 * translation unit. clang_getCursor() maps from a physical source location
 * to the entity that resides at that location, allowing one to map from the
 * source code into the AST.
 */
typedef struct {
  enum CXCursorKind kind;
  int xdata;
  const void *data[3];
} CXCursor;

/**
 * \defgroup CINDEX_CURSOR_MANIP Cursor manipulations
 *
 * @{
 */

/**
 * Retrieve the NULL cursor, which represents no entity.
 */
CINDEX_LINKAGE CXCursor clang_getNullCursor(void);

/**
 * Retrieve the cursor that represents the given translation unit.
 *
 * The translation unit cursor can be used to start traversing the
 * various declarations within the given translation unit.
 */
CINDEX_LINKAGE CXCursor clang_getTranslationUnitCursor(CXTranslationUnit);

/**
 * Determine whether two cursors are equivalent.
 */
CINDEX_LINKAGE unsigned clang_equalCursors(CXCursor, CXCursor);

/**
 * Returns non-zero if \p cursor is null.
 */
CINDEX_LINKAGE int clang_Cursor_isNull(CXCursor cursor);

/**
 * Compute a hash value for the given cursor.
 */
CINDEX_LINKAGE unsigned clang_hashCursor(CXCursor);

/**
 * Retrieve the kind of the given cursor.
 */
CINDEX_LINKAGE enum CXCursorKind clang_getCursorKind(CXCursor);

/**
 * Determine whether the given cursor kind represents a declaration.
 */
CINDEX_LINKAGE unsigned clang_isDeclaration(enum CXCursorKind);

/**
 * Determine whether the given declaration is invalid.
 *
 * A declaration is invalid if it could not be parsed successfully.
 *
 * \returns non-zero if the cursor represents a declaration and it is
 * invalid, otherwise NULL.
 */
CINDEX_LINKAGE unsigned clang_isInvalidDeclaration(CXCursor);

/**
 * Determine whether the given cursor kind represents a simple
 * reference.
 *
 * Note that other kinds of cursors (such as expressions) can also refer to
 * other cursors. Use clang_getCursorReferenced() to determine whether a
 * particular cursor refers to another entity.
 */
CINDEX_LINKAGE unsigned clang_isReference(enum CXCursorKind);

/**
 * Determine whether the given cursor kind represents an expression.
 */
CINDEX_LINKAGE unsigned clang_isExpression(enum CXCursorKind);

/**
 * Determine whether the given cursor kind represents a statement.
 */
CINDEX_LINKAGE unsigned clang_isStatement(enum CXCursorKind);

/**
 * Determine whether the given cursor kind represents an attribute.
 */
CINDEX_LINKAGE unsigned clang_isAttribute(enum CXCursorKind);

/**
 * Determine whether the given cursor has any attributes.
 */
CINDEX_LINKAGE unsigned clang_Cursor_hasAttrs(CXCursor C);

/**
 * Determine whether the given cursor kind represents an invalid
 * cursor.
 */
CINDEX_LINKAGE unsigned clang_isInvalid(enum CXCursorKind);

/**
 * Determine whether the given cursor kind represents a translation
 * unit.
 */
CINDEX_LINKAGE unsigned clang_isTranslationUnit(enum CXCursorKind);

/***
 * Determine whether the given cursor represents a preprocessing
 * element, such as a preprocessor directive or macro instantiation.
 */
CINDEX_LINKAGE unsigned clang_isPreprocessing(enum CXCursorKind);

/***
 * Determine whether the given cursor represents a currently
 *  unexposed piece of the AST (e.g., CXCursor_UnexposedStmt).
 */
CINDEX_LINKAGE unsigned clang_isUnexposed(enum CXCursorKind);

/**
 * Describe the linkage of the entity referred to by a cursor.
 */
enum CXLinkageKind {
  /** This value indicates that no linkage information is available
   * for a provided CXCursor. */
  CXLinkage_Invalid,
  /**
   * This is the linkage for variables, parameters, and so on that
   *  have automatic storage.  This covers normal (non-extern) local variables.
   */
  CXLinkage_NoLinkage,
  /** This is the linkage for static variables and static functions. */
  CXLinkage_Internal,
  /** This is the linkage for entities with external linkage that live
   * in C++ anonymous namespaces.*/
  CXLinkage_UniqueExternal,
  /** This is the linkage for entities with true, external linkage. */
  CXLinkage_External
};

/**
 * Determine the linkage of the entity referred to by a given cursor.
 */
CINDEX_LINKAGE enum CXLinkageKind clang_getCursorLinkage(CXCursor cursor);

enum CXVisibilityKind {
  /** This value indicates that no visibility information is available
   * for a provided CXCursor. */
  CXVisibility_Invalid,

  /** Symbol not seen by the linker. */
  CXVisibility_Hidden,
  /** Symbol seen by the linker but resolves to a symbol inside this object. */
  CXVisibility_Protected,
  /** Symbol seen by the linker and acts like a normal symbol. */
  CXVisibility_Default
};

/**
 * Describe the visibility of the entity referred to by a cursor.
 *
 * This returns the default visibility if not explicitly specified by
 * a visibility attribute. The default visibility may be changed by
 * commandline arguments.
 *
 * \param cursor The cursor to query.
 *
 * \returns The visibility of the cursor.
 */
CINDEX_LINKAGE enum CXVisibilityKind clang_getCursorVisibility(CXCursor cursor);

/**
 * Determine the availability of the entity that this cursor refers to,
 * taking the current target platform into account.
 *
 * \param cursor The cursor to query.
 *
 * \returns The availability of the cursor.
 */
CINDEX_LINKAGE enum CXAvailabilityKind
clang_getCursorAvailability(CXCursor cursor);

/**
 * Describes the availability of a given entity on a particular platform, e.g.,
 * a particular class might only be available on Mac OS 10.7 or newer.
 */
typedef struct CXPlatformAvailability {
  /**
   * A string that describes the platform for which this structure
   * provides availability information.
   *
   * Possible values are "ios" or "macos".
   */
  CXString Platform;
  /**
   * The version number in which this entity was introduced.
   */
  CXVersion Introduced;
  /**
   * The version number in which this entity was deprecated (but is
   * still available).
   */
  CXVersion Deprecated;
  /**
   * The version number in which this entity was obsoleted, and therefore
   * is no longer available.
   */
  CXVersion Obsoleted;
  /**
   * Whether the entity is unconditionally unavailable on this platform.
   */
  int Unavailable;
  /**
   * An optional message to provide to a user of this API, e.g., to
   * suggest replacement APIs.
   */
  CXString Message;
} CXPlatformAvailability;

/**
 * Determine the availability of the entity that this cursor refers to
 * on any platforms for which availability information is known.
 *
 * \param cursor The cursor to query.
 *
 * \param always_deprecated If non-NULL, will be set to indicate whether the
 * entity is deprecated on all platforms.
 *
 * \param deprecated_message If non-NULL, will be set to the message text
 * provided along with the unconditional deprecation of this entity. The client
 * is responsible for deallocating this string.
 *
 * \param always_unavailable If non-NULL, will be set to indicate whether the
 * entity is unavailable on all platforms.
 *
 * \param unavailable_message If non-NULL, will be set to the message text
 * provided along with the unconditional unavailability of this entity. The
 * client is responsible for deallocating this string.
 *
 * \param availability If non-NULL, an array of CXPlatformAvailability instances
 * that will be populated with platform availability information, up to either
 * the number of platforms for which availability information is available (as
 * returned by this function) or \c availability_size, whichever is smaller.
 *
 * \param availability_size The number of elements available in the
 * \c availability array.
 *
 * \returns The number of platforms (N) for which availability information is
 * available (which is unrelated to \c availability_size).
 *
 * Note that the client is responsible for calling
 * \c clang_disposeCXPlatformAvailability to free each of the
 * platform-availability structures returned. There are
 * \c min(N, availability_size) such structures.
 */
CINDEX_LINKAGE int clang_getCursorPlatformAvailability(
    CXCursor cursor, int *always_deprecated, CXString *deprecated_message,
    int *always_unavailable, CXString *unavailable_message,
    CXPlatformAvailability *availability, int availability_size);

/**
 * Free the memory associated with a \c CXPlatformAvailability structure.
 */
CINDEX_LINKAGE void
clang_disposeCXPlatformAvailability(CXPlatformAvailability *availability);

/**
 * If cursor refers to a variable declaration and it has initializer returns
 * cursor referring to the initializer otherwise return null cursor.
 */
CINDEX_LINKAGE CXCursor clang_Cursor_getVarDeclInitializer(CXCursor cursor);

/**
 * If cursor refers to a variable declaration that has global storage returns 1.
 * If cursor refers to a variable declaration that doesn't have global storage
 * returns 0. Otherwise returns -1.
 */
CINDEX_LINKAGE int clang_Cursor_hasVarDeclGlobalStorage(CXCursor cursor);

/**
 * If cursor refers to a variable declaration that has external storage
 * returns 1. If cursor refers to a variable declaration that doesn't have
 * external storage returns 0. Otherwise returns -1.
 */
CINDEX_LINKAGE int clang_Cursor_hasVarDeclExternalStorage(CXCursor cursor);

/**
 * Describe the "language" of the entity referred to by a cursor.
 */
enum CXLanguageKind {
  CXLanguage_Invalid = 0,
  CXLanguage_C,
  CXLanguage_ObjC,
  CXLanguage_CPlusPlus
};

/**
 * Determine the "language" of the entity referred to by a given cursor.
 */
CINDEX_LINKAGE enum CXLanguageKind clang_getCursorLanguage(CXCursor cursor);

/**
 * Describe the "thread-local storage (TLS) kind" of the declaration
 * referred to by a cursor.
 */
enum CXTLSKind { CXTLS_None = 0, CXTLS_Dynamic, CXTLS_Static };

/**
 * Determine the "thread-local storage (TLS) kind" of the declaration
 * referred to by a cursor.
 */
CINDEX_LINKAGE enum CXTLSKind clang_getCursorTLSKind(CXCursor cursor);

/**
 * Returns the translation unit that a cursor originated from.
 */
CINDEX_LINKAGE CXTranslationUnit clang_Cursor_getTranslationUnit(CXCursor);

/**
 * A fast container representing a set of CXCursors.
 */
typedef struct CXCursorSetImpl *CXCursorSet;

/**
 * Creates an empty CXCursorSet.
 */
CINDEX_LINKAGE CXCursorSet clang_createCXCursorSet(void);

/**
 * Disposes a CXCursorSet and releases its associated memory.
 */
CINDEX_LINKAGE void clang_disposeCXCursorSet(CXCursorSet cset);

/**
 * Queries a CXCursorSet to see if it contains a specific CXCursor.
 *
 * \returns non-zero if the set contains the specified cursor.
 */
CINDEX_LINKAGE unsigned clang_CXCursorSet_contains(CXCursorSet cset,
                                                   CXCursor cursor);

/**
 * Inserts a CXCursor into a CXCursorSet.
 *
 * \returns zero if the CXCursor was already in the set, and non-zero otherwise.
 */
CINDEX_LINKAGE unsigned clang_CXCursorSet_insert(CXCursorSet cset,
                                                 CXCursor cursor);

/**
 * Determine the semantic parent of the given cursor.
 *
 * The semantic parent of a cursor is the cursor that semantically contains
 * the given \p cursor. For many declarations, the lexical and semantic parents
 * are equivalent (the lexical parent is returned by
 * \c clang_getCursorLexicalParent()). They diverge when declarations or
 * definitions are provided out-of-line. For example:
 *
 * \code
 * class C {
 *  void f();
 * };
 *
 * void C::f() { }
 * \endcode
 *
 * In the out-of-line definition of \c C::f, the semantic parent is
 * the class \c C, of which this function is a member. The lexical parent is
 * the place where the declaration actually occurs in the source code; in this
 * case, the definition occurs in the translation unit. In general, the
 * lexical parent for a given entity can change without affecting the semantics
 * of the program, and the lexical parent of different declarations of the
 * same entity may be different. Changing the semantic parent of a declaration,
 * on the other hand, can have a major impact on semantics, and redeclarations
 * of a particular entity should all have the same semantic context.
 *
 * In the example above, both declarations of \c C::f have \c C as their
 * semantic context, while the lexical context of the first \c C::f is \c C
 * and the lexical context of the second \c C::f is the translation unit.
 *
 * For global declarations, the semantic parent is the translation unit.
 */
CINDEX_LINKAGE CXCursor clang_getCursorSemanticParent(CXCursor cursor);

/**
 * Determine the lexical parent of the given cursor.
 *
 * The lexical parent of a cursor is the cursor in which the given \p cursor
 * was actually written. For many declarations, the lexical and semantic parents
 * are equivalent (the semantic parent is returned by
 * \c clang_getCursorSemanticParent()). They diverge when declarations or
 * definitions are provided out-of-line. For example:
 *
 * \code
 * class C {
 *  void f();
 * };
 *
 * void C::f() { }
 * \endcode
 *
 * In the out-of-line definition of \c C::f, the semantic parent is
 * the class \c C, of which this function is a member. The lexical parent is
 * the place where the declaration actually occurs in the source code; in this
 * case, the definition occurs in the translation unit. In general, the
 * lexical parent for a given entity can change without affecting the semantics
 * of the program, and the lexical parent of different declarations of the
 * same entity may be different. Changing the semantic parent of a declaration,
 * on the other hand, can have a major impact on semantics, and redeclarations
 * of a particular entity should all have the same semantic context.
 *
 * In the example above, both declarations of \c C::f have \c C as their
 * semantic context, while the lexical context of the first \c C::f is \c C
 * and the lexical context of the second \c C::f is the translation unit.
 *
 * For declarations written in the global scope, the lexical parent is
 * the translation unit.
 */
CINDEX_LINKAGE CXCursor clang_getCursorLexicalParent(CXCursor cursor);

/**
 * Determine the set of methods that are overridden by the given
 * method.
 *
 * In both Objective-C and C++, a method (aka virtual member function,
 * in C++) can override a virtual method in a base class. For
 * Objective-C, a method is said to override any method in the class's
 * base class, its protocols, or its categories' protocols, that has the same
 * selector and is of the same kind (class or instance).
 * If no such method exists, the search continues to the class's superclass,
 * its protocols, and its categories, and so on. A method from an Objective-C
 * implementation is considered to override the same methods as its
 * corresponding method in the interface.
 *
 * For C++, a virtual member function overrides any virtual member
 * function with the same signature that occurs in its base
 * classes. With multiple inheritance, a virtual member function can
 * override several virtual member functions coming from different
 * base classes.
 *
 * In all cases, this function determines the immediate overridden
 * method, rather than all of the overridden methods. For example, if
 * a method is originally declared in a class A, then overridden in B
 * (which in inherits from A) and also in C (which inherited from B),
 * then the only overridden method returned from this function when
 * invoked on C's method will be B's method. The client may then
 * invoke this function again, given the previously-found overridden
 * methods, to map out the complete method-override set.
 *
 * \param cursor A cursor representing an Objective-C or C++
 * method. This routine will compute the set of methods that this
 * method overrides.
 *
 * \param overridden A pointer whose pointee will be replaced with a
 * pointer to an array of cursors, representing the set of overridden
 * methods. If there are no overridden methods, the pointee will be
 * set to NULL. The pointee must be freed via a call to
 * \c clang_disposeOverriddenCursors().
 *
 * \param num_overridden A pointer to the number of overridden
 * functions, will be set to the number of overridden functions in the
 * array pointed to by \p overridden.
 */
CINDEX_LINKAGE void clang_getOverriddenCursors(CXCursor cursor,
                                               CXCursor **overridden,
                                               unsigned *num_overridden);

/**
 * Free the set of overridden cursors returned by \c
 * clang_getOverriddenCursors().
 */
CINDEX_LINKAGE void clang_disposeOverriddenCursors(CXCursor *overridden);

/**
 * Retrieve the file that is included by the given inclusion directive
 * cursor.
 */
CINDEX_LINKAGE CXFile clang_getIncludedFile(CXCursor cursor);

/**
 * @}
 */

/**
 * \defgroup CINDEX_CURSOR_SOURCE Mapping between cursors and source code
 *
 * Cursors represent a location within the Abstract Syntax Tree (AST). These
 * routines help map between cursors and the physical locations where the
 * described entities occur in the source code. The mapping is provided in
 * both directions, so one can map from source code to the AST and back.
 *
 * @{
 */

/**
 * Map a source location to the cursor that describes the entity at that
 * location in the source code.
 *
 * clang_getCursor() maps an arbitrary source location within a translation
 * unit down to the most specific cursor that describes the entity at that
 * location. For example, given an expression \c x + y, invoking
 * clang_getCursor() with a source location pointing to "x" will return the
 * cursor for "x"; similarly for "y". If the cursor points anywhere between
 * "x" or "y" (e.g., on the + or the whitespace around it), clang_getCursor()
 * will return a cursor referring to the "+" expression.
 *
 * \returns a cursor representing the entity at the given source location, or
 * a NULL cursor if no such entity can be found.
 */
CINDEX_LINKAGE CXCursor clang_getCursor(CXTranslationUnit, CXSourceLocation);

/**
 * Retrieve the physical location of the source constructor referenced
 * by the given cursor.
 *
 * The location of a declaration is typically the location of the name of that
 * declaration, where the name of that declaration would occur if it is
 * unnamed, or some keyword that introduces that particular declaration.
 * The location of a reference is where that reference occurs within the
 * source code.
 */
CINDEX_LINKAGE CXSourceLocation clang_getCursorLocation(CXCursor);

/**
 * Retrieve the physical extent of the source construct referenced by
 * the given cursor.
 *
 * The extent of a cursor starts with the file/line/column pointing at the
 * first character within the source construct that the cursor refers to and
 * ends with the last character within that source construct. For a
 * declaration, the extent covers the declaration itself. For a reference,
 * the extent covers the location of the reference (e.g., where the referenced
 * entity was actually used).
 */
CINDEX_LINKAGE CXSourceRange clang_getCursorExtent(CXCursor);

/**
 * @}
 */

/**
 * \defgroup CINDEX_TYPES Type information for CXCursors
 *
 * @{
 */

/**
 * Describes the kind of type
 */
enum CXTypeKind {
  /**
   * Represents an invalid type (e.g., where no type is available).
   */
  CXType_Invalid = 0,

  /**
   * A type whose specific kind is not exposed via this
   * interface.
   */
  CXType_Unexposed = 1,

  /* Builtin types */
  CXType_Void = 2,
  CXType_Bool = 3,
  CXType_Char_U = 4,
  CXType_UChar = 5,
  CXType_Char16 = 6,
  CXType_Char32 = 7,
  CXType_UShort = 8,
  CXType_UInt = 9,
  CXType_ULong = 10,
  CXType_ULongLong = 11,
  CXType_UInt128 = 12,
  CXType_Char_S = 13,
  CXType_SChar = 14,
  CXType_WChar = 15,
  CXType_Short = 16,
  CXType_Int = 17,
  CXType_Long = 18,
  CXType_LongLong = 19,
  CXType_Int128 = 20,
  CXType_Float = 21,
  CXType_Double = 22,
  CXType_LongDouble = 23,
  CXType_NullPtr = 24,
  CXType_Overload = 25,
  CXType_Dependent = 26,
  CXType_ObjCId = 27,
  CXType_ObjCClass = 28,
  CXType_ObjCSel = 29,
  CXType_Float128 = 30,
  CXType_Half = 31,
  CXType_Float16 = 32,
  CXType_ShortAccum = 33,
  CXType_Accum = 34,
  CXType_LongAccum = 35,
  CXType_UShortAccum = 36,
  CXType_UAccum = 37,
  CXType_ULongAccum = 38,
  CXType_BFloat16 = 39,
  CXType_Ibm128 = 40,
  CXType_FirstBuiltin = CXType_Void,
  CXType_LastBuiltin = CXType_Ibm128,

  CXType_Complex = 100,
  CXType_Pointer = 101,
  CXType_BlockPointer = 102,
  CXType_LValueReference = 103,
  CXType_RValueReference = 104,
  CXType_Record = 105,
  CXType_Enum = 106,
  CXType_Typedef = 107,
  CXType_ObjCInterface = 108,
  CXType_ObjCObjectPointer = 109,
  CXType_FunctionNoProto = 110,
  CXType_FunctionProto = 111,
  CXType_ConstantArray = 112,
  CXType_Vector = 113,
  CXType_IncompleteArray = 114,
  CXType_VariableArray = 115,
  CXType_DependentSizedArray = 116,
  CXType_MemberPointer = 117,
  CXType_Auto = 118,

  /**
   * Represents a type that was referred to using an elaborated type keyword.
   *
   * E.g., struct S, or via a qualified name, e.g., N::M::type, or both.
   */
  CXType_Elaborated = 119,

  /* OpenCL PipeType. */
  CXType_Pipe = 120,

  /* OpenCL builtin types. */
  CXType_OCLImage1dRO = 121,
  CXType_OCLImage1dArrayRO = 122,
  CXType_OCLImage1dBufferRO = 123,
  CXType_OCLImage2dRO = 124,
  CXType_OCLImage2dArrayRO = 125,
  CXType_OCLImage2dDepthRO = 126,
  CXType_OCLImage2dArrayDepthRO = 127,
  CXType_OCLImage2dMSAARO = 128,
  CXType_OCLImage2dArrayMSAARO = 129,
  CXType_OCLImage2dMSAADepthRO = 130,
  CXType_OCLImage2dArrayMSAADepthRO = 131,
  CXType_OCLImage3dRO = 132,
  CXType_OCLImage1dWO = 133,
  CXType_OCLImage1dArrayWO = 134,
  CXType_OCLImage1dBufferWO = 135,
  CXType_OCLImage2dWO = 136,
  CXType_OCLImage2dArrayWO = 137,
  CXType_OCLImage2dDepthWO = 138,
  CXType_OCLImage2dArrayDepthWO = 139,
  CXType_OCLImage2dMSAAWO = 140,
  CXType_OCLImage2dArrayMSAAWO = 141,
  CXType_OCLImage2dMSAADepthWO = 142,
  CXType_OCLImage2dArrayMSAADepthWO = 143,
  CXType_OCLImage3dWO = 144,
  CXType_OCLImage1dRW = 145,
  CXType_OCLImage1dArrayRW = 146,
  CXType_OCLImage1dBufferRW = 147,
  CXType_OCLImage2dRW = 148,
  CXType_OCLImage2dArrayRW = 149,
  CXType_OCLImage2dDepthRW = 150,
  CXType_OCLImage2dArrayDepthRW = 151,
  CXType_OCLImage2dMSAARW = 152,
  CXType_OCLImage2dArrayMSAARW = 153,
  CXType_OCLImage2dMSAADepthRW = 154,
  CXType_OCLImage2dArrayMSAADepthRW = 155,
  CXType_OCLImage3dRW = 156,
  CXType_OCLSampler = 157,
  CXType_OCLEvent = 158,
  CXType_OCLQueue = 159,
  CXType_OCLReserveID = 160,

  CXType_ObjCObject = 161,
  CXType_ObjCTypeParam = 162,
  CXType_Attributed = 163,

  CXType_OCLIntelSubgroupAVCMcePayload = 164,
  CXType_OCLIntelSubgroupAVCImePayload = 165,
  CXType_OCLIntelSubgroupAVCRefPayload = 166,
  CXType_OCLIntelSubgroupAVCSicPayload = 167,
  CXType_OCLIntelSubgroupAVCMceResult = 168,
  CXType_OCLIntelSubgroupAVCImeResult = 169,
  CXType_OCLIntelSubgroupAVCRefResult = 170,
  CXType_OCLIntelSubgroupAVCSicResult = 171,
  CXType_OCLIntelSubgroupAVCImeResultSingleRefStreamout = 172,
  CXType_OCLIntelSubgroupAVCImeResultDualRefStreamout = 173,
  CXType_OCLIntelSubgroupAVCImeSingleRefStreamin = 174,

  CXType_OCLIntelSubgroupAVCImeDualRefStreamin = 175,

  CXType_ExtVector = 176,
  CXType_Atomic = 177
};

/**
 * Describes the calling convention of a function type
 */
enum CXCallingConv {
  CXCallingConv_Default = 0,
  CXCallingConv_C = 1,
  CXCallingConv_X86StdCall = 2,
  CXCallingConv_X86FastCall = 3,
  CXCallingConv_X86ThisCall = 4,
  CXCallingConv_X86Pascal = 5,
  CXCallingConv_AAPCS = 6,
  CXCallingConv_AAPCS_VFP = 7,
  CXCallingConv_X86RegCall = 8,
  CXCallingConv_IntelOclBicc = 9,
  CXCallingConv_Win64 = 10,
  /* Alias for compatibility with older versions of API. */
  CXCallingConv_X86_64Win64 = CXCallingConv_Win64,
  CXCallingConv_X86_64SysV = 11,
  CXCallingConv_X86VectorCall = 12,
  CXCallingConv_Swift = 13,
  CXCallingConv_PreserveMost = 14,
  CXCallingConv_PreserveAll = 15,
  CXCallingConv_AArch64VectorCall = 16,
  CXCallingConv_SwiftAsync = 17,

  CXCallingConv_Invalid = 100,
  CXCallingConv_Unexposed = 200
};

/**
 * The type of an element in the abstract syntax tree.
 *
 */
typedef struct {
  enum CXTypeKind kind;
  void *data[2];
} CXType;

/**
 * Retrieve the type of a CXCursor (if any).
 */
CINDEX_LINKAGE CXType clang_getCursorType(CXCursor C);

/**
 * Pretty-print the underlying type using the rules of the
 * language of the translation unit from which it came.
 *
 * If the type is invalid, an empty string is returned.
 */
CINDEX_LINKAGE CXString clang_getTypeSpelling(CXType CT);

/**
 * Retrieve the underlying type of a typedef declaration.
 *
 * If the cursor does not reference a typedef declaration, an invalid type is
 * returned.
 */
CINDEX_LINKAGE CXType clang_getTypedefDeclUnderlyingType(CXCursor C);

/**
 * Retrieve the integer type of an enum declaration.
 *
 * If the cursor does not reference an enum declaration, an invalid type is
 * returned.
 */
CINDEX_LINKAGE CXType clang_getEnumDeclIntegerType(CXCursor C);

/**
 * Retrieve the integer value of an enum constant declaration as a signed
 *  long long.
 *
 * If the cursor does not reference an enum constant declaration, LLONG_MIN is
 * returned. Since this is also potentially a valid constant value, the kind of
 * the cursor must be verified before calling this function.
 */
CINDEX_LINKAGE long long clang_getEnumConstantDeclValue(CXCursor C);

/**
 * Retrieve the integer value of an enum constant declaration as an unsigned
 *  long long.
 *
 * If the cursor does not reference an enum constant declaration, ULLONG_MAX is
 * returned. Since this is also potentially a valid constant value, the kind of
 * the cursor must be verified before calling this function.
 */
CINDEX_LINKAGE unsigned long long
clang_getEnumConstantDeclUnsignedValue(CXCursor C);

/**
 * Retrieve the bit width of a bit field declaration as an integer.
 *
 * If a cursor that is not a bit field declaration is passed in, -1 is returned.
 */
CINDEX_LINKAGE int clang_getFieldDeclBitWidth(CXCursor C);

/**
 * Retrieve the number of non-variadic arguments associated with a given
 * cursor.
 *
 * The number of arguments can be determined for calls as well as for
 * declarations of functions or methods. For other cursors -1 is returned.
 */
CINDEX_LINKAGE int clang_Cursor_getNumArguments(CXCursor C);

/**
 * Retrieve the argument cursor of a function or method.
 *
 * The argument cursor can be determined for calls as well as for declarations
 * of functions or methods. For other cursors and for invalid indices, an
 * invalid cursor is returned.
 */
CINDEX_LINKAGE CXCursor clang_Cursor_getArgument(CXCursor C, unsigned i);

/**
 * Describes the kind of a template argument.
 *
 * See the definition of llvm::clang::TemplateArgument::ArgKind for full
 * element descriptions.
 */
enum CXTemplateArgumentKind {
  CXTemplateArgumentKind_Null,
  CXTemplateArgumentKind_Type,
  CXTemplateArgumentKind_Declaration,
  CXTemplateArgumentKind_NullPtr,
  CXTemplateArgumentKind_Integral,
  CXTemplateArgumentKind_Template,
  CXTemplateArgumentKind_TemplateExpansion,
  CXTemplateArgumentKind_Expression,
  CXTemplateArgumentKind_Pack,
  /* Indicates an error case, preventing the kind from being deduced. */
  CXTemplateArgumentKind_Invalid
};

/**
 *Returns the number of template args of a function decl representing a
 * template specialization.
 *
 * If the argument cursor cannot be converted into a template function
 * declaration, -1 is returned.
 *
 * For example, for the following declaration and specialization:
 *   template <typename T, int kInt, bool kBool>
 *   void foo() { ... }
 *
 *   template <>
 *   void foo<float, -7, true>();
 *
 * The value 3 would be returned from this call.
 */
CINDEX_LINKAGE int clang_Cursor_getNumTemplateArguments(CXCursor C);

/**
 * Retrieve the kind of the I'th template argument of the CXCursor C.
 *
 * If the argument CXCursor does not represent a FunctionDecl, an invalid
 * template argument kind is returned.
 *
 * For example, for the following declaration and specialization:
 *   template <typename T, int kInt, bool kBool>
 *   void foo() { ... }
 *
 *   template <>
 *   void foo<float, -7, true>();
 *
 * For I = 0, 1, and 2, Type, Integral, and Integral will be returned,
 * respectively.
 */
CINDEX_LINKAGE enum CXTemplateArgumentKind
clang_Cursor_getTemplateArgumentKind(CXCursor C, unsigned I);

/**
 * Retrieve a CXType representing the type of a TemplateArgument of a
 *  function decl representing a template specialization.
 *
 * If the argument CXCursor does not represent a FunctionDecl whose I'th
 * template argument has a kind of CXTemplateArgKind_Integral, an invalid type
 * is returned.
 *
 * For example, for the following declaration and specialization:
 *   template <typename T, int kInt, bool kBool>
 *   void foo() { ... }
 *
 *   template <>
 *   void foo<float, -7, true>();
 *
 * If called with I = 0, "float", will be returned.
 * Invalid types will be returned for I == 1 or 2.
 */
CINDEX_LINKAGE CXType clang_Cursor_getTemplateArgumentType(CXCursor C,
                                                           unsigned I);

/**
 * Retrieve the value of an Integral TemplateArgument (of a function
 *  decl representing a template specialization) as a signed long long.
 *
 * It is undefined to call this function on a CXCursor that does not represent a
 * FunctionDecl or whose I'th template argument is not an integral value.
 *
 * For example, for the following declaration and specialization:
 *   template <typename T, int kInt, bool kBool>
 *   void foo() { ... }
 *
 *   template <>
 *   void foo<float, -7, true>();
 *
 * If called with I = 1 or 2, -7 or true will be returned, respectively.
 * For I == 0, this function's behavior is undefined.
 */
CINDEX_LINKAGE long long clang_Cursor_getTemplateArgumentValue(CXCursor C,
                                                               unsigned I);

/**
 * Retrieve the value of an Integral TemplateArgument (of a function
 *  decl representing a template specialization) as an unsigned long long.
 *
 * It is undefined to call this function on a CXCursor that does not represent a
 * FunctionDecl or whose I'th template argument is not an integral value.
 *
 * For example, for the following declaration and specialization:
 *   template <typename T, int kInt, bool kBool>
 *   void foo() { ... }
 *
 *   template <>
 *   void foo<float, 2147483649, true>();
 *
 * If called with I = 1 or 2, 2147483649 or true will be returned, respectively.
 * For I == 0, this function's behavior is undefined.
 */
CINDEX_LINKAGE unsigned long long
clang_Cursor_getTemplateArgumentUnsignedValue(CXCursor C, unsigned I);

/**
 * Determine whether two CXTypes represent the same type.
 *
 * \returns non-zero if the CXTypes represent the same type and
 *          zero otherwise.
 */
CINDEX_LINKAGE unsigned clang_equalTypes(CXType A, CXType B);

/**
 * Return the canonical type for a CXType.
 *
 * Clang's type system explicitly models typedefs and all the ways
 * a specific type can be represented.  The canonical type is the underlying
 * type with all the "sugar" removed.  For example, if 'T' is a typedef
 * for 'int', the canonical type for 'T' would be 'int'.
 */
CINDEX_LINKAGE CXType clang_getCanonicalType(CXType T);

/**
 * Determine whether a CXType has the "const" qualifier set,
 * without looking through typedefs that may have added "const" at a
 * different level.
 */
CINDEX_LINKAGE unsigned clang_isConstQualifiedType(CXType T);

/**
 * Determine whether a  CXCursor that is a macro, is
 * function like.
 */
CINDEX_LINKAGE unsigned clang_Cursor_isMacroFunctionLike(CXCursor C);

/**
 * Determine whether a  CXCursor that is a macro, is a
 * builtin one.
 */
CINDEX_LINKAGE unsigned clang_Cursor_isMacroBuiltin(CXCursor C);

/**
 * Determine whether a  CXCursor that is a function declaration, is an
 * inline declaration.
 */
CINDEX_LINKAGE unsigned clang_Cursor_isFunctionInlined(CXCursor C);

/**
 * Determine whether a CXType has the "volatile" qualifier set,
 * without looking through typedefs that may have added "volatile" at
 * a different level.
 */
CINDEX_LINKAGE unsigned clang_isVolatileQualifiedType(CXType T);

/**
 * Determine whether a CXType has the "restrict" qualifier set,
 * without looking through typedefs that may have added "restrict" at a
 * different level.
 */
CINDEX_LINKAGE unsigned clang_isRestrictQualifiedType(CXType T);

/**
 * Returns the address space of the given type.
 */
CINDEX_LINKAGE unsigned clang_getAddressSpace(CXType T);

/**
 * Returns the typedef name of the given type.
 */
CINDEX_LINKAGE CXString clang_getTypedefName(CXType CT);

/**
 * For pointer types, returns the type of the pointee.
 */
CINDEX_LINKAGE CXType clang_getPointeeType(CXType T);

/**
 * Return the cursor for the declaration of the given type.
 */
CINDEX_LINKAGE CXCursor clang_getTypeDeclaration(CXType T);

/**
 * Returns the Objective-C type encoding for the specified declaration.
 */
CINDEX_LINKAGE CXString clang_getDeclObjCTypeEncoding(CXCursor C);

/**
 * Returns the Objective-C type encoding for the specified CXType.
 */
CINDEX_LINKAGE CXString clang_Type_getObjCEncoding(CXType type);

/**
 * Retrieve the spelling of a given CXTypeKind.
 */
CINDEX_LINKAGE CXString clang_getTypeKindSpelling(enum CXTypeKind K);

/**
 * Retrieve the calling convention associated with a function type.
 *
 * If a non-function type is passed in, CXCallingConv_Invalid is returned.
 */
CINDEX_LINKAGE enum CXCallingConv clang_getFunctionTypeCallingConv(CXType T);

/**
 * Retrieve the return type associated with a function type.
 *
 * If a non-function type is passed in, an invalid type is returned.
 */
CINDEX_LINKAGE CXType clang_getResultType(CXType T);

/**
 * Retrieve the exception specification type associated with a function type.
 * This is a value of type CXCursor_ExceptionSpecificationKind.
 *
 * If a non-function type is passed in, an error code of -1 is returned.
 */
CINDEX_LINKAGE int clang_getExceptionSpecificationType(CXType T);

/**
 * Retrieve the number of non-variadic parameters associated with a
 * function type.
 *
 * If a non-function type is passed in, -1 is returned.
 */
CINDEX_LINKAGE int clang_getNumArgTypes(CXType T);

/**
 * Retrieve the type of a parameter of a function type.
 *
 * If a non-function type is passed in or the function does not have enough
 * parameters, an invalid type is returned.
 */
CINDEX_LINKAGE CXType clang_getArgType(CXType T, unsigned i);

/**
 * Retrieves the base type of the ObjCObjectType.
 *
 * If the type is not an ObjC object, an invalid type is returned.
 */
CINDEX_LINKAGE CXType clang_Type_getObjCObjectBaseType(CXType T);

/**
 * Retrieve the number of protocol references associated with an ObjC object/id.
 *
 * If the type is not an ObjC object, 0 is returned.
 */
CINDEX_LINKAGE unsigned clang_Type_getNumObjCProtocolRefs(CXType T);

/**
 * Retrieve the decl for a protocol reference for an ObjC object/id.
 *
 * If the type is not an ObjC object or there are not enough protocol
 * references, an invalid cursor is returned.
 */
CINDEX_LINKAGE CXCursor clang_Type_getObjCProtocolDecl(CXType T, unsigned i);

/**
 * Retrieve the number of type arguments associated with an ObjC object.
 *
 * If the type is not an ObjC object, 0 is returned.
 */
CINDEX_LINKAGE unsigned clang_Type_getNumObjCTypeArgs(CXType T);

/**
 * Retrieve a type argument associated with an ObjC object.
 *
 * If the type is not an ObjC or the index is not valid,
 * an invalid type is returned.
 */
CINDEX_LINKAGE CXType clang_Type_getObjCTypeArg(CXType T, unsigned i);

/**
 * Return 1 if the CXType is a variadic function type, and 0 otherwise.
 */
CINDEX_LINKAGE unsigned clang_isFunctionTypeVariadic(CXType T);

/**
 * Retrieve the return type associated with a given cursor.
 *
 * This only returns a valid type if the cursor refers to a function or method.
 */
CINDEX_LINKAGE CXType clang_getCursorResultType(CXCursor C);

/**
 * Retrieve the exception specification type associated with a given cursor.
 * This is a value of type CXCursor_ExceptionSpecificationKind.
 *
 * This only returns a valid result if the cursor refers to a function or
 * method.
 */
CINDEX_LINKAGE int clang_getCursorExceptionSpecificationType(CXCursor C);

/**
 * Return 1 if the CXType is a POD (plain old data) type, and 0
 *  otherwise.
 */
CINDEX_LINKAGE unsigned clang_isPODType(CXType T);

/**
 * Return the element type of an array, complex, or vector type.
 *
 * If a type is passed in that is not an array, complex, or vector type,
 * an invalid type is returned.
 */
CINDEX_LINKAGE CXType clang_getElementType(CXType T);

/**
 * Return the number of elements of an array or vector type.
 *
 * If a type is passed in that is not an array or vector type,
 * -1 is returned.
 */
CINDEX_LINKAGE long long clang_getNumElements(CXType T);

/**
 * Return the element type of an array type.
 *
 * If a non-array type is passed in, an invalid type is returned.
 */
CINDEX_LINKAGE CXType clang_getArrayElementType(CXType T);

/**
 * Return the array size of a constant array.
 *
 * If a non-array type is passed in, -1 is returned.
 */
CINDEX_LINKAGE long long clang_getArraySize(CXType T);

/**
 * Retrieve the type named by the qualified-id.
 *
 * If a non-elaborated type is passed in, an invalid type is returned.
 */
CINDEX_LINKAGE CXType clang_Type_getNamedType(CXType T);

/**
 * Determine if a typedef is 'transparent' tag.
 *
 * A typedef is considered 'transparent' if it shares a name and spelling
 * location with its underlying tag type, as is the case with the NS_ENUM macro.
 *
 * \returns non-zero if transparent and zero otherwise.
 */
CINDEX_LINKAGE unsigned clang_Type_isTransparentTagTypedef(CXType T);

enum CXTypeNullabilityKind {
  /**
   * Values of this type can never be null.
   */
  CXTypeNullability_NonNull = 0,
  /**
   * Values of this type can be null.
   */
  CXTypeNullability_Nullable = 1,
  /**
   * Whether values of this type can be null is (explicitly)
   * unspecified. This captures a (fairly rare) case where we
   * can't conclude anything about the nullability of the type even
   * though it has been considered.
   */
  CXTypeNullability_Unspecified = 2,
  /**
   * Nullability is not applicable to this type.
   */
  CXTypeNullability_Invalid = 3,

  /**
   * Generally behaves like Nullable, except when used in a block parameter that
   * was imported into a swift async method. There, swift will assume that the
   * parameter can get null even if no error occured. _Nullable parameters are
   * assumed to only get null on error.
   */
  CXTypeNullability_NullableResult = 4
};

/**
 * Retrieve the nullability kind of a pointer type.
 */
CINDEX_LINKAGE enum CXTypeNullabilityKind clang_Type_getNullability(CXType T);

/**
 * List the possible error codes for \c clang_Type_getSizeOf,
 *   \c clang_Type_getAlignOf, \c clang_Type_getOffsetOf and
 *   \c clang_Cursor_getOffsetOf.
 *
 * A value of this enumeration type can be returned if the target type is not
 * a valid argument to sizeof, alignof or offsetof.
 */
enum CXTypeLayoutError {
  /**
   * Type is of kind CXType_Invalid.
   */
  CXTypeLayoutError_Invalid = -1,
  /**
   * The type is an incomplete Type.
   */
  CXTypeLayoutError_Incomplete = -2,
  /**
   * The type is a dependent Type.
   */
  CXTypeLayoutError_Dependent = -3,
  /**
   * The type is not a constant size type.
   */
  CXTypeLayoutError_NotConstantSize = -4,
  /**
   * The Field name is not valid for this record.
   */
  CXTypeLayoutError_InvalidFieldName = -5,
  /**
   * The type is undeduced.
   */
  CXTypeLayoutError_Undeduced = -6
};

/**
 * Return the alignment of a type in bytes as per C++[expr.alignof]
 *   standard.
 *
 * If the type declaration is invalid, CXTypeLayoutError_Invalid is returned.
 * If the type declaration is an incomplete type, CXTypeLayoutError_Incomplete
 *   is returned.
 * If the type declaration is a dependent type, CXTypeLayoutError_Dependent is
 *   returned.
 * If the type declaration is not a constant size type,
 *   CXTypeLayoutError_NotConstantSize is returned.
 */
CINDEX_LINKAGE long long clang_Type_getAlignOf(CXType T);

/**
 * Return the class type of an member pointer type.
 *
 * If a non-member-pointer type is passed in, an invalid type is returned.
 */
CINDEX_LINKAGE CXType clang_Type_getClassType(CXType T);

/**
 * Return the size of a type in bytes as per C++[expr.sizeof] standard.
 *
 * If the type declaration is invalid, CXTypeLayoutError_Invalid is returned.
 * If the type declaration is an incomplete type, CXTypeLayoutError_Incomplete
 *   is returned.
 * If the type declaration is a dependent type, CXTypeLayoutError_Dependent is
 *   returned.
 */
CINDEX_LINKAGE long long clang_Type_getSizeOf(CXType T);

/**
 * Return the offset of a field named S in a record of type T in bits
 *   as it would be returned by __offsetof__ as per C++11[18.2p4]
 *
 * If the cursor is not a record field declaration, CXTypeLayoutError_Invalid
 *   is returned.
 * If the field's type declaration is an incomplete type,
 *   CXTypeLayoutError_Incomplete is returned.
 * If the field's type declaration is a dependent type,
 *   CXTypeLayoutError_Dependent is returned.
 * If the field's name S is not found,
 *   CXTypeLayoutError_InvalidFieldName is returned.
 */
CINDEX_LINKAGE long long clang_Type_getOffsetOf(CXType T, const char *S);

/**
 * Return the type that was modified by this attributed type.
 *
 * If the type is not an attributed type, an invalid type is returned.
 */
CINDEX_LINKAGE CXType clang_Type_getModifiedType(CXType T);

/**
 * Gets the type contained by this atomic type.
 *
 * If a non-atomic type is passed in, an invalid type is returned.
 */
CINDEX_LINKAGE CXType clang_Type_getValueType(CXType CT);

/**
 * Return the offset of the field represented by the Cursor.
 *
 * If the cursor is not a field declaration, -1 is returned.
 * If the cursor semantic parent is not a record field declaration,
 *   CXTypeLayoutError_Invalid is returned.
 * If the field's type declaration is an incomplete type,
 *   CXTypeLayoutError_Incomplete is returned.
 * If the field's type declaration is a dependent type,
 *   CXTypeLayoutError_Dependent is returned.
 * If the field's name S is not found,
 *   CXTypeLayoutError_InvalidFieldName is returned.
 */
CINDEX_LINKAGE long long clang_Cursor_getOffsetOfField(CXCursor C);

/**
 * Determine whether the given cursor represents an anonymous
 * tag or namespace
 */
CINDEX_LINKAGE unsigned clang_Cursor_isAnonymous(CXCursor C);

/**
 * Determine whether the given cursor represents an anonymous record
 * declaration.
 */
CINDEX_LINKAGE unsigned clang_Cursor_isAnonymousRecordDecl(CXCursor C);

/**
 * Determine whether the given cursor represents an inline namespace
 * declaration.
 */
CINDEX_LINKAGE unsigned clang_Cursor_isInlineNamespace(CXCursor C);

enum CXRefQualifierKind {
  /** No ref-qualifier was provided. */
  CXRefQualifier_None = 0,
  /** An lvalue ref-qualifier was provided (\c &). */
  CXRefQualifier_LValue,
  /** An rvalue ref-qualifier was provided (\c &&). */
  CXRefQualifier_RValue
};

/**
 * Returns the number of template arguments for given template
 * specialization, or -1 if type \c T is not a template specialization.
 */
CINDEX_LINKAGE int clang_Type_getNumTemplateArguments(CXType T);

/**
 * Returns the type template argument of a template class specialization
 * at given index.
 *
 * This function only returns template type arguments and does not handle
 * template template arguments or variadic packs.
 */
CINDEX_LINKAGE CXType clang_Type_getTemplateArgumentAsType(CXType T,
                                                           unsigned i);

/**
 * Retrieve the ref-qualifier kind of a function or method.
 *
 * The ref-qualifier is returned for C++ functions or methods. For other types
 * or non-C++ declarations, CXRefQualifier_None is returned.
 */
CINDEX_LINKAGE enum CXRefQualifierKind clang_Type_getCXXRefQualifier(CXType T);

/**
 * Returns non-zero if the cursor specifies a Record member that is a
 *   bitfield.
 */
CINDEX_LINKAGE unsigned clang_Cursor_isBitField(CXCursor C);

/**
 * Returns 1 if the base class specified by the cursor with kind
 *   CX_CXXBaseSpecifier is virtual.
 */
CINDEX_LINKAGE unsigned clang_isVirtualBase(CXCursor);

/**
 * Represents the C++ access control level to a base class for a
 * cursor with kind CX_CXXBaseSpecifier.
 */
enum CX_CXXAccessSpecifier {
  CX_CXXInvalidAccessSpecifier,
  CX_CXXPublic,
  CX_CXXProtected,
  CX_CXXPrivate
};

/**
 * Returns the access control level for the referenced object.
 *
 * If the cursor refers to a C++ declaration, its access control level within
 * its parent scope is returned. Otherwise, if the cursor refers to a base
 * specifier or access specifier, the specifier itself is returned.
 */
CINDEX_LINKAGE enum CX_CXXAccessSpecifier clang_getCXXAccessSpecifier(CXCursor);

/**
 * Represents the storage classes as declared in the source. CX_SC_Invalid
 * was added for the case that the passed cursor in not a declaration.
 */
enum CX_StorageClass {
  CX_SC_Invalid,
  CX_SC_None,
  CX_SC_Extern,
  CX_SC_Static,
  CX_SC_PrivateExtern,
  CX_SC_OpenCLWorkGroupLocal,
  CX_SC_Auto,
  CX_SC_Register
};

/**
 * Returns the storage class for a function or variable declaration.
 *
 * If the passed in Cursor is not a function or variable declaration,
 * CX_SC_Invalid is returned else the storage class.
 */
CINDEX_LINKAGE enum CX_StorageClass clang_Cursor_getStorageClass(CXCursor);

/**
 * Determine the number of overloaded declarations referenced by a
 * \c CXCursor_OverloadedDeclRef cursor.
 *
 * \param cursor The cursor whose overloaded declarations are being queried.
 *
 * \returns The number of overloaded declarations referenced by \c cursor. If it
 * is not a \c CXCursor_OverloadedDeclRef cursor, returns 0.
 */
CINDEX_LINKAGE unsigned clang_getNumOverloadedDecls(CXCursor cursor);

/**
 * Retrieve a cursor for one of the overloaded declarations referenced
 * by a \c CXCursor_OverloadedDeclRef cursor.
 *
 * \param cursor The cursor whose overloaded declarations are being queried.
 *
 * \param index The zero-based index into the set of overloaded declarations in
 * the cursor.
 *
 * \returns A cursor representing the declaration referenced by the given
 * \c cursor at the specified \c index. If the cursor does not have an
 * associated set of overloaded declarations, or if the index is out of bounds,
 * returns \c clang_getNullCursor();
 */
CINDEX_LINKAGE CXCursor clang_getOverloadedDecl(CXCursor cursor,
                                                unsigned index);

/**
 * @}
 */

/**
 * \defgroup CINDEX_ATTRIBUTES Information for attributes
 *
 * @{
 */

/**
 * For cursors representing an iboutletcollection attribute,
 *  this function returns the collection element type.
 *
 */
CINDEX_LINKAGE CXType clang_getIBOutletCollectionType(CXCursor);

/**
 * @}
 */

/**
 * \defgroup CINDEX_CURSOR_TRAVERSAL Traversing the AST with cursors
 *
 * These routines provide the ability to traverse the abstract syntax tree
 * using cursors.
 *
 * @{
 */

/**
 * Describes how the traversal of the children of a particular
 * cursor should proceed after visiting a particular child cursor.
 *
 * A value of this enumeration type should be returned by each
 * \c CXCursorVisitor to indicate how clang_visitChildren() proceed.
 */
enum CXChildVisitResult {
  /**
   * Terminates the cursor traversal.
   */
  CXChildVisit_Break,
  /**
   * Continues the cursor traversal with the next sibling of
   * the cursor just visited, without visiting its children.
   */
  CXChildVisit_Continue,
  /**
   * Recursively traverse the children of this cursor, using
   * the same visitor and client data.
   */
  CXChildVisit_Recurse
};

/**
 * Visitor invoked for each cursor found by a traversal.
 *
 * This visitor function will be invoked for each cursor found by
 * clang_visitCursorChildren(). Its first argument is the cursor being
 * visited, its second argument is the parent visitor for that cursor,
 * and its third argument is the client data provided to
 * clang_visitCursorChildren().
 *
 * The visitor should return one of the \c CXChildVisitResult values
 * to direct clang_visitCursorChildren().
 */
typedef enum CXChildVisitResult (*CXCursorVisitor)(CXCursor cursor,
                                                   CXCursor parent,
                                                   CXClientData client_data);

/**
 * Visit the children of a particular cursor.
 *
 * This function visits all the direct children of the given cursor,
 * invoking the given \p visitor function with the cursors of each
 * visited child. The traversal may be recursive, if the visitor returns
 * \c CXChildVisit_Recurse. The traversal may also be ended prematurely, if
 * the visitor returns \c CXChildVisit_Break.
 *
 * \param parent the cursor whose child may be visited. All kinds of
 * cursors can be visited, including invalid cursors (which, by
 * definition, have no children).
 *
 * \param visitor the visitor function that will be invoked for each
 * child of \p parent.
 *
 * \param client_data pointer data supplied by the client, which will
 * be passed to the visitor each time it is invoked.
 *
 * \returns a non-zero value if the traversal was terminated
 * prematurely by the visitor returning \c CXChildVisit_Break.
 */
CINDEX_LINKAGE unsigned clang_visitChildren(CXCursor parent,
                                            CXCursorVisitor visitor,
                                            CXClientData client_data);
#ifdef __has_feature
#if __has_feature(blocks)
/**
 * Visitor invoked for each cursor found by a traversal.
 *
 * This visitor block will be invoked for each cursor found by
 * clang_visitChildrenWithBlock(). Its first argument is the cursor being
 * visited, its second argument is the parent visitor for that cursor.
 *
 * The visitor should return one of the \c CXChildVisitResult values
 * to direct clang_visitChildrenWithBlock().
 */
typedef enum CXChildVisitResult (^CXCursorVisitorBlock)(CXCursor cursor,
                                                        CXCursor parent);

/**
 * Visits the children of a cursor using the specified block.  Behaves
 * identically to clang_visitChildren() in all other respects.
 */
CINDEX_LINKAGE unsigned
clang_visitChildrenWithBlock(CXCursor parent, CXCursorVisitorBlock block);
#endif
#endif

/**
 * @}
 */

/**
 * \defgroup CINDEX_CURSOR_XREF Cross-referencing in the AST
 *
 * These routines provide the ability to determine references within and
 * across translation units, by providing the names of the entities referenced
 * by cursors, follow reference cursors to the declarations they reference,
 * and associate declarations with their definitions.
 *
 * @{
 */

/**
 * Retrieve a Unified Symbol Resolution (USR) for the entity referenced
 * by the given cursor.
 *
 * A Unified Symbol Resolution (USR) is a string that identifies a particular
 * entity (function, class, variable, etc.) within a program. USRs can be
 * compared across translation units to determine, e.g., when references in
 * one translation refer to an entity defined in another translation unit.
 */
CINDEX_LINKAGE CXString clang_getCursorUSR(CXCursor);

/**
 * Construct a USR for a specified Objective-C class.
 */
CINDEX_LINKAGE CXString clang_constructUSR_ObjCClass(const char *class_name);

/**
 * Construct a USR for a specified Objective-C category.
 */
CINDEX_LINKAGE CXString clang_constructUSR_ObjCCategory(
    const char *class_name, const char *category_name);

/**
 * Construct a USR for a specified Objective-C protocol.
 */
CINDEX_LINKAGE CXString
clang_constructUSR_ObjCProtocol(const char *protocol_name);

/**
 * Construct a USR for a specified Objective-C instance variable and
 *   the USR for its containing class.
 */
CINDEX_LINKAGE CXString clang_constructUSR_ObjCIvar(const char *name,
                                                    CXString classUSR);

/**
 * Construct a USR for a specified Objective-C method and
 *   the USR for its containing class.
 */
CINDEX_LINKAGE CXString clang_constructUSR_ObjCMethod(const char *name,
                                                      unsigned isInstanceMethod,
                                                      CXString classUSR);

/**
 * Construct a USR for a specified Objective-C property and the USR
 *  for its containing class.
 */
CINDEX_LINKAGE CXString clang_constructUSR_ObjCProperty(const char *property,
                                                        CXString classUSR);

/**
 * Retrieve a name for the entity referenced by this cursor.
 */
CINDEX_LINKAGE CXString clang_getCursorSpelling(CXCursor);

/**
 * Retrieve a range for a piece that forms the cursors spelling name.
 * Most of the times there is only one range for the complete spelling but for
 * Objective-C methods and Objective-C message expressions, there are multiple
 * pieces for each selector identifier.
 *
 * \param pieceIndex the index of the spelling name piece. If this is greater
 * than the actual number of pieces, it will return a NULL (invalid) range.
 *
 * \param options Reserved.
 */
CINDEX_LINKAGE CXSourceRange clang_Cursor_getSpellingNameRange(
    CXCursor, unsigned pieceIndex, unsigned options);

/**
 * Opaque pointer representing a policy that controls pretty printing
 * for \c clang_getCursorPrettyPrinted.
 */
typedef void *CXPrintingPolicy;

/**
 * Properties for the printing policy.
 *
 * See \c clang::PrintingPolicy for more information.
 */
enum CXPrintingPolicyProperty {
  CXPrintingPolicy_Indentation,
  CXPrintingPolicy_SuppressSpecifiers,
  CXPrintingPolicy_SuppressTagKeyword,
  CXPrintingPolicy_IncludeTagDefinition,
  CXPrintingPolicy_SuppressScope,
  CXPrintingPolicy_SuppressUnwrittenScope,
  CXPrintingPolicy_SuppressInitializers,
  CXPrintingPolicy_ConstantArraySizeAsWritten,
  CXPrintingPolicy_AnonymousTagLocations,
  CXPrintingPolicy_SuppressStrongLifetime,
  CXPrintingPolicy_SuppressLifetimeQualifiers,
  CXPrintingPolicy_SuppressTemplateArgsInCXXConstructors,
  CXPrintingPolicy_Bool,
  CXPrintingPolicy_Restrict,
  CXPrintingPolicy_Alignof,
  CXPrintingPolicy_UnderscoreAlignof,
  CXPrintingPolicy_UseVoidForZeroParams,
  CXPrintingPolicy_TerseOutput,
  CXPrintingPolicy_PolishForDeclaration,
  CXPrintingPolicy_Half,
  CXPrintingPolicy_MSWChar,
  CXPrintingPolicy_IncludeNewlines,
  CXPrintingPolicy_MSVCFormatting,
  CXPrintingPolicy_ConstantsAsWritten,
  CXPrintingPolicy_SuppressImplicitBase,
  CXPrintingPolicy_FullyQualifiedName,

  CXPrintingPolicy_LastProperty = CXPrintingPolicy_FullyQualifiedName
};

/**
 * Get a property value for the given printing policy.
 */
CINDEX_LINKAGE unsigned
clang_PrintingPolicy_getProperty(CXPrintingPolicy Policy,
                                 enum CXPrintingPolicyProperty Property);

/**
 * Set a property value for the given printing policy.
 */
CINDEX_LINKAGE void
clang_PrintingPolicy_setProperty(CXPrintingPolicy Policy,
                                 enum CXPrintingPolicyProperty Property,
                                 unsigned Value);

/**
 * Retrieve the default policy for the cursor.
 *
 * The policy should be released after use with \c
 * clang_PrintingPolicy_dispose.
 */
CINDEX_LINKAGE CXPrintingPolicy clang_getCursorPrintingPolicy(CXCursor);

/**
 * Release a printing policy.
 */
CINDEX_LINKAGE void clang_PrintingPolicy_dispose(CXPrintingPolicy Policy);

/**
 * Pretty print declarations.
 *
 * \param Cursor The cursor representing a declaration.
 *
 * \param Policy The policy to control the entities being printed. If
 * NULL, a default policy is used.
 *
 * \returns The pretty printed declaration or the empty string for
 * other cursors.
 */
CINDEX_LINKAGE CXString clang_getCursorPrettyPrinted(CXCursor Cursor,
                                                     CXPrintingPolicy Policy);

/**
 * Retrieve the display name for the entity referenced by this cursor.
 *
 * The display name contains extra information that helps identify the cursor,
 * such as the parameters of a function or template or the arguments of a
 * class template specialization.
 */
CINDEX_LINKAGE CXString clang_getCursorDisplayName(CXCursor);

/** For a cursor that is a reference, retrieve a cursor representing the
 * entity that it references.
 *
 * Reference cursors refer to other entities in the AST. For example, an
 * Objective-C superclass reference cursor refers to an Objective-C class.
 * This function produces the cursor for the Objective-C class from the
 * cursor for the superclass reference. If the input cursor is a declaration or
 * definition, it returns that declaration or definition unchanged.
 * Otherwise, returns the NULL cursor.
 */
CINDEX_LINKAGE CXCursor clang_getCursorReferenced(CXCursor);

/**
 *  For a cursor that is either a reference to or a declaration
 *  of some entity, retrieve a cursor that describes the definition of
 *  that entity.
 *
 *  Some entities can be declared multiple times within a translation
 *  unit, but only one of those declarations can also be a
 *  definition. For example, given:
 *
 *  \code
 *  int f(int, int);
 *  int g(int x, int y) { return f(x, y); }
 *  int f(int a, int b) { return a + b; }
 *  int f(int, int);
 *  \endcode
 *
 *  there are three declarations of the function "f", but only the
 *  second one is a definition. The clang_getCursorDefinition()
 *  function will take any cursor pointing to a declaration of "f"
 *  (the first or fourth lines of the example) or a cursor referenced
 *  that uses "f" (the call to "f' inside "g") and will return a
 *  declaration cursor pointing to the definition (the second "f"
 *  declaration).
 *
 *  If given a cursor for which there is no corresponding definition,
 *  e.g., because there is no definition of that entity within this
 *  translation unit, returns a NULL cursor.
 */
CINDEX_LINKAGE CXCursor clang_getCursorDefinition(CXCursor);

/**
 * Determine whether the declaration pointed to by this cursor
 * is also a definition of that entity.
 */
CINDEX_LINKAGE unsigned clang_isCursorDefinition(CXCursor);

/**
 * Retrieve the canonical cursor corresponding to the given cursor.
 *
 * In the C family of languages, many kinds of entities can be declared several
 * times within a single translation unit. For example, a structure type can
 * be forward-declared (possibly multiple times) and later defined:
 *
 * \code
 * struct X;
 * struct X;
 * struct X {
 *   int member;
 * };
 * \endcode
 *
 * The declarations and the definition of \c X are represented by three
 * different cursors, all of which are declarations of the same underlying
 * entity. One of these cursor is considered the "canonical" cursor, which
 * is effectively the representative for the underlying entity. One can
 * determine if two cursors are declarations of the same underlying entity by
 * comparing their canonical cursors.
 *
 * \returns The canonical cursor for the entity referred to by the given cursor.
 */
CINDEX_LINKAGE CXCursor clang_getCanonicalCursor(CXCursor);

/**
 * If the cursor points to a selector identifier in an Objective-C
 * method or message expression, this returns the selector index.
 *
 * After getting a cursor with #clang_getCursor, this can be called to
 * determine if the location points to a selector identifier.
 *
 * \returns The selector index if the cursor is an Objective-C method or message
 * expression and the cursor is pointing to a selector identifier, or -1
 * otherwise.
 */
CINDEX_LINKAGE int clang_Cursor_getObjCSelectorIndex(CXCursor);

/**
 * Given a cursor pointing to a C++ method call or an Objective-C
 * message, returns non-zero if the method/message is "dynamic", meaning:
 *
 * For a C++ method: the call is virtual.
 * For an Objective-C message: the receiver is an object instance, not 'super'
 * or a specific class.
 *
 * If the method/message is "static" or the cursor does not point to a
 * method/message, it will return zero.
 */
CINDEX_LINKAGE int clang_Cursor_isDynamicCall(CXCursor C);

/**
 * Given a cursor pointing to an Objective-C message or property
 * reference, or C++ method call, returns the CXType of the receiver.
 */
CINDEX_LINKAGE CXType clang_Cursor_getReceiverType(CXCursor C);

/**
 * Property attributes for a \c CXCursor_ObjCPropertyDecl.
 */
typedef enum {
  CXObjCPropertyAttr_noattr = 0x00,
  CXObjCPropertyAttr_readonly = 0x01,
  CXObjCPropertyAttr_getter = 0x02,
  CXObjCPropertyAttr_assign = 0x04,
  CXObjCPropertyAttr_readwrite = 0x08,
  CXObjCPropertyAttr_retain = 0x10,
  CXObjCPropertyAttr_copy = 0x20,
  CXObjCPropertyAttr_nonatomic = 0x40,
  CXObjCPropertyAttr_setter = 0x80,
  CXObjCPropertyAttr_atomic = 0x100,
  CXObjCPropertyAttr_weak = 0x200,
  CXObjCPropertyAttr_strong = 0x400,
  CXObjCPropertyAttr_unsafe_unretained = 0x800,
  CXObjCPropertyAttr_class = 0x1000
} CXObjCPropertyAttrKind;

/**
 * Given a cursor that represents a property declaration, return the
 * associated property attributes. The bits are formed from
 * \c CXObjCPropertyAttrKind.
 *
 * \param reserved Reserved for future use, pass 0.
 */
CINDEX_LINKAGE unsigned
clang_Cursor_getObjCPropertyAttributes(CXCursor C, unsigned reserved);

/**
 * Given a cursor that represents a property declaration, return the
 * name of the method that implements the getter.
 */
CINDEX_LINKAGE CXString clang_Cursor_getObjCPropertyGetterName(CXCursor C);

/**
 * Given a cursor that represents a property declaration, return the
 * name of the method that implements the setter, if any.
 */
CINDEX_LINKAGE CXString clang_Cursor_getObjCPropertySetterName(CXCursor C);

/**
 * 'Qualifiers' written next to the return and parameter types in
 * Objective-C method declarations.
 */
typedef enum {
  CXObjCDeclQualifier_None = 0x0,
  CXObjCDeclQualifier_In = 0x1,
  CXObjCDeclQualifier_Inout = 0x2,
  CXObjCDeclQualifier_Out = 0x4,
  CXObjCDeclQualifier_Bycopy = 0x8,
  CXObjCDeclQualifier_Byref = 0x10,
  CXObjCDeclQualifier_Oneway = 0x20
} CXObjCDeclQualifierKind;

/**
 * Given a cursor that represents an Objective-C method or parameter
 * declaration, return the associated Objective-C qualifiers for the return
 * type or the parameter respectively. The bits are formed from
 * CXObjCDeclQualifierKind.
 */
CINDEX_LINKAGE unsigned clang_Cursor_getObjCDeclQualifiers(CXCursor C);

/**
 * Given a cursor that represents an Objective-C method or property
 * declaration, return non-zero if the declaration was affected by "\@optional".
 * Returns zero if the cursor is not such a declaration or it is "\@required".
 */
CINDEX_LINKAGE unsigned clang_Cursor_isObjCOptional(CXCursor C);

/**
 * Returns non-zero if the given cursor is a variadic function or method.
 */
CINDEX_LINKAGE unsigned clang_Cursor_isVariadic(CXCursor C);

/**
 * Returns non-zero if the given cursor points to a symbol marked with
 * external_source_symbol attribute.
 *
 * \param language If non-NULL, and the attribute is present, will be set to
 * the 'language' string from the attribute.
 *
 * \param definedIn If non-NULL, and the attribute is present, will be set to
 * the 'definedIn' string from the attribute.
 *
 * \param isGenerated If non-NULL, and the attribute is present, will be set to
 * non-zero if the 'generated_declaration' is set in the attribute.
 */
CINDEX_LINKAGE unsigned clang_Cursor_isExternalSymbol(CXCursor C,
                                                      CXString *language,
                                                      CXString *definedIn,
                                                      unsigned *isGenerated);

/**
 * Given a cursor that represents a declaration, return the associated
 * comment's source range.  The range may include multiple consecutive comments
 * with whitespace in between.
 */
CINDEX_LINKAGE CXSourceRange clang_Cursor_getCommentRange(CXCursor C);

/**
 * Given a cursor that represents a declaration, return the associated
 * comment text, including comment markers.
 */
CINDEX_LINKAGE CXString clang_Cursor_getRawCommentText(CXCursor C);

/**
 * Given a cursor that represents a documentable entity (e.g.,
 * declaration), return the associated \paragraph; otherwise return the
 * first paragraph.
 */
CINDEX_LINKAGE CXString clang_Cursor_getBriefCommentText(CXCursor C);

/**
 * @}
 */

/** \defgroup CINDEX_MANGLE Name Mangling API Functions
 *
 * @{
 */

/**
 * Retrieve the CXString representing the mangled name of the cursor.
 */
CINDEX_LINKAGE CXString clang_Cursor_getMangling(CXCursor);

/**
 * Retrieve the CXStrings representing the mangled symbols of the C++
 * constructor or destructor at the cursor.
 */
CINDEX_LINKAGE CXStringSet *clang_Cursor_getCXXManglings(CXCursor);

/**
 * Retrieve the CXStrings representing the mangled symbols of the ObjC
 * class interface or implementation at the cursor.
 */
CINDEX_LINKAGE CXStringSet *clang_Cursor_getObjCManglings(CXCursor);

/**
 * @}
 */

/**
 * \defgroup CINDEX_MODULE Module introspection
 *
 * The functions in this group provide access to information about modules.
 *
 * @{
 */

typedef void *CXModule;

/**
 * Given a CXCursor_ModuleImportDecl cursor, return the associated module.
 */
CINDEX_LINKAGE CXModule clang_Cursor_getModule(CXCursor C);

/**
 * Given a CXFile header file, return the module that contains it, if one
 * exists.
 */
CINDEX_LINKAGE CXModule clang_getModuleForFile(CXTranslationUnit, CXFile);

/**
 * \param Module a module object.
 *
 * \returns the module file where the provided module object came from.
 */
CINDEX_LINKAGE CXFile clang_Module_getASTFile(CXModule Module);

/**
 * \param Module a module object.
 *
 * \returns the parent of a sub-module or NULL if the given module is top-level,
 * e.g. for 'std.vector' it will return the 'std' module.
 */
CINDEX_LINKAGE CXModule clang_Module_getParent(CXModule Module);

/**
 * \param Module a module object.
 *
 * \returns the name of the module, e.g. for the 'std.vector' sub-module it
 * will return "vector".
 */
CINDEX_LINKAGE CXString clang_Module_getName(CXModule Module);

/**
 * \param Module a module object.
 *
 * \returns the full name of the module, e.g. "std.vector".
 */
CINDEX_LINKAGE CXString clang_Module_getFullName(CXModule Module);

/**
 * \param Module a module object.
 *
 * \returns non-zero if the module is a system one.
 */
CINDEX_LINKAGE int clang_Module_isSystem(CXModule Module);

/**
 * \param Module a module object.
 *
 * \returns the number of top level headers associated with this module.
 */
CINDEX_LINKAGE unsigned clang_Module_getNumTopLevelHeaders(CXTranslationUnit,
                                                           CXModule Module);

/**
 * \param Module a module object.
 *
 * \param Index top level header index (zero-based).
 *
 * \returns the specified top level header associated with the module.
 */
CINDEX_LINKAGE
CXFile clang_Module_getTopLevelHeader(CXTranslationUnit, CXModule Module,
                                      unsigned Index);

/**
 * @}
 */

/**
 * \defgroup CINDEX_CPP C++ AST introspection
 *
 * The routines in this group provide access information in the ASTs specific
 * to C++ language features.
 *
 * @{
 */

/**
 * Determine if a C++ constructor is a converting constructor.
 */
CINDEX_LINKAGE unsigned
clang_CXXConstructor_isConvertingConstructor(CXCursor C);

/**
 * Determine if a C++ constructor is a copy constructor.
 */
CINDEX_LINKAGE unsigned clang_CXXConstructor_isCopyConstructor(CXCursor C);

/**
 * Determine if a C++ constructor is the default constructor.
 */
CINDEX_LINKAGE unsigned clang_CXXConstructor_isDefaultConstructor(CXCursor C);

/**
 * Determine if a C++ constructor is a move constructor.
 */
CINDEX_LINKAGE unsigned clang_CXXConstructor_isMoveConstructor(CXCursor C);

/**
 * Determine if a C++ field is declared 'mutable'.
 */
CINDEX_LINKAGE unsigned clang_CXXField_isMutable(CXCursor C);

/**
 * Determine if a C++ method is declared '= default'.
 */
CINDEX_LINKAGE unsigned clang_CXXMethod_isDefaulted(CXCursor C);

/**
 * Determine if a C++ member function or member function template is
 * pure virtual.
 */
CINDEX_LINKAGE unsigned clang_CXXMethod_isPureVirtual(CXCursor C);

/**
 * Determine if a C++ member function or member function template is
 * declared 'static'.
 */
CINDEX_LINKAGE unsigned clang_CXXMethod_isStatic(CXCursor C);

/**
 * Determine if a C++ member function or member function template is
 * explicitly declared 'virtual' or if it overrides a virtual method from
 * one of the base classes.
 */
CINDEX_LINKAGE unsigned clang_CXXMethod_isVirtual(CXCursor C);

/**
 * Determine if a C++ record is abstract, i.e. whether a class or struct
 * has a pure virtual member function.
 */
CINDEX_LINKAGE unsigned clang_CXXRecord_isAbstract(CXCursor C);

/**
 * Determine if an enum declaration refers to a scoped enum.
 */
CINDEX_LINKAGE unsigned clang_EnumDecl_isScoped(CXCursor C);

/**
 * Determine if a C++ member function or member function template is
 * declared 'const'.
 */
CINDEX_LINKAGE unsigned clang_CXXMethod_isConst(CXCursor C);

/**
 * Given a cursor that represents a template, determine
 * the cursor kind of the specializations would be generated by instantiating
 * the template.
 *
 * This routine can be used to determine what flavor of function template,
 * class template, or class template partial specialization is stored in the
 * cursor. For example, it can describe whether a class template cursor is
 * declared with "struct", "class" or "union".
 *
 * \param C The cursor to query. This cursor should represent a template
 * declaration.
 *
 * \returns The cursor kind of the specializations that would be generated
 * by instantiating the template \p C. If \p C is not a template, returns
 * \c CXCursor_NoDeclFound.
 */
CINDEX_LINKAGE enum CXCursorKind clang_getTemplateCursorKind(CXCursor C);

/**
 * Given a cursor that may represent a specialization or instantiation
 * of a template, retrieve the cursor that represents the template that it
 * specializes or from which it was instantiated.
 *
 * This routine determines the template involved both for explicit
 * specializations of templates and for implicit instantiations of the template,
 * both of which are referred to as "specializations". For a class template
 * specialization (e.g., \c std::vector<bool>), this routine will return
 * either the primary template (\c std::vector) or, if the specialization was
 * instantiated from a class template partial specialization, the class template
 * partial specialization. For a class template partial specialization and a
 * function template specialization (including instantiations), this
 * this routine will return the specialized template.
 *
 * For members of a class template (e.g., member functions, member classes, or
 * static data members), returns the specialized or instantiated member.
 * Although not strictly "templates" in the C++ language, members of class
 * templates have the same notions of specializations and instantiations that
 * templates do, so this routine treats them similarly.
 *
 * \param C A cursor that may be a specialization of a template or a member
 * of a template.
 *
 * \returns If the given cursor is a specialization or instantiation of a
 * template or a member thereof, the template or member that it specializes or
 * from which it was instantiated. Otherwise, returns a NULL cursor.
 */
CINDEX_LINKAGE CXCursor clang_getSpecializedCursorTemplate(CXCursor C);

/**
 * Given a cursor that references something else, return the source range
 * covering that reference.
 *
 * \param C A cursor pointing to a member reference, a declaration reference, or
 * an operator call.
 * \param NameFlags A bitset with three independent flags:
 * CXNameRange_WantQualifier, CXNameRange_WantTemplateArgs, and
 * CXNameRange_WantSinglePiece.
 * \param PieceIndex For contiguous names or when passing the flag
 * CXNameRange_WantSinglePiece, only one piece with index 0 is
 * available. When the CXNameRange_WantSinglePiece flag is not passed for a
 * non-contiguous names, this index can be used to retrieve the individual
 * pieces of the name. See also CXNameRange_WantSinglePiece.
 *
 * \returns The piece of the name pointed to by the given cursor. If there is no
 * name, or if the PieceIndex is out-of-range, a null-cursor will be returned.
 */
CINDEX_LINKAGE CXSourceRange clang_getCursorReferenceNameRange(
    CXCursor C, unsigned NameFlags, unsigned PieceIndex);

enum CXNameRefFlags {
  /**
   * Include the nested-name-specifier, e.g. Foo:: in x.Foo::y, in the
   * range.
   */
  CXNameRange_WantQualifier = 0x1,

  /**
   * Include the explicit template arguments, e.g. \<int> in x.f<int>,
   * in the range.
   */
  CXNameRange_WantTemplateArgs = 0x2,

  /**
   * If the name is non-contiguous, return the full spanning range.
   *
   * Non-contiguous names occur in Objective-C when a selector with two or more
   * parameters is used, or in C++ when using an operator:
   * \code
   * [object doSomething:here withValue:there]; // Objective-C
   * return some_vector[1]; // C++
   * \endcode
   */
  CXNameRange_WantSinglePiece = 0x4
};

/**
 * @}
 */

/**
 * \defgroup CINDEX_LEX Token extraction and manipulation
 *
 * The routines in this group provide access to the tokens within a
 * translation unit, along with a semantic mapping of those tokens to
 * their corresponding cursors.
 *
 * @{
 */

/**
 * Describes a kind of token.
 */
typedef enum CXTokenKind {
  /**
   * A token that contains some kind of punctuation.
   */
  CXToken_Punctuation,

  /**
   * A language keyword.
   */
  CXToken_Keyword,

  /**
   * An identifier (that is not a keyword).
   */
  CXToken_Identifier,

  /**
   * A numeric, string, or character literal.
   */
  CXToken_Literal,

  /**
   * A comment.
   */
  CXToken_Comment
} CXTokenKind;

/**
 * Describes a single preprocessing token.
 */
typedef struct {
  unsigned int_data[4];
  void *ptr_data;
} CXToken;

/**
 * Get the raw lexical token starting with the given location.
 *
 * \param TU the translation unit whose text is being tokenized.
 *
 * \param Location the source location with which the token starts.
 *
 * \returns The token starting with the given location or NULL if no such token
 * exist. The returned pointer must be freed with clang_disposeTokens before the
 * translation unit is destroyed.
 */
CINDEX_LINKAGE CXToken *clang_getToken(CXTranslationUnit TU,
                                       CXSourceLocation Location);

/**
 * Determine the kind of the given token.
 */
CINDEX_LINKAGE CXTokenKind clang_getTokenKind(CXToken);

/**
 * Determine the spelling of the given token.
 *
 * The spelling of a token is the textual representation of that token, e.g.,
 * the text of an identifier or keyword.
 */
CINDEX_LINKAGE CXString clang_getTokenSpelling(CXTranslationUnit, CXToken);

/**
 * Retrieve the source location of the given token.
 */
CINDEX_LINKAGE CXSourceLocation clang_getTokenLocation(CXTranslationUnit,
                                                       CXToken);

/**
 * Retrieve a source range that covers the given token.
 */
CINDEX_LINKAGE CXSourceRange clang_getTokenExtent(CXTranslationUnit, CXToken);

/**
 * Tokenize the source code described by the given range into raw
 * lexical tokens.
 *
 * \param TU the translation unit whose text is being tokenized.
 *
 * \param Range the source range in which text should be tokenized. All of the
 * tokens produced by tokenization will fall within this source range,
 *
 * \param Tokens this pointer will be set to point to the array of tokens
 * that occur within the given source range. The returned pointer must be
 * freed with clang_disposeTokens() before the translation unit is destroyed.
 *
 * \param NumTokens will be set to the number of tokens in the \c *Tokens
 * array.
 *
 */
CINDEX_LINKAGE void clang_tokenize(CXTranslationUnit TU, CXSourceRange Range,
                                   CXToken **Tokens, unsigned *NumTokens);

/**
 * Annotate the given set of tokens by providing cursors for each token
 * that can be mapped to a specific entity within the abstract syntax tree.
 *
 * This token-annotation routine is equivalent to invoking
 * clang_getCursor() for the source locations of each of the
 * tokens. The cursors provided are filtered, so that only those
 * cursors that have a direct correspondence to the token are
 * accepted. For example, given a function call \c f(x),
 * clang_getCursor() would provide the following cursors:
 *
 *   * when the cursor is over the 'f', a DeclRefExpr cursor referring to 'f'.
 *   * when the cursor is over the '(' or the ')', a CallExpr referring to 'f'.
 *   * when the cursor is over the 'x', a DeclRefExpr cursor referring to 'x'.
 *
 * Only the first and last of these cursors will occur within the
 * annotate, since the tokens "f" and "x' directly refer to a function
 * and a variable, respectively, but the parentheses are just a small
 * part of the full syntax of the function call expression, which is
 * not provided as an annotation.
 *
 * \param TU the translation unit that owns the given tokens.
 *
 * \param Tokens the set of tokens to annotate.
 *
 * \param NumTokens the number of tokens in \p Tokens.
 *
 * \param Cursors an array of \p NumTokens cursors, whose contents will be
 * replaced with the cursors corresponding to each token.
 */
CINDEX_LINKAGE void clang_annotateTokens(CXTranslationUnit TU, CXToken *Tokens,
                                         unsigned NumTokens, CXCursor *Cursors);

/**
 * Free the given set of tokens.
 */
CINDEX_LINKAGE void clang_disposeTokens(CXTranslationUnit TU, CXToken *Tokens,
                                        unsigned NumTokens);

/**
 * @}
 */

/**
 * \defgroup CINDEX_DEBUG Debugging facilities
 *
 * These routines are used for testing and debugging, only, and should not
 * be relied upon.
 *
 * @{
 */

/* for debug/testing */
CINDEX_LINKAGE CXString clang_getCursorKindSpelling(enum CXCursorKind Kind);
CINDEX_LINKAGE void clang_getDefinitionSpellingAndExtent(
    CXCursor, const char **startBuf, const char **endBuf, unsigned *startLine,
    unsigned *startColumn, unsigned *endLine, unsigned *endColumn);
CINDEX_LINKAGE void clang_enableStackTraces(void);
CINDEX_LINKAGE void clang_executeOnThread(void (*fn)(void *), void *user_data,
                                          unsigned stack_size);

/**
 * @}
 */

/**
 * \defgroup CINDEX_CODE_COMPLET Code completion
 *
 * Code completion involves taking an (incomplete) source file, along with
 * knowledge of where the user is actively editing that file, and suggesting
 * syntactically- and semantically-valid constructs that the user might want to
 * use at that particular point in the source code. These data structures and
 * routines provide support for code completion.
 *
 * @{
 */

/**
 * A semantic string that describes a code-completion result.
 *
 * A semantic string that describes the formatting of a code-completion
 * result as a single "template" of text that should be inserted into the
 * source buffer when a particular code-completion result is selected.
 * Each semantic string is made up of some number of "chunks", each of which
 * contains some text along with a description of what that text means, e.g.,
 * the name of the entity being referenced, whether the text chunk is part of
 * the template, or whether it is a "placeholder" that the user should replace
 * with actual code,of a specific kind. See \c CXCompletionChunkKind for a
 * description of the different kinds of chunks.
 */
typedef void *CXCompletionString;

/**
 * A single result of code completion.
 */
typedef struct {
  /**
   * The kind of entity that this completion refers to.
   *
   * The cursor kind will be a macro, keyword, or a declaration (one of the
   * *Decl cursor kinds), describing the entity that the completion is
   * referring to.
   *
   * \todo In the future, we would like to provide a full cursor, to allow
   * the client to extract additional information from declaration.
   */
  enum CXCursorKind CursorKind;

  /**
   * The code-completion string that describes how to insert this
   * code-completion result into the editing buffer.
   */
  CXCompletionString CompletionString;
} CXCompletionResult;

/**
 * Describes a single piece of text within a code-completion string.
 *
 * Each "chunk" within a code-completion string (\c CXCompletionString) is
 * either a piece of text with a specific "kind" that describes how that text
 * should be interpreted by the client or is another completion string.
 */
enum CXCompletionChunkKind {
  /**
   * A code-completion string that describes "optional" text that
   * could be a part of the template (but is not required).
   *
   * The Optional chunk is the only kind of chunk that has a code-completion
   * string for its representation, which is accessible via
   * \c clang_getCompletionChunkCompletionString(). The code-completion string
   * describes an additional part of the template that is completely optional.
   * For example, optional chunks can be used to describe the placeholders for
   * arguments that match up with defaulted function parameters, e.g. given:
   *
   * \code
   * void f(int x, float y = 3.14, double z = 2.71828);
   * \endcode
   *
   * The code-completion string for this function would contain:
   *   - a TypedText chunk for "f".
   *   - a LeftParen chunk for "(".
   *   - a Placeholder chunk for "int x"
   *   - an Optional chunk containing the remaining defaulted arguments, e.g.,
   *       - a Comma chunk for ","
   *       - a Placeholder chunk for "float y"
   *       - an Optional chunk containing the last defaulted argument:
   *           - a Comma chunk for ","
   *           - a Placeholder chunk for "double z"
   *   - a RightParen chunk for ")"
   *
   * There are many ways to handle Optional chunks. Two simple approaches are:
   *   - Completely ignore optional chunks, in which case the template for the
   *     function "f" would only include the first parameter ("int x").
   *   - Fully expand all optional chunks, in which case the template for the
   *     function "f" would have all of the parameters.
   */
  CXCompletionChunk_Optional,
  /**
   * Text that a user would be expected to type to get this
   * code-completion result.
   *
   * There will be exactly one "typed text" chunk in a semantic string, which
   * will typically provide the spelling of a keyword or the name of a
   * declaration that could be used at the current code point. Clients are
   * expected to filter the code-completion results based on the text in this
   * chunk.
   */
  CXCompletionChunk_TypedText,
  /**
   * Text that should be inserted as part of a code-completion result.
   *
   * A "text" chunk represents text that is part of the template to be
   * inserted into user code should this particular code-completion result
   * be selected.
   */
  CXCompletionChunk_Text,
  /**
   * Placeholder text that should be replaced by the user.
   *
   * A "placeholder" chunk marks a place where the user should insert text
   * into the code-completion template. For example, placeholders might mark
   * the function parameters for a function declaration, to indicate that the
   * user should provide arguments for each of those parameters. The actual
   * text in a placeholder is a suggestion for the text to display before
   * the user replaces the placeholder with real code.
   */
  CXCompletionChunk_Placeholder,
  /**
   * Informative text that should be displayed but never inserted as
   * part of the template.
   *
   * An "informative" chunk contains annotations that can be displayed to
   * help the user decide whether a particular code-completion result is the
   * right option, but which is not part of the actual template to be inserted
   * by code completion.
   */
  CXCompletionChunk_Informative,
  /**
   * Text that describes the current parameter when code-completion is
   * referring to function call, message send, or template specialization.
   *
   * A "current parameter" chunk occurs when code-completion is providing
   * information about a parameter corresponding to the argument at the
   * code-completion point. For example, given a function
   *
   * \code
   * int add(int x, int y);
   * \endcode
   *
   * and the source code \c add(, where the code-completion point is after the
   * "(", the code-completion string will contain a "current parameter" chunk
   * for "int x", indicating that the current argument will initialize that
   * parameter. After typing further, to \c add(17, (where the code-completion
   * point is after the ","), the code-completion string will contain a
   * "current parameter" chunk to "int y".
   */
  CXCompletionChunk_CurrentParameter,
  /**
   * A left parenthesis ('('), used to initiate a function call or
   * signal the beginning of a function parameter list.
   */
  CXCompletionChunk_LeftParen,
  /**
   * A right parenthesis (')'), used to finish a function call or
   * signal the end of a function parameter list.
   */
  CXCompletionChunk_RightParen,
  /**
   * A left bracket ('[').
   */
  CXCompletionChunk_LeftBracket,
  /**
   * A right bracket (']').
   */
  CXCompletionChunk_RightBracket,
  /**
   * A left brace ('{').
   */
  CXCompletionChunk_LeftBrace,
  /**
   * A right brace ('}').
   */
  CXCompletionChunk_RightBrace,
  /**
   * A left angle bracket ('<').
   */
  CXCompletionChunk_LeftAngle,
  /**
   * A right angle bracket ('>').
   */
  CXCompletionChunk_RightAngle,
  /**
   * A comma separator (',').
   */
  CXCompletionChunk_Comma,
  /**
   * Text that specifies the result type of a given result.
   *
   * This special kind of informative chunk is not meant to be inserted into
   * the text buffer. Rather, it is meant to illustrate the type that an
   * expression using the given completion string would have.
   */
  CXCompletionChunk_ResultType,
  /**
   * A colon (':').
   */
  CXCompletionChunk_Colon,
  /**
   * A semicolon (';').
   */
  CXCompletionChunk_SemiColon,
  /**
   * An '=' sign.
   */
  CXCompletionChunk_Equal,
  /**
   * Horizontal space (' ').
   */
  CXCompletionChunk_HorizontalSpace,
  /**
   * Vertical space ('\\n'), after which it is generally a good idea to
   * perform indentation.
   */
  CXCompletionChunk_VerticalSpace
};

/**
 * Determine the kind of a particular chunk within a completion string.
 *
 * \param completion_string the completion string to query.
 *
 * \param chunk_number the 0-based index of the chunk in the completion string.
 *
 * \returns the kind of the chunk at the index \c chunk_number.
 */
CINDEX_LINKAGE enum CXCompletionChunkKind
clang_getCompletionChunkKind(CXCompletionString completion_string,
                             unsigned chunk_number);

/**
 * Retrieve the text associated with a particular chunk within a
 * completion string.
 *
 * \param completion_string the completion string to query.
 *
 * \param chunk_number the 0-based index of the chunk in the completion string.
 *
 * \returns the text associated with the chunk at index \c chunk_number.
 */
CINDEX_LINKAGE CXString clang_getCompletionChunkText(
    CXCompletionString completion_string, unsigned chunk_number);

/**
 * Retrieve the completion string associated with a particular chunk
 * within a completion string.
 *
 * \param completion_string the completion string to query.
 *
 * \param chunk_number the 0-based index of the chunk in the completion string.
 *
 * \returns the completion string associated with the chunk at index
 * \c chunk_number.
 */
CINDEX_LINKAGE CXCompletionString clang_getCompletionChunkCompletionString(
    CXCompletionString completion_string, unsigned chunk_number);

/**
 * Retrieve the number of chunks in the given code-completion string.
 */
CINDEX_LINKAGE unsigned
clang_getNumCompletionChunks(CXCompletionString completion_string);

/**
 * Determine the priority of this code completion.
 *
 * The priority of a code completion indicates how likely it is that this
 * particular completion is the completion that the user will select. The
 * priority is selected by various internal heuristics.
 *
 * \param completion_string The completion string to query.
 *
 * \returns The priority of this completion string. Smaller values indicate
 * higher-priority (more likely) completions.
 */
CINDEX_LINKAGE unsigned
clang_getCompletionPriority(CXCompletionString completion_string);

/**
 * Determine the availability of the entity that this code-completion
 * string refers to.
 *
 * \param completion_string The completion string to query.
 *
 * \returns The availability of the completion string.
 */
CINDEX_LINKAGE enum CXAvailabilityKind
clang_getCompletionAvailability(CXCompletionString completion_string);

/**
 * Retrieve the number of annotations associated with the given
 * completion string.
 *
 * \param completion_string the completion string to query.
 *
 * \returns the number of annotations associated with the given completion
 * string.
 */
CINDEX_LINKAGE unsigned
clang_getCompletionNumAnnotations(CXCompletionString completion_string);

/**
 * Retrieve the annotation associated with the given completion string.
 *
 * \param completion_string the completion string to query.
 *
 * \param annotation_number the 0-based index of the annotation of the
 * completion string.
 *
 * \returns annotation string associated with the completion at index
 * \c annotation_number, or a NULL string if that annotation is not available.
 */
CINDEX_LINKAGE CXString clang_getCompletionAnnotation(
    CXCompletionString completion_string, unsigned annotation_number);

/**
 * Retrieve the parent context of the given completion string.
 *
 * The parent context of a completion string is the semantic parent of
 * the declaration (if any) that the code completion represents. For example,
 * a code completion for an Objective-C method would have the method's class
 * or protocol as its context.
 *
 * \param completion_string The code completion string whose parent is
 * being queried.
 *
 * \param kind DEPRECATED: always set to CXCursor_NotImplemented if non-NULL.
 *
 * \returns The name of the completion parent, e.g., "NSObject" if
 * the completion string represents a method in the NSObject class.
 */
CINDEX_LINKAGE CXString clang_getCompletionParent(
    CXCompletionString completion_string, enum CXCursorKind *kind);

/**
 * Retrieve the brief documentation comment attached to the declaration
 * that corresponds to the given completion string.
 */
CINDEX_LINKAGE CXString
clang_getCompletionBriefComment(CXCompletionString completion_string);

/**
 * Retrieve a completion string for an arbitrary declaration or macro
 * definition cursor.
 *
 * \param cursor The cursor to query.
 *
 * \returns A non-context-sensitive completion string for declaration and macro
 * definition cursors, or NULL for other kinds of cursors.
 */
CINDEX_LINKAGE CXCompletionString
clang_getCursorCompletionString(CXCursor cursor);

/**
 * Contains the results of code-completion.
 *
 * This data structure contains the results of code completion, as
 * produced by \c clang_codeCompleteAt(). Its contents must be freed by
 * \c clang_disposeCodeCompleteResults.
 */
typedef struct {
  /**
   * The code-completion results.
   */
  CXCompletionResult *Results;

  /**
   * The number of code-completion results stored in the
   * \c Results array.
   */
  unsigned NumResults;
} CXCodeCompleteResults;

/**
 * Retrieve the number of fix-its for the given completion index.
 *
 * Calling this makes sense only if CXCodeComplete_IncludeCompletionsWithFixIts
 * option was set.
 *
 * \param results The structure keeping all completion results
 *
 * \param completion_index The index of the completion
 *
 * \return The number of fix-its which must be applied before the completion at
 * completion_index can be applied
 */
CINDEX_LINKAGE unsigned
clang_getCompletionNumFixIts(CXCodeCompleteResults *results,
                             unsigned completion_index);

/**
 * Fix-its that *must* be applied before inserting the text for the
 * corresponding completion.
 *
 * By default, clang_codeCompleteAt() only returns completions with empty
 * fix-its. Extra completions with non-empty fix-its should be explicitly
 * requested by setting CXCodeComplete_IncludeCompletionsWithFixIts.
 *
 * For the clients to be able to compute position of the cursor after applying
 * fix-its, the following conditions are guaranteed to hold for
 * replacement_range of the stored fix-its:
 *  - Ranges in the fix-its are guaranteed to never contain the completion
 *  point (or identifier under completion point, if any) inside them, except
 *  at the start or at the end of the range.
 *  - If a fix-it range starts or ends with completion point (or starts or
 *  ends after the identifier under completion point), it will contain at
 *  least one character. It allows to unambiguously recompute completion
 *  point after applying the fix-it.
 *
 * The intuition is that provided fix-its change code around the identifier we
 * complete, but are not allowed to touch the identifier itself or the
 * completion point. One example of completions with corrections are the ones
 * replacing '.' with '->' and vice versa:
 *
 * std::unique_ptr<std::vector<int>> vec_ptr;
 * In 'vec_ptr.^', one of the completions is 'push_back', it requires
 * replacing '.' with '->'.
 * In 'vec_ptr->^', one of the completions is 'release', it requires
 * replacing '->' with '.'.
 *
 * \param results The structure keeping all completion results
 *
 * \param completion_index The index of the completion
 *
 * \param fixit_index The index of the fix-it for the completion at
 * completion_index
 *
 * \param replacement_range The fix-it range that must be replaced before the
 * completion at completion_index can be applied
 *
 * \returns The fix-it string that must replace the code at replacement_range
 * before the completion at completion_index can be applied
 */
CINDEX_LINKAGE CXString clang_getCompletionFixIt(
    CXCodeCompleteResults *results, unsigned completion_index,
    unsigned fixit_index, CXSourceRange *replacement_range);

/**
 * Flags that can be passed to \c clang_codeCompleteAt() to
 * modify its behavior.
 *
 * The enumerators in this enumeration can be bitwise-OR'd together to
 * provide multiple options to \c clang_codeCompleteAt().
 */
enum CXCodeComplete_Flags {
  /**
   * Whether to include macros within the set of code
   * completions returned.
   */
  CXCodeComplete_IncludeMacros = 0x01,

  /**
   * Whether to include code patterns for language constructs
   * within the set of code completions, e.g., for loops.
   */
  CXCodeComplete_IncludeCodePatterns = 0x02,

  /**
   * Whether to include brief documentation within the set of code
   * completions returned.
   */
  CXCodeComplete_IncludeBriefComments = 0x04,

  /**
   * Whether to speed up completion by omitting top- or namespace-level entities
   * defined in the preamble. There's no guarantee any particular entity is
   * omitted. This may be useful if the headers are indexed externally.
   */
  CXCodeComplete_SkipPreamble = 0x08,

  /**
   * Whether to include completions with small
   * fix-its, e.g. change '.' to '->' on member access, etc.
   */
  CXCodeComplete_IncludeCompletionsWithFixIts = 0x10
};

/**
 * Bits that represent the context under which completion is occurring.
 *
 * The enumerators in this enumeration may be bitwise-OR'd together if multiple
 * contexts are occurring simultaneously.
 */
enum CXCompletionContext {
  /**
   * The context for completions is unexposed, as only Clang results
   * should be included. (This is equivalent to having no context bits set.)
   */
  CXCompletionContext_Unexposed = 0,

  /**
   * Completions for any possible type should be included in the results.
   */
  CXCompletionContext_AnyType = 1 << 0,

  /**
   * Completions for any possible value (variables, function calls, etc.)
   * should be included in the results.
   */
  CXCompletionContext_AnyValue = 1 << 1,
  /**
   * Completions for values that resolve to an Objective-C object should
   * be included in the results.
   */
  CXCompletionContext_ObjCObjectValue = 1 << 2,
  /**
   * Completions for values that resolve to an Objective-C selector
   * should be included in the results.
   */
  CXCompletionContext_ObjCSelectorValue = 1 << 3,
  /**
   * Completions for values that resolve to a C++ class type should be
   * included in the results.
   */
  CXCompletionContext_CXXClassTypeValue = 1 << 4,

  /**
   * Completions for fields of the member being accessed using the dot
   * operator should be included in the results.
   */
  CXCompletionContext_DotMemberAccess = 1 << 5,
  /**
   * Completions for fields of the member being accessed using the arrow
   * operator should be included in the results.
   */
  CXCompletionContext_ArrowMemberAccess = 1 << 6,
  /**
   * Completions for properties of the Objective-C object being accessed
   * using the dot operator should be included in the results.
   */
  CXCompletionContext_ObjCPropertyAccess = 1 << 7,

  /**
   * Completions for enum tags should be included in the results.
   */
  CXCompletionContext_EnumTag = 1 << 8,
  /**
   * Completions for union tags should be included in the results.
   */
  CXCompletionContext_UnionTag = 1 << 9,
  /**
   * Completions for struct tags should be included in the results.
   */
  CXCompletionContext_StructTag = 1 << 10,

  /**
   * Completions for C++ class names should be included in the results.
   */
  CXCompletionContext_ClassTag = 1 << 11,
  /**
   * Completions for C++ namespaces and namespace aliases should be
   * included in the results.
   */
  CXCompletionContext_Namespace = 1 << 12,
  /**
   * Completions for C++ nested name specifiers should be included in
   * the results.
   */
  CXCompletionContext_NestedNameSpecifier = 1 << 13,

  /**
   * Completions for Objective-C interfaces (classes) should be included
   * in the results.
   */
  CXCompletionContext_ObjCInterface = 1 << 14,
  /**
   * Completions for Objective-C protocols should be included in
   * the results.
   */
  CXCompletionContext_ObjCProtocol = 1 << 15,
  /**
   * Completions for Objective-C categories should be included in
   * the results.
   */
  CXCompletionContext_ObjCCategory = 1 << 16,
  /**
   * Completions for Objective-C instance messages should be included
   * in the results.
   */
  CXCompletionContext_ObjCInstanceMessage = 1 << 17,
  /**
   * Completions for Objective-C class messages should be included in
   * the results.
   */
  CXCompletionContext_ObjCClassMessage = 1 << 18,
  /**
   * Completions for Objective-C selector names should be included in
   * the results.
   */
  CXCompletionContext_ObjCSelectorName = 1 << 19,

  /**
   * Completions for preprocessor macro names should be included in
   * the results.
   */
  CXCompletionContext_MacroName = 1 << 20,

  /**
   * Natural language completions should be included in the results.
   */
  CXCompletionContext_NaturalLanguage = 1 << 21,

  /**
   * #include file completions should be included in the results.
   */
  CXCompletionContext_IncludedFile = 1 << 22,

  /**
   * The current context is unknown, so set all contexts.
   */
  CXCompletionContext_Unknown = ((1 << 23) - 1)
};

/**
 * Returns a default set of code-completion options that can be
 * passed to\c clang_codeCompleteAt().
 */
CINDEX_LINKAGE unsigned clang_defaultCodeCompleteOptions(void);

/**
 * Perform code completion at a given location in a translation unit.
 *
 * This function performs code completion at a particular file, line, and
 * column within source code, providing results that suggest potential
 * code snippets based on the context of the completion. The basic model
 * for code completion is that Clang will parse a complete source file,
 * performing syntax checking up to the location where code-completion has
 * been requested. At that point, a special code-completion token is passed
 * to the parser, which recognizes this token and determines, based on the
 * current location in the C/Objective-C/C++ grammar and the state of
 * semantic analysis, what completions to provide. These completions are
 * returned via a new \c CXCodeCompleteResults structure.
 *
 * Code completion itself is meant to be triggered by the client when the
 * user types punctuation characters or whitespace, at which point the
 * code-completion location will coincide with the cursor. For example, if \c p
 * is a pointer, code-completion might be triggered after the "-" and then
 * after the ">" in \c p->. When the code-completion location is after the ">",
 * the completion results will provide, e.g., the members of the struct that
 * "p" points to. The client is responsible for placing the cursor at the
 * beginning of the token currently being typed, then filtering the results
 * based on the contents of the token. For example, when code-completing for
 * the expression \c p->get, the client should provide the location just after
 * the ">" (e.g., pointing at the "g") to this code-completion hook. Then, the
 * client can filter the results based on the current token text ("get"), only
 * showing those results that start with "get". The intent of this interface
 * is to separate the relatively high-latency acquisition of code-completion
 * results from the filtering of results on a per-character basis, which must
 * have a lower latency.
 *
 * \param TU The translation unit in which code-completion should
 * occur. The source files for this translation unit need not be
 * completely up-to-date (and the contents of those source files may
 * be overridden via \p unsaved_files). Cursors referring into the
 * translation unit may be invalidated by this invocation.
 *
 * \param complete_filename The name of the source file where code
 * completion should be performed. This filename may be any file
 * included in the translation unit.
 *
 * \param complete_line The line at which code-completion should occur.
 *
 * \param complete_column The column at which code-completion should occur.
 * Note that the column should point just after the syntactic construct that
 * initiated code completion, and not in the middle of a lexical token.
 *
 * \param unsaved_files the Files that have not yet been saved to disk
 * but may be required for parsing or code completion, including the
 * contents of those files.  The contents and name of these files (as
 * specified by CXUnsavedFile) are copied when necessary, so the
 * client only needs to guarantee their validity until the call to
 * this function returns.
 *
 * \param num_unsaved_files The number of unsaved file entries in \p
 * unsaved_files.
 *
 * \param options Extra options that control the behavior of code
 * completion, expressed as a bitwise OR of the enumerators of the
 * CXCodeComplete_Flags enumeration. The
 * \c clang_defaultCodeCompleteOptions() function returns a default set
 * of code-completion options.
 *
 * \returns If successful, a new \c CXCodeCompleteResults structure
 * containing code-completion results, which should eventually be
 * freed with \c clang_disposeCodeCompleteResults(). If code
 * completion fails, returns NULL.
 */
CINDEX_LINKAGE
CXCodeCompleteResults *
clang_codeCompleteAt(CXTranslationUnit TU, const char *complete_filename,
                     unsigned complete_line, unsigned complete_column,
                     struct CXUnsavedFile *unsaved_files,
                     unsigned num_unsaved_files, unsigned options);

/**
 * Sort the code-completion results in case-insensitive alphabetical
 * order.
 *
 * \param Results The set of results to sort.
 * \param NumResults The number of results in \p Results.
 */
CINDEX_LINKAGE
void clang_sortCodeCompletionResults(CXCompletionResult *Results,
                                     unsigned NumResults);

/**
 * Free the given set of code-completion results.
 */
CINDEX_LINKAGE
void clang_disposeCodeCompleteResults(CXCodeCompleteResults *Results);

/**
 * Determine the number of diagnostics produced prior to the
 * location where code completion was performed.
 */
CINDEX_LINKAGE
unsigned clang_codeCompleteGetNumDiagnostics(CXCodeCompleteResults *Results);

/**
 * Retrieve a diagnostic associated with the given code completion.
 *
 * \param Results the code completion results to query.
 * \param Index the zero-based diagnostic number to retrieve.
 *
 * \returns the requested diagnostic. This diagnostic must be freed
 * via a call to \c clang_disposeDiagnostic().
 */
CINDEX_LINKAGE
CXDiagnostic clang_codeCompleteGetDiagnostic(CXCodeCompleteResults *Results,
                                             unsigned Index);

/**
 * Determines what completions are appropriate for the context
 * the given code completion.
 *
 * \param Results the code completion results to query
 *
 * \returns the kinds of completions that are appropriate for use
 * along with the given code completion results.
 */
CINDEX_LINKAGE
unsigned long long
clang_codeCompleteGetContexts(CXCodeCompleteResults *Results);

/**
 * Returns the cursor kind for the container for the current code
 * completion context. The container is only guaranteed to be set for
 * contexts where a container exists (i.e. member accesses or Objective-C
 * message sends); if there is not a container, this function will return
 * CXCursor_InvalidCode.
 *
 * \param Results the code completion results to query
 *
 * \param IsIncomplete on return, this value will be false if Clang has complete
 * information about the container. If Clang does not have complete
 * information, this value will be true.
 *
 * \returns the container kind, or CXCursor_InvalidCode if there is not a
 * container
 */
CINDEX_LINKAGE
enum CXCursorKind
clang_codeCompleteGetContainerKind(CXCodeCompleteResults *Results,
                                   unsigned *IsIncomplete);

/**
 * Returns the USR for the container for the current code completion
 * context. If there is not a container for the current context, this
 * function will return the empty string.
 *
 * \param Results the code completion results to query
 *
 * \returns the USR for the container
 */
CINDEX_LINKAGE
CXString clang_codeCompleteGetContainerUSR(CXCodeCompleteResults *Results);

/**
 * Returns the currently-entered selector for an Objective-C message
 * send, formatted like "initWithFoo:bar:". Only guaranteed to return a
 * non-empty string for CXCompletionContext_ObjCInstanceMessage and
 * CXCompletionContext_ObjCClassMessage.
 *
 * \param Results the code completion results to query
 *
 * \returns the selector (or partial selector) that has been entered thus far
 * for an Objective-C message send.
 */
CINDEX_LINKAGE
CXString clang_codeCompleteGetObjCSelector(CXCodeCompleteResults *Results);

/**
 * @}
 */

/**
 * \defgroup CINDEX_MISC Miscellaneous utility functions
 *
 * @{
 */

/**
 * Return a version string, suitable for showing to a user, but not
 *        intended to be parsed (the format is not guaranteed to be stable).
 */
CINDEX_LINKAGE CXString clang_getClangVersion(void);

/**
 * Enable/disable crash recovery.
 *
 * \param isEnabled Flag to indicate if crash recovery is enabled.  A non-zero
 *        value enables crash recovery, while 0 disables it.
 */
CINDEX_LINKAGE void clang_toggleCrashRecovery(unsigned isEnabled);

/**
 * Visitor invoked for each file in a translation unit
 *        (used with clang_getInclusions()).
 *
 * This visitor function will be invoked by clang_getInclusions() for each
 * file included (either at the top-level or by \#include directives) within
 * a translation unit.  The first argument is the file being included, and
 * the second and third arguments provide the inclusion stack.  The
 * array is sorted in order of immediate inclusion.  For example,
 * the first element refers to the location that included 'included_file'.
 */
typedef void (*CXInclusionVisitor)(CXFile included_file,
                                   CXSourceLocation *inclusion_stack,
                                   unsigned include_len,
                                   CXClientData client_data);

/**
 * Visit the set of preprocessor inclusions in a translation unit.
 *   The visitor function is called with the provided data for every included
 *   file.  This does not include headers included by the PCH file (unless one
 *   is inspecting the inclusions in the PCH file itself).
 */
CINDEX_LINKAGE void clang_getInclusions(CXTranslationUnit tu,
                                        CXInclusionVisitor visitor,
                                        CXClientData client_data);

typedef enum {
  CXEval_Int = 1,
  CXEval_Float = 2,
  CXEval_ObjCStrLiteral = 3,
  CXEval_StrLiteral = 4,
  CXEval_CFStr = 5,
  CXEval_Other = 6,

  CXEval_UnExposed = 0

} CXEvalResultKind;

/**
 * Evaluation result of a cursor
 */
typedef void *CXEvalResult;

/**
 * If cursor is a statement declaration tries to evaluate the
 * statement and if its variable, tries to evaluate its initializer,
 * into its corresponding type.
 * If it's an expression, tries to evaluate the expression.
 */
CINDEX_LINKAGE CXEvalResult clang_Cursor_Evaluate(CXCursor C);

/**
 * Returns the kind of the evaluated result.
 */
CINDEX_LINKAGE CXEvalResultKind clang_EvalResult_getKind(CXEvalResult E);

/**
 * Returns the evaluation result as integer if the
 * kind is Int.
 */
CINDEX_LINKAGE int clang_EvalResult_getAsInt(CXEvalResult E);

/**
 * Returns the evaluation result as a long long integer if the
 * kind is Int. This prevents overflows that may happen if the result is
 * returned with clang_EvalResult_getAsInt.
 */
CINDEX_LINKAGE long long clang_EvalResult_getAsLongLong(CXEvalResult E);

/**
 * Returns a non-zero value if the kind is Int and the evaluation
 * result resulted in an unsigned integer.
 */
CINDEX_LINKAGE unsigned clang_EvalResult_isUnsignedInt(CXEvalResult E);

/**
 * Returns the evaluation result as an unsigned integer if
 * the kind is Int and clang_EvalResult_isUnsignedInt is non-zero.
 */
CINDEX_LINKAGE unsigned long long
clang_EvalResult_getAsUnsigned(CXEvalResult E);

/**
 * Returns the evaluation result as double if the
 * kind is double.
 */
CINDEX_LINKAGE double clang_EvalResult_getAsDouble(CXEvalResult E);

/**
 * Returns the evaluation result as a constant string if the
 * kind is other than Int or float. User must not free this pointer,
 * instead call clang_EvalResult_dispose on the CXEvalResult returned
 * by clang_Cursor_Evaluate.
 */
CINDEX_LINKAGE const char *clang_EvalResult_getAsStr(CXEvalResult E);

/**
 * Disposes the created Eval memory.
 */
CINDEX_LINKAGE void clang_EvalResult_dispose(CXEvalResult E);
/**
 * @}
 */

/** \defgroup CINDEX_REMAPPING Remapping functions
 *
 * @{
 */

/**
 * A remapping of original source files and their translated files.
 */
typedef void *CXRemapping;

/**
 * Retrieve a remapping.
 *
 * \param path the path that contains metadata about remappings.
 *
 * \returns the requested remapping. This remapping must be freed
 * via a call to \c clang_remap_dispose(). Can return NULL if an error occurred.
 */
CINDEX_LINKAGE CXRemapping clang_getRemappings(const char *path);

/**
 * Retrieve a remapping.
 *
 * \param filePaths pointer to an array of file paths containing remapping info.
 *
 * \param numFiles number of file paths.
 *
 * \returns the requested remapping. This remapping must be freed
 * via a call to \c clang_remap_dispose(). Can return NULL if an error occurred.
 */
CINDEX_LINKAGE
CXRemapping clang_getRemappingsFromFileList(const char **filePaths,
                                            unsigned numFiles);

/**
 * Determine the number of remappings.
 */
CINDEX_LINKAGE unsigned clang_remap_getNumFiles(CXRemapping);

/**
 * Get the original and the associated filename from the remapping.
 *
 * \param original If non-NULL, will be set to the original filename.
 *
 * \param transformed If non-NULL, will be set to the filename that the original
 * is associated with.
 */
CINDEX_LINKAGE void clang_remap_getFilenames(CXRemapping, unsigned index,
                                             CXString *original,
                                             CXString *transformed);

/**
 * Dispose the remapping.
 */
CINDEX_LINKAGE void clang_remap_dispose(CXRemapping);

/**
 * @}
 */

/** \defgroup CINDEX_HIGH Higher level API functions
 *
 * @{
 */

enum CXVisitorResult { CXVisit_Break, CXVisit_Continue };

typedef struct CXCursorAndRangeVisitor {
  void *context;
  enum CXVisitorResult (*visit)(void *context, CXCursor, CXSourceRange);
} CXCursorAndRangeVisitor;

typedef enum {
  /**
   * Function returned successfully.
   */
  CXResult_Success = 0,
  /**
   * One of the parameters was invalid for the function.
   */
  CXResult_Invalid = 1,
  /**
   * The function was terminated by a callback (e.g. it returned
   * CXVisit_Break)
   */
  CXResult_VisitBreak = 2

} CXResult;

/**
 * Find references of a declaration in a specific file.
 *
 * \param cursor pointing to a declaration or a reference of one.
 *
 * \param file to search for references.
 *
 * \param visitor callback that will receive pairs of CXCursor/CXSourceRange for
 * each reference found.
 * The CXSourceRange will point inside the file; if the reference is inside
 * a macro (and not a macro argument) the CXSourceRange will be invalid.
 *
 * \returns one of the CXResult enumerators.
 */
CINDEX_LINKAGE CXResult clang_findReferencesInFile(
    CXCursor cursor, CXFile file, CXCursorAndRangeVisitor visitor);

/**
 * Find #import/#include directives in a specific file.
 *
 * \param TU translation unit containing the file to query.
 *
 * \param file to search for #import/#include directives.
 *
 * \param visitor callback that will receive pairs of CXCursor/CXSourceRange for
 * each directive found.
 *
 * \returns one of the CXResult enumerators.
 */
CINDEX_LINKAGE CXResult clang_findIncludesInFile(
    CXTranslationUnit TU, CXFile file, CXCursorAndRangeVisitor visitor);

#ifdef __has_feature
#if __has_feature(blocks)

typedef enum CXVisitorResult (^CXCursorAndRangeVisitorBlock)(CXCursor,
                                                             CXSourceRange);

CINDEX_LINKAGE
CXResult clang_findReferencesInFileWithBlock(CXCursor, CXFile,
                                             CXCursorAndRangeVisitorBlock);

CINDEX_LINKAGE
CXResult clang_findIncludesInFileWithBlock(CXTranslationUnit, CXFile,
                                           CXCursorAndRangeVisitorBlock);

#endif
#endif

/**
 * The client's data object that is associated with a CXFile.
 */
typedef void *CXIdxClientFile;

/**
 * The client's data object that is associated with a semantic entity.
 */
typedef void *CXIdxClientEntity;

/**
 * The client's data object that is associated with a semantic container
 * of entities.
 */
typedef void *CXIdxClientContainer;

/**
 * The client's data object that is associated with an AST file (PCH
 * or module).
 */
typedef void *CXIdxClientASTFile;

/**
 * Source location passed to index callbacks.
 */
typedef struct {
  void *ptr_data[2];
  unsigned int_data;
} CXIdxLoc;

/**
 * Data for ppIncludedFile callback.
 */
typedef struct {
  /**
   * Location of '#' in the \#include/\#import directive.
   */
  CXIdxLoc hashLoc;
  /**
   * Filename as written in the \#include/\#import directive.
   */
  const char *filename;
  /**
   * The actual file that the \#include/\#import directive resolved to.
   */
  CXFile file;
  int isImport;
  int isAngled;
  /**
   * Non-zero if the directive was automatically turned into a module
   * import.
   */
  int isModuleImport;
} CXIdxIncludedFileInfo;

/**
 * Data for IndexerCallbacks#importedASTFile.
 */
typedef struct {
  /**
   * Top level AST file containing the imported PCH, module or submodule.
   */
  CXFile file;
  /**
   * The imported module or NULL if the AST file is a PCH.
   */
  CXModule module;
  /**
   * Location where the file is imported. Applicable only for modules.
   */
  CXIdxLoc loc;
  /**
   * Non-zero if an inclusion directive was automatically turned into
   * a module import. Applicable only for modules.
   */
  int isImplicit;

} CXIdxImportedASTFileInfo;

typedef enum {
  CXIdxEntity_Unexposed = 0,
  CXIdxEntity_Typedef = 1,
  CXIdxEntity_Function = 2,
  CXIdxEntity_Variable = 3,
  CXIdxEntity_Field = 4,
  CXIdxEntity_EnumConstant = 5,

  CXIdxEntity_ObjCClass = 6,
  CXIdxEntity_ObjCProtocol = 7,
  CXIdxEntity_ObjCCategory = 8,

  CXIdxEntity_ObjCInstanceMethod = 9,
  CXIdxEntity_ObjCClassMethod = 10,
  CXIdxEntity_ObjCProperty = 11,
  CXIdxEntity_ObjCIvar = 12,

  CXIdxEntity_Enum = 13,
  CXIdxEntity_Struct = 14,
  CXIdxEntity_Union = 15,

  CXIdxEntity_CXXClass = 16,
  CXIdxEntity_CXXNamespace = 17,
  CXIdxEntity_CXXNamespaceAlias = 18,
  CXIdxEntity_CXXStaticVariable = 19,
  CXIdxEntity_CXXStaticMethod = 20,
  CXIdxEntity_CXXInstanceMethod = 21,
  CXIdxEntity_CXXConstructor = 22,
  CXIdxEntity_CXXDestructor = 23,
  CXIdxEntity_CXXConversionFunction = 24,
  CXIdxEntity_CXXTypeAlias = 25,
  CXIdxEntity_CXXInterface = 26

} CXIdxEntityKind;

typedef enum {
  CXIdxEntityLang_None = 0,
  CXIdxEntityLang_C = 1,
  CXIdxEntityLang_ObjC = 2,
  CXIdxEntityLang_CXX = 3,
  CXIdxEntityLang_Swift = 4
} CXIdxEntityLanguage;

/**
 * Extra C++ template information for an entity. This can apply to:
 * CXIdxEntity_Function
 * CXIdxEntity_CXXClass
 * CXIdxEntity_CXXStaticMethod
 * CXIdxEntity_CXXInstanceMethod
 * CXIdxEntity_CXXConstructor
 * CXIdxEntity_CXXConversionFunction
 * CXIdxEntity_CXXTypeAlias
 */
typedef enum {
  CXIdxEntity_NonTemplate = 0,
  CXIdxEntity_Template = 1,
  CXIdxEntity_TemplatePartialSpecialization = 2,
  CXIdxEntity_TemplateSpecialization = 3
} CXIdxEntityCXXTemplateKind;

typedef enum {
  CXIdxAttr_Unexposed = 0,
  CXIdxAttr_IBAction = 1,
  CXIdxAttr_IBOutlet = 2,
  CXIdxAttr_IBOutletCollection = 3
} CXIdxAttrKind;

typedef struct {
  CXIdxAttrKind kind;
  CXCursor cursor;
  CXIdxLoc loc;
} CXIdxAttrInfo;

typedef struct {
  CXIdxEntityKind kind;
  CXIdxEntityCXXTemplateKind templateKind;
  CXIdxEntityLanguage lang;
  const char *name;
  const char *USR;
  CXCursor cursor;
  const CXIdxAttrInfo *const *attributes;
  unsigned numAttributes;
} CXIdxEntityInfo;

typedef struct {
  CXCursor cursor;
} CXIdxContainerInfo;

typedef struct {
  const CXIdxAttrInfo *attrInfo;
  const CXIdxEntityInfo *objcClass;
  CXCursor classCursor;
  CXIdxLoc classLoc;
} CXIdxIBOutletCollectionAttrInfo;

typedef enum { CXIdxDeclFlag_Skipped = 0x1 } CXIdxDeclInfoFlags;

typedef struct {
  const CXIdxEntityInfo *entityInfo;
  CXCursor cursor;
  CXIdxLoc loc;
  const CXIdxContainerInfo *semanticContainer;
  /**
   * Generally same as #semanticContainer but can be different in
   * cases like out-of-line C++ member functions.
   */
  const CXIdxContainerInfo *lexicalContainer;
  int isRedeclaration;
  int isDefinition;
  int isContainer;
  const CXIdxContainerInfo *declAsContainer;
  /**
   * Whether the declaration exists in code or was created implicitly
   * by the compiler, e.g. implicit Objective-C methods for properties.
   */
  int isImplicit;
  const CXIdxAttrInfo *const *attributes;
  unsigned numAttributes;

  unsigned flags;

} CXIdxDeclInfo;

typedef enum {
  CXIdxObjCContainer_ForwardRef = 0,
  CXIdxObjCContainer_Interface = 1,
  CXIdxObjCContainer_Implementation = 2
} CXIdxObjCContainerKind;

typedef struct {
  const CXIdxDeclInfo *declInfo;
  CXIdxObjCContainerKind kind;
} CXIdxObjCContainerDeclInfo;

typedef struct {
  const CXIdxEntityInfo *base;
  CXCursor cursor;
  CXIdxLoc loc;
} CXIdxBaseClassInfo;

typedef struct {
  const CXIdxEntityInfo *protocol;
  CXCursor cursor;
  CXIdxLoc loc;
} CXIdxObjCProtocolRefInfo;

typedef struct {
  const CXIdxObjCProtocolRefInfo *const *protocols;
  unsigned numProtocols;
} CXIdxObjCProtocolRefListInfo;

typedef struct {
  const CXIdxObjCContainerDeclInfo *containerInfo;
  const CXIdxBaseClassInfo *superInfo;
  const CXIdxObjCProtocolRefListInfo *protocols;
} CXIdxObjCInterfaceDeclInfo;

typedef struct {
  const CXIdxObjCContainerDeclInfo *containerInfo;
  const CXIdxEntityInfo *objcClass;
  CXCursor classCursor;
  CXIdxLoc classLoc;
  const CXIdxObjCProtocolRefListInfo *protocols;
} CXIdxObjCCategoryDeclInfo;

typedef struct {
  const CXIdxDeclInfo *declInfo;
  const CXIdxEntityInfo *getter;
  const CXIdxEntityInfo *setter;
} CXIdxObjCPropertyDeclInfo;

typedef struct {
  const CXIdxDeclInfo *declInfo;
  const CXIdxBaseClassInfo *const *bases;
  unsigned numBases;
} CXIdxCXXClassDeclInfo;

/**
 * Data for IndexerCallbacks#indexEntityReference.
 *
 * This may be deprecated in a future version as this duplicates
 * the \c CXSymbolRole_Implicit bit in \c CXSymbolRole.
 */
typedef enum {
  /**
   * The entity is referenced directly in user's code.
   */
  CXIdxEntityRef_Direct = 1,
  /**
   * An implicit reference, e.g. a reference of an Objective-C method
   * via the dot syntax.
   */
  CXIdxEntityRef_Implicit = 2
} CXIdxEntityRefKind;

/**
 * Roles that are attributed to symbol occurrences.
 *
 * Internal: this currently mirrors low 9 bits of clang::index::SymbolRole with
 * higher bits zeroed. These high bits may be exposed in the future.
 */
typedef enum {
  CXSymbolRole_None = 0,
  CXSymbolRole_Declaration = 1 << 0,
  CXSymbolRole_Definition = 1 << 1,
  CXSymbolRole_Reference = 1 << 2,
  CXSymbolRole_Read = 1 << 3,
  CXSymbolRole_Write = 1 << 4,
  CXSymbolRole_Call = 1 << 5,
  CXSymbolRole_Dynamic = 1 << 6,
  CXSymbolRole_AddressOf = 1 << 7,
  CXSymbolRole_Implicit = 1 << 8
} CXSymbolRole;

/**
 * Data for IndexerCallbacks#indexEntityReference.
 */
typedef struct {
  CXIdxEntityRefKind kind;
  /**
   * Reference cursor.
   */
  CXCursor cursor;
  CXIdxLoc loc;
  /**
   * The entity that gets referenced.
   */
  const CXIdxEntityInfo *referencedEntity;
  /**
   * Immediate "parent" of the reference. For example:
   *
   * \code
   * Foo *var;
   * \endcode
   *
   * The parent of reference of type 'Foo' is the variable 'var'.
   * For references inside statement bodies of functions/methods,
   * the parentEntity will be the function/method.
   */
  const CXIdxEntityInfo *parentEntity;
  /**
   * Lexical container context of the reference.
   */
  const CXIdxContainerInfo *container;
  /**
   * Sets of symbol roles of the reference.
   */
  CXSymbolRole role;
} CXIdxEntityRefInfo;

/**
 * A group of callbacks used by #clang_indexSourceFile and
 * #clang_indexTranslationUnit.
 */
typedef struct {
  /**
   * Called periodically to check whether indexing should be aborted.
   * Should return 0 to continue, and non-zero to abort.
   */
  int (*abortQuery)(CXClientData client_data, void *reserved);

  /**
   * Called at the end of indexing; passes the complete diagnostic set.
   */
  void (*diagnostic)(CXClientData client_data, CXDiagnosticSet, void *reserved);

  CXIdxClientFile (*enteredMainFile)(CXClientData client_data, CXFile mainFile,
                                     void *reserved);

  /**
   * Called when a file gets \#included/\#imported.
   */
  CXIdxClientFile (*ppIncludedFile)(CXClientData client_data,
                                    const CXIdxIncludedFileInfo *);

  /**
   * Called when a AST file (PCH or module) gets imported.
   *
   * AST files will not get indexed (there will not be callbacks to index all
   * the entities in an AST file). The recommended action is that, if the AST
   * file is not already indexed, to initiate a new indexing job specific to
   * the AST file.
   */
  CXIdxClientASTFile (*importedASTFile)(CXClientData client_data,
                                        const CXIdxImportedASTFileInfo *);

  /**
   * Called at the beginning of indexing a translation unit.
   */
  CXIdxClientContainer (*startedTranslationUnit)(CXClientData client_data,
                                                 void *reserved);

  void (*indexDeclaration)(CXClientData client_data, const CXIdxDeclInfo *);

  /**
   * Called to index a reference of an entity.
   */
  void (*indexEntityReference)(CXClientData client_data,
                               const CXIdxEntityRefInfo *);

} IndexerCallbacks;

CINDEX_LINKAGE int clang_index_isEntityObjCContainerKind(CXIdxEntityKind);
CINDEX_LINKAGE const CXIdxObjCContainerDeclInfo *
clang_index_getObjCContainerDeclInfo(const CXIdxDeclInfo *);

CINDEX_LINKAGE const CXIdxObjCInterfaceDeclInfo *
clang_index_getObjCInterfaceDeclInfo(const CXIdxDeclInfo *);

CINDEX_LINKAGE
const CXIdxObjCCategoryDeclInfo *
clang_index_getObjCCategoryDeclInfo(const CXIdxDeclInfo *);

CINDEX_LINKAGE const CXIdxObjCProtocolRefListInfo *
clang_index_getObjCProtocolRefListInfo(const CXIdxDeclInfo *);

CINDEX_LINKAGE const CXIdxObjCPropertyDeclInfo *
clang_index_getObjCPropertyDeclInfo(const CXIdxDeclInfo *);

CINDEX_LINKAGE const CXIdxIBOutletCollectionAttrInfo *
clang_index_getIBOutletCollectionAttrInfo(const CXIdxAttrInfo *);

CINDEX_LINKAGE const CXIdxCXXClassDeclInfo *
clang_index_getCXXClassDeclInfo(const CXIdxDeclInfo *);

/**
 * For retrieving a custom CXIdxClientContainer attached to a
 * container.
 */
CINDEX_LINKAGE CXIdxClientContainer
clang_index_getClientContainer(const CXIdxContainerInfo *);

/**
 * For setting a custom CXIdxClientContainer attached to a
 * container.
 */
CINDEX_LINKAGE void clang_index_setClientContainer(const CXIdxContainerInfo *,
                                                   CXIdxClientContainer);

/**
 * For retrieving a custom CXIdxClientEntity attached to an entity.
 */
CINDEX_LINKAGE CXIdxClientEntity
clang_index_getClientEntity(const CXIdxEntityInfo *);

/**
 * For setting a custom CXIdxClientEntity attached to an entity.
 */
CINDEX_LINKAGE void clang_index_setClientEntity(const CXIdxEntityInfo *,
                                                CXIdxClientEntity);

/**
 * An indexing action/session, to be applied to one or multiple
 * translation units.
 */
typedef void *CXIndexAction;

/**
 * An indexing action/session, to be applied to one or multiple
 * translation units.
 *
 * \param CIdx The index object with which the index action will be associated.
 */
CINDEX_LINKAGE CXIndexAction clang_IndexAction_create(CXIndex CIdx);

/**
 * Destroy the given index action.
 *
 * The index action must not be destroyed until all of the translation units
 * created within that index action have been destroyed.
 */
CINDEX_LINKAGE void clang_IndexAction_dispose(CXIndexAction);

typedef enum {
  /**
   * Used to indicate that no special indexing options are needed.
   */
  CXIndexOpt_None = 0x0,

  /**
   * Used to indicate that IndexerCallbacks#indexEntityReference should
   * be invoked for only one reference of an entity per source file that does
   * not also include a declaration/definition of the entity.
   */
  CXIndexOpt_SuppressRedundantRefs = 0x1,

  /**
   * Function-local symbols should be indexed. If this is not set
   * function-local symbols will be ignored.
   */
  CXIndexOpt_IndexFunctionLocalSymbols = 0x2,

  /**
   * Implicit function/class template instantiations should be indexed.
   * If this is not set, implicit instantiations will be ignored.
   */
  CXIndexOpt_IndexImplicitTemplateInstantiations = 0x4,

  /**
   * Suppress all compiler warnings when parsing for indexing.
   */
  CXIndexOpt_SuppressWarnings = 0x8,

  /**
   * Skip a function/method body that was already parsed during an
   * indexing session associated with a \c CXIndexAction object.
   * Bodies in system headers are always skipped.
   */
  CXIndexOpt_SkipParsedBodiesInSession = 0x10

} CXIndexOptFlags;

/**
 * Index the given source file and the translation unit corresponding
 * to that file via callbacks implemented through #IndexerCallbacks.
 *
 * \param client_data pointer data supplied by the client, which will
 * be passed to the invoked callbacks.
 *
 * \param index_callbacks Pointer to indexing callbacks that the client
 * implements.
 *
 * \param index_callbacks_size Size of #IndexerCallbacks structure that gets
 * passed in index_callbacks.
 *
 * \param index_options A bitmask of options that affects how indexing is
 * performed. This should be a bitwise OR of the CXIndexOpt_XXX flags.
 *
 * \param[out] out_TU pointer to store a \c CXTranslationUnit that can be
 * reused after indexing is finished. Set to \c NULL if you do not require it.
 *
 * \returns 0 on success or if there were errors from which the compiler could
 * recover.  If there is a failure from which there is no recovery, returns
 * a non-zero \c CXErrorCode.
 *
 * The rest of the parameters are the same as #clang_parseTranslationUnit.
 */
CINDEX_LINKAGE int clang_indexSourceFile(
    CXIndexAction, CXClientData client_data, IndexerCallbacks *index_callbacks,
    unsigned index_callbacks_size, unsigned index_options,
    const char *source_filename, const char *const *command_line_args,
    int num_command_line_args, struct CXUnsavedFile *unsaved_files,
    unsigned num_unsaved_files, CXTranslationUnit *out_TU, unsigned TU_options);

/**
 * Same as clang_indexSourceFile but requires a full command line
 * for \c command_line_args including argv[0]. This is useful if the standard
 * library paths are relative to the binary.
 */
CINDEX_LINKAGE int clang_indexSourceFileFullArgv(
    CXIndexAction, CXClientData client_data, IndexerCallbacks *index_callbacks,
    unsigned index_callbacks_size, unsigned index_options,
    const char *source_filename, const char *const *command_line_args,
    int num_command_line_args, struct CXUnsavedFile *unsaved_files,
    unsigned num_unsaved_files, CXTranslationUnit *out_TU, unsigned TU_options);

/**
 * Index the given translation unit via callbacks implemented through
 * #IndexerCallbacks.
 *
 * The order of callback invocations is not guaranteed to be the same as
 * when indexing a source file. The high level order will be:
 *
 *   -Preprocessor callbacks invocations
 *   -Declaration/reference callbacks invocations
 *   -Diagnostic callback invocations
 *
 * The parameters are the same as #clang_indexSourceFile.
 *
 * \returns If there is a failure from which there is no recovery, returns
 * non-zero, otherwise returns 0.
 */
CINDEX_LINKAGE int clang_indexTranslationUnit(
    CXIndexAction, CXClientData client_data, IndexerCallbacks *index_callbacks,
    unsigned index_callbacks_size, unsigned index_options, CXTranslationUnit);

/**
 * Retrieve the CXIdxFile, file, line, column, and offset represented by
 * the given CXIdxLoc.
 *
 * If the location refers into a macro expansion, retrieves the
 * location of the macro expansion and if it refers into a macro argument
 * retrieves the location of the argument.
 */
CINDEX_LINKAGE void clang_indexLoc_getFileLocation(CXIdxLoc loc,
                                                   CXIdxClientFile *indexFile,
                                                   CXFile *file, unsigned *line,
                                                   unsigned *column,
                                                   unsigned *offset);

/**
 * Retrieve the CXSourceLocation represented by the given CXIdxLoc.
 */
CINDEX_LINKAGE
CXSourceLocation clang_indexLoc_getCXSourceLocation(CXIdxLoc loc);

/**
 * Visitor invoked for each field found by a traversal.
 *
 * This visitor function will be invoked for each field found by
 * \c clang_Type_visitFields. Its first argument is the cursor being
 * visited, its second argument is the client data provided to
 * \c clang_Type_visitFields.
 *
 * The visitor should return one of the \c CXVisitorResult values
 * to direct \c clang_Type_visitFields.
 */
typedef enum CXVisitorResult (*CXFieldVisitor)(CXCursor C,
                                               CXClientData client_data);

/**
 * Visit the fields of a particular type.
 *
 * This function visits all the direct fields of the given cursor,
 * invoking the given \p visitor function with the cursors of each
 * visited field. The traversal may be ended prematurely, if
 * the visitor returns \c CXFieldVisit_Break.
 *
 * \param T the record type whose field may be visited.
 *
 * \param visitor the visitor function that will be invoked for each
 * field of \p T.
 *
 * \param client_data pointer data supplied by the client, which will
 * be passed to the visitor each time it is invoked.
 *
 * \returns a non-zero value if the traversal was terminated
 * prematurely by the visitor returning \c CXFieldVisit_Break.
 */
CINDEX_LINKAGE unsigned clang_Type_visitFields(CXType T, CXFieldVisitor visitor,
                                               CXClientData client_data);

/**
 * @}
 */

/**
 * @}
 */

LLVM_CLANG_C_EXTERN_C_END

#endif<|MERGE_RESOLUTION|>--- conflicted
+++ resolved
@@ -2592,43 +2592,39 @@
    */
   CXCursor_OMPUnrollDirective = 293,
 
-<<<<<<< HEAD
+  /** OpenMP metadirective directive.
+   */
+  CXCursor_OMPMetaDirective = 294,
+
   /** OpenACC update directive.
    */
-  CXCursor_ACCUpdateDirective = 294,
+  CXCursor_ACCUpdateDirective = 295,
 
   /** OpenACC enter data directive.
    */
-  CXCursor_ACCEnterDataDirective = 295,
+  CXCursor_ACCEnterDataDirective = 296,
 
   /** OpenACC exit data directive.
    */
-  CXCursor_ACCExitDataDirective = 296,
+  CXCursor_ACCExitDataDirective = 297,
 
   /** OpenACC data directive.
    */
-  CXCursor_ACCDataDirective = 297,
+  CXCursor_ACCDataDirective = 298,
 
   /** OpenACC parallel directive.
    */
-  CXCursor_ACCParallelDirective = 298,
+  CXCursor_ACCParallelDirective = 299,
 
   /** OpenACC loop directive.
    */
-  CXCursor_ACCLoopDirective = 299,
+  CXCursor_ACCLoopDirective = 300,
 
   /** OpenACC parallel loop directive.
    */
-  CXCursor_ACCParallelLoopDirective = 300,
+  CXCursor_ACCParallelLoopDirective = 301,
 
   CXCursor_LastStmt = CXCursor_ACCParallelLoopDirective,
-=======
-  /** OpenMP metadirective directive.
-   */
-  CXCursor_OMPMetaDirective = 294,
-
-  CXCursor_LastStmt = CXCursor_OMPMetaDirective,
->>>>>>> a25f25c3
 
   /**
    * Cursor that represents the translation unit itself.
@@ -2636,7 +2632,7 @@
    * The translation unit cursor exists primarily to act as the root
    * cursor for traversing the contents of a translation unit.
    */
-  CXCursor_TranslationUnit = 301,
+  CXCursor_TranslationUnit = 350,
 
   /* Attributes */
   CXCursor_FirstAttr = 400,
