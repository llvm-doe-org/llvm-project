--- conflicted
+++ resolved
@@ -970,14 +970,10 @@
 #include "clang/Basic/OpenCLImageTypes.def"
   CanQualType OCLSamplerTy, OCLEventTy, OCLClkEventTy;
   CanQualType OCLQueueTy, OCLReserveIDTy;
-<<<<<<< HEAD
-  // TODO: This is also used for OpenACC subarrays.  When OpenACC support is
-  // merged upstream, perhaps this can be renamed to something more general
-  // like ArrayRangeTy.
-  CanQualType OMPArraySectionTy;
-=======
+  // TODO: OMPArraySectionTy is also used for OpenACC subarrays.  When OpenACC
+  // support is merged upstream, perhaps this can be renamed to something more
+  // general like ArrayRangeTy.
   CanQualType OMPArraySectionTy, OMPArrayShapingTy;
->>>>>>> b92f15b9
 #define EXT_OPAQUE_TYPE(ExtType, Id, Ext) \
   CanQualType Id##Ty;
 #include "clang/Basic/OpenCLExtensionTypes.def"
