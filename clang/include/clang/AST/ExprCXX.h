//===- ExprCXX.h - Classes for representing expressions ---------*- C++ -*-===//
//
// Part of the LLVM Project, under the Apache License v2.0 with LLVM Exceptions.
// See https://llvm.org/LICENSE.txt for license information.
// SPDX-License-Identifier: Apache-2.0 WITH LLVM-exception
//
//===----------------------------------------------------------------------===//
//
/// \file
/// Defines the clang::Expr interface and subclasses for C++ expressions.
//
//===----------------------------------------------------------------------===//

#ifndef LLVM_CLANG_AST_EXPRCXX_H
#define LLVM_CLANG_AST_EXPRCXX_H

#include "clang/AST/ASTConcept.h"
#include "clang/AST/Decl.h"
#include "clang/AST/DeclBase.h"
#include "clang/AST/DeclCXX.h"
#include "clang/AST/DeclTemplate.h"
#include "clang/AST/DeclarationName.h"
#include "clang/AST/Expr.h"
#include "clang/AST/NestedNameSpecifier.h"
#include "clang/AST/OperationKinds.h"
#include "clang/AST/Stmt.h"
#include "clang/AST/TemplateBase.h"
#include "clang/AST/Type.h"
#include "clang/AST/UnresolvedSet.h"
#include "clang/Basic/ExceptionSpecificationType.h"
#include "clang/Basic/ExpressionTraits.h"
#include "clang/Basic/LLVM.h"
#include "clang/Basic/Lambda.h"
#include "clang/Basic/LangOptions.h"
#include "clang/Basic/OperatorKinds.h"
#include "clang/Basic/SourceLocation.h"
#include "clang/Basic/Specifiers.h"
#include "clang/Basic/TypeTraits.h"
#include "llvm/ADT/ArrayRef.h"
#include "llvm/ADT/None.h"
#include "llvm/ADT/Optional.h"
#include "llvm/ADT/PointerUnion.h"
#include "llvm/ADT/StringRef.h"
#include "llvm/ADT/iterator_range.h"
#include "llvm/Support/Casting.h"
#include "llvm/Support/Compiler.h"
#include "llvm/Support/TrailingObjects.h"
#include <cassert>
#include <cstddef>
#include <cstdint>
#include <memory>

namespace clang {

class ASTContext;
class DeclAccessPair;
class IdentifierInfo;
class LambdaCapture;
class NonTypeTemplateParmDecl;
class TemplateParameterList;

//===--------------------------------------------------------------------===//
// C++ Expressions.
//===--------------------------------------------------------------------===//

/// A call to an overloaded operator written using operator
/// syntax.
///
/// Represents a call to an overloaded operator written using operator
/// syntax, e.g., "x + y" or "*p". While semantically equivalent to a
/// normal call, this AST node provides better information about the
/// syntactic representation of the call.
///
/// In a C++ template, this expression node kind will be used whenever
/// any of the arguments are type-dependent. In this case, the
/// function itself will be a (possibly empty) set of functions and
/// function templates that were found by name lookup at template
/// definition time.
class CXXOperatorCallExpr final : public CallExpr {
  friend class ASTStmtReader;
  friend class ASTStmtWriter;

  SourceRange Range;

  // CXXOperatorCallExpr has some trailing objects belonging
  // to CallExpr. See CallExpr for the details.

  SourceRange getSourceRangeImpl() const LLVM_READONLY;

  CXXOperatorCallExpr(OverloadedOperatorKind OpKind, Expr *Fn,
                      ArrayRef<Expr *> Args, QualType Ty, ExprValueKind VK,
                      SourceLocation OperatorLoc, FPOptions FPFeatures,
                      ADLCallKind UsesADL);

  CXXOperatorCallExpr(unsigned NumArgs, EmptyShell Empty);

public:
  static CXXOperatorCallExpr *
  Create(const ASTContext &Ctx, OverloadedOperatorKind OpKind, Expr *Fn,
         ArrayRef<Expr *> Args, QualType Ty, ExprValueKind VK,
         SourceLocation OperatorLoc, FPOptions FPFeatures,
         ADLCallKind UsesADL = NotADL);

  static CXXOperatorCallExpr *CreateEmpty(const ASTContext &Ctx,
                                          unsigned NumArgs, EmptyShell Empty);

  /// Returns the kind of overloaded operator that this expression refers to.
  OverloadedOperatorKind getOperator() const {
    return static_cast<OverloadedOperatorKind>(
        CXXOperatorCallExprBits.OperatorKind);
  }

  static bool isAssignmentOp(OverloadedOperatorKind Opc) {
    return Opc == OO_Equal || Opc == OO_StarEqual || Opc == OO_SlashEqual ||
           Opc == OO_PercentEqual || Opc == OO_PlusEqual ||
           Opc == OO_MinusEqual || Opc == OO_LessLessEqual ||
           Opc == OO_GreaterGreaterEqual || Opc == OO_AmpEqual ||
           Opc == OO_CaretEqual || Opc == OO_PipeEqual;
  }
  bool isAssignmentOp() const { return isAssignmentOp(getOperator()); }

  /// Is this written as an infix binary operator?
  bool isInfixBinaryOp() const;

  /// Returns the location of the operator symbol in the expression.
  ///
  /// When \c getOperator()==OO_Call, this is the location of the right
  /// parentheses; when \c getOperator()==OO_Subscript, this is the location
  /// of the right bracket.
  SourceLocation getOperatorLoc() const { return getRParenLoc(); }

  SourceLocation getExprLoc() const LLVM_READONLY {
    OverloadedOperatorKind Operator = getOperator();
    return (Operator < OO_Plus || Operator >= OO_Arrow ||
            Operator == OO_PlusPlus || Operator == OO_MinusMinus)
               ? getBeginLoc()
               : getOperatorLoc();
  }

  SourceLocation getBeginLoc() const { return Range.getBegin(); }
  SourceLocation getEndLoc() const { return Range.getEnd(); }
  SourceRange getSourceRange() const { return Range; }

  static bool classof(const Stmt *T) {
    return T->getStmtClass() == CXXOperatorCallExprClass;
  }

  // Set the FP contractability status of this operator. Only meaningful for
  // operations on floating point types.
  void setFPFeatures(FPOptions F) {
    CXXOperatorCallExprBits.FPFeatures = F.getInt();
  }
  FPOptions getFPFeatures() const {
    return FPOptions(CXXOperatorCallExprBits.FPFeatures);
  }

  // Get the FP contractability status of this operator. Only meaningful for
  // operations on floating point types.
  bool isFPContractableWithinStatement() const {
    return getFPFeatures().allowFPContractWithinStatement();
  }
};

/// Represents a call to a member function that
/// may be written either with member call syntax (e.g., "obj.func()"
/// or "objptr->func()") or with normal function-call syntax
/// ("func()") within a member function that ends up calling a member
/// function. The callee in either case is a MemberExpr that contains
/// both the object argument and the member function, while the
/// arguments are the arguments within the parentheses (not including
/// the object argument).
class CXXMemberCallExpr final : public CallExpr {
  // CXXMemberCallExpr has some trailing objects belonging
  // to CallExpr. See CallExpr for the details.

  CXXMemberCallExpr(Expr *Fn, ArrayRef<Expr *> Args, QualType Ty,
                    ExprValueKind VK, SourceLocation RP, unsigned MinNumArgs);

  CXXMemberCallExpr(unsigned NumArgs, EmptyShell Empty);

public:
  static CXXMemberCallExpr *Create(const ASTContext &Ctx, Expr *Fn,
                                   ArrayRef<Expr *> Args, QualType Ty,
                                   ExprValueKind VK, SourceLocation RP,
                                   unsigned MinNumArgs = 0);

  static CXXMemberCallExpr *CreateEmpty(const ASTContext &Ctx, unsigned NumArgs,
                                        EmptyShell Empty);

  /// Retrieve the implicit object argument for the member call.
  ///
  /// For example, in "x.f(5)", this returns the sub-expression "x".
  Expr *getImplicitObjectArgument() const;

  /// Retrieve the type of the object argument.
  ///
  /// Note that this always returns a non-pointer type.
  QualType getObjectType() const;

  /// Retrieve the declaration of the called method.
  CXXMethodDecl *getMethodDecl() const;

  /// Retrieve the CXXRecordDecl for the underlying type of
  /// the implicit object argument.
  ///
  /// Note that this is may not be the same declaration as that of the class
  /// context of the CXXMethodDecl which this function is calling.
  /// FIXME: Returns 0 for member pointer call exprs.
  CXXRecordDecl *getRecordDecl() const;

  SourceLocation getExprLoc() const LLVM_READONLY {
    SourceLocation CLoc = getCallee()->getExprLoc();
    if (CLoc.isValid())
      return CLoc;

    return getBeginLoc();
  }

  static bool classof(const Stmt *T) {
    return T->getStmtClass() == CXXMemberCallExprClass;
  }
};

/// Represents a call to a CUDA kernel function.
class CUDAKernelCallExpr final : public CallExpr {
  friend class ASTStmtReader;

  enum { CONFIG, END_PREARG };

  // CUDAKernelCallExpr has some trailing objects belonging
  // to CallExpr. See CallExpr for the details.

  CUDAKernelCallExpr(Expr *Fn, CallExpr *Config, ArrayRef<Expr *> Args,
                     QualType Ty, ExprValueKind VK, SourceLocation RP,
                     unsigned MinNumArgs);

  CUDAKernelCallExpr(unsigned NumArgs, EmptyShell Empty);

public:
  static CUDAKernelCallExpr *Create(const ASTContext &Ctx, Expr *Fn,
                                    CallExpr *Config, ArrayRef<Expr *> Args,
                                    QualType Ty, ExprValueKind VK,
                                    SourceLocation RP, unsigned MinNumArgs = 0);

  static CUDAKernelCallExpr *CreateEmpty(const ASTContext &Ctx,
                                         unsigned NumArgs, EmptyShell Empty);

  const CallExpr *getConfig() const {
    return cast_or_null<CallExpr>(getPreArg(CONFIG));
  }
  CallExpr *getConfig() { return cast_or_null<CallExpr>(getPreArg(CONFIG)); }

  static bool classof(const Stmt *T) {
    return T->getStmtClass() == CUDAKernelCallExprClass;
  }
};

/// A rewritten comparison expression that was originally written using
/// operator syntax.
///
/// In C++20, the following rewrites are performed:
/// - <tt>a == b</tt> -> <tt>b == a</tt>
/// - <tt>a != b</tt> -> <tt>!(a == b)</tt>
/// - <tt>a != b</tt> -> <tt>!(b == a)</tt>
/// - For \c \@ in \c <, \c <=, \c >, \c >=, \c <=>:
///   - <tt>a @ b</tt> -> <tt>(a <=> b) @ 0</tt>
///   - <tt>a @ b</tt> -> <tt>0 @ (b <=> a)</tt>
///
/// This expression provides access to both the original syntax and the
/// rewritten expression.
///
/// Note that the rewritten calls to \c ==, \c <=>, and \c \@ are typically
/// \c CXXOperatorCallExprs, but could theoretically be \c BinaryOperators.
class CXXRewrittenBinaryOperator : public Expr {
  friend class ASTStmtReader;

  /// The rewritten semantic form.
  Stmt *SemanticForm;

public:
  CXXRewrittenBinaryOperator(Expr *SemanticForm, bool IsReversed)
      : Expr(CXXRewrittenBinaryOperatorClass, SemanticForm->getType(),
             SemanticForm->getValueKind(), SemanticForm->getObjectKind(),
             SemanticForm->isTypeDependent(), SemanticForm->isValueDependent(),
             SemanticForm->isInstantiationDependent(),
             SemanticForm->containsUnexpandedParameterPack()),
        SemanticForm(SemanticForm) {
    CXXRewrittenBinaryOperatorBits.IsReversed = IsReversed;
  }
  CXXRewrittenBinaryOperator(EmptyShell Empty)
      : Expr(CXXRewrittenBinaryOperatorClass, Empty), SemanticForm() {}

  /// Get an equivalent semantic form for this expression.
  Expr *getSemanticForm() { return cast<Expr>(SemanticForm); }
  const Expr *getSemanticForm() const { return cast<Expr>(SemanticForm); }

  struct DecomposedForm {
    /// The original opcode, prior to rewriting.
    BinaryOperatorKind Opcode;
    /// The original left-hand side.
    const Expr *LHS;
    /// The original right-hand side.
    const Expr *RHS;
    /// The inner \c == or \c <=> operator expression.
    const Expr *InnerBinOp;
  };

  /// Decompose this operator into its syntactic form.
  DecomposedForm getDecomposedForm() const LLVM_READONLY;

  /// Determine whether this expression was rewritten in reverse form.
  bool isReversed() const { return CXXRewrittenBinaryOperatorBits.IsReversed; }

  BinaryOperatorKind getOperator() const { return getDecomposedForm().Opcode; }
  const Expr *getLHS() const { return getDecomposedForm().LHS; }
  const Expr *getRHS() const { return getDecomposedForm().RHS; }

  SourceLocation getOperatorLoc() const LLVM_READONLY {
    return getDecomposedForm().InnerBinOp->getExprLoc();
  }
  SourceLocation getExprLoc() const LLVM_READONLY { return getOperatorLoc(); }

  /// Compute the begin and end locations from the decomposed form.
  /// The locations of the semantic form are not reliable if this is
  /// a reversed expression.
  //@{
  SourceLocation getBeginLoc() const LLVM_READONLY {
    return getDecomposedForm().LHS->getBeginLoc();
  }
  SourceLocation getEndLoc() const LLVM_READONLY {
    return getDecomposedForm().RHS->getEndLoc();
  }
  SourceRange getSourceRange() const LLVM_READONLY {
    DecomposedForm DF = getDecomposedForm();
    return SourceRange(DF.LHS->getBeginLoc(), DF.RHS->getEndLoc());
  }
  //@}

  child_range children() {
    return child_range(&SemanticForm, &SemanticForm + 1);
  }

  static bool classof(const Stmt *T) {
    return T->getStmtClass() == CXXRewrittenBinaryOperatorClass;
  }
};

/// Abstract class common to all of the C++ "named"/"keyword" casts.
///
/// This abstract class is inherited by all of the classes
/// representing "named" casts: CXXStaticCastExpr for \c static_cast,
/// CXXDynamicCastExpr for \c dynamic_cast, CXXReinterpretCastExpr for
/// reinterpret_cast, and CXXConstCastExpr for \c const_cast.
class CXXNamedCastExpr : public ExplicitCastExpr {
private:
  // the location of the casting op
  SourceLocation Loc;

  // the location of the right parenthesis
  SourceLocation RParenLoc;

  // range for '<' '>'
  SourceRange AngleBrackets;

protected:
  friend class ASTStmtReader;

  CXXNamedCastExpr(StmtClass SC, QualType ty, ExprValueKind VK,
                   CastKind kind, Expr *op, unsigned PathSize,
                   TypeSourceInfo *writtenTy, SourceLocation l,
                   SourceLocation RParenLoc,
                   SourceRange AngleBrackets)
      : ExplicitCastExpr(SC, ty, VK, kind, op, PathSize, writtenTy), Loc(l),
        RParenLoc(RParenLoc), AngleBrackets(AngleBrackets) {}

  explicit CXXNamedCastExpr(StmtClass SC, EmptyShell Shell, unsigned PathSize)
      : ExplicitCastExpr(SC, Shell, PathSize) {}

public:
  const char *getCastName() const;

  /// Retrieve the location of the cast operator keyword, e.g.,
  /// \c static_cast.
  SourceLocation getOperatorLoc() const { return Loc; }

  /// Retrieve the location of the closing parenthesis.
  SourceLocation getRParenLoc() const { return RParenLoc; }

  SourceLocation getBeginLoc() const LLVM_READONLY { return Loc; }
  SourceLocation getEndLoc() const LLVM_READONLY { return RParenLoc; }
  SourceRange getAngleBrackets() const LLVM_READONLY { return AngleBrackets; }

  static bool classof(const Stmt *T) {
    switch (T->getStmtClass()) {
    case CXXStaticCastExprClass:
    case CXXDynamicCastExprClass:
    case CXXReinterpretCastExprClass:
    case CXXConstCastExprClass:
      return true;
    default:
      return false;
    }
  }
};

/// A C++ \c static_cast expression (C++ [expr.static.cast]).
///
/// This expression node represents a C++ static cast, e.g.,
/// \c static_cast<int>(1.0).
class CXXStaticCastExpr final
    : public CXXNamedCastExpr,
      private llvm::TrailingObjects<CXXStaticCastExpr, CXXBaseSpecifier *> {
  CXXStaticCastExpr(QualType ty, ExprValueKind vk, CastKind kind, Expr *op,
                    unsigned pathSize, TypeSourceInfo *writtenTy,
                    SourceLocation l, SourceLocation RParenLoc,
                    SourceRange AngleBrackets)
      : CXXNamedCastExpr(CXXStaticCastExprClass, ty, vk, kind, op, pathSize,
                         writtenTy, l, RParenLoc, AngleBrackets) {}

  explicit CXXStaticCastExpr(EmptyShell Empty, unsigned PathSize)
      : CXXNamedCastExpr(CXXStaticCastExprClass, Empty, PathSize) {}

public:
  friend class CastExpr;
  friend TrailingObjects;

  static CXXStaticCastExpr *Create(const ASTContext &Context, QualType T,
                                   ExprValueKind VK, CastKind K, Expr *Op,
                                   const CXXCastPath *Path,
                                   TypeSourceInfo *Written, SourceLocation L,
                                   SourceLocation RParenLoc,
                                   SourceRange AngleBrackets);
  static CXXStaticCastExpr *CreateEmpty(const ASTContext &Context,
                                        unsigned PathSize);

  static bool classof(const Stmt *T) {
    return T->getStmtClass() == CXXStaticCastExprClass;
  }
};

/// A C++ @c dynamic_cast expression (C++ [expr.dynamic.cast]).
///
/// This expression node represents a dynamic cast, e.g.,
/// \c dynamic_cast<Derived*>(BasePtr). Such a cast may perform a run-time
/// check to determine how to perform the type conversion.
class CXXDynamicCastExpr final
    : public CXXNamedCastExpr,
      private llvm::TrailingObjects<CXXDynamicCastExpr, CXXBaseSpecifier *> {
  CXXDynamicCastExpr(QualType ty, ExprValueKind VK, CastKind kind,
                     Expr *op, unsigned pathSize, TypeSourceInfo *writtenTy,
                     SourceLocation l, SourceLocation RParenLoc,
                     SourceRange AngleBrackets)
      : CXXNamedCastExpr(CXXDynamicCastExprClass, ty, VK, kind, op, pathSize,
                         writtenTy, l, RParenLoc, AngleBrackets) {}

  explicit CXXDynamicCastExpr(EmptyShell Empty, unsigned pathSize)
      : CXXNamedCastExpr(CXXDynamicCastExprClass, Empty, pathSize) {}

public:
  friend class CastExpr;
  friend TrailingObjects;

  static CXXDynamicCastExpr *Create(const ASTContext &Context, QualType T,
                                    ExprValueKind VK, CastKind Kind, Expr *Op,
                                    const CXXCastPath *Path,
                                    TypeSourceInfo *Written, SourceLocation L,
                                    SourceLocation RParenLoc,
                                    SourceRange AngleBrackets);

  static CXXDynamicCastExpr *CreateEmpty(const ASTContext &Context,
                                         unsigned pathSize);

  bool isAlwaysNull() const;

  static bool classof(const Stmt *T) {
    return T->getStmtClass() == CXXDynamicCastExprClass;
  }
};

/// A C++ @c reinterpret_cast expression (C++ [expr.reinterpret.cast]).
///
/// This expression node represents a reinterpret cast, e.g.,
/// @c reinterpret_cast<int>(VoidPtr).
///
/// A reinterpret_cast provides a differently-typed view of a value but
/// (in Clang, as in most C++ implementations) performs no actual work at
/// run time.
class CXXReinterpretCastExpr final
    : public CXXNamedCastExpr,
      private llvm::TrailingObjects<CXXReinterpretCastExpr,
                                    CXXBaseSpecifier *> {
  CXXReinterpretCastExpr(QualType ty, ExprValueKind vk, CastKind kind,
                         Expr *op, unsigned pathSize,
                         TypeSourceInfo *writtenTy, SourceLocation l,
                         SourceLocation RParenLoc,
                         SourceRange AngleBrackets)
      : CXXNamedCastExpr(CXXReinterpretCastExprClass, ty, vk, kind, op,
                         pathSize, writtenTy, l, RParenLoc, AngleBrackets) {}

  CXXReinterpretCastExpr(EmptyShell Empty, unsigned pathSize)
      : CXXNamedCastExpr(CXXReinterpretCastExprClass, Empty, pathSize) {}

public:
  friend class CastExpr;
  friend TrailingObjects;

  static CXXReinterpretCastExpr *Create(const ASTContext &Context, QualType T,
                                        ExprValueKind VK, CastKind Kind,
                                        Expr *Op, const CXXCastPath *Path,
                                 TypeSourceInfo *WrittenTy, SourceLocation L,
                                        SourceLocation RParenLoc,
                                        SourceRange AngleBrackets);
  static CXXReinterpretCastExpr *CreateEmpty(const ASTContext &Context,
                                             unsigned pathSize);

  static bool classof(const Stmt *T) {
    return T->getStmtClass() == CXXReinterpretCastExprClass;
  }
};

/// A C++ \c const_cast expression (C++ [expr.const.cast]).
///
/// This expression node represents a const cast, e.g.,
/// \c const_cast<char*>(PtrToConstChar).
///
/// A const_cast can remove type qualifiers but does not change the underlying
/// value.
class CXXConstCastExpr final
    : public CXXNamedCastExpr,
      private llvm::TrailingObjects<CXXConstCastExpr, CXXBaseSpecifier *> {
  CXXConstCastExpr(QualType ty, ExprValueKind VK, Expr *op,
                   TypeSourceInfo *writtenTy, SourceLocation l,
                   SourceLocation RParenLoc, SourceRange AngleBrackets)
      : CXXNamedCastExpr(CXXConstCastExprClass, ty, VK, CK_NoOp, op,
                         0, writtenTy, l, RParenLoc, AngleBrackets) {}

  explicit CXXConstCastExpr(EmptyShell Empty)
      : CXXNamedCastExpr(CXXConstCastExprClass, Empty, 0) {}

public:
  friend class CastExpr;
  friend TrailingObjects;

  static CXXConstCastExpr *Create(const ASTContext &Context, QualType T,
                                  ExprValueKind VK, Expr *Op,
                                  TypeSourceInfo *WrittenTy, SourceLocation L,
                                  SourceLocation RParenLoc,
                                  SourceRange AngleBrackets);
  static CXXConstCastExpr *CreateEmpty(const ASTContext &Context);

  static bool classof(const Stmt *T) {
    return T->getStmtClass() == CXXConstCastExprClass;
  }
};

/// A call to a literal operator (C++11 [over.literal])
/// written as a user-defined literal (C++11 [lit.ext]).
///
/// Represents a user-defined literal, e.g. "foo"_bar or 1.23_xyz. While this
/// is semantically equivalent to a normal call, this AST node provides better
/// information about the syntactic representation of the literal.
///
/// Since literal operators are never found by ADL and can only be declared at
/// namespace scope, a user-defined literal is never dependent.
class UserDefinedLiteral final : public CallExpr {
  friend class ASTStmtReader;
  friend class ASTStmtWriter;

  /// The location of a ud-suffix within the literal.
  SourceLocation UDSuffixLoc;

  // UserDefinedLiteral has some trailing objects belonging
  // to CallExpr. See CallExpr for the details.

  UserDefinedLiteral(Expr *Fn, ArrayRef<Expr *> Args, QualType Ty,
                     ExprValueKind VK, SourceLocation LitEndLoc,
                     SourceLocation SuffixLoc);

  UserDefinedLiteral(unsigned NumArgs, EmptyShell Empty);

public:
  static UserDefinedLiteral *Create(const ASTContext &Ctx, Expr *Fn,
                                    ArrayRef<Expr *> Args, QualType Ty,
                                    ExprValueKind VK, SourceLocation LitEndLoc,
                                    SourceLocation SuffixLoc);

  static UserDefinedLiteral *CreateEmpty(const ASTContext &Ctx,
                                         unsigned NumArgs, EmptyShell Empty);

  /// The kind of literal operator which is invoked.
  enum LiteralOperatorKind {
    /// Raw form: operator "" X (const char *)
    LOK_Raw,

    /// Raw form: operator "" X<cs...> ()
    LOK_Template,

    /// operator "" X (unsigned long long)
    LOK_Integer,

    /// operator "" X (long double)
    LOK_Floating,

    /// operator "" X (const CharT *, size_t)
    LOK_String,

    /// operator "" X (CharT)
    LOK_Character
  };

  /// Returns the kind of literal operator invocation
  /// which this expression represents.
  LiteralOperatorKind getLiteralOperatorKind() const;

  /// If this is not a raw user-defined literal, get the
  /// underlying cooked literal (representing the literal with the suffix
  /// removed).
  Expr *getCookedLiteral();
  const Expr *getCookedLiteral() const {
    return const_cast<UserDefinedLiteral*>(this)->getCookedLiteral();
  }

  SourceLocation getBeginLoc() const {
    if (getLiteralOperatorKind() == LOK_Template)
      return getRParenLoc();
    return getArg(0)->getBeginLoc();
  }

  SourceLocation getEndLoc() const { return getRParenLoc(); }

  /// Returns the location of a ud-suffix in the expression.
  ///
  /// For a string literal, there may be multiple identical suffixes. This
  /// returns the first.
  SourceLocation getUDSuffixLoc() const { return UDSuffixLoc; }

  /// Returns the ud-suffix specified for this literal.
  const IdentifierInfo *getUDSuffix() const;

  static bool classof(const Stmt *S) {
    return S->getStmtClass() == UserDefinedLiteralClass;
  }
};

/// A boolean literal, per ([C++ lex.bool] Boolean literals).
class CXXBoolLiteralExpr : public Expr {
public:
  CXXBoolLiteralExpr(bool Val, QualType Ty, SourceLocation Loc)
      : Expr(CXXBoolLiteralExprClass, Ty, VK_RValue, OK_Ordinary, false, false,
             false, false) {
    CXXBoolLiteralExprBits.Value = Val;
    CXXBoolLiteralExprBits.Loc = Loc;
  }

  explicit CXXBoolLiteralExpr(EmptyShell Empty)
      : Expr(CXXBoolLiteralExprClass, Empty) {}

  bool getValue() const { return CXXBoolLiteralExprBits.Value; }
  void setValue(bool V) { CXXBoolLiteralExprBits.Value = V; }

  SourceLocation getBeginLoc() const { return getLocation(); }
  SourceLocation getEndLoc() const { return getLocation(); }

  SourceLocation getLocation() const { return CXXBoolLiteralExprBits.Loc; }
  void setLocation(SourceLocation L) { CXXBoolLiteralExprBits.Loc = L; }

  static bool classof(const Stmt *T) {
    return T->getStmtClass() == CXXBoolLiteralExprClass;
  }

  // Iterators
  child_range children() {
    return child_range(child_iterator(), child_iterator());
  }

  const_child_range children() const {
    return const_child_range(const_child_iterator(), const_child_iterator());
  }
};

/// The null pointer literal (C++11 [lex.nullptr])
///
/// Introduced in C++11, the only literal of type \c nullptr_t is \c nullptr.
class CXXNullPtrLiteralExpr : public Expr {
public:
  CXXNullPtrLiteralExpr(QualType Ty, SourceLocation Loc)
      : Expr(CXXNullPtrLiteralExprClass, Ty, VK_RValue, OK_Ordinary, false,
             false, false, false) {
    CXXNullPtrLiteralExprBits.Loc = Loc;
  }

  explicit CXXNullPtrLiteralExpr(EmptyShell Empty)
      : Expr(CXXNullPtrLiteralExprClass, Empty) {}

  SourceLocation getBeginLoc() const { return getLocation(); }
  SourceLocation getEndLoc() const { return getLocation(); }

  SourceLocation getLocation() const { return CXXNullPtrLiteralExprBits.Loc; }
  void setLocation(SourceLocation L) { CXXNullPtrLiteralExprBits.Loc = L; }

  static bool classof(const Stmt *T) {
    return T->getStmtClass() == CXXNullPtrLiteralExprClass;
  }

  child_range children() {
    return child_range(child_iterator(), child_iterator());
  }

  const_child_range children() const {
    return const_child_range(const_child_iterator(), const_child_iterator());
  }
};

/// Implicit construction of a std::initializer_list<T> object from an
/// array temporary within list-initialization (C++11 [dcl.init.list]p5).
class CXXStdInitializerListExpr : public Expr {
  Stmt *SubExpr = nullptr;

  CXXStdInitializerListExpr(EmptyShell Empty)
      : Expr(CXXStdInitializerListExprClass, Empty) {}

public:
  friend class ASTReader;
  friend class ASTStmtReader;

  CXXStdInitializerListExpr(QualType Ty, Expr *SubExpr)
      : Expr(CXXStdInitializerListExprClass, Ty, VK_RValue, OK_Ordinary,
             Ty->isDependentType(), SubExpr->isValueDependent(),
             SubExpr->isInstantiationDependent(),
             SubExpr->containsUnexpandedParameterPack()),
        SubExpr(SubExpr) {}

  Expr *getSubExpr() { return static_cast<Expr*>(SubExpr); }
  const Expr *getSubExpr() const { return static_cast<const Expr*>(SubExpr); }

  SourceLocation getBeginLoc() const LLVM_READONLY {
    return SubExpr->getBeginLoc();
  }

  SourceLocation getEndLoc() const LLVM_READONLY {
    return SubExpr->getEndLoc();
  }

  /// Retrieve the source range of the expression.
  SourceRange getSourceRange() const LLVM_READONLY {
    return SubExpr->getSourceRange();
  }

  static bool classof(const Stmt *S) {
    return S->getStmtClass() == CXXStdInitializerListExprClass;
  }

  child_range children() { return child_range(&SubExpr, &SubExpr + 1); }

  const_child_range children() const {
    return const_child_range(&SubExpr, &SubExpr + 1);
  }
};

/// A C++ \c typeid expression (C++ [expr.typeid]), which gets
/// the \c type_info that corresponds to the supplied type, or the (possibly
/// dynamic) type of the supplied expression.
///
/// This represents code like \c typeid(int) or \c typeid(*objPtr)
class CXXTypeidExpr : public Expr {
private:
  llvm::PointerUnion<Stmt *, TypeSourceInfo *> Operand;
  SourceRange Range;

public:
  CXXTypeidExpr(QualType Ty, TypeSourceInfo *Operand, SourceRange R)
      : Expr(CXXTypeidExprClass, Ty, VK_LValue, OK_Ordinary,
             // typeid is never type-dependent (C++ [temp.dep.expr]p4)
             false,
             // typeid is value-dependent if the type or expression are
             // dependent
             Operand->getType()->isDependentType(),
             Operand->getType()->isInstantiationDependentType(),
             Operand->getType()->containsUnexpandedParameterPack()),
        Operand(Operand), Range(R) {}

  CXXTypeidExpr(QualType Ty, Expr *Operand, SourceRange R)
      : Expr(CXXTypeidExprClass, Ty, VK_LValue, OK_Ordinary,
             // typeid is never type-dependent (C++ [temp.dep.expr]p4)
             false,
             // typeid is value-dependent if the type or expression are
             // dependent
             Operand->isTypeDependent() || Operand->isValueDependent(),
             Operand->isInstantiationDependent(),
             Operand->containsUnexpandedParameterPack()),
        Operand(Operand), Range(R) {}

  CXXTypeidExpr(EmptyShell Empty, bool isExpr)
      : Expr(CXXTypeidExprClass, Empty) {
    if (isExpr)
      Operand = (Expr*)nullptr;
    else
      Operand = (TypeSourceInfo*)nullptr;
  }

  /// Determine whether this typeid has a type operand which is potentially
  /// evaluated, per C++11 [expr.typeid]p3.
  bool isPotentiallyEvaluated() const;

  bool isTypeOperand() const { return Operand.is<TypeSourceInfo *>(); }

  /// Retrieves the type operand of this typeid() expression after
  /// various required adjustments (removing reference types, cv-qualifiers).
  QualType getTypeOperand(ASTContext &Context) const;

  /// Retrieve source information for the type operand.
  TypeSourceInfo *getTypeOperandSourceInfo() const {
    assert(isTypeOperand() && "Cannot call getTypeOperand for typeid(expr)");
    return Operand.get<TypeSourceInfo *>();
  }

  void setTypeOperandSourceInfo(TypeSourceInfo *TSI) {
    assert(isTypeOperand() && "Cannot call getTypeOperand for typeid(expr)");
    Operand = TSI;
  }

  Expr *getExprOperand() const {
    assert(!isTypeOperand() && "Cannot call getExprOperand for typeid(type)");
    return static_cast<Expr*>(Operand.get<Stmt *>());
  }

  void setExprOperand(Expr *E) {
    assert(!isTypeOperand() && "Cannot call getExprOperand for typeid(type)");
    Operand = E;
  }

  SourceLocation getBeginLoc() const LLVM_READONLY { return Range.getBegin(); }
  SourceLocation getEndLoc() const LLVM_READONLY { return Range.getEnd(); }
  SourceRange getSourceRange() const LLVM_READONLY { return Range; }
  void setSourceRange(SourceRange R) { Range = R; }

  static bool classof(const Stmt *T) {
    return T->getStmtClass() == CXXTypeidExprClass;
  }

  // Iterators
  child_range children() {
    if (isTypeOperand())
      return child_range(child_iterator(), child_iterator());
    auto **begin = reinterpret_cast<Stmt **>(&Operand);
    return child_range(begin, begin + 1);
  }

  const_child_range children() const {
    if (isTypeOperand())
      return const_child_range(const_child_iterator(), const_child_iterator());

    auto **begin =
        reinterpret_cast<Stmt **>(&const_cast<CXXTypeidExpr *>(this)->Operand);
    return const_child_range(begin, begin + 1);
  }
};

/// A member reference to an MSPropertyDecl.
///
/// This expression always has pseudo-object type, and therefore it is
/// typically not encountered in a fully-typechecked expression except
/// within the syntactic form of a PseudoObjectExpr.
class MSPropertyRefExpr : public Expr {
  Expr *BaseExpr;
  MSPropertyDecl *TheDecl;
  SourceLocation MemberLoc;
  bool IsArrow;
  NestedNameSpecifierLoc QualifierLoc;

public:
  friend class ASTStmtReader;

  MSPropertyRefExpr(Expr *baseExpr, MSPropertyDecl *decl, bool isArrow,
                    QualType ty, ExprValueKind VK,
                    NestedNameSpecifierLoc qualifierLoc,
                    SourceLocation nameLoc)
      : Expr(MSPropertyRefExprClass, ty, VK, OK_Ordinary,
             /*type-dependent*/ false, baseExpr->isValueDependent(),
             baseExpr->isInstantiationDependent(),
             baseExpr->containsUnexpandedParameterPack()),
        BaseExpr(baseExpr), TheDecl(decl),
        MemberLoc(nameLoc), IsArrow(isArrow),
        QualifierLoc(qualifierLoc) {}

  MSPropertyRefExpr(EmptyShell Empty) : Expr(MSPropertyRefExprClass, Empty) {}

  SourceRange getSourceRange() const LLVM_READONLY {
    return SourceRange(getBeginLoc(), getEndLoc());
  }

  bool isImplicitAccess() const {
    return getBaseExpr() && getBaseExpr()->isImplicitCXXThis();
  }

  SourceLocation getBeginLoc() const {
    if (!isImplicitAccess())
      return BaseExpr->getBeginLoc();
    else if (QualifierLoc)
      return QualifierLoc.getBeginLoc();
    else
        return MemberLoc;
  }

  SourceLocation getEndLoc() const { return getMemberLoc(); }

  child_range children() {
    return child_range((Stmt**)&BaseExpr, (Stmt**)&BaseExpr + 1);
  }

  const_child_range children() const {
    auto Children = const_cast<MSPropertyRefExpr *>(this)->children();
    return const_child_range(Children.begin(), Children.end());
  }

  static bool classof(const Stmt *T) {
    return T->getStmtClass() == MSPropertyRefExprClass;
  }

  Expr *getBaseExpr() const { return BaseExpr; }
  MSPropertyDecl *getPropertyDecl() const { return TheDecl; }
  bool isArrow() const { return IsArrow; }
  SourceLocation getMemberLoc() const { return MemberLoc; }
  NestedNameSpecifierLoc getQualifierLoc() const { return QualifierLoc; }
};

/// MS property subscript expression.
/// MSVC supports 'property' attribute and allows to apply it to the
/// declaration of an empty array in a class or structure definition.
/// For example:
/// \code
/// __declspec(property(get=GetX, put=PutX)) int x[];
/// \endcode
/// The above statement indicates that x[] can be used with one or more array
/// indices. In this case, i=p->x[a][b] will be turned into i=p->GetX(a, b), and
/// p->x[a][b] = i will be turned into p->PutX(a, b, i).
/// This is a syntactic pseudo-object expression.
class MSPropertySubscriptExpr : public Expr {
  friend class ASTStmtReader;

  enum { BASE_EXPR, IDX_EXPR, NUM_SUBEXPRS = 2 };

  Stmt *SubExprs[NUM_SUBEXPRS];
  SourceLocation RBracketLoc;

  void setBase(Expr *Base) { SubExprs[BASE_EXPR] = Base; }
  void setIdx(Expr *Idx) { SubExprs[IDX_EXPR] = Idx; }

public:
  MSPropertySubscriptExpr(Expr *Base, Expr *Idx, QualType Ty, ExprValueKind VK,
                          ExprObjectKind OK, SourceLocation RBracketLoc)
      : Expr(MSPropertySubscriptExprClass, Ty, VK, OK, Idx->isTypeDependent(),
             Idx->isValueDependent(), Idx->isInstantiationDependent(),
             Idx->containsUnexpandedParameterPack()),
        RBracketLoc(RBracketLoc) {
    SubExprs[BASE_EXPR] = Base;
    SubExprs[IDX_EXPR] = Idx;
  }

  /// Create an empty array subscript expression.
  explicit MSPropertySubscriptExpr(EmptyShell Shell)
      : Expr(MSPropertySubscriptExprClass, Shell) {}

  Expr *getBase() { return cast<Expr>(SubExprs[BASE_EXPR]); }
  const Expr *getBase() const { return cast<Expr>(SubExprs[BASE_EXPR]); }

  Expr *getIdx() { return cast<Expr>(SubExprs[IDX_EXPR]); }
  const Expr *getIdx() const { return cast<Expr>(SubExprs[IDX_EXPR]); }

  SourceLocation getBeginLoc() const LLVM_READONLY {
    return getBase()->getBeginLoc();
  }

  SourceLocation getEndLoc() const LLVM_READONLY { return RBracketLoc; }

  SourceLocation getRBracketLoc() const { return RBracketLoc; }
  void setRBracketLoc(SourceLocation L) { RBracketLoc = L; }

  SourceLocation getExprLoc() const LLVM_READONLY {
    return getBase()->getExprLoc();
  }

  static bool classof(const Stmt *T) {
    return T->getStmtClass() == MSPropertySubscriptExprClass;
  }

  // Iterators
  child_range children() {
    return child_range(&SubExprs[0], &SubExprs[0] + NUM_SUBEXPRS);
  }

  const_child_range children() const {
    return const_child_range(&SubExprs[0], &SubExprs[0] + NUM_SUBEXPRS);
  }
};

/// A Microsoft C++ @c __uuidof expression, which gets
/// the _GUID that corresponds to the supplied type or expression.
///
/// This represents code like @c __uuidof(COMTYPE) or @c __uuidof(*comPtr)
class CXXUuidofExpr : public Expr {
private:
  llvm::PointerUnion<Stmt *, TypeSourceInfo *> Operand;
  StringRef UuidStr;
  SourceRange Range;

public:
  CXXUuidofExpr(QualType Ty, TypeSourceInfo *Operand, StringRef UuidStr,
                SourceRange R)
      : Expr(CXXUuidofExprClass, Ty, VK_LValue, OK_Ordinary, false,
             Operand->getType()->isDependentType(),
             Operand->getType()->isInstantiationDependentType(),
             Operand->getType()->containsUnexpandedParameterPack()),
        Operand(Operand), UuidStr(UuidStr), Range(R) {}

  CXXUuidofExpr(QualType Ty, Expr *Operand, StringRef UuidStr, SourceRange R)
      : Expr(CXXUuidofExprClass, Ty, VK_LValue, OK_Ordinary, false,
             Operand->isTypeDependent(), Operand->isInstantiationDependent(),
             Operand->containsUnexpandedParameterPack()),
        Operand(Operand), UuidStr(UuidStr), Range(R) {}

  CXXUuidofExpr(EmptyShell Empty, bool isExpr)
    : Expr(CXXUuidofExprClass, Empty) {
    if (isExpr)
      Operand = (Expr*)nullptr;
    else
      Operand = (TypeSourceInfo*)nullptr;
  }

  bool isTypeOperand() const { return Operand.is<TypeSourceInfo *>(); }

  /// Retrieves the type operand of this __uuidof() expression after
  /// various required adjustments (removing reference types, cv-qualifiers).
  QualType getTypeOperand(ASTContext &Context) const;

  /// Retrieve source information for the type operand.
  TypeSourceInfo *getTypeOperandSourceInfo() const {
    assert(isTypeOperand() && "Cannot call getTypeOperand for __uuidof(expr)");
    return Operand.get<TypeSourceInfo *>();
  }

  void setTypeOperandSourceInfo(TypeSourceInfo *TSI) {
    assert(isTypeOperand() && "Cannot call getTypeOperand for __uuidof(expr)");
    Operand = TSI;
  }

  Expr *getExprOperand() const {
    assert(!isTypeOperand() && "Cannot call getExprOperand for __uuidof(type)");
    return static_cast<Expr*>(Operand.get<Stmt *>());
  }

  void setExprOperand(Expr *E) {
    assert(!isTypeOperand() && "Cannot call getExprOperand for __uuidof(type)");
    Operand = E;
  }

  void setUuidStr(StringRef US) { UuidStr = US; }
  StringRef getUuidStr() const { return UuidStr; }

  SourceLocation getBeginLoc() const LLVM_READONLY { return Range.getBegin(); }
  SourceLocation getEndLoc() const LLVM_READONLY { return Range.getEnd(); }
  SourceRange getSourceRange() const LLVM_READONLY { return Range; }
  void setSourceRange(SourceRange R) { Range = R; }

  static bool classof(const Stmt *T) {
    return T->getStmtClass() == CXXUuidofExprClass;
  }

  // Iterators
  child_range children() {
    if (isTypeOperand())
      return child_range(child_iterator(), child_iterator());
    auto **begin = reinterpret_cast<Stmt **>(&Operand);
    return child_range(begin, begin + 1);
  }

  const_child_range children() const {
    if (isTypeOperand())
      return const_child_range(const_child_iterator(), const_child_iterator());
    auto **begin =
        reinterpret_cast<Stmt **>(&const_cast<CXXUuidofExpr *>(this)->Operand);
    return const_child_range(begin, begin + 1);
  }
};

/// Represents the \c this expression in C++.
///
/// This is a pointer to the object on which the current member function is
/// executing (C++ [expr.prim]p3). Example:
///
/// \code
/// class Foo {
/// public:
///   void bar();
///   void test() { this->bar(); }
/// };
/// \endcode
class CXXThisExpr : public Expr {
public:
  CXXThisExpr(SourceLocation L, QualType Ty, bool IsImplicit)
      : Expr(CXXThisExprClass, Ty, VK_RValue, OK_Ordinary,
             // 'this' is type-dependent if the class type of the enclosing
             // member function is dependent (C++ [temp.dep.expr]p2)
             Ty->isDependentType(), Ty->isDependentType(),
             Ty->isInstantiationDependentType(),
             /*ContainsUnexpandedParameterPack=*/false) {
    CXXThisExprBits.IsImplicit = IsImplicit;
    CXXThisExprBits.Loc = L;
  }

  CXXThisExpr(EmptyShell Empty) : Expr(CXXThisExprClass, Empty) {}

  SourceLocation getLocation() const { return CXXThisExprBits.Loc; }
  void setLocation(SourceLocation L) { CXXThisExprBits.Loc = L; }

  SourceLocation getBeginLoc() const { return getLocation(); }
  SourceLocation getEndLoc() const { return getLocation(); }

  bool isImplicit() const { return CXXThisExprBits.IsImplicit; }
  void setImplicit(bool I) { CXXThisExprBits.IsImplicit = I; }

  static bool classof(const Stmt *T) {
    return T->getStmtClass() == CXXThisExprClass;
  }

  // Iterators
  child_range children() {
    return child_range(child_iterator(), child_iterator());
  }

  const_child_range children() const {
    return const_child_range(const_child_iterator(), const_child_iterator());
  }
};

/// A C++ throw-expression (C++ [except.throw]).
///
/// This handles 'throw' (for re-throwing the current exception) and
/// 'throw' assignment-expression.  When assignment-expression isn't
/// present, Op will be null.
class CXXThrowExpr : public Expr {
  friend class ASTStmtReader;

  /// The optional expression in the throw statement.
  Stmt *Operand;

public:
  // \p Ty is the void type which is used as the result type of the
  // expression. The \p Loc is the location of the throw keyword.
  // \p Operand is the expression in the throw statement, and can be
  // null if not present.
  CXXThrowExpr(Expr *Operand, QualType Ty, SourceLocation Loc,
               bool IsThrownVariableInScope)
      : Expr(CXXThrowExprClass, Ty, VK_RValue, OK_Ordinary, false, false,
             Operand && Operand->isInstantiationDependent(),
             Operand && Operand->containsUnexpandedParameterPack()),
        Operand(Operand) {
    CXXThrowExprBits.ThrowLoc = Loc;
    CXXThrowExprBits.IsThrownVariableInScope = IsThrownVariableInScope;
  }
  CXXThrowExpr(EmptyShell Empty) : Expr(CXXThrowExprClass, Empty) {}

  const Expr *getSubExpr() const { return cast_or_null<Expr>(Operand); }
  Expr *getSubExpr() { return cast_or_null<Expr>(Operand); }

  SourceLocation getThrowLoc() const { return CXXThrowExprBits.ThrowLoc; }

  /// Determines whether the variable thrown by this expression (if any!)
  /// is within the innermost try block.
  ///
  /// This information is required to determine whether the NRVO can apply to
  /// this variable.
  bool isThrownVariableInScope() const {
    return CXXThrowExprBits.IsThrownVariableInScope;
  }

  SourceLocation getBeginLoc() const { return getThrowLoc(); }
  SourceLocation getEndLoc() const LLVM_READONLY {
    if (!getSubExpr())
      return getThrowLoc();
    return getSubExpr()->getEndLoc();
  }

  static bool classof(const Stmt *T) {
    return T->getStmtClass() == CXXThrowExprClass;
  }

  // Iterators
  child_range children() {
    return child_range(&Operand, Operand ? &Operand + 1 : &Operand);
  }

  const_child_range children() const {
    return const_child_range(&Operand, Operand ? &Operand + 1 : &Operand);
  }
};

/// A default argument (C++ [dcl.fct.default]).
///
/// This wraps up a function call argument that was created from the
/// corresponding parameter's default argument, when the call did not
/// explicitly supply arguments for all of the parameters.
class CXXDefaultArgExpr final : public Expr {
  friend class ASTStmtReader;

  /// The parameter whose default is being used.
  ParmVarDecl *Param;

  /// The context where the default argument expression was used.
  DeclContext *UsedContext;

  CXXDefaultArgExpr(StmtClass SC, SourceLocation Loc, ParmVarDecl *Param,
      DeclContext *UsedContext)
      : Expr(SC,
             Param->hasUnparsedDefaultArg()
                 ? Param->getType().getNonReferenceType()
                 : Param->getDefaultArg()->getType(),
             Param->getDefaultArg()->getValueKind(),
             Param->getDefaultArg()->getObjectKind(), false, false, false,
             false),
        Param(Param), UsedContext(UsedContext) {
    CXXDefaultArgExprBits.Loc = Loc;
  }

public:
  CXXDefaultArgExpr(EmptyShell Empty) : Expr(CXXDefaultArgExprClass, Empty) {}

  // \p Param is the parameter whose default argument is used by this
  // expression.
  static CXXDefaultArgExpr *Create(const ASTContext &C, SourceLocation Loc,
                                   ParmVarDecl *Param,
                                   DeclContext *UsedContext) {
    return new (C)
        CXXDefaultArgExpr(CXXDefaultArgExprClass, Loc, Param, UsedContext);
  }

  // Retrieve the parameter that the argument was created from.
  const ParmVarDecl *getParam() const { return Param; }
  ParmVarDecl *getParam() { return Param; }

  // Retrieve the actual argument to the function call.
  const Expr *getExpr() const { return getParam()->getDefaultArg(); }
  Expr *getExpr() { return getParam()->getDefaultArg(); }

  const DeclContext *getUsedContext() const { return UsedContext; }
  DeclContext *getUsedContext() { return UsedContext; }

  /// Retrieve the location where this default argument was actually used.
  SourceLocation getUsedLocation() const { return CXXDefaultArgExprBits.Loc; }

  /// Default argument expressions have no representation in the
  /// source, so they have an empty source range.
  SourceLocation getBeginLoc() const { return SourceLocation(); }
  SourceLocation getEndLoc() const { return SourceLocation(); }

  SourceLocation getExprLoc() const { return getUsedLocation(); }

  static bool classof(const Stmt *T) {
    return T->getStmtClass() == CXXDefaultArgExprClass;
  }

  // Iterators
  child_range children() {
    return child_range(child_iterator(), child_iterator());
  }

  const_child_range children() const {
    return const_child_range(const_child_iterator(), const_child_iterator());
  }
};

/// A use of a default initializer in a constructor or in aggregate
/// initialization.
///
/// This wraps a use of a C++ default initializer (technically,
/// a brace-or-equal-initializer for a non-static data member) when it
/// is implicitly used in a mem-initializer-list in a constructor
/// (C++11 [class.base.init]p8) or in aggregate initialization
/// (C++1y [dcl.init.aggr]p7).
class CXXDefaultInitExpr : public Expr {
  friend class ASTReader;
  friend class ASTStmtReader;

  /// The field whose default is being used.
  FieldDecl *Field;

  /// The context where the default initializer expression was used.
  DeclContext *UsedContext;

  CXXDefaultInitExpr(const ASTContext &Ctx, SourceLocation Loc,
                     FieldDecl *Field, QualType Ty, DeclContext *UsedContext);

  CXXDefaultInitExpr(EmptyShell Empty) : Expr(CXXDefaultInitExprClass, Empty) {}

public:
  /// \p Field is the non-static data member whose default initializer is used
  /// by this expression.
  static CXXDefaultInitExpr *Create(const ASTContext &Ctx, SourceLocation Loc,
                                    FieldDecl *Field, DeclContext *UsedContext) {
    return new (Ctx) CXXDefaultInitExpr(Ctx, Loc, Field, Field->getType(), UsedContext);
  }

  /// Get the field whose initializer will be used.
  FieldDecl *getField() { return Field; }
  const FieldDecl *getField() const { return Field; }

  /// Get the initialization expression that will be used.
  const Expr *getExpr() const {
    assert(Field->getInClassInitializer() && "initializer hasn't been parsed");
    return Field->getInClassInitializer();
  }
  Expr *getExpr() {
    assert(Field->getInClassInitializer() && "initializer hasn't been parsed");
    return Field->getInClassInitializer();
  }

  const DeclContext *getUsedContext() const { return UsedContext; }
  DeclContext *getUsedContext() { return UsedContext; }

  /// Retrieve the location where this default initializer expression was
  /// actually used.
  SourceLocation getUsedLocation() const { return getBeginLoc(); }

  SourceLocation getBeginLoc() const { return CXXDefaultInitExprBits.Loc; }
  SourceLocation getEndLoc() const { return CXXDefaultInitExprBits.Loc; }

  static bool classof(const Stmt *T) {
    return T->getStmtClass() == CXXDefaultInitExprClass;
  }

  // Iterators
  child_range children() {
    return child_range(child_iterator(), child_iterator());
  }

  const_child_range children() const {
    return const_child_range(const_child_iterator(), const_child_iterator());
  }
};

/// Represents a C++ temporary.
class CXXTemporary {
  /// The destructor that needs to be called.
  const CXXDestructorDecl *Destructor;

  explicit CXXTemporary(const CXXDestructorDecl *destructor)
      : Destructor(destructor) {}

public:
  static CXXTemporary *Create(const ASTContext &C,
                              const CXXDestructorDecl *Destructor);

  const CXXDestructorDecl *getDestructor() const { return Destructor; }

  void setDestructor(const CXXDestructorDecl *Dtor) {
    Destructor = Dtor;
  }
};

/// Represents binding an expression to a temporary.
///
/// This ensures the destructor is called for the temporary. It should only be
/// needed for non-POD, non-trivially destructable class types. For example:
///
/// \code
///   struct S {
///     S() { }  // User defined constructor makes S non-POD.
///     ~S() { } // User defined destructor makes it non-trivial.
///   };
///   void test() {
///     const S &s_ref = S(); // Requires a CXXBindTemporaryExpr.
///   }
/// \endcode
class CXXBindTemporaryExpr : public Expr {
  CXXTemporary *Temp = nullptr;
  Stmt *SubExpr = nullptr;

  CXXBindTemporaryExpr(CXXTemporary *temp, Expr* SubExpr)
      : Expr(CXXBindTemporaryExprClass, SubExpr->getType(),
             VK_RValue, OK_Ordinary, SubExpr->isTypeDependent(),
             SubExpr->isValueDependent(),
             SubExpr->isInstantiationDependent(),
             SubExpr->containsUnexpandedParameterPack()),
        Temp(temp), SubExpr(SubExpr) {}

public:
  CXXBindTemporaryExpr(EmptyShell Empty)
      : Expr(CXXBindTemporaryExprClass, Empty) {}

  static CXXBindTemporaryExpr *Create(const ASTContext &C, CXXTemporary *Temp,
                                      Expr* SubExpr);

  CXXTemporary *getTemporary() { return Temp; }
  const CXXTemporary *getTemporary() const { return Temp; }
  void setTemporary(CXXTemporary *T) { Temp = T; }

  const Expr *getSubExpr() const { return cast<Expr>(SubExpr); }
  Expr *getSubExpr() { return cast<Expr>(SubExpr); }
  void setSubExpr(Expr *E) { SubExpr = E; }

  SourceLocation getBeginLoc() const LLVM_READONLY {
    return SubExpr->getBeginLoc();
  }

  SourceLocation getEndLoc() const LLVM_READONLY {
    return SubExpr->getEndLoc();
  }

  // Implement isa/cast/dyncast/etc.
  static bool classof(const Stmt *T) {
    return T->getStmtClass() == CXXBindTemporaryExprClass;
  }

  // Iterators
  child_range children() { return child_range(&SubExpr, &SubExpr + 1); }

  const_child_range children() const {
    return const_child_range(&SubExpr, &SubExpr + 1);
  }
};

/// Represents a call to a C++ constructor.
class CXXConstructExpr : public Expr {
  friend class ASTStmtReader;

public:
  enum ConstructionKind {
    CK_Complete,
    CK_NonVirtualBase,
    CK_VirtualBase,
    CK_Delegating
  };

private:
  /// A pointer to the constructor which will be ultimately called.
  CXXConstructorDecl *Constructor;

  SourceRange ParenOrBraceRange;

  /// The number of arguments.
  unsigned NumArgs;

  // We would like to stash the arguments of the constructor call after
  // CXXConstructExpr. However CXXConstructExpr is used as a base class of
  // CXXTemporaryObjectExpr which makes the use of llvm::TrailingObjects
  // impossible.
  //
  // Instead we manually stash the trailing object after the full object
  // containing CXXConstructExpr (that is either CXXConstructExpr or
  // CXXTemporaryObjectExpr).
  //
  // The trailing objects are:
  //
  // * An array of getNumArgs() "Stmt *" for the arguments of the
  //   constructor call.

  /// Return a pointer to the start of the trailing arguments.
  /// Defined just after CXXTemporaryObjectExpr.
  inline Stmt **getTrailingArgs();
  const Stmt *const *getTrailingArgs() const {
    return const_cast<CXXConstructExpr *>(this)->getTrailingArgs();
  }

protected:
  /// Build a C++ construction expression.
  CXXConstructExpr(StmtClass SC, QualType Ty, SourceLocation Loc,
                   CXXConstructorDecl *Ctor, bool Elidable,
                   ArrayRef<Expr *> Args, bool HadMultipleCandidates,
                   bool ListInitialization, bool StdInitListInitialization,
                   bool ZeroInitialization, ConstructionKind ConstructKind,
                   SourceRange ParenOrBraceRange);

  /// Build an empty C++ construction expression.
  CXXConstructExpr(StmtClass SC, EmptyShell Empty, unsigned NumArgs);

  /// Return the size in bytes of the trailing objects. Used by
  /// CXXTemporaryObjectExpr to allocate the right amount of storage.
  static unsigned sizeOfTrailingObjects(unsigned NumArgs) {
    return NumArgs * sizeof(Stmt *);
  }

public:
  /// Create a C++ construction expression.
  static CXXConstructExpr *
  Create(const ASTContext &Ctx, QualType Ty, SourceLocation Loc,
         CXXConstructorDecl *Ctor, bool Elidable, ArrayRef<Expr *> Args,
         bool HadMultipleCandidates, bool ListInitialization,
         bool StdInitListInitialization, bool ZeroInitialization,
         ConstructionKind ConstructKind, SourceRange ParenOrBraceRange);

  /// Create an empty C++ construction expression.
  static CXXConstructExpr *CreateEmpty(const ASTContext &Ctx, unsigned NumArgs);

  /// Get the constructor that this expression will (ultimately) call.
  CXXConstructorDecl *getConstructor() const { return Constructor; }

  SourceLocation getLocation() const { return CXXConstructExprBits.Loc; }
  void setLocation(SourceLocation Loc) { CXXConstructExprBits.Loc = Loc; }

  /// Whether this construction is elidable.
  bool isElidable() const { return CXXConstructExprBits.Elidable; }
  void setElidable(bool E) { CXXConstructExprBits.Elidable = E; }

  /// Whether the referred constructor was resolved from
  /// an overloaded set having size greater than 1.
  bool hadMultipleCandidates() const {
    return CXXConstructExprBits.HadMultipleCandidates;
  }
  void setHadMultipleCandidates(bool V) {
    CXXConstructExprBits.HadMultipleCandidates = V;
  }

  /// Whether this constructor call was written as list-initialization.
  bool isListInitialization() const {
    return CXXConstructExprBits.ListInitialization;
  }
  void setListInitialization(bool V) {
    CXXConstructExprBits.ListInitialization = V;
  }

  /// Whether this constructor call was written as list-initialization,
  /// but was interpreted as forming a std::initializer_list<T> from the list
  /// and passing that as a single constructor argument.
  /// See C++11 [over.match.list]p1 bullet 1.
  bool isStdInitListInitialization() const {
    return CXXConstructExprBits.StdInitListInitialization;
  }
  void setStdInitListInitialization(bool V) {
    CXXConstructExprBits.StdInitListInitialization = V;
  }

  /// Whether this construction first requires
  /// zero-initialization before the initializer is called.
  bool requiresZeroInitialization() const {
    return CXXConstructExprBits.ZeroInitialization;
  }
  void setRequiresZeroInitialization(bool ZeroInit) {
    CXXConstructExprBits.ZeroInitialization = ZeroInit;
  }

  /// Determine whether this constructor is actually constructing
  /// a base class (rather than a complete object).
  ConstructionKind getConstructionKind() const {
    return static_cast<ConstructionKind>(CXXConstructExprBits.ConstructionKind);
  }
  void setConstructionKind(ConstructionKind CK) {
    CXXConstructExprBits.ConstructionKind = CK;
  }

  using arg_iterator = ExprIterator;
  using const_arg_iterator = ConstExprIterator;
  using arg_range = llvm::iterator_range<arg_iterator>;
  using const_arg_range = llvm::iterator_range<const_arg_iterator>;

  arg_range arguments() { return arg_range(arg_begin(), arg_end()); }
  const_arg_range arguments() const {
    return const_arg_range(arg_begin(), arg_end());
  }

  arg_iterator arg_begin() { return getTrailingArgs(); }
  arg_iterator arg_end() { return arg_begin() + getNumArgs(); }
  const_arg_iterator arg_begin() const { return getTrailingArgs(); }
  const_arg_iterator arg_end() const { return arg_begin() + getNumArgs(); }

  Expr **getArgs() { return reinterpret_cast<Expr **>(getTrailingArgs()); }
  const Expr *const *getArgs() const {
    return reinterpret_cast<const Expr *const *>(getTrailingArgs());
  }

  /// Return the number of arguments to the constructor call.
  unsigned getNumArgs() const { return NumArgs; }

  /// Return the specified argument.
  Expr *getArg(unsigned Arg) {
    assert(Arg < getNumArgs() && "Arg access out of range!");
    return getArgs()[Arg];
  }
  const Expr *getArg(unsigned Arg) const {
    assert(Arg < getNumArgs() && "Arg access out of range!");
    return getArgs()[Arg];
  }

  /// Set the specified argument.
  void setArg(unsigned Arg, Expr *ArgExpr) {
    assert(Arg < getNumArgs() && "Arg access out of range!");
    getArgs()[Arg] = ArgExpr;
  }

  SourceLocation getBeginLoc() const LLVM_READONLY;
  SourceLocation getEndLoc() const LLVM_READONLY;
  SourceRange getParenOrBraceRange() const { return ParenOrBraceRange; }
  void setParenOrBraceRange(SourceRange Range) { ParenOrBraceRange = Range; }

  static bool classof(const Stmt *T) {
    return T->getStmtClass() == CXXConstructExprClass ||
           T->getStmtClass() == CXXTemporaryObjectExprClass;
  }

  // Iterators
  child_range children() {
    return child_range(getTrailingArgs(), getTrailingArgs() + getNumArgs());
  }

  const_child_range children() const {
    auto Children = const_cast<CXXConstructExpr *>(this)->children();
    return const_child_range(Children.begin(), Children.end());
  }
};

/// Represents a call to an inherited base class constructor from an
/// inheriting constructor. This call implicitly forwards the arguments from
/// the enclosing context (an inheriting constructor) to the specified inherited
/// base class constructor.
class CXXInheritedCtorInitExpr : public Expr {
private:
  CXXConstructorDecl *Constructor = nullptr;

  /// The location of the using declaration.
  SourceLocation Loc;

  /// Whether this is the construction of a virtual base.
  unsigned ConstructsVirtualBase : 1;

  /// Whether the constructor is inherited from a virtual base class of the
  /// class that we construct.
  unsigned InheritedFromVirtualBase : 1;

public:
  friend class ASTStmtReader;

  /// Construct a C++ inheriting construction expression.
  CXXInheritedCtorInitExpr(SourceLocation Loc, QualType T,
                           CXXConstructorDecl *Ctor, bool ConstructsVirtualBase,
                           bool InheritedFromVirtualBase)
      : Expr(CXXInheritedCtorInitExprClass, T, VK_RValue, OK_Ordinary, false,
             false, false, false),
        Constructor(Ctor), Loc(Loc),
        ConstructsVirtualBase(ConstructsVirtualBase),
        InheritedFromVirtualBase(InheritedFromVirtualBase) {
    assert(!T->isDependentType());
  }

  /// Construct an empty C++ inheriting construction expression.
  explicit CXXInheritedCtorInitExpr(EmptyShell Empty)
      : Expr(CXXInheritedCtorInitExprClass, Empty),
        ConstructsVirtualBase(false), InheritedFromVirtualBase(false) {}

  /// Get the constructor that this expression will call.
  CXXConstructorDecl *getConstructor() const { return Constructor; }

  /// Determine whether this constructor is actually constructing
  /// a base class (rather than a complete object).
  bool constructsVBase() const { return ConstructsVirtualBase; }
  CXXConstructExpr::ConstructionKind getConstructionKind() const {
    return ConstructsVirtualBase ? CXXConstructExpr::CK_VirtualBase
                                 : CXXConstructExpr::CK_NonVirtualBase;
  }

  /// Determine whether the inherited constructor is inherited from a
  /// virtual base of the object we construct. If so, we are not responsible
  /// for calling the inherited constructor (the complete object constructor
  /// does that), and so we don't need to pass any arguments.
  bool inheritedFromVBase() const { return InheritedFromVirtualBase; }

  SourceLocation getLocation() const LLVM_READONLY { return Loc; }
  SourceLocation getBeginLoc() const LLVM_READONLY { return Loc; }
  SourceLocation getEndLoc() const LLVM_READONLY { return Loc; }

  static bool classof(const Stmt *T) {
    return T->getStmtClass() == CXXInheritedCtorInitExprClass;
  }

  child_range children() {
    return child_range(child_iterator(), child_iterator());
  }

  const_child_range children() const {
    return const_child_range(const_child_iterator(), const_child_iterator());
  }
};

/// Represents an explicit C++ type conversion that uses "functional"
/// notation (C++ [expr.type.conv]).
///
/// Example:
/// \code
///   x = int(0.5);
/// \endcode
class CXXFunctionalCastExpr final
    : public ExplicitCastExpr,
      private llvm::TrailingObjects<CXXFunctionalCastExpr, CXXBaseSpecifier *> {
  SourceLocation LParenLoc;
  SourceLocation RParenLoc;

  CXXFunctionalCastExpr(QualType ty, ExprValueKind VK,
                        TypeSourceInfo *writtenTy,
                        CastKind kind, Expr *castExpr, unsigned pathSize,
                        SourceLocation lParenLoc, SourceLocation rParenLoc)
      : ExplicitCastExpr(CXXFunctionalCastExprClass, ty, VK, kind,
                         castExpr, pathSize, writtenTy),
        LParenLoc(lParenLoc), RParenLoc(rParenLoc) {}

  explicit CXXFunctionalCastExpr(EmptyShell Shell, unsigned PathSize)
      : ExplicitCastExpr(CXXFunctionalCastExprClass, Shell, PathSize) {}

public:
  friend class CastExpr;
  friend TrailingObjects;

  static CXXFunctionalCastExpr *Create(const ASTContext &Context, QualType T,
                                       ExprValueKind VK,
                                       TypeSourceInfo *Written,
                                       CastKind Kind, Expr *Op,
                                       const CXXCastPath *Path,
                                       SourceLocation LPLoc,
                                       SourceLocation RPLoc);
  static CXXFunctionalCastExpr *CreateEmpty(const ASTContext &Context,
                                            unsigned PathSize);

  SourceLocation getLParenLoc() const { return LParenLoc; }
  void setLParenLoc(SourceLocation L) { LParenLoc = L; }
  SourceLocation getRParenLoc() const { return RParenLoc; }
  void setRParenLoc(SourceLocation L) { RParenLoc = L; }

  /// Determine whether this expression models list-initialization.
  bool isListInitialization() const { return LParenLoc.isInvalid(); }

  SourceLocation getBeginLoc() const LLVM_READONLY;
  SourceLocation getEndLoc() const LLVM_READONLY;

  static bool classof(const Stmt *T) {
    return T->getStmtClass() == CXXFunctionalCastExprClass;
  }
};

/// Represents a C++ functional cast expression that builds a
/// temporary object.
///
/// This expression type represents a C++ "functional" cast
/// (C++[expr.type.conv]) with N != 1 arguments that invokes a
/// constructor to build a temporary object. With N == 1 arguments the
/// functional cast expression will be represented by CXXFunctionalCastExpr.
/// Example:
/// \code
/// struct X { X(int, float); }
///
/// X create_X() {
///   return X(1, 3.14f); // creates a CXXTemporaryObjectExpr
/// };
/// \endcode
class CXXTemporaryObjectExpr final : public CXXConstructExpr {
  friend class ASTStmtReader;

  // CXXTemporaryObjectExpr has some trailing objects belonging
  // to CXXConstructExpr. See the comment inside CXXConstructExpr
  // for more details.

  TypeSourceInfo *TSI;

  CXXTemporaryObjectExpr(CXXConstructorDecl *Cons, QualType Ty,
                         TypeSourceInfo *TSI, ArrayRef<Expr *> Args,
                         SourceRange ParenOrBraceRange,
                         bool HadMultipleCandidates, bool ListInitialization,
                         bool StdInitListInitialization,
                         bool ZeroInitialization);

  CXXTemporaryObjectExpr(EmptyShell Empty, unsigned NumArgs);

public:
  static CXXTemporaryObjectExpr *
  Create(const ASTContext &Ctx, CXXConstructorDecl *Cons, QualType Ty,
         TypeSourceInfo *TSI, ArrayRef<Expr *> Args,
         SourceRange ParenOrBraceRange, bool HadMultipleCandidates,
         bool ListInitialization, bool StdInitListInitialization,
         bool ZeroInitialization);

  static CXXTemporaryObjectExpr *CreateEmpty(const ASTContext &Ctx,
                                             unsigned NumArgs);

  TypeSourceInfo *getTypeSourceInfo() const { return TSI; }

  SourceLocation getBeginLoc() const LLVM_READONLY;
  SourceLocation getEndLoc() const LLVM_READONLY;

  static bool classof(const Stmt *T) {
    return T->getStmtClass() == CXXTemporaryObjectExprClass;
  }
};

Stmt **CXXConstructExpr::getTrailingArgs() {
  if (auto *E = dyn_cast<CXXTemporaryObjectExpr>(this))
    return reinterpret_cast<Stmt **>(E + 1);
  assert((getStmtClass() == CXXConstructExprClass) &&
         "Unexpected class deriving from CXXConstructExpr!");
  return reinterpret_cast<Stmt **>(this + 1);
}

/// A C++ lambda expression, which produces a function object
/// (of unspecified type) that can be invoked later.
///
/// Example:
/// \code
/// void low_pass_filter(std::vector<double> &values, double cutoff) {
///   values.erase(std::remove_if(values.begin(), values.end(),
///                               [=](double value) { return value > cutoff; });
/// }
/// \endcode
///
/// C++11 lambda expressions can capture local variables, either by copying
/// the values of those local variables at the time the function
/// object is constructed (not when it is called!) or by holding a
/// reference to the local variable. These captures can occur either
/// implicitly or can be written explicitly between the square
/// brackets ([...]) that start the lambda expression.
///
/// C++1y introduces a new form of "capture" called an init-capture that
/// includes an initializing expression (rather than capturing a variable),
/// and which can never occur implicitly.
class LambdaExpr final : public Expr,
                         private llvm::TrailingObjects<LambdaExpr, Stmt *> {
  /// The source range that covers the lambda introducer ([...]).
  SourceRange IntroducerRange;

  /// The source location of this lambda's capture-default ('=' or '&').
  SourceLocation CaptureDefaultLoc;

  /// The number of captures.
  unsigned NumCaptures : 16;

  /// The default capture kind, which is a value of type
  /// LambdaCaptureDefault.
  unsigned CaptureDefault : 2;

  /// Whether this lambda had an explicit parameter list vs. an
  /// implicit (and empty) parameter list.
  unsigned ExplicitParams : 1;

  /// Whether this lambda had the result type explicitly specified.
  unsigned ExplicitResultType : 1;

  /// The location of the closing brace ('}') that completes
  /// the lambda.
  ///
  /// The location of the brace is also available by looking up the
  /// function call operator in the lambda class. However, it is
  /// stored here to improve the performance of getSourceRange(), and
  /// to avoid having to deserialize the function call operator from a
  /// module file just to determine the source range.
  SourceLocation ClosingBrace;

  /// Construct a lambda expression.
  LambdaExpr(QualType T, SourceRange IntroducerRange,
             LambdaCaptureDefault CaptureDefault,
             SourceLocation CaptureDefaultLoc, ArrayRef<LambdaCapture> Captures,
             bool ExplicitParams, bool ExplicitResultType,
             ArrayRef<Expr *> CaptureInits, SourceLocation ClosingBrace,
             bool ContainsUnexpandedParameterPack);

  /// Construct an empty lambda expression.
  LambdaExpr(EmptyShell Empty, unsigned NumCaptures)
      : Expr(LambdaExprClass, Empty), NumCaptures(NumCaptures),
        CaptureDefault(LCD_None), ExplicitParams(false),
        ExplicitResultType(false) {
    getStoredStmts()[NumCaptures] = nullptr;
  }

  Stmt **getStoredStmts() { return getTrailingObjects<Stmt *>(); }

  Stmt *const *getStoredStmts() const { return getTrailingObjects<Stmt *>(); }

public:
  friend class ASTStmtReader;
  friend class ASTStmtWriter;
  friend TrailingObjects;

  /// Construct a new lambda expression.
  static LambdaExpr *
  Create(const ASTContext &C, CXXRecordDecl *Class, SourceRange IntroducerRange,
         LambdaCaptureDefault CaptureDefault, SourceLocation CaptureDefaultLoc,
         ArrayRef<LambdaCapture> Captures, bool ExplicitParams,
         bool ExplicitResultType, ArrayRef<Expr *> CaptureInits,
         SourceLocation ClosingBrace, bool ContainsUnexpandedParameterPack);

  /// Construct a new lambda expression that will be deserialized from
  /// an external source.
  static LambdaExpr *CreateDeserialized(const ASTContext &C,
                                        unsigned NumCaptures);

  /// Determine the default capture kind for this lambda.
  LambdaCaptureDefault getCaptureDefault() const {
    return static_cast<LambdaCaptureDefault>(CaptureDefault);
  }

  /// Retrieve the location of this lambda's capture-default, if any.
  SourceLocation getCaptureDefaultLoc() const {
    return CaptureDefaultLoc;
  }

  /// Determine whether one of this lambda's captures is an init-capture.
  bool isInitCapture(const LambdaCapture *Capture) const;

  /// An iterator that walks over the captures of the lambda,
  /// both implicit and explicit.
  using capture_iterator = const LambdaCapture *;

  /// An iterator over a range of lambda captures.
  using capture_range = llvm::iterator_range<capture_iterator>;

  /// Retrieve this lambda's captures.
  capture_range captures() const;

  /// Retrieve an iterator pointing to the first lambda capture.
  capture_iterator capture_begin() const;

  /// Retrieve an iterator pointing past the end of the
  /// sequence of lambda captures.
  capture_iterator capture_end() const;

  /// Determine the number of captures in this lambda.
  unsigned capture_size() const { return NumCaptures; }

  /// Retrieve this lambda's explicit captures.
  capture_range explicit_captures() const;

  /// Retrieve an iterator pointing to the first explicit
  /// lambda capture.
  capture_iterator explicit_capture_begin() const;

  /// Retrieve an iterator pointing past the end of the sequence of
  /// explicit lambda captures.
  capture_iterator explicit_capture_end() const;

  /// Retrieve this lambda's implicit captures.
  capture_range implicit_captures() const;

  /// Retrieve an iterator pointing to the first implicit
  /// lambda capture.
  capture_iterator implicit_capture_begin() const;

  /// Retrieve an iterator pointing past the end of the sequence of
  /// implicit lambda captures.
  capture_iterator implicit_capture_end() const;

  /// Iterator that walks over the capture initialization
  /// arguments.
  using capture_init_iterator = Expr **;

  /// Const iterator that walks over the capture initialization
  /// arguments.
  using const_capture_init_iterator = Expr *const *;

  /// Retrieve the initialization expressions for this lambda's captures.
  llvm::iterator_range<capture_init_iterator> capture_inits() {
    return llvm::make_range(capture_init_begin(), capture_init_end());
  }

  /// Retrieve the initialization expressions for this lambda's captures.
  llvm::iterator_range<const_capture_init_iterator> capture_inits() const {
    return llvm::make_range(capture_init_begin(), capture_init_end());
  }

  /// Retrieve the first initialization argument for this
  /// lambda expression (which initializes the first capture field).
  capture_init_iterator capture_init_begin() {
    return reinterpret_cast<Expr **>(getStoredStmts());
  }

  /// Retrieve the first initialization argument for this
  /// lambda expression (which initializes the first capture field).
  const_capture_init_iterator capture_init_begin() const {
    return reinterpret_cast<Expr *const *>(getStoredStmts());
  }

  /// Retrieve the iterator pointing one past the last
  /// initialization argument for this lambda expression.
  capture_init_iterator capture_init_end() {
    return capture_init_begin() + NumCaptures;
  }

  /// Retrieve the iterator pointing one past the last
  /// initialization argument for this lambda expression.
  const_capture_init_iterator capture_init_end() const {
    return capture_init_begin() + NumCaptures;
  }

  /// Retrieve the source range covering the lambda introducer,
  /// which contains the explicit capture list surrounded by square
  /// brackets ([...]).
  SourceRange getIntroducerRange() const { return IntroducerRange; }

  /// Retrieve the class that corresponds to the lambda.
  ///
  /// This is the "closure type" (C++1y [expr.prim.lambda]), and stores the
  /// captures in its fields and provides the various operations permitted
  /// on a lambda (copying, calling).
  CXXRecordDecl *getLambdaClass() const;

  /// Retrieve the function call operator associated with this
  /// lambda expression.
  CXXMethodDecl *getCallOperator() const;

  /// Retrieve the function template call operator associated with this
  /// lambda expression.
  FunctionTemplateDecl *getDependentCallOperator() const;

  /// If this is a generic lambda expression, retrieve the template
  /// parameter list associated with it, or else return null.
  TemplateParameterList *getTemplateParameterList() const;

  /// Get the template parameters were explicitly specified (as opposed to being
  /// invented by use of an auto parameter).
  ArrayRef<NamedDecl *> getExplicitTemplateParameters() const;

  /// Whether this is a generic lambda.
  bool isGenericLambda() const { return getTemplateParameterList(); }

  /// Retrieve the body of the lambda.
  CompoundStmt *getBody() const;

  /// Determine whether the lambda is mutable, meaning that any
  /// captures values can be modified.
  bool isMutable() const;

  /// Determine whether this lambda has an explicit parameter
  /// list vs. an implicit (empty) parameter list.
  bool hasExplicitParameters() const { return ExplicitParams; }

  /// Whether this lambda had its result type explicitly specified.
  bool hasExplicitResultType() const { return ExplicitResultType; }

  static bool classof(const Stmt *T) {
    return T->getStmtClass() == LambdaExprClass;
  }

  SourceLocation getBeginLoc() const LLVM_READONLY {
    return IntroducerRange.getBegin();
  }

  SourceLocation getEndLoc() const LLVM_READONLY { return ClosingBrace; }

  child_range children() {
    // Includes initialization exprs plus body stmt
    return child_range(getStoredStmts(), getStoredStmts() + NumCaptures + 1);
  }

  const_child_range children() const {
    return const_child_range(getStoredStmts(),
                             getStoredStmts() + NumCaptures + 1);
  }
};

/// An expression "T()" which creates a value-initialized rvalue of type
/// T, which is a non-class type.  See (C++98 [5.2.3p2]).
class CXXScalarValueInitExpr : public Expr {
  friend class ASTStmtReader;

  TypeSourceInfo *TypeInfo;

public:
  /// Create an explicitly-written scalar-value initialization
  /// expression.
  CXXScalarValueInitExpr(QualType Type, TypeSourceInfo *TypeInfo,
                         SourceLocation RParenLoc)
      : Expr(CXXScalarValueInitExprClass, Type, VK_RValue, OK_Ordinary, false,
             false, Type->isInstantiationDependentType(),
             Type->containsUnexpandedParameterPack()),
        TypeInfo(TypeInfo) {
    CXXScalarValueInitExprBits.RParenLoc = RParenLoc;
  }

  explicit CXXScalarValueInitExpr(EmptyShell Shell)
      : Expr(CXXScalarValueInitExprClass, Shell) {}

  TypeSourceInfo *getTypeSourceInfo() const {
    return TypeInfo;
  }

  SourceLocation getRParenLoc() const {
    return CXXScalarValueInitExprBits.RParenLoc;
  }

  SourceLocation getBeginLoc() const LLVM_READONLY;
  SourceLocation getEndLoc() const { return getRParenLoc(); }

  static bool classof(const Stmt *T) {
    return T->getStmtClass() == CXXScalarValueInitExprClass;
  }

  // Iterators
  child_range children() {
    return child_range(child_iterator(), child_iterator());
  }

  const_child_range children() const {
    return const_child_range(const_child_iterator(), const_child_iterator());
  }
};

/// Represents a new-expression for memory allocation and constructor
/// calls, e.g: "new CXXNewExpr(foo)".
class CXXNewExpr final
    : public Expr,
      private llvm::TrailingObjects<CXXNewExpr, Stmt *, SourceRange> {
  friend class ASTStmtReader;
  friend class ASTStmtWriter;
  friend TrailingObjects;

  /// Points to the allocation function used.
  FunctionDecl *OperatorNew;

  /// Points to the deallocation function used in case of error. May be null.
  FunctionDecl *OperatorDelete;

  /// The allocated type-source information, as written in the source.
  TypeSourceInfo *AllocatedTypeInfo;

  /// Range of the entire new expression.
  SourceRange Range;

  /// Source-range of a paren-delimited initializer.
  SourceRange DirectInitRange;

  // CXXNewExpr is followed by several optional trailing objects.
  // They are in order:
  //
  // * An optional "Stmt *" for the array size expression.
  //    Present if and ony if isArray().
  //
  // * An optional "Stmt *" for the init expression.
  //    Present if and only if hasInitializer().
  //
  // * An array of getNumPlacementArgs() "Stmt *" for the placement new
  //   arguments, if any.
  //
  // * An optional SourceRange for the range covering the parenthesized type-id
  //    if the allocated type was expressed as a parenthesized type-id.
  //    Present if and only if isParenTypeId().
  unsigned arraySizeOffset() const { return 0; }
  unsigned initExprOffset() const { return arraySizeOffset() + isArray(); }
  unsigned placementNewArgsOffset() const {
    return initExprOffset() + hasInitializer();
  }

  unsigned numTrailingObjects(OverloadToken<Stmt *>) const {
    return isArray() + hasInitializer() + getNumPlacementArgs();
  }

  unsigned numTrailingObjects(OverloadToken<SourceRange>) const {
    return isParenTypeId();
  }

public:
  enum InitializationStyle {
    /// New-expression has no initializer as written.
    NoInit,

    /// New-expression has a C++98 paren-delimited initializer.
    CallInit,

    /// New-expression has a C++11 list-initializer.
    ListInit
  };

private:
  /// Build a c++ new expression.
  CXXNewExpr(bool IsGlobalNew, FunctionDecl *OperatorNew,
             FunctionDecl *OperatorDelete, bool ShouldPassAlignment,
             bool UsualArrayDeleteWantsSize, ArrayRef<Expr *> PlacementArgs,
             SourceRange TypeIdParens, Optional<Expr *> ArraySize,
             InitializationStyle InitializationStyle, Expr *Initializer,
             QualType Ty, TypeSourceInfo *AllocatedTypeInfo, SourceRange Range,
             SourceRange DirectInitRange);

  /// Build an empty c++ new expression.
  CXXNewExpr(EmptyShell Empty, bool IsArray, unsigned NumPlacementArgs,
             bool IsParenTypeId);

public:
  /// Create a c++ new expression.
  static CXXNewExpr *
  Create(const ASTContext &Ctx, bool IsGlobalNew, FunctionDecl *OperatorNew,
         FunctionDecl *OperatorDelete, bool ShouldPassAlignment,
         bool UsualArrayDeleteWantsSize, ArrayRef<Expr *> PlacementArgs,
         SourceRange TypeIdParens, Optional<Expr *> ArraySize,
         InitializationStyle InitializationStyle, Expr *Initializer,
         QualType Ty, TypeSourceInfo *AllocatedTypeInfo, SourceRange Range,
         SourceRange DirectInitRange);

  /// Create an empty c++ new expression.
  static CXXNewExpr *CreateEmpty(const ASTContext &Ctx, bool IsArray,
                                 bool HasInit, unsigned NumPlacementArgs,
                                 bool IsParenTypeId);

  QualType getAllocatedType() const {
    return getType()->castAs<PointerType>()->getPointeeType();
  }

  TypeSourceInfo *getAllocatedTypeSourceInfo() const {
    return AllocatedTypeInfo;
  }

  /// True if the allocation result needs to be null-checked.
  ///
  /// C++11 [expr.new]p13:
  ///   If the allocation function returns null, initialization shall
  ///   not be done, the deallocation function shall not be called,
  ///   and the value of the new-expression shall be null.
  ///
  /// C++ DR1748:
  ///   If the allocation function is a reserved placement allocation
  ///   function that returns null, the behavior is undefined.
  ///
  /// An allocation function is not allowed to return null unless it
  /// has a non-throwing exception-specification.  The '03 rule is
  /// identical except that the definition of a non-throwing
  /// exception specification is just "is it throw()?".
  bool shouldNullCheckAllocation() const;

  FunctionDecl *getOperatorNew() const { return OperatorNew; }
  void setOperatorNew(FunctionDecl *D) { OperatorNew = D; }
  FunctionDecl *getOperatorDelete() const { return OperatorDelete; }
  void setOperatorDelete(FunctionDecl *D) { OperatorDelete = D; }

  bool isArray() const { return CXXNewExprBits.IsArray; }

  Optional<Expr *> getArraySize() {
    if (!isArray())
      return None;
    return cast_or_null<Expr>(getTrailingObjects<Stmt *>()[arraySizeOffset()]);
  }
  Optional<const Expr *> getArraySize() const {
    if (!isArray())
      return None;
    return cast_or_null<Expr>(getTrailingObjects<Stmt *>()[arraySizeOffset()]);
  }

  unsigned getNumPlacementArgs() const {
    return CXXNewExprBits.NumPlacementArgs;
  }

  Expr **getPlacementArgs() {
    return reinterpret_cast<Expr **>(getTrailingObjects<Stmt *>() +
                                     placementNewArgsOffset());
  }

  Expr *getPlacementArg(unsigned I) {
    assert((I < getNumPlacementArgs()) && "Index out of range!");
    return getPlacementArgs()[I];
  }
  const Expr *getPlacementArg(unsigned I) const {
    return const_cast<CXXNewExpr *>(this)->getPlacementArg(I);
  }

  bool isParenTypeId() const { return CXXNewExprBits.IsParenTypeId; }
  SourceRange getTypeIdParens() const {
    return isParenTypeId() ? getTrailingObjects<SourceRange>()[0]
                           : SourceRange();
  }

  bool isGlobalNew() const { return CXXNewExprBits.IsGlobalNew; }

  /// Whether this new-expression has any initializer at all.
  bool hasInitializer() const {
    return CXXNewExprBits.StoredInitializationStyle > 0;
  }

  /// The kind of initializer this new-expression has.
  InitializationStyle getInitializationStyle() const {
    if (CXXNewExprBits.StoredInitializationStyle == 0)
      return NoInit;
    return static_cast<InitializationStyle>(
        CXXNewExprBits.StoredInitializationStyle - 1);
  }

  /// The initializer of this new-expression.
  Expr *getInitializer() {
    return hasInitializer()
               ? cast<Expr>(getTrailingObjects<Stmt *>()[initExprOffset()])
               : nullptr;
  }
  const Expr *getInitializer() const {
    return hasInitializer()
               ? cast<Expr>(getTrailingObjects<Stmt *>()[initExprOffset()])
               : nullptr;
  }

  /// Returns the CXXConstructExpr from this new-expression, or null.
  const CXXConstructExpr *getConstructExpr() const {
    return dyn_cast_or_null<CXXConstructExpr>(getInitializer());
  }

  /// Indicates whether the required alignment should be implicitly passed to
  /// the allocation function.
  bool passAlignment() const { return CXXNewExprBits.ShouldPassAlignment; }

  /// Answers whether the usual array deallocation function for the
  /// allocated type expects the size of the allocation as a
  /// parameter.
  bool doesUsualArrayDeleteWantSize() const {
    return CXXNewExprBits.UsualArrayDeleteWantsSize;
  }

  using arg_iterator = ExprIterator;
  using const_arg_iterator = ConstExprIterator;

  llvm::iterator_range<arg_iterator> placement_arguments() {
    return llvm::make_range(placement_arg_begin(), placement_arg_end());
  }

  llvm::iterator_range<const_arg_iterator> placement_arguments() const {
    return llvm::make_range(placement_arg_begin(), placement_arg_end());
  }

  arg_iterator placement_arg_begin() {
    return getTrailingObjects<Stmt *>() + placementNewArgsOffset();
  }
  arg_iterator placement_arg_end() {
    return placement_arg_begin() + getNumPlacementArgs();
  }
  const_arg_iterator placement_arg_begin() const {
    return getTrailingObjects<Stmt *>() + placementNewArgsOffset();
  }
  const_arg_iterator placement_arg_end() const {
    return placement_arg_begin() + getNumPlacementArgs();
  }

  using raw_arg_iterator = Stmt **;

  raw_arg_iterator raw_arg_begin() { return getTrailingObjects<Stmt *>(); }
  raw_arg_iterator raw_arg_end() {
    return raw_arg_begin() + numTrailingObjects(OverloadToken<Stmt *>());
  }
  const_arg_iterator raw_arg_begin() const {
    return getTrailingObjects<Stmt *>();
  }
  const_arg_iterator raw_arg_end() const {
    return raw_arg_begin() + numTrailingObjects(OverloadToken<Stmt *>());
  }

  SourceLocation getBeginLoc() const { return Range.getBegin(); }
  SourceLocation getEndLoc() const { return Range.getEnd(); }

  SourceRange getDirectInitRange() const { return DirectInitRange; }
  SourceRange getSourceRange() const { return Range; }

  static bool classof(const Stmt *T) {
    return T->getStmtClass() == CXXNewExprClass;
  }

  // Iterators
  child_range children() { return child_range(raw_arg_begin(), raw_arg_end()); }

  const_child_range children() const {
    return const_child_range(const_cast<CXXNewExpr *>(this)->children());
  }
};

/// Represents a \c delete expression for memory deallocation and
/// destructor calls, e.g. "delete[] pArray".
class CXXDeleteExpr : public Expr {
  friend class ASTStmtReader;

  /// Points to the operator delete overload that is used. Could be a member.
  FunctionDecl *OperatorDelete = nullptr;

  /// The pointer expression to be deleted.
  Stmt *Argument = nullptr;

public:
  CXXDeleteExpr(QualType Ty, bool GlobalDelete, bool ArrayForm,
                bool ArrayFormAsWritten, bool UsualArrayDeleteWantsSize,
                FunctionDecl *OperatorDelete, Expr *Arg, SourceLocation Loc)
      : Expr(CXXDeleteExprClass, Ty, VK_RValue, OK_Ordinary, false,
             Arg->isValueDependent(), Arg->isInstantiationDependent(),
             Arg->containsUnexpandedParameterPack()),
        OperatorDelete(OperatorDelete), Argument(Arg) {
    CXXDeleteExprBits.GlobalDelete = GlobalDelete;
    CXXDeleteExprBits.ArrayForm = ArrayForm;
    CXXDeleteExprBits.ArrayFormAsWritten = ArrayFormAsWritten;
    CXXDeleteExprBits.UsualArrayDeleteWantsSize = UsualArrayDeleteWantsSize;
    CXXDeleteExprBits.Loc = Loc;
  }

  explicit CXXDeleteExpr(EmptyShell Shell) : Expr(CXXDeleteExprClass, Shell) {}

  bool isGlobalDelete() const { return CXXDeleteExprBits.GlobalDelete; }
  bool isArrayForm() const { return CXXDeleteExprBits.ArrayForm; }
  bool isArrayFormAsWritten() const {
    return CXXDeleteExprBits.ArrayFormAsWritten;
  }

  /// Answers whether the usual array deallocation function for the
  /// allocated type expects the size of the allocation as a
  /// parameter.  This can be true even if the actual deallocation
  /// function that we're using doesn't want a size.
  bool doesUsualArrayDeleteWantSize() const {
    return CXXDeleteExprBits.UsualArrayDeleteWantsSize;
  }

  FunctionDecl *getOperatorDelete() const { return OperatorDelete; }

  Expr *getArgument() { return cast<Expr>(Argument); }
  const Expr *getArgument() const { return cast<Expr>(Argument); }

  /// Retrieve the type being destroyed.
  ///
  /// If the type being destroyed is a dependent type which may or may not
  /// be a pointer, return an invalid type.
  QualType getDestroyedType() const;

  SourceLocation getBeginLoc() const { return CXXDeleteExprBits.Loc; }
  SourceLocation getEndLoc() const LLVM_READONLY {
    return Argument->getEndLoc();
  }

  static bool classof(const Stmt *T) {
    return T->getStmtClass() == CXXDeleteExprClass;
  }

  // Iterators
  child_range children() { return child_range(&Argument, &Argument + 1); }

  const_child_range children() const {
    return const_child_range(&Argument, &Argument + 1);
  }
};

/// Stores the type being destroyed by a pseudo-destructor expression.
class PseudoDestructorTypeStorage {
  /// Either the type source information or the name of the type, if
  /// it couldn't be resolved due to type-dependence.
  llvm::PointerUnion<TypeSourceInfo *, IdentifierInfo *> Type;

  /// The starting source location of the pseudo-destructor type.
  SourceLocation Location;

public:
  PseudoDestructorTypeStorage() = default;

  PseudoDestructorTypeStorage(IdentifierInfo *II, SourceLocation Loc)
      : Type(II), Location(Loc) {}

  PseudoDestructorTypeStorage(TypeSourceInfo *Info);

  TypeSourceInfo *getTypeSourceInfo() const {
    return Type.dyn_cast<TypeSourceInfo *>();
  }

  IdentifierInfo *getIdentifier() const {
    return Type.dyn_cast<IdentifierInfo *>();
  }

  SourceLocation getLocation() const { return Location; }
};

/// Represents a C++ pseudo-destructor (C++ [expr.pseudo]).
///
/// A pseudo-destructor is an expression that looks like a member access to a
/// destructor of a scalar type, except that scalar types don't have
/// destructors. For example:
///
/// \code
/// typedef int T;
/// void f(int *p) {
///   p->T::~T();
/// }
/// \endcode
///
/// Pseudo-destructors typically occur when instantiating templates such as:
///
/// \code
/// template<typename T>
/// void destroy(T* ptr) {
///   ptr->T::~T();
/// }
/// \endcode
///
/// for scalar types. A pseudo-destructor expression has no run-time semantics
/// beyond evaluating the base expression.
class CXXPseudoDestructorExpr : public Expr {
  friend class ASTStmtReader;

  /// The base expression (that is being destroyed).
  Stmt *Base = nullptr;

  /// Whether the operator was an arrow ('->'); otherwise, it was a
  /// period ('.').
  bool IsArrow : 1;

  /// The location of the '.' or '->' operator.
  SourceLocation OperatorLoc;

  /// The nested-name-specifier that follows the operator, if present.
  NestedNameSpecifierLoc QualifierLoc;

  /// The type that precedes the '::' in a qualified pseudo-destructor
  /// expression.
  TypeSourceInfo *ScopeType = nullptr;

  /// The location of the '::' in a qualified pseudo-destructor
  /// expression.
  SourceLocation ColonColonLoc;

  /// The location of the '~'.
  SourceLocation TildeLoc;

  /// The type being destroyed, or its name if we were unable to
  /// resolve the name.
  PseudoDestructorTypeStorage DestroyedType;

public:
  CXXPseudoDestructorExpr(const ASTContext &Context,
                          Expr *Base, bool isArrow, SourceLocation OperatorLoc,
                          NestedNameSpecifierLoc QualifierLoc,
                          TypeSourceInfo *ScopeType,
                          SourceLocation ColonColonLoc,
                          SourceLocation TildeLoc,
                          PseudoDestructorTypeStorage DestroyedType);

  explicit CXXPseudoDestructorExpr(EmptyShell Shell)
      : Expr(CXXPseudoDestructorExprClass, Shell), IsArrow(false) {}

  Expr *getBase() const { return cast<Expr>(Base); }

  /// Determines whether this member expression actually had
  /// a C++ nested-name-specifier prior to the name of the member, e.g.,
  /// x->Base::foo.
  bool hasQualifier() const { return QualifierLoc.hasQualifier(); }

  /// Retrieves the nested-name-specifier that qualifies the type name,
  /// with source-location information.
  NestedNameSpecifierLoc getQualifierLoc() const { return QualifierLoc; }

  /// If the member name was qualified, retrieves the
  /// nested-name-specifier that precedes the member name. Otherwise, returns
  /// null.
  NestedNameSpecifier *getQualifier() const {
    return QualifierLoc.getNestedNameSpecifier();
  }

  /// Determine whether this pseudo-destructor expression was written
  /// using an '->' (otherwise, it used a '.').
  bool isArrow() const { return IsArrow; }

  /// Retrieve the location of the '.' or '->' operator.
  SourceLocation getOperatorLoc() const { return OperatorLoc; }

  /// Retrieve the scope type in a qualified pseudo-destructor
  /// expression.
  ///
  /// Pseudo-destructor expressions can have extra qualification within them
  /// that is not part of the nested-name-specifier, e.g., \c p->T::~T().
  /// Here, if the object type of the expression is (or may be) a scalar type,
  /// \p T may also be a scalar type and, therefore, cannot be part of a
  /// nested-name-specifier. It is stored as the "scope type" of the pseudo-
  /// destructor expression.
  TypeSourceInfo *getScopeTypeInfo() const { return ScopeType; }

  /// Retrieve the location of the '::' in a qualified pseudo-destructor
  /// expression.
  SourceLocation getColonColonLoc() const { return ColonColonLoc; }

  /// Retrieve the location of the '~'.
  SourceLocation getTildeLoc() const { return TildeLoc; }

  /// Retrieve the source location information for the type
  /// being destroyed.
  ///
  /// This type-source information is available for non-dependent
  /// pseudo-destructor expressions and some dependent pseudo-destructor
  /// expressions. Returns null if we only have the identifier for a
  /// dependent pseudo-destructor expression.
  TypeSourceInfo *getDestroyedTypeInfo() const {
    return DestroyedType.getTypeSourceInfo();
  }

  /// In a dependent pseudo-destructor expression for which we do not
  /// have full type information on the destroyed type, provides the name
  /// of the destroyed type.
  IdentifierInfo *getDestroyedTypeIdentifier() const {
    return DestroyedType.getIdentifier();
  }

  /// Retrieve the type being destroyed.
  QualType getDestroyedType() const;

  /// Retrieve the starting location of the type being destroyed.
  SourceLocation getDestroyedTypeLoc() const {
    return DestroyedType.getLocation();
  }

  /// Set the name of destroyed type for a dependent pseudo-destructor
  /// expression.
  void setDestroyedType(IdentifierInfo *II, SourceLocation Loc) {
    DestroyedType = PseudoDestructorTypeStorage(II, Loc);
  }

  /// Set the destroyed type.
  void setDestroyedType(TypeSourceInfo *Info) {
    DestroyedType = PseudoDestructorTypeStorage(Info);
  }

  SourceLocation getBeginLoc() const LLVM_READONLY {
    return Base->getBeginLoc();
  }
  SourceLocation getEndLoc() const LLVM_READONLY;

  static bool classof(const Stmt *T) {
    return T->getStmtClass() == CXXPseudoDestructorExprClass;
  }

  // Iterators
  child_range children() { return child_range(&Base, &Base + 1); }

  const_child_range children() const {
    return const_child_range(&Base, &Base + 1);
  }
};

/// A type trait used in the implementation of various C++11 and
/// Library TR1 trait templates.
///
/// \code
///   __is_pod(int) == true
///   __is_enum(std::string) == false
///   __is_trivially_constructible(vector<int>, int*, int*)
/// \endcode
class TypeTraitExpr final
    : public Expr,
      private llvm::TrailingObjects<TypeTraitExpr, TypeSourceInfo *> {
  /// The location of the type trait keyword.
  SourceLocation Loc;

  ///  The location of the closing parenthesis.
  SourceLocation RParenLoc;

  // Note: The TypeSourceInfos for the arguments are allocated after the
  // TypeTraitExpr.

  TypeTraitExpr(QualType T, SourceLocation Loc, TypeTrait Kind,
                ArrayRef<TypeSourceInfo *> Args,
                SourceLocation RParenLoc,
                bool Value);

  TypeTraitExpr(EmptyShell Empty) : Expr(TypeTraitExprClass, Empty) {}

  size_t numTrailingObjects(OverloadToken<TypeSourceInfo *>) const {
    return getNumArgs();
  }

public:
  friend class ASTStmtReader;
  friend class ASTStmtWriter;
  friend TrailingObjects;

  /// Create a new type trait expression.
  static TypeTraitExpr *Create(const ASTContext &C, QualType T,
                               SourceLocation Loc, TypeTrait Kind,
                               ArrayRef<TypeSourceInfo *> Args,
                               SourceLocation RParenLoc,
                               bool Value);

  static TypeTraitExpr *CreateDeserialized(const ASTContext &C,
                                           unsigned NumArgs);

  /// Determine which type trait this expression uses.
  TypeTrait getTrait() const {
    return static_cast<TypeTrait>(TypeTraitExprBits.Kind);
  }

  bool getValue() const {
    assert(!isValueDependent());
    return TypeTraitExprBits.Value;
  }

  /// Determine the number of arguments to this type trait.
  unsigned getNumArgs() const { return TypeTraitExprBits.NumArgs; }

  /// Retrieve the Ith argument.
  TypeSourceInfo *getArg(unsigned I) const {
    assert(I < getNumArgs() && "Argument out-of-range");
    return getArgs()[I];
  }

  /// Retrieve the argument types.
  ArrayRef<TypeSourceInfo *> getArgs() const {
    return llvm::makeArrayRef(getTrailingObjects<TypeSourceInfo *>(),
                              getNumArgs());
  }

  SourceLocation getBeginLoc() const LLVM_READONLY { return Loc; }
  SourceLocation getEndLoc() const LLVM_READONLY { return RParenLoc; }

  static bool classof(const Stmt *T) {
    return T->getStmtClass() == TypeTraitExprClass;
  }

  // Iterators
  child_range children() {
    return child_range(child_iterator(), child_iterator());
  }

  const_child_range children() const {
    return const_child_range(const_child_iterator(), const_child_iterator());
  }
};

/// An Embarcadero array type trait, as used in the implementation of
/// __array_rank and __array_extent.
///
/// Example:
/// \code
///   __array_rank(int[10][20]) == 2
///   __array_extent(int, 1)    == 20
/// \endcode
class ArrayTypeTraitExpr : public Expr {
  /// The trait. An ArrayTypeTrait enum in MSVC compat unsigned.
  unsigned ATT : 2;

  /// The value of the type trait. Unspecified if dependent.
  uint64_t Value = 0;

  /// The array dimension being queried, or -1 if not used.
  Expr *Dimension;

  /// The location of the type trait keyword.
  SourceLocation Loc;

  /// The location of the closing paren.
  SourceLocation RParen;

  /// The type being queried.
  TypeSourceInfo *QueriedType = nullptr;

public:
  friend class ASTStmtReader;

  ArrayTypeTraitExpr(SourceLocation loc, ArrayTypeTrait att,
                     TypeSourceInfo *queried, uint64_t value,
                     Expr *dimension, SourceLocation rparen, QualType ty)
      : Expr(ArrayTypeTraitExprClass, ty, VK_RValue, OK_Ordinary,
             false, queried->getType()->isDependentType(),
             (queried->getType()->isInstantiationDependentType() ||
              (dimension && dimension->isInstantiationDependent())),
             queried->getType()->containsUnexpandedParameterPack()),
        ATT(att), Value(value), Dimension(dimension),
        Loc(loc), RParen(rparen), QueriedType(queried) {}

  explicit ArrayTypeTraitExpr(EmptyShell Empty)
      : Expr(ArrayTypeTraitExprClass, Empty), ATT(0) {}

  SourceLocation getBeginLoc() const LLVM_READONLY { return Loc; }
  SourceLocation getEndLoc() const LLVM_READONLY { return RParen; }

  ArrayTypeTrait getTrait() const { return static_cast<ArrayTypeTrait>(ATT); }

  QualType getQueriedType() const { return QueriedType->getType(); }

  TypeSourceInfo *getQueriedTypeSourceInfo() const { return QueriedType; }

  uint64_t getValue() const { assert(!isTypeDependent()); return Value; }

  Expr *getDimensionExpression() const { return Dimension; }

  static bool classof(const Stmt *T) {
    return T->getStmtClass() == ArrayTypeTraitExprClass;
  }

  // Iterators
  child_range children() {
    return child_range(child_iterator(), child_iterator());
  }

  const_child_range children() const {
    return const_child_range(const_child_iterator(), const_child_iterator());
  }
};

/// An expression trait intrinsic.
///
/// Example:
/// \code
///   __is_lvalue_expr(std::cout) == true
///   __is_lvalue_expr(1) == false
/// \endcode
class ExpressionTraitExpr : public Expr {
  /// The trait. A ExpressionTrait enum in MSVC compatible unsigned.
  unsigned ET : 31;

  /// The value of the type trait. Unspecified if dependent.
  unsigned Value : 1;

  /// The location of the type trait keyword.
  SourceLocation Loc;

  /// The location of the closing paren.
  SourceLocation RParen;

  /// The expression being queried.
  Expr* QueriedExpression = nullptr;

public:
  friend class ASTStmtReader;

  ExpressionTraitExpr(SourceLocation loc, ExpressionTrait et,
                     Expr *queried, bool value,
                     SourceLocation rparen, QualType resultType)
      : Expr(ExpressionTraitExprClass, resultType, VK_RValue, OK_Ordinary,
             false, // Not type-dependent
             // Value-dependent if the argument is type-dependent.
             queried->isTypeDependent(),
             queried->isInstantiationDependent(),
             queried->containsUnexpandedParameterPack()),
        ET(et), Value(value), Loc(loc), RParen(rparen),
        QueriedExpression(queried) {}

  explicit ExpressionTraitExpr(EmptyShell Empty)
      : Expr(ExpressionTraitExprClass, Empty), ET(0), Value(false) {}

  SourceLocation getBeginLoc() const LLVM_READONLY { return Loc; }
  SourceLocation getEndLoc() const LLVM_READONLY { return RParen; }

  ExpressionTrait getTrait() const { return static_cast<ExpressionTrait>(ET); }

  Expr *getQueriedExpression() const { return QueriedExpression; }

  bool getValue() const { return Value; }

  static bool classof(const Stmt *T) {
    return T->getStmtClass() == ExpressionTraitExprClass;
  }

  // Iterators
  child_range children() {
    return child_range(child_iterator(), child_iterator());
  }

  const_child_range children() const {
    return const_child_range(const_child_iterator(), const_child_iterator());
  }
};

/// A reference to an overloaded function set, either an
/// \c UnresolvedLookupExpr or an \c UnresolvedMemberExpr.
class OverloadExpr : public Expr {
  friend class ASTStmtReader;
  friend class ASTStmtWriter;

  /// The common name of these declarations.
  DeclarationNameInfo NameInfo;

  /// The nested-name-specifier that qualifies the name, if any.
  NestedNameSpecifierLoc QualifierLoc;

protected:
  OverloadExpr(StmtClass SC, const ASTContext &Context,
               NestedNameSpecifierLoc QualifierLoc,
               SourceLocation TemplateKWLoc,
               const DeclarationNameInfo &NameInfo,
               const TemplateArgumentListInfo *TemplateArgs,
               UnresolvedSetIterator Begin, UnresolvedSetIterator End,
               bool KnownDependent, bool KnownInstantiationDependent,
               bool KnownContainsUnexpandedParameterPack);

  OverloadExpr(StmtClass SC, EmptyShell Empty, unsigned NumResults,
               bool HasTemplateKWAndArgsInfo);

  /// Return the results. Defined after UnresolvedMemberExpr.
  inline DeclAccessPair *getTrailingResults();
  const DeclAccessPair *getTrailingResults() const {
    return const_cast<OverloadExpr *>(this)->getTrailingResults();
  }

  /// Return the optional template keyword and arguments info.
  /// Defined after UnresolvedMemberExpr.
  inline ASTTemplateKWAndArgsInfo *getTrailingASTTemplateKWAndArgsInfo();
  const ASTTemplateKWAndArgsInfo *getTrailingASTTemplateKWAndArgsInfo() const {
    return const_cast<OverloadExpr *>(this)
        ->getTrailingASTTemplateKWAndArgsInfo();
  }

  /// Return the optional template arguments. Defined after
  /// UnresolvedMemberExpr.
  inline TemplateArgumentLoc *getTrailingTemplateArgumentLoc();
  const TemplateArgumentLoc *getTrailingTemplateArgumentLoc() const {
    return const_cast<OverloadExpr *>(this)->getTrailingTemplateArgumentLoc();
  }

  bool hasTemplateKWAndArgsInfo() const {
    return OverloadExprBits.HasTemplateKWAndArgsInfo;
  }

public:
  struct FindResult {
    OverloadExpr *Expression;
    bool IsAddressOfOperand;
    bool HasFormOfMemberPointer;
  };

  /// Finds the overloaded expression in the given expression \p E of
  /// OverloadTy.
  ///
  /// \return the expression (which must be there) and true if it has
  /// the particular form of a member pointer expression
  static FindResult find(Expr *E) {
    assert(E->getType()->isSpecificBuiltinType(BuiltinType::Overload));

    FindResult Result;

    E = E->IgnoreParens();
    if (isa<UnaryOperator>(E)) {
      assert(cast<UnaryOperator>(E)->getOpcode() == UO_AddrOf);
      E = cast<UnaryOperator>(E)->getSubExpr();
      auto *Ovl = cast<OverloadExpr>(E->IgnoreParens());

      Result.HasFormOfMemberPointer = (E == Ovl && Ovl->getQualifier());
      Result.IsAddressOfOperand = true;
      Result.Expression = Ovl;
    } else {
      Result.HasFormOfMemberPointer = false;
      Result.IsAddressOfOperand = false;
      Result.Expression = cast<OverloadExpr>(E);
    }

    return Result;
  }

  /// Gets the naming class of this lookup, if any.
  /// Defined after UnresolvedMemberExpr.
  inline CXXRecordDecl *getNamingClass();
  const CXXRecordDecl *getNamingClass() const {
    return const_cast<OverloadExpr *>(this)->getNamingClass();
  }

  using decls_iterator = UnresolvedSetImpl::iterator;

  decls_iterator decls_begin() const {
    return UnresolvedSetIterator(getTrailingResults());
  }
  decls_iterator decls_end() const {
    return UnresolvedSetIterator(getTrailingResults() + getNumDecls());
  }
  llvm::iterator_range<decls_iterator> decls() const {
    return llvm::make_range(decls_begin(), decls_end());
  }

  /// Gets the number of declarations in the unresolved set.
  unsigned getNumDecls() const { return OverloadExprBits.NumResults; }

  /// Gets the full name info.
  const DeclarationNameInfo &getNameInfo() const { return NameInfo; }

  /// Gets the name looked up.
  DeclarationName getName() const { return NameInfo.getName(); }

  /// Gets the location of the name.
  SourceLocation getNameLoc() const { return NameInfo.getLoc(); }

  /// Fetches the nested-name qualifier, if one was given.
  NestedNameSpecifier *getQualifier() const {
    return QualifierLoc.getNestedNameSpecifier();
  }

  /// Fetches the nested-name qualifier with source-location
  /// information, if one was given.
  NestedNameSpecifierLoc getQualifierLoc() const { return QualifierLoc; }

  /// Retrieve the location of the template keyword preceding
  /// this name, if any.
  SourceLocation getTemplateKeywordLoc() const {
    if (!hasTemplateKWAndArgsInfo())
      return SourceLocation();
    return getTrailingASTTemplateKWAndArgsInfo()->TemplateKWLoc;
  }

  /// Retrieve the location of the left angle bracket starting the
  /// explicit template argument list following the name, if any.
  SourceLocation getLAngleLoc() const {
    if (!hasTemplateKWAndArgsInfo())
      return SourceLocation();
    return getTrailingASTTemplateKWAndArgsInfo()->LAngleLoc;
  }

  /// Retrieve the location of the right angle bracket ending the
  /// explicit template argument list following the name, if any.
  SourceLocation getRAngleLoc() const {
    if (!hasTemplateKWAndArgsInfo())
      return SourceLocation();
    return getTrailingASTTemplateKWAndArgsInfo()->RAngleLoc;
  }

  /// Determines whether the name was preceded by the template keyword.
  bool hasTemplateKeyword() const { return getTemplateKeywordLoc().isValid(); }

  /// Determines whether this expression had explicit template arguments.
  bool hasExplicitTemplateArgs() const { return getLAngleLoc().isValid(); }

  TemplateArgumentLoc const *getTemplateArgs() const {
    if (!hasExplicitTemplateArgs())
      return nullptr;
    return const_cast<OverloadExpr *>(this)->getTrailingTemplateArgumentLoc();
  }

  unsigned getNumTemplateArgs() const {
    if (!hasExplicitTemplateArgs())
      return 0;

    return getTrailingASTTemplateKWAndArgsInfo()->NumTemplateArgs;
  }

  ArrayRef<TemplateArgumentLoc> template_arguments() const {
    return {getTemplateArgs(), getNumTemplateArgs()};
  }

  /// Copies the template arguments into the given structure.
  void copyTemplateArgumentsInto(TemplateArgumentListInfo &List) const {
    if (hasExplicitTemplateArgs())
      getTrailingASTTemplateKWAndArgsInfo()->copyInto(getTemplateArgs(), List);
  }

  static bool classof(const Stmt *T) {
    return T->getStmtClass() == UnresolvedLookupExprClass ||
           T->getStmtClass() == UnresolvedMemberExprClass;
  }
};

/// A reference to a name which we were able to look up during
/// parsing but could not resolve to a specific declaration.
///
/// This arises in several ways:
///   * we might be waiting for argument-dependent lookup;
///   * the name might resolve to an overloaded function;
/// and eventually:
///   * the lookup might have included a function template.
///
/// These never include UnresolvedUsingValueDecls, which are always class
/// members and therefore appear only in UnresolvedMemberLookupExprs.
class UnresolvedLookupExpr final
    : public OverloadExpr,
      private llvm::TrailingObjects<UnresolvedLookupExpr, DeclAccessPair,
                                    ASTTemplateKWAndArgsInfo,
                                    TemplateArgumentLoc> {
  friend class ASTStmtReader;
  friend class OverloadExpr;
  friend TrailingObjects;

  /// The naming class (C++ [class.access.base]p5) of the lookup, if
  /// any.  This can generally be recalculated from the context chain,
  /// but that can be fairly expensive for unqualified lookups.
  CXXRecordDecl *NamingClass;

  // UnresolvedLookupExpr is followed by several trailing objects.
  // They are in order:
  //
  // * An array of getNumResults() DeclAccessPair for the results. These are
  //   undesugared, which is to say, they may include UsingShadowDecls.
  //   Access is relative to the naming class.
  //
  // * An optional ASTTemplateKWAndArgsInfo for the explicitly specified
  //   template keyword and arguments. Present if and only if
  //   hasTemplateKWAndArgsInfo().
  //
  // * An array of getNumTemplateArgs() TemplateArgumentLoc containing
  //   location information for the explicitly specified template arguments.

  UnresolvedLookupExpr(const ASTContext &Context, CXXRecordDecl *NamingClass,
                       NestedNameSpecifierLoc QualifierLoc,
                       SourceLocation TemplateKWLoc,
                       const DeclarationNameInfo &NameInfo, bool RequiresADL,
                       bool Overloaded,
                       const TemplateArgumentListInfo *TemplateArgs,
                       UnresolvedSetIterator Begin, UnresolvedSetIterator End);

  UnresolvedLookupExpr(EmptyShell Empty, unsigned NumResults,
                       bool HasTemplateKWAndArgsInfo);

  unsigned numTrailingObjects(OverloadToken<DeclAccessPair>) const {
    return getNumDecls();
  }

  unsigned numTrailingObjects(OverloadToken<ASTTemplateKWAndArgsInfo>) const {
    return hasTemplateKWAndArgsInfo();
  }

public:
  static UnresolvedLookupExpr *
  Create(const ASTContext &Context, CXXRecordDecl *NamingClass,
         NestedNameSpecifierLoc QualifierLoc,
         const DeclarationNameInfo &NameInfo, bool RequiresADL, bool Overloaded,
         UnresolvedSetIterator Begin, UnresolvedSetIterator End);

  static UnresolvedLookupExpr *
  Create(const ASTContext &Context, CXXRecordDecl *NamingClass,
         NestedNameSpecifierLoc QualifierLoc, SourceLocation TemplateKWLoc,
         const DeclarationNameInfo &NameInfo, bool RequiresADL,
         const TemplateArgumentListInfo *Args, UnresolvedSetIterator Begin,
         UnresolvedSetIterator End);

  static UnresolvedLookupExpr *CreateEmpty(const ASTContext &Context,
                                           unsigned NumResults,
                                           bool HasTemplateKWAndArgsInfo,
                                           unsigned NumTemplateArgs);

  /// True if this declaration should be extended by
  /// argument-dependent lookup.
  bool requiresADL() const { return UnresolvedLookupExprBits.RequiresADL; }

  /// True if this lookup is overloaded.
  bool isOverloaded() const { return UnresolvedLookupExprBits.Overloaded; }

  /// Gets the 'naming class' (in the sense of C++0x
  /// [class.access.base]p5) of the lookup.  This is the scope
  /// that was looked in to find these results.
  CXXRecordDecl *getNamingClass() { return NamingClass; }
  const CXXRecordDecl *getNamingClass() const { return NamingClass; }

  SourceLocation getBeginLoc() const LLVM_READONLY {
    if (NestedNameSpecifierLoc l = getQualifierLoc())
      return l.getBeginLoc();
    return getNameInfo().getBeginLoc();
  }

  SourceLocation getEndLoc() const LLVM_READONLY {
    if (hasExplicitTemplateArgs())
      return getRAngleLoc();
    return getNameInfo().getEndLoc();
  }

  child_range children() {
    return child_range(child_iterator(), child_iterator());
  }

  const_child_range children() const {
    return const_child_range(const_child_iterator(), const_child_iterator());
  }

  static bool classof(const Stmt *T) {
    return T->getStmtClass() == UnresolvedLookupExprClass;
  }
};

/// A qualified reference to a name whose declaration cannot
/// yet be resolved.
///
/// DependentScopeDeclRefExpr is similar to DeclRefExpr in that
/// it expresses a reference to a declaration such as
/// X<T>::value. The difference, however, is that an
/// DependentScopeDeclRefExpr node is used only within C++ templates when
/// the qualification (e.g., X<T>::) refers to a dependent type. In
/// this case, X<T>::value cannot resolve to a declaration because the
/// declaration will differ from one instantiation of X<T> to the
/// next. Therefore, DependentScopeDeclRefExpr keeps track of the
/// qualifier (X<T>::) and the name of the entity being referenced
/// ("value"). Such expressions will instantiate to a DeclRefExpr once the
/// declaration can be found.
class DependentScopeDeclRefExpr final
    : public Expr,
      private llvm::TrailingObjects<DependentScopeDeclRefExpr,
                                    ASTTemplateKWAndArgsInfo,
                                    TemplateArgumentLoc> {
  friend class ASTStmtReader;
  friend class ASTStmtWriter;
  friend TrailingObjects;

  /// The nested-name-specifier that qualifies this unresolved
  /// declaration name.
  NestedNameSpecifierLoc QualifierLoc;

  /// The name of the entity we will be referencing.
  DeclarationNameInfo NameInfo;

  DependentScopeDeclRefExpr(QualType Ty, NestedNameSpecifierLoc QualifierLoc,
                            SourceLocation TemplateKWLoc,
                            const DeclarationNameInfo &NameInfo,
                            const TemplateArgumentListInfo *Args);

  size_t numTrailingObjects(OverloadToken<ASTTemplateKWAndArgsInfo>) const {
    return hasTemplateKWAndArgsInfo();
  }

  bool hasTemplateKWAndArgsInfo() const {
    return DependentScopeDeclRefExprBits.HasTemplateKWAndArgsInfo;
  }

public:
  static DependentScopeDeclRefExpr *
  Create(const ASTContext &Context, NestedNameSpecifierLoc QualifierLoc,
         SourceLocation TemplateKWLoc, const DeclarationNameInfo &NameInfo,
         const TemplateArgumentListInfo *TemplateArgs);

  static DependentScopeDeclRefExpr *CreateEmpty(const ASTContext &Context,
                                                bool HasTemplateKWAndArgsInfo,
                                                unsigned NumTemplateArgs);

  /// Retrieve the name that this expression refers to.
  const DeclarationNameInfo &getNameInfo() const { return NameInfo; }

  /// Retrieve the name that this expression refers to.
  DeclarationName getDeclName() const { return NameInfo.getName(); }

  /// Retrieve the location of the name within the expression.
  ///
  /// For example, in "X<T>::value" this is the location of "value".
  SourceLocation getLocation() const { return NameInfo.getLoc(); }

  /// Retrieve the nested-name-specifier that qualifies the
  /// name, with source location information.
  NestedNameSpecifierLoc getQualifierLoc() const { return QualifierLoc; }

  /// Retrieve the nested-name-specifier that qualifies this
  /// declaration.
  NestedNameSpecifier *getQualifier() const {
    return QualifierLoc.getNestedNameSpecifier();
  }

  /// Retrieve the location of the template keyword preceding
  /// this name, if any.
  SourceLocation getTemplateKeywordLoc() const {
    if (!hasTemplateKWAndArgsInfo())
      return SourceLocation();
    return getTrailingObjects<ASTTemplateKWAndArgsInfo>()->TemplateKWLoc;
  }

  /// Retrieve the location of the left angle bracket starting the
  /// explicit template argument list following the name, if any.
  SourceLocation getLAngleLoc() const {
    if (!hasTemplateKWAndArgsInfo())
      return SourceLocation();
    return getTrailingObjects<ASTTemplateKWAndArgsInfo>()->LAngleLoc;
  }

  /// Retrieve the location of the right angle bracket ending the
  /// explicit template argument list following the name, if any.
  SourceLocation getRAngleLoc() const {
    if (!hasTemplateKWAndArgsInfo())
      return SourceLocation();
    return getTrailingObjects<ASTTemplateKWAndArgsInfo>()->RAngleLoc;
  }

  /// Determines whether the name was preceded by the template keyword.
  bool hasTemplateKeyword() const { return getTemplateKeywordLoc().isValid(); }

  /// Determines whether this lookup had explicit template arguments.
  bool hasExplicitTemplateArgs() const { return getLAngleLoc().isValid(); }

  /// Copies the template arguments (if present) into the given
  /// structure.
  void copyTemplateArgumentsInto(TemplateArgumentListInfo &List) const {
    if (hasExplicitTemplateArgs())
      getTrailingObjects<ASTTemplateKWAndArgsInfo>()->copyInto(
          getTrailingObjects<TemplateArgumentLoc>(), List);
  }

  TemplateArgumentLoc const *getTemplateArgs() const {
    if (!hasExplicitTemplateArgs())
      return nullptr;

    return getTrailingObjects<TemplateArgumentLoc>();
  }

  unsigned getNumTemplateArgs() const {
    if (!hasExplicitTemplateArgs())
      return 0;

    return getTrailingObjects<ASTTemplateKWAndArgsInfo>()->NumTemplateArgs;
  }

  ArrayRef<TemplateArgumentLoc> template_arguments() const {
    return {getTemplateArgs(), getNumTemplateArgs()};
  }

  /// Note: getBeginLoc() is the start of the whole DependentScopeDeclRefExpr,
  /// and differs from getLocation().getStart().
  SourceLocation getBeginLoc() const LLVM_READONLY {
    return QualifierLoc.getBeginLoc();
  }

  SourceLocation getEndLoc() const LLVM_READONLY {
    if (hasExplicitTemplateArgs())
      return getRAngleLoc();
    return getLocation();
  }

  static bool classof(const Stmt *T) {
    return T->getStmtClass() == DependentScopeDeclRefExprClass;
  }

  child_range children() {
    return child_range(child_iterator(), child_iterator());
  }

  const_child_range children() const {
    return const_child_range(const_child_iterator(), const_child_iterator());
  }
};

/// Represents an expression -- generally a full-expression -- that
/// introduces cleanups to be run at the end of the sub-expression's
/// evaluation.  The most common source of expression-introduced
/// cleanups is temporary objects in C++, but several other kinds of
/// expressions can create cleanups, including basically every
/// call in ARC that returns an Objective-C pointer.
///
/// This expression also tracks whether the sub-expression contains a
/// potentially-evaluated block literal.  The lifetime of a block
/// literal is the extent of the enclosing scope.
class ExprWithCleanups final
    : public FullExpr,
      private llvm::TrailingObjects<ExprWithCleanups, BlockDecl *> {
public:
  /// The type of objects that are kept in the cleanup.
  /// It's useful to remember the set of blocks;  we could also
  /// remember the set of temporaries, but there's currently
  /// no need.
  using CleanupObject = BlockDecl *;

private:
  friend class ASTStmtReader;
  friend TrailingObjects;

  ExprWithCleanups(EmptyShell, unsigned NumObjects);
  ExprWithCleanups(Expr *SubExpr, bool CleanupsHaveSideEffects,
                   ArrayRef<CleanupObject> Objects);

public:
  static ExprWithCleanups *Create(const ASTContext &C, EmptyShell empty,
                                  unsigned numObjects);

  static ExprWithCleanups *Create(const ASTContext &C, Expr *subexpr,
                                  bool CleanupsHaveSideEffects,
                                  ArrayRef<CleanupObject> objects);

  ArrayRef<CleanupObject> getObjects() const {
    return llvm::makeArrayRef(getTrailingObjects<CleanupObject>(),
                              getNumObjects());
  }

  unsigned getNumObjects() const { return ExprWithCleanupsBits.NumObjects; }

  CleanupObject getObject(unsigned i) const {
    assert(i < getNumObjects() && "Index out of range");
    return getObjects()[i];
  }

  bool cleanupsHaveSideEffects() const {
    return ExprWithCleanupsBits.CleanupsHaveSideEffects;
  }

  SourceLocation getBeginLoc() const LLVM_READONLY {
    return SubExpr->getBeginLoc();
  }

  SourceLocation getEndLoc() const LLVM_READONLY {
    return SubExpr->getEndLoc();
  }

  // Implement isa/cast/dyncast/etc.
  static bool classof(const Stmt *T) {
    return T->getStmtClass() == ExprWithCleanupsClass;
  }

  // Iterators
  child_range children() { return child_range(&SubExpr, &SubExpr + 1); }

  const_child_range children() const {
    return const_child_range(&SubExpr, &SubExpr + 1);
  }
};

/// Describes an explicit type conversion that uses functional
/// notion but could not be resolved because one or more arguments are
/// type-dependent.
///
/// The explicit type conversions expressed by
/// CXXUnresolvedConstructExpr have the form <tt>T(a1, a2, ..., aN)</tt>,
/// where \c T is some type and \c a1, \c a2, ..., \c aN are values, and
/// either \c T is a dependent type or one or more of the <tt>a</tt>'s is
/// type-dependent. For example, this would occur in a template such
/// as:
///
/// \code
///   template<typename T, typename A1>
///   inline T make_a(const A1& a1) {
///     return T(a1);
///   }
/// \endcode
///
/// When the returned expression is instantiated, it may resolve to a
/// constructor call, conversion function call, or some kind of type
/// conversion.
class CXXUnresolvedConstructExpr final
    : public Expr,
      private llvm::TrailingObjects<CXXUnresolvedConstructExpr, Expr *> {
  friend class ASTStmtReader;
  friend TrailingObjects;

  /// The type being constructed.
  TypeSourceInfo *TSI;

  /// The location of the left parentheses ('(').
  SourceLocation LParenLoc;

  /// The location of the right parentheses (')').
  SourceLocation RParenLoc;

  CXXUnresolvedConstructExpr(TypeSourceInfo *TSI, SourceLocation LParenLoc,
                             ArrayRef<Expr *> Args, SourceLocation RParenLoc);

  CXXUnresolvedConstructExpr(EmptyShell Empty, unsigned NumArgs)
      : Expr(CXXUnresolvedConstructExprClass, Empty) {
    CXXUnresolvedConstructExprBits.NumArgs = NumArgs;
  }

public:
  static CXXUnresolvedConstructExpr *Create(const ASTContext &Context,
                                            TypeSourceInfo *Type,
                                            SourceLocation LParenLoc,
                                            ArrayRef<Expr *> Args,
                                            SourceLocation RParenLoc);

  static CXXUnresolvedConstructExpr *CreateEmpty(const ASTContext &Context,
                                                 unsigned NumArgs);

  /// Retrieve the type that is being constructed, as specified
  /// in the source code.
  QualType getTypeAsWritten() const { return TSI->getType(); }

  /// Retrieve the type source information for the type being
  /// constructed.
  TypeSourceInfo *getTypeSourceInfo() const { return TSI; }

  /// Retrieve the location of the left parentheses ('(') that
  /// precedes the argument list.
  SourceLocation getLParenLoc() const { return LParenLoc; }
  void setLParenLoc(SourceLocation L) { LParenLoc = L; }

  /// Retrieve the location of the right parentheses (')') that
  /// follows the argument list.
  SourceLocation getRParenLoc() const { return RParenLoc; }
  void setRParenLoc(SourceLocation L) { RParenLoc = L; }

  /// Determine whether this expression models list-initialization.
  /// If so, there will be exactly one subexpression, which will be
  /// an InitListExpr.
  bool isListInitialization() const { return LParenLoc.isInvalid(); }

  /// Retrieve the number of arguments.
  unsigned arg_size() const { return CXXUnresolvedConstructExprBits.NumArgs; }

  using arg_iterator = Expr **;
  using arg_range = llvm::iterator_range<arg_iterator>;

  arg_iterator arg_begin() { return getTrailingObjects<Expr *>(); }
  arg_iterator arg_end() { return arg_begin() + arg_size(); }
  arg_range arguments() { return arg_range(arg_begin(), arg_end()); }

  using const_arg_iterator = const Expr* const *;
  using const_arg_range = llvm::iterator_range<const_arg_iterator>;

  const_arg_iterator arg_begin() const { return getTrailingObjects<Expr *>(); }
  const_arg_iterator arg_end() const { return arg_begin() + arg_size(); }
  const_arg_range arguments() const {
    return const_arg_range(arg_begin(), arg_end());
  }

  Expr *getArg(unsigned I) {
    assert(I < arg_size() && "Argument index out-of-range");
    return arg_begin()[I];
  }

  const Expr *getArg(unsigned I) const {
    assert(I < arg_size() && "Argument index out-of-range");
    return arg_begin()[I];
  }

  void setArg(unsigned I, Expr *E) {
    assert(I < arg_size() && "Argument index out-of-range");
    arg_begin()[I] = E;
  }

  SourceLocation getBeginLoc() const LLVM_READONLY;
  SourceLocation getEndLoc() const LLVM_READONLY {
    if (!RParenLoc.isValid() && arg_size() > 0)
      return getArg(arg_size() - 1)->getEndLoc();
    return RParenLoc;
  }

  static bool classof(const Stmt *T) {
    return T->getStmtClass() == CXXUnresolvedConstructExprClass;
  }

  // Iterators
  child_range children() {
    auto **begin = reinterpret_cast<Stmt **>(arg_begin());
    return child_range(begin, begin + arg_size());
  }

  const_child_range children() const {
    auto **begin = reinterpret_cast<Stmt **>(
        const_cast<CXXUnresolvedConstructExpr *>(this)->arg_begin());
    return const_child_range(begin, begin + arg_size());
  }
};

/// Represents a C++ member access expression where the actual
/// member referenced could not be resolved because the base
/// expression or the member name was dependent.
///
/// Like UnresolvedMemberExprs, these can be either implicit or
/// explicit accesses.  It is only possible to get one of these with
/// an implicit access if a qualifier is provided.
class CXXDependentScopeMemberExpr final
    : public Expr,
      private llvm::TrailingObjects<CXXDependentScopeMemberExpr,
                                    ASTTemplateKWAndArgsInfo,
                                    TemplateArgumentLoc, NamedDecl *> {
  friend class ASTStmtReader;
  friend class ASTStmtWriter;
  friend TrailingObjects;

  /// The expression for the base pointer or class reference,
  /// e.g., the \c x in x.f.  Can be null in implicit accesses.
  Stmt *Base;

  /// The type of the base expression.  Never null, even for
  /// implicit accesses.
  QualType BaseType;

  /// The nested-name-specifier that precedes the member name, if any.
  /// FIXME: This could be in principle store as a trailing object.
  /// However the performance impact of doing so should be investigated first.
  NestedNameSpecifierLoc QualifierLoc;

  /// The member to which this member expression refers, which
  /// can be name, overloaded operator, or destructor.
  ///
  /// FIXME: could also be a template-id
  DeclarationNameInfo MemberNameInfo;

  // CXXDependentScopeMemberExpr is followed by several trailing objects,
  // some of which optional. They are in order:
  //
  // * An optional ASTTemplateKWAndArgsInfo for the explicitly specified
  //   template keyword and arguments. Present if and only if
  //   hasTemplateKWAndArgsInfo().
  //
  // * An array of getNumTemplateArgs() TemplateArgumentLoc containing location
  //   information for the explicitly specified template arguments.
  //
  // * An optional NamedDecl *. In a qualified member access expression such
  //   as t->Base::f, this member stores the resolves of name lookup in the
  //   context of the member access expression, to be used at instantiation
  //   time. Present if and only if hasFirstQualifierFoundInScope().

  bool hasTemplateKWAndArgsInfo() const {
    return CXXDependentScopeMemberExprBits.HasTemplateKWAndArgsInfo;
  }

  bool hasFirstQualifierFoundInScope() const {
    return CXXDependentScopeMemberExprBits.HasFirstQualifierFoundInScope;
  }

  unsigned numTrailingObjects(OverloadToken<ASTTemplateKWAndArgsInfo>) const {
    return hasTemplateKWAndArgsInfo();
  }

  unsigned numTrailingObjects(OverloadToken<TemplateArgumentLoc>) const {
    return getNumTemplateArgs();
  }

  unsigned numTrailingObjects(OverloadToken<NamedDecl *>) const {
    return hasFirstQualifierFoundInScope();
  }

  CXXDependentScopeMemberExpr(const ASTContext &Ctx, Expr *Base,
                              QualType BaseType, bool IsArrow,
                              SourceLocation OperatorLoc,
                              NestedNameSpecifierLoc QualifierLoc,
                              SourceLocation TemplateKWLoc,
                              NamedDecl *FirstQualifierFoundInScope,
                              DeclarationNameInfo MemberNameInfo,
                              const TemplateArgumentListInfo *TemplateArgs);

  CXXDependentScopeMemberExpr(EmptyShell Empty, bool HasTemplateKWAndArgsInfo,
                              bool HasFirstQualifierFoundInScope);

public:
  static CXXDependentScopeMemberExpr *
  Create(const ASTContext &Ctx, Expr *Base, QualType BaseType, bool IsArrow,
         SourceLocation OperatorLoc, NestedNameSpecifierLoc QualifierLoc,
         SourceLocation TemplateKWLoc, NamedDecl *FirstQualifierFoundInScope,
         DeclarationNameInfo MemberNameInfo,
         const TemplateArgumentListInfo *TemplateArgs);

  static CXXDependentScopeMemberExpr *
  CreateEmpty(const ASTContext &Ctx, bool HasTemplateKWAndArgsInfo,
              unsigned NumTemplateArgs, bool HasFirstQualifierFoundInScope);

  /// True if this is an implicit access, i.e. one in which the
  /// member being accessed was not written in the source.  The source
  /// location of the operator is invalid in this case.
  bool isImplicitAccess() const {
    if (!Base)
      return true;
    return cast<Expr>(Base)->isImplicitCXXThis();
  }

  /// Retrieve the base object of this member expressions,
  /// e.g., the \c x in \c x.m.
  Expr *getBase() const {
    assert(!isImplicitAccess());
    return cast<Expr>(Base);
  }

  QualType getBaseType() const { return BaseType; }

  /// Determine whether this member expression used the '->'
  /// operator; otherwise, it used the '.' operator.
  bool isArrow() const { return CXXDependentScopeMemberExprBits.IsArrow; }

  /// Retrieve the location of the '->' or '.' operator.
  SourceLocation getOperatorLoc() const {
    return CXXDependentScopeMemberExprBits.OperatorLoc;
  }

  /// Retrieve the nested-name-specifier that qualifies the member name.
  NestedNameSpecifier *getQualifier() const {
    return QualifierLoc.getNestedNameSpecifier();
  }

  /// Retrieve the nested-name-specifier that qualifies the member
  /// name, with source location information.
  NestedNameSpecifierLoc getQualifierLoc() const { return QualifierLoc; }

  /// Retrieve the first part of the nested-name-specifier that was
  /// found in the scope of the member access expression when the member access
  /// was initially parsed.
  ///
  /// This function only returns a useful result when member access expression
  /// uses a qualified member name, e.g., "x.Base::f". Here, the declaration
  /// returned by this function describes what was found by unqualified name
  /// lookup for the identifier "Base" within the scope of the member access
  /// expression itself. At template instantiation time, this information is
  /// combined with the results of name lookup into the type of the object
  /// expression itself (the class type of x).
  NamedDecl *getFirstQualifierFoundInScope() const {
    if (!hasFirstQualifierFoundInScope())
      return nullptr;
    return *getTrailingObjects<NamedDecl *>();
  }

  /// Retrieve the name of the member that this expression refers to.
  const DeclarationNameInfo &getMemberNameInfo() const {
    return MemberNameInfo;
  }

  /// Retrieve the name of the member that this expression refers to.
  DeclarationName getMember() const { return MemberNameInfo.getName(); }

  // Retrieve the location of the name of the member that this
  // expression refers to.
  SourceLocation getMemberLoc() const { return MemberNameInfo.getLoc(); }

  /// Retrieve the location of the template keyword preceding the
  /// member name, if any.
  SourceLocation getTemplateKeywordLoc() const {
    if (!hasTemplateKWAndArgsInfo())
      return SourceLocation();
    return getTrailingObjects<ASTTemplateKWAndArgsInfo>()->TemplateKWLoc;
  }

  /// Retrieve the location of the left angle bracket starting the
  /// explicit template argument list following the member name, if any.
  SourceLocation getLAngleLoc() const {
    if (!hasTemplateKWAndArgsInfo())
      return SourceLocation();
    return getTrailingObjects<ASTTemplateKWAndArgsInfo>()->LAngleLoc;
  }

  /// Retrieve the location of the right angle bracket ending the
  /// explicit template argument list following the member name, if any.
  SourceLocation getRAngleLoc() const {
    if (!hasTemplateKWAndArgsInfo())
      return SourceLocation();
    return getTrailingObjects<ASTTemplateKWAndArgsInfo>()->RAngleLoc;
  }

  /// Determines whether the member name was preceded by the template keyword.
  bool hasTemplateKeyword() const { return getTemplateKeywordLoc().isValid(); }

  /// Determines whether this member expression actually had a C++
  /// template argument list explicitly specified, e.g., x.f<int>.
  bool hasExplicitTemplateArgs() const { return getLAngleLoc().isValid(); }

  /// Copies the template arguments (if present) into the given
  /// structure.
  void copyTemplateArgumentsInto(TemplateArgumentListInfo &List) const {
    if (hasExplicitTemplateArgs())
      getTrailingObjects<ASTTemplateKWAndArgsInfo>()->copyInto(
          getTrailingObjects<TemplateArgumentLoc>(), List);
  }

  /// Retrieve the template arguments provided as part of this
  /// template-id.
  const TemplateArgumentLoc *getTemplateArgs() const {
    if (!hasExplicitTemplateArgs())
      return nullptr;

    return getTrailingObjects<TemplateArgumentLoc>();
  }

  /// Retrieve the number of template arguments provided as part of this
  /// template-id.
  unsigned getNumTemplateArgs() const {
    if (!hasExplicitTemplateArgs())
      return 0;

    return getTrailingObjects<ASTTemplateKWAndArgsInfo>()->NumTemplateArgs;
  }

  ArrayRef<TemplateArgumentLoc> template_arguments() const {
    return {getTemplateArgs(), getNumTemplateArgs()};
  }

  SourceLocation getBeginLoc() const LLVM_READONLY {
    if (!isImplicitAccess())
      return Base->getBeginLoc();
    if (getQualifier())
      return getQualifierLoc().getBeginLoc();
    return MemberNameInfo.getBeginLoc();
  }

  SourceLocation getEndLoc() const LLVM_READONLY {
    if (hasExplicitTemplateArgs())
      return getRAngleLoc();
    return MemberNameInfo.getEndLoc();
  }

  static bool classof(const Stmt *T) {
    return T->getStmtClass() == CXXDependentScopeMemberExprClass;
  }

  // Iterators
  child_range children() {
    if (isImplicitAccess())
      return child_range(child_iterator(), child_iterator());
    return child_range(&Base, &Base + 1);
  }

  const_child_range children() const {
    if (isImplicitAccess())
      return const_child_range(const_child_iterator(), const_child_iterator());
    return const_child_range(&Base, &Base + 1);
  }
};

/// Represents a C++ member access expression for which lookup
/// produced a set of overloaded functions.
///
/// The member access may be explicit or implicit:
/// \code
///    struct A {
///      int a, b;
///      int explicitAccess() { return this->a + this->A::b; }
///      int implicitAccess() { return a + A::b; }
///    };
/// \endcode
///
/// In the final AST, an explicit access always becomes a MemberExpr.
/// An implicit access may become either a MemberExpr or a
/// DeclRefExpr, depending on whether the member is static.
class UnresolvedMemberExpr final
    : public OverloadExpr,
      private llvm::TrailingObjects<UnresolvedMemberExpr, DeclAccessPair,
                                    ASTTemplateKWAndArgsInfo,
                                    TemplateArgumentLoc> {
  friend class ASTStmtReader;
  friend class OverloadExpr;
  friend TrailingObjects;

  /// The expression for the base pointer or class reference,
  /// e.g., the \c x in x.f.
  ///
  /// This can be null if this is an 'unbased' member expression.
  Stmt *Base;

  /// The type of the base expression; never null.
  QualType BaseType;

  /// The location of the '->' or '.' operator.
  SourceLocation OperatorLoc;

  // UnresolvedMemberExpr is followed by several trailing objects.
  // They are in order:
  //
  // * An array of getNumResults() DeclAccessPair for the results. These are
  //   undesugared, which is to say, they may include UsingShadowDecls.
  //   Access is relative to the naming class.
  //
  // * An optional ASTTemplateKWAndArgsInfo for the explicitly specified
  //   template keyword and arguments. Present if and only if
  //   hasTemplateKWAndArgsInfo().
  //
  // * An array of getNumTemplateArgs() TemplateArgumentLoc containing
  //   location information for the explicitly specified template arguments.

  UnresolvedMemberExpr(const ASTContext &Context, bool HasUnresolvedUsing,
                       Expr *Base, QualType BaseType, bool IsArrow,
                       SourceLocation OperatorLoc,
                       NestedNameSpecifierLoc QualifierLoc,
                       SourceLocation TemplateKWLoc,
                       const DeclarationNameInfo &MemberNameInfo,
                       const TemplateArgumentListInfo *TemplateArgs,
                       UnresolvedSetIterator Begin, UnresolvedSetIterator End);

  UnresolvedMemberExpr(EmptyShell Empty, unsigned NumResults,
                       bool HasTemplateKWAndArgsInfo);

  unsigned numTrailingObjects(OverloadToken<DeclAccessPair>) const {
    return getNumDecls();
  }

  unsigned numTrailingObjects(OverloadToken<ASTTemplateKWAndArgsInfo>) const {
    return hasTemplateKWAndArgsInfo();
  }

public:
  static UnresolvedMemberExpr *
  Create(const ASTContext &Context, bool HasUnresolvedUsing, Expr *Base,
         QualType BaseType, bool IsArrow, SourceLocation OperatorLoc,
         NestedNameSpecifierLoc QualifierLoc, SourceLocation TemplateKWLoc,
         const DeclarationNameInfo &MemberNameInfo,
         const TemplateArgumentListInfo *TemplateArgs,
         UnresolvedSetIterator Begin, UnresolvedSetIterator End);

  static UnresolvedMemberExpr *CreateEmpty(const ASTContext &Context,
                                           unsigned NumResults,
                                           bool HasTemplateKWAndArgsInfo,
                                           unsigned NumTemplateArgs);

  /// True if this is an implicit access, i.e., one in which the
  /// member being accessed was not written in the source.
  ///
  /// The source location of the operator is invalid in this case.
  bool isImplicitAccess() const;

  /// Retrieve the base object of this member expressions,
  /// e.g., the \c x in \c x.m.
  Expr *getBase() {
    assert(!isImplicitAccess());
    return cast<Expr>(Base);
  }
  const Expr *getBase() const {
    assert(!isImplicitAccess());
    return cast<Expr>(Base);
  }

  QualType getBaseType() const { return BaseType; }

  /// Determine whether the lookup results contain an unresolved using
  /// declaration.
  bool hasUnresolvedUsing() const {
    return UnresolvedMemberExprBits.HasUnresolvedUsing;
  }

  /// Determine whether this member expression used the '->'
  /// operator; otherwise, it used the '.' operator.
  bool isArrow() const { return UnresolvedMemberExprBits.IsArrow; }

  /// Retrieve the location of the '->' or '.' operator.
  SourceLocation getOperatorLoc() const { return OperatorLoc; }

  /// Retrieve the naming class of this lookup.
  CXXRecordDecl *getNamingClass();
  const CXXRecordDecl *getNamingClass() const {
    return const_cast<UnresolvedMemberExpr *>(this)->getNamingClass();
  }

  /// Retrieve the full name info for the member that this expression
  /// refers to.
  const DeclarationNameInfo &getMemberNameInfo() const { return getNameInfo(); }

  /// Retrieve the name of the member that this expression refers to.
  DeclarationName getMemberName() const { return getName(); }

  /// Retrieve the location of the name of the member that this
  /// expression refers to.
  SourceLocation getMemberLoc() const { return getNameLoc(); }

  /// Return the preferred location (the member name) for the arrow when
  /// diagnosing a problem with this expression.
  SourceLocation getExprLoc() const LLVM_READONLY { return getMemberLoc(); }

  SourceLocation getBeginLoc() const LLVM_READONLY {
    if (!isImplicitAccess())
      return Base->getBeginLoc();
    if (NestedNameSpecifierLoc l = getQualifierLoc())
      return l.getBeginLoc();
    return getMemberNameInfo().getBeginLoc();
  }

  SourceLocation getEndLoc() const LLVM_READONLY {
    if (hasExplicitTemplateArgs())
      return getRAngleLoc();
    return getMemberNameInfo().getEndLoc();
  }

  static bool classof(const Stmt *T) {
    return T->getStmtClass() == UnresolvedMemberExprClass;
  }

  // Iterators
  child_range children() {
    if (isImplicitAccess())
      return child_range(child_iterator(), child_iterator());
    return child_range(&Base, &Base + 1);
  }

  const_child_range children() const {
    if (isImplicitAccess())
      return const_child_range(const_child_iterator(), const_child_iterator());
    return const_child_range(&Base, &Base + 1);
  }
};

DeclAccessPair *OverloadExpr::getTrailingResults() {
  if (auto *ULE = dyn_cast<UnresolvedLookupExpr>(this))
    return ULE->getTrailingObjects<DeclAccessPair>();
  return cast<UnresolvedMemberExpr>(this)->getTrailingObjects<DeclAccessPair>();
}

ASTTemplateKWAndArgsInfo *OverloadExpr::getTrailingASTTemplateKWAndArgsInfo() {
  if (!hasTemplateKWAndArgsInfo())
    return nullptr;

  if (auto *ULE = dyn_cast<UnresolvedLookupExpr>(this))
    return ULE->getTrailingObjects<ASTTemplateKWAndArgsInfo>();
  return cast<UnresolvedMemberExpr>(this)
      ->getTrailingObjects<ASTTemplateKWAndArgsInfo>();
}

TemplateArgumentLoc *OverloadExpr::getTrailingTemplateArgumentLoc() {
  if (auto *ULE = dyn_cast<UnresolvedLookupExpr>(this))
    return ULE->getTrailingObjects<TemplateArgumentLoc>();
  return cast<UnresolvedMemberExpr>(this)
      ->getTrailingObjects<TemplateArgumentLoc>();
}

CXXRecordDecl *OverloadExpr::getNamingClass() {
  if (auto *ULE = dyn_cast<UnresolvedLookupExpr>(this))
    return ULE->getNamingClass();
  return cast<UnresolvedMemberExpr>(this)->getNamingClass();
}

/// Represents a C++11 noexcept expression (C++ [expr.unary.noexcept]).
///
/// The noexcept expression tests whether a given expression might throw. Its
/// result is a boolean constant.
class CXXNoexceptExpr : public Expr {
  friend class ASTStmtReader;

  Stmt *Operand;
  SourceRange Range;

public:
  CXXNoexceptExpr(QualType Ty, Expr *Operand, CanThrowResult Val,
                  SourceLocation Keyword, SourceLocation RParen)
      : Expr(CXXNoexceptExprClass, Ty, VK_RValue, OK_Ordinary,
             /*TypeDependent*/ false,
             /*ValueDependent*/ Val == CT_Dependent,
             Val == CT_Dependent || Operand->isInstantiationDependent(),
             Operand->containsUnexpandedParameterPack()),
        Operand(Operand), Range(Keyword, RParen) {
    CXXNoexceptExprBits.Value = Val == CT_Cannot;
  }

  CXXNoexceptExpr(EmptyShell Empty) : Expr(CXXNoexceptExprClass, Empty) {}

  Expr *getOperand() const { return static_cast<Expr *>(Operand); }

  SourceLocation getBeginLoc() const { return Range.getBegin(); }
  SourceLocation getEndLoc() const { return Range.getEnd(); }
  SourceRange getSourceRange() const { return Range; }

  bool getValue() const { return CXXNoexceptExprBits.Value; }

  static bool classof(const Stmt *T) {
    return T->getStmtClass() == CXXNoexceptExprClass;
  }

  // Iterators
  child_range children() { return child_range(&Operand, &Operand + 1); }

  const_child_range children() const {
    return const_child_range(&Operand, &Operand + 1);
  }
};

/// Represents a C++11 pack expansion that produces a sequence of
/// expressions.
///
/// A pack expansion expression contains a pattern (which itself is an
/// expression) followed by an ellipsis. For example:
///
/// \code
/// template<typename F, typename ...Types>
/// void forward(F f, Types &&...args) {
///   f(static_cast<Types&&>(args)...);
/// }
/// \endcode
///
/// Here, the argument to the function object \c f is a pack expansion whose
/// pattern is \c static_cast<Types&&>(args). When the \c forward function
/// template is instantiated, the pack expansion will instantiate to zero or
/// or more function arguments to the function object \c f.
class PackExpansionExpr : public Expr {
  friend class ASTStmtReader;
  friend class ASTStmtWriter;

  SourceLocation EllipsisLoc;

  /// The number of expansions that will be produced by this pack
  /// expansion expression, if known.
  ///
  /// When zero, the number of expansions is not known. Otherwise, this value
  /// is the number of expansions + 1.
  unsigned NumExpansions;

  Stmt *Pattern;

public:
  PackExpansionExpr(QualType T, Expr *Pattern, SourceLocation EllipsisLoc,
                    Optional<unsigned> NumExpansions)
      : Expr(PackExpansionExprClass, T, Pattern->getValueKind(),
             Pattern->getObjectKind(), /*TypeDependent=*/true,
             /*ValueDependent=*/true, /*InstantiationDependent=*/true,
             /*ContainsUnexpandedParameterPack=*/false),
        EllipsisLoc(EllipsisLoc),
        NumExpansions(NumExpansions ? *NumExpansions + 1 : 0),
        Pattern(Pattern) {}

  PackExpansionExpr(EmptyShell Empty) : Expr(PackExpansionExprClass, Empty) {}

  /// Retrieve the pattern of the pack expansion.
  Expr *getPattern() { return reinterpret_cast<Expr *>(Pattern); }

  /// Retrieve the pattern of the pack expansion.
  const Expr *getPattern() const { return reinterpret_cast<Expr *>(Pattern); }

  /// Retrieve the location of the ellipsis that describes this pack
  /// expansion.
  SourceLocation getEllipsisLoc() const { return EllipsisLoc; }

  /// Determine the number of expansions that will be produced when
  /// this pack expansion is instantiated, if already known.
  Optional<unsigned> getNumExpansions() const {
    if (NumExpansions)
      return NumExpansions - 1;

    return None;
  }

  SourceLocation getBeginLoc() const LLVM_READONLY {
    return Pattern->getBeginLoc();
  }

  SourceLocation getEndLoc() const LLVM_READONLY { return EllipsisLoc; }

  static bool classof(const Stmt *T) {
    return T->getStmtClass() == PackExpansionExprClass;
  }

  // Iterators
  child_range children() {
    return child_range(&Pattern, &Pattern + 1);
  }

  const_child_range children() const {
    return const_child_range(&Pattern, &Pattern + 1);
  }
};

/// Represents an expression that computes the length of a parameter
/// pack.
///
/// \code
/// template<typename ...Types>
/// struct count {
///   static const unsigned value = sizeof...(Types);
/// };
/// \endcode
class SizeOfPackExpr final
    : public Expr,
      private llvm::TrailingObjects<SizeOfPackExpr, TemplateArgument> {
  friend class ASTStmtReader;
  friend class ASTStmtWriter;
  friend TrailingObjects;

  /// The location of the \c sizeof keyword.
  SourceLocation OperatorLoc;

  /// The location of the name of the parameter pack.
  SourceLocation PackLoc;

  /// The location of the closing parenthesis.
  SourceLocation RParenLoc;

  /// The length of the parameter pack, if known.
  ///
  /// When this expression is not value-dependent, this is the length of
  /// the pack. When the expression was parsed rather than instantiated
  /// (and thus is value-dependent), this is zero.
  ///
  /// After partial substitution into a sizeof...(X) expression (for instance,
  /// within an alias template or during function template argument deduction),
  /// we store a trailing array of partially-substituted TemplateArguments,
  /// and this is the length of that array.
  unsigned Length;

  /// The parameter pack.
  NamedDecl *Pack = nullptr;

  /// Create an expression that computes the length of
  /// the given parameter pack.
  SizeOfPackExpr(QualType SizeType, SourceLocation OperatorLoc, NamedDecl *Pack,
                 SourceLocation PackLoc, SourceLocation RParenLoc,
                 Optional<unsigned> Length, ArrayRef<TemplateArgument> PartialArgs)
      : Expr(SizeOfPackExprClass, SizeType, VK_RValue, OK_Ordinary,
             /*TypeDependent=*/false, /*ValueDependent=*/!Length,
             /*InstantiationDependent=*/!Length,
             /*ContainsUnexpandedParameterPack=*/false),
        OperatorLoc(OperatorLoc), PackLoc(PackLoc), RParenLoc(RParenLoc),
        Length(Length ? *Length : PartialArgs.size()), Pack(Pack) {
    assert((!Length || PartialArgs.empty()) &&
           "have partial args for non-dependent sizeof... expression");
    auto *Args = getTrailingObjects<TemplateArgument>();
    std::uninitialized_copy(PartialArgs.begin(), PartialArgs.end(), Args);
  }

  /// Create an empty expression.
  SizeOfPackExpr(EmptyShell Empty, unsigned NumPartialArgs)
      : Expr(SizeOfPackExprClass, Empty), Length(NumPartialArgs) {}

public:
  static SizeOfPackExpr *Create(ASTContext &Context, SourceLocation OperatorLoc,
                                NamedDecl *Pack, SourceLocation PackLoc,
                                SourceLocation RParenLoc,
                                Optional<unsigned> Length = None,
                                ArrayRef<TemplateArgument> PartialArgs = None);
  static SizeOfPackExpr *CreateDeserialized(ASTContext &Context,
                                            unsigned NumPartialArgs);

  /// Determine the location of the 'sizeof' keyword.
  SourceLocation getOperatorLoc() const { return OperatorLoc; }

  /// Determine the location of the parameter pack.
  SourceLocation getPackLoc() const { return PackLoc; }

  /// Determine the location of the right parenthesis.
  SourceLocation getRParenLoc() const { return RParenLoc; }

  /// Retrieve the parameter pack.
  NamedDecl *getPack() const { return Pack; }

  /// Retrieve the length of the parameter pack.
  ///
  /// This routine may only be invoked when the expression is not
  /// value-dependent.
  unsigned getPackLength() const {
    assert(!isValueDependent() &&
           "Cannot get the length of a value-dependent pack size expression");
    return Length;
  }

  /// Determine whether this represents a partially-substituted sizeof...
  /// expression, such as is produced for:
  ///
  ///   template<typename ...Ts> using X = int[sizeof...(Ts)];
  ///   template<typename ...Us> void f(X<Us..., 1, 2, 3, Us...>);
  bool isPartiallySubstituted() const {
    return isValueDependent() && Length;
  }

  /// Get
  ArrayRef<TemplateArgument> getPartialArguments() const {
    assert(isPartiallySubstituted());
    const auto *Args = getTrailingObjects<TemplateArgument>();
    return llvm::makeArrayRef(Args, Args + Length);
  }

  SourceLocation getBeginLoc() const LLVM_READONLY { return OperatorLoc; }
  SourceLocation getEndLoc() const LLVM_READONLY { return RParenLoc; }

  static bool classof(const Stmt *T) {
    return T->getStmtClass() == SizeOfPackExprClass;
  }

  // Iterators
  child_range children() {
    return child_range(child_iterator(), child_iterator());
  }

  const_child_range children() const {
    return const_child_range(const_child_iterator(), const_child_iterator());
  }
};

/// Represents a reference to a non-type template parameter
/// that has been substituted with a template argument.
class SubstNonTypeTemplateParmExpr : public Expr {
  friend class ASTReader;
  friend class ASTStmtReader;

  /// The replaced parameter.
  NonTypeTemplateParmDecl *Param;

  /// The replacement expression.
  Stmt *Replacement;

  explicit SubstNonTypeTemplateParmExpr(EmptyShell Empty)
      : Expr(SubstNonTypeTemplateParmExprClass, Empty) {}

public:
  SubstNonTypeTemplateParmExpr(QualType Ty, ExprValueKind ValueKind,
                               SourceLocation Loc,
                               NonTypeTemplateParmDecl *Param,
                               Expr *Replacement)
      : Expr(SubstNonTypeTemplateParmExprClass, Ty, ValueKind, OK_Ordinary,
             Replacement->isTypeDependent(), Replacement->isValueDependent(),
             Replacement->isInstantiationDependent(),
             Replacement->containsUnexpandedParameterPack()),
        Param(Param), Replacement(Replacement) {
    SubstNonTypeTemplateParmExprBits.NameLoc = Loc;
  }

  SourceLocation getNameLoc() const {
    return SubstNonTypeTemplateParmExprBits.NameLoc;
  }
  SourceLocation getBeginLoc() const { return getNameLoc(); }
  SourceLocation getEndLoc() const { return getNameLoc(); }

  Expr *getReplacement() const { return cast<Expr>(Replacement); }

  NonTypeTemplateParmDecl *getParameter() const { return Param; }

  static bool classof(const Stmt *s) {
    return s->getStmtClass() == SubstNonTypeTemplateParmExprClass;
  }

  // Iterators
  child_range children() { return child_range(&Replacement, &Replacement + 1); }

  const_child_range children() const {
    return const_child_range(&Replacement, &Replacement + 1);
  }
};

/// Represents a reference to a non-type template parameter pack that
/// has been substituted with a non-template argument pack.
///
/// When a pack expansion in the source code contains multiple parameter packs
/// and those parameter packs correspond to different levels of template
/// parameter lists, this node is used to represent a non-type template
/// parameter pack from an outer level, which has already had its argument pack
/// substituted but that still lives within a pack expansion that itself
/// could not be instantiated. When actually performing a substitution into
/// that pack expansion (e.g., when all template parameters have corresponding
/// arguments), this type will be replaced with the appropriate underlying
/// expression at the current pack substitution index.
class SubstNonTypeTemplateParmPackExpr : public Expr {
  friend class ASTReader;
  friend class ASTStmtReader;

  /// The non-type template parameter pack itself.
  NonTypeTemplateParmDecl *Param;

  /// A pointer to the set of template arguments that this
  /// parameter pack is instantiated with.
  const TemplateArgument *Arguments;

  /// The number of template arguments in \c Arguments.
  unsigned NumArguments;

  /// The location of the non-type template parameter pack reference.
  SourceLocation NameLoc;

  explicit SubstNonTypeTemplateParmPackExpr(EmptyShell Empty)
      : Expr(SubstNonTypeTemplateParmPackExprClass, Empty) {}

public:
  SubstNonTypeTemplateParmPackExpr(QualType T,
                                   ExprValueKind ValueKind,
                                   NonTypeTemplateParmDecl *Param,
                                   SourceLocation NameLoc,
                                   const TemplateArgument &ArgPack);

  /// Retrieve the non-type template parameter pack being substituted.
  NonTypeTemplateParmDecl *getParameterPack() const { return Param; }

  /// Retrieve the location of the parameter pack name.
  SourceLocation getParameterPackLocation() const { return NameLoc; }

  /// Retrieve the template argument pack containing the substituted
  /// template arguments.
  TemplateArgument getArgumentPack() const;

  SourceLocation getBeginLoc() const LLVM_READONLY { return NameLoc; }
  SourceLocation getEndLoc() const LLVM_READONLY { return NameLoc; }

  static bool classof(const Stmt *T) {
    return T->getStmtClass() == SubstNonTypeTemplateParmPackExprClass;
  }

  // Iterators
  child_range children() {
    return child_range(child_iterator(), child_iterator());
  }

  const_child_range children() const {
    return const_child_range(const_child_iterator(), const_child_iterator());
  }
};

/// Represents a reference to a function parameter pack or init-capture pack
/// that has been substituted but not yet expanded.
///
/// When a pack expansion contains multiple parameter packs at different levels,
/// this node is used to represent a function parameter pack at an outer level
/// which we have already substituted to refer to expanded parameters, but where
/// the containing pack expansion cannot yet be expanded.
///
/// \code
/// template<typename...Ts> struct S {
///   template<typename...Us> auto f(Ts ...ts) -> decltype(g(Us(ts)...));
/// };
/// template struct S<int, int>;
/// \endcode
class FunctionParmPackExpr final
    : public Expr,
      private llvm::TrailingObjects<FunctionParmPackExpr, VarDecl *> {
  friend class ASTReader;
  friend class ASTStmtReader;
  friend TrailingObjects;

  /// The function parameter pack which was referenced.
  VarDecl *ParamPack;

  /// The location of the function parameter pack reference.
  SourceLocation NameLoc;

  /// The number of expansions of this pack.
  unsigned NumParameters;

  FunctionParmPackExpr(QualType T, VarDecl *ParamPack,
                       SourceLocation NameLoc, unsigned NumParams,
                       VarDecl *const *Params);

public:
  static FunctionParmPackExpr *Create(const ASTContext &Context, QualType T,
                                      VarDecl *ParamPack,
                                      SourceLocation NameLoc,
                                      ArrayRef<VarDecl *> Params);
  static FunctionParmPackExpr *CreateEmpty(const ASTContext &Context,
                                           unsigned NumParams);

  /// Get the parameter pack which this expression refers to.
  VarDecl *getParameterPack() const { return ParamPack; }

  /// Get the location of the parameter pack.
  SourceLocation getParameterPackLocation() const { return NameLoc; }

  /// Iterators over the parameters which the parameter pack expanded
  /// into.
  using iterator = VarDecl * const *;
  iterator begin() const { return getTrailingObjects<VarDecl *>(); }
  iterator end() const { return begin() + NumParameters; }

  /// Get the number of parameters in this parameter pack.
  unsigned getNumExpansions() const { return NumParameters; }

  /// Get an expansion of the parameter pack by index.
  VarDecl *getExpansion(unsigned I) const { return begin()[I]; }

  SourceLocation getBeginLoc() const LLVM_READONLY { return NameLoc; }
  SourceLocation getEndLoc() const LLVM_READONLY { return NameLoc; }

  static bool classof(const Stmt *T) {
    return T->getStmtClass() == FunctionParmPackExprClass;
  }

  child_range children() {
    return child_range(child_iterator(), child_iterator());
  }

  const_child_range children() const {
    return const_child_range(const_child_iterator(), const_child_iterator());
  }
};

/// Represents a prvalue temporary that is written into memory so that
/// a reference can bind to it.
///
/// Prvalue expressions are materialized when they need to have an address
/// in memory for a reference to bind to. This happens when binding a
/// reference to the result of a conversion, e.g.,
///
/// \code
/// const int &r = 1.0;
/// \endcode
///
/// Here, 1.0 is implicitly converted to an \c int. That resulting \c int is
/// then materialized via a \c MaterializeTemporaryExpr, and the reference
/// binds to the temporary. \c MaterializeTemporaryExprs are always glvalues
/// (either an lvalue or an xvalue, depending on the kind of reference binding
/// to it), maintaining the invariant that references always bind to glvalues.
///
/// Reference binding and copy-elision can both extend the lifetime of a
/// temporary. When either happens, the expression will also track the
/// declaration which is responsible for the lifetime extension.
class MaterializeTemporaryExpr : public Expr {
private:
  friend class ASTStmtReader;
  friend class ASTStmtWriter;

  struct ExtraState {
    /// The temporary-generating expression whose value will be
    /// materialized.
    Stmt *Temporary;

    /// The declaration which lifetime-extended this reference, if any.
    /// Either a VarDecl, or (for a ctor-initializer) a FieldDecl.
    const ValueDecl *ExtendingDecl;

    unsigned ManglingNumber;
  };
  llvm::PointerUnion<Stmt *, ExtraState *> State;

public:
  MaterializeTemporaryExpr(QualType T, Expr *Temporary,
                           bool BoundToLvalueReference)
      : Expr(MaterializeTemporaryExprClass, T,
             BoundToLvalueReference? VK_LValue : VK_XValue, OK_Ordinary,
             Temporary->isTypeDependent(), Temporary->isValueDependent(),
             Temporary->isInstantiationDependent(),
             Temporary->containsUnexpandedParameterPack()),
        State(Temporary) {}

  MaterializeTemporaryExpr(EmptyShell Empty)
      : Expr(MaterializeTemporaryExprClass, Empty) {}

  Stmt *getTemporary() const {
    return State.is<Stmt *>() ? State.get<Stmt *>()
                              : State.get<ExtraState *>()->Temporary;
  }

  /// Retrieve the temporary-generating subexpression whose value will
  /// be materialized into a glvalue.
  Expr *GetTemporaryExpr() const { return static_cast<Expr *>(getTemporary()); }

  /// Retrieve the storage duration for the materialized temporary.
  StorageDuration getStorageDuration() const {
    const ValueDecl *ExtendingDecl = getExtendingDecl();
    if (!ExtendingDecl)
      return SD_FullExpression;
    // FIXME: This is not necessarily correct for a temporary materialized
    // within a default initializer.
    if (isa<FieldDecl>(ExtendingDecl))
      return SD_Automatic;
    // FIXME: This only works because storage class specifiers are not allowed
    // on decomposition declarations.
    if (isa<BindingDecl>(ExtendingDecl))
      return ExtendingDecl->getDeclContext()->isFunctionOrMethod()
                 ? SD_Automatic
                 : SD_Static;
    return cast<VarDecl>(ExtendingDecl)->getStorageDuration();
  }

  /// Get the declaration which triggered the lifetime-extension of this
  /// temporary, if any.
  const ValueDecl *getExtendingDecl() const {
    return State.is<Stmt *>() ? nullptr
                              : State.get<ExtraState *>()->ExtendingDecl;
  }

  void setExtendingDecl(const ValueDecl *ExtendedBy, unsigned ManglingNumber);

  unsigned getManglingNumber() const {
    return State.is<Stmt *>() ? 0 : State.get<ExtraState *>()->ManglingNumber;
  }

  /// Determine whether this materialized temporary is bound to an
  /// lvalue reference; otherwise, it's bound to an rvalue reference.
  bool isBoundToLvalueReference() const {
    return getValueKind() == VK_LValue;
  }

  SourceLocation getBeginLoc() const LLVM_READONLY {
    return getTemporary()->getBeginLoc();
  }

  SourceLocation getEndLoc() const LLVM_READONLY {
    return getTemporary()->getEndLoc();
  }

  static bool classof(const Stmt *T) {
    return T->getStmtClass() == MaterializeTemporaryExprClass;
  }

  // Iterators
  child_range children() {
    if (State.is<Stmt *>())
      return child_range(State.getAddrOfPtr1(), State.getAddrOfPtr1() + 1);

    auto ES = State.get<ExtraState *>();
    return child_range(&ES->Temporary, &ES->Temporary + 1);
  }

  const_child_range children() const {
    if (State.is<Stmt *>())
      return const_child_range(State.getAddrOfPtr1(),
                               State.getAddrOfPtr1() + 1);

    auto ES = State.get<ExtraState *>();
    return const_child_range(&ES->Temporary, &ES->Temporary + 1);
  }
};

/// Represents a folding of a pack over an operator.
///
/// This expression is always dependent and represents a pack expansion of the
/// forms:
///
///    ( expr op ... )
///    ( ... op expr )
///    ( expr op ... op expr )
class CXXFoldExpr : public Expr {
  friend class ASTStmtReader;
  friend class ASTStmtWriter;

  SourceLocation LParenLoc;
  SourceLocation EllipsisLoc;
  SourceLocation RParenLoc;
  // When 0, the number of expansions is not known. Otherwise, this is one more
  // than the number of expansions.
  unsigned NumExpansions;
  Stmt *SubExprs[2];
  BinaryOperatorKind Opcode;

public:
  CXXFoldExpr(QualType T, SourceLocation LParenLoc, Expr *LHS,
              BinaryOperatorKind Opcode, SourceLocation EllipsisLoc, Expr *RHS,
              SourceLocation RParenLoc, Optional<unsigned> NumExpansions)
      : Expr(CXXFoldExprClass, T, VK_RValue, OK_Ordinary,
             /*Dependent*/ true, true, true,
             /*ContainsUnexpandedParameterPack*/ false),
        LParenLoc(LParenLoc), EllipsisLoc(EllipsisLoc), RParenLoc(RParenLoc),
        NumExpansions(NumExpansions ? *NumExpansions + 1 : 0), Opcode(Opcode) {
    SubExprs[0] = LHS;
    SubExprs[1] = RHS;
  }

  CXXFoldExpr(EmptyShell Empty) : Expr(CXXFoldExprClass, Empty) {}

  Expr *getLHS() const { return static_cast<Expr*>(SubExprs[0]); }
  Expr *getRHS() const { return static_cast<Expr*>(SubExprs[1]); }

  /// Does this produce a right-associated sequence of operators?
  bool isRightFold() const {
    return getLHS() && getLHS()->containsUnexpandedParameterPack();
  }

  /// Does this produce a left-associated sequence of operators?
  bool isLeftFold() const { return !isRightFold(); }

  /// Get the pattern, that is, the operand that contains an unexpanded pack.
  Expr *getPattern() const { return isLeftFold() ? getRHS() : getLHS(); }

  /// Get the operand that doesn't contain a pack, for a binary fold.
  Expr *getInit() const { return isLeftFold() ? getLHS() : getRHS(); }

  SourceLocation getEllipsisLoc() const { return EllipsisLoc; }
  BinaryOperatorKind getOperator() const { return Opcode; }

  Optional<unsigned> getNumExpansions() const {
    if (NumExpansions)
      return NumExpansions - 1;
    return None;
  }

  SourceLocation getBeginLoc() const LLVM_READONLY { return LParenLoc; }

  SourceLocation getEndLoc() const LLVM_READONLY { return RParenLoc; }

  static bool classof(const Stmt *T) {
    return T->getStmtClass() == CXXFoldExprClass;
  }

  // Iterators
  child_range children() { return child_range(SubExprs, SubExprs + 2); }

  const_child_range children() const {
    return const_child_range(SubExprs, SubExprs + 2);
  }
};

/// Represents an expression that might suspend coroutine execution;
/// either a co_await or co_yield expression.
///
/// Evaluation of this expression first evaluates its 'ready' expression. If
/// that returns 'false':
///  -- execution of the coroutine is suspended
///  -- the 'suspend' expression is evaluated
///     -- if the 'suspend' expression returns 'false', the coroutine is
///        resumed
///     -- otherwise, control passes back to the resumer.
/// If the coroutine is not suspended, or when it is resumed, the 'resume'
/// expression is evaluated, and its result is the result of the overall
/// expression.
class CoroutineSuspendExpr : public Expr {
  friend class ASTStmtReader;

  SourceLocation KeywordLoc;

  enum SubExpr { Common, Ready, Suspend, Resume, Count };

  Stmt *SubExprs[SubExpr::Count];
  OpaqueValueExpr *OpaqueValue = nullptr;

public:
  CoroutineSuspendExpr(StmtClass SC, SourceLocation KeywordLoc, Expr *Common,
                       Expr *Ready, Expr *Suspend, Expr *Resume,
                       OpaqueValueExpr *OpaqueValue)
      : Expr(SC, Resume->getType(), Resume->getValueKind(),
             Resume->getObjectKind(), Resume->isTypeDependent(),
             Resume->isValueDependent(), Common->isInstantiationDependent(),
             Common->containsUnexpandedParameterPack()),
        KeywordLoc(KeywordLoc), OpaqueValue(OpaqueValue) {
    SubExprs[SubExpr::Common] = Common;
    SubExprs[SubExpr::Ready] = Ready;
    SubExprs[SubExpr::Suspend] = Suspend;
    SubExprs[SubExpr::Resume] = Resume;
  }

  CoroutineSuspendExpr(StmtClass SC, SourceLocation KeywordLoc, QualType Ty,
                       Expr *Common)
      : Expr(SC, Ty, VK_RValue, OK_Ordinary, true, true, true,
             Common->containsUnexpandedParameterPack()),
        KeywordLoc(KeywordLoc) {
    assert(Common->isTypeDependent() && Ty->isDependentType() &&
           "wrong constructor for non-dependent co_await/co_yield expression");
    SubExprs[SubExpr::Common] = Common;
    SubExprs[SubExpr::Ready] = nullptr;
    SubExprs[SubExpr::Suspend] = nullptr;
    SubExprs[SubExpr::Resume] = nullptr;
  }

  CoroutineSuspendExpr(StmtClass SC, EmptyShell Empty) : Expr(SC, Empty) {
    SubExprs[SubExpr::Common] = nullptr;
    SubExprs[SubExpr::Ready] = nullptr;
    SubExprs[SubExpr::Suspend] = nullptr;
    SubExprs[SubExpr::Resume] = nullptr;
  }

  SourceLocation getKeywordLoc() const { return KeywordLoc; }

  Expr *getCommonExpr() const {
    return static_cast<Expr*>(SubExprs[SubExpr::Common]);
  }

  /// getOpaqueValue - Return the opaque value placeholder.
  OpaqueValueExpr *getOpaqueValue() const { return OpaqueValue; }

  Expr *getReadyExpr() const {
    return static_cast<Expr*>(SubExprs[SubExpr::Ready]);
  }

  Expr *getSuspendExpr() const {
    return static_cast<Expr*>(SubExprs[SubExpr::Suspend]);
  }

  Expr *getResumeExpr() const {
    return static_cast<Expr*>(SubExprs[SubExpr::Resume]);
  }

  SourceLocation getBeginLoc() const LLVM_READONLY { return KeywordLoc; }

  SourceLocation getEndLoc() const LLVM_READONLY {
    return getCommonExpr()->getEndLoc();
  }

  child_range children() {
    return child_range(SubExprs, SubExprs + SubExpr::Count);
  }

  const_child_range children() const {
    return const_child_range(SubExprs, SubExprs + SubExpr::Count);
  }

  static bool classof(const Stmt *T) {
    return T->getStmtClass() == CoawaitExprClass ||
           T->getStmtClass() == CoyieldExprClass;
  }
};

/// Represents a 'co_await' expression.
class CoawaitExpr : public CoroutineSuspendExpr {
  friend class ASTStmtReader;

public:
  CoawaitExpr(SourceLocation CoawaitLoc, Expr *Operand, Expr *Ready,
              Expr *Suspend, Expr *Resume, OpaqueValueExpr *OpaqueValue,
              bool IsImplicit = false)
      : CoroutineSuspendExpr(CoawaitExprClass, CoawaitLoc, Operand, Ready,
                             Suspend, Resume, OpaqueValue) {
    CoawaitBits.IsImplicit = IsImplicit;
  }

  CoawaitExpr(SourceLocation CoawaitLoc, QualType Ty, Expr *Operand,
              bool IsImplicit = false)
      : CoroutineSuspendExpr(CoawaitExprClass, CoawaitLoc, Ty, Operand) {
    CoawaitBits.IsImplicit = IsImplicit;
  }

  CoawaitExpr(EmptyShell Empty)
      : CoroutineSuspendExpr(CoawaitExprClass, Empty) {}

  Expr *getOperand() const {
    // FIXME: Dig out the actual operand or store it.
    return getCommonExpr();
  }

  bool isImplicit() const { return CoawaitBits.IsImplicit; }
  void setIsImplicit(bool value = true) { CoawaitBits.IsImplicit = value; }

  static bool classof(const Stmt *T) {
    return T->getStmtClass() == CoawaitExprClass;
  }
};

/// Represents a 'co_await' expression while the type of the promise
/// is dependent.
class DependentCoawaitExpr : public Expr {
  friend class ASTStmtReader;

  SourceLocation KeywordLoc;
  Stmt *SubExprs[2];

public:
  DependentCoawaitExpr(SourceLocation KeywordLoc, QualType Ty, Expr *Op,
                       UnresolvedLookupExpr *OpCoawait)
      : Expr(DependentCoawaitExprClass, Ty, VK_RValue, OK_Ordinary,
             /*TypeDependent*/ true, /*ValueDependent*/ true,
             /*InstantiationDependent*/ true,
             Op->containsUnexpandedParameterPack()),
        KeywordLoc(KeywordLoc) {
    // NOTE: A co_await expression is dependent on the coroutines promise
    // type and may be dependent even when the `Op` expression is not.
    assert(Ty->isDependentType() &&
           "wrong constructor for non-dependent co_await/co_yield expression");
    SubExprs[0] = Op;
    SubExprs[1] = OpCoawait;
  }

  DependentCoawaitExpr(EmptyShell Empty)
      : Expr(DependentCoawaitExprClass, Empty) {}

  Expr *getOperand() const { return cast<Expr>(SubExprs[0]); }

  UnresolvedLookupExpr *getOperatorCoawaitLookup() const {
    return cast<UnresolvedLookupExpr>(SubExprs[1]);
  }

  SourceLocation getKeywordLoc() const { return KeywordLoc; }

  SourceLocation getBeginLoc() const LLVM_READONLY { return KeywordLoc; }

  SourceLocation getEndLoc() const LLVM_READONLY {
    return getOperand()->getEndLoc();
  }

  child_range children() { return child_range(SubExprs, SubExprs + 2); }

  const_child_range children() const {
    return const_child_range(SubExprs, SubExprs + 2);
  }

  static bool classof(const Stmt *T) {
    return T->getStmtClass() == DependentCoawaitExprClass;
  }
};

/// Represents a 'co_yield' expression.
class CoyieldExpr : public CoroutineSuspendExpr {
  friend class ASTStmtReader;

public:
  CoyieldExpr(SourceLocation CoyieldLoc, Expr *Operand, Expr *Ready,
              Expr *Suspend, Expr *Resume, OpaqueValueExpr *OpaqueValue)
      : CoroutineSuspendExpr(CoyieldExprClass, CoyieldLoc, Operand, Ready,
                             Suspend, Resume, OpaqueValue) {}
  CoyieldExpr(SourceLocation CoyieldLoc, QualType Ty, Expr *Operand)
      : CoroutineSuspendExpr(CoyieldExprClass, CoyieldLoc, Ty, Operand) {}
  CoyieldExpr(EmptyShell Empty)
      : CoroutineSuspendExpr(CoyieldExprClass, Empty) {}

  Expr *getOperand() const {
    // FIXME: Dig out the actual operand or store it.
    return getCommonExpr();
  }

  static bool classof(const Stmt *T) {
    return T->getStmtClass() == CoyieldExprClass;
  }
};

/// Represents a C++2a __builtin_bit_cast(T, v) expression. Used to implement
/// std::bit_cast. These can sometimes be evaluated as part of a constant
/// expression, but otherwise CodeGen to a simple memcpy in general.
class BuiltinBitCastExpr final
    : public ExplicitCastExpr,
      private llvm::TrailingObjects<BuiltinBitCastExpr, CXXBaseSpecifier *> {
  friend class ASTStmtReader;
  friend class CastExpr;
  friend class TrailingObjects;

  SourceLocation KWLoc;
  SourceLocation RParenLoc;

public:
  BuiltinBitCastExpr(QualType T, ExprValueKind VK, CastKind CK, Expr *SrcExpr,
                     TypeSourceInfo *DstType, SourceLocation KWLoc,
                     SourceLocation RParenLoc)
      : ExplicitCastExpr(BuiltinBitCastExprClass, T, VK, CK, SrcExpr, 0,
                         DstType),
        KWLoc(KWLoc), RParenLoc(RParenLoc) {}

  SourceLocation getBeginLoc() const LLVM_READONLY { return KWLoc; }
  SourceLocation getEndLoc() const LLVM_READONLY { return RParenLoc; }

  static bool classof(const Stmt *T) {
    return T->getStmtClass() == BuiltinBitCastExprClass;
  }
};

/// \brief Represents the specialization of a concept - evaluates to a prvalue
/// of type bool.
///
/// According to C++2a [expr.prim.id]p3 an id-expression that denotes the
/// specialization of a concept results in a prvalue of type bool.
class ConceptSpecializationExpr final : public Expr,
      private llvm::TrailingObjects<ConceptSpecializationExpr,
                                    TemplateArgument> {
  friend class ASTStmtReader;
  friend TrailingObjects;
<<<<<<< HEAD
public:
  using SubstitutionDiagnostic = std::pair<SourceLocation, std::string>;

protected:
=======
>>>>>>> c79f07dd

  // \brief The optional nested name specifier used when naming the concept.
  NestedNameSpecifierLoc NestedNameSpec;

  /// \brief The location of the template keyword, if specified when naming the
  /// concept.
  SourceLocation TemplateKWLoc;

  /// \brief The location of the concept name in the expression.
  SourceLocation ConceptNameLoc;

  /// \brief The declaration found by name lookup when the expression was
  /// created.
  /// Can differ from NamedConcept when, for example, the concept was found
  /// through a UsingShadowDecl.
  NamedDecl *FoundDecl;

<<<<<<< HEAD
  /// \brief The concept named.
  ConceptDecl *NamedConcept;
=======
  /// \brief The concept named, and whether or not the concept with the given
  /// arguments was satisfied when the expression was created.
  /// If any of the template arguments are dependent (this expr would then be
  /// isValueDependent()), this bit is to be ignored.
  llvm::PointerIntPair<ConceptDecl *, 1, bool> NamedConcept;
>>>>>>> c79f07dd

  /// \brief The template argument list source info used to specialize the
  /// concept.
  const ASTTemplateArgumentListInfo *ArgsAsWritten = nullptr;

  /// \brief The number of template arguments in the tail-allocated list of
  /// converted template arguments.
  unsigned NumTemplateArgs;

<<<<<<< HEAD
  /// \brief Information about the satisfaction of the named concept with the
  /// given arguments. If this expression is value dependent, this is to be
  /// ignored.
  ASTConstraintSatisfaction *Satisfaction;

=======
>>>>>>> c79f07dd
  ConceptSpecializationExpr(ASTContext &C, NestedNameSpecifierLoc NNS,
                            SourceLocation TemplateKWLoc,
                            SourceLocation ConceptNameLoc, NamedDecl *FoundDecl,
                            ConceptDecl *NamedConcept,
                            const ASTTemplateArgumentListInfo *ArgsAsWritten,
                            ArrayRef<TemplateArgument> ConvertedArgs,
<<<<<<< HEAD
                            const ConstraintSatisfaction *Satisfaction);
=======
                            Optional<bool> IsSatisfied);
>>>>>>> c79f07dd

  ConceptSpecializationExpr(EmptyShell Empty, unsigned NumTemplateArgs);

public:

  static ConceptSpecializationExpr *
  Create(ASTContext &C, NestedNameSpecifierLoc NNS,
         SourceLocation TemplateKWLoc, SourceLocation ConceptNameLoc,
         NamedDecl *FoundDecl, ConceptDecl *NamedConcept,
         const ASTTemplateArgumentListInfo *ArgsAsWritten,
<<<<<<< HEAD
         ArrayRef<TemplateArgument> ConvertedArgs,
         const ConstraintSatisfaction *Satisfaction);
=======
         ArrayRef<TemplateArgument> ConvertedArgs, Optional<bool> IsSatisfied);
>>>>>>> c79f07dd

  static ConceptSpecializationExpr *
  Create(ASTContext &C, EmptyShell Empty, unsigned NumTemplateArgs);

  const NestedNameSpecifierLoc &getNestedNameSpecifierLoc() const {
    return NestedNameSpec;
  }

  NamedDecl *getFoundDecl() const {
    return FoundDecl;
  }

  ConceptDecl *getNamedConcept() const {
<<<<<<< HEAD
    return NamedConcept;
=======
    return NamedConcept.getPointer();
>>>>>>> c79f07dd
  }

  ArrayRef<TemplateArgument> getTemplateArguments() const {
    return ArrayRef<TemplateArgument>(getTrailingObjects<TemplateArgument>(),
                                      NumTemplateArgs);
  }

  const ASTTemplateArgumentListInfo *getTemplateArgsAsWritten() const {
    return ArgsAsWritten;
  }

  /// \brief Set new template arguments for this concept specialization.
  void setTemplateArguments(const ASTTemplateArgumentListInfo *ArgsAsWritten,
                            ArrayRef<TemplateArgument> Converted);

  /// \brief Whether or not the concept with the given arguments was satisfied
<<<<<<< HEAD
  /// when the expression was created.
  /// The expression must not be dependent.
  bool isSatisfied() const {
    assert(!isValueDependent()
           && "isSatisfied called on a dependent ConceptSpecializationExpr");
    return Satisfaction->IsSatisfied;
  }

  /// \brief Get elaborated satisfaction info about the template arguments'
  /// satisfaction of the named concept.
  /// The expression must not be dependent.
  const ASTConstraintSatisfaction &getSatisfaction() const {
    assert(!isValueDependent()
           && "getSatisfaction called on dependent ConceptSpecializationExpr");
    return *Satisfaction;
=======
  /// when the expression was created. This method assumes that the expression
  /// is not dependent!
  bool isSatisfied() const {
    assert(!isValueDependent()
           && "isSatisfied called on a dependent ConceptSpecializationExpr");
    return NamedConcept.getInt();
>>>>>>> c79f07dd
  }

  SourceLocation getConceptNameLoc() const { return ConceptNameLoc; }

  SourceLocation getTemplateKWLoc() const { return TemplateKWLoc; }

  static bool classof(const Stmt *T) {
    return T->getStmtClass() == ConceptSpecializationExprClass;
  }

  SourceLocation getBeginLoc() const LLVM_READONLY { return ConceptNameLoc; }
  SourceLocation getEndLoc() const LLVM_READONLY {
    return ArgsAsWritten->RAngleLoc;
  }

  // Iterators
  child_range children() {
    return child_range(child_iterator(), child_iterator());
  }
  const_child_range children() const {
    return const_child_range(const_child_iterator(), const_child_iterator());
  }
};

} // namespace clang

#endif // LLVM_CLANG_AST_EXPRCXX_H<|MERGE_RESOLUTION|>--- conflicted
+++ resolved
@@ -14,7 +14,6 @@
 #ifndef LLVM_CLANG_AST_EXPRCXX_H
 #define LLVM_CLANG_AST_EXPRCXX_H
 
-#include "clang/AST/ASTConcept.h"
 #include "clang/AST/Decl.h"
 #include "clang/AST/DeclBase.h"
 #include "clang/AST/DeclCXX.h"
@@ -4852,13 +4851,6 @@
                                     TemplateArgument> {
   friend class ASTStmtReader;
   friend TrailingObjects;
-<<<<<<< HEAD
-public:
-  using SubstitutionDiagnostic = std::pair<SourceLocation, std::string>;
-
-protected:
-=======
->>>>>>> c79f07dd
 
   // \brief The optional nested name specifier used when naming the concept.
   NestedNameSpecifierLoc NestedNameSpec;
@@ -4876,16 +4868,11 @@
   /// through a UsingShadowDecl.
   NamedDecl *FoundDecl;
 
-<<<<<<< HEAD
-  /// \brief The concept named.
-  ConceptDecl *NamedConcept;
-=======
   /// \brief The concept named, and whether or not the concept with the given
   /// arguments was satisfied when the expression was created.
   /// If any of the template arguments are dependent (this expr would then be
   /// isValueDependent()), this bit is to be ignored.
   llvm::PointerIntPair<ConceptDecl *, 1, bool> NamedConcept;
->>>>>>> c79f07dd
 
   /// \brief The template argument list source info used to specialize the
   /// concept.
@@ -4895,25 +4882,13 @@
   /// converted template arguments.
   unsigned NumTemplateArgs;
 
-<<<<<<< HEAD
-  /// \brief Information about the satisfaction of the named concept with the
-  /// given arguments. If this expression is value dependent, this is to be
-  /// ignored.
-  ASTConstraintSatisfaction *Satisfaction;
-
-=======
->>>>>>> c79f07dd
   ConceptSpecializationExpr(ASTContext &C, NestedNameSpecifierLoc NNS,
                             SourceLocation TemplateKWLoc,
                             SourceLocation ConceptNameLoc, NamedDecl *FoundDecl,
                             ConceptDecl *NamedConcept,
                             const ASTTemplateArgumentListInfo *ArgsAsWritten,
                             ArrayRef<TemplateArgument> ConvertedArgs,
-<<<<<<< HEAD
-                            const ConstraintSatisfaction *Satisfaction);
-=======
                             Optional<bool> IsSatisfied);
->>>>>>> c79f07dd
 
   ConceptSpecializationExpr(EmptyShell Empty, unsigned NumTemplateArgs);
 
@@ -4924,12 +4899,7 @@
          SourceLocation TemplateKWLoc, SourceLocation ConceptNameLoc,
          NamedDecl *FoundDecl, ConceptDecl *NamedConcept,
          const ASTTemplateArgumentListInfo *ArgsAsWritten,
-<<<<<<< HEAD
-         ArrayRef<TemplateArgument> ConvertedArgs,
-         const ConstraintSatisfaction *Satisfaction);
-=======
          ArrayRef<TemplateArgument> ConvertedArgs, Optional<bool> IsSatisfied);
->>>>>>> c79f07dd
 
   static ConceptSpecializationExpr *
   Create(ASTContext &C, EmptyShell Empty, unsigned NumTemplateArgs);
@@ -4943,11 +4913,7 @@
   }
 
   ConceptDecl *getNamedConcept() const {
-<<<<<<< HEAD
-    return NamedConcept;
-=======
     return NamedConcept.getPointer();
->>>>>>> c79f07dd
   }
 
   ArrayRef<TemplateArgument> getTemplateArguments() const {
@@ -4964,30 +4930,12 @@
                             ArrayRef<TemplateArgument> Converted);
 
   /// \brief Whether or not the concept with the given arguments was satisfied
-<<<<<<< HEAD
-  /// when the expression was created.
-  /// The expression must not be dependent.
-  bool isSatisfied() const {
-    assert(!isValueDependent()
-           && "isSatisfied called on a dependent ConceptSpecializationExpr");
-    return Satisfaction->IsSatisfied;
-  }
-
-  /// \brief Get elaborated satisfaction info about the template arguments'
-  /// satisfaction of the named concept.
-  /// The expression must not be dependent.
-  const ASTConstraintSatisfaction &getSatisfaction() const {
-    assert(!isValueDependent()
-           && "getSatisfaction called on dependent ConceptSpecializationExpr");
-    return *Satisfaction;
-=======
   /// when the expression was created. This method assumes that the expression
   /// is not dependent!
   bool isSatisfied() const {
     assert(!isValueDependent()
            && "isSatisfied called on a dependent ConceptSpecializationExpr");
     return NamedConcept.getInt();
->>>>>>> c79f07dd
   }
 
   SourceLocation getConceptNameLoc() const { return ConceptNameLoc; }
