//===- OpenMPClause.h - Classes for OpenMP clauses --------------*- C++ -*-===//
//
// Part of the LLVM Project, under the Apache License v2.0 with LLVM Exceptions.
// See https://llvm.org/LICENSE.txt for license information.
// SPDX-License-Identifier: Apache-2.0 WITH LLVM-exception
//
//===----------------------------------------------------------------------===//
//
/// \file
/// This file defines OpenMP AST classes for clauses.
/// There are clauses for executable directives, clauses for declarative
/// directives and clauses which can be used in both kinds of directives.
//
//===----------------------------------------------------------------------===//

#ifndef LLVM_CLANG_AST_OPENMPCLAUSE_H
#define LLVM_CLANG_AST_OPENMPCLAUSE_H

#include "clang/AST/Decl.h"
#include "clang/AST/DeclarationName.h"
#include "clang/AST/Expr.h"
#include "clang/AST/NestedNameSpecifier.h"
#include "clang/AST/Stmt.h"
#include "clang/AST/StmtIterator.h"
#include "clang/Basic/LLVM.h"
#include "clang/Basic/OpenMPKinds.h"
#include "clang/Basic/SourceLocation.h"
#include "llvm/ADT/ArrayRef.h"
#include "llvm/ADT/MapVector.h"
#include "llvm/ADT/SmallVector.h"
#include "llvm/ADT/iterator.h"
#include "llvm/ADT/iterator_range.h"
#include "llvm/Frontend/OpenMP/OMPConstants.h"
#include "llvm/Frontend/OpenMP/OMPContext.h"
#include "llvm/Support/Casting.h"
#include "llvm/Support/Compiler.h"
#include "llvm/Support/TrailingObjects.h"
#include <cassert>
#include <cstddef>
#include <iterator>
#include <utility>

namespace clang {

class ASTContext;

//===----------------------------------------------------------------------===//
// AST classes for clauses.
//===----------------------------------------------------------------------===//

/// This is a basic class for representing single OpenMP clause.
class OMPClause {
  /// Starting location of the clause (the clause keyword).
  SourceLocation StartLoc;

  /// Ending location of the clause.
  SourceLocation EndLoc;

  /// Kind of the clause.
  OpenMPClauseKind Kind;

protected:
  OMPClause(OpenMPClauseKind K, SourceLocation StartLoc, SourceLocation EndLoc)
      : StartLoc(StartLoc), EndLoc(EndLoc), Kind(K) {}

public:
  /// Returns the starting location of the clause.
  SourceLocation getBeginLoc() const { return StartLoc; }

  /// Returns the ending location of the clause.
  SourceLocation getEndLoc() const { return EndLoc; }

  /// Sets the starting location of the clause.
  void setLocStart(SourceLocation Loc) { StartLoc = Loc; }

  /// Sets the ending location of the clause.
  void setLocEnd(SourceLocation Loc) { EndLoc = Loc; }

  /// Returns kind of OpenMP clause (private, shared, reduction, etc.).
  OpenMPClauseKind getClauseKind() const { return Kind; }

  bool isImplicit() const { return StartLoc.isInvalid(); }

  using child_iterator = StmtIterator;
  using const_child_iterator = ConstStmtIterator;
  using child_range = llvm::iterator_range<child_iterator>;
  using const_child_range = llvm::iterator_range<const_child_iterator>;

  child_range children();
  const_child_range children() const {
    auto Children = const_cast<OMPClause *>(this)->children();
    return const_child_range(Children.begin(), Children.end());
  }

  /// Get the iterator range for the expressions used in the clauses. Used
  /// expressions include only the children that must be evaluated at the
  /// runtime before entering the construct.
  child_range used_children();
  const_child_range used_children() const {
    auto Children = const_cast<OMPClause *>(this)->children();
    return const_child_range(Children.begin(), Children.end());
  }

  static bool classof(const OMPClause *) { return true; }
};

/// Class that handles pre-initialization statement for some clauses, like
/// 'shedule', 'firstprivate' etc.
class OMPClauseWithPreInit {
  friend class OMPClauseReader;

  /// Pre-initialization statement for the clause.
  Stmt *PreInit = nullptr;

  /// Region that captures the associated stmt.
  OpenMPDirectiveKind CaptureRegion = llvm::omp::OMPD_unknown;

protected:
  OMPClauseWithPreInit(const OMPClause *This) {
    assert(get(This) && "get is not tuned for pre-init.");
  }

  /// Set pre-initialization statement for the clause.
  void
  setPreInitStmt(Stmt *S,
                 OpenMPDirectiveKind ThisRegion = llvm::omp::OMPD_unknown) {
    PreInit = S;
    CaptureRegion = ThisRegion;
  }

public:
  /// Get pre-initialization statement for the clause.
  const Stmt *getPreInitStmt() const { return PreInit; }

  /// Get pre-initialization statement for the clause.
  Stmt *getPreInitStmt() { return PreInit; }

  /// Get capture region for the stmt in the clause.
  OpenMPDirectiveKind getCaptureRegion() const { return CaptureRegion; }

  static OMPClauseWithPreInit *get(OMPClause *C);
  static const OMPClauseWithPreInit *get(const OMPClause *C);
};

/// Class that handles post-update expression for some clauses, like
/// 'lastprivate', 'reduction' etc.
class OMPClauseWithPostUpdate : public OMPClauseWithPreInit {
  friend class OMPClauseReader;

  /// Post-update expression for the clause.
  Expr *PostUpdate = nullptr;

protected:
  OMPClauseWithPostUpdate(const OMPClause *This) : OMPClauseWithPreInit(This) {
    assert(get(This) && "get is not tuned for post-update.");
  }

  /// Set pre-initialization statement for the clause.
  void setPostUpdateExpr(Expr *S) { PostUpdate = S; }

public:
  /// Get post-update expression for the clause.
  const Expr *getPostUpdateExpr() const { return PostUpdate; }

  /// Get post-update expression for the clause.
  Expr *getPostUpdateExpr() { return PostUpdate; }

  static OMPClauseWithPostUpdate *get(OMPClause *C);
  static const OMPClauseWithPostUpdate *get(const OMPClause *C);
};

/// This structure contains most locations needed for by an OMPVarListClause.
struct OMPVarListLocTy {
  /// Starting location of the clause (the clause keyword).
  SourceLocation StartLoc;
  /// Location of '('.
  SourceLocation LParenLoc;
  /// Ending location of the clause.
  SourceLocation EndLoc;
  OMPVarListLocTy() = default;
  OMPVarListLocTy(SourceLocation StartLoc, SourceLocation LParenLoc,
                  SourceLocation EndLoc)
      : StartLoc(StartLoc), LParenLoc(LParenLoc), EndLoc(EndLoc) {}
};

/// This represents clauses with the list of variables like 'private',
/// 'firstprivate', 'copyin', 'shared', or 'reduction' clauses in the
/// '#pragma omp ...' directives.
template <class T> class OMPVarListClause : public OMPClause {
  friend class OMPClauseReader;

  /// Location of '('.
  SourceLocation LParenLoc;

  /// Number of variables in the list.
  unsigned NumVars;

protected:
  /// Build a clause with \a N variables
  ///
  /// \param K Kind of the clause.
  /// \param StartLoc Starting location of the clause (the clause keyword).
  /// \param LParenLoc Location of '('.
  /// \param EndLoc Ending location of the clause.
  /// \param N Number of the variables in the clause.
  OMPVarListClause(OpenMPClauseKind K, SourceLocation StartLoc,
                   SourceLocation LParenLoc, SourceLocation EndLoc, unsigned N)
      : OMPClause(K, StartLoc, EndLoc), LParenLoc(LParenLoc), NumVars(N) {}

  /// Fetches list of variables associated with this clause.
  MutableArrayRef<Expr *> getVarRefs() {
    return MutableArrayRef<Expr *>(
        static_cast<T *>(this)->template getTrailingObjects<Expr *>(), NumVars);
  }

  /// Sets the list of variables for this clause.
  void setVarRefs(ArrayRef<Expr *> VL) {
    assert(VL.size() == NumVars &&
           "Number of variables is not the same as the preallocated buffer");
    std::copy(VL.begin(), VL.end(),
              static_cast<T *>(this)->template getTrailingObjects<Expr *>());
  }

public:
  using varlist_iterator = MutableArrayRef<Expr *>::iterator;
  using varlist_const_iterator = ArrayRef<const Expr *>::iterator;
  using varlist_range = llvm::iterator_range<varlist_iterator>;
  using varlist_const_range = llvm::iterator_range<varlist_const_iterator>;

  unsigned varlist_size() const { return NumVars; }
  bool varlist_empty() const { return NumVars == 0; }

  varlist_range varlists() {
    return varlist_range(varlist_begin(), varlist_end());
  }
  varlist_const_range varlists() const {
    return varlist_const_range(varlist_begin(), varlist_end());
  }

  varlist_iterator varlist_begin() { return getVarRefs().begin(); }
  varlist_iterator varlist_end() { return getVarRefs().end(); }
  varlist_const_iterator varlist_begin() const { return getVarRefs().begin(); }
  varlist_const_iterator varlist_end() const { return getVarRefs().end(); }

  /// Sets the location of '('.
  void setLParenLoc(SourceLocation Loc) { LParenLoc = Loc; }

  /// Returns the location of '('.
  SourceLocation getLParenLoc() const { return LParenLoc; }

  /// Fetches list of all variables in the clause.
  ArrayRef<const Expr *> getVarRefs() const {
    return llvm::makeArrayRef(
        static_cast<const T *>(this)->template getTrailingObjects<Expr *>(),
        NumVars);
  }
};

/// This represents 'allocator' clause in the '#pragma omp ...'
/// directive.
///
/// \code
/// #pragma omp allocate(a) allocator(omp_default_mem_alloc)
/// \endcode
/// In this example directive '#pragma omp allocate' has simple 'allocator'
/// clause with the allocator 'omp_default_mem_alloc'.
class OMPAllocatorClause : public OMPClause {
  friend class OMPClauseReader;

  /// Location of '('.
  SourceLocation LParenLoc;

  /// Expression with the allocator.
  Stmt *Allocator = nullptr;

  /// Set allocator.
  void setAllocator(Expr *A) { Allocator = A; }

public:
  /// Build 'allocator' clause with the given allocator.
  ///
  /// \param A Allocator.
  /// \param StartLoc Starting location of the clause.
  /// \param LParenLoc Location of '('.
  /// \param EndLoc Ending location of the clause.
  OMPAllocatorClause(Expr *A, SourceLocation StartLoc, SourceLocation LParenLoc,
                     SourceLocation EndLoc)
      : OMPClause(llvm::omp::OMPC_allocator, StartLoc, EndLoc),
        LParenLoc(LParenLoc), Allocator(A) {}

  /// Build an empty clause.
  OMPAllocatorClause()
      : OMPClause(llvm::omp::OMPC_allocator, SourceLocation(),
                  SourceLocation()) {}

  /// Sets the location of '('.
  void setLParenLoc(SourceLocation Loc) { LParenLoc = Loc; }

  /// Returns the location of '('.
  SourceLocation getLParenLoc() const { return LParenLoc; }

  /// Returns allocator.
  Expr *getAllocator() const { return cast_or_null<Expr>(Allocator); }

  child_range children() { return child_range(&Allocator, &Allocator + 1); }

  const_child_range children() const {
    return const_child_range(&Allocator, &Allocator + 1);
  }

  child_range used_children() {
    return child_range(child_iterator(), child_iterator());
  }
  const_child_range used_children() const {
    return const_child_range(const_child_iterator(), const_child_iterator());
  }

  static bool classof(const OMPClause *T) {
    return T->getClauseKind() == llvm::omp::OMPC_allocator;
  }
};

/// This represents clause 'allocate' in the '#pragma omp ...' directives.
///
/// \code
/// #pragma omp parallel private(a) allocate(omp_default_mem_alloc :a)
/// \endcode
/// In this example directive '#pragma omp parallel' has clause 'private'
/// and clause 'allocate' for the variable 'a'.
class OMPAllocateClause final
    : public OMPVarListClause<OMPAllocateClause>,
      private llvm::TrailingObjects<OMPAllocateClause, Expr *> {
  friend class OMPClauseReader;
  friend OMPVarListClause;
  friend TrailingObjects;

  /// Allocator specified in the clause, or 'nullptr' if the default one is
  /// used.
  Expr *Allocator = nullptr;
  /// Position of the ':' delimiter in the clause;
  SourceLocation ColonLoc;

  /// Build clause with number of variables \a N.
  ///
  /// \param StartLoc Starting location of the clause.
  /// \param LParenLoc Location of '('.
  /// \param Allocator Allocator expression.
  /// \param ColonLoc Location of ':' delimiter.
  /// \param EndLoc Ending location of the clause.
  /// \param N Number of the variables in the clause.
  OMPAllocateClause(SourceLocation StartLoc, SourceLocation LParenLoc,
                    Expr *Allocator, SourceLocation ColonLoc,
                    SourceLocation EndLoc, unsigned N)
      : OMPVarListClause<OMPAllocateClause>(llvm::omp::OMPC_allocate, StartLoc,
                                            LParenLoc, EndLoc, N),
        Allocator(Allocator), ColonLoc(ColonLoc) {}

  /// Build an empty clause.
  ///
  /// \param N Number of variables.
  explicit OMPAllocateClause(unsigned N)
      : OMPVarListClause<OMPAllocateClause>(llvm::omp::OMPC_allocate,
                                            SourceLocation(), SourceLocation(),
                                            SourceLocation(), N) {}

  /// Sets location of ':' symbol in clause.
  void setColonLoc(SourceLocation CL) { ColonLoc = CL; }

  void setAllocator(Expr *A) { Allocator = A; }

public:
  /// Creates clause with a list of variables \a VL.
  ///
  /// \param C AST context.
  /// \param StartLoc Starting location of the clause.
  /// \param LParenLoc Location of '('.
  /// \param Allocator Allocator expression.
  /// \param ColonLoc Location of ':' delimiter.
  /// \param EndLoc Ending location of the clause.
  /// \param VL List of references to the variables.
  static OMPAllocateClause *Create(const ASTContext &C, SourceLocation StartLoc,
                                   SourceLocation LParenLoc, Expr *Allocator,
                                   SourceLocation ColonLoc,
                                   SourceLocation EndLoc, ArrayRef<Expr *> VL);

  /// Returns the allocator expression or nullptr, if no allocator is specified.
  Expr *getAllocator() const { return Allocator; }

  /// Returns the location of the ':' delimiter.
  SourceLocation getColonLoc() const { return ColonLoc; }

  /// Creates an empty clause with the place for \a N variables.
  ///
  /// \param C AST context.
  /// \param N The number of variables.
  static OMPAllocateClause *CreateEmpty(const ASTContext &C, unsigned N);

  child_range children() {
    return child_range(reinterpret_cast<Stmt **>(varlist_begin()),
                       reinterpret_cast<Stmt **>(varlist_end()));
  }

  const_child_range children() const {
    auto Children = const_cast<OMPAllocateClause *>(this)->children();
    return const_child_range(Children.begin(), Children.end());
  }

  child_range used_children() {
    return child_range(child_iterator(), child_iterator());
  }
  const_child_range used_children() const {
    return const_child_range(const_child_iterator(), const_child_iterator());
  }

  static bool classof(const OMPClause *T) {
    return T->getClauseKind() == llvm::omp::OMPC_allocate;
  }
};

/// This represents 'if' clause in the '#pragma omp ...' directive.
///
/// \code
/// #pragma omp parallel if(parallel:a > 5)
/// \endcode
/// In this example directive '#pragma omp parallel' has simple 'if' clause with
/// condition 'a > 5' and directive name modifier 'parallel'.
class OMPIfClause : public OMPClause, public OMPClauseWithPreInit {
  friend class OMPClauseReader;

  /// Location of '('.
  SourceLocation LParenLoc;

  /// Condition of the 'if' clause.
  Stmt *Condition = nullptr;

  /// Location of ':' (if any).
  SourceLocation ColonLoc;

  /// Directive name modifier for the clause.
  OpenMPDirectiveKind NameModifier = llvm::omp::OMPD_unknown;

  /// Name modifier location.
  SourceLocation NameModifierLoc;

  /// Set condition.
  void setCondition(Expr *Cond) { Condition = Cond; }

  /// Set directive name modifier for the clause.
  void setNameModifier(OpenMPDirectiveKind NM) { NameModifier = NM; }

  /// Set location of directive name modifier for the clause.
  void setNameModifierLoc(SourceLocation Loc) { NameModifierLoc = Loc; }

  /// Set location of ':'.
  void setColonLoc(SourceLocation Loc) { ColonLoc = Loc; }

public:
  /// Build 'if' clause with condition \a Cond.
  ///
  /// \param NameModifier [OpenMP 4.1] Directive name modifier of clause.
  /// \param Cond Condition of the clause.
  /// \param HelperCond Helper condition for the clause.
  /// \param CaptureRegion Innermost OpenMP region where expressions in this
  /// clause must be captured.
  /// \param StartLoc Starting location of the clause.
  /// \param LParenLoc Location of '('.
  /// \param NameModifierLoc Location of directive name modifier.
  /// \param ColonLoc [OpenMP 4.1] Location of ':'.
  /// \param EndLoc Ending location of the clause.
  OMPIfClause(OpenMPDirectiveKind NameModifier, Expr *Cond, Stmt *HelperCond,
              OpenMPDirectiveKind CaptureRegion, SourceLocation StartLoc,
              SourceLocation LParenLoc, SourceLocation NameModifierLoc,
              SourceLocation ColonLoc, SourceLocation EndLoc)
      : OMPClause(llvm::omp::OMPC_if, StartLoc, EndLoc),
        OMPClauseWithPreInit(this), LParenLoc(LParenLoc), Condition(Cond),
        ColonLoc(ColonLoc), NameModifier(NameModifier),
        NameModifierLoc(NameModifierLoc) {
    setPreInitStmt(HelperCond, CaptureRegion);
  }

  /// Build an empty clause.
  OMPIfClause()
      : OMPClause(llvm::omp::OMPC_if, SourceLocation(), SourceLocation()),
        OMPClauseWithPreInit(this) {}

  /// Sets the location of '('.
  void setLParenLoc(SourceLocation Loc) { LParenLoc = Loc; }

  /// Returns the location of '('.
  SourceLocation getLParenLoc() const { return LParenLoc; }

  /// Return the location of ':'.
  SourceLocation getColonLoc() const { return ColonLoc; }

  /// Returns condition.
  Expr *getCondition() const { return cast_or_null<Expr>(Condition); }

  /// Return directive name modifier associated with the clause.
  OpenMPDirectiveKind getNameModifier() const { return NameModifier; }

  /// Return the location of directive name modifier.
  SourceLocation getNameModifierLoc() const { return NameModifierLoc; }

  child_range children() { return child_range(&Condition, &Condition + 1); }

  const_child_range children() const {
    return const_child_range(&Condition, &Condition + 1);
  }

  child_range used_children();
  const_child_range used_children() const {
    auto Children = const_cast<OMPIfClause *>(this)->used_children();
    return const_child_range(Children.begin(), Children.end());
  }

  static bool classof(const OMPClause *T) {
    return T->getClauseKind() == llvm::omp::OMPC_if;
  }
};

/// This represents 'final' clause in the '#pragma omp ...' directive.
///
/// \code
/// #pragma omp task final(a > 5)
/// \endcode
/// In this example directive '#pragma omp task' has simple 'final'
/// clause with condition 'a > 5'.
class OMPFinalClause : public OMPClause, public OMPClauseWithPreInit {
  friend class OMPClauseReader;

  /// Location of '('.
  SourceLocation LParenLoc;

  /// Condition of the 'if' clause.
  Stmt *Condition = nullptr;

  /// Set condition.
  void setCondition(Expr *Cond) { Condition = Cond; }

public:
  /// Build 'final' clause with condition \a Cond.
  ///
  /// \param Cond Condition of the clause.
  /// \param HelperCond Helper condition for the construct.
  /// \param CaptureRegion Innermost OpenMP region where expressions in this
  /// clause must be captured.
  /// \param StartLoc Starting location of the clause.
  /// \param LParenLoc Location of '('.
  /// \param EndLoc Ending location of the clause.
  OMPFinalClause(Expr *Cond, Stmt *HelperCond,
                 OpenMPDirectiveKind CaptureRegion, SourceLocation StartLoc,
                 SourceLocation LParenLoc, SourceLocation EndLoc)
      : OMPClause(llvm::omp::OMPC_final, StartLoc, EndLoc),
        OMPClauseWithPreInit(this), LParenLoc(LParenLoc), Condition(Cond) {
    setPreInitStmt(HelperCond, CaptureRegion);
  }

  /// Build an empty clause.
  OMPFinalClause()
      : OMPClause(llvm::omp::OMPC_final, SourceLocation(), SourceLocation()),
        OMPClauseWithPreInit(this) {}

  /// Sets the location of '('.
  void setLParenLoc(SourceLocation Loc) { LParenLoc = Loc; }

  /// Returns the location of '('.
  SourceLocation getLParenLoc() const { return LParenLoc; }

  /// Returns condition.
  Expr *getCondition() const { return cast_or_null<Expr>(Condition); }

  child_range children() { return child_range(&Condition, &Condition + 1); }

  const_child_range children() const {
    return const_child_range(&Condition, &Condition + 1);
  }

  child_range used_children();
  const_child_range used_children() const {
    auto Children = const_cast<OMPFinalClause *>(this)->used_children();
    return const_child_range(Children.begin(), Children.end());
  }

  static bool classof(const OMPClause *T) {
    return T->getClauseKind() == llvm::omp::OMPC_final;
  }
};

/// This represents 'num_threads' clause in the '#pragma omp ...'
/// directive.
///
/// \code
/// #pragma omp parallel num_threads(6)
/// \endcode
/// In this example directive '#pragma omp parallel' has simple 'num_threads'
/// clause with number of threads '6'.
class OMPNumThreadsClause : public OMPClause, public OMPClauseWithPreInit {
  friend class OMPClauseReader;

  /// Location of '('.
  SourceLocation LParenLoc;

  /// Condition of the 'num_threads' clause.
  Stmt *NumThreads = nullptr;

  /// Set condition.
  void setNumThreads(Expr *NThreads) { NumThreads = NThreads; }

public:
  /// Build 'num_threads' clause with condition \a NumThreads.
  ///
  /// \param NumThreads Number of threads for the construct.
  /// \param HelperNumThreads Helper Number of threads for the construct.
  /// \param CaptureRegion Innermost OpenMP region where expressions in this
  /// clause must be captured.
  /// \param StartLoc Starting location of the clause.
  /// \param LParenLoc Location of '('.
  /// \param EndLoc Ending location of the clause.
  OMPNumThreadsClause(Expr *NumThreads, Stmt *HelperNumThreads,
                      OpenMPDirectiveKind CaptureRegion,
                      SourceLocation StartLoc, SourceLocation LParenLoc,
                      SourceLocation EndLoc)
      : OMPClause(llvm::omp::OMPC_num_threads, StartLoc, EndLoc),
        OMPClauseWithPreInit(this), LParenLoc(LParenLoc),
        NumThreads(NumThreads) {
    setPreInitStmt(HelperNumThreads, CaptureRegion);
  }

  /// Build an empty clause.
  OMPNumThreadsClause()
      : OMPClause(llvm::omp::OMPC_num_threads, SourceLocation(),
                  SourceLocation()),
        OMPClauseWithPreInit(this) {}

  /// Sets the location of '('.
  void setLParenLoc(SourceLocation Loc) { LParenLoc = Loc; }

  /// Returns the location of '('.
  SourceLocation getLParenLoc() const { return LParenLoc; }

  /// Returns number of threads.
  Expr *getNumThreads() const { return cast_or_null<Expr>(NumThreads); }

  child_range children() { return child_range(&NumThreads, &NumThreads + 1); }

  const_child_range children() const {
    return const_child_range(&NumThreads, &NumThreads + 1);
  }

  child_range used_children() {
    return child_range(child_iterator(), child_iterator());
  }
  const_child_range used_children() const {
    return const_child_range(const_child_iterator(), const_child_iterator());
  }

  static bool classof(const OMPClause *T) {
    return T->getClauseKind() == llvm::omp::OMPC_num_threads;
  }
};

/// This represents 'safelen' clause in the '#pragma omp ...'
/// directive.
///
/// \code
/// #pragma omp simd safelen(4)
/// \endcode
/// In this example directive '#pragma omp simd' has clause 'safelen'
/// with single expression '4'.
/// If the safelen clause is used then no two iterations executed
/// concurrently with SIMD instructions can have a greater distance
/// in the logical iteration space than its value. The parameter of
/// the safelen clause must be a constant positive integer expression.
class OMPSafelenClause : public OMPClause {
  friend class OMPClauseReader;

  /// Location of '('.
  SourceLocation LParenLoc;

  /// Safe iteration space distance.
  Stmt *Safelen = nullptr;

  /// Set safelen.
  void setSafelen(Expr *Len) { Safelen = Len; }

public:
  /// Build 'safelen' clause.
  ///
  /// \param Len Expression associated with this clause.
  /// \param StartLoc Starting location of the clause.
  /// \param EndLoc Ending location of the clause.
  OMPSafelenClause(Expr *Len, SourceLocation StartLoc, SourceLocation LParenLoc,
                   SourceLocation EndLoc)
      : OMPClause(llvm::omp::OMPC_safelen, StartLoc, EndLoc),
        LParenLoc(LParenLoc), Safelen(Len) {}

  /// Build an empty clause.
  explicit OMPSafelenClause()
      : OMPClause(llvm::omp::OMPC_safelen, SourceLocation(), SourceLocation()) {
  }

  /// Sets the location of '('.
  void setLParenLoc(SourceLocation Loc) { LParenLoc = Loc; }

  /// Returns the location of '('.
  SourceLocation getLParenLoc() const { return LParenLoc; }

  /// Return safe iteration space distance.
  Expr *getSafelen() const { return cast_or_null<Expr>(Safelen); }

  child_range children() { return child_range(&Safelen, &Safelen + 1); }

  const_child_range children() const {
    return const_child_range(&Safelen, &Safelen + 1);
  }

  child_range used_children() {
    return child_range(child_iterator(), child_iterator());
  }
  const_child_range used_children() const {
    return const_child_range(const_child_iterator(), const_child_iterator());
  }

  static bool classof(const OMPClause *T) {
    return T->getClauseKind() == llvm::omp::OMPC_safelen;
  }
};

/// This represents 'simdlen' clause in the '#pragma omp ...'
/// directive.
///
/// \code
/// #pragma omp simd simdlen(4)
/// \endcode
/// In this example directive '#pragma omp simd' has clause 'simdlen'
/// with single expression '4'.
/// If the 'simdlen' clause is used then it specifies the preferred number of
/// iterations to be executed concurrently. The parameter of the 'simdlen'
/// clause must be a constant positive integer expression.
class OMPSimdlenClause : public OMPClause {
  friend class OMPClauseReader;

  /// Location of '('.
  SourceLocation LParenLoc;

  /// Safe iteration space distance.
  Stmt *Simdlen = nullptr;

  /// Set simdlen.
  void setSimdlen(Expr *Len) { Simdlen = Len; }

public:
  /// Build 'simdlen' clause.
  ///
  /// \param Len Expression associated with this clause.
  /// \param StartLoc Starting location of the clause.
  /// \param EndLoc Ending location of the clause.
  OMPSimdlenClause(Expr *Len, SourceLocation StartLoc, SourceLocation LParenLoc,
                   SourceLocation EndLoc)
      : OMPClause(llvm::omp::OMPC_simdlen, StartLoc, EndLoc),
        LParenLoc(LParenLoc), Simdlen(Len) {}

  /// Build an empty clause.
  explicit OMPSimdlenClause()
      : OMPClause(llvm::omp::OMPC_simdlen, SourceLocation(), SourceLocation()) {
  }

  /// Sets the location of '('.
  void setLParenLoc(SourceLocation Loc) { LParenLoc = Loc; }

  /// Returns the location of '('.
  SourceLocation getLParenLoc() const { return LParenLoc; }

  /// Return safe iteration space distance.
  Expr *getSimdlen() const { return cast_or_null<Expr>(Simdlen); }

  child_range children() { return child_range(&Simdlen, &Simdlen + 1); }

  const_child_range children() const {
    return const_child_range(&Simdlen, &Simdlen + 1);
  }

  child_range used_children() {
    return child_range(child_iterator(), child_iterator());
  }
  const_child_range used_children() const {
    return const_child_range(const_child_iterator(), const_child_iterator());
  }

  static bool classof(const OMPClause *T) {
    return T->getClauseKind() == llvm::omp::OMPC_simdlen;
  }
};

/// This represents 'collapse' clause in the '#pragma omp ...'
/// directive.
///
/// \code
/// #pragma omp simd collapse(3)
/// \endcode
/// In this example directive '#pragma omp simd' has clause 'collapse'
/// with single expression '3'.
/// The parameter must be a constant positive integer expression, it specifies
/// the number of nested loops that should be collapsed into a single iteration
/// space.
class OMPCollapseClause : public OMPClause {
  friend class OMPClauseReader;

  /// Location of '('.
  SourceLocation LParenLoc;

  /// Number of for-loops.
  Stmt *NumForLoops = nullptr;

  /// Set the number of associated for-loops.
  void setNumForLoops(Expr *Num) { NumForLoops = Num; }

public:
  /// Build 'collapse' clause.
  ///
  /// \param Num Expression associated with this clause.
  /// \param StartLoc Starting location of the clause.
  /// \param LParenLoc Location of '('.
  /// \param EndLoc Ending location of the clause.
  OMPCollapseClause(Expr *Num, SourceLocation StartLoc,
                    SourceLocation LParenLoc, SourceLocation EndLoc)
      : OMPClause(llvm::omp::OMPC_collapse, StartLoc, EndLoc),
        LParenLoc(LParenLoc), NumForLoops(Num) {}

  /// Build an empty clause.
  explicit OMPCollapseClause()
      : OMPClause(llvm::omp::OMPC_collapse, SourceLocation(),
                  SourceLocation()) {}

  /// Sets the location of '('.
  void setLParenLoc(SourceLocation Loc) { LParenLoc = Loc; }

  /// Returns the location of '('.
  SourceLocation getLParenLoc() const { return LParenLoc; }

  /// Return the number of associated for-loops.
  Expr *getNumForLoops() const { return cast_or_null<Expr>(NumForLoops); }

  child_range children() { return child_range(&NumForLoops, &NumForLoops + 1); }

  const_child_range children() const {
    return const_child_range(&NumForLoops, &NumForLoops + 1);
  }

  child_range used_children() {
    return child_range(child_iterator(), child_iterator());
  }
  const_child_range used_children() const {
    return const_child_range(const_child_iterator(), const_child_iterator());
  }

  static bool classof(const OMPClause *T) {
    return T->getClauseKind() == llvm::omp::OMPC_collapse;
  }
};

/// This represents 'default' clause in the '#pragma omp ...' directive.
///
/// \code
/// #pragma omp parallel default(shared)
/// \endcode
/// In this example directive '#pragma omp parallel' has simple 'default'
/// clause with kind 'shared'.
class OMPDefaultClause : public OMPClause {
  friend class OMPClauseReader;

  /// Location of '('.
  SourceLocation LParenLoc;

  /// A kind of the 'default' clause.
  llvm::omp::DefaultKind Kind = llvm::omp::OMP_DEFAULT_unknown;

  /// Start location of the kind in source code.
  SourceLocation KindKwLoc;

  /// Set kind of the clauses.
  ///
  /// \param K Argument of clause.
  void setDefaultKind(llvm::omp::DefaultKind K) { Kind = K; }

  /// Set argument location.
  ///
  /// \param KLoc Argument location.
  void setDefaultKindKwLoc(SourceLocation KLoc) { KindKwLoc = KLoc; }

public:
  /// Build 'default' clause with argument \a A ('none' or 'shared').
  ///
  /// \param A Argument of the clause ('none' or 'shared').
  /// \param ALoc Starting location of the argument.
  /// \param StartLoc Starting location of the clause.
  /// \param LParenLoc Location of '('.
  /// \param EndLoc Ending location of the clause.
  OMPDefaultClause(llvm::omp::DefaultKind A, SourceLocation ALoc,
                   SourceLocation StartLoc, SourceLocation LParenLoc,
                   SourceLocation EndLoc)
      : OMPClause(llvm::omp::OMPC_default, StartLoc, EndLoc),
        LParenLoc(LParenLoc), Kind(A), KindKwLoc(ALoc) {}

  /// Build an empty clause.
  OMPDefaultClause()
      : OMPClause(llvm::omp::OMPC_default, SourceLocation(), SourceLocation()) {
  }

  /// Sets the location of '('.
  void setLParenLoc(SourceLocation Loc) { LParenLoc = Loc; }

  /// Returns the location of '('.
  SourceLocation getLParenLoc() const { return LParenLoc; }

  /// Returns kind of the clause.
  llvm::omp::DefaultKind getDefaultKind() const { return Kind; }

  /// Returns location of clause kind.
  SourceLocation getDefaultKindKwLoc() const { return KindKwLoc; }

  child_range children() {
    return child_range(child_iterator(), child_iterator());
  }

  const_child_range children() const {
    return const_child_range(const_child_iterator(), const_child_iterator());
  }

  child_range used_children() {
    return child_range(child_iterator(), child_iterator());
  }
  const_child_range used_children() const {
    return const_child_range(const_child_iterator(), const_child_iterator());
  }

  static bool classof(const OMPClause *T) {
    return T->getClauseKind() == llvm::omp::OMPC_default;
  }
};

/// This represents 'proc_bind' clause in the '#pragma omp ...'
/// directive.
///
/// \code
/// #pragma omp parallel proc_bind(master)
/// \endcode
/// In this example directive '#pragma omp parallel' has simple 'proc_bind'
/// clause with kind 'master'.
class OMPProcBindClause : public OMPClause {
  friend class OMPClauseReader;

  /// Location of '('.
  SourceLocation LParenLoc;

  /// A kind of the 'proc_bind' clause.
  llvm::omp::ProcBindKind Kind = llvm::omp::OMP_PROC_BIND_unknown;

  /// Start location of the kind in source code.
  SourceLocation KindKwLoc;

  /// Set kind of the clause.
  ///
  /// \param K Kind of clause.
  void setProcBindKind(llvm::omp::ProcBindKind K) { Kind = K; }

  /// Set clause kind location.
  ///
  /// \param KLoc Kind location.
  void setProcBindKindKwLoc(SourceLocation KLoc) { KindKwLoc = KLoc; }

public:
  /// Build 'proc_bind' clause with argument \a A ('master', 'close' or
  ///        'spread').
  ///
  /// \param A Argument of the clause ('master', 'close' or 'spread').
  /// \param ALoc Starting location of the argument.
  /// \param StartLoc Starting location of the clause.
  /// \param LParenLoc Location of '('.
  /// \param EndLoc Ending location of the clause.
  OMPProcBindClause(llvm::omp::ProcBindKind A, SourceLocation ALoc,
                    SourceLocation StartLoc, SourceLocation LParenLoc,
                    SourceLocation EndLoc)
      : OMPClause(llvm::omp::OMPC_proc_bind, StartLoc, EndLoc),
        LParenLoc(LParenLoc), Kind(A), KindKwLoc(ALoc) {}

  /// Build an empty clause.
  OMPProcBindClause()
      : OMPClause(llvm::omp::OMPC_proc_bind, SourceLocation(),
                  SourceLocation()) {}

  /// Sets the location of '('.
  void setLParenLoc(SourceLocation Loc) { LParenLoc = Loc; }

  /// Returns the location of '('.
  SourceLocation getLParenLoc() const { return LParenLoc; }

  /// Returns kind of the clause.
  llvm::omp::ProcBindKind getProcBindKind() const { return Kind; }

  /// Returns location of clause kind.
  SourceLocation getProcBindKindKwLoc() const { return KindKwLoc; }

  child_range children() {
    return child_range(child_iterator(), child_iterator());
  }

  const_child_range children() const {
    return const_child_range(const_child_iterator(), const_child_iterator());
  }

  child_range used_children() {
    return child_range(child_iterator(), child_iterator());
  }
  const_child_range used_children() const {
    return const_child_range(const_child_iterator(), const_child_iterator());
  }

  static bool classof(const OMPClause *T) {
    return T->getClauseKind() == llvm::omp::OMPC_proc_bind;
  }
};

/// This represents 'unified_address' clause in the '#pragma omp requires'
/// directive.
///
/// \code
/// #pragma omp requires unified_address
/// \endcode
/// In this example directive '#pragma omp requires' has 'unified_address'
/// clause.
class OMPUnifiedAddressClause final : public OMPClause {
public:
  friend class OMPClauseReader;
  /// Build 'unified_address' clause.
  ///
  /// \param StartLoc Starting location of the clause.
  /// \param EndLoc Ending location of the clause.
  OMPUnifiedAddressClause(SourceLocation StartLoc, SourceLocation EndLoc)
      : OMPClause(llvm::omp::OMPC_unified_address, StartLoc, EndLoc) {}

  /// Build an empty clause.
  OMPUnifiedAddressClause()
      : OMPClause(llvm::omp::OMPC_unified_address, SourceLocation(),
                  SourceLocation()) {}

  child_range children() {
    return child_range(child_iterator(), child_iterator());
  }

  const_child_range children() const {
    return const_child_range(const_child_iterator(), const_child_iterator());
  }

  child_range used_children() {
    return child_range(child_iterator(), child_iterator());
  }
  const_child_range used_children() const {
    return const_child_range(const_child_iterator(), const_child_iterator());
  }

  static bool classof(const OMPClause *T) {
    return T->getClauseKind() == llvm::omp::OMPC_unified_address;
  }
};

/// This represents 'unified_shared_memory' clause in the '#pragma omp requires'
/// directive.
///
/// \code
/// #pragma omp requires unified_shared_memory
/// \endcode
/// In this example directive '#pragma omp requires' has 'unified_shared_memory'
/// clause.
class OMPUnifiedSharedMemoryClause final : public OMPClause {
public:
  friend class OMPClauseReader;
  /// Build 'unified_shared_memory' clause.
  ///
  /// \param StartLoc Starting location of the clause.
  /// \param EndLoc Ending location of the clause.
  OMPUnifiedSharedMemoryClause(SourceLocation StartLoc, SourceLocation EndLoc)
      : OMPClause(llvm::omp::OMPC_unified_shared_memory, StartLoc, EndLoc) {}

  /// Build an empty clause.
  OMPUnifiedSharedMemoryClause()
      : OMPClause(llvm::omp::OMPC_unified_shared_memory, SourceLocation(),
                  SourceLocation()) {}

  child_range children() {
    return child_range(child_iterator(), child_iterator());
  }

  const_child_range children() const {
    return const_child_range(const_child_iterator(), const_child_iterator());
  }

  child_range used_children() {
    return child_range(child_iterator(), child_iterator());
  }
  const_child_range used_children() const {
    return const_child_range(const_child_iterator(), const_child_iterator());
  }

  static bool classof(const OMPClause *T) {
    return T->getClauseKind() == llvm::omp::OMPC_unified_shared_memory;
  }
};

/// This represents 'reverse_offload' clause in the '#pragma omp requires'
/// directive.
///
/// \code
/// #pragma omp requires reverse_offload
/// \endcode
/// In this example directive '#pragma omp requires' has 'reverse_offload'
/// clause.
class OMPReverseOffloadClause final : public OMPClause {
public:
  friend class OMPClauseReader;
  /// Build 'reverse_offload' clause.
  ///
  /// \param StartLoc Starting location of the clause.
  /// \param EndLoc Ending location of the clause.
  OMPReverseOffloadClause(SourceLocation StartLoc, SourceLocation EndLoc)
      : OMPClause(llvm::omp::OMPC_reverse_offload, StartLoc, EndLoc) {}

  /// Build an empty clause.
  OMPReverseOffloadClause()
      : OMPClause(llvm::omp::OMPC_reverse_offload, SourceLocation(),
                  SourceLocation()) {}

  child_range children() {
    return child_range(child_iterator(), child_iterator());
  }

  const_child_range children() const {
    return const_child_range(const_child_iterator(), const_child_iterator());
  }

  child_range used_children() {
    return child_range(child_iterator(), child_iterator());
  }
  const_child_range used_children() const {
    return const_child_range(const_child_iterator(), const_child_iterator());
  }

  static bool classof(const OMPClause *T) {
    return T->getClauseKind() == llvm::omp::OMPC_reverse_offload;
  }
};

/// This represents 'dynamic_allocators' clause in the '#pragma omp requires'
/// directive.
///
/// \code
/// #pragma omp requires dynamic_allocators
/// \endcode
/// In this example directive '#pragma omp requires' has 'dynamic_allocators'
/// clause.
class OMPDynamicAllocatorsClause final : public OMPClause {
public:
  friend class OMPClauseReader;
  /// Build 'dynamic_allocators' clause.
  ///
  /// \param StartLoc Starting location of the clause.
  /// \param EndLoc Ending location of the clause.
  OMPDynamicAllocatorsClause(SourceLocation StartLoc, SourceLocation EndLoc)
      : OMPClause(llvm::omp::OMPC_dynamic_allocators, StartLoc, EndLoc) {}

  /// Build an empty clause.
  OMPDynamicAllocatorsClause()
      : OMPClause(llvm::omp::OMPC_dynamic_allocators, SourceLocation(),
                  SourceLocation()) {}

  child_range children() {
    return child_range(child_iterator(), child_iterator());
  }

  const_child_range children() const {
    return const_child_range(const_child_iterator(), const_child_iterator());
  }

  child_range used_children() {
    return child_range(child_iterator(), child_iterator());
  }
  const_child_range used_children() const {
    return const_child_range(const_child_iterator(), const_child_iterator());
  }

  static bool classof(const OMPClause *T) {
    return T->getClauseKind() == llvm::omp::OMPC_dynamic_allocators;
  }
};

/// This represents 'atomic_default_mem_order' clause in the '#pragma omp
/// requires'  directive.
///
/// \code
/// #pragma omp requires atomic_default_mem_order(seq_cst)
/// \endcode
/// In this example directive '#pragma omp requires' has simple
/// atomic_default_mem_order' clause with kind 'seq_cst'.
class OMPAtomicDefaultMemOrderClause final : public OMPClause {
  friend class OMPClauseReader;

  /// Location of '('
  SourceLocation LParenLoc;

  /// A kind of the 'atomic_default_mem_order' clause.
  OpenMPAtomicDefaultMemOrderClauseKind Kind =
      OMPC_ATOMIC_DEFAULT_MEM_ORDER_unknown;

  /// Start location of the kind in source code.
  SourceLocation KindKwLoc;

  /// Set kind of the clause.
  ///
  /// \param K Kind of clause.
  void setAtomicDefaultMemOrderKind(OpenMPAtomicDefaultMemOrderClauseKind K) {
    Kind = K;
  }

  /// Set clause kind location.
  ///
  /// \param KLoc Kind location.
  void setAtomicDefaultMemOrderKindKwLoc(SourceLocation KLoc) {
    KindKwLoc = KLoc;
  }

public:
  /// Build 'atomic_default_mem_order' clause with argument \a A ('seq_cst',
  /// 'acq_rel' or 'relaxed').
  ///
  /// \param A Argument of the clause ('seq_cst', 'acq_rel' or 'relaxed').
  /// \param ALoc Starting location of the argument.
  /// \param StartLoc Starting location of the clause.
  /// \param LParenLoc Location of '('.
  /// \param EndLoc Ending location of the clause.
  OMPAtomicDefaultMemOrderClause(OpenMPAtomicDefaultMemOrderClauseKind A,
                                 SourceLocation ALoc, SourceLocation StartLoc,
                                 SourceLocation LParenLoc,
                                 SourceLocation EndLoc)
      : OMPClause(llvm::omp::OMPC_atomic_default_mem_order, StartLoc, EndLoc),
        LParenLoc(LParenLoc), Kind(A), KindKwLoc(ALoc) {}

  /// Build an empty clause.
  OMPAtomicDefaultMemOrderClause()
      : OMPClause(llvm::omp::OMPC_atomic_default_mem_order, SourceLocation(),
                  SourceLocation()) {}

  /// Sets the location of '('.
  void setLParenLoc(SourceLocation Loc) { LParenLoc = Loc; }

  /// Returns the locaiton of '('.
  SourceLocation getLParenLoc() const { return LParenLoc; }

  /// Returns kind of the clause.
  OpenMPAtomicDefaultMemOrderClauseKind getAtomicDefaultMemOrderKind() const {
    return Kind;
  }

  /// Returns location of clause kind.
  SourceLocation getAtomicDefaultMemOrderKindKwLoc() const { return KindKwLoc; }

  child_range children() {
    return child_range(child_iterator(), child_iterator());
  }

  const_child_range children() const {
    return const_child_range(const_child_iterator(), const_child_iterator());
  }

  child_range used_children() {
    return child_range(child_iterator(), child_iterator());
  }
  const_child_range used_children() const {
    return const_child_range(const_child_iterator(), const_child_iterator());
  }

  static bool classof(const OMPClause *T) {
    return T->getClauseKind() == llvm::omp::OMPC_atomic_default_mem_order;
  }
};

/// This represents 'schedule' clause in the '#pragma omp ...' directive.
///
/// \code
/// #pragma omp for schedule(static, 3)
/// \endcode
/// In this example directive '#pragma omp for' has 'schedule' clause with
/// arguments 'static' and '3'.
class OMPScheduleClause : public OMPClause, public OMPClauseWithPreInit {
  friend class OMPClauseReader;

  /// Location of '('.
  SourceLocation LParenLoc;

  /// A kind of the 'schedule' clause.
  OpenMPScheduleClauseKind Kind = OMPC_SCHEDULE_unknown;

  /// Modifiers for 'schedule' clause.
  enum {FIRST, SECOND, NUM_MODIFIERS};
  OpenMPScheduleClauseModifier Modifiers[NUM_MODIFIERS];

  /// Locations of modifiers.
  SourceLocation ModifiersLoc[NUM_MODIFIERS];

  /// Start location of the schedule ind in source code.
  SourceLocation KindLoc;

  /// Location of ',' (if any).
  SourceLocation CommaLoc;

  /// Chunk size.
  Expr *ChunkSize = nullptr;

  /// Set schedule kind.
  ///
  /// \param K Schedule kind.
  void setScheduleKind(OpenMPScheduleClauseKind K) { Kind = K; }

  /// Set the first schedule modifier.
  ///
  /// \param M Schedule modifier.
  void setFirstScheduleModifier(OpenMPScheduleClauseModifier M) {
    Modifiers[FIRST] = M;
  }

  /// Set the second schedule modifier.
  ///
  /// \param M Schedule modifier.
  void setSecondScheduleModifier(OpenMPScheduleClauseModifier M) {
    Modifiers[SECOND] = M;
  }

  /// Set location of the first schedule modifier.
  void setFirstScheduleModifierLoc(SourceLocation Loc) {
    ModifiersLoc[FIRST] = Loc;
  }

  /// Set location of the second schedule modifier.
  void setSecondScheduleModifierLoc(SourceLocation Loc) {
    ModifiersLoc[SECOND] = Loc;
  }

  /// Set schedule modifier location.
  ///
  /// \param M Schedule modifier location.
  void setScheduleModifer(OpenMPScheduleClauseModifier M) {
    if (Modifiers[FIRST] == OMPC_SCHEDULE_MODIFIER_unknown)
      Modifiers[FIRST] = M;
    else {
      assert(Modifiers[SECOND] == OMPC_SCHEDULE_MODIFIER_unknown);
      Modifiers[SECOND] = M;
    }
  }

  /// Sets the location of '('.
  ///
  /// \param Loc Location of '('.
  void setLParenLoc(SourceLocation Loc) { LParenLoc = Loc; }

  /// Set schedule kind start location.
  ///
  /// \param KLoc Schedule kind location.
  void setScheduleKindLoc(SourceLocation KLoc) { KindLoc = KLoc; }

  /// Set location of ','.
  ///
  /// \param Loc Location of ','.
  void setCommaLoc(SourceLocation Loc) { CommaLoc = Loc; }

  /// Set chunk size.
  ///
  /// \param E Chunk size.
  void setChunkSize(Expr *E) { ChunkSize = E; }

public:
  /// Build 'schedule' clause with schedule kind \a Kind and chunk size
  /// expression \a ChunkSize.
  ///
  /// \param StartLoc Starting location of the clause.
  /// \param LParenLoc Location of '('.
  /// \param KLoc Starting location of the argument.
  /// \param CommaLoc Location of ','.
  /// \param EndLoc Ending location of the clause.
  /// \param Kind Schedule kind.
  /// \param ChunkSize Chunk size.
  /// \param HelperChunkSize Helper chunk size for combined directives.
  /// \param M1 The first modifier applied to 'schedule' clause.
  /// \param M1Loc Location of the first modifier
  /// \param M2 The second modifier applied to 'schedule' clause.
  /// \param M2Loc Location of the second modifier
  OMPScheduleClause(SourceLocation StartLoc, SourceLocation LParenLoc,
                    SourceLocation KLoc, SourceLocation CommaLoc,
                    SourceLocation EndLoc, OpenMPScheduleClauseKind Kind,
                    Expr *ChunkSize, Stmt *HelperChunkSize,
                    OpenMPScheduleClauseModifier M1, SourceLocation M1Loc,
                    OpenMPScheduleClauseModifier M2, SourceLocation M2Loc)
      : OMPClause(llvm::omp::OMPC_schedule, StartLoc, EndLoc),
        OMPClauseWithPreInit(this), LParenLoc(LParenLoc), Kind(Kind),
        KindLoc(KLoc), CommaLoc(CommaLoc), ChunkSize(ChunkSize) {
    setPreInitStmt(HelperChunkSize);
    Modifiers[FIRST] = M1;
    Modifiers[SECOND] = M2;
    ModifiersLoc[FIRST] = M1Loc;
    ModifiersLoc[SECOND] = M2Loc;
  }

  /// Build an empty clause.
  explicit OMPScheduleClause()
      : OMPClause(llvm::omp::OMPC_schedule, SourceLocation(), SourceLocation()),
        OMPClauseWithPreInit(this) {
    Modifiers[FIRST] = OMPC_SCHEDULE_MODIFIER_unknown;
    Modifiers[SECOND] = OMPC_SCHEDULE_MODIFIER_unknown;
  }

  /// Get kind of the clause.
  OpenMPScheduleClauseKind getScheduleKind() const { return Kind; }

  /// Get the first modifier of the clause.
  OpenMPScheduleClauseModifier getFirstScheduleModifier() const {
    return Modifiers[FIRST];
  }

  /// Get the second modifier of the clause.
  OpenMPScheduleClauseModifier getSecondScheduleModifier() const {
    return Modifiers[SECOND];
  }

  /// Get location of '('.
  SourceLocation getLParenLoc() { return LParenLoc; }

  /// Get kind location.
  SourceLocation getScheduleKindLoc() { return KindLoc; }

  /// Get the first modifier location.
  SourceLocation getFirstScheduleModifierLoc() const {
    return ModifiersLoc[FIRST];
  }

  /// Get the second modifier location.
  SourceLocation getSecondScheduleModifierLoc() const {
    return ModifiersLoc[SECOND];
  }

  /// Get location of ','.
  SourceLocation getCommaLoc() { return CommaLoc; }

  /// Get chunk size.
  Expr *getChunkSize() { return ChunkSize; }

  /// Get chunk size.
  const Expr *getChunkSize() const { return ChunkSize; }

  child_range children() {
    return child_range(reinterpret_cast<Stmt **>(&ChunkSize),
                       reinterpret_cast<Stmt **>(&ChunkSize) + 1);
  }

  const_child_range children() const {
    auto Children = const_cast<OMPScheduleClause *>(this)->children();
    return const_child_range(Children.begin(), Children.end());
  }

  child_range used_children() {
    return child_range(child_iterator(), child_iterator());
  }
  const_child_range used_children() const {
    return const_child_range(const_child_iterator(), const_child_iterator());
  }

  static bool classof(const OMPClause *T) {
    return T->getClauseKind() == llvm::omp::OMPC_schedule;
  }
};

/// This represents 'ordered' clause in the '#pragma omp ...' directive.
///
/// \code
/// #pragma omp for ordered (2)
/// \endcode
/// In this example directive '#pragma omp for' has 'ordered' clause with
/// parameter 2.
class OMPOrderedClause final
    : public OMPClause,
      private llvm::TrailingObjects<OMPOrderedClause, Expr *> {
  friend class OMPClauseReader;
  friend TrailingObjects;

  /// Location of '('.
  SourceLocation LParenLoc;

  /// Number of for-loops.
  Stmt *NumForLoops = nullptr;

  /// Real number of loops.
  unsigned NumberOfLoops = 0;

  /// Build 'ordered' clause.
  ///
  /// \param Num Expression, possibly associated with this clause.
  /// \param NumLoops Number of loops, associated with this clause.
  /// \param StartLoc Starting location of the clause.
  /// \param LParenLoc Location of '('.
  /// \param EndLoc Ending location of the clause.
  OMPOrderedClause(Expr *Num, unsigned NumLoops, SourceLocation StartLoc,
                   SourceLocation LParenLoc, SourceLocation EndLoc)
      : OMPClause(llvm::omp::OMPC_ordered, StartLoc, EndLoc),
        LParenLoc(LParenLoc), NumForLoops(Num), NumberOfLoops(NumLoops) {}

  /// Build an empty clause.
  explicit OMPOrderedClause(unsigned NumLoops)
      : OMPClause(llvm::omp::OMPC_ordered, SourceLocation(), SourceLocation()),
        NumberOfLoops(NumLoops) {}

  /// Set the number of associated for-loops.
  void setNumForLoops(Expr *Num) { NumForLoops = Num; }

public:
  /// Build 'ordered' clause.
  ///
  /// \param Num Expression, possibly associated with this clause.
  /// \param NumLoops Number of loops, associated with this clause.
  /// \param StartLoc Starting location of the clause.
  /// \param LParenLoc Location of '('.
  /// \param EndLoc Ending location of the clause.
  static OMPOrderedClause *Create(const ASTContext &C, Expr *Num,
                                  unsigned NumLoops, SourceLocation StartLoc,
                                  SourceLocation LParenLoc,
                                  SourceLocation EndLoc);

  /// Build an empty clause.
  static OMPOrderedClause* CreateEmpty(const ASTContext &C, unsigned NumLoops);

  /// Sets the location of '('.
  void setLParenLoc(SourceLocation Loc) { LParenLoc = Loc; }

  /// Returns the location of '('.
  SourceLocation getLParenLoc() const { return LParenLoc; }

  /// Return the number of associated for-loops.
  Expr *getNumForLoops() const { return cast_or_null<Expr>(NumForLoops); }

  /// Set number of iterations for the specified loop.
  void setLoopNumIterations(unsigned NumLoop, Expr *NumIterations);
  /// Get number of iterations for all the loops.
  ArrayRef<Expr *> getLoopNumIterations() const;

  /// Set loop counter for the specified loop.
  void setLoopCounter(unsigned NumLoop, Expr *Counter);
  /// Get loops counter for the specified loop.
  Expr *getLoopCounter(unsigned NumLoop);
  const Expr *getLoopCounter(unsigned NumLoop) const;

  child_range children() { return child_range(&NumForLoops, &NumForLoops + 1); }

  const_child_range children() const {
    return const_child_range(&NumForLoops, &NumForLoops + 1);
  }

  child_range used_children() {
    return child_range(child_iterator(), child_iterator());
  }
  const_child_range used_children() const {
    return const_child_range(const_child_iterator(), const_child_iterator());
  }

  static bool classof(const OMPClause *T) {
    return T->getClauseKind() == llvm::omp::OMPC_ordered;
  }
};

/// This represents 'nowait' clause in the '#pragma omp ...' directive.
///
/// \code
/// #pragma omp for nowait
/// \endcode
/// In this example directive '#pragma omp for' has 'nowait' clause.
class OMPNowaitClause : public OMPClause {
public:
  /// Build 'nowait' clause.
  ///
  /// \param StartLoc Starting location of the clause.
  /// \param EndLoc Ending location of the clause.
  OMPNowaitClause(SourceLocation StartLoc, SourceLocation EndLoc)
      : OMPClause(llvm::omp::OMPC_nowait, StartLoc, EndLoc) {}

  /// Build an empty clause.
  OMPNowaitClause()
      : OMPClause(llvm::omp::OMPC_nowait, SourceLocation(), SourceLocation()) {}

  child_range children() {
    return child_range(child_iterator(), child_iterator());
  }

  const_child_range children() const {
    return const_child_range(const_child_iterator(), const_child_iterator());
  }

  child_range used_children() {
    return child_range(child_iterator(), child_iterator());
  }
  const_child_range used_children() const {
    return const_child_range(const_child_iterator(), const_child_iterator());
  }

  static bool classof(const OMPClause *T) {
    return T->getClauseKind() == llvm::omp::OMPC_nowait;
  }
};

/// This represents 'untied' clause in the '#pragma omp ...' directive.
///
/// \code
/// #pragma omp task untied
/// \endcode
/// In this example directive '#pragma omp task' has 'untied' clause.
class OMPUntiedClause : public OMPClause {
public:
  /// Build 'untied' clause.
  ///
  /// \param StartLoc Starting location of the clause.
  /// \param EndLoc Ending location of the clause.
  OMPUntiedClause(SourceLocation StartLoc, SourceLocation EndLoc)
      : OMPClause(llvm::omp::OMPC_untied, StartLoc, EndLoc) {}

  /// Build an empty clause.
  OMPUntiedClause()
      : OMPClause(llvm::omp::OMPC_untied, SourceLocation(), SourceLocation()) {}

  child_range children() {
    return child_range(child_iterator(), child_iterator());
  }

  const_child_range children() const {
    return const_child_range(const_child_iterator(), const_child_iterator());
  }

  child_range used_children() {
    return child_range(child_iterator(), child_iterator());
  }
  const_child_range used_children() const {
    return const_child_range(const_child_iterator(), const_child_iterator());
  }

  static bool classof(const OMPClause *T) {
    return T->getClauseKind() == llvm::omp::OMPC_untied;
  }
};

/// This represents 'mergeable' clause in the '#pragma omp ...'
/// directive.
///
/// \code
/// #pragma omp task mergeable
/// \endcode
/// In this example directive '#pragma omp task' has 'mergeable' clause.
class OMPMergeableClause : public OMPClause {
public:
  /// Build 'mergeable' clause.
  ///
  /// \param StartLoc Starting location of the clause.
  /// \param EndLoc Ending location of the clause.
  OMPMergeableClause(SourceLocation StartLoc, SourceLocation EndLoc)
      : OMPClause(llvm::omp::OMPC_mergeable, StartLoc, EndLoc) {}

  /// Build an empty clause.
  OMPMergeableClause()
      : OMPClause(llvm::omp::OMPC_mergeable, SourceLocation(),
                  SourceLocation()) {}

  child_range children() {
    return child_range(child_iterator(), child_iterator());
  }

  const_child_range children() const {
    return const_child_range(const_child_iterator(), const_child_iterator());
  }

  child_range used_children() {
    return child_range(child_iterator(), child_iterator());
  }
  const_child_range used_children() const {
    return const_child_range(const_child_iterator(), const_child_iterator());
  }

  static bool classof(const OMPClause *T) {
    return T->getClauseKind() == llvm::omp::OMPC_mergeable;
  }
};

/// This represents 'read' clause in the '#pragma omp atomic' directive.
///
/// \code
/// #pragma omp atomic read
/// \endcode
/// In this example directive '#pragma omp atomic' has 'read' clause.
class OMPReadClause : public OMPClause {
public:
  /// Build 'read' clause.
  ///
  /// \param StartLoc Starting location of the clause.
  /// \param EndLoc Ending location of the clause.
  OMPReadClause(SourceLocation StartLoc, SourceLocation EndLoc)
      : OMPClause(llvm::omp::OMPC_read, StartLoc, EndLoc) {}

  /// Build an empty clause.
  OMPReadClause()
      : OMPClause(llvm::omp::OMPC_read, SourceLocation(), SourceLocation()) {}

  child_range children() {
    return child_range(child_iterator(), child_iterator());
  }

  const_child_range children() const {
    return const_child_range(const_child_iterator(), const_child_iterator());
  }

  child_range used_children() {
    return child_range(child_iterator(), child_iterator());
  }
  const_child_range used_children() const {
    return const_child_range(const_child_iterator(), const_child_iterator());
  }

  static bool classof(const OMPClause *T) {
    return T->getClauseKind() == llvm::omp::OMPC_read;
  }
};

/// This represents 'write' clause in the '#pragma omp atomic' directive.
///
/// \code
/// #pragma omp atomic write
/// \endcode
/// In this example directive '#pragma omp atomic' has 'write' clause.
class OMPWriteClause : public OMPClause {
public:
  /// Build 'write' clause.
  ///
  /// \param StartLoc Starting location of the clause.
  /// \param EndLoc Ending location of the clause.
  OMPWriteClause(SourceLocation StartLoc, SourceLocation EndLoc)
      : OMPClause(llvm::omp::OMPC_write, StartLoc, EndLoc) {}

  /// Build an empty clause.
  OMPWriteClause()
      : OMPClause(llvm::omp::OMPC_write, SourceLocation(), SourceLocation()) {}

  child_range children() {
    return child_range(child_iterator(), child_iterator());
  }

  const_child_range children() const {
    return const_child_range(const_child_iterator(), const_child_iterator());
  }

  child_range used_children() {
    return child_range(child_iterator(), child_iterator());
  }
  const_child_range used_children() const {
    return const_child_range(const_child_iterator(), const_child_iterator());
  }

  static bool classof(const OMPClause *T) {
    return T->getClauseKind() == llvm::omp::OMPC_write;
  }
};

/// This represents 'update' clause in the '#pragma omp atomic'
/// directive.
///
/// \code
/// #pragma omp atomic update
/// \endcode
/// In this example directive '#pragma omp atomic' has 'update' clause.
/// Also, this class represents 'update' clause in  '#pragma omp depobj'
/// directive.
///
/// \code
/// #pragma omp depobj(a) update(in)
/// \endcode
/// In this example directive '#pragma omp depobj' has 'update' clause with 'in'
/// dependence kind.
class OMPUpdateClause final
    : public OMPClause,
      private llvm::TrailingObjects<OMPUpdateClause, SourceLocation,
                                    OpenMPDependClauseKind> {
  friend class OMPClauseReader;
  friend TrailingObjects;

  /// true if extended version of the clause for 'depobj' directive.
  bool IsExtended = false;

  /// Define the sizes of each trailing object array except the last one. This
  /// is required for TrailingObjects to work properly.
  size_t numTrailingObjects(OverloadToken<SourceLocation>) const {
    // 2 locations: for '(' and argument location.
    return IsExtended ? 2 : 0;
  }

  /// Sets the the location of '(' in clause for 'depobj' directive.
  void setLParenLoc(SourceLocation Loc) {
    assert(IsExtended && "Expected extended clause.");
    *getTrailingObjects<SourceLocation>() = Loc;
  }

  /// Sets the the location of '(' in clause for 'depobj' directive.
  void setArgumentLoc(SourceLocation Loc) {
    assert(IsExtended && "Expected extended clause.");
    *std::next(getTrailingObjects<SourceLocation>(), 1) = Loc;
  }

  /// Sets the dependence kind for the clause for 'depobj' directive.
  void setDependencyKind(OpenMPDependClauseKind DK) {
    assert(IsExtended && "Expected extended clause.");
    *getTrailingObjects<OpenMPDependClauseKind>() = DK;
  }

  /// Build 'update' clause.
  ///
  /// \param StartLoc Starting location of the clause.
  /// \param EndLoc Ending location of the clause.
  OMPUpdateClause(SourceLocation StartLoc, SourceLocation EndLoc,
                  bool IsExtended)
      : OMPClause(llvm::omp::OMPC_update, StartLoc, EndLoc),
        IsExtended(IsExtended) {}

  /// Build an empty clause.
  OMPUpdateClause(bool IsExtended)
      : OMPClause(llvm::omp::OMPC_update, SourceLocation(), SourceLocation()),
        IsExtended(IsExtended) {}

public:
  /// Creates clause for 'atomic' directive.
  ///
  /// \param C AST context.
  /// \param StartLoc Starting location of the clause.
  /// \param EndLoc Ending location of the clause.
  static OMPUpdateClause *Create(const ASTContext &C, SourceLocation StartLoc,
                                 SourceLocation EndLoc);

  /// Creates clause for 'depobj' directive.
  ///
  /// \param C AST context.
  /// \param StartLoc Starting location of the clause.
  /// \param LParenLoc Location of '('.
  /// \param ArgumentLoc Location of the argument.
  /// \param DK Dependence kind.
  /// \param EndLoc Ending location of the clause.
  static OMPUpdateClause *Create(const ASTContext &C, SourceLocation StartLoc,
                                 SourceLocation LParenLoc,
                                 SourceLocation ArgumentLoc,
                                 OpenMPDependClauseKind DK,
                                 SourceLocation EndLoc);

  /// Creates an empty clause with the place for \a N variables.
  ///
  /// \param C AST context.
  /// \param IsExtended true if extended clause for 'depobj' directive must be
  /// created.
  static OMPUpdateClause *CreateEmpty(const ASTContext &C, bool IsExtended);

  /// Checks if the clause is the extended clauses for 'depobj' directive.
  bool isExtended() const { return IsExtended; }

  child_range children() {
    return child_range(child_iterator(), child_iterator());
  }

  const_child_range children() const {
    return const_child_range(const_child_iterator(), const_child_iterator());
  }

  child_range used_children() {
    return child_range(child_iterator(), child_iterator());
  }
  const_child_range used_children() const {
    return const_child_range(const_child_iterator(), const_child_iterator());
  }

  /// Gets the the location of '(' in clause for 'depobj' directive.
  SourceLocation getLParenLoc() const {
    assert(IsExtended && "Expected extended clause.");
    return *getTrailingObjects<SourceLocation>();
  }

  /// Gets the the location of argument in clause for 'depobj' directive.
  SourceLocation getArgumentLoc() const {
    assert(IsExtended && "Expected extended clause.");
    return *std::next(getTrailingObjects<SourceLocation>(), 1);
  }

  /// Gets the dependence kind in clause for 'depobj' directive.
  OpenMPDependClauseKind getDependencyKind() const {
    assert(IsExtended && "Expected extended clause.");
    return *getTrailingObjects<OpenMPDependClauseKind>();
  }

  static bool classof(const OMPClause *T) {
    return T->getClauseKind() == llvm::omp::OMPC_update;
  }
};

/// This represents 'capture' clause in the '#pragma omp atomic'
/// directive.
///
/// \code
/// #pragma omp atomic capture
/// \endcode
/// In this example directive '#pragma omp atomic' has 'capture' clause.
class OMPCaptureClause : public OMPClause {
public:
  /// Build 'capture' clause.
  ///
  /// \param StartLoc Starting location of the clause.
  /// \param EndLoc Ending location of the clause.
  OMPCaptureClause(SourceLocation StartLoc, SourceLocation EndLoc)
      : OMPClause(llvm::omp::OMPC_capture, StartLoc, EndLoc) {}

  /// Build an empty clause.
  OMPCaptureClause()
      : OMPClause(llvm::omp::OMPC_capture, SourceLocation(), SourceLocation()) {
  }

  child_range children() {
    return child_range(child_iterator(), child_iterator());
  }

  const_child_range children() const {
    return const_child_range(const_child_iterator(), const_child_iterator());
  }

  child_range used_children() {
    return child_range(child_iterator(), child_iterator());
  }
  const_child_range used_children() const {
    return const_child_range(const_child_iterator(), const_child_iterator());
  }

  static bool classof(const OMPClause *T) {
    return T->getClauseKind() == llvm::omp::OMPC_capture;
  }
};

/// This represents 'seq_cst' clause in the '#pragma omp atomic'
/// directive.
///
/// \code
/// #pragma omp atomic seq_cst
/// \endcode
/// In this example directive '#pragma omp atomic' has 'seq_cst' clause.
class OMPSeqCstClause : public OMPClause {
public:
  /// Build 'seq_cst' clause.
  ///
  /// \param StartLoc Starting location of the clause.
  /// \param EndLoc Ending location of the clause.
  OMPSeqCstClause(SourceLocation StartLoc, SourceLocation EndLoc)
      : OMPClause(llvm::omp::OMPC_seq_cst, StartLoc, EndLoc) {}

  /// Build an empty clause.
  OMPSeqCstClause()
      : OMPClause(llvm::omp::OMPC_seq_cst, SourceLocation(), SourceLocation()) {
  }

  child_range children() {
    return child_range(child_iterator(), child_iterator());
  }

  const_child_range children() const {
    return const_child_range(const_child_iterator(), const_child_iterator());
  }

  child_range used_children() {
    return child_range(child_iterator(), child_iterator());
  }
  const_child_range used_children() const {
    return const_child_range(const_child_iterator(), const_child_iterator());
  }

  static bool classof(const OMPClause *T) {
    return T->getClauseKind() == llvm::omp::OMPC_seq_cst;
  }
};

/// This represents 'acq_rel' clause in the '#pragma omp atomic|flush'
/// directives.
///
/// \code
/// #pragma omp flush acq_rel
/// \endcode
/// In this example directive '#pragma omp flush' has 'acq_rel' clause.
class OMPAcqRelClause final : public OMPClause {
public:
  /// Build 'ack_rel' clause.
  ///
  /// \param StartLoc Starting location of the clause.
  /// \param EndLoc Ending location of the clause.
  OMPAcqRelClause(SourceLocation StartLoc, SourceLocation EndLoc)
      : OMPClause(llvm::omp::OMPC_acq_rel, StartLoc, EndLoc) {}

  /// Build an empty clause.
  OMPAcqRelClause()
      : OMPClause(llvm::omp::OMPC_acq_rel, SourceLocation(), SourceLocation()) {
  }

  child_range children() {
    return child_range(child_iterator(), child_iterator());
  }

  const_child_range children() const {
    return const_child_range(const_child_iterator(), const_child_iterator());
  }

  child_range used_children() {
    return child_range(child_iterator(), child_iterator());
  }
  const_child_range used_children() const {
    return const_child_range(const_child_iterator(), const_child_iterator());
  }

  static bool classof(const OMPClause *T) {
    return T->getClauseKind() == llvm::omp::OMPC_acq_rel;
  }
};

/// This represents 'acquire' clause in the '#pragma omp atomic|flush'
/// directives.
///
/// \code
/// #pragma omp flush acquire
/// \endcode
/// In this example directive '#pragma omp flush' has 'acquire' clause.
class OMPAcquireClause final : public OMPClause {
public:
  /// Build 'acquire' clause.
  ///
  /// \param StartLoc Starting location of the clause.
  /// \param EndLoc Ending location of the clause.
  OMPAcquireClause(SourceLocation StartLoc, SourceLocation EndLoc)
      : OMPClause(llvm::omp::OMPC_acquire, StartLoc, EndLoc) {}

  /// Build an empty clause.
  OMPAcquireClause()
      : OMPClause(llvm::omp::OMPC_acquire, SourceLocation(), SourceLocation()) {
  }

  child_range children() {
    return child_range(child_iterator(), child_iterator());
  }

  const_child_range children() const {
    return const_child_range(const_child_iterator(), const_child_iterator());
  }

  child_range used_children() {
    return child_range(child_iterator(), child_iterator());
  }
  const_child_range used_children() const {
    return const_child_range(const_child_iterator(), const_child_iterator());
  }

  static bool classof(const OMPClause *T) {
    return T->getClauseKind() == llvm::omp::OMPC_acquire;
  }
};

/// This represents 'release' clause in the '#pragma omp atomic|flush'
/// directives.
///
/// \code
/// #pragma omp flush release
/// \endcode
/// In this example directive '#pragma omp flush' has 'release' clause.
class OMPReleaseClause final : public OMPClause {
public:
  /// Build 'release' clause.
  ///
  /// \param StartLoc Starting location of the clause.
  /// \param EndLoc Ending location of the clause.
  OMPReleaseClause(SourceLocation StartLoc, SourceLocation EndLoc)
      : OMPClause(llvm::omp::OMPC_release, StartLoc, EndLoc) {}

  /// Build an empty clause.
  OMPReleaseClause()
      : OMPClause(llvm::omp::OMPC_release, SourceLocation(), SourceLocation()) {
  }

  child_range children() {
    return child_range(child_iterator(), child_iterator());
  }

  const_child_range children() const {
    return const_child_range(const_child_iterator(), const_child_iterator());
  }

  child_range used_children() {
    return child_range(child_iterator(), child_iterator());
  }
  const_child_range used_children() const {
    return const_child_range(const_child_iterator(), const_child_iterator());
  }

  static bool classof(const OMPClause *T) {
    return T->getClauseKind() == llvm::omp::OMPC_release;
  }
};

/// This represents 'relaxed' clause in the '#pragma omp atomic'
/// directives.
///
/// \code
/// #pragma omp atomic relaxed
/// \endcode
/// In this example directive '#pragma omp atomic' has 'relaxed' clause.
class OMPRelaxedClause final : public OMPClause {
public:
  /// Build 'relaxed' clause.
  ///
  /// \param StartLoc Starting location of the clause.
  /// \param EndLoc Ending location of the clause.
  OMPRelaxedClause(SourceLocation StartLoc, SourceLocation EndLoc)
      : OMPClause(llvm::omp::OMPC_relaxed, StartLoc, EndLoc) {}

  /// Build an empty clause.
  OMPRelaxedClause()
      : OMPClause(llvm::omp::OMPC_relaxed, SourceLocation(), SourceLocation()) {
  }

  child_range children() {
    return child_range(child_iterator(), child_iterator());
  }

  const_child_range children() const {
    return const_child_range(const_child_iterator(), const_child_iterator());
  }

  child_range used_children() {
    return child_range(child_iterator(), child_iterator());
  }
  const_child_range used_children() const {
    return const_child_range(const_child_iterator(), const_child_iterator());
  }

  static bool classof(const OMPClause *T) {
    return T->getClauseKind() == llvm::omp::OMPC_relaxed;
  }
};

/// This represents clause 'private' in the '#pragma omp ...' directives.
///
/// \code
/// #pragma omp parallel private(a,b)
/// \endcode
/// In this example directive '#pragma omp parallel' has clause 'private'
/// with the variables 'a' and 'b'.
class OMPPrivateClause final
    : public OMPVarListClause<OMPPrivateClause>,
      private llvm::TrailingObjects<OMPPrivateClause, Expr *> {
  friend class OMPClauseReader;
  friend OMPVarListClause;
  friend TrailingObjects;

  /// Build clause with number of variables \a N.
  ///
  /// \param StartLoc Starting location of the clause.
  /// \param LParenLoc Location of '('.
  /// \param EndLoc Ending location of the clause.
  /// \param N Number of the variables in the clause.
  OMPPrivateClause(SourceLocation StartLoc, SourceLocation LParenLoc,
                   SourceLocation EndLoc, unsigned N)
      : OMPVarListClause<OMPPrivateClause>(llvm::omp::OMPC_private, StartLoc,
                                           LParenLoc, EndLoc, N) {}

  /// Build an empty clause.
  ///
  /// \param N Number of variables.
  explicit OMPPrivateClause(unsigned N)
      : OMPVarListClause<OMPPrivateClause>(llvm::omp::OMPC_private,
                                           SourceLocation(), SourceLocation(),
                                           SourceLocation(), N) {}

  /// Sets the list of references to private copies with initializers for
  /// new private variables.
  /// \param VL List of references.
  void setPrivateCopies(ArrayRef<Expr *> VL);

  /// Gets the list of references to private copies with initializers for
  /// new private variables.
  MutableArrayRef<Expr *> getPrivateCopies() {
    return MutableArrayRef<Expr *>(varlist_end(), varlist_size());
  }
  ArrayRef<const Expr *> getPrivateCopies() const {
    return llvm::makeArrayRef(varlist_end(), varlist_size());
  }

public:
  /// Creates clause with a list of variables \a VL.
  ///
  /// \param C AST context.
  /// \param StartLoc Starting location of the clause.
  /// \param LParenLoc Location of '('.
  /// \param EndLoc Ending location of the clause.
  /// \param VL List of references to the variables.
  /// \param PrivateVL List of references to private copies with initializers.
  static OMPPrivateClause *Create(const ASTContext &C, SourceLocation StartLoc,
                                  SourceLocation LParenLoc,
                                  SourceLocation EndLoc, ArrayRef<Expr *> VL,
                                  ArrayRef<Expr *> PrivateVL);

  /// Creates an empty clause with the place for \a N variables.
  ///
  /// \param C AST context.
  /// \param N The number of variables.
  static OMPPrivateClause *CreateEmpty(const ASTContext &C, unsigned N);

  using private_copies_iterator = MutableArrayRef<Expr *>::iterator;
  using private_copies_const_iterator = ArrayRef<const Expr *>::iterator;
  using private_copies_range = llvm::iterator_range<private_copies_iterator>;
  using private_copies_const_range =
      llvm::iterator_range<private_copies_const_iterator>;

  private_copies_range private_copies() {
    return private_copies_range(getPrivateCopies().begin(),
                                getPrivateCopies().end());
  }

  private_copies_const_range private_copies() const {
    return private_copies_const_range(getPrivateCopies().begin(),
                                      getPrivateCopies().end());
  }

  child_range children() {
    return child_range(reinterpret_cast<Stmt **>(varlist_begin()),
                       reinterpret_cast<Stmt **>(varlist_end()));
  }

  const_child_range children() const {
    auto Children = const_cast<OMPPrivateClause *>(this)->children();
    return const_child_range(Children.begin(), Children.end());
  }

  child_range used_children() {
    return child_range(child_iterator(), child_iterator());
  }
  const_child_range used_children() const {
    return const_child_range(const_child_iterator(), const_child_iterator());
  }

  static bool classof(const OMPClause *T) {
    return T->getClauseKind() == llvm::omp::OMPC_private;
  }
};

/// This represents clause 'firstprivate' in the '#pragma omp ...'
/// directives.
///
/// \code
/// #pragma omp parallel firstprivate(a,b)
/// \endcode
/// In this example directive '#pragma omp parallel' has clause 'firstprivate'
/// with the variables 'a' and 'b'.
class OMPFirstprivateClause final
    : public OMPVarListClause<OMPFirstprivateClause>,
      public OMPClauseWithPreInit,
      private llvm::TrailingObjects<OMPFirstprivateClause, Expr *> {
  friend class OMPClauseReader;
  friend OMPVarListClause;
  friend TrailingObjects;

  /// Build clause with number of variables \a N.
  ///
  /// \param StartLoc Starting location of the clause.
  /// \param LParenLoc Location of '('.
  /// \param EndLoc Ending location of the clause.
  /// \param N Number of the variables in the clause.
  OMPFirstprivateClause(SourceLocation StartLoc, SourceLocation LParenLoc,
                        SourceLocation EndLoc, unsigned N)
      : OMPVarListClause<OMPFirstprivateClause>(llvm::omp::OMPC_firstprivate,
                                                StartLoc, LParenLoc, EndLoc, N),
        OMPClauseWithPreInit(this) {}

  /// Build an empty clause.
  ///
  /// \param N Number of variables.
  explicit OMPFirstprivateClause(unsigned N)
      : OMPVarListClause<OMPFirstprivateClause>(
            llvm::omp::OMPC_firstprivate, SourceLocation(), SourceLocation(),
            SourceLocation(), N),
        OMPClauseWithPreInit(this) {}

  /// Sets the list of references to private copies with initializers for
  /// new private variables.
  /// \param VL List of references.
  void setPrivateCopies(ArrayRef<Expr *> VL);

  /// Gets the list of references to private copies with initializers for
  /// new private variables.
  MutableArrayRef<Expr *> getPrivateCopies() {
    return MutableArrayRef<Expr *>(varlist_end(), varlist_size());
  }
  ArrayRef<const Expr *> getPrivateCopies() const {
    return llvm::makeArrayRef(varlist_end(), varlist_size());
  }

  /// Sets the list of references to initializer variables for new
  /// private variables.
  /// \param VL List of references.
  void setInits(ArrayRef<Expr *> VL);

  /// Gets the list of references to initializer variables for new
  /// private variables.
  MutableArrayRef<Expr *> getInits() {
    return MutableArrayRef<Expr *>(getPrivateCopies().end(), varlist_size());
  }
  ArrayRef<const Expr *> getInits() const {
    return llvm::makeArrayRef(getPrivateCopies().end(), varlist_size());
  }

public:
  /// Creates clause with a list of variables \a VL.
  ///
  /// \param C AST context.
  /// \param StartLoc Starting location of the clause.
  /// \param LParenLoc Location of '('.
  /// \param EndLoc Ending location of the clause.
  /// \param VL List of references to the original variables.
  /// \param PrivateVL List of references to private copies with initializers.
  /// \param InitVL List of references to auto generated variables used for
  /// initialization of a single array element. Used if firstprivate variable is
  /// of array type.
  /// \param PreInit Statement that must be executed before entering the OpenMP
  /// region with this clause.
  static OMPFirstprivateClause *
  Create(const ASTContext &C, SourceLocation StartLoc, SourceLocation LParenLoc,
         SourceLocation EndLoc, ArrayRef<Expr *> VL, ArrayRef<Expr *> PrivateVL,
         ArrayRef<Expr *> InitVL, Stmt *PreInit);

  /// Creates an empty clause with the place for \a N variables.
  ///
  /// \param C AST context.
  /// \param N The number of variables.
  static OMPFirstprivateClause *CreateEmpty(const ASTContext &C, unsigned N);

  using private_copies_iterator = MutableArrayRef<Expr *>::iterator;
  using private_copies_const_iterator = ArrayRef<const Expr *>::iterator;
  using private_copies_range = llvm::iterator_range<private_copies_iterator>;
  using private_copies_const_range =
      llvm::iterator_range<private_copies_const_iterator>;

  private_copies_range private_copies() {
    return private_copies_range(getPrivateCopies().begin(),
                                getPrivateCopies().end());
  }
  private_copies_const_range private_copies() const {
    return private_copies_const_range(getPrivateCopies().begin(),
                                      getPrivateCopies().end());
  }

  using inits_iterator = MutableArrayRef<Expr *>::iterator;
  using inits_const_iterator = ArrayRef<const Expr *>::iterator;
  using inits_range = llvm::iterator_range<inits_iterator>;
  using inits_const_range = llvm::iterator_range<inits_const_iterator>;

  inits_range inits() {
    return inits_range(getInits().begin(), getInits().end());
  }
  inits_const_range inits() const {
    return inits_const_range(getInits().begin(), getInits().end());
  }

  child_range children() {
    return child_range(reinterpret_cast<Stmt **>(varlist_begin()),
                       reinterpret_cast<Stmt **>(varlist_end()));
  }

  const_child_range children() const {
    auto Children = const_cast<OMPFirstprivateClause *>(this)->children();
    return const_child_range(Children.begin(), Children.end());
  }

  child_range used_children() {
    return child_range(reinterpret_cast<Stmt **>(varlist_begin()),
                       reinterpret_cast<Stmt **>(varlist_end()));
  }
  const_child_range used_children() const {
    auto Children = const_cast<OMPFirstprivateClause *>(this)->used_children();
    return const_child_range(Children.begin(), Children.end());
  }

  static bool classof(const OMPClause *T) {
    return T->getClauseKind() == llvm::omp::OMPC_firstprivate;
  }
};

/// This represents clause 'lastprivate' in the '#pragma omp ...'
/// directives.
///
/// \code
/// #pragma omp simd lastprivate(a,b)
/// \endcode
/// In this example directive '#pragma omp simd' has clause 'lastprivate'
/// with the variables 'a' and 'b'.
class OMPLastprivateClause final
    : public OMPVarListClause<OMPLastprivateClause>,
      public OMPClauseWithPostUpdate,
      private llvm::TrailingObjects<OMPLastprivateClause, Expr *> {
  // There are 4 additional tail-allocated arrays at the end of the class:
  // 1. Contains list of pseudo variables with the default initialization for
  // each non-firstprivate variables. Used in codegen for initialization of
  // lastprivate copies.
  // 2. List of helper expressions for proper generation of assignment operation
  // required for lastprivate clause. This list represents private variables
  // (for arrays, single array element).
  // 3. List of helper expressions for proper generation of assignment operation
  // required for lastprivate clause. This list represents original variables
  // (for arrays, single array element).
  // 4. List of helper expressions that represents assignment operation:
  // \code
  // DstExprs = SrcExprs;
  // \endcode
  // Required for proper codegen of final assignment performed by the
  // lastprivate clause.
  friend class OMPClauseReader;
  friend OMPVarListClause;
  friend TrailingObjects;

  /// Optional lastprivate kind, e.g. 'conditional', if specified by user.
  OpenMPLastprivateModifier LPKind;
  /// Optional location of the lasptrivate kind, if specified by user.
  SourceLocation LPKindLoc;
  /// Optional colon location, if specified by user.
  SourceLocation ColonLoc;

  /// Build clause with number of variables \a N.
  ///
  /// \param StartLoc Starting location of the clause.
  /// \param LParenLoc Location of '('.
  /// \param EndLoc Ending location of the clause.
  /// \param N Number of the variables in the clause.
  OMPLastprivateClause(SourceLocation StartLoc, SourceLocation LParenLoc,
                       SourceLocation EndLoc, OpenMPLastprivateModifier LPKind,
                       SourceLocation LPKindLoc, SourceLocation ColonLoc,
                       unsigned N)
      : OMPVarListClause<OMPLastprivateClause>(llvm::omp::OMPC_lastprivate,
                                               StartLoc, LParenLoc, EndLoc, N),
        OMPClauseWithPostUpdate(this), LPKind(LPKind), LPKindLoc(LPKindLoc),
        ColonLoc(ColonLoc) {}

  /// Build an empty clause.
  ///
  /// \param N Number of variables.
  explicit OMPLastprivateClause(unsigned N)
      : OMPVarListClause<OMPLastprivateClause>(
            llvm::omp::OMPC_lastprivate, SourceLocation(), SourceLocation(),
            SourceLocation(), N),
        OMPClauseWithPostUpdate(this) {}

  /// Get the list of helper expressions for initialization of private
  /// copies for lastprivate variables.
  MutableArrayRef<Expr *> getPrivateCopies() {
    return MutableArrayRef<Expr *>(varlist_end(), varlist_size());
  }
  ArrayRef<const Expr *> getPrivateCopies() const {
    return llvm::makeArrayRef(varlist_end(), varlist_size());
  }

  /// Set list of helper expressions, required for proper codegen of the
  /// clause. These expressions represent private variables (for arrays, single
  /// array element) in the final assignment statement performed by the
  /// lastprivate clause.
  void setSourceExprs(ArrayRef<Expr *> SrcExprs);

  /// Get the list of helper source expressions.
  MutableArrayRef<Expr *> getSourceExprs() {
    return MutableArrayRef<Expr *>(getPrivateCopies().end(), varlist_size());
  }
  ArrayRef<const Expr *> getSourceExprs() const {
    return llvm::makeArrayRef(getPrivateCopies().end(), varlist_size());
  }

  /// Set list of helper expressions, required for proper codegen of the
  /// clause. These expressions represent original variables (for arrays, single
  /// array element) in the final assignment statement performed by the
  /// lastprivate clause.
  void setDestinationExprs(ArrayRef<Expr *> DstExprs);

  /// Get the list of helper destination expressions.
  MutableArrayRef<Expr *> getDestinationExprs() {
    return MutableArrayRef<Expr *>(getSourceExprs().end(), varlist_size());
  }
  ArrayRef<const Expr *> getDestinationExprs() const {
    return llvm::makeArrayRef(getSourceExprs().end(), varlist_size());
  }

  /// Set list of helper assignment expressions, required for proper
  /// codegen of the clause. These expressions are assignment expressions that
  /// assign private copy of the variable to original variable.
  void setAssignmentOps(ArrayRef<Expr *> AssignmentOps);

  /// Get the list of helper assignment expressions.
  MutableArrayRef<Expr *> getAssignmentOps() {
    return MutableArrayRef<Expr *>(getDestinationExprs().end(), varlist_size());
  }
  ArrayRef<const Expr *> getAssignmentOps() const {
    return llvm::makeArrayRef(getDestinationExprs().end(), varlist_size());
  }

  /// Sets lastprivate kind.
  void setKind(OpenMPLastprivateModifier Kind) { LPKind = Kind; }
  /// Sets location of the lastprivate kind.
  void setKindLoc(SourceLocation Loc) { LPKindLoc = Loc; }
  /// Sets colon symbol location.
  void setColonLoc(SourceLocation Loc) { ColonLoc = Loc; }

public:
  /// Creates clause with a list of variables \a VL.
  ///
  /// \param C AST context.
  /// \param StartLoc Starting location of the clause.
  /// \param LParenLoc Location of '('.
  /// \param EndLoc Ending location of the clause.
  /// \param VL List of references to the variables.
  /// \param SrcExprs List of helper expressions for proper generation of
  /// assignment operation required for lastprivate clause. This list represents
  /// private variables (for arrays, single array element).
  /// \param DstExprs List of helper expressions for proper generation of
  /// assignment operation required for lastprivate clause. This list represents
  /// original variables (for arrays, single array element).
  /// \param AssignmentOps List of helper expressions that represents assignment
  /// operation:
  /// \code
  /// DstExprs = SrcExprs;
  /// \endcode
  /// Required for proper codegen of final assignment performed by the
  /// lastprivate clause.
  /// \param LPKind Lastprivate kind, e.g. 'conditional'.
  /// \param LPKindLoc Location of the lastprivate kind.
  /// \param ColonLoc Location of the ':' symbol if lastprivate kind is used.
  /// \param PreInit Statement that must be executed before entering the OpenMP
  /// region with this clause.
  /// \param PostUpdate Expression that must be executed after exit from the
  /// OpenMP region with this clause.
  static OMPLastprivateClause *
  Create(const ASTContext &C, SourceLocation StartLoc, SourceLocation LParenLoc,
         SourceLocation EndLoc, ArrayRef<Expr *> VL, ArrayRef<Expr *> SrcExprs,
         ArrayRef<Expr *> DstExprs, ArrayRef<Expr *> AssignmentOps,
         OpenMPLastprivateModifier LPKind, SourceLocation LPKindLoc,
         SourceLocation ColonLoc, Stmt *PreInit, Expr *PostUpdate);

  /// Creates an empty clause with the place for \a N variables.
  ///
  /// \param C AST context.
  /// \param N The number of variables.
  static OMPLastprivateClause *CreateEmpty(const ASTContext &C, unsigned N);

  /// Lastprivate kind.
  OpenMPLastprivateModifier getKind() const { return LPKind; }
  /// Returns the location of the lastprivate kind.
  SourceLocation getKindLoc() const { return LPKindLoc; }
  /// Returns the location of the ':' symbol, if any.
  SourceLocation getColonLoc() const { return ColonLoc; }

  using helper_expr_iterator = MutableArrayRef<Expr *>::iterator;
  using helper_expr_const_iterator = ArrayRef<const Expr *>::iterator;
  using helper_expr_range = llvm::iterator_range<helper_expr_iterator>;
  using helper_expr_const_range =
      llvm::iterator_range<helper_expr_const_iterator>;

  /// Set list of helper expressions, required for generation of private
  /// copies of original lastprivate variables.
  void setPrivateCopies(ArrayRef<Expr *> PrivateCopies);

  helper_expr_const_range private_copies() const {
    return helper_expr_const_range(getPrivateCopies().begin(),
                                   getPrivateCopies().end());
  }

  helper_expr_range private_copies() {
    return helper_expr_range(getPrivateCopies().begin(),
                             getPrivateCopies().end());
  }

  helper_expr_const_range source_exprs() const {
    return helper_expr_const_range(getSourceExprs().begin(),
                                   getSourceExprs().end());
  }

  helper_expr_range source_exprs() {
    return helper_expr_range(getSourceExprs().begin(), getSourceExprs().end());
  }

  helper_expr_const_range destination_exprs() const {
    return helper_expr_const_range(getDestinationExprs().begin(),
                                   getDestinationExprs().end());
  }

  helper_expr_range destination_exprs() {
    return helper_expr_range(getDestinationExprs().begin(),
                             getDestinationExprs().end());
  }

  helper_expr_const_range assignment_ops() const {
    return helper_expr_const_range(getAssignmentOps().begin(),
                                   getAssignmentOps().end());
  }

  helper_expr_range assignment_ops() {
    return helper_expr_range(getAssignmentOps().begin(),
                             getAssignmentOps().end());
  }

  child_range children() {
    return child_range(reinterpret_cast<Stmt **>(varlist_begin()),
                       reinterpret_cast<Stmt **>(varlist_end()));
  }

  const_child_range children() const {
    auto Children = const_cast<OMPLastprivateClause *>(this)->children();
    return const_child_range(Children.begin(), Children.end());
  }

  child_range used_children() {
    return child_range(child_iterator(), child_iterator());
  }
  const_child_range used_children() const {
    return const_child_range(const_child_iterator(), const_child_iterator());
  }

  static bool classof(const OMPClause *T) {
    return T->getClauseKind() == llvm::omp::OMPC_lastprivate;
  }
};

/// This represents clause 'shared' in the '#pragma omp ...' directives.
///
/// \code
/// #pragma omp parallel shared(a,b)
/// \endcode
/// In this example directive '#pragma omp parallel' has clause 'shared'
/// with the variables 'a' and 'b'.
class OMPSharedClause final
    : public OMPVarListClause<OMPSharedClause>,
      private llvm::TrailingObjects<OMPSharedClause, Expr *> {
  friend OMPVarListClause;
  friend TrailingObjects;

  /// Build clause with number of variables \a N.
  ///
  /// \param StartLoc Starting location of the clause.
  /// \param LParenLoc Location of '('.
  /// \param EndLoc Ending location of the clause.
  /// \param N Number of the variables in the clause.
  OMPSharedClause(SourceLocation StartLoc, SourceLocation LParenLoc,
                  SourceLocation EndLoc, unsigned N)
      : OMPVarListClause<OMPSharedClause>(llvm::omp::OMPC_shared, StartLoc,
                                          LParenLoc, EndLoc, N) {}

  /// Build an empty clause.
  ///
  /// \param N Number of variables.
  explicit OMPSharedClause(unsigned N)
      : OMPVarListClause<OMPSharedClause>(llvm::omp::OMPC_shared,
                                          SourceLocation(), SourceLocation(),
                                          SourceLocation(), N) {}

public:
  /// Creates clause with a list of variables \a VL.
  ///
  /// \param C AST context.
  /// \param StartLoc Starting location of the clause.
  /// \param LParenLoc Location of '('.
  /// \param EndLoc Ending location of the clause.
  /// \param VL List of references to the variables.
  static OMPSharedClause *Create(const ASTContext &C, SourceLocation StartLoc,
                                 SourceLocation LParenLoc,
                                 SourceLocation EndLoc, ArrayRef<Expr *> VL);

  /// Creates an empty clause with \a N variables.
  ///
  /// \param C AST context.
  /// \param N The number of variables.
  static OMPSharedClause *CreateEmpty(const ASTContext &C, unsigned N);

  child_range children() {
    return child_range(reinterpret_cast<Stmt **>(varlist_begin()),
                       reinterpret_cast<Stmt **>(varlist_end()));
  }

  const_child_range children() const {
    auto Children = const_cast<OMPSharedClause *>(this)->children();
    return const_child_range(Children.begin(), Children.end());
  }

  child_range used_children() {
    return child_range(child_iterator(), child_iterator());
  }
  const_child_range used_children() const {
    return const_child_range(const_child_iterator(), const_child_iterator());
  }

  static bool classof(const OMPClause *T) {
    return T->getClauseKind() == llvm::omp::OMPC_shared;
  }
};

/// This represents clause 'reduction' in the '#pragma omp ...'
/// directives.
///
/// \code
/// #pragma omp parallel reduction(+:a,b)
/// \endcode
/// In this example directive '#pragma omp parallel' has clause 'reduction'
/// with operator '+' and the variables 'a' and 'b'.
class OMPReductionClause final
    : public OMPVarListClause<OMPReductionClause>,
      public OMPClauseWithPostUpdate,
      private llvm::TrailingObjects<OMPReductionClause, Expr *> {
  friend class OMPClauseReader;
  friend OMPVarListClause;
  friend TrailingObjects;

  /// Reduction modifier.
  OpenMPReductionClauseModifier Modifier = OMPC_REDUCTION_unknown;

  /// Reduction modifier location.
  SourceLocation ModifierLoc;

  /// Location of ':'.
  SourceLocation ColonLoc;

  /// Nested name specifier for C++.
  NestedNameSpecifierLoc QualifierLoc;

  /// Name of custom operator.
  DeclarationNameInfo NameInfo;

  /// Build clause with number of variables \a N.
  ///
  /// \param StartLoc Starting location of the clause.
  /// \param LParenLoc Location of '('.
  /// \param ModifierLoc Modifier location.
  /// \param ColonLoc Location of ':'.
  /// \param EndLoc Ending location of the clause.
  /// \param N Number of the variables in the clause.
  /// \param QualifierLoc The nested-name qualifier with location information
  /// \param NameInfo The full name info for reduction identifier.
  OMPReductionClause(SourceLocation StartLoc, SourceLocation LParenLoc,
                     SourceLocation ModifierLoc, SourceLocation ColonLoc,
                     SourceLocation EndLoc,
                     OpenMPReductionClauseModifier Modifier, unsigned N,
                     NestedNameSpecifierLoc QualifierLoc,
                     const DeclarationNameInfo &NameInfo)
      : OMPVarListClause<OMPReductionClause>(llvm::omp::OMPC_reduction,
                                             StartLoc, LParenLoc, EndLoc, N),
        OMPClauseWithPostUpdate(this), Modifier(Modifier),
        ModifierLoc(ModifierLoc), ColonLoc(ColonLoc),
        QualifierLoc(QualifierLoc), NameInfo(NameInfo) {}

  /// Build an empty clause.
  ///
  /// \param N Number of variables.
  explicit OMPReductionClause(unsigned N)
      : OMPVarListClause<OMPReductionClause>(llvm::omp::OMPC_reduction,
                                             SourceLocation(), SourceLocation(),
                                             SourceLocation(), N),
        OMPClauseWithPostUpdate(this) {}

  /// Sets reduction modifier.
  void setModifier(OpenMPReductionClauseModifier M) { Modifier = M; }

  /// Sets location of the modifier.
  void setModifierLoc(SourceLocation Loc) { ModifierLoc = Loc; }

  /// Sets location of ':' symbol in clause.
  void setColonLoc(SourceLocation CL) { ColonLoc = CL; }

  /// Sets the name info for specified reduction identifier.
  void setNameInfo(DeclarationNameInfo DNI) { NameInfo = DNI; }

  /// Sets the nested name specifier.
  void setQualifierLoc(NestedNameSpecifierLoc NSL) { QualifierLoc = NSL; }

  /// Set list of helper expressions, required for proper codegen of the
  /// clause. These expressions represent private copy of the reduction
  /// variable.
  void setPrivates(ArrayRef<Expr *> Privates);

  /// Get the list of helper privates.
  MutableArrayRef<Expr *> getPrivates() {
    return MutableArrayRef<Expr *>(varlist_end(), varlist_size());
  }
  ArrayRef<const Expr *> getPrivates() const {
    return llvm::makeArrayRef(varlist_end(), varlist_size());
  }

  /// Set list of helper expressions, required for proper codegen of the
  /// clause. These expressions represent LHS expression in the final
  /// reduction expression performed by the reduction clause.
  void setLHSExprs(ArrayRef<Expr *> LHSExprs);

  /// Get the list of helper LHS expressions.
  MutableArrayRef<Expr *> getLHSExprs() {
    return MutableArrayRef<Expr *>(getPrivates().end(), varlist_size());
  }
  ArrayRef<const Expr *> getLHSExprs() const {
    return llvm::makeArrayRef(getPrivates().end(), varlist_size());
  }

  /// Set list of helper expressions, required for proper codegen of the
  /// clause. These expressions represent RHS expression in the final
  /// reduction expression performed by the reduction clause.
  /// Also, variables in these expressions are used for proper initialization of
  /// reduction copies.
  void setRHSExprs(ArrayRef<Expr *> RHSExprs);

  /// Get the list of helper destination expressions.
  MutableArrayRef<Expr *> getRHSExprs() {
    return MutableArrayRef<Expr *>(getLHSExprs().end(), varlist_size());
  }
  ArrayRef<const Expr *> getRHSExprs() const {
    return llvm::makeArrayRef(getLHSExprs().end(), varlist_size());
  }

  /// Set list of helper reduction expressions, required for proper
  /// codegen of the clause. These expressions are binary expressions or
  /// operator/custom reduction call that calculates new value from source
  /// helper expressions to destination helper expressions.
  void setReductionOps(ArrayRef<Expr *> ReductionOps);

  /// Get the list of helper reduction expressions.
  MutableArrayRef<Expr *> getReductionOps() {
    return MutableArrayRef<Expr *>(getRHSExprs().end(), varlist_size());
  }
  ArrayRef<const Expr *> getReductionOps() const {
    return llvm::makeArrayRef(getRHSExprs().end(), varlist_size());
  }

  /// Set list of helper copy operations for inscan reductions.
  /// The form is: Temps[i] = LHS[i];
  void setInscanCopyOps(ArrayRef<Expr *> Ops);

  /// Get the list of helper inscan copy operations.
  MutableArrayRef<Expr *> getInscanCopyOps() {
    return MutableArrayRef<Expr *>(getReductionOps().end(), varlist_size());
  }
  ArrayRef<const Expr *> getInscanCopyOps() const {
    return llvm::makeArrayRef(getReductionOps().end(), varlist_size());
  }

  /// Set list of helper temp vars for inscan copy array operations.
  void setInscanCopyArrayTemps(ArrayRef<Expr *> CopyArrayTemps);

  /// Get the list of helper inscan copy temps.
  MutableArrayRef<Expr *> getInscanCopyArrayTemps() {
    return MutableArrayRef<Expr *>(getInscanCopyOps().end(), varlist_size());
  }
  ArrayRef<const Expr *> getInscanCopyArrayTemps() const {
    return llvm::makeArrayRef(getInscanCopyOps().end(), varlist_size());
  }

  /// Set list of helper temp elements vars for inscan copy array operations.
  void setInscanCopyArrayElems(ArrayRef<Expr *> CopyArrayElems);

  /// Get the list of helper inscan copy temps.
  MutableArrayRef<Expr *> getInscanCopyArrayElems() {
    return MutableArrayRef<Expr *>(getInscanCopyArrayTemps().end(),
                                   varlist_size());
  }
  ArrayRef<const Expr *> getInscanCopyArrayElems() const {
    return llvm::makeArrayRef(getInscanCopyArrayTemps().end(), varlist_size());
  }

public:
  /// Creates clause with a list of variables \a VL.
  ///
  /// \param StartLoc Starting location of the clause.
  /// \param LParenLoc Location of '('.
  /// \param ModifierLoc Modifier location.
  /// \param ColonLoc Location of ':'.
  /// \param EndLoc Ending location of the clause.
  /// \param VL The variables in the clause.
  /// \param QualifierLoc The nested-name qualifier with location information
  /// \param NameInfo The full name info for reduction identifier.
  /// \param Privates List of helper expressions for proper generation of
  /// private copies.
  /// \param LHSExprs List of helper expressions for proper generation of
  /// assignment operation required for copyprivate clause. This list represents
  /// LHSs of the reduction expressions.
  /// \param RHSExprs List of helper expressions for proper generation of
  /// assignment operation required for copyprivate clause. This list represents
  /// RHSs of the reduction expressions.
  /// Also, variables in these expressions are used for proper initialization of
  /// reduction copies.
  /// \param ReductionOps List of helper expressions that represents reduction
  /// expressions:
  /// \code
  /// LHSExprs binop RHSExprs;
  /// operator binop(LHSExpr, RHSExpr);
  /// <CutomReduction>(LHSExpr, RHSExpr);
  /// \endcode
  /// Required for proper codegen of final reduction operation performed by the
  /// reduction clause.
  /// \param CopyOps List of copy operations for inscan reductions:
  /// \code
  /// TempExprs = LHSExprs;
  /// \endcode
  /// \param CopyArrayTemps Temp arrays for prefix sums.
  /// \param CopyArrayElems Temp arrays for prefix sums.
  /// \param PreInit Statement that must be executed before entering the OpenMP
  /// region with this clause.
  /// \param PostUpdate Expression that must be executed after exit from the
  /// OpenMP region with this clause.
  static OMPReductionClause *
  Create(const ASTContext &C, SourceLocation StartLoc, SourceLocation LParenLoc,
         SourceLocation ModifierLoc, SourceLocation ColonLoc,
         SourceLocation EndLoc, OpenMPReductionClauseModifier Modifier,
         ArrayRef<Expr *> VL, NestedNameSpecifierLoc QualifierLoc,
         const DeclarationNameInfo &NameInfo, ArrayRef<Expr *> Privates,
         ArrayRef<Expr *> LHSExprs, ArrayRef<Expr *> RHSExprs,
         ArrayRef<Expr *> ReductionOps, ArrayRef<Expr *> CopyOps,
         ArrayRef<Expr *> CopyArrayTemps, ArrayRef<Expr *> CopyArrayElems,
         Stmt *PreInit, Expr *PostUpdate);

  /// Creates an empty clause with the place for \a N variables.
  ///
  /// \param C AST context.
  /// \param N The number of variables.
  /// \param Modifier Reduction modifier.
  static OMPReductionClause *
  CreateEmpty(const ASTContext &C, unsigned N,
              OpenMPReductionClauseModifier Modifier);

  /// Returns modifier.
  OpenMPReductionClauseModifier getModifier() const { return Modifier; }

  /// Returns modifier location.
  SourceLocation getModifierLoc() const { return ModifierLoc; }

  /// Gets location of ':' symbol in clause.
  SourceLocation getColonLoc() const { return ColonLoc; }

  /// Gets the name info for specified reduction identifier.
  const DeclarationNameInfo &getNameInfo() const { return NameInfo; }

  /// Gets the nested name specifier.
  NestedNameSpecifierLoc getQualifierLoc() const { return QualifierLoc; }

  using helper_expr_iterator = MutableArrayRef<Expr *>::iterator;
  using helper_expr_const_iterator = ArrayRef<const Expr *>::iterator;
  using helper_expr_range = llvm::iterator_range<helper_expr_iterator>;
  using helper_expr_const_range =
      llvm::iterator_range<helper_expr_const_iterator>;

  helper_expr_const_range privates() const {
    return helper_expr_const_range(getPrivates().begin(), getPrivates().end());
  }

  helper_expr_range privates() {
    return helper_expr_range(getPrivates().begin(), getPrivates().end());
  }

  helper_expr_const_range lhs_exprs() const {
    return helper_expr_const_range(getLHSExprs().begin(), getLHSExprs().end());
  }

  helper_expr_range lhs_exprs() {
    return helper_expr_range(getLHSExprs().begin(), getLHSExprs().end());
  }

  helper_expr_const_range rhs_exprs() const {
    return helper_expr_const_range(getRHSExprs().begin(), getRHSExprs().end());
  }

  helper_expr_range rhs_exprs() {
    return helper_expr_range(getRHSExprs().begin(), getRHSExprs().end());
  }

  helper_expr_const_range reduction_ops() const {
    return helper_expr_const_range(getReductionOps().begin(),
                                   getReductionOps().end());
  }

  helper_expr_range reduction_ops() {
    return helper_expr_range(getReductionOps().begin(),
                             getReductionOps().end());
  }

  helper_expr_const_range copy_ops() const {
    return helper_expr_const_range(getInscanCopyOps().begin(),
                                   getInscanCopyOps().end());
  }

  helper_expr_range copy_ops() {
    return helper_expr_range(getInscanCopyOps().begin(),
                             getInscanCopyOps().end());
  }

  helper_expr_const_range copy_array_temps() const {
    return helper_expr_const_range(getInscanCopyArrayTemps().begin(),
                                   getInscanCopyArrayTemps().end());
  }

  helper_expr_range copy_array_temps() {
    return helper_expr_range(getInscanCopyArrayTemps().begin(),
                             getInscanCopyArrayTemps().end());
  }

  helper_expr_const_range copy_array_elems() const {
    return helper_expr_const_range(getInscanCopyArrayElems().begin(),
                                   getInscanCopyArrayElems().end());
  }

  helper_expr_range copy_array_elems() {
    return helper_expr_range(getInscanCopyArrayElems().begin(),
                             getInscanCopyArrayElems().end());
  }

  child_range children() {
    return child_range(reinterpret_cast<Stmt **>(varlist_begin()),
                       reinterpret_cast<Stmt **>(varlist_end()));
  }

  const_child_range children() const {
    auto Children = const_cast<OMPReductionClause *>(this)->children();
    return const_child_range(Children.begin(), Children.end());
  }

  child_range used_children() {
    return child_range(reinterpret_cast<Stmt **>(varlist_begin()),
                       reinterpret_cast<Stmt **>(varlist_end()));
  }
  const_child_range used_children() const {
    auto Children = const_cast<OMPReductionClause *>(this)->used_children();
    return const_child_range(Children.begin(), Children.end());
  }

  static bool classof(const OMPClause *T) {
    return T->getClauseKind() == llvm::omp::OMPC_reduction;
  }
};

/// This represents clause 'task_reduction' in the '#pragma omp taskgroup'
/// directives.
///
/// \code
/// #pragma omp taskgroup task_reduction(+:a,b)
/// \endcode
/// In this example directive '#pragma omp taskgroup' has clause
/// 'task_reduction' with operator '+' and the variables 'a' and 'b'.
class OMPTaskReductionClause final
    : public OMPVarListClause<OMPTaskReductionClause>,
      public OMPClauseWithPostUpdate,
      private llvm::TrailingObjects<OMPTaskReductionClause, Expr *> {
  friend class OMPClauseReader;
  friend OMPVarListClause;
  friend TrailingObjects;

  /// Location of ':'.
  SourceLocation ColonLoc;

  /// Nested name specifier for C++.
  NestedNameSpecifierLoc QualifierLoc;

  /// Name of custom operator.
  DeclarationNameInfo NameInfo;

  /// Build clause with number of variables \a N.
  ///
  /// \param StartLoc Starting location of the clause.
  /// \param LParenLoc Location of '('.
  /// \param EndLoc Ending location of the clause.
  /// \param ColonLoc Location of ':'.
  /// \param N Number of the variables in the clause.
  /// \param QualifierLoc The nested-name qualifier with location information
  /// \param NameInfo The full name info for reduction identifier.
  OMPTaskReductionClause(SourceLocation StartLoc, SourceLocation LParenLoc,
                         SourceLocation ColonLoc, SourceLocation EndLoc,
                         unsigned N, NestedNameSpecifierLoc QualifierLoc,
                         const DeclarationNameInfo &NameInfo)
      : OMPVarListClause<OMPTaskReductionClause>(
            llvm::omp::OMPC_task_reduction, StartLoc, LParenLoc, EndLoc, N),
        OMPClauseWithPostUpdate(this), ColonLoc(ColonLoc),
        QualifierLoc(QualifierLoc), NameInfo(NameInfo) {}

  /// Build an empty clause.
  ///
  /// \param N Number of variables.
  explicit OMPTaskReductionClause(unsigned N)
      : OMPVarListClause<OMPTaskReductionClause>(
            llvm::omp::OMPC_task_reduction, SourceLocation(), SourceLocation(),
            SourceLocation(), N),
        OMPClauseWithPostUpdate(this) {}

  /// Sets location of ':' symbol in clause.
  void setColonLoc(SourceLocation CL) { ColonLoc = CL; }

  /// Sets the name info for specified reduction identifier.
  void setNameInfo(DeclarationNameInfo DNI) { NameInfo = DNI; }

  /// Sets the nested name specifier.
  void setQualifierLoc(NestedNameSpecifierLoc NSL) { QualifierLoc = NSL; }

  /// Set list of helper expressions, required for proper codegen of the clause.
  /// These expressions represent private copy of the reduction variable.
  void setPrivates(ArrayRef<Expr *> Privates);

  /// Get the list of helper privates.
  MutableArrayRef<Expr *> getPrivates() {
    return MutableArrayRef<Expr *>(varlist_end(), varlist_size());
  }
  ArrayRef<const Expr *> getPrivates() const {
    return llvm::makeArrayRef(varlist_end(), varlist_size());
  }

  /// Set list of helper expressions, required for proper codegen of the clause.
  /// These expressions represent LHS expression in the final reduction
  /// expression performed by the reduction clause.
  void setLHSExprs(ArrayRef<Expr *> LHSExprs);

  /// Get the list of helper LHS expressions.
  MutableArrayRef<Expr *> getLHSExprs() {
    return MutableArrayRef<Expr *>(getPrivates().end(), varlist_size());
  }
  ArrayRef<const Expr *> getLHSExprs() const {
    return llvm::makeArrayRef(getPrivates().end(), varlist_size());
  }

  /// Set list of helper expressions, required for proper codegen of the clause.
  /// These expressions represent RHS expression in the final reduction
  /// expression performed by the reduction clause. Also, variables in these
  /// expressions are used for proper initialization of reduction copies.
  void setRHSExprs(ArrayRef<Expr *> RHSExprs);

  ///  Get the list of helper destination expressions.
  MutableArrayRef<Expr *> getRHSExprs() {
    return MutableArrayRef<Expr *>(getLHSExprs().end(), varlist_size());
  }
  ArrayRef<const Expr *> getRHSExprs() const {
    return llvm::makeArrayRef(getLHSExprs().end(), varlist_size());
  }

  /// Set list of helper reduction expressions, required for proper
  /// codegen of the clause. These expressions are binary expressions or
  /// operator/custom reduction call that calculates new value from source
  /// helper expressions to destination helper expressions.
  void setReductionOps(ArrayRef<Expr *> ReductionOps);

  ///  Get the list of helper reduction expressions.
  MutableArrayRef<Expr *> getReductionOps() {
    return MutableArrayRef<Expr *>(getRHSExprs().end(), varlist_size());
  }
  ArrayRef<const Expr *> getReductionOps() const {
    return llvm::makeArrayRef(getRHSExprs().end(), varlist_size());
  }

public:
  /// Creates clause with a list of variables \a VL.
  ///
  /// \param StartLoc Starting location of the clause.
  /// \param LParenLoc Location of '('.
  /// \param ColonLoc Location of ':'.
  /// \param EndLoc Ending location of the clause.
  /// \param VL The variables in the clause.
  /// \param QualifierLoc The nested-name qualifier with location information
  /// \param NameInfo The full name info for reduction identifier.
  /// \param Privates List of helper expressions for proper generation of
  /// private copies.
  /// \param LHSExprs List of helper expressions for proper generation of
  /// assignment operation required for copyprivate clause. This list represents
  /// LHSs of the reduction expressions.
  /// \param RHSExprs List of helper expressions for proper generation of
  /// assignment operation required for copyprivate clause. This list represents
  /// RHSs of the reduction expressions.
  /// Also, variables in these expressions are used for proper initialization of
  /// reduction copies.
  /// \param ReductionOps List of helper expressions that represents reduction
  /// expressions:
  /// \code
  /// LHSExprs binop RHSExprs;
  /// operator binop(LHSExpr, RHSExpr);
  /// <CutomReduction>(LHSExpr, RHSExpr);
  /// \endcode
  /// Required for proper codegen of final reduction operation performed by the
  /// reduction clause.
  /// \param PreInit Statement that must be executed before entering the OpenMP
  /// region with this clause.
  /// \param PostUpdate Expression that must be executed after exit from the
  /// OpenMP region with this clause.
  static OMPTaskReductionClause *
  Create(const ASTContext &C, SourceLocation StartLoc, SourceLocation LParenLoc,
         SourceLocation ColonLoc, SourceLocation EndLoc, ArrayRef<Expr *> VL,
         NestedNameSpecifierLoc QualifierLoc,
         const DeclarationNameInfo &NameInfo, ArrayRef<Expr *> Privates,
         ArrayRef<Expr *> LHSExprs, ArrayRef<Expr *> RHSExprs,
         ArrayRef<Expr *> ReductionOps, Stmt *PreInit, Expr *PostUpdate);

  /// Creates an empty clause with the place for \a N variables.
  ///
  /// \param C AST context.
  /// \param N The number of variables.
  static OMPTaskReductionClause *CreateEmpty(const ASTContext &C, unsigned N);

  /// Gets location of ':' symbol in clause.
  SourceLocation getColonLoc() const { return ColonLoc; }

  /// Gets the name info for specified reduction identifier.
  const DeclarationNameInfo &getNameInfo() const { return NameInfo; }

  /// Gets the nested name specifier.
  NestedNameSpecifierLoc getQualifierLoc() const { return QualifierLoc; }

  using helper_expr_iterator = MutableArrayRef<Expr *>::iterator;
  using helper_expr_const_iterator = ArrayRef<const Expr *>::iterator;
  using helper_expr_range = llvm::iterator_range<helper_expr_iterator>;
  using helper_expr_const_range =
      llvm::iterator_range<helper_expr_const_iterator>;

  helper_expr_const_range privates() const {
    return helper_expr_const_range(getPrivates().begin(), getPrivates().end());
  }

  helper_expr_range privates() {
    return helper_expr_range(getPrivates().begin(), getPrivates().end());
  }

  helper_expr_const_range lhs_exprs() const {
    return helper_expr_const_range(getLHSExprs().begin(), getLHSExprs().end());
  }

  helper_expr_range lhs_exprs() {
    return helper_expr_range(getLHSExprs().begin(), getLHSExprs().end());
  }

  helper_expr_const_range rhs_exprs() const {
    return helper_expr_const_range(getRHSExprs().begin(), getRHSExprs().end());
  }

  helper_expr_range rhs_exprs() {
    return helper_expr_range(getRHSExprs().begin(), getRHSExprs().end());
  }

  helper_expr_const_range reduction_ops() const {
    return helper_expr_const_range(getReductionOps().begin(),
                                   getReductionOps().end());
  }

  helper_expr_range reduction_ops() {
    return helper_expr_range(getReductionOps().begin(),
                             getReductionOps().end());
  }

  child_range children() {
    return child_range(reinterpret_cast<Stmt **>(varlist_begin()),
                       reinterpret_cast<Stmt **>(varlist_end()));
  }

  const_child_range children() const {
    auto Children = const_cast<OMPTaskReductionClause *>(this)->children();
    return const_child_range(Children.begin(), Children.end());
  }

  child_range used_children() {
    return child_range(child_iterator(), child_iterator());
  }
  const_child_range used_children() const {
    return const_child_range(const_child_iterator(), const_child_iterator());
  }

  static bool classof(const OMPClause *T) {
    return T->getClauseKind() == llvm::omp::OMPC_task_reduction;
  }
};

/// This represents clause 'in_reduction' in the '#pragma omp task' directives.
///
/// \code
/// #pragma omp task in_reduction(+:a,b)
/// \endcode
/// In this example directive '#pragma omp task' has clause 'in_reduction' with
/// operator '+' and the variables 'a' and 'b'.
class OMPInReductionClause final
    : public OMPVarListClause<OMPInReductionClause>,
      public OMPClauseWithPostUpdate,
      private llvm::TrailingObjects<OMPInReductionClause, Expr *> {
  friend class OMPClauseReader;
  friend OMPVarListClause;
  friend TrailingObjects;

  /// Location of ':'.
  SourceLocation ColonLoc;

  /// Nested name specifier for C++.
  NestedNameSpecifierLoc QualifierLoc;

  /// Name of custom operator.
  DeclarationNameInfo NameInfo;

  /// Build clause with number of variables \a N.
  ///
  /// \param StartLoc Starting location of the clause.
  /// \param LParenLoc Location of '('.
  /// \param EndLoc Ending location of the clause.
  /// \param ColonLoc Location of ':'.
  /// \param N Number of the variables in the clause.
  /// \param QualifierLoc The nested-name qualifier with location information
  /// \param NameInfo The full name info for reduction identifier.
  OMPInReductionClause(SourceLocation StartLoc, SourceLocation LParenLoc,
                       SourceLocation ColonLoc, SourceLocation EndLoc,
                       unsigned N, NestedNameSpecifierLoc QualifierLoc,
                       const DeclarationNameInfo &NameInfo)
      : OMPVarListClause<OMPInReductionClause>(llvm::omp::OMPC_in_reduction,
                                               StartLoc, LParenLoc, EndLoc, N),
        OMPClauseWithPostUpdate(this), ColonLoc(ColonLoc),
        QualifierLoc(QualifierLoc), NameInfo(NameInfo) {}

  /// Build an empty clause.
  ///
  /// \param N Number of variables.
  explicit OMPInReductionClause(unsigned N)
      : OMPVarListClause<OMPInReductionClause>(
            llvm::omp::OMPC_in_reduction, SourceLocation(), SourceLocation(),
            SourceLocation(), N),
        OMPClauseWithPostUpdate(this) {}

  /// Sets location of ':' symbol in clause.
  void setColonLoc(SourceLocation CL) { ColonLoc = CL; }

  /// Sets the name info for specified reduction identifier.
  void setNameInfo(DeclarationNameInfo DNI) { NameInfo = DNI; }

  /// Sets the nested name specifier.
  void setQualifierLoc(NestedNameSpecifierLoc NSL) { QualifierLoc = NSL; }

  /// Set list of helper expressions, required for proper codegen of the clause.
  /// These expressions represent private copy of the reduction variable.
  void setPrivates(ArrayRef<Expr *> Privates);

  /// Get the list of helper privates.
  MutableArrayRef<Expr *> getPrivates() {
    return MutableArrayRef<Expr *>(varlist_end(), varlist_size());
  }
  ArrayRef<const Expr *> getPrivates() const {
    return llvm::makeArrayRef(varlist_end(), varlist_size());
  }

  /// Set list of helper expressions, required for proper codegen of the clause.
  /// These expressions represent LHS expression in the final reduction
  /// expression performed by the reduction clause.
  void setLHSExprs(ArrayRef<Expr *> LHSExprs);

  /// Get the list of helper LHS expressions.
  MutableArrayRef<Expr *> getLHSExprs() {
    return MutableArrayRef<Expr *>(getPrivates().end(), varlist_size());
  }
  ArrayRef<const Expr *> getLHSExprs() const {
    return llvm::makeArrayRef(getPrivates().end(), varlist_size());
  }

  /// Set list of helper expressions, required for proper codegen of the clause.
  /// These expressions represent RHS expression in the final reduction
  /// expression performed by the reduction clause. Also, variables in these
  /// expressions are used for proper initialization of reduction copies.
  void setRHSExprs(ArrayRef<Expr *> RHSExprs);

  ///  Get the list of helper destination expressions.
  MutableArrayRef<Expr *> getRHSExprs() {
    return MutableArrayRef<Expr *>(getLHSExprs().end(), varlist_size());
  }
  ArrayRef<const Expr *> getRHSExprs() const {
    return llvm::makeArrayRef(getLHSExprs().end(), varlist_size());
  }

  /// Set list of helper reduction expressions, required for proper
  /// codegen of the clause. These expressions are binary expressions or
  /// operator/custom reduction call that calculates new value from source
  /// helper expressions to destination helper expressions.
  void setReductionOps(ArrayRef<Expr *> ReductionOps);

  ///  Get the list of helper reduction expressions.
  MutableArrayRef<Expr *> getReductionOps() {
    return MutableArrayRef<Expr *>(getRHSExprs().end(), varlist_size());
  }
  ArrayRef<const Expr *> getReductionOps() const {
    return llvm::makeArrayRef(getRHSExprs().end(), varlist_size());
  }

  /// Set list of helper reduction taskgroup descriptors.
  void setTaskgroupDescriptors(ArrayRef<Expr *> ReductionOps);

  ///  Get the list of helper reduction taskgroup descriptors.
  MutableArrayRef<Expr *> getTaskgroupDescriptors() {
    return MutableArrayRef<Expr *>(getReductionOps().end(), varlist_size());
  }
  ArrayRef<const Expr *> getTaskgroupDescriptors() const {
    return llvm::makeArrayRef(getReductionOps().end(), varlist_size());
  }

public:
  /// Creates clause with a list of variables \a VL.
  ///
  /// \param StartLoc Starting location of the clause.
  /// \param LParenLoc Location of '('.
  /// \param ColonLoc Location of ':'.
  /// \param EndLoc Ending location of the clause.
  /// \param VL The variables in the clause.
  /// \param QualifierLoc The nested-name qualifier with location information
  /// \param NameInfo The full name info for reduction identifier.
  /// \param Privates List of helper expressions for proper generation of
  /// private copies.
  /// \param LHSExprs List of helper expressions for proper generation of
  /// assignment operation required for copyprivate clause. This list represents
  /// LHSs of the reduction expressions.
  /// \param RHSExprs List of helper expressions for proper generation of
  /// assignment operation required for copyprivate clause. This list represents
  /// RHSs of the reduction expressions.
  /// Also, variables in these expressions are used for proper initialization of
  /// reduction copies.
  /// \param ReductionOps List of helper expressions that represents reduction
  /// expressions:
  /// \code
  /// LHSExprs binop RHSExprs;
  /// operator binop(LHSExpr, RHSExpr);
  /// <CutomReduction>(LHSExpr, RHSExpr);
  /// \endcode
  /// Required for proper codegen of final reduction operation performed by the
  /// reduction clause.
  /// \param TaskgroupDescriptors List of helper taskgroup descriptors for
  /// corresponding items in parent taskgroup task_reduction clause.
  /// \param PreInit Statement that must be executed before entering the OpenMP
  /// region with this clause.
  /// \param PostUpdate Expression that must be executed after exit from the
  /// OpenMP region with this clause.
  static OMPInReductionClause *
  Create(const ASTContext &C, SourceLocation StartLoc, SourceLocation LParenLoc,
         SourceLocation ColonLoc, SourceLocation EndLoc, ArrayRef<Expr *> VL,
         NestedNameSpecifierLoc QualifierLoc,
         const DeclarationNameInfo &NameInfo, ArrayRef<Expr *> Privates,
         ArrayRef<Expr *> LHSExprs, ArrayRef<Expr *> RHSExprs,
         ArrayRef<Expr *> ReductionOps, ArrayRef<Expr *> TaskgroupDescriptors,
         Stmt *PreInit, Expr *PostUpdate);

  /// Creates an empty clause with the place for \a N variables.
  ///
  /// \param C AST context.
  /// \param N The number of variables.
  static OMPInReductionClause *CreateEmpty(const ASTContext &C, unsigned N);

  /// Gets location of ':' symbol in clause.
  SourceLocation getColonLoc() const { return ColonLoc; }

  /// Gets the name info for specified reduction identifier.
  const DeclarationNameInfo &getNameInfo() const { return NameInfo; }

  /// Gets the nested name specifier.
  NestedNameSpecifierLoc getQualifierLoc() const { return QualifierLoc; }

  using helper_expr_iterator = MutableArrayRef<Expr *>::iterator;
  using helper_expr_const_iterator = ArrayRef<const Expr *>::iterator;
  using helper_expr_range = llvm::iterator_range<helper_expr_iterator>;
  using helper_expr_const_range =
      llvm::iterator_range<helper_expr_const_iterator>;

  helper_expr_const_range privates() const {
    return helper_expr_const_range(getPrivates().begin(), getPrivates().end());
  }

  helper_expr_range privates() {
    return helper_expr_range(getPrivates().begin(), getPrivates().end());
  }

  helper_expr_const_range lhs_exprs() const {
    return helper_expr_const_range(getLHSExprs().begin(), getLHSExprs().end());
  }

  helper_expr_range lhs_exprs() {
    return helper_expr_range(getLHSExprs().begin(), getLHSExprs().end());
  }

  helper_expr_const_range rhs_exprs() const {
    return helper_expr_const_range(getRHSExprs().begin(), getRHSExprs().end());
  }

  helper_expr_range rhs_exprs() {
    return helper_expr_range(getRHSExprs().begin(), getRHSExprs().end());
  }

  helper_expr_const_range reduction_ops() const {
    return helper_expr_const_range(getReductionOps().begin(),
                                   getReductionOps().end());
  }

  helper_expr_range reduction_ops() {
    return helper_expr_range(getReductionOps().begin(),
                             getReductionOps().end());
  }

  helper_expr_const_range taskgroup_descriptors() const {
    return helper_expr_const_range(getTaskgroupDescriptors().begin(),
                                   getTaskgroupDescriptors().end());
  }

  helper_expr_range taskgroup_descriptors() {
    return helper_expr_range(getTaskgroupDescriptors().begin(),
                             getTaskgroupDescriptors().end());
  }

  child_range children() {
    return child_range(reinterpret_cast<Stmt **>(varlist_begin()),
                       reinterpret_cast<Stmt **>(varlist_end()));
  }

  const_child_range children() const {
    auto Children = const_cast<OMPInReductionClause *>(this)->children();
    return const_child_range(Children.begin(), Children.end());
  }

  child_range used_children() {
    return child_range(child_iterator(), child_iterator());
  }
  const_child_range used_children() const {
    return const_child_range(const_child_iterator(), const_child_iterator());
  }

  static bool classof(const OMPClause *T) {
    return T->getClauseKind() == llvm::omp::OMPC_in_reduction;
  }
};

/// This represents clause 'linear' in the '#pragma omp ...'
/// directives.
///
/// \code
/// #pragma omp simd linear(a,b : 2)
/// \endcode
/// In this example directive '#pragma omp simd' has clause 'linear'
/// with variables 'a', 'b' and linear step '2'.
class OMPLinearClause final
    : public OMPVarListClause<OMPLinearClause>,
      public OMPClauseWithPostUpdate,
      private llvm::TrailingObjects<OMPLinearClause, Expr *> {
  friend class OMPClauseReader;
  friend OMPVarListClause;
  friend TrailingObjects;

  /// Modifier of 'linear' clause.
  OpenMPLinearClauseKind Modifier = OMPC_LINEAR_val;

  /// Location of linear modifier if any.
  SourceLocation ModifierLoc;

  /// Location of ':'.
  SourceLocation ColonLoc;

  /// Sets the linear step for clause.
  void setStep(Expr *Step) { *(getFinals().end()) = Step; }

  /// Sets the expression to calculate linear step for clause.
  void setCalcStep(Expr *CalcStep) { *(getFinals().end() + 1) = CalcStep; }

  /// Build 'linear' clause with given number of variables \a NumVars.
  ///
  /// \param StartLoc Starting location of the clause.
  /// \param LParenLoc Location of '('.
  /// \param ColonLoc Location of ':'.
  /// \param EndLoc Ending location of the clause.
  /// \param NumVars Number of variables.
  OMPLinearClause(SourceLocation StartLoc, SourceLocation LParenLoc,
                  OpenMPLinearClauseKind Modifier, SourceLocation ModifierLoc,
                  SourceLocation ColonLoc, SourceLocation EndLoc,
                  unsigned NumVars)
      : OMPVarListClause<OMPLinearClause>(llvm::omp::OMPC_linear, StartLoc,
                                          LParenLoc, EndLoc, NumVars),
        OMPClauseWithPostUpdate(this), Modifier(Modifier),
        ModifierLoc(ModifierLoc), ColonLoc(ColonLoc) {}

  /// Build an empty clause.
  ///
  /// \param NumVars Number of variables.
  explicit OMPLinearClause(unsigned NumVars)
      : OMPVarListClause<OMPLinearClause>(llvm::omp::OMPC_linear,
                                          SourceLocation(), SourceLocation(),
                                          SourceLocation(), NumVars),
        OMPClauseWithPostUpdate(this) {}

  /// Gets the list of initial values for linear variables.
  ///
  /// There are NumVars expressions with initial values allocated after the
  /// varlist, they are followed by NumVars update expressions (used to update
  /// the linear variable's value on current iteration) and they are followed by
  /// NumVars final expressions (used to calculate the linear variable's
  /// value after the loop body). After these lists, there are 2 helper
  /// expressions - linear step and a helper to calculate it before the
  /// loop body (used when the linear step is not constant):
  ///
  /// { Vars[] /* in OMPVarListClause */; Privates[]; Inits[]; Updates[];
  /// Finals[]; Step; CalcStep; }
  MutableArrayRef<Expr *> getPrivates() {
    return MutableArrayRef<Expr *>(varlist_end(), varlist_size());
  }
  ArrayRef<const Expr *> getPrivates() const {
    return llvm::makeArrayRef(varlist_end(), varlist_size());
  }

  MutableArrayRef<Expr *> getInits() {
    return MutableArrayRef<Expr *>(getPrivates().end(), varlist_size());
  }
  ArrayRef<const Expr *> getInits() const {
    return llvm::makeArrayRef(getPrivates().end(), varlist_size());
  }

  /// Sets the list of update expressions for linear variables.
  MutableArrayRef<Expr *> getUpdates() {
    return MutableArrayRef<Expr *>(getInits().end(), varlist_size());
  }
  ArrayRef<const Expr *> getUpdates() const {
    return llvm::makeArrayRef(getInits().end(), varlist_size());
  }

  /// Sets the list of final update expressions for linear variables.
  MutableArrayRef<Expr *> getFinals() {
    return MutableArrayRef<Expr *>(getUpdates().end(), varlist_size());
  }
  ArrayRef<const Expr *> getFinals() const {
    return llvm::makeArrayRef(getUpdates().end(), varlist_size());
  }

  /// Gets the list of used expressions for linear variables.
  MutableArrayRef<Expr *> getUsedExprs() {
    return MutableArrayRef<Expr *>(getFinals().end() + 2, varlist_size() + 1);
  }
  ArrayRef<const Expr *> getUsedExprs() const {
    return llvm::makeArrayRef(getFinals().end() + 2, varlist_size() + 1);
  }

  /// Sets the list of the copies of original linear variables.
  /// \param PL List of expressions.
  void setPrivates(ArrayRef<Expr *> PL);

  /// Sets the list of the initial values for linear variables.
  /// \param IL List of expressions.
  void setInits(ArrayRef<Expr *> IL);

public:
  /// Creates clause with a list of variables \a VL and a linear step
  /// \a Step.
  ///
  /// \param C AST Context.
  /// \param StartLoc Starting location of the clause.
  /// \param LParenLoc Location of '('.
  /// \param Modifier Modifier of 'linear' clause.
  /// \param ModifierLoc Modifier location.
  /// \param ColonLoc Location of ':'.
  /// \param EndLoc Ending location of the clause.
  /// \param VL List of references to the variables.
  /// \param PL List of private copies of original variables.
  /// \param IL List of initial values for the variables.
  /// \param Step Linear step.
  /// \param CalcStep Calculation of the linear step.
  /// \param PreInit Statement that must be executed before entering the OpenMP
  /// region with this clause.
  /// \param PostUpdate Expression that must be executed after exit from the
  /// OpenMP region with this clause.
  static OMPLinearClause *
  Create(const ASTContext &C, SourceLocation StartLoc, SourceLocation LParenLoc,
         OpenMPLinearClauseKind Modifier, SourceLocation ModifierLoc,
         SourceLocation ColonLoc, SourceLocation EndLoc, ArrayRef<Expr *> VL,
         ArrayRef<Expr *> PL, ArrayRef<Expr *> IL, Expr *Step, Expr *CalcStep,
         Stmt *PreInit, Expr *PostUpdate);

  /// Creates an empty clause with the place for \a NumVars variables.
  ///
  /// \param C AST context.
  /// \param NumVars Number of variables.
  static OMPLinearClause *CreateEmpty(const ASTContext &C, unsigned NumVars);

  /// Set modifier.
  void setModifier(OpenMPLinearClauseKind Kind) { Modifier = Kind; }

  /// Return modifier.
  OpenMPLinearClauseKind getModifier() const { return Modifier; }

  /// Set modifier location.
  void setModifierLoc(SourceLocation Loc) { ModifierLoc = Loc; }

  /// Return modifier location.
  SourceLocation getModifierLoc() const { return ModifierLoc; }

  /// Sets the location of ':'.
  void setColonLoc(SourceLocation Loc) { ColonLoc = Loc; }

  /// Returns the location of ':'.
  SourceLocation getColonLoc() const { return ColonLoc; }

  /// Returns linear step.
  Expr *getStep() { return *(getFinals().end()); }

  /// Returns linear step.
  const Expr *getStep() const { return *(getFinals().end()); }

  /// Returns expression to calculate linear step.
  Expr *getCalcStep() { return *(getFinals().end() + 1); }

  /// Returns expression to calculate linear step.
  const Expr *getCalcStep() const { return *(getFinals().end() + 1); }

  /// Sets the list of update expressions for linear variables.
  /// \param UL List of expressions.
  void setUpdates(ArrayRef<Expr *> UL);

  /// Sets the list of final update expressions for linear variables.
  /// \param FL List of expressions.
  void setFinals(ArrayRef<Expr *> FL);

  /// Sets the list of used expressions for the linear clause.
  void setUsedExprs(ArrayRef<Expr *> UE);

  using privates_iterator = MutableArrayRef<Expr *>::iterator;
  using privates_const_iterator = ArrayRef<const Expr *>::iterator;
  using privates_range = llvm::iterator_range<privates_iterator>;
  using privates_const_range = llvm::iterator_range<privates_const_iterator>;

  privates_range privates() {
    return privates_range(getPrivates().begin(), getPrivates().end());
  }

  privates_const_range privates() const {
    return privates_const_range(getPrivates().begin(), getPrivates().end());
  }

  using inits_iterator = MutableArrayRef<Expr *>::iterator;
  using inits_const_iterator = ArrayRef<const Expr *>::iterator;
  using inits_range = llvm::iterator_range<inits_iterator>;
  using inits_const_range = llvm::iterator_range<inits_const_iterator>;

  inits_range inits() {
    return inits_range(getInits().begin(), getInits().end());
  }

  inits_const_range inits() const {
    return inits_const_range(getInits().begin(), getInits().end());
  }

  using updates_iterator = MutableArrayRef<Expr *>::iterator;
  using updates_const_iterator = ArrayRef<const Expr *>::iterator;
  using updates_range = llvm::iterator_range<updates_iterator>;
  using updates_const_range = llvm::iterator_range<updates_const_iterator>;

  updates_range updates() {
    return updates_range(getUpdates().begin(), getUpdates().end());
  }

  updates_const_range updates() const {
    return updates_const_range(getUpdates().begin(), getUpdates().end());
  }

  using finals_iterator = MutableArrayRef<Expr *>::iterator;
  using finals_const_iterator = ArrayRef<const Expr *>::iterator;
  using finals_range = llvm::iterator_range<finals_iterator>;
  using finals_const_range = llvm::iterator_range<finals_const_iterator>;

  finals_range finals() {
    return finals_range(getFinals().begin(), getFinals().end());
  }

  finals_const_range finals() const {
    return finals_const_range(getFinals().begin(), getFinals().end());
  }

  using used_expressions_iterator = MutableArrayRef<Expr *>::iterator;
  using used_expressions_const_iterator = ArrayRef<const Expr *>::iterator;
  using used_expressions_range =
      llvm::iterator_range<used_expressions_iterator>;
  using used_expressions_const_range =
      llvm::iterator_range<used_expressions_const_iterator>;

  used_expressions_range used_expressions() {
    return finals_range(getUsedExprs().begin(), getUsedExprs().end());
  }

  used_expressions_const_range used_expressions() const {
    return finals_const_range(getUsedExprs().begin(), getUsedExprs().end());
  }

  child_range children() {
    return child_range(reinterpret_cast<Stmt **>(varlist_begin()),
                       reinterpret_cast<Stmt **>(varlist_end()));
  }

  const_child_range children() const {
    auto Children = const_cast<OMPLinearClause *>(this)->children();
    return const_child_range(Children.begin(), Children.end());
  }

  child_range used_children();

  const_child_range used_children() const {
    auto Children = const_cast<OMPLinearClause *>(this)->used_children();
    return const_child_range(Children.begin(), Children.end());
  }

  static bool classof(const OMPClause *T) {
    return T->getClauseKind() == llvm::omp::OMPC_linear;
  }
};

/// This represents clause 'aligned' in the '#pragma omp ...'
/// directives.
///
/// \code
/// #pragma omp simd aligned(a,b : 8)
/// \endcode
/// In this example directive '#pragma omp simd' has clause 'aligned'
/// with variables 'a', 'b' and alignment '8'.
class OMPAlignedClause final
    : public OMPVarListClause<OMPAlignedClause>,
      private llvm::TrailingObjects<OMPAlignedClause, Expr *> {
  friend class OMPClauseReader;
  friend OMPVarListClause;
  friend TrailingObjects;

  /// Location of ':'.
  SourceLocation ColonLoc;

  /// Sets the alignment for clause.
  void setAlignment(Expr *A) { *varlist_end() = A; }

  /// Build 'aligned' clause with given number of variables \a NumVars.
  ///
  /// \param StartLoc Starting location of the clause.
  /// \param LParenLoc Location of '('.
  /// \param ColonLoc Location of ':'.
  /// \param EndLoc Ending location of the clause.
  /// \param NumVars Number of variables.
  OMPAlignedClause(SourceLocation StartLoc, SourceLocation LParenLoc,
                   SourceLocation ColonLoc, SourceLocation EndLoc,
                   unsigned NumVars)
      : OMPVarListClause<OMPAlignedClause>(llvm::omp::OMPC_aligned, StartLoc,
                                           LParenLoc, EndLoc, NumVars),
        ColonLoc(ColonLoc) {}

  /// Build an empty clause.
  ///
  /// \param NumVars Number of variables.
  explicit OMPAlignedClause(unsigned NumVars)
      : OMPVarListClause<OMPAlignedClause>(llvm::omp::OMPC_aligned,
                                           SourceLocation(), SourceLocation(),
                                           SourceLocation(), NumVars) {}

public:
  /// Creates clause with a list of variables \a VL and alignment \a A.
  ///
  /// \param C AST Context.
  /// \param StartLoc Starting location of the clause.
  /// \param LParenLoc Location of '('.
  /// \param ColonLoc Location of ':'.
  /// \param EndLoc Ending location of the clause.
  /// \param VL List of references to the variables.
  /// \param A Alignment.
  static OMPAlignedClause *Create(const ASTContext &C, SourceLocation StartLoc,
                                  SourceLocation LParenLoc,
                                  SourceLocation ColonLoc,
                                  SourceLocation EndLoc, ArrayRef<Expr *> VL,
                                  Expr *A);

  /// Creates an empty clause with the place for \a NumVars variables.
  ///
  /// \param C AST context.
  /// \param NumVars Number of variables.
  static OMPAlignedClause *CreateEmpty(const ASTContext &C, unsigned NumVars);

  /// Sets the location of ':'.
  void setColonLoc(SourceLocation Loc) { ColonLoc = Loc; }

  /// Returns the location of ':'.
  SourceLocation getColonLoc() const { return ColonLoc; }

  /// Returns alignment.
  Expr *getAlignment() { return *varlist_end(); }

  /// Returns alignment.
  const Expr *getAlignment() const { return *varlist_end(); }

  child_range children() {
    return child_range(reinterpret_cast<Stmt **>(varlist_begin()),
                       reinterpret_cast<Stmt **>(varlist_end()));
  }

  const_child_range children() const {
    auto Children = const_cast<OMPAlignedClause *>(this)->children();
    return const_child_range(Children.begin(), Children.end());
  }

  child_range used_children() {
    return child_range(child_iterator(), child_iterator());
  }
  const_child_range used_children() const {
    return const_child_range(const_child_iterator(), const_child_iterator());
  }

  static bool classof(const OMPClause *T) {
    return T->getClauseKind() == llvm::omp::OMPC_aligned;
  }
};

/// This represents clause 'copyin' in the '#pragma omp ...' directives.
///
/// \code
/// #pragma omp parallel copyin(a,b)
/// \endcode
/// In this example directive '#pragma omp parallel' has clause 'copyin'
/// with the variables 'a' and 'b'.
class OMPCopyinClause final
    : public OMPVarListClause<OMPCopyinClause>,
      private llvm::TrailingObjects<OMPCopyinClause, Expr *> {
  // Class has 3 additional tail allocated arrays:
  // 1. List of helper expressions for proper generation of assignment operation
  // required for copyin clause. This list represents sources.
  // 2. List of helper expressions for proper generation of assignment operation
  // required for copyin clause. This list represents destinations.
  // 3. List of helper expressions that represents assignment operation:
  // \code
  // DstExprs = SrcExprs;
  // \endcode
  // Required for proper codegen of propagation of master's thread values of
  // threadprivate variables to local instances of that variables in other
  // implicit threads.

  friend class OMPClauseReader;
  friend OMPVarListClause;
  friend TrailingObjects;

  /// Build clause with number of variables \a N.
  ///
  /// \param StartLoc Starting location of the clause.
  /// \param LParenLoc Location of '('.
  /// \param EndLoc Ending location of the clause.
  /// \param N Number of the variables in the clause.
  OMPCopyinClause(SourceLocation StartLoc, SourceLocation LParenLoc,
                  SourceLocation EndLoc, unsigned N)
      : OMPVarListClause<OMPCopyinClause>(llvm::omp::OMPC_copyin, StartLoc,
                                          LParenLoc, EndLoc, N) {}

  /// Build an empty clause.
  ///
  /// \param N Number of variables.
  explicit OMPCopyinClause(unsigned N)
      : OMPVarListClause<OMPCopyinClause>(llvm::omp::OMPC_copyin,
                                          SourceLocation(), SourceLocation(),
                                          SourceLocation(), N) {}

  /// Set list of helper expressions, required for proper codegen of the
  /// clause. These expressions represent source expression in the final
  /// assignment statement performed by the copyin clause.
  void setSourceExprs(ArrayRef<Expr *> SrcExprs);

  /// Get the list of helper source expressions.
  MutableArrayRef<Expr *> getSourceExprs() {
    return MutableArrayRef<Expr *>(varlist_end(), varlist_size());
  }
  ArrayRef<const Expr *> getSourceExprs() const {
    return llvm::makeArrayRef(varlist_end(), varlist_size());
  }

  /// Set list of helper expressions, required for proper codegen of the
  /// clause. These expressions represent destination expression in the final
  /// assignment statement performed by the copyin clause.
  void setDestinationExprs(ArrayRef<Expr *> DstExprs);

  /// Get the list of helper destination expressions.
  MutableArrayRef<Expr *> getDestinationExprs() {
    return MutableArrayRef<Expr *>(getSourceExprs().end(), varlist_size());
  }
  ArrayRef<const Expr *> getDestinationExprs() const {
    return llvm::makeArrayRef(getSourceExprs().end(), varlist_size());
  }

  /// Set list of helper assignment expressions, required for proper
  /// codegen of the clause. These expressions are assignment expressions that
  /// assign source helper expressions to destination helper expressions
  /// correspondingly.
  void setAssignmentOps(ArrayRef<Expr *> AssignmentOps);

  /// Get the list of helper assignment expressions.
  MutableArrayRef<Expr *> getAssignmentOps() {
    return MutableArrayRef<Expr *>(getDestinationExprs().end(), varlist_size());
  }
  ArrayRef<const Expr *> getAssignmentOps() const {
    return llvm::makeArrayRef(getDestinationExprs().end(), varlist_size());
  }

public:
  /// Creates clause with a list of variables \a VL.
  ///
  /// \param C AST context.
  /// \param StartLoc Starting location of the clause.
  /// \param LParenLoc Location of '('.
  /// \param EndLoc Ending location of the clause.
  /// \param VL List of references to the variables.
  /// \param SrcExprs List of helper expressions for proper generation of
  /// assignment operation required for copyin clause. This list represents
  /// sources.
  /// \param DstExprs List of helper expressions for proper generation of
  /// assignment operation required for copyin clause. This list represents
  /// destinations.
  /// \param AssignmentOps List of helper expressions that represents assignment
  /// operation:
  /// \code
  /// DstExprs = SrcExprs;
  /// \endcode
  /// Required for proper codegen of propagation of master's thread values of
  /// threadprivate variables to local instances of that variables in other
  /// implicit threads.
  static OMPCopyinClause *
  Create(const ASTContext &C, SourceLocation StartLoc, SourceLocation LParenLoc,
         SourceLocation EndLoc, ArrayRef<Expr *> VL, ArrayRef<Expr *> SrcExprs,
         ArrayRef<Expr *> DstExprs, ArrayRef<Expr *> AssignmentOps);

  /// Creates an empty clause with \a N variables.
  ///
  /// \param C AST context.
  /// \param N The number of variables.
  static OMPCopyinClause *CreateEmpty(const ASTContext &C, unsigned N);

  using helper_expr_iterator = MutableArrayRef<Expr *>::iterator;
  using helper_expr_const_iterator = ArrayRef<const Expr *>::iterator;
  using helper_expr_range = llvm::iterator_range<helper_expr_iterator>;
  using helper_expr_const_range =
      llvm::iterator_range<helper_expr_const_iterator>;

  helper_expr_const_range source_exprs() const {
    return helper_expr_const_range(getSourceExprs().begin(),
                                   getSourceExprs().end());
  }

  helper_expr_range source_exprs() {
    return helper_expr_range(getSourceExprs().begin(), getSourceExprs().end());
  }

  helper_expr_const_range destination_exprs() const {
    return helper_expr_const_range(getDestinationExprs().begin(),
                                   getDestinationExprs().end());
  }

  helper_expr_range destination_exprs() {
    return helper_expr_range(getDestinationExprs().begin(),
                             getDestinationExprs().end());
  }

  helper_expr_const_range assignment_ops() const {
    return helper_expr_const_range(getAssignmentOps().begin(),
                                   getAssignmentOps().end());
  }

  helper_expr_range assignment_ops() {
    return helper_expr_range(getAssignmentOps().begin(),
                             getAssignmentOps().end());
  }

  child_range children() {
    return child_range(reinterpret_cast<Stmt **>(varlist_begin()),
                       reinterpret_cast<Stmt **>(varlist_end()));
  }

  const_child_range children() const {
    auto Children = const_cast<OMPCopyinClause *>(this)->children();
    return const_child_range(Children.begin(), Children.end());
  }

  child_range used_children() {
    return child_range(child_iterator(), child_iterator());
  }
  const_child_range used_children() const {
    return const_child_range(const_child_iterator(), const_child_iterator());
  }

  static bool classof(const OMPClause *T) {
    return T->getClauseKind() == llvm::omp::OMPC_copyin;
  }
};

/// This represents clause 'copyprivate' in the '#pragma omp ...'
/// directives.
///
/// \code
/// #pragma omp single copyprivate(a,b)
/// \endcode
/// In this example directive '#pragma omp single' has clause 'copyprivate'
/// with the variables 'a' and 'b'.
class OMPCopyprivateClause final
    : public OMPVarListClause<OMPCopyprivateClause>,
      private llvm::TrailingObjects<OMPCopyprivateClause, Expr *> {
  friend class OMPClauseReader;
  friend OMPVarListClause;
  friend TrailingObjects;

  /// Build clause with number of variables \a N.
  ///
  /// \param StartLoc Starting location of the clause.
  /// \param LParenLoc Location of '('.
  /// \param EndLoc Ending location of the clause.
  /// \param N Number of the variables in the clause.
  OMPCopyprivateClause(SourceLocation StartLoc, SourceLocation LParenLoc,
                       SourceLocation EndLoc, unsigned N)
      : OMPVarListClause<OMPCopyprivateClause>(llvm::omp::OMPC_copyprivate,
                                               StartLoc, LParenLoc, EndLoc, N) {
  }

  /// Build an empty clause.
  ///
  /// \param N Number of variables.
  explicit OMPCopyprivateClause(unsigned N)
      : OMPVarListClause<OMPCopyprivateClause>(
            llvm::omp::OMPC_copyprivate, SourceLocation(), SourceLocation(),
            SourceLocation(), N) {}

  /// Set list of helper expressions, required for proper codegen of the
  /// clause. These expressions represent source expression in the final
  /// assignment statement performed by the copyprivate clause.
  void setSourceExprs(ArrayRef<Expr *> SrcExprs);

  /// Get the list of helper source expressions.
  MutableArrayRef<Expr *> getSourceExprs() {
    return MutableArrayRef<Expr *>(varlist_end(), varlist_size());
  }
  ArrayRef<const Expr *> getSourceExprs() const {
    return llvm::makeArrayRef(varlist_end(), varlist_size());
  }

  /// Set list of helper expressions, required for proper codegen of the
  /// clause. These expressions represent destination expression in the final
  /// assignment statement performed by the copyprivate clause.
  void setDestinationExprs(ArrayRef<Expr *> DstExprs);

  /// Get the list of helper destination expressions.
  MutableArrayRef<Expr *> getDestinationExprs() {
    return MutableArrayRef<Expr *>(getSourceExprs().end(), varlist_size());
  }
  ArrayRef<const Expr *> getDestinationExprs() const {
    return llvm::makeArrayRef(getSourceExprs().end(), varlist_size());
  }

  /// Set list of helper assignment expressions, required for proper
  /// codegen of the clause. These expressions are assignment expressions that
  /// assign source helper expressions to destination helper expressions
  /// correspondingly.
  void setAssignmentOps(ArrayRef<Expr *> AssignmentOps);

  /// Get the list of helper assignment expressions.
  MutableArrayRef<Expr *> getAssignmentOps() {
    return MutableArrayRef<Expr *>(getDestinationExprs().end(), varlist_size());
  }
  ArrayRef<const Expr *> getAssignmentOps() const {
    return llvm::makeArrayRef(getDestinationExprs().end(), varlist_size());
  }

public:
  /// Creates clause with a list of variables \a VL.
  ///
  /// \param C AST context.
  /// \param StartLoc Starting location of the clause.
  /// \param LParenLoc Location of '('.
  /// \param EndLoc Ending location of the clause.
  /// \param VL List of references to the variables.
  /// \param SrcExprs List of helper expressions for proper generation of
  /// assignment operation required for copyprivate clause. This list represents
  /// sources.
  /// \param DstExprs List of helper expressions for proper generation of
  /// assignment operation required for copyprivate clause. This list represents
  /// destinations.
  /// \param AssignmentOps List of helper expressions that represents assignment
  /// operation:
  /// \code
  /// DstExprs = SrcExprs;
  /// \endcode
  /// Required for proper codegen of final assignment performed by the
  /// copyprivate clause.
  static OMPCopyprivateClause *
  Create(const ASTContext &C, SourceLocation StartLoc, SourceLocation LParenLoc,
         SourceLocation EndLoc, ArrayRef<Expr *> VL, ArrayRef<Expr *> SrcExprs,
         ArrayRef<Expr *> DstExprs, ArrayRef<Expr *> AssignmentOps);

  /// Creates an empty clause with \a N variables.
  ///
  /// \param C AST context.
  /// \param N The number of variables.
  static OMPCopyprivateClause *CreateEmpty(const ASTContext &C, unsigned N);

  using helper_expr_iterator = MutableArrayRef<Expr *>::iterator;
  using helper_expr_const_iterator = ArrayRef<const Expr *>::iterator;
  using helper_expr_range = llvm::iterator_range<helper_expr_iterator>;
  using helper_expr_const_range =
      llvm::iterator_range<helper_expr_const_iterator>;

  helper_expr_const_range source_exprs() const {
    return helper_expr_const_range(getSourceExprs().begin(),
                                   getSourceExprs().end());
  }

  helper_expr_range source_exprs() {
    return helper_expr_range(getSourceExprs().begin(), getSourceExprs().end());
  }

  helper_expr_const_range destination_exprs() const {
    return helper_expr_const_range(getDestinationExprs().begin(),
                                   getDestinationExprs().end());
  }

  helper_expr_range destination_exprs() {
    return helper_expr_range(getDestinationExprs().begin(),
                             getDestinationExprs().end());
  }

  helper_expr_const_range assignment_ops() const {
    return helper_expr_const_range(getAssignmentOps().begin(),
                                   getAssignmentOps().end());
  }

  helper_expr_range assignment_ops() {
    return helper_expr_range(getAssignmentOps().begin(),
                             getAssignmentOps().end());
  }

  child_range children() {
    return child_range(reinterpret_cast<Stmt **>(varlist_begin()),
                       reinterpret_cast<Stmt **>(varlist_end()));
  }

  const_child_range children() const {
    auto Children = const_cast<OMPCopyprivateClause *>(this)->children();
    return const_child_range(Children.begin(), Children.end());
  }

  child_range used_children() {
    return child_range(child_iterator(), child_iterator());
  }
  const_child_range used_children() const {
    return const_child_range(const_child_iterator(), const_child_iterator());
  }

  static bool classof(const OMPClause *T) {
    return T->getClauseKind() == llvm::omp::OMPC_copyprivate;
  }
};

/// This represents implicit clause 'flush' for the '#pragma omp flush'
/// directive.
/// This clause does not exist by itself, it can be only as a part of 'omp
/// flush' directive. This clause is introduced to keep the original structure
/// of \a OMPExecutableDirective class and its derivatives and to use the
/// existing infrastructure of clauses with the list of variables.
///
/// \code
/// #pragma omp flush(a,b)
/// \endcode
/// In this example directive '#pragma omp flush' has implicit clause 'flush'
/// with the variables 'a' and 'b'.
class OMPFlushClause final
    : public OMPVarListClause<OMPFlushClause>,
      private llvm::TrailingObjects<OMPFlushClause, Expr *> {
  friend OMPVarListClause;
  friend TrailingObjects;

  /// Build clause with number of variables \a N.
  ///
  /// \param StartLoc Starting location of the clause.
  /// \param LParenLoc Location of '('.
  /// \param EndLoc Ending location of the clause.
  /// \param N Number of the variables in the clause.
  OMPFlushClause(SourceLocation StartLoc, SourceLocation LParenLoc,
                 SourceLocation EndLoc, unsigned N)
      : OMPVarListClause<OMPFlushClause>(llvm::omp::OMPC_flush, StartLoc,
                                         LParenLoc, EndLoc, N) {}

  /// Build an empty clause.
  ///
  /// \param N Number of variables.
  explicit OMPFlushClause(unsigned N)
      : OMPVarListClause<OMPFlushClause>(llvm::omp::OMPC_flush,
                                         SourceLocation(), SourceLocation(),
                                         SourceLocation(), N) {}

public:
  /// Creates clause with a list of variables \a VL.
  ///
  /// \param C AST context.
  /// \param StartLoc Starting location of the clause.
  /// \param LParenLoc Location of '('.
  /// \param EndLoc Ending location of the clause.
  /// \param VL List of references to the variables.
  static OMPFlushClause *Create(const ASTContext &C, SourceLocation StartLoc,
                                SourceLocation LParenLoc, SourceLocation EndLoc,
                                ArrayRef<Expr *> VL);

  /// Creates an empty clause with \a N variables.
  ///
  /// \param C AST context.
  /// \param N The number of variables.
  static OMPFlushClause *CreateEmpty(const ASTContext &C, unsigned N);

  child_range children() {
    return child_range(reinterpret_cast<Stmt **>(varlist_begin()),
                       reinterpret_cast<Stmt **>(varlist_end()));
  }

  const_child_range children() const {
    auto Children = const_cast<OMPFlushClause *>(this)->children();
    return const_child_range(Children.begin(), Children.end());
  }

  child_range used_children() {
    return child_range(child_iterator(), child_iterator());
  }
  const_child_range used_children() const {
    return const_child_range(const_child_iterator(), const_child_iterator());
  }

  static bool classof(const OMPClause *T) {
    return T->getClauseKind() == llvm::omp::OMPC_flush;
  }
};

/// This represents implicit clause 'depobj' for the '#pragma omp depobj'
/// directive.
/// This clause does not exist by itself, it can be only as a part of 'omp
/// depobj' directive. This clause is introduced to keep the original structure
/// of \a OMPExecutableDirective class and its derivatives and to use the
/// existing infrastructure of clauses with the list of variables.
///
/// \code
/// #pragma omp depobj(a) destroy
/// \endcode
/// In this example directive '#pragma omp depobj' has implicit clause 'depobj'
/// with the depobj 'a'.
class OMPDepobjClause final : public OMPClause {
  friend class OMPClauseReader;

  /// Location of '('.
  SourceLocation LParenLoc;

  /// Chunk size.
  Expr *Depobj = nullptr;

  /// Build clause with number of variables \a N.
  ///
  /// \param StartLoc Starting location of the clause.
  /// \param LParenLoc Location of '('.
  /// \param EndLoc Ending location of the clause.
  OMPDepobjClause(SourceLocation StartLoc, SourceLocation LParenLoc,
                  SourceLocation EndLoc)
      : OMPClause(llvm::omp::OMPC_depobj, StartLoc, EndLoc),
        LParenLoc(LParenLoc) {}

  /// Build an empty clause.
  ///
  explicit OMPDepobjClause()
      : OMPClause(llvm::omp::OMPC_depobj, SourceLocation(), SourceLocation()) {}

  void setDepobj(Expr *E) { Depobj = E; }

  /// Sets the location of '('.
  void setLParenLoc(SourceLocation Loc) { LParenLoc = Loc; }

public:
  /// Creates clause.
  ///
  /// \param C AST context.
  /// \param StartLoc Starting location of the clause.
  /// \param LParenLoc Location of '('.
  /// \param EndLoc Ending location of the clause.
  /// \param Depobj depobj expression associated with the 'depobj' directive.
  static OMPDepobjClause *Create(const ASTContext &C, SourceLocation StartLoc,
                                 SourceLocation LParenLoc,
                                 SourceLocation EndLoc, Expr *Depobj);

  /// Creates an empty clause.
  ///
  /// \param C AST context.
  static OMPDepobjClause *CreateEmpty(const ASTContext &C);

  /// Returns depobj expression associated with the clause.
  Expr *getDepobj() { return Depobj; }
  const Expr *getDepobj() const { return Depobj; }

  /// Returns the location of '('.
  SourceLocation getLParenLoc() const { return LParenLoc; }

  child_range children() {
    return child_range(reinterpret_cast<Stmt **>(&Depobj),
                       reinterpret_cast<Stmt **>(&Depobj) + 1);
  }

  const_child_range children() const {
    auto Children = const_cast<OMPDepobjClause *>(this)->children();
    return const_child_range(Children.begin(), Children.end());
  }

  child_range used_children() {
    return child_range(child_iterator(), child_iterator());
  }
  const_child_range used_children() const {
    return const_child_range(const_child_iterator(), const_child_iterator());
  }

  static bool classof(const OMPClause *T) {
    return T->getClauseKind() == llvm::omp::OMPC_depobj;
  }
};

/// This represents implicit clause 'depend' for the '#pragma omp task'
/// directive.
///
/// \code
/// #pragma omp task depend(in:a,b)
/// \endcode
/// In this example directive '#pragma omp task' with clause 'depend' with the
/// variables 'a' and 'b' with dependency 'in'.
class OMPDependClause final
    : public OMPVarListClause<OMPDependClause>,
      private llvm::TrailingObjects<OMPDependClause, Expr *> {
  friend class OMPClauseReader;
  friend OMPVarListClause;
  friend TrailingObjects;

  /// Dependency type (one of in, out, inout).
  OpenMPDependClauseKind DepKind = OMPC_DEPEND_unknown;

  /// Dependency type location.
  SourceLocation DepLoc;

  /// Colon location.
  SourceLocation ColonLoc;

  /// Number of loops, associated with the depend clause.
  unsigned NumLoops = 0;

  /// Build clause with number of variables \a N.
  ///
  /// \param StartLoc Starting location of the clause.
  /// \param LParenLoc Location of '('.
  /// \param EndLoc Ending location of the clause.
  /// \param N Number of the variables in the clause.
  /// \param NumLoops Number of loops that is associated with this depend
  /// clause.
  OMPDependClause(SourceLocation StartLoc, SourceLocation LParenLoc,
                  SourceLocation EndLoc, unsigned N, unsigned NumLoops)
      : OMPVarListClause<OMPDependClause>(llvm::omp::OMPC_depend, StartLoc,
                                          LParenLoc, EndLoc, N),
        NumLoops(NumLoops) {}

  /// Build an empty clause.
  ///
  /// \param N Number of variables.
  /// \param NumLoops Number of loops that is associated with this depend
  /// clause.
  explicit OMPDependClause(unsigned N, unsigned NumLoops)
      : OMPVarListClause<OMPDependClause>(llvm::omp::OMPC_depend,
                                          SourceLocation(), SourceLocation(),
                                          SourceLocation(), N),
        NumLoops(NumLoops) {}

  /// Set dependency kind.
  void setDependencyKind(OpenMPDependClauseKind K) { DepKind = K; }

  /// Set dependency kind and its location.
  void setDependencyLoc(SourceLocation Loc) { DepLoc = Loc; }

  /// Set colon location.
  void setColonLoc(SourceLocation Loc) { ColonLoc = Loc; }

  /// Sets optional dependency modifier.
  void setModifier(Expr *DepModifier);

public:
  /// Creates clause with a list of variables \a VL.
  ///
  /// \param C AST context.
  /// \param StartLoc Starting location of the clause.
  /// \param LParenLoc Location of '('.
  /// \param EndLoc Ending location of the clause.
  /// \param DepKind Dependency type.
  /// \param DepLoc Location of the dependency type.
  /// \param ColonLoc Colon location.
  /// \param VL List of references to the variables.
  /// \param NumLoops Number of loops that is associated with this depend
  /// clause.
  static OMPDependClause *Create(const ASTContext &C, SourceLocation StartLoc,
                                 SourceLocation LParenLoc,
                                 SourceLocation EndLoc, Expr *DepModifier,
                                 OpenMPDependClauseKind DepKind,
                                 SourceLocation DepLoc, SourceLocation ColonLoc,
                                 ArrayRef<Expr *> VL, unsigned NumLoops);

  /// Creates an empty clause with \a N variables.
  ///
  /// \param C AST context.
  /// \param N The number of variables.
  /// \param NumLoops Number of loops that is associated with this depend
  /// clause.
  static OMPDependClause *CreateEmpty(const ASTContext &C, unsigned N,
                                      unsigned NumLoops);

  /// Get dependency type.
  OpenMPDependClauseKind getDependencyKind() const { return DepKind; }

  /// Return optional depend modifier.
  Expr *getModifier();
  const Expr *getModifier() const {
    return const_cast<OMPDependClause *>(this)->getModifier();
  }

  /// Get dependency type location.
  SourceLocation getDependencyLoc() const { return DepLoc; }

  /// Get colon location.
  SourceLocation getColonLoc() const { return ColonLoc; }

  /// Get number of loops associated with the clause.
  unsigned getNumLoops() const { return NumLoops; }

  /// Set the loop data for the depend clauses with 'sink|source' kind of
  /// dependency.
  void setLoopData(unsigned NumLoop, Expr *Cnt);

  /// Get the loop data.
  Expr *getLoopData(unsigned NumLoop);
  const Expr *getLoopData(unsigned NumLoop) const;

  child_range children() {
    return child_range(reinterpret_cast<Stmt **>(varlist_begin()),
                       reinterpret_cast<Stmt **>(varlist_end()));
  }

  const_child_range children() const {
    auto Children = const_cast<OMPDependClause *>(this)->children();
    return const_child_range(Children.begin(), Children.end());
  }

  child_range used_children() {
    return child_range(child_iterator(), child_iterator());
  }
  const_child_range used_children() const {
    return const_child_range(const_child_iterator(), const_child_iterator());
  }

  static bool classof(const OMPClause *T) {
    return T->getClauseKind() == llvm::omp::OMPC_depend;
  }
};

/// This represents 'device' clause in the '#pragma omp ...'
/// directive.
///
/// \code
/// #pragma omp target device(a)
/// \endcode
/// In this example directive '#pragma omp target' has clause 'device'
/// with single expression 'a'.
class OMPDeviceClause : public OMPClause, public OMPClauseWithPreInit {
  friend class OMPClauseReader;

  /// Location of '('.
  SourceLocation LParenLoc;

  /// Device clause modifier.
  OpenMPDeviceClauseModifier Modifier = OMPC_DEVICE_unknown;

  /// Location of the modifier.
  SourceLocation ModifierLoc;

  /// Device number.
  Stmt *Device = nullptr;

  /// Set the device number.
  ///
  /// \param E Device number.
  void setDevice(Expr *E) { Device = E; }

  /// Sets modifier.
  void setModifier(OpenMPDeviceClauseModifier M) { Modifier = M; }

  /// Setst modifier location.
  void setModifierLoc(SourceLocation Loc) { ModifierLoc = Loc; }

public:
  /// Build 'device' clause.
  ///
  /// \param Modifier Clause modifier.
  /// \param E Expression associated with this clause.
  /// \param CaptureRegion Innermost OpenMP region where expressions in this
  /// clause must be captured.
  /// \param StartLoc Starting location of the clause.
  /// \param ModifierLoc Modifier location.
  /// \param LParenLoc Location of '('.
  /// \param EndLoc Ending location of the clause.
  OMPDeviceClause(OpenMPDeviceClauseModifier Modifier, Expr *E, Stmt *HelperE,
                  OpenMPDirectiveKind CaptureRegion, SourceLocation StartLoc,
                  SourceLocation LParenLoc, SourceLocation ModifierLoc,
                  SourceLocation EndLoc)
      : OMPClause(llvm::omp::OMPC_device, StartLoc, EndLoc),
        OMPClauseWithPreInit(this), LParenLoc(LParenLoc), Modifier(Modifier),
        ModifierLoc(ModifierLoc), Device(E) {
    setPreInitStmt(HelperE, CaptureRegion);
  }

  /// Build an empty clause.
  OMPDeviceClause()
      : OMPClause(llvm::omp::OMPC_device, SourceLocation(), SourceLocation()),
        OMPClauseWithPreInit(this) {}

  /// Sets the location of '('.
  void setLParenLoc(SourceLocation Loc) { LParenLoc = Loc; }

  /// Returns the location of '('.
  SourceLocation getLParenLoc() const { return LParenLoc; }

  /// Return device number.
  Expr *getDevice() { return cast<Expr>(Device); }

  /// Return device number.
  Expr *getDevice() const { return cast<Expr>(Device); }

  /// Gets modifier.
  OpenMPDeviceClauseModifier getModifier() const { return Modifier; }

  /// Gets modifier location.
  SourceLocation getModifierLoc() const { return ModifierLoc; }

  child_range children() { return child_range(&Device, &Device + 1); }

  const_child_range children() const {
    return const_child_range(&Device, &Device + 1);
  }

  child_range used_children() {
    return child_range(child_iterator(), child_iterator());
  }
  const_child_range used_children() const {
    return const_child_range(const_child_iterator(), const_child_iterator());
  }

  static bool classof(const OMPClause *T) {
    return T->getClauseKind() == llvm::omp::OMPC_device;
  }
};

/// This represents 'threads' clause in the '#pragma omp ...' directive.
///
/// \code
/// #pragma omp ordered threads
/// \endcode
/// In this example directive '#pragma omp ordered' has simple 'threads' clause.
class OMPThreadsClause : public OMPClause {
public:
  /// Build 'threads' clause.
  ///
  /// \param StartLoc Starting location of the clause.
  /// \param EndLoc Ending location of the clause.
  OMPThreadsClause(SourceLocation StartLoc, SourceLocation EndLoc)
      : OMPClause(llvm::omp::OMPC_threads, StartLoc, EndLoc) {}

  /// Build an empty clause.
  OMPThreadsClause()
      : OMPClause(llvm::omp::OMPC_threads, SourceLocation(), SourceLocation()) {
  }

  child_range children() {
    return child_range(child_iterator(), child_iterator());
  }

  const_child_range children() const {
    return const_child_range(const_child_iterator(), const_child_iterator());
  }

  child_range used_children() {
    return child_range(child_iterator(), child_iterator());
  }
  const_child_range used_children() const {
    return const_child_range(const_child_iterator(), const_child_iterator());
  }

  static bool classof(const OMPClause *T) {
    return T->getClauseKind() == llvm::omp::OMPC_threads;
  }
};

/// This represents 'simd' clause in the '#pragma omp ...' directive.
///
/// \code
/// #pragma omp ordered simd
/// \endcode
/// In this example directive '#pragma omp ordered' has simple 'simd' clause.
class OMPSIMDClause : public OMPClause {
public:
  /// Build 'simd' clause.
  ///
  /// \param StartLoc Starting location of the clause.
  /// \param EndLoc Ending location of the clause.
  OMPSIMDClause(SourceLocation StartLoc, SourceLocation EndLoc)
      : OMPClause(llvm::omp::OMPC_simd, StartLoc, EndLoc) {}

  /// Build an empty clause.
  OMPSIMDClause()
      : OMPClause(llvm::omp::OMPC_simd, SourceLocation(), SourceLocation()) {}

  child_range children() {
    return child_range(child_iterator(), child_iterator());
  }

  const_child_range children() const {
    return const_child_range(const_child_iterator(), const_child_iterator());
  }

  child_range used_children() {
    return child_range(child_iterator(), child_iterator());
  }
  const_child_range used_children() const {
    return const_child_range(const_child_iterator(), const_child_iterator());
  }

  static bool classof(const OMPClause *T) {
    return T->getClauseKind() == llvm::omp::OMPC_simd;
  }
};

/// Struct that defines common infrastructure to handle mappable
/// expressions used in OpenMP clauses.
class OMPClauseMappableExprCommon {
public:
  /// Class that represents a component of a mappable expression. E.g.
  /// for an expression S.a, the first component is a declaration reference
  /// expression associated with 'S' and the second is a member expression
  /// associated with the field declaration 'a'. If the expression is an array
  /// subscript it may not have any associated declaration. In that case the
  /// associated declaration is set to nullptr.
  class MappableComponent {
    /// Expression associated with the component.
    Expr *AssociatedExpression = nullptr;

    /// Declaration associated with the declaration. If the component does
    /// not have a declaration (e.g. array subscripts or section), this is set
    /// to nullptr.
    ValueDecl *AssociatedDeclaration = nullptr;

  public:
    explicit MappableComponent() = default;
    explicit MappableComponent(Expr *AssociatedExpression,
                               ValueDecl *AssociatedDeclaration)
        : AssociatedExpression(AssociatedExpression),
          AssociatedDeclaration(
              AssociatedDeclaration
                  ? cast<ValueDecl>(AssociatedDeclaration->getCanonicalDecl())
                  : nullptr) {}

    Expr *getAssociatedExpression() const { return AssociatedExpression; }

    ValueDecl *getAssociatedDeclaration() const {
      return AssociatedDeclaration;
    }
  };

  // List of components of an expression. This first one is the whole
  // expression and the last one is the base expression.
  using MappableExprComponentList = SmallVector<MappableComponent, 8>;
  using MappableExprComponentListRef = ArrayRef<MappableComponent>;

  // List of all component lists associated to the same base declaration.
  // E.g. if both 'S.a' and 'S.b' are a mappable expressions, each will have
  // their component list but the same base declaration 'S'.
  using MappableExprComponentLists = SmallVector<MappableExprComponentList, 8>;
  using MappableExprComponentListsRef = ArrayRef<MappableExprComponentList>;

protected:
  // Return the total number of elements in a list of component lists.
  static unsigned
  getComponentsTotalNumber(MappableExprComponentListsRef ComponentLists);

  // Return the total number of elements in a list of declarations. All
  // declarations are expected to be canonical.
  static unsigned
  getUniqueDeclarationsTotalNumber(ArrayRef<const ValueDecl *> Declarations);
};

/// This structure contains all sizes needed for by an
/// OMPMappableExprListClause.
struct OMPMappableExprListSizeTy {
  /// Number of expressions listed.
  unsigned NumVars;
  /// Number of unique base declarations.
  unsigned NumUniqueDeclarations;
  /// Number of component lists.
  unsigned NumComponentLists;
  /// Total number of expression components.
  unsigned NumComponents;
  OMPMappableExprListSizeTy() = default;
  OMPMappableExprListSizeTy(unsigned NumVars, unsigned NumUniqueDeclarations,
                            unsigned NumComponentLists, unsigned NumComponents)
      : NumVars(NumVars), NumUniqueDeclarations(NumUniqueDeclarations),
        NumComponentLists(NumComponentLists), NumComponents(NumComponents) {}
};

/// This represents clauses with a list of expressions that are mappable.
/// Examples of these clauses are 'map' in
/// '#pragma omp target [enter|exit] [data]...' directives, and  'to' and 'from
/// in '#pragma omp target update...' directives.
template <class T>
class OMPMappableExprListClause : public OMPVarListClause<T>,
                                  public OMPClauseMappableExprCommon {
  friend class OMPClauseReader;

  /// Number of unique declarations in this clause.
  unsigned NumUniqueDeclarations;

  /// Number of component lists in this clause.
  unsigned NumComponentLists;

  /// Total number of components in this clause.
  unsigned NumComponents;

  /// Whether this clause is possible to have user-defined mappers associated.
  /// It should be true for map, to, and from clauses, and false for
  /// use_device_ptr and is_device_ptr.
  const bool SupportsMapper;

  /// C++ nested name specifier for the associated user-defined mapper.
  NestedNameSpecifierLoc MapperQualifierLoc;

  /// The associated user-defined mapper identifier information.
  DeclarationNameInfo MapperIdInfo;

protected:
  /// Build a clause for \a NumUniqueDeclarations declarations, \a
  /// NumComponentLists total component lists, and \a NumComponents total
  /// components.
  ///
  /// \param K Kind of the clause.
  /// \param Locs Locations needed to build a mappable clause. It includes 1)
  /// StartLoc: starting location of the clause (the clause keyword); 2)
  /// LParenLoc: location of '('; 3) EndLoc: ending location of the clause.
  /// \param Sizes All required sizes to build a mappable clause. It includes 1)
  /// NumVars: number of expressions listed in this clause; 2)
  /// NumUniqueDeclarations: number of unique base declarations in this clause;
  /// 3) NumComponentLists: number of component lists in this clause; and 4)
  /// NumComponents: total number of expression components in the clause.
  /// \param SupportsMapper Indicates whether this clause is possible to have
  /// user-defined mappers associated.
  /// \param MapperQualifierLocPtr C++ nested name specifier for the associated
  /// user-defined mapper.
  /// \param MapperIdInfoPtr The identifier of associated user-defined mapper.
  OMPMappableExprListClause(
      OpenMPClauseKind K, const OMPVarListLocTy &Locs,
      const OMPMappableExprListSizeTy &Sizes, bool SupportsMapper = false,
      NestedNameSpecifierLoc *MapperQualifierLocPtr = nullptr,
      DeclarationNameInfo *MapperIdInfoPtr = nullptr)
      : OMPVarListClause<T>(K, Locs.StartLoc, Locs.LParenLoc, Locs.EndLoc,
                            Sizes.NumVars),
        NumUniqueDeclarations(Sizes.NumUniqueDeclarations),
        NumComponentLists(Sizes.NumComponentLists),
        NumComponents(Sizes.NumComponents), SupportsMapper(SupportsMapper) {
    if (MapperQualifierLocPtr)
      MapperQualifierLoc = *MapperQualifierLocPtr;
    if (MapperIdInfoPtr)
      MapperIdInfo = *MapperIdInfoPtr;
  }

  /// Get the unique declarations that are in the trailing objects of the
  /// class.
  MutableArrayRef<ValueDecl *> getUniqueDeclsRef() {
    return MutableArrayRef<ValueDecl *>(
        static_cast<T *>(this)->template getTrailingObjects<ValueDecl *>(),
        NumUniqueDeclarations);
  }

  /// Get the unique declarations that are in the trailing objects of the
  /// class.
  ArrayRef<ValueDecl *> getUniqueDeclsRef() const {
    return ArrayRef<ValueDecl *>(
        static_cast<const T *>(this)
            ->template getTrailingObjects<ValueDecl *>(),
        NumUniqueDeclarations);
  }

  /// Set the unique declarations that are in the trailing objects of the
  /// class.
  void setUniqueDecls(ArrayRef<ValueDecl *> UDs) {
    assert(UDs.size() == NumUniqueDeclarations &&
           "Unexpected amount of unique declarations.");
    std::copy(UDs.begin(), UDs.end(), getUniqueDeclsRef().begin());
  }

  /// Get the number of lists per declaration that are in the trailing
  /// objects of the class.
  MutableArrayRef<unsigned> getDeclNumListsRef() {
    return MutableArrayRef<unsigned>(
        static_cast<T *>(this)->template getTrailingObjects<unsigned>(),
        NumUniqueDeclarations);
  }

  /// Get the number of lists per declaration that are in the trailing
  /// objects of the class.
  ArrayRef<unsigned> getDeclNumListsRef() const {
    return ArrayRef<unsigned>(
        static_cast<const T *>(this)->template getTrailingObjects<unsigned>(),
        NumUniqueDeclarations);
  }

  /// Set the number of lists per declaration that are in the trailing
  /// objects of the class.
  void setDeclNumLists(ArrayRef<unsigned> DNLs) {
    assert(DNLs.size() == NumUniqueDeclarations &&
           "Unexpected amount of list numbers.");
    std::copy(DNLs.begin(), DNLs.end(), getDeclNumListsRef().begin());
  }

  /// Get the cumulative component lists sizes that are in the trailing
  /// objects of the class. They are appended after the number of lists.
  MutableArrayRef<unsigned> getComponentListSizesRef() {
    return MutableArrayRef<unsigned>(
        static_cast<T *>(this)->template getTrailingObjects<unsigned>() +
            NumUniqueDeclarations,
        NumComponentLists);
  }

  /// Get the cumulative component lists sizes that are in the trailing
  /// objects of the class. They are appended after the number of lists.
  ArrayRef<unsigned> getComponentListSizesRef() const {
    return ArrayRef<unsigned>(
        static_cast<const T *>(this)->template getTrailingObjects<unsigned>() +
            NumUniqueDeclarations,
        NumComponentLists);
  }

  /// Set the cumulative component lists sizes that are in the trailing
  /// objects of the class.
  void setComponentListSizes(ArrayRef<unsigned> CLSs) {
    assert(CLSs.size() == NumComponentLists &&
           "Unexpected amount of component lists.");
    std::copy(CLSs.begin(), CLSs.end(), getComponentListSizesRef().begin());
  }

  /// Get the components that are in the trailing objects of the class.
  MutableArrayRef<MappableComponent> getComponentsRef() {
    return MutableArrayRef<MappableComponent>(
        static_cast<T *>(this)
            ->template getTrailingObjects<MappableComponent>(),
        NumComponents);
  }

  /// Get the components that are in the trailing objects of the class.
  ArrayRef<MappableComponent> getComponentsRef() const {
    return ArrayRef<MappableComponent>(
        static_cast<const T *>(this)
            ->template getTrailingObjects<MappableComponent>(),
        NumComponents);
  }

  /// Set the components that are in the trailing objects of the class.
  /// This requires the list sizes so that it can also fill the original
  /// expressions, which are the first component of each list.
  void setComponents(ArrayRef<MappableComponent> Components,
                     ArrayRef<unsigned> CLSs) {
    assert(Components.size() == NumComponents &&
           "Unexpected amount of component lists.");
    assert(CLSs.size() == NumComponentLists &&
           "Unexpected amount of list sizes.");
    std::copy(Components.begin(), Components.end(), getComponentsRef().begin());
  }

  /// Fill the clause information from the list of declarations and
  /// associated component lists.
  void setClauseInfo(ArrayRef<ValueDecl *> Declarations,
                     MappableExprComponentListsRef ComponentLists) {
    // Perform some checks to make sure the data sizes are consistent with the
    // information available when the clause was created.
    assert(getUniqueDeclarationsTotalNumber(Declarations) ==
               NumUniqueDeclarations &&
           "Unexpected number of mappable expression info entries!");
    assert(getComponentsTotalNumber(ComponentLists) == NumComponents &&
           "Unexpected total number of components!");
    assert(Declarations.size() == ComponentLists.size() &&
           "Declaration and component lists size is not consistent!");
    assert(Declarations.size() == NumComponentLists &&
           "Unexpected declaration and component lists size!");

    // Organize the components by declaration and retrieve the original
    // expression. Original expressions are always the first component of the
    // mappable component list.
    llvm::MapVector<ValueDecl *, SmallVector<MappableExprComponentListRef, 8>>
        ComponentListMap;
    {
      auto CI = ComponentLists.begin();
      for (auto DI = Declarations.begin(), DE = Declarations.end(); DI != DE;
           ++DI, ++CI) {
        assert(!CI->empty() && "Invalid component list!");
        ComponentListMap[*DI].push_back(*CI);
      }
    }

    // Iterators of the target storage.
    auto UniqueDeclarations = getUniqueDeclsRef();
    auto UDI = UniqueDeclarations.begin();

    auto DeclNumLists = getDeclNumListsRef();
    auto DNLI = DeclNumLists.begin();

    auto ComponentListSizes = getComponentListSizesRef();
    auto CLSI = ComponentListSizes.begin();

    auto Components = getComponentsRef();
    auto CI = Components.begin();

    // Variable to compute the accumulation of the number of components.
    unsigned PrevSize = 0u;

    // Scan all the declarations and associated component lists.
    for (auto &M : ComponentListMap) {
      // The declaration.
      auto *D = M.first;
      // The component lists.
      auto CL = M.second;

      // Initialize the entry.
      *UDI = D;
      ++UDI;

      *DNLI = CL.size();
      ++DNLI;

      // Obtain the cumulative sizes and concatenate all the components in the
      // reserved storage.
      for (auto C : CL) {
        // Accumulate with the previous size.
        PrevSize += C.size();

        // Save the size.
        *CLSI = PrevSize;
        ++CLSI;

        // Append components after the current components iterator.
        CI = std::copy(C.begin(), C.end(), CI);
      }
    }
  }

  /// Set the nested name specifier of associated user-defined mapper.
  void setMapperQualifierLoc(NestedNameSpecifierLoc NNSL) {
    MapperQualifierLoc = NNSL;
  }

  /// Set the name of associated user-defined mapper.
  void setMapperIdInfo(DeclarationNameInfo MapperId) {
    MapperIdInfo = MapperId;
  }

  /// Get the user-defined mapper references that are in the trailing objects of
  /// the class.
  MutableArrayRef<Expr *> getUDMapperRefs() {
    assert(SupportsMapper &&
           "Must be a clause that is possible to have user-defined mappers");
    return llvm::makeMutableArrayRef<Expr *>(
        static_cast<T *>(this)->template getTrailingObjects<Expr *>() +
            OMPVarListClause<T>::varlist_size(),
        OMPVarListClause<T>::varlist_size());
  }

  /// Get the user-defined mappers references that are in the trailing objects
  /// of the class.
  ArrayRef<Expr *> getUDMapperRefs() const {
    assert(SupportsMapper &&
           "Must be a clause that is possible to have user-defined mappers");
    return llvm::makeArrayRef<Expr *>(
        static_cast<const T *>(this)->template getTrailingObjects<Expr *>() +
            OMPVarListClause<T>::varlist_size(),
        OMPVarListClause<T>::varlist_size());
  }

  /// Set the user-defined mappers that are in the trailing objects of the
  /// class.
  void setUDMapperRefs(ArrayRef<Expr *> DMDs) {
    assert(DMDs.size() == OMPVarListClause<T>::varlist_size() &&
           "Unexpected number of user-defined mappers.");
    assert(SupportsMapper &&
           "Must be a clause that is possible to have user-defined mappers");
    std::copy(DMDs.begin(), DMDs.end(), getUDMapperRefs().begin());
  }

public:
  /// Return the number of unique base declarations in this clause.
  unsigned getUniqueDeclarationsNum() const { return NumUniqueDeclarations; }

  /// Return the number of lists derived from the clause expressions.
  unsigned getTotalComponentListNum() const { return NumComponentLists; }

  /// Return the total number of components in all lists derived from the
  /// clause.
  unsigned getTotalComponentsNum() const { return NumComponents; }

  /// Gets the nested name specifier for associated user-defined mapper.
  NestedNameSpecifierLoc getMapperQualifierLoc() const {
    return MapperQualifierLoc;
  }

  /// Gets the name info for associated user-defined mapper.
  const DeclarationNameInfo &getMapperIdInfo() const { return MapperIdInfo; }

  /// Iterator that browse the components by lists. It also allows
  /// browsing components of a single declaration.
  class const_component_lists_iterator
      : public llvm::iterator_adaptor_base<
            const_component_lists_iterator,
            MappableExprComponentListRef::const_iterator,
            std::forward_iterator_tag, MappableComponent, ptrdiff_t,
            MappableComponent, MappableComponent> {
    // The declaration the iterator currently refers to.
    ArrayRef<ValueDecl *>::iterator DeclCur;

    // The list number associated with the current declaration.
    ArrayRef<unsigned>::iterator NumListsCur;

    // Whether this clause is possible to have user-defined mappers associated.
    const bool SupportsMapper;

    // The user-defined mapper associated with the current declaration.
    ArrayRef<Expr *>::iterator MapperCur;

    // Remaining lists for the current declaration.
    unsigned RemainingLists = 0;

    // The cumulative size of the previous list, or zero if there is no previous
    // list.
    unsigned PrevListSize = 0;

    // The cumulative sizes of the current list - it will delimit the remaining
    // range of interest.
    ArrayRef<unsigned>::const_iterator ListSizeCur;
    ArrayRef<unsigned>::const_iterator ListSizeEnd;

    // Iterator to the end of the components storage.
    MappableExprComponentListRef::const_iterator End;

  public:
    /// Construct an iterator that scans all lists.
    explicit const_component_lists_iterator(
        ArrayRef<ValueDecl *> UniqueDecls, ArrayRef<unsigned> DeclsListNum,
        ArrayRef<unsigned> CumulativeListSizes,
        MappableExprComponentListRef Components, bool SupportsMapper,
        ArrayRef<Expr *> Mappers)
        : const_component_lists_iterator::iterator_adaptor_base(
              Components.begin()),
          DeclCur(UniqueDecls.begin()), NumListsCur(DeclsListNum.begin()),
          SupportsMapper(SupportsMapper),
          ListSizeCur(CumulativeListSizes.begin()),
          ListSizeEnd(CumulativeListSizes.end()), End(Components.end()) {
      assert(UniqueDecls.size() == DeclsListNum.size() &&
             "Inconsistent number of declarations and list sizes!");
      if (!DeclsListNum.empty())
        RemainingLists = *NumListsCur;
      if (SupportsMapper)
        MapperCur = Mappers.begin();
    }

    /// Construct an iterator that scan lists for a given declaration \a
    /// Declaration.
    explicit const_component_lists_iterator(
        const ValueDecl *Declaration, ArrayRef<ValueDecl *> UniqueDecls,
        ArrayRef<unsigned> DeclsListNum, ArrayRef<unsigned> CumulativeListSizes,
        MappableExprComponentListRef Components, bool SupportsMapper,
        ArrayRef<Expr *> Mappers)
        : const_component_lists_iterator(UniqueDecls, DeclsListNum,
                                         CumulativeListSizes, Components,
                                         SupportsMapper, Mappers) {
      // Look for the desired declaration. While we are looking for it, we
      // update the state so that we know the component where a given list
      // starts.
      for (; DeclCur != UniqueDecls.end(); ++DeclCur, ++NumListsCur) {
        if (*DeclCur == Declaration)
          break;

        assert(*NumListsCur > 0 && "No lists associated with declaration??");

        // Skip the lists associated with the current declaration, but save the
        // last list size that was skipped.
        std::advance(ListSizeCur, *NumListsCur - 1);
        PrevListSize = *ListSizeCur;
        ++ListSizeCur;

        if (SupportsMapper)
          ++MapperCur;
      }

      // If we didn't find any declaration, advance the iterator to after the
      // last component and set remaining lists to zero.
      if (ListSizeCur == CumulativeListSizes.end()) {
        this->I = End;
        RemainingLists = 0u;
        return;
      }

      // Set the remaining lists with the total number of lists of the current
      // declaration.
      RemainingLists = *NumListsCur;

      // Adjust the list size end iterator to the end of the relevant range.
      ListSizeEnd = ListSizeCur;
      std::advance(ListSizeEnd, RemainingLists);

      // Given that the list sizes are cumulative, the index of the component
      // that start the list is the size of the previous list.
      std::advance(this->I, PrevListSize);
    }

    // Return the array with the current list. The sizes are cumulative, so the
    // array size is the difference between the current size and previous one.
    std::tuple<const ValueDecl *, MappableExprComponentListRef,
               const ValueDecl *>
    operator*() const {
      assert(ListSizeCur != ListSizeEnd && "Invalid iterator!");
      const ValueDecl *Mapper = nullptr;
      if (SupportsMapper && *MapperCur)
        Mapper = cast<ValueDecl>(cast<DeclRefExpr>(*MapperCur)->getDecl());
      return std::make_tuple(
          *DeclCur,
          MappableExprComponentListRef(&*this->I, *ListSizeCur - PrevListSize),
          Mapper);
    }
    std::tuple<const ValueDecl *, MappableExprComponentListRef,
               const ValueDecl *>
    operator->() const {
      return **this;
    }

    // Skip the components of the current list.
    const_component_lists_iterator &operator++() {
      assert(ListSizeCur != ListSizeEnd && RemainingLists &&
             "Invalid iterator!");

      // If we don't have more lists just skip all the components. Otherwise,
      // advance the iterator by the number of components in the current list.
      if (std::next(ListSizeCur) == ListSizeEnd) {
        this->I = End;
        RemainingLists = 0;
      } else {
        std::advance(this->I, *ListSizeCur - PrevListSize);
        PrevListSize = *ListSizeCur;

        // We are done with a declaration, move to the next one.
        if (!(--RemainingLists)) {
          ++DeclCur;
          ++NumListsCur;
          if (SupportsMapper)
            ++MapperCur;
          RemainingLists = *NumListsCur;
          assert(RemainingLists && "No lists in the following declaration??");
        }
      }

      ++ListSizeCur;
      return *this;
    }
  };

  using const_component_lists_range =
      llvm::iterator_range<const_component_lists_iterator>;

  /// Iterators for all component lists.
  const_component_lists_iterator component_lists_begin() const {
    return const_component_lists_iterator(
        getUniqueDeclsRef(), getDeclNumListsRef(), getComponentListSizesRef(),
        getComponentsRef(), SupportsMapper,
        SupportsMapper ? getUDMapperRefs() : llvm::None);
  }
  const_component_lists_iterator component_lists_end() const {
    return const_component_lists_iterator(
        ArrayRef<ValueDecl *>(), ArrayRef<unsigned>(), ArrayRef<unsigned>(),
        MappableExprComponentListRef(getComponentsRef().end(),
                                     getComponentsRef().end()),
        SupportsMapper, llvm::None);
  }
  const_component_lists_range component_lists() const {
    return {component_lists_begin(), component_lists_end()};
  }

  /// Iterators for component lists associated with the provided
  /// declaration.
  const_component_lists_iterator
  decl_component_lists_begin(const ValueDecl *VD) const {
    return const_component_lists_iterator(
        VD, getUniqueDeclsRef(), getDeclNumListsRef(),
        getComponentListSizesRef(), getComponentsRef(), SupportsMapper,
        SupportsMapper ? getUDMapperRefs() : llvm::None);
  }
  const_component_lists_iterator decl_component_lists_end() const {
    return component_lists_end();
  }
  const_component_lists_range decl_component_lists(const ValueDecl *VD) const {
    return {decl_component_lists_begin(VD), decl_component_lists_end()};
  }

  /// Iterators to access all the declarations, number of lists, list sizes, and
  /// components.
  using const_all_decls_iterator = ArrayRef<ValueDecl *>::iterator;
  using const_all_decls_range = llvm::iterator_range<const_all_decls_iterator>;

  const_all_decls_range all_decls() const {
    auto A = getUniqueDeclsRef();
    return const_all_decls_range(A.begin(), A.end());
  }

  using const_all_num_lists_iterator = ArrayRef<unsigned>::iterator;
  using const_all_num_lists_range =
      llvm::iterator_range<const_all_num_lists_iterator>;

  const_all_num_lists_range all_num_lists() const {
    auto A = getDeclNumListsRef();
    return const_all_num_lists_range(A.begin(), A.end());
  }

  using const_all_lists_sizes_iterator = ArrayRef<unsigned>::iterator;
  using const_all_lists_sizes_range =
      llvm::iterator_range<const_all_lists_sizes_iterator>;

  const_all_lists_sizes_range all_lists_sizes() const {
    auto A = getComponentListSizesRef();
    return const_all_lists_sizes_range(A.begin(), A.end());
  }

  using const_all_components_iterator = ArrayRef<MappableComponent>::iterator;
  using const_all_components_range =
      llvm::iterator_range<const_all_components_iterator>;

  const_all_components_range all_components() const {
    auto A = getComponentsRef();
    return const_all_components_range(A.begin(), A.end());
  }

  using mapperlist_iterator = MutableArrayRef<Expr *>::iterator;
  using mapperlist_const_iterator = ArrayRef<const Expr *>::iterator;
  using mapperlist_range = llvm::iterator_range<mapperlist_iterator>;
  using mapperlist_const_range =
      llvm::iterator_range<mapperlist_const_iterator>;

  mapperlist_iterator mapperlist_begin() { return getUDMapperRefs().begin(); }
  mapperlist_iterator mapperlist_end() { return getUDMapperRefs().end(); }
  mapperlist_const_iterator mapperlist_begin() const {
    return getUDMapperRefs().begin();
  }
  mapperlist_const_iterator mapperlist_end() const {
    return getUDMapperRefs().end();
  }
  mapperlist_range mapperlists() {
    return mapperlist_range(mapperlist_begin(), mapperlist_end());
  }
  mapperlist_const_range mapperlists() const {
    return mapperlist_const_range(mapperlist_begin(), mapperlist_end());
  }
};

/// This represents clause 'map' in the '#pragma omp ...'
/// directives.
///
/// \code
/// #pragma omp target map(a,b)
/// \endcode
/// In this example directive '#pragma omp target' has clause 'map'
/// with the variables 'a' and 'b'.
class OMPMapClause final : public OMPMappableExprListClause<OMPMapClause>,
                           private llvm::TrailingObjects<
                               OMPMapClause, Expr *, ValueDecl *, unsigned,
                               OMPClauseMappableExprCommon::MappableComponent> {
  friend class OMPClauseReader;
  friend OMPMappableExprListClause;
  friend OMPVarListClause;
  friend TrailingObjects;

  /// Define the sizes of each trailing object array except the last one. This
  /// is required for TrailingObjects to work properly.
  size_t numTrailingObjects(OverloadToken<Expr *>) const {
    // There are varlist_size() of expressions, and varlist_size() of
    // user-defined mappers.
    return 2 * varlist_size();
  }
  size_t numTrailingObjects(OverloadToken<ValueDecl *>) const {
    return getUniqueDeclarationsNum();
  }
  size_t numTrailingObjects(OverloadToken<unsigned>) const {
    return getUniqueDeclarationsNum() + getTotalComponentListNum();
  }

private:
  /// Map-type-modifiers for the 'map' clause.
  OpenMPMapModifierKind MapTypeModifiers[NumberOfOMPMapClauseModifiers] = {
      OMPC_MAP_MODIFIER_unknown, OMPC_MAP_MODIFIER_unknown,
<<<<<<< HEAD
      OMPC_MAP_MODIFIER_unknown, OMPC_MAP_MODIFIER_unknown,
      OMPC_MAP_MODIFIER_unknown};
=======
      OMPC_MAP_MODIFIER_unknown, OMPC_MAP_MODIFIER_unknown};
>>>>>>> b3774495

  /// Location of map-type-modifiers for the 'map' clause.
  SourceLocation MapTypeModifiersLoc[NumberOfOMPMapClauseModifiers];

  /// Map type for the 'map' clause.
  OpenMPMapClauseKind MapType = OMPC_MAP_unknown;

  /// Is this an implicit map type or not.
  bool MapTypeIsImplicit = false;

  /// Location of the map type.
  SourceLocation MapLoc;

  /// Colon location.
  SourceLocation ColonLoc;

  /// Build a clause for \a NumVars listed expressions, \a
  /// NumUniqueDeclarations declarations, \a NumComponentLists total component
  /// lists, and \a NumComponents total expression components.
  ///
  /// \param MapModifiers Map-type-modifiers.
  /// \param MapModifiersLoc Locations of map-type-modifiers.
  /// \param MapperQualifierLoc C++ nested name specifier for the associated
  /// user-defined mapper.
  /// \param MapperIdInfo The identifier of associated user-defined mapper.
  /// \param MapType Map type.
  /// \param MapTypeIsImplicit Map type is inferred implicitly.
  /// \param MapLoc Location of the map type.
  /// \param Locs Locations needed to build a mappable clause. It includes 1)
  /// StartLoc: starting location of the clause (the clause keyword); 2)
  /// LParenLoc: location of '('; 3) EndLoc: ending location of the clause.
  /// \param Sizes All required sizes to build a mappable clause. It includes 1)
  /// NumVars: number of expressions listed in this clause; 2)
  /// NumUniqueDeclarations: number of unique base declarations in this clause;
  /// 3) NumComponentLists: number of component lists in this clause; and 4)
  /// NumComponents: total number of expression components in the clause.
  explicit OMPMapClause(ArrayRef<OpenMPMapModifierKind> MapModifiers,
                        ArrayRef<SourceLocation> MapModifiersLoc,
                        NestedNameSpecifierLoc MapperQualifierLoc,
                        DeclarationNameInfo MapperIdInfo,
                        OpenMPMapClauseKind MapType, bool MapTypeIsImplicit,
                        SourceLocation MapLoc, const OMPVarListLocTy &Locs,
                        const OMPMappableExprListSizeTy &Sizes)
      : OMPMappableExprListClause(llvm::omp::OMPC_map, Locs, Sizes,
                                  /*SupportsMapper=*/true, &MapperQualifierLoc,
                                  &MapperIdInfo),
        MapType(MapType), MapTypeIsImplicit(MapTypeIsImplicit), MapLoc(MapLoc) {
    assert(llvm::array_lengthof(MapTypeModifiers) == MapModifiers.size() &&
           "Unexpected number of map type modifiers.");
    llvm::copy(MapModifiers, std::begin(MapTypeModifiers));

    assert(llvm::array_lengthof(MapTypeModifiersLoc) ==
               MapModifiersLoc.size() &&
           "Unexpected number of map type modifier locations.");
    llvm::copy(MapModifiersLoc, std::begin(MapTypeModifiersLoc));
  }

  /// Build an empty clause.
  ///
  /// \param Sizes All required sizes to build a mappable clause. It includes 1)
  /// NumVars: number of expressions listed in this clause; 2)
  /// NumUniqueDeclarations: number of unique base declarations in this clause;
  /// 3) NumComponentLists: number of component lists in this clause; and 4)
  /// NumComponents: total number of expression components in the clause.
  explicit OMPMapClause(const OMPMappableExprListSizeTy &Sizes)
      : OMPMappableExprListClause(llvm::omp::OMPC_map, OMPVarListLocTy(), Sizes,
                                  /*SupportsMapper=*/true) {}

  /// Set map-type-modifier for the clause.
  ///
  /// \param I index for map-type-modifier.
  /// \param T map-type-modifier for the clause.
  void setMapTypeModifier(unsigned I, OpenMPMapModifierKind T) {
    assert(I < NumberOfOMPMapClauseModifiers &&
           "Unexpected index to store map type modifier, exceeds array size.");
    MapTypeModifiers[I] = T;
  }

  /// Set location for the map-type-modifier.
  ///
  /// \param I index for map-type-modifier location.
  /// \param TLoc map-type-modifier location.
  void setMapTypeModifierLoc(unsigned I, SourceLocation TLoc) {
    assert(I < NumberOfOMPMapClauseModifiers &&
           "Index to store map type modifier location exceeds array size.");
    MapTypeModifiersLoc[I] = TLoc;
  }

  /// Set type for the clause.
  ///
  /// \param T Type for the clause.
  void setMapType(OpenMPMapClauseKind T) { MapType = T; }

  /// Set type location.
  ///
  /// \param TLoc Type location.
  void setMapLoc(SourceLocation TLoc) { MapLoc = TLoc; }

  /// Set colon location.
  void setColonLoc(SourceLocation Loc) { ColonLoc = Loc; }

public:
  /// Creates clause with a list of variables \a VL.
  ///
  /// \param C AST context.
  /// \param Locs Locations needed to build a mappable clause. It includes 1)
  /// StartLoc: starting location of the clause (the clause keyword); 2)
  /// LParenLoc: location of '('; 3) EndLoc: ending location of the clause.
  /// \param Vars The original expression used in the clause.
  /// \param Declarations Declarations used in the clause.
  /// \param ComponentLists Component lists used in the clause.
  /// \param UDMapperRefs References to user-defined mappers associated with
  /// expressions used in the clause.
  /// \param MapModifiers Map-type-modifiers.
  /// \param MapModifiersLoc Location of map-type-modifiers.
  /// \param UDMQualifierLoc C++ nested name specifier for the associated
  /// user-defined mapper.
  /// \param MapperId The identifier of associated user-defined mapper.
  /// \param Type Map type.
  /// \param TypeIsImplicit Map type is inferred implicitly.
  /// \param TypeLoc Location of the map type.
  static OMPMapClause *
  Create(const ASTContext &C, const OMPVarListLocTy &Locs,
         ArrayRef<Expr *> Vars, ArrayRef<ValueDecl *> Declarations,
         MappableExprComponentListsRef ComponentLists,
         ArrayRef<Expr *> UDMapperRefs,
         ArrayRef<OpenMPMapModifierKind> MapModifiers,
         ArrayRef<SourceLocation> MapModifiersLoc,
         NestedNameSpecifierLoc UDMQualifierLoc, DeclarationNameInfo MapperId,
         OpenMPMapClauseKind Type, bool TypeIsImplicit, SourceLocation TypeLoc);

  /// Creates an empty clause with the place for \a NumVars original
  /// expressions, \a NumUniqueDeclarations declarations, \NumComponentLists
  /// lists, and \a NumComponents expression components.
  ///
  /// \param C AST context.
  /// \param Sizes All required sizes to build a mappable clause. It includes 1)
  /// NumVars: number of expressions listed in this clause; 2)
  /// NumUniqueDeclarations: number of unique base declarations in this clause;
  /// 3) NumComponentLists: number of component lists in this clause; and 4)
  /// NumComponents: total number of expression components in the clause.
  static OMPMapClause *CreateEmpty(const ASTContext &C,
                                   const OMPMappableExprListSizeTy &Sizes);

  /// Fetches mapping kind for the clause.
  OpenMPMapClauseKind getMapType() const LLVM_READONLY { return MapType; }

  /// Is this an implicit map type?
  /// We have to capture 'IsMapTypeImplicit' from the parser for more
  /// informative error messages.  It helps distinguish map(r) from
  /// map(tofrom: r), which is important to print more helpful error
  /// messages for some target directives.
  bool isImplicitMapType() const LLVM_READONLY { return MapTypeIsImplicit; }

  /// Fetches the map-type-modifier at 'Cnt' index of array of modifiers.
  ///
  /// \param Cnt index for map-type-modifier.
  OpenMPMapModifierKind getMapTypeModifier(unsigned Cnt) const LLVM_READONLY {
    assert(Cnt < NumberOfOMPMapClauseModifiers &&
           "Requested modifier exceeds the total number of modifiers.");
    return MapTypeModifiers[Cnt];
  }

  /// Fetches the map-type-modifier location at 'Cnt' index of array of
  /// modifiers' locations.
  ///
  /// \param Cnt index for map-type-modifier location.
  SourceLocation getMapTypeModifierLoc(unsigned Cnt) const LLVM_READONLY {
    assert(Cnt < NumberOfOMPMapClauseModifiers &&
           "Requested modifier location exceeds total number of modifiers.");
    return MapTypeModifiersLoc[Cnt];
  }

  /// Fetches ArrayRef of map-type-modifiers.
  ArrayRef<OpenMPMapModifierKind> getMapTypeModifiers() const LLVM_READONLY {
    return llvm::makeArrayRef(MapTypeModifiers);
  }

  /// Fetches ArrayRef of location of map-type-modifiers.
  ArrayRef<SourceLocation> getMapTypeModifiersLoc() const LLVM_READONLY {
    return llvm::makeArrayRef(MapTypeModifiersLoc);
  }

  /// Fetches location of clause mapping kind.
  SourceLocation getMapLoc() const LLVM_READONLY { return MapLoc; }

  /// Get colon location.
  SourceLocation getColonLoc() const { return ColonLoc; }

  child_range children() {
    return child_range(
        reinterpret_cast<Stmt **>(varlist_begin()),
        reinterpret_cast<Stmt **>(varlist_end()));
  }

  const_child_range children() const {
    auto Children = const_cast<OMPMapClause *>(this)->children();
    return const_child_range(Children.begin(), Children.end());
  }

  child_range used_children() {
    if (MapType == OMPC_MAP_to || MapType == OMPC_MAP_tofrom)
      return child_range(reinterpret_cast<Stmt **>(varlist_begin()),
                         reinterpret_cast<Stmt **>(varlist_end()));
    return child_range(child_iterator(), child_iterator());
  }
  const_child_range used_children() const {
    auto Children = const_cast<OMPMapClause *>(this)->used_children();
    return const_child_range(Children.begin(), Children.end());
  }


  static bool classof(const OMPClause *T) {
    return T->getClauseKind() == llvm::omp::OMPC_map;
  }
};

/// This represents 'num_teams' clause in the '#pragma omp ...'
/// directive.
///
/// \code
/// #pragma omp teams num_teams(n)
/// \endcode
/// In this example directive '#pragma omp teams' has clause 'num_teams'
/// with single expression 'n'.
class OMPNumTeamsClause : public OMPClause, public OMPClauseWithPreInit {
  friend class OMPClauseReader;

  /// Location of '('.
  SourceLocation LParenLoc;

  /// NumTeams number.
  Stmt *NumTeams = nullptr;

  /// Set the NumTeams number.
  ///
  /// \param E NumTeams number.
  void setNumTeams(Expr *E) { NumTeams = E; }

public:
  /// Build 'num_teams' clause.
  ///
  /// \param E Expression associated with this clause.
  /// \param HelperE Helper Expression associated with this clause.
  /// \param CaptureRegion Innermost OpenMP region where expressions in this
  /// clause must be captured.
  /// \param StartLoc Starting location of the clause.
  /// \param LParenLoc Location of '('.
  /// \param EndLoc Ending location of the clause.
  OMPNumTeamsClause(Expr *E, Stmt *HelperE, OpenMPDirectiveKind CaptureRegion,
                    SourceLocation StartLoc, SourceLocation LParenLoc,
                    SourceLocation EndLoc)
      : OMPClause(llvm::omp::OMPC_num_teams, StartLoc, EndLoc),
        OMPClauseWithPreInit(this), LParenLoc(LParenLoc), NumTeams(E) {
    setPreInitStmt(HelperE, CaptureRegion);
  }

  /// Build an empty clause.
  OMPNumTeamsClause()
      : OMPClause(llvm::omp::OMPC_num_teams, SourceLocation(),
                  SourceLocation()),
        OMPClauseWithPreInit(this) {}

  /// Sets the location of '('.
  void setLParenLoc(SourceLocation Loc) { LParenLoc = Loc; }

  /// Returns the location of '('.
  SourceLocation getLParenLoc() const { return LParenLoc; }

  /// Return NumTeams number.
  Expr *getNumTeams() { return cast<Expr>(NumTeams); }

  /// Return NumTeams number.
  Expr *getNumTeams() const { return cast<Expr>(NumTeams); }

  child_range children() { return child_range(&NumTeams, &NumTeams + 1); }

  const_child_range children() const {
    return const_child_range(&NumTeams, &NumTeams + 1);
  }

  child_range used_children() {
    return child_range(child_iterator(), child_iterator());
  }
  const_child_range used_children() const {
    return const_child_range(const_child_iterator(), const_child_iterator());
  }

  static bool classof(const OMPClause *T) {
    return T->getClauseKind() == llvm::omp::OMPC_num_teams;
  }
};

/// This represents 'thread_limit' clause in the '#pragma omp ...'
/// directive.
///
/// \code
/// #pragma omp teams thread_limit(n)
/// \endcode
/// In this example directive '#pragma omp teams' has clause 'thread_limit'
/// with single expression 'n'.
class OMPThreadLimitClause : public OMPClause, public OMPClauseWithPreInit {
  friend class OMPClauseReader;

  /// Location of '('.
  SourceLocation LParenLoc;

  /// ThreadLimit number.
  Stmt *ThreadLimit = nullptr;

  /// Set the ThreadLimit number.
  ///
  /// \param E ThreadLimit number.
  void setThreadLimit(Expr *E) { ThreadLimit = E; }

public:
  /// Build 'thread_limit' clause.
  ///
  /// \param E Expression associated with this clause.
  /// \param HelperE Helper Expression associated with this clause.
  /// \param CaptureRegion Innermost OpenMP region where expressions in this
  /// clause must be captured.
  /// \param StartLoc Starting location of the clause.
  /// \param LParenLoc Location of '('.
  /// \param EndLoc Ending location of the clause.
  OMPThreadLimitClause(Expr *E, Stmt *HelperE,
                       OpenMPDirectiveKind CaptureRegion,
                       SourceLocation StartLoc, SourceLocation LParenLoc,
                       SourceLocation EndLoc)
      : OMPClause(llvm::omp::OMPC_thread_limit, StartLoc, EndLoc),
        OMPClauseWithPreInit(this), LParenLoc(LParenLoc), ThreadLimit(E) {
    setPreInitStmt(HelperE, CaptureRegion);
  }

  /// Build an empty clause.
  OMPThreadLimitClause()
      : OMPClause(llvm::omp::OMPC_thread_limit, SourceLocation(),
                  SourceLocation()),
        OMPClauseWithPreInit(this) {}

  /// Sets the location of '('.
  void setLParenLoc(SourceLocation Loc) { LParenLoc = Loc; }

  /// Returns the location of '('.
  SourceLocation getLParenLoc() const { return LParenLoc; }

  /// Return ThreadLimit number.
  Expr *getThreadLimit() { return cast<Expr>(ThreadLimit); }

  /// Return ThreadLimit number.
  Expr *getThreadLimit() const { return cast<Expr>(ThreadLimit); }

  child_range children() { return child_range(&ThreadLimit, &ThreadLimit + 1); }

  const_child_range children() const {
    return const_child_range(&ThreadLimit, &ThreadLimit + 1);
  }

  child_range used_children() {
    return child_range(child_iterator(), child_iterator());
  }
  const_child_range used_children() const {
    return const_child_range(const_child_iterator(), const_child_iterator());
  }

  static bool classof(const OMPClause *T) {
    return T->getClauseKind() == llvm::omp::OMPC_thread_limit;
  }
};

/// This represents 'priority' clause in the '#pragma omp ...'
/// directive.
///
/// \code
/// #pragma omp task priority(n)
/// \endcode
/// In this example directive '#pragma omp teams' has clause 'priority' with
/// single expression 'n'.
class OMPPriorityClause : public OMPClause, public OMPClauseWithPreInit {
  friend class OMPClauseReader;

  /// Location of '('.
  SourceLocation LParenLoc;

  /// Priority number.
  Stmt *Priority = nullptr;

  /// Set the Priority number.
  ///
  /// \param E Priority number.
  void setPriority(Expr *E) { Priority = E; }

public:
  /// Build 'priority' clause.
  ///
  /// \param Priority Expression associated with this clause.
  /// \param HelperPriority Helper priority for the construct.
  /// \param CaptureRegion Innermost OpenMP region where expressions in this
  /// clause must be captured.
  /// \param StartLoc Starting location of the clause.
  /// \param LParenLoc Location of '('.
  /// \param EndLoc Ending location of the clause.
  OMPPriorityClause(Expr *Priority, Stmt *HelperPriority,
                    OpenMPDirectiveKind CaptureRegion, SourceLocation StartLoc,
                    SourceLocation LParenLoc, SourceLocation EndLoc)
      : OMPClause(llvm::omp::OMPC_priority, StartLoc, EndLoc),
        OMPClauseWithPreInit(this), LParenLoc(LParenLoc), Priority(Priority) {
    setPreInitStmt(HelperPriority, CaptureRegion);
  }

  /// Build an empty clause.
  OMPPriorityClause()
      : OMPClause(llvm::omp::OMPC_priority, SourceLocation(), SourceLocation()),
        OMPClauseWithPreInit(this) {}

  /// Sets the location of '('.
  void setLParenLoc(SourceLocation Loc) { LParenLoc = Loc; }

  /// Returns the location of '('.
  SourceLocation getLParenLoc() const { return LParenLoc; }

  /// Return Priority number.
  Expr *getPriority() { return cast<Expr>(Priority); }

  /// Return Priority number.
  Expr *getPriority() const { return cast<Expr>(Priority); }

  child_range children() { return child_range(&Priority, &Priority + 1); }

  const_child_range children() const {
    return const_child_range(&Priority, &Priority + 1);
  }

  child_range used_children();
  const_child_range used_children() const {
    auto Children = const_cast<OMPPriorityClause *>(this)->used_children();
    return const_child_range(Children.begin(), Children.end());
  }

  static bool classof(const OMPClause *T) {
    return T->getClauseKind() == llvm::omp::OMPC_priority;
  }
};

/// This represents 'grainsize' clause in the '#pragma omp ...'
/// directive.
///
/// \code
/// #pragma omp taskloop grainsize(4)
/// \endcode
/// In this example directive '#pragma omp taskloop' has clause 'grainsize'
/// with single expression '4'.
class OMPGrainsizeClause : public OMPClause, public OMPClauseWithPreInit {
  friend class OMPClauseReader;

  /// Location of '('.
  SourceLocation LParenLoc;

  /// Safe iteration space distance.
  Stmt *Grainsize = nullptr;

  /// Set safelen.
  void setGrainsize(Expr *Size) { Grainsize = Size; }

public:
  /// Build 'grainsize' clause.
  ///
  /// \param Size Expression associated with this clause.
  /// \param HelperSize Helper grainsize for the construct.
  /// \param CaptureRegion Innermost OpenMP region where expressions in this
  /// clause must be captured.
  /// \param StartLoc Starting location of the clause.
  /// \param EndLoc Ending location of the clause.
  OMPGrainsizeClause(Expr *Size, Stmt *HelperSize,
                     OpenMPDirectiveKind CaptureRegion, SourceLocation StartLoc,
                     SourceLocation LParenLoc, SourceLocation EndLoc)
      : OMPClause(llvm::omp::OMPC_grainsize, StartLoc, EndLoc),
        OMPClauseWithPreInit(this), LParenLoc(LParenLoc), Grainsize(Size) {
    setPreInitStmt(HelperSize, CaptureRegion);
  }

  /// Build an empty clause.
  explicit OMPGrainsizeClause()
      : OMPClause(llvm::omp::OMPC_grainsize, SourceLocation(),
                  SourceLocation()),
        OMPClauseWithPreInit(this) {}

  /// Sets the location of '('.
  void setLParenLoc(SourceLocation Loc) { LParenLoc = Loc; }

  /// Returns the location of '('.
  SourceLocation getLParenLoc() const { return LParenLoc; }

  /// Return safe iteration space distance.
  Expr *getGrainsize() const { return cast_or_null<Expr>(Grainsize); }

  child_range children() { return child_range(&Grainsize, &Grainsize + 1); }

  const_child_range children() const {
    return const_child_range(&Grainsize, &Grainsize + 1);
  }

  child_range used_children();
  const_child_range used_children() const {
    auto Children = const_cast<OMPGrainsizeClause *>(this)->used_children();
    return const_child_range(Children.begin(), Children.end());
  }

  static bool classof(const OMPClause *T) {
    return T->getClauseKind() == llvm::omp::OMPC_grainsize;
  }
};

/// This represents 'nogroup' clause in the '#pragma omp ...' directive.
///
/// \code
/// #pragma omp taskloop nogroup
/// \endcode
/// In this example directive '#pragma omp taskloop' has 'nogroup' clause.
class OMPNogroupClause : public OMPClause {
public:
  /// Build 'nogroup' clause.
  ///
  /// \param StartLoc Starting location of the clause.
  /// \param EndLoc Ending location of the clause.
  OMPNogroupClause(SourceLocation StartLoc, SourceLocation EndLoc)
      : OMPClause(llvm::omp::OMPC_nogroup, StartLoc, EndLoc) {}

  /// Build an empty clause.
  OMPNogroupClause()
      : OMPClause(llvm::omp::OMPC_nogroup, SourceLocation(), SourceLocation()) {
  }

  child_range children() {
    return child_range(child_iterator(), child_iterator());
  }

  const_child_range children() const {
    return const_child_range(const_child_iterator(), const_child_iterator());
  }

  child_range used_children() {
    return child_range(child_iterator(), child_iterator());
  }
  const_child_range used_children() const {
    return const_child_range(const_child_iterator(), const_child_iterator());
  }

  static bool classof(const OMPClause *T) {
    return T->getClauseKind() == llvm::omp::OMPC_nogroup;
  }
};

/// This represents 'num_tasks' clause in the '#pragma omp ...'
/// directive.
///
/// \code
/// #pragma omp taskloop num_tasks(4)
/// \endcode
/// In this example directive '#pragma omp taskloop' has clause 'num_tasks'
/// with single expression '4'.
class OMPNumTasksClause : public OMPClause, public OMPClauseWithPreInit {
  friend class OMPClauseReader;

  /// Location of '('.
  SourceLocation LParenLoc;

  /// Safe iteration space distance.
  Stmt *NumTasks = nullptr;

  /// Set safelen.
  void setNumTasks(Expr *Size) { NumTasks = Size; }

public:
  /// Build 'num_tasks' clause.
  ///
  /// \param Size Expression associated with this clause.
  /// \param HelperSize Helper grainsize for the construct.
  /// \param CaptureRegion Innermost OpenMP region where expressions in this
  /// clause must be captured.
  /// \param StartLoc Starting location of the clause.
  /// \param EndLoc Ending location of the clause.
  OMPNumTasksClause(Expr *Size, Stmt *HelperSize,
                    OpenMPDirectiveKind CaptureRegion, SourceLocation StartLoc,
                    SourceLocation LParenLoc, SourceLocation EndLoc)
      : OMPClause(llvm::omp::OMPC_num_tasks, StartLoc, EndLoc),
        OMPClauseWithPreInit(this), LParenLoc(LParenLoc), NumTasks(Size) {
    setPreInitStmt(HelperSize, CaptureRegion);
  }

  /// Build an empty clause.
  explicit OMPNumTasksClause()
      : OMPClause(llvm::omp::OMPC_num_tasks, SourceLocation(),
                  SourceLocation()),
        OMPClauseWithPreInit(this) {}

  /// Sets the location of '('.
  void setLParenLoc(SourceLocation Loc) { LParenLoc = Loc; }

  /// Returns the location of '('.
  SourceLocation getLParenLoc() const { return LParenLoc; }

  /// Return safe iteration space distance.
  Expr *getNumTasks() const { return cast_or_null<Expr>(NumTasks); }

  child_range children() { return child_range(&NumTasks, &NumTasks + 1); }

  const_child_range children() const {
    return const_child_range(&NumTasks, &NumTasks + 1);
  }

  child_range used_children();
  const_child_range used_children() const {
    auto Children = const_cast<OMPNumTasksClause *>(this)->used_children();
    return const_child_range(Children.begin(), Children.end());
  }

  static bool classof(const OMPClause *T) {
    return T->getClauseKind() == llvm::omp::OMPC_num_tasks;
  }
};

/// This represents 'hint' clause in the '#pragma omp ...' directive.
///
/// \code
/// #pragma omp critical (name) hint(6)
/// \endcode
/// In this example directive '#pragma omp critical' has name 'name' and clause
/// 'hint' with argument '6'.
class OMPHintClause : public OMPClause {
  friend class OMPClauseReader;

  /// Location of '('.
  SourceLocation LParenLoc;

  /// Hint expression of the 'hint' clause.
  Stmt *Hint = nullptr;

  /// Set hint expression.
  void setHint(Expr *H) { Hint = H; }

public:
  /// Build 'hint' clause with expression \a Hint.
  ///
  /// \param Hint Hint expression.
  /// \param StartLoc Starting location of the clause.
  /// \param LParenLoc Location of '('.
  /// \param EndLoc Ending location of the clause.
  OMPHintClause(Expr *Hint, SourceLocation StartLoc, SourceLocation LParenLoc,
                SourceLocation EndLoc)
      : OMPClause(llvm::omp::OMPC_hint, StartLoc, EndLoc), LParenLoc(LParenLoc),
        Hint(Hint) {}

  /// Build an empty clause.
  OMPHintClause()
      : OMPClause(llvm::omp::OMPC_hint, SourceLocation(), SourceLocation()) {}

  /// Sets the location of '('.
  void setLParenLoc(SourceLocation Loc) { LParenLoc = Loc; }

  /// Returns the location of '('.
  SourceLocation getLParenLoc() const { return LParenLoc; }

  /// Returns number of threads.
  Expr *getHint() const { return cast_or_null<Expr>(Hint); }

  child_range children() { return child_range(&Hint, &Hint + 1); }

  const_child_range children() const {
    return const_child_range(&Hint, &Hint + 1);
  }

  child_range used_children() {
    return child_range(child_iterator(), child_iterator());
  }
  const_child_range used_children() const {
    return const_child_range(const_child_iterator(), const_child_iterator());
  }

  static bool classof(const OMPClause *T) {
    return T->getClauseKind() == llvm::omp::OMPC_hint;
  }
};

/// This represents 'dist_schedule' clause in the '#pragma omp ...'
/// directive.
///
/// \code
/// #pragma omp distribute dist_schedule(static, 3)
/// \endcode
/// In this example directive '#pragma omp distribute' has 'dist_schedule'
/// clause with arguments 'static' and '3'.
class OMPDistScheduleClause : public OMPClause, public OMPClauseWithPreInit {
  friend class OMPClauseReader;

  /// Location of '('.
  SourceLocation LParenLoc;

  /// A kind of the 'schedule' clause.
  OpenMPDistScheduleClauseKind Kind = OMPC_DIST_SCHEDULE_unknown;

  /// Start location of the schedule kind in source code.
  SourceLocation KindLoc;

  /// Location of ',' (if any).
  SourceLocation CommaLoc;

  /// Chunk size.
  Expr *ChunkSize = nullptr;

  /// Set schedule kind.
  ///
  /// \param K Schedule kind.
  void setDistScheduleKind(OpenMPDistScheduleClauseKind K) { Kind = K; }

  /// Sets the location of '('.
  ///
  /// \param Loc Location of '('.
  void setLParenLoc(SourceLocation Loc) { LParenLoc = Loc; }

  /// Set schedule kind start location.
  ///
  /// \param KLoc Schedule kind location.
  void setDistScheduleKindLoc(SourceLocation KLoc) { KindLoc = KLoc; }

  /// Set location of ','.
  ///
  /// \param Loc Location of ','.
  void setCommaLoc(SourceLocation Loc) { CommaLoc = Loc; }

  /// Set chunk size.
  ///
  /// \param E Chunk size.
  void setChunkSize(Expr *E) { ChunkSize = E; }

public:
  /// Build 'dist_schedule' clause with schedule kind \a Kind and chunk
  /// size expression \a ChunkSize.
  ///
  /// \param StartLoc Starting location of the clause.
  /// \param LParenLoc Location of '('.
  /// \param KLoc Starting location of the argument.
  /// \param CommaLoc Location of ','.
  /// \param EndLoc Ending location of the clause.
  /// \param Kind DistSchedule kind.
  /// \param ChunkSize Chunk size.
  /// \param HelperChunkSize Helper chunk size for combined directives.
  OMPDistScheduleClause(SourceLocation StartLoc, SourceLocation LParenLoc,
                        SourceLocation KLoc, SourceLocation CommaLoc,
                        SourceLocation EndLoc,
                        OpenMPDistScheduleClauseKind Kind, Expr *ChunkSize,
                        Stmt *HelperChunkSize)
      : OMPClause(llvm::omp::OMPC_dist_schedule, StartLoc, EndLoc),
        OMPClauseWithPreInit(this), LParenLoc(LParenLoc), Kind(Kind),
        KindLoc(KLoc), CommaLoc(CommaLoc), ChunkSize(ChunkSize) {
    setPreInitStmt(HelperChunkSize);
  }

  /// Build an empty clause.
  explicit OMPDistScheduleClause()
      : OMPClause(llvm::omp::OMPC_dist_schedule, SourceLocation(),
                  SourceLocation()),
        OMPClauseWithPreInit(this) {}

  /// Get kind of the clause.
  OpenMPDistScheduleClauseKind getDistScheduleKind() const { return Kind; }

  /// Get location of '('.
  SourceLocation getLParenLoc() { return LParenLoc; }

  /// Get kind location.
  SourceLocation getDistScheduleKindLoc() { return KindLoc; }

  /// Get location of ','.
  SourceLocation getCommaLoc() { return CommaLoc; }

  /// Get chunk size.
  Expr *getChunkSize() { return ChunkSize; }

  /// Get chunk size.
  const Expr *getChunkSize() const { return ChunkSize; }

  child_range children() {
    return child_range(reinterpret_cast<Stmt **>(&ChunkSize),
                       reinterpret_cast<Stmt **>(&ChunkSize) + 1);
  }

  const_child_range children() const {
    auto Children = const_cast<OMPDistScheduleClause *>(this)->children();
    return const_child_range(Children.begin(), Children.end());
  }

  child_range used_children() {
    return child_range(child_iterator(), child_iterator());
  }
  const_child_range used_children() const {
    return const_child_range(const_child_iterator(), const_child_iterator());
  }

  static bool classof(const OMPClause *T) {
    return T->getClauseKind() == llvm::omp::OMPC_dist_schedule;
  }
};

/// This represents 'defaultmap' clause in the '#pragma omp ...' directive.
///
/// \code
/// #pragma omp target defaultmap(tofrom: scalar)
/// \endcode
/// In this example directive '#pragma omp target' has 'defaultmap' clause of kind
/// 'scalar' with modifier 'tofrom'.
class OMPDefaultmapClause : public OMPClause {
  friend class OMPClauseReader;

  /// Location of '('.
  SourceLocation LParenLoc;

  /// Modifiers for 'defaultmap' clause.
  OpenMPDefaultmapClauseModifier Modifier = OMPC_DEFAULTMAP_MODIFIER_unknown;

  /// Locations of modifiers.
  SourceLocation ModifierLoc;

  /// A kind of the 'defaultmap' clause.
  OpenMPDefaultmapClauseKind Kind = OMPC_DEFAULTMAP_unknown;

  /// Start location of the defaultmap kind in source code.
  SourceLocation KindLoc;

  /// Set defaultmap kind.
  ///
  /// \param K Defaultmap kind.
  void setDefaultmapKind(OpenMPDefaultmapClauseKind K) { Kind = K; }

  /// Set the defaultmap modifier.
  ///
  /// \param M Defaultmap modifier.
  void setDefaultmapModifier(OpenMPDefaultmapClauseModifier M) {
    Modifier = M;
  }

  /// Set location of the defaultmap modifier.
  void setDefaultmapModifierLoc(SourceLocation Loc) {
    ModifierLoc = Loc;
  }

  /// Sets the location of '('.
  ///
  /// \param Loc Location of '('.
  void setLParenLoc(SourceLocation Loc) { LParenLoc = Loc; }

  /// Set defaultmap kind start location.
  ///
  /// \param KLoc Defaultmap kind location.
  void setDefaultmapKindLoc(SourceLocation KLoc) { KindLoc = KLoc; }

public:
  /// Build 'defaultmap' clause with defaultmap kind \a Kind
  ///
  /// \param StartLoc Starting location of the clause.
  /// \param LParenLoc Location of '('.
  /// \param KLoc Starting location of the argument.
  /// \param EndLoc Ending location of the clause.
  /// \param Kind Defaultmap kind.
  /// \param M The modifier applied to 'defaultmap' clause.
  /// \param MLoc Location of the modifier
  OMPDefaultmapClause(SourceLocation StartLoc, SourceLocation LParenLoc,
                      SourceLocation MLoc, SourceLocation KLoc,
                      SourceLocation EndLoc, OpenMPDefaultmapClauseKind Kind,
                      OpenMPDefaultmapClauseModifier M)
      : OMPClause(llvm::omp::OMPC_defaultmap, StartLoc, EndLoc),
        LParenLoc(LParenLoc), Modifier(M), ModifierLoc(MLoc), Kind(Kind),
        KindLoc(KLoc) {}

  /// Build an empty clause.
  explicit OMPDefaultmapClause()
      : OMPClause(llvm::omp::OMPC_defaultmap, SourceLocation(),
                  SourceLocation()) {}

  /// Get kind of the clause.
  OpenMPDefaultmapClauseKind getDefaultmapKind() const { return Kind; }

  /// Get the modifier of the clause.
  OpenMPDefaultmapClauseModifier getDefaultmapModifier() const {
    return Modifier;
  }

  /// Get location of '('.
  SourceLocation getLParenLoc() { return LParenLoc; }

  /// Get kind location.
  SourceLocation getDefaultmapKindLoc() { return KindLoc; }

  /// Get the modifier location.
  SourceLocation getDefaultmapModifierLoc() const {
    return ModifierLoc;
  }

  child_range children() {
    return child_range(child_iterator(), child_iterator());
  }

  const_child_range children() const {
    return const_child_range(const_child_iterator(), const_child_iterator());
  }

  child_range used_children() {
    return child_range(child_iterator(), child_iterator());
  }
  const_child_range used_children() const {
    return const_child_range(const_child_iterator(), const_child_iterator());
  }

  static bool classof(const OMPClause *T) {
    return T->getClauseKind() == llvm::omp::OMPC_defaultmap;
  }
};

/// This represents clause 'to' in the '#pragma omp ...'
/// directives.
///
/// \code
/// #pragma omp target update to(a,b)
/// \endcode
/// In this example directive '#pragma omp target update' has clause 'to'
/// with the variables 'a' and 'b'.
class OMPToClause final : public OMPMappableExprListClause<OMPToClause>,
                          private llvm::TrailingObjects<
                              OMPToClause, Expr *, ValueDecl *, unsigned,
                              OMPClauseMappableExprCommon::MappableComponent> {
  friend class OMPClauseReader;
  friend OMPMappableExprListClause;
  friend OMPVarListClause;
  friend TrailingObjects;

  /// Build clause with number of variables \a NumVars.
  ///
  /// \param MapperQualifierLoc C++ nested name specifier for the associated
  /// user-defined mapper.
  /// \param MapperIdInfo The identifier of associated user-defined mapper.
  /// \param Locs Locations needed to build a mappable clause. It includes 1)
  /// StartLoc: starting location of the clause (the clause keyword); 2)
  /// LParenLoc: location of '('; 3) EndLoc: ending location of the clause.
  /// \param Sizes All required sizes to build a mappable clause. It includes 1)
  /// NumVars: number of expressions listed in this clause; 2)
  /// NumUniqueDeclarations: number of unique base declarations in this clause;
  /// 3) NumComponentLists: number of component lists in this clause; and 4)
  /// NumComponents: total number of expression components in the clause.
  explicit OMPToClause(NestedNameSpecifierLoc MapperQualifierLoc,
                       DeclarationNameInfo MapperIdInfo,
                       const OMPVarListLocTy &Locs,
                       const OMPMappableExprListSizeTy &Sizes)
      : OMPMappableExprListClause(llvm::omp::OMPC_to, Locs, Sizes,
                                  /*SupportsMapper=*/true, &MapperQualifierLoc,
                                  &MapperIdInfo) {}

  /// Build an empty clause.
  ///
  /// \param Sizes All required sizes to build a mappable clause. It includes 1)
  /// NumVars: number of expressions listed in this clause; 2)
  /// NumUniqueDeclarations: number of unique base declarations in this clause;
  /// 3) NumComponentLists: number of component lists in this clause; and 4)
  /// NumComponents: total number of expression components in the clause.
  explicit OMPToClause(const OMPMappableExprListSizeTy &Sizes)
      : OMPMappableExprListClause(llvm::omp::OMPC_to, OMPVarListLocTy(), Sizes,
                                  /*SupportsMapper=*/true) {}

  /// Define the sizes of each trailing object array except the last one. This
  /// is required for TrailingObjects to work properly.
  size_t numTrailingObjects(OverloadToken<Expr *>) const {
    // There are varlist_size() of expressions, and varlist_size() of
    // user-defined mappers.
    return 2 * varlist_size();
  }
  size_t numTrailingObjects(OverloadToken<ValueDecl *>) const {
    return getUniqueDeclarationsNum();
  }
  size_t numTrailingObjects(OverloadToken<unsigned>) const {
    return getUniqueDeclarationsNum() + getTotalComponentListNum();
  }

public:
  /// Creates clause with a list of variables \a Vars.
  ///
  /// \param C AST context.
  /// \param Locs Locations needed to build a mappable clause. It includes 1)
  /// StartLoc: starting location of the clause (the clause keyword); 2)
  /// LParenLoc: location of '('; 3) EndLoc: ending location of the clause.
  /// \param Vars The original expression used in the clause.
  /// \param Declarations Declarations used in the clause.
  /// \param ComponentLists Component lists used in the clause.
  /// \param UDMapperRefs References to user-defined mappers associated with
  /// expressions used in the clause.
  /// \param UDMQualifierLoc C++ nested name specifier for the associated
  /// user-defined mapper.
  /// \param MapperId The identifier of associated user-defined mapper.
  static OMPToClause *Create(const ASTContext &C, const OMPVarListLocTy &Locs,
                             ArrayRef<Expr *> Vars,
                             ArrayRef<ValueDecl *> Declarations,
                             MappableExprComponentListsRef ComponentLists,
                             ArrayRef<Expr *> UDMapperRefs,
                             NestedNameSpecifierLoc UDMQualifierLoc,
                             DeclarationNameInfo MapperId);

  /// Creates an empty clause with the place for \a NumVars variables.
  ///
  /// \param C AST context.
  /// \param Sizes All required sizes to build a mappable clause. It includes 1)
  /// NumVars: number of expressions listed in this clause; 2)
  /// NumUniqueDeclarations: number of unique base declarations in this clause;
  /// 3) NumComponentLists: number of component lists in this clause; and 4)
  /// NumComponents: total number of expression components in the clause.
  static OMPToClause *CreateEmpty(const ASTContext &C,
                                  const OMPMappableExprListSizeTy &Sizes);

  child_range children() {
    return child_range(reinterpret_cast<Stmt **>(varlist_begin()),
                       reinterpret_cast<Stmt **>(varlist_end()));
  }

  const_child_range children() const {
    auto Children = const_cast<OMPToClause *>(this)->children();
    return const_child_range(Children.begin(), Children.end());
  }

  child_range used_children() {
    return child_range(child_iterator(), child_iterator());
  }
  const_child_range used_children() const {
    return const_child_range(const_child_iterator(), const_child_iterator());
  }

  static bool classof(const OMPClause *T) {
    return T->getClauseKind() == llvm::omp::OMPC_to;
  }
};

/// This represents clause 'from' in the '#pragma omp ...'
/// directives.
///
/// \code
/// #pragma omp target update from(a,b)
/// \endcode
/// In this example directive '#pragma omp target update' has clause 'from'
/// with the variables 'a' and 'b'.
class OMPFromClause final
    : public OMPMappableExprListClause<OMPFromClause>,
      private llvm::TrailingObjects<
          OMPFromClause, Expr *, ValueDecl *, unsigned,
          OMPClauseMappableExprCommon::MappableComponent> {
  friend class OMPClauseReader;
  friend OMPMappableExprListClause;
  friend OMPVarListClause;
  friend TrailingObjects;

  /// Build clause with number of variables \a NumVars.
  ///
  /// \param MapperQualifierLoc C++ nested name specifier for the associated
  /// user-defined mapper.
  /// \param MapperIdInfo The identifier of associated user-defined mapper.
  /// \param Locs Locations needed to build a mappable clause. It includes 1)
  /// StartLoc: starting location of the clause (the clause keyword); 2)
  /// LParenLoc: location of '('; 3) EndLoc: ending location of the clause.
  /// \param Sizes All required sizes to build a mappable clause. It includes 1)
  /// NumVars: number of expressions listed in this clause; 2)
  /// NumUniqueDeclarations: number of unique base declarations in this clause;
  /// 3) NumComponentLists: number of component lists in this clause; and 4)
  /// NumComponents: total number of expression components in the clause.
  explicit OMPFromClause(NestedNameSpecifierLoc MapperQualifierLoc,
                         DeclarationNameInfo MapperIdInfo,
                         const OMPVarListLocTy &Locs,
                         const OMPMappableExprListSizeTy &Sizes)
      : OMPMappableExprListClause(llvm::omp::OMPC_from, Locs, Sizes,
                                  /*SupportsMapper=*/true, &MapperQualifierLoc,
                                  &MapperIdInfo) {}

  /// Build an empty clause.
  ///
  /// \param Sizes All required sizes to build a mappable clause. It includes 1)
  /// NumVars: number of expressions listed in this clause; 2)
  /// NumUniqueDeclarations: number of unique base declarations in this clause;
  /// 3) NumComponentLists: number of component lists in this clause; and 4)
  /// NumComponents: total number of expression components in the clause.
  explicit OMPFromClause(const OMPMappableExprListSizeTy &Sizes)
      : OMPMappableExprListClause(llvm::omp::OMPC_from, OMPVarListLocTy(),
                                  Sizes, /*SupportsMapper=*/true) {}

  /// Define the sizes of each trailing object array except the last one. This
  /// is required for TrailingObjects to work properly.
  size_t numTrailingObjects(OverloadToken<Expr *>) const {
    // There are varlist_size() of expressions, and varlist_size() of
    // user-defined mappers.
    return 2 * varlist_size();
  }
  size_t numTrailingObjects(OverloadToken<ValueDecl *>) const {
    return getUniqueDeclarationsNum();
  }
  size_t numTrailingObjects(OverloadToken<unsigned>) const {
    return getUniqueDeclarationsNum() + getTotalComponentListNum();
  }

public:
  /// Creates clause with a list of variables \a Vars.
  ///
  /// \param C AST context.
  /// \param Locs Locations needed to build a mappable clause. It includes 1)
  /// StartLoc: starting location of the clause (the clause keyword); 2)
  /// LParenLoc: location of '('; 3) EndLoc: ending location of the clause.
  /// \param Vars The original expression used in the clause.
  /// \param Declarations Declarations used in the clause.
  /// \param ComponentLists Component lists used in the clause.
  /// \param UDMapperRefs References to user-defined mappers associated with
  /// expressions used in the clause.
  /// \param UDMQualifierLoc C++ nested name specifier for the associated
  /// user-defined mapper.
  /// \param MapperId The identifier of associated user-defined mapper.
  static OMPFromClause *Create(const ASTContext &C, const OMPVarListLocTy &Locs,
                               ArrayRef<Expr *> Vars,
                               ArrayRef<ValueDecl *> Declarations,
                               MappableExprComponentListsRef ComponentLists,
                               ArrayRef<Expr *> UDMapperRefs,
                               NestedNameSpecifierLoc UDMQualifierLoc,
                               DeclarationNameInfo MapperId);

  /// Creates an empty clause with the place for \a NumVars variables.
  ///
  /// \param C AST context.
  /// \param Sizes All required sizes to build a mappable clause. It includes 1)
  /// NumVars: number of expressions listed in this clause; 2)
  /// NumUniqueDeclarations: number of unique base declarations in this clause;
  /// 3) NumComponentLists: number of component lists in this clause; and 4)
  /// NumComponents: total number of expression components in the clause.
  static OMPFromClause *CreateEmpty(const ASTContext &C,
                                    const OMPMappableExprListSizeTy &Sizes);

  child_range children() {
    return child_range(reinterpret_cast<Stmt **>(varlist_begin()),
                       reinterpret_cast<Stmt **>(varlist_end()));
  }

  const_child_range children() const {
    auto Children = const_cast<OMPFromClause *>(this)->children();
    return const_child_range(Children.begin(), Children.end());
  }

  child_range used_children() {
    return child_range(child_iterator(), child_iterator());
  }
  const_child_range used_children() const {
    return const_child_range(const_child_iterator(), const_child_iterator());
  }

  static bool classof(const OMPClause *T) {
    return T->getClauseKind() == llvm::omp::OMPC_from;
  }
};

/// This represents clause 'use_device_ptr' in the '#pragma omp ...'
/// directives.
///
/// \code
/// #pragma omp target data use_device_ptr(a,b)
/// \endcode
/// In this example directive '#pragma omp target data' has clause
/// 'use_device_ptr' with the variables 'a' and 'b'.
class OMPUseDevicePtrClause final
    : public OMPMappableExprListClause<OMPUseDevicePtrClause>,
      private llvm::TrailingObjects<
          OMPUseDevicePtrClause, Expr *, ValueDecl *, unsigned,
          OMPClauseMappableExprCommon::MappableComponent> {
  friend class OMPClauseReader;
  friend OMPMappableExprListClause;
  friend OMPVarListClause;
  friend TrailingObjects;

  /// Build clause with number of variables \a NumVars.
  ///
  /// \param Locs Locations needed to build a mappable clause. It includes 1)
  /// StartLoc: starting location of the clause (the clause keyword); 2)
  /// LParenLoc: location of '('; 3) EndLoc: ending location of the clause.
  /// \param Sizes All required sizes to build a mappable clause. It includes 1)
  /// NumVars: number of expressions listed in this clause; 2)
  /// NumUniqueDeclarations: number of unique base declarations in this clause;
  /// 3) NumComponentLists: number of component lists in this clause; and 4)
  /// NumComponents: total number of expression components in the clause.
  explicit OMPUseDevicePtrClause(const OMPVarListLocTy &Locs,
                                 const OMPMappableExprListSizeTy &Sizes)
      : OMPMappableExprListClause(llvm::omp::OMPC_use_device_ptr, Locs, Sizes) {
  }

  /// Build an empty clause.
  ///
  /// \param Sizes All required sizes to build a mappable clause. It includes 1)
  /// NumVars: number of expressions listed in this clause; 2)
  /// NumUniqueDeclarations: number of unique base declarations in this clause;
  /// 3) NumComponentLists: number of component lists in this clause; and 4)
  /// NumComponents: total number of expression components in the clause.
  explicit OMPUseDevicePtrClause(const OMPMappableExprListSizeTy &Sizes)
      : OMPMappableExprListClause(llvm::omp::OMPC_use_device_ptr,
                                  OMPVarListLocTy(), Sizes) {}

  /// Define the sizes of each trailing object array except the last one. This
  /// is required for TrailingObjects to work properly.
  size_t numTrailingObjects(OverloadToken<Expr *>) const {
    return 3 * varlist_size();
  }
  size_t numTrailingObjects(OverloadToken<ValueDecl *>) const {
    return getUniqueDeclarationsNum();
  }
  size_t numTrailingObjects(OverloadToken<unsigned>) const {
    return getUniqueDeclarationsNum() + getTotalComponentListNum();
  }

  /// Sets the list of references to private copies with initializers for new
  /// private variables.
  /// \param VL List of references.
  void setPrivateCopies(ArrayRef<Expr *> VL);

  /// Gets the list of references to private copies with initializers for new
  /// private variables.
  MutableArrayRef<Expr *> getPrivateCopies() {
    return MutableArrayRef<Expr *>(varlist_end(), varlist_size());
  }
  ArrayRef<const Expr *> getPrivateCopies() const {
    return llvm::makeArrayRef(varlist_end(), varlist_size());
  }

  /// Sets the list of references to initializer variables for new private
  /// variables.
  /// \param VL List of references.
  void setInits(ArrayRef<Expr *> VL);

  /// Gets the list of references to initializer variables for new private
  /// variables.
  MutableArrayRef<Expr *> getInits() {
    return MutableArrayRef<Expr *>(getPrivateCopies().end(), varlist_size());
  }
  ArrayRef<const Expr *> getInits() const {
    return llvm::makeArrayRef(getPrivateCopies().end(), varlist_size());
  }

public:
  /// Creates clause with a list of variables \a Vars.
  ///
  /// \param C AST context.
  /// \param Locs Locations needed to build a mappable clause. It includes 1)
  /// StartLoc: starting location of the clause (the clause keyword); 2)
  /// LParenLoc: location of '('; 3) EndLoc: ending location of the clause.
  /// \param Vars The original expression used in the clause.
  /// \param PrivateVars Expressions referring to private copies.
  /// \param Inits Expressions referring to private copy initializers.
  /// \param Declarations Declarations used in the clause.
  /// \param ComponentLists Component lists used in the clause.
  static OMPUseDevicePtrClause *
  Create(const ASTContext &C, const OMPVarListLocTy &Locs,
         ArrayRef<Expr *> Vars, ArrayRef<Expr *> PrivateVars,
         ArrayRef<Expr *> Inits, ArrayRef<ValueDecl *> Declarations,
         MappableExprComponentListsRef ComponentLists);

  /// Creates an empty clause with the place for \a NumVars variables.
  ///
  /// \param C AST context.
  /// \param Sizes All required sizes to build a mappable clause. It includes 1)
  /// NumVars: number of expressions listed in this clause; 2)
  /// NumUniqueDeclarations: number of unique base declarations in this clause;
  /// 3) NumComponentLists: number of component lists in this clause; and 4)
  /// NumComponents: total number of expression components in the clause.
  static OMPUseDevicePtrClause *
  CreateEmpty(const ASTContext &C, const OMPMappableExprListSizeTy &Sizes);

  using private_copies_iterator = MutableArrayRef<Expr *>::iterator;
  using private_copies_const_iterator = ArrayRef<const Expr *>::iterator;
  using private_copies_range = llvm::iterator_range<private_copies_iterator>;
  using private_copies_const_range =
      llvm::iterator_range<private_copies_const_iterator>;

  private_copies_range private_copies() {
    return private_copies_range(getPrivateCopies().begin(),
                                getPrivateCopies().end());
  }

  private_copies_const_range private_copies() const {
    return private_copies_const_range(getPrivateCopies().begin(),
                                      getPrivateCopies().end());
  }

  using inits_iterator = MutableArrayRef<Expr *>::iterator;
  using inits_const_iterator = ArrayRef<const Expr *>::iterator;
  using inits_range = llvm::iterator_range<inits_iterator>;
  using inits_const_range = llvm::iterator_range<inits_const_iterator>;

  inits_range inits() {
    return inits_range(getInits().begin(), getInits().end());
  }

  inits_const_range inits() const {
    return inits_const_range(getInits().begin(), getInits().end());
  }

  child_range children() {
    return child_range(reinterpret_cast<Stmt **>(varlist_begin()),
                       reinterpret_cast<Stmt **>(varlist_end()));
  }

  const_child_range children() const {
    auto Children = const_cast<OMPUseDevicePtrClause *>(this)->children();
    return const_child_range(Children.begin(), Children.end());
  }

  child_range used_children() {
    return child_range(child_iterator(), child_iterator());
  }
  const_child_range used_children() const {
    return const_child_range(const_child_iterator(), const_child_iterator());
  }

  static bool classof(const OMPClause *T) {
    return T->getClauseKind() == llvm::omp::OMPC_use_device_ptr;
  }
};

/// This represents clause 'use_device_addr' in the '#pragma omp ...'
/// directives.
///
/// \code
/// #pragma omp target data use_device_addr(a,b)
/// \endcode
/// In this example directive '#pragma omp target data' has clause
/// 'use_device_addr' with the variables 'a' and 'b'.
class OMPUseDeviceAddrClause final
    : public OMPMappableExprListClause<OMPUseDeviceAddrClause>,
      private llvm::TrailingObjects<
          OMPUseDeviceAddrClause, Expr *, ValueDecl *, unsigned,
          OMPClauseMappableExprCommon::MappableComponent> {
  friend class OMPClauseReader;
  friend OMPMappableExprListClause;
  friend OMPVarListClause;
  friend TrailingObjects;

  /// Build clause with number of variables \a NumVars.
  ///
  /// \param Locs Locations needed to build a mappable clause. It includes 1)
  /// StartLoc: starting location of the clause (the clause keyword); 2)
  /// LParenLoc: location of '('; 3) EndLoc: ending location of the clause.
  /// \param Sizes All required sizes to build a mappable clause. It includes 1)
  /// NumVars: number of expressions listed in this clause; 2)
  /// NumUniqueDeclarations: number of unique base declarations in this clause;
  /// 3) NumComponentLists: number of component lists in this clause; and 4)
  /// NumComponents: total number of expression components in the clause.
  explicit OMPUseDeviceAddrClause(const OMPVarListLocTy &Locs,
                                  const OMPMappableExprListSizeTy &Sizes)
      : OMPMappableExprListClause(llvm::omp::OMPC_use_device_addr, Locs,
                                  Sizes) {}

  /// Build an empty clause.
  ///
  /// \param Sizes All required sizes to build a mappable clause. It includes 1)
  /// NumVars: number of expressions listed in this clause; 2)
  /// NumUniqueDeclarations: number of unique base declarations in this clause;
  /// 3) NumComponentLists: number of component lists in this clause; and 4)
  /// NumComponents: total number of expression components in the clause.
  explicit OMPUseDeviceAddrClause(const OMPMappableExprListSizeTy &Sizes)
      : OMPMappableExprListClause(llvm::omp::OMPC_use_device_addr,
                                  OMPVarListLocTy(), Sizes) {}

  /// Define the sizes of each trailing object array except the last one. This
  /// is required for TrailingObjects to work properly.
  size_t numTrailingObjects(OverloadToken<Expr *>) const {
    return varlist_size();
  }
  size_t numTrailingObjects(OverloadToken<ValueDecl *>) const {
    return getUniqueDeclarationsNum();
  }
  size_t numTrailingObjects(OverloadToken<unsigned>) const {
    return getUniqueDeclarationsNum() + getTotalComponentListNum();
  }

public:
  /// Creates clause with a list of variables \a Vars.
  ///
  /// \param C AST context.
  /// \param Locs Locations needed to build a mappable clause. It includes 1)
  /// StartLoc: starting location of the clause (the clause keyword); 2)
  /// LParenLoc: location of '('; 3) EndLoc: ending location of the clause.
  /// \param Vars The original expression used in the clause.
  /// \param Declarations Declarations used in the clause.
  /// \param ComponentLists Component lists used in the clause.
  static OMPUseDeviceAddrClause *
  Create(const ASTContext &C, const OMPVarListLocTy &Locs,
         ArrayRef<Expr *> Vars, ArrayRef<ValueDecl *> Declarations,
         MappableExprComponentListsRef ComponentLists);

  /// Creates an empty clause with the place for \a NumVars variables.
  ///
  /// \param C AST context.
  /// \param Sizes All required sizes to build a mappable clause. It includes 1)
  /// NumVars: number of expressions listed in this clause; 2)
  /// NumUniqueDeclarations: number of unique base declarations in this clause;
  /// 3) NumComponentLists: number of component lists in this clause; and 4)
  /// NumComponents: total number of expression components in the clause.
  static OMPUseDeviceAddrClause *
  CreateEmpty(const ASTContext &C, const OMPMappableExprListSizeTy &Sizes);

  child_range children() {
    return child_range(reinterpret_cast<Stmt **>(varlist_begin()),
                       reinterpret_cast<Stmt **>(varlist_end()));
  }

  const_child_range children() const {
    auto Children = const_cast<OMPUseDeviceAddrClause *>(this)->children();
    return const_child_range(Children.begin(), Children.end());
  }

  child_range used_children() {
    return child_range(child_iterator(), child_iterator());
  }
  const_child_range used_children() const {
    return const_child_range(const_child_iterator(), const_child_iterator());
  }

  static bool classof(const OMPClause *T) {
    return T->getClauseKind() == llvm::omp::OMPC_use_device_addr;
  }
};

/// This represents clause 'is_device_ptr' in the '#pragma omp ...'
/// directives.
///
/// \code
/// #pragma omp target is_device_ptr(a,b)
/// \endcode
/// In this example directive '#pragma omp target' has clause
/// 'is_device_ptr' with the variables 'a' and 'b'.
class OMPIsDevicePtrClause final
    : public OMPMappableExprListClause<OMPIsDevicePtrClause>,
      private llvm::TrailingObjects<
          OMPIsDevicePtrClause, Expr *, ValueDecl *, unsigned,
          OMPClauseMappableExprCommon::MappableComponent> {
  friend class OMPClauseReader;
  friend OMPMappableExprListClause;
  friend OMPVarListClause;
  friend TrailingObjects;

  /// Build clause with number of variables \a NumVars.
  ///
  /// \param Locs Locations needed to build a mappable clause. It includes 1)
  /// StartLoc: starting location of the clause (the clause keyword); 2)
  /// LParenLoc: location of '('; 3) EndLoc: ending location of the clause.
  /// \param Sizes All required sizes to build a mappable clause. It includes 1)
  /// NumVars: number of expressions listed in this clause; 2)
  /// NumUniqueDeclarations: number of unique base declarations in this clause;
  /// 3) NumComponentLists: number of component lists in this clause; and 4)
  /// NumComponents: total number of expression components in the clause.
  explicit OMPIsDevicePtrClause(const OMPVarListLocTy &Locs,
                                const OMPMappableExprListSizeTy &Sizes)
      : OMPMappableExprListClause(llvm::omp::OMPC_is_device_ptr, Locs, Sizes) {}

  /// Build an empty clause.
  ///
  /// \param Sizes All required sizes to build a mappable clause. It includes 1)
  /// NumVars: number of expressions listed in this clause; 2)
  /// NumUniqueDeclarations: number of unique base declarations in this clause;
  /// 3) NumComponentLists: number of component lists in this clause; and 4)
  /// NumComponents: total number of expression components in the clause.
  explicit OMPIsDevicePtrClause(const OMPMappableExprListSizeTy &Sizes)
      : OMPMappableExprListClause(llvm::omp::OMPC_is_device_ptr,
                                  OMPVarListLocTy(), Sizes) {}

  /// Define the sizes of each trailing object array except the last one. This
  /// is required for TrailingObjects to work properly.
  size_t numTrailingObjects(OverloadToken<Expr *>) const {
    return varlist_size();
  }
  size_t numTrailingObjects(OverloadToken<ValueDecl *>) const {
    return getUniqueDeclarationsNum();
  }
  size_t numTrailingObjects(OverloadToken<unsigned>) const {
    return getUniqueDeclarationsNum() + getTotalComponentListNum();
  }

public:
  /// Creates clause with a list of variables \a Vars.
  ///
  /// \param C AST context.
  /// \param Locs Locations needed to build a mappable clause. It includes 1)
  /// StartLoc: starting location of the clause (the clause keyword); 2)
  /// LParenLoc: location of '('; 3) EndLoc: ending location of the clause.
  /// \param Vars The original expression used in the clause.
  /// \param Declarations Declarations used in the clause.
  /// \param ComponentLists Component lists used in the clause.
  static OMPIsDevicePtrClause *
  Create(const ASTContext &C, const OMPVarListLocTy &Locs,
         ArrayRef<Expr *> Vars, ArrayRef<ValueDecl *> Declarations,
         MappableExprComponentListsRef ComponentLists);

  /// Creates an empty clause with the place for \a NumVars variables.
  ///
  /// \param C AST context.
  /// \param Sizes All required sizes to build a mappable clause. It includes 1)
  /// NumVars: number of expressions listed in this clause; 2)
  /// NumUniqueDeclarations: number of unique base declarations in this clause;
  /// 3) NumComponentLists: number of component lists in this clause; and 4)
  /// NumComponents: total number of expression components in the clause.
  static OMPIsDevicePtrClause *
  CreateEmpty(const ASTContext &C, const OMPMappableExprListSizeTy &Sizes);

  child_range children() {
    return child_range(reinterpret_cast<Stmt **>(varlist_begin()),
                       reinterpret_cast<Stmt **>(varlist_end()));
  }

  const_child_range children() const {
    auto Children = const_cast<OMPIsDevicePtrClause *>(this)->children();
    return const_child_range(Children.begin(), Children.end());
  }

  child_range used_children() {
    return child_range(child_iterator(), child_iterator());
  }
  const_child_range used_children() const {
    return const_child_range(const_child_iterator(), const_child_iterator());
  }

  static bool classof(const OMPClause *T) {
    return T->getClauseKind() == llvm::omp::OMPC_is_device_ptr;
  }
};

/// This represents clause 'nontemporal' in the '#pragma omp ...' directives.
///
/// \code
/// #pragma omp simd nontemporal(a)
/// \endcode
/// In this example directive '#pragma omp simd' has clause 'nontemporal' for
/// the variable 'a'.
class OMPNontemporalClause final
    : public OMPVarListClause<OMPNontemporalClause>,
      private llvm::TrailingObjects<OMPNontemporalClause, Expr *> {
  friend class OMPClauseReader;
  friend OMPVarListClause;
  friend TrailingObjects;

  /// Build clause with number of variables \a N.
  ///
  /// \param StartLoc Starting location of the clause.
  /// \param LParenLoc Location of '('.
  /// \param EndLoc Ending location of the clause.
  /// \param N Number of the variables in the clause.
  OMPNontemporalClause(SourceLocation StartLoc, SourceLocation LParenLoc,
                       SourceLocation EndLoc, unsigned N)
      : OMPVarListClause<OMPNontemporalClause>(llvm::omp::OMPC_nontemporal,
                                               StartLoc, LParenLoc, EndLoc, N) {
  }

  /// Build an empty clause.
  ///
  /// \param N Number of variables.
  explicit OMPNontemporalClause(unsigned N)
      : OMPVarListClause<OMPNontemporalClause>(
            llvm::omp::OMPC_nontemporal, SourceLocation(), SourceLocation(),
            SourceLocation(), N) {}

  /// Get the list of privatied copies if the member expression was captured by
  /// one of the privatization clauses.
  MutableArrayRef<Expr *> getPrivateRefs() {
    return MutableArrayRef<Expr *>(varlist_end(), varlist_size());
  }
  ArrayRef<const Expr *> getPrivateRefs() const {
    return llvm::makeArrayRef(varlist_end(), varlist_size());
  }

public:
  /// Creates clause with a list of variables \a VL.
  ///
  /// \param C AST context.
  /// \param StartLoc Starting location of the clause.
  /// \param LParenLoc Location of '('.
  /// \param EndLoc Ending location of the clause.
  /// \param VL List of references to the variables.
  static OMPNontemporalClause *
  Create(const ASTContext &C, SourceLocation StartLoc, SourceLocation LParenLoc,
         SourceLocation EndLoc, ArrayRef<Expr *> VL);

  /// Creates an empty clause with the place for \a N variables.
  ///
  /// \param C AST context.
  /// \param N The number of variables.
  static OMPNontemporalClause *CreateEmpty(const ASTContext &C, unsigned N);

  /// Sets the list of references to private copies created in private clauses.
  /// \param VL List of references.
  void setPrivateRefs(ArrayRef<Expr *> VL);

  child_range children() {
    return child_range(reinterpret_cast<Stmt **>(varlist_begin()),
                       reinterpret_cast<Stmt **>(varlist_end()));
  }

  const_child_range children() const {
    auto Children = const_cast<OMPNontemporalClause *>(this)->children();
    return const_child_range(Children.begin(), Children.end());
  }

  child_range private_refs() {
    return child_range(reinterpret_cast<Stmt **>(getPrivateRefs().begin()),
                       reinterpret_cast<Stmt **>(getPrivateRefs().end()));
  }

  const_child_range private_refs() const {
    auto Children = const_cast<OMPNontemporalClause *>(this)->private_refs();
    return const_child_range(Children.begin(), Children.end());
  }

  child_range used_children() {
    return child_range(child_iterator(), child_iterator());
  }
  const_child_range used_children() const {
    return const_child_range(const_child_iterator(), const_child_iterator());
  }

  static bool classof(const OMPClause *T) {
    return T->getClauseKind() == llvm::omp::OMPC_nontemporal;
  }
};

/// This represents 'order' clause in the '#pragma omp ...' directive.
///
/// \code
/// #pragma omp simd order(concurrent)
/// \endcode
/// In this example directive '#pragma omp parallel' has simple 'order'
/// clause with kind 'concurrent'.
class OMPOrderClause final : public OMPClause {
  friend class OMPClauseReader;

  /// Location of '('.
  SourceLocation LParenLoc;

  /// A kind of the 'default' clause.
  OpenMPOrderClauseKind Kind = OMPC_ORDER_unknown;

  /// Start location of the kind in source code.
  SourceLocation KindKwLoc;

  /// Set kind of the clause.
  ///
  /// \param K Argument of clause.
  void setKind(OpenMPOrderClauseKind K) { Kind = K; }

  /// Set argument location.
  ///
  /// \param KLoc Argument location.
  void setKindKwLoc(SourceLocation KLoc) { KindKwLoc = KLoc; }

public:
  /// Build 'order' clause with argument \p A ('concurrent').
  ///
  /// \param A Argument of the clause ('concurrent').
  /// \param ALoc Starting location of the argument.
  /// \param StartLoc Starting location of the clause.
  /// \param LParenLoc Location of '('.
  /// \param EndLoc Ending location of the clause.
  OMPOrderClause(OpenMPOrderClauseKind A, SourceLocation ALoc,
                 SourceLocation StartLoc, SourceLocation LParenLoc,
                 SourceLocation EndLoc)
      : OMPClause(llvm::omp::OMPC_order, StartLoc, EndLoc),
        LParenLoc(LParenLoc), Kind(A), KindKwLoc(ALoc) {}

  /// Build an empty clause.
  OMPOrderClause()
      : OMPClause(llvm::omp::OMPC_order, SourceLocation(), SourceLocation()) {}

  /// Sets the location of '('.
  void setLParenLoc(SourceLocation Loc) { LParenLoc = Loc; }

  /// Returns the location of '('.
  SourceLocation getLParenLoc() const { return LParenLoc; }

  /// Returns kind of the clause.
  OpenMPOrderClauseKind getKind() const { return Kind; }

  /// Returns location of clause kind.
  SourceLocation getKindKwLoc() const { return KindKwLoc; }

  child_range children() {
    return child_range(child_iterator(), child_iterator());
  }

  const_child_range children() const {
    return const_child_range(const_child_iterator(), const_child_iterator());
  }

  child_range used_children() {
    return child_range(child_iterator(), child_iterator());
  }
  const_child_range used_children() const {
    return const_child_range(const_child_iterator(), const_child_iterator());
  }

  static bool classof(const OMPClause *T) {
    return T->getClauseKind() == llvm::omp::OMPC_order;
  }
};

/// This represents 'destroy' clause in the '#pragma omp depobj'
/// directive.
///
/// \code
/// #pragma omp depobj(a) destroy
/// \endcode
/// In this example directive '#pragma omp depobj' has 'destroy' clause.
class OMPDestroyClause final : public OMPClause {
public:
  /// Build 'destroy' clause.
  ///
  /// \param StartLoc Starting location of the clause.
  /// \param EndLoc Ending location of the clause.
  OMPDestroyClause(SourceLocation StartLoc, SourceLocation EndLoc)
      : OMPClause(llvm::omp::OMPC_destroy, StartLoc, EndLoc) {}

  /// Build an empty clause.
  OMPDestroyClause()
      : OMPClause(llvm::omp::OMPC_destroy, SourceLocation(), SourceLocation()) {
  }

  child_range children() {
    return child_range(child_iterator(), child_iterator());
  }

  const_child_range children() const {
    return const_child_range(const_child_iterator(), const_child_iterator());
  }

  child_range used_children() {
    return child_range(child_iterator(), child_iterator());
  }
  const_child_range used_children() const {
    return const_child_range(const_child_iterator(), const_child_iterator());
  }

  static bool classof(const OMPClause *T) {
    return T->getClauseKind() == llvm::omp::OMPC_destroy;
  }
};

/// This represents 'detach' clause in the '#pragma omp task' directive.
///
/// \code
/// #pragma omp task detach(evt)
/// \endcode
/// In this example directive '#pragma omp detach' has simple 'detach' clause
/// with the variable 'evt'.
class OMPDetachClause final : public OMPClause {
  friend class OMPClauseReader;

  /// Location of '('.
  SourceLocation LParenLoc;

  /// Expression of the 'detach' clause.
  Stmt *Evt = nullptr;

  /// Set condition.
  void setEventHandler(Expr *E) { Evt = E; }

  /// Sets the location of '('.
  void setLParenLoc(SourceLocation Loc) { LParenLoc = Loc; }

public:
  /// Build 'detach' clause with event-handler \a Evt.
  ///
  /// \param Evt Event handler expression.
  /// \param StartLoc Starting location of the clause.
  /// \param LParenLoc Location of '('.
  /// \param EndLoc Ending location of the clause.
  OMPDetachClause(Expr *Evt, SourceLocation StartLoc, SourceLocation LParenLoc,
                  SourceLocation EndLoc)
      : OMPClause(llvm::omp::OMPC_detach, StartLoc, EndLoc),
        LParenLoc(LParenLoc), Evt(Evt) {}

  /// Build an empty clause.
  OMPDetachClause()
      : OMPClause(llvm::omp::OMPC_detach, SourceLocation(), SourceLocation()) {}

  /// Returns the location of '('.
  SourceLocation getLParenLoc() const { return LParenLoc; }

  /// Returns event-handler expression.
  Expr *getEventHandler() const { return cast_or_null<Expr>(Evt); }

  child_range children() { return child_range(&Evt, &Evt + 1); }

  const_child_range children() const {
    return const_child_range(&Evt, &Evt + 1);
  }

  child_range used_children() {
    return child_range(child_iterator(), child_iterator());
  }
  const_child_range used_children() const {
    return const_child_range(const_child_iterator(), const_child_iterator());
  }

  static bool classof(const OMPClause *T) {
    return T->getClauseKind() == llvm::omp::OMPC_detach;
  }
};

/// This represents clause 'inclusive' in the '#pragma omp scan' directive.
///
/// \code
/// #pragma omp scan inclusive(a,b)
/// \endcode
/// In this example directive '#pragma omp scan' has clause 'inclusive'
/// with the variables 'a' and 'b'.
class OMPInclusiveClause final
    : public OMPVarListClause<OMPInclusiveClause>,
      private llvm::TrailingObjects<OMPInclusiveClause, Expr *> {
  friend class OMPClauseReader;
  friend OMPVarListClause;
  friend TrailingObjects;

  /// Build clause with number of variables \a N.
  ///
  /// \param StartLoc Starting location of the clause.
  /// \param LParenLoc Location of '('.
  /// \param EndLoc Ending location of the clause.
  /// \param N Number of the variables in the clause.
  OMPInclusiveClause(SourceLocation StartLoc, SourceLocation LParenLoc,
                     SourceLocation EndLoc, unsigned N)
      : OMPVarListClause<OMPInclusiveClause>(llvm::omp::OMPC_inclusive,
                                             StartLoc, LParenLoc, EndLoc, N) {}

  /// Build an empty clause.
  ///
  /// \param N Number of variables.
  explicit OMPInclusiveClause(unsigned N)
      : OMPVarListClause<OMPInclusiveClause>(llvm::omp::OMPC_inclusive,
                                             SourceLocation(), SourceLocation(),
                                             SourceLocation(), N) {}

public:
  /// Creates clause with a list of variables \a VL.
  ///
  /// \param C AST context.
  /// \param StartLoc Starting location of the clause.
  /// \param LParenLoc Location of '('.
  /// \param EndLoc Ending location of the clause.
  /// \param VL List of references to the original variables.
  static OMPInclusiveClause *Create(const ASTContext &C,
                                    SourceLocation StartLoc,
                                    SourceLocation LParenLoc,
                                    SourceLocation EndLoc, ArrayRef<Expr *> VL);

  /// Creates an empty clause with the place for \a N variables.
  ///
  /// \param C AST context.
  /// \param N The number of variables.
  static OMPInclusiveClause *CreateEmpty(const ASTContext &C, unsigned N);

  child_range children() {
    return child_range(reinterpret_cast<Stmt **>(varlist_begin()),
                       reinterpret_cast<Stmt **>(varlist_end()));
  }

  const_child_range children() const {
    auto Children = const_cast<OMPInclusiveClause *>(this)->children();
    return const_child_range(Children.begin(), Children.end());
  }

  child_range used_children() {
    return child_range(child_iterator(), child_iterator());
  }
  const_child_range used_children() const {
    return const_child_range(const_child_iterator(), const_child_iterator());
  }

  static bool classof(const OMPClause *T) {
    return T->getClauseKind() == llvm::omp::OMPC_inclusive;
  }
};

/// This represents clause 'exclusive' in the '#pragma omp scan' directive.
///
/// \code
/// #pragma omp scan exclusive(a,b)
/// \endcode
/// In this example directive '#pragma omp scan' has clause 'exclusive'
/// with the variables 'a' and 'b'.
class OMPExclusiveClause final
    : public OMPVarListClause<OMPExclusiveClause>,
      private llvm::TrailingObjects<OMPExclusiveClause, Expr *> {
  friend class OMPClauseReader;
  friend OMPVarListClause;
  friend TrailingObjects;

  /// Build clause with number of variables \a N.
  ///
  /// \param StartLoc Starting location of the clause.
  /// \param LParenLoc Location of '('.
  /// \param EndLoc Ending location of the clause.
  /// \param N Number of the variables in the clause.
  OMPExclusiveClause(SourceLocation StartLoc, SourceLocation LParenLoc,
                     SourceLocation EndLoc, unsigned N)
      : OMPVarListClause<OMPExclusiveClause>(llvm::omp::OMPC_exclusive,
                                             StartLoc, LParenLoc, EndLoc, N) {}

  /// Build an empty clause.
  ///
  /// \param N Number of variables.
  explicit OMPExclusiveClause(unsigned N)
      : OMPVarListClause<OMPExclusiveClause>(llvm::omp::OMPC_exclusive,
                                             SourceLocation(), SourceLocation(),
                                             SourceLocation(), N) {}

public:
  /// Creates clause with a list of variables \a VL.
  ///
  /// \param C AST context.
  /// \param StartLoc Starting location of the clause.
  /// \param LParenLoc Location of '('.
  /// \param EndLoc Ending location of the clause.
  /// \param VL List of references to the original variables.
  static OMPExclusiveClause *Create(const ASTContext &C,
                                    SourceLocation StartLoc,
                                    SourceLocation LParenLoc,
                                    SourceLocation EndLoc, ArrayRef<Expr *> VL);

  /// Creates an empty clause with the place for \a N variables.
  ///
  /// \param C AST context.
  /// \param N The number of variables.
  static OMPExclusiveClause *CreateEmpty(const ASTContext &C, unsigned N);

  child_range children() {
    return child_range(reinterpret_cast<Stmt **>(varlist_begin()),
                       reinterpret_cast<Stmt **>(varlist_end()));
  }

  const_child_range children() const {
    auto Children = const_cast<OMPExclusiveClause *>(this)->children();
    return const_child_range(Children.begin(), Children.end());
  }

  child_range used_children() {
    return child_range(child_iterator(), child_iterator());
  }
  const_child_range used_children() const {
    return const_child_range(const_child_iterator(), const_child_iterator());
  }

  static bool classof(const OMPClause *T) {
    return T->getClauseKind() == llvm::omp::OMPC_exclusive;
  }
};

/// This represents clause 'uses_allocators' in the '#pragma omp target'-based
/// directives.
///
/// \code
/// #pragma omp target uses_allocators(default_allocator, my_allocator(traits))
/// \endcode
/// In this example directive '#pragma omp target' has clause 'uses_allocators'
/// with the allocators 'default_allocator' and user-defined 'my_allocator'.
class OMPUsesAllocatorsClause final
    : public OMPClause,
      private llvm::TrailingObjects<OMPUsesAllocatorsClause, Expr *,
                                    SourceLocation> {
public:
  /// Data for list of allocators.
  struct Data {
    /// Allocator.
    Expr *Allocator = nullptr;
    /// Allocator traits.
    Expr *AllocatorTraits = nullptr;
    /// Locations of '(' and ')' symbols.
    SourceLocation LParenLoc, RParenLoc;
  };

private:
  friend class OMPClauseReader;
  friend TrailingObjects;

  enum class ExprOffsets {
    Allocator,
    AllocatorTraits,
    Total,
  };

  enum class ParenLocsOffsets {
    LParen,
    RParen,
    Total,
  };

  /// Location of '('.
  SourceLocation LParenLoc;
  /// Total number of allocators in the clause.
  unsigned NumOfAllocators = 0;

  /// Build clause.
  ///
  /// \param StartLoc Starting location of the clause.
  /// \param LParenLoc Location of '('.
  /// \param EndLoc Ending location of the clause.
  /// \param N Number of allocators asssociated with the clause.
  OMPUsesAllocatorsClause(SourceLocation StartLoc, SourceLocation LParenLoc,
                          SourceLocation EndLoc, unsigned N)
      : OMPClause(llvm::omp::OMPC_uses_allocators, StartLoc, EndLoc),
        LParenLoc(LParenLoc), NumOfAllocators(N) {}

  /// Build an empty clause.
  /// \param N Number of allocators asssociated with the clause.
  ///
  explicit OMPUsesAllocatorsClause(unsigned N)
      : OMPClause(llvm::omp::OMPC_uses_allocators, SourceLocation(),
                  SourceLocation()),
        NumOfAllocators(N) {}

  unsigned numTrailingObjects(OverloadToken<Expr *>) const {
    return NumOfAllocators * static_cast<int>(ExprOffsets::Total);
  }

  /// Sets the location of '('.
  void setLParenLoc(SourceLocation Loc) { LParenLoc = Loc; }

  /// Sets the allocators data for the clause.
  void setAllocatorsData(ArrayRef<OMPUsesAllocatorsClause::Data> Data);

public:
  /// Creates clause with a list of allocators \p Data.
  ///
  /// \param C AST context.
  /// \param StartLoc Starting location of the clause.
  /// \param LParenLoc Location of '('.
  /// \param EndLoc Ending location of the clause.
  /// \param Data List of allocators.
  static OMPUsesAllocatorsClause *
  Create(const ASTContext &C, SourceLocation StartLoc, SourceLocation LParenLoc,
         SourceLocation EndLoc, ArrayRef<OMPUsesAllocatorsClause::Data> Data);

  /// Creates an empty clause with the place for \p N allocators.
  ///
  /// \param C AST context.
  /// \param N The number of allocators.
  static OMPUsesAllocatorsClause *CreateEmpty(const ASTContext &C, unsigned N);

  /// Returns the location of '('.
  SourceLocation getLParenLoc() const { return LParenLoc; }

  /// Returns number of allocators associated with the clause.
  unsigned getNumberOfAllocators() const { return NumOfAllocators; }

  /// Returns data for the specified allocator.
  OMPUsesAllocatorsClause::Data getAllocatorData(unsigned I) const;

  // Iterators
  child_range children() {
    Stmt **Begin = reinterpret_cast<Stmt **>(getTrailingObjects<Expr *>());
    return child_range(Begin, Begin + NumOfAllocators *
                                          static_cast<int>(ExprOffsets::Total));
  }
  const_child_range children() const {
    Stmt *const *Begin =
        reinterpret_cast<Stmt *const *>(getTrailingObjects<Expr *>());
    return const_child_range(
        Begin, Begin + NumOfAllocators * static_cast<int>(ExprOffsets::Total));
  }

  child_range used_children() {
    return child_range(child_iterator(), child_iterator());
  }
  const_child_range used_children() const {
    return const_child_range(const_child_iterator(), const_child_iterator());
  }

  static bool classof(const OMPClause *T) {
    return T->getClauseKind() == llvm::omp::OMPC_uses_allocators;
  }
};

/// This represents clause 'affinity' in the '#pragma omp task'-based
/// directives.
///
/// \code
/// #pragma omp task affinity(iterator(i = 0:n) : ([3][n])a, b[:n], c[i])
/// \endcode
/// In this example directive '#pragma omp task' has clause 'affinity' with the
/// affinity modifer 'iterator(i = 0:n)' and locator items '([3][n])a', 'b[:n]'
/// and 'c[i]'.
class OMPAffinityClause final
    : public OMPVarListClause<OMPAffinityClause>,
      private llvm::TrailingObjects<OMPAffinityClause, Expr *> {
  friend class OMPClauseReader;
  friend OMPVarListClause;
  friend TrailingObjects;

  /// Location of ':' symbol.
  SourceLocation ColonLoc;

  /// Build clause.
  ///
  /// \param StartLoc Starting location of the clause.
  /// \param LParenLoc Location of '('.
  /// \param ColonLoc Location of ':'.
  /// \param EndLoc Ending location of the clause.
  /// \param N Number of locators asssociated with the clause.
  OMPAffinityClause(SourceLocation StartLoc, SourceLocation LParenLoc,
                    SourceLocation ColonLoc, SourceLocation EndLoc, unsigned N)
      : OMPVarListClause<OMPAffinityClause>(llvm::omp::OMPC_affinity, StartLoc,
                                            LParenLoc, EndLoc, N) {}

  /// Build an empty clause.
  /// \param N Number of locators asssociated with the clause.
  ///
  explicit OMPAffinityClause(unsigned N)
      : OMPVarListClause<OMPAffinityClause>(llvm::omp::OMPC_affinity,
                                            SourceLocation(), SourceLocation(),
                                            SourceLocation(), N) {}

  /// Sets the affinity modifier for the clause, if any.
  void setModifier(Expr *E) {
    getTrailingObjects<Expr *>()[varlist_size()] = E;
  }

  /// Sets the location of ':' symbol.
  void setColonLoc(SourceLocation Loc) { ColonLoc = Loc; }

public:
  /// Creates clause with a modifier a list of locator items.
  ///
  /// \param C AST context.
  /// \param StartLoc Starting location of the clause.
  /// \param LParenLoc Location of '('.
  /// \param ColonLoc Location of ':'.
  /// \param EndLoc Ending location of the clause.
  /// \param Locators List of locator items.
  static OMPAffinityClause *Create(const ASTContext &C, SourceLocation StartLoc,
                                   SourceLocation LParenLoc,
                                   SourceLocation ColonLoc,
                                   SourceLocation EndLoc, Expr *Modifier,
                                   ArrayRef<Expr *> Locators);

  /// Creates an empty clause with the place for \p N locator items.
  ///
  /// \param C AST context.
  /// \param N The number of locator items.
  static OMPAffinityClause *CreateEmpty(const ASTContext &C, unsigned N);

  /// Gets affinity modifier.
  Expr *getModifier() { return getTrailingObjects<Expr *>()[varlist_size()]; }
  Expr *getModifier() const {
    return getTrailingObjects<Expr *>()[varlist_size()];
  }

  /// Gets the location of ':' symbol.
  SourceLocation getColonLoc() const { return ColonLoc; }

  // Iterators
  child_range children() {
    int Offset = getModifier() ? 1 : 0;
    return child_range(reinterpret_cast<Stmt **>(varlist_begin()),
                       reinterpret_cast<Stmt **>(varlist_end() + Offset));
  }

  const_child_range children() const {
    auto Children = const_cast<OMPAffinityClause *>(this)->children();
    return const_child_range(Children.begin(), Children.end());
  }

  child_range used_children() {
    return child_range(child_iterator(), child_iterator());
  }
  const_child_range used_children() const {
    return const_child_range(const_child_iterator(), const_child_iterator());
  }

  static bool classof(const OMPClause *T) {
    return T->getClauseKind() == llvm::omp::OMPC_affinity;
  }
};

/// This class implements a simple visitor for OMPClause
/// subclasses.
template<class ImplClass, template <typename> class Ptr, typename RetTy>
class OMPClauseVisitorBase {
public:
#define PTR(CLASS) Ptr<CLASS>
#define DISPATCH(CLASS) \
  return static_cast<ImplClass*>(this)->Visit##CLASS(static_cast<PTR(CLASS)>(S))

#define OMP_CLAUSE_CLASS(Enum, Str, Class) \
  RetTy Visit ## Class (PTR(Class) S) { DISPATCH(Class); }
#include "llvm/Frontend/OpenMP/OMPKinds.def"

  RetTy Visit(PTR(OMPClause) S) {
    // Top switch clause: visit each OMPClause.
    switch (S->getClauseKind()) {
#define OMP_CLAUSE_CLASS(Enum, Str, Class)                                     \
  case llvm::omp::Clause::Enum:                                                \
    return Visit##Class(static_cast<PTR(Class)>(S));
#define OMP_CLAUSE_NO_CLASS(Enum, Str)                                         \
  case llvm::omp::Clause::Enum:                                                \
    break;
#include "llvm/Frontend/OpenMP/OMPKinds.def"
    default:
      break;
    }
  }
  // Base case, ignore it. :)
  RetTy VisitOMPClause(PTR(OMPClause) Node) { return RetTy(); }
#undef PTR
#undef DISPATCH
};

template <typename T> using const_ptr = std::add_pointer_t<std::add_const_t<T>>;

template <class ImplClass, typename RetTy = void>
class OMPClauseVisitor
    : public OMPClauseVisitorBase<ImplClass, std::add_pointer_t, RetTy> {};
template<class ImplClass, typename RetTy = void>
class ConstOMPClauseVisitor :
      public OMPClauseVisitorBase <ImplClass, const_ptr, RetTy> {};

class OMPClausePrinter final : public OMPClauseVisitor<OMPClausePrinter> {
  raw_ostream &OS;
  const PrintingPolicy &Policy;

  /// Process clauses with list of variables.
  template <typename T> void VisitOMPClauseList(T *Node, char StartSym);

public:
  OMPClausePrinter(raw_ostream &OS, const PrintingPolicy &Policy)
      : OS(OS), Policy(Policy) {}

#define OMP_CLAUSE_CLASS(Enum, Str, Class)                                     \
  void Visit##Class(Class *S);
#include "llvm/Frontend/OpenMP/OMPKinds.def"
};

struct OMPTraitProperty {
  llvm::omp::TraitProperty Kind = llvm::omp::TraitProperty::invalid;
};
struct OMPTraitSelector {
  Expr *ScoreOrCondition = nullptr;
  llvm::omp::TraitSelector Kind = llvm::omp::TraitSelector::invalid;
  llvm::SmallVector<OMPTraitProperty, 1> Properties;
};
struct OMPTraitSet {
  llvm::omp::TraitSet Kind = llvm::omp::TraitSet::invalid;
  llvm::SmallVector<OMPTraitSelector, 2> Selectors;
};

/// Helper data structure representing the traits in a match clause of an
/// `declare variant` or `metadirective`. The outer level is an ordered
/// collection of selector sets, each with an associated kind and an ordered
/// collection of selectors. A selector has a kind, an optional score/condition,
/// and an ordered collection of properties.
class OMPTraitInfo {
  /// Private constructor accesible only by ASTContext.
  OMPTraitInfo() {}
  friend class ASTContext;

public:
  /// Reconstruct a (partial) OMPTraitInfo object from a mangled name.
  OMPTraitInfo(StringRef MangledName);

  /// The outermost level of selector sets.
  llvm::SmallVector<OMPTraitSet, 2> Sets;

  bool anyScoreOrCondition(
      llvm::function_ref<bool(Expr *&, bool /* IsScore */)> Cond) {
    return llvm::any_of(Sets, [&](OMPTraitSet &Set) {
      return llvm::any_of(
          Set.Selectors, [&](OMPTraitSelector &Selector) {
            return Cond(Selector.ScoreOrCondition,
                        /* IsScore */ Selector.Kind !=
                            llvm::omp::TraitSelector::user_condition);
          });
    });
  }

  /// Create a variant match info object from this trait info object. While the
  /// former is a flat representation the actual main difference is that the
  /// latter uses clang::Expr to store the score/condition while the former is
  /// independent of clang. Thus, expressions and conditions are evaluated in
  /// this method.
  void getAsVariantMatchInfo(ASTContext &ASTCtx,
                             llvm::omp::VariantMatchInfo &VMI) const;

  /// Return a string representation identifying this context selector.
  std::string getMangledName() const;

  /// Print a human readable representation into \p OS.
  void print(llvm::raw_ostream &OS, const PrintingPolicy &Policy) const;
};
llvm::raw_ostream &operator<<(llvm::raw_ostream &OS, const OMPTraitInfo &TI);
llvm::raw_ostream &operator<<(llvm::raw_ostream &OS, const OMPTraitInfo *TI);

} // namespace clang

#endif // LLVM_CLANG_AST_OPENMPCLAUSE_H<|MERGE_RESOLUTION|>--- conflicted
+++ resolved
@@ -5393,12 +5393,8 @@
   /// Map-type-modifiers for the 'map' clause.
   OpenMPMapModifierKind MapTypeModifiers[NumberOfOMPMapClauseModifiers] = {
       OMPC_MAP_MODIFIER_unknown, OMPC_MAP_MODIFIER_unknown,
-<<<<<<< HEAD
       OMPC_MAP_MODIFIER_unknown, OMPC_MAP_MODIFIER_unknown,
       OMPC_MAP_MODIFIER_unknown};
-=======
-      OMPC_MAP_MODIFIER_unknown, OMPC_MAP_MODIFIER_unknown};
->>>>>>> b3774495
 
   /// Location of map-type-modifiers for the 'map' clause.
   SourceLocation MapTypeModifiersLoc[NumberOfOMPMapClauseModifiers];
