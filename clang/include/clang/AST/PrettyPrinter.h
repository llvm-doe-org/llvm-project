//===--- PrettyPrinter.h - Classes for aiding with AST printing -*- C++ -*-===//
//
// Part of the LLVM Project, under the Apache License v2.0 with LLVM Exceptions.
// See https://llvm.org/LICENSE.txt for license information.
// SPDX-License-Identifier: Apache-2.0 WITH LLVM-exception
//
//===----------------------------------------------------------------------===//
//
//  This file defines helper types for AST pretty-printing.
//
//===----------------------------------------------------------------------===//

#ifndef LLVM_CLANG_AST_PRETTYPRINTER_H
#define LLVM_CLANG_AST_PRETTYPRINTER_H

#include "clang/Basic/LLVM.h"
#include "clang/Basic/LangOptions.h"

namespace clang {

class LangOptions;
class SourceManager;
class Stmt;
class TagDecl;

class PrinterHelper {
public:
  virtual ~PrinterHelper();
  virtual bool handledStmt(Stmt* E, raw_ostream& OS) = 0;
};

enum OpenACCPrintKind {
  /// Print original OpenACC without OpenMP translation.
  OpenACCPrint_ACC,
  /// Print OpenMP translation without original OpenACC.
  OpenACCPrint_OMP,
  /// Print original OpenACC plus OpenMP translation in comments.
  OpenACCPrint_ACC_OMP,
  /// Print OpenMP translation plus original OpenACC in comments.
  OpenACCPrint_OMP_ACC,
  /// Print only pragma from OpenMP translation.
  OpenACCPrint_OMP_HEAD
};

/// Callbacks to use to customize the behavior of the pretty-printer.
class PrintingCallbacks {
protected:
  ~PrintingCallbacks() = default;

public:
  /// Remap a path to a form suitable for printing.
  virtual std::string remapPath(StringRef Path) const {
    return std::string(Path);
  }
};

/// Describes how types, statements, expressions, and declarations should be
/// printed.
///
/// This type is intended to be small and suitable for passing by value.
/// It is very frequently copied.
struct PrintingPolicy {
  /// Create a default printing policy for the specified language.
  PrintingPolicy(const LangOptions &LO)
      : Indentation(2), SuppressSpecifiers(false),
        SuppressTagKeyword(LO.CPlusPlus), IncludeTagDefinition(false),
        SuppressScope(false), SuppressUnwrittenScope(false),
        SuppressInitializers(false), ConstantArraySizeAsWritten(false),
        AnonymousTagLocations(true), SuppressStrongLifetime(false),
        SuppressLifetimeQualifiers(false),
        SuppressTemplateArgsInCXXConstructors(false), Bool(LO.Bool),
        Restrict(LO.C99), Alignof(LO.CPlusPlus11), UnderscoreAlignof(LO.C11),
        UseVoidForZeroParams(!LO.CPlusPlus),
        SplitTemplateClosers(!LO.CPlusPlus11), TerseOutput(false),
        PolishForDeclaration(false), Half(LO.Half),
        MSWChar(LO.MicrosoftExt && !LO.WChar), IncludeNewlines(true),
        MSVCFormatting(false), ConstantsAsWritten(false),
        SuppressImplicitBase(false), FullyQualifiedName(false),
<<<<<<< HEAD
        PrintCanonicalTypes(false), OpenACCPrint(OpenACCPrint_ACC) {}
=======
        PrintCanonicalTypes(false), PrintInjectedClassNameWithArguments(true) {}
>>>>>>> ec742fb2

  /// Adjust this printing policy for cases where it's known that we're
  /// printing C++ code (for instance, if AST dumping reaches a C++-only
  /// construct). This should not be used if a real LangOptions object is
  /// available.
  void adjustForCPlusPlus() {
    SuppressTagKeyword = true;
    Bool = true;
    UseVoidForZeroParams = false;
  }

  /// The number of spaces to use to indent each line.
  unsigned Indentation : 8;

  /// Whether we should suppress printing of the actual specifiers for
  /// the given type or declaration.
  ///
  /// This flag is only used when we are printing declarators beyond
  /// the first declarator within a declaration group. For example, given:
  ///
  /// \code
  /// const int *x, *y;
  /// \endcode
  ///
  /// SuppressSpecifiers will be false when printing the
  /// declaration for "x", so that we will print "int *x"; it will be
  /// \c true when we print "y", so that we suppress printing the
  /// "const int" type specifier and instead only print the "*y".
  unsigned SuppressSpecifiers : 1;

  /// Whether type printing should skip printing the tag keyword.
  ///
  /// This is used when printing the inner type of elaborated types,
  /// (as the tag keyword is part of the elaborated type):
  ///
  /// \code
  /// struct Geometry::Point;
  /// \endcode
  unsigned SuppressTagKeyword : 1;

  /// When true, include the body of a tag definition.
  ///
  /// This is used to place the definition of a struct
  /// in the middle of another declaration as with:
  ///
  /// \code
  /// typedef struct { int x, y; } Point;
  /// \endcode
  unsigned IncludeTagDefinition : 1;

  /// Suppresses printing of scope specifiers.
  unsigned SuppressScope : 1;

  /// Suppress printing parts of scope specifiers that don't need
  /// to be written, e.g., for inline or anonymous namespaces.
  unsigned SuppressUnwrittenScope : 1;

  /// Suppress printing of variable initializers.
  ///
  /// This flag is used when printing the loop variable in a for-range
  /// statement. For example, given:
  ///
  /// \code
  /// for (auto x : coll)
  /// \endcode
  ///
  /// SuppressInitializers will be true when printing "auto x", so that the
  /// internal initializer constructed for x will not be printed.
  unsigned SuppressInitializers : 1;

  /// Whether we should print the sizes of constant array expressions as written
  /// in the sources.
  ///
  /// This flag determines whether array types declared as
  ///
  /// \code
  /// int a[4+10*10];
  /// char a[] = "A string";
  /// \endcode
  ///
  /// will be printed as written or as follows:
  ///
  /// \code
  /// int a[104];
  /// char a[9] = "A string";
  /// \endcode
  unsigned ConstantArraySizeAsWritten : 1;

  /// When printing an anonymous tag name, also print the location of that
  /// entity (e.g., "enum <anonymous at t.h:10:5>"). Otherwise, just prints
  /// "(anonymous)" for the name.
  unsigned AnonymousTagLocations : 1;

  /// When true, suppress printing of the __strong lifetime qualifier in ARC.
  unsigned SuppressStrongLifetime : 1;

  /// When true, suppress printing of lifetime qualifier in ARC.
  unsigned SuppressLifetimeQualifiers : 1;

  /// When true, suppresses printing template arguments in names of C++
  /// constructors.
  unsigned SuppressTemplateArgsInCXXConstructors : 1;

  /// Whether we can use 'bool' rather than '_Bool' (even if the language
  /// doesn't actually have 'bool', because, e.g., it is defined as a macro).
  unsigned Bool : 1;

  /// Whether we can use 'restrict' rather than '__restrict'.
  unsigned Restrict : 1;

  /// Whether we can use 'alignof' rather than '__alignof'.
  unsigned Alignof : 1;

  /// Whether we can use '_Alignof' rather than '__alignof'.
  unsigned UnderscoreAlignof : 1;

  /// Whether we should use '(void)' rather than '()' for a function prototype
  /// with zero parameters.
  unsigned UseVoidForZeroParams : 1;

  /// Whether nested templates must be closed like 'a<b<c> >' rather than
  /// 'a<b<c>>'.
  unsigned SplitTemplateClosers : 1;

  /// Provide a 'terse' output.
  ///
  /// For example, in this mode we don't print function bodies, class members,
  /// declarations inside namespaces etc.  Effectively, this should print
  /// only the requested declaration.
  unsigned TerseOutput : 1;

  /// When true, do certain refinement needed for producing proper declaration
  /// tag; such as, do not print attributes attached to the declaration.
  ///
  unsigned PolishForDeclaration : 1;

  /// When true, print the half-precision floating-point type as 'half'
  /// instead of '__fp16'
  unsigned Half : 1;

  /// When true, print the built-in wchar_t type as __wchar_t. For use in
  /// Microsoft mode when wchar_t is not available.
  unsigned MSWChar : 1;

  /// When true, include newlines after statements like "break", etc.
  unsigned IncludeNewlines : 1;

  /// Use whitespace and punctuation like MSVC does. In particular, this prints
  /// anonymous namespaces as `anonymous namespace' and does not insert spaces
  /// after template arguments.
  unsigned MSVCFormatting : 1;

  /// Whether we should print the constant expressions as written in the
  /// sources.
  ///
  /// This flag determines whether constants expressions like
  ///
  /// \code
  /// 0x10
  /// 2.5e3
  /// \endcode
  ///
  /// will be printed as written or as follows:
  ///
  /// \code
  /// 0x10
  /// 2.5e3
  /// \endcode
  unsigned ConstantsAsWritten : 1;

  /// When true, don't print the implicit 'self' or 'this' expressions.
  unsigned SuppressImplicitBase : 1;

  /// When true, print the fully qualified name of function declarations.
  /// This is the opposite of SuppressScope and thus overrules it.
  unsigned FullyQualifiedName : 1;

  /// Whether to print types as written or canonically.
  unsigned PrintCanonicalTypes : 1;

  /// Whether to print an InjectedClassNameType with template arguments or as
  /// written. When a template argument is unnamed, printing it results in
  /// invalid C++ code.
  unsigned PrintInjectedClassNameWithArguments : 1;

  /// Callbacks to use to allow the behavior of printing to be customized.
  const PrintingCallbacks *Callbacks = nullptr;

  /// How to print OpenACC nodes.
  OpenACCPrintKind OpenACCPrint;
};

} // end namespace clang

#endif<|MERGE_RESOLUTION|>--- conflicted
+++ resolved
@@ -76,11 +76,8 @@
         MSWChar(LO.MicrosoftExt && !LO.WChar), IncludeNewlines(true),
         MSVCFormatting(false), ConstantsAsWritten(false),
         SuppressImplicitBase(false), FullyQualifiedName(false),
-<<<<<<< HEAD
-        PrintCanonicalTypes(false), OpenACCPrint(OpenACCPrint_ACC) {}
-=======
-        PrintCanonicalTypes(false), PrintInjectedClassNameWithArguments(true) {}
->>>>>>> ec742fb2
+        PrintCanonicalTypes(false), PrintInjectedClassNameWithArguments(true),
+	OpenACCPrint(OpenACCPrint_ACC) {}
 
   /// Adjust this printing policy for cases where it's known that we're
   /// printing C++ code (for instance, if AST dumping reaches a C++-only
