//===--- PrettyPrinter.h - Classes for aiding with AST printing -*- C++ -*-===//
//
// Part of the LLVM Project, under the Apache License v2.0 with LLVM Exceptions.
// See https://llvm.org/LICENSE.txt for license information.
// SPDX-License-Identifier: Apache-2.0 WITH LLVM-exception
//
//===----------------------------------------------------------------------===//
//
//  This file defines helper types for AST pretty-printing.
//
//===----------------------------------------------------------------------===//

#ifndef LLVM_CLANG_AST_PRETTYPRINTER_H
#define LLVM_CLANG_AST_PRETTYPRINTER_H

#include "clang/Basic/LLVM.h"
#include "clang/Basic/LangOptions.h"

namespace clang {

class DeclContext;
class LangOptions;
class SourceManager;
class Stmt;
class TagDecl;

class PrinterHelper {
public:
  virtual ~PrinterHelper();
  virtual bool handledStmt(Stmt* E, raw_ostream& OS) = 0;
};

enum OpenACCPrintKind {
  /// Print original OpenACC without OpenMP translation.
  OpenACCPrint_ACC,
  /// Print OpenMP translation without original OpenACC.
  OpenACCPrint_OMP,
  /// Print original OpenACC plus OpenMP translation in comments.
  OpenACCPrint_ACC_OMP,
  /// Print OpenMP translation plus original OpenACC in comments.
  OpenACCPrint_OMP_ACC,
  /// The last kind that can be specified in command line options.
  OpenACCPrint_LastOption = OpenACCPrint_OMP_ACC,
  /// Print only pragma from OpenMP translation.
  OpenACCPrint_OMP_HEAD
};
StringRef getOpenACCPrintOptionValue(OpenACCPrintKind K);

/// Callbacks to use to customize the behavior of the pretty-printer.
class PrintingCallbacks {
protected:
  ~PrintingCallbacks() = default;

public:
  /// Remap a path to a form suitable for printing.
  virtual std::string remapPath(StringRef Path) const {
    return std::string(Path);
  }

  /// When printing type to be inserted into code in specific context, this
  /// callback can be used to avoid printing the redundant part of the
  /// qualifier. For example, when inserting code inside namespace foo, we
  /// should print bar::SomeType instead of foo::bar::SomeType.
  /// To do this, shouldPrintScope should return true on "foo" NamespaceDecl.
  /// The printing stops at the first isScopeVisible() == true, so there will
  /// be no calls with outer scopes.
  virtual bool isScopeVisible(const DeclContext *DC) const { return false; }
};

/// Describes how types, statements, expressions, and declarations should be
/// printed.
///
/// This type is intended to be small and suitable for passing by value.
/// It is very frequently copied.
struct PrintingPolicy {
  /// Create a default printing policy for the specified language.
  PrintingPolicy(const LangOptions &LO)
      : Indentation(2), SuppressSpecifiers(false),
        SuppressTagKeyword(LO.CPlusPlus), IncludeTagDefinition(false),
        SuppressScope(false), SuppressUnwrittenScope(false),
        SuppressInlineNamespace(true), SuppressInitializers(false),
        ConstantArraySizeAsWritten(false), AnonymousTagLocations(true),
        SuppressStrongLifetime(false), SuppressLifetimeQualifiers(false),
        SuppressTemplateArgsInCXXConstructors(false),
        SuppressDefaultTemplateArgs(true), Bool(LO.Bool),
        Nullptr(LO.CPlusPlus11), Restrict(LO.C99), Alignof(LO.CPlusPlus11),
        UnderscoreAlignof(LO.C11), UseVoidForZeroParams(!LO.CPlusPlus),
        SplitTemplateClosers(!LO.CPlusPlus11), TerseOutput(false),
        PolishForDeclaration(false), Half(LO.Half),
        MSWChar(LO.MicrosoftExt && !LO.WChar), IncludeNewlines(true),
        MSVCFormatting(false), ConstantsAsWritten(false),
        SuppressImplicitBase(false), FullyQualifiedName(false),
        PrintCanonicalTypes(false), PrintInjectedClassNameWithArguments(true),
<<<<<<< HEAD
        UsePreferredNames(true), UseIntegerTypeSuffixesAlways(false),
        OpenACCPrint(OpenACCPrint_ACC) {}
=======
        UsePreferredNames(true), AlwaysIncludeTypeForTemplateArgument(false) {}
>>>>>>> 3f8edce4

  /// Adjust this printing policy for cases where it's known that we're
  /// printing C++ code (for instance, if AST dumping reaches a C++-only
  /// construct). This should not be used if a real LangOptions object is
  /// available.
  void adjustForCPlusPlus() {
    SuppressTagKeyword = true;
    Bool = true;
    UseVoidForZeroParams = false;
  }

  /// The number of spaces to use to indent each line.
  unsigned Indentation : 8;

  /// Whether we should suppress printing of the actual specifiers for
  /// the given type or declaration.
  ///
  /// This flag is only used when we are printing declarators beyond
  /// the first declarator within a declaration group. For example, given:
  ///
  /// \code
  /// const int *x, *y;
  /// \endcode
  ///
  /// SuppressSpecifiers will be false when printing the
  /// declaration for "x", so that we will print "int *x"; it will be
  /// \c true when we print "y", so that we suppress printing the
  /// "const int" type specifier and instead only print the "*y".
  unsigned SuppressSpecifiers : 1;

  /// Whether type printing should skip printing the tag keyword.
  ///
  /// This is used when printing the inner type of elaborated types,
  /// (as the tag keyword is part of the elaborated type):
  ///
  /// \code
  /// struct Geometry::Point;
  /// \endcode
  unsigned SuppressTagKeyword : 1;

  /// When true, include the body of a tag definition.
  ///
  /// This is used to place the definition of a struct
  /// in the middle of another declaration as with:
  ///
  /// \code
  /// typedef struct { int x, y; } Point;
  /// \endcode
  unsigned IncludeTagDefinition : 1;

  /// Suppresses printing of scope specifiers.
  unsigned SuppressScope : 1;

  /// Suppress printing parts of scope specifiers that are never
  /// written, e.g., for anonymous namespaces.
  unsigned SuppressUnwrittenScope : 1;

  /// Suppress printing parts of scope specifiers that correspond
  /// to inline namespaces, where the name is unambiguous with the specifier
  /// removed.
  unsigned SuppressInlineNamespace : 1;

  /// Suppress printing of variable initializers.
  ///
  /// This flag is used when printing the loop variable in a for-range
  /// statement. For example, given:
  ///
  /// \code
  /// for (auto x : coll)
  /// \endcode
  ///
  /// SuppressInitializers will be true when printing "auto x", so that the
  /// internal initializer constructed for x will not be printed.
  unsigned SuppressInitializers : 1;

  /// Whether we should print the sizes of constant array expressions as written
  /// in the sources.
  ///
  /// This flag determines whether array types declared as
  ///
  /// \code
  /// int a[4+10*10];
  /// char a[] = "A string";
  /// \endcode
  ///
  /// will be printed as written or as follows:
  ///
  /// \code
  /// int a[104];
  /// char a[9] = "A string";
  /// \endcode
  unsigned ConstantArraySizeAsWritten : 1;

  /// When printing an anonymous tag name, also print the location of that
  /// entity (e.g., "enum <anonymous at t.h:10:5>"). Otherwise, just prints
  /// "(anonymous)" for the name.
  unsigned AnonymousTagLocations : 1;

  /// When true, suppress printing of the __strong lifetime qualifier in ARC.
  unsigned SuppressStrongLifetime : 1;

  /// When true, suppress printing of lifetime qualifier in ARC.
  unsigned SuppressLifetimeQualifiers : 1;

  /// When true, suppresses printing template arguments in names of C++
  /// constructors.
  unsigned SuppressTemplateArgsInCXXConstructors : 1;

  /// When true, attempt to suppress template arguments that match the default
  /// argument for the parameter.
  unsigned SuppressDefaultTemplateArgs : 1;

  /// Whether we can use 'bool' rather than '_Bool' (even if the language
  /// doesn't actually have 'bool', because, e.g., it is defined as a macro).
  unsigned Bool : 1;

  /// Whether we should use 'nullptr' rather than '0' as a null pointer
  /// constant.
  unsigned Nullptr : 1;

  /// Whether we can use 'restrict' rather than '__restrict'.
  unsigned Restrict : 1;

  /// Whether we can use 'alignof' rather than '__alignof'.
  unsigned Alignof : 1;

  /// Whether we can use '_Alignof' rather than '__alignof'.
  unsigned UnderscoreAlignof : 1;

  /// Whether we should use '(void)' rather than '()' for a function prototype
  /// with zero parameters.
  unsigned UseVoidForZeroParams : 1;

  /// Whether nested templates must be closed like 'a\<b\<c\> \>' rather than
  /// 'a\<b\<c\>\>'.
  unsigned SplitTemplateClosers : 1;

  /// Provide a 'terse' output.
  ///
  /// For example, in this mode we don't print function bodies, class members,
  /// declarations inside namespaces etc.  Effectively, this should print
  /// only the requested declaration.
  unsigned TerseOutput : 1;

  /// When true, do certain refinement needed for producing proper declaration
  /// tag; such as, do not print attributes attached to the declaration.
  ///
  unsigned PolishForDeclaration : 1;

  /// When true, print the half-precision floating-point type as 'half'
  /// instead of '__fp16'
  unsigned Half : 1;

  /// When true, print the built-in wchar_t type as __wchar_t. For use in
  /// Microsoft mode when wchar_t is not available.
  unsigned MSWChar : 1;

  /// When true, include newlines after statements like "break", etc.
  unsigned IncludeNewlines : 1;

  /// Use whitespace and punctuation like MSVC does. In particular, this prints
  /// anonymous namespaces as `anonymous namespace' and does not insert spaces
  /// after template arguments.
  unsigned MSVCFormatting : 1;

  /// Whether we should print the constant expressions as written in the
  /// sources.
  ///
  /// This flag determines whether constants expressions like
  ///
  /// \code
  /// 0x10
  /// 2.5e3
  /// \endcode
  ///
  /// will be printed as written or as follows:
  ///
  /// \code
  /// 0x10
  /// 2.5e3
  /// \endcode
  unsigned ConstantsAsWritten : 1;

  /// When true, don't print the implicit 'self' or 'this' expressions.
  unsigned SuppressImplicitBase : 1;

  /// When true, print the fully qualified name of function declarations.
  /// This is the opposite of SuppressScope and thus overrules it.
  unsigned FullyQualifiedName : 1;

  /// Whether to print types as written or canonically.
  unsigned PrintCanonicalTypes : 1;

  /// Whether to print an InjectedClassNameType with template arguments or as
  /// written. When a template argument is unnamed, printing it results in
  /// invalid C++ code.
  unsigned PrintInjectedClassNameWithArguments : 1;

  /// Whether to use C++ template preferred_name attributes when printing
  /// templates.
  unsigned UsePreferredNames : 1;

  /// Whether to use type suffixes (eg: 1U) on integral non-type template
  /// parameters.
  unsigned AlwaysIncludeTypeForTemplateArgument : 1;

  /// Callbacks to use to allow the behavior of printing to be customized.
  const PrintingCallbacks *Callbacks = nullptr;

  /// How to print OpenACC nodes.
  OpenACCPrintKind OpenACCPrint;
};

} // end namespace clang

#endif<|MERGE_RESOLUTION|>--- conflicted
+++ resolved
@@ -91,12 +91,8 @@
         MSVCFormatting(false), ConstantsAsWritten(false),
         SuppressImplicitBase(false), FullyQualifiedName(false),
         PrintCanonicalTypes(false), PrintInjectedClassNameWithArguments(true),
-<<<<<<< HEAD
-        UsePreferredNames(true), UseIntegerTypeSuffixesAlways(false),
+        UsePreferredNames(true), AlwaysIncludeTypeForTemplateArgument(false),
         OpenACCPrint(OpenACCPrint_ACC) {}
-=======
-        UsePreferredNames(true), AlwaysIncludeTypeForTemplateArgument(false) {}
->>>>>>> 3f8edce4
 
   /// Adjust this printing policy for cases where it's known that we're
   /// printing C++ code (for instance, if AST dumping reaches a C++-only
