//===--- PrettyPrinter.h - Classes for aiding with AST printing -*- C++ -*-===//
//
// Part of the LLVM Project, under the Apache License v2.0 with LLVM Exceptions.
// See https://llvm.org/LICENSE.txt for license information.
// SPDX-License-Identifier: Apache-2.0 WITH LLVM-exception
//
//===----------------------------------------------------------------------===//
//
//  This file defines helper types for AST pretty-printing.
//
//===----------------------------------------------------------------------===//

#ifndef LLVM_CLANG_AST_PRETTYPRINTER_H
#define LLVM_CLANG_AST_PRETTYPRINTER_H

#include "clang/Basic/LLVM.h"
#include "clang/Basic/LangOptions.h"

namespace clang {

class DeclContext;
class LangOptions;
class Stmt;

class PrinterHelper {
public:
  virtual ~PrinterHelper();
  virtual bool handledStmt(Stmt* E, raw_ostream& OS) = 0;
};

enum OpenACCPrintKind {
  /// Print original OpenACC without OpenMP translation.
  OpenACCPrint_ACC,
  /// Print OpenMP translation without original OpenACC.
  OpenACCPrint_OMP,
  /// Print original OpenACC plus OpenMP translation in comments.
  OpenACCPrint_ACC_OMP,
  /// Print OpenMP translation plus original OpenACC in comments.
  OpenACCPrint_OMP_ACC,
  /// The last kind that can be specified in command line options.
  OpenACCPrint_LastOption = OpenACCPrint_OMP_ACC,
  /// Print only pragma from OpenMP translation.
  OpenACCPrint_OMP_HEAD
};
StringRef getOpenACCPrintOptionValue(OpenACCPrintKind K);

/// Callbacks to use to customize the behavior of the pretty-printer.
class PrintingCallbacks {
protected:
  ~PrintingCallbacks() = default;

public:
  /// Remap a path to a form suitable for printing.
  virtual std::string remapPath(StringRef Path) const {
    return std::string(Path);
  }

  /// When printing type to be inserted into code in specific context, this
  /// callback can be used to avoid printing the redundant part of the
  /// qualifier. For example, when inserting code inside namespace foo, we
  /// should print bar::SomeType instead of foo::bar::SomeType.
  /// To do this, shouldPrintScope should return true on "foo" NamespaceDecl.
  /// The printing stops at the first isScopeVisible() == true, so there will
  /// be no calls with outer scopes.
  virtual bool isScopeVisible(const DeclContext *DC) const { return false; }
};

/// Describes how types, statements, expressions, and declarations should be
/// printed.
///
/// This type is intended to be small and suitable for passing by value.
/// It is very frequently copied.
struct PrintingPolicy {
  /// Create a default printing policy for the specified language.
  PrintingPolicy(const LangOptions &LO)
      : Indentation(2), SuppressSpecifiers(false),
        SuppressTagKeyword(LO.CPlusPlus), IncludeTagDefinition(false),
        SuppressScope(false), SuppressUnwrittenScope(false),
        SuppressInlineNamespace(true), SuppressInitializers(false),
        ConstantArraySizeAsWritten(false), AnonymousTagLocations(true),
        SuppressStrongLifetime(false), SuppressLifetimeQualifiers(false),
        SuppressTemplateArgsInCXXConstructors(false),
        SuppressDefaultTemplateArgs(true), Bool(LO.Bool),
        Nullptr(LO.CPlusPlus11), Restrict(LO.C99), Alignof(LO.CPlusPlus11),
        UnderscoreAlignof(LO.C11), UseVoidForZeroParams(!LO.CPlusPlus),
        SplitTemplateClosers(!LO.CPlusPlus11), TerseOutput(false),
        PolishForDeclaration(false), Half(LO.Half),
        MSWChar(LO.MicrosoftExt && !LO.WChar), IncludeNewlines(true),
        MSVCFormatting(false), ConstantsAsWritten(false),
        SuppressImplicitBase(false), FullyQualifiedName(false),
        PrintCanonicalTypes(false), PrintInjectedClassNameWithArguments(true),
        UsePreferredNames(true), AlwaysIncludeTypeForTemplateArgument(false),
<<<<<<< HEAD
        CleanUglifiedParameters(false), OpenACCPrint(OpenACCPrint_ACC) {}
=======
        CleanUglifiedParameters(false), EntireContentsOfLargeArray(true) {}
>>>>>>> 1e569e3b

  /// Adjust this printing policy for cases where it's known that we're
  /// printing C++ code (for instance, if AST dumping reaches a C++-only
  /// construct). This should not be used if a real LangOptions object is
  /// available.
  void adjustForCPlusPlus() {
    SuppressTagKeyword = true;
    Bool = true;
    UseVoidForZeroParams = false;
  }

  /// The number of spaces to use to indent each line.
  unsigned Indentation : 8;

  /// Whether we should suppress printing of the actual specifiers for
  /// the given type or declaration.
  ///
  /// This flag is only used when we are printing declarators beyond
  /// the first declarator within a declaration group. For example, given:
  ///
  /// \code
  /// const int *x, *y;
  /// \endcode
  ///
  /// SuppressSpecifiers will be false when printing the
  /// declaration for "x", so that we will print "int *x"; it will be
  /// \c true when we print "y", so that we suppress printing the
  /// "const int" type specifier and instead only print the "*y".
  unsigned SuppressSpecifiers : 1;

  /// Whether type printing should skip printing the tag keyword.
  ///
  /// This is used when printing the inner type of elaborated types,
  /// (as the tag keyword is part of the elaborated type):
  ///
  /// \code
  /// struct Geometry::Point;
  /// \endcode
  unsigned SuppressTagKeyword : 1;

  /// When true, include the body of a tag definition.
  ///
  /// This is used to place the definition of a struct
  /// in the middle of another declaration as with:
  ///
  /// \code
  /// typedef struct { int x, y; } Point;
  /// \endcode
  unsigned IncludeTagDefinition : 1;

  /// Suppresses printing of scope specifiers.
  unsigned SuppressScope : 1;

  /// Suppress printing parts of scope specifiers that are never
  /// written, e.g., for anonymous namespaces.
  unsigned SuppressUnwrittenScope : 1;

  /// Suppress printing parts of scope specifiers that correspond
  /// to inline namespaces, where the name is unambiguous with the specifier
  /// removed.
  unsigned SuppressInlineNamespace : 1;

  /// Suppress printing of variable initializers.
  ///
  /// This flag is used when printing the loop variable in a for-range
  /// statement. For example, given:
  ///
  /// \code
  /// for (auto x : coll)
  /// \endcode
  ///
  /// SuppressInitializers will be true when printing "auto x", so that the
  /// internal initializer constructed for x will not be printed.
  unsigned SuppressInitializers : 1;

  /// Whether we should print the sizes of constant array expressions as written
  /// in the sources.
  ///
  /// This flag determines whether array types declared as
  ///
  /// \code
  /// int a[4+10*10];
  /// char a[] = "A string";
  /// \endcode
  ///
  /// will be printed as written or as follows:
  ///
  /// \code
  /// int a[104];
  /// char a[9] = "A string";
  /// \endcode
  unsigned ConstantArraySizeAsWritten : 1;

  /// When printing an anonymous tag name, also print the location of that
  /// entity (e.g., "enum <anonymous at t.h:10:5>"). Otherwise, just prints
  /// "(anonymous)" for the name.
  unsigned AnonymousTagLocations : 1;

  /// When true, suppress printing of the __strong lifetime qualifier in ARC.
  unsigned SuppressStrongLifetime : 1;

  /// When true, suppress printing of lifetime qualifier in ARC.
  unsigned SuppressLifetimeQualifiers : 1;

  /// When true, suppresses printing template arguments in names of C++
  /// constructors.
  unsigned SuppressTemplateArgsInCXXConstructors : 1;

  /// When true, attempt to suppress template arguments that match the default
  /// argument for the parameter.
  unsigned SuppressDefaultTemplateArgs : 1;

  /// Whether we can use 'bool' rather than '_Bool' (even if the language
  /// doesn't actually have 'bool', because, e.g., it is defined as a macro).
  unsigned Bool : 1;

  /// Whether we should use 'nullptr' rather than '0' as a null pointer
  /// constant.
  unsigned Nullptr : 1;

  /// Whether we can use 'restrict' rather than '__restrict'.
  unsigned Restrict : 1;

  /// Whether we can use 'alignof' rather than '__alignof'.
  unsigned Alignof : 1;

  /// Whether we can use '_Alignof' rather than '__alignof'.
  unsigned UnderscoreAlignof : 1;

  /// Whether we should use '(void)' rather than '()' for a function prototype
  /// with zero parameters.
  unsigned UseVoidForZeroParams : 1;

  /// Whether nested templates must be closed like 'a\<b\<c\> \>' rather than
  /// 'a\<b\<c\>\>'.
  unsigned SplitTemplateClosers : 1;

  /// Provide a 'terse' output.
  ///
  /// For example, in this mode we don't print function bodies, class members,
  /// declarations inside namespaces etc.  Effectively, this should print
  /// only the requested declaration.
  unsigned TerseOutput : 1;

  /// When true, do certain refinement needed for producing proper declaration
  /// tag; such as, do not print attributes attached to the declaration.
  ///
  unsigned PolishForDeclaration : 1;

  /// When true, print the half-precision floating-point type as 'half'
  /// instead of '__fp16'
  unsigned Half : 1;

  /// When true, print the built-in wchar_t type as __wchar_t. For use in
  /// Microsoft mode when wchar_t is not available.
  unsigned MSWChar : 1;

  /// When true, include newlines after statements like "break", etc.
  unsigned IncludeNewlines : 1;

  /// Use whitespace and punctuation like MSVC does. In particular, this prints
  /// anonymous namespaces as `anonymous namespace' and does not insert spaces
  /// after template arguments.
  unsigned MSVCFormatting : 1;

  /// Whether we should print the constant expressions as written in the
  /// sources.
  ///
  /// This flag determines whether constants expressions like
  ///
  /// \code
  /// 0x10
  /// 2.5e3
  /// \endcode
  ///
  /// will be printed as written or as follows:
  ///
  /// \code
  /// 0x10
  /// 2.5e3
  /// \endcode
  unsigned ConstantsAsWritten : 1;

  /// When true, don't print the implicit 'self' or 'this' expressions.
  unsigned SuppressImplicitBase : 1;

  /// When true, print the fully qualified name of function declarations.
  /// This is the opposite of SuppressScope and thus overrules it.
  unsigned FullyQualifiedName : 1;

  /// Whether to print types as written or canonically.
  unsigned PrintCanonicalTypes : 1;

  /// Whether to print an InjectedClassNameType with template arguments or as
  /// written. When a template argument is unnamed, printing it results in
  /// invalid C++ code.
  unsigned PrintInjectedClassNameWithArguments : 1;

  /// Whether to use C++ template preferred_name attributes when printing
  /// templates.
  unsigned UsePreferredNames : 1;

  /// Whether to use type suffixes (eg: 1U) on integral non-type template
  /// parameters.
  unsigned AlwaysIncludeTypeForTemplateArgument : 1;

  /// Whether to strip underscores when printing reserved parameter names.
  /// e.g. std::vector<class _Tp> becomes std::vector<class Tp>.
  /// This only affects parameter names, and so describes a compatible API.
  unsigned CleanUglifiedParameters : 1;

  /// Whether to print the entire array initializers, especially on non-type
  /// template parameters, no matter how many elements there are.
  unsigned EntireContentsOfLargeArray : 1;

  /// Callbacks to use to allow the behavior of printing to be customized.
  const PrintingCallbacks *Callbacks = nullptr;

  /// How to print OpenACC nodes.
  OpenACCPrintKind OpenACCPrint;
};

} // end namespace clang

#endif<|MERGE_RESOLUTION|>--- conflicted
+++ resolved
@@ -90,11 +90,8 @@
         SuppressImplicitBase(false), FullyQualifiedName(false),
         PrintCanonicalTypes(false), PrintInjectedClassNameWithArguments(true),
         UsePreferredNames(true), AlwaysIncludeTypeForTemplateArgument(false),
-<<<<<<< HEAD
-        CleanUglifiedParameters(false), OpenACCPrint(OpenACCPrint_ACC) {}
-=======
-        CleanUglifiedParameters(false), EntireContentsOfLargeArray(true) {}
->>>>>>> 1e569e3b
+        CleanUglifiedParameters(false), EntireContentsOfLargeArray(true),
+        OpenACCPrint(OpenACCPrint_ACC) {}
 
   /// Adjust this printing policy for cases where it's known that we're
   /// printing C++ code (for instance, if AST dumping reaches a C++-only
