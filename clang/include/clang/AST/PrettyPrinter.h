--- conflicted
+++ resolved
@@ -49,23 +49,6 @@
 struct PrintingPolicy {
   /// Create a default printing policy for the specified language.
   PrintingPolicy(const LangOptions &LO)
-<<<<<<< HEAD
-    : Indentation(2), SuppressSpecifiers(false),
-      SuppressTagKeyword(LO.CPlusPlus),
-      IncludeTagDefinition(false), SuppressScope(false),
-      SuppressUnwrittenScope(false), SuppressInitializers(false),
-      ConstantArraySizeAsWritten(false), AnonymousTagLocations(true),
-      SuppressStrongLifetime(false), SuppressLifetimeQualifiers(false),
-      SuppressTemplateArgsInCXXConstructors(false),
-      Bool(LO.Bool), Restrict(LO.C99),
-      Alignof(LO.CPlusPlus11), UnderscoreAlignof(LO.C11),
-      UseVoidForZeroParams(!LO.CPlusPlus),
-      TerseOutput(false), PolishForDeclaration(false),
-      Half(LO.Half), MSWChar(LO.MicrosoftExt && !LO.WChar),
-      IncludeNewlines(true), MSVCFormatting(false),
-      ConstantsAsWritten(false), SuppressImplicitBase(false),
-      FullyQualifiedName(false), OpenACCPrint(OpenACCPrint_ACC) { }
-=======
       : Indentation(2), SuppressSpecifiers(false),
         SuppressTagKeyword(LO.CPlusPlus), IncludeTagDefinition(false),
         SuppressScope(false), SuppressUnwrittenScope(false),
@@ -79,8 +62,7 @@
         MSWChar(LO.MicrosoftExt && !LO.WChar), IncludeNewlines(true),
         MSVCFormatting(false), ConstantsAsWritten(false),
         SuppressImplicitBase(false), FullyQualifiedName(false),
-        RemapFilePaths(false) {}
->>>>>>> 8e3cfe69
+        RemapFilePaths(false), OpenACCPrint(OpenACCPrint_ACC) {}
 
   /// Adjust this printing policy for cases where it's known that we're
   /// printing C++ code (for instance, if AST dumping reaches a C++-only
@@ -254,16 +236,14 @@
   /// This is the opposite of SuppressScope and thus overrules it.
   unsigned FullyQualifiedName : 1;
 
-<<<<<<< HEAD
+  /// Whether to apply -fdebug-prefix-map to any file paths.
+  unsigned RemapFilePaths : 1;
+
+  /// When RemapFilePaths is true, this function performs the action.
+  std::function<std::string(StringRef)> remapPath;
+
   /// How to print OpenACC nodes.
   OpenACCPrintKind OpenACCPrint;
-=======
-  /// Whether to apply -fdebug-prefix-map to any file paths.
-  unsigned RemapFilePaths : 1;
-
-  /// When RemapFilePaths is true, this function performs the action.
-  std::function<std::string(StringRef)> remapPath;
->>>>>>> 8e3cfe69
 };
 
 } // end namespace clang
