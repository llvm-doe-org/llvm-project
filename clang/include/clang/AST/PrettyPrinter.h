--- conflicted
+++ resolved
@@ -91,11 +91,7 @@
         MSVCFormatting(false), ConstantsAsWritten(false),
         SuppressImplicitBase(false), FullyQualifiedName(false),
         PrintCanonicalTypes(false), PrintInjectedClassNameWithArguments(true),
-<<<<<<< HEAD
-        OpenACCPrint(OpenACCPrint_ACC) {}
-=======
-        UsePreferredNames(true) {}
->>>>>>> a25f25c3
+        UsePreferredNames(true), OpenACCPrint(OpenACCPrint_ACC) {}
 
   /// Adjust this printing policy for cases where it's known that we're
   /// printing C++ code (for instance, if AST dumping reaches a C++-only
