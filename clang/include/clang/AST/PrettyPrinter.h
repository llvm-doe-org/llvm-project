--- conflicted
+++ resolved
@@ -62,11 +62,8 @@
         MSWChar(LO.MicrosoftExt && !LO.WChar), IncludeNewlines(true),
         MSVCFormatting(false), ConstantsAsWritten(false),
         SuppressImplicitBase(false), FullyQualifiedName(false),
-<<<<<<< HEAD
-        RemapFilePaths(false), OpenACCPrint(OpenACCPrint_ACC) {}
-=======
-        RemapFilePaths(false), PrintCanonicalTypes(false) {}
->>>>>>> 051f0cde
+        RemapFilePaths(false), PrintCanonicalTypes(false),
+        OpenACCPrint(OpenACCPrint_ACC) {}
 
   /// Adjust this printing policy for cases where it's known that we're
   /// printing C++ code (for instance, if AST dumping reaches a C++-only
