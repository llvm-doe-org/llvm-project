--- conflicted
+++ resolved
@@ -3862,7 +3862,14 @@
   return true;
 }
 
-<<<<<<< HEAD
+template <typename Derived>
+bool RecursiveASTVisitor<Derived>::VisitOMPXDynCGroupMemClause(
+    OMPXDynCGroupMemClause *C) {
+  TRY_TO(VisitOMPClauseWithPreInit(C));
+  TRY_TO(TraverseStmt(C->getSize()));
+  return true;
+}
+
 // OpenACC directives.
 template <typename Derived>
 bool RecursiveASTVisitor<Derived>::TraverseACCDirectiveStmt(
@@ -4123,13 +4130,6 @@
 
 template <typename Derived>
 bool RecursiveASTVisitor<Derived>::VisitACCCompareClause(ACCCompareClause *) {
-=======
-template <typename Derived>
-bool RecursiveASTVisitor<Derived>::VisitOMPXDynCGroupMemClause(
-    OMPXDynCGroupMemClause *C) {
-  TRY_TO(VisitOMPClauseWithPreInit(C));
-  TRY_TO(TraverseStmt(C->getSize()));
->>>>>>> 618caf6f
   return true;
 }
 
