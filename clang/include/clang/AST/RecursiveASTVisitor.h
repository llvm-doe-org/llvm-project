//===--- RecursiveASTVisitor.h - Recursive AST Visitor ----------*- C++ -*-===//
//
// Part of the LLVM Project, under the Apache License v2.0 with LLVM Exceptions.
// See https://llvm.org/LICENSE.txt for license information.
// SPDX-License-Identifier: Apache-2.0 WITH LLVM-exception
//
//===----------------------------------------------------------------------===//
//
//  This file defines the RecursiveASTVisitor interface, which recursively
//  traverses the entire AST.
//
//===----------------------------------------------------------------------===//
#ifndef LLVM_CLANG_AST_RECURSIVEASTVISITOR_H
#define LLVM_CLANG_AST_RECURSIVEASTVISITOR_H

#include "clang/AST/Attr.h"
#include "clang/AST/Decl.h"
#include "clang/AST/DeclarationName.h"
#include "clang/AST/DeclBase.h"
#include "clang/AST/DeclCXX.h"
#include "clang/AST/DeclFriend.h"
#include "clang/AST/DeclObjC.h"
#include "clang/AST/DeclOpenMP.h"
#include "clang/AST/DeclTemplate.h"
#include "clang/AST/Expr.h"
#include "clang/AST/ExprConcepts.h"
#include "clang/AST/ExprCXX.h"
#include "clang/AST/ExprObjC.h"
#include "clang/AST/ExprOpenMP.h"
#include "clang/AST/LambdaCapture.h"
#include "clang/AST/NestedNameSpecifier.h"
#include "clang/AST/OpenMPClause.h"
#include "clang/AST/Stmt.h"
#include "clang/AST/StmtCXX.h"
#include "clang/AST/StmtObjC.h"
#include "clang/AST/StmtOpenACC.h"
#include "clang/AST/StmtOpenMP.h"
#include "clang/AST/TemplateBase.h"
#include "clang/AST/TemplateName.h"
#include "clang/AST/Type.h"
#include "clang/AST/TypeLoc.h"
#include "clang/Basic/LLVM.h"
#include "clang/Basic/OpenACCKinds.h"
#include "clang/Basic/OpenMPKinds.h"
#include "clang/Basic/Specifiers.h"
#include "llvm/ADT/PointerIntPair.h"
#include "llvm/ADT/SmallVector.h"
#include "llvm/Support/Casting.h"
#include <algorithm>
#include <cstddef>
#include <type_traits>

namespace clang {

// A helper macro to implement short-circuiting when recursing.  It
// invokes CALL_EXPR, which must be a method call, on the derived
// object (s.t. a user of RecursiveASTVisitor can override the method
// in CALL_EXPR).
#define TRY_TO(CALL_EXPR)                                                      \
  do {                                                                         \
    if (!getDerived().CALL_EXPR)                                               \
      return false;                                                            \
  } while (false)

namespace detail {

template <typename T, typename U>
struct has_same_member_pointer_type : std::false_type {};
template <typename T, typename U, typename R, typename... P>
struct has_same_member_pointer_type<R (T::*)(P...), R (U::*)(P...)>
    : std::true_type {};

template <bool has_same_type> struct is_same_method_impl {
  template <typename FirstMethodPtrTy, typename SecondMethodPtrTy>
  static bool isSameMethod(FirstMethodPtrTy FirstMethodPtr,
                           SecondMethodPtrTy SecondMethodPtr) {
    return false;
  }
};

template <> struct is_same_method_impl<true> {
  template <typename FirstMethodPtrTy, typename SecondMethodPtrTy>
  static bool isSameMethod(FirstMethodPtrTy FirstMethodPtr,
                           SecondMethodPtrTy SecondMethodPtr) {
    return FirstMethodPtr == SecondMethodPtr;
  }
};

/// Returns true if and only if \p FirstMethodPtr and \p SecondMethodPtr
/// are pointers to the same non-static member function.
template <typename FirstMethodPtrTy, typename SecondMethodPtrTy>
bool isSameMethod(FirstMethodPtrTy FirstMethodPtr,
                  SecondMethodPtrTy SecondMethodPtr) {
  return is_same_method_impl<has_same_member_pointer_type<
      FirstMethodPtrTy,
      SecondMethodPtrTy>::value>::isSameMethod(FirstMethodPtr, SecondMethodPtr);
}

} // end namespace detail

/// A class that does preorder or postorder
/// depth-first traversal on the entire Clang AST and visits each node.
///
/// This class performs three distinct tasks:
///   1. traverse the AST (i.e. go to each node);
///   2. at a given node, walk up the class hierarchy, starting from
///      the node's dynamic type, until the top-most class (e.g. Stmt,
///      Decl, or Type) is reached.
///   3. given a (node, class) combination, where 'class' is some base
///      class of the dynamic type of 'node', call a user-overridable
///      function to actually visit the node.
///
/// These tasks are done by three groups of methods, respectively:
///   1. TraverseDecl(Decl *x) does task #1.  It is the entry point
///      for traversing an AST rooted at x.  This method simply
///      dispatches (i.e. forwards) to TraverseFoo(Foo *x) where Foo
///      is the dynamic type of *x, which calls WalkUpFromFoo(x) and
///      then recursively visits the child nodes of x.
///      TraverseStmt(Stmt *x) and TraverseType(QualType x) work
///      similarly.
///   2. WalkUpFromFoo(Foo *x) does task #2.  It does not try to visit
///      any child node of x.  Instead, it first calls WalkUpFromBar(x)
///      where Bar is the direct parent class of Foo (unless Foo has
///      no parent), and then calls VisitFoo(x) (see the next list item).
///   3. VisitFoo(Foo *x) does task #3.
///
/// These three method groups are tiered (Traverse* > WalkUpFrom* >
/// Visit*).  A method (e.g. Traverse*) may call methods from the same
/// tier (e.g. other Traverse*) or one tier lower (e.g. WalkUpFrom*).
/// It may not call methods from a higher tier.
///
/// Note that since WalkUpFromFoo() calls WalkUpFromBar() (where Bar
/// is Foo's super class) before calling VisitFoo(), the result is
/// that the Visit*() methods for a given node are called in the
/// top-down order (e.g. for a node of type NamespaceDecl, the order will
/// be VisitDecl(), VisitNamedDecl(), and then VisitNamespaceDecl()).
///
/// This scheme guarantees that all Visit*() calls for the same AST
/// node are grouped together.  In other words, Visit*() methods for
/// different nodes are never interleaved.
///
/// Clients of this visitor should subclass the visitor (providing
/// themselves as the template argument, using the curiously recurring
/// template pattern) and override any of the Traverse*, WalkUpFrom*,
/// and Visit* methods for declarations, types, statements,
/// expressions, or other AST nodes where the visitor should customize
/// behavior.  Most users only need to override Visit*.  Advanced
/// users may override Traverse* and WalkUpFrom* to implement custom
/// traversal strategies.  Returning false from one of these overridden
/// functions will abort the entire traversal.
///
/// By default, this visitor tries to visit every part of the explicit
/// source code exactly once.  The default policy towards templates
/// is to descend into the 'pattern' class or function body, not any
/// explicit or implicit instantiations.  Explicit specializations
/// are still visited, and the patterns of partial specializations
/// are visited separately.  This behavior can be changed by
/// overriding shouldVisitTemplateInstantiations() in the derived class
/// to return true, in which case all known implicit and explicit
/// instantiations will be visited at the same time as the pattern
/// from which they were produced.
///
/// By default, this visitor preorder traverses the AST. If postorder traversal
/// is needed, the \c shouldTraversePostOrder method needs to be overridden
/// to return \c true.
template <typename Derived> class RecursiveASTVisitor {
public:
  /// A queue used for performing data recursion over statements.
  /// Parameters involving this type are used to implement data
  /// recursion over Stmts and Exprs within this class, and should
  /// typically not be explicitly specified by derived classes.
  /// The bool bit indicates whether the statement has been traversed or not.
  typedef SmallVectorImpl<llvm::PointerIntPair<Stmt *, 1, bool>>
    DataRecursionQueue;

  /// Return a reference to the derived class.
  Derived &getDerived() { return *static_cast<Derived *>(this); }

  /// Return whether this visitor should recurse into
  /// template instantiations.
  bool shouldVisitTemplateInstantiations() const { return false; }

  /// Return whether this visitor should recurse into the types of
  /// TypeLocs.
  bool shouldWalkTypesOfTypeLocs() const { return true; }

  /// Return whether this visitor should recurse into implicit
  /// code, e.g., implicit constructors and destructors.
  bool shouldVisitImplicitCode() const { return false; }

  /// Return whether this visitor should recurse into lambda body
  bool shouldVisitLambdaBody() const { return true; }

  /// Return whether this visitor should traverse post-order.
  bool shouldTraversePostOrder() const { return false; }

  /// Recursively visits an entire AST, starting from the TranslationUnitDecl.
  /// \returns false if visitation was terminated early.
  bool TraverseAST(ASTContext &AST) {
    // Currently just an alias for TraverseDecl(TUDecl), but kept in case
    // we change the implementation again.
    return getDerived().TraverseDecl(AST.getTranslationUnitDecl());
  }

  /// Recursively visit a statement or expression, by
  /// dispatching to Traverse*() based on the argument's dynamic type.
  ///
  /// \returns false if the visitation was terminated early, true
  /// otherwise (including when the argument is nullptr).
  bool TraverseStmt(Stmt *S, DataRecursionQueue *Queue = nullptr);

  /// Invoked before visiting a statement or expression via data recursion.
  ///
  /// \returns false to skip visiting the node, true otherwise.
  bool dataTraverseStmtPre(Stmt *S) { return true; }

  /// Invoked after visiting a statement or expression via data recursion.
  /// This is not invoked if the previously invoked \c dataTraverseStmtPre
  /// returned false.
  ///
  /// \returns false if the visitation was terminated early, true otherwise.
  bool dataTraverseStmtPost(Stmt *S) { return true; }

  /// Recursively visit a type, by dispatching to
  /// Traverse*Type() based on the argument's getTypeClass() property.
  ///
  /// \returns false if the visitation was terminated early, true
  /// otherwise (including when the argument is a Null type).
  bool TraverseType(QualType T);

  /// Recursively visit a type with location, by dispatching to
  /// Traverse*TypeLoc() based on the argument type's getTypeClass() property.
  ///
  /// \returns false if the visitation was terminated early, true
  /// otherwise (including when the argument is a Null type location).
  bool TraverseTypeLoc(TypeLoc TL);

  /// Recursively visit an attribute, by dispatching to
  /// Traverse*Attr() based on the argument's dynamic type.
  ///
  /// \returns false if the visitation was terminated early, true
  /// otherwise (including when the argument is a Null type location).
  bool TraverseAttr(Attr *At);

  /// Recursively visit a declaration, by dispatching to
  /// Traverse*Decl() based on the argument's dynamic type.
  ///
  /// \returns false if the visitation was terminated early, true
  /// otherwise (including when the argument is NULL).
  bool TraverseDecl(Decl *D);

  /// Recursively visit a C++ nested-name-specifier.
  ///
  /// \returns false if the visitation was terminated early, true otherwise.
  bool TraverseNestedNameSpecifier(NestedNameSpecifier *NNS);

  /// Recursively visit a C++ nested-name-specifier with location
  /// information.
  ///
  /// \returns false if the visitation was terminated early, true otherwise.
  bool TraverseNestedNameSpecifierLoc(NestedNameSpecifierLoc NNS);

  /// Recursively visit a name with its location information.
  ///
  /// \returns false if the visitation was terminated early, true otherwise.
  bool TraverseDeclarationNameInfo(DeclarationNameInfo NameInfo);

  /// Recursively visit a template name and dispatch to the
  /// appropriate method.
  ///
  /// \returns false if the visitation was terminated early, true otherwise.
  bool TraverseTemplateName(TemplateName Template);

  /// Recursively visit a template argument and dispatch to the
  /// appropriate method for the argument type.
  ///
  /// \returns false if the visitation was terminated early, true otherwise.
  // FIXME: migrate callers to TemplateArgumentLoc instead.
  bool TraverseTemplateArgument(const TemplateArgument &Arg);

  /// Recursively visit a template argument location and dispatch to the
  /// appropriate method for the argument type.
  ///
  /// \returns false if the visitation was terminated early, true otherwise.
  bool TraverseTemplateArgumentLoc(const TemplateArgumentLoc &ArgLoc);

  /// Recursively visit a set of template arguments.
  /// This can be overridden by a subclass, but it's not expected that
  /// will be needed -- this visitor always dispatches to another.
  ///
  /// \returns false if the visitation was terminated early, true otherwise.
  // FIXME: take a TemplateArgumentLoc* (or TemplateArgumentListInfo) instead.
  bool TraverseTemplateArguments(const TemplateArgument *Args,
                                 unsigned NumArgs);

  /// Recursively visit a base specifier. This can be overridden by a
  /// subclass.
  ///
  /// \returns false if the visitation was terminated early, true otherwise.
  bool TraverseCXXBaseSpecifier(const CXXBaseSpecifier &Base);

  /// Recursively visit a constructor initializer.  This
  /// automatically dispatches to another visitor for the initializer
  /// expression, but not for the name of the initializer, so may
  /// be overridden for clients that need access to the name.
  ///
  /// \returns false if the visitation was terminated early, true otherwise.
  bool TraverseConstructorInitializer(CXXCtorInitializer *Init);

  /// Recursively visit a lambda capture. \c Init is the expression that
  /// will be used to initialize the capture.
  ///
  /// \returns false if the visitation was terminated early, true otherwise.
  bool TraverseLambdaCapture(LambdaExpr *LE, const LambdaCapture *C,
                             Expr *Init);

  /// Recursively visit the syntactic or semantic form of an
  /// initialization list.
  ///
  /// \returns false if the visitation was terminated early, true otherwise.
  bool TraverseSynOrSemInitListExpr(InitListExpr *S,
                                    DataRecursionQueue *Queue = nullptr);

  /// Recursively visit a reference to a concept with potential arguments.
  ///
  /// \returns false if the visitation was terminated early, true otherwise.
  bool TraverseConceptReference(const ConceptReference &C);

  // ---- Methods on Attrs ----

  // Visit an attribute.
  bool VisitAttr(Attr *A) { return true; }

// Declare Traverse* and empty Visit* for all Attr classes.
#define ATTR_VISITOR_DECLS_ONLY
#include "clang/AST/AttrVisitor.inc"
#undef ATTR_VISITOR_DECLS_ONLY

// ---- Methods on Stmts ----

  Stmt::child_range getStmtChildren(Stmt *S) { return S->children(); }

private:
  // Traverse the given statement. If the most-derived traverse function takes a
  // data recursion queue, pass it on; otherwise, discard it. Note that the
  // first branch of this conditional must compile whether or not the derived
  // class can take a queue, so if we're taking the second arm, make the first
  // arm call our function rather than the derived class version.
#define TRAVERSE_STMT_BASE(NAME, CLASS, VAR, QUEUE)                            \
  (::clang::detail::has_same_member_pointer_type<                              \
       decltype(&RecursiveASTVisitor::Traverse##NAME),                         \
       decltype(&Derived::Traverse##NAME)>::value                              \
       ? static_cast<std::conditional_t<                                       \
             ::clang::detail::has_same_member_pointer_type<                    \
                 decltype(&RecursiveASTVisitor::Traverse##NAME),               \
                 decltype(&Derived::Traverse##NAME)>::value,                   \
             Derived &, RecursiveASTVisitor &>>(*this)                         \
             .Traverse##NAME(static_cast<CLASS *>(VAR), QUEUE)                 \
       : getDerived().Traverse##NAME(static_cast<CLASS *>(VAR)))

// Try to traverse the given statement, or enqueue it if we're performing data
// recursion in the middle of traversing another statement. Can only be called
// from within a DEF_TRAVERSE_STMT body or similar context.
#define TRY_TO_TRAVERSE_OR_ENQUEUE_STMT(S)                                     \
  do {                                                                         \
    if (!TRAVERSE_STMT_BASE(Stmt, Stmt, S, Queue))                             \
      return false;                                                            \
  } while (false)

public:
// Declare Traverse*() for all concrete Stmt classes.
#define ABSTRACT_STMT(STMT)
#define STMT(CLASS, PARENT) \
  bool Traverse##CLASS(CLASS *S, DataRecursionQueue *Queue = nullptr);
#include "clang/AST/StmtNodes.inc"
  // The above header #undefs ABSTRACT_STMT and STMT upon exit.

  // Define WalkUpFrom*() and empty Visit*() for all Stmt classes.
  bool WalkUpFromStmt(Stmt *S) { return getDerived().VisitStmt(S); }
  bool VisitStmt(Stmt *S) { return true; }
#define STMT(CLASS, PARENT)                                                    \
  bool WalkUpFrom##CLASS(CLASS *S) {                                           \
    TRY_TO(WalkUpFrom##PARENT(S));                                             \
    TRY_TO(Visit##CLASS(S));                                                   \
    return true;                                                               \
  }                                                                            \
  bool Visit##CLASS(CLASS *S) { return true; }
#include "clang/AST/StmtNodes.inc"

// ---- Methods on Types ----
// FIXME: revamp to take TypeLoc's rather than Types.

// Declare Traverse*() for all concrete Type classes.
#define ABSTRACT_TYPE(CLASS, BASE)
#define TYPE(CLASS, BASE) bool Traverse##CLASS##Type(CLASS##Type *T);
#include "clang/AST/TypeNodes.inc"
  // The above header #undefs ABSTRACT_TYPE and TYPE upon exit.

  // Define WalkUpFrom*() and empty Visit*() for all Type classes.
  bool WalkUpFromType(Type *T) { return getDerived().VisitType(T); }
  bool VisitType(Type *T) { return true; }
#define TYPE(CLASS, BASE)                                                      \
  bool WalkUpFrom##CLASS##Type(CLASS##Type *T) {                               \
    TRY_TO(WalkUpFrom##BASE(T));                                               \
    TRY_TO(Visit##CLASS##Type(T));                                             \
    return true;                                                               \
  }                                                                            \
  bool Visit##CLASS##Type(CLASS##Type *T) { return true; }
#include "clang/AST/TypeNodes.inc"

// ---- Methods on TypeLocs ----
// FIXME: this currently just calls the matching Type methods

// Declare Traverse*() for all concrete TypeLoc classes.
#define ABSTRACT_TYPELOC(CLASS, BASE)
#define TYPELOC(CLASS, BASE) bool Traverse##CLASS##TypeLoc(CLASS##TypeLoc TL);
#include "clang/AST/TypeLocNodes.def"
  // The above header #undefs ABSTRACT_TYPELOC and TYPELOC upon exit.

  // Define WalkUpFrom*() and empty Visit*() for all TypeLoc classes.
  bool WalkUpFromTypeLoc(TypeLoc TL) { return getDerived().VisitTypeLoc(TL); }
  bool VisitTypeLoc(TypeLoc TL) { return true; }

  // QualifiedTypeLoc and UnqualTypeLoc are not declared in
  // TypeNodes.inc and thus need to be handled specially.
  bool WalkUpFromQualifiedTypeLoc(QualifiedTypeLoc TL) {
    return getDerived().VisitUnqualTypeLoc(TL.getUnqualifiedLoc());
  }
  bool VisitQualifiedTypeLoc(QualifiedTypeLoc TL) { return true; }
  bool WalkUpFromUnqualTypeLoc(UnqualTypeLoc TL) {
    return getDerived().VisitUnqualTypeLoc(TL.getUnqualifiedLoc());
  }
  bool VisitUnqualTypeLoc(UnqualTypeLoc TL) { return true; }

// Note that BASE includes trailing 'Type' which CLASS doesn't.
#define TYPE(CLASS, BASE)                                                      \
  bool WalkUpFrom##CLASS##TypeLoc(CLASS##TypeLoc TL) {                         \
    TRY_TO(WalkUpFrom##BASE##Loc(TL));                                         \
    TRY_TO(Visit##CLASS##TypeLoc(TL));                                         \
    return true;                                                               \
  }                                                                            \
  bool Visit##CLASS##TypeLoc(CLASS##TypeLoc TL) { return true; }
#include "clang/AST/TypeNodes.inc"

// ---- Methods on Decls ----

// Declare Traverse*() for all concrete Decl classes.
#define ABSTRACT_DECL(DECL)
#define DECL(CLASS, BASE) bool Traverse##CLASS##Decl(CLASS##Decl *D);
#include "clang/AST/DeclNodes.inc"
  // The above header #undefs ABSTRACT_DECL and DECL upon exit.

  // Define WalkUpFrom*() and empty Visit*() for all Decl classes.
  bool WalkUpFromDecl(Decl *D) { return getDerived().VisitDecl(D); }
  bool VisitDecl(Decl *D) { return true; }
#define DECL(CLASS, BASE)                                                      \
  bool WalkUpFrom##CLASS##Decl(CLASS##Decl *D) {                               \
    TRY_TO(WalkUpFrom##BASE(D));                                               \
    TRY_TO(Visit##CLASS##Decl(D));                                             \
    return true;                                                               \
  }                                                                            \
  bool Visit##CLASS##Decl(CLASS##Decl *D) { return true; }
#include "clang/AST/DeclNodes.inc"

  bool canIgnoreChildDeclWhileTraversingDeclContext(const Decl *Child);

#define DEF_TRAVERSE_TMPL_INST(TMPLDECLKIND)                                   \
  bool TraverseTemplateInstantiations(TMPLDECLKIND##TemplateDecl *D);
  DEF_TRAVERSE_TMPL_INST(Class)
  DEF_TRAVERSE_TMPL_INST(Var)
  DEF_TRAVERSE_TMPL_INST(Function)
#undef DEF_TRAVERSE_TMPL_INST

  bool dataTraverseNode(Stmt *S, DataRecursionQueue *Queue);

private:
  // These are helper methods used by more than one Traverse* method.
  bool TraverseTemplateParameterListHelper(TemplateParameterList *TPL);

  // Traverses template parameter lists of either a DeclaratorDecl or TagDecl.
  template <typename T>
  bool TraverseDeclTemplateParameterLists(T *D);

  bool TraverseTemplateTypeParamDeclConstraints(const TemplateTypeParmDecl *D);

  bool TraverseTemplateArgumentLocsHelper(const TemplateArgumentLoc *TAL,
                                          unsigned Count);
  bool TraverseArrayTypeLocHelper(ArrayTypeLoc TL);
  bool TraverseRecordHelper(RecordDecl *D);
  bool TraverseCXXRecordHelper(CXXRecordDecl *D);
  bool TraverseDeclaratorHelper(DeclaratorDecl *D);
  bool TraverseDeclContextHelper(DeclContext *DC);
  bool TraverseFunctionHelper(FunctionDecl *D);
  bool TraverseVarHelper(VarDecl *D);
  bool TraverseOMPExecutableDirective(OMPExecutableDirective *S);
  bool TraverseOMPLoopDirective(OMPLoopDirective *S);
  bool TraverseOMPClause(OMPClause *C);
#define GEN_CLANG_CLAUSE_CLASS
#define CLAUSE_CLASS(Enum, Str, Class) bool Visit##Class(Class *C);
#include "llvm/Frontend/OpenMP/OMP.inc"
  /// Process clauses with list of variables.
  template <typename T> bool VisitOMPClauseList(T *Node);
  /// Process clauses with pre-initis.
  bool VisitOMPClauseWithPreInit(OMPClauseWithPreInit *Node);
  bool VisitOMPClauseWithPostUpdate(OMPClauseWithPostUpdate *Node);
  bool TraverseACCDirectiveStmt(ACCDirectiveStmt *S);
  bool TraverseACCClause(ACCClause *C);
#define OPENACC_CLAUSE(Name, Class) bool Visit##Class(Class *C);
#include "clang/Basic/OpenACCKinds.def"
  /// Process clauses with list of variables.
  template <typename T> bool VisitACCClauseList(T *Node);

  bool PostVisitStmt(Stmt *S);
};

template <typename Derived>
bool RecursiveASTVisitor<Derived>::dataTraverseNode(Stmt *S,
                                                    DataRecursionQueue *Queue) {
  // Top switch stmt: dispatch to TraverseFooStmt for each concrete FooStmt.
  switch (S->getStmtClass()) {
  case Stmt::NoStmtClass:
    break;
#define ABSTRACT_STMT(STMT)
#define STMT(CLASS, PARENT)                                                    \
  case Stmt::CLASS##Class:                                                     \
    return TRAVERSE_STMT_BASE(CLASS, CLASS, S, Queue);
#include "clang/AST/StmtNodes.inc"
  }

  return true;
}

#undef DISPATCH_STMT

template <typename Derived>
bool RecursiveASTVisitor<Derived>::PostVisitStmt(Stmt *S) {
  // In pre-order traversal mode, each Traverse##STMT method is responsible for
  // calling WalkUpFrom. Therefore, if the user overrides Traverse##STMT and
  // does not call the default implementation, the WalkUpFrom callback is not
  // called. Post-order traversal mode should provide the same behavior
  // regarding method overrides.
  //
  // In post-order traversal mode the Traverse##STMT method, when it receives a
  // DataRecursionQueue, can't call WalkUpFrom after traversing children because
  // it only enqueues the children and does not traverse them. TraverseStmt
  // traverses the enqueued children, and we call WalkUpFrom here.
  //
  // However, to make pre-order and post-order modes identical with regards to
  // whether they call WalkUpFrom at all, we call WalkUpFrom if and only if the
  // user did not override the Traverse##STMT method. We implement the override
  // check with isSameMethod calls below.

  switch (S->getStmtClass()) {
  case Stmt::NoStmtClass:
    break;
#define ABSTRACT_STMT(STMT)
#define STMT(CLASS, PARENT)                                                    \
  case Stmt::CLASS##Class:                                                     \
    if (::clang::detail::isSameMethod(&RecursiveASTVisitor::Traverse##CLASS,   \
                                      &Derived::Traverse##CLASS)) {            \
      TRY_TO(WalkUpFrom##CLASS(static_cast<CLASS *>(S)));                      \
    }                                                                          \
    break;
#define INITLISTEXPR(CLASS, PARENT)                                            \
  case Stmt::CLASS##Class:                                                     \
    if (::clang::detail::isSameMethod(&RecursiveASTVisitor::Traverse##CLASS,   \
                                      &Derived::Traverse##CLASS)) {            \
      auto ILE = static_cast<CLASS *>(S);                                      \
      if (auto Syn = ILE->isSemanticForm() ? ILE->getSyntacticForm() : ILE)    \
        TRY_TO(WalkUpFrom##CLASS(Syn));                                        \
      if (auto Sem = ILE->isSemanticForm() ? ILE : ILE->getSemanticForm())     \
        TRY_TO(WalkUpFrom##CLASS(Sem));                                        \
    }                                                                          \
    break;
#include "clang/AST/StmtNodes.inc"
  }

  return true;
}

#undef DISPATCH_STMT

template <typename Derived>
bool RecursiveASTVisitor<Derived>::TraverseStmt(Stmt *S,
                                                DataRecursionQueue *Queue) {
  if (!S)
    return true;

  if (Queue) {
    Queue->push_back({S, false});
    return true;
  }

  SmallVector<llvm::PointerIntPair<Stmt *, 1, bool>, 8> LocalQueue;
  LocalQueue.push_back({S, false});

  while (!LocalQueue.empty()) {
    auto &CurrSAndVisited = LocalQueue.back();
    Stmt *CurrS = CurrSAndVisited.getPointer();
    bool Visited = CurrSAndVisited.getInt();
    if (Visited) {
      LocalQueue.pop_back();
      TRY_TO(dataTraverseStmtPost(CurrS));
      if (getDerived().shouldTraversePostOrder()) {
        TRY_TO(PostVisitStmt(CurrS));
      }
      continue;
    }

    if (getDerived().dataTraverseStmtPre(CurrS)) {
      CurrSAndVisited.setInt(true);
      size_t N = LocalQueue.size();
      TRY_TO(dataTraverseNode(CurrS, &LocalQueue));
      // Process new children in the order they were added.
      std::reverse(LocalQueue.begin() + N, LocalQueue.end());
    } else {
      LocalQueue.pop_back();
    }
  }

  return true;
}

template <typename Derived>
bool RecursiveASTVisitor<Derived>::TraverseType(QualType T) {
  if (T.isNull())
    return true;

  switch (T->getTypeClass()) {
#define ABSTRACT_TYPE(CLASS, BASE)
#define TYPE(CLASS, BASE)                                                      \
  case Type::CLASS:                                                            \
    return getDerived().Traverse##CLASS##Type(                                 \
        static_cast<CLASS##Type *>(const_cast<Type *>(T.getTypePtr())));
#include "clang/AST/TypeNodes.inc"
  }

  return true;
}

template <typename Derived>
bool RecursiveASTVisitor<Derived>::TraverseTypeLoc(TypeLoc TL) {
  if (TL.isNull())
    return true;

  switch (TL.getTypeLocClass()) {
#define ABSTRACT_TYPELOC(CLASS, BASE)
#define TYPELOC(CLASS, BASE)                                                   \
  case TypeLoc::CLASS:                                                         \
    return getDerived().Traverse##CLASS##TypeLoc(TL.castAs<CLASS##TypeLoc>());
#include "clang/AST/TypeLocNodes.def"
  }

  return true;
}

// Define the Traverse*Attr(Attr* A) methods
#define VISITORCLASS RecursiveASTVisitor
#include "clang/AST/AttrVisitor.inc"
#undef VISITORCLASS

template <typename Derived>
bool RecursiveASTVisitor<Derived>::TraverseDecl(Decl *D) {
  if (!D)
    return true;

  // As a syntax visitor, by default we want to ignore declarations for
  // implicit declarations (ones not typed explicitly by the user).
  if (!getDerived().shouldVisitImplicitCode() && D->isImplicit()) {
    // For an implicit template type parameter, its type constraints are not
    // implicit and are not represented anywhere else. We still need to visit
    // them.
    if (auto *TTPD = dyn_cast<TemplateTypeParmDecl>(D))
      return TraverseTemplateTypeParamDeclConstraints(TTPD);
    return true;
  }

  switch (D->getKind()) {
#define ABSTRACT_DECL(DECL)
#define DECL(CLASS, BASE)                                                      \
  case Decl::CLASS:                                                            \
    if (!getDerived().Traverse##CLASS##Decl(static_cast<CLASS##Decl *>(D)))    \
      return false;                                                            \
    break;
#include "clang/AST/DeclNodes.inc"
  }
  return true;
}

template <typename Derived>
bool RecursiveASTVisitor<Derived>::TraverseNestedNameSpecifier(
    NestedNameSpecifier *NNS) {
  if (!NNS)
    return true;

  if (NNS->getPrefix())
    TRY_TO(TraverseNestedNameSpecifier(NNS->getPrefix()));

  switch (NNS->getKind()) {
  case NestedNameSpecifier::Identifier:
  case NestedNameSpecifier::Namespace:
  case NestedNameSpecifier::NamespaceAlias:
  case NestedNameSpecifier::Global:
  case NestedNameSpecifier::Super:
    return true;

  case NestedNameSpecifier::TypeSpec:
  case NestedNameSpecifier::TypeSpecWithTemplate:
    TRY_TO(TraverseType(QualType(NNS->getAsType(), 0)));
  }

  return true;
}

template <typename Derived>
bool RecursiveASTVisitor<Derived>::TraverseNestedNameSpecifierLoc(
    NestedNameSpecifierLoc NNS) {
  if (!NNS)
    return true;

  if (NestedNameSpecifierLoc Prefix = NNS.getPrefix())
    TRY_TO(TraverseNestedNameSpecifierLoc(Prefix));

  switch (NNS.getNestedNameSpecifier()->getKind()) {
  case NestedNameSpecifier::Identifier:
  case NestedNameSpecifier::Namespace:
  case NestedNameSpecifier::NamespaceAlias:
  case NestedNameSpecifier::Global:
  case NestedNameSpecifier::Super:
    return true;

  case NestedNameSpecifier::TypeSpec:
  case NestedNameSpecifier::TypeSpecWithTemplate:
    TRY_TO(TraverseTypeLoc(NNS.getTypeLoc()));
    break;
  }

  return true;
}

template <typename Derived>
bool RecursiveASTVisitor<Derived>::TraverseDeclarationNameInfo(
    DeclarationNameInfo NameInfo) {
  switch (NameInfo.getName().getNameKind()) {
  case DeclarationName::CXXConstructorName:
  case DeclarationName::CXXDestructorName:
  case DeclarationName::CXXConversionFunctionName:
    if (TypeSourceInfo *TSInfo = NameInfo.getNamedTypeInfo())
      TRY_TO(TraverseTypeLoc(TSInfo->getTypeLoc()));
    break;

  case DeclarationName::CXXDeductionGuideName:
    TRY_TO(TraverseTemplateName(
        TemplateName(NameInfo.getName().getCXXDeductionGuideTemplate())));
    break;

  case DeclarationName::Identifier:
  case DeclarationName::ObjCZeroArgSelector:
  case DeclarationName::ObjCOneArgSelector:
  case DeclarationName::ObjCMultiArgSelector:
  case DeclarationName::CXXOperatorName:
  case DeclarationName::CXXLiteralOperatorName:
  case DeclarationName::CXXUsingDirective:
    break;
  }

  return true;
}

template <typename Derived>
bool RecursiveASTVisitor<Derived>::TraverseTemplateName(TemplateName Template) {
  if (DependentTemplateName *DTN = Template.getAsDependentTemplateName())
    TRY_TO(TraverseNestedNameSpecifier(DTN->getQualifier()));
  else if (QualifiedTemplateName *QTN = Template.getAsQualifiedTemplateName())
    TRY_TO(TraverseNestedNameSpecifier(QTN->getQualifier()));

  return true;
}

template <typename Derived>
bool RecursiveASTVisitor<Derived>::TraverseTemplateArgument(
    const TemplateArgument &Arg) {
  switch (Arg.getKind()) {
  case TemplateArgument::Null:
  case TemplateArgument::Declaration:
  case TemplateArgument::Integral:
  case TemplateArgument::NullPtr:
    return true;

  case TemplateArgument::Type:
    return getDerived().TraverseType(Arg.getAsType());

  case TemplateArgument::Template:
  case TemplateArgument::TemplateExpansion:
    return getDerived().TraverseTemplateName(
        Arg.getAsTemplateOrTemplatePattern());

  case TemplateArgument::Expression:
    return getDerived().TraverseStmt(Arg.getAsExpr());

  case TemplateArgument::Pack:
    return getDerived().TraverseTemplateArguments(Arg.pack_begin(),
                                                  Arg.pack_size());
  }

  return true;
}

// FIXME: no template name location?
// FIXME: no source locations for a template argument pack?
template <typename Derived>
bool RecursiveASTVisitor<Derived>::TraverseTemplateArgumentLoc(
    const TemplateArgumentLoc &ArgLoc) {
  const TemplateArgument &Arg = ArgLoc.getArgument();

  switch (Arg.getKind()) {
  case TemplateArgument::Null:
  case TemplateArgument::Declaration:
  case TemplateArgument::Integral:
  case TemplateArgument::NullPtr:
    return true;

  case TemplateArgument::Type: {
    // FIXME: how can TSI ever be NULL?
    if (TypeSourceInfo *TSI = ArgLoc.getTypeSourceInfo())
      return getDerived().TraverseTypeLoc(TSI->getTypeLoc());
    else
      return getDerived().TraverseType(Arg.getAsType());
  }

  case TemplateArgument::Template:
  case TemplateArgument::TemplateExpansion:
    if (ArgLoc.getTemplateQualifierLoc())
      TRY_TO(getDerived().TraverseNestedNameSpecifierLoc(
          ArgLoc.getTemplateQualifierLoc()));
    return getDerived().TraverseTemplateName(
        Arg.getAsTemplateOrTemplatePattern());

  case TemplateArgument::Expression:
    return getDerived().TraverseStmt(ArgLoc.getSourceExpression());

  case TemplateArgument::Pack:
    return getDerived().TraverseTemplateArguments(Arg.pack_begin(),
                                                  Arg.pack_size());
  }

  return true;
}

template <typename Derived>
bool RecursiveASTVisitor<Derived>::TraverseTemplateArguments(
    const TemplateArgument *Args, unsigned NumArgs) {
  for (unsigned I = 0; I != NumArgs; ++I) {
    TRY_TO(TraverseTemplateArgument(Args[I]));
  }

  return true;
}

template <typename Derived>
bool RecursiveASTVisitor<Derived>::TraverseConstructorInitializer(
    CXXCtorInitializer *Init) {
  if (TypeSourceInfo *TInfo = Init->getTypeSourceInfo())
    TRY_TO(TraverseTypeLoc(TInfo->getTypeLoc()));

  if (Init->isWritten() || getDerived().shouldVisitImplicitCode())
    TRY_TO(TraverseStmt(Init->getInit()));

  return true;
}

template <typename Derived>
bool
RecursiveASTVisitor<Derived>::TraverseLambdaCapture(LambdaExpr *LE,
                                                    const LambdaCapture *C,
                                                    Expr *Init) {
  if (LE->isInitCapture(C))
    TRY_TO(TraverseDecl(C->getCapturedVar()));
  else
    TRY_TO(TraverseStmt(Init));
  return true;
}

// ----------------- Type traversal -----------------

// This macro makes available a variable T, the passed-in type.
#define DEF_TRAVERSE_TYPE(TYPE, CODE)                                          \
  template <typename Derived>                                                  \
  bool RecursiveASTVisitor<Derived>::Traverse##TYPE(TYPE *T) {                 \
    if (!getDerived().shouldTraversePostOrder())                               \
      TRY_TO(WalkUpFrom##TYPE(T));                                             \
    { CODE; }                                                                  \
    if (getDerived().shouldTraversePostOrder())                                \
      TRY_TO(WalkUpFrom##TYPE(T));                                             \
    return true;                                                               \
  }

DEF_TRAVERSE_TYPE(BuiltinType, {})

DEF_TRAVERSE_TYPE(ComplexType, { TRY_TO(TraverseType(T->getElementType())); })

DEF_TRAVERSE_TYPE(PointerType, { TRY_TO(TraverseType(T->getPointeeType())); })

DEF_TRAVERSE_TYPE(BlockPointerType,
                  { TRY_TO(TraverseType(T->getPointeeType())); })

DEF_TRAVERSE_TYPE(LValueReferenceType,
                  { TRY_TO(TraverseType(T->getPointeeType())); })

DEF_TRAVERSE_TYPE(RValueReferenceType,
                  { TRY_TO(TraverseType(T->getPointeeType())); })

DEF_TRAVERSE_TYPE(MemberPointerType, {
  TRY_TO(TraverseType(QualType(T->getClass(), 0)));
  TRY_TO(TraverseType(T->getPointeeType()));
})

DEF_TRAVERSE_TYPE(AdjustedType, { TRY_TO(TraverseType(T->getOriginalType())); })

DEF_TRAVERSE_TYPE(DecayedType, { TRY_TO(TraverseType(T->getOriginalType())); })

DEF_TRAVERSE_TYPE(ConstantArrayType, {
  TRY_TO(TraverseType(T->getElementType()));
  if (T->getSizeExpr())
    TRY_TO(TraverseStmt(const_cast<Expr*>(T->getSizeExpr())));
})

DEF_TRAVERSE_TYPE(IncompleteArrayType,
                  { TRY_TO(TraverseType(T->getElementType())); })

DEF_TRAVERSE_TYPE(VariableArrayType, {
  TRY_TO(TraverseType(T->getElementType()));
  TRY_TO(TraverseStmt(T->getSizeExpr()));
})

DEF_TRAVERSE_TYPE(DependentSizedArrayType, {
  TRY_TO(TraverseType(T->getElementType()));
  if (T->getSizeExpr())
    TRY_TO(TraverseStmt(T->getSizeExpr()));
})

DEF_TRAVERSE_TYPE(DependentAddressSpaceType, {
  TRY_TO(TraverseStmt(T->getAddrSpaceExpr()));
  TRY_TO(TraverseType(T->getPointeeType()));
})

DEF_TRAVERSE_TYPE(DependentVectorType, {
  if (T->getSizeExpr())
    TRY_TO(TraverseStmt(T->getSizeExpr()));
  TRY_TO(TraverseType(T->getElementType()));
})

DEF_TRAVERSE_TYPE(DependentSizedExtVectorType, {
  if (T->getSizeExpr())
    TRY_TO(TraverseStmt(T->getSizeExpr()));
  TRY_TO(TraverseType(T->getElementType()));
})

DEF_TRAVERSE_TYPE(VectorType, { TRY_TO(TraverseType(T->getElementType())); })

DEF_TRAVERSE_TYPE(ExtVectorType, { TRY_TO(TraverseType(T->getElementType())); })

DEF_TRAVERSE_TYPE(ConstantMatrixType,
                  { TRY_TO(TraverseType(T->getElementType())); })

DEF_TRAVERSE_TYPE(DependentSizedMatrixType, {
  if (T->getRowExpr())
    TRY_TO(TraverseStmt(T->getRowExpr()));
  if (T->getColumnExpr())
    TRY_TO(TraverseStmt(T->getColumnExpr()));
  TRY_TO(TraverseType(T->getElementType()));
})

DEF_TRAVERSE_TYPE(FunctionNoProtoType,
                  { TRY_TO(TraverseType(T->getReturnType())); })

DEF_TRAVERSE_TYPE(FunctionProtoType, {
  TRY_TO(TraverseType(T->getReturnType()));

  for (const auto &A : T->param_types()) {
    TRY_TO(TraverseType(A));
  }

  for (const auto &E : T->exceptions()) {
    TRY_TO(TraverseType(E));
  }

  if (Expr *NE = T->getNoexceptExpr())
    TRY_TO(TraverseStmt(NE));
})

DEF_TRAVERSE_TYPE(UnresolvedUsingType, {})
DEF_TRAVERSE_TYPE(TypedefType, {})

DEF_TRAVERSE_TYPE(TypeOfExprType,
                  { TRY_TO(TraverseStmt(T->getUnderlyingExpr())); })

DEF_TRAVERSE_TYPE(TypeOfType, { TRY_TO(TraverseType(T->getUnderlyingType())); })

DEF_TRAVERSE_TYPE(DecltypeType,
                  { TRY_TO(TraverseStmt(T->getUnderlyingExpr())); })

DEF_TRAVERSE_TYPE(UnaryTransformType, {
  TRY_TO(TraverseType(T->getBaseType()));
  TRY_TO(TraverseType(T->getUnderlyingType()));
})

DEF_TRAVERSE_TYPE(AutoType, {
  TRY_TO(TraverseType(T->getDeducedType()));
  if (T->isConstrained()) {
    TRY_TO(TraverseDecl(T->getTypeConstraintConcept()));
    TRY_TO(TraverseTemplateArguments(T->getArgs(), T->getNumArgs()));
  }
})
DEF_TRAVERSE_TYPE(DeducedTemplateSpecializationType, {
  TRY_TO(TraverseTemplateName(T->getTemplateName()));
  TRY_TO(TraverseType(T->getDeducedType()));
})

DEF_TRAVERSE_TYPE(RecordType, {})
DEF_TRAVERSE_TYPE(EnumType, {})
DEF_TRAVERSE_TYPE(TemplateTypeParmType, {})
DEF_TRAVERSE_TYPE(SubstTemplateTypeParmType, {
  TRY_TO(TraverseType(T->getReplacementType()));
})
DEF_TRAVERSE_TYPE(SubstTemplateTypeParmPackType, {
  TRY_TO(TraverseTemplateArgument(T->getArgumentPack()));
})

DEF_TRAVERSE_TYPE(TemplateSpecializationType, {
  TRY_TO(TraverseTemplateName(T->getTemplateName()));
  TRY_TO(TraverseTemplateArguments(T->getArgs(), T->getNumArgs()));
})

DEF_TRAVERSE_TYPE(InjectedClassNameType, {})

DEF_TRAVERSE_TYPE(AttributedType,
                  { TRY_TO(TraverseType(T->getModifiedType())); })

DEF_TRAVERSE_TYPE(ParenType, { TRY_TO(TraverseType(T->getInnerType())); })

DEF_TRAVERSE_TYPE(MacroQualifiedType,
                  { TRY_TO(TraverseType(T->getUnderlyingType())); })

DEF_TRAVERSE_TYPE(ElaboratedType, {
  if (T->getQualifier()) {
    TRY_TO(TraverseNestedNameSpecifier(T->getQualifier()));
  }
  TRY_TO(TraverseType(T->getNamedType()));
})

DEF_TRAVERSE_TYPE(DependentNameType,
                  { TRY_TO(TraverseNestedNameSpecifier(T->getQualifier())); })

DEF_TRAVERSE_TYPE(DependentTemplateSpecializationType, {
  TRY_TO(TraverseNestedNameSpecifier(T->getQualifier()));
  TRY_TO(TraverseTemplateArguments(T->getArgs(), T->getNumArgs()));
})

DEF_TRAVERSE_TYPE(PackExpansionType, { TRY_TO(TraverseType(T->getPattern())); })

DEF_TRAVERSE_TYPE(ObjCTypeParamType, {})

DEF_TRAVERSE_TYPE(ObjCInterfaceType, {})

DEF_TRAVERSE_TYPE(ObjCObjectType, {
  // We have to watch out here because an ObjCInterfaceType's base
  // type is itself.
  if (T->getBaseType().getTypePtr() != T)
    TRY_TO(TraverseType(T->getBaseType()));
  for (auto typeArg : T->getTypeArgsAsWritten()) {
    TRY_TO(TraverseType(typeArg));
  }
})

DEF_TRAVERSE_TYPE(ObjCObjectPointerType,
                  { TRY_TO(TraverseType(T->getPointeeType())); })

DEF_TRAVERSE_TYPE(AtomicType, { TRY_TO(TraverseType(T->getValueType())); })

DEF_TRAVERSE_TYPE(PipeType, { TRY_TO(TraverseType(T->getElementType())); })

DEF_TRAVERSE_TYPE(ExtIntType, {})
DEF_TRAVERSE_TYPE(DependentExtIntType,
                  { TRY_TO(TraverseStmt(T->getNumBitsExpr())); })

#undef DEF_TRAVERSE_TYPE

// ----------------- TypeLoc traversal -----------------

// This macro makes available a variable TL, the passed-in TypeLoc.
// If requested, it calls WalkUpFrom* for the Type in the given TypeLoc,
// in addition to WalkUpFrom* for the TypeLoc itself, such that existing
// clients that override the WalkUpFrom*Type() and/or Visit*Type() methods
// continue to work.
#define DEF_TRAVERSE_TYPELOC(TYPE, CODE)                                       \
  template <typename Derived>                                                  \
  bool RecursiveASTVisitor<Derived>::Traverse##TYPE##Loc(TYPE##Loc TL) {       \
    if (!getDerived().shouldTraversePostOrder()) {                             \
      TRY_TO(WalkUpFrom##TYPE##Loc(TL));                                       \
      if (getDerived().shouldWalkTypesOfTypeLocs())                            \
        TRY_TO(WalkUpFrom##TYPE(const_cast<TYPE *>(TL.getTypePtr())));         \
    }                                                                          \
    { CODE; }                                                                  \
    if (getDerived().shouldTraversePostOrder()) {                              \
      TRY_TO(WalkUpFrom##TYPE##Loc(TL));                                       \
      if (getDerived().shouldWalkTypesOfTypeLocs())                            \
        TRY_TO(WalkUpFrom##TYPE(const_cast<TYPE *>(TL.getTypePtr())));         \
    }                                                                          \
    return true;                                                               \
  }

template <typename Derived>
bool
RecursiveASTVisitor<Derived>::TraverseQualifiedTypeLoc(QualifiedTypeLoc TL) {
  // Move this over to the 'main' typeloc tree.  Note that this is a
  // move -- we pretend that we were really looking at the unqualified
  // typeloc all along -- rather than a recursion, so we don't follow
  // the normal CRTP plan of going through
  // getDerived().TraverseTypeLoc.  If we did, we'd be traversing
  // twice for the same type (once as a QualifiedTypeLoc version of
  // the type, once as an UnqualifiedTypeLoc version of the type),
  // which in effect means we'd call VisitTypeLoc twice with the
  // 'same' type.  This solves that problem, at the cost of never
  // seeing the qualified version of the type (unless the client
  // subclasses TraverseQualifiedTypeLoc themselves).  It's not a
  // perfect solution.  A perfect solution probably requires making
  // QualifiedTypeLoc a wrapper around TypeLoc -- like QualType is a
  // wrapper around Type* -- rather than being its own class in the
  // type hierarchy.
  return TraverseTypeLoc(TL.getUnqualifiedLoc());
}

DEF_TRAVERSE_TYPELOC(BuiltinType, {})

// FIXME: ComplexTypeLoc is unfinished
DEF_TRAVERSE_TYPELOC(ComplexType, {
  TRY_TO(TraverseType(TL.getTypePtr()->getElementType()));
})

DEF_TRAVERSE_TYPELOC(PointerType,
                     { TRY_TO(TraverseTypeLoc(TL.getPointeeLoc())); })

DEF_TRAVERSE_TYPELOC(BlockPointerType,
                     { TRY_TO(TraverseTypeLoc(TL.getPointeeLoc())); })

DEF_TRAVERSE_TYPELOC(LValueReferenceType,
                     { TRY_TO(TraverseTypeLoc(TL.getPointeeLoc())); })

DEF_TRAVERSE_TYPELOC(RValueReferenceType,
                     { TRY_TO(TraverseTypeLoc(TL.getPointeeLoc())); })

// We traverse this in the type case as well, but how is it not reached through
// the pointee type?
DEF_TRAVERSE_TYPELOC(MemberPointerType, {
  if (auto *TSI = TL.getClassTInfo())
    TRY_TO(TraverseTypeLoc(TSI->getTypeLoc()));
  else
    TRY_TO(TraverseType(QualType(TL.getTypePtr()->getClass(), 0)));
  TRY_TO(TraverseTypeLoc(TL.getPointeeLoc()));
})

DEF_TRAVERSE_TYPELOC(AdjustedType,
                     { TRY_TO(TraverseTypeLoc(TL.getOriginalLoc())); })

DEF_TRAVERSE_TYPELOC(DecayedType,
                     { TRY_TO(TraverseTypeLoc(TL.getOriginalLoc())); })

template <typename Derived>
bool RecursiveASTVisitor<Derived>::TraverseArrayTypeLocHelper(ArrayTypeLoc TL) {
  // This isn't available for ArrayType, but is for the ArrayTypeLoc.
  TRY_TO(TraverseStmt(TL.getSizeExpr()));
  return true;
}

DEF_TRAVERSE_TYPELOC(ConstantArrayType, {
  TRY_TO(TraverseTypeLoc(TL.getElementLoc()));
  TRY_TO(TraverseArrayTypeLocHelper(TL));
})

DEF_TRAVERSE_TYPELOC(IncompleteArrayType, {
  TRY_TO(TraverseTypeLoc(TL.getElementLoc()));
  TRY_TO(TraverseArrayTypeLocHelper(TL));
})

DEF_TRAVERSE_TYPELOC(VariableArrayType, {
  TRY_TO(TraverseTypeLoc(TL.getElementLoc()));
  TRY_TO(TraverseArrayTypeLocHelper(TL));
})

DEF_TRAVERSE_TYPELOC(DependentSizedArrayType, {
  TRY_TO(TraverseTypeLoc(TL.getElementLoc()));
  TRY_TO(TraverseArrayTypeLocHelper(TL));
})

DEF_TRAVERSE_TYPELOC(DependentAddressSpaceType, {
  TRY_TO(TraverseStmt(TL.getTypePtr()->getAddrSpaceExpr()));
  TRY_TO(TraverseType(TL.getTypePtr()->getPointeeType()));
})

// FIXME: order? why not size expr first?
// FIXME: base VectorTypeLoc is unfinished
DEF_TRAVERSE_TYPELOC(DependentSizedExtVectorType, {
  if (TL.getTypePtr()->getSizeExpr())
    TRY_TO(TraverseStmt(TL.getTypePtr()->getSizeExpr()));
  TRY_TO(TraverseType(TL.getTypePtr()->getElementType()));
})

// FIXME: VectorTypeLoc is unfinished
DEF_TRAVERSE_TYPELOC(VectorType, {
  TRY_TO(TraverseType(TL.getTypePtr()->getElementType()));
})

DEF_TRAVERSE_TYPELOC(DependentVectorType, {
  if (TL.getTypePtr()->getSizeExpr())
    TRY_TO(TraverseStmt(TL.getTypePtr()->getSizeExpr()));
  TRY_TO(TraverseType(TL.getTypePtr()->getElementType()));
})

// FIXME: size and attributes
// FIXME: base VectorTypeLoc is unfinished
DEF_TRAVERSE_TYPELOC(ExtVectorType, {
  TRY_TO(TraverseType(TL.getTypePtr()->getElementType()));
})

DEF_TRAVERSE_TYPELOC(ConstantMatrixType, {
  TRY_TO(TraverseStmt(TL.getAttrRowOperand()));
  TRY_TO(TraverseStmt(TL.getAttrColumnOperand()));
  TRY_TO(TraverseType(TL.getTypePtr()->getElementType()));
})

DEF_TRAVERSE_TYPELOC(DependentSizedMatrixType, {
  TRY_TO(TraverseStmt(TL.getAttrRowOperand()));
  TRY_TO(TraverseStmt(TL.getAttrColumnOperand()));
  TRY_TO(TraverseType(TL.getTypePtr()->getElementType()));
})

DEF_TRAVERSE_TYPELOC(FunctionNoProtoType,
                     { TRY_TO(TraverseTypeLoc(TL.getReturnLoc())); })

// FIXME: location of exception specifications (attributes?)
DEF_TRAVERSE_TYPELOC(FunctionProtoType, {
  TRY_TO(TraverseTypeLoc(TL.getReturnLoc()));

  const FunctionProtoType *T = TL.getTypePtr();

  for (unsigned I = 0, E = TL.getNumParams(); I != E; ++I) {
    if (TL.getParam(I)) {
      TRY_TO(TraverseDecl(TL.getParam(I)));
    } else if (I < T->getNumParams()) {
      TRY_TO(TraverseType(T->getParamType(I)));
    }
  }

  for (const auto &E : T->exceptions()) {
    TRY_TO(TraverseType(E));
  }

  if (Expr *NE = T->getNoexceptExpr())
    TRY_TO(TraverseStmt(NE));
})

DEF_TRAVERSE_TYPELOC(UnresolvedUsingType, {})
DEF_TRAVERSE_TYPELOC(TypedefType, {})

DEF_TRAVERSE_TYPELOC(TypeOfExprType,
                     { TRY_TO(TraverseStmt(TL.getUnderlyingExpr())); })

DEF_TRAVERSE_TYPELOC(TypeOfType, {
  TRY_TO(TraverseTypeLoc(TL.getUnderlyingTInfo()->getTypeLoc()));
})

// FIXME: location of underlying expr
DEF_TRAVERSE_TYPELOC(DecltypeType, {
  TRY_TO(TraverseStmt(TL.getTypePtr()->getUnderlyingExpr()));
})

DEF_TRAVERSE_TYPELOC(UnaryTransformType, {
  TRY_TO(TraverseTypeLoc(TL.getUnderlyingTInfo()->getTypeLoc()));
})

DEF_TRAVERSE_TYPELOC(AutoType, {
  TRY_TO(TraverseType(TL.getTypePtr()->getDeducedType()));
  if (TL.isConstrained()) {
    TRY_TO(TraverseNestedNameSpecifierLoc(TL.getNestedNameSpecifierLoc()));
    TRY_TO(TraverseDeclarationNameInfo(TL.getConceptNameInfo()));
    for (unsigned I = 0, E = TL.getNumArgs(); I != E; ++I)
      TRY_TO(TraverseTemplateArgumentLoc(TL.getArgLoc(I)));
  }
})

DEF_TRAVERSE_TYPELOC(DeducedTemplateSpecializationType, {
  TRY_TO(TraverseTemplateName(TL.getTypePtr()->getTemplateName()));
  TRY_TO(TraverseType(TL.getTypePtr()->getDeducedType()));
})

DEF_TRAVERSE_TYPELOC(RecordType, {})
DEF_TRAVERSE_TYPELOC(EnumType, {})
DEF_TRAVERSE_TYPELOC(TemplateTypeParmType, {})
DEF_TRAVERSE_TYPELOC(SubstTemplateTypeParmType, {
  TRY_TO(TraverseType(TL.getTypePtr()->getReplacementType()));
})
DEF_TRAVERSE_TYPELOC(SubstTemplateTypeParmPackType, {
  TRY_TO(TraverseTemplateArgument(TL.getTypePtr()->getArgumentPack()));
})

// FIXME: use the loc for the template name?
DEF_TRAVERSE_TYPELOC(TemplateSpecializationType, {
  TRY_TO(TraverseTemplateName(TL.getTypePtr()->getTemplateName()));
  for (unsigned I = 0, E = TL.getNumArgs(); I != E; ++I) {
    TRY_TO(TraverseTemplateArgumentLoc(TL.getArgLoc(I)));
  }
})

DEF_TRAVERSE_TYPELOC(InjectedClassNameType, {})

DEF_TRAVERSE_TYPELOC(ParenType, { TRY_TO(TraverseTypeLoc(TL.getInnerLoc())); })

DEF_TRAVERSE_TYPELOC(MacroQualifiedType,
                     { TRY_TO(TraverseTypeLoc(TL.getInnerLoc())); })

DEF_TRAVERSE_TYPELOC(AttributedType,
                     { TRY_TO(TraverseTypeLoc(TL.getModifiedLoc())); })

DEF_TRAVERSE_TYPELOC(ElaboratedType, {
  if (TL.getQualifierLoc()) {
    TRY_TO(TraverseNestedNameSpecifierLoc(TL.getQualifierLoc()));
  }
  TRY_TO(TraverseTypeLoc(TL.getNamedTypeLoc()));
})

DEF_TRAVERSE_TYPELOC(DependentNameType, {
  TRY_TO(TraverseNestedNameSpecifierLoc(TL.getQualifierLoc()));
})

DEF_TRAVERSE_TYPELOC(DependentTemplateSpecializationType, {
  if (TL.getQualifierLoc()) {
    TRY_TO(TraverseNestedNameSpecifierLoc(TL.getQualifierLoc()));
  }

  for (unsigned I = 0, E = TL.getNumArgs(); I != E; ++I) {
    TRY_TO(TraverseTemplateArgumentLoc(TL.getArgLoc(I)));
  }
})

DEF_TRAVERSE_TYPELOC(PackExpansionType,
                     { TRY_TO(TraverseTypeLoc(TL.getPatternLoc())); })

DEF_TRAVERSE_TYPELOC(ObjCTypeParamType, {})

DEF_TRAVERSE_TYPELOC(ObjCInterfaceType, {})

DEF_TRAVERSE_TYPELOC(ObjCObjectType, {
  // We have to watch out here because an ObjCInterfaceType's base
  // type is itself.
  if (TL.getTypePtr()->getBaseType().getTypePtr() != TL.getTypePtr())
    TRY_TO(TraverseTypeLoc(TL.getBaseLoc()));
  for (unsigned i = 0, n = TL.getNumTypeArgs(); i != n; ++i)
    TRY_TO(TraverseTypeLoc(TL.getTypeArgTInfo(i)->getTypeLoc()));
})

DEF_TRAVERSE_TYPELOC(ObjCObjectPointerType,
                     { TRY_TO(TraverseTypeLoc(TL.getPointeeLoc())); })

DEF_TRAVERSE_TYPELOC(AtomicType, { TRY_TO(TraverseTypeLoc(TL.getValueLoc())); })

DEF_TRAVERSE_TYPELOC(PipeType, { TRY_TO(TraverseTypeLoc(TL.getValueLoc())); })

DEF_TRAVERSE_TYPELOC(ExtIntType, {})
DEF_TRAVERSE_TYPELOC(DependentExtIntType, {
  TRY_TO(TraverseStmt(TL.getTypePtr()->getNumBitsExpr()));
})

#undef DEF_TRAVERSE_TYPELOC

// ----------------- Decl traversal -----------------
//
// For a Decl, we automate (in the DEF_TRAVERSE_DECL macro) traversing
// the children that come from the DeclContext associated with it.
// Therefore each Traverse* only needs to worry about children other
// than those.

template <typename Derived>
bool RecursiveASTVisitor<Derived>::canIgnoreChildDeclWhileTraversingDeclContext(
    const Decl *Child) {
  // BlockDecls are traversed through BlockExprs,
  // CapturedDecls are traversed through CapturedStmts.
  if (isa<BlockDecl>(Child) || isa<CapturedDecl>(Child))
    return true;
  // Lambda classes are traversed through LambdaExprs.
  if (const CXXRecordDecl* Cls = dyn_cast<CXXRecordDecl>(Child))
    return Cls->isLambda();
  return false;
}

template <typename Derived>
bool RecursiveASTVisitor<Derived>::TraverseDeclContextHelper(DeclContext *DC) {
  if (!DC)
    return true;

  for (auto *Child : DC->decls()) {
    if (!canIgnoreChildDeclWhileTraversingDeclContext(Child))
      TRY_TO(TraverseDecl(Child));
  }

  return true;
}

// This macro makes available a variable D, the passed-in decl.
#define DEF_TRAVERSE_DECL(DECL, CODE)                                          \
  template <typename Derived>                                                  \
  bool RecursiveASTVisitor<Derived>::Traverse##DECL(DECL *D) {                 \
    bool ShouldVisitChildren = true;                                           \
    bool ReturnValue = true;                                                   \
    if (!getDerived().shouldTraversePostOrder())                               \
      TRY_TO(WalkUpFrom##DECL(D));                                             \
    { CODE; }                                                                  \
    if (ReturnValue && ShouldVisitChildren)                                    \
      TRY_TO(TraverseDeclContextHelper(dyn_cast<DeclContext>(D)));             \
    if (ReturnValue) {                                                         \
      /* Visit any attributes attached to this declaration. */                 \
      for (auto *I : D->attrs())                                               \
        TRY_TO(getDerived().TraverseAttr(I));                                  \
    }                                                                          \
    if (ReturnValue && getDerived().shouldTraversePostOrder())                 \
      TRY_TO(WalkUpFrom##DECL(D));                                             \
    return ReturnValue;                                                        \
  }

DEF_TRAVERSE_DECL(AccessSpecDecl, {})

DEF_TRAVERSE_DECL(BlockDecl, {
  if (TypeSourceInfo *TInfo = D->getSignatureAsWritten())
    TRY_TO(TraverseTypeLoc(TInfo->getTypeLoc()));
  TRY_TO(TraverseStmt(D->getBody()));
  for (const auto &I : D->captures()) {
    if (I.hasCopyExpr()) {
      TRY_TO(TraverseStmt(I.getCopyExpr()));
    }
  }
  ShouldVisitChildren = false;
})

DEF_TRAVERSE_DECL(CapturedDecl, {
  TRY_TO(TraverseStmt(D->getBody()));
  ShouldVisitChildren = false;
})

DEF_TRAVERSE_DECL(EmptyDecl, {})

DEF_TRAVERSE_DECL(LifetimeExtendedTemporaryDecl, {
  TRY_TO(TraverseStmt(D->getTemporaryExpr()));
})

DEF_TRAVERSE_DECL(FileScopeAsmDecl,
                  { TRY_TO(TraverseStmt(D->getAsmString())); })

DEF_TRAVERSE_DECL(ImportDecl, {})

DEF_TRAVERSE_DECL(FriendDecl, {
  // Friend is either decl or a type.
  if (D->getFriendType())
    TRY_TO(TraverseTypeLoc(D->getFriendType()->getTypeLoc()));
  else
    TRY_TO(TraverseDecl(D->getFriendDecl()));
})

DEF_TRAVERSE_DECL(FriendTemplateDecl, {
  if (D->getFriendType())
    TRY_TO(TraverseTypeLoc(D->getFriendType()->getTypeLoc()));
  else
    TRY_TO(TraverseDecl(D->getFriendDecl()));
  for (unsigned I = 0, E = D->getNumTemplateParameters(); I < E; ++I) {
    TemplateParameterList *TPL = D->getTemplateParameterList(I);
    for (TemplateParameterList::iterator ITPL = TPL->begin(), ETPL = TPL->end();
         ITPL != ETPL; ++ITPL) {
      TRY_TO(TraverseDecl(*ITPL));
    }
  }
})

DEF_TRAVERSE_DECL(ClassScopeFunctionSpecializationDecl, {
  TRY_TO(TraverseDecl(D->getSpecialization()));

  if (D->hasExplicitTemplateArgs()) {
    TRY_TO(TraverseTemplateArgumentLocsHelper(
        D->getTemplateArgsAsWritten()->getTemplateArgs(),
        D->getTemplateArgsAsWritten()->NumTemplateArgs));
  }
})

DEF_TRAVERSE_DECL(LinkageSpecDecl, {})

DEF_TRAVERSE_DECL(ExportDecl, {})

DEF_TRAVERSE_DECL(ObjCPropertyImplDecl, {// FIXME: implement this
                                        })

DEF_TRAVERSE_DECL(StaticAssertDecl, {
  TRY_TO(TraverseStmt(D->getAssertExpr()));
  TRY_TO(TraverseStmt(D->getMessage()));
})

DEF_TRAVERSE_DECL(TranslationUnitDecl, {
  // Code in an unnamed namespace shows up automatically in
  // decls_begin()/decls_end().  Thus we don't need to recurse on
  // D->getAnonymousNamespace().

  // If the traversal scope is set, then consider them to be the children of
  // the TUDecl, rather than traversing (and loading?) all top-level decls.
  auto Scope = D->getASTContext().getTraversalScope();
  bool HasLimitedScope =
      Scope.size() != 1 || !isa<TranslationUnitDecl>(Scope.front());
  if (HasLimitedScope) {
    ShouldVisitChildren = false; // we'll do that here instead
    for (auto *Child : Scope) {
      if (!canIgnoreChildDeclWhileTraversingDeclContext(Child))
        TRY_TO(TraverseDecl(Child));
    }
  }
})

DEF_TRAVERSE_DECL(PragmaCommentDecl, {})

DEF_TRAVERSE_DECL(PragmaDetectMismatchDecl, {})

DEF_TRAVERSE_DECL(ExternCContextDecl, {})

DEF_TRAVERSE_DECL(NamespaceAliasDecl, {
  TRY_TO(TraverseNestedNameSpecifierLoc(D->getQualifierLoc()));

  // We shouldn't traverse an aliased namespace, since it will be
  // defined (and, therefore, traversed) somewhere else.
  ShouldVisitChildren = false;
})

DEF_TRAVERSE_DECL(LabelDecl, {// There is no code in a LabelDecl.
                             })

DEF_TRAVERSE_DECL(
    NamespaceDecl,
    {// Code in an unnamed namespace shows up automatically in
     // decls_begin()/decls_end().  Thus we don't need to recurse on
     // D->getAnonymousNamespace().
    })

DEF_TRAVERSE_DECL(ObjCCompatibleAliasDecl, {// FIXME: implement
                                           })

DEF_TRAVERSE_DECL(ObjCCategoryDecl, {// FIXME: implement
  if (ObjCTypeParamList *typeParamList = D->getTypeParamList()) {
    for (auto typeParam : *typeParamList) {
      TRY_TO(TraverseObjCTypeParamDecl(typeParam));
    }
  }
})

DEF_TRAVERSE_DECL(ObjCCategoryImplDecl, {// FIXME: implement
                                        })

DEF_TRAVERSE_DECL(ObjCImplementationDecl, {// FIXME: implement
                                          })

DEF_TRAVERSE_DECL(ObjCInterfaceDecl, {// FIXME: implement
  if (ObjCTypeParamList *typeParamList = D->getTypeParamListAsWritten()) {
    for (auto typeParam : *typeParamList) {
      TRY_TO(TraverseObjCTypeParamDecl(typeParam));
    }
  }

  if (TypeSourceInfo *superTInfo = D->getSuperClassTInfo()) {
    TRY_TO(TraverseTypeLoc(superTInfo->getTypeLoc()));
  }
})

DEF_TRAVERSE_DECL(ObjCProtocolDecl, {// FIXME: implement
                                    })

DEF_TRAVERSE_DECL(ObjCMethodDecl, {
  if (D->getReturnTypeSourceInfo()) {
    TRY_TO(TraverseTypeLoc(D->getReturnTypeSourceInfo()->getTypeLoc()));
  }
  for (ParmVarDecl *Parameter : D->parameters()) {
    TRY_TO(TraverseDecl(Parameter));
  }
  if (D->isThisDeclarationADefinition()) {
    TRY_TO(TraverseStmt(D->getBody()));
  }
  ShouldVisitChildren = false;
})

DEF_TRAVERSE_DECL(ObjCTypeParamDecl, {
  if (D->hasExplicitBound()) {
    TRY_TO(TraverseTypeLoc(D->getTypeSourceInfo()->getTypeLoc()));
    // We shouldn't traverse D->getTypeForDecl(); it's a result of
    // declaring the type alias, not something that was written in the
    // source.
  }
})

DEF_TRAVERSE_DECL(ObjCPropertyDecl, {
  if (D->getTypeSourceInfo())
    TRY_TO(TraverseTypeLoc(D->getTypeSourceInfo()->getTypeLoc()));
  else
    TRY_TO(TraverseType(D->getType()));
  ShouldVisitChildren = false;
})

DEF_TRAVERSE_DECL(UsingDecl, {
  TRY_TO(TraverseNestedNameSpecifierLoc(D->getQualifierLoc()));
  TRY_TO(TraverseDeclarationNameInfo(D->getNameInfo()));
})

DEF_TRAVERSE_DECL(UsingEnumDecl, {})

DEF_TRAVERSE_DECL(UsingPackDecl, {})

DEF_TRAVERSE_DECL(UsingDirectiveDecl, {
  TRY_TO(TraverseNestedNameSpecifierLoc(D->getQualifierLoc()));
})

DEF_TRAVERSE_DECL(UsingShadowDecl, {})

DEF_TRAVERSE_DECL(ConstructorUsingShadowDecl, {})

DEF_TRAVERSE_DECL(OMPThreadPrivateDecl, {
  for (auto *I : D->varlists()) {
    TRY_TO(TraverseStmt(I));
  }
 })

DEF_TRAVERSE_DECL(OMPRequiresDecl, {
  for (auto *C : D->clauselists()) {
    TRY_TO(TraverseOMPClause(C));
  }
})

DEF_TRAVERSE_DECL(OMPDeclareReductionDecl, {
  TRY_TO(TraverseStmt(D->getCombiner()));
  if (auto *Initializer = D->getInitializer())
    TRY_TO(TraverseStmt(Initializer));
  TRY_TO(TraverseType(D->getType()));
  return true;
})

DEF_TRAVERSE_DECL(OMPDeclareMapperDecl, {
  for (auto *C : D->clauselists())
    TRY_TO(TraverseOMPClause(C));
  TRY_TO(TraverseType(D->getType()));
  return true;
})

DEF_TRAVERSE_DECL(OMPCapturedExprDecl, { TRY_TO(TraverseVarHelper(D)); })

DEF_TRAVERSE_DECL(OMPAllocateDecl, {
  for (auto *I : D->varlists())
    TRY_TO(TraverseStmt(I));
  for (auto *C : D->clauselists())
    TRY_TO(TraverseOMPClause(C));
})

// A helper method for TemplateDecl's children.
template <typename Derived>
bool RecursiveASTVisitor<Derived>::TraverseTemplateParameterListHelper(
    TemplateParameterList *TPL) {
  if (TPL) {
    for (NamedDecl *D : *TPL) {
      TRY_TO(TraverseDecl(D));
    }
    if (Expr *RequiresClause = TPL->getRequiresClause()) {
      TRY_TO(TraverseStmt(RequiresClause));
    }
  }
  return true;
}

template <typename Derived>
template <typename T>
bool RecursiveASTVisitor<Derived>::TraverseDeclTemplateParameterLists(T *D) {
  for (unsigned i = 0; i < D->getNumTemplateParameterLists(); i++) {
    TemplateParameterList *TPL = D->getTemplateParameterList(i);
    TraverseTemplateParameterListHelper(TPL);
  }
  return true;
}

template <typename Derived>
bool RecursiveASTVisitor<Derived>::TraverseTemplateInstantiations(
    ClassTemplateDecl *D) {
  for (auto *SD : D->specializations()) {
    for (auto *RD : SD->redecls()) {
      assert(!cast<CXXRecordDecl>(RD)->isInjectedClassName());
      switch (
          cast<ClassTemplateSpecializationDecl>(RD)->getSpecializationKind()) {
      // Visit the implicit instantiations with the requested pattern.
      case TSK_Undeclared:
      case TSK_ImplicitInstantiation:
        TRY_TO(TraverseDecl(RD));
        break;

      // We don't need to do anything on an explicit instantiation
      // or explicit specialization because there will be an explicit
      // node for it elsewhere.
      case TSK_ExplicitInstantiationDeclaration:
      case TSK_ExplicitInstantiationDefinition:
      case TSK_ExplicitSpecialization:
        break;
      }
    }
  }

  return true;
}

template <typename Derived>
bool RecursiveASTVisitor<Derived>::TraverseTemplateInstantiations(
    VarTemplateDecl *D) {
  for (auto *SD : D->specializations()) {
    for (auto *RD : SD->redecls()) {
      switch (
          cast<VarTemplateSpecializationDecl>(RD)->getSpecializationKind()) {
      case TSK_Undeclared:
      case TSK_ImplicitInstantiation:
        TRY_TO(TraverseDecl(RD));
        break;

      case TSK_ExplicitInstantiationDeclaration:
      case TSK_ExplicitInstantiationDefinition:
      case TSK_ExplicitSpecialization:
        break;
      }
    }
  }

  return true;
}

// A helper method for traversing the instantiations of a
// function while skipping its specializations.
template <typename Derived>
bool RecursiveASTVisitor<Derived>::TraverseTemplateInstantiations(
    FunctionTemplateDecl *D) {
  for (auto *FD : D->specializations()) {
    for (auto *RD : FD->redecls()) {
      switch (RD->getTemplateSpecializationKind()) {
      case TSK_Undeclared:
      case TSK_ImplicitInstantiation:
        // We don't know what kind of FunctionDecl this is.
        TRY_TO(TraverseDecl(RD));
        break;

      // FIXME: For now traverse explicit instantiations here. Change that
      // once they are represented as dedicated nodes in the AST.
      case TSK_ExplicitInstantiationDeclaration:
      case TSK_ExplicitInstantiationDefinition:
        TRY_TO(TraverseDecl(RD));
        break;

      case TSK_ExplicitSpecialization:
        break;
      }
    }
  }

  return true;
}

// This macro unifies the traversal of class, variable and function
// template declarations.
#define DEF_TRAVERSE_TMPL_DECL(TMPLDECLKIND)                                   \
  DEF_TRAVERSE_DECL(TMPLDECLKIND##TemplateDecl, {                              \
    TRY_TO(TraverseTemplateParameterListHelper(D->getTemplateParameters()));   \
    TRY_TO(TraverseDecl(D->getTemplatedDecl()));                               \
                                                                               \
    /* By default, we do not traverse the instantiations of                    \
       class templates since they do not appear in the user code. The          \
       following code optionally traverses them.                               \
                                                                               \
       We only traverse the class instantiations when we see the canonical     \
       declaration of the template, to ensure we only visit them once. */      \
    if (getDerived().shouldVisitTemplateInstantiations() &&                    \
        D == D->getCanonicalDecl())                                            \
      TRY_TO(TraverseTemplateInstantiations(D));                               \
                                                                               \
    /* Note that getInstantiatedFromMemberTemplate() is just a link            \
       from a template instantiation back to the template from which           \
       it was instantiated, and thus should not be traversed. */               \
  })

DEF_TRAVERSE_TMPL_DECL(Class)
DEF_TRAVERSE_TMPL_DECL(Var)
DEF_TRAVERSE_TMPL_DECL(Function)

DEF_TRAVERSE_DECL(TemplateTemplateParmDecl, {
  // D is the "T" in something like
  //   template <template <typename> class T> class container { };
  TRY_TO(TraverseDecl(D->getTemplatedDecl()));
  if (D->hasDefaultArgument() && !D->defaultArgumentWasInherited())
    TRY_TO(TraverseTemplateArgumentLoc(D->getDefaultArgument()));
  TRY_TO(TraverseTemplateParameterListHelper(D->getTemplateParameters()));
})

DEF_TRAVERSE_DECL(BuiltinTemplateDecl, {
  TRY_TO(TraverseTemplateParameterListHelper(D->getTemplateParameters()));
})

template <typename Derived>
bool RecursiveASTVisitor<Derived>::TraverseTemplateTypeParamDeclConstraints(
    const TemplateTypeParmDecl *D) {
  if (const auto *TC = D->getTypeConstraint()) {
    if (Expr *IDC = TC->getImmediatelyDeclaredConstraint()) {
      TRY_TO(TraverseStmt(IDC));
    } else {
      // Avoid traversing the ConceptReference in the TypeCosntraint
      // if we have an immediately-declared-constraint, otherwise
      // we'll end up visiting the concept and the arguments in
      // the TC twice.
      TRY_TO(TraverseConceptReference(*TC));
    }
  }
  return true;
}

DEF_TRAVERSE_DECL(TemplateTypeParmDecl, {
  // D is the "T" in something like "template<typename T> class vector;"
  if (D->getTypeForDecl())
    TRY_TO(TraverseType(QualType(D->getTypeForDecl(), 0)));
  TRY_TO(TraverseTemplateTypeParamDeclConstraints(D));
  if (D->hasDefaultArgument() && !D->defaultArgumentWasInherited())
    TRY_TO(TraverseTypeLoc(D->getDefaultArgumentInfo()->getTypeLoc()));
})

DEF_TRAVERSE_DECL(TypedefDecl, {
  TRY_TO(TraverseTypeLoc(D->getTypeSourceInfo()->getTypeLoc()));
  // We shouldn't traverse D->getTypeForDecl(); it's a result of
  // declaring the typedef, not something that was written in the
  // source.
})

DEF_TRAVERSE_DECL(TypeAliasDecl, {
  TRY_TO(TraverseTypeLoc(D->getTypeSourceInfo()->getTypeLoc()));
  // We shouldn't traverse D->getTypeForDecl(); it's a result of
  // declaring the type alias, not something that was written in the
  // source.
})

DEF_TRAVERSE_DECL(TypeAliasTemplateDecl, {
  TRY_TO(TraverseDecl(D->getTemplatedDecl()));
  TRY_TO(TraverseTemplateParameterListHelper(D->getTemplateParameters()));
})

DEF_TRAVERSE_DECL(ConceptDecl, {
  TRY_TO(TraverseTemplateParameterListHelper(D->getTemplateParameters()));
  TRY_TO(TraverseStmt(D->getConstraintExpr()));
})

DEF_TRAVERSE_DECL(UnresolvedUsingTypenameDecl, {
  // A dependent using declaration which was marked with 'typename'.
  //   template<class T> class A : public B<T> { using typename B<T>::foo; };
  TRY_TO(TraverseNestedNameSpecifierLoc(D->getQualifierLoc()));
  // We shouldn't traverse D->getTypeForDecl(); it's a result of
  // declaring the type, not something that was written in the
  // source.
})

DEF_TRAVERSE_DECL(UnresolvedUsingIfExistsDecl, {})

DEF_TRAVERSE_DECL(EnumDecl, {
  TRY_TO(TraverseDeclTemplateParameterLists(D));

  TRY_TO(TraverseNestedNameSpecifierLoc(D->getQualifierLoc()));
  if (auto *TSI = D->getIntegerTypeSourceInfo())
    TRY_TO(TraverseTypeLoc(TSI->getTypeLoc()));
  // The enumerators are already traversed by
  // decls_begin()/decls_end().
})

// Helper methods for RecordDecl and its children.
template <typename Derived>
bool RecursiveASTVisitor<Derived>::TraverseRecordHelper(RecordDecl *D) {
  // We shouldn't traverse D->getTypeForDecl(); it's a result of
  // declaring the type, not something that was written in the source.

  TRY_TO(TraverseDeclTemplateParameterLists(D));
  TRY_TO(TraverseNestedNameSpecifierLoc(D->getQualifierLoc()));
  return true;
}

template <typename Derived>
bool RecursiveASTVisitor<Derived>::TraverseCXXBaseSpecifier(
    const CXXBaseSpecifier &Base) {
  TRY_TO(TraverseTypeLoc(Base.getTypeSourceInfo()->getTypeLoc()));
  return true;
}

template <typename Derived>
bool RecursiveASTVisitor<Derived>::TraverseCXXRecordHelper(CXXRecordDecl *D) {
  if (!TraverseRecordHelper(D))
    return false;
  if (D->isCompleteDefinition()) {
    for (const auto &I : D->bases()) {
      TRY_TO(TraverseCXXBaseSpecifier(I));
    }
    // We don't traverse the friends or the conversions, as they are
    // already in decls_begin()/decls_end().
  }
  return true;
}

DEF_TRAVERSE_DECL(RecordDecl, { TRY_TO(TraverseRecordHelper(D)); })

DEF_TRAVERSE_DECL(CXXRecordDecl, { TRY_TO(TraverseCXXRecordHelper(D)); })

#define DEF_TRAVERSE_TMPL_SPEC_DECL(TMPLDECLKIND)                              \
  DEF_TRAVERSE_DECL(TMPLDECLKIND##TemplateSpecializationDecl, {                \
    /* For implicit instantiations ("set<int> x;"), we don't want to           \
       recurse at all, since the instatiated template isn't written in         \
       the source code anywhere.  (Note the instatiated *type* --              \
       set<int> -- is written, and will still get a callback of                \
       TemplateSpecializationType).  For explicit instantiations               \
       ("template set<int>;"), we do need a callback, since this               \
       is the only callback that's made for this instantiation.                \
       We use getTypeAsWritten() to distinguish. */                            \
    if (TypeSourceInfo *TSI = D->getTypeAsWritten())                           \
      TRY_TO(TraverseTypeLoc(TSI->getTypeLoc()));                              \
                                                                               \
    TRY_TO(TraverseNestedNameSpecifierLoc(D->getQualifierLoc()));              \
    if (!getDerived().shouldVisitTemplateInstantiations() &&                   \
        D->getTemplateSpecializationKind() != TSK_ExplicitSpecialization)      \
      /* Returning from here skips traversing the                              \
         declaration context of the *TemplateSpecializationDecl                \
         (embedded in the DEF_TRAVERSE_DECL() macro)                           \
         which contains the instantiated members of the template. */           \
      return true;                                                             \
  })

DEF_TRAVERSE_TMPL_SPEC_DECL(Class)
DEF_TRAVERSE_TMPL_SPEC_DECL(Var)

template <typename Derived>
bool RecursiveASTVisitor<Derived>::TraverseTemplateArgumentLocsHelper(
    const TemplateArgumentLoc *TAL, unsigned Count) {
  for (unsigned I = 0; I < Count; ++I) {
    TRY_TO(TraverseTemplateArgumentLoc(TAL[I]));
  }
  return true;
}

#define DEF_TRAVERSE_TMPL_PART_SPEC_DECL(TMPLDECLKIND, DECLKIND)               \
  DEF_TRAVERSE_DECL(TMPLDECLKIND##TemplatePartialSpecializationDecl, {         \
    /* The partial specialization. */                                          \
    if (TemplateParameterList *TPL = D->getTemplateParameters()) {             \
      for (TemplateParameterList::iterator I = TPL->begin(), E = TPL->end();   \
           I != E; ++I) {                                                      \
        TRY_TO(TraverseDecl(*I));                                              \
      }                                                                        \
    }                                                                          \
    /* The args that remains unspecialized. */                                 \
    TRY_TO(TraverseTemplateArgumentLocsHelper(                                 \
        D->getTemplateArgsAsWritten()->getTemplateArgs(),                      \
        D->getTemplateArgsAsWritten()->NumTemplateArgs));                      \
                                                                               \
    /* Don't need the *TemplatePartialSpecializationHelper, even               \
       though that's our parent class -- we already visit all the              \
       template args here. */                                                  \
    TRY_TO(Traverse##DECLKIND##Helper(D));                                     \
                                                                               \
    /* Instantiations will have been visited with the primary template. */     \
  })

DEF_TRAVERSE_TMPL_PART_SPEC_DECL(Class, CXXRecord)
DEF_TRAVERSE_TMPL_PART_SPEC_DECL(Var, Var)

DEF_TRAVERSE_DECL(EnumConstantDecl, { TRY_TO(TraverseStmt(D->getInitExpr())); })

DEF_TRAVERSE_DECL(UnresolvedUsingValueDecl, {
  // Like UnresolvedUsingTypenameDecl, but without the 'typename':
  //    template <class T> Class A : public Base<T> { using Base<T>::foo; };
  TRY_TO(TraverseNestedNameSpecifierLoc(D->getQualifierLoc()));
  TRY_TO(TraverseDeclarationNameInfo(D->getNameInfo()));
})

DEF_TRAVERSE_DECL(IndirectFieldDecl, {})

template <typename Derived>
bool RecursiveASTVisitor<Derived>::TraverseDeclaratorHelper(DeclaratorDecl *D) {
  TRY_TO(TraverseDeclTemplateParameterLists(D));
  TRY_TO(TraverseNestedNameSpecifierLoc(D->getQualifierLoc()));
  if (D->getTypeSourceInfo())
    TRY_TO(TraverseTypeLoc(D->getTypeSourceInfo()->getTypeLoc()));
  else
    TRY_TO(TraverseType(D->getType()));
  return true;
}

DEF_TRAVERSE_DECL(DecompositionDecl, {
  TRY_TO(TraverseVarHelper(D));
  for (auto *Binding : D->bindings()) {
    TRY_TO(TraverseDecl(Binding));
  }
})

DEF_TRAVERSE_DECL(BindingDecl, {
  if (getDerived().shouldVisitImplicitCode())
    TRY_TO(TraverseStmt(D->getBinding()));
})

DEF_TRAVERSE_DECL(MSPropertyDecl, { TRY_TO(TraverseDeclaratorHelper(D)); })

DEF_TRAVERSE_DECL(MSGuidDecl, {})

DEF_TRAVERSE_DECL(TemplateParamObjectDecl, {})

DEF_TRAVERSE_DECL(FieldDecl, {
  TRY_TO(TraverseDeclaratorHelper(D));
  if (D->isBitField())
    TRY_TO(TraverseStmt(D->getBitWidth()));
  else if (D->hasInClassInitializer())
    TRY_TO(TraverseStmt(D->getInClassInitializer()));
})

DEF_TRAVERSE_DECL(ObjCAtDefsFieldDecl, {
  TRY_TO(TraverseDeclaratorHelper(D));
  if (D->isBitField())
    TRY_TO(TraverseStmt(D->getBitWidth()));
  // FIXME: implement the rest.
})

DEF_TRAVERSE_DECL(ObjCIvarDecl, {
  TRY_TO(TraverseDeclaratorHelper(D));
  if (D->isBitField())
    TRY_TO(TraverseStmt(D->getBitWidth()));
  // FIXME: implement the rest.
})

template <typename Derived>
bool RecursiveASTVisitor<Derived>::TraverseFunctionHelper(FunctionDecl *D) {
  TRY_TO(TraverseDeclTemplateParameterLists(D));
  TRY_TO(TraverseNestedNameSpecifierLoc(D->getQualifierLoc()));
  TRY_TO(TraverseDeclarationNameInfo(D->getNameInfo()));

  // If we're an explicit template specialization, iterate over the
  // template args that were explicitly specified.  If we were doing
  // this in typing order, we'd do it between the return type and
  // the function args, but both are handled by the FunctionTypeLoc
  // above, so we have to choose one side.  I've decided to do before.
  if (const FunctionTemplateSpecializationInfo *FTSI =
          D->getTemplateSpecializationInfo()) {
    if (FTSI->getTemplateSpecializationKind() != TSK_Undeclared &&
        FTSI->getTemplateSpecializationKind() != TSK_ImplicitInstantiation) {
      // A specialization might not have explicit template arguments if it has
      // a templated return type and concrete arguments.
      if (const ASTTemplateArgumentListInfo *TALI =
              FTSI->TemplateArgumentsAsWritten) {
        TRY_TO(TraverseTemplateArgumentLocsHelper(TALI->getTemplateArgs(),
                                                  TALI->NumTemplateArgs));
      }
    }
  }

  // Visit the function type itself, which can be either
  // FunctionNoProtoType or FunctionProtoType, or a typedef.  This
  // also covers the return type and the function parameters,
  // including exception specifications.
  if (TypeSourceInfo *TSI = D->getTypeSourceInfo()) {
    TRY_TO(TraverseTypeLoc(TSI->getTypeLoc()));
  } else if (getDerived().shouldVisitImplicitCode()) {
    // Visit parameter variable declarations of the implicit function
    // if the traverser is visiting implicit code. Parameter variable
    // declarations do not have valid TypeSourceInfo, so to visit them
    // we need to traverse the declarations explicitly.
    for (ParmVarDecl *Parameter : D->parameters()) {
      TRY_TO(TraverseDecl(Parameter));
    }
  }

  // Visit the trailing requires clause, if any.
  if (Expr *TrailingRequiresClause = D->getTrailingRequiresClause()) {
    TRY_TO(TraverseStmt(TrailingRequiresClause));
  }

  if (CXXConstructorDecl *Ctor = dyn_cast<CXXConstructorDecl>(D)) {
    // Constructor initializers.
    for (auto *I : Ctor->inits()) {
      if (I->isWritten() || getDerived().shouldVisitImplicitCode())
        TRY_TO(TraverseConstructorInitializer(I));
    }
  }

  bool VisitBody =
      D->isThisDeclarationADefinition() &&
      // Don't visit the function body if the function definition is generated
      // by clang.
      (!D->isDefaulted() || getDerived().shouldVisitImplicitCode());

  if (const auto *MD = dyn_cast<CXXMethodDecl>(D)) {
    if (const CXXRecordDecl *RD = MD->getParent()) {
      if (RD->isLambda() &&
          declaresSameEntity(RD->getLambdaCallOperator(), MD)) {
        VisitBody = VisitBody && getDerived().shouldVisitLambdaBody();
      }
    }
  }

  if (VisitBody) {
    TRY_TO(TraverseStmt(D->getBody())); // Function body.
  }
  return true;
}

DEF_TRAVERSE_DECL(FunctionDecl, {
  // We skip decls_begin/decls_end, which are already covered by
  // TraverseFunctionHelper().
  ShouldVisitChildren = false;
  ReturnValue = TraverseFunctionHelper(D);
})

DEF_TRAVERSE_DECL(CXXDeductionGuideDecl, {
  // We skip decls_begin/decls_end, which are already covered by
  // TraverseFunctionHelper().
  ShouldVisitChildren = false;
  ReturnValue = TraverseFunctionHelper(D);
})

DEF_TRAVERSE_DECL(CXXMethodDecl, {
  // We skip decls_begin/decls_end, which are already covered by
  // TraverseFunctionHelper().
  ShouldVisitChildren = false;
  ReturnValue = TraverseFunctionHelper(D);
})

DEF_TRAVERSE_DECL(CXXConstructorDecl, {
  // We skip decls_begin/decls_end, which are already covered by
  // TraverseFunctionHelper().
  ShouldVisitChildren = false;
  ReturnValue = TraverseFunctionHelper(D);
})

// CXXConversionDecl is the declaration of a type conversion operator.
// It's not a cast expression.
DEF_TRAVERSE_DECL(CXXConversionDecl, {
  // We skip decls_begin/decls_end, which are already covered by
  // TraverseFunctionHelper().
  ShouldVisitChildren = false;
  ReturnValue = TraverseFunctionHelper(D);
})

DEF_TRAVERSE_DECL(CXXDestructorDecl, {
  // We skip decls_begin/decls_end, which are already covered by
  // TraverseFunctionHelper().
  ShouldVisitChildren = false;
  ReturnValue = TraverseFunctionHelper(D);
})

template <typename Derived>
bool RecursiveASTVisitor<Derived>::TraverseVarHelper(VarDecl *D) {
  TRY_TO(TraverseDeclaratorHelper(D));
  // Default params are taken care of when we traverse the ParmVarDecl.
  if (!isa<ParmVarDecl>(D) &&
      (!D->isCXXForRangeDecl() || getDerived().shouldVisitImplicitCode()))
    TRY_TO(TraverseStmt(D->getInit()));
  return true;
}

DEF_TRAVERSE_DECL(VarDecl, { TRY_TO(TraverseVarHelper(D)); })

DEF_TRAVERSE_DECL(ImplicitParamDecl, { TRY_TO(TraverseVarHelper(D)); })

DEF_TRAVERSE_DECL(NonTypeTemplateParmDecl, {
  // A non-type template parameter, e.g. "S" in template<int S> class Foo ...
  TRY_TO(TraverseDeclaratorHelper(D));
  if (D->hasDefaultArgument() && !D->defaultArgumentWasInherited())
    TRY_TO(TraverseStmt(D->getDefaultArgument()));
})

DEF_TRAVERSE_DECL(ParmVarDecl, {
  TRY_TO(TraverseVarHelper(D));

  if (D->hasDefaultArg() && D->hasUninstantiatedDefaultArg() &&
      !D->hasUnparsedDefaultArg())
    TRY_TO(TraverseStmt(D->getUninstantiatedDefaultArg()));

  if (D->hasDefaultArg() && !D->hasUninstantiatedDefaultArg() &&
      !D->hasUnparsedDefaultArg())
    TRY_TO(TraverseStmt(D->getDefaultArg()));
})

DEF_TRAVERSE_DECL(RequiresExprBodyDecl, {})

#undef DEF_TRAVERSE_DECL

// ----------------- Stmt traversal -----------------
//
// For stmts, we automate (in the DEF_TRAVERSE_STMT macro) iterating
// over the children defined in children() (every stmt defines these,
// though sometimes the range is empty).  Each individual Traverse*
// method only needs to worry about children other than those.  To see
// what children() does for a given class, see, e.g.,
//   http://clang.llvm.org/doxygen/Stmt_8cpp_source.html

// This macro makes available a variable S, the passed-in stmt.
#define DEF_TRAVERSE_STMT(STMT, CODE)                                          \
  template <typename Derived>                                                  \
  bool RecursiveASTVisitor<Derived>::Traverse##STMT(                           \
      STMT *S, DataRecursionQueue *Queue) {                                    \
    bool ShouldVisitChildren = true;                                           \
    bool ReturnValue = true;                                                   \
    if (!getDerived().shouldTraversePostOrder())                               \
      TRY_TO(WalkUpFrom##STMT(S));                                             \
    { CODE; }                                                                  \
    if (ShouldVisitChildren) {                                                 \
      for (Stmt * SubStmt : getDerived().getStmtChildren(S)) {                 \
        TRY_TO_TRAVERSE_OR_ENQUEUE_STMT(SubStmt);                              \
      }                                                                        \
    }                                                                          \
    /* Call WalkUpFrom if TRY_TO_TRAVERSE_OR_ENQUEUE_STMT has traversed the    \
     * children already. If TRY_TO_TRAVERSE_OR_ENQUEUE_STMT only enqueued the  \
     * children, PostVisitStmt will call WalkUpFrom after we are done visiting \
     * children. */                                                            \
    if (!Queue && ReturnValue && getDerived().shouldTraversePostOrder()) {     \
      TRY_TO(WalkUpFrom##STMT(S));                                             \
    }                                                                          \
    return ReturnValue;                                                        \
  }

DEF_TRAVERSE_STMT(GCCAsmStmt, {
  TRY_TO_TRAVERSE_OR_ENQUEUE_STMT(S->getAsmString());
  for (unsigned I = 0, E = S->getNumInputs(); I < E; ++I) {
    TRY_TO_TRAVERSE_OR_ENQUEUE_STMT(S->getInputConstraintLiteral(I));
  }
  for (unsigned I = 0, E = S->getNumOutputs(); I < E; ++I) {
    TRY_TO_TRAVERSE_OR_ENQUEUE_STMT(S->getOutputConstraintLiteral(I));
  }
  for (unsigned I = 0, E = S->getNumClobbers(); I < E; ++I) {
    TRY_TO_TRAVERSE_OR_ENQUEUE_STMT(S->getClobberStringLiteral(I));
  }
  // children() iterates over inputExpr and outputExpr.
})

DEF_TRAVERSE_STMT(
    MSAsmStmt,
    {// FIXME: MS Asm doesn't currently parse Constraints, Clobbers, etc.  Once
     // added this needs to be implemented.
    })

DEF_TRAVERSE_STMT(CXXCatchStmt, {
  TRY_TO(TraverseDecl(S->getExceptionDecl()));
  // children() iterates over the handler block.
})

DEF_TRAVERSE_STMT(DeclStmt, {
  for (auto *I : S->decls()) {
    TRY_TO(TraverseDecl(I));
  }
  // Suppress the default iteration over children() by
  // returning.  Here's why: A DeclStmt looks like 'type var [=
  // initializer]'.  The decls above already traverse over the
  // initializers, so we don't have to do it again (which
  // children() would do).
  ShouldVisitChildren = false;
})

// These non-expr stmts (most of them), do not need any action except
// iterating over the children.
DEF_TRAVERSE_STMT(BreakStmt, {})
DEF_TRAVERSE_STMT(CXXTryStmt, {})
DEF_TRAVERSE_STMT(CaseStmt, {})
DEF_TRAVERSE_STMT(CompoundStmt, {})
DEF_TRAVERSE_STMT(ContinueStmt, {})
DEF_TRAVERSE_STMT(DefaultStmt, {})
DEF_TRAVERSE_STMT(DoStmt, {})
DEF_TRAVERSE_STMT(ForStmt, {})
DEF_TRAVERSE_STMT(GotoStmt, {})
DEF_TRAVERSE_STMT(IfStmt, {})
DEF_TRAVERSE_STMT(IndirectGotoStmt, {})
DEF_TRAVERSE_STMT(LabelStmt, {})
DEF_TRAVERSE_STMT(AttributedStmt, {})
DEF_TRAVERSE_STMT(NullStmt, {})
DEF_TRAVERSE_STMT(ObjCAtCatchStmt, {})
DEF_TRAVERSE_STMT(ObjCAtFinallyStmt, {})
DEF_TRAVERSE_STMT(ObjCAtSynchronizedStmt, {})
DEF_TRAVERSE_STMT(ObjCAtThrowStmt, {})
DEF_TRAVERSE_STMT(ObjCAtTryStmt, {})
DEF_TRAVERSE_STMT(ObjCForCollectionStmt, {})
DEF_TRAVERSE_STMT(ObjCAutoreleasePoolStmt, {})

DEF_TRAVERSE_STMT(CXXForRangeStmt, {
  if (!getDerived().shouldVisitImplicitCode()) {
    if (S->getInit())
      TRY_TO_TRAVERSE_OR_ENQUEUE_STMT(S->getInit());
    TRY_TO_TRAVERSE_OR_ENQUEUE_STMT(S->getLoopVarStmt());
    TRY_TO_TRAVERSE_OR_ENQUEUE_STMT(S->getRangeInit());
    TRY_TO_TRAVERSE_OR_ENQUEUE_STMT(S->getBody());
    // Visit everything else only if shouldVisitImplicitCode().
    ShouldVisitChildren = false;
  }
})

DEF_TRAVERSE_STMT(MSDependentExistsStmt, {
  TRY_TO(TraverseNestedNameSpecifierLoc(S->getQualifierLoc()));
  TRY_TO(TraverseDeclarationNameInfo(S->getNameInfo()));
})

DEF_TRAVERSE_STMT(ReturnStmt, {})
DEF_TRAVERSE_STMT(SwitchStmt, {})
DEF_TRAVERSE_STMT(WhileStmt, {})

DEF_TRAVERSE_STMT(ConstantExpr, {})

DEF_TRAVERSE_STMT(CXXDependentScopeMemberExpr, {
  TRY_TO(TraverseNestedNameSpecifierLoc(S->getQualifierLoc()));
  TRY_TO(TraverseDeclarationNameInfo(S->getMemberNameInfo()));
  if (S->hasExplicitTemplateArgs()) {
    TRY_TO(TraverseTemplateArgumentLocsHelper(S->getTemplateArgs(),
                                              S->getNumTemplateArgs()));
  }
})

DEF_TRAVERSE_STMT(DeclRefExpr, {
  TRY_TO(TraverseNestedNameSpecifierLoc(S->getQualifierLoc()));
  TRY_TO(TraverseDeclarationNameInfo(S->getNameInfo()));
  TRY_TO(TraverseTemplateArgumentLocsHelper(S->getTemplateArgs(),
                                            S->getNumTemplateArgs()));
})

DEF_TRAVERSE_STMT(DependentScopeDeclRefExpr, {
  TRY_TO(TraverseNestedNameSpecifierLoc(S->getQualifierLoc()));
  TRY_TO(TraverseDeclarationNameInfo(S->getNameInfo()));
  if (S->hasExplicitTemplateArgs()) {
    TRY_TO(TraverseTemplateArgumentLocsHelper(S->getTemplateArgs(),
                                              S->getNumTemplateArgs()));
  }
})

DEF_TRAVERSE_STMT(MemberExpr, {
  TRY_TO(TraverseNestedNameSpecifierLoc(S->getQualifierLoc()));
  TRY_TO(TraverseDeclarationNameInfo(S->getMemberNameInfo()));
  TRY_TO(TraverseTemplateArgumentLocsHelper(S->getTemplateArgs(),
                                            S->getNumTemplateArgs()));
})

DEF_TRAVERSE_STMT(
    ImplicitCastExpr,
    {// We don't traverse the cast type, as it's not written in the
     // source code.
    })

DEF_TRAVERSE_STMT(CStyleCastExpr, {
  TRY_TO(TraverseTypeLoc(S->getTypeInfoAsWritten()->getTypeLoc()));
})

DEF_TRAVERSE_STMT(CXXFunctionalCastExpr, {
  TRY_TO(TraverseTypeLoc(S->getTypeInfoAsWritten()->getTypeLoc()));
})

DEF_TRAVERSE_STMT(CXXAddrspaceCastExpr, {
  TRY_TO(TraverseTypeLoc(S->getTypeInfoAsWritten()->getTypeLoc()));
})

DEF_TRAVERSE_STMT(CXXConstCastExpr, {
  TRY_TO(TraverseTypeLoc(S->getTypeInfoAsWritten()->getTypeLoc()));
})

DEF_TRAVERSE_STMT(CXXDynamicCastExpr, {
  TRY_TO(TraverseTypeLoc(S->getTypeInfoAsWritten()->getTypeLoc()));
})

DEF_TRAVERSE_STMT(CXXReinterpretCastExpr, {
  TRY_TO(TraverseTypeLoc(S->getTypeInfoAsWritten()->getTypeLoc()));
})

DEF_TRAVERSE_STMT(CXXStaticCastExpr, {
  TRY_TO(TraverseTypeLoc(S->getTypeInfoAsWritten()->getTypeLoc()));
})

DEF_TRAVERSE_STMT(BuiltinBitCastExpr, {
  TRY_TO(TraverseTypeLoc(S->getTypeInfoAsWritten()->getTypeLoc()));
})

template <typename Derived>
bool RecursiveASTVisitor<Derived>::TraverseSynOrSemInitListExpr(
    InitListExpr *S, DataRecursionQueue *Queue) {
  if (S) {
    // Skip this if we traverse postorder. We will visit it later
    // in PostVisitStmt.
    if (!getDerived().shouldTraversePostOrder())
      TRY_TO(WalkUpFromInitListExpr(S));

    // All we need are the default actions.  FIXME: use a helper function.
    for (Stmt *SubStmt : S->children()) {
      TRY_TO_TRAVERSE_OR_ENQUEUE_STMT(SubStmt);
    }

    if (!Queue && getDerived().shouldTraversePostOrder())
      TRY_TO(WalkUpFromInitListExpr(S));
  }
  return true;
}

template<typename Derived>
bool RecursiveASTVisitor<Derived>::TraverseConceptReference(
    const ConceptReference &C) {
  TRY_TO(TraverseNestedNameSpecifierLoc(C.getNestedNameSpecifierLoc()));
  TRY_TO(TraverseDeclarationNameInfo(C.getConceptNameInfo()));
  if (C.hasExplicitTemplateArgs())
    TRY_TO(TraverseTemplateArgumentLocsHelper(
        C.getTemplateArgsAsWritten()->getTemplateArgs(),
        C.getTemplateArgsAsWritten()->NumTemplateArgs));
  return true;
}

// If shouldVisitImplicitCode() returns false, this method traverses only the
// syntactic form of InitListExpr.
// If shouldVisitImplicitCode() return true, this method is called once for
// each pair of syntactic and semantic InitListExpr, and it traverses the
// subtrees defined by the two forms. This may cause some of the children to be
// visited twice, if they appear both in the syntactic and the semantic form.
//
// There is no guarantee about which form \p S takes when this method is called.
template <typename Derived>
bool RecursiveASTVisitor<Derived>::TraverseInitListExpr(
    InitListExpr *S, DataRecursionQueue *Queue) {
  if (S->isSemanticForm() && S->isSyntacticForm()) {
    // `S` does not have alternative forms, traverse only once.
    TRY_TO(TraverseSynOrSemInitListExpr(S, Queue));
    return true;
  }
  TRY_TO(TraverseSynOrSemInitListExpr(
      S->isSemanticForm() ? S->getSyntacticForm() : S, Queue));
  if (getDerived().shouldVisitImplicitCode()) {
    // Only visit the semantic form if the clients are interested in implicit
    // compiler-generated.
    TRY_TO(TraverseSynOrSemInitListExpr(
        S->isSemanticForm() ? S : S->getSemanticForm(), Queue));
  }
  return true;
}

// GenericSelectionExpr is a special case because the types and expressions
// are interleaved.  We also need to watch out for null types (default
// generic associations).
DEF_TRAVERSE_STMT(GenericSelectionExpr, {
  TRY_TO(TraverseStmt(S->getControllingExpr()));
  for (const GenericSelectionExpr::Association Assoc : S->associations()) {
    if (TypeSourceInfo *TSI = Assoc.getTypeSourceInfo())
      TRY_TO(TraverseTypeLoc(TSI->getTypeLoc()));
    TRY_TO_TRAVERSE_OR_ENQUEUE_STMT(Assoc.getAssociationExpr());
  }
  ShouldVisitChildren = false;
})

// PseudoObjectExpr is a special case because of the weirdness with
// syntactic expressions and opaque values.
DEF_TRAVERSE_STMT(PseudoObjectExpr, {
  TRY_TO_TRAVERSE_OR_ENQUEUE_STMT(S->getSyntacticForm());
  for (PseudoObjectExpr::semantics_iterator i = S->semantics_begin(),
                                            e = S->semantics_end();
       i != e; ++i) {
    Expr *sub = *i;
    if (OpaqueValueExpr *OVE = dyn_cast<OpaqueValueExpr>(sub))
      sub = OVE->getSourceExpr();
    TRY_TO_TRAVERSE_OR_ENQUEUE_STMT(sub);
  }
  ShouldVisitChildren = false;
})

DEF_TRAVERSE_STMT(CXXScalarValueInitExpr, {
  // This is called for code like 'return T()' where T is a built-in
  // (i.e. non-class) type.
  TRY_TO(TraverseTypeLoc(S->getTypeSourceInfo()->getTypeLoc()));
})

DEF_TRAVERSE_STMT(CXXNewExpr, {
  // The child-iterator will pick up the other arguments.
  TRY_TO(TraverseTypeLoc(S->getAllocatedTypeSourceInfo()->getTypeLoc()));
})

DEF_TRAVERSE_STMT(OffsetOfExpr, {
  // The child-iterator will pick up the expression representing
  // the field.
  // FIMXE: for code like offsetof(Foo, a.b.c), should we get
  // making a MemberExpr callbacks for Foo.a, Foo.a.b, and Foo.a.b.c?
  TRY_TO(TraverseTypeLoc(S->getTypeSourceInfo()->getTypeLoc()));
})

DEF_TRAVERSE_STMT(UnaryExprOrTypeTraitExpr, {
  // The child-iterator will pick up the arg if it's an expression,
  // but not if it's a type.
  if (S->isArgumentType())
    TRY_TO(TraverseTypeLoc(S->getArgumentTypeInfo()->getTypeLoc()));
})

DEF_TRAVERSE_STMT(CXXTypeidExpr, {
  // The child-iterator will pick up the arg if it's an expression,
  // but not if it's a type.
  if (S->isTypeOperand())
    TRY_TO(TraverseTypeLoc(S->getTypeOperandSourceInfo()->getTypeLoc()));
})

DEF_TRAVERSE_STMT(MSPropertyRefExpr, {
  TRY_TO(TraverseNestedNameSpecifierLoc(S->getQualifierLoc()));
})

DEF_TRAVERSE_STMT(MSPropertySubscriptExpr, {})

DEF_TRAVERSE_STMT(CXXUuidofExpr, {
  // The child-iterator will pick up the arg if it's an expression,
  // but not if it's a type.
  if (S->isTypeOperand())
    TRY_TO(TraverseTypeLoc(S->getTypeOperandSourceInfo()->getTypeLoc()));
})

DEF_TRAVERSE_STMT(TypeTraitExpr, {
  for (unsigned I = 0, N = S->getNumArgs(); I != N; ++I)
    TRY_TO(TraverseTypeLoc(S->getArg(I)->getTypeLoc()));
})

DEF_TRAVERSE_STMT(ArrayTypeTraitExpr, {
  TRY_TO(TraverseTypeLoc(S->getQueriedTypeSourceInfo()->getTypeLoc()));
})

DEF_TRAVERSE_STMT(ExpressionTraitExpr,
                  { TRY_TO_TRAVERSE_OR_ENQUEUE_STMT(S->getQueriedExpression()); })

DEF_TRAVERSE_STMT(VAArgExpr, {
  // The child-iterator will pick up the expression argument.
  TRY_TO(TraverseTypeLoc(S->getWrittenTypeInfo()->getTypeLoc()));
})

DEF_TRAVERSE_STMT(CXXTemporaryObjectExpr, {
  // This is called for code like 'return T()' where T is a class type.
  TRY_TO(TraverseTypeLoc(S->getTypeSourceInfo()->getTypeLoc()));
})

// Walk only the visible parts of lambda expressions.
DEF_TRAVERSE_STMT(LambdaExpr, {
  // Visit the capture list.
  for (unsigned I = 0, N = S->capture_size(); I != N; ++I) {
    const LambdaCapture *C = S->capture_begin() + I;
    if (C->isExplicit() || getDerived().shouldVisitImplicitCode()) {
      TRY_TO(TraverseLambdaCapture(S, C, S->capture_init_begin()[I]));
    }
  }

  if (getDerived().shouldVisitImplicitCode()) {
    // The implicit model is simple: everything else is in the lambda class.
    TRY_TO(TraverseDecl(S->getLambdaClass()));
  } else {
    // We need to poke around to find the bits that might be explicitly written.
    TypeLoc TL = S->getCallOperator()->getTypeSourceInfo()->getTypeLoc();
    FunctionProtoTypeLoc Proto = TL.getAsAdjusted<FunctionProtoTypeLoc>();

    TRY_TO(TraverseTemplateParameterListHelper(S->getTemplateParameterList()));
    if (S->hasExplicitParameters()) {
      // Visit parameters.
      for (unsigned I = 0, N = Proto.getNumParams(); I != N; ++I)
        TRY_TO(TraverseDecl(Proto.getParam(I)));
    }

    auto *T = Proto.getTypePtr();
    for (const auto &E : T->exceptions())
      TRY_TO(TraverseType(E));

    if (Expr *NE = T->getNoexceptExpr())
      TRY_TO_TRAVERSE_OR_ENQUEUE_STMT(NE);

    if (S->hasExplicitResultType())
      TRY_TO(TraverseTypeLoc(Proto.getReturnLoc()));
    TRY_TO_TRAVERSE_OR_ENQUEUE_STMT(S->getTrailingRequiresClause());

    TRY_TO_TRAVERSE_OR_ENQUEUE_STMT(S->getBody());
  }
  ShouldVisitChildren = false;
})

DEF_TRAVERSE_STMT(CXXUnresolvedConstructExpr, {
  // This is called for code like 'T()', where T is a template argument.
  TRY_TO(TraverseTypeLoc(S->getTypeSourceInfo()->getTypeLoc()));
})

// These expressions all might take explicit template arguments.
// We traverse those if so.  FIXME: implement these.
DEF_TRAVERSE_STMT(CXXConstructExpr, {})
DEF_TRAVERSE_STMT(CallExpr, {})
DEF_TRAVERSE_STMT(CXXMemberCallExpr, {})

// These exprs (most of them), do not need any action except iterating
// over the children.
DEF_TRAVERSE_STMT(AddrLabelExpr, {})
DEF_TRAVERSE_STMT(ArraySubscriptExpr, {})
DEF_TRAVERSE_STMT(MatrixSubscriptExpr, {})
DEF_TRAVERSE_STMT(OMPArraySectionExpr, {})
DEF_TRAVERSE_STMT(OMPArrayShapingExpr, {})
DEF_TRAVERSE_STMT(OMPIteratorExpr, {})

DEF_TRAVERSE_STMT(BlockExpr, {
  TRY_TO(TraverseDecl(S->getBlockDecl()));
  return true; // no child statements to loop through.
})

DEF_TRAVERSE_STMT(ChooseExpr, {})
DEF_TRAVERSE_STMT(CompoundLiteralExpr, {
  TRY_TO(TraverseTypeLoc(S->getTypeSourceInfo()->getTypeLoc()));
})
DEF_TRAVERSE_STMT(CXXBindTemporaryExpr, {})
DEF_TRAVERSE_STMT(CXXBoolLiteralExpr, {})

DEF_TRAVERSE_STMT(CXXDefaultArgExpr, {
  if (getDerived().shouldVisitImplicitCode())
    TRY_TO(TraverseStmt(S->getExpr()));
})

DEF_TRAVERSE_STMT(CXXDefaultInitExpr, {})
DEF_TRAVERSE_STMT(CXXDeleteExpr, {})
DEF_TRAVERSE_STMT(ExprWithCleanups, {})
DEF_TRAVERSE_STMT(CXXInheritedCtorInitExpr, {})
DEF_TRAVERSE_STMT(CXXNullPtrLiteralExpr, {})
DEF_TRAVERSE_STMT(CXXStdInitializerListExpr, {})

DEF_TRAVERSE_STMT(CXXPseudoDestructorExpr, {
  TRY_TO(TraverseNestedNameSpecifierLoc(S->getQualifierLoc()));
  if (TypeSourceInfo *ScopeInfo = S->getScopeTypeInfo())
    TRY_TO(TraverseTypeLoc(ScopeInfo->getTypeLoc()));
  if (TypeSourceInfo *DestroyedTypeInfo = S->getDestroyedTypeInfo())
    TRY_TO(TraverseTypeLoc(DestroyedTypeInfo->getTypeLoc()));
})

DEF_TRAVERSE_STMT(CXXThisExpr, {})
DEF_TRAVERSE_STMT(CXXThrowExpr, {})
DEF_TRAVERSE_STMT(UserDefinedLiteral, {})
DEF_TRAVERSE_STMT(DesignatedInitExpr, {})
DEF_TRAVERSE_STMT(DesignatedInitUpdateExpr, {})
DEF_TRAVERSE_STMT(ExtVectorElementExpr, {})
DEF_TRAVERSE_STMT(GNUNullExpr, {})
DEF_TRAVERSE_STMT(ImplicitValueInitExpr, {})
DEF_TRAVERSE_STMT(NoInitExpr, {})
DEF_TRAVERSE_STMT(ArrayInitLoopExpr, {
  // FIXME: The source expression of the OVE should be listed as
  // a child of the ArrayInitLoopExpr.
  if (OpaqueValueExpr *OVE = S->getCommonExpr())
    TRY_TO_TRAVERSE_OR_ENQUEUE_STMT(OVE->getSourceExpr());
})
DEF_TRAVERSE_STMT(ArrayInitIndexExpr, {})
DEF_TRAVERSE_STMT(ObjCBoolLiteralExpr, {})

DEF_TRAVERSE_STMT(ObjCEncodeExpr, {
  if (TypeSourceInfo *TInfo = S->getEncodedTypeSourceInfo())
    TRY_TO(TraverseTypeLoc(TInfo->getTypeLoc()));
})

DEF_TRAVERSE_STMT(ObjCIsaExpr, {})
DEF_TRAVERSE_STMT(ObjCIvarRefExpr, {})

DEF_TRAVERSE_STMT(ObjCMessageExpr, {
  if (TypeSourceInfo *TInfo = S->getClassReceiverTypeInfo())
    TRY_TO(TraverseTypeLoc(TInfo->getTypeLoc()));
})

DEF_TRAVERSE_STMT(ObjCPropertyRefExpr, {
  if (S->isClassReceiver()) {
    ObjCInterfaceDecl *IDecl = S->getClassReceiver();
    QualType Type = IDecl->getASTContext().getObjCInterfaceType(IDecl);
    ObjCInterfaceLocInfo Data;
    Data.NameLoc = S->getReceiverLocation();
    Data.NameEndLoc = Data.NameLoc;
    TRY_TO(TraverseTypeLoc(TypeLoc(Type, &Data)));
  }
})
DEF_TRAVERSE_STMT(ObjCSubscriptRefExpr, {})
DEF_TRAVERSE_STMT(ObjCProtocolExpr, {})
DEF_TRAVERSE_STMT(ObjCSelectorExpr, {})
DEF_TRAVERSE_STMT(ObjCIndirectCopyRestoreExpr, {})

DEF_TRAVERSE_STMT(ObjCBridgedCastExpr, {
  TRY_TO(TraverseTypeLoc(S->getTypeInfoAsWritten()->getTypeLoc()));
})

DEF_TRAVERSE_STMT(ObjCAvailabilityCheckExpr, {})
DEF_TRAVERSE_STMT(ParenExpr, {})
DEF_TRAVERSE_STMT(ParenListExpr, {})
DEF_TRAVERSE_STMT(SYCLUniqueStableNameExpr, {
  TRY_TO(TraverseTypeLoc(S->getTypeSourceInfo()->getTypeLoc()));
})
DEF_TRAVERSE_STMT(PredefinedExpr, {})
DEF_TRAVERSE_STMT(ShuffleVectorExpr, {})
DEF_TRAVERSE_STMT(ConvertVectorExpr, {})
DEF_TRAVERSE_STMT(StmtExpr, {})
DEF_TRAVERSE_STMT(SourceLocExpr, {})

DEF_TRAVERSE_STMT(UnresolvedLookupExpr, {
  TRY_TO(TraverseNestedNameSpecifierLoc(S->getQualifierLoc()));
  if (S->hasExplicitTemplateArgs()) {
    TRY_TO(TraverseTemplateArgumentLocsHelper(S->getTemplateArgs(),
                                              S->getNumTemplateArgs()));
  }
})

DEF_TRAVERSE_STMT(UnresolvedMemberExpr, {
  TRY_TO(TraverseNestedNameSpecifierLoc(S->getQualifierLoc()));
  if (S->hasExplicitTemplateArgs()) {
    TRY_TO(TraverseTemplateArgumentLocsHelper(S->getTemplateArgs(),
                                              S->getNumTemplateArgs()));
  }
})

DEF_TRAVERSE_STMT(SEHTryStmt, {})
DEF_TRAVERSE_STMT(SEHExceptStmt, {})
DEF_TRAVERSE_STMT(SEHFinallyStmt, {})
DEF_TRAVERSE_STMT(SEHLeaveStmt, {})
DEF_TRAVERSE_STMT(CapturedStmt, { TRY_TO(TraverseDecl(S->getCapturedDecl())); })

DEF_TRAVERSE_STMT(CXXOperatorCallExpr, {})
DEF_TRAVERSE_STMT(CXXRewrittenBinaryOperator, {
  if (!getDerived().shouldVisitImplicitCode()) {
    CXXRewrittenBinaryOperator::DecomposedForm Decomposed =
        S->getDecomposedForm();
    TRY_TO(TraverseStmt(const_cast<Expr*>(Decomposed.LHS)));
    TRY_TO(TraverseStmt(const_cast<Expr*>(Decomposed.RHS)));
    ShouldVisitChildren = false;
  }
})
DEF_TRAVERSE_STMT(OpaqueValueExpr, {})
DEF_TRAVERSE_STMT(TypoExpr, {})
DEF_TRAVERSE_STMT(RecoveryExpr, {})
DEF_TRAVERSE_STMT(CUDAKernelCallExpr, {})

// These operators (all of them) do not need any action except
// iterating over the children.
DEF_TRAVERSE_STMT(BinaryConditionalOperator, {})
DEF_TRAVERSE_STMT(ConditionalOperator, {})
DEF_TRAVERSE_STMT(UnaryOperator, {})
DEF_TRAVERSE_STMT(BinaryOperator, {})
DEF_TRAVERSE_STMT(CompoundAssignOperator, {})
DEF_TRAVERSE_STMT(CXXNoexceptExpr, {})
DEF_TRAVERSE_STMT(PackExpansionExpr, {})
DEF_TRAVERSE_STMT(SizeOfPackExpr, {})
DEF_TRAVERSE_STMT(SubstNonTypeTemplateParmPackExpr, {})
DEF_TRAVERSE_STMT(SubstNonTypeTemplateParmExpr, {})
DEF_TRAVERSE_STMT(FunctionParmPackExpr, {})
DEF_TRAVERSE_STMT(CXXFoldExpr, {})
DEF_TRAVERSE_STMT(AtomicExpr, {})

DEF_TRAVERSE_STMT(MaterializeTemporaryExpr, {
  if (S->getLifetimeExtendedTemporaryDecl()) {
    TRY_TO(TraverseLifetimeExtendedTemporaryDecl(
        S->getLifetimeExtendedTemporaryDecl()));
    ShouldVisitChildren = false;
  }
})
// For coroutines expressions, traverse either the operand
// as written or the implied calls, depending on what the
// derived class requests.
DEF_TRAVERSE_STMT(CoroutineBodyStmt, {
  if (!getDerived().shouldVisitImplicitCode()) {
    TRY_TO_TRAVERSE_OR_ENQUEUE_STMT(S->getBody());
    ShouldVisitChildren = false;
  }
})
DEF_TRAVERSE_STMT(CoreturnStmt, {
  if (!getDerived().shouldVisitImplicitCode()) {
    TRY_TO_TRAVERSE_OR_ENQUEUE_STMT(S->getOperand());
    ShouldVisitChildren = false;
  }
})
DEF_TRAVERSE_STMT(CoawaitExpr, {
  if (!getDerived().shouldVisitImplicitCode()) {
    TRY_TO_TRAVERSE_OR_ENQUEUE_STMT(S->getOperand());
    ShouldVisitChildren = false;
  }
})
DEF_TRAVERSE_STMT(DependentCoawaitExpr, {
  if (!getDerived().shouldVisitImplicitCode()) {
    TRY_TO_TRAVERSE_OR_ENQUEUE_STMT(S->getOperand());
    ShouldVisitChildren = false;
  }
})
DEF_TRAVERSE_STMT(CoyieldExpr, {
  if (!getDerived().shouldVisitImplicitCode()) {
    TRY_TO_TRAVERSE_OR_ENQUEUE_STMT(S->getOperand());
    ShouldVisitChildren = false;
  }
})

DEF_TRAVERSE_STMT(ConceptSpecializationExpr, {
  TRY_TO(TraverseConceptReference(*S));
})

DEF_TRAVERSE_STMT(RequiresExpr, {
  TRY_TO(TraverseDecl(S->getBody()));
  for (ParmVarDecl *Parm : S->getLocalParameters())
    TRY_TO(TraverseDecl(Parm));
  for (concepts::Requirement *Req : S->getRequirements())
    if (auto *TypeReq = dyn_cast<concepts::TypeRequirement>(Req)) {
      if (!TypeReq->isSubstitutionFailure())
        TRY_TO(TraverseTypeLoc(TypeReq->getType()->getTypeLoc()));
    } else if (auto *ExprReq = dyn_cast<concepts::ExprRequirement>(Req)) {
      if (!ExprReq->isExprSubstitutionFailure())
        TRY_TO(TraverseStmt(ExprReq->getExpr()));
      auto &RetReq = ExprReq->getReturnTypeRequirement();
      if (RetReq.isTypeConstraint())
        TRY_TO(TraverseTemplateParameterListHelper(
                   RetReq.getTypeConstraintTemplateParameterList()));
    } else {
      auto *NestedReq = cast<concepts::NestedRequirement>(Req);
      if (!NestedReq->isSubstitutionFailure())
        TRY_TO(TraverseStmt(NestedReq->getConstraintExpr()));
    }
})

// These literals (all of them) do not need any action.
DEF_TRAVERSE_STMT(IntegerLiteral, {})
DEF_TRAVERSE_STMT(FixedPointLiteral, {})
DEF_TRAVERSE_STMT(CharacterLiteral, {})
DEF_TRAVERSE_STMT(FloatingLiteral, {})
DEF_TRAVERSE_STMT(ImaginaryLiteral, {})
DEF_TRAVERSE_STMT(StringLiteral, {})
DEF_TRAVERSE_STMT(ObjCStringLiteral, {})
DEF_TRAVERSE_STMT(ObjCBoxedExpr, {})
DEF_TRAVERSE_STMT(ObjCArrayLiteral, {})
DEF_TRAVERSE_STMT(ObjCDictionaryLiteral, {})

// Traverse OpenCL: AsType, Convert.
DEF_TRAVERSE_STMT(AsTypeExpr, {})

// OpenMP directives.
template <typename Derived>
bool RecursiveASTVisitor<Derived>::TraverseOMPExecutableDirective(
    OMPExecutableDirective *S) {
  for (auto *C : S->clauses()) {
    TRY_TO(TraverseOMPClause(C));
  }
  return true;
}

DEF_TRAVERSE_STMT(OMPCanonicalLoop, {
  if (!getDerived().shouldVisitImplicitCode()) {
    // Visit only the syntactical loop.
    TRY_TO(TraverseStmt(S->getLoopStmt()));
    ShouldVisitChildren = false;
  }
})

template <typename Derived>
bool
RecursiveASTVisitor<Derived>::TraverseOMPLoopDirective(OMPLoopDirective *S) {
  return TraverseOMPExecutableDirective(S);
}

DEF_TRAVERSE_STMT(OMPMetaDirective,
                  { TRY_TO(TraverseOMPExecutableDirective(S)); })

DEF_TRAVERSE_STMT(OMPParallelDirective,
                  { TRY_TO(TraverseOMPExecutableDirective(S)); })

DEF_TRAVERSE_STMT(OMPSimdDirective,
                  { TRY_TO(TraverseOMPExecutableDirective(S)); })

DEF_TRAVERSE_STMT(OMPTileDirective,
                  { TRY_TO(TraverseOMPExecutableDirective(S)); })

DEF_TRAVERSE_STMT(OMPUnrollDirective,
                  { TRY_TO(TraverseOMPExecutableDirective(S)); })

DEF_TRAVERSE_STMT(OMPForDirective,
                  { TRY_TO(TraverseOMPExecutableDirective(S)); })

DEF_TRAVERSE_STMT(OMPForSimdDirective,
                  { TRY_TO(TraverseOMPExecutableDirective(S)); })

DEF_TRAVERSE_STMT(OMPSectionsDirective,
                  { TRY_TO(TraverseOMPExecutableDirective(S)); })

DEF_TRAVERSE_STMT(OMPSectionDirective,
                  { TRY_TO(TraverseOMPExecutableDirective(S)); })

DEF_TRAVERSE_STMT(OMPSingleDirective,
                  { TRY_TO(TraverseOMPExecutableDirective(S)); })

DEF_TRAVERSE_STMT(OMPMasterDirective,
                  { TRY_TO(TraverseOMPExecutableDirective(S)); })

DEF_TRAVERSE_STMT(OMPCriticalDirective, {
  TRY_TO(TraverseDeclarationNameInfo(S->getDirectiveName()));
  TRY_TO(TraverseOMPExecutableDirective(S));
})

DEF_TRAVERSE_STMT(OMPParallelForDirective,
                  { TRY_TO(TraverseOMPExecutableDirective(S)); })

DEF_TRAVERSE_STMT(OMPParallelForSimdDirective,
                  { TRY_TO(TraverseOMPExecutableDirective(S)); })

DEF_TRAVERSE_STMT(OMPParallelMasterDirective,
                  { TRY_TO(TraverseOMPExecutableDirective(S)); })

DEF_TRAVERSE_STMT(OMPParallelSectionsDirective,
                  { TRY_TO(TraverseOMPExecutableDirective(S)); })

DEF_TRAVERSE_STMT(OMPTaskDirective,
                  { TRY_TO(TraverseOMPExecutableDirective(S)); })

DEF_TRAVERSE_STMT(OMPTaskyieldDirective,
                  { TRY_TO(TraverseOMPExecutableDirective(S)); })

DEF_TRAVERSE_STMT(OMPBarrierDirective,
                  { TRY_TO(TraverseOMPExecutableDirective(S)); })

DEF_TRAVERSE_STMT(OMPTaskwaitDirective,
                  { TRY_TO(TraverseOMPExecutableDirective(S)); })

DEF_TRAVERSE_STMT(OMPTaskgroupDirective,
                  { TRY_TO(TraverseOMPExecutableDirective(S)); })

DEF_TRAVERSE_STMT(OMPCancellationPointDirective,
                  { TRY_TO(TraverseOMPExecutableDirective(S)); })

DEF_TRAVERSE_STMT(OMPCancelDirective,
                  { TRY_TO(TraverseOMPExecutableDirective(S)); })

DEF_TRAVERSE_STMT(OMPFlushDirective,
                  { TRY_TO(TraverseOMPExecutableDirective(S)); })

DEF_TRAVERSE_STMT(OMPDepobjDirective,
                  { TRY_TO(TraverseOMPExecutableDirective(S)); })

DEF_TRAVERSE_STMT(OMPScanDirective,
                  { TRY_TO(TraverseOMPExecutableDirective(S)); })

DEF_TRAVERSE_STMT(OMPOrderedDirective,
                  { TRY_TO(TraverseOMPExecutableDirective(S)); })

DEF_TRAVERSE_STMT(OMPAtomicDirective,
                  { TRY_TO(TraverseOMPExecutableDirective(S)); })

DEF_TRAVERSE_STMT(OMPTargetDirective,
                  { TRY_TO(TraverseOMPExecutableDirective(S)); })

DEF_TRAVERSE_STMT(OMPTargetDataDirective,
                  { TRY_TO(TraverseOMPExecutableDirective(S)); })

DEF_TRAVERSE_STMT(OMPTargetEnterDataDirective,
                  { TRY_TO(TraverseOMPExecutableDirective(S)); })

DEF_TRAVERSE_STMT(OMPTargetExitDataDirective,
                  { TRY_TO(TraverseOMPExecutableDirective(S)); })

DEF_TRAVERSE_STMT(OMPTargetParallelDirective,
                  { TRY_TO(TraverseOMPExecutableDirective(S)); })

DEF_TRAVERSE_STMT(OMPTargetParallelForDirective,
                  { TRY_TO(TraverseOMPExecutableDirective(S)); })

DEF_TRAVERSE_STMT(OMPTeamsDirective,
                  { TRY_TO(TraverseOMPExecutableDirective(S)); })

DEF_TRAVERSE_STMT(OMPTargetUpdateDirective,
                  { TRY_TO(TraverseOMPExecutableDirective(S)); })

DEF_TRAVERSE_STMT(OMPTaskLoopDirective,
                  { TRY_TO(TraverseOMPExecutableDirective(S)); })

DEF_TRAVERSE_STMT(OMPTaskLoopSimdDirective,
                  { TRY_TO(TraverseOMPExecutableDirective(S)); })

DEF_TRAVERSE_STMT(OMPMasterTaskLoopDirective,
                  { TRY_TO(TraverseOMPExecutableDirective(S)); })

DEF_TRAVERSE_STMT(OMPMasterTaskLoopSimdDirective,
                  { TRY_TO(TraverseOMPExecutableDirective(S)); })

DEF_TRAVERSE_STMT(OMPParallelMasterTaskLoopDirective,
                  { TRY_TO(TraverseOMPExecutableDirective(S)); })

DEF_TRAVERSE_STMT(OMPParallelMasterTaskLoopSimdDirective,
                  { TRY_TO(TraverseOMPExecutableDirective(S)); })

DEF_TRAVERSE_STMT(OMPDistributeDirective,
                  { TRY_TO(TraverseOMPExecutableDirective(S)); })

DEF_TRAVERSE_STMT(OMPDistributeParallelForDirective,
                  { TRY_TO(TraverseOMPExecutableDirective(S)); })

DEF_TRAVERSE_STMT(OMPDistributeParallelForSimdDirective,
                  { TRY_TO(TraverseOMPExecutableDirective(S)); })

DEF_TRAVERSE_STMT(OMPDistributeSimdDirective,
                  { TRY_TO(TraverseOMPExecutableDirective(S)); })

DEF_TRAVERSE_STMT(OMPTargetParallelForSimdDirective,
                  { TRY_TO(TraverseOMPExecutableDirective(S)); })

DEF_TRAVERSE_STMT(OMPTargetSimdDirective,
                  { TRY_TO(TraverseOMPExecutableDirective(S)); })

DEF_TRAVERSE_STMT(OMPTeamsDistributeDirective,
                  { TRY_TO(TraverseOMPExecutableDirective(S)); })

DEF_TRAVERSE_STMT(OMPTeamsDistributeSimdDirective,
                  { TRY_TO(TraverseOMPExecutableDirective(S)); })

DEF_TRAVERSE_STMT(OMPTeamsDistributeParallelForSimdDirective,
                  { TRY_TO(TraverseOMPExecutableDirective(S)); })

DEF_TRAVERSE_STMT(OMPTeamsDistributeParallelForDirective,
                  { TRY_TO(TraverseOMPExecutableDirective(S)); })

DEF_TRAVERSE_STMT(OMPTargetTeamsDirective,
                  { TRY_TO(TraverseOMPExecutableDirective(S)); })

DEF_TRAVERSE_STMT(OMPTargetTeamsDistributeDirective,
                  { TRY_TO(TraverseOMPExecutableDirective(S)); })

DEF_TRAVERSE_STMT(OMPTargetTeamsDistributeParallelForDirective,
                  { TRY_TO(TraverseOMPExecutableDirective(S)); })

DEF_TRAVERSE_STMT(OMPTargetTeamsDistributeParallelForSimdDirective,
                  { TRY_TO(TraverseOMPExecutableDirective(S)); })

DEF_TRAVERSE_STMT(OMPTargetTeamsDistributeSimdDirective,
                  { TRY_TO(TraverseOMPExecutableDirective(S)); })

DEF_TRAVERSE_STMT(OMPInteropDirective,
                  { TRY_TO(TraverseOMPExecutableDirective(S)); })

DEF_TRAVERSE_STMT(OMPDispatchDirective,
                  { TRY_TO(TraverseOMPExecutableDirective(S)); })

DEF_TRAVERSE_STMT(OMPMaskedDirective,
                  { TRY_TO(TraverseOMPExecutableDirective(S)); })

DEF_TRAVERSE_STMT(OMPGenericLoopDirective,
                  { TRY_TO(TraverseOMPExecutableDirective(S)); })

// OpenMP clauses.
template <typename Derived>
bool RecursiveASTVisitor<Derived>::TraverseOMPClause(OMPClause *C) {
  if (!C)
    return true;
  switch (C->getClauseKind()) {
#define GEN_CLANG_CLAUSE_CLASS
#define CLAUSE_CLASS(Enum, Str, Class)                                         \
  case llvm::omp::Clause::Enum:                                                \
    TRY_TO(Visit##Class(static_cast<Class *>(C)));                             \
    break;
#define CLAUSE_NO_CLASS(Enum, Str)                                             \
  case llvm::omp::Clause::Enum:                                                \
    break;
#include "llvm/Frontend/OpenMP/OMP.inc"
  }
  return true;
}

template <typename Derived>
bool RecursiveASTVisitor<Derived>::VisitOMPClauseWithPreInit(
    OMPClauseWithPreInit *Node) {
  TRY_TO(TraverseStmt(Node->getPreInitStmt()));
  return true;
}

template <typename Derived>
bool RecursiveASTVisitor<Derived>::VisitOMPClauseWithPostUpdate(
    OMPClauseWithPostUpdate *Node) {
  TRY_TO(VisitOMPClauseWithPreInit(Node));
  TRY_TO(TraverseStmt(Node->getPostUpdateExpr()));
  return true;
}

template <typename Derived>
bool RecursiveASTVisitor<Derived>::VisitOMPAllocatorClause(
    OMPAllocatorClause *C) {
  TRY_TO(TraverseStmt(C->getAllocator()));
  return true;
}

template <typename Derived>
bool RecursiveASTVisitor<Derived>::VisitOMPAllocateClause(OMPAllocateClause *C) {
  TRY_TO(TraverseStmt(C->getAllocator()));
  TRY_TO(VisitOMPClauseList(C));
  return true;
}

template <typename Derived>
bool RecursiveASTVisitor<Derived>::VisitOMPIfClause(OMPIfClause *C) {
  TRY_TO(VisitOMPClauseWithPreInit(C));
  TRY_TO(TraverseStmt(C->getCondition()));
  return true;
}

template <typename Derived>
bool RecursiveASTVisitor<Derived>::VisitOMPFinalClause(OMPFinalClause *C) {
  TRY_TO(VisitOMPClauseWithPreInit(C));
  TRY_TO(TraverseStmt(C->getCondition()));
  return true;
}

template <typename Derived>
bool
RecursiveASTVisitor<Derived>::VisitOMPNumThreadsClause(OMPNumThreadsClause *C) {
  TRY_TO(VisitOMPClauseWithPreInit(C));
  TRY_TO(TraverseStmt(C->getNumThreads()));
  return true;
}

template <typename Derived>
bool RecursiveASTVisitor<Derived>::VisitOMPAlignClause(OMPAlignClause *C) {
  TRY_TO(TraverseStmt(C->getAlignment()));
  return true;
}

template <typename Derived>
bool RecursiveASTVisitor<Derived>::VisitOMPSafelenClause(OMPSafelenClause *C) {
  TRY_TO(TraverseStmt(C->getSafelen()));
  return true;
}

template <typename Derived>
bool RecursiveASTVisitor<Derived>::VisitOMPSimdlenClause(OMPSimdlenClause *C) {
  TRY_TO(TraverseStmt(C->getSimdlen()));
  return true;
}

template <typename Derived>
bool RecursiveASTVisitor<Derived>::VisitOMPSizesClause(OMPSizesClause *C) {
  for (Expr *E : C->getSizesRefs())
    TRY_TO(TraverseStmt(E));
  return true;
}

template <typename Derived>
bool RecursiveASTVisitor<Derived>::VisitOMPFullClause(OMPFullClause *C) {
  return true;
}

template <typename Derived>
bool RecursiveASTVisitor<Derived>::VisitOMPPartialClause(OMPPartialClause *C) {
  TRY_TO(TraverseStmt(C->getFactor()));
  return true;
}

template <typename Derived>
bool
RecursiveASTVisitor<Derived>::VisitOMPCollapseClause(OMPCollapseClause *C) {
  TRY_TO(TraverseStmt(C->getNumForLoops()));
  return true;
}

template <typename Derived>
bool RecursiveASTVisitor<Derived>::VisitOMPDefaultClause(OMPDefaultClause *) {
  return true;
}

template <typename Derived>
bool RecursiveASTVisitor<Derived>::VisitOMPProcBindClause(OMPProcBindClause *) {
  return true;
}

template <typename Derived>
bool RecursiveASTVisitor<Derived>::VisitOMPUnifiedAddressClause(
    OMPUnifiedAddressClause *) {
  return true;
}

template <typename Derived>
bool RecursiveASTVisitor<Derived>::VisitOMPUnifiedSharedMemoryClause(
    OMPUnifiedSharedMemoryClause *) {
  return true;
}

template <typename Derived>
bool RecursiveASTVisitor<Derived>::VisitOMPReverseOffloadClause(
    OMPReverseOffloadClause *) {
  return true;
}

template <typename Derived>
bool RecursiveASTVisitor<Derived>::VisitOMPDynamicAllocatorsClause(
    OMPDynamicAllocatorsClause *) {
  return true;
}

template <typename Derived>
bool RecursiveASTVisitor<Derived>::VisitOMPAtomicDefaultMemOrderClause(
    OMPAtomicDefaultMemOrderClause *) {
  return true;
}

template <typename Derived>
bool
RecursiveASTVisitor<Derived>::VisitOMPScheduleClause(OMPScheduleClause *C) {
  TRY_TO(VisitOMPClauseWithPreInit(C));
  TRY_TO(TraverseStmt(C->getChunkSize()));
  return true;
}

template <typename Derived>
bool RecursiveASTVisitor<Derived>::VisitOMPOrderedClause(OMPOrderedClause *C) {
  TRY_TO(TraverseStmt(C->getNumForLoops()));
  return true;
}

template <typename Derived>
bool RecursiveASTVisitor<Derived>::VisitOMPNowaitClause(OMPNowaitClause *) {
  return true;
}

template <typename Derived>
bool RecursiveASTVisitor<Derived>::VisitOMPUntiedClause(OMPUntiedClause *) {
  return true;
}

template <typename Derived>
bool
RecursiveASTVisitor<Derived>::VisitOMPMergeableClause(OMPMergeableClause *) {
  return true;
}

template <typename Derived>
bool RecursiveASTVisitor<Derived>::VisitOMPReadClause(OMPReadClause *) {
  return true;
}

template <typename Derived>
bool RecursiveASTVisitor<Derived>::VisitOMPWriteClause(OMPWriteClause *) {
  return true;
}

template <typename Derived>
bool RecursiveASTVisitor<Derived>::VisitOMPUpdateClause(OMPUpdateClause *) {
  return true;
}

template <typename Derived>
bool RecursiveASTVisitor<Derived>::VisitOMPCaptureClause(OMPCaptureClause *) {
  return true;
}

template <typename Derived>
bool RecursiveASTVisitor<Derived>::VisitOMPSeqCstClause(OMPSeqCstClause *) {
  return true;
}

template <typename Derived>
bool RecursiveASTVisitor<Derived>::VisitOMPAcqRelClause(OMPAcqRelClause *) {
  return true;
}

template <typename Derived>
bool RecursiveASTVisitor<Derived>::VisitOMPAcquireClause(OMPAcquireClause *) {
  return true;
}

template <typename Derived>
bool RecursiveASTVisitor<Derived>::VisitOMPReleaseClause(OMPReleaseClause *) {
  return true;
}

template <typename Derived>
bool RecursiveASTVisitor<Derived>::VisitOMPRelaxedClause(OMPRelaxedClause *) {
  return true;
}

template <typename Derived>
bool RecursiveASTVisitor<Derived>::VisitOMPThreadsClause(OMPThreadsClause *) {
  return true;
}

template <typename Derived>
bool RecursiveASTVisitor<Derived>::VisitOMPSIMDClause(OMPSIMDClause *) {
  return true;
}

template <typename Derived>
bool RecursiveASTVisitor<Derived>::VisitOMPNogroupClause(OMPNogroupClause *) {
  return true;
}

template <typename Derived>
bool RecursiveASTVisitor<Derived>::VisitOMPInitClause(OMPInitClause *C) {
  TRY_TO(VisitOMPClauseList(C));
  return true;
}

template <typename Derived>
bool RecursiveASTVisitor<Derived>::VisitOMPUseClause(OMPUseClause *C) {
  TRY_TO(TraverseStmt(C->getInteropVar()));
  return true;
}

template <typename Derived>
bool RecursiveASTVisitor<Derived>::VisitOMPDestroyClause(OMPDestroyClause *C) {
  TRY_TO(TraverseStmt(C->getInteropVar()));
  return true;
}

template <typename Derived>
bool RecursiveASTVisitor<Derived>::VisitOMPNovariantsClause(
    OMPNovariantsClause *C) {
  TRY_TO(VisitOMPClauseWithPreInit(C));
  TRY_TO(TraverseStmt(C->getCondition()));
  return true;
}

template <typename Derived>
bool RecursiveASTVisitor<Derived>::VisitOMPNocontextClause(
    OMPNocontextClause *C) {
  TRY_TO(VisitOMPClauseWithPreInit(C));
  TRY_TO(TraverseStmt(C->getCondition()));
  return true;
}

template <typename Derived>
template <typename T>
bool RecursiveASTVisitor<Derived>::VisitOMPClauseList(T *Node) {
  for (auto *E : Node->varlists()) {
    TRY_TO(TraverseStmt(E));
  }
  return true;
}

template <typename Derived>
bool RecursiveASTVisitor<Derived>::VisitOMPInclusiveClause(
    OMPInclusiveClause *C) {
  TRY_TO(VisitOMPClauseList(C));
  return true;
}

template <typename Derived>
bool RecursiveASTVisitor<Derived>::VisitOMPExclusiveClause(
    OMPExclusiveClause *C) {
  TRY_TO(VisitOMPClauseList(C));
  return true;
}

template <typename Derived>
bool RecursiveASTVisitor<Derived>::VisitOMPPrivateClause(OMPPrivateClause *C) {
  TRY_TO(VisitOMPClauseList(C));
  for (auto *E : C->private_copies()) {
    TRY_TO(TraverseStmt(E));
  }
  return true;
}

template <typename Derived>
bool RecursiveASTVisitor<Derived>::VisitOMPFirstprivateClause(
    OMPFirstprivateClause *C) {
  TRY_TO(VisitOMPClauseList(C));
  TRY_TO(VisitOMPClauseWithPreInit(C));
  for (auto *E : C->private_copies()) {
    TRY_TO(TraverseStmt(E));
  }
  for (auto *E : C->inits()) {
    TRY_TO(TraverseStmt(E));
  }
  return true;
}

template <typename Derived>
bool RecursiveASTVisitor<Derived>::VisitOMPLastprivateClause(
    OMPLastprivateClause *C) {
  TRY_TO(VisitOMPClauseList(C));
  TRY_TO(VisitOMPClauseWithPostUpdate(C));
  for (auto *E : C->private_copies()) {
    TRY_TO(TraverseStmt(E));
  }
  for (auto *E : C->source_exprs()) {
    TRY_TO(TraverseStmt(E));
  }
  for (auto *E : C->destination_exprs()) {
    TRY_TO(TraverseStmt(E));
  }
  for (auto *E : C->assignment_ops()) {
    TRY_TO(TraverseStmt(E));
  }
  return true;
}

template <typename Derived>
bool RecursiveASTVisitor<Derived>::VisitOMPSharedClause(OMPSharedClause *C) {
  TRY_TO(VisitOMPClauseList(C));
  return true;
}

template <typename Derived>
bool RecursiveASTVisitor<Derived>::VisitOMPLinearClause(OMPLinearClause *C) {
  TRY_TO(TraverseStmt(C->getStep()));
  TRY_TO(TraverseStmt(C->getCalcStep()));
  TRY_TO(VisitOMPClauseList(C));
  TRY_TO(VisitOMPClauseWithPostUpdate(C));
  for (auto *E : C->privates()) {
    TRY_TO(TraverseStmt(E));
  }
  for (auto *E : C->inits()) {
    TRY_TO(TraverseStmt(E));
  }
  for (auto *E : C->updates()) {
    TRY_TO(TraverseStmt(E));
  }
  for (auto *E : C->finals()) {
    TRY_TO(TraverseStmt(E));
  }
  return true;
}

template <typename Derived>
bool RecursiveASTVisitor<Derived>::VisitOMPAlignedClause(OMPAlignedClause *C) {
  TRY_TO(TraverseStmt(C->getAlignment()));
  TRY_TO(VisitOMPClauseList(C));
  return true;
}

template <typename Derived>
bool RecursiveASTVisitor<Derived>::VisitOMPCopyinClause(OMPCopyinClause *C) {
  TRY_TO(VisitOMPClauseList(C));
  for (auto *E : C->source_exprs()) {
    TRY_TO(TraverseStmt(E));
  }
  for (auto *E : C->destination_exprs()) {
    TRY_TO(TraverseStmt(E));
  }
  for (auto *E : C->assignment_ops()) {
    TRY_TO(TraverseStmt(E));
  }
  return true;
}

template <typename Derived>
bool RecursiveASTVisitor<Derived>::VisitOMPCopyprivateClause(
    OMPCopyprivateClause *C) {
  TRY_TO(VisitOMPClauseList(C));
  for (auto *E : C->source_exprs()) {
    TRY_TO(TraverseStmt(E));
  }
  for (auto *E : C->destination_exprs()) {
    TRY_TO(TraverseStmt(E));
  }
  for (auto *E : C->assignment_ops()) {
    TRY_TO(TraverseStmt(E));
  }
  return true;
}

template <typename Derived>
bool
RecursiveASTVisitor<Derived>::VisitOMPReductionClause(OMPReductionClause *C) {
  TRY_TO(TraverseNestedNameSpecifierLoc(C->getQualifierLoc()));
  TRY_TO(TraverseDeclarationNameInfo(C->getNameInfo()));
  TRY_TO(VisitOMPClauseList(C));
  TRY_TO(VisitOMPClauseWithPostUpdate(C));
  for (auto *E : C->privates()) {
    TRY_TO(TraverseStmt(E));
  }
  for (auto *E : C->lhs_exprs()) {
    TRY_TO(TraverseStmt(E));
  }
  for (auto *E : C->rhs_exprs()) {
    TRY_TO(TraverseStmt(E));
  }
  for (auto *E : C->reduction_ops()) {
    TRY_TO(TraverseStmt(E));
  }
  if (C->getModifier() == OMPC_REDUCTION_inscan) {
    for (auto *E : C->copy_ops()) {
      TRY_TO(TraverseStmt(E));
    }
    for (auto *E : C->copy_array_temps()) {
      TRY_TO(TraverseStmt(E));
    }
    for (auto *E : C->copy_array_elems()) {
      TRY_TO(TraverseStmt(E));
    }
  }
  return true;
}

template <typename Derived>
bool RecursiveASTVisitor<Derived>::VisitOMPTaskReductionClause(
    OMPTaskReductionClause *C) {
  TRY_TO(TraverseNestedNameSpecifierLoc(C->getQualifierLoc()));
  TRY_TO(TraverseDeclarationNameInfo(C->getNameInfo()));
  TRY_TO(VisitOMPClauseList(C));
  TRY_TO(VisitOMPClauseWithPostUpdate(C));
  for (auto *E : C->privates()) {
    TRY_TO(TraverseStmt(E));
  }
  for (auto *E : C->lhs_exprs()) {
    TRY_TO(TraverseStmt(E));
  }
  for (auto *E : C->rhs_exprs()) {
    TRY_TO(TraverseStmt(E));
  }
  for (auto *E : C->reduction_ops()) {
    TRY_TO(TraverseStmt(E));
  }
  return true;
}

template <typename Derived>
bool RecursiveASTVisitor<Derived>::VisitOMPInReductionClause(
    OMPInReductionClause *C) {
  TRY_TO(TraverseNestedNameSpecifierLoc(C->getQualifierLoc()));
  TRY_TO(TraverseDeclarationNameInfo(C->getNameInfo()));
  TRY_TO(VisitOMPClauseList(C));
  TRY_TO(VisitOMPClauseWithPostUpdate(C));
  for (auto *E : C->privates()) {
    TRY_TO(TraverseStmt(E));
  }
  for (auto *E : C->lhs_exprs()) {
    TRY_TO(TraverseStmt(E));
  }
  for (auto *E : C->rhs_exprs()) {
    TRY_TO(TraverseStmt(E));
  }
  for (auto *E : C->reduction_ops()) {
    TRY_TO(TraverseStmt(E));
  }
  for (auto *E : C->taskgroup_descriptors())
    TRY_TO(TraverseStmt(E));
  return true;
}

template <typename Derived>
bool RecursiveASTVisitor<Derived>::VisitOMPFlushClause(OMPFlushClause *C) {
  TRY_TO(VisitOMPClauseList(C));
  return true;
}

template <typename Derived>
bool RecursiveASTVisitor<Derived>::VisitOMPDepobjClause(OMPDepobjClause *C) {
  TRY_TO(TraverseStmt(C->getDepobj()));
  return true;
}

template <typename Derived>
bool RecursiveASTVisitor<Derived>::VisitOMPDependClause(OMPDependClause *C) {
  TRY_TO(VisitOMPClauseList(C));
  return true;
}

template <typename Derived>
bool RecursiveASTVisitor<Derived>::VisitOMPDeviceClause(OMPDeviceClause *C) {
  TRY_TO(VisitOMPClauseWithPreInit(C));
  TRY_TO(TraverseStmt(C->getDevice()));
  return true;
}

template <typename Derived>
bool RecursiveASTVisitor<Derived>::VisitOMPMapClause(OMPMapClause *C) {
  TRY_TO(VisitOMPClauseList(C));
  return true;
}

template <typename Derived>
bool RecursiveASTVisitor<Derived>::VisitOMPNumTeamsClause(
    OMPNumTeamsClause *C) {
  TRY_TO(VisitOMPClauseWithPreInit(C));
  TRY_TO(TraverseStmt(C->getNumTeams()));
  return true;
}

template <typename Derived>
bool RecursiveASTVisitor<Derived>::VisitOMPThreadLimitClause(
    OMPThreadLimitClause *C) {
  TRY_TO(VisitOMPClauseWithPreInit(C));
  TRY_TO(TraverseStmt(C->getThreadLimit()));
  return true;
}

template <typename Derived>
bool RecursiveASTVisitor<Derived>::VisitOMPPriorityClause(
    OMPPriorityClause *C) {
  TRY_TO(VisitOMPClauseWithPreInit(C));
  TRY_TO(TraverseStmt(C->getPriority()));
  return true;
}

template <typename Derived>
bool RecursiveASTVisitor<Derived>::VisitOMPGrainsizeClause(
    OMPGrainsizeClause *C) {
  TRY_TO(VisitOMPClauseWithPreInit(C));
  TRY_TO(TraverseStmt(C->getGrainsize()));
  return true;
}

template <typename Derived>
bool RecursiveASTVisitor<Derived>::VisitOMPNumTasksClause(
    OMPNumTasksClause *C) {
  TRY_TO(VisitOMPClauseWithPreInit(C));
  TRY_TO(TraverseStmt(C->getNumTasks()));
  return true;
}

template <typename Derived>
bool RecursiveASTVisitor<Derived>::VisitOMPHintClause(OMPHintClause *C) {
  TRY_TO(TraverseStmt(C->getHint()));
  return true;
}

template <typename Derived>
bool RecursiveASTVisitor<Derived>::VisitOMPDistScheduleClause(
    OMPDistScheduleClause *C) {
  TRY_TO(VisitOMPClauseWithPreInit(C));
  TRY_TO(TraverseStmt(C->getChunkSize()));
  return true;
}

template <typename Derived>
bool
RecursiveASTVisitor<Derived>::VisitOMPDefaultmapClause(OMPDefaultmapClause *C) {
  return true;
}

template <typename Derived>
bool RecursiveASTVisitor<Derived>::VisitOMPToClause(OMPToClause *C) {
  TRY_TO(VisitOMPClauseList(C));
  return true;
}

template <typename Derived>
bool RecursiveASTVisitor<Derived>::VisitOMPFromClause(OMPFromClause *C) {
  TRY_TO(VisitOMPClauseList(C));
  return true;
}

template <typename Derived>
bool RecursiveASTVisitor<Derived>::VisitOMPUseDevicePtrClause(
    OMPUseDevicePtrClause *C) {
  TRY_TO(VisitOMPClauseList(C));
  return true;
}

template <typename Derived>
bool RecursiveASTVisitor<Derived>::VisitOMPUseDeviceAddrClause(
    OMPUseDeviceAddrClause *C) {
  TRY_TO(VisitOMPClauseList(C));
  return true;
}

template <typename Derived>
bool RecursiveASTVisitor<Derived>::VisitOMPIsDevicePtrClause(
    OMPIsDevicePtrClause *C) {
  TRY_TO(VisitOMPClauseList(C));
  return true;
}

template <typename Derived>
bool RecursiveASTVisitor<Derived>::VisitOMPNontemporalClause(
    OMPNontemporalClause *C) {
  TRY_TO(VisitOMPClauseList(C));
  for (auto *E : C->private_refs()) {
    TRY_TO(TraverseStmt(E));
  }
  return true;
}

template <typename Derived>
bool RecursiveASTVisitor<Derived>::VisitOMPOrderClause(OMPOrderClause *) {
  return true;
}

template <typename Derived>
bool RecursiveASTVisitor<Derived>::VisitOMPDetachClause(OMPDetachClause *C) {
  TRY_TO(TraverseStmt(C->getEventHandler()));
  return true;
}

template <typename Derived>
bool RecursiveASTVisitor<Derived>::VisitOMPUsesAllocatorsClause(
    OMPUsesAllocatorsClause *C) {
  for (unsigned I = 0, E = C->getNumberOfAllocators(); I < E; ++I) {
    const OMPUsesAllocatorsClause::Data Data = C->getAllocatorData(I);
    TRY_TO(TraverseStmt(Data.Allocator));
    TRY_TO(TraverseStmt(Data.AllocatorTraits));
  }
  return true;
}

template <typename Derived>
bool RecursiveASTVisitor<Derived>::VisitOMPAffinityClause(
    OMPAffinityClause *C) {
  TRY_TO(TraverseStmt(C->getModifier()));
  for (Expr *E : C->varlists())
    TRY_TO(TraverseStmt(E));
  return true;
}

template <typename Derived>
bool RecursiveASTVisitor<Derived>::VisitOMPFilterClause(OMPFilterClause *C) {
  TRY_TO(VisitOMPClauseWithPreInit(C));
  TRY_TO(TraverseStmt(C->getThreadID()));
  return true;
}

<<<<<<< HEAD
// OpenACC directives.
template <typename Derived>
bool RecursiveASTVisitor<Derived>::TraverseACCDirectiveStmt(
    ACCDirectiveStmt *S) {
  for (auto *C : S->clauses()) {
    TRY_TO(TraverseACCClause(C));
  }
  return true;
}

DEF_TRAVERSE_STMT(ACCUpdateDirective, { TRY_TO(TraverseACCDirectiveStmt(S)); })

DEF_TRAVERSE_STMT(ACCEnterDataDirective,
                  { TRY_TO(TraverseACCDirectiveStmt(S)); })

DEF_TRAVERSE_STMT(ACCExitDataDirective,
                  { TRY_TO(TraverseACCDirectiveStmt(S)); })

DEF_TRAVERSE_STMT(ACCDataDirective, { TRY_TO(TraverseACCDirectiveStmt(S)); })

DEF_TRAVERSE_STMT(ACCParallelDirective,
                  { TRY_TO(TraverseACCDirectiveStmt(S)); })

DEF_TRAVERSE_STMT(ACCLoopDirective, { TRY_TO(TraverseACCDirectiveStmt(S)); })

DEF_TRAVERSE_STMT(ACCParallelLoopDirective,
                  { TRY_TO(TraverseACCDirectiveStmt(S)); })

// OpenACC clauses.
template <typename Derived>
bool RecursiveASTVisitor<Derived>::TraverseACCClause(ACCClause *C) {
  if (!C)
    return true;
  switch (C->getClauseKind()) {
#define OPENACC_CLAUSE(Name, Class)                \
  case ACCC_##Name:                                \
    TRY_TO(Visit##Class(static_cast<Class *>(C))); \
    break;
#define OPENACC_CLAUSE_ALIAS(ClauseAlias, AliasedClause, Class) \
  case ACCC_##ClauseAlias:                                      \
    TRY_TO(Visit##Class(static_cast<Class *>(C)));              \
    break;
#include "clang/Basic/OpenACCKinds.def"
  case ACCC_unknown:
    break;
  }
  return true;
}

template <typename Derived>
template <typename T>
bool RecursiveASTVisitor<Derived>::VisitACCClauseList(T *Node) {
  for (auto *E : Node->varlists()) {
    TRY_TO(TraverseStmt(E));
  }
  return true;
}

template <typename Derived>
bool RecursiveASTVisitor<Derived>::VisitACCNomapClause(ACCNomapClause *C) {
  TRY_TO(VisitACCClauseList(C));
  return true;
}

template <typename Derived>
bool RecursiveASTVisitor<Derived>::VisitACCPresentClause(ACCPresentClause *C) {
  TRY_TO(VisitACCClauseList(C));
  return true;
}

template <typename Derived>
bool RecursiveASTVisitor<Derived>::VisitACCCopyClause(ACCCopyClause *C) {
  TRY_TO(VisitACCClauseList(C));
  return true;
}

template <typename Derived>
bool RecursiveASTVisitor<Derived>::VisitACCCopyinClause(ACCCopyinClause *C) {
  TRY_TO(VisitACCClauseList(C));
  return true;
}

template <typename Derived>
bool RecursiveASTVisitor<Derived>::VisitACCCopyoutClause(ACCCopyoutClause *C) {
  TRY_TO(VisitACCClauseList(C));
  return true;
}

template <typename Derived>
bool RecursiveASTVisitor<Derived>::VisitACCCreateClause(ACCCreateClause *C) {
  TRY_TO(VisitACCClauseList(C));
  return true;
}

template <typename Derived>
bool RecursiveASTVisitor<Derived>::VisitACCNoCreateClause(ACCNoCreateClause *C) {
  TRY_TO(VisitACCClauseList(C));
  return true;
}

template <typename Derived>
bool RecursiveASTVisitor<Derived>::VisitACCDeleteClause(ACCDeleteClause *C) {
  TRY_TO(VisitACCClauseList(C));
  return true;
}

template <typename Derived>
bool RecursiveASTVisitor<Derived>::VisitACCSharedClause(ACCSharedClause *C) {
  TRY_TO(VisitACCClauseList(C));
  return true;
}

template <typename Derived>
bool RecursiveASTVisitor<Derived>::VisitACCPrivateClause(ACCPrivateClause *C) {
  TRY_TO(VisitACCClauseList(C));
  return true;
}

template <typename Derived>
bool RecursiveASTVisitor<Derived>::VisitACCFirstprivateClause(
    ACCFirstprivateClause *C) {
  TRY_TO(VisitACCClauseList(C));
  return true;
}

template <typename Derived>
bool RecursiveASTVisitor<Derived>::VisitACCReductionClause(
    ACCReductionClause *C) {
  TRY_TO(TraverseDeclarationNameInfo(C->getNameInfo()));
  TRY_TO(VisitACCClauseList(C));
  return true;
}

template <typename Derived>
bool RecursiveASTVisitor<Derived>::VisitACCIfClause(ACCIfClause *C) {
  TRY_TO(TraverseStmt(C->getCondition()));
  return true;
}

template <typename Derived>
bool RecursiveASTVisitor<Derived>::VisitACCIfPresentClause(
    ACCIfPresentClause *) {
  return true;
}

template <typename Derived>
bool RecursiveASTVisitor<Derived>::VisitACCSelfClause(ACCSelfClause *C) {
  TRY_TO(VisitACCClauseList(C));
  return true;
}

template <typename Derived>
bool RecursiveASTVisitor<Derived>::VisitACCDeviceClause(ACCDeviceClause *C) {
  TRY_TO(VisitACCClauseList(C));
  return true;
}

template <typename Derived>
bool RecursiveASTVisitor<Derived>::VisitACCNumGangsClause(
    ACCNumGangsClause *C) {
  TRY_TO(TraverseStmt(C->getNumGangs()));
  return true;
}

template <typename Derived>
bool RecursiveASTVisitor<Derived>::VisitACCNumWorkersClause(
    ACCNumWorkersClause *C) {
  TRY_TO(TraverseStmt(C->getNumWorkers()));
  return true;
}

template <typename Derived>
bool RecursiveASTVisitor<Derived>::VisitACCVectorLengthClause(
    ACCVectorLengthClause *C) {
  TRY_TO(TraverseStmt(C->getVectorLength()));
  return true;
}

template <typename Derived>
bool RecursiveASTVisitor<Derived>::VisitACCSeqClause(ACCSeqClause *) {
  return true;
}

template <typename Derived>
bool RecursiveASTVisitor<Derived>::VisitACCIndependentClause(
    ACCIndependentClause *) {
  return true;
}

template <typename Derived>
bool RecursiveASTVisitor<Derived>::VisitACCAutoClause(ACCAutoClause *) {
  return true;
}

template <typename Derived>
bool RecursiveASTVisitor<Derived>::VisitACCGangClause(ACCGangClause *) {
  return true;
}

template <typename Derived>
bool RecursiveASTVisitor<Derived>::VisitACCWorkerClause(ACCWorkerClause *) {
  return true;
}

template <typename Derived>
bool RecursiveASTVisitor<Derived>::VisitACCVectorClause(ACCVectorClause *) {
  return true;
}

template <typename Derived>
bool RecursiveASTVisitor<Derived>::VisitACCCollapseClause(
    ACCCollapseClause *C) {
  TRY_TO(TraverseStmt(C->getCollapse()));
=======
template <typename Derived>
bool RecursiveASTVisitor<Derived>::VisitOMPBindClause(OMPBindClause *C) {
>>>>>>> 3f8edce4
  return true;
}

// FIXME: look at the following tricky-seeming exprs to see if we
// need to recurse on anything.  These are ones that have methods
// returning decls or qualtypes or nestednamespecifier -- though I'm
// not sure if they own them -- or just seemed very complicated, or
// had lots of sub-types to explore.
//
// VisitOverloadExpr and its children: recurse on template args? etc?

// FIXME: go through all the stmts and exprs again, and see which of them
// create new types, and recurse on the types (TypeLocs?) of those.
// Candidates:
//
//    http://clang.llvm.org/doxygen/classclang_1_1CXXTypeidExpr.html
//    http://clang.llvm.org/doxygen/classclang_1_1UnaryExprOrTypeTraitExpr.html
//    http://clang.llvm.org/doxygen/classclang_1_1TypesCompatibleExpr.html
//    Every class that has getQualifier.

#undef DEF_TRAVERSE_STMT
#undef TRAVERSE_STMT
#undef TRAVERSE_STMT_BASE

#undef TRY_TO

} // end namespace clang

#endif // LLVM_CLANG_AST_RECURSIVEASTVISITOR_H<|MERGE_RESOLUTION|>--- conflicted
+++ resolved
@@ -3690,7 +3690,11 @@
   return true;
 }
 
-<<<<<<< HEAD
+template <typename Derived>
+bool RecursiveASTVisitor<Derived>::VisitOMPBindClause(OMPBindClause *C) {
+  return true;
+}
+
 // OpenACC directives.
 template <typename Derived>
 bool RecursiveASTVisitor<Derived>::TraverseACCDirectiveStmt(
@@ -3904,10 +3908,6 @@
 bool RecursiveASTVisitor<Derived>::VisitACCCollapseClause(
     ACCCollapseClause *C) {
   TRY_TO(TraverseStmt(C->getCollapse()));
-=======
-template <typename Derived>
-bool RecursiveASTVisitor<Derived>::VisitOMPBindClause(OMPBindClause *C) {
->>>>>>> 3f8edce4
   return true;
 }
 
