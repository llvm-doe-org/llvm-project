--- conflicted
+++ resolved
@@ -2814,12 +2814,9 @@
 DEF_TRAVERSE_STMT(OMPParallelMasterTaskLoopDirective,
                   { TRY_TO(TraverseOMPExecutableDirective(S)); })
 
-<<<<<<< HEAD
-=======
 DEF_TRAVERSE_STMT(OMPParallelMasterTaskLoopSimdDirective,
                   { TRY_TO(TraverseOMPExecutableDirective(S)); })
 
->>>>>>> c79f07dd
 DEF_TRAVERSE_STMT(OMPDistributeDirective,
                   { TRY_TO(TraverseOMPExecutableDirective(S)); })
 
