--- conflicted
+++ resolved
@@ -3470,7 +3470,11 @@
   return true;
 }
 
-<<<<<<< HEAD
+template <typename Derived>
+bool RecursiveASTVisitor<Derived>::VisitOMPOrderClause(OMPOrderClause *) {
+  return true;
+}
+
 // OpenACC directives.
 template <typename Derived>
 bool RecursiveASTVisitor<Derived>::TraverseACCExecutableDirective(
@@ -3630,10 +3634,6 @@
 bool RecursiveASTVisitor<Derived>::VisitACCCollapseClause(
     ACCCollapseClause *C) {
   TRY_TO(TraverseStmt(C->getCollapse()));
-=======
-template <typename Derived>
-bool RecursiveASTVisitor<Derived>::VisitOMPOrderClause(OMPOrderClause *) {
->>>>>>> 8b576b9a
   return true;
 }
 
