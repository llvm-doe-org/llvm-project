--- conflicted
+++ resolved
@@ -3587,7 +3587,15 @@
   return true;
 }
 
-<<<<<<< HEAD
+template <typename Derived>
+bool RecursiveASTVisitor<Derived>::VisitOMPAffinityClause(
+    OMPAffinityClause *C) {
+  TRY_TO(TraverseStmt(C->getModifier()));
+  for (Expr *E : C->varlists())
+    TRY_TO(TraverseStmt(E));
+  return true;
+}
+
 // OpenACC directives.
 template <typename Derived>
 bool RecursiveASTVisitor<Derived>::TraverseACCExecutableDirective(
@@ -3765,14 +3773,6 @@
 bool RecursiveASTVisitor<Derived>::VisitACCCollapseClause(
     ACCCollapseClause *C) {
   TRY_TO(TraverseStmt(C->getCollapse()));
-=======
-template <typename Derived>
-bool RecursiveASTVisitor<Derived>::VisitOMPAffinityClause(
-    OMPAffinityClause *C) {
-  TRY_TO(TraverseStmt(C->getModifier()));
-  for (Expr *E : C->varlists())
-    TRY_TO(TraverseStmt(E));
->>>>>>> 6ae5cd22
   return true;
 }
 
