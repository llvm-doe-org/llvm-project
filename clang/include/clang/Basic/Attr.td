--- conflicted
+++ resolved
@@ -3517,9 +3517,16 @@
     llvm_unreachable("Unhandled LoopHint option.");
   }
 
-<<<<<<< HEAD
   void printPrettyPragma(raw_ostream &OS, const PrintingPolicy &Policy) const;
-=======
+
+  // Return a string containing the loop hint argument including the
+  // enclosing parentheses.
+  std::string getValueString(const PrintingPolicy &Policy) const;
+
+  // Return a string suitable for identifying this attribute in diagnostics.
+  std::string getDiagnosticName(const PrintingPolicy &Policy) const;
+  
+  
   void printPrettyPragma(raw_ostream &OS, const PrintingPolicy &Policy) const {
     unsigned SpellingIndex = getAttributeSpellingListIndex();
     if (SpellingIndex == Pragma_nounroll) {
@@ -3542,16 +3549,46 @@
     assert(SpellingIndex == Pragma_clang_loop && "Unexpected spelling");
     OS << "clang loop " << getOptionName(option) << getValueString(Policy);
   }
->>>>>>> 6b65d3bf
 
   // Return a string containing the loop hint argument including the
   // enclosing parentheses.
-  std::string getValueString(const PrintingPolicy &Policy) const;
+  std::string getValueString(const PrintingPolicy &Policy) const {
+    std::string ValueName;
+    llvm::raw_string_ostream OS(ValueName);
+    OS << "(";
+    if (state == Numeric)
+      value->printPretty(OS, nullptr, Policy);
+    else if (state == Enable)
+      OS << "enable";
+    else if (state == Full)
+      OS << "full";
+    else if (state == AssumeSafety)
+      OS << "assume_safety";
+    else
+      OS << "disable";
+    OS << ")";
+    return OS.str();
+  }
 
   // Return a string suitable for identifying this attribute in diagnostics.
-  std::string getDiagnosticName(const PrintingPolicy &Policy) const;
+  std::string getDiagnosticName(const PrintingPolicy &Policy) const {
+    unsigned SpellingIndex = getAttributeSpellingListIndex();
+    if (SpellingIndex == Pragma_nounroll)
+      return "#pragma nounroll";
+    else if (SpellingIndex == Pragma_unroll)
+      return "#pragma unroll" + (option == UnrollCount ? getValueString(Policy) : "");
+    else if (SpellingIndex == Pragma_nounroll_and_jam)
+      return "#pragma nounroll_and_jam";
+    else if (SpellingIndex == Pragma_unroll_and_jam)
+      return "#pragma unroll_and_jam" +
+        (option == UnrollAndJamCount ? getValueString(Policy) : "");
+
+    assert(SpellingIndex == Pragma_clang_loop && "Unexpected spelling");
+    return getOptionName(option) + getValueString(Policy);
+  }
   }];
 
+  
   let Documentation = [LoopHintDocs, UnrollHintDocs];
 }
 
