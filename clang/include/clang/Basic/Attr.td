--- conflicted
+++ resolved
@@ -3359,16 +3359,9 @@
   }
 
   void printPrettyPragma(raw_ostream &OS, const PrintingPolicy &Policy) const {
-<<<<<<< HEAD
-    unsigned SpellingIndex = getSpellingListIndex();
+    unsigned SpellingIndex = getAttributeSpellingListIndex();
     if (SpellingIndex == Pragma_nounroll) {
       OS << "nounroll";
-=======
-    unsigned SpellingIndex = getAttributeSpellingListIndex();
-    // For "#pragma unroll" and "#pragma nounroll" the string "unroll" or
-    // "nounroll" is already emitted as the pragma name.
-    if (SpellingIndex == Pragma_nounroll || SpellingIndex == Pragma_nounroll_and_jam)
->>>>>>> 241b02e7
       return;
     }
     else if (SpellingIndex == Pragma_nounroll_and_jam) {
