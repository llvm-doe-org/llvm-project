//==--- DiagnosticDriverKinds.td - libdriver diagnostics ------------------===//
//
//                     The LLVM Compiler Infrastructure
//
// This file is distributed under the University of Illinois Open Source
// License. See LICENSE.TXT for details.
//
//===----------------------------------------------------------------------===//

let Component = "Driver" in {

def err_drv_no_such_file : Error<"no such file or directory: '%0'">;
def err_drv_unsupported_opt : Error<"unsupported option '%0'">;
def err_drv_unsupported_opt_with_suggestion
  : Error<"unsupported option '%0', did you mean '%1'?">;
def err_drv_unsupported_opt_for_target : Error<
  "unsupported option '%0' for target '%1'">;
def err_drv_unsupported_option_argument : Error<
  "unsupported argument '%1' to option '%0'">;
def err_drv_unknown_stdin_type : Error<
  "-E or -x required when input is from standard input">;
def err_drv_unknown_stdin_type_clang_cl : Error<
  "use /Tc or /Tp to set input type for standard input">;
def err_drv_unknown_language : Error<"language not recognized: '%0'">;
def err_drv_invalid_arch_name : Error<
  "invalid arch name '%0'">;
def err_drv_invalid_riscv_arch_name : Error<
  "invalid arch name '%0', %1">;
def err_drv_invalid_riscv_ext_arch_name : Error<
  "invalid arch name '%0', %1 '%2'">;
def err_drv_cuda_bad_gpu_arch : Error<"Unsupported CUDA gpu architecture: %0">;
def err_drv_no_cuda_installation : Error<
  "cannot find CUDA installation.  Provide its path via --cuda-path, or pass "
  "-nocudainc to build without CUDA includes.">;
def err_drv_no_cuda_libdevice : Error<
  "cannot find libdevice for %0. Provide path to different CUDA installation "
  "via --cuda-path, or pass -nocudalib to build without linking with libdevice.">;
def err_drv_cuda_version_unsupported : Error<
  "GPU arch %0 is supported by CUDA versions between %1 and %2 (inclusive), "
  "but installation at %3 is %4.  Use --cuda-path to specify a different CUDA "
  "install, pass a different GPU arch with --cuda-gpu-arch, or pass "
  "--no-cuda-version-check.">;
def err_drv_cuda_host_arch : Error<"unsupported architecture '%0' for host compilation.">;
def err_drv_mix_cuda_hip : Error<"Mixed Cuda and HIP compilation is not supported.">;
def err_drv_invalid_thread_model_for_target : Error<
  "invalid thread model '%0' in '%1' for this target">;
def err_drv_invalid_linker_name : Error<
  "invalid linker name in argument '%0'">;
def err_drv_invalid_pgo_instrumentor : Error<
  "invalid PGO instrumentor in argument '%0'">;
def err_drv_invalid_rtlib_name : Error<
  "invalid runtime library name in argument '%0'">;
def err_drv_unsupported_rtlib_for_platform : Error<
  "unsupported runtime library '%0' for platform '%1'">;
def err_drv_invalid_stdlib_name : Error<
  "invalid library name in argument '%0'">;
def err_drv_invalid_output_with_multiple_archs : Error<
  "cannot use '%0' output with multiple -arch options">;
def err_drv_no_input_files : Error<"no input files">;
def err_drv_use_of_Z_option : Error<
  "unsupported use of internal gcc -Z option '%0'">;
def err_drv_output_argument_with_multiple_files : Error<
  "cannot specify -o when generating multiple output files">;
def err_drv_out_file_argument_with_multiple_sources : Error<
  "cannot specify '%0%1' when compiling multiple source files">;
def err_no_external_assembler : Error<
  "there is no external assembler that can be used on this platform">;
def err_drv_unable_to_remove_file : Error<
  "unable to remove file: %0">;
def err_drv_command_failure : Error<
  "unable to execute command: %0">;
def err_drv_invalid_darwin_version : Error<
  "invalid Darwin version number: %0">;
def err_drv_missing_argument : Error<
  "argument to '%0' is missing (expected %1 value%s1)">;
def err_drv_invalid_Xarch_argument_with_args : Error<
  "invalid Xarch argument: '%0', options requiring arguments are unsupported">;
def err_drv_invalid_Xarch_argument_isdriver : Error<
  "invalid Xarch argument: '%0', cannot change driver behavior inside Xarch argument">;
def err_drv_Xopenmp_target_missing_triple : Error<
  "cannot deduce implicit triple value for -Xopenmp-target, specify triple using -Xopenmp-target=<triple>">;
def err_drv_invalid_Xopenmp_target_with_args : Error<
  "invalid -Xopenmp-target argument: '%0', options requiring arguments are unsupported">;
def err_drv_argument_only_allowed_with : Error<
  "invalid argument '%0' only allowed with '%1'">;
def err_drv_argument_not_allowed_with : Error<
  "invalid argument '%0' not allowed with '%1'">;
def err_drv_invalid_version_number : Error<
  "invalid version number in '%0'">;
def err_drv_no_linker_llvm_support : Error<
  "'%0': unable to pass LLVM bit-code files to linker">;
def err_drv_no_ast_support : Error<
  "'%0': unable to use AST files with this tool">;
def err_drv_no_module_support : Error<
  "'%0': unable to use module files with this tool">;
def err_drv_clang_unsupported : Error<
  "the clang compiler does not support '%0'">;
def err_drv_clang_unsupported_opt_cxx_darwin_i386 : Error<
  "the clang compiler does not support '%0' for C++ on Darwin/i386">;
def err_drv_clang_unsupported_opt_faltivec : Error<
  "the clang compiler does not support '%0', %1">;
def err_drv_command_failed : Error<
  "%0 command failed with exit code %1 (use -v to see invocation)">;
def err_drv_compilationdatabase : Error<
  "compilation database '%0' could not be opened: %1">;
def err_drv_command_signalled : Error<
  "%0 command failed due to signal (use -v to see invocation)">;
def err_drv_force_crash : Error<
  "failing because %select{environment variable 'FORCE_CLANG_DIAGNOSTICS_CRASH' is set|'-gen-reproducer' is used}0">;
def err_drv_invalid_mfloat_abi : Error<
  "invalid float ABI '%0'">;
def err_drv_invalid_mtp : Error<
  "invalid thread pointer reading mode '%0'">;
def err_drv_missing_arg_mtp : Error<
  "missing argument to '%0'">;
def err_drv_invalid_libcxx_deployment : Error<
  "invalid deployment target for -stdlib=libc++ (requires %0 or later)">;
def err_drv_invalid_argument_to_fdebug_prefix_map : Error<
  "invalid argument '%0' to -fdebug-prefix-map">;
def err_drv_malformed_sanitizer_blacklist : Error<
  "malformed sanitizer blacklist: '%0'">;
def err_drv_duplicate_config : Error<
  "no more than one option '--config' is allowed">;
def err_drv_config_file_not_exist : Error<
  "configuration file '%0' does not exist">;
def err_drv_config_file_not_found : Error<
  "configuration file '%0' cannot be found">;
def note_drv_config_file_searched_in : Note<
  "was searched for in the directory: %0">;
def err_drv_cannot_read_config_file : Error<
  "cannot read configuration file '%0'">;
def err_drv_nested_config_file: Error<
  "option '--config' is not allowed inside configuration file">;

def err_target_unsupported_arch
  : Error<"the target architecture '%0' is not supported by the target '%1'">;
def err_cpu_unsupported_isa
  : Error<"CPU '%0' does not support '%1' execution mode">;
def err_arch_unsupported_isa
  : Error<"Architecture '%0' does not support '%1' execution mode">;

def err_drv_I_dash_not_supported : Error<
  "'%0' not supported, please use -iquote instead">;
def err_drv_unknown_argument : Error<"unknown argument: '%0'">;
def err_drv_unknown_argument_with_suggestion
  : Error<"unknown argument '%0', did you mean '%1'?">;
def warn_drv_unknown_argument_clang_cl : Warning<
  "unknown argument ignored in clang-cl: '%0'">,
  InGroup<UnknownArgument>;
def warn_drv_unknown_argument_clang_cl_with_suggestion : Warning<
  "unknown argument ignored in clang-cl '%0' (did you mean '%1'?)">,
  InGroup<UnknownArgument>;

def warn_drv_ycyu_different_arg_clang_cl : Warning<
  "support for '/Yc' and '/Yu' with different filenames not implemented yet; flags ignored">,
  InGroup<ClangClPch>;
def warn_drv_ycyu_no_fi_arg_clang_cl : Warning<
  "support for '%0' without a corresponding /FI flag not implemented yet; flag ignored">,
  InGroup<ClangClPch>;
def warn_drv_yc_multiple_inputs_clang_cl : Warning<
  "support for '/Yc' with more than one source file not implemented yet; flag ignored">,
  InGroup<ClangClPch>;

def err_drv_invalid_value : Error<"invalid value '%1' in '%0'">;
def err_drv_invalid_int_value : Error<"invalid integral value '%1' in '%0'">;
def err_drv_invalid_remap_file : Error<
    "invalid option '%0' not of the form <from-file>;<to-file>">;
def err_drv_invalid_gcc_output_type : Error<
    "invalid output type '%0' for use with gcc tool">;
def err_drv_cc_print_options_failure : Error<
    "unable to open CC_PRINT_OPTIONS file: %0">;
def err_drv_lto_without_lld : Error<"LTO requires -fuse-ld=lld">;
def err_drv_preamble_format : Error<
    "incorrect format for -preamble-bytes=N,END">;
def warn_invalid_ios_deployment_target : Warning<
  "invalid iOS deployment version '%0', iOS 10 is the maximum deployment "
  "target for 32-bit targets">, InGroup<InvalidIOSDeploymentTarget>,
  DefaultError;
def err_drv_conflicting_deployment_targets : Error<
  "conflicting deployment targets, both '%0' and '%1' are present in environment">;
def err_arc_unsupported_on_runtime : Error<
  "-fobjc-arc is not supported on platforms using the legacy runtime">;
def err_arc_unsupported_on_toolchain : Error< // feel free to generalize this
  "-fobjc-arc is not supported on versions of OS X prior to 10.6">;
def err_objc_weak_with_gc : Error<
  "-fobjc-weak is not supported in Objective-C garbage collection">;
def err_objc_weak_unsupported : Error<
  "-fobjc-weak is not supported on the current deployment target">;
def err_drv_mg_requires_m_or_mm : Error<
  "option '-MG' requires '-M' or '-MM'">;
def err_drv_unknown_objc_runtime : Error<
  "unknown or ill-formed Objective-C runtime '%0'">;
def err_drv_gnustep_objc_runtime_incompatible_binary : Error<
  "GNUstep Objective-C runtime version %0 incompatible with target binary format">;
def err_drv_emit_llvm_link : Error<
   "-emit-llvm cannot be used when linking">;
def err_drv_optimization_remark_pattern : Error<
  "%0 in '%1'">;
def err_drv_no_neon_modifier : Error<"[no]neon is not accepted as modifier, please use [no]simd instead">;
def err_drv_invalid_omp_target : Error<"OpenMP target is invalid: '%0'">;
def err_drv_omp_host_ir_file_not_found : Error<
  "The provided host compiler IR file '%0' is required to generate code for OpenMP target regions but cannot be found.">;
def err_drv_omp_host_target_not_supported : Error<
  "The target '%0' is not a supported OpenMP host target.">;
def err_drv_expecting_fopenmp_with_fopenmp_targets : Error<
  "The option -fopenmp-targets must be used in conjunction with a -fopenmp option compatible with offloading, please use -fopenmp=libomp or -fopenmp=libiomp5.">;
def warn_drv_omp_offload_target_duplicate : Warning<
  "The OpenMP offloading target '%0' is similar to target '%1' already specified - will be ignored.">,
  InGroup<OpenMPTarget>;
def warn_drv_omp_offload_target_missingbcruntime : Warning<
  "No library '%0' found in the default clang lib directory or in LIBRARY_PATH. Expect degraded performance due to no inlining of runtime functions on target devices.">,
  InGroup<OpenMPTarget>;
<<<<<<< HEAD
def err_drv_acc_cxx_not_supported : Error<
  "OpenACC support for C++ not yet implemented">;
=======
def err_drv_unsupported_embed_bitcode
    : Error<"%0 is not supported with -fembed-bitcode">;
>>>>>>> d5b360f9
def err_drv_bitcode_unsupported_on_toolchain : Error<
  "-fembed-bitcode is not supported on versions of iOS prior to 6.0">;

def warn_O4_is_O3 : Warning<"-O4 is equivalent to -O3">, InGroup<Deprecated>;
def warn_drv_optimization_value : Warning<"optimization level '%0' is not supported; using '%1%2' instead">,
  InGroup<InvalidCommandLineArgument>;
def warn_ignored_gcc_optimization : Warning<"optimization flag '%0' is not supported">,
  InGroup<IgnoredOptimizationArgument>;
def warn_ignored_clang_option : Warning<"the flag '%0' has been deprecated and will be ignored">,
  InGroup<UnusedCommandLineArgument>;
def warn_drv_unsupported_opt_for_target : Warning<
  "optimization flag '%0' is not supported for target '%1'">,
  InGroup<IgnoredOptimizationArgument>;
def warn_drv_unsupported_debug_info_opt_for_target : Warning<
  "debug information option '%0' is not supported for target '%1'">,
  InGroup<UnsupportedTargetOpt>;
def warn_c_kext : Warning<
  "ignoring -fapple-kext which is valid for C++ and Objective-C++ only">;
def warn_drv_input_file_unused : Warning<
  "%0: '%1' input unused%select{ when '%3' is present|}2">,
  InGroup<UnusedCommandLineArgument>;
def warn_drv_input_file_unused_by_cpp : Warning<
  "%0: '%1' input unused in cpp mode">,
  InGroup<UnusedCommandLineArgument>;
def warn_drv_preprocessed_input_file_unused : Warning<
  "%0: previously preprocessed input%select{ unused when '%2' is present|}1">,
  InGroup<UnusedCommandLineArgument>;
def warn_drv_unused_argument : Warning<
  "argument unused during compilation: '%0'">,
  InGroup<UnusedCommandLineArgument>;
def warn_drv_empty_joined_argument : Warning<
  "joined argument expects additional value: '%0'">,
  InGroup<UnusedCommandLineArgument>;
def warn_drv_diagnostics_hotness_requires_pgo : Warning<
  "argument '%0' requires profile-guided optimization information">,
  InGroup<UnusedCommandLineArgument>;
def warn_drv_clang_unsupported : Warning<
  "the clang compiler does not support '%0'">;
def warn_drv_deprecated_arg : Warning<
  "argument '%0' is deprecated, use '%1' instead">, InGroup<Deprecated>;
def warn_drv_assuming_mfloat_abi_is : Warning<
  "unknown platform, assuming -mfloat-abi=%0">;
def warn_ignoring_ftabstop_value : Warning<
  "ignoring invalid -ftabstop value '%0', using default value %1">;
def warn_drv_overriding_flag_option : Warning<
  "overriding '%0' option with '%1'">,
  InGroup<DiagGroup<"overriding-t-option">>;
def warn_drv_treating_input_as_cxx : Warning<
  "treating '%0' input as '%1' when in C++ mode, this behavior is deprecated">,
  InGroup<Deprecated>;
def warn_drv_pch_not_first_include : Warning<
  "precompiled header '%0' was ignored because '%1' is not first '-include'">;
def warn_missing_sysroot : Warning<"no such sysroot directory: '%0'">,
  InGroup<DiagGroup<"missing-sysroot">>;
def warn_incompatible_sysroot : Warning<"using sysroot for '%0' but targeting '%1'">,
  InGroup<DiagGroup<"incompatible-sysroot">>;
def warn_debug_compression_unavailable : Warning<"cannot compress debug sections (zlib not installed)">,
  InGroup<DiagGroup<"debug-compression-unavailable">>;
def warn_drv_disabling_vptr_no_rtti_default : Warning<
  "implicitly disabling vptr sanitizer because rtti wasn't enabled">,
  InGroup<AutoDisableVptrSanitizer>;
def warn_drv_object_size_disabled_O0 : Warning<
  "the object size sanitizer has no effect at -O0, but is explicitly enabled: %0">,
  InGroup<InvalidCommandLineArgument>, DefaultWarnNoWerror;

def note_drv_command_failed_diag_msg : Note<
  "diagnostic msg: %0">;
def note_drv_t_option_is_global : Note<
  "The last /TC or /TP option takes precedence over earlier instances">;
def note_drv_address_sanitizer_debug_runtime : Note<
  "AddressSanitizer doesn't support linking with debug runtime libraries yet">;
def note_drv_use_standard : Note<"use '%0'"
  "%select{| or '%3'|, '%3', or '%4'|, '%3', '%4', or '%5'}2 "
  "for '%1' standard">;

def err_analyzer_config_no_value : Error<
  "analyzer-config option '%0' has a key but no value">;
def err_analyzer_config_multiple_values : Error<
  "analyzer-config option '%0' should contain only one '='">;

def err_drv_invalid_hvx_length : Error<
  "-mhvx-length is not supported without a -mhvx/-mhvx= flag">;
def warn_drv_vectorize_needs_hvx : Warning<
  "auto-vectorization requires HVX, use -mhvx to enable it">,
  InGroup<OptionIgnored>;

def err_drv_module_header_wrong_kind : Error<
  "header file '%0' input type '%1' does not match type of prior input "
  "in module compilation; use '-x %2' to override">;
def err_drv_modules_validate_once_requires_timestamp : Error<
  "option '-fmodules-validate-once-per-build-session' requires "
  "'-fbuild-session-timestamp=<seconds since Epoch>' or '-fbuild-session-file=<file>'">;

def err_test_module_file_extension_format : Error<
  "-ftest-module-file-extension argument '%0' is not of the required form "
  "'blockname:major:minor:hashed:user info'">;

def warn_drv_invoking_fallback : Warning<"falling back to %0">,
  InGroup<Fallback>;

def warn_slash_u_filename : Warning<"'/U%0' treated as the '/U' option">,
  InGroup<DiagGroup<"slash-u-filename">>;
def note_use_dashdash : Note<"Use '--' to treat subsequent arguments as filenames">;

def err_drv_ropi_rwpi_incompatible_with_pic : Error<
  "embedded and GOT-based position independence are incompatible">;
def err_drv_ropi_incompatible_with_cxx : Error<
  "ROPI is not compatible with c++">;

def warn_target_unsupported_nan2008 : Warning<
  "ignoring '-mnan=2008' option because the '%0' architecture does not support it">,
  InGroup<UnsupportedNan>;
def warn_target_unsupported_nanlegacy : Warning<
  "ignoring '-mnan=legacy' option because the '%0' architecture does not support it">,
  InGroup<UnsupportedNan>;
def warn_target_unsupported_abslegacy : Warning<
  "ignoring '-mabs=legacy' option because the '%0' architecture does not support it">,
  InGroup<UnsupportedAbs>;
def warn_target_unsupported_abs2008 : Warning<
  "ignoring '-mabs=2008' option because the '%0' architecture does not support it">,
  InGroup<UnsupportedAbs>;
def warn_target_unsupported_compact_branches : Warning<
  "ignoring '-mcompact-branches=' option because the '%0' architecture does not"
  " support it">, InGroup<UnsupportedCB>;
def warn_drv_unsupported_gpopt : Warning<
  "ignoring '-mgpopt' option as it cannot be used with %select{|the implicit"
  " usage of }0-mabicalls">,
  InGroup<UnsupportedGPOpt>;
def warn_drv_unsupported_longcalls : Warning<
  "ignoring '-mlong-calls' option as it is not currently supported with "
  "%select{|the implicit usage of }0-mabicalls">,
  InGroup<OptionIgnored>;
def warn_drv_unsupported_pic_with_mabicalls : Warning<
  "ignoring '%0' option as it cannot be used with "
  "%select{implicit usage of|}1 -mabicalls and the N64 ABI">,
  InGroup<OptionIgnored>;
def err_drv_unsupported_noabicalls_pic : Error<
  "position-independent code requires ‘-mabicalls’">;
def err_drv_unsupported_indirect_jump_opt : Error<
  "'-mindirect-jump=%0' is unsupported with the '%1' architecture">;
def err_drv_unknown_indirect_jump_opt : Error<
  "unknown '-mindirect-jump=' option '%0'">;

def warn_drv_unable_to_find_directory_expected : Warning<
  "unable to find %0 directory, expected to be in '%1'">,
  InGroup<InvalidOrNonExistentDirectory>, DefaultIgnore;

def warn_drv_ps4_force_pic : Warning<
  "option '%0' was ignored by the PS4 toolchain, using '-fPIC'">,
  InGroup<OptionIgnored>;

def warn_drv_ps4_sdk_dir : Warning<
  "environment variable SCE_ORBIS_SDK_DIR is set, but points to invalid or nonexistent directory '%0'">,
  InGroup<InvalidOrNonExistentDirectory>;

def err_drv_unsupported_linker : Error<"unsupported value '%0' for -linker option">;
def err_drv_defsym_invalid_format : Error<"defsym must be of the form: sym=value: %0">;
def err_drv_defsym_invalid_symval : Error<"Value is not an integer: %0">;
def warn_drv_msvc_not_found : Warning<
  "unable to find a Visual Studio installation; "
  "try running Clang from a developer command prompt">,
  InGroup<DiagGroup<"msvc-not-found">>;

def warn_drv_fine_grained_bitfield_accesses_ignored : Warning<
  "option '-ffine-grained-bitfield-accesses' cannot be enabled together with a sanitizer; flag ignored">,
  InGroup<OptionIgnored>;

def note_drv_verify_prefix_spelling : Note<
  "-verify prefixes must start with a letter and contain only alphanumeric"
  " characters, hyphens, and underscores">;

def warn_drv_experimental_isel_incomplete : Warning<
  "-fexperimental-isel support for the '%0' architecture is incomplete">,
  InGroup<ExperimentalISel>;

def warn_drv_experimental_isel_incomplete_opt : Warning<
  "-fexperimental-isel support is incomplete for this architecture at the current optimization level">,
  InGroup<ExperimentalISel>;

def warn_drv_moutline_unsupported_opt : Warning<
  "The '%0' architecture does not support -moutline; flag ignored">,
  InGroup<OptionIgnored>;
}<|MERGE_RESOLUTION|>--- conflicted
+++ resolved
@@ -210,13 +210,10 @@
 def warn_drv_omp_offload_target_missingbcruntime : Warning<
   "No library '%0' found in the default clang lib directory or in LIBRARY_PATH. Expect degraded performance due to no inlining of runtime functions on target devices.">,
   InGroup<OpenMPTarget>;
-<<<<<<< HEAD
 def err_drv_acc_cxx_not_supported : Error<
   "OpenACC support for C++ not yet implemented">;
-=======
 def err_drv_unsupported_embed_bitcode
     : Error<"%0 is not supported with -fembed-bitcode">;
->>>>>>> d5b360f9
 def err_drv_bitcode_unsupported_on_toolchain : Error<
   "-fembed-bitcode is not supported on versions of iOS prior to 6.0">;
 
