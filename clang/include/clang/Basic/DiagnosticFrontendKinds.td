//==--- DiagnosticFrontendKinds.td - frontend diagnostics -----------------===//
//
// Part of the LLVM Project, under the Apache License v2.0 with LLVM Exceptions.
// See https://llvm.org/LICENSE.txt for license information.
// SPDX-License-Identifier: Apache-2.0 WITH LLVM-exception
//
//===----------------------------------------------------------------------===//

class BackendInfo : CatBackend, ShowInSystemHeader;

let Component = "Frontend" in {

def err_fe_error_opening : Error<"error opening '%0': %1">;
def err_fe_error_reading : Error<"error reading '%0'">;
def err_fe_error_reading_stdin : Error<"error reading stdin: %0">;
def err_fe_error_backend : Error<"error in backend: %0">, DefaultFatal;

def err_fe_inline_asm : Error<"%0">, CatInlineAsm;
def warn_fe_inline_asm : Warning<"%0">, CatInlineAsm, InGroup<BackendInlineAsm>;
def note_fe_inline_asm : Note<"%0">, CatInlineAsm;
def note_fe_inline_asm_here : Note<"instantiated into assembly here">;
def err_fe_source_mgr : Error<"%0">, CatSourceMgr;
def warn_fe_source_mgr : Warning<"%0">, CatSourceMgr, InGroup<BackendSourceMgr>;
def note_fe_source_mgr : Note<"%0">, CatSourceMgr;
def err_fe_linking_module : Error<"cannot link module '%0': %1">, DefaultFatal;
def warn_fe_linking_module : Warning<"linking module '%0': %1">, InGroup<LinkerWarnings>;
def note_fe_linking_module : Note<"linking module '%0': %1">;

def warn_fe_frame_larger_than : Warning<"stack frame size (%0) exceeds limit (%1) in '%2'">,
    BackendInfo, InGroup<BackendFrameLargerThan>;
def warn_fe_backend_frame_larger_than: Warning<"%0">,
    BackendInfo, InGroup<BackendFrameLargerThan>;
def err_fe_backend_frame_larger_than: Error<"%0">, BackendInfo;
def note_fe_backend_frame_larger_than: Note<"%0">, BackendInfo;

def warn_fe_backend_plugin: Warning<"%0">, BackendInfo, InGroup<BackendPlugin>;
def err_fe_backend_plugin: Error<"%0">, BackendInfo;

def warn_fe_backend_resource_limit: Warning<"%0 (%1) exceeds limit (%2) in '%3'">, BackendInfo, InGroup<BackendPlugin>;
def err_fe_backend_resource_limit: Error<"%0 (%1) exceeds limit (%2) in '%3'">, BackendInfo;
def note_fe_backend_resource_limit: Note<"%0 (%1) exceeds limit (%2) in '%3'">, BackendInfo;

def remark_fe_backend_plugin: Remark<"%0">, BackendInfo, InGroup<RemarkBackendPlugin>;
def note_fe_backend_plugin: Note<"%0">, BackendInfo;

def warn_fe_override_module : Warning<
    "overriding the module target triple with %0">,
    InGroup<DiagGroup<"override-module">>;
def warn_fe_backend_unsupported_fp_rounding : Warning<
    "overriding currently unsupported rounding mode on this target">,
    InGroup<UnsupportedFPOpt>;
def warn_fe_backend_unsupported_fp_exceptions : Warning<
    "overriding currently unsupported use of floating point exceptions "
    "on this target">, InGroup<UnsupportedFPOpt>;
def warn_fe_backend_invalid_feature_flag : Warning<
    "feature flag '%0' must start with either '+' to enable the feature or '-'"
    " to disable it; flag ignored">, InGroup<InvalidCommandLineArgument>;

def err_incompatible_fp_eval_method_options : Error<
    "option 'ffp-eval-method' cannot be used with option "
    "%select{'fapprox-func'|'mreassociate'|'freciprocal'}0">;

def remark_fe_backend_optimization_remark : Remark<"%0">, BackendInfo,
    InGroup<BackendOptimizationRemark>;
def remark_fe_backend_optimization_remark_missed : Remark<"%0">, BackendInfo,
    InGroup<BackendOptimizationRemarkMissed>;
def remark_fe_backend_optimization_remark_analysis : Remark<"%0">, BackendInfo,
    InGroup<BackendOptimizationRemarkAnalysis>;
def remark_fe_backend_optimization_remark_analysis_fpcommute : Remark<"%0; "
    "allow reordering by specifying '#pragma clang loop vectorize(enable)' "
    "before the loop or by providing the compiler option '-ffast-math'.">,
    BackendInfo, InGroup<BackendOptimizationRemarkAnalysis>;
def remark_fe_backend_optimization_remark_analysis_aliasing : Remark<"%0; "
    "allow reordering by specifying '#pragma clang loop vectorize(enable)' "
    "before the loop. If the arrays will always be independent specify "
    "'#pragma clang loop vectorize(assume_safety)' before the loop or provide "
    "the '__restrict__' qualifier with the independent array arguments. "
    "Erroneous results will occur if these options are incorrectly applied!">,
    BackendInfo, InGroup<BackendOptimizationRemarkAnalysis>;
def warn_fe_backend_optimization_failure : Warning<"%0">, BackendInfo,
    InGroup<BackendOptimizationFailure>, DefaultWarn;
def note_fe_backend_invalid_loc : Note<"could "
  "not determine the original source location for %0:%1:%2">, BackendInfo;

def err_fe_backend_unsupported : Error<"%0">, BackendInfo;
def warn_fe_backend_unsupported : Warning<"%0">, BackendInfo;

def err_fe_backend_error_attr :
  Error<"call to %0 declared with 'error' attribute: %1">, BackendInfo;
def warn_fe_backend_warning_attr :
  Warning<"call to %0 declared with 'warning' attribute: %1">, BackendInfo,
  InGroup<BackendWarningAttributes>;

def err_fe_invalid_code_complete_file : Error<
    "cannot locate code-completion file %0">, DefaultFatal;
def err_fe_dependency_file_requires_MT : Error<
    "-dependency-file requires at least one -MT or -MQ option">;
def err_fe_invalid_plugin_name : Error<
    "unable to find plugin '%0'">;
def err_fe_expected_compiler_job : Error<
    "unable to handle compilation, expected exactly one compiler job in '%0'">;
def err_fe_expected_clang_command : Error<
    "expected a clang compiler command">;
def err_fe_remap_missing_to_file : Error<
    "could not remap file '%0' to the contents of file '%1'">, DefaultFatal;
def err_fe_remap_missing_from_file : Error<
    "could not remap from missing file '%0'">, DefaultFatal;
def err_fe_unable_to_load_pch : Error<
    "unable to load PCH file">;
def err_fe_unable_to_load_plugin : Error<
    "unable to load plugin '%0': '%1'">;
def err_fe_unable_to_create_target : Error<
    "unable to create target: '%0'">;
def err_fe_unable_to_interface_with_target : Error<
    "unable to interface with target machine">;
def err_fe_unable_to_open_output : Error<
    "unable to open output file '%0': '%1'">;
def warn_fe_macro_contains_embedded_newline : Warning<
    "macro '%0' contains embedded newline; text after the newline is ignored">;
def warn_fe_cc_print_header_failure : Warning<
    "unable to open CC_PRINT_HEADERS file: %0 (using stderr)">;
def warn_fe_cc_log_diagnostics_failure : Warning<
    "unable to open CC_LOG_DIAGNOSTICS file: %0 (using stderr)">;
def warn_fe_unable_to_open_stats_file : Warning<
    "unable to open statistics output file '%0': '%1'">,
    InGroup<DiagGroup<"unable-to-open-stats-file">>;
def err_fe_no_pch_in_dir : Error<
    "no suitable precompiled header file found in directory '%0'">;
def err_fe_action_not_available : Error<
    "action %0 not compiled in">;
def err_fe_invalid_alignment : Error<
    "invalid value '%1' in '%0'; alignment must be a power of 2">;
def err_fe_invalid_exception_model
   : Error<"invalid exception model '%select{none|sjlj|seh|dwarf|wasm}0' for target '%1'">;
def warn_fe_concepts_ts_flag : Warning<
  "-fconcepts-ts is deprecated - use '-std=c++20' for Concepts support">,
  InGroup<Deprecated>;
def err_fe_invalid_source_date_epoch : Error<
    "environment variable 'SOURCE_DATE_EPOCH' ('%0') must be a non-negative decimal integer <= %1">;

def err_fe_unable_to_load_basic_block_sections_file : Error<
    "unable to load basic block sections function list: '%0'">;

def warn_fe_serialized_diag_merge_failure : Warning<
    "unable to merge a subprocess's serialized diagnostics">,
    InGroup<SerializedDiagnostics>;
def warn_fe_serialized_diag_failure : Warning<
    "unable to open file %0 for serializing diagnostics (%1)">,
    InGroup<SerializedDiagnostics>;
def warn_fe_serialized_diag_failure_during_finalisation : Warning<
    "Received warning after diagnostic serialization teardown was underway: %0">,
    InGroup<SerializedDiagnostics>;

def err_verify_missing_line : Error<
    "missing or invalid line number following '@' in expected %0">;
def err_verify_missing_file : Error<
    "file '%0' could not be located in expected %1">;
def err_verify_invalid_range : Error<
    "invalid range following '-' in expected %0">;
def err_verify_ambiguous_marker : Error<
    "reference to marker '%0' is ambiguous">;
def note_verify_ambiguous_marker : Note<
    "ambiguous marker '%0' is defined here">;
def err_verify_no_such_marker : Error<
    "use of undefined marker '%0'">;
def err_verify_missing_start : Error<
    "cannot find start ('{{') of expected %0">;
def err_verify_missing_end : Error<
    "cannot find end ('}}') of expected %0">;
def err_verify_invalid_content : Error<
    "invalid expected %0: %1">;
def err_verify_missing_regex : Error<
    "cannot find start of regex ('{{') in %0">;
def err_verify_inconsistent_diags : Error<
    "'%0' diagnostics %select{expected|seen}1 but not %select{seen|expected}1: "
    "%2">;
def err_verify_invalid_no_diags : Error<
    "%select{expected|'expected-no-diagnostics'}0 directive cannot follow "
    "%select{'expected-no-diagnostics' directive|other expected directives}0">;
def err_verify_no_directives : Error<
    "no expected directives found: consider use of 'expected-no-diagnostics'">;
def err_verify_nonconst_addrspace : Error<
  "qualifier 'const' is needed for variables in address space '%0'">;

def note_fixit_applied : Note<"FIX-IT applied suggested code changes">;
def note_fixit_in_macro : Note<
    "FIX-IT unable to apply suggested code changes in a macro">;
def note_fixit_failed : Note<
    "FIX-IT unable to apply suggested code changes">;
def note_fixit_unfixed_error : Note<"FIX-IT detected an error it cannot fix">;
def warn_fixit_no_changes : Note<
    "FIX-IT detected errors it could not fix; no output will be generated">;

// PCH reader
def err_relocatable_without_isysroot : Error<
    "must specify system root with -isysroot when building a relocatable "
    "PCH file">;

def warn_unknown_diag_option : Warning<
    "unknown %select{warning|remark}0 option '%1'%select{|; did you mean '%3'?}2">,
    InGroup<UnknownWarningOption>;
def warn_unknown_warning_specifier : Warning<
    "unknown %0 warning specifier: '%1'">,
    InGroup<UnknownWarningOption>;

def warn_incompatible_analyzer_plugin_api : Warning<
    "checker plugin '%0' is not compatible with this version of the analyzer">,
    InGroup<DiagGroup<"analyzer-incompatible-plugin"> >;
def note_incompatible_analyzer_plugin_api : Note<
    "current API version is '%0', but plugin was compiled with version '%1'">;

def err_module_build_requires_fmodules : Error<
  "module compilation requires '-fmodules'">;
def err_module_interface_requires_cpp_modules : Error<
  "module interface compilation requires '-std=c++20' or '-fmodules-ts'">;
def err_header_module_requires_modules : Error<
  "header module compilation requires '-fmodules', '-std=c++20', or "
  "'-fmodules-ts'">;
def warn_module_config_mismatch : Warning<
  "module file %0 cannot be loaded due to a configuration mismatch with the current "
  "compilation">, InGroup<DiagGroup<"module-file-config-mismatch">>, DefaultError;
def err_module_map_not_found : Error<"module map file '%0' not found">,
  DefaultFatal;
def err_missing_module_name : Error<
  "no module name provided; specify one with -fmodule-name=">,
  DefaultFatal;
def err_missing_module : Error<
  "no module named '%0' declared in module map file '%1'">, DefaultFatal;
def err_no_submodule : Error<"no submodule named %0 in module '%1'">;
def err_no_submodule_suggest : Error<
  "no submodule named %0 in module '%1'; did you mean '%2'?">;
def warn_no_priv_submodule_use_toplevel : Warning<
  "no submodule named %0 in module '%1'; using top level '%2'">,
  InGroup<PrivateModule>;
def note_private_top_level_defined : Note<
  "module defined here">;
def warn_missing_submodule : Warning<"missing submodule '%0'">,
  InGroup<IncompleteUmbrella>;
def note_module_import_here : Note<"module imported here">;
def err_module_cannot_create_includes : Error<
  "cannot create includes file for module %0: %1">;
def warn_module_config_macro_undef : Warning<
  "%select{definition|#undef}0 of configuration macro '%1' has no effect on "
  "the import of '%2'; pass '%select{-D%1=...|-U%1}0' on the command line "
  "to configure the module">,
  InGroup<ConfigMacros>;
def note_module_def_undef_here : Note<
  "macro was %select{defined|#undef'd}0 here">;
def remark_module_build : Remark<"building module '%0' as '%1'">,
  InGroup<ModuleBuild>;
def remark_module_build_done : Remark<"finished building module '%0'">,
  InGroup<ModuleBuild>;
def remark_module_lock : Remark<"locking '%0' to build module '%1'">,
  InGroup<ModuleLock>;
def err_modules_embed_file_not_found :
  Error<"file '%0' specified by '-fmodules-embed-file=' not found">,
  DefaultFatal;
def err_module_header_file_not_found :
  Error<"module header file '%0' not found">, DefaultFatal;

def err_test_module_file_extension_version : Error<
  "test module file extension '%0' has different version (%1.%2) than expected "
  "(%3.%4)">;

def err_missing_vfs_overlay_file : Error<
  "virtual filesystem overlay file '%0' not found">, DefaultFatal;
def err_invalid_vfs_overlay : Error<
  "invalid virtual filesystem overlay file '%0'">, DefaultFatal;

def warn_option_invalid_ocl_version : Warning<
  "%0 does not support the option '%1'">, InGroup<Deprecated>;

def err_builtin_needs_feature : Error<"%0 needs target feature %1">;
def err_function_needs_feature : Error<
  "always_inline function %1 requires target feature '%2', but would "
  "be inlined into function %0 that is compiled without support for '%2'">;

def warn_avx_calling_convention
    : Warning<"AVX vector %select{return|argument}0 of type %1 without '%2' "
              "enabled changes the ABI">,
      InGroup<DiagGroup<"psabi">>;
def err_avx_calling_convention : Error<warn_avx_calling_convention.Text>;

def err_alias_to_undefined : Error<
  "%select{alias|ifunc}0 must point to a defined "
  "%select{variable or |}1function">;
def warn_alias_to_weak_alias : Warning<
  "%select{alias|ifunc}2 will always resolve to %0 even if weak definition of "
  "%1 is overridden">,
  InGroup<IgnoredAttributes>;
def err_duplicate_mangled_name : Error<
  "definition with same mangled name '%0' as another definition">;
def err_cyclic_alias : Error<
  "%select{alias|ifunc}0 definition is part of a cycle">;
def err_hidden_visibility_dllexport : Error<
  "hidden visibility cannot be applied to 'dllexport' declaration">;
def err_non_default_visibility_dllimport : Error<
  "non-default visibility cannot be applied to 'dllimport' declaration">;
def err_ifunc_resolver_return : Error<
  "ifunc resolver function must return a pointer">;

def warn_atomic_op_misaligned : Warning<
  "misaligned atomic operation may incur "
  "significant performance penalty"
  "; the expected alignment (%0 bytes) exceeds the actual alignment (%1 bytes)">,
  InGroup<AtomicAlignment>;

def warn_atomic_op_oversized : Warning<
  "large atomic operation may incur "
  "significant performance penalty"
  "; the access size (%0 bytes) exceeds the max lock-free size (%1  bytes)">,
InGroup<AtomicAlignment>;

def warn_alias_with_section : Warning<
  "%select{alias|ifunc}1 will not be in section '%0' but in the same section "
  "as the %select{aliasee|resolver}2">,
  InGroup<IgnoredAttributes>;

let CategoryName = "Instrumentation Issue" in {
def warn_profile_data_out_of_date : Warning<
  "profile data may be out of date: of %0 function%s0, %1 %plural{1:has|:have}1"
  " mismatched data that will be ignored">,
  InGroup<ProfileInstrOutOfDate>;
def warn_profile_data_missing : Warning<
  "profile data may be incomplete: of %0 function%s0, %1 %plural{1:has|:have}1"
  " no data">,
  InGroup<ProfileInstrMissing>,
  DefaultIgnore;
def warn_profile_data_unprofiled : Warning<
  "no profile data available for file \"%0\"">,
  InGroup<ProfileInstrUnprofiled>;
def warn_profile_data_misexpect : Warning<
  "Potential performance regression from use of __builtin_expect(): "
  "Annotation was correct on %0 of profiled executions.">,
  BackendInfo,
  InGroup<MisExpect>;
} // end of instrumentation issue category

<<<<<<< HEAD
def err_acc_omp_not_supported : Error<
  "-fopenacc combined with -fopenmp is not supported">;
def warn_acc_and_cxx : Warning<
  "OpenACC support for C++ is highly experimental and might not function "
  "correctly">,
  InGroup<DiagGroup<"openacc-and-cxx">>, DefaultError;
def note_acc_disable_diag_lang : Note<
  "you can disable this diagnostic with '-Wno-%0'">;

let CategoryName = "RewriteOpenACC" in {
def warn_rewrite_acc_omp_openacc_macro_inserted : Warning<
  "inserted '_OPENACC' macro definition for uses that remain after translation "
  "to OpenMP">,
  InGroup<OpenACCOMPMacroInserted>;
def note_rewrite_acc_omp_openacc_macro_inserted : Note<
  "use caution when modifying the OpenMP translation as this definition "
  "intentionally mispresents the compilation mode">;
def err_rewrite_acc_start_in_macro : Error<
  "cannot rewrite OpenACC construct starting within a macro expansion">;
def err_rewrite_acc_end_in_macro : Error<
  "cannot rewrite OpenACC construct ending within a macro expansion">;
def err_rewrite_acc_end_in_pragma_op : Error<
  "cannot rewrite OpenACC directive that has no associated statement and that "
  "appears within a _Pragma operator">;
def err_rewrite_acc_routine_in_pragma_op : Error<
  "cannot rewrite OpenACC routine directive that appears within a _Pragma "
  "operator">;
def err_rewrite_acc_routine_function_end_in_macro : Error<
  "for OpenACC routine directive, cannot rewrite associated function "
  "declaration that ends within a macro expansion">;
} // end of RewriteOpenACC category
=======
def err_extract_api_ignores_file_not_found :
  Error<"file '%0' specified by '--extract-api-ignores=' not found">, DefaultFatal;
>>>>>>> 7fdf3564

}<|MERGE_RESOLUTION|>--- conflicted
+++ resolved
@@ -336,7 +336,9 @@
   InGroup<MisExpect>;
 } // end of instrumentation issue category
 
-<<<<<<< HEAD
+def err_extract_api_ignores_file_not_found :
+  Error<"file '%0' specified by '--extract-api-ignores=' not found">, DefaultFatal;
+
 def err_acc_omp_not_supported : Error<
   "-fopenacc combined with -fopenmp is not supported">;
 def warn_acc_and_cxx : Warning<
@@ -368,9 +370,5 @@
   "for OpenACC routine directive, cannot rewrite associated function "
   "declaration that ends within a macro expansion">;
 } // end of RewriteOpenACC category
-=======
-def err_extract_api_ignores_file_not_found :
-  Error<"file '%0' specified by '--extract-api-ignores=' not found">, DefaultFatal;
->>>>>>> 7fdf3564
 
 }