//===--- DiagnosticIDs.h - Diagnostic IDs Handling --------------*- C++ -*-===//
//
// Part of the LLVM Project, under the Apache License v2.0 with LLVM Exceptions.
// See https://llvm.org/LICENSE.txt for license information.
// SPDX-License-Identifier: Apache-2.0 WITH LLVM-exception
//
//===----------------------------------------------------------------------===//
///
/// \file
/// Defines the Diagnostic IDs-related interfaces.
///
//===----------------------------------------------------------------------===//

#ifndef LLVM_CLANG_BASIC_DIAGNOSTICIDS_H
#define LLVM_CLANG_BASIC_DIAGNOSTICIDS_H

#include "clang/Basic/LLVM.h"
#include "llvm/ADT/IntrusiveRefCntPtr.h"
#include "llvm/ADT/StringRef.h"
#include <vector>

namespace clang {
  class DiagnosticsEngine;
  class SourceLocation;

  // Import the diagnostic enums themselves.
  namespace diag {
    // Size of each of the diagnostic categories.
    enum {
      DIAG_SIZE_COMMON        =  300,
      DIAG_SIZE_DRIVER        =  200,
      DIAG_SIZE_FRONTEND      =  150,
      DIAG_SIZE_SERIALIZATION =  120,
      DIAG_SIZE_LEX           =  400,
<<<<<<< HEAD
      DIAG_SIZE_PARSE         =  600,
      DIAG_SIZE_AST           =  150,
=======
      DIAG_SIZE_PARSE         =  500,
      DIAG_SIZE_AST           =  200,
>>>>>>> 32551837
      DIAG_SIZE_COMMENT       =  100,
      DIAG_SIZE_CROSSTU       =  100,
      DIAG_SIZE_SEMA          = 4000,
      DIAG_SIZE_ANALYSIS      =  100,
      DIAG_SIZE_REFACTORING   = 1000,
    };
    // Start position for diagnostics.
    enum {
      DIAG_START_COMMON        =                          0,
      DIAG_START_DRIVER        = DIAG_START_COMMON        + DIAG_SIZE_COMMON,
      DIAG_START_FRONTEND      = DIAG_START_DRIVER        + DIAG_SIZE_DRIVER,
      DIAG_START_SERIALIZATION = DIAG_START_FRONTEND      + DIAG_SIZE_FRONTEND,
      DIAG_START_LEX           = DIAG_START_SERIALIZATION + DIAG_SIZE_SERIALIZATION,
      DIAG_START_PARSE         = DIAG_START_LEX           + DIAG_SIZE_LEX,
      DIAG_START_AST           = DIAG_START_PARSE         + DIAG_SIZE_PARSE,
      DIAG_START_COMMENT       = DIAG_START_AST           + DIAG_SIZE_AST,
      DIAG_START_CROSSTU       = DIAG_START_COMMENT       + DIAG_SIZE_COMMENT,
      DIAG_START_SEMA          = DIAG_START_CROSSTU       + DIAG_SIZE_CROSSTU,
      DIAG_START_ANALYSIS      = DIAG_START_SEMA          + DIAG_SIZE_SEMA,
      DIAG_START_REFACTORING   = DIAG_START_ANALYSIS      + DIAG_SIZE_ANALYSIS,
      DIAG_UPPER_LIMIT         = DIAG_START_REFACTORING   + DIAG_SIZE_REFACTORING
    };

    class CustomDiagInfo;

    /// All of the diagnostics that can be emitted by the frontend.
    typedef unsigned kind;

    // Get typedefs for common diagnostics.
    enum {
#define DIAG(ENUM,FLAGS,DEFAULT_MAPPING,DESC,GROUP,\
             SFINAE,CATEGORY,NOWERROR,SHOWINSYSHEADER) ENUM,
#define COMMONSTART
#include "clang/Basic/DiagnosticCommonKinds.inc"
      NUM_BUILTIN_COMMON_DIAGNOSTICS
#undef DIAG
    };

    /// Enum values that allow the client to map NOTEs, WARNINGs, and EXTENSIONs
    /// to either Ignore (nothing), Remark (emit a remark), Warning
    /// (emit a warning) or Error (emit as an error).  It allows clients to
    /// map ERRORs to Error or Fatal (stop emitting diagnostics after this one).
    enum class Severity {
      // NOTE: 0 means "uncomputed".
      Ignored = 1, ///< Do not present this diagnostic, ignore it.
      Remark = 2,  ///< Present this diagnostic as a remark.
      Warning = 3, ///< Present this diagnostic as a warning.
      Error = 4,   ///< Present this diagnostic as an error.
      Fatal = 5    ///< Present this diagnostic as a fatal error.
    };

    /// Flavors of diagnostics we can emit. Used to filter for a particular
    /// kind of diagnostic (for instance, for -W/-R flags).
    enum class Flavor {
      WarningOrError, ///< A diagnostic that indicates a problem or potential
                      ///< problem. Can be made fatal by -Werror.
      Remark          ///< A diagnostic that indicates normal progress through
                      ///< compilation.
    };
  }

class DiagnosticMapping {
  unsigned Severity : 3;
  unsigned IsUser : 1;
  unsigned IsPragma : 1;
  unsigned HasNoWarningAsError : 1;
  unsigned HasNoErrorAsFatal : 1;
  unsigned WasUpgradedFromWarning : 1;

public:
  static DiagnosticMapping Make(diag::Severity Severity, bool IsUser,
                                bool IsPragma) {
    DiagnosticMapping Result;
    Result.Severity = (unsigned)Severity;
    Result.IsUser = IsUser;
    Result.IsPragma = IsPragma;
    Result.HasNoWarningAsError = 0;
    Result.HasNoErrorAsFatal = 0;
    Result.WasUpgradedFromWarning = 0;
    return Result;
  }

  diag::Severity getSeverity() const { return (diag::Severity)Severity; }
  void setSeverity(diag::Severity Value) { Severity = (unsigned)Value; }

  bool isUser() const { return IsUser; }
  bool isPragma() const { return IsPragma; }

  bool isErrorOrFatal() const {
    return getSeverity() == diag::Severity::Error ||
           getSeverity() == diag::Severity::Fatal;
  }

  bool hasNoWarningAsError() const { return HasNoWarningAsError; }
  void setNoWarningAsError(bool Value) { HasNoWarningAsError = Value; }

  bool hasNoErrorAsFatal() const { return HasNoErrorAsFatal; }
  void setNoErrorAsFatal(bool Value) { HasNoErrorAsFatal = Value; }

  /// Whether this mapping attempted to map the diagnostic to a warning, but
  /// was overruled because the diagnostic was already mapped to an error or
  /// fatal error.
  bool wasUpgradedFromWarning() const { return WasUpgradedFromWarning; }
  void setUpgradedFromWarning(bool Value) { WasUpgradedFromWarning = Value; }

  /// Serialize this mapping as a raw integer.
  unsigned serialize() const {
    return (IsUser << 7) | (IsPragma << 6) | (HasNoWarningAsError << 5) |
           (HasNoErrorAsFatal << 4) | (WasUpgradedFromWarning << 3) | Severity;
  }
  /// Deserialize a mapping.
  static DiagnosticMapping deserialize(unsigned Bits) {
    DiagnosticMapping Result;
    Result.IsUser = (Bits >> 7) & 1;
    Result.IsPragma = (Bits >> 6) & 1;
    Result.HasNoWarningAsError = (Bits >> 5) & 1;
    Result.HasNoErrorAsFatal = (Bits >> 4) & 1;
    Result.WasUpgradedFromWarning = (Bits >> 3) & 1;
    Result.Severity = Bits & 0x7;
    return Result;
  }
};

/// Used for handling and querying diagnostic IDs.
///
/// Can be used and shared by multiple Diagnostics for multiple translation units.
class DiagnosticIDs : public RefCountedBase<DiagnosticIDs> {
public:
  /// The level of the diagnostic, after it has been through mapping.
  enum Level {
    Ignored, Note, Remark, Warning, Error, Fatal
  };

private:
  /// Information for uniquing and looking up custom diags.
  diag::CustomDiagInfo *CustomDiagInfo;

public:
  DiagnosticIDs();
  ~DiagnosticIDs();

  /// Return an ID for a diagnostic with the specified format string and
  /// level.
  ///
  /// If this is the first request for this diagnostic, it is registered and
  /// created, otherwise the existing ID is returned.

  // FIXME: Replace this function with a create-only facilty like
  // createCustomDiagIDFromFormatString() to enforce safe usage. At the time of
  // writing, nearly all callers of this function were invalid.
  unsigned getCustomDiagID(Level L, StringRef FormatString);

  //===--------------------------------------------------------------------===//
  // Diagnostic classification and reporting interfaces.
  //

  /// Given a diagnostic ID, return a description of the issue.
  StringRef getDescription(unsigned DiagID) const;

  /// Return true if the unmapped diagnostic levelof the specified
  /// diagnostic ID is a Warning or Extension.
  ///
  /// This only works on builtin diagnostics, not custom ones, and is not
  /// legal to call on NOTEs.
  static bool isBuiltinWarningOrExtension(unsigned DiagID);

  /// Return true if the specified diagnostic is mapped to errors by
  /// default.
  static bool isDefaultMappingAsError(unsigned DiagID);

  /// Determine whether the given built-in diagnostic ID is a Note.
  static bool isBuiltinNote(unsigned DiagID);

  /// Determine whether the given built-in diagnostic ID is for an
  /// extension of some sort.
  static bool isBuiltinExtensionDiag(unsigned DiagID) {
    bool ignored;
    return isBuiltinExtensionDiag(DiagID, ignored);
  }

  /// Determine whether the given built-in diagnostic ID is for an
  /// extension of some sort, and whether it is enabled by default.
  ///
  /// This also returns EnabledByDefault, which is set to indicate whether the
  /// diagnostic is ignored by default (in which case -pedantic enables it) or
  /// treated as a warning/error by default.
  ///
  static bool isBuiltinExtensionDiag(unsigned DiagID, bool &EnabledByDefault);


  /// Return the lowest-level warning option that enables the specified
  /// diagnostic.
  ///
  /// If there is no -Wfoo flag that controls the diagnostic, this returns null.
  static StringRef getWarningOptionForDiag(unsigned DiagID);

  /// Return the category number that a specified \p DiagID belongs to,
  /// or 0 if no category.
  static unsigned getCategoryNumberForDiag(unsigned DiagID);

  /// Return the number of diagnostic categories.
  static unsigned getNumberOfCategories();

  /// Given a category ID, return the name of the category.
  static StringRef getCategoryNameFromID(unsigned CategoryID);

  /// Return true if a given diagnostic falls into an ARC diagnostic
  /// category.
  static bool isARCDiagnostic(unsigned DiagID);

  /// Enumeration describing how the emission of a diagnostic should
  /// be treated when it occurs during C++ template argument deduction.
  enum SFINAEResponse {
    /// The diagnostic should not be reported, but it should cause
    /// template argument deduction to fail.
    ///
    /// The vast majority of errors that occur during template argument
    /// deduction fall into this category.
    SFINAE_SubstitutionFailure,

    /// The diagnostic should be suppressed entirely.
    ///
    /// Warnings generally fall into this category.
    SFINAE_Suppress,

    /// The diagnostic should be reported.
    ///
    /// The diagnostic should be reported. Various fatal errors (e.g.,
    /// template instantiation depth exceeded) fall into this category.
    SFINAE_Report,

    /// The diagnostic is an access-control diagnostic, which will be
    /// substitution failures in some contexts and reported in others.
    SFINAE_AccessControl
  };

  /// Determines whether the given built-in diagnostic ID is
  /// for an error that is suppressed if it occurs during C++ template
  /// argument deduction.
  ///
  /// When an error is suppressed due to SFINAE, the template argument
  /// deduction fails but no diagnostic is emitted. Certain classes of
  /// errors, such as those errors that involve C++ access control,
  /// are not SFINAE errors.
  static SFINAEResponse getDiagnosticSFINAEResponse(unsigned DiagID);

  /// Get the string of all diagnostic flags.
  ///
  /// \returns A list of all diagnostics flags as they would be written in a
  /// command line invocation including their `no-` variants. For example:
  /// `{"-Wempty-body", "-Wno-empty-body", ...}`
  static std::vector<std::string> getDiagnosticFlags();

  /// Get the set of all diagnostic IDs in the group with the given name.
  ///
  /// \param[out] Diags - On return, the diagnostics in the group.
  /// \returns \c true if the given group is unknown, \c false otherwise.
  bool getDiagnosticsInGroup(diag::Flavor Flavor, StringRef Group,
                             SmallVectorImpl<diag::kind> &Diags) const;

  /// Get the set of all diagnostic IDs.
  static void getAllDiagnostics(diag::Flavor Flavor,
                                std::vector<diag::kind> &Diags);

  /// Get the diagnostic option with the closest edit distance to the
  /// given group name.
  static StringRef getNearestOption(diag::Flavor Flavor, StringRef Group);

private:
  /// Classify the specified diagnostic ID into a Level, consumable by
  /// the DiagnosticClient.
  ///
  /// The classification is based on the way the client configured the
  /// DiagnosticsEngine object.
  ///
  /// \param Loc The source location for which we are interested in finding out
  /// the diagnostic state. Can be null in order to query the latest state.
  DiagnosticIDs::Level
  getDiagnosticLevel(unsigned DiagID, SourceLocation Loc,
                     const DiagnosticsEngine &Diag) const LLVM_READONLY;

  diag::Severity
  getDiagnosticSeverity(unsigned DiagID, SourceLocation Loc,
                        const DiagnosticsEngine &Diag) const LLVM_READONLY;

  /// Used to report a diagnostic that is finally fully formed.
  ///
  /// \returns \c true if the diagnostic was emitted, \c false if it was
  /// suppressed.
  bool ProcessDiag(DiagnosticsEngine &Diag) const;

  /// Used to emit a diagnostic that is finally fully formed,
  /// ignoring suppression.
  void EmitDiag(DiagnosticsEngine &Diag, Level DiagLevel) const;

  /// Whether the diagnostic may leave the AST in a state where some
  /// invariants can break.
  bool isUnrecoverable(unsigned DiagID) const;

  friend class DiagnosticsEngine;
};

}  // end namespace clang

#endif<|MERGE_RESOLUTION|>--- conflicted
+++ resolved
@@ -32,13 +32,8 @@
       DIAG_SIZE_FRONTEND      =  150,
       DIAG_SIZE_SERIALIZATION =  120,
       DIAG_SIZE_LEX           =  400,
-<<<<<<< HEAD
       DIAG_SIZE_PARSE         =  600,
-      DIAG_SIZE_AST           =  150,
-=======
-      DIAG_SIZE_PARSE         =  500,
       DIAG_SIZE_AST           =  200,
->>>>>>> 32551837
       DIAG_SIZE_COMMENT       =  100,
       DIAG_SIZE_CROSSTU       =  100,
       DIAG_SIZE_SEMA          = 4000,
