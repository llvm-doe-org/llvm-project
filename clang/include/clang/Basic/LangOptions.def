//===--- LangOptions.def - Language option database -------------*- C++ -*-===//
//
// Part of the LLVM Project, under the Apache License v2.0 with LLVM Exceptions.
// See https://llvm.org/LICENSE.txt for license information.
// SPDX-License-Identifier: Apache-2.0 WITH LLVM-exception
//
//===----------------------------------------------------------------------===//
//
// This file defines the language options. Users of this file must
// define the LANGOPT macro to make use of this information.
//
// Optionally, the user may also define:
//
// BENIGN_LANGOPT: for options that don't affect the construction of the AST in
//     any way (that is, the value can be different between an implicit module
//     and the user of that module).
//
// COMPATIBLE_LANGOPT: for options that affect the construction of the AST in
//     a way that doesn't prevent interoperability (that is, the value can be
//     different between an explicit module and the user of that module).
//
// ENUM_LANGOPT: for options that have enumeration, rather than unsigned, type.
//
// VALUE_LANGOPT: for options that describe a value rather than a flag.
//
// BENIGN_ENUM_LANGOPT, COMPATIBLE_ENUM_LANGOPT,
// BENIGN_VALUE_LANGOPT, COMPATIBLE_VALUE_LANGOPT: combinations of the above.
//
// FIXME: Clients should be able to more easily select whether they want
// different levels of compatibility versus how to handle different kinds
// of option.
//
// The Description field should be a noun phrase, for instance "frobbing all
// widgets" or "C's implicit blintz feature".
//===----------------------------------------------------------------------===//

#ifndef LANGOPT
#  error Define the LANGOPT macro to handle language options
#endif

#ifndef COMPATIBLE_LANGOPT
#  define COMPATIBLE_LANGOPT(Name, Bits, Default, Description) \
     LANGOPT(Name, Bits, Default, Description)
#endif

#ifndef BENIGN_LANGOPT
#  define BENIGN_LANGOPT(Name, Bits, Default, Description) \
     COMPATIBLE_LANGOPT(Name, Bits, Default, Description)
#endif

#ifndef ENUM_LANGOPT
#  define ENUM_LANGOPT(Name, Type, Bits, Default, Description) \
     LANGOPT(Name, Bits, Default, Description)
#endif

#ifndef COMPATIBLE_ENUM_LANGOPT
#  define COMPATIBLE_ENUM_LANGOPT(Name, Type, Bits, Default, Description) \
     ENUM_LANGOPT(Name, Type, Bits, Default, Description)
#endif

#ifndef BENIGN_ENUM_LANGOPT
#  define BENIGN_ENUM_LANGOPT(Name, Type, Bits, Default, Description) \
     COMPATIBLE_ENUM_LANGOPT(Name, Type, Bits, Default, Description)
#endif

#ifndef VALUE_LANGOPT
#  define VALUE_LANGOPT(Name, Bits, Default, Description) \
     LANGOPT(Name, Bits, Default, Description)
#endif

#ifndef COMPATIBLE_VALUE_LANGOPT
#  define COMPATIBLE_VALUE_LANGOPT(Name, Bits, Default, Description) \
     VALUE_LANGOPT(Name, Bits, Default, Description)
#endif

#ifndef BENIGN_VALUE_LANGOPT
#  define BENIGN_VALUE_LANGOPT(Name, Bits, Default, Description) \
     COMPATIBLE_VALUE_LANGOPT(Name, Bits, Default, Description)
#endif

// FIXME: A lot of the BENIGN_ options should be COMPATIBLE_ instead.
LANGOPT(C99               , 1, 0, "C99")
LANGOPT(C11               , 1, 0, "C11")
LANGOPT(C17               , 1, 0, "C17")
LANGOPT(C2x               , 1, 0, "C2x")
LANGOPT(MSVCCompat        , 1, 0, "Microsoft Visual C++ full compatibility mode")
LANGOPT(MicrosoftExt      , 1, 0, "Microsoft C++ extensions")
LANGOPT(AsmBlocks         , 1, 0, "Microsoft inline asm blocks")
LANGOPT(Borland           , 1, 0, "Borland extensions")
LANGOPT(CPlusPlus         , 1, 0, "C++")
LANGOPT(CPlusPlus11       , 1, 0, "C++11")
LANGOPT(CPlusPlus14       , 1, 0, "C++14")
LANGOPT(CPlusPlus17       , 1, 0, "C++17")
LANGOPT(CPlusPlus20       , 1, 0, "C++20")
LANGOPT(ObjC              , 1, 0, "Objective-C")
BENIGN_LANGOPT(ObjCDefaultSynthProperties , 1, 0,
               "Objective-C auto-synthesized properties")
BENIGN_LANGOPT(EncodeExtendedBlockSig , 1, 0,
               "Encoding extended block type signature")
BENIGN_LANGOPT(ObjCInferRelatedResultType , 1, 1,
               "Objective-C related result type inference")
LANGOPT(AppExt , 1, 0, "Objective-C App Extension")
LANGOPT(Trigraphs         , 1, 0,"trigraphs")
LANGOPT(LineComment       , 1, 0, "'//' comments")
LANGOPT(Bool              , 1, 0, "bool, true, and false keywords")
LANGOPT(Half              , 1, 0, "half keyword")
LANGOPT(WChar             , 1, CPlusPlus, "wchar_t keyword")
LANGOPT(Char8             , 1, 0, "char8_t keyword")
LANGOPT(DeclSpecKeyword   , 1, 0, "__declspec keyword")
BENIGN_LANGOPT(DollarIdents   , 1, 1, "'$' in identifiers")
BENIGN_LANGOPT(AsmPreprocessor, 1, 0, "preprocessor in asm mode")
LANGOPT(GNUMode           , 1, 1, "GNU extensions")
LANGOPT(GNUKeywords       , 1, 1, "GNU keywords")
VALUE_LANGOPT(GNUCVersion , 32, 0, "GNU C compatibility version")
BENIGN_LANGOPT(ImplicitInt, 1, !C99 && !CPlusPlus, "C89 implicit 'int'")
LANGOPT(Digraphs          , 1, 0, "digraphs")
BENIGN_LANGOPT(HexFloats  , 1, C99, "C99 hexadecimal float constants")
LANGOPT(CXXOperatorNames  , 1, 0, "C++ operator name keywords")
LANGOPT(AppleKext         , 1, 0, "Apple kext support")
BENIGN_LANGOPT(PascalStrings, 1, 0, "Pascal string support")
LANGOPT(WritableStrings   , 1, 0, "writable string support")
LANGOPT(ConstStrings      , 1, 0, "const-qualified string support")
ENUM_LANGOPT(LaxVectorConversions, LaxVectorConversionKind, 2,
             LaxVectorConversionKind::All, "lax vector conversions")
LANGOPT(ConvergentFunctions, 1, 1, "Assume convergent functions")
LANGOPT(AltiVec           , 1, 0, "AltiVec-style vector initializers")
LANGOPT(ZVector           , 1, 0, "System z vector extensions")
LANGOPT(Exceptions        , 1, 0, "exception handling")
LANGOPT(ObjCExceptions    , 1, 0, "Objective-C exceptions")
LANGOPT(CXXExceptions     , 1, 0, "C++ exceptions")
LANGOPT(DWARFExceptions   , 1, 0, "dwarf exception handling")
LANGOPT(SjLjExceptions    , 1, 0, "setjmp-longjump exception handling")
LANGOPT(SEHExceptions     , 1, 0, "SEH .xdata exception handling")
LANGOPT(WasmExceptions    , 1, 0, "WebAssembly exception handling")
LANGOPT(IgnoreExceptions  , 1, 0, "ignore exceptions")
LANGOPT(ExternCNoUnwind   , 1, 0, "Assume extern C functions don't unwind")
LANGOPT(TraditionalCPP    , 1, 0, "traditional CPP emulation")
LANGOPT(RTTI              , 1, 1, "run-time type information")
LANGOPT(RTTIData          , 1, 1, "emit run-time type information data")
LANGOPT(MSBitfields       , 1, 0, "Microsoft-compatible structure layout")
LANGOPT(Freestanding, 1, 0, "freestanding implementation")
LANGOPT(NoBuiltin         , 1, 0, "disable builtin functions")
LANGOPT(NoMathBuiltin     , 1, 0, "disable math builtin functions")
LANGOPT(GNUAsm            , 1, 1, "GNU-style inline assembly")
LANGOPT(Coroutines        , 1, 0, "C++20 coroutines")
LANGOPT(DllExportInlines  , 1, 1, "dllexported classes dllexport inline methods")
LANGOPT(RelaxedTemplateTemplateArgs, 1, 0, "C++17 relaxed matching of template template arguments")

LANGOPT(DoubleSquareBracketAttributes, 1, 0, "'[[]]' attributes extension for all language standard modes")

COMPATIBLE_LANGOPT(RecoveryAST, 1, 0, "Preserve expressions in AST when encountering errors")
COMPATIBLE_LANGOPT(RecoveryASTType, 1, 0, "Preserve the type in recovery expressions")

BENIGN_LANGOPT(ThreadsafeStatics , 1, 1, "thread-safe static initializers")
LANGOPT(POSIXThreads      , 1, 0, "POSIX thread support")
LANGOPT(Blocks            , 1, 0, "blocks extension to C")
BENIGN_LANGOPT(EmitAllDecls      , 1, 0, "emitting all declarations")
LANGOPT(MathErrno         , 1, 1, "errno in math functions")
BENIGN_LANGOPT(HeinousExtensions , 1, 0, "extensions that we really don't like and may be ripped out at any time")
LANGOPT(Modules           , 1, 0, "modules semantics")
COMPATIBLE_LANGOPT(ModulesTS  , 1, 0, "C++ Modules TS syntax")
COMPATIBLE_LANGOPT(CPlusPlusModules, 1, 0, "C++ modules syntax")
BENIGN_ENUM_LANGOPT(CompilingModule, CompilingModuleKind, 2, CMK_None,
                    "compiling a module interface")
BENIGN_LANGOPT(CompilingPCH, 1, 0, "building a pch")
BENIGN_LANGOPT(BuildingPCHWithObjectFile, 1, 0, "building a pch which has a corresponding object file")
BENIGN_LANGOPT(CacheGeneratedPCH, 1, 0, "cache generated PCH files in memory")
BENIGN_LANGOPT(PCHInstantiateTemplates, 1, 0, "instantiate templates while building a PCH")
COMPATIBLE_LANGOPT(ModulesDeclUse    , 1, 0, "require declaration of module uses")
BENIGN_LANGOPT(ModulesSearchAll  , 1, 1, "searching even non-imported modules to find unresolved references")
COMPATIBLE_LANGOPT(ModulesStrictDeclUse, 1, 0, "requiring declaration of module uses and all headers to be in modules")
BENIGN_LANGOPT(ModulesErrorRecovery, 1, 1, "automatically importing modules as needed when performing error recovery")
BENIGN_LANGOPT(ImplicitModules, 1, 1, "building modules that are not specified via -fmodule-file")
COMPATIBLE_LANGOPT(ModulesLocalVisibility, 1, 0, "local submodule visibility")
COMPATIBLE_LANGOPT(Optimize          , 1, 0, "__OPTIMIZE__ predefined macro")
COMPATIBLE_LANGOPT(OptimizeSize      , 1, 0, "__OPTIMIZE_SIZE__ predefined macro")
COMPATIBLE_LANGOPT(Static            , 1, 0, "__STATIC__ predefined macro (as opposed to __DYNAMIC__)")
VALUE_LANGOPT(PackStruct  , 32, 0,
              "default struct packing maximum alignment")
VALUE_LANGOPT(MaxTypeAlign  , 32, 0,
              "default maximum alignment for types")
VALUE_LANGOPT(AlignDouble            , 1, 0, "Controls if doubles should be aligned to 8 bytes (x86 only)")
VALUE_LANGOPT(DoubleSize            , 32, 0, "width of double")
VALUE_LANGOPT(LongDoubleSize        , 32, 0, "width of long double")
LANGOPT(PPCIEEELongDouble            , 1, 0, "use IEEE 754 quadruple-precision for long double")
COMPATIBLE_VALUE_LANGOPT(PICLevel    , 2, 0, "__PIC__ level")
COMPATIBLE_VALUE_LANGOPT(PIE         , 1, 0, "is pie")
LANGOPT(ROPI                         , 1, 0, "Read-only position independence")
LANGOPT(RWPI                         , 1, 0, "Read-write position independence")
COMPATIBLE_LANGOPT(GNUInline         , 1, 0, "GNU inline semantics")
COMPATIBLE_LANGOPT(NoInlineDefine    , 1, 0, "__NO_INLINE__ predefined macro")
COMPATIBLE_LANGOPT(Deprecated        , 1, 0, "__DEPRECATED predefined macro")
COMPATIBLE_LANGOPT(FastMath          , 1, 0, "fast FP math optimizations, and __FAST_MATH__ predefined macro")
COMPATIBLE_LANGOPT(FiniteMathOnly    , 1, 0, "__FINITE_MATH_ONLY__ predefined macro")
COMPATIBLE_LANGOPT(UnsafeFPMath      , 1, 0, "Unsafe Floating Point Math")
BENIGN_LANGOPT(AllowFPReassoc    , 1, 0, "Permit Floating Point reassociation")
BENIGN_LANGOPT(NoHonorNaNs       , 1, 0, "Permit Floating Point optimization without regard to NaN")
BENIGN_LANGOPT(NoHonorInfs       , 1, 0, "Permit Floating Point optimization without regard to infinities")
BENIGN_LANGOPT(NoSignedZero      , 1, 0, "Permit Floating Point optimization without regard to signed zeros")
BENIGN_LANGOPT(AllowRecip        , 1, 0, "Permit Floating Point reciprocal")
BENIGN_LANGOPT(ApproxFunc        , 1, 0, "Permit Floating Point approximation")

BENIGN_LANGOPT(ObjCGCBitmapPrint , 1, 0, "printing of GC's bitmap layout for __weak/__strong ivars")

BENIGN_LANGOPT(AccessControl     , 1, 1, "C++ access control")
LANGOPT(CharIsSigned      , 1, 1, "signed char")
LANGOPT(WCharSize         , 4, 0, "width of wchar_t")
LANGOPT(WCharIsSigned        , 1, 0, "signed or unsigned wchar_t")
ENUM_LANGOPT(MSPointerToMemberRepresentationMethod, PragmaMSPointersToMembersKind, 2, PPTMK_BestCase, "member-pointer representation method")
ENUM_LANGOPT(DefaultCallingConv, DefaultCallingConvention, 3, DCC_None, "default calling convention")

LANGOPT(ShortEnums        , 1, 0, "short enum types")

LANGOPT(OpenCL            , 1, 0, "OpenCL")
LANGOPT(OpenCLVersion     , 32, 0, "OpenCL C version")
LANGOPT(OpenCLCPlusPlus   , 1, 0, "C++ for OpenCL")
LANGOPT(OpenCLCPlusPlusVersion     , 32, 0, "C++ for OpenCL version")
LANGOPT(NativeHalfType    , 1, 0, "Native half type support")
LANGOPT(NativeHalfArgsAndReturns, 1, 0, "Native half args and returns")
LANGOPT(HalfArgsAndReturns, 1, 0, "half args and returns")
LANGOPT(CUDA              , 1, 0, "CUDA")
LANGOPT(HIP               , 1, 0, "HIP")
LANGOPT(OpenMP            , 32, 0, "OpenMP support and version of OpenMP (31, 40 or 45)")
LANGOPT(OpenMPSimd        , 1, 0, "Use SIMD only OpenMP support.")
LANGOPT(OpenMPUseTLS      , 1, 0, "Use TLS for threadprivates or runtime calls")
LANGOPT(OpenMPIsDevice    , 1, 0, "Generate code only for OpenMP target device")
LANGOPT(OpenMPCUDAMode    , 1, 0, "Generate code for OpenMP pragmas in SIMT/SPMD mode")
LANGOPT(OpenMPIRBuilder   , 1, 0, "Use the experimental OpenMP-IR-Builder codegen path.")
LANGOPT(OpenMPCUDAForceFullRuntime , 1, 0, "Force to use full runtime in all constructs when offloading to CUDA devices")
LANGOPT(OpenMPCUDANumSMs  , 32, 0, "Number of SMs for CUDA devices.")
LANGOPT(OpenMPCUDABlocksPerSM  , 32, 0, "Number of blocks per SM for CUDA devices.")
LANGOPT(OpenMPCUDAReductionBufNum , 32, 1024, "Number of the reduction records in the intermediate reduction buffer used for the teams reductions.")
LANGOPT(OpenMPOptimisticCollapse  , 1, 0, "Use at most 32 bits to represent the collapsed loop nest counter.")
<<<<<<< HEAD
LANGOPT(OpenACC           , 1, 0, "OpenACC support")
ENUM_LANGOPT(OpenACCPresentOMP, OpenACCPresentOMPKind, 1,
             OpenACCPresentOMP_Present,
             "The OpenMP translation of the OpenACC 'present' clause")
ENUM_LANGOPT(OpenACCNoCreateOMP, OpenACCNoCreateOMPKind, 1,
             OpenACCNoCreateOMP_NoAlloc,
             "The OpenMP translation of the OpenACC 'no_create' clause")
=======
LANGOPT(OpenMPCUDATargetParallel, 1, 0, "Support parallel execution of target region on Cuda-based devices.")
>>>>>>> 51776499
LANGOPT(RenderScript      , 1, 0, "RenderScript")

LANGOPT(CUDAIsDevice      , 1, 0, "compiling for CUDA device")
LANGOPT(CUDAAllowVariadicFunctions, 1, 0, "allowing variadic functions in CUDA device code")
LANGOPT(CUDAHostDeviceConstexpr, 1, 1, "treating unattributed constexpr functions as __host__ __device__")
LANGOPT(CUDADeviceApproxTranscendentals, 1, 0, "using approximate transcendental functions")
LANGOPT(GPURelocatableDeviceCode, 1, 0, "generate relocatable device code")
LANGOPT(GPUAllowDeviceInit, 1, 0, "allowing device side global init functions for HIP")
LANGOPT(GPUMaxThreadsPerBlock, 32, 1024, "default max threads per block for kernel launch bounds for HIP")

LANGOPT(SYCL              , 1, 0, "SYCL")
LANGOPT(SYCLIsDevice      , 1, 0, "Generate code for SYCL device")
LANGOPT(SYCLVersion       , 32, 0, "Version of the SYCL standard used")

LANGOPT(HIPUseNewLaunchAPI, 1, 0, "Use new kernel launching API for HIP")

LANGOPT(SizedDeallocation , 1, 0, "sized deallocation")
LANGOPT(AlignedAllocation , 1, 0, "aligned allocation")
LANGOPT(AlignedAllocationUnavailable, 1, 0, "aligned allocation functions are unavailable")
LANGOPT(NewAlignOverride  , 32, 0, "maximum alignment guaranteed by '::operator new(size_t)'")
LANGOPT(ConceptSatisfactionCaching , 1, 1, "enable satisfaction caching for C++20 Concepts")
BENIGN_LANGOPT(ModulesCodegen , 1, 0, "Modules code generation")
BENIGN_LANGOPT(ModulesDebugInfo , 1, 0, "Modules debug info")
BENIGN_LANGOPT(ElideConstructors , 1, 1, "C++ copy constructor elision")
BENIGN_LANGOPT(DumpRecordLayouts , 1, 0, "dumping the layout of IRgen'd records")
BENIGN_LANGOPT(DumpRecordLayoutsSimple , 1, 0, "dumping the layout of IRgen'd records in a simple form")
BENIGN_LANGOPT(DumpVTableLayouts , 1, 0, "dumping the layouts of emitted vtables")
LANGOPT(NoConstantCFStrings , 1, 0, "no constant CoreFoundation strings")
BENIGN_LANGOPT(InlineVisibilityHidden , 1, 0, "hidden visibility for inline C++ methods")
LANGOPT(GlobalAllocationFunctionVisibilityHidden , 1, 0, "hidden visibility for global operator new and delete declaration")
BENIGN_LANGOPT(ParseUnknownAnytype, 1, 0, "__unknown_anytype")
BENIGN_LANGOPT(DebuggerSupport , 1, 0, "debugger support")
BENIGN_LANGOPT(DebuggerCastResultToId, 1, 0, "for 'po' in the debugger, cast the result to id if it is of unknown type")
BENIGN_LANGOPT(DebuggerObjCLiteral , 1, 0, "debugger Objective-C literals and subscripting support")

BENIGN_LANGOPT(SpellChecking , 1, 1, "spell-checking")
LANGOPT(SinglePrecisionConstants , 1, 0, "treating double-precision floating point constants as single precision constants")
LANGOPT(FastRelaxedMath , 1, 0, "OpenCL fast relaxed math")
/// FP_CONTRACT mode (on/off/fast).
BENIGN_ENUM_LANGOPT(DefaultFPContractMode, FPModeKind, 2, FPM_Off, "FP contraction type")
BENIGN_ENUM_LANGOPT(FPRoundingMode, RoundingMode, 3, RoundingMode::NearestTiesToEven, "FP Rounding Mode type")
BENIGN_ENUM_LANGOPT(FPExceptionMode, FPExceptionModeKind, 2, FPE_Ignore, "FP Exception Behavior Mode type")
LANGOPT(NoBitFieldTypeAlign , 1, 0, "bit-field type alignment")
LANGOPT(HexagonQdsp6Compat , 1, 0, "hexagon-qdsp6 backward compatibility")
LANGOPT(ObjCAutoRefCount , 1, 0, "Objective-C automated reference counting")
LANGOPT(ObjCWeakRuntime     , 1, 0, "__weak support in the ARC runtime")
LANGOPT(ObjCWeak            , 1, 0, "Objective-C __weak in ARC and MRC files")
LANGOPT(ObjCSubscriptingLegacyRuntime         , 1, 0, "Subscripting support in legacy ObjectiveC runtime")
BENIGN_LANGOPT(CompatibilityQualifiedIdBlockParamTypeChecking, 1, 0,
               "compatibility mode for type checking block parameters "
               "involving qualified id types")
LANGOPT(CFProtectionBranch , 1, 0, "Control-Flow Branch Protection enabled")
LANGOPT(FakeAddressSpaceMap , 1, 0, "OpenCL fake address space map")
ENUM_LANGOPT(AddressSpaceMapMangling , AddrSpaceMapMangling, 2, ASMM_Target, "OpenCL address space map mangling mode")
LANGOPT(IncludeDefaultHeader, 1, 0, "Include default header file for OpenCL")
LANGOPT(DeclareOpenCLBuiltins, 1, 0, "Declare OpenCL builtin functions")
BENIGN_LANGOPT(DelayedTemplateParsing , 1, 0, "delayed template parsing")
LANGOPT(BlocksRuntimeOptional , 1, 0, "optional blocks runtime")
LANGOPT(
    CompleteMemberPointers, 1, 0,
    "Require member pointer base types to be complete at the point where the "
    "type's inheritance model would be determined under the Microsoft ABI")

ENUM_LANGOPT(GC, GCMode, 2, NonGC, "Objective-C Garbage Collection mode")
ENUM_LANGOPT(ValueVisibilityMode, Visibility, 3, DefaultVisibility,
             "default visibility for functions and variables [-fvisibility]")
ENUM_LANGOPT(TypeVisibilityMode, Visibility, 3, DefaultVisibility,
             "default visibility for types [-ftype-visibility]")
LANGOPT(SetVisibilityForExternDecls, 1, 0,
        "apply global symbol visibility to external declarations without an explicit visibility")
BENIGN_LANGOPT(SemanticInterposition        , 1, 0, "semantic interposition")
BENIGN_LANGOPT(ExplicitNoSemanticInterposition, 1, 0, "explicitly no semantic interposition")
ENUM_LANGOPT(StackProtector, StackProtectorMode, 2, SSPOff,
             "stack protector mode")
ENUM_LANGOPT(TrivialAutoVarInit, TrivialAutoVarInitKind, 2, TrivialAutoVarInitKind::Uninitialized,
             "trivial automatic variable initialization")
VALUE_LANGOPT(TrivialAutoVarInitStopAfter, 32, 0,
             "stop trivial automatic variable initialization after the specified number of instances. Must be greater than 0.")
ENUM_LANGOPT(SignedOverflowBehavior, SignedOverflowBehaviorTy, 2, SOB_Undefined,
             "signed integer overflow handling")

BENIGN_LANGOPT(ArrowDepth, 32, 256,
               "maximum number of operator->s to follow")
BENIGN_LANGOPT(InstantiationDepth, 32, 1024,
               "maximum template instantiation depth")
BENIGN_LANGOPT(ConstexprCallDepth, 32, 512,
               "maximum constexpr call depth")
BENIGN_LANGOPT(ConstexprStepLimit, 32, 1048576,
               "maximum constexpr evaluation steps")
BENIGN_LANGOPT(EnableNewConstInterp, 1, 0,
               "enable the experimental new constant interpreter")
BENIGN_LANGOPT(BracketDepth, 32, 256,
               "maximum bracket nesting depth")
BENIGN_LANGOPT(NumLargeByValueCopy, 32, 0,
        "if non-zero, warn about parameter or return Warn if parameter/return value is larger in bytes than this setting. 0 is no check.")
VALUE_LANGOPT(MSCompatibilityVersion, 32, 0, "Microsoft Visual C/C++ Version")
ENUM_LANGOPT(VtorDispMode, MSVtorDispMode, 2, MSVtorDispMode::ForVBaseOverride,
             "How many vtordisps to insert")

LANGOPT(ApplePragmaPack, 1, 0, "Apple gcc-compatible #pragma pack handling")

LANGOPT(RetainCommentsFromSystemHeaders, 1, 0, "retain documentation comments from system headers in the AST")

LANGOPT(SanitizeAddressFieldPadding, 2, 0, "controls how aggressive is ASan "
                                           "field padding (0: none, 1:least "
                                           "aggressive, 2: more aggressive)")

LANGOPT(Cmse, 1, 0, "ARM Security extensions support")

LANGOPT(XRayInstrument, 1, 0, "controls whether to do XRay instrumentation")
LANGOPT(XRayAlwaysEmitCustomEvents, 1, 0,
        "controls whether to always emit intrinsic calls to "
        "__xray_customevent(...) builtin.")
LANGOPT(XRayAlwaysEmitTypedEvents, 1, 0,
        "controls whether to always emit intrinsic calls to "
        "__xray_typedevent(...) builtin.")

LANGOPT(ForceEmitVTables, 1, 0, "whether to emit all vtables")

BENIGN_LANGOPT(AllowEditorPlaceholders, 1, 0,
               "allow editor placeholders in source")

ENUM_LANGOPT(ClangABICompat, ClangABI, 4, ClangABI::Latest,
             "version of Clang that we should attempt to be ABI-compatible "
             "with")

COMPATIBLE_VALUE_LANGOPT(FunctionAlignment, 5, 0, "Default alignment for functions")

LANGOPT(FixedPoint, 1, 0, "fixed point types")
LANGOPT(PaddingOnUnsignedFixedPoint, 1, 0,
        "unsigned fixed point types having one extra padding bit")

LANGOPT(RegisterStaticDestructors, 1, 1, "Register C++ static destructors")

LANGOPT(MatrixTypes, 1, 0, "Enable or disable the builtin matrix type")

COMPATIBLE_VALUE_LANGOPT(MaxTokens, 32, 0, "Max number of tokens per TU or 0")

ENUM_LANGOPT(SignReturnAddressScope, SignReturnAddressScopeKind, 2, SignReturnAddressScopeKind::None,
             "Scope of return address signing")
ENUM_LANGOPT(SignReturnAddressKey, SignReturnAddressKeyKind, 1, SignReturnAddressKeyKind::AKey,
             "Key used for return address signing")
LANGOPT(BranchTargetEnforcement, 1, 0, "Branch-target enforcement enabled")

LANGOPT(SpeculativeLoadHardening, 1, 0, "Speculative load hardening enabled")

LANGOPT(RelativeCXXABIVTables, 1, 0,
        "Use an ABI-incompatible v-table layout that uses relative references")

#undef LANGOPT
#undef COMPATIBLE_LANGOPT
#undef BENIGN_LANGOPT
#undef ENUM_LANGOPT
#undef COMPATIBLE_ENUM_LANGOPT
#undef BENIGN_ENUM_LANGOPT
#undef VALUE_LANGOPT
#undef COMPATIBLE_VALUE_LANGOPT
#undef BENIGN_VALUE_LANGOPT<|MERGE_RESOLUTION|>--- conflicted
+++ resolved
@@ -231,7 +231,7 @@
 LANGOPT(OpenMPCUDABlocksPerSM  , 32, 0, "Number of blocks per SM for CUDA devices.")
 LANGOPT(OpenMPCUDAReductionBufNum , 32, 1024, "Number of the reduction records in the intermediate reduction buffer used for the teams reductions.")
 LANGOPT(OpenMPOptimisticCollapse  , 1, 0, "Use at most 32 bits to represent the collapsed loop nest counter.")
-<<<<<<< HEAD
+LANGOPT(OpenMPCUDATargetParallel, 1, 0, "Support parallel execution of target region on Cuda-based devices.")
 LANGOPT(OpenACC           , 1, 0, "OpenACC support")
 ENUM_LANGOPT(OpenACCPresentOMP, OpenACCPresentOMPKind, 1,
              OpenACCPresentOMP_Present,
@@ -239,9 +239,6 @@
 ENUM_LANGOPT(OpenACCNoCreateOMP, OpenACCNoCreateOMPKind, 1,
              OpenACCNoCreateOMP_NoAlloc,
              "The OpenMP translation of the OpenACC 'no_create' clause")
-=======
-LANGOPT(OpenMPCUDATargetParallel, 1, 0, "Support parallel execution of target region on Cuda-based devices.")
->>>>>>> 51776499
 LANGOPT(RenderScript      , 1, 0, "RenderScript")
 
 LANGOPT(CUDAIsDevice      , 1, 0, "compiling for CUDA device")
