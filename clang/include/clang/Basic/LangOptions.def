//===--- LangOptions.def - Language option database -------------*- C++ -*-===//
//
// Part of the LLVM Project, under the Apache License v2.0 with LLVM Exceptions.
// See https://llvm.org/LICENSE.txt for license information.
// SPDX-License-Identifier: Apache-2.0 WITH LLVM-exception
//
//===----------------------------------------------------------------------===//
//
// This file defines the language options. Users of this file must
// define the LANGOPT macro to make use of this information.
//
// Optionally, the user may also define:
//
// BENIGN_LANGOPT: for options that don't affect the construction of the AST in
//     any way (that is, the value can be different between an implicit module
//     and the user of that module).
//
// COMPATIBLE_LANGOPT: for options that affect the construction of the AST in
//     a way that doesn't prevent interoperability (that is, the value can be
//     different between an explicit module and the user of that module).
//
// ENUM_LANGOPT: for options that have enumeration, rather than unsigned, type.
//
// VALUE_LANGOPT: for options that describe a value rather than a flag.
//
// BENIGN_ENUM_LANGOPT, COMPATIBLE_ENUM_LANGOPT,
// BENIGN_VALUE_LANGOPT, COMPATIBLE_VALUE_LANGOPT: combinations of the above.
//
// FIXME: Clients should be able to more easily select whether they want
// different levels of compatibility versus how to handle different kinds
// of option.
//
// The Description field should be a noun phrase, for instance "frobbing all
// widgets" or "C's implicit blintz feature".
//===----------------------------------------------------------------------===//

#ifndef LANGOPT
#  error Define the LANGOPT macro to handle language options
#endif

#ifndef COMPATIBLE_LANGOPT
#  define COMPATIBLE_LANGOPT(Name, Bits, Default, Description) \
     LANGOPT(Name, Bits, Default, Description)
#endif

#ifndef BENIGN_LANGOPT
#  define BENIGN_LANGOPT(Name, Bits, Default, Description) \
     COMPATIBLE_LANGOPT(Name, Bits, Default, Description)
#endif

#ifndef ENUM_LANGOPT
#  define ENUM_LANGOPT(Name, Type, Bits, Default, Description) \
     LANGOPT(Name, Bits, Default, Description)
#endif

#ifndef COMPATIBLE_ENUM_LANGOPT
#  define COMPATIBLE_ENUM_LANGOPT(Name, Type, Bits, Default, Description) \
     ENUM_LANGOPT(Name, Type, Bits, Default, Description)
#endif

#ifndef BENIGN_ENUM_LANGOPT
#  define BENIGN_ENUM_LANGOPT(Name, Type, Bits, Default, Description) \
     COMPATIBLE_ENUM_LANGOPT(Name, Type, Bits, Default, Description)
#endif

#ifndef VALUE_LANGOPT
#  define VALUE_LANGOPT(Name, Bits, Default, Description) \
     LANGOPT(Name, Bits, Default, Description)
#endif

#ifndef COMPATIBLE_VALUE_LANGOPT
#  define COMPATIBLE_VALUE_LANGOPT(Name, Bits, Default, Description) \
     VALUE_LANGOPT(Name, Bits, Default, Description)
#endif

#ifndef BENIGN_VALUE_LANGOPT
#  define BENIGN_VALUE_LANGOPT(Name, Bits, Default, Description) \
     COMPATIBLE_VALUE_LANGOPT(Name, Bits, Default, Description)
#endif

// FIXME: A lot of the BENIGN_ options should be COMPATIBLE_ instead.
LANGOPT(C99               , 1, 0, "C99")
LANGOPT(C11               , 1, 0, "C11")
LANGOPT(C17               , 1, 0, "C17")
LANGOPT(MSVCCompat        , 1, 0, "Microsoft Visual C++ full compatibility mode")
LANGOPT(MicrosoftExt      , 1, 0, "Microsoft C++ extensions")
LANGOPT(AsmBlocks         , 1, 0, "Microsoft inline asm blocks")
LANGOPT(Borland           , 1, 0, "Borland extensions")
LANGOPT(CPlusPlus         , 1, 0, "C++")
LANGOPT(CPlusPlus11       , 1, 0, "C++11")
LANGOPT(CPlusPlus14       , 1, 0, "C++14")
LANGOPT(CPlusPlus17       , 1, 0, "C++17")
LANGOPT(CPlusPlus2a       , 1, 0, "C++2a")
LANGOPT(ObjC              , 1, 0, "Objective-C")
BENIGN_LANGOPT(ObjCDefaultSynthProperties , 1, 0,
               "Objective-C auto-synthesized properties")
BENIGN_LANGOPT(EncodeExtendedBlockSig , 1, 0,
               "Encoding extended block type signature")
BENIGN_LANGOPT(ObjCInferRelatedResultType , 1, 1,
               "Objective-C related result type inference")
LANGOPT(AppExt , 1, 0, "Objective-C App Extension")
LANGOPT(Trigraphs         , 1, 0,"trigraphs")
LANGOPT(LineComment       , 1, 0, "'//' comments")
LANGOPT(Bool              , 1, 0, "bool, true, and false keywords")
LANGOPT(Half              , 1, 0, "half keyword")
LANGOPT(WChar             , 1, CPlusPlus, "wchar_t keyword")
LANGOPT(Char8             , 1, 0, "char8_t keyword")
LANGOPT(DeclSpecKeyword   , 1, 0, "__declspec keyword")
BENIGN_LANGOPT(DollarIdents   , 1, 1, "'$' in identifiers")
BENIGN_LANGOPT(AsmPreprocessor, 1, 0, "preprocessor in asm mode")
LANGOPT(GNUMode           , 1, 1, "GNU extensions")
LANGOPT(GNUKeywords       , 1, 1, "GNU keywords")
BENIGN_LANGOPT(ImplicitInt, 1, !C99 && !CPlusPlus, "C89 implicit 'int'")
LANGOPT(Digraphs          , 1, 0, "digraphs")
BENIGN_LANGOPT(HexFloats  , 1, C99, "C99 hexadecimal float constants")
LANGOPT(CXXOperatorNames  , 1, 0, "C++ operator name keywords")
LANGOPT(AppleKext         , 1, 0, "Apple kext support")
BENIGN_LANGOPT(PascalStrings, 1, 0, "Pascal string support")
LANGOPT(WritableStrings   , 1, 0, "writable string support")
LANGOPT(ConstStrings      , 1, 0, "const-qualified string support")
LANGOPT(LaxVectorConversions , 1, 1, "lax vector conversions")
LANGOPT(AltiVec           , 1, 0, "AltiVec-style vector initializers")
LANGOPT(ZVector           , 1, 0, "System z vector extensions")
LANGOPT(Exceptions        , 1, 0, "exception handling")
LANGOPT(ObjCExceptions    , 1, 0, "Objective-C exceptions")
LANGOPT(CXXExceptions     , 1, 0, "C++ exceptions")
LANGOPT(DWARFExceptions   , 1, 0, "dwarf exception handling")
LANGOPT(SjLjExceptions    , 1, 0, "setjmp-longjump exception handling")
LANGOPT(SEHExceptions     , 1, 0, "SEH .xdata exception handling")
LANGOPT(ExternCNoUnwind   , 1, 0, "Assume extern C functions don't unwind")
LANGOPT(TraditionalCPP    , 1, 0, "traditional CPP emulation")
LANGOPT(RTTI              , 1, 1, "run-time type information")
LANGOPT(RTTIData          , 1, 1, "emit run-time type information data")
LANGOPT(MSBitfields       , 1, 0, "Microsoft-compatible structure layout")
LANGOPT(Freestanding, 1, 0, "freestanding implementation")
LANGOPT(NoBuiltin         , 1, 0, "disable builtin functions")
LANGOPT(NoMathBuiltin     , 1, 0, "disable math builtin functions")
LANGOPT(GNUAsm            , 1, 1, "GNU-style inline assembly")
LANGOPT(CoroutinesTS      , 1, 0, "C++ coroutines TS")
LANGOPT(DllExportInlines  , 1, 1, "dllexported classes dllexport inline methods")
LANGOPT(RelaxedTemplateTemplateArgs, 1, 0, "C++17 relaxed matching of template template arguments")

LANGOPT(DoubleSquareBracketAttributes, 1, 0, "'[[]]' attributes extension for all language standard modes")

BENIGN_LANGOPT(ThreadsafeStatics , 1, 1, "thread-safe static initializers")
LANGOPT(POSIXThreads      , 1, 0, "POSIX thread support")
LANGOPT(Blocks            , 1, 0, "blocks extension to C")
BENIGN_LANGOPT(EmitAllDecls      , 1, 0, "emitting all declarations")
LANGOPT(MathErrno         , 1, 1, "errno in math functions")
BENIGN_LANGOPT(HeinousExtensions , 1, 0, "extensions that we really don't like and may be ripped out at any time")
LANGOPT(Modules           , 1, 0, "modules extension to C")
COMPATIBLE_LANGOPT(ModulesTS  , 1, 0, "C++ Modules TS")
BENIGN_ENUM_LANGOPT(CompilingModule, CompilingModuleKind, 2, CMK_None,
                    "compiling a module interface")
BENIGN_LANGOPT(CompilingPCH, 1, 0, "building a pch")
BENIGN_LANGOPT(BuildingPCHWithObjectFile, 1, 0, "building a pch which has a corresponding object file")
COMPATIBLE_LANGOPT(ModulesDeclUse    , 1, 0, "require declaration of module uses")
BENIGN_LANGOPT(ModulesSearchAll  , 1, 1, "searching even non-imported modules to find unresolved references")
COMPATIBLE_LANGOPT(ModulesStrictDeclUse, 1, 0, "requiring declaration of module uses and all headers to be in modules")
BENIGN_LANGOPT(ModulesErrorRecovery, 1, 1, "automatically importing modules as needed when performing error recovery")
BENIGN_LANGOPT(ImplicitModules, 1, 1, "building modules that are not specified via -fmodule-file")
COMPATIBLE_LANGOPT(ModulesLocalVisibility, 1, 0, "local submodule visibility")
COMPATIBLE_LANGOPT(Optimize          , 1, 0, "__OPTIMIZE__ predefined macro")
COMPATIBLE_LANGOPT(OptimizeSize      , 1, 0, "__OPTIMIZE_SIZE__ predefined macro")
COMPATIBLE_LANGOPT(Static            , 1, 0, "__STATIC__ predefined macro (as opposed to __DYNAMIC__)")
VALUE_LANGOPT(PackStruct  , 32, 0,
              "default struct packing maximum alignment")
VALUE_LANGOPT(MaxTypeAlign  , 32, 0,
              "default maximum alignment for types")
VALUE_LANGOPT(AlignDouble            , 1, 0, "Controls if doubles should be aligned to 8 bytes (x86 only)")
COMPATIBLE_VALUE_LANGOPT(PICLevel    , 2, 0, "__PIC__ level")
COMPATIBLE_VALUE_LANGOPT(PIE         , 1, 0, "is pie")
COMPATIBLE_LANGOPT(GNUInline         , 1, 0, "GNU inline semantics")
COMPATIBLE_LANGOPT(NoInlineDefine    , 1, 0, "__NO_INLINE__ predefined macro")
COMPATIBLE_LANGOPT(Deprecated        , 1, 0, "__DEPRECATED predefined macro")
COMPATIBLE_LANGOPT(FastMath          , 1, 0, "fast FP math optimizations, and __FAST_MATH__ predefined macro")
COMPATIBLE_LANGOPT(FiniteMathOnly    , 1, 0, "__FINITE_MATH_ONLY__ predefined macro")
COMPATIBLE_LANGOPT(UnsafeFPMath      , 1, 0, "Unsafe Floating Point Math")

BENIGN_LANGOPT(ObjCGCBitmapPrint , 1, 0, "printing of GC's bitmap layout for __weak/__strong ivars")

BENIGN_LANGOPT(AccessControl     , 1, 1, "C++ access control")
LANGOPT(CharIsSigned      , 1, 1, "signed char")
LANGOPT(WCharSize         , 4, 0, "width of wchar_t")
LANGOPT(WCharIsSigned        , 1, 0, "signed or unsigned wchar_t")
ENUM_LANGOPT(MSPointerToMemberRepresentationMethod, PragmaMSPointersToMembersKind, 2, PPTMK_BestCase, "member-pointer representation method")
ENUM_LANGOPT(DefaultCallingConv, DefaultCallingConvention, 3, DCC_None, "default calling convention")

LANGOPT(ShortEnums        , 1, 0, "short enum types")

LANGOPT(OpenCL            , 1, 0, "OpenCL")
LANGOPT(OpenCLVersion     , 32, 0, "OpenCL C version")
LANGOPT(OpenCLCPlusPlus   , 1, 0, "OpenCL C++")
LANGOPT(OpenCLCPlusPlusVersion     , 32, 0, "OpenCL C++ version")
LANGOPT(NativeHalfType    , 1, 0, "Native half type support")
LANGOPT(NativeHalfArgsAndReturns, 1, 0, "Native half args and returns")
LANGOPT(HalfArgsAndReturns, 1, 0, "half args and returns")
LANGOPT(CUDA              , 1, 0, "CUDA")
LANGOPT(HIP               , 1, 0, "HIP")
LANGOPT(OpenMP            , 32, 0, "OpenMP support and version of OpenMP (31, 40 or 45)")
LANGOPT(OpenMPSimd        , 1, 0, "Use SIMD only OpenMP support.")
LANGOPT(OpenMPUseTLS      , 1, 0, "Use TLS for threadprivates or runtime calls")
LANGOPT(OpenMPIsDevice    , 1, 0, "Generate code only for OpenMP target device")
LANGOPT(OpenMPCUDAMode    , 1, 0, "Generate code for OpenMP pragmas in SIMT/SPMD mode")
LANGOPT(OpenMPCUDAForceFullRuntime , 1, 0, "Force to use full runtime in all constructs when offloading to CUDA devices")
LANGOPT(OpenMPHostCXXExceptions    , 1, 0, "C++ exceptions handling in the host code.")
LANGOPT(OpenMPCUDANumSMs  , 32, 0, "Number of SMs for CUDA devices.")
LANGOPT(OpenMPCUDABlocksPerSM  , 32, 0, "Number of blocks per SM for CUDA devices.")
<<<<<<< HEAD
LANGOPT(OpenACC           , 1, 0, "OpenACC support")
=======
LANGOPT(OpenMPOptimisticCollapse  , 1, 0, "Use at most 32 bits to represent the collapsed loop nest counter.")
>>>>>>> 69b589c8
LANGOPT(RenderScript      , 1, 0, "RenderScript")

LANGOPT(CUDAIsDevice      , 1, 0, "compiling for CUDA device")
LANGOPT(CUDAAllowVariadicFunctions, 1, 0, "allowing variadic functions in CUDA device code")
LANGOPT(CUDAHostDeviceConstexpr, 1, 1, "treating unattributed constexpr functions as __host__ __device__")
LANGOPT(CUDADeviceApproxTranscendentals, 1, 0, "using approximate transcendental functions")
LANGOPT(GPURelocatableDeviceCode, 1, 0, "generate relocatable device code")

LANGOPT(SizedDeallocation , 1, 0, "sized deallocation")
LANGOPT(AlignedAllocation , 1, 0, "aligned allocation")
LANGOPT(AlignedAllocationUnavailable, 1, 0, "aligned allocation functions are unavailable")
LANGOPT(NewAlignOverride  , 32, 0, "maximum alignment guaranteed by '::operator new(size_t)'")
LANGOPT(ConceptsTS , 1, 0, "enable C++ Extensions for Concepts")
BENIGN_LANGOPT(ModulesCodegen , 1, 0, "Modules code generation")
BENIGN_LANGOPT(ModulesDebugInfo , 1, 0, "Modules debug info")
BENIGN_LANGOPT(ElideConstructors , 1, 1, "C++ copy constructor elision")
BENIGN_LANGOPT(DumpRecordLayouts , 1, 0, "dumping the layout of IRgen'd records")
BENIGN_LANGOPT(DumpRecordLayoutsSimple , 1, 0, "dumping the layout of IRgen'd records in a simple form")
BENIGN_LANGOPT(DumpVTableLayouts , 1, 0, "dumping the layouts of emitted vtables")
LANGOPT(NoConstantCFStrings , 1, 0, "no constant CoreFoundation strings")
BENIGN_LANGOPT(InlineVisibilityHidden , 1, 0, "hidden visibility for inline C++ methods")
LANGOPT(GlobalAllocationFunctionVisibilityHidden , 1, 0, "hidden visibility for global operator new and delete declaration")
BENIGN_LANGOPT(ParseUnknownAnytype, 1, 0, "__unknown_anytype")
BENIGN_LANGOPT(DebuggerSupport , 1, 0, "debugger support")
BENIGN_LANGOPT(DebuggerCastResultToId, 1, 0, "for 'po' in the debugger, cast the result to id if it is of unknown type")
BENIGN_LANGOPT(DebuggerObjCLiteral , 1, 0, "debugger Objective-C literals and subscripting support")

BENIGN_LANGOPT(SpellChecking , 1, 1, "spell-checking")
LANGOPT(SinglePrecisionConstants , 1, 0, "treating double-precision floating point constants as single precision constants")
LANGOPT(FastRelaxedMath , 1, 0, "OpenCL fast relaxed math")
/// FP_CONTRACT mode (on/off/fast).
ENUM_LANGOPT(DefaultFPContractMode, FPContractModeKind, 2, FPC_Off, "FP contraction type")
LANGOPT(NoBitFieldTypeAlign , 1, 0, "bit-field type alignment")
LANGOPT(HexagonQdsp6Compat , 1, 0, "hexagon-qdsp6 backward compatibility")
LANGOPT(ObjCAutoRefCount , 1, 0, "Objective-C automated reference counting")
LANGOPT(ObjCWeakRuntime     , 1, 0, "__weak support in the ARC runtime")
LANGOPT(ObjCWeak            , 1, 0, "Objective-C __weak in ARC and MRC files")
LANGOPT(ObjCSubscriptingLegacyRuntime         , 1, 0, "Subscripting support in legacy ObjectiveC runtime")
LANGOPT(CFProtectionBranch , 1, 0, "Control-Flow Branch Protection enabled")
LANGOPT(FakeAddressSpaceMap , 1, 0, "OpenCL fake address space map")
ENUM_LANGOPT(AddressSpaceMapMangling , AddrSpaceMapMangling, 2, ASMM_Target, "OpenCL address space map mangling mode")
LANGOPT(IncludeDefaultHeader, 1, 0, "Include default header file for OpenCL")
BENIGN_LANGOPT(DelayedTemplateParsing , 1, 0, "delayed template parsing")
LANGOPT(BlocksRuntimeOptional , 1, 0, "optional blocks runtime")
LANGOPT(
    CompleteMemberPointers, 1, 0,
    "Require member pointer base types to be complete at the point where the "
    "type's inheritance model would be determined under the Microsoft ABI")

ENUM_LANGOPT(GC, GCMode, 2, NonGC, "Objective-C Garbage Collection mode")
ENUM_LANGOPT(ValueVisibilityMode, Visibility, 3, DefaultVisibility,
             "default visibility for functions and variables [-fvisibility]")
ENUM_LANGOPT(TypeVisibilityMode, Visibility, 3, DefaultVisibility,
             "default visibility for types [-ftype-visibility]")
LANGOPT(SetVisibilityForExternDecls, 1, 0,
        "apply global symbol visibility to external declarations without an explicit visibility")
ENUM_LANGOPT(StackProtector, StackProtectorMode, 2, SSPOff,
             "stack protector mode")
ENUM_LANGOPT(TrivialAutoVarInit, TrivialAutoVarInitKind, 2, TrivialAutoVarInitKind::Uninitialized,
             "trivial automatic variable initialization")
ENUM_LANGOPT(SignedOverflowBehavior, SignedOverflowBehaviorTy, 2, SOB_Undefined,
             "signed integer overflow handling")

BENIGN_LANGOPT(ArrowDepth, 32, 256,
               "maximum number of operator->s to follow")
BENIGN_LANGOPT(InstantiationDepth, 32, 1024,
               "maximum template instantiation depth")
BENIGN_LANGOPT(ConstexprCallDepth, 32, 512,
               "maximum constexpr call depth")
BENIGN_LANGOPT(ConstexprStepLimit, 32, 1048576,
               "maximum constexpr evaluation steps")
BENIGN_LANGOPT(BracketDepth, 32, 256,
               "maximum bracket nesting depth")
BENIGN_LANGOPT(NumLargeByValueCopy, 32, 0,
        "if non-zero, warn about parameter or return Warn if parameter/return value is larger in bytes than this setting. 0 is no check.")
VALUE_LANGOPT(MSCompatibilityVersion, 32, 0, "Microsoft Visual C/C++ Version")
VALUE_LANGOPT(VtorDispMode, 2, 1, "How many vtordisps to insert")

LANGOPT(ApplePragmaPack, 1, 0, "Apple gcc-compatible #pragma pack handling")

LANGOPT(RetainCommentsFromSystemHeaders, 1, 0, "retain documentation comments from system headers in the AST")

LANGOPT(SanitizeAddressFieldPadding, 2, 0, "controls how aggressive is ASan "
                                           "field padding (0: none, 1:least "
                                           "aggressive, 2: more aggressive)")

LANGOPT(XRayInstrument, 1, 0, "controls whether to do XRay instrumentation")
LANGOPT(XRayAlwaysEmitCustomEvents, 1, 0,
        "controls whether to always emit intrinsic calls to "
        "__xray_customevent(...) builtin.")
LANGOPT(XRayAlwaysEmitTypedEvents, 1, 0,
        "controls whether to always emit intrinsic calls to "
        "__xray_typedevent(...) builtin.")

LANGOPT(ForceEmitVTables, 1, 0, "whether to emit all vtables")

BENIGN_LANGOPT(AllowEditorPlaceholders, 1, 0,
               "allow editor placeholders in source")

ENUM_LANGOPT(ClangABICompat, ClangABI, 4, ClangABI::Latest,
             "version of Clang that we should attempt to be ABI-compatible "
             "with")

COMPATIBLE_VALUE_LANGOPT(FunctionAlignment, 5, 0, "Default alignment for functions")

LANGOPT(FixedPoint, 1, 0, "fixed point types")
LANGOPT(PaddingOnUnsignedFixedPoint, 1, 0,
        "unsigned fixed point types having one extra padding bit")

LANGOPT(RegisterStaticDestructors, 1, 1, "Register C++ static destructors")

#undef LANGOPT
#undef COMPATIBLE_LANGOPT
#undef BENIGN_LANGOPT
#undef ENUM_LANGOPT
#undef COMPATIBLE_ENUM_LANGOPT
#undef BENIGN_ENUM_LANGOPT
#undef VALUE_LANGOPT
#undef COMPATIBLE_VALUE_LANGOPT
#undef BENIGN_VALUE_LANGOPT<|MERGE_RESOLUTION|>--- conflicted
+++ resolved
@@ -206,11 +206,8 @@
 LANGOPT(OpenMPHostCXXExceptions    , 1, 0, "C++ exceptions handling in the host code.")
 LANGOPT(OpenMPCUDANumSMs  , 32, 0, "Number of SMs for CUDA devices.")
 LANGOPT(OpenMPCUDABlocksPerSM  , 32, 0, "Number of blocks per SM for CUDA devices.")
-<<<<<<< HEAD
+LANGOPT(OpenMPOptimisticCollapse  , 1, 0, "Use at most 32 bits to represent the collapsed loop nest counter.")
 LANGOPT(OpenACC           , 1, 0, "OpenACC support")
-=======
-LANGOPT(OpenMPOptimisticCollapse  , 1, 0, "Use at most 32 bits to represent the collapsed loop nest counter.")
->>>>>>> 69b589c8
 LANGOPT(RenderScript      , 1, 0, "RenderScript")
 
 LANGOPT(CUDAIsDevice      , 1, 0, "compiling for CUDA device")
