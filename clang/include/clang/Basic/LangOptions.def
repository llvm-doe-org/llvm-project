//===--- LangOptions.def - Language option database -------------*- C++ -*-===//
//
// Part of the LLVM Project, under the Apache License v2.0 with LLVM Exceptions.
// See https://llvm.org/LICENSE.txt for license information.
// SPDX-License-Identifier: Apache-2.0 WITH LLVM-exception
//
//===----------------------------------------------------------------------===//
//
// This file defines the language options. Users of this file must
// define the LANGOPT macro to make use of this information.
//
// Optionally, the user may also define:
//
// BENIGN_LANGOPT: for options that don't affect the construction of the AST in
//     any way (that is, the value can be different between an implicit module
//     and the user of that module).
//
// COMPATIBLE_LANGOPT: for options that affect the construction of the AST in
//     a way that doesn't prevent interoperability (that is, the value can be
//     different between an explicit module and the user of that module).
//
// ENUM_LANGOPT: for options that have enumeration, rather than unsigned, type.
//
// VALUE_LANGOPT: for options that describe a value rather than a flag.
//
// BENIGN_ENUM_LANGOPT, COMPATIBLE_ENUM_LANGOPT,
// BENIGN_VALUE_LANGOPT, COMPATIBLE_VALUE_LANGOPT: combinations of the above.
//
// FIXME: Clients should be able to more easily select whether they want
// different levels of compatibility versus how to handle different kinds
// of option.
//
// The Description field should be a noun phrase, for instance "frobbing all
// widgets" or "C's implicit blintz feature".
//===----------------------------------------------------------------------===//

#ifndef LANGOPT
#  error Define the LANGOPT macro to handle language options
#endif

#ifndef COMPATIBLE_LANGOPT
#  define COMPATIBLE_LANGOPT(Name, Bits, Default, Description) \
     LANGOPT(Name, Bits, Default, Description)
#endif

#ifndef BENIGN_LANGOPT
#  define BENIGN_LANGOPT(Name, Bits, Default, Description) \
     COMPATIBLE_LANGOPT(Name, Bits, Default, Description)
#endif

#ifndef ENUM_LANGOPT
#  define ENUM_LANGOPT(Name, Type, Bits, Default, Description) \
     LANGOPT(Name, Bits, Default, Description)
#endif

#ifndef COMPATIBLE_ENUM_LANGOPT
#  define COMPATIBLE_ENUM_LANGOPT(Name, Type, Bits, Default, Description) \
     ENUM_LANGOPT(Name, Type, Bits, Default, Description)
#endif

#ifndef BENIGN_ENUM_LANGOPT
#  define BENIGN_ENUM_LANGOPT(Name, Type, Bits, Default, Description) \
     COMPATIBLE_ENUM_LANGOPT(Name, Type, Bits, Default, Description)
#endif

#ifndef VALUE_LANGOPT
#  define VALUE_LANGOPT(Name, Bits, Default, Description) \
     LANGOPT(Name, Bits, Default, Description)
#endif

#ifndef COMPATIBLE_VALUE_LANGOPT
#  define COMPATIBLE_VALUE_LANGOPT(Name, Bits, Default, Description) \
     VALUE_LANGOPT(Name, Bits, Default, Description)
#endif

#ifndef BENIGN_VALUE_LANGOPT
#  define BENIGN_VALUE_LANGOPT(Name, Bits, Default, Description) \
     COMPATIBLE_VALUE_LANGOPT(Name, Bits, Default, Description)
#endif

// FIXME: A lot of the BENIGN_ options should be COMPATIBLE_ instead.
LANGOPT(C99               , 1, 0, "C99")
LANGOPT(C11               , 1, 0, "C11")
LANGOPT(C17               , 1, 0, "C17")
LANGOPT(C2x               , 1, 0, "C2x")
LANGOPT(MSVCCompat        , 1, 0, "Microsoft Visual C++ full compatibility mode")
LANGOPT(MicrosoftExt      , 1, 0, "Microsoft C++ extensions")
LANGOPT(AsmBlocks         , 1, 0, "Microsoft inline asm blocks")
LANGOPT(Borland           , 1, 0, "Borland extensions")
LANGOPT(CPlusPlus         , 1, 0, "C++")
LANGOPT(CPlusPlus11       , 1, 0, "C++11")
LANGOPT(CPlusPlus14       , 1, 0, "C++14")
LANGOPT(CPlusPlus17       , 1, 0, "C++17")
LANGOPT(CPlusPlus20       , 1, 0, "C++20")
LANGOPT(CPlusPlus2b       , 1, 0, "C++2b")
LANGOPT(ObjC              , 1, 0, "Objective-C")
BENIGN_LANGOPT(ObjCDefaultSynthProperties , 1, 0,
               "Objective-C auto-synthesized properties")
BENIGN_LANGOPT(EncodeExtendedBlockSig , 1, 0,
               "Encoding extended block type signature")
BENIGN_LANGOPT(EncodeCXXClassTemplateSpec , 1, 0,
               "Fully encode c++ class template specialization")
BENIGN_LANGOPT(ObjCInferRelatedResultType , 1, 1,
               "Objective-C related result type inference")
LANGOPT(AppExt , 1, 0, "Objective-C App Extension")
LANGOPT(Trigraphs         , 1, 0,"trigraphs")
LANGOPT(LineComment       , 1, 0, "'//' comments")
LANGOPT(Bool              , 1, 0, "bool, true, and false keywords")
LANGOPT(Half              , 1, 0, "half keyword")
LANGOPT(WChar             , 1, CPlusPlus, "wchar_t keyword")
LANGOPT(Char8             , 1, 0, "char8_t keyword")
LANGOPT(IEEE128           , 1, 0, "__ieee128 keyword")
LANGOPT(DeclSpecKeyword   , 1, 0, "__declspec keyword")
BENIGN_LANGOPT(DollarIdents   , 1, 1, "'$' in identifiers")
BENIGN_LANGOPT(AsmPreprocessor, 1, 0, "preprocessor in asm mode")
LANGOPT(GNUMode           , 1, 1, "GNU extensions")
LANGOPT(GNUKeywords       , 1, 1, "GNU keywords")
VALUE_LANGOPT(GNUCVersion , 32, 0, "GNU C compatibility version")
BENIGN_LANGOPT(ImplicitInt, 1, !C99 && !CPlusPlus, "C89 implicit 'int'")
LANGOPT(Digraphs          , 1, 0, "digraphs")
BENIGN_LANGOPT(HexFloats  , 1, C99, "C99 hexadecimal float constants")
LANGOPT(CXXOperatorNames  , 1, 0, "C++ operator name keywords")
LANGOPT(AppleKext         , 1, 0, "Apple kext support")
BENIGN_LANGOPT(PascalStrings, 1, 0, "Pascal string support")
LANGOPT(WritableStrings   , 1, 0, "writable string support")
LANGOPT(ConstStrings      , 1, 0, "const-qualified string support")
ENUM_LANGOPT(LaxVectorConversions, LaxVectorConversionKind, 2,
             LaxVectorConversionKind::All, "lax vector conversions")
ENUM_LANGOPT(AltivecSrcCompat, AltivecSrcCompatKind, 2,
             AltivecSrcCompatKind::Default, "Altivec source compatibility")
LANGOPT(ConvergentFunctions, 1, 1, "Assume convergent functions")
LANGOPT(AltiVec           , 1, 0, "AltiVec-style vector initializers")
LANGOPT(ZVector           , 1, 0, "System z vector extensions")
LANGOPT(Exceptions        , 1, 0, "exception handling")
LANGOPT(ObjCExceptions    , 1, 0, "Objective-C exceptions")
LANGOPT(CXXExceptions     , 1, 0, "C++ exceptions")
LANGOPT(EHAsynch          , 1, 0, "C/C++ EH Asynch exceptions")
ENUM_LANGOPT(ExceptionHandling, ExceptionHandlingKind, 3,
             ExceptionHandlingKind::None, "exception handling")
LANGOPT(IgnoreExceptions  , 1, 0, "ignore exceptions")
LANGOPT(ExternCNoUnwind   , 1, 0, "Assume extern C functions don't unwind")
LANGOPT(TraditionalCPP    , 1, 0, "traditional CPP emulation")
LANGOPT(RTTI              , 1, 1, "run-time type information")
LANGOPT(RTTIData          , 1, 1, "emit run-time type information data")
LANGOPT(MSBitfields       , 1, 0, "Microsoft-compatible structure layout")
LANGOPT(Freestanding, 1, 0, "freestanding implementation")
LANGOPT(NoBuiltin         , 1, 0, "disable builtin functions")
LANGOPT(NoMathBuiltin     , 1, 0, "disable math builtin functions")
LANGOPT(GNUAsm            , 1, 1, "GNU-style inline assembly")
LANGOPT(Coroutines        , 1, 0, "C++20 coroutines")
LANGOPT(DllExportInlines  , 1, 1, "dllexported classes dllexport inline methods")
LANGOPT(RelaxedTemplateTemplateArgs, 1, 0, "C++17 relaxed matching of template template arguments")
LANGOPT(Unstable          , 1, 0, "Enable unstable and experimental features")

LANGOPT(DoubleSquareBracketAttributes, 1, 0, "'[[]]' attributes extension for all language standard modes")

COMPATIBLE_LANGOPT(RecoveryAST, 1, 1, "Preserve expressions in AST when encountering errors")
COMPATIBLE_LANGOPT(RecoveryASTType, 1, 1, "Preserve the type in recovery expressions")

BENIGN_LANGOPT(ThreadsafeStatics , 1, 1, "thread-safe static initializers")
LANGOPT(POSIXThreads      , 1, 0, "POSIX thread support")
LANGOPT(Blocks            , 1, 0, "blocks extension to C")
BENIGN_LANGOPT(EmitAllDecls      , 1, 0, "emitting all declarations")
LANGOPT(MathErrno         , 1, 1, "errno in math functions")
BENIGN_LANGOPT(HeinousExtensions , 1, 0, "extensions that we really don't like and may be ripped out at any time")
LANGOPT(Modules           , 1, 0, "modules semantics")
COMPATIBLE_LANGOPT(ModulesTS  , 1, 0, "C++ Modules TS syntax")
COMPATIBLE_LANGOPT(CPlusPlusModules, 1, 0, "C++ modules syntax")
BENIGN_ENUM_LANGOPT(CompilingModule, CompilingModuleKind, 2, CMK_None,
                    "compiling a module interface")
BENIGN_LANGOPT(CompilingPCH, 1, 0, "building a pch")
BENIGN_LANGOPT(BuildingPCHWithObjectFile, 1, 0, "building a pch which has a corresponding object file")
BENIGN_LANGOPT(CacheGeneratedPCH, 1, 0, "cache generated PCH files in memory")
BENIGN_LANGOPT(PCHInstantiateTemplates, 1, 0, "instantiate templates while building a PCH")
COMPATIBLE_LANGOPT(ModulesDeclUse    , 1, 0, "require declaration of module uses")
BENIGN_LANGOPT(ModulesSearchAll  , 1, 1, "searching even non-imported modules to find unresolved references")
COMPATIBLE_LANGOPT(ModulesStrictDeclUse, 1, 0, "requiring declaration of module uses and all headers to be in modules")
BENIGN_LANGOPT(ModulesErrorRecovery, 1, 1, "automatically importing modules as needed when performing error recovery")
BENIGN_LANGOPT(ImplicitModules, 1, 1, "building modules that are not specified via -fmodule-file")
COMPATIBLE_LANGOPT(ModulesLocalVisibility, 1, 0, "local submodule visibility")
COMPATIBLE_LANGOPT(Optimize          , 1, 0, "__OPTIMIZE__ predefined macro")
COMPATIBLE_LANGOPT(OptimizeSize      , 1, 0, "__OPTIMIZE_SIZE__ predefined macro")
COMPATIBLE_LANGOPT(Static            , 1, 0, "__STATIC__ predefined macro (as opposed to __DYNAMIC__)")
VALUE_LANGOPT(PackStruct  , 32, 0,
              "default struct packing maximum alignment")
VALUE_LANGOPT(MaxTypeAlign  , 32, 0,
              "default maximum alignment for types")
VALUE_LANGOPT(AlignDouble            , 1, 0, "Controls if doubles should be aligned to 8 bytes (x86 only)")
VALUE_LANGOPT(DoubleSize            , 32, 0, "width of double")
VALUE_LANGOPT(LongDoubleSize        , 32, 0, "width of long double")
LANGOPT(PPCIEEELongDouble            , 1, 0, "use IEEE 754 quadruple-precision for long double")
LANGOPT(EnableAIXExtendedAltivecABI  , 1, 0, "__EXTABI__  predefined macro")
COMPATIBLE_VALUE_LANGOPT(PICLevel    , 2, 0, "__PIC__ level")
COMPATIBLE_VALUE_LANGOPT(PIE         , 1, 0, "is pie")
LANGOPT(ROPI                         , 1, 0, "Read-only position independence")
LANGOPT(RWPI                         , 1, 0, "Read-write position independence")
COMPATIBLE_LANGOPT(GNUInline         , 1, 0, "GNU inline semantics")
COMPATIBLE_LANGOPT(NoInlineDefine    , 1, 0, "__NO_INLINE__ predefined macro")
COMPATIBLE_LANGOPT(Deprecated        , 1, 0, "__DEPRECATED predefined macro")
COMPATIBLE_LANGOPT(FastMath          , 1, 0, "fast FP math optimizations, and __FAST_MATH__ predefined macro")
COMPATIBLE_LANGOPT(FiniteMathOnly    , 1, 0, "__FINITE_MATH_ONLY__ predefined macro")
COMPATIBLE_LANGOPT(UnsafeFPMath      , 1, 0, "Unsafe Floating Point Math")
COMPATIBLE_LANGOPT(ProtectParens     , 1, 0, "optimizer honors parentheses "
                   "when floating-point expressions are evaluated")
BENIGN_LANGOPT(AllowFPReassoc    , 1, 0, "Permit Floating Point reassociation")
BENIGN_LANGOPT(NoHonorNaNs       , 1, 0, "Permit Floating Point optimization without regard to NaN")
BENIGN_LANGOPT(NoHonorInfs       , 1, 0, "Permit Floating Point optimization without regard to infinities")
BENIGN_LANGOPT(NoSignedZero      , 1, 0, "Permit Floating Point optimization without regard to signed zeros")
BENIGN_LANGOPT(AllowRecip        , 1, 0, "Permit Floating Point reciprocal")
BENIGN_LANGOPT(ApproxFunc        , 1, 0, "Permit Floating Point approximation")

BENIGN_LANGOPT(ObjCGCBitmapPrint , 1, 0, "printing of GC's bitmap layout for __weak/__strong ivars")

BENIGN_LANGOPT(AccessControl     , 1, 1, "C++ access control")
LANGOPT(CharIsSigned      , 1, 1, "signed char")
LANGOPT(WCharSize         , 4, 0, "width of wchar_t")
LANGOPT(WCharIsSigned        , 1, 0, "signed or unsigned wchar_t")
ENUM_LANGOPT(MSPointerToMemberRepresentationMethod, PragmaMSPointersToMembersKind, 2, PPTMK_BestCase, "member-pointer representation method")
ENUM_LANGOPT(DefaultCallingConv, DefaultCallingConvention, 3, DCC_None, "default calling convention")

LANGOPT(ShortEnums        , 1, 0, "short enum types")

LANGOPT(OpenCL            , 1, 0, "OpenCL")
LANGOPT(OpenCLVersion     , 32, 0, "OpenCL C version")
LANGOPT(OpenCLCPlusPlus   , 1, 0, "C++ for OpenCL")
LANGOPT(OpenCLCPlusPlusVersion     , 32, 0, "C++ for OpenCL version")
LANGOPT(OpenCLGenericAddressSpace, 1, 0, "OpenCL generic keyword")
LANGOPT(OpenCLPipes              , 1, 0, "OpenCL pipes language constructs and built-ins")
LANGOPT(NativeHalfType    , 1, 0, "Native half type support")
LANGOPT(NativeHalfArgsAndReturns, 1, 0, "Native half args and returns")
LANGOPT(HalfArgsAndReturns, 1, 0, "half args and returns")
LANGOPT(CUDA              , 1, 0, "CUDA")
LANGOPT(HIP               , 1, 0, "HIP")
LANGOPT(OpenMP            , 32, 0, "OpenMP support and version of OpenMP (31, 40 or 45)")
LANGOPT(OpenMPExtensions  , 1, 1, "Enable all Clang extensions for OpenMP directives and clauses")
LANGOPT(OpenMPSimd        , 1, 0, "Use SIMD only OpenMP support.")
LANGOPT(OpenMPUseTLS      , 1, 0, "Use TLS for threadprivates or runtime calls")
LANGOPT(OpenMPIsDevice    , 1, 0, "Generate code only for OpenMP target device")
LANGOPT(OpenMPCUDAMode    , 1, 0, "Generate code for OpenMP pragmas in SIMT/SPMD mode")
LANGOPT(OpenMPIRBuilder   , 1, 0, "Use the experimental OpenMP-IR-Builder codegen path.")
LANGOPT(OpenMPCUDAForceFullRuntime , 1, 0, "Force to use full runtime in all constructs when offloading to CUDA devices")
LANGOPT(OpenMPCUDANumSMs  , 32, 0, "Number of SMs for CUDA devices.")
LANGOPT(OpenMPCUDABlocksPerSM  , 32, 0, "Number of blocks per SM for CUDA devices.")
LANGOPT(OpenMPCUDAReductionBufNum , 32, 1024, "Number of the reduction records in the intermediate reduction buffer used for the teams reductions.")
LANGOPT(OpenMPTargetNewRuntime , 1, 0, "Use the new bitcode library for OpenMP offloading")
LANGOPT(OpenMPTargetDebug , 32, 0, "Enable debugging in the OpenMP offloading device RTL")
LANGOPT(OpenMPOptimisticCollapse  , 1, 0, "Use at most 32 bits to represent the collapsed loop nest counter.")
LANGOPT(OpenMPThreadSubscription  , 1, 0, "Assume work-shared loops do not have more iterations than participating threads.")
LANGOPT(OpenMPTeamSubscription  , 1, 0, "Assume distributed loops do not have more iterations than participating teams.")
<<<<<<< HEAD
LANGOPT(OpenACC           , 1, 0, "OpenACC support")
ENUM_LANGOPT(OpenACCUpdatePresentOMP, OpenACCUpdatePresentOMPKind, 1,
             OpenACCUpdatePresentOMP_Present,
             "The OpenMP translation of the OpenACC 'update' directive without 'if_present'")
ENUM_LANGOPT(OpenACCStructuredRefCountOMP, OpenACCStructuredRefCountOMPKind, 1,
             OpenACCStructuredRefCountOMP_OmpxHold,
             "The OpenMP translation of the OpenACC 'no_create' clause")
ENUM_LANGOPT(OpenACCPresentOMP, OpenACCPresentOMPKind, 1,
             OpenACCPresentOMP_Present,
             "The OpenMP translation of OpenACC data clauses using OpenACC's structured reference counter")
ENUM_LANGOPT(OpenACCNoCreateOMP, OpenACCNoCreateOMPKind, 1,
             OpenACCNoCreateOMP_OmpxNoAlloc,
             "The OpenMP translation of the OpenACC 'no_create' clause")
=======
LANGOPT(OpenMPNoThreadState  , 1, 0, "Assume that no thread in a parallel region will modify an ICV.")
LANGOPT(OpenMPOffloadMandatory  , 1, 0, "Assert that offloading is mandatory and do not create a host fallback.")
>>>>>>> 1e569e3b
LANGOPT(RenderScript      , 1, 0, "RenderScript")

LANGOPT(CUDAIsDevice      , 1, 0, "compiling for CUDA device")
LANGOPT(CUDAAllowVariadicFunctions, 1, 0, "allowing variadic functions in CUDA device code")
LANGOPT(CUDAHostDeviceConstexpr, 1, 1, "treating unattributed constexpr functions as __host__ __device__")
LANGOPT(CUDADeviceApproxTranscendentals, 1, 0, "using approximate transcendental functions")
LANGOPT(GPURelocatableDeviceCode, 1, 0, "generate relocatable device code")
LANGOPT(GPUAllowDeviceInit, 1, 0, "allowing device side global init functions for HIP")
LANGOPT(GPUMaxThreadsPerBlock, 32, 1024, "default max threads per block for kernel launch bounds for HIP")
LANGOPT(GPUDeferDiag, 1, 0, "defer host/device related diagnostic messages for CUDA/HIP")
LANGOPT(GPUExcludeWrongSideOverloads, 1, 0, "always exclude wrong side overloads in overloading resolution for CUDA/HIP")

LANGOPT(SYCLIsDevice      , 1, 0, "Generate code for SYCL device")
LANGOPT(SYCLIsHost        , 1, 0, "SYCL host compilation")
ENUM_LANGOPT(SYCLVersion  , SYCLMajorVersion, 2, SYCL_None, "Version of the SYCL standard used")

LANGOPT(HIPUseNewLaunchAPI, 1, 0, "Use new kernel launching API for HIP")

LANGOPT(SizedDeallocation , 1, 0, "sized deallocation")
LANGOPT(AlignedAllocation , 1, 0, "aligned allocation")
LANGOPT(AlignedAllocationUnavailable, 1, 0, "aligned allocation functions are unavailable")
LANGOPT(NewAlignOverride  , 32, 0, "maximum alignment guaranteed by '::operator new(size_t)'")
LANGOPT(ConceptSatisfactionCaching , 1, 1, "enable satisfaction caching for C++20 Concepts")
BENIGN_LANGOPT(ModulesCodegen , 1, 0, "Modules code generation")
BENIGN_LANGOPT(ModulesDebugInfo , 1, 0, "Modules debug info")
BENIGN_LANGOPT(ElideConstructors , 1, 1, "C++ copy constructor elision")
BENIGN_LANGOPT(DumpRecordLayouts , 1, 0, "dumping the layout of IRgen'd records")
BENIGN_LANGOPT(DumpRecordLayoutsSimple , 1, 0, "dumping the layout of IRgen'd records in a simple form")
BENIGN_LANGOPT(DumpRecordLayoutsCanonical , 1, 0, "dumping the AST layout of records using canonical field types")
BENIGN_LANGOPT(DumpRecordLayoutsComplete , 1, 0, "dumping the AST layout of all complete records")
BENIGN_LANGOPT(DumpVTableLayouts , 1, 0, "dumping the layouts of emitted vtables")
LANGOPT(NoConstantCFStrings , 1, 0, "no constant CoreFoundation strings")
BENIGN_LANGOPT(InlineVisibilityHidden , 1, 0, "hidden visibility for inline C++ methods")
BENIGN_LANGOPT(IgnoreXCOFFVisibility, 1, 0, "All the visibility attributes that are specified in the source code are ignored in aix XCOFF.")
BENIGN_LANGOPT(VisibilityInlinesHiddenStaticLocalVar, 1, 0,
               "hidden visibility for static local variables in inline C++ "
               "methods when -fvisibility-inlines hidden is enabled")
LANGOPT(GlobalAllocationFunctionVisibilityHidden , 1, 0, "hidden visibility for global operator new and delete declaration")
LANGOPT(NewInfallible , 1, 0, "Treats throwing global C++ operator new as always returning valid memory (annotates with __attribute__((returns_nonnull)) and throw()). This is detectable in source.")
BENIGN_LANGOPT(ParseUnknownAnytype, 1, 0, "__unknown_anytype")
BENIGN_LANGOPT(DebuggerSupport , 1, 0, "debugger support")
BENIGN_LANGOPT(DebuggerCastResultToId, 1, 0, "for 'po' in the debugger, cast the result to id if it is of unknown type")
BENIGN_LANGOPT(DebuggerObjCLiteral , 1, 0, "debugger Objective-C literals and subscripting support")

BENIGN_LANGOPT(SpellChecking , 1, 1, "spell-checking")
LANGOPT(SinglePrecisionConstants , 1, 0, "treating double-precision floating point constants as single precision constants")
LANGOPT(FastRelaxedMath , 1, 0, "OpenCL fast relaxed math")
BENIGN_LANGOPT(CLNoSignedZero , 1, 0, "Permit Floating Point optimization without regard to signed zeros")
COMPATIBLE_LANGOPT(CLUnsafeMath , 1, 0, "Unsafe Floating Point Math")
COMPATIBLE_LANGOPT(CLFiniteMathOnly , 1, 0, "__FINITE_MATH_ONLY__ predefined macro")
/// FP_CONTRACT mode (on/off/fast).
BENIGN_ENUM_LANGOPT(DefaultFPContractMode, FPModeKind, 2, FPM_Off, "FP contraction type")
COMPATIBLE_LANGOPT(ExpStrictFP, 1, false, "Enable experimental strict floating point")
BENIGN_ENUM_LANGOPT(FPRoundingMode, RoundingMode, 3, RoundingMode::NearestTiesToEven, "FP Rounding Mode type")
BENIGN_ENUM_LANGOPT(FPExceptionMode, FPExceptionModeKind, 2, FPE_Ignore, "FP Exception Behavior Mode type")
BENIGN_ENUM_LANGOPT(FPEvalMethod, FPEvalMethodKind, 2, FEM_UnsetOnCommandLine, "FP type used for floating point arithmetic")
LANGOPT(NoBitFieldTypeAlign , 1, 0, "bit-field type alignment")
LANGOPT(HexagonQdsp6Compat , 1, 0, "hexagon-qdsp6 backward compatibility")
LANGOPT(ObjCAutoRefCount , 1, 0, "Objective-C automated reference counting")
LANGOPT(ObjCWeakRuntime     , 1, 0, "__weak support in the ARC runtime")
LANGOPT(ObjCWeak            , 1, 0, "Objective-C __weak in ARC and MRC files")
LANGOPT(ObjCSubscriptingLegacyRuntime         , 1, 0, "Subscripting support in legacy ObjectiveC runtime")
BENIGN_LANGOPT(CompatibilityQualifiedIdBlockParamTypeChecking, 1, 0,
               "compatibility mode for type checking block parameters "
               "involving qualified id types")
LANGOPT(ObjCDisableDirectMethodsForTesting, 1, 0,
        "Disable recognition of objc_direct methods")
LANGOPT(CFProtectionBranch , 1, 0, "Control-Flow Branch Protection enabled")
LANGOPT(FakeAddressSpaceMap , 1, 0, "OpenCL fake address space map")
ENUM_LANGOPT(AddressSpaceMapMangling , AddrSpaceMapMangling, 2, ASMM_Target, "OpenCL address space map mangling mode")
LANGOPT(IncludeDefaultHeader, 1, 0, "Include default header file for OpenCL")
LANGOPT(DeclareOpenCLBuiltins, 1, 0, "Declare OpenCL builtin functions")
BENIGN_LANGOPT(DelayedTemplateParsing , 1, 0, "delayed template parsing")
LANGOPT(BlocksRuntimeOptional , 1, 0, "optional blocks runtime")
LANGOPT(
    CompleteMemberPointers, 1, 0,
    "Require member pointer base types to be complete at the point where the "
    "type's inheritance model would be determined under the Microsoft ABI")

ENUM_LANGOPT(GC, GCMode, 2, NonGC, "Objective-C Garbage Collection mode")
ENUM_LANGOPT(ValueVisibilityMode, Visibility, 3, DefaultVisibility,
             "default visibility for functions and variables [-fvisibility]")
ENUM_LANGOPT(TypeVisibilityMode, Visibility, 3, DefaultVisibility,
             "default visibility for types [-ftype-visibility]")
LANGOPT(SetVisibilityForExternDecls, 1, 0,
        "apply global symbol visibility to external declarations without an explicit visibility")
LANGOPT(VisibilityFromDLLStorageClass, 1, 0,
        "set the visiblity of globals from their DLL storage class [-fvisibility-from-dllstorageclass]")
ENUM_LANGOPT(DLLExportVisibility, Visibility, 3, DefaultVisibility,
             "visibility for functions and variables with dllexport annotations [-fvisibility-from-dllstorageclass]")
ENUM_LANGOPT(NoDLLStorageClassVisibility, Visibility, 3, HiddenVisibility,
             "visibility for functions and variables without an explicit DLL storage class [-fvisibility-from-dllstorageclass]")
ENUM_LANGOPT(ExternDeclDLLImportVisibility, Visibility, 3, DefaultVisibility,
             "visibility for external declarations with dllimport annotations [-fvisibility-from-dllstorageclass]")
ENUM_LANGOPT(ExternDeclNoDLLStorageClassVisibility, Visibility, 3, HiddenVisibility,
             "visibility for external declarations without an explicit DLL storage class [-fvisibility-from-dllstorageclass]")
BENIGN_LANGOPT(SemanticInterposition        , 1, 0, "semantic interposition")
BENIGN_LANGOPT(HalfNoSemanticInterposition, 1, 0,
               "Like -fno-semantic-interposition but don't use local aliases")
ENUM_LANGOPT(StackProtector, StackProtectorMode, 2, SSPOff,
             "stack protector mode")
ENUM_LANGOPT(TrivialAutoVarInit, TrivialAutoVarInitKind, 2, TrivialAutoVarInitKind::Uninitialized,
             "trivial automatic variable initialization")
VALUE_LANGOPT(TrivialAutoVarInitStopAfter, 32, 0,
             "stop trivial automatic variable initialization after the specified number of instances. Must be greater than 0.")
ENUM_LANGOPT(SignedOverflowBehavior, SignedOverflowBehaviorTy, 2, SOB_Undefined,
             "signed integer overflow handling")
ENUM_LANGOPT(ThreadModel  , ThreadModelKind, 2, ThreadModelKind::POSIX, "Thread Model")

BENIGN_LANGOPT(ArrowDepth, 32, 256,
               "maximum number of operator->s to follow")
BENIGN_LANGOPT(InstantiationDepth, 32, 1024,
               "maximum template instantiation depth")
BENIGN_LANGOPT(ConstexprCallDepth, 32, 512,
               "maximum constexpr call depth")
BENIGN_LANGOPT(ConstexprStepLimit, 32, 1048576,
               "maximum constexpr evaluation steps")
BENIGN_LANGOPT(EnableNewConstInterp, 1, 0,
               "enable the experimental new constant interpreter")
BENIGN_LANGOPT(BracketDepth, 32, 256,
               "maximum bracket nesting depth")
BENIGN_LANGOPT(NumLargeByValueCopy, 32, 0,
        "if non-zero, warn about parameter or return Warn if parameter/return value is larger in bytes than this setting. 0 is no check.")
VALUE_LANGOPT(MSCompatibilityVersion, 32, 0, "Microsoft Visual C/C++ Version")
ENUM_LANGOPT(VtorDispMode, MSVtorDispMode, 2, MSVtorDispMode::ForVBaseOverride,
             "How many vtordisps to insert")

LANGOPT(ApplePragmaPack, 1, 0, "Apple gcc-compatible #pragma pack handling")

LANGOPT(XLPragmaPack, 1, 0, "IBM XL #pragma pack handling")

LANGOPT(RetainCommentsFromSystemHeaders, 1, 0, "retain documentation comments from system headers in the AST")

LANGOPT(SanitizeAddressFieldPadding, 2, 0, "controls how aggressive is ASan "
                                           "field padding (0: none, 1:least "
                                           "aggressive, 2: more aggressive)")

LANGOPT(Cmse, 1, 0, "ARM Security extensions support")

LANGOPT(XRayInstrument, 1, 0, "controls whether to do XRay instrumentation")
LANGOPT(XRayAlwaysEmitCustomEvents, 1, 0,
        "controls whether to always emit intrinsic calls to "
        "__xray_customevent(...) builtin.")
LANGOPT(XRayAlwaysEmitTypedEvents, 1, 0,
        "controls whether to always emit intrinsic calls to "
        "__xray_typedevent(...) builtin.")

LANGOPT(ForceEmitVTables, 1, 0, "whether to emit all vtables")

BENIGN_LANGOPT(AllowEditorPlaceholders, 1, 0,
               "allow editor placeholders in source")

ENUM_LANGOPT(ClangABICompat, ClangABI, 4, ClangABI::Latest,
             "version of Clang that we should attempt to be ABI-compatible "
             "with")

COMPATIBLE_VALUE_LANGOPT(FunctionAlignment, 5, 0, "Default alignment for functions")
COMPATIBLE_VALUE_LANGOPT(LoopAlignment, 32, 0, "Default alignment for loops")

LANGOPT(FixedPoint, 1, 0, "fixed point types")
LANGOPT(PaddingOnUnsignedFixedPoint, 1, 0,
        "unsigned fixed point types having one extra padding bit")

LANGOPT(RegisterStaticDestructors, 1, 1, "Register C++ static destructors")

LANGOPT(MatrixTypes, 1, 0, "Enable or disable the builtin matrix type")

COMPATIBLE_VALUE_LANGOPT(MaxTokens, 32, 0, "Max number of tokens per TU or 0")

ENUM_LANGOPT(SignReturnAddressScope, SignReturnAddressScopeKind, 2, SignReturnAddressScopeKind::None,
             "Scope of return address signing")
ENUM_LANGOPT(SignReturnAddressKey, SignReturnAddressKeyKind, 1, SignReturnAddressKeyKind::AKey,
             "Key used for return address signing")
LANGOPT(BranchTargetEnforcement, 1, 0, "Branch-target enforcement enabled")

LANGOPT(SpeculativeLoadHardening, 1, 0, "Speculative load hardening enabled")

LANGOPT(RelativeCXXABIVTables, 1, 0,
        "Use an ABI-incompatible v-table layout that uses relative references")

LANGOPT(VScaleMin, 32, 0, "Minimum vscale value")
LANGOPT(VScaleMax, 32, 0, "Maximum vscale value")

ENUM_LANGOPT(ExtendIntArgs, ExtendArgsKind, 1, ExtendArgsKind::ExtendTo32,
             "Controls how scalar integer arguments are extended in calls "
             "to unprototyped and varargs functions")

VALUE_LANGOPT(FuchsiaAPILevel, 32, 0, "Fuchsia API level")

#undef LANGOPT
#undef COMPATIBLE_LANGOPT
#undef BENIGN_LANGOPT
#undef ENUM_LANGOPT
#undef COMPATIBLE_ENUM_LANGOPT
#undef BENIGN_ENUM_LANGOPT
#undef VALUE_LANGOPT
#undef COMPATIBLE_VALUE_LANGOPT
#undef BENIGN_VALUE_LANGOPT<|MERGE_RESOLUTION|>--- conflicted
+++ resolved
@@ -247,7 +247,8 @@
 LANGOPT(OpenMPOptimisticCollapse  , 1, 0, "Use at most 32 bits to represent the collapsed loop nest counter.")
 LANGOPT(OpenMPThreadSubscription  , 1, 0, "Assume work-shared loops do not have more iterations than participating threads.")
 LANGOPT(OpenMPTeamSubscription  , 1, 0, "Assume distributed loops do not have more iterations than participating teams.")
-<<<<<<< HEAD
+LANGOPT(OpenMPNoThreadState  , 1, 0, "Assume that no thread in a parallel region will modify an ICV.")
+LANGOPT(OpenMPOffloadMandatory  , 1, 0, "Assert that offloading is mandatory and do not create a host fallback.")
 LANGOPT(OpenACC           , 1, 0, "OpenACC support")
 ENUM_LANGOPT(OpenACCUpdatePresentOMP, OpenACCUpdatePresentOMPKind, 1,
              OpenACCUpdatePresentOMP_Present,
@@ -261,10 +262,6 @@
 ENUM_LANGOPT(OpenACCNoCreateOMP, OpenACCNoCreateOMPKind, 1,
              OpenACCNoCreateOMP_OmpxNoAlloc,
              "The OpenMP translation of the OpenACC 'no_create' clause")
-=======
-LANGOPT(OpenMPNoThreadState  , 1, 0, "Assume that no thread in a parallel region will modify an ICV.")
-LANGOPT(OpenMPOffloadMandatory  , 1, 0, "Assert that offloading is mandatory and do not create a host fallback.")
->>>>>>> 1e569e3b
 LANGOPT(RenderScript      , 1, 0, "RenderScript")
 
 LANGOPT(CUDAIsDevice      , 1, 0, "compiling for CUDA device")
