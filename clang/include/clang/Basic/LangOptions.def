--- conflicted
+++ resolved
@@ -241,10 +241,11 @@
 LANGOPT(OpenMPCUDANumSMs  , 32, 0, "Number of SMs for CUDA devices.")
 LANGOPT(OpenMPCUDABlocksPerSM  , 32, 0, "Number of blocks per SM for CUDA devices.")
 LANGOPT(OpenMPCUDAReductionBufNum , 32, 1024, "Number of the reduction records in the intermediate reduction buffer used for the teams reductions.")
-LANGOPT(OpenMPTargetNewRuntime , 1, 0, "Use the new bitcode library for OpenMP offloading")
+LANGOPT(OpenMPTargetNewRuntime , 1, 1, "Use the new bitcode library for OpenMP offloading")
 LANGOPT(OpenMPTargetDebug , 32, 0, "Enable debugging in the OpenMP offloading device RTL")
 LANGOPT(OpenMPOptimisticCollapse  , 1, 0, "Use at most 32 bits to represent the collapsed loop nest counter.")
-<<<<<<< HEAD
+LANGOPT(OpenMPThreadSubscription  , 1, 0, "Assume work-shared loops do not have more iterations than participating threads.")
+LANGOPT(OpenMPTeamSubscription  , 1, 0, "Assume distributed loops do not have more iterations than participating teams.")
 LANGOPT(OpenACC           , 1, 0, "OpenACC support")
 ENUM_LANGOPT(OpenACCUpdatePresentOMP, OpenACCUpdatePresentOMPKind, 1,
              OpenACCUpdatePresentOMP_Present,
@@ -258,10 +259,6 @@
 ENUM_LANGOPT(OpenACCNoCreateOMP, OpenACCNoCreateOMPKind, 1,
              OpenACCNoCreateOMP_OmpxNoAlloc,
              "The OpenMP translation of the OpenACC 'no_create' clause")
-=======
-LANGOPT(OpenMPThreadSubscription  , 1, 0, "Assume work-shared loops do not have more iterations than participating threads.")
-LANGOPT(OpenMPTeamSubscription  , 1, 0, "Assume distributed loops do not have more iterations than participating teams.")
->>>>>>> f3d1ddfe
 LANGOPT(RenderScript      , 1, 0, "RenderScript")
 
 LANGOPT(CUDAIsDevice      , 1, 0, "compiling for CUDA device")
