--- conflicted
+++ resolved
@@ -253,7 +253,7 @@
 LANGOPT(OpenMPTeamSubscription  , 1, 0, "Assume distributed loops do not have more iterations than participating teams.")
 LANGOPT(OpenMPNoThreadState  , 1, 0, "Assume that no thread in a parallel region will modify an ICV.")
 LANGOPT(OpenMPOffloadMandatory  , 1, 0, "Assert that offloading is mandatory and do not create a host fallback.")
-<<<<<<< HEAD
+LANGOPT(NoGPULib  , 1, 0, "Indicate a build without the standard GPU libraries.")
 LANGOPT(OpenACC           , 1, 0, "OpenACC support")
 ENUM_LANGOPT(OpenACCUpdatePresentOMP, OpenACCUpdatePresentOMPKind, 1,
              OpenACCUpdatePresentOMP_Present,
@@ -269,9 +269,6 @@
              "The OpenMP translation of the OpenACC 'no_create' clause")
 LANGOPT(OpenACCFakeAsyncWait, 1, 0, "Fake OpenACC async/wait support")
 LANGOPT(OpenACCFakeTileClause, 1, 0, "Fake OpenACC 'tile' clause support")
-=======
-LANGOPT(NoGPULib  , 1, 0, "Indicate a build without the standard GPU libraries.")
->>>>>>> 5179f885
 LANGOPT(RenderScript      , 1, 0, "RenderScript")
 
 LANGOPT(HLSL, 1, 0, "HLSL")
