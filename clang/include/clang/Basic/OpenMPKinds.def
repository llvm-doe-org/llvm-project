//===--- OpenMPKinds.def - OpenMP directives and clauses list ---*- C++ -*-===//
//
// Part of the LLVM Project, under the Apache License v2.0 with LLVM Exceptions.
// See https://llvm.org/LICENSE.txt for license information.
// SPDX-License-Identifier: Apache-2.0 WITH LLVM-exception
//
//===----------------------------------------------------------------------===//
/// \file
/// This file defines the list of supported OpenMP directives and
/// clauses.
///
//===----------------------------------------------------------------------===//

#ifndef OPENMP_SCHEDULE_KIND
#define OPENMP_SCHEDULE_KIND(Name)
#endif
#ifndef OPENMP_SCHEDULE_MODIFIER
#define OPENMP_SCHEDULE_MODIFIER(Name)
#endif
#ifndef OPENMP_DEPEND_KIND
#define OPENMP_DEPEND_KIND(Name)
#endif
#ifndef OPENMP_LINEAR_KIND
#define OPENMP_LINEAR_KIND(Name)
#endif
#ifndef OPENMP_MAP_KIND
#define OPENMP_MAP_KIND(Name)
#endif
#ifndef OPENMP_MAP_MODIFIER_KIND
#define OPENMP_MAP_MODIFIER_KIND(Name)
#endif
#ifndef OPENMP_MOTION_MODIFIER_KIND
#define OPENMP_MOTION_MODIFIER_KIND(Name)
#endif
#ifndef OPENMP_DIST_SCHEDULE_KIND
#define OPENMP_DIST_SCHEDULE_KIND(Name)
#endif
#ifndef OPENMP_DEFAULTMAP_KIND
#define OPENMP_DEFAULTMAP_KIND(Name)
#endif
#ifndef OPENMP_ATOMIC_DEFAULT_MEM_ORDER_KIND
#define OPENMP_ATOMIC_DEFAULT_MEM_ORDER_KIND(Name)
#endif
#ifndef OPENMP_DEFAULTMAP_MODIFIER
#define OPENMP_DEFAULTMAP_MODIFIER(Name)
#endif
#ifndef OPENMP_DEVICE_TYPE_KIND
#define OPENMP_DEVICE_TYPE_KIND(Name)
#endif
#ifndef OPENMP_LASTPRIVATE_KIND
#define OPENMP_LASTPRIVATE_KIND(Name)
#endif
#ifndef OPENMP_ORDER_KIND
#define OPENMP_ORDER_KIND(Name)
#endif
#ifndef OPENMP_DEVICE_MODIFIER
#define OPENMP_DEVICE_MODIFIER(Name)
#endif
#ifndef OPENMP_REDUCTION_MODIFIER
#define OPENMP_REDUCTION_MODIFIER(Name)
#endif

// Static attributes for 'schedule' clause.
OPENMP_SCHEDULE_KIND(static)
OPENMP_SCHEDULE_KIND(dynamic)
OPENMP_SCHEDULE_KIND(guided)
OPENMP_SCHEDULE_KIND(auto)
OPENMP_SCHEDULE_KIND(runtime)

// Modifiers for 'schedule' clause.
OPENMP_SCHEDULE_MODIFIER(monotonic)
OPENMP_SCHEDULE_MODIFIER(nonmonotonic)
OPENMP_SCHEDULE_MODIFIER(simd)

// Modifiers for 'device' clause.
OPENMP_DEVICE_MODIFIER(ancestor)
OPENMP_DEVICE_MODIFIER(device_num)

// Static attributes for 'defaultmap' clause.
OPENMP_DEFAULTMAP_KIND(scalar)
OPENMP_DEFAULTMAP_KIND(aggregate)
OPENMP_DEFAULTMAP_KIND(pointer)

// Modifiers for 'defaultmap' clause.
OPENMP_DEFAULTMAP_MODIFIER(alloc)
OPENMP_DEFAULTMAP_MODIFIER(to)
OPENMP_DEFAULTMAP_MODIFIER(from)
OPENMP_DEFAULTMAP_MODIFIER(tofrom)
OPENMP_DEFAULTMAP_MODIFIER(firstprivate)
OPENMP_DEFAULTMAP_MODIFIER(none)
OPENMP_DEFAULTMAP_MODIFIER(default)
OPENMP_DEFAULTMAP_MODIFIER(present)

// Static attributes for 'depend' clause.
OPENMP_DEPEND_KIND(in)
OPENMP_DEPEND_KIND(out)
OPENMP_DEPEND_KIND(inout)
OPENMP_DEPEND_KIND(mutexinoutset)
OPENMP_DEPEND_KIND(depobj)
OPENMP_DEPEND_KIND(source)
OPENMP_DEPEND_KIND(sink)

// Modifiers for 'linear' clause.
OPENMP_LINEAR_KIND(val)
OPENMP_LINEAR_KIND(ref)
OPENMP_LINEAR_KIND(uval)

// Modifiers for 'atomic_default_mem_order' clause.
OPENMP_ATOMIC_DEFAULT_MEM_ORDER_KIND(seq_cst)
OPENMP_ATOMIC_DEFAULT_MEM_ORDER_KIND(acq_rel)
OPENMP_ATOMIC_DEFAULT_MEM_ORDER_KIND(relaxed)

// Map types for 'map' clause.
OPENMP_MAP_KIND(alloc)
OPENMP_MAP_KIND(to)
OPENMP_MAP_KIND(from)
OPENMP_MAP_KIND(tofrom)
OPENMP_MAP_KIND(delete)
OPENMP_MAP_KIND(release)

// Map-type-modifiers for 'map' clause.
OPENMP_MAP_MODIFIER_KIND(always)
OPENMP_MAP_MODIFIER_KIND(close)
OPENMP_MAP_MODIFIER_KIND(mapper)
OPENMP_MAP_MODIFIER_KIND(present)
// This is an OpenMP extension for the sake of OpenACC support.
<<<<<<< HEAD
// TODO: Currently, it is not well tested outside of translations from OpenACC
// to OpenMP, so it is not yet recommended for general use in OpenMP code.
OPENMP_MAP_MODIFIER_KIND(no_alloc)
// This is an OpenMP extension for the sake of OpenACC support.
// TODO: Currently, it is not well tested outside of translations from OpenACC
// to OpenMP, so it is not yet recommended for general use in OpenMP code.
OPENMP_MAP_MODIFIER_KIND(hold)
=======
OPENMP_MAP_MODIFIER_KIND(ompx_hold)
>>>>>>> c000b8bd

// Modifiers for 'to' or 'from' clause.
OPENMP_MOTION_MODIFIER_KIND(mapper)
OPENMP_MOTION_MODIFIER_KIND(present)

// Static attributes for 'dist_schedule' clause.
OPENMP_DIST_SCHEDULE_KIND(static)

// Device types for 'device_type' clause.
OPENMP_DEVICE_TYPE_KIND(host)
OPENMP_DEVICE_TYPE_KIND(nohost)
OPENMP_DEVICE_TYPE_KIND(any)

// Type of the 'lastprivate' clause.
OPENMP_LASTPRIVATE_KIND(conditional)

// Type of the 'order' clause.
OPENMP_ORDER_KIND(concurrent)

// Modifiers for 'reduction' clause.
OPENMP_REDUCTION_MODIFIER(default)
OPENMP_REDUCTION_MODIFIER(inscan)
OPENMP_REDUCTION_MODIFIER(task)

#undef OPENMP_REDUCTION_MODIFIER
#undef OPENMP_DEVICE_MODIFIER
#undef OPENMP_ORDER_KIND
#undef OPENMP_LASTPRIVATE_KIND
#undef OPENMP_DEVICE_TYPE_KIND
#undef OPENMP_LINEAR_KIND
#undef OPENMP_DEPEND_KIND
#undef OPENMP_SCHEDULE_MODIFIER
#undef OPENMP_SCHEDULE_KIND
#undef OPENMP_ATOMIC_DEFAULT_MEM_ORDER_KIND
#undef OPENMP_MAP_KIND
#undef OPENMP_MAP_MODIFIER_KIND
#undef OPENMP_MOTION_MODIFIER_KIND
#undef OPENMP_DIST_SCHEDULE_KIND
#undef OPENMP_DEFAULTMAP_KIND
#undef OPENMP_DEFAULTMAP_MODIFIER
<|MERGE_RESOLUTION|>--- conflicted
+++ resolved
@@ -124,17 +124,11 @@
 OPENMP_MAP_MODIFIER_KIND(mapper)
 OPENMP_MAP_MODIFIER_KIND(present)
 // This is an OpenMP extension for the sake of OpenACC support.
-<<<<<<< HEAD
-// TODO: Currently, it is not well tested outside of translations from OpenACC
-// to OpenMP, so it is not yet recommended for general use in OpenMP code.
-OPENMP_MAP_MODIFIER_KIND(no_alloc)
+OPENMP_MAP_MODIFIER_KIND(ompx_hold)
 // This is an OpenMP extension for the sake of OpenACC support.
 // TODO: Currently, it is not well tested outside of translations from OpenACC
 // to OpenMP, so it is not yet recommended for general use in OpenMP code.
-OPENMP_MAP_MODIFIER_KIND(hold)
-=======
-OPENMP_MAP_MODIFIER_KIND(ompx_hold)
->>>>>>> c000b8bd
+OPENMP_MAP_MODIFIER_KIND(ompx_no_alloc)
 
 // Modifiers for 'to' or 'from' clause.
 OPENMP_MOTION_MODIFIER_KIND(mapper)
