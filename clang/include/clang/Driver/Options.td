//===--- Options.td - Options for clang -----------------------------------===//
//
// Part of the LLVM Project, under the Apache License v2.0 with LLVM Exceptions.
// See https://llvm.org/LICENSE.txt for license information.
// SPDX-License-Identifier: Apache-2.0 WITH LLVM-exception
//
//===----------------------------------------------------------------------===//
//
//  This file defines the options accepted by clang.
//
//===----------------------------------------------------------------------===//

// Include the common option parsing interfaces.
include "llvm/Option/OptParser.td"

/////////
// Flags

// The option is a "driver"-only option, and should not be forwarded to other
// tools via `-Xarch` options.
def NoXarchOption : OptionFlag;

// LinkerInput - The option is a linker input.
def LinkerInput : OptionFlag;

// NoArgumentUnused - Don't report argument unused warnings for this option; this
// is useful for options like -static or -dynamic which a user may always end up
// passing, even if the platform defaults to (or only supports) that option.
def NoArgumentUnused : OptionFlag;

// Unsupported - The option is unsupported, and the driver will reject command
// lines that use it.
def Unsupported : OptionFlag;

// Ignored - The option is unsupported, and the driver will silently ignore it.
def Ignored : OptionFlag;

// CoreOption - This is considered a "core" Clang option, available in both
// clang and clang-cl modes.
def CoreOption : OptionFlag;

// CLOption - This is a cl.exe compatibility option. Options with this flag
// are made available when the driver is running in CL compatibility mode.
def CLOption : OptionFlag;

// CC1Option - This option should be accepted by clang -cc1.
def CC1Option : OptionFlag;

// CC1AsOption - This option should be accepted by clang -cc1as.
def CC1AsOption : OptionFlag;

// DXCOption - This is a dxc.exe compatibility option. Options with this flag
// are made available when the driver is running in DXC compatibility mode.
def DXCOption : OptionFlag;

// CLDXCOption - This is a cl.exe/dxc.exe compatibility option. Options with this flag
// are made available when the driver is running in CL/DXC compatibility mode.
def CLDXCOption : OptionFlag;

// NoDriverOption - This option should not be accepted by the driver.
def NoDriverOption : OptionFlag;

// If an option affects linking, but has a primary group (so Link_Group cannot
// be used), add this flag.
def LinkOption : OptionFlag;

// FlangOption - This is considered a "core" Flang option, available in
// flang mode.
def FlangOption : OptionFlag;

// FlangOnlyOption - This option should only be used by Flang (i.e. it is not
// available for Clang)
def FlangOnlyOption : OptionFlag;

// FC1Option - This option should be accepted by flang -fc1.
def FC1Option : OptionFlag;

// A short name to show in documentation. The name will be interpreted as rST.
class DocName<string name> { string DocName = name; }

// A brief description to show in documentation, interpreted as rST.
class DocBrief<code descr> { code DocBrief = descr; }

// Indicates that this group should be flattened into its parent when generating
// documentation.
class DocFlatten { bit DocFlatten = 1; }

// Indicates that this warning is ignored, but accepted with a warning for
// GCC compatibility.
class IgnoredGCCCompat : Flags<[HelpHidden]> {}

/////////
// Groups

def Action_Group : OptionGroup<"<action group>">, DocName<"Actions">,
                   DocBrief<[{The action to perform on the input.}]>;

// Meta-group for options which are only used for compilation,
// and not linking etc.
def CompileOnly_Group : OptionGroup<"<CompileOnly group>">,
                        DocName<"Compilation flags">, DocBrief<[{
Flags controlling the behavior of Clang during compilation. These flags have
no effect during actions that do not perform compilation.}]>;

def Preprocessor_Group : OptionGroup<"<Preprocessor group>">,
                         Group<CompileOnly_Group>,
                         DocName<"Preprocessor flags">, DocBrief<[{
Flags controlling the behavior of the Clang preprocessor.}]>;

def IncludePath_Group : OptionGroup<"<I/i group>">, Group<Preprocessor_Group>,
                        DocName<"Include path management">,
                        DocBrief<[{
Flags controlling how ``#include``\s are resolved to files.}]>;

def I_Group : OptionGroup<"<I group>">, Group<IncludePath_Group>, DocFlatten;
def i_Group : OptionGroup<"<i group>">, Group<IncludePath_Group>, DocFlatten;
def clang_i_Group : OptionGroup<"<clang i group>">, Group<i_Group>, DocFlatten;

def M_Group : OptionGroup<"<M group>">, Group<Preprocessor_Group>,
              DocName<"Dependency file generation">, DocBrief<[{
Flags controlling generation of a dependency file for ``make``-like build
systems.}]>;

def d_Group : OptionGroup<"<d group>">, Group<Preprocessor_Group>,
              DocName<"Dumping preprocessor state">, DocBrief<[{
Flags allowing the state of the preprocessor to be dumped in various ways.}]>;

def Diag_Group : OptionGroup<"<W/R group>">, Group<CompileOnly_Group>,
                 DocName<"Diagnostic flags">, DocBrief<[{
Flags controlling which warnings, errors, and remarks Clang will generate.
See the :doc:`full list of warning and remark flags <DiagnosticsReference>`.}]>;

def R_Group : OptionGroup<"<R group>">, Group<Diag_Group>, DocFlatten;
def R_value_Group : OptionGroup<"<R (with value) group>">, Group<R_Group>,
                    DocFlatten;
def W_Group : OptionGroup<"<W group>">, Group<Diag_Group>, DocFlatten;
def W_value_Group : OptionGroup<"<W (with value) group>">, Group<W_Group>,
                    DocFlatten;

def f_Group : OptionGroup<"<f group>">, Group<CompileOnly_Group>,
              DocName<"Target-independent compilation options">;

def f_clang_Group : OptionGroup<"<f (clang-only) group>">,
                    Group<CompileOnly_Group>, DocFlatten;
def pedantic_Group : OptionGroup<"<pedantic group>">, Group<f_Group>,
                     DocFlatten;
def opencl_Group : OptionGroup<"<opencl group>">, Group<f_Group>,
                   DocName<"OpenCL flags">;

def sycl_Group : OptionGroup<"<SYCL group>">, Group<f_Group>,
                 DocName<"SYCL flags">;

def m_Group : OptionGroup<"<m group>">, Group<CompileOnly_Group>,
              DocName<"Target-dependent compilation options">;

// Feature groups - these take command line options that correspond directly to
// target specific features and can be translated directly from command line
// options.
def m_aarch64_Features_Group : OptionGroup<"<aarch64 features group>">,
                               Group<m_Group>, DocName<"AARCH64">;
def m_amdgpu_Features_Group : OptionGroup<"<amdgpu features group>">,
                              Group<m_Group>, DocName<"AMDGPU">;
def m_arm_Features_Group : OptionGroup<"<arm features group>">,
                           Group<m_Group>, DocName<"ARM">;
def m_hexagon_Features_Group : OptionGroup<"<hexagon features group>">,
                               Group<m_Group>, DocName<"Hexagon">;
// The features added by this group will not be added to target features.
// These are explicitly handled.
def m_hexagon_Features_HVX_Group : OptionGroup<"<hexagon features group>">,
                                   Group<m_Group>, DocName<"Hexagon">;
def m_m68k_Features_Group: OptionGroup<"<m68k features group>">,
                           Group<m_Group>, DocName<"M68k">;
def m_mips_Features_Group : OptionGroup<"<mips features group>">,
                            Group<m_Group>, DocName<"MIPS">;
def m_ppc_Features_Group : OptionGroup<"<ppc features group>">,
                           Group<m_Group>, DocName<"PowerPC">;
def m_wasm_Features_Group : OptionGroup<"<wasm features group>">,
                            Group<m_Group>, DocName<"WebAssembly">;
// The features added by this group will not be added to target features.
// These are explicitly handled.
def m_wasm_Features_Driver_Group : OptionGroup<"<wasm driver features group>">,
                                   Group<m_Group>, DocName<"WebAssembly Driver">;
def m_x86_Features_Group : OptionGroup<"<x86 features group>">,
                           Group<m_Group>, Flags<[CoreOption]>, DocName<"X86">;
def m_riscv_Features_Group : OptionGroup<"<riscv features group>">,
                             Group<m_Group>, DocName<"RISCV">;

def m_libc_Group : OptionGroup<"<m libc group>">, Group<m_mips_Features_Group>,
                   Flags<[HelpHidden]>;

def O_Group : OptionGroup<"<O group>">, Group<CompileOnly_Group>,
              DocName<"Optimization level">, DocBrief<[{
Flags controlling how much optimization should be performed.}]>;

def DebugInfo_Group : OptionGroup<"<g group>">, Group<CompileOnly_Group>,
                      DocName<"Debug information generation">, DocBrief<[{
Flags controlling how much and what kind of debug information should be
generated.}]>;

def g_Group : OptionGroup<"<g group>">, Group<DebugInfo_Group>,
              DocName<"Kind and level of debug information">;
def gN_Group : OptionGroup<"<gN group>">, Group<g_Group>,
               DocName<"Debug level">;
def ggdbN_Group : OptionGroup<"<ggdbN group>">, Group<gN_Group>, DocFlatten;
def gTune_Group : OptionGroup<"<gTune group>">, Group<g_Group>,
                  DocName<"Debugger to tune debug information for">;
def g_flags_Group : OptionGroup<"<g flags group>">, Group<DebugInfo_Group>,
                    DocName<"Debug information flags">;

def StaticAnalyzer_Group : OptionGroup<"<Static analyzer group>">,
                           DocName<"Static analyzer flags">, DocBrief<[{
Flags controlling the behavior of the Clang Static Analyzer.}]>;

// gfortran options that we recognize in the driver and pass along when
// invoking GCC to compile Fortran code.
def gfortran_Group : OptionGroup<"<gfortran group>">,
                     DocName<"Fortran compilation flags">, DocBrief<[{
Flags that will be passed onto the ``gfortran`` compiler when Clang is given
a Fortran input.}]>;

def Link_Group : OptionGroup<"<T/e/s/t/u group>">, DocName<"Linker flags">,
                 DocBrief<[{Flags that are passed on to the linker}]>;
def T_Group : OptionGroup<"<T group>">, Group<Link_Group>, DocFlatten;
def u_Group : OptionGroup<"<u group>">, Group<Link_Group>, DocFlatten;

def reserved_lib_Group : OptionGroup<"<reserved libs group>">,
                         Flags<[Unsupported]>;

// Temporary groups for clang options which we know we don't support,
// but don't want to verbosely warn the user about.
def clang_ignored_f_Group : OptionGroup<"<clang ignored f group>">,
  Group<f_Group>, Flags<[Ignored]>;
def clang_ignored_m_Group : OptionGroup<"<clang ignored m group>">,
  Group<m_Group>, Flags<[Ignored]>;

// Group for clang options in the process of deprecation.
// Please include the version that deprecated the flag as comment to allow
// easier garbage collection.
def clang_ignored_legacy_options_Group : OptionGroup<"<clang legacy flags>">,
  Group<f_Group>, Flags<[Ignored]>;

// Retired with clang-5.0
def : Flag<["-"], "fslp-vectorize-aggressive">, Group<clang_ignored_legacy_options_Group>;
def : Flag<["-"], "fno-slp-vectorize-aggressive">, Group<clang_ignored_legacy_options_Group>;

// Retired with clang-10.0. Previously controlled X86 MPX ISA.
def mmpx : Flag<["-"], "mmpx">, Group<clang_ignored_legacy_options_Group>;
def mno_mpx : Flag<["-"], "mno-mpx">, Group<clang_ignored_legacy_options_Group>;

// Retired with clang-16.0, to provide a deprecation period; it should
// be removed in Clang 18 or later.
def enable_trivial_var_init_zero : Flag<["-"], "enable-trivial-auto-var-init-zero-knowing-it-will-be-removed-from-clang">,
  Flags<[CC1Option, CoreOption, NoArgumentUnused]>,
  Group<clang_ignored_legacy_options_Group>;

// Group that ignores all gcc optimizations that won't be implemented
def clang_ignored_gcc_optimization_f_Group : OptionGroup<
  "<clang_ignored_gcc_optimization_f_Group>">, Group<f_Group>, Flags<[Ignored]>;

class DiagnosticOpts<string base>
  : KeyPathAndMacro<"DiagnosticOpts->", base, "DIAG_"> {}
class LangOpts<string base>
  : KeyPathAndMacro<"LangOpts->", base, "LANG_"> {}
class TargetOpts<string base>
  : KeyPathAndMacro<"TargetOpts->", base, "TARGET_"> {}
class FrontendOpts<string base>
  : KeyPathAndMacro<"FrontendOpts.", base, "FRONTEND_"> {}
class PreprocessorOutputOpts<string base>
  : KeyPathAndMacro<"PreprocessorOutputOpts.", base, "PREPROCESSOR_OUTPUT_"> {}
class DependencyOutputOpts<string base>
  : KeyPathAndMacro<"DependencyOutputOpts.", base, "DEPENDENCY_OUTPUT_"> {}
class CodeGenOpts<string base>
  : KeyPathAndMacro<"CodeGenOpts.", base, "CODEGEN_"> {}
class HeaderSearchOpts<string base>
  : KeyPathAndMacro<"HeaderSearchOpts->", base, "HEADER_SEARCH_"> {}
class PreprocessorOpts<string base>
  : KeyPathAndMacro<"PreprocessorOpts->", base, "PREPROCESSOR_"> {}
class FileSystemOpts<string base>
  : KeyPathAndMacro<"FileSystemOpts.", base, "FILE_SYSTEM_"> {}
class AnalyzerOpts<string base>
  : KeyPathAndMacro<"AnalyzerOpts->", base, "ANALYZER_"> {}
class MigratorOpts<string base>
  : KeyPathAndMacro<"MigratorOpts.", base, "MIGRATOR_"> {}

// A boolean option which is opt-in in CC1. The positive option exists in CC1 and
// Args.hasArg(OPT_ffoo) can be used to check that the flag is enabled.
// This is useful if the option is usually disabled.
// Use this only when the option cannot be declared via BoolFOption.
multiclass OptInCC1FFlag<string name, string pos_prefix, string neg_prefix="",
                      string help="", list<OptionFlag> flags=[]> {
  def f#NAME : Flag<["-"], "f"#name>, Flags<[CC1Option] # flags>,
               Group<f_Group>, HelpText<pos_prefix # help>;
  def fno_#NAME : Flag<["-"], "fno-"#name>, Flags<flags>,
                  Group<f_Group>, HelpText<neg_prefix # help>;
}

// A boolean option which is opt-out in CC1. The negative option exists in CC1 and
// Args.hasArg(OPT_fno_foo) can be used to check that the flag is disabled.
// Use this only when the option cannot be declared via BoolFOption.
multiclass OptOutCC1FFlag<string name, string pos_prefix, string neg_prefix,
                       string help="", list<OptionFlag> flags=[]> {
  def f#NAME : Flag<["-"], "f"#name>, Flags<flags>,
               Group<f_Group>, HelpText<pos_prefix # help>;
  def fno_#NAME : Flag<["-"], "fno-"#name>, Flags<[CC1Option] # flags>,
                  Group<f_Group>, HelpText<neg_prefix # help>;
}

// A boolean option which is opt-in in FC1. The positive option exists in FC1 and
// Args.hasArg(OPT_ffoo) can be used to check that the flag is enabled.
// This is useful if the option is usually disabled.
multiclass OptInFC1FFlag<string name, string pos_prefix, string neg_prefix="",
                      string help="", list<OptionFlag> flags=[]> {
  def f#NAME : Flag<["-"], "f"#name>, Flags<[FC1Option] # flags>,
               Group<f_Group>, HelpText<pos_prefix # help>;
  def fno_#NAME : Flag<["-"], "fno-"#name>, Flags<flags>,
                  Group<f_Group>, HelpText<neg_prefix # help>;
}

// A boolean option which is opt-out in FC1. The negative option exists in FC1 and
// Args.hasArg(OPT_fno_foo) can be used to check that the flag is disabled.
multiclass OptOutFC1FFlag<string name, string pos_prefix, string neg_prefix,
                       string help="", list<OptionFlag> flags=[]> {
  def f#NAME : Flag<["-"], "f"#name>, Flags<flags>,
               Group<f_Group>, HelpText<pos_prefix # help>;
  def fno_#NAME : Flag<["-"], "fno-"#name>, Flags<[FC1Option] # flags>,
                  Group<f_Group>, HelpText<neg_prefix # help>;
}

// Creates a positive and negative flags where both of them are prefixed with
// "m", have help text specified for positive and negative option, and a Group
// optionally specified by the opt_group argument, otherwise Group<m_Group>.
multiclass SimpleMFlag<string name, string pos_prefix, string neg_prefix,
                       string help, OptionGroup opt_group = m_Group> {
  def m#NAME : Flag<["-"], "m"#name>, Group<opt_group>,
    HelpText<pos_prefix # help>;
  def mno_#NAME : Flag<["-"], "mno-"#name>, Group<opt_group>,
    HelpText<neg_prefix # help>;
}

//===----------------------------------------------------------------------===//
// BoolOption
//===----------------------------------------------------------------------===//

// The default value of a marshalled key path.
class Default<code value> { code Value = value; }

// Convenience variables for boolean defaults.
def DefaultTrue : Default<"true"> {}
def DefaultFalse : Default<"false"> {}

// The value set to the key path when the flag is present on the command line.
class Set<bit value> { bit Value = value; }
def SetTrue : Set<true> {}
def SetFalse : Set<false> {}

// Definition of single command line flag. This is an implementation detail, use
// SetTrueBy or SetFalseBy instead.
class FlagDef<bit polarity, bit value, list<OptionFlag> option_flags,
              string help, list<code> implied_by_expressions = []> {
  // The polarity. Besides spelling, this also decides whether the TableGen
  // record will be prefixed with "no_".
  bit Polarity = polarity;

  // The value assigned to key path when the flag is present on command line.
  bit Value = value;

  // OptionFlags that control visibility of the flag in different tools.
  list<OptionFlag> OptionFlags = option_flags;

  // The help text associated with the flag.
  string Help = help;

  // List of expressions that, when true, imply this flag.
  list<code> ImpliedBy = implied_by_expressions;
}

// Additional information to be appended to both positive and negative flag.
class BothFlags<list<OptionFlag> option_flags, string help = ""> {
  list<OptionFlag> OptionFlags = option_flags;
  string Help = help;
}

// Functor that appends the suffix to the base flag definition.
class ApplySuffix<FlagDef flag, BothFlags suffix> {
  FlagDef Result
    = FlagDef<flag.Polarity, flag.Value,
              flag.OptionFlags # suffix.OptionFlags,
              flag.Help # suffix.Help, flag.ImpliedBy>;
}

// Definition of the command line flag with positive spelling, e.g. "-ffoo".
class PosFlag<Set value, list<OptionFlag> flags = [], string help = "",
              list<code> implied_by_expressions = []>
  : FlagDef<true, value.Value, flags, help, implied_by_expressions> {}

// Definition of the command line flag with negative spelling, e.g. "-fno-foo".
class NegFlag<Set value, list<OptionFlag> flags = [], string help = "",
              list<code> implied_by_expressions = []>
  : FlagDef<false, value.Value, flags, help, implied_by_expressions> {}

// Expanded FlagDef that's convenient for creation of TableGen records.
class FlagDefExpanded<FlagDef flag, string prefix, string name, string spelling>
  : FlagDef<flag.Polarity, flag.Value, flag.OptionFlags, flag.Help,
            flag.ImpliedBy> {
  // Name of the TableGen record.
  string RecordName = prefix # !if(flag.Polarity, "", "no_") # name;

  // Spelling of the flag.
  string Spelling = prefix # !if(flag.Polarity, "", "no-") # spelling;

  // Can the flag be implied by another flag?
  bit CanBeImplied = !not(!empty(flag.ImpliedBy));

  // C++ code that will be assigned to the keypath when the flag is present.
  code ValueAsCode = !if(flag.Value, "true", "false");
}

// TableGen record for a single marshalled flag.
class MarshalledFlagRec<FlagDefExpanded flag, FlagDefExpanded other,
                        FlagDefExpanded implied, KeyPathAndMacro kpm,
                        Default default>
  : Flag<["-"], flag.Spelling>, Flags<flag.OptionFlags>, HelpText<flag.Help>,
    MarshallingInfoBooleanFlag<kpm, default.Value, flag.ValueAsCode,
                               other.ValueAsCode, other.RecordName>,
    ImpliedByAnyOf<implied.ImpliedBy, implied.ValueAsCode> {}

// Generates TableGen records for two command line flags that control the same
// key path via the marshalling infrastructure.
// Names of the records consist of the specified prefix, "no_" for the negative
// flag, and NAME.
// Used for -cc1 frontend options. Driver-only options do not map to
// CompilerInvocation.
multiclass BoolOption<string prefix = "", string spelling_base,
                      KeyPathAndMacro kpm, Default default,
                      FlagDef flag1_base, FlagDef flag2_base,
                      BothFlags suffix = BothFlags<[], "">> {
  defvar flag1 = FlagDefExpanded<ApplySuffix<flag1_base, suffix>.Result, prefix,
                                 NAME, spelling_base>;

  defvar flag2 = FlagDefExpanded<ApplySuffix<flag2_base, suffix>.Result, prefix,
                                 NAME, spelling_base>;

  // The flags must have different polarity, different values, and only
  // one can be implied.
  assert !xor(flag1.Polarity, flag2.Polarity),
         "the flags must have different polarity: flag1: " #
             flag1.Polarity # ", flag2: " # flag2.Polarity;
  assert !ne(flag1.Value, flag2.Value),
         "the flags must have different values: flag1: " #
             flag1.Value # ", flag2: " # flag2.Value;
  assert !not(!and(flag1.CanBeImplied, flag2.CanBeImplied)),
         "only one of the flags can be implied: flag1: " #
             flag1.CanBeImplied # ", flag2: " # flag2.CanBeImplied;

  defvar implied = !if(flag1.CanBeImplied, flag1, flag2);

  def flag1.RecordName : MarshalledFlagRec<flag1, flag2, implied, kpm, default>;
  def flag2.RecordName : MarshalledFlagRec<flag2, flag1, implied, kpm, default>;
}

/// Creates a BoolOption where both of the flags are prefixed with "f", are in
/// the Group<f_Group>.
/// Used for -cc1 frontend options. Driver-only options do not map to
/// CompilerInvocation.
multiclass BoolFOption<string flag_base, KeyPathAndMacro kpm,
                       Default default, FlagDef flag1, FlagDef flag2,
                       BothFlags both = BothFlags<[], "">> {
  defm NAME : BoolOption<"f", flag_base, kpm, default, flag1, flag2, both>,
              Group<f_Group>;
}

// Creates a BoolOption where both of the flags are prefixed with "g" and have
// the Group<g_Group>.
// Used for -cc1 frontend options. Driver-only options do not map to
// CompilerInvocation.
multiclass BoolGOption<string flag_base, KeyPathAndMacro kpm,
                       Default default, FlagDef flag1, FlagDef flag2,
                       BothFlags both = BothFlags<[], "">> {
  defm NAME : BoolOption<"g", flag_base, kpm, default, flag1, flag2, both>,
              Group<g_Group>;
}

// FIXME: Diagnose if target does not support protected visibility.
class MarshallingInfoVisibility<KeyPathAndMacro kpm, code default>
  : MarshallingInfoEnum<kpm, default>,
    Values<"default,hidden,internal,protected">,
    NormalizedValues<["DefaultVisibility", "HiddenVisibility",
                      "HiddenVisibility", "ProtectedVisibility"]> {}

// Key paths that are constant during parsing of options with the same key path prefix.
defvar cplusplus = LangOpts<"CPlusPlus">;
defvar cpp11 = LangOpts<"CPlusPlus11">;
defvar cpp17 = LangOpts<"CPlusPlus17">;
defvar cpp20 = LangOpts<"CPlusPlus20">;
defvar c99 = LangOpts<"C99">;
defvar c2x = LangOpts<"C2x">;
defvar lang_std = LangOpts<"LangStd">;
defvar open_cl = LangOpts<"OpenCL">;
defvar cuda = LangOpts<"CUDA">;
defvar render_script = LangOpts<"RenderScript">;
defvar hip = LangOpts<"HIP">;
defvar gnu_mode = LangOpts<"GNUMode">;
defvar asm_preprocessor = LangOpts<"AsmPreprocessor">;
defvar hlsl = LangOpts<"HLSL">;

defvar std = !strconcat("LangStandard::getLangStandardForKind(", lang_std.KeyPath, ")");

/////////
// Options

// The internal option ID must be a valid C++ identifier and results in a
// clang::driver::options::OPT_XX enum constant for XX.
//
// We want to unambiguously be able to refer to options from the driver source
// code, for this reason the option name is mangled into an ID. This mangling
// isn't guaranteed to have an inverse, but for practical purposes it does.
//
// The mangling scheme is to ignore the leading '-', and perform the following
// substitutions:
//   _ => __
//   - => _
//   / => _SLASH
//   # => _HASH
//   ? => _QUESTION
//   , => _COMMA
//   = => _EQ
//   C++ => CXX
//   . => _

// Developer Driver Options

def internal_Group : OptionGroup<"<clang internal options>">, Flags<[HelpHidden]>;
def internal_driver_Group : OptionGroup<"<clang driver internal options>">,
  Group<internal_Group>, HelpText<"DRIVER OPTIONS">;
def internal_debug_Group :
  OptionGroup<"<clang debug/development internal options>">,
  Group<internal_Group>, HelpText<"DEBUG/DEVELOPMENT OPTIONS">;

class InternalDriverOpt : Group<internal_driver_Group>,
  Flags<[NoXarchOption, HelpHidden]>;
def driver_mode : Joined<["--"], "driver-mode=">, Group<internal_driver_Group>,
  Flags<[CoreOption, NoXarchOption, HelpHidden]>,
  HelpText<"Set the driver mode to either 'gcc', 'g++', 'cpp', or 'cl'">;
def rsp_quoting : Joined<["--"], "rsp-quoting=">, Group<internal_driver_Group>,
  Flags<[CoreOption, NoXarchOption, HelpHidden]>,
  HelpText<"Set the rsp quoting to either 'posix', or 'windows'">;
def ccc_gcc_name : Separate<["-"], "ccc-gcc-name">, InternalDriverOpt,
  HelpText<"Name for native GCC compiler">,
  MetaVarName<"<gcc-path>">;

class InternalDebugOpt : Group<internal_debug_Group>,
  Flags<[NoXarchOption, HelpHidden, CoreOption]>;
def ccc_install_dir : Separate<["-"], "ccc-install-dir">, InternalDebugOpt,
  HelpText<"Simulate installation in the given directory">;
def ccc_print_phases : Flag<["-"], "ccc-print-phases">, InternalDebugOpt,
  HelpText<"Dump list of actions to perform">;
def ccc_print_bindings : Flag<["-"], "ccc-print-bindings">, InternalDebugOpt,
  HelpText<"Show bindings of tools to actions">;

def ccc_arcmt_check : Flag<["-"], "ccc-arcmt-check">, InternalDriverOpt,
  HelpText<"Check for ARC migration issues that need manual handling">;
def ccc_arcmt_modify : Flag<["-"], "ccc-arcmt-modify">, InternalDriverOpt,
  HelpText<"Apply modifications to files to conform to ARC">;
def ccc_arcmt_migrate : Separate<["-"], "ccc-arcmt-migrate">, InternalDriverOpt,
  HelpText<"Apply modifications and produces temporary files that conform to ARC">;
def arcmt_migrate_report_output : Separate<["-"], "arcmt-migrate-report-output">,
  HelpText<"Output path for the plist report">,  Flags<[CC1Option]>,
  MarshallingInfoString<FrontendOpts<"ARCMTMigrateReportOut">>;
def arcmt_migrate_emit_arc_errors : Flag<["-"], "arcmt-migrate-emit-errors">,
  HelpText<"Emit ARC errors even if the migrator can fix them">, Flags<[CC1Option]>,
  MarshallingInfoFlag<FrontendOpts<"ARCMTMigrateEmitARCErrors">>;
def gen_reproducer_eq: Joined<["-"], "gen-reproducer=">, Flags<[NoArgumentUnused, CoreOption]>,
  HelpText<"Emit reproducer on (option: off, crash (default), error, always)">;
def gen_reproducer: Flag<["-"], "gen-reproducer">, InternalDebugOpt,
  Alias<gen_reproducer_eq>, AliasArgs<["always"]>,
  HelpText<"Auto-generates preprocessed source files and a reproduction script">;
def gen_cdb_fragment_path: Separate<["-"], "gen-cdb-fragment-path">, InternalDebugOpt,
  HelpText<"Emit a compilation database fragment to the specified directory">;

def round_trip_args : Flag<["-"], "round-trip-args">, Flags<[CC1Option, NoDriverOption]>,
  HelpText<"Enable command line arguments round-trip.">;
def no_round_trip_args : Flag<["-"], "no-round-trip-args">, Flags<[CC1Option, NoDriverOption]>,
  HelpText<"Disable command line arguments round-trip.">;

def _migrate : Flag<["--"], "migrate">, Flags<[NoXarchOption]>,
  HelpText<"Run the migrator">;
def ccc_objcmt_migrate : Separate<["-"], "ccc-objcmt-migrate">,
  InternalDriverOpt,
  HelpText<"Apply modifications and produces temporary files to migrate to "
   "modern ObjC syntax">;

def objcmt_migrate_literals : Flag<["-"], "objcmt-migrate-literals">, Flags<[CC1Option]>,
  HelpText<"Enable migration to modern ObjC literals">,
  MarshallingInfoBitfieldFlag<FrontendOpts<"ObjCMTAction">, "FrontendOptions::ObjCMT_Literals">;
def objcmt_migrate_subscripting : Flag<["-"], "objcmt-migrate-subscripting">, Flags<[CC1Option]>,
  HelpText<"Enable migration to modern ObjC subscripting">,
  MarshallingInfoBitfieldFlag<FrontendOpts<"ObjCMTAction">, "FrontendOptions::ObjCMT_Subscripting">;
def objcmt_migrate_property : Flag<["-"], "objcmt-migrate-property">, Flags<[CC1Option]>,
  HelpText<"Enable migration to modern ObjC property">,
  MarshallingInfoBitfieldFlag<FrontendOpts<"ObjCMTAction">, "FrontendOptions::ObjCMT_Property">;
def objcmt_migrate_all : Flag<["-"], "objcmt-migrate-all">, Flags<[CC1Option]>,
  HelpText<"Enable migration to modern ObjC">,
  MarshallingInfoBitfieldFlag<FrontendOpts<"ObjCMTAction">, "FrontendOptions::ObjCMT_MigrateDecls">;
def objcmt_migrate_readonly_property : Flag<["-"], "objcmt-migrate-readonly-property">, Flags<[CC1Option]>,
  HelpText<"Enable migration to modern ObjC readonly property">,
  MarshallingInfoBitfieldFlag<FrontendOpts<"ObjCMTAction">, "FrontendOptions::ObjCMT_ReadonlyProperty">;
def objcmt_migrate_readwrite_property : Flag<["-"], "objcmt-migrate-readwrite-property">, Flags<[CC1Option]>,
  HelpText<"Enable migration to modern ObjC readwrite property">,
  MarshallingInfoBitfieldFlag<FrontendOpts<"ObjCMTAction">, "FrontendOptions::ObjCMT_ReadwriteProperty">;
def objcmt_migrate_property_dot_syntax : Flag<["-"], "objcmt-migrate-property-dot-syntax">, Flags<[CC1Option]>,
  HelpText<"Enable migration of setter/getter messages to property-dot syntax">,
  MarshallingInfoBitfieldFlag<FrontendOpts<"ObjCMTAction">, "FrontendOptions::ObjCMT_PropertyDotSyntax">;
def objcmt_migrate_annotation : Flag<["-"], "objcmt-migrate-annotation">, Flags<[CC1Option]>,
  HelpText<"Enable migration to property and method annotations">,
  MarshallingInfoBitfieldFlag<FrontendOpts<"ObjCMTAction">, "FrontendOptions::ObjCMT_Annotation">;
def objcmt_migrate_instancetype : Flag<["-"], "objcmt-migrate-instancetype">, Flags<[CC1Option]>,
  HelpText<"Enable migration to infer instancetype for method result type">,
  MarshallingInfoBitfieldFlag<FrontendOpts<"ObjCMTAction">, "FrontendOptions::ObjCMT_Instancetype">;
def objcmt_migrate_nsmacros : Flag<["-"], "objcmt-migrate-ns-macros">, Flags<[CC1Option]>,
  HelpText<"Enable migration to NS_ENUM/NS_OPTIONS macros">,
  MarshallingInfoBitfieldFlag<FrontendOpts<"ObjCMTAction">, "FrontendOptions::ObjCMT_NsMacros">;
def objcmt_migrate_protocol_conformance : Flag<["-"], "objcmt-migrate-protocol-conformance">, Flags<[CC1Option]>,
  HelpText<"Enable migration to add protocol conformance on classes">,
  MarshallingInfoBitfieldFlag<FrontendOpts<"ObjCMTAction">, "FrontendOptions::ObjCMT_ProtocolConformance">;
def objcmt_atomic_property : Flag<["-"], "objcmt-atomic-property">, Flags<[CC1Option]>,
  HelpText<"Make migration to 'atomic' properties">,
  MarshallingInfoBitfieldFlag<FrontendOpts<"ObjCMTAction">, "FrontendOptions::ObjCMT_AtomicProperty">;
def objcmt_returns_innerpointer_property : Flag<["-"], "objcmt-returns-innerpointer-property">, Flags<[CC1Option]>,
  HelpText<"Enable migration to annotate property with NS_RETURNS_INNER_POINTER">,
  MarshallingInfoBitfieldFlag<FrontendOpts<"ObjCMTAction">, "FrontendOptions::ObjCMT_ReturnsInnerPointerProperty">;
def objcmt_ns_nonatomic_iosonly: Flag<["-"], "objcmt-ns-nonatomic-iosonly">, Flags<[CC1Option]>,
  HelpText<"Enable migration to use NS_NONATOMIC_IOSONLY macro for setting property's 'atomic' attribute">,
  MarshallingInfoBitfieldFlag<FrontendOpts<"ObjCMTAction">, "FrontendOptions::ObjCMT_NsAtomicIOSOnlyProperty">;
def objcmt_migrate_designated_init : Flag<["-"], "objcmt-migrate-designated-init">, Flags<[CC1Option]>,
  HelpText<"Enable migration to infer NS_DESIGNATED_INITIALIZER for initializer methods">,
  MarshallingInfoBitfieldFlag<FrontendOpts<"ObjCMTAction">, "FrontendOptions::ObjCMT_DesignatedInitializer">;

def objcmt_allowlist_dir_path: Joined<["-"], "objcmt-allowlist-dir-path=">, Flags<[CC1Option]>,
  HelpText<"Only modify files with a filename contained in the provided directory path">,
  MarshallingInfoString<FrontendOpts<"ObjCMTAllowListPath">>;
def : Joined<["-"], "objcmt-whitelist-dir-path=">, Flags<[CC1Option]>,
  HelpText<"Alias for -objcmt-allowlist-dir-path">,
  Alias<objcmt_allowlist_dir_path>;
// The misspelt "white-list" [sic] alias is due for removal.
def : Joined<["-"], "objcmt-white-list-dir-path=">, Flags<[CC1Option]>,
  Alias<objcmt_allowlist_dir_path>;

// Make sure all other -ccc- options are rejected.
def ccc_ : Joined<["-"], "ccc-">, Group<internal_Group>, Flags<[Unsupported]>;

// Standard Options

def _HASH_HASH_HASH : Flag<["-"], "###">, Flags<[NoXarchOption, CoreOption, FlangOption]>,
    HelpText<"Print (but do not run) the commands to run for this compilation">;
def _DASH_DASH : Option<["--"], "", KIND_REMAINING_ARGS>,
    Flags<[NoXarchOption, CoreOption]>;
def A : JoinedOrSeparate<["-"], "A">, Flags<[RenderJoined]>, Group<gfortran_Group>;
def B : JoinedOrSeparate<["-"], "B">, MetaVarName<"<prefix>">,
    HelpText<"Search $prefix$file for executables, libraries, and data files. "
    "If $prefix is a directory, search $prefix/$file">;
def gcc_install_dir_EQ : Joined<["--"], "gcc-install-dir=">,
  HelpText<"Use GCC installation in the specified directory. The directory ends with path components like 'lib{,32,64}/gcc{,-cross}/$triple/$version'. "
  "Note: executables (e.g. ld) used by the compiler are not overridden by the selected GCC installation">;
def gcc_toolchain : Joined<["--"], "gcc-toolchain=">, Flags<[NoXarchOption]>,
  HelpText<"Specify a directory where Clang can find 'include' and 'lib{,32,64}/gcc{,-cross}/$triple/$version'. "
  "Clang will use the GCC installation with the largest version">;
def CC : Flag<["-"], "CC">, Flags<[CC1Option]>, Group<Preprocessor_Group>,
    HelpText<"Include comments from within macros in preprocessed output">,
    MarshallingInfoFlag<PreprocessorOutputOpts<"ShowMacroComments">>;
def C : Flag<["-"], "C">, Flags<[CC1Option]>, Group<Preprocessor_Group>,
    HelpText<"Include comments in preprocessed output">,
    MarshallingInfoFlag<PreprocessorOutputOpts<"ShowComments">>;
def D : JoinedOrSeparate<["-"], "D">, Group<Preprocessor_Group>,
    Flags<[CC1Option, FlangOption, FC1Option]>, MetaVarName<"<macro>=<value>">,
    HelpText<"Define <macro> to <value> (or 1 if <value> omitted)">;
def E : Flag<["-"], "E">, Flags<[NoXarchOption,CC1Option, FlangOption, FC1Option]>, Group<Action_Group>,
    HelpText<"Only run the preprocessor">;
def F : JoinedOrSeparate<["-"], "F">, Flags<[RenderJoined,CC1Option]>,
    HelpText<"Add directory to framework include search path">;
def G : JoinedOrSeparate<["-"], "G">, Flags<[NoXarchOption]>, Group<m_Group>,
    MetaVarName<"<size>">, HelpText<"Put objects of at most <size> bytes "
    "into small data section (MIPS / Hexagon)">;
def G_EQ : Joined<["-"], "G=">, Flags<[NoXarchOption]>, Group<m_Group>, Alias<G>;
def H : Flag<["-"], "H">, Flags<[CC1Option]>, Group<Preprocessor_Group>,
    HelpText<"Show header includes and nesting depth">,
    MarshallingInfoFlag<DependencyOutputOpts<"ShowHeaderIncludes">>;
def fshow_skipped_includes : Flag<["-"], "fshow-skipped-includes">,
  Flags<[CC1Option]>, HelpText<"Show skipped includes in -H output.">,
  DocBrief<[{#include files may be "skipped" due to include guard optimization
             or #pragma once. This flag makes -H show also such includes.}]>,
  MarshallingInfoFlag<DependencyOutputOpts<"ShowSkippedHeaderIncludes">>;

def I_ : Flag<["-"], "I-">, Group<I_Group>,
    HelpText<"Restrict all prior -I flags to double-quoted inclusion and "
             "remove current directory from include path">;
def I : JoinedOrSeparate<["-"], "I">, Group<I_Group>,
    Flags<[CC1Option,CC1AsOption,FlangOption,FC1Option]>, MetaVarName<"<dir>">,
    HelpText<"Add directory to the end of the list of include search paths">,
    DocBrief<[{Add directory to include search path. For C++ inputs, if
there are multiple -I options, these directories are searched
in the order they are given before the standard system directories
are searched. If the same directory is in the SYSTEM include search
paths, for example if also specified with -isystem, the -I option
will be ignored}]>;
def L : JoinedOrSeparate<["-"], "L">, Flags<[RenderJoined]>, Group<Link_Group>,
    MetaVarName<"<dir>">, HelpText<"Add directory to library search path">;
def MD : Flag<["-"], "MD">, Group<M_Group>,
    HelpText<"Write a depfile containing user and system headers">;
def MMD : Flag<["-"], "MMD">, Group<M_Group>,
    HelpText<"Write a depfile containing user headers">;
def M : Flag<["-"], "M">, Group<M_Group>,
    HelpText<"Like -MD, but also implies -E and writes to stdout by default">;
def MM : Flag<["-"], "MM">, Group<M_Group>,
    HelpText<"Like -MMD, but also implies -E and writes to stdout by default">;
def MF : JoinedOrSeparate<["-"], "MF">, Group<M_Group>,
    HelpText<"Write depfile output from -MMD, -MD, -MM, or -M to <file>">,
    MetaVarName<"<file>">;
def MG : Flag<["-"], "MG">, Group<M_Group>, Flags<[CC1Option]>,
    HelpText<"Add missing headers to depfile">,
    MarshallingInfoFlag<DependencyOutputOpts<"AddMissingHeaderDeps">>;
def MJ : JoinedOrSeparate<["-"], "MJ">, Group<M_Group>,
    HelpText<"Write a compilation database entry per input">;
def MP : Flag<["-"], "MP">, Group<M_Group>, Flags<[CC1Option]>,
    HelpText<"Create phony target for each dependency (other than main file)">,
    MarshallingInfoFlag<DependencyOutputOpts<"UsePhonyTargets">>;
def MQ : JoinedOrSeparate<["-"], "MQ">, Group<M_Group>, Flags<[CC1Option]>,
    HelpText<"Specify name of main file output to quote in depfile">;
def MT : JoinedOrSeparate<["-"], "MT">, Group<M_Group>, Flags<[CC1Option]>,
    HelpText<"Specify name of main file output in depfile">,
    MarshallingInfoStringVector<DependencyOutputOpts<"Targets">>;
def MV : Flag<["-"], "MV">, Group<M_Group>, Flags<[CC1Option]>,
    HelpText<"Use NMake/Jom format for the depfile">,
    MarshallingInfoFlag<DependencyOutputOpts<"OutputFormat">, "DependencyOutputFormat::Make">,
    Normalizer<"makeFlagToValueNormalizer(DependencyOutputFormat::NMake)">;
def Mach : Flag<["-"], "Mach">, Group<Link_Group>;
def O0 : Flag<["-"], "O0">, Group<O_Group>, Flags<[CC1Option, FC1Option, HelpHidden]>;
def O4 : Flag<["-"], "O4">, Group<O_Group>, Flags<[CC1Option, FC1Option, HelpHidden]>;
def ObjCXX : Flag<["-"], "ObjC++">, Flags<[NoXarchOption]>,
  HelpText<"Treat source input files as Objective-C++ inputs">;
def ObjC : Flag<["-"], "ObjC">, Flags<[NoXarchOption]>,
  HelpText<"Treat source input files as Objective-C inputs">;
def O : Joined<["-"], "O">, Group<O_Group>, Flags<[CC1Option,FC1Option]>;
def O_flag : Flag<["-"], "O">, Flags<[CC1Option,FC1Option]>, Alias<O>, AliasArgs<["1"]>;
def Ofast : Joined<["-"], "Ofast">, Group<O_Group>, Flags<[CC1Option]>;
def P : Flag<["-"], "P">, Flags<[CC1Option,FlangOption,FC1Option]>, Group<Preprocessor_Group>,
  HelpText<"Disable linemarker output in -E mode">,
  MarshallingInfoNegativeFlag<PreprocessorOutputOpts<"ShowLineMarkers">>;
def Qy : Flag<["-"], "Qy">, Flags<[CC1Option]>,
  HelpText<"Emit metadata containing compiler name and version">;
def Qn : Flag<["-"], "Qn">, Flags<[CC1Option]>,
  HelpText<"Do not emit metadata containing compiler name and version">;
def : Flag<["-"], "fident">, Group<f_Group>, Alias<Qy>,
  Flags<[CoreOption, CC1Option]>;
def : Flag<["-"], "fno-ident">, Group<f_Group>, Alias<Qn>,
  Flags<[CoreOption, CC1Option]>;
def Qunused_arguments : Flag<["-"], "Qunused-arguments">, Flags<[NoXarchOption, CoreOption]>,
  HelpText<"Don't emit warning for unused driver arguments">;
def Q : Flag<["-"], "Q">, IgnoredGCCCompat;
def Rpass_EQ : Joined<["-"], "Rpass=">, Group<R_value_Group>, Flags<[CC1Option]>,
  HelpText<"Report transformations performed by optimization passes whose "
           "name matches the given POSIX regular expression">;
def Rpass_missed_EQ : Joined<["-"], "Rpass-missed=">, Group<R_value_Group>,
  Flags<[CC1Option]>,
  HelpText<"Report missed transformations by optimization passes whose "
           "name matches the given POSIX regular expression">;
def Rpass_analysis_EQ : Joined<["-"], "Rpass-analysis=">, Group<R_value_Group>,
  Flags<[CC1Option]>,
  HelpText<"Report transformation analysis from optimization passes whose "
           "name matches the given POSIX regular expression">;
def R_Joined : Joined<["-"], "R">, Group<R_Group>, Flags<[CC1Option, CoreOption]>,
  MetaVarName<"<remark>">, HelpText<"Enable the specified remark">;
def S : Flag<["-"], "S">, Flags<[NoXarchOption,CC1Option,FlangOption,FC1Option]>, Group<Action_Group>,
  HelpText<"Only run preprocess and compilation steps">;
def T : JoinedOrSeparate<["-"], "T">, Group<T_Group>,
  MetaVarName<"<script>">, HelpText<"Specify <script> as linker script">;
def U : JoinedOrSeparate<["-"], "U">, Group<Preprocessor_Group>,
  Flags<[CC1Option, FlangOption, FC1Option]>, MetaVarName<"<macro>">, HelpText<"Undefine macro <macro>">;
def V : JoinedOrSeparate<["-"], "V">, Flags<[NoXarchOption, Unsupported]>;
def Wa_COMMA : CommaJoined<["-"], "Wa,">,
  HelpText<"Pass the comma separated arguments in <arg> to the assembler">,
  MetaVarName<"<arg>">;
def Wall : Flag<["-"], "Wall">, Group<W_Group>, Flags<[CC1Option, HelpHidden]>;
def WCL4 : Flag<["-"], "WCL4">, Group<W_Group>, Flags<[CC1Option, HelpHidden]>;
def Wsystem_headers : Flag<["-"], "Wsystem-headers">, Group<W_Group>, Flags<[CC1Option, HelpHidden]>;
def Wno_system_headers : Flag<["-"], "Wno-system-headers">, Group<W_Group>, Flags<[CC1Option, HelpHidden]>;
def Wdeprecated : Flag<["-"], "Wdeprecated">, Group<W_Group>, Flags<[CC1Option]>,
  HelpText<"Enable warnings for deprecated constructs and define __DEPRECATED">;
def Wno_deprecated : Flag<["-"], "Wno-deprecated">, Group<W_Group>, Flags<[CC1Option]>;
def Wl_COMMA : CommaJoined<["-"], "Wl,">, Flags<[LinkerInput, RenderAsInput]>,
  HelpText<"Pass the comma separated arguments in <arg> to the linker">,
  MetaVarName<"<arg>">, Group<Link_Group>;
// FIXME: This is broken; these should not be Joined arguments.
def Wno_nonportable_cfstrings : Joined<["-"], "Wno-nonportable-cfstrings">, Group<W_Group>,
  Flags<[CC1Option]>;
def Wnonportable_cfstrings : Joined<["-"], "Wnonportable-cfstrings">, Group<W_Group>,
  Flags<[CC1Option]>;
def Wp_COMMA : CommaJoined<["-"], "Wp,">,
  HelpText<"Pass the comma separated arguments in <arg> to the preprocessor">,
  MetaVarName<"<arg>">, Group<Preprocessor_Group>;
def Wundef_prefix_EQ : CommaJoined<["-"], "Wundef-prefix=">, Group<W_value_Group>,
  Flags<[CC1Option, CoreOption, HelpHidden]>, MetaVarName<"<arg>">,
  HelpText<"Enable warnings for undefined macros with a prefix in the comma separated list <arg>">,
  MarshallingInfoStringVector<DiagnosticOpts<"UndefPrefixes">>;
def Wwrite_strings : Flag<["-"], "Wwrite-strings">, Group<W_Group>, Flags<[CC1Option, HelpHidden]>;
def Wno_write_strings : Flag<["-"], "Wno-write-strings">, Group<W_Group>, Flags<[CC1Option, HelpHidden]>;
def W_Joined : Joined<["-"], "W">, Group<W_Group>, Flags<[CC1Option, CoreOption, FC1Option, FlangOption]>,
  MetaVarName<"<warning>">, HelpText<"Enable the specified warning">;
def Xanalyzer : Separate<["-"], "Xanalyzer">,
  HelpText<"Pass <arg> to the static analyzer">, MetaVarName<"<arg>">,
  Group<StaticAnalyzer_Group>;
def Xarch__ : JoinedAndSeparate<["-"], "Xarch_">, Flags<[NoXarchOption]>;
def Xarch_host : Separate<["-"], "Xarch_host">, Flags<[NoXarchOption]>,
  HelpText<"Pass <arg> to the CUDA/HIP host compilation">, MetaVarName<"<arg>">;
def Xarch_device : Separate<["-"], "Xarch_device">, Flags<[NoXarchOption]>,
  HelpText<"Pass <arg> to the CUDA/HIP device compilation">, MetaVarName<"<arg>">;
def Xassembler : Separate<["-"], "Xassembler">,
  HelpText<"Pass <arg> to the assembler">, MetaVarName<"<arg>">,
  Group<CompileOnly_Group>;
def Xclang : Separate<["-"], "Xclang">,
  HelpText<"Pass <arg> to clang -cc1">, MetaVarName<"<arg>">,
  Flags<[NoXarchOption, CoreOption]>, Group<CompileOnly_Group>;
def : Joined<["-"], "Xclang=">, Group<CompileOnly_Group>, Flags<[NoXarchOption, CoreOption]>, Alias<Xclang>,
  HelpText<"Alias for -Xclang">, MetaVarName<"<arg>">;
def Xcuda_fatbinary : Separate<["-"], "Xcuda-fatbinary">,
  HelpText<"Pass <arg> to fatbinary invocation">, MetaVarName<"<arg>">;
def Xcuda_ptxas : Separate<["-"], "Xcuda-ptxas">,
  HelpText<"Pass <arg> to the ptxas assembler">, MetaVarName<"<arg>">;
def Xopenmp_target : Separate<["-"], "Xopenmp-target">, Group<CompileOnly_Group>,
  HelpText<"Pass <arg> to the target offloading toolchain.">, MetaVarName<"<arg>">;
def Xopenmp_target_EQ : JoinedAndSeparate<["-"], "Xopenmp-target=">, Group<CompileOnly_Group>,
  HelpText<"Pass <arg> to the target offloading toolchain identified by <triple>.">,
  MetaVarName<"<triple> <arg>">;
def z : Separate<["-"], "z">, Flags<[LinkerInput, RenderAsInput]>,
  HelpText<"Pass -z <arg> to the linker">, MetaVarName<"<arg>">,
  Group<Link_Group>;
def offload_link : Flag<["--"], "offload-link">, Group<Link_Group>,
  HelpText<"Use the new offloading linker to perform the link job.">;
def Xlinker : Separate<["-"], "Xlinker">, Flags<[LinkerInput, RenderAsInput]>,
  HelpText<"Pass <arg> to the linker">, MetaVarName<"<arg>">,
  Group<Link_Group>;
def Xoffload_linker : JoinedAndSeparate<["-"], "Xoffload-linker">,
  HelpText<"Pass <arg> to the offload linkers or the ones idenfied by -<triple>">,
  MetaVarName<"<triple> <arg>">, Group<Link_Group>;
def Xpreprocessor : Separate<["-"], "Xpreprocessor">, Group<Preprocessor_Group>,
  HelpText<"Pass <arg> to the preprocessor">, MetaVarName<"<arg>">;
def X_Flag : Flag<["-"], "X">, Group<Link_Group>;
def Z_Flag : Flag<["-"], "Z">, Group<Link_Group>;
def all__load : Flag<["-"], "all_load">;
def allowable__client : Separate<["-"], "allowable_client">;
def ansi : Flag<["-", "--"], "ansi">, Group<CompileOnly_Group>;
def arch__errors__fatal : Flag<["-"], "arch_errors_fatal">;
def arch : Separate<["-"], "arch">, Flags<[NoXarchOption]>;
def arch__only : Separate<["-"], "arch_only">;
def autocomplete : Joined<["--"], "autocomplete=">;
def bind__at__load : Flag<["-"], "bind_at_load">;
def bundle__loader : Separate<["-"], "bundle_loader">;
def bundle : Flag<["-"], "bundle">;
def b : JoinedOrSeparate<["-"], "b">, Flags<[LinkerInput, RenderAsInput]>,
  HelpText<"Pass -b <arg> to the linker on AIX (only).">, MetaVarName<"<arg>">,
  Group<Link_Group>;
// OpenCL-only Options
def cl_opt_disable : Flag<["-"], "cl-opt-disable">, Group<opencl_Group>, Flags<[CC1Option]>,
  HelpText<"OpenCL only. This option disables all optimizations. By default optimizations are enabled.">;
def cl_strict_aliasing : Flag<["-"], "cl-strict-aliasing">, Group<opencl_Group>, Flags<[CC1Option]>,
  HelpText<"OpenCL only. This option is added for compatibility with OpenCL 1.0.">;
def cl_single_precision_constant : Flag<["-"], "cl-single-precision-constant">, Group<opencl_Group>, Flags<[CC1Option]>,
  HelpText<"OpenCL only. Treat double precision floating-point constant as single precision constant.">,
  MarshallingInfoFlag<LangOpts<"SinglePrecisionConstants">>;
def cl_finite_math_only : Flag<["-"], "cl-finite-math-only">, Group<opencl_Group>, Flags<[CC1Option]>,
  HelpText<"OpenCL only. Allow floating-point optimizations that assume arguments and results are not NaNs or +-Inf.">,
  MarshallingInfoFlag<LangOpts<"CLFiniteMathOnly">>;
def cl_kernel_arg_info : Flag<["-"], "cl-kernel-arg-info">, Group<opencl_Group>, Flags<[CC1Option]>,
  HelpText<"OpenCL only. Generate kernel argument metadata.">,
  MarshallingInfoFlag<CodeGenOpts<"EmitOpenCLArgMetadata">>;
def cl_unsafe_math_optimizations : Flag<["-"], "cl-unsafe-math-optimizations">, Group<opencl_Group>, Flags<[CC1Option]>,
  HelpText<"OpenCL only. Allow unsafe floating-point optimizations.  Also implies -cl-no-signed-zeros and -cl-mad-enable.">,
  MarshallingInfoFlag<LangOpts<"CLUnsafeMath">>;
def cl_fast_relaxed_math : Flag<["-"], "cl-fast-relaxed-math">, Group<opencl_Group>, Flags<[CC1Option]>,
  HelpText<"OpenCL only. Sets -cl-finite-math-only and -cl-unsafe-math-optimizations, and defines __FAST_RELAXED_MATH__.">,
  MarshallingInfoFlag<LangOpts<"FastRelaxedMath">>;
def cl_mad_enable : Flag<["-"], "cl-mad-enable">, Group<opencl_Group>, Flags<[CC1Option]>,
  HelpText<"OpenCL only. Allow use of less precise MAD computations in the generated binary.">,
  MarshallingInfoFlag<CodeGenOpts<"LessPreciseFPMAD">>,
  ImpliedByAnyOf<[cl_unsafe_math_optimizations.KeyPath, cl_fast_relaxed_math.KeyPath]>;
def cl_no_signed_zeros : Flag<["-"], "cl-no-signed-zeros">, Group<opencl_Group>, Flags<[CC1Option]>,
  HelpText<"OpenCL only. Allow use of less precise no signed zeros computations in the generated binary.">,
  MarshallingInfoFlag<LangOpts<"CLNoSignedZero">>;
def cl_std_EQ : Joined<["-"], "cl-std=">, Group<opencl_Group>, Flags<[CC1Option]>,
  HelpText<"OpenCL language standard to compile for.">,
  Values<"cl,CL,cl1.0,CL1.0,cl1.1,CL1.1,cl1.2,CL1.2,cl2.0,CL2.0,cl3.0,CL3.0,clc++,CLC++,clc++1.0,CLC++1.0,clc++2021,CLC++2021">;
def cl_denorms_are_zero : Flag<["-"], "cl-denorms-are-zero">, Group<opencl_Group>,
  HelpText<"OpenCL only. Allow denormals to be flushed to zero.">;
def cl_fp32_correctly_rounded_divide_sqrt : Flag<["-"], "cl-fp32-correctly-rounded-divide-sqrt">, Group<opencl_Group>, Flags<[CC1Option]>,
  HelpText<"OpenCL only. Specify that single precision floating-point divide and sqrt used in the program source are correctly rounded.">,
  MarshallingInfoFlag<CodeGenOpts<"OpenCLCorrectlyRoundedDivSqrt">>;
def cl_uniform_work_group_size : Flag<["-"], "cl-uniform-work-group-size">, Group<opencl_Group>, Flags<[CC1Option]>,
  HelpText<"OpenCL only. Defines that the global work-size be a multiple of the work-group size specified to clEnqueueNDRangeKernel">,
  MarshallingInfoFlag<CodeGenOpts<"UniformWGSize">>;
def cl_no_stdinc : Flag<["-"], "cl-no-stdinc">, Group<opencl_Group>,
  HelpText<"OpenCL only. Disables all standard includes containing non-native compiler types and functions.">;
def cl_ext_EQ : CommaJoined<["-"], "cl-ext=">, Group<opencl_Group>, Flags<[CC1Option]>,
  HelpText<"OpenCL only. Enable or disable OpenCL extensions/optional features. The argument is a comma-separated "
           "sequence of one or more extension names, each prefixed by '+' or '-'.">,
  MarshallingInfoStringVector<TargetOpts<"OpenCLExtensionsAsWritten">>;

def client__name : JoinedOrSeparate<["-"], "client_name">;
def combine : Flag<["-", "--"], "combine">, Flags<[NoXarchOption, Unsupported]>;
def compatibility__version : JoinedOrSeparate<["-"], "compatibility_version">;
def config : Joined<["--"], "config=">, Flags<[NoXarchOption, CoreOption]>, MetaVarName<"<file>">,
  HelpText<"Specify configuration file">;
def : Separate<["--"], "config">, Alias<config>;
def no_default_config : Flag<["--"], "no-default-config">, Flags<[NoXarchOption, CoreOption]>,
  HelpText<"Disable loading default configuration files">;
def config_system_dir_EQ : Joined<["--"], "config-system-dir=">, Flags<[NoXarchOption, CoreOption, HelpHidden]>,
  HelpText<"System directory for configuration files">;
def config_user_dir_EQ : Joined<["--"], "config-user-dir=">, Flags<[NoXarchOption, CoreOption, HelpHidden]>,
  HelpText<"User directory for configuration files">;
def coverage : Flag<["-", "--"], "coverage">, Group<Link_Group>, Flags<[CoreOption]>;
def cpp_precomp : Flag<["-"], "cpp-precomp">, Group<clang_ignored_f_Group>;
def current__version : JoinedOrSeparate<["-"], "current_version">;
def cxx_isystem : JoinedOrSeparate<["-"], "cxx-isystem">, Group<clang_i_Group>,
  HelpText<"Add directory to the C++ SYSTEM include search path">, Flags<[CC1Option]>,
  MetaVarName<"<directory>">;
def c : Flag<["-"], "c">, Flags<[NoXarchOption, FlangOption]>, Group<Action_Group>,
  HelpText<"Only run preprocess, compile, and assemble steps">;
def fconvergent_functions : Flag<["-"], "fconvergent-functions">, Group<f_Group>, Flags<[CC1Option]>,
  HelpText<"Assume functions may be convergent">;

def gpu_use_aux_triple_only : Flag<["--"], "gpu-use-aux-triple-only">,
  InternalDriverOpt, HelpText<"Prepare '-aux-triple' only without populating "
                              "'-aux-target-cpu' and '-aux-target-feature'.">;
def cuda_include_ptx_EQ : Joined<["--"], "cuda-include-ptx=">, Flags<[NoXarchOption]>,
  HelpText<"Include PTX for the following GPU architecture (e.g. sm_35) or 'all'. May be specified more than once.">;
def no_cuda_include_ptx_EQ : Joined<["--"], "no-cuda-include-ptx=">, Flags<[NoXarchOption]>,
  HelpText<"Do not include PTX for the following GPU architecture (e.g. sm_35) or 'all'. May be specified more than once.">;
def offload_arch_EQ : Joined<["--"], "offload-arch=">, Flags<[NoXarchOption]>,
  HelpText<"CUDA offloading device architecture (e.g. sm_35), or HIP offloading target ID in the form of a "
           "device architecture followed by target ID features delimited by a colon. Each target ID feature "
           "is a pre-defined string followed by a plus or minus sign (e.g. gfx908:xnack+:sramecc-).  May be "
           "specified more than once.">;
def cuda_gpu_arch_EQ : Joined<["--"], "cuda-gpu-arch=">, Flags<[NoXarchOption]>,
  Alias<offload_arch_EQ>;
def cuda_feature_EQ : Joined<["--"], "cuda-feature=">, HelpText<"Manually specify the CUDA feature to use">;
def hip_link : Flag<["--"], "hip-link">,
  HelpText<"Link clang-offload-bundler bundles for HIP">;
def no_hip_rt: Flag<["-"], "no-hip-rt">,
  HelpText<"Do not link against HIP runtime libraries">;
def no_offload_arch_EQ : Joined<["--"], "no-offload-arch=">, Flags<[NoXarchOption]>,
  HelpText<"Remove CUDA/HIP offloading device architecture (e.g. sm_35, gfx906) from the list of devices to compile for. "
           "'all' resets the list to its default value.">;
def emit_static_lib : Flag<["--"], "emit-static-lib">,
  HelpText<"Enable linker job to emit a static library.">;
def no_cuda_gpu_arch_EQ : Joined<["--"], "no-cuda-gpu-arch=">, Flags<[NoXarchOption]>,
  Alias<no_offload_arch_EQ>;
def cuda_noopt_device_debug : Flag<["--"], "cuda-noopt-device-debug">,
  HelpText<"Enable device-side debug info generation. Disables ptxas optimizations.">;
def no_cuda_version_check : Flag<["--"], "no-cuda-version-check">,
  HelpText<"Don't error out if the detected version of the CUDA install is "
           "too low for the requested CUDA gpu architecture.">;
def no_cuda_noopt_device_debug : Flag<["--"], "no-cuda-noopt-device-debug">;
def cuda_path_EQ : Joined<["--"], "cuda-path=">, Group<i_Group>,
  HelpText<"CUDA installation path">;
def cuda_path_ignore_env : Flag<["--"], "cuda-path-ignore-env">, Group<i_Group>,
  HelpText<"Ignore environment variables to detect CUDA installation">;
def ptxas_path_EQ : Joined<["--"], "ptxas-path=">, Group<i_Group>,
  HelpText<"Path to ptxas (used for compiling CUDA code)">;
def fgpu_flush_denormals_to_zero : Flag<["-"], "fgpu-flush-denormals-to-zero">,
  HelpText<"Flush denormal floating point values to zero in CUDA/HIP device mode.">;
def fno_gpu_flush_denormals_to_zero : Flag<["-"], "fno-gpu-flush-denormals-to-zero">;
def fcuda_flush_denormals_to_zero : Flag<["-"], "fcuda-flush-denormals-to-zero">,
  Alias<fgpu_flush_denormals_to_zero>;
def fno_cuda_flush_denormals_to_zero : Flag<["-"], "fno-cuda-flush-denormals-to-zero">,
  Alias<fno_gpu_flush_denormals_to_zero>;
defm gpu_rdc : BoolFOption<"gpu-rdc",
  LangOpts<"GPURelocatableDeviceCode">, DefaultFalse,
  PosFlag<SetTrue, [CC1Option], "Generate relocatable device code, also known as separate compilation mode">,
  NegFlag<SetFalse>>;
def : Flag<["-"], "fcuda-rdc">, Alias<fgpu_rdc>;
def : Flag<["-"], "fno-cuda-rdc">, Alias<fno_gpu_rdc>;
defm cuda_short_ptr : BoolFOption<"cuda-short-ptr",
  TargetOpts<"NVPTXUseShortPointers">, DefaultFalse,
  PosFlag<SetTrue, [CC1Option], "Use 32-bit pointers for accessing const/local/shared address spaces">,
  NegFlag<SetFalse>>;
def fgpu_default_stream_EQ : Joined<["-"], "fgpu-default-stream=">,
  HelpText<"Specify default stream. The default value is 'legacy'. (HIP only)">,
  Flags<[CC1Option]>,
  Values<"legacy,per-thread">,
  NormalizedValuesScope<"LangOptions::GPUDefaultStreamKind">,
  NormalizedValues<["Legacy", "PerThread"]>,
  MarshallingInfoEnum<LangOpts<"GPUDefaultStream">, "Legacy">;
def rocm_path_EQ : Joined<["--"], "rocm-path=">, Group<i_Group>,
  HelpText<"ROCm installation path, used for finding and automatically linking required bitcode libraries.">;
def hip_path_EQ : Joined<["--"], "hip-path=">, Group<i_Group>,
  HelpText<"HIP runtime installation path, used for finding HIP version and adding HIP include path.">;
def amdgpu_arch_tool_EQ : Joined<["--"], "amdgpu-arch-tool=">, Group<i_Group>,
  HelpText<"Tool used for detecting AMD GPU arch in the system.">;
def rocm_device_lib_path_EQ : Joined<["--"], "rocm-device-lib-path=">, Group<Link_Group>,
  HelpText<"ROCm device library path. Alternative to rocm-path.">;
def : Joined<["--"], "hip-device-lib-path=">, Alias<rocm_device_lib_path_EQ>;
def hip_device_lib_EQ : Joined<["--"], "hip-device-lib=">, Group<Link_Group>,
  HelpText<"HIP device library">;
def hip_version_EQ : Joined<["--"], "hip-version=">,
  HelpText<"HIP version in the format of major.minor.patch">;
def fhip_dump_offload_linker_script : Flag<["-"], "fhip-dump-offload-linker-script">,
  Group<f_Group>, Flags<[NoArgumentUnused, HelpHidden]>;
defm hip_new_launch_api : BoolFOption<"hip-new-launch-api",
  LangOpts<"HIPUseNewLaunchAPI">, DefaultFalse,
  PosFlag<SetTrue, [CC1Option], "Use">, NegFlag<SetFalse, [], "Don't use">,
  BothFlags<[], " new kernel launching API for HIP">>;
defm hip_fp32_correctly_rounded_divide_sqrt : BoolFOption<"hip-fp32-correctly-rounded-divide-sqrt",
  CodeGenOpts<"HIPCorrectlyRoundedDivSqrt">, DefaultTrue,
  PosFlag<SetTrue, [], "Specify">,
  NegFlag<SetFalse, [CC1Option], "Don't specify">,
  BothFlags<[], " that single precision floating-point divide and sqrt used in "
  "the program source are correctly rounded (HIP device compilation only)">>,
  ShouldParseIf<hip.KeyPath>;
defm hip_kernel_arg_name : BoolFOption<"hip-kernel-arg-name",
  CodeGenOpts<"HIPSaveKernelArgName">, DefaultFalse,
  PosFlag<SetTrue, [CC1Option], "Specify">,
  NegFlag<SetFalse, [], "Don't specify">,
  BothFlags<[], " that kernel argument names are preserved (HIP only)">>,
  ShouldParseIf<hip.KeyPath>;
def hipspv_pass_plugin_EQ : Joined<["--"], "hipspv-pass-plugin=">,
  Group<Link_Group>, MetaVarName<"<dsopath>">,
  HelpText<"path to a pass plugin for HIP to SPIR-V passes.">;
defm gpu_allow_device_init : BoolFOption<"gpu-allow-device-init",
  LangOpts<"GPUAllowDeviceInit">, DefaultFalse,
  PosFlag<SetTrue, [CC1Option], "Allow">, NegFlag<SetFalse, [], "Don't allow">,
  BothFlags<[], " device side init function in HIP (experimental)">>,
  ShouldParseIf<hip.KeyPath>;
defm gpu_defer_diag : BoolFOption<"gpu-defer-diag",
  LangOpts<"GPUDeferDiag">, DefaultFalse,
  PosFlag<SetTrue, [CC1Option], "Defer">, NegFlag<SetFalse, [], "Don't defer">,
  BothFlags<[], " host/device related diagnostic messages for CUDA/HIP">>;
defm gpu_exclude_wrong_side_overloads : BoolFOption<"gpu-exclude-wrong-side-overloads",
  LangOpts<"GPUExcludeWrongSideOverloads">, DefaultFalse,
  PosFlag<SetTrue, [CC1Option], "Always exclude wrong side overloads">,
  NegFlag<SetFalse, [], "Exclude wrong side overloads only if there are same side overloads">,
  BothFlags<[HelpHidden], " in overloading resolution for CUDA/HIP">>;
def gpu_max_threads_per_block_EQ : Joined<["--"], "gpu-max-threads-per-block=">,
  Flags<[CC1Option]>,
  HelpText<"Default max threads per block for kernel launch bounds for HIP">,
  MarshallingInfoInt<LangOpts<"GPUMaxThreadsPerBlock">, "1024">,
  ShouldParseIf<hip.KeyPath>;
def fgpu_inline_threshold_EQ : Joined<["-"], "fgpu-inline-threshold=">,
  Flags<[HelpHidden]>,
  HelpText<"Inline threshold for device compilation for CUDA/HIP">;
def gpu_instrument_lib_EQ : Joined<["--"], "gpu-instrument-lib=">,
  HelpText<"Instrument device library for HIP, which is a LLVM bitcode containing "
  "__cyg_profile_func_enter and __cyg_profile_func_exit">;
def fgpu_sanitize : Flag<["-"], "fgpu-sanitize">, Group<f_Group>,
  HelpText<"Enable sanitizer for AMDGPU target">;
def fno_gpu_sanitize : Flag<["-"], "fno-gpu-sanitize">, Group<f_Group>;
def gpu_bundle_output : Flag<["--"], "gpu-bundle-output">,
  Group<f_Group>, HelpText<"Bundle output files of HIP device compilation">;
def no_gpu_bundle_output : Flag<["--"], "no-gpu-bundle-output">,
  Group<f_Group>, HelpText<"Do not bundle output files of HIP device compilation">;
def cuid_EQ : Joined<["-"], "cuid=">, Flags<[CC1Option]>,
  HelpText<"An ID for compilation unit, which should be the same for the same "
           "compilation unit but different for different compilation units. "
           "It is used to externalize device-side static variables for single "
           "source offloading languages CUDA and HIP so that they can be "
           "accessed by the host code of the same compilation unit.">,
  MarshallingInfoString<LangOpts<"CUID">>;
def fuse_cuid_EQ : Joined<["-"], "fuse-cuid=">,
  HelpText<"Method to generate ID's for compilation units for single source "
           "offloading languages CUDA and HIP: 'hash' (ID's generated by hashing "
           "file path and command line options) | 'random' (ID's generated as "
           "random numbers) | 'none' (disabled). Default is 'hash'. This option "
           "will be overridden by option '-cuid=[ID]' if it is specified." >;
def libomptarget_amdgpu_bc_path_EQ : Joined<["--"], "libomptarget-amdgpu-bc-path=">, Group<i_Group>,
  HelpText<"Path to libomptarget-amdgcn bitcode library">;
def libomptarget_amdgcn_bc_path_EQ : Joined<["--"], "libomptarget-amdgcn-bc-path=">, Group<i_Group>,
  HelpText<"Path to libomptarget-amdgcn bitcode library">, Alias<libomptarget_amdgpu_bc_path_EQ>;
def libomptarget_nvptx_bc_path_EQ : Joined<["--"], "libomptarget-nvptx-bc-path=">, Group<i_Group>,
  HelpText<"Path to libomptarget-nvptx bitcode library">;
def dD : Flag<["-"], "dD">, Group<d_Group>, Flags<[CC1Option]>,
  HelpText<"Print macro definitions in -E mode in addition to normal output">;
def dI : Flag<["-"], "dI">, Group<d_Group>, Flags<[CC1Option]>,
  HelpText<"Print include directives in -E mode in addition to normal output">,
  MarshallingInfoFlag<PreprocessorOutputOpts<"ShowIncludeDirectives">>;
def dM : Flag<["-"], "dM">, Group<d_Group>, Flags<[CC1Option]>,
  HelpText<"Print macro definitions in -E mode instead of normal output">;
def dead__strip : Flag<["-"], "dead_strip">;
def dependency_file : Separate<["-"], "dependency-file">, Flags<[CC1Option]>,
  HelpText<"Filename (or -) to write dependency output to">,
  MarshallingInfoString<DependencyOutputOpts<"OutputFile">>;
def dependency_dot : Separate<["-"], "dependency-dot">, Flags<[CC1Option]>,
  HelpText<"Filename to write DOT-formatted header dependencies to">,
  MarshallingInfoString<DependencyOutputOpts<"DOTOutputFile">>;
def module_dependency_dir : Separate<["-"], "module-dependency-dir">,
  Flags<[CC1Option]>, HelpText<"Directory to dump module dependencies to">,
  MarshallingInfoString<DependencyOutputOpts<"ModuleDependencyOutputDir">>;
def dsym_dir : JoinedOrSeparate<["-"], "dsym-dir">,
  Flags<[NoXarchOption, RenderAsInput]>,
  HelpText<"Directory to output dSYM's (if any) to">, MetaVarName<"<dir>">;
def dumpmachine : Flag<["-"], "dumpmachine">;
def dumpspecs : Flag<["-"], "dumpspecs">, Flags<[Unsupported]>;
def dumpversion : Flag<["-"], "dumpversion">;
def dylib__file : Separate<["-"], "dylib_file">;
def dylinker__install__name : JoinedOrSeparate<["-"], "dylinker_install_name">;
def dylinker : Flag<["-"], "dylinker">;
def dynamiclib : Flag<["-"], "dynamiclib">;
def dynamic : Flag<["-"], "dynamic">, Flags<[NoArgumentUnused]>;
def d_Flag : Flag<["-"], "d">, Group<d_Group>;
def d_Joined : Joined<["-"], "d">, Group<d_Group>;
def emit_ast : Flag<["-"], "emit-ast">, Flags<[CoreOption]>,
  HelpText<"Emit Clang AST files for source inputs">;
def emit_llvm : Flag<["-"], "emit-llvm">, Flags<[CC1Option, FC1Option, FlangOption]>, Group<Action_Group>,
  HelpText<"Use the LLVM representation for assembler and object files">;
def emit_interface_stubs : Flag<["-"], "emit-interface-stubs">, Flags<[CC1Option]>, Group<Action_Group>,
  HelpText<"Generate Interface Stub Files.">;
def emit_merged_ifs : Flag<["-"], "emit-merged-ifs">,
  Flags<[CC1Option]>, Group<Action_Group>,
  HelpText<"Generate Interface Stub Files, emit merged text not binary.">;
def end_no_unused_arguments : Flag<["--"], "end-no-unused-arguments">, Flags<[CoreOption]>,
  HelpText<"Start emitting warnings for unused driver arguments">;
def interface_stub_version_EQ : JoinedOrSeparate<["-"], "interface-stub-version=">, Flags<[CC1Option]>;
def exported__symbols__list : Separate<["-"], "exported_symbols_list">;
def extract_api : Flag<["-"], "extract-api">, Flags<[CC1Option]>, Group<Action_Group>,
  HelpText<"Extract API information">;
def product_name_EQ: Joined<["--"], "product-name=">, Flags<[CC1Option]>,
  MarshallingInfoString<FrontendOpts<"ProductName">>;
def e : JoinedOrSeparate<["-"], "e">, Flags<[LinkerInput]>, Group<Link_Group>;
def fmax_tokens_EQ : Joined<["-"], "fmax-tokens=">, Group<f_Group>, Flags<[CC1Option]>,
  HelpText<"Max total number of preprocessed tokens for -Wmax-tokens.">,
  MarshallingInfoInt<LangOpts<"MaxTokens">>;
def fPIC : Flag<["-"], "fPIC">, Group<f_Group>;
def fno_PIC : Flag<["-"], "fno-PIC">, Group<f_Group>;
def fPIE : Flag<["-"], "fPIE">, Group<f_Group>;
def fno_PIE : Flag<["-"], "fno-PIE">, Group<f_Group>;
defm access_control : BoolFOption<"access-control",
  LangOpts<"AccessControl">, DefaultTrue,
  NegFlag<SetFalse, [CC1Option], "Disable C++ access control">,
  PosFlag<SetTrue>>;
def falign_functions : Flag<["-"], "falign-functions">, Group<f_Group>;
def falign_functions_EQ : Joined<["-"], "falign-functions=">, Group<f_Group>;
def falign_loops_EQ : Joined<["-"], "falign-loops=">, Group<f_Group>, Flags<[CC1Option]>, MetaVarName<"<N>">,
  HelpText<"N must be a power of two. Align loops to the boundary">,
  MarshallingInfoInt<CodeGenOpts<"LoopAlignment">>;
def fno_align_functions: Flag<["-"], "fno-align-functions">, Group<f_Group>;
defm allow_editor_placeholders : BoolFOption<"allow-editor-placeholders",
  LangOpts<"AllowEditorPlaceholders">, DefaultFalse,
  PosFlag<SetTrue, [CC1Option], "Treat editor placeholders as valid source code">,
  NegFlag<SetFalse>>;
def fallow_unsupported : Flag<["-"], "fallow-unsupported">, Group<f_Group>;
def fapple_kext : Flag<["-"], "fapple-kext">, Group<f_Group>, Flags<[CC1Option]>,
  HelpText<"Use Apple's kernel extensions ABI">,
  MarshallingInfoFlag<LangOpts<"AppleKext">>;
def fstrict_flex_arrays_EQ : Joined<["-"], "fstrict-flex-arrays=">, Group<f_Group>,
  MetaVarName<"<n>">, Values<"0,1,2">,
  LangOpts<"StrictFlexArrays">,
  Flags<[CC1Option]>,
  HelpText<"Enable optimizations based on the strict definition of flexible arrays">,
  MarshallingInfoInt<LangOpts<"StrictFlexArrays">>;
defm apple_pragma_pack : BoolFOption<"apple-pragma-pack",
  LangOpts<"ApplePragmaPack">, DefaultFalse,
  PosFlag<SetTrue, [CC1Option], "Enable Apple gcc-compatible #pragma pack handling">,
  NegFlag<SetFalse>>;
defm xl_pragma_pack : BoolFOption<"xl-pragma-pack",
  LangOpts<"XLPragmaPack">, DefaultFalse,
  PosFlag<SetTrue, [CC1Option], "Enable IBM XL #pragma pack handling">,
  NegFlag<SetFalse>>;
def shared_libsan : Flag<["-"], "shared-libsan">,
  HelpText<"Dynamically link the sanitizer runtime">;
def static_libsan : Flag<["-"], "static-libsan">,
  HelpText<"Statically link the sanitizer runtime">;
def : Flag<["-"], "shared-libasan">, Alias<shared_libsan>;
def fasm : Flag<["-"], "fasm">, Group<f_Group>;

def fassume_sane_operator_new : Flag<["-"], "fassume-sane-operator-new">, Group<f_Group>;
def fastcp : Flag<["-"], "fastcp">, Group<f_Group>;
def fastf : Flag<["-"], "fastf">, Group<f_Group>;
def fast : Flag<["-"], "fast">, Group<f_Group>;
def fasynchronous_unwind_tables : Flag<["-"], "fasynchronous-unwind-tables">, Group<f_Group>;

defm double_square_bracket_attributes : BoolFOption<"double-square-bracket-attributes",
  LangOpts<"DoubleSquareBracketAttributes">, Default<!strconcat(cpp11.KeyPath, "||", c2x.KeyPath)>,
  PosFlag<SetTrue, [], "Enable">, NegFlag<SetFalse, [], "Disable">,
  BothFlags<[NoXarchOption, CC1Option], " '[[]]' attributes in all C and C++ language modes">>;

defm autolink : BoolFOption<"autolink",
  CodeGenOpts<"Autolink">, DefaultTrue,
  NegFlag<SetFalse, [CC1Option], "Disable generation of linker directives for automatic library linking">,
  PosFlag<SetTrue>>;

// In the future this option will be supported by other offloading
// languages and accept other values such as CPU/GPU architectures,
// offload kinds and target aliases.
def offload_EQ : CommaJoined<["--"], "offload=">, Flags<[NoXarchOption]>,
  HelpText<"Specify comma-separated list of offloading target triples (CUDA and HIP only)">;

// C++ Coroutines TS
defm coroutines_ts : BoolFOption<"coroutines-ts",
  LangOpts<"Coroutines">, Default<cpp20.KeyPath>,
  PosFlag<SetTrue, [CC1Option], "Enable support for the C++ Coroutines TS">,
  NegFlag<SetFalse>>;

defm coro_aligned_allocation : BoolFOption<"coro-aligned-allocation",
  LangOpts<"CoroAlignedAllocation">, DefaultFalse,
  PosFlag<SetTrue, [CC1Option], "Prefer aligned allocation for C++ Coroutines">,
  NegFlag<SetFalse>>;

defm experimental_library : BoolFOption<"experimental-library",
  LangOpts<"ExperimentalLibrary">, DefaultFalse,
  PosFlag<SetTrue, [CC1Option, CoreOption], "Control whether unstable and experimental library features are enabled. "
          "This option enables various library features that are either experimental (also known as TSes), or have been "
          "but are not stable yet in the selected Standard Library implementation. It is not recommended to use this option "
          "in production code, since neither ABI nor API stability are guaranteed. This is intended to provide a preview "
          "of features that will ship in the future for experimentation purposes">,
  NegFlag<SetFalse>>;

def fembed_offload_object_EQ : Joined<["-"], "fembed-offload-object=">,
  Group<f_Group>, Flags<[NoXarchOption, CC1Option]>,
  HelpText<"Embed Offloading device-side binary into host object file as a section.">,
  MarshallingInfoStringVector<CodeGenOpts<"OffloadObjects">>;
def fembed_bitcode_EQ : Joined<["-"], "fembed-bitcode=">,
    Group<f_Group>, Flags<[NoXarchOption, CC1Option, CC1AsOption]>, MetaVarName<"<option>">,
    HelpText<"Embed LLVM bitcode">,
    Values<"off,all,bitcode,marker">, NormalizedValuesScope<"CodeGenOptions">,
    NormalizedValues<["Embed_Off", "Embed_All", "Embed_Bitcode", "Embed_Marker"]>,
    MarshallingInfoEnum<CodeGenOpts<"EmbedBitcode">, "Embed_Off">;
def fembed_bitcode : Flag<["-"], "fembed-bitcode">, Group<f_Group>,
  Alias<fembed_bitcode_EQ>, AliasArgs<["all"]>,
  HelpText<"Embed LLVM IR bitcode as data">;
def fembed_bitcode_marker : Flag<["-"], "fembed-bitcode-marker">,
  Alias<fembed_bitcode_EQ>, AliasArgs<["marker"]>,
  HelpText<"Embed placeholder LLVM IR data as a marker">;
defm gnu_inline_asm : BoolFOption<"gnu-inline-asm",
  LangOpts<"GNUAsm">, DefaultTrue,
  NegFlag<SetFalse, [CC1Option], "Disable GNU style inline asm">, PosFlag<SetTrue>>;

def fprofile_sample_use : Flag<["-"], "fprofile-sample-use">, Group<f_Group>,
    Flags<[CoreOption]>;
def fno_profile_sample_use : Flag<["-"], "fno-profile-sample-use">, Group<f_Group>,
    Flags<[CoreOption]>;
def fprofile_sample_use_EQ : Joined<["-"], "fprofile-sample-use=">,
    Group<f_Group>, Flags<[NoXarchOption, CC1Option]>,
    HelpText<"Enable sample-based profile guided optimizations">,
    MarshallingInfoString<CodeGenOpts<"SampleProfileFile">>;
def fprofile_sample_accurate : Flag<["-"], "fprofile-sample-accurate">,
    Group<f_Group>, Flags<[NoXarchOption, CC1Option]>,
    HelpText<"Specifies that the sample profile is accurate">,
    DocBrief<[{Specifies that the sample profile is accurate. If the sample
               profile is accurate, callsites without profile samples are marked
               as cold. Otherwise, treat callsites without profile samples as if
               we have no profile}]>,
   MarshallingInfoFlag<CodeGenOpts<"ProfileSampleAccurate">>;
def fno_profile_sample_accurate : Flag<["-"], "fno-profile-sample-accurate">,
  Group<f_Group>, Flags<[NoXarchOption]>;
def fauto_profile : Flag<["-"], "fauto-profile">, Group<f_Group>,
    Alias<fprofile_sample_use>;
def fno_auto_profile : Flag<["-"], "fno-auto-profile">, Group<f_Group>,
    Alias<fno_profile_sample_use>;
def fauto_profile_EQ : Joined<["-"], "fauto-profile=">,
    Alias<fprofile_sample_use_EQ>;
def fauto_profile_accurate : Flag<["-"], "fauto-profile-accurate">,
    Group<f_Group>, Alias<fprofile_sample_accurate>;
def fno_auto_profile_accurate : Flag<["-"], "fno-auto-profile-accurate">,
    Group<f_Group>, Alias<fno_profile_sample_accurate>;
def fdebug_compilation_dir_EQ : Joined<["-"], "fdebug-compilation-dir=">,
    Group<f_Group>, Flags<[CC1Option, CC1AsOption, CoreOption]>,
    HelpText<"The compilation directory to embed in the debug info">,
    MarshallingInfoString<CodeGenOpts<"DebugCompilationDir">>;
def fdebug_compilation_dir : Separate<["-"], "fdebug-compilation-dir">,
    Group<f_Group>, Flags<[CC1Option, CC1AsOption, CoreOption]>,
    Alias<fdebug_compilation_dir_EQ>;
def fcoverage_compilation_dir_EQ : Joined<["-"], "fcoverage-compilation-dir=">,
    Group<f_Group>, Flags<[CC1Option, CC1AsOption, CoreOption]>,
    HelpText<"The compilation directory to embed in the coverage mapping.">,
    MarshallingInfoString<CodeGenOpts<"CoverageCompilationDir">>;
def ffile_compilation_dir_EQ : Joined<["-"], "ffile-compilation-dir=">, Group<f_Group>,
    Flags<[CoreOption]>,
    HelpText<"The compilation directory to embed in the debug info and coverage mapping.">;
defm debug_info_for_profiling : BoolFOption<"debug-info-for-profiling",
  CodeGenOpts<"DebugInfoForProfiling">, DefaultFalse,
  PosFlag<SetTrue, [CC1Option], "Emit extra debug info to make sample profile more accurate">,
  NegFlag<SetFalse>>;
def fprofile_instr_generate : Flag<["-"], "fprofile-instr-generate">,
    Group<f_Group>, Flags<[CoreOption]>,
    HelpText<"Generate instrumented code to collect execution counts into default.profraw file (overridden by '=' form of option or LLVM_PROFILE_FILE env var)">;
def fprofile_instr_generate_EQ : Joined<["-"], "fprofile-instr-generate=">,
    Group<f_Group>, Flags<[CoreOption]>, MetaVarName<"<file>">,
    HelpText<"Generate instrumented code to collect execution counts into <file> (overridden by LLVM_PROFILE_FILE env var)">;
def fprofile_instr_use : Flag<["-"], "fprofile-instr-use">, Group<f_Group>,
    Flags<[CoreOption]>;
def fprofile_instr_use_EQ : Joined<["-"], "fprofile-instr-use=">,
    Group<f_Group>, Flags<[CoreOption]>,
    HelpText<"Use instrumentation data for profile-guided optimization">;
def fprofile_remapping_file_EQ : Joined<["-"], "fprofile-remapping-file=">,
    Group<f_Group>, Flags<[CC1Option, CoreOption]>, MetaVarName<"<file>">,
    HelpText<"Use the remappings described in <file> to match the profile data against names in the program">,
    MarshallingInfoString<CodeGenOpts<"ProfileRemappingFile">>;
defm coverage_mapping : BoolFOption<"coverage-mapping",
  CodeGenOpts<"CoverageMapping">, DefaultFalse,
  PosFlag<SetTrue, [CC1Option], "Generate coverage mapping to enable code coverage analysis">,
  NegFlag<SetFalse, [], "Disable code coverage analysis">, BothFlags<[CoreOption]>>;
def fprofile_generate : Flag<["-"], "fprofile-generate">,
    Group<f_Group>, Flags<[CoreOption]>,
    HelpText<"Generate instrumented code to collect execution counts into default.profraw (overridden by LLVM_PROFILE_FILE env var)">;
def fprofile_generate_EQ : Joined<["-"], "fprofile-generate=">,
    Group<f_Group>, Flags<[CoreOption]>, MetaVarName<"<directory>">,
    HelpText<"Generate instrumented code to collect execution counts into <directory>/default.profraw (overridden by LLVM_PROFILE_FILE env var)">;
def fcs_profile_generate : Flag<["-"], "fcs-profile-generate">,
    Group<f_Group>, Flags<[CoreOption]>,
    HelpText<"Generate instrumented code to collect context sensitive execution counts into default.profraw (overridden by LLVM_PROFILE_FILE env var)">;
def fcs_profile_generate_EQ : Joined<["-"], "fcs-profile-generate=">,
    Group<f_Group>, Flags<[CoreOption]>, MetaVarName<"<directory>">,
    HelpText<"Generate instrumented code to collect context sensitive execution counts into <directory>/default.profraw (overridden by LLVM_PROFILE_FILE env var)">;
def fprofile_use : Flag<["-"], "fprofile-use">, Group<f_Group>,
    Flags<[CoreOption]>, Alias<fprofile_instr_use>;
def fprofile_use_EQ : Joined<["-"], "fprofile-use=">,
    Group<f_Group>, Flags<[NoXarchOption, CoreOption]>,
    MetaVarName<"<pathname>">,
    HelpText<"Use instrumentation data for profile-guided optimization. If pathname is a directory, it reads from <pathname>/default.profdata. Otherwise, it reads from file <pathname>.">;
def fno_profile_instr_generate : Flag<["-"], "fno-profile-instr-generate">,
    Group<f_Group>, Flags<[CoreOption]>,
    HelpText<"Disable generation of profile instrumentation.">;
def fno_profile_generate : Flag<["-"], "fno-profile-generate">,
    Group<f_Group>, Flags<[CoreOption]>,
    HelpText<"Disable generation of profile instrumentation.">;
def fno_profile_instr_use : Flag<["-"], "fno-profile-instr-use">,
    Group<f_Group>, Flags<[CoreOption]>,
    HelpText<"Disable using instrumentation data for profile-guided optimization">;
def fno_profile_use : Flag<["-"], "fno-profile-use">,
    Alias<fno_profile_instr_use>;
defm profile_arcs : BoolFOption<"profile-arcs",
  CodeGenOpts<"EmitGcovArcs">, DefaultFalse,
  PosFlag<SetTrue, [CC1Option, LinkOption]>, NegFlag<SetFalse>>;
defm test_coverage : BoolFOption<"test-coverage",
  CodeGenOpts<"EmitGcovNotes">, DefaultFalse,
  PosFlag<SetTrue, [CC1Option]>, NegFlag<SetFalse>>;
def fprofile_filter_files_EQ : Joined<["-"], "fprofile-filter-files=">,
    Group<f_Group>, Flags<[CC1Option, CoreOption]>,
    HelpText<"Instrument only functions from files where names match any regex separated by a semi-colon">,
    MarshallingInfoString<CodeGenOpts<"ProfileFilterFiles">>,
    ShouldParseIf<!strconcat(fprofile_arcs.KeyPath, "||", ftest_coverage.KeyPath)>;
def fprofile_exclude_files_EQ : Joined<["-"], "fprofile-exclude-files=">,
    Group<f_Group>, Flags<[CC1Option, CoreOption]>,
    HelpText<"Instrument only functions from files where names don't match all the regexes separated by a semi-colon">,
    MarshallingInfoString<CodeGenOpts<"ProfileExcludeFiles">>,
    ShouldParseIf<!strconcat(fprofile_arcs.KeyPath, "||", ftest_coverage.KeyPath)>;
def fprofile_update_EQ : Joined<["-"], "fprofile-update=">,
    Group<f_Group>, Flags<[CC1Option, CoreOption]>, Values<"atomic,prefer-atomic,single">,
    MetaVarName<"<method>">, HelpText<"Set update method of profile counters">,
    MarshallingInfoFlag<CodeGenOpts<"AtomicProfileUpdate">>;
defm pseudo_probe_for_profiling : BoolFOption<"pseudo-probe-for-profiling",
  CodeGenOpts<"PseudoProbeForProfiling">, DefaultFalse,
  PosFlag<SetTrue, [], "Emit">, NegFlag<SetFalse, [], "Do not emit">,
  BothFlags<[NoXarchOption, CC1Option], " pseudo probes for sample profiling">>;
def forder_file_instrumentation : Flag<["-"], "forder-file-instrumentation">,
    Group<f_Group>, Flags<[CC1Option, CoreOption]>,
    HelpText<"Generate instrumented code to collect order file into default.profraw file (overridden by '=' form of option or LLVM_PROFILE_FILE env var)">;
def fprofile_list_EQ : Joined<["-"], "fprofile-list=">,
    Group<f_Group>, Flags<[CC1Option, CoreOption]>,
    HelpText<"Filename defining the list of functions/files to instrument">,
    MarshallingInfoStringVector<LangOpts<"ProfileListFiles">>;
def fprofile_function_groups : Joined<["-"], "fprofile-function-groups=">,
  Group<f_Group>, Flags<[CC1Option]>, MetaVarName<"<N>">,
  HelpText<"Partition functions into N groups and select only functions in group i to be instrumented using -fprofile-selected-function-group">,
  MarshallingInfoInt<CodeGenOpts<"ProfileTotalFunctionGroups">, "1">;
def fprofile_selected_function_group :
  Joined<["-"], "fprofile-selected-function-group=">, Group<f_Group>,
  Flags<[CC1Option]>, MetaVarName<"<i>">,
  HelpText<"Partition functions into N groups using -fprofile-function-groups and select only functions in group i to be instrumented. The valid range is 0 to N-1 inclusive">,
  MarshallingInfoInt<CodeGenOpts<"ProfileSelectedFunctionGroup">>;
def fswift_async_fp_EQ : Joined<["-"], "fswift-async-fp=">,
    Group<f_Group>, Flags<[CC1Option, CC1AsOption, CoreOption]>, MetaVarName<"<option>">,
    HelpText<"Control emission of Swift async extended frame info">,
    Values<"auto,always,never">,
    NormalizedValuesScope<"CodeGenOptions::SwiftAsyncFramePointerKind">,
    NormalizedValues<["Auto", "Always", "Never"]>,
    MarshallingInfoEnum<CodeGenOpts<"SwiftAsyncFramePointer">, "Always">;

defm addrsig : BoolFOption<"addrsig",
  CodeGenOpts<"Addrsig">, DefaultFalse,
  PosFlag<SetTrue, [CC1Option], "Emit">, NegFlag<SetFalse, [], "Don't emit">,
  BothFlags<[CoreOption], " an address-significance table">>;
defm blocks : OptInCC1FFlag<"blocks", "Enable the 'blocks' language feature", "", "", [CoreOption]>;
def fbootclasspath_EQ : Joined<["-"], "fbootclasspath=">, Group<f_Group>;
defm borland_extensions : BoolFOption<"borland-extensions",
  LangOpts<"Borland">, DefaultFalse,
  PosFlag<SetTrue, [CC1Option], "Accept non-standard constructs supported by the Borland compiler">,
  NegFlag<SetFalse>>;
def fbuiltin : Flag<["-"], "fbuiltin">, Group<f_Group>, Flags<[CoreOption]>;
def fbuiltin_module_map : Flag <["-"], "fbuiltin-module-map">, Group<f_Group>,
  Flags<[NoXarchOption]>, HelpText<"Load the clang builtins module map file.">;
defm caret_diagnostics : BoolFOption<"caret-diagnostics",
  DiagnosticOpts<"ShowCarets">, DefaultTrue,
  NegFlag<SetFalse, [CC1Option]>, PosFlag<SetTrue>>;
def fclang_abi_compat_EQ : Joined<["-"], "fclang-abi-compat=">, Group<f_clang_Group>,
  Flags<[CC1Option]>, MetaVarName<"<version>">, Values<"<major>.<minor>,latest">,
  HelpText<"Attempt to match the ABI of Clang <version>">;
def fclasspath_EQ : Joined<["-"], "fclasspath=">, Group<f_Group>;
def fcolor_diagnostics : Flag<["-"], "fcolor-diagnostics">, Group<f_Group>,
  Flags<[CoreOption, CC1Option, FlangOption, FC1Option]>,
  HelpText<"Enable colors in diagnostics">;
def fno_color_diagnostics : Flag<["-"], "fno-color-diagnostics">, Group<f_Group>,
  Flags<[CoreOption, FlangOption]>, HelpText<"Disable colors in diagnostics">;
def : Flag<["-"], "fdiagnostics-color">, Group<f_Group>, Flags<[CoreOption]>, Alias<fcolor_diagnostics>;
def : Flag<["-"], "fno-diagnostics-color">, Group<f_Group>, Flags<[CoreOption]>, Alias<fno_color_diagnostics>;
def fdiagnostics_color_EQ : Joined<["-"], "fdiagnostics-color=">, Group<f_Group>;
def fansi_escape_codes : Flag<["-"], "fansi-escape-codes">, Group<f_Group>,
  Flags<[CoreOption, CC1Option]>, HelpText<"Use ANSI escape codes for diagnostics">,
  MarshallingInfoFlag<DiagnosticOpts<"UseANSIEscapeCodes">>;
def fcomment_block_commands : CommaJoined<["-"], "fcomment-block-commands=">, Group<f_clang_Group>, Flags<[CC1Option]>,
  HelpText<"Treat each comma separated argument in <arg> as a documentation comment block command">,
  MetaVarName<"<arg>">, MarshallingInfoStringVector<LangOpts<"CommentOpts.BlockCommandNames">>;
def fparse_all_comments : Flag<["-"], "fparse-all-comments">, Group<f_clang_Group>, Flags<[CC1Option]>,
  MarshallingInfoFlag<LangOpts<"CommentOpts.ParseAllComments">>;
def frecord_command_line : Flag<["-"], "frecord-command-line">,
  Group<f_clang_Group>;
def fno_record_command_line : Flag<["-"], "fno-record-command-line">,
  Group<f_clang_Group>;
def : Flag<["-"], "frecord-gcc-switches">, Alias<frecord_command_line>;
def : Flag<["-"], "fno-record-gcc-switches">, Alias<fno_record_command_line>;
def fcommon : Flag<["-"], "fcommon">, Group<f_Group>,
  Flags<[CoreOption, CC1Option]>, HelpText<"Place uninitialized global variables in a common block">,
  MarshallingInfoNegativeFlag<CodeGenOpts<"NoCommon">>;
def fcompile_resource_EQ : Joined<["-"], "fcompile-resource=">, Group<f_Group>;
defm complete_member_pointers : BoolOption<"f", "complete-member-pointers",
  LangOpts<"CompleteMemberPointers">, DefaultFalse,
  PosFlag<SetTrue, [CC1Option], "Require">, NegFlag<SetFalse, [], "Do not require">,
  BothFlags<[CoreOption], " member pointer base types to be complete if they"
            " would be significant under the Microsoft ABI">>,
  Group<f_clang_Group>;
def fcf_runtime_abi_EQ : Joined<["-"], "fcf-runtime-abi=">, Group<f_Group>,
    Flags<[CC1Option]>, Values<"unspecified,standalone,objc,swift,swift-5.0,swift-4.2,swift-4.1">,
    NormalizedValuesScope<"LangOptions::CoreFoundationABI">,
    NormalizedValues<["ObjectiveC", "ObjectiveC", "ObjectiveC", "Swift5_0", "Swift5_0", "Swift4_2", "Swift4_1"]>,
    MarshallingInfoEnum<LangOpts<"CFRuntime">, "ObjectiveC">;
defm constant_cfstrings : BoolFOption<"constant-cfstrings",
  LangOpts<"NoConstantCFStrings">, DefaultFalse,
  NegFlag<SetTrue, [CC1Option], "Disable creation of CodeFoundation-type constant strings">,
  PosFlag<SetFalse>>;
def fconstant_string_class_EQ : Joined<["-"], "fconstant-string-class=">, Group<f_Group>;
def fconstexpr_depth_EQ : Joined<["-"], "fconstexpr-depth=">, Group<f_Group>;
def fconstexpr_steps_EQ : Joined<["-"], "fconstexpr-steps=">, Group<f_Group>;
def fexperimental_new_constant_interpreter : Flag<["-"], "fexperimental-new-constant-interpreter">, Group<f_Group>,
  HelpText<"Enable the experimental new constant interpreter">, Flags<[CC1Option]>,
  MarshallingInfoFlag<LangOpts<"EnableNewConstInterp">>;
def fconstexpr_backtrace_limit_EQ : Joined<["-"], "fconstexpr-backtrace-limit=">,
                                    Group<f_Group>;
def fcrash_diagnostics_EQ : Joined<["-"], "fcrash-diagnostics=">, Group<f_clang_Group>, Flags<[NoArgumentUnused, CoreOption]>,
  HelpText<"Set level of crash diagnostic reporting, (option: off, compiler, all)">;
def fcrash_diagnostics : Flag<["-"], "fcrash-diagnostics">, Group<f_clang_Group>, Flags<[NoArgumentUnused, CoreOption]>,
  HelpText<"Enable crash diagnostic reporting (default)">, Alias<fcrash_diagnostics_EQ>, AliasArgs<["compiler"]>;
def fno_crash_diagnostics : Flag<["-"], "fno-crash-diagnostics">, Group<f_clang_Group>, Flags<[NoArgumentUnused, CoreOption]>,
  Alias<gen_reproducer_eq>, AliasArgs<["off"]>,
  HelpText<"Disable auto-generation of preprocessed source files and a script for reproduction during a clang crash">;
def fcrash_diagnostics_dir : Joined<["-"], "fcrash-diagnostics-dir=">,
  Group<f_clang_Group>, Flags<[NoArgumentUnused, CoreOption]>,
  HelpText<"Put crash-report files in <dir>">, MetaVarName<"<dir>">;
def fcreate_profile : Flag<["-"], "fcreate-profile">, Group<f_Group>;
defm cxx_exceptions: BoolFOption<"cxx-exceptions",
  LangOpts<"CXXExceptions">, DefaultFalse,
  PosFlag<SetTrue, [CC1Option], "Enable C++ exceptions">, NegFlag<SetFalse>>;
defm async_exceptions: BoolFOption<"async-exceptions",
  LangOpts<"EHAsynch">, DefaultFalse,
  PosFlag<SetTrue, [CC1Option], "Enable EH Asynchronous exceptions">, NegFlag<SetFalse>>;
defm cxx_modules : BoolFOption<"cxx-modules",
  LangOpts<"CPlusPlusModules">, Default<cpp20.KeyPath>,
  NegFlag<SetFalse, [CC1Option], "Disable">, PosFlag<SetTrue, [], "Enable">,
  BothFlags<[NoXarchOption], " modules for C++">>,
  ShouldParseIf<cplusplus.KeyPath>;
def fdebug_pass_arguments : Flag<["-"], "fdebug-pass-arguments">, Group<f_Group>;
def fdebug_pass_structure : Flag<["-"], "fdebug-pass-structure">, Group<f_Group>;
def fdepfile_entry : Joined<["-"], "fdepfile-entry=">,
    Group<f_clang_Group>, Flags<[CC1Option]>;
def fdiagnostics_fixit_info : Flag<["-"], "fdiagnostics-fixit-info">, Group<f_clang_Group>;
def fno_diagnostics_fixit_info : Flag<["-"], "fno-diagnostics-fixit-info">, Group<f_Group>,
  Flags<[CC1Option]>, HelpText<"Do not include fixit information in diagnostics">,
  MarshallingInfoNegativeFlag<DiagnosticOpts<"ShowFixits">>;
def fdiagnostics_parseable_fixits : Flag<["-"], "fdiagnostics-parseable-fixits">, Group<f_clang_Group>,
    Flags<[CoreOption, CC1Option]>, HelpText<"Print fix-its in machine parseable form">,
    MarshallingInfoFlag<DiagnosticOpts<"ShowParseableFixits">>;
def fdiagnostics_print_source_range_info : Flag<["-"], "fdiagnostics-print-source-range-info">,
    Group<f_clang_Group>,  Flags<[CC1Option]>,
    HelpText<"Print source range spans in numeric form">,
    MarshallingInfoFlag<DiagnosticOpts<"ShowSourceRanges">>;
defm diagnostics_show_hotness : BoolFOption<"diagnostics-show-hotness",
  CodeGenOpts<"DiagnosticsWithHotness">, DefaultFalse,
  PosFlag<SetTrue, [CC1Option], "Enable profile hotness information in diagnostic line">,
  NegFlag<SetFalse>>;
def fdiagnostics_hotness_threshold_EQ : Joined<["-"], "fdiagnostics-hotness-threshold=">,
    Group<f_Group>, Flags<[CC1Option]>, MetaVarName<"<value>">,
    HelpText<"Prevent optimization remarks from being output if they do not have at least this profile count. "
    "Use 'auto' to apply the threshold from profile summary">;
def fdiagnostics_misexpect_tolerance_EQ : Joined<["-"], "fdiagnostics-misexpect-tolerance=">,
    Group<f_Group>, Flags<[CC1Option]>, MetaVarName<"<value>">,
    HelpText<"Prevent misexpect diagnostics from being output if the profile counts are within N% of the expected. ">;
defm diagnostics_show_option : BoolFOption<"diagnostics-show-option",
    DiagnosticOpts<"ShowOptionNames">, DefaultTrue,
    NegFlag<SetFalse, [CC1Option]>, PosFlag<SetTrue, [], "Print option name with mappable diagnostics">>;
defm diagnostics_show_note_include_stack : BoolFOption<"diagnostics-show-note-include-stack",
    DiagnosticOpts<"ShowNoteIncludeStack">, DefaultFalse,
    PosFlag<SetTrue, [], "Display include stacks for diagnostic notes">,
    NegFlag<SetFalse>, BothFlags<[CC1Option]>>;
def fdiagnostics_format_EQ : Joined<["-"], "fdiagnostics-format=">, Group<f_clang_Group>;
def fdiagnostics_show_category_EQ : Joined<["-"], "fdiagnostics-show-category=">, Group<f_clang_Group>;
def fdiagnostics_show_template_tree : Flag<["-"], "fdiagnostics-show-template-tree">,
    Group<f_Group>, Flags<[CC1Option]>,
    HelpText<"Print a template comparison tree for differing templates">,
    MarshallingInfoFlag<DiagnosticOpts<"ShowTemplateTree">>;
def fdiscard_value_names : Flag<["-"], "fdiscard-value-names">, Group<f_clang_Group>,
  HelpText<"Discard value names in LLVM IR">, Flags<[NoXarchOption]>;
def fno_discard_value_names : Flag<["-"], "fno-discard-value-names">, Group<f_clang_Group>,
  HelpText<"Do not discard value names in LLVM IR">, Flags<[NoXarchOption]>;
defm dollars_in_identifiers : BoolFOption<"dollars-in-identifiers",
  LangOpts<"DollarIdents">, Default<!strconcat("!", asm_preprocessor.KeyPath)>,
  PosFlag<SetTrue, [], "Allow">, NegFlag<SetFalse, [], "Disallow">,
  BothFlags<[CC1Option], " '$' in identifiers">>;
def fdwarf2_cfi_asm : Flag<["-"], "fdwarf2-cfi-asm">, Group<clang_ignored_f_Group>;
def fno_dwarf2_cfi_asm : Flag<["-"], "fno-dwarf2-cfi-asm">, Group<clang_ignored_f_Group>;
defm dwarf_directory_asm : BoolFOption<"dwarf-directory-asm",
  CodeGenOpts<"NoDwarfDirectoryAsm">, DefaultFalse,
  NegFlag<SetTrue, [CC1Option]>, PosFlag<SetFalse>>;
defm elide_constructors : BoolFOption<"elide-constructors",
  LangOpts<"ElideConstructors">, DefaultTrue,
  NegFlag<SetFalse, [CC1Option], "Disable C++ copy constructor elision">,
  PosFlag<SetTrue>>;
def fno_elide_type : Flag<["-"], "fno-elide-type">, Group<f_Group>,
    Flags<[CC1Option]>,
    HelpText<"Do not elide types when printing diagnostics">,
    MarshallingInfoNegativeFlag<DiagnosticOpts<"ElideType">>;
def feliminate_unused_debug_symbols : Flag<["-"], "feliminate-unused-debug-symbols">, Group<f_Group>;
defm eliminate_unused_debug_types : OptOutCC1FFlag<"eliminate-unused-debug-types",
  "Do not emit ", "Emit ", " debug info for defined but unused types">;
def femit_all_decls : Flag<["-"], "femit-all-decls">, Group<f_Group>, Flags<[CC1Option]>,
  HelpText<"Emit all declarations, even if unused">,
  MarshallingInfoFlag<LangOpts<"EmitAllDecls">>;
defm emulated_tls : BoolFOption<"emulated-tls",
  CodeGenOpts<"EmulatedTLS">, DefaultFalse,
  PosFlag<SetTrue, [CC1Option], "Use emutls functions to access thread_local variables">,
  NegFlag<SetFalse>, BothFlags<[CC1Option]>>;
def fencoding_EQ : Joined<["-"], "fencoding=">, Group<f_Group>;
def ferror_limit_EQ : Joined<["-"], "ferror-limit=">, Group<f_Group>, Flags<[CoreOption]>;
defm exceptions : BoolFOption<"exceptions",
  LangOpts<"Exceptions">, DefaultFalse,
  PosFlag<SetTrue, [CC1Option], "Enable">, NegFlag<SetFalse, [], "Disable">,
  BothFlags<[], " support for exception handling">>;
def fdwarf_exceptions : Flag<["-"], "fdwarf-exceptions">, Group<f_Group>,
  HelpText<"Use DWARF style exceptions">;
def fsjlj_exceptions : Flag<["-"], "fsjlj-exceptions">, Group<f_Group>,
  HelpText<"Use SjLj style exceptions">;
def fseh_exceptions : Flag<["-"], "fseh-exceptions">, Group<f_Group>,
  HelpText<"Use SEH style exceptions">;
def fwasm_exceptions : Flag<["-"], "fwasm-exceptions">, Group<f_Group>,
  HelpText<"Use WebAssembly style exceptions">;
def exception_model : Separate<["-"], "exception-model">,
  Flags<[CC1Option, NoDriverOption]>, HelpText<"The exception model">,
  Values<"dwarf,sjlj,seh,wasm">,
  NormalizedValuesScope<"LangOptions::ExceptionHandlingKind">,
  NormalizedValues<["DwarfCFI", "SjLj", "WinEH", "Wasm"]>,
  MarshallingInfoEnum<LangOpts<"ExceptionHandling">, "None">;
def exception_model_EQ : Joined<["-"], "exception-model=">,
  Flags<[CC1Option, NoDriverOption]>, Alias<exception_model>;
def fignore_exceptions : Flag<["-"], "fignore-exceptions">, Group<f_Group>, Flags<[CC1Option]>,
  HelpText<"Enable support for ignoring exception handling constructs">,
  MarshallingInfoFlag<LangOpts<"IgnoreExceptions">>;
def fexcess_precision_EQ : Joined<["-"], "fexcess-precision=">,
    Group<clang_ignored_gcc_optimization_f_Group>;
def : Flag<["-"], "fexpensive-optimizations">, Group<clang_ignored_gcc_optimization_f_Group>;
def : Flag<["-"], "fno-expensive-optimizations">, Group<clang_ignored_gcc_optimization_f_Group>;
def fextdirs_EQ : Joined<["-"], "fextdirs=">, Group<f_Group>;
def : Flag<["-"], "fdefer-pop">, Group<clang_ignored_gcc_optimization_f_Group>;
def : Flag<["-"], "fno-defer-pop">, Group<clang_ignored_gcc_optimization_f_Group>;
def : Flag<["-"], "fextended-identifiers">, Group<clang_ignored_f_Group>;
def : Flag<["-"], "fno-extended-identifiers">, Group<f_Group>, Flags<[Unsupported]>;
def fhosted : Flag<["-"], "fhosted">, Group<f_Group>;
def fdenormal_fp_math_EQ : Joined<["-"], "fdenormal-fp-math=">, Group<f_Group>, Flags<[CC1Option]>;
def ffile_reproducible : Flag<["-"], "ffile-reproducible">, Group<f_Group>,
  Flags<[CoreOption, CC1Option]>,
  HelpText<"Use the target's platform-specific path separator character when "
           "expanding the __FILE__ macro">;
def fno_file_reproducible : Flag<["-"], "fno-file-reproducible">,
  Group<f_Group>, Flags<[CoreOption, CC1Option]>,
  HelpText<"Use the host's platform-specific path separator character when "
           "expanding the __FILE__ macro">;
def ffp_eval_method_EQ : Joined<["-"], "ffp-eval-method=">, Group<f_Group>, Flags<[CC1Option]>,
  HelpText<"Specifies the evaluation method to use for floating-point arithmetic.">,
  Values<"source,double,extended">, NormalizedValuesScope<"LangOptions">,
  NormalizedValues<["FEM_Source", "FEM_Double", "FEM_Extended"]>,
  MarshallingInfoEnum<LangOpts<"FPEvalMethod">, "FEM_UnsetOnCommandLine">;
def ffp_model_EQ : Joined<["-"], "ffp-model=">, Group<f_Group>, Flags<[NoXarchOption]>,
  HelpText<"Controls the semantics of floating-point calculations.">;
def ffp_exception_behavior_EQ : Joined<["-"], "ffp-exception-behavior=">, Group<f_Group>, Flags<[CC1Option]>,
  HelpText<"Specifies the exception behavior of floating-point operations.">,
  Values<"ignore,maytrap,strict">, NormalizedValuesScope<"LangOptions">,
  NormalizedValues<["FPE_Ignore", "FPE_MayTrap", "FPE_Strict"]>,
  MarshallingInfoEnum<LangOpts<"FPExceptionMode">, "FPE_Default">;
defm fast_math : BoolFOption<"fast-math",
  LangOpts<"FastMath">, DefaultFalse,
  PosFlag<SetTrue, [CC1Option], "Allow aggressive, lossy floating-point optimizations",
          [cl_fast_relaxed_math.KeyPath]>,
  NegFlag<SetFalse>>;
def menable_unsafe_fp_math : Flag<["-"], "menable-unsafe-fp-math">, Flags<[CC1Option]>,
  HelpText<"Allow unsafe floating-point math optimizations which may decrease precision">,
  MarshallingInfoFlag<LangOpts<"UnsafeFPMath">>,
  ImpliedByAnyOf<[cl_unsafe_math_optimizations.KeyPath, ffast_math.KeyPath]>;
defm math_errno : BoolFOption<"math-errno",
  LangOpts<"MathErrno">, DefaultFalse,
  PosFlag<SetTrue, [CC1Option], "Require math functions to indicate errors by setting errno">,
  NegFlag<SetFalse>>,
  ShouldParseIf<!strconcat("!", open_cl.KeyPath)>;
def fextend_args_EQ : Joined<["-"], "fextend-arguments=">, Group<f_Group>,
  Flags<[CC1Option, NoArgumentUnused]>,
  HelpText<"Controls how scalar integer arguments are extended in calls "
           "to unprototyped and varargs functions">,
  Values<"32,64">,
  NormalizedValues<["ExtendTo32", "ExtendTo64"]>,
  NormalizedValuesScope<"LangOptions::ExtendArgsKind">,
  MarshallingInfoEnum<LangOpts<"ExtendIntArgs">,"ExtendTo32">;
def fbracket_depth_EQ : Joined<["-"], "fbracket-depth=">, Group<f_Group>, Flags<[CoreOption]>;
def fsignaling_math : Flag<["-"], "fsignaling-math">, Group<f_Group>;
def fno_signaling_math : Flag<["-"], "fno-signaling-math">, Group<f_Group>;
defm jump_tables : BoolFOption<"jump-tables",
  CodeGenOpts<"NoUseJumpTables">, DefaultFalse,
  NegFlag<SetTrue, [CC1Option], "Do not use">, PosFlag<SetFalse, [], "Use">,
  BothFlags<[], " jump tables for lowering switches">>;
defm force_enable_int128 : BoolFOption<"force-enable-int128",
  TargetOpts<"ForceEnableInt128">, DefaultFalse,
  PosFlag<SetTrue, [CC1Option], "Enable">, NegFlag<SetFalse, [], "Disable">,
  BothFlags<[], " support for int128_t type">>;
defm keep_static_consts : BoolFOption<"keep-static-consts",
  CodeGenOpts<"KeepStaticConsts">, DefaultFalse,
  PosFlag<SetTrue, [CC1Option], "Keep">, NegFlag<SetFalse, [], "Don't keep">,
  BothFlags<[NoXarchOption], " static const variables if unused">>;
defm fixed_point : BoolFOption<"fixed-point",
  LangOpts<"FixedPoint">, DefaultFalse,
  PosFlag<SetTrue, [CC1Option], "Enable">, NegFlag<SetFalse, [], "Disable">,
  BothFlags<[], " fixed point types">>, ShouldParseIf<!strconcat("!", cplusplus.KeyPath)>;
defm cxx_static_destructors : BoolFOption<"c++-static-destructors",
  LangOpts<"RegisterStaticDestructors">, DefaultTrue,
  NegFlag<SetFalse, [CC1Option], "Disable C++ static destructor registration">,
  PosFlag<SetTrue>>;
def fsymbol_partition_EQ : Joined<["-"], "fsymbol-partition=">, Group<f_Group>,
  Flags<[CC1Option]>, MarshallingInfoString<CodeGenOpts<"SymbolPartition">>;

defm memory_profile : OptInCC1FFlag<"memory-profile", "Enable", "Disable", " heap memory profiling">;
def fmemory_profile_EQ : Joined<["-"], "fmemory-profile=">,
    Group<f_Group>, Flags<[CC1Option]>, MetaVarName<"<directory>">,
    HelpText<"Enable heap memory profiling and dump results into <directory>">;

// Begin sanitizer flags. These should all be core options exposed in all driver
// modes.
let Flags = [CC1Option, CoreOption] in {

def fsanitize_EQ : CommaJoined<["-"], "fsanitize=">, Group<f_clang_Group>,
                   MetaVarName<"<check>">,
                   HelpText<"Turn on runtime checks for various forms of undefined "
                            "or suspicious behavior. See user manual for available checks">;
def fno_sanitize_EQ : CommaJoined<["-"], "fno-sanitize=">, Group<f_clang_Group>,
                      Flags<[CoreOption, NoXarchOption]>;

def fsanitize_ignorelist_EQ : Joined<["-"], "fsanitize-ignorelist=">,
  Group<f_clang_Group>, HelpText<"Path to ignorelist file for sanitizers">;
def : Joined<["-"], "fsanitize-blacklist=">,
  Group<f_clang_Group>, Flags<[HelpHidden]>, Alias<fsanitize_ignorelist_EQ>,
  HelpText<"Alias for -fsanitize-ignorelist=">;

def fsanitize_system_ignorelist_EQ : Joined<["-"], "fsanitize-system-ignorelist=">,
  HelpText<"Path to system ignorelist file for sanitizers">, Flags<[CC1Option]>;
def : Joined<["-"], "fsanitize-system-blacklist=">,
  HelpText<"Alias for -fsanitize-system-ignorelist=">,
  Flags<[CC1Option, HelpHidden]>, Alias<fsanitize_system_ignorelist_EQ>;

def fno_sanitize_ignorelist : Flag<["-"], "fno-sanitize-ignorelist">,
  Group<f_clang_Group>, HelpText<"Don't use ignorelist file for sanitizers">;
def : Flag<["-"], "fno-sanitize-blacklist">,
  Group<f_clang_Group>, Flags<[HelpHidden]>, Alias<fno_sanitize_ignorelist>;

def fsanitize_coverage : CommaJoined<["-"], "fsanitize-coverage=">,
  Group<f_clang_Group>,
  HelpText<"Specify the type of coverage instrumentation for Sanitizers">;
def fno_sanitize_coverage : CommaJoined<["-"], "fno-sanitize-coverage=">,
  Group<f_clang_Group>, Flags<[CoreOption, NoXarchOption]>,
  HelpText<"Disable features of coverage instrumentation for Sanitizers">,
  Values<"func,bb,edge,indirect-calls,trace-bb,trace-cmp,trace-div,trace-gep,"
         "8bit-counters,trace-pc,trace-pc-guard,no-prune,inline-8bit-counters,"
         "inline-bool-flag">;
def fsanitize_coverage_allowlist : Joined<["-"], "fsanitize-coverage-allowlist=">,
    Group<f_clang_Group>, Flags<[CoreOption, NoXarchOption]>,
    HelpText<"Restrict sanitizer coverage instrumentation exclusively to modules and functions that match the provided special case list, except the blocked ones">,
    MarshallingInfoStringVector<CodeGenOpts<"SanitizeCoverageAllowlistFiles">>;
def fsanitize_coverage_ignorelist : Joined<["-"], "fsanitize-coverage-ignorelist=">,
    Group<f_clang_Group>, Flags<[CoreOption, NoXarchOption]>,
    HelpText<"Disable sanitizer coverage instrumentation for modules and functions "
             "that match the provided special case list, even the allowed ones">,
    MarshallingInfoStringVector<CodeGenOpts<"SanitizeCoverageIgnorelistFiles">>;
def fexperimental_sanitize_metadata_EQ : CommaJoined<["-"], "fexperimental-sanitize-metadata=">,
  Group<f_Group>,
  HelpText<"Specify the type of metadata to emit for binary analysis sanitizers">;
def fno_experimental_sanitize_metadata_EQ : CommaJoined<["-"], "fno-experimental-sanitize-metadata=">,
  Group<f_Group>, Flags<[CoreOption]>,
  HelpText<"Disable emitting metadata for binary analysis sanitizers">;
def fsanitize_memory_track_origins_EQ : Joined<["-"], "fsanitize-memory-track-origins=">,
                                        Group<f_clang_Group>,
                                        HelpText<"Enable origins tracking in MemorySanitizer">,
                                        MarshallingInfoInt<CodeGenOpts<"SanitizeMemoryTrackOrigins">>;
def fsanitize_memory_track_origins : Flag<["-"], "fsanitize-memory-track-origins">,
                                     Group<f_clang_Group>,
                                     HelpText<"Enable origins tracking in MemorySanitizer">;
def fno_sanitize_memory_track_origins : Flag<["-"], "fno-sanitize-memory-track-origins">,
                                        Group<f_clang_Group>,
                                        Flags<[CoreOption, NoXarchOption]>,
                                        HelpText<"Disable origins tracking in MemorySanitizer">;
def fsanitize_address_outline_instrumentation : Flag<["-"], "fsanitize-address-outline-instrumentation">,
                                                Group<f_clang_Group>,
                                                HelpText<"Always generate function calls for address sanitizer instrumentation">;
def fno_sanitize_address_outline_instrumentation : Flag<["-"], "fno-sanitize-address-outline-instrumentation">,
                                                   Group<f_clang_Group>,
                                                   HelpText<"Use default code inlining logic for the address sanitizer">;
def fsanitize_memtag_mode_EQ : Joined<["-"], "fsanitize-memtag-mode=">,
                                        Group<f_clang_Group>,
                                        HelpText<"Set default MTE mode to 'sync' (default) or 'async'">;
def fsanitize_hwaddress_experimental_aliasing
  : Flag<["-"], "fsanitize-hwaddress-experimental-aliasing">,
    Group<f_clang_Group>,
    HelpText<"Enable aliasing mode in HWAddressSanitizer">;
def fno_sanitize_hwaddress_experimental_aliasing
  : Flag<["-"], "fno-sanitize-hwaddress-experimental-aliasing">,
    Group<f_clang_Group>, Flags<[CoreOption, NoXarchOption]>,
    HelpText<"Disable aliasing mode in HWAddressSanitizer">;
defm sanitize_memory_use_after_dtor : BoolOption<"f", "sanitize-memory-use-after-dtor",
  CodeGenOpts<"SanitizeMemoryUseAfterDtor">, DefaultFalse,
  PosFlag<SetTrue, [CC1Option], "Enable">, NegFlag<SetFalse, [], "Disable">,
  BothFlags<[], " use-after-destroy detection in MemorySanitizer">>,
  Group<f_clang_Group>;
def fsanitize_address_field_padding : Joined<["-"], "fsanitize-address-field-padding=">,
                                        Group<f_clang_Group>,
                                        HelpText<"Level of field padding for AddressSanitizer">,
                                        MarshallingInfoInt<LangOpts<"SanitizeAddressFieldPadding">>;
defm sanitize_address_use_after_scope : BoolOption<"f", "sanitize-address-use-after-scope",
  CodeGenOpts<"SanitizeAddressUseAfterScope">, DefaultFalse,
  PosFlag<SetTrue, [], "Enable">, NegFlag<SetFalse, [CoreOption, NoXarchOption], "Disable">,
  BothFlags<[], " use-after-scope detection in AddressSanitizer">>,
  Group<f_clang_Group>;
def sanitize_address_use_after_return_EQ
  : Joined<["-"], "fsanitize-address-use-after-return=">,
    MetaVarName<"<mode>">,
    Flags<[CC1Option]>,
    HelpText<"Select the mode of detecting stack use-after-return in AddressSanitizer">,
    Group<f_clang_Group>,
    Values<"never,runtime,always">,
    NormalizedValuesScope<"llvm::AsanDetectStackUseAfterReturnMode">,
    NormalizedValues<["Never", "Runtime", "Always"]>,
    MarshallingInfoEnum<CodeGenOpts<"SanitizeAddressUseAfterReturn">, "Runtime">;
defm sanitize_address_poison_custom_array_cookie : BoolOption<"f", "sanitize-address-poison-custom-array-cookie",
  CodeGenOpts<"SanitizeAddressPoisonCustomArrayCookie">, DefaultFalse,
  PosFlag<SetTrue, [], "Enable">, NegFlag<SetFalse, [], "Disable">,
  BothFlags<[], " poisoning array cookies when using custom operator new[] in AddressSanitizer">>,
  Group<f_clang_Group>;
defm sanitize_address_globals_dead_stripping : BoolOption<"f", "sanitize-address-globals-dead-stripping",
  CodeGenOpts<"SanitizeAddressGlobalsDeadStripping">, DefaultFalse,
  PosFlag<SetTrue, [], "Enable linker dead stripping of globals in AddressSanitizer">,
  NegFlag<SetFalse, [], "Disable linker dead stripping of globals in AddressSanitizer">>,
  Group<f_clang_Group>;
defm sanitize_address_use_odr_indicator : BoolOption<"f", "sanitize-address-use-odr-indicator",
  CodeGenOpts<"SanitizeAddressUseOdrIndicator">, DefaultFalse,
  PosFlag<SetTrue, [], "Enable ODR indicator globals to avoid false ODR violation"
            " reports in partially sanitized programs at the cost of an increase in binary size">,
  NegFlag<SetFalse, [], "Disable ODR indicator globals">>,
  Group<f_clang_Group>;
def sanitize_address_destructor_EQ
    : Joined<["-"], "fsanitize-address-destructor=">,
      Flags<[CC1Option]>,
      HelpText<"Set destructor type used in ASan instrumentation">,
      Group<f_clang_Group>,
      Values<"none,global">,
      NormalizedValuesScope<"llvm::AsanDtorKind">,
      NormalizedValues<["None", "Global"]>,
      MarshallingInfoEnum<CodeGenOpts<"SanitizeAddressDtor">, "Global">;
defm sanitize_memory_param_retval
    : BoolFOption<"sanitize-memory-param-retval",
        CodeGenOpts<"SanitizeMemoryParamRetval">,
        DefaultTrue,
        PosFlag<SetTrue, [CC1Option], "Enable">, NegFlag<SetFalse, [], "Disable">,
        BothFlags<[], " detection of uninitialized parameters and return values">>;
//// Note: This flag was introduced when it was necessary to distinguish between
//       ABI for correct codegen.  This is no longer needed, but the flag is
//       not removed since targeting either ABI will behave the same.
//       This way we cause no disturbance to existing scripts & code, and if we
//       want to use this flag in the future we will cause no disturbance then
//       either.
def fsanitize_hwaddress_abi_EQ
    : Joined<["-"], "fsanitize-hwaddress-abi=">,
      Group<f_clang_Group>,
      HelpText<"Select the HWAddressSanitizer ABI to target (interceptor or platform, default interceptor). This option is currently unused.">;
def fsanitize_recover_EQ : CommaJoined<["-"], "fsanitize-recover=">,
                           Group<f_clang_Group>,
                           HelpText<"Enable recovery for specified sanitizers">;
def fno_sanitize_recover_EQ : CommaJoined<["-"], "fno-sanitize-recover=">,
                              Group<f_clang_Group>, Flags<[CoreOption, NoXarchOption]>,
                              HelpText<"Disable recovery for specified sanitizers">;
def fsanitize_recover : Flag<["-"], "fsanitize-recover">, Group<f_clang_Group>,
                        Alias<fsanitize_recover_EQ>, AliasArgs<["all"]>;
def fno_sanitize_recover : Flag<["-"], "fno-sanitize-recover">,
                           Flags<[CoreOption, NoXarchOption]>, Group<f_clang_Group>,
                           Alias<fno_sanitize_recover_EQ>, AliasArgs<["all"]>;
def fsanitize_trap_EQ : CommaJoined<["-"], "fsanitize-trap=">, Group<f_clang_Group>,
                        HelpText<"Enable trapping for specified sanitizers">;
def fno_sanitize_trap_EQ : CommaJoined<["-"], "fno-sanitize-trap=">, Group<f_clang_Group>,
                           Flags<[CoreOption, NoXarchOption]>,
                           HelpText<"Disable trapping for specified sanitizers">;
def fsanitize_trap : Flag<["-"], "fsanitize-trap">, Group<f_clang_Group>,
                     Alias<fsanitize_trap_EQ>, AliasArgs<["all"]>,
                     HelpText<"Enable trapping for all sanitizers">;
def fno_sanitize_trap : Flag<["-"], "fno-sanitize-trap">, Group<f_clang_Group>,
                        Alias<fno_sanitize_trap_EQ>, AliasArgs<["all"]>,
                        Flags<[CoreOption, NoXarchOption]>,
                        HelpText<"Disable trapping for all sanitizers">;
def fsanitize_undefined_trap_on_error
    : Flag<["-"], "fsanitize-undefined-trap-on-error">, Group<f_clang_Group>,
      Alias<fsanitize_trap_EQ>, AliasArgs<["undefined"]>;
def fno_sanitize_undefined_trap_on_error
    : Flag<["-"], "fno-sanitize-undefined-trap-on-error">, Group<f_clang_Group>,
      Alias<fno_sanitize_trap_EQ>, AliasArgs<["undefined"]>;
defm sanitize_minimal_runtime : BoolOption<"f", "sanitize-minimal-runtime",
  CodeGenOpts<"SanitizeMinimalRuntime">, DefaultFalse,
  PosFlag<SetTrue>, NegFlag<SetFalse>>,
  Group<f_clang_Group>;
def fsanitize_link_runtime : Flag<["-"], "fsanitize-link-runtime">,
                           Group<f_clang_Group>;
def fno_sanitize_link_runtime : Flag<["-"], "fno-sanitize-link-runtime">,
                              Group<f_clang_Group>;
def fsanitize_link_cxx_runtime : Flag<["-"], "fsanitize-link-c++-runtime">,
                                 Group<f_clang_Group>;
def fno_sanitize_link_cxx_runtime : Flag<["-"], "fno-sanitize-link-c++-runtime">,
                                    Group<f_clang_Group>;
defm sanitize_cfi_cross_dso : BoolOption<"f", "sanitize-cfi-cross-dso",
  CodeGenOpts<"SanitizeCfiCrossDso">, DefaultFalse,
  PosFlag<SetTrue, [], "Enable">, NegFlag<SetFalse, [CoreOption, NoXarchOption], "Disable">,
  BothFlags<[], " control flow integrity (CFI) checks for cross-DSO calls.">>,
  Group<f_clang_Group>;
def fsanitize_cfi_icall_generalize_pointers : Flag<["-"], "fsanitize-cfi-icall-generalize-pointers">,
                                              Group<f_clang_Group>,
                                              HelpText<"Generalize pointers in CFI indirect call type signature checks">,
                                              MarshallingInfoFlag<CodeGenOpts<"SanitizeCfiICallGeneralizePointers">>;
defm sanitize_cfi_canonical_jump_tables : BoolOption<"f", "sanitize-cfi-canonical-jump-tables",
  CodeGenOpts<"SanitizeCfiCanonicalJumpTables">, DefaultFalse,
  PosFlag<SetTrue, [], "Make">, NegFlag<SetFalse, [CoreOption, NoXarchOption], "Do not make">,
  BothFlags<[], " the jump table addresses canonical in the symbol table">>,
  Group<f_clang_Group>;
defm sanitize_stats : BoolOption<"f", "sanitize-stats",
  CodeGenOpts<"SanitizeStats">, DefaultFalse,
  PosFlag<SetTrue, [], "Enable">, NegFlag<SetFalse, [CoreOption, NoXarchOption], "Disable">,
  BothFlags<[], " sanitizer statistics gathering.">>,
  Group<f_clang_Group>;
def fsanitize_thread_memory_access : Flag<["-"], "fsanitize-thread-memory-access">,
                                     Group<f_clang_Group>,
                                     HelpText<"Enable memory access instrumentation in ThreadSanitizer (default)">;
def fno_sanitize_thread_memory_access : Flag<["-"], "fno-sanitize-thread-memory-access">,
                                        Group<f_clang_Group>,
                                        Flags<[CoreOption, NoXarchOption]>,
                                        HelpText<"Disable memory access instrumentation in ThreadSanitizer">;
def fsanitize_thread_func_entry_exit : Flag<["-"], "fsanitize-thread-func-entry-exit">,
                                       Group<f_clang_Group>,
                                       HelpText<"Enable function entry/exit instrumentation in ThreadSanitizer (default)">;
def fno_sanitize_thread_func_entry_exit : Flag<["-"], "fno-sanitize-thread-func-entry-exit">,
                                          Group<f_clang_Group>,
                                          Flags<[CoreOption, NoXarchOption]>,
                                          HelpText<"Disable function entry/exit instrumentation in ThreadSanitizer">;
def fsanitize_thread_atomics : Flag<["-"], "fsanitize-thread-atomics">,
                               Group<f_clang_Group>,
                               HelpText<"Enable atomic operations instrumentation in ThreadSanitizer (default)">;
def fno_sanitize_thread_atomics : Flag<["-"], "fno-sanitize-thread-atomics">,
                                  Group<f_clang_Group>,
                                  Flags<[CoreOption, NoXarchOption]>,
                                  HelpText<"Disable atomic operations instrumentation in ThreadSanitizer">;
def fsanitize_undefined_strip_path_components_EQ : Joined<["-"], "fsanitize-undefined-strip-path-components=">,
  Group<f_clang_Group>, MetaVarName<"<number>">,
  HelpText<"Strip (or keep only, if negative) a given number of path components "
           "when emitting check metadata.">,
  MarshallingInfoInt<CodeGenOpts<"EmitCheckPathComponentsToStrip">, "0", "int">;

} // end -f[no-]sanitize* flags

def funsafe_math_optimizations : Flag<["-"], "funsafe-math-optimizations">,
  Group<f_Group>;
def fno_unsafe_math_optimizations : Flag<["-"], "fno-unsafe-math-optimizations">,
  Group<f_Group>;
def fassociative_math : Flag<["-"], "fassociative-math">, Group<f_Group>;
def fno_associative_math : Flag<["-"], "fno-associative-math">, Group<f_Group>;
defm reciprocal_math : BoolFOption<"reciprocal-math",
  LangOpts<"AllowRecip">, DefaultFalse,
  PosFlag<SetTrue, [CC1Option], "Allow division operations to be reassociated",
          [menable_unsafe_fp_math.KeyPath]>,
  NegFlag<SetFalse>>;
defm approx_func : BoolFOption<"approx-func", LangOpts<"ApproxFunc">, DefaultFalse,
   PosFlag<SetTrue, [CC1Option], "Allow certain math function calls to be replaced "
           "with an approximately equivalent calculation",
           [menable_unsafe_fp_math.KeyPath]>,
   NegFlag<SetFalse>>;
defm finite_math_only : BoolFOption<"finite-math-only",
  LangOpts<"FiniteMathOnly">, DefaultFalse,
  PosFlag<SetTrue, [CC1Option], "", [cl_finite_math_only.KeyPath, ffast_math.KeyPath]>,
  NegFlag<SetFalse>>;
defm signed_zeros : BoolFOption<"signed-zeros",
  LangOpts<"NoSignedZero">, DefaultFalse,
  NegFlag<SetTrue, [CC1Option], "Allow optimizations that ignore the sign of floating point zeros",
            [cl_no_signed_zeros.KeyPath, menable_unsafe_fp_math.KeyPath]>,
  PosFlag<SetFalse>>;
def fhonor_nans : Flag<["-"], "fhonor-nans">, Group<f_Group>;
def fno_honor_nans : Flag<["-"], "fno-honor-nans">, Group<f_Group>;
def fhonor_infinities : Flag<["-"], "fhonor-infinities">, Group<f_Group>;
def fno_honor_infinities : Flag<["-"], "fno-honor-infinities">, Group<f_Group>;
// This option was originally misspelt "infinites" [sic].
def : Flag<["-"], "fhonor-infinites">, Alias<fhonor_infinities>;
def : Flag<["-"], "fno-honor-infinites">, Alias<fno_honor_infinities>;
def frounding_math : Flag<["-"], "frounding-math">, Group<f_Group>, Flags<[CC1Option]>,
  MarshallingInfoFlag<LangOpts<"RoundingMath">>,
  Normalizer<"makeFlagToValueNormalizer(llvm::RoundingMode::Dynamic)">;
def fno_rounding_math : Flag<["-"], "fno-rounding-math">, Group<f_Group>, Flags<[CC1Option]>;
def ftrapping_math : Flag<["-"], "ftrapping-math">, Group<f_Group>;
def fno_trapping_math : Flag<["-"], "fno-trapping-math">, Group<f_Group>;
def ffp_contract : Joined<["-"], "ffp-contract=">, Group<f_Group>,
  Flags<[CC1Option]>, HelpText<"Form fused FP ops (e.g. FMAs):"
  " fast (fuses across statements disregarding pragmas)"
  " | on (only fuses in the same statement unless dictated by pragmas)"
  " | off (never fuses)"
  " | fast-honor-pragmas (fuses across statements unless diectated by pragmas)."
  " Default is 'fast' for CUDA, 'fast-honor-pragmas' for HIP, and 'on' otherwise.">,
  Values<"fast,on,off,fast-honor-pragmas">;

defm strict_float_cast_overflow : BoolFOption<"strict-float-cast-overflow",
  CodeGenOpts<"StrictFloatCastOverflow">, DefaultTrue,
  NegFlag<SetFalse, [CC1Option], "Relax language rules and try to match the behavior"
            " of the target's native float-to-int conversion instructions">,
  PosFlag<SetTrue, [], "Assume that overflowing float-to-int casts are undefined (default)">>;

defm protect_parens : BoolFOption<"protect-parens",
  LangOpts<"ProtectParens">, DefaultFalse,
  PosFlag<SetTrue, [CoreOption, CC1Option],
          "Determines whether the optimizer honors parentheses when "
          "floating-point expressions are evaluated">,
  NegFlag<SetFalse>>;

def ffor_scope : Flag<["-"], "ffor-scope">, Group<f_Group>;
def fno_for_scope : Flag<["-"], "fno-for-scope">, Group<f_Group>;

defm rewrite_imports : BoolFOption<"rewrite-imports",
  PreprocessorOutputOpts<"RewriteImports">, DefaultFalse,
  PosFlag<SetTrue, [CC1Option]>, NegFlag<SetFalse>>;
defm rewrite_includes : BoolFOption<"rewrite-includes",
  PreprocessorOutputOpts<"RewriteIncludes">, DefaultFalse,
  PosFlag<SetTrue, [CC1Option]>, NegFlag<SetFalse>>;

defm directives_only : OptInCC1FFlag<"directives-only", "">;

defm delete_null_pointer_checks : BoolFOption<"delete-null-pointer-checks",
  CodeGenOpts<"NullPointerIsValid">, DefaultFalse,
  NegFlag<SetTrue, [CC1Option], "Do not treat usage of null pointers as undefined behavior">,
  PosFlag<SetFalse, [], "Treat usage of null pointers as undefined behavior (default)">,
  BothFlags<[CoreOption]>>;

def frewrite_map_file_EQ : Joined<["-"], "frewrite-map-file=">,
                           Group<f_Group>,
                           Flags<[NoXarchOption, CC1Option]>,
                           MarshallingInfoStringVector<CodeGenOpts<"RewriteMapFiles">>;

defm use_line_directives : BoolFOption<"use-line-directives",
  PreprocessorOutputOpts<"UseLineDirectives">, DefaultFalse,
  PosFlag<SetTrue, [CC1Option], "Use #line in preprocessed output">, NegFlag<SetFalse>>;
defm minimize_whitespace : BoolFOption<"minimize-whitespace",
  PreprocessorOutputOpts<"MinimizeWhitespace">, DefaultFalse,
  PosFlag<SetTrue, [CC1Option], "Minimize whitespace when emitting preprocessor output">, NegFlag<SetFalse>>;

def ffreestanding : Flag<["-"], "ffreestanding">, Group<f_Group>, Flags<[CC1Option]>,
  HelpText<"Assert that the compilation takes place in a freestanding environment">,
  MarshallingInfoFlag<LangOpts<"Freestanding">>;
def fgnuc_version_EQ : Joined<["-"], "fgnuc-version=">, Group<f_Group>,
  HelpText<"Sets various macros to claim compatibility with the given GCC version (default is 4.2.1)">,
  Flags<[CC1Option, CoreOption]>;
// We abuse '-f[no-]gnu-keywords' to force overriding all GNU-extension
// keywords. This behavior is provided by GCC's poorly named '-fasm' flag,
// while a subset (the non-C++ GNU keywords) is provided by GCC's
// '-fgnu-keywords'. Clang conflates the two for simplicity under the single
// name, as it doesn't seem a useful distinction.
defm gnu_keywords : BoolFOption<"gnu-keywords",
  LangOpts<"GNUKeywords">, Default<gnu_mode.KeyPath>,
  PosFlag<SetTrue, [], "Allow GNU-extension keywords regardless of language standard">,
  NegFlag<SetFalse>, BothFlags<[CC1Option]>>;
defm gnu89_inline : BoolFOption<"gnu89-inline",
  LangOpts<"GNUInline">, Default<!strconcat("!", c99.KeyPath, " && !", cplusplus.KeyPath)>,
  PosFlag<SetTrue, [CC1Option], "Use the gnu89 inline semantics">,
  NegFlag<SetFalse>>, ShouldParseIf<!strconcat("!", cplusplus.KeyPath)>;
def fgnu_runtime : Flag<["-"], "fgnu-runtime">, Group<f_Group>,
  HelpText<"Generate output compatible with the standard GNU Objective-C runtime">;
def fheinous_gnu_extensions : Flag<["-"], "fheinous-gnu-extensions">, Flags<[CC1Option]>,
  MarshallingInfoFlag<LangOpts<"HeinousExtensions">>;
def filelist : Separate<["-"], "filelist">, Flags<[LinkerInput]>,
               Group<Link_Group>;
def : Flag<["-"], "findirect-virtual-calls">, Alias<fapple_kext>;
def finline_functions : Flag<["-"], "finline-functions">, Group<f_clang_Group>, Flags<[CC1Option]>,
  HelpText<"Inline suitable functions">;
def finline_hint_functions: Flag<["-"], "finline-hint-functions">, Group<f_clang_Group>, Flags<[CC1Option]>,
  HelpText<"Inline functions which are (explicitly or implicitly) marked inline">;
def finline : Flag<["-"], "finline">, Group<clang_ignored_f_Group>;
def finline_max_stacksize_EQ
    : Joined<["-"], "finline-max-stacksize=">,
      Group<f_Group>, Flags<[CoreOption, CC1Option]>,
      HelpText<"Suppress inlining of functions whose stack size exceeds the given value">,
      MarshallingInfoInt<CodeGenOpts<"InlineMaxStackSize">, "UINT_MAX">;
defm jmc : BoolFOption<"jmc",
  CodeGenOpts<"JMCInstrument">, DefaultFalse,
  PosFlag<SetTrue, [CC1Option], "Enable just-my-code debugging">,
  NegFlag<SetFalse>>;
def fglobal_isel : Flag<["-"], "fglobal-isel">, Group<f_clang_Group>,
  HelpText<"Enables the global instruction selector">;
def fexperimental_isel : Flag<["-"], "fexperimental-isel">, Group<f_clang_Group>,
  Alias<fglobal_isel>;
def fno_legacy_pass_manager : Flag<["-"], "fno-legacy-pass-manager">,
  Group<f_clang_Group>, Flags<[CC1Option, NoArgumentUnused]>;
def fexperimental_new_pass_manager : Flag<["-"], "fexperimental-new-pass-manager">,
  Group<f_clang_Group>, Flags<[CC1Option]>, Alias<fno_legacy_pass_manager>;
def fexperimental_strict_floating_point : Flag<["-"], "fexperimental-strict-floating-point">,
  Group<f_clang_Group>, Flags<[CC1Option]>,
  HelpText<"Enables experimental strict floating point in LLVM.">,
  MarshallingInfoFlag<LangOpts<"ExpStrictFP">>;
def finput_charset_EQ : Joined<["-"], "finput-charset=">, Flags<[FlangOption, FC1Option]>, Group<f_Group>,
  HelpText<"Specify the default character set for source files">;
def fexec_charset_EQ : Joined<["-"], "fexec-charset=">, Group<f_Group>;
def finstrument_functions : Flag<["-"], "finstrument-functions">, Group<f_Group>, Flags<[CC1Option]>,
  HelpText<"Generate calls to instrument function entry and exit">,
  MarshallingInfoFlag<CodeGenOpts<"InstrumentFunctions">>;
def finstrument_functions_after_inlining : Flag<["-"], "finstrument-functions-after-inlining">, Group<f_Group>, Flags<[CC1Option]>,
  HelpText<"Like -finstrument-functions, but insert the calls after inlining">,
  MarshallingInfoFlag<CodeGenOpts<"InstrumentFunctionsAfterInlining">>;
def finstrument_function_entry_bare : Flag<["-"], "finstrument-function-entry-bare">, Group<f_Group>, Flags<[CC1Option]>,
  HelpText<"Instrument function entry only, after inlining, without arguments to the instrumentation call">,
  MarshallingInfoFlag<CodeGenOpts<"InstrumentFunctionEntryBare">>;
def fcf_protection_EQ : Joined<["-"], "fcf-protection=">, Flags<[CoreOption, CC1Option]>, Group<f_Group>,
  HelpText<"Instrument control-flow architecture protection">, Values<"return,branch,full,none">;
def fcf_protection : Flag<["-"], "fcf-protection">, Group<f_Group>, Flags<[CoreOption, CC1Option]>,
  Alias<fcf_protection_EQ>, AliasArgs<["full"]>,
  HelpText<"Enable cf-protection in 'full' mode">;
def mibt_seal : Flag<["-"], "mibt-seal">, Group<m_Group>, Flags<[CoreOption, CC1Option]>,
  HelpText<"Optimize fcf-protection=branch/full (requires LTO).">;
def mfunction_return_EQ : Joined<["-"], "mfunction-return=">,
  Group<m_Group>, Flags<[CoreOption, CC1Option]>,
  HelpText<"Replace returns with jumps to ``__x86_return_thunk`` (x86 only, error otherwise)">,
  Values<"keep,thunk-extern">,
  NormalizedValues<["Keep", "Extern"]>,
  NormalizedValuesScope<"llvm::FunctionReturnThunksKind">,
  MarshallingInfoEnum<CodeGenOpts<"FunctionReturnThunks">, "Keep">;
def mindirect_branch_cs_prefix : Flag<["-"], "mindirect-branch-cs-prefix">,
  Group<m_Group>, Flags<[CoreOption, CC1Option]>,
  HelpText<"Add cs prefix to call and jmp to indirect thunk">,
  MarshallingInfoFlag<CodeGenOpts<"IndirectBranchCSPrefix">>;

defm xray_instrument : BoolFOption<"xray-instrument",
  LangOpts<"XRayInstrument">, DefaultFalse,
  PosFlag<SetTrue, [CC1Option], "Generate XRay instrumentation sleds on function entry and exit">,
  NegFlag<SetFalse>>;

def fxray_instruction_threshold_EQ :
  Joined<["-"], "fxray-instruction-threshold=">,
  Group<f_Group>, Flags<[CC1Option]>,
  HelpText<"Sets the minimum function size to instrument with XRay">,
  MarshallingInfoInt<CodeGenOpts<"XRayInstructionThreshold">, "200">;

def fxray_always_instrument :
  Joined<["-"], "fxray-always-instrument=">,
  Group<f_Group>, Flags<[CC1Option]>,
  HelpText<"DEPRECATED: Filename defining the whitelist for imbuing the 'always instrument' XRay attribute.">,
  MarshallingInfoStringVector<LangOpts<"XRayAlwaysInstrumentFiles">>;
def fxray_never_instrument :
  Joined<["-"], "fxray-never-instrument=">,
  Group<f_Group>, Flags<[CC1Option]>,
  HelpText<"DEPRECATED: Filename defining the whitelist for imbuing the 'never instrument' XRay attribute.">,
  MarshallingInfoStringVector<LangOpts<"XRayNeverInstrumentFiles">>;
def fxray_attr_list :
  Joined<["-"], "fxray-attr-list=">,
  Group<f_Group>, Flags<[CC1Option]>,
  HelpText<"Filename defining the list of functions/types for imbuing XRay attributes.">,
  MarshallingInfoStringVector<LangOpts<"XRayAttrListFiles">>;
def fxray_modes :
  Joined<["-"], "fxray-modes=">,
  Group<f_Group>, Flags<[CC1Option]>,
  HelpText<"List of modes to link in by default into XRay instrumented binaries.">;

defm xray_always_emit_customevents : BoolFOption<"xray-always-emit-customevents",
  LangOpts<"XRayAlwaysEmitCustomEvents">, DefaultFalse,
  PosFlag<SetTrue, [CC1Option], "Always emit __xray_customevent(...) calls"
          " even if the containing function is not always instrumented">,
  NegFlag<SetFalse>>;

defm xray_always_emit_typedevents : BoolFOption<"xray-always-emit-typedevents",
  LangOpts<"XRayAlwaysEmitTypedEvents">, DefaultFalse,
  PosFlag<SetTrue, [CC1Option], "Always emit __xray_typedevent(...) calls"
          " even if the containing function is not always instrumented">,
  NegFlag<SetFalse>>;

defm xray_ignore_loops : BoolFOption<"xray-ignore-loops",
  CodeGenOpts<"XRayIgnoreLoops">, DefaultFalse,
  PosFlag<SetTrue, [CC1Option], "Don't instrument functions with loops"
          " unless they also meet the minimum function size">,
  NegFlag<SetFalse>>;

defm xray_function_index : BoolFOption<"xray-function-index",
  CodeGenOpts<"XRayOmitFunctionIndex">, DefaultTrue,
  NegFlag<SetFalse, [CC1Option], "Omit function index section at the"
          " expense of single-function patching performance">,
  PosFlag<SetTrue>>;

def fxray_link_deps : Flag<["-"], "fxray-link-deps">, Group<f_Group>,
  Flags<[CC1Option]>,
  HelpText<"Tells clang to add the link dependencies for XRay.">;
def fnoxray_link_deps : Flag<["-"], "fnoxray-link-deps">, Group<f_Group>,
  Flags<[CC1Option]>;

def fxray_instrumentation_bundle :
  Joined<["-"], "fxray-instrumentation-bundle=">,
  Group<f_Group>, Flags<[CC1Option]>,
  HelpText<"Select which XRay instrumentation points to emit. Options: all, none, function-entry, function-exit, function, custom. Default is 'all'.  'function' includes both 'function-entry' and 'function-exit'.">;

def fxray_function_groups :
  Joined<["-"], "fxray-function-groups=">,
  Group<f_Group>, Flags<[CC1Option]>,
  HelpText<"Only instrument 1 of N groups">,
  MarshallingInfoInt<CodeGenOpts<"XRayTotalFunctionGroups">, "1">;

def fxray_selected_function_group :
  Joined<["-"], "fxray-selected-function-group=">,
  Group<f_Group>, Flags<[CC1Option]>,
  HelpText<"When using -fxray-function-groups, select which group of functions to instrument. Valid range is 0 to fxray-function-groups - 1">,
  MarshallingInfoInt<CodeGenOpts<"XRaySelectedFunctionGroup">, "0">;


defm fine_grained_bitfield_accesses : BoolOption<"f", "fine-grained-bitfield-accesses",
  CodeGenOpts<"FineGrainedBitfieldAccesses">, DefaultFalse,
  PosFlag<SetTrue, [], "Use separate accesses for consecutive bitfield runs with legal widths and alignments.">,
  NegFlag<SetFalse, [], "Use large-integer access for consecutive bitfield runs.">,
  BothFlags<[CC1Option]>>,
  Group<f_clang_Group>;

def fexperimental_relative_cxx_abi_vtables :
  Flag<["-"], "fexperimental-relative-c++-abi-vtables">,
  Group<f_clang_Group>, Flags<[CC1Option]>,
  HelpText<"Use the experimental C++ class ABI for classes with virtual tables">;
def fno_experimental_relative_cxx_abi_vtables :
  Flag<["-"], "fno-experimental-relative-c++-abi-vtables">,
  Group<f_clang_Group>, Flags<[CC1Option]>,
  HelpText<"Do not use the experimental C++ class ABI for classes with virtual tables">;

def fcxx_abi_EQ : Joined<["-"], "fc++-abi=">,
                  Group<f_clang_Group>, Flags<[CC1Option]>,
                  HelpText<"C++ ABI to use. This will override the target C++ ABI.">;

def flat__namespace : Flag<["-"], "flat_namespace">;
def flax_vector_conversions_EQ : Joined<["-"], "flax-vector-conversions=">, Group<f_Group>,
  HelpText<"Enable implicit vector bit-casts">, Values<"none,integer,all">, Flags<[CC1Option]>,
  NormalizedValues<["LangOptions::LaxVectorConversionKind::None",
                    "LangOptions::LaxVectorConversionKind::Integer",
                    "LangOptions::LaxVectorConversionKind::All"]>,
  MarshallingInfoEnum<LangOpts<"LaxVectorConversions">,
                      open_cl.KeyPath #
                          " ? LangOptions::LaxVectorConversionKind::None" #
                          " : LangOptions::LaxVectorConversionKind::All">;
def flax_vector_conversions : Flag<["-"], "flax-vector-conversions">, Group<f_Group>,
  Alias<flax_vector_conversions_EQ>, AliasArgs<["integer"]>;
def flimited_precision_EQ : Joined<["-"], "flimited-precision=">, Group<f_Group>;
def fapple_link_rtlib : Flag<["-"], "fapple-link-rtlib">, Group<f_Group>,
  HelpText<"Force linking the clang builtins runtime library">;
def flto_EQ : Joined<["-"], "flto=">, Flags<[CoreOption, CC1Option]>, Group<f_Group>,
  HelpText<"Set LTO mode">, Values<"thin,full">;
def flto_EQ_jobserver : Flag<["-"], "flto=jobserver">, Group<f_Group>,
  Alias<flto_EQ>, AliasArgs<["full"]>, HelpText<"Enable LTO in 'full' mode">;
def flto_EQ_auto : Flag<["-"], "flto=auto">, Group<f_Group>,
  Alias<flto_EQ>, AliasArgs<["full"]>, HelpText<"Enable LTO in 'full' mode">;
def flto : Flag<["-"], "flto">, Flags<[CoreOption, CC1Option]>, Group<f_Group>,
  Alias<flto_EQ>, AliasArgs<["full"]>, HelpText<"Enable LTO in 'full' mode">;
def fno_lto : Flag<["-"], "fno-lto">, Flags<[CoreOption, CC1Option]>, Group<f_Group>,
  HelpText<"Disable LTO mode (default)">;
def foffload_lto_EQ : Joined<["-"], "foffload-lto=">, Flags<[CoreOption]>, Group<f_Group>,
  HelpText<"Set LTO mode for offload compilation">, Values<"thin,full">;
def foffload_lto : Flag<["-"], "foffload-lto">, Flags<[CoreOption]>, Group<f_Group>,
  Alias<foffload_lto_EQ>, AliasArgs<["full"]>, HelpText<"Enable LTO in 'full' mode for offload compilation">;
def fno_offload_lto : Flag<["-"], "fno-offload-lto">, Flags<[CoreOption]>, Group<f_Group>,
  HelpText<"Disable LTO mode (default) for offload compilation">;
def flto_jobs_EQ : Joined<["-"], "flto-jobs=">,
  Flags<[CC1Option]>, Group<f_Group>,
  HelpText<"Controls the backend parallelism of -flto=thin (default "
           "of 0 means the number of threads will be derived from "
           "the number of CPUs detected)">;
def fthinlto_index_EQ : Joined<["-"], "fthinlto-index=">,
  Flags<[CoreOption, CC1Option]>, Group<f_Group>,
  HelpText<"Perform ThinLTO importing using provided function summary index">;
def fthin_link_bitcode_EQ : Joined<["-"], "fthin-link-bitcode=">,
  Flags<[CoreOption, CC1Option]>, Group<f_Group>,
  HelpText<"Write minimized bitcode to <file> for the ThinLTO thin link only">,
  MarshallingInfoString<CodeGenOpts<"ThinLinkBitcodeFile">>;
def fmacro_backtrace_limit_EQ : Joined<["-"], "fmacro-backtrace-limit=">,
                                Group<f_Group>, Flags<[NoXarchOption, CoreOption]>;
defm merge_all_constants : BoolFOption<"merge-all-constants",
  CodeGenOpts<"MergeAllConstants">, DefaultFalse,
  PosFlag<SetTrue, [CC1Option, CoreOption], "Allow">, NegFlag<SetFalse, [], "Disallow">,
  BothFlags<[], " merging of constants">>;
def fmessage_length_EQ : Joined<["-"], "fmessage-length=">, Group<f_Group>, Flags<[CC1Option]>,
  HelpText<"Format message diagnostics so that they fit within N columns">,
  MarshallingInfoInt<DiagnosticOpts<"MessageLength">>;
def frandomize_layout_seed_EQ : Joined<["-"], "frandomize-layout-seed=">,
  MetaVarName<"<seed>">, Group<f_clang_Group>, Flags<[CC1Option]>,
  HelpText<"The seed used by the randomize structure layout feature">;
def frandomize_layout_seed_file_EQ : Joined<["-"], "frandomize-layout-seed-file=">,
  MetaVarName<"<file>">, Group<f_clang_Group>, Flags<[CC1Option]>,
  HelpText<"File holding the seed used by the randomize structure layout feature">;
def fms_compatibility : Flag<["-"], "fms-compatibility">, Group<f_Group>, Flags<[CC1Option, CoreOption]>,
  HelpText<"Enable full Microsoft Visual C++ compatibility">,
  MarshallingInfoFlag<LangOpts<"MSVCCompat">>;
def fms_extensions : Flag<["-"], "fms-extensions">, Group<f_Group>, Flags<[CC1Option, CoreOption]>,
  HelpText<"Accept some non-standard constructs supported by the Microsoft compiler">,
  MarshallingInfoFlag<LangOpts<"MicrosoftExt">>, ImpliedByAnyOf<[fms_compatibility.KeyPath]>;
defm asm_blocks : BoolFOption<"asm-blocks",
  LangOpts<"AsmBlocks">, Default<fms_extensions.KeyPath>,
  PosFlag<SetTrue, [CC1Option]>, NegFlag<SetFalse>>;
def fms_volatile : Flag<["-"], "fms-volatile">, Group<f_Group>, Flags<[CC1Option]>,
  MarshallingInfoFlag<LangOpts<"MSVolatile">>;
def fmsc_version : Joined<["-"], "fmsc-version=">, Group<f_Group>, Flags<[NoXarchOption, CoreOption]>,
  HelpText<"Microsoft compiler version number to report in _MSC_VER (0 = don't define it (default))">;
def fms_compatibility_version
    : Joined<["-"], "fms-compatibility-version=">,
      Group<f_Group>,
      Flags<[ CC1Option, CoreOption ]>,
      HelpText<"Dot-separated value representing the Microsoft compiler "
               "version number to report in _MSC_VER (0 = don't define it "
               "(default))">;
def fms_runtime_lib_EQ : Joined<["-"], "fms-runtime-lib=">, Group<f_Group>,
  Flags<[NoXarchOption, CoreOption]>, Values<"static,static_dbg,dll,dll_dbg">,
  HelpText<"Select Windows run-time library">,
  DocBrief<[{
Specify Visual Studio C runtime library. "static" and "static_dbg" correspond
to the cl flags /MT and /MTd which use the multithread, static version. "dll"
and "dll_dbg" correspond to the cl flags /MD and /MDd which use the multithread,
dll version.}]>;
def fms_omit_default_lib : Joined<["-"], "fms-omit-default-lib">,
  Group<f_Group>, Flags<[NoXarchOption, CoreOption]>;
defm delayed_template_parsing : BoolFOption<"delayed-template-parsing",
  LangOpts<"DelayedTemplateParsing">, DefaultFalse,
  PosFlag<SetTrue, [CC1Option], "Parse templated function definitions at the end of the translation unit">,
  NegFlag<SetFalse, [NoXarchOption], "Disable delayed template parsing">,
  BothFlags<[CoreOption]>>;
def fms_memptr_rep_EQ : Joined<["-"], "fms-memptr-rep=">, Group<f_Group>, Flags<[CC1Option]>,
  Values<"single,multiple,virtual">, NormalizedValuesScope<"LangOptions">,
  NormalizedValues<["PPTMK_FullGeneralitySingleInheritance", "PPTMK_FullGeneralityMultipleInheritance",
                    "PPTMK_FullGeneralityVirtualInheritance"]>,
  MarshallingInfoEnum<LangOpts<"MSPointerToMemberRepresentationMethod">, "PPTMK_BestCase">;
def fms_kernel : Flag<["-"], "fms-kernel">, Group<f_Group>, Flags<[CC1Option, NoDriverOption]>,
  MarshallingInfoFlag<LangOpts<"Kernel">>;
// __declspec is enabled by default for the PS4 by the driver, and also
// enabled for Microsoft Extensions or Borland Extensions, here.
//
// FIXME: __declspec is also currently enabled for CUDA, but isn't really a
// CUDA extension. However, it is required for supporting
// __clang_cuda_builtin_vars.h, which uses __declspec(property). Once that has
// been rewritten in terms of something more generic, remove the Opts.CUDA
// term here.
defm declspec : BoolOption<"f", "declspec",
  LangOpts<"DeclSpecKeyword">, DefaultFalse,
  PosFlag<SetTrue, [], "Allow", [fms_extensions.KeyPath, fborland_extensions.KeyPath, cuda.KeyPath]>,
  NegFlag<SetFalse, [], "Disallow">,
  BothFlags<[CC1Option], " __declspec as a keyword">>, Group<f_clang_Group>;
def fmodules_cache_path : Joined<["-"], "fmodules-cache-path=">, Group<i_Group>,
  Flags<[NoXarchOption, CC1Option]>, MetaVarName<"<directory>">,
  HelpText<"Specify the module cache path">;
def fmodules_user_build_path : Separate<["-"], "fmodules-user-build-path">, Group<i_Group>,
  Flags<[NoXarchOption, CC1Option]>, MetaVarName<"<directory>">,
  HelpText<"Specify the module user build path">,
  MarshallingInfoString<HeaderSearchOpts<"ModuleUserBuildPath">>;
def fprebuilt_module_path : Joined<["-"], "fprebuilt-module-path=">, Group<i_Group>,
  Flags<[NoXarchOption, CC1Option]>, MetaVarName<"<directory>">,
  HelpText<"Specify the prebuilt module path">;
defm prebuilt_implicit_modules : BoolFOption<"prebuilt-implicit-modules",
  HeaderSearchOpts<"EnablePrebuiltImplicitModules">, DefaultFalse,
  PosFlag<SetTrue, [], "Look up implicit modules in the prebuilt module path">,
  NegFlag<SetFalse>, BothFlags<[NoXarchOption, CC1Option]>>;

def fmodules_prune_interval : Joined<["-"], "fmodules-prune-interval=">, Group<i_Group>,
  Flags<[CC1Option]>, MetaVarName<"<seconds>">,
  HelpText<"Specify the interval (in seconds) between attempts to prune the module cache">,
  MarshallingInfoInt<HeaderSearchOpts<"ModuleCachePruneInterval">, "7 * 24 * 60 * 60">;
def fmodules_prune_after : Joined<["-"], "fmodules-prune-after=">, Group<i_Group>,
  Flags<[CC1Option]>, MetaVarName<"<seconds>">,
  HelpText<"Specify the interval (in seconds) after which a module file will be considered unused">,
  MarshallingInfoInt<HeaderSearchOpts<"ModuleCachePruneAfter">, "31 * 24 * 60 * 60">;
def fbuild_session_timestamp : Joined<["-"], "fbuild-session-timestamp=">,
  Group<i_Group>, Flags<[CC1Option]>, MetaVarName<"<time since Epoch in seconds>">,
  HelpText<"Time when the current build session started">,
  MarshallingInfoInt<HeaderSearchOpts<"BuildSessionTimestamp">, "0", "uint64_t">;
def fbuild_session_file : Joined<["-"], "fbuild-session-file=">,
  Group<i_Group>, MetaVarName<"<file>">,
  HelpText<"Use the last modification time of <file> as the build session timestamp">;
def fmodules_validate_once_per_build_session : Flag<["-"], "fmodules-validate-once-per-build-session">,
  Group<i_Group>, Flags<[CC1Option]>,
  HelpText<"Don't verify input files for the modules if the module has been "
           "successfully validated or loaded during this build session">,
  MarshallingInfoFlag<HeaderSearchOpts<"ModulesValidateOncePerBuildSession">>;
def fmodules_disable_diagnostic_validation : Flag<["-"], "fmodules-disable-diagnostic-validation">,
  Group<i_Group>, Flags<[CC1Option]>,
  HelpText<"Disable validation of the diagnostic options when loading the module">,
  MarshallingInfoNegativeFlag<HeaderSearchOpts<"ModulesValidateDiagnosticOptions">>;
defm modules_validate_system_headers : BoolOption<"f", "modules-validate-system-headers",
  HeaderSearchOpts<"ModulesValidateSystemHeaders">, DefaultFalse,
  PosFlag<SetTrue, [CC1Option], "Validate the system headers that a module depends on when loading the module">,
  NegFlag<SetFalse, [NoXarchOption]>>, Group<i_Group>;
def fno_modules_validate_textual_header_includes :
  Flag<["-"], "fno-modules-validate-textual-header-includes">,
  Group<f_Group>, Flags<[CC1Option, NoXarchOption]>,
  MarshallingInfoNegativeFlag<LangOpts<"ModulesValidateTextualHeaderIncludes">>,
  HelpText<"Do not enforce -fmodules-decluse and private header restrictions for textual headers. "
           "This flag will be removed in a future Clang release.">;

def fvalidate_ast_input_files_content:
  Flag <["-"], "fvalidate-ast-input-files-content">,
  Group<f_Group>, Flags<[CC1Option]>,
  HelpText<"Compute and store the hash of input files used to build an AST."
           " Files with mismatching mtime's are considered valid"
           " if both contents is identical">,
  MarshallingInfoFlag<HeaderSearchOpts<"ValidateASTInputFilesContent">>;
def fmodules_validate_input_files_content:
  Flag <["-"], "fmodules-validate-input-files-content">,
  Group<f_Group>, Flags<[NoXarchOption]>,
  HelpText<"Validate PCM input files based on content if mtime differs">;
def fno_modules_validate_input_files_content:
  Flag <["-"], "fno_modules-validate-input-files-content">,
  Group<f_Group>, Flags<[NoXarchOption]>;
def fpch_validate_input_files_content:
  Flag <["-"], "fpch-validate-input-files-content">,
  Group<f_Group>, Flags<[NoXarchOption]>,
  HelpText<"Validate PCH input files based on content if mtime differs">;
def fno_pch_validate_input_files_content:
  Flag <["-"], "fno_pch-validate-input-files-content">,
  Group<f_Group>, Flags<[NoXarchOption]>;
defm pch_instantiate_templates : BoolFOption<"pch-instantiate-templates",
  LangOpts<"PCHInstantiateTemplates">, DefaultFalse,
  PosFlag<SetTrue, [], "Instantiate templates already while building a PCH">,
  NegFlag<SetFalse>, BothFlags<[CC1Option, CoreOption]>>;
defm pch_codegen: OptInCC1FFlag<"pch-codegen", "Generate ", "Do not generate ",
  "code for uses of this PCH that assumes an explicit object file will be built for the PCH">;
defm pch_debuginfo: OptInCC1FFlag<"pch-debuginfo", "Generate ", "Do not generate ",
  "debug info for types in an object file built from this PCH and do not generate them elsewhere">;

def fimplicit_module_maps : Flag <["-"], "fimplicit-module-maps">, Group<f_Group>,
  Flags<[NoXarchOption, CC1Option, CoreOption]>,
  HelpText<"Implicitly search the file system for module map files.">,
  MarshallingInfoFlag<HeaderSearchOpts<"ImplicitModuleMaps">>;
def fmodules_ts : Flag <["-"], "fmodules-ts">, Group<f_Group>,
  Flags<[CC1Option]>, HelpText<"Enable support for the C++ Modules TS">,
  MarshallingInfoFlag<LangOpts<"ModulesTS">>;
defm modules : BoolFOption<"modules",
  LangOpts<"Modules">, Default<!strconcat(fmodules_ts.KeyPath, "||", fcxx_modules.KeyPath)>,
  PosFlag<SetTrue, [CC1Option], "Enable the 'modules' language feature">,
  NegFlag<SetFalse>, BothFlags<[NoXarchOption, CoreOption]>>;
def fmodule_maps : Flag <["-"], "fmodule-maps">, Flags<[CoreOption]>, Alias<fimplicit_module_maps>;
def fmodule_name_EQ : Joined<["-"], "fmodule-name=">, Group<f_Group>,
  Flags<[NoXarchOption,CC1Option,CoreOption]>, MetaVarName<"<name>">,
  HelpText<"Specify the name of the module to build">,
  MarshallingInfoString<LangOpts<"ModuleName">>;
def fmodule_implementation_of : Separate<["-"], "fmodule-implementation-of">,
  Flags<[CC1Option,CoreOption]>, Alias<fmodule_name_EQ>;
def fsystem_module : Flag<["-"], "fsystem-module">, Flags<[CC1Option,CoreOption]>,
  HelpText<"Build this module as a system module. Only used with -emit-module">,
  MarshallingInfoFlag<FrontendOpts<"IsSystemModule">>;
def fmodule_map_file : Joined<["-"], "fmodule-map-file=">,
  Group<f_Group>, Flags<[NoXarchOption,CC1Option,CoreOption]>, MetaVarName<"<file>">,
  HelpText<"Load this module map file">,
  MarshallingInfoStringVector<FrontendOpts<"ModuleMapFiles">>;
def fmodule_file : Joined<["-"], "fmodule-file=">,
  Group<i_Group>, Flags<[NoXarchOption,CC1Option,CoreOption]>, MetaVarName<"[<name>=]<file>">,
  HelpText<"Specify the mapping of module name to precompiled module file, or load a module file if name is omitted.">;
def fmodules_ignore_macro : Joined<["-"], "fmodules-ignore-macro=">, Group<f_Group>,
  Flags<[CC1Option,CoreOption]>,
  HelpText<"Ignore the definition of the given macro when building and loading modules">;
def fmodules_strict_decluse : Flag <["-"], "fmodules-strict-decluse">, Group<f_Group>,
  Flags<[NoXarchOption,CC1Option,CoreOption]>,
  HelpText<"Like -fmodules-decluse but requires all headers to be in modules">,
  MarshallingInfoFlag<LangOpts<"ModulesStrictDeclUse">>;
defm modules_decluse : BoolFOption<"modules-decluse",
  LangOpts<"ModulesDeclUse">, Default<fmodules_strict_decluse.KeyPath>,
  PosFlag<SetTrue, [CC1Option], "Require declaration of modules used within a module">,
  NegFlag<SetFalse>, BothFlags<[NoXarchOption,CoreOption]>>;
defm modules_search_all : BoolFOption<"modules-search-all",
  LangOpts<"ModulesSearchAll">, DefaultFalse,
  PosFlag<SetTrue, [], "Search even non-imported modules to resolve references">,
  NegFlag<SetFalse>, BothFlags<[NoXarchOption, CC1Option,CoreOption]>>,
  ShouldParseIf<fmodules.KeyPath>;
defm implicit_modules : BoolFOption<"implicit-modules",
  LangOpts<"ImplicitModules">, DefaultTrue,
  NegFlag<SetFalse, [CC1Option]>, PosFlag<SetTrue>, BothFlags<[NoXarchOption,CoreOption]>>;
def fretain_comments_from_system_headers : Flag<["-"], "fretain-comments-from-system-headers">, Group<f_Group>, Flags<[CC1Option]>,
  MarshallingInfoFlag<LangOpts<"RetainCommentsFromSystemHeaders">>;
def fmodule_header : Flag <["-"], "fmodule-header">, Group<f_Group>,
  Flags<[NoXarchOption]>, HelpText<"Build a C++20 Header Unit from a header.">;
def fmodule_header_EQ : Joined<["-"], "fmodule-header=">, Group<f_Group>,
  Flags<[NoXarchOption]>, MetaVarName<"<kind>">,
  HelpText<"Build a C++20 Header Unit from a header that should be found in the user (fmodule-header=user) or system (fmodule-header=system) search path.">;

def fno_knr_functions : Flag<["-"], "fno-knr-functions">, Group<f_Group>,
  MarshallingInfoFlag<LangOpts<"DisableKNRFunctions">>,
  HelpText<"Disable support for K&R C function declarations">,
  Flags<[CC1Option, CoreOption]>;

def fmudflapth : Flag<["-"], "fmudflapth">, Group<f_Group>;
def fmudflap : Flag<["-"], "fmudflap">, Group<f_Group>;
def fnested_functions : Flag<["-"], "fnested-functions">, Group<f_Group>;
def fnext_runtime : Flag<["-"], "fnext-runtime">, Group<f_Group>;
def fno_asm : Flag<["-"], "fno-asm">, Group<f_Group>;
def fno_asynchronous_unwind_tables : Flag<["-"], "fno-asynchronous-unwind-tables">, Group<f_Group>;
def fno_assume_sane_operator_new : Flag<["-"], "fno-assume-sane-operator-new">, Group<f_Group>,
  HelpText<"Don't assume that C++'s global operator new can't alias any pointer">,
  Flags<[CC1Option]>, MarshallingInfoNegativeFlag<CodeGenOpts<"AssumeSaneOperatorNew">>;
def fno_builtin : Flag<["-"], "fno-builtin">, Group<f_Group>, Flags<[CC1Option, CoreOption]>,
  HelpText<"Disable implicit builtin knowledge of functions">;
def fno_builtin_ : Joined<["-"], "fno-builtin-">, Group<f_Group>, Flags<[CC1Option, CoreOption]>,
  HelpText<"Disable implicit builtin knowledge of a specific function">;
def fno_common : Flag<["-"], "fno-common">, Group<f_Group>, Flags<[CC1Option]>,
    HelpText<"Compile common globals like normal definitions">;
defm digraphs : BoolFOption<"digraphs",
  LangOpts<"Digraphs">, Default<std#".hasDigraphs()">,
  PosFlag<SetTrue, [], "Enable alternative token representations '<:', ':>', '<%', '%>', '%:', '%:%:' (default)">,
  NegFlag<SetFalse, [], "Disallow alternative token representations '<:', ':>', '<%', '%>', '%:', '%:%:'">,
  BothFlags<[CC1Option]>>;
def fno_eliminate_unused_debug_symbols : Flag<["-"], "fno-eliminate-unused-debug-symbols">, Group<f_Group>;
def fno_inline_functions : Flag<["-"], "fno-inline-functions">, Group<f_clang_Group>, Flags<[CC1Option]>;
def fno_inline : Flag<["-"], "fno-inline">, Group<f_clang_Group>, Flags<[CC1Option]>;
def fno_global_isel : Flag<["-"], "fno-global-isel">, Group<f_clang_Group>,
  HelpText<"Disables the global instruction selector">;
def fno_experimental_isel : Flag<["-"], "fno-experimental-isel">, Group<f_clang_Group>,
  Alias<fno_global_isel>;
def fveclib : Joined<["-"], "fveclib=">, Group<f_Group>, Flags<[CC1Option]>,
    HelpText<"Use the given vector functions library">,
    Values<"Accelerate,libmvec,MASSV,SVML,Darwin_libsystem_m,none">,
    NormalizedValuesScope<"CodeGenOptions">,
    NormalizedValues<["Accelerate", "LIBMVEC", "MASSV", "SVML",
                      "Darwin_libsystem_m", "NoLibrary"]>,
    MarshallingInfoEnum<CodeGenOpts<"VecLib">, "NoLibrary">;
def fno_lax_vector_conversions : Flag<["-"], "fno-lax-vector-conversions">, Group<f_Group>,
  Alias<flax_vector_conversions_EQ>, AliasArgs<["none"]>;
def fno_implicit_module_maps : Flag <["-"], "fno-implicit-module-maps">, Group<f_Group>,
  Flags<[NoXarchOption]>;
def fno_module_maps : Flag <["-"], "fno-module-maps">, Alias<fno_implicit_module_maps>;
def fno_modules_strict_decluse : Flag <["-"], "fno-strict-modules-decluse">, Group<f_Group>,
  Flags<[NoXarchOption]>;
def fmodule_file_deps : Flag <["-"], "fmodule-file-deps">, Group<f_Group>,
  Flags<[NoXarchOption]>;
def fno_module_file_deps : Flag <["-"], "fno-module-file-deps">, Group<f_Group>,
  Flags<[NoXarchOption]>;
def fno_ms_extensions : Flag<["-"], "fno-ms-extensions">, Group<f_Group>,
  Flags<[CoreOption]>;
def fno_ms_compatibility : Flag<["-"], "fno-ms-compatibility">, Group<f_Group>,
  Flags<[CoreOption]>;
def fno_objc_legacy_dispatch : Flag<["-"], "fno-objc-legacy-dispatch">, Group<f_Group>;
def fno_objc_weak : Flag<["-"], "fno-objc-weak">, Group<f_Group>, Flags<[CC1Option]>;
def fno_omit_frame_pointer : Flag<["-"], "fno-omit-frame-pointer">, Group<f_Group>;
defm operator_names : BoolFOption<"operator-names",
  LangOpts<"CXXOperatorNames">, Default<cplusplus.KeyPath>,
  NegFlag<SetFalse, [CC1Option], "Do not treat C++ operator name keywords as synonyms for operators">,
  PosFlag<SetTrue>>;
def fdiagnostics_absolute_paths : Flag<["-"], "fdiagnostics-absolute-paths">, Group<f_Group>,
  Flags<[CC1Option, CoreOption]>, HelpText<"Print absolute paths in diagnostics">,
  MarshallingInfoFlag<DiagnosticOpts<"AbsolutePath">>;
def fno_stack_protector : Flag<["-"], "fno-stack-protector">, Group<f_Group>,
  HelpText<"Disable the use of stack protectors">;
def fno_strict_aliasing : Flag<["-"], "fno-strict-aliasing">, Group<f_Group>,
  Flags<[NoXarchOption, CoreOption]>;
def fstruct_path_tbaa : Flag<["-"], "fstruct-path-tbaa">, Group<f_Group>;
def fno_struct_path_tbaa : Flag<["-"], "fno-struct-path-tbaa">, Group<f_Group>;
def fno_strict_enums : Flag<["-"], "fno-strict-enums">, Group<f_Group>;
def fno_strict_overflow : Flag<["-"], "fno-strict-overflow">, Group<f_Group>;
def fno_temp_file : Flag<["-"], "fno-temp-file">, Group<f_Group>,
  Flags<[CC1Option, CoreOption]>, HelpText<
  "Directly create compilation output files. This may lead to incorrect incremental builds if the compiler crashes">,
  MarshallingInfoNegativeFlag<FrontendOpts<"UseTemporary">>;
defm use_cxa_atexit : BoolFOption<"use-cxa-atexit",
  CodeGenOpts<"CXAAtExit">, DefaultTrue,
  NegFlag<SetFalse, [CC1Option], "Don't use __cxa_atexit for calling destructors">,
  PosFlag<SetTrue>>;
def fno_unwind_tables : Flag<["-"], "fno-unwind-tables">, Group<f_Group>;
def fno_verbose_asm : Flag<["-"], "fno-verbose-asm">, Group<f_Group>, Flags<[CC1Option]>,
  MarshallingInfoNegativeFlag<CodeGenOpts<"AsmVerbose">>;
def fno_working_directory : Flag<["-"], "fno-working-directory">, Group<f_Group>;
def fno_wrapv : Flag<["-"], "fno-wrapv">, Group<f_Group>;
def fobjc_arc : Flag<["-"], "fobjc-arc">, Group<f_Group>, Flags<[CC1Option]>,
  HelpText<"Synthesize retain and release calls for Objective-C pointers">;
def fno_objc_arc : Flag<["-"], "fno-objc-arc">, Group<f_Group>;
defm objc_encode_cxx_class_template_spec : BoolFOption<"objc-encode-cxx-class-template-spec",
  LangOpts<"EncodeCXXClassTemplateSpec">, DefaultFalse,
  PosFlag<SetTrue, [CC1Option], "Fully encode c++ class template specialization">,
  NegFlag<SetFalse>>;
defm objc_convert_messages_to_runtime_calls : BoolFOption<"objc-convert-messages-to-runtime-calls",
  CodeGenOpts<"ObjCConvertMessagesToRuntimeCalls">, DefaultTrue,
  NegFlag<SetFalse, [CC1Option]>, PosFlag<SetTrue>>;
defm objc_arc_exceptions : BoolFOption<"objc-arc-exceptions",
  CodeGenOpts<"ObjCAutoRefCountExceptions">, DefaultFalse,
  PosFlag<SetTrue, [CC1Option], "Use EH-safe code when synthesizing retains and releases in -fobjc-arc">,
  NegFlag<SetFalse>>;
def fobjc_atdefs : Flag<["-"], "fobjc-atdefs">, Group<clang_ignored_f_Group>;
def fobjc_call_cxx_cdtors : Flag<["-"], "fobjc-call-cxx-cdtors">, Group<clang_ignored_f_Group>;
defm objc_exceptions : BoolFOption<"objc-exceptions",
  LangOpts<"ObjCExceptions">, DefaultFalse,
  PosFlag<SetTrue, [CC1Option], "Enable Objective-C exceptions">, NegFlag<SetFalse>>;
defm application_extension : BoolFOption<"application-extension",
  LangOpts<"AppExt">, DefaultFalse,
  PosFlag<SetTrue, [CC1Option], "Restrict code to those available for App Extensions">,
  NegFlag<SetFalse>>;
defm relaxed_template_template_args : BoolFOption<"relaxed-template-template-args",
  LangOpts<"RelaxedTemplateTemplateArgs">, DefaultFalse,
  PosFlag<SetTrue, [CC1Option], "Enable C++17 relaxed template template argument matching">,
  NegFlag<SetFalse>>;
defm sized_deallocation : BoolFOption<"sized-deallocation",
  LangOpts<"SizedDeallocation">, DefaultFalse,
  PosFlag<SetTrue, [CC1Option], "Enable C++14 sized global deallocation functions">,
  NegFlag<SetFalse>>;
defm aligned_allocation : BoolFOption<"aligned-allocation",
  LangOpts<"AlignedAllocation">, Default<cpp17.KeyPath>,
  PosFlag<SetTrue, [], "Enable C++17 aligned allocation functions">,
  NegFlag<SetFalse>, BothFlags<[CC1Option]>>;
def fnew_alignment_EQ : Joined<["-"], "fnew-alignment=">,
  HelpText<"Specifies the largest alignment guaranteed by '::operator new(size_t)'">,
  MetaVarName<"<align>">, Group<f_Group>, Flags<[CC1Option]>,
  MarshallingInfoInt<LangOpts<"NewAlignOverride">>;
def : Separate<["-"], "fnew-alignment">, Alias<fnew_alignment_EQ>;
def : Flag<["-"], "faligned-new">, Alias<faligned_allocation>;
def : Flag<["-"], "fno-aligned-new">, Alias<fno_aligned_allocation>;
def faligned_new_EQ : Joined<["-"], "faligned-new=">;

def fobjc_legacy_dispatch : Flag<["-"], "fobjc-legacy-dispatch">, Group<f_Group>;
def fobjc_new_property : Flag<["-"], "fobjc-new-property">, Group<clang_ignored_f_Group>;
defm objc_infer_related_result_type : BoolFOption<"objc-infer-related-result-type",
  LangOpts<"ObjCInferRelatedResultType">, DefaultTrue,
  NegFlag<SetFalse, [CC1Option], "do not infer Objective-C related result type based on method family">,
  PosFlag<SetTrue>>;
def fobjc_link_runtime: Flag<["-"], "fobjc-link-runtime">, Group<f_Group>;
def fobjc_weak : Flag<["-"], "fobjc-weak">, Group<f_Group>, Flags<[CC1Option]>,
  HelpText<"Enable ARC-style weak references in Objective-C">;

// Objective-C ABI options.
def fobjc_runtime_EQ : Joined<["-"], "fobjc-runtime=">, Group<f_Group>, Flags<[CC1Option, CoreOption]>,
  HelpText<"Specify the target Objective-C runtime kind and version">;
def fobjc_abi_version_EQ : Joined<["-"], "fobjc-abi-version=">, Group<f_Group>;
def fobjc_nonfragile_abi_version_EQ : Joined<["-"], "fobjc-nonfragile-abi-version=">, Group<f_Group>;
def fobjc_nonfragile_abi : Flag<["-"], "fobjc-nonfragile-abi">, Group<f_Group>;
def fno_objc_nonfragile_abi : Flag<["-"], "fno-objc-nonfragile-abi">, Group<f_Group>;

def fobjc_sender_dependent_dispatch : Flag<["-"], "fobjc-sender-dependent-dispatch">, Group<f_Group>;
def fobjc_disable_direct_methods_for_testing :
  Flag<["-"], "fobjc-disable-direct-methods-for-testing">,
  Group<f_Group>, Flags<[CC1Option]>,
  HelpText<"Ignore attribute objc_direct so that direct methods can be tested">,
  MarshallingInfoFlag<LangOpts<"ObjCDisableDirectMethodsForTesting">>;
defm objc_avoid_heapify_local_blocks : BoolFOption<"objc-avoid-heapify-local-blocks",
  CodeGenOpts<"ObjCAvoidHeapifyLocalBlocks">, DefaultFalse,
  PosFlag<SetTrue, [], "Try">,
  NegFlag<SetFalse, [], "Don't try">,
  BothFlags<[CC1Option, NoDriverOption], " to avoid heapifying local blocks">>;

def fomit_frame_pointer : Flag<["-"], "fomit-frame-pointer">, Group<f_Group>;
def fopenmp : Flag<["-"], "fopenmp">, Group<f_Group>, Flags<[CC1Option, NoArgumentUnused, FlangOption, FC1Option]>,
  HelpText<"Parse OpenMP pragmas and generate parallel code.">;
def fno_openmp : Flag<["-"], "fno-openmp">, Group<f_Group>, Flags<[NoArgumentUnused]>;
def fopenmp_version_EQ : Joined<["-"], "fopenmp-version=">, Group<f_Group>, Flags<[CC1Option, NoArgumentUnused]>,
  HelpText<"Set OpenMP version (e.g. 45 for OpenMP 4.5, 50 for OpenMP 5.0). Default value is 50.">;
defm openmp_extensions: BoolFOption<"openmp-extensions",
  LangOpts<"OpenMPExtensions">, DefaultTrue,
  PosFlag<SetTrue, [CC1Option, NoArgumentUnused],
          "Enable all Clang extensions for OpenMP directives and clauses">,
  NegFlag<SetFalse, [CC1Option, NoArgumentUnused],
          "Disable all Clang extensions for OpenMP directives and clauses">>;
def fopenmp_EQ : Joined<["-"], "fopenmp=">, Group<f_Group>;
def fopenmp_use_tls : Flag<["-"], "fopenmp-use-tls">, Group<f_Group>,
  Flags<[NoArgumentUnused, HelpHidden]>;
def fnoopenmp_use_tls : Flag<["-"], "fnoopenmp-use-tls">, Group<f_Group>,
  Flags<[CC1Option, NoArgumentUnused, HelpHidden]>;
def fopenmp_targets_EQ : CommaJoined<["-"], "fopenmp-targets=">, Flags<[NoXarchOption, CC1Option]>,
  HelpText<"Specify comma-separated list of triples OpenMP offloading targets to be supported">;
def fopenmp_relocatable_target : Flag<["-"], "fopenmp-relocatable-target">,
  Group<f_Group>, Flags<[CC1Option, NoArgumentUnused, HelpHidden]>;
def fnoopenmp_relocatable_target : Flag<["-"], "fnoopenmp-relocatable-target">,
  Group<f_Group>, Flags<[CC1Option, NoArgumentUnused, HelpHidden]>;
def fopenmp_simd : Flag<["-"], "fopenmp-simd">, Group<f_Group>, Flags<[CC1Option, NoArgumentUnused]>,
  HelpText<"Emit OpenMP code only for SIMD-based constructs.">;
def fopenmp_enable_irbuilder : Flag<["-"], "fopenmp-enable-irbuilder">, Group<f_Group>, Flags<[CC1Option, NoArgumentUnused, HelpHidden]>,
  HelpText<"Use the experimental OpenMP-IR-Builder codegen path.">;
def fno_openmp_simd : Flag<["-"], "fno-openmp-simd">, Group<f_Group>, Flags<[CC1Option, NoArgumentUnused]>;
def fopenmp_cuda_mode : Flag<["-"], "fopenmp-cuda-mode">, Group<f_Group>,
  Flags<[CC1Option, NoArgumentUnused, HelpHidden]>;
def fno_openmp_cuda_mode : Flag<["-"], "fno-openmp-cuda-mode">, Group<f_Group>,
  Flags<[NoArgumentUnused, HelpHidden]>;
def fopenmp_cuda_number_of_sm_EQ : Joined<["-"], "fopenmp-cuda-number-of-sm=">, Group<f_Group>,
  Flags<[CC1Option, NoArgumentUnused, HelpHidden]>;
def fopenmp_cuda_blocks_per_sm_EQ : Joined<["-"], "fopenmp-cuda-blocks-per-sm=">, Group<f_Group>,
  Flags<[CC1Option, NoArgumentUnused, HelpHidden]>;
def fopenmp_cuda_teams_reduction_recs_num_EQ : Joined<["-"], "fopenmp-cuda-teams-reduction-recs-num=">, Group<f_Group>,
  Flags<[CC1Option, NoArgumentUnused, HelpHidden]>;
def fopenmp_target_debug : Flag<["-"], "fopenmp-target-debug">, Group<f_Group>, Flags<[CC1Option, NoArgumentUnused]>,
  HelpText<"Enable debugging in the OpenMP offloading device RTL">;
def fno_openmp_target_debug : Flag<["-"], "fno-openmp-target-debug">, Group<f_Group>, Flags<[NoArgumentUnused]>;
def fopenmp_target_debug_EQ : Joined<["-"], "fopenmp-target-debug=">, Group<f_Group>, Flags<[CC1Option, NoArgumentUnused, HelpHidden]>;
def fopenmp_assume_teams_oversubscription : Flag<["-"], "fopenmp-assume-teams-oversubscription">,
  Group<f_Group>, Flags<[CC1Option, NoArgumentUnused, HelpHidden]>;
def fopenmp_assume_threads_oversubscription : Flag<["-"], "fopenmp-assume-threads-oversubscription">,
  Group<f_Group>, Flags<[CC1Option, NoArgumentUnused, HelpHidden]>;
def fno_openmp_assume_teams_oversubscription : Flag<["-"], "fno-openmp-assume-teams-oversubscription">,
  Group<f_Group>, Flags<[CC1Option, NoArgumentUnused, HelpHidden]>;
def fno_openmp_assume_threads_oversubscription : Flag<["-"], "fno-openmp-assume-threads-oversubscription">,
  Group<f_Group>, Flags<[CC1Option, NoArgumentUnused, HelpHidden]>;
def fopenmp_assume_no_thread_state : Flag<["-"], "fopenmp-assume-no-thread-state">, Group<f_Group>,
  Flags<[CC1Option, NoArgumentUnused, HelpHidden]>,
  HelpText<"Assert no thread in a parallel region modifies an ICV">,
  MarshallingInfoFlag<LangOpts<"OpenMPNoThreadState">>;
def fopenmp_assume_no_nested_parallelism : Flag<["-"], "fopenmp-assume-no-nested-parallelism">, Group<f_Group>,
  Flags<[CC1Option, NoArgumentUnused, HelpHidden]>,
  HelpText<"Assert no nested parallel regions in the GPU">,
  MarshallingInfoFlag<LangOpts<"OpenMPNoNestedParallelism">>;
def fopenmp_offload_mandatory : Flag<["-"], "fopenmp-offload-mandatory">, Group<f_Group>,
  Flags<[CC1Option, NoArgumentUnused]>,
  HelpText<"Do not create a host fallback if offloading to the device fails.">,
  MarshallingInfoFlag<LangOpts<"OpenMPOffloadMandatory">>;
def fopenmp_target_new_runtime : Flag<["-"], "fopenmp-target-new-runtime">,
  Group<f_Group>, Flags<[CC1Option, HelpHidden]>;
def fno_openmp_target_new_runtime : Flag<["-"], "fno-openmp-target-new-runtime">,
  Group<f_Group>, Flags<[CC1Option, HelpHidden]>;
defm openmp_optimistic_collapse : BoolFOption<"openmp-optimistic-collapse",
  LangOpts<"OpenMPOptimisticCollapse">, DefaultFalse,
  PosFlag<SetTrue, [CC1Option]>, NegFlag<SetFalse>, BothFlags<[NoArgumentUnused, HelpHidden]>>;
def static_openmp: Flag<["-"], "static-openmp">,
  HelpText<"Use the static host OpenMP runtime while linking.">;
def offload_new_driver : Flag<["--"], "offload-new-driver">, Flags<[CC1Option]>, Group<f_Group>,
  MarshallingInfoFlag<LangOpts<"OffloadingNewDriver">>, HelpText<"Use the new driver for offloading compilation.">;
def no_offload_new_driver : Flag<["--"], "no-offload-new-driver">, Flags<[CC1Option]>, Group<f_Group>,
  HelpText<"Don't Use the new driver for offloading compilation.">;
def offload_device_only : Flag<["--"], "offload-device-only">,
  HelpText<"Only compile for the offloading device.">;
def offload_host_only : Flag<["--"], "offload-host-only">,
  HelpText<"Only compile for the offloading host.">;
def offload_host_device : Flag<["--"], "offload-host-device">,
  HelpText<"Only compile for the offloading host.">;
def cuda_device_only : Flag<["--"], "cuda-device-only">, Alias<offload_device_only>,
  HelpText<"Compile CUDA code for device only">;
def cuda_host_only : Flag<["--"], "cuda-host-only">, Alias<offload_host_only>,
  HelpText<"Compile CUDA code for host only. Has no effect on non-CUDA compilations.">;
def cuda_compile_host_device : Flag<["--"], "cuda-compile-host-device">, Alias<offload_host_device>,
  HelpText<"Compile CUDA code for both host and device (default). Has no "
           "effect on non-CUDA compilations.">;
def fopenmp_new_driver : Flag<["-"], "fopenmp-new-driver">, Flags<[HelpHidden]>,
  HelpText<"Use the new driver for OpenMP offloading.">;
<<<<<<< HEAD
def fno_openmp_new_driver : Flag<["-"], "fno-openmp-new-driver">, Flags<[CC1Option]>, Group<Action_Group>,
  Alias<no_offload_new_driver>, HelpText<"Don't use the new driver for OpenMP offloading.">;

def fopenacc : Flag<["-"], "fopenacc">, Group<f_Group>,
  Flags<[CC1Option, NoArgumentUnused, FlangOption, FC1Option]>,
  HelpText<"Enable OpenACC support">;
def fno_openacc : Flag<["-"], "fno-openacc">, Group<f_Group>,
  Flags<[NoArgumentUnused]>, HelpText<"Disable OpenACC support">;
def fopenacc_print_EQ : Joined<["-"], "fopenacc-print=">,
  Flags<[NoXarchOption,CC1Option]>, Group<Action_Group>,
  MetaVarName<"<versions>">,
  HelpText<"Enable OpenACC support and print the source including the"
           " specified versions of OpenACC constructs: acc, omp, acc-omp,"
           " or omp-acc. In the last two cases, the first is uncommented"
           " and the second is commented.">,
  Values<"acc,omp,acc-omp,omp-acc">;
def fopenacc_ast_print_EQ : Joined<["-"], "fopenacc-ast-print=">,
  Flags<[NoXarchOption,CC1Option]>, Group<Action_Group>,
  MetaVarName<"<versions>">,
  HelpText<"Same as -fopenacc-print=<versions> except pretty-print the AST"
           " instead of printing a translated version of the input source. As"
           " a result, the output will have preprocessor expansions and"
           " reformatting.">,
  Values<"acc,omp,acc-omp,omp-acc">;
def fopenacc_update_present_omp_EQ :
  Joined<["-"], "fopenacc-update-present-omp=">,
  Flags<[CC1Option, NoArgumentUnused]>, Group<f_Group>,
  MetaVarName<"<translation>">,
  HelpText<"Adjust the OpenMP translation of the OpenACC 'update' directive "
           "when 'if_present' is not specified.  'present' (default) specifies "
           "inclusion of the 'present' motion modifier, an OpenMP TR8 feature "
           "that fully implements the OpenACC presence check in this case.  "
           "'no-present' specifies that 'present' be omitted, which suffices "
           "for OpenACC applications that are robust enough not to produce the "
           "runtime error specified by OpenACC here.">,
  Values<"present,no-present">;
def fopenacc_structured_ref_count_omp_EQ : Joined<["-"],
  "fopenacc-structured-ref-count-omp=">,
  Flags<[CC1Option, NoArgumentUnused]>, Group<f_Group>,
  MetaVarName<"<translation>">,
  HelpText<"Adjust the OpenMP translation of OpenACC data clauses that use "
           "OpenACC's structured reference counter.  'ompx-hold' (default) "
           "specifies inclusion of the 'ompx_hold' map type modifier, an "
           "OpenMP extension that fully implements the structured reference "
           "counter semantics.  'no-ompx-hold' specifies that 'ompx_hold' be "
           "omited, which suffices if, for example, an OpenACC application "
           "always pairs 'enter data' and 'exit data' directives (and "
           "corresponding runtime library routine calls) in a structured "
           "manner.">,
  Values<"ompx-hold,no-ompx-hold">;
def fopenacc_present_omp_EQ : Joined<["-"], "fopenacc-present-omp=">,
  Flags<[CC1Option, NoArgumentUnused]>, Group<f_Group>,
  MetaVarName<"<translation>">,
  HelpText<"Adjust the OpenMP translation of the OpenACC 'present' clause. "
           "'present' (default) specifies inclusion of the 'present' map type "
           "modifier, an OpenMP TR8 feature that fully implements the OpenACC "
           "presence check in this case.  'no-present' specifies that "
           "'present' be omitted, which suffices for OpenACC applications that "
           "are robust enough not to produce the runtime error specified by "
           "OpenACC here.">,
  Values<"present,no-present">;
def fopenacc_no_create_omp_EQ : Joined<["-"], "fopenacc-no-create-omp=">,
  Flags<[CC1Option, NoArgumentUnused]>, Group<f_Group>,
  MetaVarName<"<translation>">,
  HelpText<"Adjust the OpenMP translation of the OpenACC 'no_create' clause. "
           "'ompx-no-alloc' (default) specifies inclusion of the "
           "'ompx_no_alloc' map type modifier, an OpenMP extension that fully "
           "implements the 'no_create' clause semantics.  'no-ompx-no-alloc' "
           "specifies that 'ompx_no_alloc' be omitted, which might be useful "
           "for testing while porting some OpenACC applications to OpenMP.">,
  Values<"ompx-no-alloc,no-ompx-no-alloc">;
def fopenacc_fake_async_wait : Flag<["-"], "fopenacc-fake-async-wait">,
  Group<f_Group>, Flags<[CC1Option, NoArgumentUnused]>,
  HelpText<"Fake OpenACC async/wait support">;
def fopenacc_fake_tile_clause : Flag<["-"], "fopenacc-fake-tile-clause">,
  Group<f_Group>, Flags<[CC1Option, NoArgumentUnused]>,
  HelpText<"Fake OpenACC 'tile' clause support">;

=======
def fno_openmp_new_driver : Flag<["-"], "fno-openmp-new-driver">, Flags<[HelpHidden]>,
  HelpText<"Don't use the new driver for OpenMP offloading.">;
>>>>>>> 4e43a14b
def fno_optimize_sibling_calls : Flag<["-"], "fno-optimize-sibling-calls">, Group<f_Group>, Flags<[CC1Option]>,
  HelpText<"Disable tail call optimization, keeping the call stack accurate">,
  MarshallingInfoFlag<CodeGenOpts<"DisableTailCalls">>;
def foptimize_sibling_calls : Flag<["-"], "foptimize-sibling-calls">, Group<f_Group>;
defm escaping_block_tail_calls : BoolFOption<"escaping-block-tail-calls",
  CodeGenOpts<"NoEscapingBlockTailCalls">, DefaultFalse,
  NegFlag<SetTrue, [CC1Option]>, PosFlag<SetFalse>>;
def force__cpusubtype__ALL : Flag<["-"], "force_cpusubtype_ALL">;
def force__flat__namespace : Flag<["-"], "force_flat_namespace">;
def force__load : Separate<["-"], "force_load">;
def force_addr : Joined<["-"], "fforce-addr">, Group<clang_ignored_f_Group>;
def foutput_class_dir_EQ : Joined<["-"], "foutput-class-dir=">, Group<f_Group>;
def fpack_struct : Flag<["-"], "fpack-struct">, Group<f_Group>;
def fno_pack_struct : Flag<["-"], "fno-pack-struct">, Group<f_Group>;
def fpack_struct_EQ : Joined<["-"], "fpack-struct=">, Group<f_Group>, Flags<[CC1Option]>,
  HelpText<"Specify the default maximum struct packing alignment">,
  MarshallingInfoInt<LangOpts<"PackStruct">>;
def fmax_type_align_EQ : Joined<["-"], "fmax-type-align=">, Group<f_Group>, Flags<[CC1Option]>,
  HelpText<"Specify the maximum alignment to enforce on pointers lacking an explicit alignment">,
  MarshallingInfoInt<LangOpts<"MaxTypeAlign">>;
def fno_max_type_align : Flag<["-"], "fno-max-type-align">, Group<f_Group>;
defm pascal_strings : BoolFOption<"pascal-strings",
  LangOpts<"PascalStrings">, DefaultFalse,
  PosFlag<SetTrue, [CC1Option], "Recognize and construct Pascal-style string literals">,
  NegFlag<SetFalse>>;
// Note: This flag has different semantics in the driver and in -cc1. The driver accepts -fpatchable-function-entry=M,N
// and forwards it to -cc1 as -fpatchable-function-entry=M and -fpatchable-function-entry-offset=N. In -cc1, both flags
// are treated as a single integer.
def fpatchable_function_entry_EQ : Joined<["-"], "fpatchable-function-entry=">, Group<f_Group>, Flags<[CC1Option]>,
  MetaVarName<"<N,M>">, HelpText<"Generate M NOPs before function entry and N-M NOPs after function entry">,
  MarshallingInfoInt<CodeGenOpts<"PatchableFunctionEntryCount">>;
def fms_hotpatch : Flag<["-"], "fms-hotpatch">, Group<f_Group>, Flags<[CC1Option, CoreOption]>,
  HelpText<"Ensure that all functions can be hotpatched at runtime">,
  MarshallingInfoFlag<CodeGenOpts<"HotPatch">>;
def fpcc_struct_return : Flag<["-"], "fpcc-struct-return">, Group<f_Group>, Flags<[CC1Option]>,
  HelpText<"Override the default ABI to return all structs on the stack">;
def fpch_preprocess : Flag<["-"], "fpch-preprocess">, Group<f_Group>;
def fpic : Flag<["-"], "fpic">, Group<f_Group>;
def fno_pic : Flag<["-"], "fno-pic">, Group<f_Group>;
def fpie : Flag<["-"], "fpie">, Group<f_Group>;
def fno_pie : Flag<["-"], "fno-pie">, Group<f_Group>;
def fdirect_access_external_data : Flag<["-"], "fdirect-access-external-data">, Group<f_Group>, Flags<[CC1Option]>,
  HelpText<"Don't use GOT indirection to reference external data symbols">;
def fno_direct_access_external_data : Flag<["-"], "fno-direct-access-external-data">, Group<f_Group>, Flags<[CC1Option]>,
  HelpText<"Use GOT indirection to reference external data symbols">;
defm plt : BoolFOption<"plt",
  CodeGenOpts<"NoPLT">, DefaultFalse,
  NegFlag<SetTrue, [CC1Option], "Use GOT indirection instead of PLT to make external function calls (x86 only)">,
  PosFlag<SetFalse>>;
defm ropi : BoolFOption<"ropi",
  LangOpts<"ROPI">, DefaultFalse,
  PosFlag<SetTrue, [CC1Option], "Generate read-only position independent code (ARM only)">,
  NegFlag<SetFalse>>;
defm rwpi : BoolFOption<"rwpi",
  LangOpts<"RWPI">, DefaultFalse,
  PosFlag<SetTrue, [CC1Option], "Generate read-write position independent code (ARM only)">,
  NegFlag<SetFalse>>;
def fplugin_EQ : Joined<["-"], "fplugin=">, Group<f_Group>, Flags<[NoXarchOption]>, MetaVarName<"<dsopath>">,
  HelpText<"Load the named plugin (dynamic shared object)">;
def fplugin_arg : Joined<["-"], "fplugin-arg-">,
  MetaVarName<"<name>-<arg>">,
  HelpText<"Pass <arg> to plugin <name>">;
def fpass_plugin_EQ : Joined<["-"], "fpass-plugin=">,
  Group<f_Group>, Flags<[CC1Option]>, MetaVarName<"<dsopath>">,
  HelpText<"Load pass plugin from a dynamic shared object file (only with new pass manager).">,
  MarshallingInfoStringVector<CodeGenOpts<"PassPlugins">>;
defm preserve_as_comments : BoolFOption<"preserve-as-comments",
  CodeGenOpts<"PreserveAsmComments">, DefaultTrue,
  NegFlag<SetFalse, [CC1Option], "Do not preserve comments in inline assembly">,
  PosFlag<SetTrue>>;
def framework : Separate<["-"], "framework">, Flags<[LinkerInput]>;
def frandom_seed_EQ : Joined<["-"], "frandom-seed=">, Group<clang_ignored_f_Group>;
def freg_struct_return : Flag<["-"], "freg-struct-return">, Group<f_Group>, Flags<[CC1Option]>,
  HelpText<"Override the default ABI to return small structs in registers">;
defm rtti : BoolFOption<"rtti",
  LangOpts<"RTTI">, Default<cplusplus.KeyPath>,
  NegFlag<SetFalse, [CC1Option], "Disable generation of rtti information">,
  PosFlag<SetTrue>>, ShouldParseIf<cplusplus.KeyPath>;
defm rtti_data : BoolFOption<"rtti-data",
  LangOpts<"RTTIData">, Default<frtti.KeyPath>,
  NegFlag<SetFalse, [CC1Option], "Disable generation of RTTI data">,
  PosFlag<SetTrue>>, ShouldParseIf<frtti.KeyPath>;
def : Flag<["-"], "fsched-interblock">, Group<clang_ignored_f_Group>;
defm short_enums : BoolFOption<"short-enums",
  LangOpts<"ShortEnums">, DefaultFalse,
  PosFlag<SetTrue, [CC1Option], "Allocate to an enum type only as many bytes as it"
           " needs for the declared range of possible values">,
  NegFlag<SetFalse>>;
defm char8__t : BoolFOption<"char8_t",
  LangOpts<"Char8">, Default<cpp20.KeyPath>,
  PosFlag<SetTrue, [], "Enable">, NegFlag<SetFalse, [], "Disable">,
  BothFlags<[CC1Option], " C++ builtin type char8_t">>;
def fshort_wchar : Flag<["-"], "fshort-wchar">, Group<f_Group>,
  HelpText<"Force wchar_t to be a short unsigned int">;
def fno_short_wchar : Flag<["-"], "fno-short-wchar">, Group<f_Group>,
  HelpText<"Force wchar_t to be an unsigned int">;
def fshow_overloads_EQ : Joined<["-"], "fshow-overloads=">, Group<f_Group>, Flags<[CC1Option]>,
  HelpText<"Which overload candidates to show when overload resolution fails. Defaults to 'all'">,
  Values<"best,all">,
  NormalizedValues<["Ovl_Best", "Ovl_All"]>,
  MarshallingInfoEnum<DiagnosticOpts<"ShowOverloads">, "Ovl_All">;
defm show_column : BoolFOption<"show-column",
  DiagnosticOpts<"ShowColumn">, DefaultTrue,
  NegFlag<SetFalse, [CC1Option], "Do not include column number on diagnostics">,
  PosFlag<SetTrue>>;
defm show_source_location : BoolFOption<"show-source-location",
  DiagnosticOpts<"ShowLocation">, DefaultTrue,
  NegFlag<SetFalse, [CC1Option], "Do not include source location information with diagnostics">,
  PosFlag<SetTrue>>;
defm spell_checking : BoolFOption<"spell-checking",
  LangOpts<"SpellChecking">, DefaultTrue,
  NegFlag<SetFalse, [CC1Option], "Disable spell-checking">, PosFlag<SetTrue>>;
def fspell_checking_limit_EQ : Joined<["-"], "fspell-checking-limit=">, Group<f_Group>;
def fsigned_bitfields : Flag<["-"], "fsigned-bitfields">, Group<f_Group>;
defm signed_char : BoolFOption<"signed-char",
  LangOpts<"CharIsSigned">, DefaultTrue,
  NegFlag<SetFalse, [CC1Option], "char is unsigned">, PosFlag<SetTrue, [], "char is signed">>,
  ShouldParseIf<!strconcat("!", open_cl.KeyPath)>;
defm split_stack : BoolFOption<"split-stack",
  CodeGenOpts<"EnableSegmentedStacks">, DefaultFalse,
  NegFlag<SetFalse, [], "Wouldn't use segmented stack">,
  PosFlag<SetTrue, [CC1Option], "Use segmented stack">>;
def fstack_protector_all : Flag<["-"], "fstack-protector-all">, Group<f_Group>,
  HelpText<"Enable stack protectors for all functions">;
defm stack_clash_protection : BoolFOption<"stack-clash-protection",
  CodeGenOpts<"StackClashProtector">, DefaultFalse,
  PosFlag<SetTrue, [CC1Option], "Enable">, NegFlag<SetFalse, [], "Disable">,
  BothFlags<[], " stack clash protection">>;
def fstack_protector_strong : Flag<["-"], "fstack-protector-strong">, Group<f_Group>,
  HelpText<"Enable stack protectors for some functions vulnerable to stack smashing. "
           "Compared to -fstack-protector, this uses a stronger heuristic "
           "that includes functions containing arrays of any size (and any type), "
           "as well as any calls to alloca or the taking of an address from a local variable">;
def fstack_protector : Flag<["-"], "fstack-protector">, Group<f_Group>,
  HelpText<"Enable stack protectors for some functions vulnerable to stack smashing. "
           "This uses a loose heuristic which considers functions vulnerable if they "
           "contain a char (or 8bit integer) array or constant sized calls to alloca "
           ", which are of greater size than ssp-buffer-size (default: 8 bytes). All "
           "variable sized calls to alloca are considered vulnerable. A function with "
           "a stack protector has a guard value added to the stack frame that is "
           "checked on function exit. The guard value must be positioned in the "
           "stack frame such that a buffer overflow from a vulnerable variable will "
           "overwrite the guard value before overwriting the function's return "
           "address. The reference stack guard value is stored in a global variable.">;
def ftrivial_auto_var_init : Joined<["-"], "ftrivial-auto-var-init=">, Group<f_Group>,
  Flags<[CC1Option, CoreOption]>, HelpText<"Initialize trivial automatic stack variables. Defaults to 'uninitialized'">,
  Values<"uninitialized,zero,pattern">,
  NormalizedValuesScope<"LangOptions::TrivialAutoVarInitKind">,
  NormalizedValues<["Uninitialized", "Zero", "Pattern"]>,
  MarshallingInfoEnum<LangOpts<"TrivialAutoVarInit">, "Uninitialized">;
def ftrivial_auto_var_init_stop_after : Joined<["-"], "ftrivial-auto-var-init-stop-after=">, Group<f_Group>,
  Flags<[CC1Option, CoreOption]>, HelpText<"Stop initializing trivial automatic stack variables after the specified number of instances">,
  MarshallingInfoInt<LangOpts<"TrivialAutoVarInitStopAfter">>;
def fstandalone_debug : Flag<["-"], "fstandalone-debug">, Group<f_Group>, Flags<[CoreOption]>,
  HelpText<"Emit full debug info for all types used by the program">;
def fno_standalone_debug : Flag<["-"], "fno-standalone-debug">, Group<f_Group>, Flags<[CoreOption]>,
  HelpText<"Limit debug information produced to reduce size of debug binary">;
def flimit_debug_info : Flag<["-"], "flimit-debug-info">, Flags<[CoreOption]>, Alias<fno_standalone_debug>;
def fno_limit_debug_info : Flag<["-"], "fno-limit-debug-info">, Flags<[CoreOption]>, Alias<fstandalone_debug>;
def fdebug_macro : Flag<["-"], "fdebug-macro">, Group<f_Group>, Flags<[CoreOption]>,
  HelpText<"Emit macro debug information">;
def fno_debug_macro : Flag<["-"], "fno-debug-macro">, Group<f_Group>, Flags<[CoreOption]>,
  HelpText<"Do not emit macro debug information">;
def fstrict_aliasing : Flag<["-"], "fstrict-aliasing">, Group<f_Group>,
  Flags<[NoXarchOption, CoreOption]>;
def fstrict_enums : Flag<["-"], "fstrict-enums">, Group<f_Group>, Flags<[CC1Option]>,
  HelpText<"Enable optimizations based on the strict definition of an enum's "
           "value range">,
  MarshallingInfoFlag<CodeGenOpts<"StrictEnums">>;
defm strict_vtable_pointers : BoolFOption<"strict-vtable-pointers",
  CodeGenOpts<"StrictVTablePointers">, DefaultFalse,
  PosFlag<SetTrue, [CC1Option], "Enable optimizations based on the strict rules for"
            " overwriting polymorphic C++ objects">,
  NegFlag<SetFalse>>;
def fstrict_overflow : Flag<["-"], "fstrict-overflow">, Group<f_Group>;
def fdriver_only : Flag<["-"], "fdriver-only">, Flags<[NoXarchOption, CoreOption]>,
  Group<Action_Group>, HelpText<"Only run the driver.">;
def fsyntax_only : Flag<["-"], "fsyntax-only">,
  Flags<[NoXarchOption,CoreOption,CC1Option,FC1Option,FlangOption]>, Group<Action_Group>,
  HelpText<"Run the preprocessor, parser and semantic analysis stages">;
def ftabstop_EQ : Joined<["-"], "ftabstop=">, Group<f_Group>;
def ftemplate_depth_EQ : Joined<["-"], "ftemplate-depth=">, Group<f_Group>;
def ftemplate_depth_ : Joined<["-"], "ftemplate-depth-">, Group<f_Group>;
def ftemplate_backtrace_limit_EQ : Joined<["-"], "ftemplate-backtrace-limit=">,
                                   Group<f_Group>;
def foperator_arrow_depth_EQ : Joined<["-"], "foperator-arrow-depth=">,
                               Group<f_Group>;

def fsave_optimization_record : Flag<["-"], "fsave-optimization-record">,
  Group<f_Group>, HelpText<"Generate a YAML optimization record file">;
def fsave_optimization_record_EQ : Joined<["-"], "fsave-optimization-record=">,
  Group<f_Group>, HelpText<"Generate an optimization record file in a specific format">,
  MetaVarName<"<format>">;
def fno_save_optimization_record : Flag<["-"], "fno-save-optimization-record">,
  Group<f_Group>, Flags<[NoArgumentUnused]>;
def foptimization_record_file_EQ : Joined<["-"], "foptimization-record-file=">,
  Group<f_Group>,
  HelpText<"Specify the output name of the file containing the optimization remarks. Implies -fsave-optimization-record. On Darwin platforms, this cannot be used with multiple -arch <arch> options.">,
  MetaVarName<"<file>">;
def foptimization_record_passes_EQ : Joined<["-"], "foptimization-record-passes=">,
  Group<f_Group>,
  HelpText<"Only include passes which match a specified regular expression in the generated optimization record (by default, include all passes)">,
  MetaVarName<"<regex>">;

def fvectorize : Flag<["-"], "fvectorize">, Group<f_Group>,
  HelpText<"Enable the loop vectorization passes">;
def fno_vectorize : Flag<["-"], "fno-vectorize">, Group<f_Group>;
def : Flag<["-"], "ftree-vectorize">, Alias<fvectorize>;
def : Flag<["-"], "fno-tree-vectorize">, Alias<fno_vectorize>;
def fslp_vectorize : Flag<["-"], "fslp-vectorize">, Group<f_Group>,
  HelpText<"Enable the superword-level parallelism vectorization passes">;
def fno_slp_vectorize : Flag<["-"], "fno-slp-vectorize">, Group<f_Group>;
def : Flag<["-"], "ftree-slp-vectorize">, Alias<fslp_vectorize>;
def : Flag<["-"], "fno-tree-slp-vectorize">, Alias<fno_slp_vectorize>;
def Wlarge_by_value_copy_def : Flag<["-"], "Wlarge-by-value-copy">,
  HelpText<"Warn if a function definition returns or accepts an object larger "
           "in bytes than a given value">, Flags<[HelpHidden]>;
def Wlarge_by_value_copy_EQ : Joined<["-"], "Wlarge-by-value-copy=">, Flags<[CC1Option]>,
  MarshallingInfoInt<LangOpts<"NumLargeByValueCopy">>;

// These "special" warning flags are effectively processed as f_Group flags by the driver:
// Just silence warnings about -Wlarger-than for now.
def Wlarger_than_EQ : Joined<["-"], "Wlarger-than=">, Group<clang_ignored_f_Group>;
def Wlarger_than_ : Joined<["-"], "Wlarger-than-">, Alias<Wlarger_than_EQ>;

// This is converted to -fwarn-stack-size=N and also passed through by the driver.
// FIXME: The driver should strip out the =<value> when passing W_value_Group through.
def Wframe_larger_than_EQ : Joined<["-"], "Wframe-larger-than=">, Group<W_value_Group>,
                            Flags<[NoXarchOption, CC1Option]>;
def Wframe_larger_than : Flag<["-"], "Wframe-larger-than">, Alias<Wframe_larger_than_EQ>;

def : Flag<["-"], "fterminated-vtables">, Alias<fapple_kext>;
defm threadsafe_statics : BoolFOption<"threadsafe-statics",
  LangOpts<"ThreadsafeStatics">, DefaultTrue,
  NegFlag<SetFalse, [CC1Option], "Do not emit code to make initialization of local statics thread safe">,
  PosFlag<SetTrue>>;
def ftime_report : Flag<["-"], "ftime-report">, Group<f_Group>, Flags<[CC1Option]>,
  MarshallingInfoFlag<CodeGenOpts<"TimePasses">>;
def ftime_report_EQ: Joined<["-"], "ftime-report=">, Group<f_Group>,
  Flags<[CC1Option]>, Values<"per-pass,per-pass-run">,
  MarshallingInfoFlag<CodeGenOpts<"TimePassesPerRun">>,
  HelpText<"(For new pass manager) 'per-pass': one report for each pass; "
           "'per-pass-run': one report for each pass invocation">;
def ftime_trace : Flag<["-"], "ftime-trace">, Group<f_Group>,
  HelpText<"Turn on time profiler. Generates JSON file based on output filename.">,
  DocBrief<[{
Turn on time profiler. Generates JSON file based on output filename. Results
can be analyzed with chrome://tracing or `Speedscope App
<https://www.speedscope.app>`_ for flamegraph visualization.}]>,
  Flags<[CC1Option, CoreOption]>,
  MarshallingInfoFlag<FrontendOpts<"TimeTrace">>;
def ftime_trace_granularity_EQ : Joined<["-"], "ftime-trace-granularity=">, Group<f_Group>,
  HelpText<"Minimum time granularity (in microseconds) traced by time profiler">,
  Flags<[CC1Option, CoreOption]>,
  MarshallingInfoInt<FrontendOpts<"TimeTraceGranularity">, "500u">;
def ftime_trace_EQ : Joined<["-"], "ftime-trace=">, Group<f_Group>,
  HelpText<"Similar to -ftime-trace. Specify the JSON file or a directory which will contain the JSON file">,
  Flags<[CC1Option, CoreOption]>,
  MarshallingInfoString<FrontendOpts<"TimeTracePath">>;
def fproc_stat_report : Joined<["-"], "fproc-stat-report">, Group<f_Group>,
  HelpText<"Print subprocess statistics">;
def fproc_stat_report_EQ : Joined<["-"], "fproc-stat-report=">, Group<f_Group>,
  HelpText<"Save subprocess statistics to the given file">;
def ftlsmodel_EQ : Joined<["-"], "ftls-model=">, Group<f_Group>, Flags<[CC1Option]>,
  Values<"global-dynamic,local-dynamic,initial-exec,local-exec">,
  NormalizedValuesScope<"CodeGenOptions">,
  NormalizedValues<["GeneralDynamicTLSModel", "LocalDynamicTLSModel", "InitialExecTLSModel", "LocalExecTLSModel"]>,
  MarshallingInfoEnum<CodeGenOpts<"DefaultTLSModel">, "GeneralDynamicTLSModel">;
def ftrapv : Flag<["-"], "ftrapv">, Group<f_Group>, Flags<[CC1Option]>,
  HelpText<"Trap on integer overflow">;
def ftrapv_handler_EQ : Joined<["-"], "ftrapv-handler=">, Group<f_Group>,
  MetaVarName<"<function name>">,
  HelpText<"Specify the function to be called on overflow">;
def ftrapv_handler : Separate<["-"], "ftrapv-handler">, Group<f_Group>, Flags<[CC1Option]>;
def ftrap_function_EQ : Joined<["-"], "ftrap-function=">, Group<f_Group>, Flags<[CC1Option]>,
  HelpText<"Issue call to specified function rather than a trap instruction">,
  MarshallingInfoString<CodeGenOpts<"TrapFuncName">>;
def funroll_loops : Flag<["-"], "funroll-loops">, Group<f_Group>,
  HelpText<"Turn on loop unroller">, Flags<[CC1Option]>;
def fno_unroll_loops : Flag<["-"], "fno-unroll-loops">, Group<f_Group>,
  HelpText<"Turn off loop unroller">, Flags<[CC1Option]>;
defm reroll_loops : BoolFOption<"reroll-loops",
  CodeGenOpts<"RerollLoops">, DefaultFalse,
  PosFlag<SetTrue, [CC1Option], "Turn on loop reroller">, NegFlag<SetFalse>>;
def ffinite_loops: Flag<["-"],  "ffinite-loops">, Group<f_Group>,
  HelpText<"Assume all loops are finite.">, Flags<[CC1Option]>;
def fno_finite_loops: Flag<["-"], "fno-finite-loops">, Group<f_Group>,
  HelpText<"Do not assume that any loop is finite.">, Flags<[CC1Option]>;

def ftrigraphs : Flag<["-"], "ftrigraphs">, Group<f_Group>,
  HelpText<"Process trigraph sequences">, Flags<[CC1Option]>;
def fno_trigraphs : Flag<["-"], "fno-trigraphs">, Group<f_Group>,
  HelpText<"Do not process trigraph sequences">, Flags<[CC1Option]>;
def funsigned_bitfields : Flag<["-"], "funsigned-bitfields">, Group<f_Group>;
def funsigned_char : Flag<["-"], "funsigned-char">, Group<f_Group>;
def fno_unsigned_char : Flag<["-"], "fno-unsigned-char">;
def funwind_tables : Flag<["-"], "funwind-tables">, Group<f_Group>;
defm register_global_dtors_with_atexit : BoolFOption<"register-global-dtors-with-atexit",
  CodeGenOpts<"RegisterGlobalDtorsWithAtExit">, DefaultFalse,
  PosFlag<SetTrue, [CC1Option], "Use">, NegFlag<SetFalse, [], "Don't use">,
  BothFlags<[], " atexit or __cxa_atexit to register global destructors">>;
defm use_init_array : BoolFOption<"use-init-array",
  CodeGenOpts<"UseInitArray">, DefaultTrue,
  NegFlag<SetFalse, [CC1Option], "Use .ctors/.dtors instead of .init_array/.fini_array">,
  PosFlag<SetTrue>>;
def fno_var_tracking : Flag<["-"], "fno-var-tracking">, Group<clang_ignored_f_Group>;
def fverbose_asm : Flag<["-"], "fverbose-asm">, Group<f_Group>,
  HelpText<"Generate verbose assembly output">;
def dA : Flag<["-"], "dA">, Alias<fverbose_asm>;
defm visibility_from_dllstorageclass : BoolFOption<"visibility-from-dllstorageclass",
  LangOpts<"VisibilityFromDLLStorageClass">, DefaultFalse,
  PosFlag<SetTrue, [CC1Option], "Set the visibility of symbols in the generated code from their DLL storage class">,
  NegFlag<SetFalse>>;
def fvisibility_dllexport_EQ : Joined<["-"], "fvisibility-dllexport=">, Group<f_Group>, Flags<[CC1Option]>,
  HelpText<"The visibility for dllexport definitions [-fvisibility-from-dllstorageclass]">,
  MarshallingInfoVisibility<LangOpts<"DLLExportVisibility">, "DefaultVisibility">,
  ShouldParseIf<fvisibility_from_dllstorageclass.KeyPath>;
def fvisibility_nodllstorageclass_EQ : Joined<["-"], "fvisibility-nodllstorageclass=">, Group<f_Group>, Flags<[CC1Option]>,
  HelpText<"The visibility for definitions without an explicit DLL export class [-fvisibility-from-dllstorageclass]">,
  MarshallingInfoVisibility<LangOpts<"NoDLLStorageClassVisibility">, "HiddenVisibility">,
  ShouldParseIf<fvisibility_from_dllstorageclass.KeyPath>;
def fvisibility_externs_dllimport_EQ : Joined<["-"], "fvisibility-externs-dllimport=">, Group<f_Group>, Flags<[CC1Option]>,
  HelpText<"The visibility for dllimport external declarations [-fvisibility-from-dllstorageclass]">,
  MarshallingInfoVisibility<LangOpts<"ExternDeclDLLImportVisibility">, "DefaultVisibility">,
  ShouldParseIf<fvisibility_from_dllstorageclass.KeyPath>;
def fvisibility_externs_nodllstorageclass_EQ : Joined<["-"], "fvisibility-externs-nodllstorageclass=">, Group<f_Group>, Flags<[CC1Option]>,
  HelpText<"The visibility for external declarations without an explicit DLL dllstorageclass [-fvisibility-from-dllstorageclass]">,
  MarshallingInfoVisibility<LangOpts<"ExternDeclNoDLLStorageClassVisibility">, "HiddenVisibility">,
  ShouldParseIf<fvisibility_from_dllstorageclass.KeyPath>;
def fvisibility_EQ : Joined<["-"], "fvisibility=">, Group<f_Group>, Flags<[CC1Option]>,
  HelpText<"Set the default symbol visibility for all global definitions">,
  MarshallingInfoVisibility<LangOpts<"ValueVisibilityMode">, "DefaultVisibility">;
defm visibility_inlines_hidden : BoolFOption<"visibility-inlines-hidden",
  LangOpts<"InlineVisibilityHidden">, DefaultFalse,
  PosFlag<SetTrue, [CC1Option], "Give inline C++ member functions hidden visibility by default">,
  NegFlag<SetFalse>>;
defm visibility_inlines_hidden_static_local_var : BoolFOption<"visibility-inlines-hidden-static-local-var",
  LangOpts<"VisibilityInlinesHiddenStaticLocalVar">, DefaultFalse,
  PosFlag<SetTrue, [CC1Option], "When -fvisibility-inlines-hidden is enabled, static variables in"
            " inline C++ member functions will also be given hidden visibility by default">,
  NegFlag<SetFalse, [], "Disables -fvisibility-inlines-hidden-static-local-var"
         " (this is the default on non-darwin targets)">, BothFlags<[CC1Option]>>;
def fvisibility_ms_compat : Flag<["-"], "fvisibility-ms-compat">, Group<f_Group>,
  HelpText<"Give global types 'default' visibility and global functions and "
           "variables 'hidden' visibility by default">;
def fvisibility_global_new_delete_hidden : Flag<["-"], "fvisibility-global-new-delete-hidden">, Group<f_Group>,
  HelpText<"Give global C++ operator new and delete declarations hidden visibility">, Flags<[CC1Option]>,
  MarshallingInfoFlag<LangOpts<"GlobalAllocationFunctionVisibilityHidden">>;
def mdefault_visibility_export_mapping_EQ : Joined<["-"], "mdefault-visibility-export-mapping=">,
  Values<"none,explicit,all">,
  NormalizedValuesScope<"LangOptions::DefaultVisiblityExportMapping">,
  NormalizedValues<["None", "Explicit", "All"]>,
  HelpText<"Mapping between default visibility and export">,
  Group<m_Group>, Flags<[CC1Option]>,
  MarshallingInfoEnum<LangOpts<"DefaultVisibilityExportMapping">,"None">;
defm new_infallible : BoolFOption<"new-infallible",
  LangOpts<"NewInfallible">, DefaultFalse,
  PosFlag<SetTrue, [], "Enable">, NegFlag<SetFalse, [], "Disable">,
  BothFlags<[CC1Option], " treating throwing global C++ operator new as always returning valid memory "
  "(annotates with __attribute__((returns_nonnull)) and throw()). This is detectable in source.">>;
defm whole_program_vtables : BoolFOption<"whole-program-vtables",
  CodeGenOpts<"WholeProgramVTables">, DefaultFalse,
  PosFlag<SetTrue, [CC1Option], "Enables whole-program vtable optimization. Requires -flto">,
  NegFlag<SetFalse>, BothFlags<[CoreOption]>>;
defm split_lto_unit : BoolFOption<"split-lto-unit",
  CodeGenOpts<"EnableSplitLTOUnit">, DefaultFalse,
  PosFlag<SetTrue, [CC1Option], "Enables splitting of the LTO unit">,
  NegFlag<SetFalse>, BothFlags<[CoreOption]>>;
defm force_emit_vtables : BoolFOption<"force-emit-vtables",
  CodeGenOpts<"ForceEmitVTables">, DefaultFalse,
  PosFlag<SetTrue, [CC1Option], "Emits more virtual tables to improve devirtualization">,
  NegFlag<SetFalse>, BothFlags<[CoreOption]>>;
defm virtual_function_elimination : BoolFOption<"virtual-function-elimination",
  CodeGenOpts<"VirtualFunctionElimination">, DefaultFalse,
  PosFlag<SetTrue, [CC1Option], "Enables dead virtual function elimination optimization. Requires -flto=full">,
  NegFlag<SetFalse>, BothFlags<[CoreOption]>>;

def fwrapv : Flag<["-"], "fwrapv">, Group<f_Group>, Flags<[CC1Option]>,
  HelpText<"Treat signed integer overflow as two's complement">;
def fwritable_strings : Flag<["-"], "fwritable-strings">, Group<f_Group>, Flags<[CC1Option]>,
  HelpText<"Store string literals as writable data">,
  MarshallingInfoFlag<LangOpts<"WritableStrings">>;
defm zero_initialized_in_bss : BoolFOption<"zero-initialized-in-bss",
  CodeGenOpts<"NoZeroInitializedInBSS">, DefaultFalse,
  NegFlag<SetTrue, [CC1Option], "Don't place zero initialized data in BSS">,
  PosFlag<SetFalse>>;
defm function_sections : BoolFOption<"function-sections",
  CodeGenOpts<"FunctionSections">, DefaultFalse,
  PosFlag<SetTrue, [CC1Option], "Place each function in its own section">,
  NegFlag<SetFalse>>;
def fbasic_block_sections_EQ : Joined<["-"], "fbasic-block-sections=">, Group<f_Group>,
  Flags<[CC1Option, CC1AsOption]>,
  HelpText<"Place each function's basic blocks in unique sections (ELF Only)">,
  DocBrief<[{Generate labels for each basic block or place each basic block or a subset of basic blocks in its own section.}]>,
  Values<"all,labels,none,list=">,
  MarshallingInfoString<CodeGenOpts<"BBSections">, [{"none"}]>;
defm data_sections : BoolFOption<"data-sections",
  CodeGenOpts<"DataSections">, DefaultFalse,
  PosFlag<SetTrue, [CC1Option], "Place each data in its own section">, NegFlag<SetFalse>>;
defm stack_size_section : BoolFOption<"stack-size-section",
  CodeGenOpts<"StackSizeSection">, DefaultFalse,
  PosFlag<SetTrue, [CC1Option], "Emit section containing metadata on function stack sizes">,
  NegFlag<SetFalse>>;
def fstack_usage : Flag<["-"], "fstack-usage">, Group<f_Group>,
  HelpText<"Emit .su file containing information on function stack sizes">;
def stack_usage_file : Separate<["-"], "stack-usage-file">,
  Flags<[CC1Option, NoDriverOption]>,
  HelpText<"Filename (or -) to write stack usage output to">,
  MarshallingInfoString<CodeGenOpts<"StackUsageOutput">>;

defm unique_basic_block_section_names : BoolFOption<"unique-basic-block-section-names",
  CodeGenOpts<"UniqueBasicBlockSectionNames">, DefaultFalse,
  PosFlag<SetTrue, [CC1Option], "Use unique names for basic block sections (ELF Only)">,
  NegFlag<SetFalse>>;
defm unique_internal_linkage_names : BoolFOption<"unique-internal-linkage-names",
  CodeGenOpts<"UniqueInternalLinkageNames">, DefaultFalse,
  PosFlag<SetTrue, [CC1Option], "Uniqueify Internal Linkage Symbol Names by appending"
            " the MD5 hash of the module path">,
  NegFlag<SetFalse>>;
defm unique_section_names : BoolFOption<"unique-section-names",
  CodeGenOpts<"UniqueSectionNames">, DefaultTrue,
  NegFlag<SetFalse, [CC1Option], "Don't use unique names for text and data sections">,
  PosFlag<SetTrue>>;

defm split_machine_functions: BoolFOption<"split-machine-functions",
  CodeGenOpts<"SplitMachineFunctions">, DefaultFalse,
  PosFlag<SetTrue, [CC1Option], "Enable">, NegFlag<SetFalse, [], "Disable">,
  BothFlags<[], " late function splitting using profile information (x86 ELF)">>;

defm strict_return : BoolFOption<"strict-return",
  CodeGenOpts<"StrictReturn">, DefaultTrue,
  NegFlag<SetFalse, [CC1Option], "Don't treat control flow paths that fall off the end"
            " of a non-void function as unreachable">,
  PosFlag<SetTrue>>;

def fenable_matrix : Flag<["-"], "fenable-matrix">, Group<f_Group>,
    Flags<[CC1Option]>,
    HelpText<"Enable matrix data type and related builtin functions">,
    MarshallingInfoFlag<LangOpts<"MatrixTypes">>;

def fzero_call_used_regs_EQ
    : Joined<["-"], "fzero-call-used-regs=">, Group<f_Group>, Flags<[CC1Option]>,
      HelpText<"Clear call-used registers upon function return (AArch64/x86 only)">,
      Values<"skip,used-gpr-arg,used-gpr,used-arg,used,all-gpr-arg,all-gpr,all-arg,all">,
      NormalizedValues<["Skip", "UsedGPRArg", "UsedGPR", "UsedArg", "Used",
                        "AllGPRArg", "AllGPR", "AllArg", "All"]>,
      NormalizedValuesScope<"llvm::ZeroCallUsedRegs::ZeroCallUsedRegsKind">,
      MarshallingInfoEnum<CodeGenOpts<"ZeroCallUsedRegs">, "Skip">;

def fdebug_types_section: Flag <["-"], "fdebug-types-section">, Group<f_Group>,
  HelpText<"Place debug types in their own section (ELF Only)">;
def fno_debug_types_section: Flag<["-"], "fno-debug-types-section">, Group<f_Group>;
defm debug_ranges_base_address : BoolFOption<"debug-ranges-base-address",
  CodeGenOpts<"DebugRangesBaseAddress">, DefaultFalse,
  PosFlag<SetTrue, [CC1Option], "Use DWARF base address selection entries in .debug_ranges">,
  NegFlag<SetFalse>>;
defm split_dwarf_inlining : BoolFOption<"split-dwarf-inlining",
  CodeGenOpts<"SplitDwarfInlining">, DefaultFalse,
  NegFlag<SetFalse, []>,
  PosFlag<SetTrue, [CC1Option], "Provide minimal debug info in the object/executable"
          " to facilitate online symbolication/stack traces in the absence of"
          " .dwo/.dwp files when using Split DWARF">>;
def fdebug_default_version: Joined<["-"], "fdebug-default-version=">, Group<f_Group>,
  HelpText<"Default DWARF version to use, if a -g option caused DWARF debug info to be produced">;
def fdebug_prefix_map_EQ
  : Joined<["-"], "fdebug-prefix-map=">, Group<f_Group>,
    Flags<[CC1Option,CC1AsOption]>,
    HelpText<"remap file source paths in debug info">;
def fcoverage_prefix_map_EQ
  : Joined<["-"], "fcoverage-prefix-map=">, Group<f_Group>,
    Flags<[CC1Option]>,
    HelpText<"remap file source paths in coverage mapping">;
def ffile_prefix_map_EQ
  : Joined<["-"], "ffile-prefix-map=">, Group<f_Group>,
    HelpText<"remap file source paths in debug info, predefined preprocessor "
             "macros and __builtin_FILE(). Implies -ffile-reproducible.">;
def fmacro_prefix_map_EQ
  : Joined<["-"], "fmacro-prefix-map=">, Group<f_Group>, Flags<[CC1Option]>,
    HelpText<"remap file source paths in predefined preprocessor macros and "
             "__builtin_FILE(). Implies -ffile-reproducible.">;
defm force_dwarf_frame : BoolFOption<"force-dwarf-frame",
  CodeGenOpts<"ForceDwarfFrameSection">, DefaultFalse,
  PosFlag<SetTrue, [CC1Option], "Always emit a debug frame section">, NegFlag<SetFalse>>;
def femit_dwarf_unwind_EQ : Joined<["-"], "femit-dwarf-unwind=">,
  Group<f_Group>, Flags<[CC1Option, CC1AsOption]>,
  HelpText<"When to emit DWARF unwind (EH frame) info">,
  Values<"always,no-compact-unwind,default">,
  NormalizedValues<["Always", "NoCompactUnwind", "Default"]>,
  NormalizedValuesScope<"llvm::EmitDwarfUnwindType">,
  MarshallingInfoEnum<CodeGenOpts<"EmitDwarfUnwind">, "Default">;
def g_Flag : Flag<["-"], "g">, Group<g_Group>,
  HelpText<"Generate source-level debug information">;
def gline_tables_only : Flag<["-"], "gline-tables-only">, Group<gN_Group>,
  Flags<[CoreOption]>, HelpText<"Emit debug line number tables only">;
def gline_directives_only : Flag<["-"], "gline-directives-only">, Group<gN_Group>,
  Flags<[CoreOption]>, HelpText<"Emit debug line info directives only">;
def gmlt : Flag<["-"], "gmlt">, Alias<gline_tables_only>;
def g0 : Flag<["-"], "g0">, Group<gN_Group>;
def g1 : Flag<["-"], "g1">, Group<gN_Group>, Alias<gline_tables_only>;
def g2 : Flag<["-"], "g2">, Group<gN_Group>;
def g3 : Flag<["-"], "g3">, Group<gN_Group>;
def ggdb : Flag<["-"], "ggdb">, Group<gTune_Group>;
def ggdb0 : Flag<["-"], "ggdb0">, Group<ggdbN_Group>;
def ggdb1 : Flag<["-"], "ggdb1">, Group<ggdbN_Group>;
def ggdb2 : Flag<["-"], "ggdb2">, Group<ggdbN_Group>;
def ggdb3 : Flag<["-"], "ggdb3">, Group<ggdbN_Group>;
def glldb : Flag<["-"], "glldb">, Group<gTune_Group>;
def gsce : Flag<["-"], "gsce">, Group<gTune_Group>;
def gdbx : Flag<["-"], "gdbx">, Group<gTune_Group>;
// Equivalent to our default dwarf version. Forces usual dwarf emission when
// CodeView is enabled.
def gdwarf : Flag<["-"], "gdwarf">, Group<g_Group>, Flags<[CoreOption]>,
  HelpText<"Generate source-level debug information with the default dwarf version">;
def gdwarf_2 : Flag<["-"], "gdwarf-2">, Group<g_Group>,
  HelpText<"Generate source-level debug information with dwarf version 2">;
def gdwarf_3 : Flag<["-"], "gdwarf-3">, Group<g_Group>,
  HelpText<"Generate source-level debug information with dwarf version 3">;
def gdwarf_4 : Flag<["-"], "gdwarf-4">, Group<g_Group>,
  HelpText<"Generate source-level debug information with dwarf version 4">;
def gdwarf_5 : Flag<["-"], "gdwarf-5">, Group<g_Group>,
  HelpText<"Generate source-level debug information with dwarf version 5">;
def gdwarf64 : Flag<["-"], "gdwarf64">, Group<g_Group>,
  Flags<[CC1Option, CC1AsOption]>,
  HelpText<"Enables DWARF64 format for ELF binaries, if debug information emission is enabled.">,
  MarshallingInfoFlag<CodeGenOpts<"Dwarf64">>;
def gdwarf32 : Flag<["-"], "gdwarf32">, Group<g_Group>,
  Flags<[CC1Option, CC1AsOption]>,
  HelpText<"Enables DWARF32 format for ELF binaries, if debug information emission is enabled.">;

def gcodeview : Flag<["-"], "gcodeview">,
  HelpText<"Generate CodeView debug information">,
  Flags<[CC1Option, CC1AsOption, CoreOption]>,
  MarshallingInfoFlag<CodeGenOpts<"EmitCodeView">>;
defm codeview_ghash : BoolOption<"g", "codeview-ghash",
  CodeGenOpts<"CodeViewGHash">, DefaultFalse,
  PosFlag<SetTrue, [CC1Option], "Emit type record hashes in a .debug$H section">,
  NegFlag<SetFalse>, BothFlags<[CoreOption]>>;
defm inline_line_tables : BoolGOption<"inline-line-tables",
  CodeGenOpts<"NoInlineLineTables">, DefaultFalse,
  NegFlag<SetTrue, [CC1Option], "Don't emit inline line tables.">,
  PosFlag<SetFalse>, BothFlags<[CoreOption]>>;

def gfull : Flag<["-"], "gfull">, Group<g_Group>;
def gused : Flag<["-"], "gused">, Group<g_Group>;
def gstabs : Joined<["-"], "gstabs">, Group<g_Group>, Flags<[Unsupported]>;
def gcoff : Joined<["-"], "gcoff">, Group<g_Group>, Flags<[Unsupported]>;
def gxcoff : Joined<["-"], "gxcoff">, Group<g_Group>, Flags<[Unsupported]>;
def gvms : Joined<["-"], "gvms">, Group<g_Group>, Flags<[Unsupported]>;
def gtoggle : Flag<["-"], "gtoggle">, Group<g_flags_Group>, Flags<[Unsupported]>;
def grecord_command_line : Flag<["-"], "grecord-command-line">,
  Group<g_flags_Group>;
def gno_record_command_line : Flag<["-"], "gno-record-command-line">,
  Group<g_flags_Group>;
def : Flag<["-"], "grecord-gcc-switches">, Alias<grecord_command_line>;
def : Flag<["-"], "gno-record-gcc-switches">, Alias<gno_record_command_line>;
defm strict_dwarf : BoolOption<"g", "strict-dwarf",
  CodeGenOpts<"DebugStrictDwarf">, DefaultFalse,
  PosFlag<SetTrue, [CC1Option]>, NegFlag<SetFalse>, BothFlags<[CoreOption]>>,
  Group<g_flags_Group>;
defm column_info : BoolOption<"g", "column-info",
  CodeGenOpts<"DebugColumnInfo">, DefaultTrue,
  NegFlag<SetFalse, [CC1Option]>, PosFlag<SetTrue>, BothFlags<[CoreOption]>>,
  Group<g_flags_Group>;
def gsplit_dwarf : Flag<["-"], "gsplit-dwarf">, Group<g_flags_Group>;
def gsplit_dwarf_EQ : Joined<["-"], "gsplit-dwarf=">, Group<g_flags_Group>,
  HelpText<"Set DWARF fission mode">,
  Values<"split,single">;
def gno_split_dwarf : Flag<["-"], "gno-split-dwarf">, Group<g_flags_Group>;
def gsimple_template_names : Flag<["-"], "gsimple-template-names">, Group<g_flags_Group>;
def gsimple_template_names_EQ
    : Joined<["-"], "gsimple-template-names=">,
      HelpText<"Use simple template names in DWARF, or include the full "
               "template name with a modified prefix for validation">,
      Values<"simple,mangled">, Flags<[CC1Option, NoDriverOption]>;
def gsrc_hash_EQ : Joined<["-"], "gsrc-hash=">,
  Group<g_flags_Group>, Flags<[CC1Option, NoDriverOption]>,
  Values<"md5,sha1,sha256">,
  NormalizedValues<["DSH_MD5", "DSH_SHA1", "DSH_SHA256"]>,
  NormalizedValuesScope<"CodeGenOptions">,
  MarshallingInfoEnum<CodeGenOpts<"DebugSrcHash">, "DSH_MD5">;
def gno_simple_template_names : Flag<["-"], "gno-simple-template-names">,
                                Group<g_flags_Group>;
def ggnu_pubnames : Flag<["-"], "ggnu-pubnames">, Group<g_flags_Group>, Flags<[CC1Option]>;
def gno_gnu_pubnames : Flag<["-"], "gno-gnu-pubnames">, Group<g_flags_Group>;
def gpubnames : Flag<["-"], "gpubnames">, Group<g_flags_Group>, Flags<[CC1Option]>;
def gno_pubnames : Flag<["-"], "gno-pubnames">, Group<g_flags_Group>;
def gdwarf_aranges : Flag<["-"], "gdwarf-aranges">, Group<g_flags_Group>;
def gmodules : Flag <["-"], "gmodules">, Group<gN_Group>,
  HelpText<"Generate debug info with external references to clang modules"
           " or precompiled headers">;
def gz_EQ : Joined<["-"], "gz=">, Group<g_flags_Group>,
    HelpText<"DWARF debug sections compression type">;
def gz : Flag<["-"], "gz">, Alias<gz_EQ>, AliasArgs<["zlib"]>, Group<g_flags_Group>;
def gembed_source : Flag<["-"], "gembed-source">, Group<g_flags_Group>, Flags<[CC1Option]>,
    HelpText<"Embed source text in DWARF debug sections">,
    MarshallingInfoFlag<CodeGenOpts<"EmbedSource">>;
def gno_embed_source : Flag<["-"], "gno-embed-source">, Group<g_flags_Group>,
    Flags<[NoXarchOption]>,
    HelpText<"Restore the default behavior of not embedding source text in DWARF debug sections">;
def headerpad__max__install__names : Joined<["-"], "headerpad_max_install_names">;
def help : Flag<["-", "--"], "help">, Flags<[CC1Option,CC1AsOption, FC1Option,
    FlangOption]>, HelpText<"Display available options">,
    MarshallingInfoFlag<FrontendOpts<"ShowHelp">>;
def ibuiltininc : Flag<["-"], "ibuiltininc">,
  HelpText<"Enable builtin #include directories even when -nostdinc is used "
           "before or after -ibuiltininc. "
           "Using -nobuiltininc after the option disables it">;
def index_header_map : Flag<["-"], "index-header-map">, Flags<[CC1Option]>,
  HelpText<"Make the next included directory (-I or -F) an indexer header map">;
def idirafter : JoinedOrSeparate<["-"], "idirafter">, Group<clang_i_Group>, Flags<[CC1Option]>,
  HelpText<"Add directory to AFTER include search path">;
def iframework : JoinedOrSeparate<["-"], "iframework">, Group<clang_i_Group>, Flags<[CC1Option]>,
  HelpText<"Add directory to SYSTEM framework search path">;
def iframeworkwithsysroot : JoinedOrSeparate<["-"], "iframeworkwithsysroot">,
  Group<clang_i_Group>,
  HelpText<"Add directory to SYSTEM framework search path, "
           "absolute paths are relative to -isysroot">,
  MetaVarName<"<directory>">, Flags<[CC1Option]>;
def imacros : JoinedOrSeparate<["-", "--"], "imacros">, Group<clang_i_Group>, Flags<[CC1Option]>,
  HelpText<"Include macros from file before parsing">, MetaVarName<"<file>">,
  MarshallingInfoStringVector<PreprocessorOpts<"MacroIncludes">>;
def image__base : Separate<["-"], "image_base">;
def include_ : JoinedOrSeparate<["-", "--"], "include">, Group<clang_i_Group>, EnumName<"include">,
    MetaVarName<"<file>">, HelpText<"Include file before parsing">, Flags<[CC1Option]>;
def include_pch : Separate<["-"], "include-pch">, Group<clang_i_Group>, Flags<[CC1Option]>,
  HelpText<"Include precompiled header file">, MetaVarName<"<file>">,
  MarshallingInfoString<PreprocessorOpts<"ImplicitPCHInclude">>;
def relocatable_pch : Flag<["-", "--"], "relocatable-pch">, Flags<[CC1Option]>,
  HelpText<"Whether to build a relocatable precompiled header">,
  MarshallingInfoFlag<FrontendOpts<"RelocatablePCH">>;
def verify_pch : Flag<["-"], "verify-pch">, Group<Action_Group>, Flags<[CC1Option]>,
  HelpText<"Load and verify that a pre-compiled header file is not stale">;
def init : Separate<["-"], "init">;
def install__name : Separate<["-"], "install_name">;
def iprefix : JoinedOrSeparate<["-"], "iprefix">, Group<clang_i_Group>, Flags<[CC1Option]>,
  HelpText<"Set the -iwithprefix/-iwithprefixbefore prefix">, MetaVarName<"<dir>">;
def iquote : JoinedOrSeparate<["-"], "iquote">, Group<clang_i_Group>, Flags<[CC1Option]>,
  HelpText<"Add directory to QUOTE include search path">, MetaVarName<"<directory>">;
def isysroot : JoinedOrSeparate<["-"], "isysroot">, Group<clang_i_Group>, Flags<[CC1Option]>,
  HelpText<"Set the system root directory (usually /)">, MetaVarName<"<dir>">,
  MarshallingInfoString<HeaderSearchOpts<"Sysroot">, [{"/"}]>;
def isystem : JoinedOrSeparate<["-"], "isystem">, Group<clang_i_Group>,
  Flags<[CC1Option]>,
  HelpText<"Add directory to SYSTEM include search path">, MetaVarName<"<directory>">;
def isystem_after : JoinedOrSeparate<["-"], "isystem-after">,
  Group<clang_i_Group>, Flags<[NoXarchOption]>, MetaVarName<"<directory>">,
  HelpText<"Add directory to end of the SYSTEM include search path">;
def iwithprefixbefore : JoinedOrSeparate<["-"], "iwithprefixbefore">, Group<clang_i_Group>,
  HelpText<"Set directory to include search path with prefix">, MetaVarName<"<dir>">,
  Flags<[CC1Option]>;
def iwithprefix : JoinedOrSeparate<["-"], "iwithprefix">, Group<clang_i_Group>, Flags<[CC1Option]>,
  HelpText<"Set directory to SYSTEM include search path with prefix">, MetaVarName<"<dir>">;
def iwithsysroot : JoinedOrSeparate<["-"], "iwithsysroot">, Group<clang_i_Group>,
  HelpText<"Add directory to SYSTEM include search path, "
           "absolute paths are relative to -isysroot">, MetaVarName<"<directory>">,
  Flags<[CC1Option]>;
def ivfsoverlay : JoinedOrSeparate<["-"], "ivfsoverlay">, Group<clang_i_Group>, Flags<[CC1Option]>,
  HelpText<"Overlay the virtual filesystem described by file over the real file system">;
def imultilib : Separate<["-"], "imultilib">, Group<gfortran_Group>;
def keep__private__externs : Flag<["-"], "keep_private_externs">;
def l : JoinedOrSeparate<["-"], "l">, Flags<[LinkerInput, RenderJoined]>,
        Group<Link_Group>;
def lazy__framework : Separate<["-"], "lazy_framework">, Flags<[LinkerInput]>;
def lazy__library : Separate<["-"], "lazy_library">, Flags<[LinkerInput]>;
def mlittle_endian : Flag<["-"], "mlittle-endian">, Flags<[NoXarchOption]>;
def EL : Flag<["-"], "EL">, Alias<mlittle_endian>;
def mbig_endian : Flag<["-"], "mbig-endian">, Flags<[NoXarchOption]>;
def EB : Flag<["-"], "EB">, Alias<mbig_endian>;
def m16 : Flag<["-"], "m16">, Group<m_Group>, Flags<[NoXarchOption, CoreOption]>;
def m32 : Flag<["-"], "m32">, Group<m_Group>, Flags<[NoXarchOption, CoreOption]>;
def mqdsp6_compat : Flag<["-"], "mqdsp6-compat">, Group<m_Group>, Flags<[NoXarchOption,CC1Option]>,
  HelpText<"Enable hexagon-qdsp6 backward compatibility">,
  MarshallingInfoFlag<LangOpts<"HexagonQdsp6Compat">>;
def m64 : Flag<["-"], "m64">, Group<m_Group>, Flags<[NoXarchOption, CoreOption]>;
def mx32 : Flag<["-"], "mx32">, Group<m_Group>, Flags<[NoXarchOption, CoreOption]>;
def mabi_EQ : Joined<["-"], "mabi=">, Group<m_Group>;
def miamcu : Flag<["-"], "miamcu">, Group<m_Group>, Flags<[NoXarchOption, CoreOption]>,
  HelpText<"Use Intel MCU ABI">;
def mno_iamcu : Flag<["-"], "mno-iamcu">, Group<m_Group>, Flags<[NoXarchOption, CoreOption]>;
def malign_functions_EQ : Joined<["-"], "malign-functions=">, Group<clang_ignored_m_Group>;
def malign_loops_EQ : Joined<["-"], "malign-loops=">, Group<clang_ignored_m_Group>;
def malign_jumps_EQ : Joined<["-"], "malign-jumps=">, Group<clang_ignored_m_Group>;
def malign_branch_EQ : CommaJoined<["-"], "malign-branch=">, Group<m_Group>, Flags<[NoXarchOption]>,
  HelpText<"Specify types of branches to align">;
def malign_branch_boundary_EQ : Joined<["-"], "malign-branch-boundary=">, Group<m_Group>, Flags<[NoXarchOption]>,
  HelpText<"Specify the boundary's size to align branches">;
def mpad_max_prefix_size_EQ : Joined<["-"], "mpad-max-prefix-size=">, Group<m_Group>, Flags<[NoXarchOption]>,
  HelpText<"Specify maximum number of prefixes to use for padding">;
def mbranches_within_32B_boundaries : Flag<["-"], "mbranches-within-32B-boundaries">, Flags<[NoXarchOption]>, Group<m_Group>,
  HelpText<"Align selected branches (fused, jcc, jmp) within 32-byte boundary">;
def mfancy_math_387 : Flag<["-"], "mfancy-math-387">, Group<clang_ignored_m_Group>;
def mlong_calls : Flag<["-"], "mlong-calls">, Group<m_Group>,
  HelpText<"Generate branches with extended addressability, usually via indirect jumps.">;
def mdouble_EQ : Joined<["-"], "mdouble=">, Group<m_Group>,
  MetaVarName<"<n">, Values<"32,64">, Flags<[CC1Option]>,
  HelpText<"Force double to be <n> bits">,
  MarshallingInfoInt<LangOpts<"DoubleSize">, "0">;
def LongDouble_Group : OptionGroup<"<LongDouble group>">, Group<m_Group>,
  DocName<"Long double flags">,
  DocBrief<[{Selects the long double implementation}]>;
def mlong_double_64 : Flag<["-"], "mlong-double-64">, Group<LongDouble_Group>, Flags<[CC1Option]>,
  HelpText<"Force long double to be 64 bits">;
def mlong_double_80 : Flag<["-"], "mlong-double-80">, Group<LongDouble_Group>, Flags<[CC1Option]>,
  HelpText<"Force long double to be 80 bits, padded to 128 bits for storage">;
def mlong_double_128 : Flag<["-"], "mlong-double-128">, Group<LongDouble_Group>, Flags<[CC1Option]>,
  HelpText<"Force long double to be 128 bits">;
def mno_long_calls : Flag<["-"], "mno-long-calls">, Group<m_Group>,
  HelpText<"Restore the default behaviour of not generating long calls">;
def mexecute_only : Flag<["-"], "mexecute-only">, Group<m_arm_Features_Group>,
  HelpText<"Disallow generation of data access to code sections (ARM only)">;
def mno_execute_only : Flag<["-"], "mno-execute-only">, Group<m_arm_Features_Group>,
  HelpText<"Allow generation of data access to code sections (ARM only)">;
def mtp_mode_EQ : Joined<["-"], "mtp=">, Group<m_arm_Features_Group>, Values<"soft,cp15,el0,el1,el2,el3">,
  HelpText<"Thread pointer access method (AArch32/AArch64 only)">;
def mpure_code : Flag<["-"], "mpure-code">, Alias<mexecute_only>; // Alias for GCC compatibility
def mno_pure_code : Flag<["-"], "mno-pure-code">, Alias<mno_execute_only>;
def mtvos_version_min_EQ : Joined<["-"], "mtvos-version-min=">, Group<m_Group>;
def mappletvos_version_min_EQ : Joined<["-"], "mappletvos-version-min=">, Alias<mtvos_version_min_EQ>;
def mtvos_simulator_version_min_EQ : Joined<["-"], "mtvos-simulator-version-min=">;
def mappletvsimulator_version_min_EQ : Joined<["-"], "mappletvsimulator-version-min=">, Alias<mtvos_simulator_version_min_EQ>;
def mwatchos_version_min_EQ : Joined<["-"], "mwatchos-version-min=">, Group<m_Group>;
def mwatchos_simulator_version_min_EQ : Joined<["-"], "mwatchos-simulator-version-min=">;
def mwatchsimulator_version_min_EQ : Joined<["-"], "mwatchsimulator-version-min=">, Alias<mwatchos_simulator_version_min_EQ>;
def march_EQ : Joined<["-"], "march=">, Group<m_Group>, Flags<[CoreOption]>;
def masm_EQ : Joined<["-"], "masm=">, Group<m_Group>, Flags<[NoXarchOption]>;
def inline_asm_EQ : Joined<["-"], "inline-asm=">, Group<m_Group>, Flags<[CC1Option]>,
  Values<"att,intel">,
  NormalizedValuesScope<"CodeGenOptions">, NormalizedValues<["IAD_ATT", "IAD_Intel"]>,
  MarshallingInfoEnum<CodeGenOpts<"InlineAsmDialect">, "IAD_ATT">;
def mcmodel_EQ : Joined<["-"], "mcmodel=">, Group<m_Group>, Flags<[CC1Option]>,
  MarshallingInfoString<TargetOpts<"CodeModel">, [{"default"}]>;
def mtls_size_EQ : Joined<["-"], "mtls-size=">, Group<m_Group>, Flags<[NoXarchOption, CC1Option]>,
  HelpText<"Specify bit size of immediate TLS offsets (AArch64 ELF only): "
           "12 (for 4KB) | 24 (for 16MB, default) | 32 (for 4GB) | 48 (for 256TB, needs -mcmodel=large)">,
  MarshallingInfoInt<CodeGenOpts<"TLSSize">>;
def mimplicit_it_EQ : Joined<["-"], "mimplicit-it=">, Group<m_Group>;
def mdefault_build_attributes : Joined<["-"], "mdefault-build-attributes">, Group<m_Group>;
def mno_default_build_attributes : Joined<["-"], "mno-default-build-attributes">, Group<m_Group>;
def mconstant_cfstrings : Flag<["-"], "mconstant-cfstrings">, Group<clang_ignored_m_Group>;
def mconsole : Joined<["-"], "mconsole">, Group<m_Group>, Flags<[NoXarchOption]>;
def mwindows : Joined<["-"], "mwindows">, Group<m_Group>, Flags<[NoXarchOption]>;
def mdll : Joined<["-"], "mdll">, Group<m_Group>, Flags<[NoXarchOption]>;
def municode : Joined<["-"], "municode">, Group<m_Group>, Flags<[NoXarchOption]>;
def mthreads : Joined<["-"], "mthreads">, Group<m_Group>, Flags<[NoXarchOption]>;
def mguard_EQ : Joined<["-"], "mguard=">, Group<m_Group>, Flags<[NoXarchOption]>,
  HelpText<"Enable or disable Control Flow Guard checks and guard tables emission">,
  Values<"none,cf,cf-nochecks">;
def mcpu_EQ : Joined<["-"], "mcpu=">, Group<m_Group>;
def mmcu_EQ : Joined<["-"], "mmcu=">, Group<m_Group>;
def msim : Flag<["-"], "msim">, Group<m_Group>;
def mdynamic_no_pic : Joined<["-"], "mdynamic-no-pic">, Group<m_Group>;
def mfix_and_continue : Flag<["-"], "mfix-and-continue">, Group<clang_ignored_m_Group>;
def mieee_fp : Flag<["-"], "mieee-fp">, Group<clang_ignored_m_Group>;
def minline_all_stringops : Flag<["-"], "minline-all-stringops">, Group<clang_ignored_m_Group>;
def mno_inline_all_stringops : Flag<["-"], "mno-inline-all-stringops">, Group<clang_ignored_m_Group>;
def malign_double : Flag<["-"], "malign-double">, Group<m_Group>, Flags<[CC1Option]>,
  HelpText<"Align doubles to two words in structs (x86 only)">,
  MarshallingInfoFlag<LangOpts<"AlignDouble">>;
def mfloat_abi_EQ : Joined<["-"], "mfloat-abi=">, Group<m_Group>, Values<"soft,softfp,hard">;
def mfpmath_EQ : Joined<["-"], "mfpmath=">, Group<m_Group>;
def mfpu_EQ : Joined<["-"], "mfpu=">, Group<m_Group>;
def mhwdiv_EQ : Joined<["-"], "mhwdiv=">, Group<m_Group>;
def mhwmult_EQ : Joined<["-"], "mhwmult=">, Group<m_Group>;
def mglobal_merge : Flag<["-"], "mglobal-merge">, Group<m_Group>, Flags<[CC1Option]>,
  HelpText<"Enable merging of globals">;
def mhard_float : Flag<["-"], "mhard-float">, Group<m_Group>;
def mios_version_min_EQ : Joined<["-"], "mios-version-min=">,
  Group<m_Group>, HelpText<"Set iOS deployment target">;
def : Joined<["-"], "miphoneos-version-min=">,
  Group<m_Group>, Alias<mios_version_min_EQ>;
def mios_simulator_version_min_EQ : Joined<["-"], "mios-simulator-version-min=">;
def : Joined<["-"], "miphonesimulator-version-min=">, Alias<mios_simulator_version_min_EQ>;
def mkernel : Flag<["-"], "mkernel">, Group<m_Group>;
def mlinker_version_EQ : Joined<["-"], "mlinker-version=">,
  Flags<[NoXarchOption]>;
def mllvm : Separate<["-"], "mllvm">,Flags<[CC1Option,CC1AsOption,CoreOption,FC1Option,FlangOption]>,
  HelpText<"Additional arguments to forward to LLVM's option processing">,
  MarshallingInfoStringVector<FrontendOpts<"LLVMArgs">>;
def mmlir : Separate<["-"], "mmlir">, Flags<[CoreOption,FC1Option,FlangOption]>,
  HelpText<"Additional arguments to forward to MLIR's option processing">;
def ffuchsia_api_level_EQ : Joined<["-"], "ffuchsia-api-level=">,
  Group<m_Group>, Flags<[CC1Option]>, HelpText<"Set Fuchsia API level">,
  MarshallingInfoInt<LangOpts<"FuchsiaAPILevel">>;
def mmacos_version_min_EQ : Joined<["-"], "mmacos-version-min=">,
  Group<m_Group>, HelpText<"Set macOS deployment target">;
def : Joined<["-"], "mmacosx-version-min=">,
  Group<m_Group>, Alias<mmacos_version_min_EQ>;
def mms_bitfields : Flag<["-"], "mms-bitfields">, Group<m_Group>, Flags<[CC1Option]>,
  HelpText<"Set the default structure layout to be compatible with the Microsoft compiler standard">,
  MarshallingInfoFlag<LangOpts<"MSBitfields">>;
def moutline : Flag<["-"], "moutline">, Group<f_clang_Group>, Flags<[CC1Option]>,
    HelpText<"Enable function outlining (AArch64 only)">;
def mno_outline : Flag<["-"], "mno-outline">, Group<f_clang_Group>, Flags<[CC1Option]>,
    HelpText<"Disable function outlining (AArch64 only)">;
def mno_ms_bitfields : Flag<["-"], "mno-ms-bitfields">, Group<m_Group>,
  HelpText<"Do not set the default structure layout to be compatible with the Microsoft compiler standard">;
def mskip_rax_setup : Flag<["-"], "mskip-rax-setup">, Group<m_Group>, Flags<[CC1Option]>,
  HelpText<"Skip setting up RAX register when passing variable arguments (x86 only)">,
  MarshallingInfoFlag<CodeGenOpts<"SkipRaxSetup">>;
def mno_skip_rax_setup : Flag<["-"], "mno-skip-rax-setup">, Group<m_Group>, Flags<[CC1Option]>;
def mstackrealign : Flag<["-"], "mstackrealign">, Group<m_Group>, Flags<[CC1Option]>,
  HelpText<"Force realign the stack at entry to every function">,
  MarshallingInfoFlag<CodeGenOpts<"StackRealignment">>;
def mstack_alignment : Joined<["-"], "mstack-alignment=">, Group<m_Group>, Flags<[CC1Option]>,
  HelpText<"Set the stack alignment">,
  MarshallingInfoInt<CodeGenOpts<"StackAlignment">>;
def mstack_probe_size : Joined<["-"], "mstack-probe-size=">, Group<m_Group>, Flags<[CC1Option]>,
  HelpText<"Set the stack probe size">,
  MarshallingInfoInt<CodeGenOpts<"StackProbeSize">, "4096">;
def mstack_arg_probe : Flag<["-"], "mstack-arg-probe">, Group<m_Group>,
  HelpText<"Enable stack probes">;
def mno_stack_arg_probe : Flag<["-"], "mno-stack-arg-probe">, Group<m_Group>, Flags<[CC1Option]>,
  HelpText<"Disable stack probes which are enabled by default">,
  MarshallingInfoFlag<CodeGenOpts<"NoStackArgProbe">>;
def mthread_model : Separate<["-"], "mthread-model">, Group<m_Group>, Flags<[CC1Option]>,
  HelpText<"The thread model to use. Defaults to 'posix')">, Values<"posix,single">,
  NormalizedValues<["POSIX", "Single"]>, NormalizedValuesScope<"LangOptions::ThreadModelKind">,
  MarshallingInfoEnum<LangOpts<"ThreadModel">, "POSIX">;
def meabi : Separate<["-"], "meabi">, Group<m_Group>, Flags<[CC1Option]>,
  HelpText<"Set EABI type. Default depends on triple)">, Values<"default,4,5,gnu">,
  MarshallingInfoEnum<TargetOpts<"EABIVersion">, "Default">,
  NormalizedValuesScope<"llvm::EABI">,
  NormalizedValues<["Default", "EABI4", "EABI5", "GNU"]>;
def mtargetos_EQ : Joined<["-"], "mtargetos=">, Group<m_Group>,
  HelpText<"Set the deployment target to be the specified OS and OS version">;

def mno_constant_cfstrings : Flag<["-"], "mno-constant-cfstrings">, Group<m_Group>;
def mno_global_merge : Flag<["-"], "mno-global-merge">, Group<m_Group>, Flags<[CC1Option]>,
  HelpText<"Disable merging of globals">;
def mno_pascal_strings : Flag<["-"], "mno-pascal-strings">,
  Alias<fno_pascal_strings>;
def mno_red_zone : Flag<["-"], "mno-red-zone">, Group<m_Group>;
def mno_tls_direct_seg_refs : Flag<["-"], "mno-tls-direct-seg-refs">, Group<m_Group>, Flags<[CC1Option]>,
  HelpText<"Disable direct TLS access through segment registers">,
  MarshallingInfoFlag<CodeGenOpts<"IndirectTlsSegRefs">>;
def mno_relax_all : Flag<["-"], "mno-relax-all">, Group<m_Group>;
def mno_rtd: Flag<["-"], "mno-rtd">, Group<m_Group>;
def mno_soft_float : Flag<["-"], "mno-soft-float">, Group<m_Group>;
def mno_stackrealign : Flag<["-"], "mno-stackrealign">, Group<m_Group>;

def mretpoline : Flag<["-"], "mretpoline">, Group<m_Group>, Flags<[CoreOption,NoXarchOption]>;
def mno_retpoline : Flag<["-"], "mno-retpoline">, Group<m_Group>, Flags<[CoreOption,NoXarchOption]>;
defm speculative_load_hardening : BoolOption<"m", "speculative-load-hardening",
  CodeGenOpts<"SpeculativeLoadHardening">, DefaultFalse,
  PosFlag<SetTrue, [CC1Option]>, NegFlag<SetFalse>, BothFlags<[CoreOption]>>,
  Group<m_Group>;
def mlvi_hardening : Flag<["-"], "mlvi-hardening">, Group<m_Group>, Flags<[CoreOption,NoXarchOption]>,
  HelpText<"Enable all mitigations for Load Value Injection (LVI)">;
def mno_lvi_hardening : Flag<["-"], "mno-lvi-hardening">, Group<m_Group>, Flags<[CoreOption,NoXarchOption]>,
  HelpText<"Disable mitigations for Load Value Injection (LVI)">;
def mlvi_cfi : Flag<["-"], "mlvi-cfi">, Group<m_Group>, Flags<[CoreOption,NoXarchOption]>,
  HelpText<"Enable only control-flow mitigations for Load Value Injection (LVI)">;
def mno_lvi_cfi : Flag<["-"], "mno-lvi-cfi">, Group<m_Group>, Flags<[CoreOption,NoXarchOption]>,
  HelpText<"Disable control-flow mitigations for Load Value Injection (LVI)">;
def m_seses : Flag<["-"], "mseses">, Group<m_Group>, Flags<[CoreOption, NoXarchOption]>,
  HelpText<"Enable speculative execution side effect suppression (SESES). "
    "Includes LVI control flow integrity mitigations">;
def mno_seses : Flag<["-"], "mno-seses">, Group<m_Group>, Flags<[CoreOption, NoXarchOption]>,
  HelpText<"Disable speculative execution side effect suppression (SESES)">;

def mrelax : Flag<["-"], "mrelax">, Group<m_Group>,
  HelpText<"Enable linker relaxation">;
def mno_relax : Flag<["-"], "mno-relax">, Group<m_Group>,
  HelpText<"Disable linker relaxation">;
def msmall_data_limit_EQ : Joined<["-"], "msmall-data-limit=">, Group<m_Group>,
  Alias<G>,
  HelpText<"Put global and static data smaller than the limit into a special section">;
def msave_restore : Flag<["-"], "msave-restore">, Group<m_riscv_Features_Group>,
  HelpText<"Enable using library calls for save and restore">;
def mno_save_restore : Flag<["-"], "mno-save-restore">, Group<m_riscv_Features_Group>,
  HelpText<"Disable using library calls for save and restore">;
def mcmodel_EQ_medlow : Flag<["-"], "mcmodel=medlow">, Group<m_riscv_Features_Group>,
  Flags<[CC1Option]>, Alias<mcmodel_EQ>, AliasArgs<["small"]>,
  HelpText<"Equivalent to -mcmodel=small, compatible with RISC-V gcc.">;
def mcmodel_EQ_medany : Flag<["-"], "mcmodel=medany">, Group<m_riscv_Features_Group>,
  Flags<[CC1Option]>, Alias<mcmodel_EQ>, AliasArgs<["medium"]>,
  HelpText<"Equivalent to -mcmodel=medium, compatible with RISC-V gcc.">;
def menable_experimental_extensions : Flag<["-"], "menable-experimental-extensions">, Group<m_Group>,
  HelpText<"Enable use of experimental RISC-V extensions.">;

def munaligned_access : Flag<["-"], "munaligned-access">, Group<m_arm_Features_Group>,
  HelpText<"Allow memory accesses to be unaligned (AArch32/AArch64 only)">;
def mno_unaligned_access : Flag<["-"], "mno-unaligned-access">, Group<m_arm_Features_Group>,
  HelpText<"Force all memory accesses to be aligned (AArch32/AArch64 only)">;
def mstrict_align : Flag<["-"], "mstrict-align">, Alias<mno_unaligned_access>, Flags<[CC1Option,HelpHidden]>,
  HelpText<"Force all memory accesses to be aligned (same as mno-unaligned-access)">;
def mno_thumb : Flag<["-"], "mno-thumb">, Group<m_arm_Features_Group>;
def mrestrict_it: Flag<["-"], "mrestrict-it">, Group<m_arm_Features_Group>,
  HelpText<"Disallow generation of complex IT blocks.">;
def mno_restrict_it: Flag<["-"], "mno-restrict-it">, Group<m_arm_Features_Group>,
  HelpText<"Allow generation of complex IT blocks.">;
def marm : Flag<["-"], "marm">, Alias<mno_thumb>;
def ffixed_r9 : Flag<["-"], "ffixed-r9">, Group<m_arm_Features_Group>,
  HelpText<"Reserve the r9 register (ARM only)">;
def mno_movt : Flag<["-"], "mno-movt">, Group<m_arm_Features_Group>,
  HelpText<"Disallow use of movt/movw pairs (ARM only)">;
def mcrc : Flag<["-"], "mcrc">, Group<m_Group>,
  HelpText<"Allow use of CRC instructions (ARM/Mips only)">;
def mnocrc : Flag<["-"], "mnocrc">, Group<m_arm_Features_Group>,
  HelpText<"Disallow use of CRC instructions (ARM only)">;
def mno_neg_immediates: Flag<["-"], "mno-neg-immediates">, Group<m_arm_Features_Group>,
  HelpText<"Disallow converting instructions with negative immediates to their negation or inversion.">;
def mcmse : Flag<["-"], "mcmse">, Group<m_arm_Features_Group>,
  Flags<[NoXarchOption,CC1Option]>,
  HelpText<"Allow use of CMSE (Armv8-M Security Extensions)">,
  MarshallingInfoFlag<LangOpts<"Cmse">>;
def ForceAAPCSBitfieldLoad : Flag<["-"], "faapcs-bitfield-load">, Group<m_arm_Features_Group>,
  Flags<[NoXarchOption,CC1Option]>,
  HelpText<"Follows the AAPCS standard that all volatile bit-field write generates at least one load. (ARM only).">,
  MarshallingInfoFlag<CodeGenOpts<"ForceAAPCSBitfieldLoad">>;
defm aapcs_bitfield_width : BoolOption<"f", "aapcs-bitfield-width",
  CodeGenOpts<"AAPCSBitfieldWidth">, DefaultTrue,
  NegFlag<SetFalse, [], "Do not follow">, PosFlag<SetTrue, [], "Follow">,
  BothFlags<[NoXarchOption, CC1Option], " the AAPCS standard requirement stating that"
            " volatile bit-field width is dictated by the field container type. (ARM only).">>,
  Group<m_arm_Features_Group>;
def mframe_chain : Joined<["-"], "mframe-chain=">,
  Group<m_arm_Features_Group>, Values<"none,aapcs,aapcs+leaf">,
  HelpText<"Select the frame chain model used to emit frame records (Arm only).">;
def mgeneral_regs_only : Flag<["-"], "mgeneral-regs-only">, Group<m_Group>,
  HelpText<"Generate code which only uses the general purpose registers (AArch64/x86 only)">;
def mfix_cmse_cve_2021_35465 : Flag<["-"], "mfix-cmse-cve-2021-35465">,
  Group<m_arm_Features_Group>,
  HelpText<"Work around VLLDM erratum CVE-2021-35465 (ARM only)">;
def mno_fix_cmse_cve_2021_35465 : Flag<["-"], "mno-fix-cmse-cve-2021-35465">,
  Group<m_arm_Features_Group>,
  HelpText<"Don't work around VLLDM erratum CVE-2021-35465 (ARM only)">;
def mfix_cortex_a57_aes_1742098 : Flag<["-"], "mfix-cortex-a57-aes-1742098">,
  Group<m_arm_Features_Group>,
  HelpText<"Work around Cortex-A57 Erratum 1742098 (ARM only)">;
def mno_fix_cortex_a57_aes_1742098 : Flag<["-"], "mno-fix-cortex-a57-aes-1742098">,
  Group<m_arm_Features_Group>,
  HelpText<"Don't work around Cortex-A57 Erratum 1742098 (ARM only)">;
def mfix_cortex_a72_aes_1655431 : Flag<["-"], "mfix-cortex-a72-aes-1655431">,
  Group<m_arm_Features_Group>,
  HelpText<"Work around Cortex-A72 Erratum 1655431 (ARM only)">,
  Alias<mfix_cortex_a57_aes_1742098>;
def mno_fix_cortex_a72_aes_1655431 : Flag<["-"], "mno-fix-cortex-a72-aes-1655431">,
  Group<m_arm_Features_Group>,
  HelpText<"Don't work around Cortex-A72 Erratum 1655431 (ARM only)">,
  Alias<mno_fix_cortex_a57_aes_1742098>;
def mfix_cortex_a53_835769 : Flag<["-"], "mfix-cortex-a53-835769">,
  Group<m_aarch64_Features_Group>,
  HelpText<"Workaround Cortex-A53 erratum 835769 (AArch64 only)">;
def mno_fix_cortex_a53_835769 : Flag<["-"], "mno-fix-cortex-a53-835769">,
  Group<m_aarch64_Features_Group>,
  HelpText<"Don't workaround Cortex-A53 erratum 835769 (AArch64 only)">;
def mmark_bti_property : Flag<["-"], "mmark-bti-property">,
  Group<m_aarch64_Features_Group>,
  HelpText<"Add .note.gnu.property with BTI to assembly files (AArch64 only)">;
def mno_bti_at_return_twice : Flag<["-"], "mno-bti-at-return-twice">,
  Group<m_arm_Features_Group>,
  HelpText<"Do not add a BTI instruction after a setjmp or other"
           " return-twice construct (Arm/AArch64 only)">;

foreach i = {1-31} in
  def ffixed_x#i : Flag<["-"], "ffixed-x"#i>, Group<m_Group>,
    HelpText<"Reserve the x"#i#" register (AArch64/RISC-V only)">;

foreach i = {8-15,18} in
  def fcall_saved_x#i : Flag<["-"], "fcall-saved-x"#i>, Group<m_aarch64_Features_Group>,
    HelpText<"Make the x"#i#" register call-saved (AArch64 only)">;

def msve_vector_bits_EQ : Joined<["-"], "msve-vector-bits=">, Group<m_aarch64_Features_Group>,
  HelpText<"Specify the size in bits of an SVE vector register. Defaults to the"
           " vector length agnostic value of \"scalable\". (AArch64 only)">;

def mvscale_min_EQ : Joined<["-"], "mvscale-min=">,
  Group<m_aarch64_Features_Group>, Flags<[NoXarchOption,CC1Option]>,
  HelpText<"Specify the vscale minimum. Defaults to \"1\". (AArch64 only)">,
  MarshallingInfoInt<LangOpts<"VScaleMin">>;
def mvscale_max_EQ : Joined<["-"], "mvscale-max=">,
  Group<m_aarch64_Features_Group>, Flags<[NoXarchOption,CC1Option]>,
  HelpText<"Specify the vscale maximum. Defaults to the"
           " vector length agnostic value of \"0\". (AArch64 only)">,
  MarshallingInfoInt<LangOpts<"VScaleMax">>;

def msign_return_address_EQ : Joined<["-"], "msign-return-address=">,
  Flags<[CC1Option]>, Group<m_Group>, Values<"none,all,non-leaf">,
  HelpText<"Select return address signing scope">;
def mbranch_protection_EQ : Joined<["-"], "mbranch-protection=">,
  Group<m_Group>,
  HelpText<"Enforce targets of indirect branches and function returns">;

def mharden_sls_EQ : Joined<["-"], "mharden-sls=">,
  HelpText<"Select straight-line speculation hardening scope (ARM/AArch64/X86"
           " only). <arg> must be: all, none, retbr(ARM/AArch64),"
           " blr(ARM/AArch64), comdat(ARM/AArch64), nocomdat(ARM/AArch64),"
           " return(X86), indirect-jmp(X86)">;

def msimd128 : Flag<["-"], "msimd128">, Group<m_wasm_Features_Group>;
def mno_simd128 : Flag<["-"], "mno-simd128">, Group<m_wasm_Features_Group>;
def mrelaxed_simd : Flag<["-"], "mrelaxed-simd">, Group<m_wasm_Features_Group>;
def mno_relaxed_simd : Flag<["-"], "mno-relaxed-simd">, Group<m_wasm_Features_Group>;
def mnontrapping_fptoint : Flag<["-"], "mnontrapping-fptoint">, Group<m_wasm_Features_Group>;
def mno_nontrapping_fptoint : Flag<["-"], "mno-nontrapping-fptoint">, Group<m_wasm_Features_Group>;
def msign_ext : Flag<["-"], "msign-ext">, Group<m_wasm_Features_Group>;
def mno_sign_ext : Flag<["-"], "mno-sign-ext">, Group<m_wasm_Features_Group>;
def mexception_handing : Flag<["-"], "mexception-handling">, Group<m_wasm_Features_Group>;
def mno_exception_handing : Flag<["-"], "mno-exception-handling">, Group<m_wasm_Features_Group>;
def matomics : Flag<["-"], "matomics">, Group<m_wasm_Features_Group>;
def mno_atomics : Flag<["-"], "mno-atomics">, Group<m_wasm_Features_Group>;
def mbulk_memory : Flag<["-"], "mbulk-memory">, Group<m_wasm_Features_Group>;
def mno_bulk_memory : Flag<["-"], "mno-bulk-memory">, Group<m_wasm_Features_Group>;
def mmutable_globals : Flag<["-"], "mmutable-globals">, Group<m_wasm_Features_Group>;
def mno_mutable_globals : Flag<["-"], "mno-mutable-globals">, Group<m_wasm_Features_Group>;
def mmultivalue : Flag<["-"], "mmultivalue">, Group<m_wasm_Features_Group>;
def mno_multivalue : Flag<["-"], "mno-multivalue">, Group<m_wasm_Features_Group>;
def mtail_call : Flag<["-"], "mtail-call">, Group<m_wasm_Features_Group>;
def mno_tail_call : Flag<["-"], "mno-tail-call">, Group<m_wasm_Features_Group>;
def mreference_types : Flag<["-"], "mreference-types">, Group<m_wasm_Features_Group>;
def mno_reference_types : Flag<["-"], "mno-reference-types">, Group<m_wasm_Features_Group>;
def mextended_const : Flag<["-"], "mextended-const">, Group<m_wasm_Features_Group>;
def mno_extended_const : Flag<["-"], "mno-extended-const">, Group<m_wasm_Features_Group>;
def mexec_model_EQ : Joined<["-"], "mexec-model=">, Group<m_wasm_Features_Driver_Group>,
                     Values<"command,reactor">,
                     HelpText<"Execution model (WebAssembly only)">;

defm amdgpu_ieee : BoolOption<"m", "amdgpu-ieee",
  CodeGenOpts<"EmitIEEENaNCompliantInsts">, DefaultTrue,
  PosFlag<SetTrue, [], "Sets the IEEE bit in the expected default floating point "
  " mode register. Floating point opcodes that support exception flag "
  "gathering quiet and propagate signaling NaN inputs per IEEE 754-2008. "
  "This option changes the ABI. (AMDGPU only)">,
  NegFlag<SetFalse, [CC1Option]>>, Group<m_Group>;

def mcode_object_version_EQ : Joined<["-"], "mcode-object-version=">, Group<m_Group>,
  HelpText<"Specify code object ABI version. Defaults to 4. (AMDGPU only)">,
  Flags<[CC1Option]>,
  Values<"none,2,3,4,5">,
  NormalizedValuesScope<"TargetOptions">,
  NormalizedValues<["COV_None", "COV_2", "COV_3", "COV_4", "COV_5"]>,
  MarshallingInfoEnum<TargetOpts<"CodeObjectVersion">, "COV_4">;

defm code_object_v3_legacy : SimpleMFlag<"code-object-v3",
  "Legacy option to specify code object ABI V3",
  "Legacy option to specify code object ABI V2",
  " (AMDGPU only)">;
defm cumode : SimpleMFlag<"cumode",
  "Specify CU wavefront", "Specify WGP wavefront",
  " execution mode (AMDGPU only)", m_amdgpu_Features_Group>;
defm tgsplit : SimpleMFlag<"tgsplit", "Enable", "Disable",
  " threadgroup split execution mode (AMDGPU only)", m_amdgpu_Features_Group>;
defm wavefrontsize64 : SimpleMFlag<"wavefrontsize64",
  "Specify wavefront size 64", "Specify wavefront size 32",
  " mode (AMDGPU only)">;

defm unsafe_fp_atomics : BoolOption<"m", "unsafe-fp-atomics",
  TargetOpts<"AllowAMDGPUUnsafeFPAtomics">, DefaultFalse,
  PosFlag<SetTrue, [CC1Option], "Enable unsafe floating point atomic instructions (AMDGPU only)">,
  NegFlag<SetFalse>>, Group<m_Group>;

def faltivec : Flag<["-"], "faltivec">, Group<f_Group>, Flags<[NoXarchOption]>;
def fno_altivec : Flag<["-"], "fno-altivec">, Group<f_Group>, Flags<[NoXarchOption]>;
def maltivec : Flag<["-"], "maltivec">, Group<m_ppc_Features_Group>;
def mno_altivec : Flag<["-"], "mno-altivec">, Group<m_ppc_Features_Group>;
def mpcrel: Flag<["-"], "mpcrel">, Group<m_ppc_Features_Group>;
def mno_pcrel: Flag<["-"], "mno-pcrel">, Group<m_ppc_Features_Group>;
def mprefixed: Flag<["-"], "mprefixed">, Group<m_ppc_Features_Group>;
def mno_prefixed: Flag<["-"], "mno-prefixed">, Group<m_ppc_Features_Group>;
def mspe : Flag<["-"], "mspe">, Group<m_ppc_Features_Group>;
def mno_spe : Flag<["-"], "mno-spe">, Group<m_ppc_Features_Group>;
def mefpu2 : Flag<["-"], "mefpu2">, Group<m_ppc_Features_Group>;
def mabi_EQ_vec_extabi : Flag<["-"], "mabi=vec-extabi">, Group<m_Group>, Flags<[CC1Option]>,
  HelpText<"Enable the extended Altivec ABI on AIX (AIX only). Uses volatile and nonvolatile vector registers">,
  MarshallingInfoFlag<LangOpts<"EnableAIXExtendedAltivecABI">>;
def mabi_EQ_vec_default : Flag<["-"], "mabi=vec-default">, Group<m_Group>, Flags<[CC1Option]>,
  HelpText<"Enable the default Altivec ABI on AIX (AIX only). Uses only volatile vector registers.">;
def mabi_EQ_quadword_atomics : Flag<["-"], "mabi=quadword-atomics">,
  Group<m_Group>, Flags<[CC1Option]>,
  HelpText<"Enable quadword atomics ABI on AIX (AIX PPC64 only). Uses lqarx/stqcx. instructions.">,
  MarshallingInfoFlag<LangOpts<"EnableAIXQuadwordAtomicsABI">>;
def mvsx : Flag<["-"], "mvsx">, Group<m_ppc_Features_Group>;
def mno_vsx : Flag<["-"], "mno-vsx">, Group<m_ppc_Features_Group>;
def msecure_plt : Flag<["-"], "msecure-plt">, Group<m_ppc_Features_Group>;
def mpower8_vector : Flag<["-"], "mpower8-vector">,
    Group<m_ppc_Features_Group>;
def mno_power8_vector : Flag<["-"], "mno-power8-vector">,
    Group<m_ppc_Features_Group>;
def mpower9_vector : Flag<["-"], "mpower9-vector">,
    Group<m_ppc_Features_Group>;
def mno_power9_vector : Flag<["-"], "mno-power9-vector">,
    Group<m_ppc_Features_Group>;
def mpower10_vector : Flag<["-"], "mpower10-vector">,
    Group<m_ppc_Features_Group>;
def mno_power10_vector : Flag<["-"], "mno-power10-vector">,
    Group<m_ppc_Features_Group>;
def mpower8_crypto : Flag<["-"], "mcrypto">,
    Group<m_ppc_Features_Group>;
def mnopower8_crypto : Flag<["-"], "mno-crypto">,
    Group<m_ppc_Features_Group>;
def mdirect_move : Flag<["-"], "mdirect-move">,
    Group<m_ppc_Features_Group>;
def mnodirect_move : Flag<["-"], "mno-direct-move">,
    Group<m_ppc_Features_Group>;
def mpaired_vector_memops: Flag<["-"], "mpaired-vector-memops">,
    Group<m_ppc_Features_Group>;
def mnopaired_vector_memops: Flag<["-"], "mno-paired-vector-memops">,
    Group<m_ppc_Features_Group>;
def mhtm : Flag<["-"], "mhtm">, Group<m_ppc_Features_Group>;
def mno_htm : Flag<["-"], "mno-htm">, Group<m_ppc_Features_Group>;
def mfprnd : Flag<["-"], "mfprnd">, Group<m_ppc_Features_Group>;
def mno_fprnd : Flag<["-"], "mno-fprnd">, Group<m_ppc_Features_Group>;
def mcmpb : Flag<["-"], "mcmpb">, Group<m_ppc_Features_Group>;
def mno_cmpb : Flag<["-"], "mno-cmpb">, Group<m_ppc_Features_Group>;
def misel : Flag<["-"], "misel">, Group<m_ppc_Features_Group>;
def mno_isel : Flag<["-"], "mno-isel">, Group<m_ppc_Features_Group>;
def mmfocrf : Flag<["-"], "mmfocrf">, Group<m_ppc_Features_Group>;
def mmfcrf : Flag<["-"], "mmfcrf">, Alias<mmfocrf>;
def mno_mfocrf : Flag<["-"], "mno-mfocrf">, Group<m_ppc_Features_Group>;
def mno_mfcrf : Flag<["-"], "mno-mfcrf">, Alias<mno_mfocrf>;
def mpopcntd : Flag<["-"], "mpopcntd">, Group<m_ppc_Features_Group>;
def mno_popcntd : Flag<["-"], "mno-popcntd">, Group<m_ppc_Features_Group>;
def mcrbits : Flag<["-"], "mcrbits">, Group<m_ppc_Features_Group>;
def mno_crbits : Flag<["-"], "mno-crbits">, Group<m_ppc_Features_Group>;
def minvariant_function_descriptors :
  Flag<["-"], "minvariant-function-descriptors">, Group<m_ppc_Features_Group>;
def mno_invariant_function_descriptors :
  Flag<["-"], "mno-invariant-function-descriptors">,
  Group<m_ppc_Features_Group>;
def mfloat128: Flag<["-"], "mfloat128">,
    Group<m_ppc_Features_Group>;
def mno_float128 : Flag<["-"], "mno-float128">,
    Group<m_ppc_Features_Group>;
def mlongcall: Flag<["-"], "mlongcall">,
    Group<m_ppc_Features_Group>;
def mno_longcall : Flag<["-"], "mno-longcall">,
    Group<m_ppc_Features_Group>;
def mmma: Flag<["-"], "mmma">, Group<m_ppc_Features_Group>;
def mno_mma: Flag<["-"], "mno-mma">, Group<m_ppc_Features_Group>;
def mrop_protect : Flag<["-"], "mrop-protect">,
    Group<m_ppc_Features_Group>;
def mprivileged : Flag<["-"], "mprivileged">,
    Group<m_ppc_Features_Group>;
def maix_struct_return : Flag<["-"], "maix-struct-return">,
  Group<m_Group>, Flags<[CC1Option]>,
  HelpText<"Return all structs in memory (PPC32 only)">;
def msvr4_struct_return : Flag<["-"], "msvr4-struct-return">,
  Group<m_Group>, Flags<[CC1Option]>,
  HelpText<"Return small structs in registers (PPC32 only)">;

def mvx : Flag<["-"], "mvx">, Group<m_Group>;
def mno_vx : Flag<["-"], "mno-vx">, Group<m_Group>;

defm zvector : BoolFOption<"zvector",
  LangOpts<"ZVector">, DefaultFalse,
  PosFlag<SetTrue, [CC1Option], "Enable System z vector language extension">,
  NegFlag<SetFalse>>;
def mzvector : Flag<["-"], "mzvector">, Alias<fzvector>;
def mno_zvector : Flag<["-"], "mno-zvector">, Alias<fno_zvector>;

def mignore_xcoff_visibility : Flag<["-"], "mignore-xcoff-visibility">, Group<m_Group>,
HelpText<"Not emit the visibility attribute for asm in AIX OS or give all symbols 'unspecified' visibility in XCOFF object file">,
  Flags<[CC1Option]>;
defm backchain : BoolOption<"m", "backchain",
  CodeGenOpts<"Backchain">, DefaultFalse,
  PosFlag<SetTrue, [], "Link stack frames through backchain on System Z">,
  NegFlag<SetFalse>, BothFlags<[NoXarchOption,CC1Option]>>, Group<m_Group>;

def mno_warn_nonportable_cfstrings : Flag<["-"], "mno-warn-nonportable-cfstrings">, Group<m_Group>;
def mno_omit_leaf_frame_pointer : Flag<["-"], "mno-omit-leaf-frame-pointer">, Group<m_Group>;
def momit_leaf_frame_pointer : Flag<["-"], "momit-leaf-frame-pointer">, Group<m_Group>,
  HelpText<"Omit frame pointer setup for leaf functions">;
def moslib_EQ : Joined<["-"], "moslib=">, Group<m_Group>;
def mpascal_strings : Flag<["-"], "mpascal-strings">, Alias<fpascal_strings>;
def mred_zone : Flag<["-"], "mred-zone">, Group<m_Group>;
def mtls_direct_seg_refs : Flag<["-"], "mtls-direct-seg-refs">, Group<m_Group>,
  HelpText<"Enable direct TLS access through segment registers (default)">;
def mregparm_EQ : Joined<["-"], "mregparm=">, Group<m_Group>;
def mrelax_all : Flag<["-"], "mrelax-all">, Group<m_Group>, Flags<[CC1Option,CC1AsOption]>,
  HelpText<"(integrated-as) Relax all machine instructions">,
  MarshallingInfoFlag<CodeGenOpts<"RelaxAll">>;
def mincremental_linker_compatible : Flag<["-"], "mincremental-linker-compatible">, Group<m_Group>,
  Flags<[CC1Option,CC1AsOption]>,
  HelpText<"(integrated-as) Emit an object file which can be used with an incremental linker">,
  MarshallingInfoFlag<CodeGenOpts<"IncrementalLinkerCompatible">>;
def mno_incremental_linker_compatible : Flag<["-"], "mno-incremental-linker-compatible">, Group<m_Group>,
  HelpText<"(integrated-as) Emit an object file which cannot be used with an incremental linker">;
def mrtd : Flag<["-"], "mrtd">, Group<m_Group>, Flags<[CC1Option]>,
  HelpText<"Make StdCall calling convention the default">;
def msmall_data_threshold_EQ : Joined <["-"], "msmall-data-threshold=">,
  Group<m_Group>, Alias<G>;
def msoft_float : Flag<["-"], "msoft-float">, Group<m_Group>, Flags<[CC1Option]>,
  HelpText<"Use software floating point">,
  MarshallingInfoFlag<CodeGenOpts<"SoftFloat">>;
def moutline_atomics : Flag<["-"], "moutline-atomics">, Group<f_clang_Group>, Flags<[CC1Option]>,
  HelpText<"Generate local calls to out-of-line atomic operations">;
def mno_outline_atomics : Flag<["-"], "mno-outline-atomics">, Group<f_clang_Group>, Flags<[CC1Option]>,
  HelpText<"Don't generate local calls to out-of-line atomic operations">;
def mno_implicit_float : Flag<["-"], "mno-implicit-float">, Group<m_Group>,
  HelpText<"Don't generate implicit floating point instructions">;
def mimplicit_float : Flag<["-"], "mimplicit-float">, Group<m_Group>;
def mrecip : Flag<["-"], "mrecip">, Group<m_Group>;
def mrecip_EQ : CommaJoined<["-"], "mrecip=">, Group<m_Group>, Flags<[CC1Option]>,
  MarshallingInfoStringVector<CodeGenOpts<"Reciprocals">>;
def mprefer_vector_width_EQ : Joined<["-"], "mprefer-vector-width=">, Group<m_Group>, Flags<[CC1Option]>,
  HelpText<"Specifies preferred vector width for auto-vectorization. Defaults to 'none' which allows target specific decisions.">,
  MarshallingInfoString<CodeGenOpts<"PreferVectorWidth">>;
def mstack_protector_guard_EQ : Joined<["-"], "mstack-protector-guard=">, Group<m_Group>, Flags<[CC1Option]>,
  HelpText<"Use the given guard (global, tls) for addressing the stack-protector guard">,
  MarshallingInfoString<CodeGenOpts<"StackProtectorGuard">>;
def mstack_protector_guard_offset_EQ : Joined<["-"], "mstack-protector-guard-offset=">, Group<m_Group>, Flags<[CC1Option]>,
  HelpText<"Use the given offset for addressing the stack-protector guard">,
  MarshallingInfoInt<CodeGenOpts<"StackProtectorGuardOffset">, "INT_MAX", "int">;
def mstack_protector_guard_symbol_EQ : Joined<["-"], "mstack-protector-guard-symbol=">, Group<m_Group>, Flags<[CC1Option]>,
  HelpText<"Use the given symbol for addressing the stack-protector guard">,
  MarshallingInfoString<CodeGenOpts<"StackProtectorGuardSymbol">>;
def mstack_protector_guard_reg_EQ : Joined<["-"], "mstack-protector-guard-reg=">, Group<m_Group>, Flags<[CC1Option]>,
  HelpText<"Use the given reg for addressing the stack-protector guard">,
  MarshallingInfoString<CodeGenOpts<"StackProtectorGuardReg">>;
def mfentry : Flag<["-"], "mfentry">, HelpText<"Insert calls to fentry at function entry (x86/SystemZ only)">,
  Flags<[CC1Option]>, Group<m_Group>,
  MarshallingInfoFlag<CodeGenOpts<"CallFEntry">>;
def mnop_mcount : Flag<["-"], "mnop-mcount">, HelpText<"Generate mcount/__fentry__ calls as nops. To activate they need to be patched in.">,
  Flags<[CC1Option]>, Group<m_Group>,
  MarshallingInfoFlag<CodeGenOpts<"MNopMCount">>;
def mrecord_mcount : Flag<["-"], "mrecord-mcount">, HelpText<"Generate a __mcount_loc section entry for each __fentry__ call.">,
  Flags<[CC1Option]>, Group<m_Group>,
  MarshallingInfoFlag<CodeGenOpts<"RecordMCount">>;
def mpacked_stack : Flag<["-"], "mpacked-stack">, HelpText<"Use packed stack layout (SystemZ only).">,
  Flags<[CC1Option]>, Group<m_Group>,
  MarshallingInfoFlag<CodeGenOpts<"PackedStack">>;
def mno_packed_stack : Flag<["-"], "mno-packed-stack">, Flags<[CC1Option]>, Group<m_Group>;
def mips16 : Flag<["-"], "mips16">, Group<m_mips_Features_Group>;
def mno_mips16 : Flag<["-"], "mno-mips16">, Group<m_mips_Features_Group>;
def mmicromips : Flag<["-"], "mmicromips">, Group<m_mips_Features_Group>;
def mno_micromips : Flag<["-"], "mno-micromips">, Group<m_mips_Features_Group>;
def mxgot : Flag<["-"], "mxgot">, Group<m_mips_Features_Group>;
def mno_xgot : Flag<["-"], "mno-xgot">, Group<m_mips_Features_Group>;
def mldc1_sdc1 : Flag<["-"], "mldc1-sdc1">, Group<m_mips_Features_Group>;
def mno_ldc1_sdc1 : Flag<["-"], "mno-ldc1-sdc1">, Group<m_mips_Features_Group>;
def mcheck_zero_division : Flag<["-"], "mcheck-zero-division">,
                           Group<m_mips_Features_Group>;
def mno_check_zero_division : Flag<["-"], "mno-check-zero-division">,
                              Group<m_mips_Features_Group>;
def mfix4300 : Flag<["-"], "mfix4300">, Group<m_mips_Features_Group>;
def mcompact_branches_EQ : Joined<["-"], "mcompact-branches=">,
                           Group<m_mips_Features_Group>;
def mbranch_likely : Flag<["-"], "mbranch-likely">, Group<m_Group>,
  IgnoredGCCCompat;
def mno_branch_likely : Flag<["-"], "mno-branch-likely">, Group<m_Group>,
  IgnoredGCCCompat;
def mindirect_jump_EQ : Joined<["-"], "mindirect-jump=">,
  Group<m_mips_Features_Group>,
  HelpText<"Change indirect jump instructions to inhibit speculation">;
def mdsp : Flag<["-"], "mdsp">, Group<m_mips_Features_Group>;
def mno_dsp : Flag<["-"], "mno-dsp">, Group<m_mips_Features_Group>;
def mdspr2 : Flag<["-"], "mdspr2">, Group<m_mips_Features_Group>;
def mno_dspr2 : Flag<["-"], "mno-dspr2">, Group<m_mips_Features_Group>;
def msingle_float : Flag<["-"], "msingle-float">, Group<m_mips_Features_Group>;
def mdouble_float : Flag<["-"], "mdouble-float">, Group<m_mips_Features_Group>;
def mmadd4 : Flag<["-"], "mmadd4">, Group<m_mips_Features_Group>,
  HelpText<"Enable the generation of 4-operand madd.s, madd.d and related instructions.">;
def mno_madd4 : Flag<["-"], "mno-madd4">, Group<m_mips_Features_Group>,
  HelpText<"Disable the generation of 4-operand madd.s, madd.d and related instructions.">;
def mmsa : Flag<["-"], "mmsa">, Group<m_mips_Features_Group>,
  HelpText<"Enable MSA ASE (MIPS only)">;
def mno_msa : Flag<["-"], "mno-msa">, Group<m_mips_Features_Group>,
  HelpText<"Disable MSA ASE (MIPS only)">;
def mmt : Flag<["-"], "mmt">, Group<m_mips_Features_Group>,
  HelpText<"Enable MT ASE (MIPS only)">;
def mno_mt : Flag<["-"], "mno-mt">, Group<m_mips_Features_Group>,
  HelpText<"Disable MT ASE (MIPS only)">;
def mfp64 : Flag<["-"], "mfp64">, Group<m_mips_Features_Group>,
  HelpText<"Use 64-bit floating point registers (MIPS only)">;
def mfp32 : Flag<["-"], "mfp32">, Group<m_mips_Features_Group>,
  HelpText<"Use 32-bit floating point registers (MIPS only)">;
def mgpopt : Flag<["-"], "mgpopt">, Group<m_mips_Features_Group>,
  HelpText<"Use GP relative accesses for symbols known to be in a small"
           " data section (MIPS)">;
def mno_gpopt : Flag<["-"], "mno-gpopt">, Group<m_mips_Features_Group>,
  HelpText<"Do not use GP relative accesses for symbols known to be in a small"
           " data section (MIPS)">;
def mlocal_sdata : Flag<["-"], "mlocal-sdata">,
  Group<m_mips_Features_Group>,
  HelpText<"Extend the -G behaviour to object local data (MIPS)">;
def mno_local_sdata : Flag<["-"], "mno-local-sdata">,
  Group<m_mips_Features_Group>,
  HelpText<"Do not extend the -G behaviour to object local data (MIPS)">;
def mextern_sdata : Flag<["-"], "mextern-sdata">,
  Group<m_mips_Features_Group>,
  HelpText<"Assume that externally defined data is in the small data if it"
           " meets the -G <size> threshold (MIPS)">;
def mno_extern_sdata : Flag<["-"], "mno-extern-sdata">,
  Group<m_mips_Features_Group>,
  HelpText<"Do not assume that externally defined data is in the small data if"
           " it meets the -G <size> threshold (MIPS)">;
def membedded_data : Flag<["-"], "membedded-data">,
  Group<m_mips_Features_Group>,
  HelpText<"Place constants in the .rodata section instead of the .sdata "
           "section even if they meet the -G <size> threshold (MIPS)">;
def mno_embedded_data : Flag<["-"], "mno-embedded-data">,
  Group<m_mips_Features_Group>,
  HelpText<"Do not place constants in the .rodata section instead of the "
           ".sdata if they meet the -G <size> threshold (MIPS)">;
def mnan_EQ : Joined<["-"], "mnan=">, Group<m_mips_Features_Group>;
def mabs_EQ : Joined<["-"], "mabs=">, Group<m_mips_Features_Group>;
def mabicalls : Flag<["-"], "mabicalls">, Group<m_mips_Features_Group>,
  HelpText<"Enable SVR4-style position-independent code (Mips only)">;
def mno_abicalls : Flag<["-"], "mno-abicalls">, Group<m_mips_Features_Group>,
  HelpText<"Disable SVR4-style position-independent code (Mips only)">;
def mno_crc : Flag<["-"], "mno-crc">, Group<m_mips_Features_Group>,
  HelpText<"Disallow use of CRC instructions (Mips only)">;
def mvirt : Flag<["-"], "mvirt">, Group<m_mips_Features_Group>;
def mno_virt : Flag<["-"], "mno-virt">, Group<m_mips_Features_Group>;
def mginv : Flag<["-"], "mginv">, Group<m_mips_Features_Group>;
def mno_ginv : Flag<["-"], "mno-ginv">, Group<m_mips_Features_Group>;
def mips1 : Flag<["-"], "mips1">,
  Alias<march_EQ>, AliasArgs<["mips1"]>, Group<m_mips_Features_Group>,
  HelpText<"Equivalent to -march=mips1">, Flags<[HelpHidden]>;
def mips2 : Flag<["-"], "mips2">,
  Alias<march_EQ>, AliasArgs<["mips2"]>, Group<m_mips_Features_Group>,
  HelpText<"Equivalent to -march=mips2">, Flags<[HelpHidden]>;
def mips3 : Flag<["-"], "mips3">,
  Alias<march_EQ>, AliasArgs<["mips3"]>, Group<m_mips_Features_Group>,
  HelpText<"Equivalent to -march=mips3">, Flags<[HelpHidden]>;
def mips4 : Flag<["-"], "mips4">,
  Alias<march_EQ>, AliasArgs<["mips4"]>, Group<m_mips_Features_Group>,
  HelpText<"Equivalent to -march=mips4">, Flags<[HelpHidden]>;
def mips5 : Flag<["-"], "mips5">,
  Alias<march_EQ>, AliasArgs<["mips5"]>, Group<m_mips_Features_Group>,
  HelpText<"Equivalent to -march=mips5">, Flags<[HelpHidden]>;
def mips32 : Flag<["-"], "mips32">,
  Alias<march_EQ>, AliasArgs<["mips32"]>, Group<m_mips_Features_Group>,
  HelpText<"Equivalent to -march=mips32">, Flags<[HelpHidden]>;
def mips32r2 : Flag<["-"], "mips32r2">,
  Alias<march_EQ>, AliasArgs<["mips32r2"]>, Group<m_mips_Features_Group>,
  HelpText<"Equivalent to -march=mips32r2">, Flags<[HelpHidden]>;
def mips32r3 : Flag<["-"], "mips32r3">,
  Alias<march_EQ>, AliasArgs<["mips32r3"]>, Group<m_mips_Features_Group>,
  HelpText<"Equivalent to -march=mips32r3">, Flags<[HelpHidden]>;
def mips32r5 : Flag<["-"], "mips32r5">,
  Alias<march_EQ>, AliasArgs<["mips32r5"]>, Group<m_mips_Features_Group>,
  HelpText<"Equivalent to -march=mips32r5">, Flags<[HelpHidden]>;
def mips32r6 : Flag<["-"], "mips32r6">,
  Alias<march_EQ>, AliasArgs<["mips32r6"]>, Group<m_mips_Features_Group>,
  HelpText<"Equivalent to -march=mips32r6">, Flags<[HelpHidden]>;
def mips64 : Flag<["-"], "mips64">,
  Alias<march_EQ>, AliasArgs<["mips64"]>, Group<m_mips_Features_Group>,
  HelpText<"Equivalent to -march=mips64">, Flags<[HelpHidden]>;
def mips64r2 : Flag<["-"], "mips64r2">,
  Alias<march_EQ>, AliasArgs<["mips64r2"]>, Group<m_mips_Features_Group>,
  HelpText<"Equivalent to -march=mips64r2">, Flags<[HelpHidden]>;
def mips64r3 : Flag<["-"], "mips64r3">,
  Alias<march_EQ>, AliasArgs<["mips64r3"]>, Group<m_mips_Features_Group>,
  HelpText<"Equivalent to -march=mips64r3">, Flags<[HelpHidden]>;
def mips64r5 : Flag<["-"], "mips64r5">,
  Alias<march_EQ>, AliasArgs<["mips64r5"]>, Group<m_mips_Features_Group>,
  HelpText<"Equivalent to -march=mips64r5">, Flags<[HelpHidden]>;
def mips64r6 : Flag<["-"], "mips64r6">,
  Alias<march_EQ>, AliasArgs<["mips64r6"]>, Group<m_mips_Features_Group>,
  HelpText<"Equivalent to -march=mips64r6">, Flags<[HelpHidden]>;
def mfpxx : Flag<["-"], "mfpxx">, Group<m_mips_Features_Group>,
  HelpText<"Avoid FPU mode dependent operations when used with the O32 ABI">,
  Flags<[HelpHidden]>;
def modd_spreg : Flag<["-"], "modd-spreg">, Group<m_mips_Features_Group>,
  HelpText<"Enable odd single-precision floating point registers">,
  Flags<[HelpHidden]>;
def mno_odd_spreg : Flag<["-"], "mno-odd-spreg">, Group<m_mips_Features_Group>,
  HelpText<"Disable odd single-precision floating point registers">,
  Flags<[HelpHidden]>;
def mrelax_pic_calls : Flag<["-"], "mrelax-pic-calls">,
  Group<m_mips_Features_Group>,
  HelpText<"Produce relaxation hints for linkers to try optimizing PIC "
           "call sequences into direct calls (MIPS only)">, Flags<[HelpHidden]>;
def mno_relax_pic_calls : Flag<["-"], "mno-relax-pic-calls">,
  Group<m_mips_Features_Group>,
  HelpText<"Do not produce relaxation hints for linkers to try optimizing PIC "
           "call sequences into direct calls (MIPS only)">, Flags<[HelpHidden]>;
def mglibc : Flag<["-"], "mglibc">, Group<m_libc_Group>, Flags<[HelpHidden]>;
def muclibc : Flag<["-"], "muclibc">, Group<m_libc_Group>, Flags<[HelpHidden]>;
def module_file_info : Flag<["-"], "module-file-info">, Flags<[NoXarchOption,CC1Option]>, Group<Action_Group>,
  HelpText<"Provide information about a particular module file">;
def mthumb : Flag<["-"], "mthumb">, Group<m_Group>;
def mtune_EQ : Joined<["-"], "mtune=">, Group<m_Group>,
  HelpText<"Only supported on AArch64, PowerPC, RISC-V, SystemZ, and X86">;
def multi__module : Flag<["-"], "multi_module">;
def multiply__defined__unused : Separate<["-"], "multiply_defined_unused">;
def multiply__defined : Separate<["-"], "multiply_defined">;
def mwarn_nonportable_cfstrings : Flag<["-"], "mwarn-nonportable-cfstrings">, Group<m_Group>;
def canonical_prefixes : Flag<["-"], "canonical-prefixes">, Flags<[HelpHidden, CoreOption]>,
  HelpText<"Use absolute paths for invoking subcommands (default)">;
def no_canonical_prefixes : Flag<["-"], "no-canonical-prefixes">, Flags<[HelpHidden, CoreOption]>,
  HelpText<"Use relative paths for invoking subcommands">;
def no_cpp_precomp : Flag<["-"], "no-cpp-precomp">, Group<clang_ignored_f_Group>;
def no_integrated_cpp : Flag<["-", "--"], "no-integrated-cpp">, Flags<[NoXarchOption]>;
def no_pedantic : Flag<["-", "--"], "no-pedantic">, Group<pedantic_Group>;
def no__dead__strip__inits__and__terms : Flag<["-"], "no_dead_strip_inits_and_terms">;
def nobuiltininc : Flag<["-"], "nobuiltininc">, Flags<[CC1Option, CoreOption]>,
  HelpText<"Disable builtin #include directories">,
  MarshallingInfoNegativeFlag<HeaderSearchOpts<"UseBuiltinIncludes">>;
def nogpuinc : Flag<["-"], "nogpuinc">, HelpText<"Do not add include paths for CUDA/HIP and"
  " do not include the default CUDA/HIP wrapper headers">;
def nohipwrapperinc : Flag<["-"], "nohipwrapperinc">,
  HelpText<"Do not include the default HIP wrapper headers and include paths">;
def : Flag<["-"], "nocudainc">, Alias<nogpuinc>;
def nogpulib : Flag<["-"], "nogpulib">, MarshallingInfoFlag<LangOpts<"NoGPULib">>,
  Flags<[CC1Option]>, HelpText<"Do not link device library for CUDA/HIP device compilation">;
def : Flag<["-"], "nocudalib">, Alias<nogpulib>;
def nodefaultlibs : Flag<["-"], "nodefaultlibs">;
def nodriverkitlib : Flag<["-"], "nodriverkitlib">;
def nofixprebinding : Flag<["-"], "nofixprebinding">;
def nolibc : Flag<["-"], "nolibc">;
def nomultidefs : Flag<["-"], "nomultidefs">;
def nopie : Flag<["-"], "nopie">;
def no_pie : Flag<["-"], "no-pie">, Alias<nopie>;
def noprebind : Flag<["-"], "noprebind">;
def noprofilelib : Flag<["-"], "noprofilelib">;
def noseglinkedit : Flag<["-"], "noseglinkedit">;
def nostartfiles : Flag<["-"], "nostartfiles">, Group<Link_Group>;
def nostdinc : Flag<["-"], "nostdinc">, Flags<[CoreOption]>;
def nostdlibinc : Flag<["-"], "nostdlibinc">;
def nostdincxx : Flag<["-"], "nostdinc++">, Flags<[CC1Option]>,
  HelpText<"Disable standard #include directories for the C++ standard library">,
  MarshallingInfoNegativeFlag<HeaderSearchOpts<"UseStandardCXXIncludes">>;
def nostdlib : Flag<["-"], "nostdlib">, Group<Link_Group>;
def nostdlibxx : Flag<["-"], "nostdlib++">;
def object : Flag<["-"], "object">;
def o : JoinedOrSeparate<["-"], "o">, Flags<[NoXarchOption, RenderAsInput,
  CC1Option, CC1AsOption, FC1Option, FlangOption]>,
  HelpText<"Write output to <file>">, MetaVarName<"<file>">,
  MarshallingInfoString<FrontendOpts<"OutputFile">>;
def object_file_name_EQ : Joined<["-"], "object-file-name=">, Flags<[CC1Option, CC1AsOption, CoreOption]>,
  HelpText<"Set the output <file> for debug infos">, MetaVarName<"<file>">,
  MarshallingInfoString<CodeGenOpts<"ObjectFilenameForDebug">>;
def object_file_name : Separate<["-"], "object-file-name">, Flags<[CC1Option, CC1AsOption, CoreOption]>,
    Alias<object_file_name_EQ>;
def pagezero__size : JoinedOrSeparate<["-"], "pagezero_size">;
def pass_exit_codes : Flag<["-", "--"], "pass-exit-codes">, Flags<[Unsupported]>;
def pedantic_errors : Flag<["-", "--"], "pedantic-errors">, Group<pedantic_Group>, Flags<[CC1Option]>,
  MarshallingInfoFlag<DiagnosticOpts<"PedanticErrors">>;
def pedantic : Flag<["-", "--"], "pedantic">, Group<pedantic_Group>, Flags<[CC1Option,FlangOption,FC1Option]>,
  HelpText<"Warn on language extensions">, MarshallingInfoFlag<DiagnosticOpts<"Pedantic">>;
def pg : Flag<["-"], "pg">, HelpText<"Enable mcount instrumentation">, Flags<[CC1Option]>,
  MarshallingInfoFlag<CodeGenOpts<"InstrumentForProfiling">>;
def pipe : Flag<["-", "--"], "pipe">,
  HelpText<"Use pipes between commands, when possible">;
def prebind__all__twolevel__modules : Flag<["-"], "prebind_all_twolevel_modules">;
def prebind : Flag<["-"], "prebind">;
def preload : Flag<["-"], "preload">;
def print_file_name_EQ : Joined<["-", "--"], "print-file-name=">,
  HelpText<"Print the full library path of <file>">, MetaVarName<"<file>">;
def print_ivar_layout : Flag<["-"], "print-ivar-layout">, Flags<[CC1Option]>,
  HelpText<"Enable Objective-C Ivar layout bitmap print trace">,
  MarshallingInfoFlag<LangOpts<"ObjCGCBitmapPrint">>;
def print_libgcc_file_name : Flag<["-", "--"], "print-libgcc-file-name">,
  HelpText<"Print the library path for the currently used compiler runtime "
           "library (\"libgcc.a\" or \"libclang_rt.builtins.*.a\")">;
def print_multi_directory : Flag<["-", "--"], "print-multi-directory">;
def print_multi_lib : Flag<["-", "--"], "print-multi-lib">;
def print_multi_os_directory : Flag<["-", "--"], "print-multi-os-directory">,
  Flags<[Unsupported]>;
def print_target_triple : Flag<["-", "--"], "print-target-triple">,
  HelpText<"Print the normalized target triple">, Flags<[FlangOption]>;
def print_effective_triple : Flag<["-", "--"], "print-effective-triple">,
  HelpText<"Print the effective target triple">, Flags<[FlangOption]>;
// GCC --disable-multiarch, GCC --enable-multiarch (upstream and Debian
// specific) have different behaviors. We choose not to support the option.
def : Flag<["-", "--"], "print-multiarch">, Flags<[Unsupported]>;
def print_prog_name_EQ : Joined<["-", "--"], "print-prog-name=">,
  HelpText<"Print the full program path of <name>">, MetaVarName<"<name>">;
def print_resource_dir : Flag<["-", "--"], "print-resource-dir">,
  HelpText<"Print the resource directory pathname">;
def print_search_dirs : Flag<["-", "--"], "print-search-dirs">,
  HelpText<"Print the paths used for finding libraries and programs">;
def print_targets : Flag<["-", "--"], "print-targets">,
  HelpText<"Print the registered targets">;
def print_rocm_search_dirs : Flag<["-", "--"], "print-rocm-search-dirs">,
  HelpText<"Print the paths used for finding ROCm installation">;
def print_runtime_dir : Flag<["-", "--"], "print-runtime-dir">,
  HelpText<"Print the directory pathname containing clangs runtime libraries">;
def print_diagnostic_options : Flag<["-", "--"], "print-diagnostic-options">,
  HelpText<"Print all of Clang's warning options">;
def private__bundle : Flag<["-"], "private_bundle">;
def pthreads : Flag<["-"], "pthreads">;
defm pthread : BoolOption<"", "pthread",
  LangOpts<"POSIXThreads">, DefaultFalse,
  PosFlag<SetTrue, [], "Support POSIX threads in generated code">,
  NegFlag<SetFalse>, BothFlags<[CC1Option]>>;
def p : Flag<["-"], "p">;
def pie : Flag<["-"], "pie">, Group<Link_Group>;
def static_pie : Flag<["-"], "static-pie">, Group<Link_Group>;
def read__only__relocs : Separate<["-"], "read_only_relocs">;
def remap : Flag<["-"], "remap">;
def rewrite_objc : Flag<["-"], "rewrite-objc">, Flags<[NoXarchOption,CC1Option]>,
  HelpText<"Rewrite Objective-C source to C++">, Group<Action_Group>;
def rewrite_legacy_objc : Flag<["-"], "rewrite-legacy-objc">, Flags<[NoXarchOption]>,
  HelpText<"Rewrite Legacy Objective-C source to C++">;
def rdynamic : Flag<["-"], "rdynamic">, Group<Link_Group>;
def resource_dir : Separate<["-"], "resource-dir">,
  Flags<[NoXarchOption, CC1Option, CoreOption, HelpHidden]>,
  HelpText<"The directory which holds the compiler resource files">,
  MarshallingInfoString<HeaderSearchOpts<"ResourceDir">>;
def resource_dir_EQ : Joined<["-"], "resource-dir=">, Flags<[NoXarchOption, CoreOption]>,
  Alias<resource_dir>;
def rpath : Separate<["-"], "rpath">, Flags<[LinkerInput]>, Group<Link_Group>;
def rtlib_EQ : Joined<["-", "--"], "rtlib=">,
  HelpText<"Compiler runtime library to use">;
def frtlib_add_rpath: Flag<["-"], "frtlib-add-rpath">, Flags<[NoArgumentUnused]>,
  HelpText<"Add -rpath with architecture-specific resource directory to the linker flags">;
def fno_rtlib_add_rpath: Flag<["-"], "fno-rtlib-add-rpath">, Flags<[NoArgumentUnused]>,
  HelpText<"Do not add -rpath with architecture-specific resource directory to the linker flags">;
defm openmp_implicit_rpath: BoolFOption<"openmp-implicit-rpath",
  LangOpts<"OpenMP">,
  DefaultTrue,
  PosFlag<SetTrue, [], "Set rpath on OpenMP executables">,
  NegFlag<SetFalse>,
  BothFlags<[NoArgumentUnused]>>;
def r : Flag<["-"], "r">, Flags<[LinkerInput,NoArgumentUnused]>,
        Group<Link_Group>;
def save_temps_EQ : Joined<["-", "--"], "save-temps=">, Flags<[CC1Option, FlangOption, NoXarchOption]>,
  HelpText<"Save intermediate compilation results.">;
def save_temps : Flag<["-", "--"], "save-temps">, Flags<[FlangOption, NoXarchOption]>,
  Alias<save_temps_EQ>, AliasArgs<["cwd"]>,
  HelpText<"Save intermediate compilation results">;
def save_stats_EQ : Joined<["-", "--"], "save-stats=">, Flags<[NoXarchOption]>,
  HelpText<"Save llvm statistics.">;
def save_stats : Flag<["-", "--"], "save-stats">, Flags<[NoXarchOption]>,
  Alias<save_stats_EQ>, AliasArgs<["cwd"]>,
  HelpText<"Save llvm statistics.">;
def via_file_asm : Flag<["-", "--"], "via-file-asm">, InternalDebugOpt,
  HelpText<"Write assembly to file for input to assemble jobs">;
def sectalign : MultiArg<["-"], "sectalign", 3>;
def sectcreate : MultiArg<["-"], "sectcreate", 3>;
def sectobjectsymbols : MultiArg<["-"], "sectobjectsymbols", 2>;
def sectorder : MultiArg<["-"], "sectorder", 3>;
def seg1addr : JoinedOrSeparate<["-"], "seg1addr">;
def seg__addr__table__filename : Separate<["-"], "seg_addr_table_filename">;
def seg__addr__table : Separate<["-"], "seg_addr_table">;
def segaddr : MultiArg<["-"], "segaddr", 2>;
def segcreate : MultiArg<["-"], "segcreate", 3>;
def seglinkedit : Flag<["-"], "seglinkedit">;
def segprot : MultiArg<["-"], "segprot", 3>;
def segs__read__only__addr : Separate<["-"], "segs_read_only_addr">;
def segs__read__write__addr : Separate<["-"], "segs_read_write_addr">;
def segs__read__ : Joined<["-"], "segs_read_">;
def shared_libgcc : Flag<["-"], "shared-libgcc">;
def shared : Flag<["-", "--"], "shared">, Group<Link_Group>;
def single__module : Flag<["-"], "single_module">;
def specs_EQ : Joined<["-", "--"], "specs=">, Group<Link_Group>;
def specs : Separate<["-", "--"], "specs">, Flags<[Unsupported]>;
def start_no_unused_arguments : Flag<["--"], "start-no-unused-arguments">, Flags<[CoreOption]>,
  HelpText<"Don't emit warnings about unused arguments for the following arguments">;
def static_libgcc : Flag<["-"], "static-libgcc">;
def static_libstdcxx : Flag<["-"], "static-libstdc++">;
def static : Flag<["-", "--"], "static">, Group<Link_Group>, Flags<[NoArgumentUnused]>;
def std_default_EQ : Joined<["-"], "std-default=">;
def std_EQ : Joined<["-", "--"], "std=">, Flags<[CC1Option,FlangOption,FC1Option]>,
  Group<CompileOnly_Group>, HelpText<"Language standard to compile for">,
  ValuesCode<[{
    const char *Values =
    #define LANGSTANDARD(id, name, lang, desc, features) name ","
    #define LANGSTANDARD_ALIAS(id, alias) alias ","
    #include "clang/Basic/LangStandards.def"
    ;
  }]>;
def stdlib_EQ : Joined<["-", "--"], "stdlib=">, Flags<[CC1Option]>,
  HelpText<"C++ standard library to use">, Values<"libc++,libstdc++,platform">;
def stdlibxx_isystem : JoinedOrSeparate<["-"], "stdlib++-isystem">,
  Group<clang_i_Group>,
  HelpText<"Use directory as the C++ standard library include path">,
  Flags<[NoXarchOption]>, MetaVarName<"<directory>">;
def unwindlib_EQ : Joined<["-", "--"], "unwindlib=">, Flags<[CC1Option]>,
  HelpText<"Unwind library to use">, Values<"libgcc,unwindlib,platform">;
def sub__library : JoinedOrSeparate<["-"], "sub_library">;
def sub__umbrella : JoinedOrSeparate<["-"], "sub_umbrella">;
def system_header_prefix : Joined<["--"], "system-header-prefix=">,
  Group<clang_i_Group>, Flags<[CC1Option]>, MetaVarName<"<prefix>">,
  HelpText<"Treat all #include paths starting with <prefix> as including a "
           "system header.">;
def : Separate<["--"], "system-header-prefix">, Alias<system_header_prefix>;
def no_system_header_prefix : Joined<["--"], "no-system-header-prefix=">,
  Group<clang_i_Group>, Flags<[CC1Option]>, MetaVarName<"<prefix>">,
  HelpText<"Treat all #include paths starting with <prefix> as not including a "
           "system header.">;
def : Separate<["--"], "no-system-header-prefix">, Alias<no_system_header_prefix>;
def s : Flag<["-"], "s">, Group<Link_Group>;
def target : Joined<["--"], "target=">, Flags<[NoXarchOption, CoreOption, FlangOption]>,
  HelpText<"Generate code for the given target">;
def darwin_target_variant : Separate<["-"], "darwin-target-variant">,
  Flags<[NoXarchOption, CoreOption]>,
  HelpText<"Generate code for an additional runtime variant of the deployment target">;
def print_supported_cpus : Flag<["-", "--"], "print-supported-cpus">,
  Group<CompileOnly_Group>, Flags<[CC1Option, CoreOption]>,
  HelpText<"Print supported cpu models for the given target (if target is not specified,"
           " it will print the supported cpus for the default target)">,
  MarshallingInfoFlag<FrontendOpts<"PrintSupportedCPUs">>;
def mcpu_EQ_QUESTION : Flag<["-"], "mcpu=?">, Alias<print_supported_cpus>;
def mtune_EQ_QUESTION : Flag<["-"], "mtune=?">, Alias<print_supported_cpus>;
def time : Flag<["-"], "time">,
  HelpText<"Time individual commands">;
def traditional_cpp : Flag<["-", "--"], "traditional-cpp">, Flags<[CC1Option]>,
  HelpText<"Enable some traditional CPP emulation">,
  MarshallingInfoFlag<LangOpts<"TraditionalCPP">>;
def traditional : Flag<["-", "--"], "traditional">;
def trigraphs : Flag<["-", "--"], "trigraphs">, Alias<ftrigraphs>,
  HelpText<"Process trigraph sequences">;
def twolevel__namespace__hints : Flag<["-"], "twolevel_namespace_hints">;
def twolevel__namespace : Flag<["-"], "twolevel_namespace">;
def t : Flag<["-"], "t">, Group<Link_Group>;
def umbrella : Separate<["-"], "umbrella">;
def undefined : JoinedOrSeparate<["-"], "undefined">, Group<u_Group>;
def undef : Flag<["-"], "undef">, Group<u_Group>, Flags<[CC1Option]>,
  HelpText<"undef all system defines">,
  MarshallingInfoNegativeFlag<PreprocessorOpts<"UsePredefines">>;
def unexported__symbols__list : Separate<["-"], "unexported_symbols_list">;
def u : JoinedOrSeparate<["-"], "u">, Group<u_Group>;
def v : Flag<["-"], "v">, Flags<[CC1Option, CoreOption]>,
  HelpText<"Show commands to run and use verbose output">,
  MarshallingInfoFlag<HeaderSearchOpts<"Verbose">>;
def altivec_src_compat : Joined<["-"], "faltivec-src-compat=">,
  Flags<[CC1Option]>, Group<f_Group>,
  HelpText<"Source-level compatibility for Altivec vectors (for PowerPC "
           "targets). This includes results of vector comparison (scalar for "
           "'xl', vector for 'gcc') as well as behavior when initializing with "
           "a scalar (splatting for 'xl', element zero only for 'gcc'). For "
           "'mixed', the compatibility is as 'gcc' for 'vector bool/vector "
           "pixel' and as 'xl' for other types. Current default is 'mixed'.">,
  Values<"mixed,gcc,xl">,
  NormalizedValuesScope<"LangOptions::AltivecSrcCompatKind">,
  NormalizedValues<["Mixed", "GCC", "XL"]>,
  MarshallingInfoEnum<LangOpts<"AltivecSrcCompat">, "Mixed">;
def verify_debug_info : Flag<["--"], "verify-debug-info">, Flags<[NoXarchOption]>,
  HelpText<"Verify the binary representation of debug output">;
def weak_l : Joined<["-"], "weak-l">, Flags<[LinkerInput]>;
def weak__framework : Separate<["-"], "weak_framework">, Flags<[LinkerInput]>;
def weak__library : Separate<["-"], "weak_library">, Flags<[LinkerInput]>;
def weak__reference__mismatches : Separate<["-"], "weak_reference_mismatches">;
def whatsloaded : Flag<["-"], "whatsloaded">;
def why_load : Flag<["-"], "why_load">;
def whyload : Flag<["-"], "whyload">, Alias<why_load>;
def w : Flag<["-"], "w">, HelpText<"Suppress all warnings">, Flags<[CC1Option]>,
  MarshallingInfoFlag<DiagnosticOpts<"IgnoreWarnings">>;
def x : JoinedOrSeparate<["-"], "x">,
Flags<[NoXarchOption,CC1Option,FlangOption,FC1Option]>,
  HelpText<"Treat subsequent input files as having type <language>">,
  MetaVarName<"<language>">;
def y : Joined<["-"], "y">;

defm integrated_as : BoolFOption<"integrated-as",
  CodeGenOpts<"DisableIntegratedAS">, DefaultFalse,
  NegFlag<SetTrue, [CC1Option, FlangOption], "Disable">, PosFlag<SetFalse, [], "Enable">,
  BothFlags<[], " the integrated assembler">>;

def fintegrated_cc1 : Flag<["-"], "fintegrated-cc1">,
                      Flags<[CoreOption, NoXarchOption]>, Group<f_Group>,
                      HelpText<"Run cc1 in-process">;
def fno_integrated_cc1 : Flag<["-"], "fno-integrated-cc1">,
                         Flags<[CoreOption, NoXarchOption]>, Group<f_Group>,
                         HelpText<"Spawn a separate process for each cc1">;

def fintegrated_objemitter : Flag<["-"], "fintegrated-objemitter">,
  Flags<[CoreOption, NoXarchOption]>, Group<f_Group>,
  HelpText<"Use internal machine object code emitter.">;
def fno_integrated_objemitter : Flag<["-"], "fno-integrated-objemitter">,
  Flags<[CoreOption, NoXarchOption]>, Group<f_Group>,
  HelpText<"Use external machine object code emitter.">;

def : Flag<["-"], "integrated-as">, Alias<fintegrated_as>, Flags<[NoXarchOption]>;
def : Flag<["-"], "no-integrated-as">, Alias<fno_integrated_as>,
      Flags<[CC1Option, FlangOption, NoXarchOption]>;

def working_directory : Separate<["-"], "working-directory">, Flags<[CC1Option]>,
  HelpText<"Resolve file paths relative to the specified directory">,
  MarshallingInfoString<FileSystemOpts<"WorkingDir">>;
def working_directory_EQ : Joined<["-"], "working-directory=">, Flags<[CC1Option]>,
  Alias<working_directory>;

// Double dash options, which are usually an alias for one of the previous
// options.

def _mhwdiv_EQ : Joined<["--"], "mhwdiv=">, Alias<mhwdiv_EQ>;
def _mhwdiv : Separate<["--"], "mhwdiv">, Alias<mhwdiv_EQ>;
def _CLASSPATH_EQ : Joined<["--"], "CLASSPATH=">, Alias<fclasspath_EQ>;
def _CLASSPATH : Separate<["--"], "CLASSPATH">, Alias<fclasspath_EQ>;
def _all_warnings : Flag<["--"], "all-warnings">, Alias<Wall>;
def _analyzer_no_default_checks : Flag<["--"], "analyzer-no-default-checks">, Flags<[NoXarchOption]>;
def _analyzer_output : JoinedOrSeparate<["--"], "analyzer-output">, Flags<[NoXarchOption]>,
  HelpText<"Static analyzer report output format (html|plist|plist-multi-file|plist-html|sarif|sarif-html|text).">;
def _analyze : Flag<["--"], "analyze">, Flags<[NoXarchOption, CoreOption]>,
  HelpText<"Run the static analyzer">;
def _assemble : Flag<["--"], "assemble">, Alias<S>;
def _assert_EQ : Joined<["--"], "assert=">, Alias<A>;
def _assert : Separate<["--"], "assert">, Alias<A>;
def _bootclasspath_EQ : Joined<["--"], "bootclasspath=">, Alias<fbootclasspath_EQ>;
def _bootclasspath : Separate<["--"], "bootclasspath">, Alias<fbootclasspath_EQ>;
def _classpath_EQ : Joined<["--"], "classpath=">, Alias<fclasspath_EQ>;
def _classpath : Separate<["--"], "classpath">, Alias<fclasspath_EQ>;
def _comments_in_macros : Flag<["--"], "comments-in-macros">, Alias<CC>;
def _comments : Flag<["--"], "comments">, Alias<C>;
def _compile : Flag<["--"], "compile">, Alias<c>;
def _constant_cfstrings : Flag<["--"], "constant-cfstrings">;
def _debug_EQ : Joined<["--"], "debug=">, Alias<g_Flag>;
def _debug : Flag<["--"], "debug">, Alias<g_Flag>;
def _define_macro_EQ : Joined<["--"], "define-macro=">, Alias<D>;
def _define_macro : Separate<["--"], "define-macro">, Alias<D>;
def _dependencies : Flag<["--"], "dependencies">, Alias<M>;
def _dyld_prefix_EQ : Joined<["--"], "dyld-prefix=">;
def _dyld_prefix : Separate<["--"], "dyld-prefix">, Alias<_dyld_prefix_EQ>;
def _encoding_EQ : Joined<["--"], "encoding=">, Alias<fencoding_EQ>;
def _encoding : Separate<["--"], "encoding">, Alias<fencoding_EQ>;
def _entry : Flag<["--"], "entry">, Alias<e>;
def _extdirs_EQ : Joined<["--"], "extdirs=">, Alias<fextdirs_EQ>;
def _extdirs : Separate<["--"], "extdirs">, Alias<fextdirs_EQ>;
def _extra_warnings : Flag<["--"], "extra-warnings">, Alias<W_Joined>;
def _for_linker_EQ : Joined<["--"], "for-linker=">, Alias<Xlinker>;
def _for_linker : Separate<["--"], "for-linker">, Alias<Xlinker>;
def _force_link_EQ : Joined<["--"], "force-link=">, Alias<u>;
def _force_link : Separate<["--"], "force-link">, Alias<u>;
def _help_hidden : Flag<["--"], "help-hidden">,
  HelpText<"Display help for hidden options">;
def _imacros_EQ : Joined<["--"], "imacros=">, Alias<imacros>;
def _include_barrier : Flag<["--"], "include-barrier">, Alias<I_>;
def _include_directory_after_EQ : Joined<["--"], "include-directory-after=">, Alias<idirafter>;
def _include_directory_after : Separate<["--"], "include-directory-after">, Alias<idirafter>;
def _include_directory_EQ : Joined<["--"], "include-directory=">, Alias<I>;
def _include_directory : Separate<["--"], "include-directory">, Alias<I>;
def _include_prefix_EQ : Joined<["--"], "include-prefix=">, Alias<iprefix>;
def _include_prefix : Separate<["--"], "include-prefix">, Alias<iprefix>;
def _include_with_prefix_after_EQ : Joined<["--"], "include-with-prefix-after=">, Alias<iwithprefix>;
def _include_with_prefix_after : Separate<["--"], "include-with-prefix-after">, Alias<iwithprefix>;
def _include_with_prefix_before_EQ : Joined<["--"], "include-with-prefix-before=">, Alias<iwithprefixbefore>;
def _include_with_prefix_before : Separate<["--"], "include-with-prefix-before">, Alias<iwithprefixbefore>;
def _include_with_prefix_EQ : Joined<["--"], "include-with-prefix=">, Alias<iwithprefix>;
def _include_with_prefix : Separate<["--"], "include-with-prefix">, Alias<iwithprefix>;
def _include_EQ : Joined<["--"], "include=">, Alias<include_>;
def _language_EQ : Joined<["--"], "language=">, Alias<x>;
def _language : Separate<["--"], "language">, Alias<x>;
def _library_directory_EQ : Joined<["--"], "library-directory=">, Alias<L>;
def _library_directory : Separate<["--"], "library-directory">, Alias<L>;
def _no_line_commands : Flag<["--"], "no-line-commands">, Alias<P>;
def _no_standard_includes : Flag<["--"], "no-standard-includes">, Alias<nostdinc>;
def _no_standard_libraries : Flag<["--"], "no-standard-libraries">, Alias<nostdlib>;
def _no_undefined : Flag<["--"], "no-undefined">, Flags<[LinkerInput]>;
def _no_warnings : Flag<["--"], "no-warnings">, Alias<w>;
def _optimize_EQ : Joined<["--"], "optimize=">, Alias<O>;
def _optimize : Flag<["--"], "optimize">, Alias<O>;
def _output_class_directory_EQ : Joined<["--"], "output-class-directory=">, Alias<foutput_class_dir_EQ>;
def _output_class_directory : Separate<["--"], "output-class-directory">, Alias<foutput_class_dir_EQ>;
def _output_EQ : Joined<["--"], "output=">, Alias<o>;
def _output : Separate<["--"], "output">, Alias<o>;
def _param : Separate<["--"], "param">, Group<CompileOnly_Group>;
def _param_EQ : Joined<["--"], "param=">, Alias<_param>;
def _precompile : Flag<["--"], "precompile">, Flags<[NoXarchOption]>,
  Group<Action_Group>, HelpText<"Only precompile the input">;
def _prefix_EQ : Joined<["--"], "prefix=">, Alias<B>;
def _prefix : Separate<["--"], "prefix">, Alias<B>;
def _preprocess : Flag<["--"], "preprocess">, Alias<E>;
def _print_diagnostic_categories : Flag<["--"], "print-diagnostic-categories">;
def _print_file_name : Separate<["--"], "print-file-name">, Alias<print_file_name_EQ>;
def _print_missing_file_dependencies : Flag<["--"], "print-missing-file-dependencies">, Alias<MG>;
def _print_prog_name : Separate<["--"], "print-prog-name">, Alias<print_prog_name_EQ>;
def _profile : Flag<["--"], "profile">, Alias<p>;
def _resource_EQ : Joined<["--"], "resource=">, Alias<fcompile_resource_EQ>;
def _resource : Separate<["--"], "resource">, Alias<fcompile_resource_EQ>;
def _rtlib : Separate<["--"], "rtlib">, Alias<rtlib_EQ>;
def _serialize_diags : Separate<["-", "--"], "serialize-diagnostics">, Flags<[NoXarchOption]>,
  HelpText<"Serialize compiler diagnostics to a file">;
// We give --version different semantics from -version.
def _version : Flag<["--"], "version">,
  Flags<[CoreOption, FlangOption]>,
  HelpText<"Print version information">;
def _signed_char : Flag<["--"], "signed-char">, Alias<fsigned_char>;
def _std : Separate<["--"], "std">, Alias<std_EQ>;
def _stdlib : Separate<["--"], "stdlib">, Alias<stdlib_EQ>;
def _sysroot_EQ : Joined<["--"], "sysroot=">;
def _sysroot : Separate<["--"], "sysroot">, Alias<_sysroot_EQ>;
def _target_help : Flag<["--"], "target-help">;
def _trace_includes : Flag<["--"], "trace-includes">, Alias<H>;
def _undefine_macro_EQ : Joined<["--"], "undefine-macro=">, Alias<U>;
def _undefine_macro : Separate<["--"], "undefine-macro">, Alias<U>;
def _unsigned_char : Flag<["--"], "unsigned-char">, Alias<funsigned_char>;
def _user_dependencies : Flag<["--"], "user-dependencies">, Alias<MM>;
def _verbose : Flag<["--"], "verbose">, Alias<v>;
def _warn__EQ : Joined<["--"], "warn-=">, Alias<W_Joined>;
def _warn_ : Joined<["--"], "warn-">, Alias<W_Joined>;
def _write_dependencies : Flag<["--"], "write-dependencies">, Alias<MD>;
def _write_user_dependencies : Flag<["--"], "write-user-dependencies">, Alias<MMD>;
def _ : Joined<["--"], "">, Flags<[Unsupported]>;

// Hexagon feature flags.
def mieee_rnd_near : Flag<["-"], "mieee-rnd-near">,
  Group<m_hexagon_Features_Group>;
def mv5 : Flag<["-"], "mv5">, Group<m_hexagon_Features_Group>, Alias<mcpu_EQ>,
  AliasArgs<["hexagonv5"]>;
def mv55 : Flag<["-"], "mv55">, Group<m_hexagon_Features_Group>,
  Alias<mcpu_EQ>, AliasArgs<["hexagonv55"]>;
def mv60 : Flag<["-"], "mv60">, Group<m_hexagon_Features_Group>,
  Alias<mcpu_EQ>, AliasArgs<["hexagonv60"]>;
def mv62 : Flag<["-"], "mv62">, Group<m_hexagon_Features_Group>,
  Alias<mcpu_EQ>, AliasArgs<["hexagonv62"]>;
def mv65 : Flag<["-"], "mv65">, Group<m_hexagon_Features_Group>,
  Alias<mcpu_EQ>, AliasArgs<["hexagonv65"]>;
def mv66 : Flag<["-"], "mv66">, Group<m_hexagon_Features_Group>,
  Alias<mcpu_EQ>, AliasArgs<["hexagonv66"]>;
def mv67 : Flag<["-"], "mv67">, Group<m_hexagon_Features_Group>,
  Alias<mcpu_EQ>, AliasArgs<["hexagonv67"]>;
def mv67t : Flag<["-"], "mv67t">, Group<m_hexagon_Features_Group>,
  Alias<mcpu_EQ>, AliasArgs<["hexagonv67t"]>;
def mv68 : Flag<["-"], "mv68">, Group<m_hexagon_Features_Group>,
  Alias<mcpu_EQ>, AliasArgs<["hexagonv68"]>;
def mv69 : Flag<["-"], "mv69">, Group<m_hexagon_Features_Group>,
  Alias<mcpu_EQ>, AliasArgs<["hexagonv69"]>;
def mhexagon_hvx : Flag<["-"], "mhvx">, Group<m_hexagon_Features_HVX_Group>,
  HelpText<"Enable Hexagon Vector eXtensions">;
def mhexagon_hvx_EQ : Joined<["-"], "mhvx=">,
  Group<m_hexagon_Features_HVX_Group>,
  HelpText<"Enable Hexagon Vector eXtensions">;
def mno_hexagon_hvx : Flag<["-"], "mno-hvx">,
  Group<m_hexagon_Features_HVX_Group>,
  HelpText<"Disable Hexagon Vector eXtensions">;
def mhexagon_hvx_length_EQ : Joined<["-"], "mhvx-length=">,
  Group<m_hexagon_Features_HVX_Group>, HelpText<"Set Hexagon Vector Length">,
  Values<"64B,128B">;
def mhexagon_hvx_qfloat : Flag<["-"], "mhvx-qfloat">,
  Group<m_hexagon_Features_HVX_Group>,
  HelpText<"Enable Hexagon HVX QFloat instructions">;
def mno_hexagon_hvx_qfloat : Flag<["-"], "mno-hvx-qfloat">,
  Group<m_hexagon_Features_HVX_Group>,
  HelpText<"Disable Hexagon HVX QFloat instructions">;
def mhexagon_hvx_ieee_fp : Flag<["-"], "mhvx-ieee-fp">,
  Group<m_hexagon_Features_Group>,
  HelpText<"Enable Hexagon HVX IEEE floating-point">;
def mno_hexagon_hvx_ieee_fp : Flag<["-"], "mno-hvx-ieee-fp">,
  Group<m_hexagon_Features_Group>,
  HelpText<"Disable Hexagon HVX IEEE floating-point">;
def ffixed_r19: Flag<["-"], "ffixed-r19">,
  HelpText<"Reserve register r19 (Hexagon only)">;
def mmemops : Flag<["-"], "mmemops">, Group<m_hexagon_Features_Group>,
  Flags<[CC1Option]>, HelpText<"Enable generation of memop instructions">;
def mno_memops : Flag<["-"], "mno-memops">, Group<m_hexagon_Features_Group>,
  Flags<[CC1Option]>, HelpText<"Disable generation of memop instructions">;
def mpackets : Flag<["-"], "mpackets">, Group<m_hexagon_Features_Group>,
  Flags<[CC1Option]>, HelpText<"Enable generation of instruction packets">;
def mno_packets : Flag<["-"], "mno-packets">, Group<m_hexagon_Features_Group>,
  Flags<[CC1Option]>, HelpText<"Disable generation of instruction packets">;
def mnvj : Flag<["-"], "mnvj">, Group<m_hexagon_Features_Group>,
  Flags<[CC1Option]>, HelpText<"Enable generation of new-value jumps">;
def mno_nvj : Flag<["-"], "mno-nvj">, Group<m_hexagon_Features_Group>,
  Flags<[CC1Option]>, HelpText<"Disable generation of new-value jumps">;
def mnvs : Flag<["-"], "mnvs">, Group<m_hexagon_Features_Group>,
  Flags<[CC1Option]>, HelpText<"Enable generation of new-value stores">;
def mno_nvs : Flag<["-"], "mno-nvs">, Group<m_hexagon_Features_Group>,
  Flags<[CC1Option]>, HelpText<"Disable generation of new-value stores">;

// M68k features flags
def m68000 : Flag<["-"], "m68000">, Group<m_m68k_Features_Group>;
def m68010 : Flag<["-"], "m68010">, Group<m_m68k_Features_Group>;
def m68020 : Flag<["-"], "m68020">, Group<m_m68k_Features_Group>;
def m68030 : Flag<["-"], "m68030">, Group<m_m68k_Features_Group>;
def m68040 : Flag<["-"], "m68040">, Group<m_m68k_Features_Group>;
def m68060 : Flag<["-"], "m68060">, Group<m_m68k_Features_Group>;

foreach i = {0-6} in
  def ffixed_a#i : Flag<["-"], "ffixed-a"#i>, Group<m_m68k_Features_Group>,
    HelpText<"Reserve the a"#i#" register (M68k only)">;
foreach i = {0-7} in
  def ffixed_d#i : Flag<["-"], "ffixed-d"#i>, Group<m_m68k_Features_Group>,
    HelpText<"Reserve the d"#i#" register (M68k only)">;

// X86 feature flags
def mx87 : Flag<["-"], "mx87">, Group<m_x86_Features_Group>;
def mno_x87 : Flag<["-"], "mno-x87">, Group<m_x86_Features_Group>;
def m80387 : Flag<["-"], "m80387">, Alias<mx87>;
def mno_80387 : Flag<["-"], "mno-80387">, Alias<mno_x87>;
def mno_fp_ret_in_387 : Flag<["-"], "mno-fp-ret-in-387">, Alias<mno_x87>;
def mmmx : Flag<["-"], "mmmx">, Group<m_x86_Features_Group>;
def mno_mmx : Flag<["-"], "mno-mmx">, Group<m_x86_Features_Group>;
def m3dnow : Flag<["-"], "m3dnow">, Group<m_x86_Features_Group>;
def mno_3dnow : Flag<["-"], "mno-3dnow">, Group<m_x86_Features_Group>;
def m3dnowa : Flag<["-"], "m3dnowa">, Group<m_x86_Features_Group>;
def mno_3dnowa : Flag<["-"], "mno-3dnowa">, Group<m_x86_Features_Group>;
def mamx_bf16 : Flag<["-"], "mamx-bf16">, Group<m_x86_Features_Group>;
def mno_amx_bf16 : Flag<["-"], "mno-amx-bf16">, Group<m_x86_Features_Group>;
def mtamx_int8 : Flag<["-"], "mamx-int8">, Group<m_x86_Features_Group>;
def mno_amx_int8 : Flag<["-"], "mno-amx-int8">, Group<m_x86_Features_Group>;
def mamx_tile : Flag<["-"], "mamx-tile">, Group<m_x86_Features_Group>;
def mno_amx_tile : Flag<["-"], "mno-amx-tile">, Group<m_x86_Features_Group>;
def msse : Flag<["-"], "msse">, Group<m_x86_Features_Group>;
def mno_sse : Flag<["-"], "mno-sse">, Group<m_x86_Features_Group>;
def msse2 : Flag<["-"], "msse2">, Group<m_x86_Features_Group>;
def mno_sse2 : Flag<["-"], "mno-sse2">, Group<m_x86_Features_Group>;
def msse3 : Flag<["-"], "msse3">, Group<m_x86_Features_Group>;
def mno_sse3 : Flag<["-"], "mno-sse3">, Group<m_x86_Features_Group>;
def mssse3 : Flag<["-"], "mssse3">, Group<m_x86_Features_Group>;
def mno_ssse3 : Flag<["-"], "mno-ssse3">, Group<m_x86_Features_Group>;
def msse4_1 : Flag<["-"], "msse4.1">, Group<m_x86_Features_Group>;
def mno_sse4_1 : Flag<["-"], "mno-sse4.1">, Group<m_x86_Features_Group>;
def msse4_2 : Flag<["-"], "msse4.2">, Group<m_x86_Features_Group>;
def mno_sse4_2 : Flag<["-"], "mno-sse4.2">, Group<m_x86_Features_Group>;
def msse4 : Flag<["-"], "msse4">, Alias<msse4_2>;
// -mno-sse4 turns off sse4.1 which has the effect of turning off everything
// later than 4.1. -msse4 turns on 4.2 which has the effect of turning on
// everything earlier than 4.2.
def mno_sse4 : Flag<["-"], "mno-sse4">, Alias<mno_sse4_1>;
def msse4a : Flag<["-"], "msse4a">, Group<m_x86_Features_Group>;
def mno_sse4a : Flag<["-"], "mno-sse4a">, Group<m_x86_Features_Group>;
def mavx : Flag<["-"], "mavx">, Group<m_x86_Features_Group>;
def mno_avx : Flag<["-"], "mno-avx">, Group<m_x86_Features_Group>;
def mavx2 : Flag<["-"], "mavx2">, Group<m_x86_Features_Group>;
def mno_avx2 : Flag<["-"], "mno-avx2">, Group<m_x86_Features_Group>;
def mavx512f : Flag<["-"], "mavx512f">, Group<m_x86_Features_Group>;
def mno_avx512f : Flag<["-"], "mno-avx512f">, Group<m_x86_Features_Group>;
def mavx512bf16 : Flag<["-"], "mavx512bf16">, Group<m_x86_Features_Group>;
def mno_avx512bf16 : Flag<["-"], "mno-avx512bf16">, Group<m_x86_Features_Group>;
def mavx512bitalg : Flag<["-"], "mavx512bitalg">, Group<m_x86_Features_Group>;
def mno_avx512bitalg : Flag<["-"], "mno-avx512bitalg">, Group<m_x86_Features_Group>;
def mavx512bw : Flag<["-"], "mavx512bw">, Group<m_x86_Features_Group>;
def mno_avx512bw : Flag<["-"], "mno-avx512bw">, Group<m_x86_Features_Group>;
def mavx512cd : Flag<["-"], "mavx512cd">, Group<m_x86_Features_Group>;
def mno_avx512cd : Flag<["-"], "mno-avx512cd">, Group<m_x86_Features_Group>;
def mavx512dq : Flag<["-"], "mavx512dq">, Group<m_x86_Features_Group>;
def mno_avx512dq : Flag<["-"], "mno-avx512dq">, Group<m_x86_Features_Group>;
def mavx512er : Flag<["-"], "mavx512er">, Group<m_x86_Features_Group>;
def mno_avx512er : Flag<["-"], "mno-avx512er">, Group<m_x86_Features_Group>;
def mavx512fp16 : Flag<["-"], "mavx512fp16">, Group<m_x86_Features_Group>;
def mno_avx512fp16 : Flag<["-"], "mno-avx512fp16">, Group<m_x86_Features_Group>;
def mavx512ifma : Flag<["-"], "mavx512ifma">, Group<m_x86_Features_Group>;
def mno_avx512ifma : Flag<["-"], "mno-avx512ifma">, Group<m_x86_Features_Group>;
def mavx512pf : Flag<["-"], "mavx512pf">, Group<m_x86_Features_Group>;
def mno_avx512pf : Flag<["-"], "mno-avx512pf">, Group<m_x86_Features_Group>;
def mavx512vbmi : Flag<["-"], "mavx512vbmi">, Group<m_x86_Features_Group>;
def mno_avx512vbmi : Flag<["-"], "mno-avx512vbmi">, Group<m_x86_Features_Group>;
def mavx512vbmi2 : Flag<["-"], "mavx512vbmi2">, Group<m_x86_Features_Group>;
def mno_avx512vbmi2 : Flag<["-"], "mno-avx512vbmi2">, Group<m_x86_Features_Group>;
def mavx512vl : Flag<["-"], "mavx512vl">, Group<m_x86_Features_Group>;
def mno_avx512vl : Flag<["-"], "mno-avx512vl">, Group<m_x86_Features_Group>;
def mavx512vnni : Flag<["-"], "mavx512vnni">, Group<m_x86_Features_Group>;
def mno_avx512vnni : Flag<["-"], "mno-avx512vnni">, Group<m_x86_Features_Group>;
def mavx512vpopcntdq : Flag<["-"], "mavx512vpopcntdq">, Group<m_x86_Features_Group>;
def mno_avx512vpopcntdq : Flag<["-"], "mno-avx512vpopcntdq">, Group<m_x86_Features_Group>;
def mavx512vp2intersect : Flag<["-"], "mavx512vp2intersect">, Group<m_x86_Features_Group>;
def mno_avx512vp2intersect : Flag<["-"], "mno-avx512vp2intersect">, Group<m_x86_Features_Group>;
def mavxvnni : Flag<["-"], "mavxvnni">, Group<m_x86_Features_Group>;
def mno_avxvnni : Flag<["-"], "mno-avxvnni">, Group<m_x86_Features_Group>;
def madx : Flag<["-"], "madx">, Group<m_x86_Features_Group>;
def mno_adx : Flag<["-"], "mno-adx">, Group<m_x86_Features_Group>;
def maes : Flag<["-"], "maes">, Group<m_x86_Features_Group>;
def mno_aes : Flag<["-"], "mno-aes">, Group<m_x86_Features_Group>;
def mbmi : Flag<["-"], "mbmi">, Group<m_x86_Features_Group>;
def mno_bmi : Flag<["-"], "mno-bmi">, Group<m_x86_Features_Group>;
def mbmi2 : Flag<["-"], "mbmi2">, Group<m_x86_Features_Group>;
def mno_bmi2 : Flag<["-"], "mno-bmi2">, Group<m_x86_Features_Group>;
def mcldemote : Flag<["-"], "mcldemote">, Group<m_x86_Features_Group>;
def mno_cldemote : Flag<["-"], "mno-cldemote">, Group<m_x86_Features_Group>;
def mclflushopt : Flag<["-"], "mclflushopt">, Group<m_x86_Features_Group>;
def mno_clflushopt : Flag<["-"], "mno-clflushopt">, Group<m_x86_Features_Group>;
def mclwb : Flag<["-"], "mclwb">, Group<m_x86_Features_Group>;
def mno_clwb : Flag<["-"], "mno-clwb">, Group<m_x86_Features_Group>;
def mwbnoinvd : Flag<["-"], "mwbnoinvd">, Group<m_x86_Features_Group>;
def mno_wbnoinvd : Flag<["-"], "mno-wbnoinvd">, Group<m_x86_Features_Group>;
def mclzero : Flag<["-"], "mclzero">, Group<m_x86_Features_Group>;
def mno_clzero : Flag<["-"], "mno-clzero">, Group<m_x86_Features_Group>;
def mcrc32 : Flag<["-"], "mcrc32">, Group<m_x86_Features_Group>;
def mno_crc32 : Flag<["-"], "mno-crc32">, Group<m_x86_Features_Group>;
def mcx16 : Flag<["-"], "mcx16">, Group<m_x86_Features_Group>;
def mno_cx16 : Flag<["-"], "mno-cx16">, Group<m_x86_Features_Group>;
def menqcmd : Flag<["-"], "menqcmd">, Group<m_x86_Features_Group>;
def mno_enqcmd : Flag<["-"], "mno-enqcmd">, Group<m_x86_Features_Group>;
def mf16c : Flag<["-"], "mf16c">, Group<m_x86_Features_Group>;
def mno_f16c : Flag<["-"], "mno-f16c">, Group<m_x86_Features_Group>;
def mfma : Flag<["-"], "mfma">, Group<m_x86_Features_Group>;
def mno_fma : Flag<["-"], "mno-fma">, Group<m_x86_Features_Group>;
def mfma4 : Flag<["-"], "mfma4">, Group<m_x86_Features_Group>;
def mno_fma4 : Flag<["-"], "mno-fma4">, Group<m_x86_Features_Group>;
def mfsgsbase : Flag<["-"], "mfsgsbase">, Group<m_x86_Features_Group>;
def mno_fsgsbase : Flag<["-"], "mno-fsgsbase">, Group<m_x86_Features_Group>;
def mfxsr : Flag<["-"], "mfxsr">, Group<m_x86_Features_Group>;
def mno_fxsr : Flag<["-"], "mno-fxsr">, Group<m_x86_Features_Group>;
def minvpcid : Flag<["-"], "minvpcid">, Group<m_x86_Features_Group>;
def mno_invpcid : Flag<["-"], "mno-invpcid">, Group<m_x86_Features_Group>;
def mgfni : Flag<["-"], "mgfni">, Group<m_x86_Features_Group>;
def mno_gfni : Flag<["-"], "mno-gfni">, Group<m_x86_Features_Group>;
def mhreset : Flag<["-"], "mhreset">, Group<m_x86_Features_Group>;
def mno_hreset : Flag<["-"], "mno-hreset">, Group<m_x86_Features_Group>;
def mkl : Flag<["-"], "mkl">, Group<m_x86_Features_Group>;
def mno_kl : Flag<["-"], "mno-kl">, Group<m_x86_Features_Group>;
def mwidekl : Flag<["-"], "mwidekl">, Group<m_x86_Features_Group>;
def mno_widekl : Flag<["-"], "mno-widekl">, Group<m_x86_Features_Group>;
def mlwp : Flag<["-"], "mlwp">, Group<m_x86_Features_Group>;
def mno_lwp : Flag<["-"], "mno-lwp">, Group<m_x86_Features_Group>;
def mlzcnt : Flag<["-"], "mlzcnt">, Group<m_x86_Features_Group>;
def mno_lzcnt : Flag<["-"], "mno-lzcnt">, Group<m_x86_Features_Group>;
def mmovbe : Flag<["-"], "mmovbe">, Group<m_x86_Features_Group>;
def mno_movbe : Flag<["-"], "mno-movbe">, Group<m_x86_Features_Group>;
def mmovdiri : Flag<["-"], "mmovdiri">, Group<m_x86_Features_Group>;
def mno_movdiri : Flag<["-"], "mno-movdiri">, Group<m_x86_Features_Group>;
def mmovdir64b : Flag<["-"], "mmovdir64b">, Group<m_x86_Features_Group>;
def mno_movdir64b : Flag<["-"], "mno-movdir64b">, Group<m_x86_Features_Group>;
def mmwaitx : Flag<["-"], "mmwaitx">, Group<m_x86_Features_Group>;
def mno_mwaitx : Flag<["-"], "mno-mwaitx">, Group<m_x86_Features_Group>;
def mpku : Flag<["-"], "mpku">, Group<m_x86_Features_Group>;
def mno_pku : Flag<["-"], "mno-pku">, Group<m_x86_Features_Group>;
def mpclmul : Flag<["-"], "mpclmul">, Group<m_x86_Features_Group>;
def mno_pclmul : Flag<["-"], "mno-pclmul">, Group<m_x86_Features_Group>;
def mpconfig : Flag<["-"], "mpconfig">, Group<m_x86_Features_Group>;
def mno_pconfig : Flag<["-"], "mno-pconfig">, Group<m_x86_Features_Group>;
def mpopcnt : Flag<["-"], "mpopcnt">, Group<m_x86_Features_Group>;
def mno_popcnt : Flag<["-"], "mno-popcnt">, Group<m_x86_Features_Group>;
def mprefetchwt1 : Flag<["-"], "mprefetchwt1">, Group<m_x86_Features_Group>;
def mno_prefetchwt1 : Flag<["-"], "mno-prefetchwt1">, Group<m_x86_Features_Group>;
def mprfchw : Flag<["-"], "mprfchw">, Group<m_x86_Features_Group>;
def mno_prfchw : Flag<["-"], "mno-prfchw">, Group<m_x86_Features_Group>;
def mptwrite : Flag<["-"], "mptwrite">, Group<m_x86_Features_Group>;
def mno_ptwrite : Flag<["-"], "mno-ptwrite">, Group<m_x86_Features_Group>;
def mrdpid : Flag<["-"], "mrdpid">, Group<m_x86_Features_Group>;
def mno_rdpid : Flag<["-"], "mno-rdpid">, Group<m_x86_Features_Group>;
def mrdpru : Flag<["-"], "mrdpru">, Group<m_x86_Features_Group>;
def mno_rdpru : Flag<["-"], "mno-rdpru">, Group<m_x86_Features_Group>;
def mrdrnd : Flag<["-"], "mrdrnd">, Group<m_x86_Features_Group>;
def mno_rdrnd : Flag<["-"], "mno-rdrnd">, Group<m_x86_Features_Group>;
def mrtm : Flag<["-"], "mrtm">, Group<m_x86_Features_Group>;
def mno_rtm : Flag<["-"], "mno-rtm">, Group<m_x86_Features_Group>;
def mrdseed : Flag<["-"], "mrdseed">, Group<m_x86_Features_Group>;
def mno_rdseed : Flag<["-"], "mno-rdseed">, Group<m_x86_Features_Group>;
def msahf : Flag<["-"], "msahf">, Group<m_x86_Features_Group>;
def mno_sahf : Flag<["-"], "mno-sahf">, Group<m_x86_Features_Group>;
def mserialize : Flag<["-"], "mserialize">, Group<m_x86_Features_Group>;
def mno_serialize : Flag<["-"], "mno-serialize">, Group<m_x86_Features_Group>;
def msgx : Flag<["-"], "msgx">, Group<m_x86_Features_Group>;
def mno_sgx : Flag<["-"], "mno-sgx">, Group<m_x86_Features_Group>;
def msha : Flag<["-"], "msha">, Group<m_x86_Features_Group>;
def mno_sha : Flag<["-"], "mno-sha">, Group<m_x86_Features_Group>;
def mtbm : Flag<["-"], "mtbm">, Group<m_x86_Features_Group>;
def mno_tbm : Flag<["-"], "mno-tbm">, Group<m_x86_Features_Group>;
def mtsxldtrk : Flag<["-"], "mtsxldtrk">, Group<m_x86_Features_Group>;
def mno_tsxldtrk : Flag<["-"], "mno-tsxldtrk">, Group<m_x86_Features_Group>;
def muintr : Flag<["-"], "muintr">, Group<m_x86_Features_Group>;
def mno_uintr : Flag<["-"], "mno-uintr">, Group<m_x86_Features_Group>;
def mvaes : Flag<["-"], "mvaes">, Group<m_x86_Features_Group>;
def mno_vaes : Flag<["-"], "mno-vaes">, Group<m_x86_Features_Group>;
def mvpclmulqdq : Flag<["-"], "mvpclmulqdq">, Group<m_x86_Features_Group>;
def mno_vpclmulqdq : Flag<["-"], "mno-vpclmulqdq">, Group<m_x86_Features_Group>;
def mwaitpkg : Flag<["-"], "mwaitpkg">, Group<m_x86_Features_Group>;
def mno_waitpkg : Flag<["-"], "mno-waitpkg">, Group<m_x86_Features_Group>;
def mxop : Flag<["-"], "mxop">, Group<m_x86_Features_Group>;
def mno_xop : Flag<["-"], "mno-xop">, Group<m_x86_Features_Group>;
def mxsave : Flag<["-"], "mxsave">, Group<m_x86_Features_Group>;
def mno_xsave : Flag<["-"], "mno-xsave">, Group<m_x86_Features_Group>;
def mxsavec : Flag<["-"], "mxsavec">, Group<m_x86_Features_Group>;
def mno_xsavec : Flag<["-"], "mno-xsavec">, Group<m_x86_Features_Group>;
def mxsaveopt : Flag<["-"], "mxsaveopt">, Group<m_x86_Features_Group>;
def mno_xsaveopt : Flag<["-"], "mno-xsaveopt">, Group<m_x86_Features_Group>;
def mxsaves : Flag<["-"], "mxsaves">, Group<m_x86_Features_Group>;
def mno_xsaves : Flag<["-"], "mno-xsaves">, Group<m_x86_Features_Group>;
def mshstk : Flag<["-"], "mshstk">, Group<m_x86_Features_Group>;
def mno_shstk : Flag<["-"], "mno-shstk">, Group<m_x86_Features_Group>;
def mretpoline_external_thunk : Flag<["-"], "mretpoline-external-thunk">, Group<m_x86_Features_Group>;
def mno_retpoline_external_thunk : Flag<["-"], "mno-retpoline-external-thunk">, Group<m_x86_Features_Group>;
def mvzeroupper : Flag<["-"], "mvzeroupper">, Group<m_x86_Features_Group>;
def mno_vzeroupper : Flag<["-"], "mno-vzeroupper">, Group<m_x86_Features_Group>;

// These are legacy user-facing driver-level option spellings. They are always
// aliases for options that are spelled using the more common Unix / GNU flag
// style of double-dash and equals-joined flags.
def target_legacy_spelling : Separate<["-"], "target">,
                             Alias<target>,
                             Flags<[CoreOption]>;

// Special internal option to handle -Xlinker --no-demangle.
def Z_Xlinker__no_demangle : Flag<["-"], "Z-Xlinker-no-demangle">,
    Flags<[Unsupported, NoArgumentUnused]>;

// Special internal option to allow forwarding arbitrary arguments to linker.
def Zlinker_input : Separate<["-"], "Zlinker-input">,
    Flags<[Unsupported, NoArgumentUnused]>;

// Reserved library options.
def Z_reserved_lib_stdcxx : Flag<["-"], "Z-reserved-lib-stdc++">,
    Flags<[LinkerInput, NoArgumentUnused, Unsupported]>, Group<reserved_lib_Group>;
def Z_reserved_lib_cckext : Flag<["-"], "Z-reserved-lib-cckext">,
    Flags<[LinkerInput, NoArgumentUnused, Unsupported]>, Group<reserved_lib_Group>;

// Ignored options
multiclass BooleanFFlag<string name> {
  def f#NAME : Flag<["-"], "f"#name>;
  def fno_#NAME : Flag<["-"], "fno-"#name>;
}

defm : BooleanFFlag<"keep-inline-functions">, Group<clang_ignored_gcc_optimization_f_Group>;

def fprofile_dir : Joined<["-"], "fprofile-dir=">, Group<f_Group>;

// The default value matches BinutilsVersion in MCAsmInfo.h.
def fbinutils_version_EQ : Joined<["-"], "fbinutils-version=">,
  MetaVarName<"<major.minor>">, Group<f_Group>, Flags<[CC1Option]>,
  HelpText<"Produced object files can use all ELF features supported by this "
  "binutils version and newer. If -fno-integrated-as is specified, the "
  "generated assembly will consider GNU as support. 'none' means that all ELF "
  "features can be used, regardless of binutils support. Defaults to 2.26.">;
def fuse_ld_EQ : Joined<["-"], "fuse-ld=">, Group<f_Group>, Flags<[CoreOption, LinkOption]>;
def ld_path_EQ : Joined<["--"], "ld-path=">, Group<Link_Group>;

defm align_labels : BooleanFFlag<"align-labels">, Group<clang_ignored_gcc_optimization_f_Group>;
def falign_labels_EQ : Joined<["-"], "falign-labels=">, Group<clang_ignored_gcc_optimization_f_Group>;
defm align_loops : BooleanFFlag<"align-loops">, Group<clang_ignored_gcc_optimization_f_Group>;
defm align_jumps : BooleanFFlag<"align-jumps">, Group<clang_ignored_gcc_optimization_f_Group>;
def falign_jumps_EQ : Joined<["-"], "falign-jumps=">, Group<clang_ignored_gcc_optimization_f_Group>;

// FIXME: This option should be supported and wired up to our diognostics, but
// ignore it for now to avoid breaking builds that use it.
def fdiagnostics_show_location_EQ : Joined<["-"], "fdiagnostics-show-location=">, Group<clang_ignored_f_Group>;

defm fcheck_new : BooleanFFlag<"check-new">, Group<clang_ignored_f_Group>;
defm caller_saves : BooleanFFlag<"caller-saves">, Group<clang_ignored_gcc_optimization_f_Group>;
defm reorder_blocks : BooleanFFlag<"reorder-blocks">, Group<clang_ignored_gcc_optimization_f_Group>;
defm branch_count_reg : BooleanFFlag<"branch-count-reg">, Group<clang_ignored_gcc_optimization_f_Group>;
defm default_inline : BooleanFFlag<"default-inline">, Group<clang_ignored_gcc_optimization_f_Group>;
defm fat_lto_objects : BooleanFFlag<"fat-lto-objects">, Group<clang_ignored_gcc_optimization_f_Group>;
defm float_store : BooleanFFlag<"float-store">, Group<clang_ignored_gcc_optimization_f_Group>;
defm friend_injection : BooleanFFlag<"friend-injection">, Group<clang_ignored_f_Group>;
defm function_attribute_list : BooleanFFlag<"function-attribute-list">, Group<clang_ignored_f_Group>;
defm gcse : BooleanFFlag<"gcse">, Group<clang_ignored_gcc_optimization_f_Group>;
defm gcse_after_reload: BooleanFFlag<"gcse-after-reload">, Group<clang_ignored_gcc_optimization_f_Group>;
defm gcse_las: BooleanFFlag<"gcse-las">, Group<clang_ignored_gcc_optimization_f_Group>;
defm gcse_sm: BooleanFFlag<"gcse-sm">, Group<clang_ignored_gcc_optimization_f_Group>;
defm gnu : BooleanFFlag<"gnu">, Group<clang_ignored_f_Group>;
defm implicit_templates : BooleanFFlag<"implicit-templates">, Group<clang_ignored_f_Group>;
defm implement_inlines : BooleanFFlag<"implement-inlines">, Group<clang_ignored_f_Group>;
defm merge_constants : BooleanFFlag<"merge-constants">, Group<clang_ignored_gcc_optimization_f_Group>;
defm modulo_sched : BooleanFFlag<"modulo-sched">, Group<clang_ignored_gcc_optimization_f_Group>;
defm modulo_sched_allow_regmoves : BooleanFFlag<"modulo-sched-allow-regmoves">,
    Group<clang_ignored_gcc_optimization_f_Group>;
defm inline_functions_called_once : BooleanFFlag<"inline-functions-called-once">,
    Group<clang_ignored_gcc_optimization_f_Group>;
def finline_limit_EQ : Joined<["-"], "finline-limit=">, Group<clang_ignored_gcc_optimization_f_Group>;
defm finline_limit : BooleanFFlag<"inline-limit">, Group<clang_ignored_gcc_optimization_f_Group>;
defm inline_small_functions : BooleanFFlag<"inline-small-functions">,
    Group<clang_ignored_gcc_optimization_f_Group>;
defm ipa_cp : BooleanFFlag<"ipa-cp">,
    Group<clang_ignored_gcc_optimization_f_Group>;
defm ivopts : BooleanFFlag<"ivopts">, Group<clang_ignored_gcc_optimization_f_Group>;
defm semantic_interposition : BoolFOption<"semantic-interposition",
  LangOpts<"SemanticInterposition">, DefaultFalse,
  PosFlag<SetTrue, [CC1Option]>, NegFlag<SetFalse>>;
defm non_call_exceptions : BooleanFFlag<"non-call-exceptions">, Group<clang_ignored_f_Group>;
defm peel_loops : BooleanFFlag<"peel-loops">, Group<clang_ignored_gcc_optimization_f_Group>;
defm permissive : BooleanFFlag<"permissive">, Group<clang_ignored_f_Group>;
defm prefetch_loop_arrays : BooleanFFlag<"prefetch-loop-arrays">, Group<clang_ignored_gcc_optimization_f_Group>;
defm printf : BooleanFFlag<"printf">, Group<clang_ignored_f_Group>;
defm profile : BooleanFFlag<"profile">, Group<clang_ignored_f_Group>;
defm profile_correction : BooleanFFlag<"profile-correction">, Group<clang_ignored_gcc_optimization_f_Group>;
defm profile_generate_sampling : BooleanFFlag<"profile-generate-sampling">, Group<clang_ignored_f_Group>;
defm profile_reusedist : BooleanFFlag<"profile-reusedist">, Group<clang_ignored_f_Group>;
defm profile_values : BooleanFFlag<"profile-values">, Group<clang_ignored_gcc_optimization_f_Group>;
defm regs_graph : BooleanFFlag<"regs-graph">, Group<clang_ignored_f_Group>;
defm rename_registers : BooleanFFlag<"rename-registers">, Group<clang_ignored_gcc_optimization_f_Group>;
defm ripa : BooleanFFlag<"ripa">, Group<clang_ignored_f_Group>;
defm schedule_insns : BooleanFFlag<"schedule-insns">, Group<clang_ignored_gcc_optimization_f_Group>;
defm schedule_insns2 : BooleanFFlag<"schedule-insns2">, Group<clang_ignored_gcc_optimization_f_Group>;
defm see : BooleanFFlag<"see">, Group<clang_ignored_f_Group>;
defm signaling_nans : BooleanFFlag<"signaling-nans">, Group<clang_ignored_gcc_optimization_f_Group>;
defm single_precision_constant : BooleanFFlag<"single-precision-constant">,
    Group<clang_ignored_gcc_optimization_f_Group>;
defm spec_constr_count : BooleanFFlag<"spec-constr-count">, Group<clang_ignored_f_Group>;
defm stack_check : BooleanFFlag<"stack-check">, Group<clang_ignored_f_Group>;
defm strength_reduce :
    BooleanFFlag<"strength-reduce">, Group<clang_ignored_gcc_optimization_f_Group>;
defm tls_model : BooleanFFlag<"tls-model">, Group<clang_ignored_f_Group>;
defm tracer : BooleanFFlag<"tracer">, Group<clang_ignored_gcc_optimization_f_Group>;
defm tree_dce : BooleanFFlag<"tree-dce">, Group<clang_ignored_gcc_optimization_f_Group>;
defm tree_salias : BooleanFFlag<"tree-salias">, Group<clang_ignored_f_Group>;
defm tree_ter : BooleanFFlag<"tree-ter">, Group<clang_ignored_gcc_optimization_f_Group>;
defm tree_vectorizer_verbose : BooleanFFlag<"tree-vectorizer-verbose">, Group<clang_ignored_f_Group>;
defm tree_vrp : BooleanFFlag<"tree-vrp">, Group<clang_ignored_gcc_optimization_f_Group>;
defm : BooleanFFlag<"unit-at-a-time">, Group<clang_ignored_gcc_optimization_f_Group>;
defm unroll_all_loops : BooleanFFlag<"unroll-all-loops">, Group<clang_ignored_gcc_optimization_f_Group>;
defm unsafe_loop_optimizations : BooleanFFlag<"unsafe-loop-optimizations">,
    Group<clang_ignored_gcc_optimization_f_Group>;
defm unswitch_loops : BooleanFFlag<"unswitch-loops">, Group<clang_ignored_gcc_optimization_f_Group>;
defm use_linker_plugin : BooleanFFlag<"use-linker-plugin">, Group<clang_ignored_gcc_optimization_f_Group>;
defm vect_cost_model : BooleanFFlag<"vect-cost-model">, Group<clang_ignored_gcc_optimization_f_Group>;
defm variable_expansion_in_unroller : BooleanFFlag<"variable-expansion-in-unroller">,
    Group<clang_ignored_gcc_optimization_f_Group>;
defm web : BooleanFFlag<"web">, Group<clang_ignored_gcc_optimization_f_Group>;
defm whole_program : BooleanFFlag<"whole-program">, Group<clang_ignored_gcc_optimization_f_Group>;
defm devirtualize : BooleanFFlag<"devirtualize">, Group<clang_ignored_gcc_optimization_f_Group>;
defm devirtualize_speculatively : BooleanFFlag<"devirtualize-speculatively">,
    Group<clang_ignored_gcc_optimization_f_Group>;

// Generic gfortran options.
def A_DASH : Joined<["-"], "A-">, Group<gfortran_Group>;
def static_libgfortran : Flag<["-"], "static-libgfortran">, Group<gfortran_Group>;

// "f" options with values for gfortran.
def fblas_matmul_limit_EQ : Joined<["-"], "fblas-matmul-limit=">, Group<gfortran_Group>;
def fcheck_EQ : Joined<["-"], "fcheck=">, Group<gfortran_Group>;
def fcoarray_EQ : Joined<["-"], "fcoarray=">, Group<gfortran_Group>;
def fconvert_EQ : Joined<["-"], "fconvert=">, Group<gfortran_Group>;
def ffpe_trap_EQ : Joined<["-"], "ffpe-trap=">, Group<gfortran_Group>;
def ffree_line_length_VALUE : Joined<["-"], "ffree-line-length-">, Group<gfortran_Group>;
def finit_character_EQ : Joined<["-"], "finit-character=">, Group<gfortran_Group>;
def finit_integer_EQ : Joined<["-"], "finit-integer=">, Group<gfortran_Group>;
def finit_logical_EQ : Joined<["-"], "finit-logical=">, Group<gfortran_Group>;
def finit_real_EQ : Joined<["-"], "finit-real=">, Group<gfortran_Group>;
def fmax_array_constructor_EQ : Joined<["-"], "fmax-array-constructor=">, Group<gfortran_Group>;
def fmax_errors_EQ : Joined<["-"], "fmax-errors=">, Group<gfortran_Group>;
def fmax_stack_var_size_EQ : Joined<["-"], "fmax-stack-var-size=">, Group<gfortran_Group>;
def fmax_subrecord_length_EQ : Joined<["-"], "fmax-subrecord-length=">, Group<gfortran_Group>;
def frecord_marker_EQ : Joined<["-"], "frecord-marker=">, Group<gfortran_Group>;

// "f" flags for gfortran.
defm aggressive_function_elimination : BooleanFFlag<"aggressive-function-elimination">, Group<gfortran_Group>;
defm align_commons : BooleanFFlag<"align-commons">, Group<gfortran_Group>;
defm all_intrinsics : BooleanFFlag<"all-intrinsics">, Group<gfortran_Group>;
def fautomatic : Flag<["-"], "fautomatic">; // -fno-automatic is significant
defm backtrace : BooleanFFlag<"backtrace">, Group<gfortran_Group>;
defm bounds_check : BooleanFFlag<"bounds-check">, Group<gfortran_Group>;
defm check_array_temporaries : BooleanFFlag<"check-array-temporaries">, Group<gfortran_Group>;
defm cray_pointer : BooleanFFlag<"cray-pointer">, Group<gfortran_Group>;
defm d_lines_as_code : BooleanFFlag<"d-lines-as-code">, Group<gfortran_Group>;
defm d_lines_as_comments : BooleanFFlag<"d-lines-as-comments">, Group<gfortran_Group>;
defm dollar_ok : BooleanFFlag<"dollar-ok">, Group<gfortran_Group>;
defm dump_fortran_optimized : BooleanFFlag<"dump-fortran-optimized">, Group<gfortran_Group>;
defm dump_fortran_original : BooleanFFlag<"dump-fortran-original">, Group<gfortran_Group>;
defm dump_parse_tree : BooleanFFlag<"dump-parse-tree">, Group<gfortran_Group>;
defm external_blas : BooleanFFlag<"external-blas">, Group<gfortran_Group>;
defm f2c : BooleanFFlag<"f2c">, Group<gfortran_Group>;
defm frontend_optimize : BooleanFFlag<"frontend-optimize">, Group<gfortran_Group>;
defm init_local_zero : BooleanFFlag<"init-local-zero">, Group<gfortran_Group>;
defm integer_4_integer_8 : BooleanFFlag<"integer-4-integer-8">, Group<gfortran_Group>;
defm max_identifier_length : BooleanFFlag<"max-identifier-length">, Group<gfortran_Group>;
defm module_private : BooleanFFlag<"module-private">, Group<gfortran_Group>;
defm pack_derived : BooleanFFlag<"pack-derived">, Group<gfortran_Group>;
//defm protect_parens : BooleanFFlag<"protect-parens">, Group<gfortran_Group>;
defm range_check : BooleanFFlag<"range-check">, Group<gfortran_Group>;
defm real_4_real_10 : BooleanFFlag<"real-4-real-10">, Group<gfortran_Group>;
defm real_4_real_16 : BooleanFFlag<"real-4-real-16">, Group<gfortran_Group>;
defm real_4_real_8 : BooleanFFlag<"real-4-real-8">, Group<gfortran_Group>;
defm real_8_real_10 : BooleanFFlag<"real-8-real-10">, Group<gfortran_Group>;
defm real_8_real_16 : BooleanFFlag<"real-8-real-16">, Group<gfortran_Group>;
defm real_8_real_4 : BooleanFFlag<"real-8-real-4">, Group<gfortran_Group>;
defm realloc_lhs : BooleanFFlag<"realloc-lhs">, Group<gfortran_Group>;
defm recursive : BooleanFFlag<"recursive">, Group<gfortran_Group>;
defm repack_arrays : BooleanFFlag<"repack-arrays">, Group<gfortran_Group>;
defm second_underscore : BooleanFFlag<"second-underscore">, Group<gfortran_Group>;
defm sign_zero : BooleanFFlag<"sign-zero">, Group<gfortran_Group>;
defm stack_arrays : BooleanFFlag<"stack-arrays">, Group<gfortran_Group>;
defm underscoring : BooleanFFlag<"underscoring">, Group<gfortran_Group>;
defm whole_file : BooleanFFlag<"whole-file">, Group<gfortran_Group>;

// C++ SYCL options
def fsycl : Flag<["-"], "fsycl">, Flags<[NoXarchOption, CoreOption]>,
  Group<sycl_Group>, HelpText<"Enables SYCL kernels compilation for device">;
def fno_sycl : Flag<["-"], "fno-sycl">, Flags<[NoXarchOption, CoreOption]>,
  Group<sycl_Group>, HelpText<"Disables SYCL kernels compilation for device">;

//===----------------------------------------------------------------------===//
// FLangOption + NoXarchOption
//===----------------------------------------------------------------------===//

def flang_experimental_exec : Flag<["-"], "flang-experimental-exec">,
  Flags<[FlangOption, FlangOnlyOption, NoXarchOption, HelpHidden]>,
  HelpText<"Enable support for generating executables (experimental)">;

//===----------------------------------------------------------------------===//
// FLangOption + CoreOption + NoXarchOption
//===----------------------------------------------------------------------===//

def Xflang : Separate<["-"], "Xflang">,
  HelpText<"Pass <arg> to the flang compiler">, MetaVarName<"<arg>">,
  Flags<[FlangOption, FlangOnlyOption, NoXarchOption, CoreOption]>,
  Group<CompileOnly_Group>;

//===----------------------------------------------------------------------===//
// FlangOption and FC1 Options
//===----------------------------------------------------------------------===//

let Flags = [FC1Option, FlangOption, FlangOnlyOption] in {

def cpp : Flag<["-"], "cpp">, Group<f_Group>,
  HelpText<"Enable predefined and command line preprocessor macros">;
def nocpp : Flag<["-"], "nocpp">, Group<f_Group>,
  HelpText<"Disable predefined and command line preprocessor macros">;
def module_dir : JoinedOrSeparate<["-"], "module-dir">, MetaVarName<"<dir>">,
  HelpText<"Put MODULE files in <dir>">,
  DocBrief<[{This option specifies where to put .mod files for compiled modules.
It is also added to the list of directories to be searched by an USE statement.
The default is the current directory.}]>;

def ffixed_form : Flag<["-"], "ffixed-form">, Group<f_Group>,
  HelpText<"Process source files in fixed form">;
def ffree_form : Flag<["-"], "ffree-form">, Group<f_Group>,
  HelpText<"Process source files in free form">;
def ffixed_line_length_EQ : Joined<["-"], "ffixed-line-length=">, Group<f_Group>,
  HelpText<"Use <value> as character line width in fixed mode">,
  DocBrief<[{Set column after which characters are ignored in typical fixed-form lines in the source
file}]>;
def ffixed_line_length_VALUE : Joined<["-"], "ffixed-line-length-">, Group<f_Group>, Alias<ffixed_line_length_EQ>;
def fdefault_double_8 : Flag<["-"],"fdefault-double-8">, Group<f_Group>,
  HelpText<"Set the default double precision kind to an 8 byte wide type">;
def fdefault_integer_8 : Flag<["-"],"fdefault-integer-8">, Group<f_Group>,
  HelpText<"Set the default integer kind to an 8 byte wide type">;
def fdefault_real_8 : Flag<["-"],"fdefault-real-8">, Group<f_Group>,
  HelpText<"Set the default real kind to an 8 byte wide type">;
def flarge_sizes : Flag<["-"],"flarge-sizes">, Group<f_Group>,
  HelpText<"Use INTEGER(KIND=8) for the result type in size-related intrinsics">;

def falternative_parameter_statement : Flag<["-"], "falternative-parameter-statement">, Group<f_Group>,
  HelpText<"Enable the old style PARAMETER statement">;
def fintrinsic_modules_path : Separate<["-"], "fintrinsic-modules-path">,  Group<f_Group>, MetaVarName<"<dir>">,
  HelpText<"Specify where to find the compiled intrinsic modules">,
  DocBrief<[{This option specifies the location of pre-compiled intrinsic modules,
  if they are not in the default location expected by the compiler.}]>;

defm backslash : OptInFC1FFlag<"backslash", "Specify that backslash in string introduces an escape character">;
defm xor_operator : OptInFC1FFlag<"xor-operator", "Enable .XOR. as a synonym of .NEQV.">;
defm logical_abbreviations : OptInFC1FFlag<"logical-abbreviations", "Enable logical abbreviations">;
defm implicit_none : OptInFC1FFlag<"implicit-none", "No implicit typing allowed unless overridden by IMPLICIT statements">;

def fno_automatic : Flag<["-"], "fno-automatic">, Group<f_Group>,
  HelpText<"Implies the SAVE attribute for non-automatic local objects in subprograms unless RECURSIVE">;

} // let Flags = [FC1Option, FlangOption, FlangOnlyOption]

def J : JoinedOrSeparate<["-"], "J">,
  Flags<[RenderJoined, FlangOption, FC1Option, FlangOnlyOption]>,
  Group<gfortran_Group>,
  Alias<module_dir>;

//===----------------------------------------------------------------------===//
// FC1 Options
//===----------------------------------------------------------------------===//

let Flags = [FC1Option, FlangOnlyOption] in {

def fget_definition : MultiArg<["-"], "fget-definition", 3>,
  HelpText<"Get the symbol definition from <line> <start-column> <end-column>">,
  Group<Action_Group>;
def test_io : Flag<["-"], "test-io">, Group<Action_Group>,
  HelpText<"Run the InputOuputTest action. Use for development and testing only.">;
def fdebug_unparse_no_sema : Flag<["-"], "fdebug-unparse-no-sema">, Group<Action_Group>,
  HelpText<"Unparse and stop (skips the semantic checks)">,
  DocBrief<[{Only run the parser, then unparse the parse-tree and output the
generated Fortran source file. Semantic checks are disabled.}]>;
def fdebug_unparse : Flag<["-"], "fdebug-unparse">, Group<Action_Group>,
  HelpText<"Unparse and stop.">,
  DocBrief<[{Run the parser and the semantic checks. Then unparse the
parse-tree and output the generated Fortran source file.}]>;
def fdebug_unparse_with_symbols : Flag<["-"], "fdebug-unparse-with-symbols">, Group<Action_Group>,
  HelpText<"Unparse and stop.">;
def fdebug_dump_symbols : Flag<["-"], "fdebug-dump-symbols">, Group<Action_Group>,
  HelpText<"Dump symbols after the semantic analysis">;
def fdebug_dump_parse_tree : Flag<["-"], "fdebug-dump-parse-tree">, Group<Action_Group>,
  HelpText<"Dump the parse tree">,
  DocBrief<[{Run the Parser and the semantic checks, and then output the
parse tree.}]>;
def fdebug_dump_pft : Flag<["-"], "fdebug-dump-pft">, Group<Action_Group>,
  HelpText<"Dump the pre-fir parse tree">;
def fdebug_dump_parse_tree_no_sema : Flag<["-"], "fdebug-dump-parse-tree-no-sema">, Group<Action_Group>,
  HelpText<"Dump the parse tree (skips the semantic checks)">,
  DocBrief<[{Run the Parser and then output the parse tree. Semantic
checks are disabled.}]>;
def fdebug_dump_all : Flag<["-"], "fdebug-dump-all">, Group<Action_Group>,
  HelpText<"Dump symbols and the parse tree after the semantic checks">;
def fdebug_dump_provenance : Flag<["-"], "fdebug-dump-provenance">, Group<Action_Group>,
  HelpText<"Dump provenance">;
def fdebug_dump_parsing_log : Flag<["-"], "fdebug-dump-parsing-log">, Group<Action_Group>,
  HelpText<"Run instrumented parse and dump the parsing log">;
def fdebug_measure_parse_tree : Flag<["-"], "fdebug-measure-parse-tree">, Group<Action_Group>,
  HelpText<"Measure the parse tree">;
def fdebug_pre_fir_tree : Flag<["-"], "fdebug-pre-fir-tree">, Group<Action_Group>,
  HelpText<"Dump the pre-FIR tree">;
def fdebug_module_writer : Flag<["-"],"fdebug-module-writer">,
  HelpText<"Enable debug messages while writing module files">;
def fget_symbols_sources : Flag<["-"], "fget-symbols-sources">, Group<Action_Group>,
  HelpText<"Dump symbols and their source code locations">;

def module_suffix : Separate<["-"], "module-suffix">,  Group<f_Group>, MetaVarName<"<suffix>">,
  HelpText<"Use <suffix> as the suffix for module files (the default value is `.mod`)">;
def fno_reformat : Flag<["-"], "fno-reformat">, Group<Preprocessor_Group>,
  HelpText<"Dump the cooked character stream in -E mode">;
defm analyzed_objects_for_unparse : OptOutFC1FFlag<"analyzed-objects-for-unparse", "", "Do not use the analyzed objects when unparsing">;

def emit_mlir : Flag<["-"], "emit-mlir">, Group<Action_Group>,
  HelpText<"Build the parse tree, then lower it to MLIR">;
def emit_fir : Flag<["-"], "emit-fir">, Alias<emit_mlir>;

} // let Flags = [FC1Option, FlangOnlyOption]

//===----------------------------------------------------------------------===//
// Target Options (cc1 + cc1as)
//===----------------------------------------------------------------------===//

let Flags = [CC1Option, CC1AsOption, NoDriverOption] in {

def target_cpu : Separate<["-"], "target-cpu">,
  HelpText<"Target a specific cpu type">,
  MarshallingInfoString<TargetOpts<"CPU">>;
def tune_cpu : Separate<["-"], "tune-cpu">,
  HelpText<"Tune for a specific cpu type">,
  MarshallingInfoString<TargetOpts<"TuneCPU">>;
def target_feature : Separate<["-"], "target-feature">,
  HelpText<"Target specific attributes">,
  MarshallingInfoStringVector<TargetOpts<"FeaturesAsWritten">>;
def target_abi : Separate<["-"], "target-abi">,
  HelpText<"Target a particular ABI type">,
  MarshallingInfoString<TargetOpts<"ABI">>;
def target_sdk_version_EQ : Joined<["-"], "target-sdk-version=">,
  HelpText<"The version of target SDK used for compilation">;
def darwin_target_variant_sdk_version_EQ : Joined<["-"],
  "darwin-target-variant-sdk-version=">,
  HelpText<"The version of darwin target variant SDK used for compilation">;

} // let Flags = [CC1Option, CC1AsOption, NoDriverOption]

let Flags = [CC1Option, CC1AsOption] in {

def darwin_target_variant_triple : Separate<["-"], "darwin-target-variant-triple">,
  HelpText<"Specify the darwin target variant triple">,
  MarshallingInfoString<TargetOpts<"DarwinTargetVariantTriple">>,
  Normalizer<"normalizeTriple">;

} // let Flags = [CC1Option, CC1AsOption]

//===----------------------------------------------------------------------===//
// Target Options (cc1 + cc1as + fc1)
//===----------------------------------------------------------------------===//

let Flags = [CC1Option, CC1AsOption, FC1Option, NoDriverOption] in {

def triple : Separate<["-"], "triple">,
  HelpText<"Specify target triple (e.g. i686-apple-darwin9)">,
  MarshallingInfoString<TargetOpts<"Triple">, "llvm::Triple::normalize(llvm::sys::getDefaultTargetTriple())">,
  AlwaysEmit, Normalizer<"normalizeTriple">;

} // let Flags = [CC1Option, CC1ASOption, FC1Option, NoDriverOption]

//===----------------------------------------------------------------------===//
// Target Options (other)
//===----------------------------------------------------------------------===//

let Flags = [CC1Option, NoDriverOption] in {

def target_linker_version : Separate<["-"], "target-linker-version">,
  HelpText<"Target linker version">,
  MarshallingInfoString<TargetOpts<"LinkerVersion">>;
def triple_EQ : Joined<["-"], "triple=">, Alias<triple>;
def mfpmath : Separate<["-"], "mfpmath">,
  HelpText<"Which unit to use for fp math">,
  MarshallingInfoString<TargetOpts<"FPMath">>;

defm padding_on_unsigned_fixed_point : BoolOption<"f", "padding-on-unsigned-fixed-point",
  LangOpts<"PaddingOnUnsignedFixedPoint">, DefaultFalse,
  PosFlag<SetTrue, [], "Force each unsigned fixed point type to have an extra bit of padding to align their scales with those of signed fixed point types">,
  NegFlag<SetFalse>>,
  ShouldParseIf<ffixed_point.KeyPath>;

} // let Flags = [CC1Option, NoDriverOption]

//===----------------------------------------------------------------------===//
// Analyzer Options
//===----------------------------------------------------------------------===//

let Flags = [CC1Option, NoDriverOption] in {

def analysis_UnoptimizedCFG : Flag<["-"], "unoptimized-cfg">,
  HelpText<"Generate unoptimized CFGs for all analyses">,
  MarshallingInfoFlag<AnalyzerOpts<"UnoptimizedCFG">>;
def analysis_CFGAddImplicitDtors : Flag<["-"], "cfg-add-implicit-dtors">,
  HelpText<"Add C++ implicit destructors to CFGs for all analyses">;

def analyzer_constraints : Separate<["-"], "analyzer-constraints">,
  HelpText<"Source Code Analysis - Symbolic Constraint Engines">;
def analyzer_constraints_EQ : Joined<["-"], "analyzer-constraints=">,
  Alias<analyzer_constraints>;

def analyzer_output : Separate<["-"], "analyzer-output">,
  HelpText<"Source Code Analysis - Output Options">;
def analyzer_output_EQ : Joined<["-"], "analyzer-output=">,
  Alias<analyzer_output>;

def analyzer_purge : Separate<["-"], "analyzer-purge">,
  HelpText<"Source Code Analysis - Dead Symbol Removal Frequency">;
def analyzer_purge_EQ : Joined<["-"], "analyzer-purge=">, Alias<analyzer_purge>;

def analyzer_opt_analyze_headers : Flag<["-"], "analyzer-opt-analyze-headers">,
  HelpText<"Force the static analyzer to analyze functions defined in header files">,
  MarshallingInfoFlag<AnalyzerOpts<"AnalyzeAll">>;
def analyzer_display_progress : Flag<["-"], "analyzer-display-progress">,
  HelpText<"Emit verbose output about the analyzer's progress">,
  MarshallingInfoFlag<AnalyzerOpts<"AnalyzerDisplayProgress">>;
def analyze_function : Separate<["-"], "analyze-function">,
  HelpText<"Run analysis on specific function (for C++ include parameters in name)">,
  MarshallingInfoString<AnalyzerOpts<"AnalyzeSpecificFunction">>;
def analyze_function_EQ : Joined<["-"], "analyze-function=">, Alias<analyze_function>;
def trim_egraph : Flag<["-"], "trim-egraph">,
  HelpText<"Only show error-related paths in the analysis graph">,
  MarshallingInfoFlag<AnalyzerOpts<"TrimGraph">>;
def analyzer_viz_egraph_graphviz : Flag<["-"], "analyzer-viz-egraph-graphviz">,
  HelpText<"Display exploded graph using GraphViz">,
  MarshallingInfoFlag<AnalyzerOpts<"visualizeExplodedGraphWithGraphViz">>;
def analyzer_dump_egraph : Separate<["-"], "analyzer-dump-egraph">,
  HelpText<"Dump exploded graph to the specified file">,
  MarshallingInfoString<AnalyzerOpts<"DumpExplodedGraphTo">>;
def analyzer_dump_egraph_EQ : Joined<["-"], "analyzer-dump-egraph=">, Alias<analyzer_dump_egraph>;

def analyzer_inline_max_stack_depth : Separate<["-"], "analyzer-inline-max-stack-depth">,
  HelpText<"Bound on stack depth while inlining (4 by default)">,
  // Cap the stack depth at 4 calls (5 stack frames, base + 4 calls).
  MarshallingInfoInt<AnalyzerOpts<"InlineMaxStackDepth">, "5">;
def analyzer_inline_max_stack_depth_EQ : Joined<["-"], "analyzer-inline-max-stack-depth=">,
  Alias<analyzer_inline_max_stack_depth>;

def analyzer_inlining_mode : Separate<["-"], "analyzer-inlining-mode">,
  HelpText<"Specify the function selection heuristic used during inlining">;
def analyzer_inlining_mode_EQ : Joined<["-"], "analyzer-inlining-mode=">, Alias<analyzer_inlining_mode>;

def analyzer_disable_retry_exhausted : Flag<["-"], "analyzer-disable-retry-exhausted">,
  HelpText<"Do not re-analyze paths leading to exhausted nodes with a different strategy (may decrease code coverage)">,
  MarshallingInfoFlag<AnalyzerOpts<"NoRetryExhausted">>;

def analyzer_max_loop : Separate<["-"], "analyzer-max-loop">,
  HelpText<"The maximum number of times the analyzer will go through a loop">,
  MarshallingInfoInt<AnalyzerOpts<"maxBlockVisitOnPath">, "4">;
def analyzer_stats : Flag<["-"], "analyzer-stats">,
  HelpText<"Print internal analyzer statistics.">,
  MarshallingInfoFlag<AnalyzerOpts<"PrintStats">>;

def analyzer_checker : Separate<["-"], "analyzer-checker">,
  HelpText<"Choose analyzer checkers to enable">,
  ValuesCode<[{
    const char *Values =
    #define GET_CHECKERS
    #define CHECKER(FULLNAME, CLASS, HT, DOC_URI, IS_HIDDEN)  FULLNAME ","
    #include "clang/StaticAnalyzer/Checkers/Checkers.inc"
    #undef GET_CHECKERS
    #define GET_PACKAGES
    #define PACKAGE(FULLNAME)  FULLNAME ","
    #include "clang/StaticAnalyzer/Checkers/Checkers.inc"
    #undef GET_PACKAGES
    ;
  }]>;
def analyzer_checker_EQ : Joined<["-"], "analyzer-checker=">,
  Alias<analyzer_checker>;

def analyzer_disable_checker : Separate<["-"], "analyzer-disable-checker">,
  HelpText<"Choose analyzer checkers to disable">;
def analyzer_disable_checker_EQ : Joined<["-"], "analyzer-disable-checker=">,
  Alias<analyzer_disable_checker>;

def analyzer_disable_all_checks : Flag<["-"], "analyzer-disable-all-checks">,
  HelpText<"Disable all static analyzer checks">,
  MarshallingInfoFlag<AnalyzerOpts<"DisableAllCheckers">>;

def analyzer_checker_help : Flag<["-"], "analyzer-checker-help">,
  HelpText<"Display the list of analyzer checkers that are available">,
  MarshallingInfoFlag<AnalyzerOpts<"ShowCheckerHelp">>;

def analyzer_checker_help_alpha : Flag<["-"], "analyzer-checker-help-alpha">,
  HelpText<"Display the list of in development analyzer checkers. These "
           "are NOT considered safe, they are unstable and will emit incorrect "
           "reports. Enable ONLY FOR DEVELOPMENT purposes">,
  MarshallingInfoFlag<AnalyzerOpts<"ShowCheckerHelpAlpha">>;

def analyzer_checker_help_developer : Flag<["-"], "analyzer-checker-help-developer">,
  HelpText<"Display the list of developer-only checkers such as modeling "
           "and debug checkers">,
  MarshallingInfoFlag<AnalyzerOpts<"ShowCheckerHelpDeveloper">>;

def analyzer_config_help : Flag<["-"], "analyzer-config-help">,
  HelpText<"Display the list of -analyzer-config options. These are meant for "
           "development purposes only!">,
  MarshallingInfoFlag<AnalyzerOpts<"ShowConfigOptionsList">>;

def analyzer_list_enabled_checkers : Flag<["-"], "analyzer-list-enabled-checkers">,
  HelpText<"Display the list of enabled analyzer checkers">,
  MarshallingInfoFlag<AnalyzerOpts<"ShowEnabledCheckerList">>;

def analyzer_config : Separate<["-"], "analyzer-config">,
  HelpText<"Choose analyzer options to enable">;

def analyzer_checker_option_help : Flag<["-"], "analyzer-checker-option-help">,
  HelpText<"Display the list of checker and package options">,
  MarshallingInfoFlag<AnalyzerOpts<"ShowCheckerOptionList">>;

def analyzer_checker_option_help_alpha : Flag<["-"], "analyzer-checker-option-help-alpha">,
  HelpText<"Display the list of in development checker and package options. "
           "These are NOT considered safe, they are unstable and will emit "
           "incorrect reports. Enable ONLY FOR DEVELOPMENT purposes">,
  MarshallingInfoFlag<AnalyzerOpts<"ShowCheckerOptionAlphaList">>;

def analyzer_checker_option_help_developer : Flag<["-"], "analyzer-checker-option-help-developer">,
  HelpText<"Display the list of checker and package options meant for "
           "development purposes only">,
  MarshallingInfoFlag<AnalyzerOpts<"ShowCheckerOptionDeveloperList">>;

def analyzer_config_compatibility_mode : Separate<["-"], "analyzer-config-compatibility-mode">,
  HelpText<"Don't emit errors on invalid analyzer-config inputs">,
  Values<"true,false">, NormalizedValues<[[{false}], [{true}]]>,
  MarshallingInfoEnum<AnalyzerOpts<"ShouldEmitErrorsOnInvalidConfigValue">, [{true}]>;

def analyzer_config_compatibility_mode_EQ : Joined<["-"], "analyzer-config-compatibility-mode=">,
  Alias<analyzer_config_compatibility_mode>;

def analyzer_werror : Flag<["-"], "analyzer-werror">,
  HelpText<"Emit analyzer results as errors rather than warnings">,
  MarshallingInfoFlag<AnalyzerOpts<"AnalyzerWerror">>;

} // let Flags = [CC1Option, NoDriverOption]

//===----------------------------------------------------------------------===//
// Migrator Options
//===----------------------------------------------------------------------===//

def migrator_no_nsalloc_error : Flag<["-"], "no-ns-alloc-error">,
  HelpText<"Do not error on use of NSAllocateCollectable/NSReallocateCollectable">,
  Flags<[CC1Option, NoDriverOption]>,
  MarshallingInfoFlag<MigratorOpts<"NoNSAllocReallocError">>;

def migrator_no_finalize_removal : Flag<["-"], "no-finalize-removal">,
  HelpText<"Do not remove finalize method in gc mode">,
  Flags<[CC1Option, NoDriverOption]>,
  MarshallingInfoFlag<MigratorOpts<"NoFinalizeRemoval">>;

//===----------------------------------------------------------------------===//
// CodeGen Options
//===----------------------------------------------------------------------===//

let Flags = [CC1Option, CC1AsOption, FC1Option, NoDriverOption] in {

def mrelocation_model : Separate<["-"], "mrelocation-model">,
  HelpText<"The relocation model to use">, Values<"static,pic,ropi,rwpi,ropi-rwpi,dynamic-no-pic">,
  NormalizedValuesScope<"llvm::Reloc">,
  NormalizedValues<["Static", "PIC_", "ROPI", "RWPI", "ROPI_RWPI", "DynamicNoPIC"]>,
  MarshallingInfoEnum<CodeGenOpts<"RelocationModel">, "PIC_">;

} // let Flags = [CC1Option, CC1AsOption, FC1Option, NoDriverOption]

let Flags = [CC1Option, CC1AsOption, NoDriverOption] in {

def debug_info_kind_EQ : Joined<["-"], "debug-info-kind=">;
def debug_info_macro : Flag<["-"], "debug-info-macro">,
  HelpText<"Emit macro debug information">,
  MarshallingInfoFlag<CodeGenOpts<"MacroDebugInfo">>;
def default_function_attr : Separate<["-"], "default-function-attr">,
  HelpText<"Apply given attribute to all functions">,
  MarshallingInfoStringVector<CodeGenOpts<"DefaultFunctionAttrs">>;
def dwarf_version_EQ : Joined<["-"], "dwarf-version=">,
  MarshallingInfoInt<CodeGenOpts<"DwarfVersion">>;
def debugger_tuning_EQ : Joined<["-"], "debugger-tuning=">,
  Values<"gdb,lldb,sce,dbx">,
  NormalizedValuesScope<"llvm::DebuggerKind">, NormalizedValues<["GDB", "LLDB", "SCE", "DBX"]>,
  MarshallingInfoEnum<CodeGenOpts<"DebuggerTuning">, "Default">;
def dwarf_debug_flags : Separate<["-"], "dwarf-debug-flags">,
  HelpText<"The string to embed in the Dwarf debug flags record.">,
  MarshallingInfoString<CodeGenOpts<"DwarfDebugFlags">>;
def record_command_line : Separate<["-"], "record-command-line">,
  HelpText<"The string to embed in the .LLVM.command.line section.">,
  MarshallingInfoString<CodeGenOpts<"RecordCommandLine">>;
def compress_debug_sections_EQ : Joined<["-", "--"], "compress-debug-sections=">,
    HelpText<"DWARF debug sections compression type">, Values<"none,zlib,zstd">,
    NormalizedValuesScope<"llvm::DebugCompressionType">, NormalizedValues<["None", "Zlib", "Zstd"]>,
    MarshallingInfoEnum<CodeGenOpts<"CompressDebugSections">, "None">;
def compress_debug_sections : Flag<["-", "--"], "compress-debug-sections">,
  Alias<compress_debug_sections_EQ>, AliasArgs<["zlib"]>;
def mno_exec_stack : Flag<["-"], "mnoexecstack">,
  HelpText<"Mark the file as not needing an executable stack">,
  MarshallingInfoFlag<CodeGenOpts<"NoExecStack">>;
def massembler_no_warn : Flag<["-"], "massembler-no-warn">,
  HelpText<"Make assembler not emit warnings">,
  MarshallingInfoFlag<CodeGenOpts<"NoWarn">>;
def massembler_fatal_warnings : Flag<["-"], "massembler-fatal-warnings">,
  HelpText<"Make assembler warnings fatal">,
  MarshallingInfoFlag<CodeGenOpts<"FatalWarnings">>;
def mrelax_relocations : Flag<["--"], "mrelax-relocations">,
    HelpText<"Use relaxable elf relocations">,
    MarshallingInfoFlag<CodeGenOpts<"RelaxELFRelocations">>;
def msave_temp_labels : Flag<["-"], "msave-temp-labels">,
  HelpText<"Save temporary labels in the symbol table. "
           "Note this may change .s semantics and shouldn't generally be used "
           "on compiler-generated code.">,
  MarshallingInfoFlag<CodeGenOpts<"SaveTempLabels">>;
def mno_type_check : Flag<["-"], "mno-type-check">,
  HelpText<"Don't perform type checking of the assembly code (wasm only)">,
  MarshallingInfoFlag<CodeGenOpts<"NoTypeCheck">>;
def fno_math_builtin : Flag<["-"], "fno-math-builtin">,
  HelpText<"Disable implicit builtin knowledge of math functions">,
  MarshallingInfoFlag<LangOpts<"NoMathBuiltin">>;
def fno_use_ctor_homing: Flag<["-"], "fno-use-ctor-homing">,
    HelpText<"Don't use constructor homing for debug info">;
def fuse_ctor_homing: Flag<["-"], "fuse-ctor-homing">,
    HelpText<"Use constructor homing if we are using limited debug info already">;

} // let Flags = [CC1Option, CC1AsOption, NoDriverOption]

let Flags = [CC1Option, NoDriverOption] in {

def disable_llvm_verifier : Flag<["-"], "disable-llvm-verifier">,
  HelpText<"Don't run the LLVM IR verifier pass">,
  MarshallingInfoNegativeFlag<CodeGenOpts<"VerifyModule">>;
def disable_llvm_passes : Flag<["-"], "disable-llvm-passes">,
  HelpText<"Use together with -emit-llvm to get pristine LLVM IR from the "
           "frontend by not running any LLVM passes at all">,
  MarshallingInfoFlag<CodeGenOpts<"DisableLLVMPasses">>;
def disable_llvm_optzns : Flag<["-"], "disable-llvm-optzns">,
  Alias<disable_llvm_passes>;
def disable_lifetimemarkers : Flag<["-"], "disable-lifetime-markers">,
  HelpText<"Disable lifetime-markers emission even when optimizations are "
           "enabled">,
  MarshallingInfoFlag<CodeGenOpts<"DisableLifetimeMarkers">>;
def disable_O0_optnone : Flag<["-"], "disable-O0-optnone">,
  HelpText<"Disable adding the optnone attribute to functions at O0">,
  MarshallingInfoFlag<CodeGenOpts<"DisableO0ImplyOptNone">>;
def disable_red_zone : Flag<["-"], "disable-red-zone">,
  HelpText<"Do not emit code that uses the red zone.">,
  MarshallingInfoFlag<CodeGenOpts<"DisableRedZone">>;
def dwarf_ext_refs : Flag<["-"], "dwarf-ext-refs">,
  HelpText<"Generate debug info with external references to clang modules"
           " or precompiled headers">,
  MarshallingInfoFlag<CodeGenOpts<"DebugTypeExtRefs">>;
def dwarf_explicit_import : Flag<["-"], "dwarf-explicit-import">,
  HelpText<"Generate explicit import from anonymous namespace to containing"
           " scope">,
  MarshallingInfoFlag<CodeGenOpts<"DebugExplicitImport">>;
def debug_forward_template_params : Flag<["-"], "debug-forward-template-params">,
  HelpText<"Emit complete descriptions of template parameters in forward"
           " declarations">,
  MarshallingInfoFlag<CodeGenOpts<"DebugFwdTemplateParams">>;
def fforbid_guard_variables : Flag<["-"], "fforbid-guard-variables">,
  HelpText<"Emit an error if a C++ static local initializer would need a guard variable">,
  MarshallingInfoFlag<CodeGenOpts<"ForbidGuardVariables">>;
def no_implicit_float : Flag<["-"], "no-implicit-float">,
  HelpText<"Don't generate implicit floating point instructions">,
  MarshallingInfoFlag<CodeGenOpts<"NoImplicitFloat">>;
def fdump_vtable_layouts : Flag<["-"], "fdump-vtable-layouts">,
  HelpText<"Dump the layouts of all vtables that will be emitted in a translation unit">,
  MarshallingInfoFlag<LangOpts<"DumpVTableLayouts">>;
def fmerge_functions : Flag<["-"], "fmerge-functions">,
  HelpText<"Permit merging of identical functions when optimizing.">,
  MarshallingInfoFlag<CodeGenOpts<"MergeFunctions">>;
def coverage_data_file : Separate<["-"], "coverage-data-file">,
  HelpText<"Emit coverage data to this filename.">,
  MarshallingInfoString<CodeGenOpts<"CoverageDataFile">>,
  ShouldParseIf<!strconcat(fprofile_arcs.KeyPath, "||", ftest_coverage.KeyPath)>;
def coverage_data_file_EQ : Joined<["-"], "coverage-data-file=">,
  Alias<coverage_data_file>;
def coverage_notes_file : Separate<["-"], "coverage-notes-file">,
  HelpText<"Emit coverage notes to this filename.">,
  MarshallingInfoString<CodeGenOpts<"CoverageNotesFile">>,
  ShouldParseIf<!strconcat(fprofile_arcs.KeyPath, "||", ftest_coverage.KeyPath)>;
def coverage_notes_file_EQ : Joined<["-"], "coverage-notes-file=">,
  Alias<coverage_notes_file>;
def coverage_version_EQ : Joined<["-"], "coverage-version=">,
  HelpText<"Four-byte version string for gcov files.">;
def dump_coverage_mapping : Flag<["-"], "dump-coverage-mapping">,
  HelpText<"Dump the coverage mapping records, for testing">,
  MarshallingInfoFlag<CodeGenOpts<"DumpCoverageMapping">>;
def fuse_register_sized_bitfield_access: Flag<["-"], "fuse-register-sized-bitfield-access">,
  HelpText<"Use register sized accesses to bit-fields, when possible.">,
  MarshallingInfoFlag<CodeGenOpts<"UseRegisterSizedBitfieldAccess">>;
def relaxed_aliasing : Flag<["-"], "relaxed-aliasing">,
  HelpText<"Turn off Type Based Alias Analysis">,
  MarshallingInfoFlag<CodeGenOpts<"RelaxedAliasing">>;
def no_struct_path_tbaa : Flag<["-"], "no-struct-path-tbaa">,
  HelpText<"Turn off struct-path aware Type Based Alias Analysis">,
  MarshallingInfoNegativeFlag<CodeGenOpts<"StructPathTBAA">>;
def new_struct_path_tbaa : Flag<["-"], "new-struct-path-tbaa">,
  HelpText<"Enable enhanced struct-path aware Type Based Alias Analysis">;
def mdebug_pass : Separate<["-"], "mdebug-pass">,
  HelpText<"Enable additional debug output">,
  MarshallingInfoString<CodeGenOpts<"DebugPass">>;
def mframe_pointer_EQ : Joined<["-"], "mframe-pointer=">,
  HelpText<"Specify which frame pointers to retain.">, Values<"all,non-leaf,none">,
  NormalizedValuesScope<"CodeGenOptions::FramePointerKind">, NormalizedValues<["All", "NonLeaf", "None"]>,
  MarshallingInfoEnum<CodeGenOpts<"FramePointer">, "None">;
def menable_no_infinities : Flag<["-"], "menable-no-infs">,
  HelpText<"Allow optimization to assume there are no infinities.">,
  MarshallingInfoFlag<LangOpts<"NoHonorInfs">>, ImpliedByAnyOf<[ffinite_math_only.KeyPath]>;
def menable_no_nans : Flag<["-"], "menable-no-nans">,
  HelpText<"Allow optimization to assume there are no NaNs.">,
  MarshallingInfoFlag<LangOpts<"NoHonorNaNs">>, ImpliedByAnyOf<[ffinite_math_only.KeyPath]>;
def mreassociate : Flag<["-"], "mreassociate">,
  HelpText<"Allow reassociation transformations for floating-point instructions">,
  MarshallingInfoFlag<LangOpts<"AllowFPReassoc">>, ImpliedByAnyOf<[menable_unsafe_fp_math.KeyPath]>;
def mabi_EQ_ieeelongdouble : Flag<["-"], "mabi=ieeelongdouble">,
  HelpText<"Use IEEE 754 quadruple-precision for long double">,
  MarshallingInfoFlag<LangOpts<"PPCIEEELongDouble">>;
def mfloat_abi : Separate<["-"], "mfloat-abi">,
  HelpText<"The float ABI to use">,
  MarshallingInfoString<CodeGenOpts<"FloatABI">>;
def mtp : Separate<["-"], "mtp">,
  HelpText<"Mode for reading thread pointer">;
def mlimit_float_precision : Separate<["-"], "mlimit-float-precision">,
  HelpText<"Limit float precision to the given value">,
  MarshallingInfoString<CodeGenOpts<"LimitFloatPrecision">>;
def mregparm : Separate<["-"], "mregparm">,
  HelpText<"Limit the number of registers available for integer arguments">,
  MarshallingInfoInt<CodeGenOpts<"NumRegisterParameters">>;
def msmall_data_limit : Separate<["-"], "msmall-data-limit">,
  HelpText<"Put global and static data smaller than the limit into a special section">,
  MarshallingInfoInt<CodeGenOpts<"SmallDataLimit">>;
def funwind_tables_EQ : Joined<["-"], "funwind-tables=">,
  HelpText<"Generate unwinding tables for all functions">,
  MarshallingInfoInt<CodeGenOpts<"UnwindTables">>;
defm constructor_aliases : BoolOption<"m", "constructor-aliases",
  CodeGenOpts<"CXXCtorDtorAliases">, DefaultFalse,
  PosFlag<SetTrue, [], "Enable">, NegFlag<SetFalse, [], "Disable">,
  BothFlags<[CC1Option], " emitting complete constructors and destructors as aliases when possible">>;
def mlink_bitcode_file : Separate<["-"], "mlink-bitcode-file">,
  HelpText<"Link the given bitcode file before performing optimizations.">;
def mlink_builtin_bitcode : Separate<["-"], "mlink-builtin-bitcode">,
  HelpText<"Link and internalize needed symbols from the given bitcode file "
           "before performing optimizations.">;
def mlink_cuda_bitcode : Separate<["-"], "mlink-cuda-bitcode">,
  Alias<mlink_builtin_bitcode>;
def vectorize_loops : Flag<["-"], "vectorize-loops">,
  HelpText<"Run the Loop vectorization passes">,
  MarshallingInfoFlag<CodeGenOpts<"VectorizeLoop">>;
def vectorize_slp : Flag<["-"], "vectorize-slp">,
  HelpText<"Run the SLP vectorization passes">,
  MarshallingInfoFlag<CodeGenOpts<"VectorizeSLP">>;
def dependent_lib : Joined<["--"], "dependent-lib=">,
  HelpText<"Add dependent library">,
  MarshallingInfoStringVector<CodeGenOpts<"DependentLibraries">>;
def linker_option : Joined<["--"], "linker-option=">,
  HelpText<"Add linker option">,
  MarshallingInfoStringVector<CodeGenOpts<"LinkerOptions">>;
def fsanitize_coverage_type : Joined<["-"], "fsanitize-coverage-type=">,
                              HelpText<"Sanitizer coverage type">,
                              MarshallingInfoInt<CodeGenOpts<"SanitizeCoverageType">>;
def fsanitize_coverage_indirect_calls
    : Flag<["-"], "fsanitize-coverage-indirect-calls">,
      HelpText<"Enable sanitizer coverage for indirect calls">,
      MarshallingInfoFlag<CodeGenOpts<"SanitizeCoverageIndirectCalls">>;
def fsanitize_coverage_trace_bb
    : Flag<["-"], "fsanitize-coverage-trace-bb">,
      HelpText<"Enable basic block tracing in sanitizer coverage">,
      MarshallingInfoFlag<CodeGenOpts<"SanitizeCoverageTraceBB">>;
def fsanitize_coverage_trace_cmp
    : Flag<["-"], "fsanitize-coverage-trace-cmp">,
      HelpText<"Enable cmp instruction tracing in sanitizer coverage">,
      MarshallingInfoFlag<CodeGenOpts<"SanitizeCoverageTraceCmp">>;
def fsanitize_coverage_trace_div
    : Flag<["-"], "fsanitize-coverage-trace-div">,
      HelpText<"Enable div instruction tracing in sanitizer coverage">,
      MarshallingInfoFlag<CodeGenOpts<"SanitizeCoverageTraceDiv">>;
def fsanitize_coverage_trace_gep
    : Flag<["-"], "fsanitize-coverage-trace-gep">,
      HelpText<"Enable gep instruction tracing in sanitizer coverage">,
      MarshallingInfoFlag<CodeGenOpts<"SanitizeCoverageTraceGep">>;
def fsanitize_coverage_8bit_counters
    : Flag<["-"], "fsanitize-coverage-8bit-counters">,
      HelpText<"Enable frequency counters in sanitizer coverage">,
      MarshallingInfoFlag<CodeGenOpts<"SanitizeCoverage8bitCounters">>;
def fsanitize_coverage_inline_8bit_counters
    : Flag<["-"], "fsanitize-coverage-inline-8bit-counters">,
      HelpText<"Enable inline 8-bit counters in sanitizer coverage">,
      MarshallingInfoFlag<CodeGenOpts<"SanitizeCoverageInline8bitCounters">>;
def fsanitize_coverage_inline_bool_flag
    : Flag<["-"], "fsanitize-coverage-inline-bool-flag">,
      HelpText<"Enable inline bool flag in sanitizer coverage">,
      MarshallingInfoFlag<CodeGenOpts<"SanitizeCoverageInlineBoolFlag">>;
def fsanitize_coverage_pc_table
    : Flag<["-"], "fsanitize-coverage-pc-table">,
      HelpText<"Create a table of coverage-instrumented PCs">,
      MarshallingInfoFlag<CodeGenOpts<"SanitizeCoveragePCTable">>;
def fsanitize_coverage_control_flow
    : Flag<["-"], "fsanitize-coverage-control-flow">,
      HelpText<"Collect control flow of function">,
      MarshallingInfoFlag<CodeGenOpts<"SanitizeCoverageControlFlow">>;
def fsanitize_coverage_trace_pc
    : Flag<["-"], "fsanitize-coverage-trace-pc">,
      HelpText<"Enable PC tracing in sanitizer coverage">,
      MarshallingInfoFlag<CodeGenOpts<"SanitizeCoverageTracePC">>;
def fsanitize_coverage_trace_pc_guard
    : Flag<["-"], "fsanitize-coverage-trace-pc-guard">,
      HelpText<"Enable PC tracing with guard in sanitizer coverage">,
      MarshallingInfoFlag<CodeGenOpts<"SanitizeCoverageTracePCGuard">>;
def fsanitize_coverage_no_prune
    : Flag<["-"], "fsanitize-coverage-no-prune">,
      HelpText<"Disable coverage pruning (i.e. instrument all blocks/edges)">,
      MarshallingInfoFlag<CodeGenOpts<"SanitizeCoverageNoPrune">>;
def fsanitize_coverage_stack_depth
    : Flag<["-"], "fsanitize-coverage-stack-depth">,
      HelpText<"Enable max stack depth tracing">,
      MarshallingInfoFlag<CodeGenOpts<"SanitizeCoverageStackDepth">>;
def fsanitize_coverage_trace_loads
    : Flag<["-"], "fsanitize-coverage-trace-loads">,
      HelpText<"Enable tracing of loads">,
      MarshallingInfoFlag<CodeGenOpts<"SanitizeCoverageTraceLoads">>;
def fsanitize_coverage_trace_stores
    : Flag<["-"], "fsanitize-coverage-trace-stores">,
      HelpText<"Enable tracing of stores">,
      MarshallingInfoFlag<CodeGenOpts<"SanitizeCoverageTraceStores">>;
def fexperimental_sanitize_metadata_EQ_covered
    : Flag<["-"], "fexperimental-sanitize-metadata=covered">,
      HelpText<"Emit PCs for code covered with binary analysis sanitizers">,
      MarshallingInfoFlag<CodeGenOpts<"SanitizeBinaryMetadataCovered">>;
def fexperimental_sanitize_metadata_EQ_atomics
    : Flag<["-"], "fexperimental-sanitize-metadata=atomics">,
      HelpText<"Emit PCs for atomic operations used by binary analysis sanitizers">,
      MarshallingInfoFlag<CodeGenOpts<"SanitizeBinaryMetadataAtomics">>;
def fpatchable_function_entry_offset_EQ
    : Joined<["-"], "fpatchable-function-entry-offset=">, MetaVarName<"<M>">,
      HelpText<"Generate M NOPs before function entry">,
      MarshallingInfoInt<CodeGenOpts<"PatchableFunctionEntryOffset">>;
def fprofile_instrument_EQ : Joined<["-"], "fprofile-instrument=">,
    HelpText<"Enable PGO instrumentation">, Values<"none,clang,llvm,csllvm">,
    NormalizedValuesScope<"CodeGenOptions">,
    NormalizedValues<["ProfileNone", "ProfileClangInstr", "ProfileIRInstr", "ProfileCSIRInstr"]>,
    MarshallingInfoEnum<CodeGenOpts<"ProfileInstr">, "ProfileNone">;
def fprofile_instrument_path_EQ : Joined<["-"], "fprofile-instrument-path=">,
    HelpText<"Generate instrumented code to collect execution counts into "
             "<file> (overridden by LLVM_PROFILE_FILE env var)">,
    MarshallingInfoString<CodeGenOpts<"InstrProfileOutput">>;
def fprofile_instrument_use_path_EQ :
    Joined<["-"], "fprofile-instrument-use-path=">,
    HelpText<"Specify the profile path in PGO use compilation">,
    MarshallingInfoString<CodeGenOpts<"ProfileInstrumentUsePath">>;
def flto_visibility_public_std:
    Flag<["-"], "flto-visibility-public-std">,
    HelpText<"Use public LTO visibility for classes in std and stdext namespaces">,
    MarshallingInfoFlag<CodeGenOpts<"LTOVisibilityPublicStd">>;
defm lto_unit : BoolOption<"f", "lto-unit",
  CodeGenOpts<"LTOUnit">, DefaultFalse,
  PosFlag<SetTrue, [CC1Option], "Emit IR to support LTO unit features (CFI, whole program vtable opt)">,
  NegFlag<SetFalse>>;
def fverify_debuginfo_preserve
    : Flag<["-"], "fverify-debuginfo-preserve">,
      HelpText<"Enable Debug Info Metadata preservation testing in "
               "optimizations.">,
      MarshallingInfoFlag<CodeGenOpts<"EnableDIPreservationVerify">>;
def fverify_debuginfo_preserve_export
    : Joined<["-"], "fverify-debuginfo-preserve-export=">,
      MetaVarName<"<file>">,
      HelpText<"Export debug info (by testing original Debug Info) failures "
               "into specified (JSON) file (should be abs path as we use "
               "append mode to insert new JSON objects).">,
      MarshallingInfoString<CodeGenOpts<"DIBugsReportFilePath">>;
def fwarn_stack_size_EQ
    : Joined<["-"], "fwarn-stack-size=">,
      MarshallingInfoInt<CodeGenOpts<"WarnStackSize">, "UINT_MAX">;
// The driver option takes the key as a parameter to the -msign-return-address=
// and -mbranch-protection= options, but CC1 has a separate option so we
// don't have to parse the parameter twice.
def msign_return_address_key_EQ : Joined<["-"], "msign-return-address-key=">,
    Values<"a_key,b_key">;
def mbranch_target_enforce : Flag<["-"], "mbranch-target-enforce">,
  MarshallingInfoFlag<LangOpts<"BranchTargetEnforcement">>;
def fno_dllexport_inlines : Flag<["-"], "fno-dllexport-inlines">,
  MarshallingInfoNegativeFlag<LangOpts<"DllExportInlines">>;
def cfguard_no_checks : Flag<["-"], "cfguard-no-checks">,
    HelpText<"Emit Windows Control Flow Guard tables only (no checks)">,
    MarshallingInfoFlag<CodeGenOpts<"ControlFlowGuardNoChecks">>;
def cfguard : Flag<["-"], "cfguard">,
    HelpText<"Emit Windows Control Flow Guard tables and checks">,
    MarshallingInfoFlag<CodeGenOpts<"ControlFlowGuard">>;
def ehcontguard : Flag<["-"], "ehcontguard">,
    HelpText<"Emit Windows EH Continuation Guard tables">,
    MarshallingInfoFlag<CodeGenOpts<"EHContGuard">>;

def fdenormal_fp_math_f32_EQ : Joined<["-"], "fdenormal-fp-math-f32=">,
   Group<f_Group>;

} // let Flags = [CC1Option, NoDriverOption]

//===----------------------------------------------------------------------===//
// Dependency Output Options
//===----------------------------------------------------------------------===//

let Flags = [CC1Option, NoDriverOption] in {

def sys_header_deps : Flag<["-"], "sys-header-deps">,
  HelpText<"Include system headers in dependency output">,
  MarshallingInfoFlag<DependencyOutputOpts<"IncludeSystemHeaders">>;
def module_file_deps : Flag<["-"], "module-file-deps">,
  HelpText<"Include module files in dependency output">,
  MarshallingInfoFlag<DependencyOutputOpts<"IncludeModuleFiles">>;
def header_include_file : Separate<["-"], "header-include-file">,
  HelpText<"Filename (or -) to write header include output to">,
  MarshallingInfoString<DependencyOutputOpts<"HeaderIncludeOutputFile">>;
def show_includes : Flag<["--"], "show-includes">,
  HelpText<"Print cl.exe style /showIncludes to stdout">;

} // let Flags = [CC1Option, NoDriverOption]

//===----------------------------------------------------------------------===//
// Diagnostic Options
//===----------------------------------------------------------------------===//

let Flags = [CC1Option, NoDriverOption] in {

def diagnostic_log_file : Separate<["-"], "diagnostic-log-file">,
  HelpText<"Filename (or -) to log diagnostics to">,
  MarshallingInfoString<DiagnosticOpts<"DiagnosticLogFile">>;
def diagnostic_serialized_file : Separate<["-"], "serialize-diagnostic-file">,
  MetaVarName<"<filename>">,
  HelpText<"File for serializing diagnostics in a binary format">;

def fdiagnostics_format : Separate<["-"], "fdiagnostics-format">,
  HelpText<"Change diagnostic formatting to match IDE and command line tools">,
  Values<"clang,msvc,vi,sarif,SARIF">,
  NormalizedValuesScope<"DiagnosticOptions">, NormalizedValues<["Clang", "MSVC", "Vi", "SARIF", "SARIF"]>,
  MarshallingInfoEnum<DiagnosticOpts<"Format">, "Clang">;
def fdiagnostics_show_category : Separate<["-"], "fdiagnostics-show-category">,
  HelpText<"Print diagnostic category">,
  Values<"none,id,name">,
  NormalizedValues<["0", "1", "2"]>,
  MarshallingInfoEnum<DiagnosticOpts<"ShowCategories">, "0">;
def fno_diagnostics_use_presumed_location : Flag<["-"], "fno-diagnostics-use-presumed-location">,
  HelpText<"Ignore #line directives when displaying diagnostic locations">,
  MarshallingInfoNegativeFlag<DiagnosticOpts<"ShowPresumedLoc">>;
def ftabstop : Separate<["-"], "ftabstop">, MetaVarName<"<N>">,
  HelpText<"Set the tab stop distance.">,
  MarshallingInfoInt<DiagnosticOpts<"TabStop">, "DiagnosticOptions::DefaultTabStop">;
def ferror_limit : Separate<["-"], "ferror-limit">, MetaVarName<"<N>">,
  HelpText<"Set the maximum number of errors to emit before stopping (0 = no limit).">,
  MarshallingInfoInt<DiagnosticOpts<"ErrorLimit">>;
def fmacro_backtrace_limit : Separate<["-"], "fmacro-backtrace-limit">, MetaVarName<"<N>">,
  HelpText<"Set the maximum number of entries to print in a macro expansion backtrace (0 = no limit).">,
  MarshallingInfoInt<DiagnosticOpts<"MacroBacktraceLimit">, "DiagnosticOptions::DefaultMacroBacktraceLimit">;
def ftemplate_backtrace_limit : Separate<["-"], "ftemplate-backtrace-limit">, MetaVarName<"<N>">,
  HelpText<"Set the maximum number of entries to print in a template instantiation backtrace (0 = no limit).">,
  MarshallingInfoInt<DiagnosticOpts<"TemplateBacktraceLimit">, "DiagnosticOptions::DefaultTemplateBacktraceLimit">;
def fconstexpr_backtrace_limit : Separate<["-"], "fconstexpr-backtrace-limit">, MetaVarName<"<N>">,
  HelpText<"Set the maximum number of entries to print in a constexpr evaluation backtrace (0 = no limit).">,
  MarshallingInfoInt<DiagnosticOpts<"ConstexprBacktraceLimit">, "DiagnosticOptions::DefaultConstexprBacktraceLimit">;
def fspell_checking_limit : Separate<["-"], "fspell-checking-limit">, MetaVarName<"<N>">,
  HelpText<"Set the maximum number of times to perform spell checking on unrecognized identifiers (0 = no limit).">,
  MarshallingInfoInt<DiagnosticOpts<"SpellCheckingLimit">, "DiagnosticOptions::DefaultSpellCheckingLimit">;
def fcaret_diagnostics_max_lines :
  Separate<["-"], "fcaret-diagnostics-max-lines">, MetaVarName<"<N>">,
  HelpText<"Set the maximum number of source lines to show in a caret diagnostic">,
  MarshallingInfoInt<DiagnosticOpts<"SnippetLineLimit">, "DiagnosticOptions::DefaultSnippetLineLimit">;
def verify_EQ : CommaJoined<["-"], "verify=">,
  MetaVarName<"<prefixes>">,
  HelpText<"Verify diagnostic output using comment directives that start with"
           " prefixes in the comma-separated sequence <prefixes>">;
def verify : Flag<["-"], "verify">,
  HelpText<"Equivalent to -verify=expected">;
def verify_ignore_unexpected : Flag<["-"], "verify-ignore-unexpected">,
  HelpText<"Ignore unexpected diagnostic messages">;
def verify_ignore_unexpected_EQ : CommaJoined<["-"], "verify-ignore-unexpected=">,
  HelpText<"Ignore unexpected diagnostic messages">;
def Wno_rewrite_macros : Flag<["-"], "Wno-rewrite-macros">,
  HelpText<"Silence ObjC rewriting warnings">,
  MarshallingInfoFlag<DiagnosticOpts<"NoRewriteMacros">>;

} // let Flags = [CC1Option, NoDriverOption]

//===----------------------------------------------------------------------===//
// Frontend Options
//===----------------------------------------------------------------------===//

let Flags = [CC1Option, NoDriverOption] in {

// This isn't normally used, it is just here so we can parse a
// CompilerInvocation out of a driver-derived argument vector.
def cc1 : Flag<["-"], "cc1">;
def cc1as : Flag<["-"], "cc1as">;

def ast_merge : Separate<["-"], "ast-merge">,
  MetaVarName<"<ast file>">,
  HelpText<"Merge the given AST file into the translation unit being compiled.">,
  MarshallingInfoStringVector<FrontendOpts<"ASTMergeFiles">>;
def aux_target_cpu : Separate<["-"], "aux-target-cpu">,
  HelpText<"Target a specific auxiliary cpu type">;
def aux_target_feature : Separate<["-"], "aux-target-feature">,
  HelpText<"Target specific auxiliary attributes">;
def aux_triple : Separate<["-"], "aux-triple">,
  HelpText<"Auxiliary target triple.">,
  MarshallingInfoString<FrontendOpts<"AuxTriple">>;
def code_completion_at : Separate<["-"], "code-completion-at">,
  MetaVarName<"<file>:<line>:<column>">,
  HelpText<"Dump code-completion information at a location">;
def remap_file : Separate<["-"], "remap-file">,
  MetaVarName<"<from>;<to>">,
  HelpText<"Replace the contents of the <from> file with the contents of the <to> file">;
def code_completion_at_EQ : Joined<["-"], "code-completion-at=">,
  Alias<code_completion_at>;
def code_completion_macros : Flag<["-"], "code-completion-macros">,
  HelpText<"Include macros in code-completion results">,
  MarshallingInfoFlag<FrontendOpts<"CodeCompleteOpts.IncludeMacros">>;
def code_completion_patterns : Flag<["-"], "code-completion-patterns">,
  HelpText<"Include code patterns in code-completion results">,
  MarshallingInfoFlag<FrontendOpts<"CodeCompleteOpts.IncludeCodePatterns">>;
def no_code_completion_globals : Flag<["-"], "no-code-completion-globals">,
  HelpText<"Do not include global declarations in code-completion results.">,
  MarshallingInfoNegativeFlag<FrontendOpts<"CodeCompleteOpts.IncludeGlobals">>;
def no_code_completion_ns_level_decls : Flag<["-"], "no-code-completion-ns-level-decls">,
  HelpText<"Do not include declarations inside namespaces (incl. global namespace) in the code-completion results.">,
  MarshallingInfoNegativeFlag<FrontendOpts<"CodeCompleteOpts.IncludeNamespaceLevelDecls">>;
def code_completion_brief_comments : Flag<["-"], "code-completion-brief-comments">,
  HelpText<"Include brief documentation comments in code-completion results.">,
  MarshallingInfoFlag<FrontendOpts<"CodeCompleteOpts.IncludeBriefComments">>;
def code_completion_with_fixits : Flag<["-"], "code-completion-with-fixits">,
  HelpText<"Include code completion results which require small fix-its.">,
  MarshallingInfoFlag<FrontendOpts<"CodeCompleteOpts.IncludeFixIts">>;
def disable_free : Flag<["-"], "disable-free">,
  HelpText<"Disable freeing of memory on exit">,
  MarshallingInfoFlag<FrontendOpts<"DisableFree">>;
defm clear_ast_before_backend : BoolOption<"",
  "clear-ast-before-backend",
  CodeGenOpts<"ClearASTBeforeBackend">,
  DefaultFalse,
  PosFlag<SetTrue, [], "Clear">,
  NegFlag<SetFalse, [], "Don't clear">,
  BothFlags<[], " the Clang AST before running backend code generation">>;
defm enable_noundef_analysis : BoolOption<"",
  "enable-noundef-analysis",
  CodeGenOpts<"EnableNoundefAttrs">,
  DefaultTrue,
  PosFlag<SetTrue, [], "Enable">,
  NegFlag<SetFalse, [], "Disable">,
  BothFlags<[], " analyzing function argument and return types for mandatory definedness">>;
defm opaque_pointers : BoolOption<"",
  "opaque-pointers",
  CodeGenOpts<"OpaquePointers">,
  DefaultTrue,
  PosFlag<SetTrue, [], "Enable">,
  NegFlag<SetFalse, [], "Disable">,
  BothFlags<[], " opaque pointers">>;
def discard_value_names : Flag<["-"], "discard-value-names">,
  HelpText<"Discard value names in LLVM IR">,
  MarshallingInfoFlag<CodeGenOpts<"DiscardValueNames">>;
def plugin_arg : JoinedAndSeparate<["-"], "plugin-arg-">,
    MetaVarName<"<name> <arg>">,
    HelpText<"Pass <arg> to plugin <name>">;
def add_plugin : Separate<["-"], "add-plugin">, MetaVarName<"<name>">,
  HelpText<"Use the named plugin action in addition to the default action">,
  MarshallingInfoStringVector<FrontendOpts<"AddPluginActions">>;
def ast_dump_filter : Separate<["-"], "ast-dump-filter">,
  MetaVarName<"<dump_filter>">,
  HelpText<"Use with -ast-dump or -ast-print to dump/print only AST declaration"
           " nodes having a certain substring in a qualified name. Use"
           " -ast-list to list all filterable declaration node names.">,
  MarshallingInfoString<FrontendOpts<"ASTDumpFilter">>;
def ast_dump_filter_EQ : Joined<["-"], "ast-dump-filter=">,
  Alias<ast_dump_filter>;
def fno_modules_global_index : Flag<["-"], "fno-modules-global-index">,
  HelpText<"Do not automatically generate or update the global module index">,
  MarshallingInfoNegativeFlag<FrontendOpts<"UseGlobalModuleIndex">>;
def fno_modules_error_recovery : Flag<["-"], "fno-modules-error-recovery">,
  HelpText<"Do not automatically import modules for error recovery">,
  MarshallingInfoNegativeFlag<LangOpts<"ModulesErrorRecovery">>;
def fmodule_map_file_home_is_cwd : Flag<["-"], "fmodule-map-file-home-is-cwd">,
  HelpText<"Use the current working directory as the home directory of "
           "module maps specified by -fmodule-map-file=<FILE>">,
  MarshallingInfoFlag<HeaderSearchOpts<"ModuleMapFileHomeIsCwd">>;
def fmodule_file_home_is_cwd : Flag<["-"], "fmodule-file-home-is-cwd">,
  HelpText<"Use the current working directory as the base directory of "
           "compiled module files.">,
  MarshallingInfoFlag<HeaderSearchOpts<"ModuleFileHomeIsCwd">>;
def fmodule_feature : Separate<["-"], "fmodule-feature">,
  MetaVarName<"<feature>">,
  HelpText<"Enable <feature> in module map requires declarations">,
  MarshallingInfoStringVector<LangOpts<"ModuleFeatures">>;
def fmodules_embed_file_EQ : Joined<["-"], "fmodules-embed-file=">,
  MetaVarName<"<file>">,
  HelpText<"Embed the contents of the specified file into the module file "
           "being compiled.">,
  MarshallingInfoStringVector<FrontendOpts<"ModulesEmbedFiles">>;
def fmodules_embed_all_files : Joined<["-"], "fmodules-embed-all-files">,
  HelpText<"Embed the contents of all files read by this compilation into "
           "the produced module file.">,
  MarshallingInfoFlag<FrontendOpts<"ModulesEmbedAllFiles">>;
defm fimplicit_modules_use_lock : BoolOption<"f", "implicit-modules-use-lock",
  FrontendOpts<"BuildingImplicitModuleUsesLock">, DefaultTrue,
  NegFlag<SetFalse>,
  PosFlag<SetTrue, [],
          "Use filesystem locks for implicit modules builds to avoid "
          "duplicating work in competing clang invocations.">>;
// FIXME: We only need this in C++ modules / Modules TS if we might textually
// enter a different module (eg, when building a header unit).
def fmodules_local_submodule_visibility :
  Flag<["-"], "fmodules-local-submodule-visibility">,
  HelpText<"Enforce name visibility rules across submodules of the same "
           "top-level module.">,
  MarshallingInfoFlag<LangOpts<"ModulesLocalVisibility">>,
  ImpliedByAnyOf<[fmodules_ts.KeyPath, fcxx_modules.KeyPath]>;
def fmodules_codegen :
  Flag<["-"], "fmodules-codegen">,
  HelpText<"Generate code for uses of this module that assumes an explicit "
           "object file will be built for the module">,
  MarshallingInfoFlag<LangOpts<"ModulesCodegen">>;
def fmodules_debuginfo :
  Flag<["-"], "fmodules-debuginfo">,
  HelpText<"Generate debug info for types in an object file built from this "
           "module and do not generate them elsewhere">,
  MarshallingInfoFlag<LangOpts<"ModulesDebugInfo">>;
def fmodule_format_EQ : Joined<["-"], "fmodule-format=">,
  HelpText<"Select the container format for clang modules and PCH. "
           "Supported options are 'raw' and 'obj'.">,
  MarshallingInfoString<HeaderSearchOpts<"ModuleFormat">, [{"raw"}]>;
def ftest_module_file_extension_EQ :
  Joined<["-"], "ftest-module-file-extension=">,
  HelpText<"introduce a module file extension for testing purposes. "
           "The argument is parsed as blockname:major:minor:hashed:user info">;
def fconcepts_ts : Flag<["-"], "fconcepts-ts">,
  HelpText<"Enable C++ Extensions for Concepts. (deprecated - use -std=c++2a)">;

defm recovery_ast : BoolOption<"f", "recovery-ast",
  LangOpts<"RecoveryAST">, DefaultTrue,
  NegFlag<SetFalse>, PosFlag<SetTrue, [], "Preserve expressions in AST rather "
                              "than dropping them when encountering semantic errors">>;
defm recovery_ast_type : BoolOption<"f", "recovery-ast-type",
  LangOpts<"RecoveryASTType">, DefaultTrue,
  NegFlag<SetFalse>, PosFlag<SetTrue, [], "Preserve the type for recovery "
                              "expressions when possible">>;

let Group = Action_Group in {

def Eonly : Flag<["-"], "Eonly">,
  HelpText<"Just run preprocessor, no output (for timings)">;
def dump_raw_tokens : Flag<["-"], "dump-raw-tokens">,
  HelpText<"Lex file in raw mode and dump raw tokens">;
def analyze : Flag<["-"], "analyze">,
  HelpText<"Run static analysis engine">;
def dump_tokens : Flag<["-"], "dump-tokens">,
  HelpText<"Run preprocessor, dump internal rep of tokens">;
def fixit : Flag<["-"], "fixit">,
  HelpText<"Apply fix-it advice to the input source">;
def fixit_EQ : Joined<["-"], "fixit=">,
  HelpText<"Apply fix-it advice creating a file with the given suffix">;
def print_preamble : Flag<["-"], "print-preamble">,
  HelpText<"Print the \"preamble\" of a file, which is a candidate for implicit"
           " precompiled headers.">;
def emit_html : Flag<["-"], "emit-html">,
  HelpText<"Output input source as HTML">;
def ast_print : Flag<["-"], "ast-print">,
  HelpText<"Build ASTs and then pretty-print them">;
def ast_list : Flag<["-"], "ast-list">,
  HelpText<"Build ASTs and print the list of declaration node qualified names">;
def ast_dump : Flag<["-"], "ast-dump">,
  HelpText<"Build ASTs and then debug dump them">;
def ast_dump_EQ : Joined<["-"], "ast-dump=">,
  HelpText<"Build ASTs and then debug dump them in the specified format. "
           "Supported formats include: default, json">;
def ast_dump_all : Flag<["-"], "ast-dump-all">,
  HelpText<"Build ASTs and then debug dump them, forcing deserialization">;
def ast_dump_all_EQ : Joined<["-"], "ast-dump-all=">,
  HelpText<"Build ASTs and then debug dump them in the specified format, "
           "forcing deserialization. Supported formats include: default, json">;
def ast_dump_decl_types : Flag<["-"], "ast-dump-decl-types">,
  HelpText<"Include declaration types in AST dumps">,
  MarshallingInfoFlag<FrontendOpts<"ASTDumpDeclTypes">>;
def templight_dump : Flag<["-"], "templight-dump">,
  HelpText<"Dump templight information to stdout">;
def ast_dump_lookups : Flag<["-"], "ast-dump-lookups">,
  HelpText<"Build ASTs and then debug dump their name lookup tables">,
  MarshallingInfoFlag<FrontendOpts<"ASTDumpLookups">>;
def ast_view : Flag<["-"], "ast-view">,
  HelpText<"Build ASTs and view them with GraphViz">;
def emit_module : Flag<["-"], "emit-module">,
  HelpText<"Generate pre-compiled module file from a module map">;
def emit_module_interface : Flag<["-"], "emit-module-interface">,
  HelpText<"Generate pre-compiled module file from a C++ module interface">;
def emit_header_module : Flag<["-"], "emit-header-module">,
  HelpText<"Generate pre-compiled module file from a set of header files">;
def emit_header_unit : Flag<["-"], "emit-header-unit">,
  HelpText<"Generate C++20 header units from header files">;
def emit_pch : Flag<["-"], "emit-pch">,
  HelpText<"Generate pre-compiled header file">;
def emit_llvm_only : Flag<["-"], "emit-llvm-only">,
  HelpText<"Build ASTs and convert to LLVM, discarding output">;
def emit_codegen_only : Flag<["-"], "emit-codegen-only">,
  HelpText<"Generate machine code, but discard output">;
def rewrite_test : Flag<["-"], "rewrite-test">,
  HelpText<"Rewriter playground">;
def rewrite_macros : Flag<["-"], "rewrite-macros">,
  HelpText<"Expand macros without full preprocessing">;
def migrate : Flag<["-"], "migrate">,
  HelpText<"Migrate source code">;
def compiler_options_dump : Flag<["-"], "compiler-options-dump">,
  HelpText<"Dump the compiler configuration options">;
def print_dependency_directives_minimized_source : Flag<["-"],
  "print-dependency-directives-minimized-source">,
  HelpText<"Print the output of the dependency directives source minimizer">;
}

defm emit_llvm_uselists : BoolOption<"", "emit-llvm-uselists",
  CodeGenOpts<"EmitLLVMUseLists">, DefaultFalse,
  PosFlag<SetTrue, [], "Preserve">,
  NegFlag<SetFalse, [], "Don't preserve">,
  BothFlags<[], " order of LLVM use-lists when serializing">>;

def mt_migrate_directory : Separate<["-"], "mt-migrate-directory">,
  HelpText<"Directory for temporary files produced during ARC or ObjC migration">,
  MarshallingInfoString<FrontendOpts<"MTMigrateDir">>;

def arcmt_action_EQ : Joined<["-"], "arcmt-action=">, Flags<[CC1Option, NoDriverOption]>,
  HelpText<"The ARC migration action to take">,
  Values<"check,modify,migrate">,
  NormalizedValuesScope<"FrontendOptions">,
  NormalizedValues<["ARCMT_Check", "ARCMT_Modify", "ARCMT_Migrate"]>,
  MarshallingInfoEnum<FrontendOpts<"ARCMTAction">, "ARCMT_None">;

def opt_record_file : Separate<["-"], "opt-record-file">,
  HelpText<"File name to use for YAML optimization record output">,
  MarshallingInfoString<CodeGenOpts<"OptRecordFile">>;
def opt_record_passes : Separate<["-"], "opt-record-passes">,
  HelpText<"Only record remark information for passes whose names match the given regular expression">;
def opt_record_format : Separate<["-"], "opt-record-format">,
  HelpText<"The format used for serializing remarks (default: YAML)">;

def print_stats : Flag<["-"], "print-stats">,
  HelpText<"Print performance metrics and statistics">,
  MarshallingInfoFlag<FrontendOpts<"ShowStats">>;
def stats_file : Joined<["-"], "stats-file=">,
  HelpText<"Filename to write statistics to">,
  MarshallingInfoString<FrontendOpts<"StatsFile">>;
def fdump_record_layouts_simple : Flag<["-"], "fdump-record-layouts-simple">,
  HelpText<"Dump record layout information in a simple form used for testing">,
  MarshallingInfoFlag<LangOpts<"DumpRecordLayoutsSimple">>;
def fdump_record_layouts_canonical : Flag<["-"], "fdump-record-layouts-canonical">,
  HelpText<"Dump record layout information with canonical field types">,
  MarshallingInfoFlag<LangOpts<"DumpRecordLayoutsCanonical">>;
def fdump_record_layouts_complete : Flag<["-"], "fdump-record-layouts-complete">,
  HelpText<"Dump record layout information for all complete types">,
  MarshallingInfoFlag<LangOpts<"DumpRecordLayoutsComplete">>;
def fdump_record_layouts : Flag<["-"], "fdump-record-layouts">,
  HelpText<"Dump record layout information">,
  MarshallingInfoFlag<LangOpts<"DumpRecordLayouts">>,
  ImpliedByAnyOf<[fdump_record_layouts_simple.KeyPath, fdump_record_layouts_complete.KeyPath, fdump_record_layouts_canonical.KeyPath]>;
def fix_what_you_can : Flag<["-"], "fix-what-you-can">,
  HelpText<"Apply fix-it advice even in the presence of unfixable errors">,
  MarshallingInfoFlag<FrontendOpts<"FixWhatYouCan">>;
def fix_only_warnings : Flag<["-"], "fix-only-warnings">,
  HelpText<"Apply fix-it advice only for warnings, not errors">,
  MarshallingInfoFlag<FrontendOpts<"FixOnlyWarnings">>;
def fixit_recompile : Flag<["-"], "fixit-recompile">,
  HelpText<"Apply fix-it changes and recompile">,
  MarshallingInfoFlag<FrontendOpts<"FixAndRecompile">>;
def fixit_to_temp : Flag<["-"], "fixit-to-temporary">,
  HelpText<"Apply fix-it changes to temporary files">,
  MarshallingInfoFlag<FrontendOpts<"FixToTemporaries">>;

def foverride_record_layout_EQ : Joined<["-"], "foverride-record-layout=">,
  HelpText<"Override record layouts with those in the given file">,
  MarshallingInfoString<FrontendOpts<"OverrideRecordLayoutsFile">>;
def pch_through_header_EQ : Joined<["-"], "pch-through-header=">,
  HelpText<"Stop PCH generation after including this file.  When using a PCH, "
           "skip tokens until after this file is included.">,
  MarshallingInfoString<PreprocessorOpts<"PCHThroughHeader">>;
def pch_through_hdrstop_create : Flag<["-"], "pch-through-hdrstop-create">,
  HelpText<"When creating a PCH, stop PCH generation after #pragma hdrstop.">,
  MarshallingInfoFlag<PreprocessorOpts<"PCHWithHdrStopCreate">>;
def pch_through_hdrstop_use : Flag<["-"], "pch-through-hdrstop-use">,
  HelpText<"When using a PCH, skip tokens until after a #pragma hdrstop.">;
def fno_pch_timestamp : Flag<["-"], "fno-pch-timestamp">,
  HelpText<"Disable inclusion of timestamp in precompiled headers">,
  MarshallingInfoNegativeFlag<FrontendOpts<"IncludeTimestamps">>;
def building_pch_with_obj : Flag<["-"], "building-pch-with-obj">,
  HelpText<"This compilation is part of building a PCH with corresponding object file.">,
  MarshallingInfoFlag<LangOpts<"BuildingPCHWithObjectFile">>;

def aligned_alloc_unavailable : Flag<["-"], "faligned-alloc-unavailable">,
  HelpText<"Aligned allocation/deallocation functions are unavailable">,
  MarshallingInfoFlag<LangOpts<"AlignedAllocationUnavailable">>,
  ShouldParseIf<faligned_allocation.KeyPath>;

} // let Flags = [CC1Option, NoDriverOption]

//===----------------------------------------------------------------------===//
// Language Options
//===----------------------------------------------------------------------===//

def version : Flag<["-"], "version">,
  HelpText<"Print the compiler version">,
  Flags<[CC1Option, CC1AsOption, FC1Option, NoDriverOption]>,
  MarshallingInfoFlag<FrontendOpts<"ShowVersion">>;

def main_file_name : Separate<["-"], "main-file-name">,
  HelpText<"Main file name to use for debug info and source if missing">,
  Flags<[CC1Option, CC1AsOption, NoDriverOption]>,
  MarshallingInfoString<CodeGenOpts<"MainFileName">>;
def split_dwarf_output : Separate<["-"], "split-dwarf-output">,
  HelpText<"File name to use for split dwarf debug info output">,
  Flags<[CC1Option, CC1AsOption, NoDriverOption]>,
  MarshallingInfoString<CodeGenOpts<"SplitDwarfOutput">>;

let Flags = [CC1Option, FC1Option, NoDriverOption] in {

def pic_level : Separate<["-"], "pic-level">,
  HelpText<"Value for __PIC__">,
  MarshallingInfoInt<LangOpts<"PICLevel">>;
def pic_is_pie : Flag<["-"], "pic-is-pie">,
  HelpText<"File is for a position independent executable">,
  MarshallingInfoFlag<LangOpts<"PIE">>;

} // let Flags = [CC1Option, FC1Option, NoDriverOption]

let Flags = [CC1Option, NoDriverOption] in {

def fblocks_runtime_optional : Flag<["-"], "fblocks-runtime-optional">,
  HelpText<"Weakly link in the blocks runtime">,
  MarshallingInfoFlag<LangOpts<"BlocksRuntimeOptional">>;
def fexternc_nounwind : Flag<["-"], "fexternc-nounwind">,
  HelpText<"Assume all functions with C linkage do not unwind">,
  MarshallingInfoFlag<LangOpts<"ExternCNoUnwind">>;
def split_dwarf_file : Separate<["-"], "split-dwarf-file">,
  HelpText<"Name of the split dwarf debug info file to encode in the object file">,
  MarshallingInfoString<CodeGenOpts<"SplitDwarfFile">>;
def fno_wchar : Flag<["-"], "fno-wchar">,
  HelpText<"Disable C++ builtin type wchar_t">,
  MarshallingInfoNegativeFlag<LangOpts<"WChar">, cplusplus.KeyPath>,
  ShouldParseIf<cplusplus.KeyPath>;
def fconstant_string_class : Separate<["-"], "fconstant-string-class">,
  MetaVarName<"<class name>">,
  HelpText<"Specify the class to use for constant Objective-C string objects.">,
  MarshallingInfoString<LangOpts<"ObjCConstantStringClass">>;
def fobjc_arc_cxxlib_EQ : Joined<["-"], "fobjc-arc-cxxlib=">,
  HelpText<"Objective-C++ Automatic Reference Counting standard library kind">,
  Values<"libc++,libstdc++,none">,
  NormalizedValues<["ARCXX_libcxx", "ARCXX_libstdcxx", "ARCXX_nolib"]>,
  MarshallingInfoEnum<PreprocessorOpts<"ObjCXXARCStandardLibrary">, "ARCXX_nolib">;
def fobjc_runtime_has_weak : Flag<["-"], "fobjc-runtime-has-weak">,
  HelpText<"The target Objective-C runtime supports ARC weak operations">;
def fobjc_dispatch_method_EQ : Joined<["-"], "fobjc-dispatch-method=">,
  HelpText<"Objective-C dispatch method to use">,
  Values<"legacy,non-legacy,mixed">,
  NormalizedValuesScope<"CodeGenOptions">, NormalizedValues<["Legacy", "NonLegacy", "Mixed"]>,
  MarshallingInfoEnum<CodeGenOpts<"ObjCDispatchMethod">, "Legacy">;
def disable_objc_default_synthesize_properties : Flag<["-"], "disable-objc-default-synthesize-properties">,
  HelpText<"disable the default synthesis of Objective-C properties">,
  MarshallingInfoNegativeFlag<LangOpts<"ObjCDefaultSynthProperties">>;
def fencode_extended_block_signature : Flag<["-"], "fencode-extended-block-signature">,
  HelpText<"enable extended encoding of block type signature">,
  MarshallingInfoFlag<LangOpts<"EncodeExtendedBlockSig">>;
def function_alignment : Separate<["-"], "function-alignment">,
    HelpText<"default alignment for functions">,
    MarshallingInfoInt<LangOpts<"FunctionAlignment">>;
def fhalf_no_semantic_interposition : Flag<["-"], "fhalf-no-semantic-interposition">,
  HelpText<"Like -fno-semantic-interposition but don't use local aliases">,
  MarshallingInfoFlag<LangOpts<"HalfNoSemanticInterposition">>;
def fno_validate_pch : Flag<["-"], "fno-validate-pch">,
  HelpText<"Disable validation of precompiled headers">,
  MarshallingInfoFlag<PreprocessorOpts<"DisablePCHOrModuleValidation">, "DisableValidationForModuleKind::None">,
  Normalizer<"makeFlagToValueNormalizer(DisableValidationForModuleKind::All)">;
def fallow_pcm_with_errors : Flag<["-"], "fallow-pcm-with-compiler-errors">,
  HelpText<"Accept a PCM file that was created with compiler errors">,
  MarshallingInfoFlag<FrontendOpts<"AllowPCMWithCompilerErrors">>;
def fallow_pch_with_errors : Flag<["-"], "fallow-pch-with-compiler-errors">,
  HelpText<"Accept a PCH file that was created with compiler errors">,
  MarshallingInfoFlag<PreprocessorOpts<"AllowPCHWithCompilerErrors">>,
  ImpliedByAnyOf<[fallow_pcm_with_errors.KeyPath]>;
def fallow_pch_with_different_modules_cache_path :
  Flag<["-"], "fallow-pch-with-different-modules-cache-path">,
  HelpText<"Accept a PCH file that was created with a different modules cache path">,
  MarshallingInfoFlag<PreprocessorOpts<"AllowPCHWithDifferentModulesCachePath">>;
def fno_modules_share_filemanager : Flag<["-"], "fno-modules-share-filemanager">,
  HelpText<"Disable sharing the FileManager when building a module implicitly">,
  MarshallingInfoNegativeFlag<FrontendOpts<"ModulesShareFileManager">>;
def dump_deserialized_pch_decls : Flag<["-"], "dump-deserialized-decls">,
  HelpText<"Dump declarations that are deserialized from PCH, for testing">,
  MarshallingInfoFlag<PreprocessorOpts<"DumpDeserializedPCHDecls">>;
def error_on_deserialized_pch_decl : Separate<["-"], "error-on-deserialized-decl">,
  HelpText<"Emit error if a specific declaration is deserialized from PCH, for testing">;
def error_on_deserialized_pch_decl_EQ : Joined<["-"], "error-on-deserialized-decl=">,
  Alias<error_on_deserialized_pch_decl>;
def static_define : Flag<["-"], "static-define">,
  HelpText<"Should __STATIC__ be defined">,
  MarshallingInfoFlag<LangOpts<"Static">>;
def stack_protector : Separate<["-"], "stack-protector">,
  HelpText<"Enable stack protectors">,
  Values<"0,1,2,3">,
  NormalizedValuesScope<"LangOptions">,
  NormalizedValues<["SSPOff", "SSPOn", "SSPStrong", "SSPReq"]>,
  MarshallingInfoEnum<LangOpts<"StackProtector">, "SSPOff">;
def stack_protector_buffer_size : Separate<["-"], "stack-protector-buffer-size">,
  HelpText<"Lower bound for a buffer to be considered for stack protection">,
  MarshallingInfoInt<CodeGenOpts<"SSPBufferSize">, "8">;
def ftype_visibility : Joined<["-"], "ftype-visibility=">,
  HelpText<"Default type visibility">,
  MarshallingInfoVisibility<LangOpts<"TypeVisibilityMode">, fvisibility_EQ.KeyPath>;
def fapply_global_visibility_to_externs : Flag<["-"], "fapply-global-visibility-to-externs">,
  HelpText<"Apply global symbol visibility to external declarations without an explicit visibility">,
  MarshallingInfoFlag<LangOpts<"SetVisibilityForExternDecls">>;
def ftemplate_depth : Separate<["-"], "ftemplate-depth">,
  HelpText<"Maximum depth of recursive template instantiation">,
  MarshallingInfoInt<LangOpts<"InstantiationDepth">, "1024">;
def foperator_arrow_depth : Separate<["-"], "foperator-arrow-depth">,
  HelpText<"Maximum number of 'operator->'s to call for a member access">,
  MarshallingInfoInt<LangOpts<"ArrowDepth">, "256">;
def fconstexpr_depth : Separate<["-"], "fconstexpr-depth">,
  HelpText<"Maximum depth of recursive constexpr function calls">,
  MarshallingInfoInt<LangOpts<"ConstexprCallDepth">, "512">;
def fconstexpr_steps : Separate<["-"], "fconstexpr-steps">,
  HelpText<"Maximum number of steps in constexpr function evaluation">,
  MarshallingInfoInt<LangOpts<"ConstexprStepLimit">, "1048576">;
def fbracket_depth : Separate<["-"], "fbracket-depth">,
  HelpText<"Maximum nesting level for parentheses, brackets, and braces">,
  MarshallingInfoInt<LangOpts<"BracketDepth">, "256">;
defm const_strings : BoolOption<"f", "const-strings",
  LangOpts<"ConstStrings">, DefaultFalse,
  PosFlag<SetTrue, [CC1Option], "Use">, NegFlag<SetFalse, [], "Don't use">,
  BothFlags<[], " a const qualified type for string literals in C and ObjC">>;
def fno_bitfield_type_align : Flag<["-"], "fno-bitfield-type-align">,
  HelpText<"Ignore bit-field types when aligning structures">,
  MarshallingInfoFlag<LangOpts<"NoBitFieldTypeAlign">>;
def ffake_address_space_map : Flag<["-"], "ffake-address-space-map">,
  HelpText<"Use a fake address space map; OpenCL testing purposes only">,
  MarshallingInfoFlag<LangOpts<"FakeAddressSpaceMap">>;
def faddress_space_map_mangling_EQ : Joined<["-"], "faddress-space-map-mangling=">,
  HelpText<"Set the mode for address space map based mangling; OpenCL testing purposes only">,
  Values<"target,no,yes">,
  NormalizedValuesScope<"LangOptions">,
  NormalizedValues<["ASMM_Target", "ASMM_Off", "ASMM_On"]>,
  MarshallingInfoEnum<LangOpts<"AddressSpaceMapMangling">, "ASMM_Target">;
def funknown_anytype : Flag<["-"], "funknown-anytype">,
  HelpText<"Enable parser support for the __unknown_anytype type; for testing purposes only">,
  MarshallingInfoFlag<LangOpts<"ParseUnknownAnytype">>;
def fdebugger_support : Flag<["-"], "fdebugger-support">,
  HelpText<"Enable special debugger support behavior">,
  MarshallingInfoFlag<LangOpts<"DebuggerSupport">>;
def fdebugger_cast_result_to_id : Flag<["-"], "fdebugger-cast-result-to-id">,
  HelpText<"Enable casting unknown expression results to id">,
  MarshallingInfoFlag<LangOpts<"DebuggerCastResultToId">>;
def fdebugger_objc_literal : Flag<["-"], "fdebugger-objc-literal">,
  HelpText<"Enable special debugger support for Objective-C subscripting and literals">,
  MarshallingInfoFlag<LangOpts<"DebuggerObjCLiteral">>;
defm deprecated_macro : BoolOption<"f", "deprecated-macro",
  LangOpts<"Deprecated">, DefaultFalse,
  PosFlag<SetTrue, [], "Defines">, NegFlag<SetFalse, [], "Undefines">,
  BothFlags<[], " the __DEPRECATED macro">>;
def fobjc_subscripting_legacy_runtime : Flag<["-"], "fobjc-subscripting-legacy-runtime">,
  HelpText<"Allow Objective-C array and dictionary subscripting in legacy runtime">;
// TODO: Enforce values valid for MSVtorDispMode.
def vtordisp_mode_EQ : Joined<["-"], "vtordisp-mode=">,
  HelpText<"Control vtordisp placement on win32 targets">,
  MarshallingInfoInt<LangOpts<"VtorDispMode">, "1">;
def fnative_half_type: Flag<["-"], "fnative-half-type">,
  HelpText<"Use the native half type for __fp16 instead of promoting to float">,
  MarshallingInfoFlag<LangOpts<"NativeHalfType">>,
  ImpliedByAnyOf<[open_cl.KeyPath, render_script.KeyPath]>;
def fnative_half_arguments_and_returns : Flag<["-"], "fnative-half-arguments-and-returns">,
  HelpText<"Use the native __fp16 type for arguments and returns (and skip ABI-specific lowering)">,
  MarshallingInfoFlag<LangOpts<"NativeHalfArgsAndReturns">>,
  ImpliedByAnyOf<[open_cl.KeyPath, render_script.KeyPath, hlsl.KeyPath]>;
def fdefault_calling_conv_EQ : Joined<["-"], "fdefault-calling-conv=">,
  HelpText<"Set default calling convention">,
  Values<"cdecl,fastcall,stdcall,vectorcall,regcall">,
  NormalizedValuesScope<"LangOptions">,
  NormalizedValues<["DCC_CDecl", "DCC_FastCall", "DCC_StdCall", "DCC_VectorCall", "DCC_RegCall"]>,
  MarshallingInfoEnum<LangOpts<"DefaultCallingConv">, "DCC_None">;

// These options cannot be marshalled, because they are used to set up the LangOptions defaults.
def finclude_default_header : Flag<["-"], "finclude-default-header">,
  HelpText<"Include default header file for OpenCL and HLSL">;
def fdeclare_opencl_builtins : Flag<["-"], "fdeclare-opencl-builtins">,
  HelpText<"Add OpenCL builtin function declarations (experimental)">;

def fpreserve_vec3_type : Flag<["-"], "fpreserve-vec3-type">,
  HelpText<"Preserve 3-component vector type">,
  MarshallingInfoFlag<CodeGenOpts<"PreserveVec3Type">>,
  ImpliedByAnyOf<[hlsl.KeyPath]>;
def fwchar_type_EQ : Joined<["-"], "fwchar-type=">,
  HelpText<"Select underlying type for wchar_t">,
  Values<"char,short,int">,
  NormalizedValues<["1", "2", "4"]>,
  MarshallingInfoEnum<LangOpts<"WCharSize">, "0">;
defm signed_wchar : BoolOption<"f", "signed-wchar",
  LangOpts<"WCharIsSigned">, DefaultTrue,
  NegFlag<SetFalse, [CC1Option], "Use an unsigned">, PosFlag<SetTrue, [], "Use a signed">,
  BothFlags<[], " type for wchar_t">>;
def fcompatibility_qualified_id_block_param_type_checking : Flag<["-"], "fcompatibility-qualified-id-block-type-checking">,
  HelpText<"Allow using blocks with parameters of more specific type than "
           "the type system guarantees when a parameter is qualified id">,
  MarshallingInfoFlag<LangOpts<"CompatibilityQualifiedIdBlockParamTypeChecking">>;
def fpass_by_value_is_noalias: Flag<["-"], "fpass-by-value-is-noalias">,
  HelpText<"Allows assuming by-value parameters do not alias any other value. "
           "Has no effect on non-trivially-copyable classes in C++.">, Group<f_Group>,
  MarshallingInfoFlag<CodeGenOpts<"PassByValueIsNoAlias">>;

// FIXME: Remove these entirely once functionality/tests have been excised.
def fobjc_gc_only : Flag<["-"], "fobjc-gc-only">, Group<f_Group>,
  HelpText<"Use GC exclusively for Objective-C related memory management">;
def fobjc_gc : Flag<["-"], "fobjc-gc">, Group<f_Group>,
  HelpText<"Enable Objective-C garbage collection">;

def fexperimental_max_bitint_width_EQ:
  Joined<["-"], "fexperimental-max-bitint-width=">, Group<f_Group>,
  MetaVarName<"<N>">,
  HelpText<"Set the maximum bitwidth for _BitInt (this option is expected to be removed in the future)">,
  MarshallingInfoInt<LangOpts<"MaxBitIntWidth">>;

} // let Flags = [CC1Option, NoDriverOption]

//===----------------------------------------------------------------------===//
// Header Search Options
//===----------------------------------------------------------------------===//

let Flags = [CC1Option, NoDriverOption] in {

def nostdsysteminc : Flag<["-"], "nostdsysteminc">,
  HelpText<"Disable standard system #include directories">,
  MarshallingInfoNegativeFlag<HeaderSearchOpts<"UseStandardSystemIncludes">>;
def fdisable_module_hash : Flag<["-"], "fdisable-module-hash">,
  HelpText<"Disable the module hash">,
  MarshallingInfoFlag<HeaderSearchOpts<"DisableModuleHash">>;
def fmodules_hash_content : Flag<["-"], "fmodules-hash-content">,
  HelpText<"Enable hashing the content of a module file">,
  MarshallingInfoFlag<HeaderSearchOpts<"ModulesHashContent">>;
def fmodules_strict_context_hash : Flag<["-"], "fmodules-strict-context-hash">,
  HelpText<"Enable hashing of all compiler options that could impact the "
           "semantics of a module in an implicit build">,
  MarshallingInfoFlag<HeaderSearchOpts<"ModulesStrictContextHash">>;
def c_isystem : Separate<["-"], "c-isystem">, MetaVarName<"<directory>">,
  HelpText<"Add directory to the C SYSTEM include search path">;
def objc_isystem : Separate<["-"], "objc-isystem">,
  MetaVarName<"<directory>">,
  HelpText<"Add directory to the ObjC SYSTEM include search path">;
def objcxx_isystem : Separate<["-"], "objcxx-isystem">,
  MetaVarName<"<directory>">,
  HelpText<"Add directory to the ObjC++ SYSTEM include search path">;
def internal_isystem : Separate<["-"], "internal-isystem">,
  MetaVarName<"<directory>">,
  HelpText<"Add directory to the internal system include search path; these "
           "are assumed to not be user-provided and are used to model system "
           "and standard headers' paths.">;
def internal_externc_isystem : Separate<["-"], "internal-externc-isystem">,
  MetaVarName<"<directory>">,
  HelpText<"Add directory to the internal system include search path with "
           "implicit extern \"C\" semantics; these are assumed to not be "
           "user-provided and are used to model system and standard headers' "
           "paths.">;

} // let Flags = [CC1Option, NoDriverOption]

//===----------------------------------------------------------------------===//
// Preprocessor Options
//===----------------------------------------------------------------------===//

let Flags = [CC1Option, NoDriverOption] in {

def chain_include : Separate<["-"], "chain-include">, MetaVarName<"<file>">,
  HelpText<"Include and chain a header file after turning it into PCH">;
def preamble_bytes_EQ : Joined<["-"], "preamble-bytes=">,
  HelpText<"Assume that the precompiled header is a precompiled preamble "
           "covering the first N bytes of the main file">;
def detailed_preprocessing_record : Flag<["-"], "detailed-preprocessing-record">,
  HelpText<"include a detailed record of preprocessing actions">,
  MarshallingInfoFlag<PreprocessorOpts<"DetailedRecord">>;
def setup_static_analyzer : Flag<["-"], "setup-static-analyzer">,
  HelpText<"Set up preprocessor for static analyzer (done automatically when static analyzer is run).">,
  MarshallingInfoFlag<PreprocessorOpts<"SetUpStaticAnalyzer">>;
def disable_pragma_debug_crash : Flag<["-"], "disable-pragma-debug-crash">,
  HelpText<"Disable any #pragma clang __debug that can lead to crashing behavior. This is meant for testing.">,
  MarshallingInfoFlag<PreprocessorOpts<"DisablePragmaDebugCrash">>;

} // let Flags = [CC1Option, NoDriverOption]

//===----------------------------------------------------------------------===//
// CUDA Options
//===----------------------------------------------------------------------===//

let Flags = [CC1Option, NoDriverOption] in {

def fcuda_is_device : Flag<["-"], "fcuda-is-device">,
  HelpText<"Generate code for CUDA device">,
  MarshallingInfoFlag<LangOpts<"CUDAIsDevice">>;
def fcuda_include_gpubinary : Separate<["-"], "fcuda-include-gpubinary">,
  HelpText<"Incorporate CUDA device-side binary into host object file.">,
  MarshallingInfoString<CodeGenOpts<"CudaGpuBinaryFileName">>;
def fcuda_allow_variadic_functions : Flag<["-"], "fcuda-allow-variadic-functions">,
  HelpText<"Allow variadic functions in CUDA device code.">,
  MarshallingInfoFlag<LangOpts<"CUDAAllowVariadicFunctions">>;
def fno_cuda_host_device_constexpr : Flag<["-"], "fno-cuda-host-device-constexpr">,
  HelpText<"Don't treat unattributed constexpr functions as __host__ __device__.">,
  MarshallingInfoNegativeFlag<LangOpts<"CUDAHostDeviceConstexpr">>;

} // let Flags = [CC1Option, NoDriverOption]

//===----------------------------------------------------------------------===//
// OpenMP Options
//===----------------------------------------------------------------------===//

def fopenmp_is_device : Flag<["-"], "fopenmp-is-device">,
  HelpText<"Generate code only for an OpenMP target device.">,
  Flags<[CC1Option, NoDriverOption]>;
def fopenmp_host_ir_file_path : Separate<["-"], "fopenmp-host-ir-file-path">,
  HelpText<"Path to the IR file produced by the frontend for the host.">,
  Flags<[CC1Option, NoDriverOption]>;

//===----------------------------------------------------------------------===//
// SYCL Options
//===----------------------------------------------------------------------===//

def fsycl_is_device : Flag<["-"], "fsycl-is-device">,
  HelpText<"Generate code for SYCL device.">,
  Flags<[CC1Option, NoDriverOption]>,
  MarshallingInfoFlag<LangOpts<"SYCLIsDevice">>;
def fsycl_is_host : Flag<["-"], "fsycl-is-host">,
  HelpText<"SYCL host compilation">,
  Flags<[CC1Option, NoDriverOption]>,
  MarshallingInfoFlag<LangOpts<"SYCLIsHost">>;

def sycl_std_EQ : Joined<["-"], "sycl-std=">, Group<sycl_Group>,
  Flags<[CC1Option, NoArgumentUnused, CoreOption]>,
  HelpText<"SYCL language standard to compile for.">,
  Values<"2020,2017,121,1.2.1,sycl-1.2.1">,
  NormalizedValues<["SYCL_2020", "SYCL_2017", "SYCL_2017", "SYCL_2017", "SYCL_2017"]>,
  NormalizedValuesScope<"LangOptions">,
  MarshallingInfoEnum<LangOpts<"SYCLVersion">, "SYCL_None">,
  ShouldParseIf<!strconcat(fsycl_is_device.KeyPath, "||", fsycl_is_host.KeyPath)>;

defm cuda_approx_transcendentals : BoolFOption<"cuda-approx-transcendentals",
  LangOpts<"CUDADeviceApproxTranscendentals">, DefaultFalse,
  PosFlag<SetTrue, [CC1Option], "Use">, NegFlag<SetFalse, [], "Don't use">,
  BothFlags<[], " approximate transcendental functions">>,
  ShouldParseIf<fcuda_is_device.KeyPath>;

//===----------------------------------------------------------------------===//
// Frontend Options - cc1 + fc1
//===----------------------------------------------------------------------===//

let Flags = [CC1Option, FC1Option, NoDriverOption] in {
let Group = Action_Group in {

def emit_obj : Flag<["-"], "emit-obj">,
  HelpText<"Emit native object files">;
def init_only : Flag<["-"], "init-only">,
  HelpText<"Only execute frontend initialization">;
def emit_llvm_bc : Flag<["-"], "emit-llvm-bc">,
  HelpText<"Build ASTs then convert to LLVM, emit .bc file">;

} // let Group = Action_Group

def load : Separate<["-"], "load">, MetaVarName<"<dsopath>">,
  HelpText<"Load the named plugin (dynamic shared object)">;
def plugin : Separate<["-"], "plugin">, MetaVarName<"<name>">,
  HelpText<"Use the named plugin action instead of the default action (use \"help\" to list available options)">;
defm debug_pass_manager : BoolOption<"f", "debug-pass-manager",
  CodeGenOpts<"DebugPassManager">, DefaultFalse,
  PosFlag<SetTrue, [], "Prints debug information for the new pass manager">,
  NegFlag<SetFalse, [], "Disables debug printing for the new pass manager">>;

} // let Flags = [CC1Option, FC1Option, NoDriverOption]

//===----------------------------------------------------------------------===//
// cc1as-only Options
//===----------------------------------------------------------------------===//

let Flags = [CC1AsOption, NoDriverOption] in {

// Language Options
def n : Flag<["-"], "n">,
  HelpText<"Don't automatically start assembly file with a text section">;

// Frontend Options
def filetype : Separate<["-"], "filetype">,
    HelpText<"Specify the output file type ('asm', 'null', or 'obj')">;

// Transliterate Options
def output_asm_variant : Separate<["-"], "output-asm-variant">,
    HelpText<"Select the asm variant index to use for output">;
def show_encoding : Flag<["-"], "show-encoding">,
    HelpText<"Show instruction encoding information in transliterate mode">;
def show_inst : Flag<["-"], "show-inst">,
    HelpText<"Show internal instruction representation in transliterate mode">;

// Assemble Options
def dwarf_debug_producer : Separate<["-"], "dwarf-debug-producer">,
  HelpText<"The string to embed in the Dwarf debug AT_producer record.">;

def defsym : Separate<["-"], "defsym">,
  HelpText<"Define a value for a symbol">;

} // let Flags = [CC1AsOption]

//===----------------------------------------------------------------------===//
// clang-cl Options
//===----------------------------------------------------------------------===//

def cl_Group : OptionGroup<"<clang-cl options>">, Flags<[CLDXCOption]>,
  HelpText<"CL.EXE COMPATIBILITY OPTIONS">;

def cl_compile_Group : OptionGroup<"<clang-cl compile-only options>">,
  Group<cl_Group>;

def cl_ignored_Group : OptionGroup<"<clang-cl ignored options>">,
  Group<cl_Group>;

class CLFlag<string name> : Option<["/", "-"], name, KIND_FLAG>,
  Group<cl_Group>, Flags<[CLOption, NoXarchOption]>;

class CLDXCFlag<string name> : Option<["/", "-"], name, KIND_FLAG>,
  Group<cl_Group>, Flags<[CLDXCOption, NoXarchOption]>;

class CLCompileFlag<string name> : Option<["/", "-"], name, KIND_FLAG>,
  Group<cl_compile_Group>, Flags<[CLOption, NoXarchOption]>;

class CLIgnoredFlag<string name> : Option<["/", "-"], name, KIND_FLAG>,
  Group<cl_ignored_Group>, Flags<[CLOption, NoXarchOption]>;

class CLJoined<string name> : Option<["/", "-"], name, KIND_JOINED>,
  Group<cl_Group>, Flags<[CLOption, NoXarchOption]>;

class CLDXCJoined<string name> : Option<["/", "-"], name, KIND_JOINED>,
  Group<cl_Group>, Flags<[CLDXCOption, NoXarchOption]>;

class CLCompileJoined<string name> : Option<["/", "-"], name, KIND_JOINED>,
  Group<cl_compile_Group>, Flags<[CLOption, NoXarchOption]>;

class CLIgnoredJoined<string name> : Option<["/", "-"], name, KIND_JOINED>,
  Group<cl_ignored_Group>, Flags<[CLOption, NoXarchOption, HelpHidden]>;

class CLJoinedOrSeparate<string name> : Option<["/", "-"], name,
  KIND_JOINED_OR_SEPARATE>, Group<cl_Group>, Flags<[CLOption, NoXarchOption]>;

class CLDXCJoinedOrSeparate<string name> : Option<["/", "-"], name,
  KIND_JOINED_OR_SEPARATE>, Group<cl_Group>, Flags<[CLDXCOption, NoXarchOption]>;

class CLCompileJoinedOrSeparate<string name> : Option<["/", "-"], name,
  KIND_JOINED_OR_SEPARATE>, Group<cl_compile_Group>,
  Flags<[CLOption, NoXarchOption]>;

class CLRemainingArgsJoined<string name> : Option<["/", "-"], name,
  KIND_REMAINING_ARGS_JOINED>, Group<cl_Group>, Flags<[CLOption, NoXarchOption]>;

// Aliases:
// (We don't put any of these in cl_compile_Group as the options they alias are
// already in the right group.)

def _SLASH_Brepro : CLFlag<"Brepro">,
  HelpText<"Do not write current time into COFF output (breaks link.exe /incremental)">,
  Alias<mno_incremental_linker_compatible>;
def _SLASH_Brepro_ : CLFlag<"Brepro-">,
  HelpText<"Write current time into COFF output (default)">,
  Alias<mincremental_linker_compatible>;
def _SLASH_C : CLFlag<"C">,
  HelpText<"Do not discard comments when preprocessing">, Alias<C>;
def _SLASH_c : CLFlag<"c">, HelpText<"Compile only">, Alias<c>;
def _SLASH_d1PP : CLFlag<"d1PP">,
  HelpText<"Retain macro definitions in /E mode">, Alias<dD>;
def _SLASH_d1reportAllClassLayout : CLFlag<"d1reportAllClassLayout">,
  HelpText<"Dump record layout information">,
  Alias<Xclang>, AliasArgs<["-fdump-record-layouts"]>;
def _SLASH_diagnostics_caret : CLFlag<"diagnostics:caret">,
  HelpText<"Enable caret and column diagnostics (default)">;
def _SLASH_diagnostics_column : CLFlag<"diagnostics:column">,
  HelpText<"Disable caret diagnostics but keep column info">;
def _SLASH_diagnostics_classic : CLFlag<"diagnostics:classic">,
  HelpText<"Disable column and caret diagnostics">;
def _SLASH_D : CLJoinedOrSeparate<"D">, HelpText<"Define macro">,
  MetaVarName<"<macro[=value]>">, Alias<D>;
def _SLASH_E : CLFlag<"E">, HelpText<"Preprocess to stdout">, Alias<E>;
def _SLASH_external_COLON_I : CLJoinedOrSeparate<"external:I">, Alias<isystem>,
  HelpText<"Add directory to include search path with warnings suppressed">,
  MetaVarName<"<dir>">;
def _SLASH_fp_contract : CLFlag<"fp:contract">, HelpText<"">, Alias<ffp_contract>, AliasArgs<["on"]>;
def _SLASH_fp_except : CLFlag<"fp:except">, HelpText<"">, Alias<ffp_exception_behavior_EQ>, AliasArgs<["strict"]>;
def _SLASH_fp_except_ : CLFlag<"fp:except-">, HelpText<"">, Alias<ffp_exception_behavior_EQ>, AliasArgs<["ignore"]>;
def _SLASH_fp_fast : CLFlag<"fp:fast">, HelpText<"">, Alias<ffast_math>;
def _SLASH_fp_precise : CLFlag<"fp:precise">, HelpText<"">, Alias<ffp_model_EQ>, AliasArgs<["precise"]>;
def _SLASH_fp_strict : CLFlag<"fp:strict">, HelpText<"">, Alias<ffp_model_EQ>, AliasArgs<["strict"]>;
def _SLASH_fsanitize_EQ_address : CLFlag<"fsanitize=address">,
  HelpText<"Enable AddressSanitizer">,
  Alias<fsanitize_EQ>, AliasArgs<["address"]>;
def _SLASH_GA : CLFlag<"GA">, Alias<ftlsmodel_EQ>, AliasArgs<["local-exec"]>,
  HelpText<"Assume thread-local variables are defined in the executable">;
def _SLASH_GR : CLFlag<"GR">, HelpText<"Emit RTTI data (default)">;
def _SLASH_GR_ : CLFlag<"GR-">, HelpText<"Do not emit RTTI data">;
def _SLASH_GF : CLIgnoredFlag<"GF">,
  HelpText<"Enable string pooling (default)">;
def _SLASH_GF_ : CLFlag<"GF-">, HelpText<"Disable string pooling">,
  Alias<fwritable_strings>;
def _SLASH_GS : CLFlag<"GS">,
  HelpText<"Enable buffer security check (default)">;
def _SLASH_GS_ : CLFlag<"GS-">, HelpText<"Disable buffer security check">;
def : CLFlag<"Gs">, HelpText<"Use stack probes (default)">,
  Alias<mstack_probe_size>, AliasArgs<["4096"]>;
def _SLASH_Gs : CLJoined<"Gs">,
  HelpText<"Set stack probe size (default 4096)">, Alias<mstack_probe_size>;
def _SLASH_Gy : CLFlag<"Gy">, HelpText<"Put each function in its own section">,
  Alias<ffunction_sections>;
def _SLASH_Gy_ : CLFlag<"Gy-">,
  HelpText<"Do not put each function in its own section (default)">,
  Alias<fno_function_sections>;
def _SLASH_Gw : CLFlag<"Gw">, HelpText<"Put each data item in its own section">,
  Alias<fdata_sections>;
def _SLASH_Gw_ : CLFlag<"Gw-">,
  HelpText<"Do not put each data item in its own section (default)">,
  Alias<fno_data_sections>;
def _SLASH_help : CLFlag<"help">, Alias<help>,
  HelpText<"Display available options">;
def _SLASH_HELP : CLFlag<"HELP">, Alias<help>;
def _SLASH_hotpatch : CLFlag<"hotpatch">, Alias<fms_hotpatch>,
  HelpText<"Create hotpatchable image">;
def _SLASH_I : CLDXCJoinedOrSeparate<"I">,
  HelpText<"Add directory to include search path">, MetaVarName<"<dir>">,
  Alias<I>;
def _SLASH_J : CLFlag<"J">, HelpText<"Make char type unsigned">,
  Alias<funsigned_char>;

// The _SLASH_O option handles all the /O flags, but we also provide separate
// aliased options to provide separate help messages.
def _SLASH_O : CLDXCJoined<"O">,
  HelpText<"Set multiple /O flags at once; e.g. '/O2y-' for '/O2 /Oy-'">,
  MetaVarName<"<flags>">;
def : CLFlag<"O1">, Alias<_SLASH_O>, AliasArgs<["1"]>,
  HelpText<"Optimize for size  (like /Og     /Os /Oy /Ob2 /GF /Gy)">;
def : CLFlag<"O2">, Alias<_SLASH_O>, AliasArgs<["2"]>,
  HelpText<"Optimize for speed (like /Og /Oi /Ot /Oy /Ob2 /GF /Gy)">;
def : CLFlag<"Ob0">, Alias<_SLASH_O>, AliasArgs<["b0"]>,
  HelpText<"Disable function inlining">;
def : CLFlag<"Ob1">, Alias<_SLASH_O>, AliasArgs<["b1"]>,
  HelpText<"Only inline functions explicitly or implicitly marked inline">;
def : CLFlag<"Ob2">, Alias<_SLASH_O>, AliasArgs<["b2"]>,
  HelpText<"Inline functions as deemed beneficial by the compiler">;
def : CLDXCFlag<"Od">, Alias<_SLASH_O>, AliasArgs<["d"]>,
  HelpText<"Disable optimization">;
def : CLFlag<"Og">, Alias<_SLASH_O>, AliasArgs<["g"]>,
  HelpText<"No effect">;
def : CLFlag<"Oi">, Alias<_SLASH_O>, AliasArgs<["i"]>,
  HelpText<"Enable use of builtin functions">;
def : CLFlag<"Oi-">, Alias<_SLASH_O>, AliasArgs<["i-"]>,
  HelpText<"Disable use of builtin functions">;
def : CLFlag<"Os">, Alias<_SLASH_O>, AliasArgs<["s"]>,
  HelpText<"Optimize for size">;
def : CLFlag<"Ot">, Alias<_SLASH_O>, AliasArgs<["t"]>,
  HelpText<"Optimize for speed">;
def : CLFlag<"Ox">, Alias<_SLASH_O>, AliasArgs<["x"]>,
  HelpText<"Deprecated (like /Og /Oi /Ot /Oy /Ob2); use /O2">;
def : CLFlag<"Oy">, Alias<_SLASH_O>, AliasArgs<["y"]>,
  HelpText<"Enable frame pointer omission (x86 only)">;
def : CLFlag<"Oy-">, Alias<_SLASH_O>, AliasArgs<["y-"]>,
  HelpText<"Disable frame pointer omission (x86 only, default)">;

def _SLASH_QUESTION : CLFlag<"?">, Alias<help>,
  HelpText<"Display available options">;
def _SLASH_Qvec : CLFlag<"Qvec">,
  HelpText<"Enable the loop vectorization passes">, Alias<fvectorize>;
def _SLASH_Qvec_ : CLFlag<"Qvec-">,
  HelpText<"Disable the loop vectorization passes">, Alias<fno_vectorize>;
def _SLASH_showIncludes : CLFlag<"showIncludes">,
  HelpText<"Print info about included files to stderr">;
def _SLASH_showIncludes_user : CLFlag<"showIncludes:user">,
  HelpText<"Like /showIncludes but omit system headers">;
def _SLASH_showFilenames : CLFlag<"showFilenames">,
  HelpText<"Print the name of each compiled file">;
def _SLASH_showFilenames_ : CLFlag<"showFilenames-">,
  HelpText<"Do not print the name of each compiled file (default)">;
def _SLASH_source_charset : CLCompileJoined<"source-charset:">,
  HelpText<"Set source encoding, supports only UTF-8">,
  Alias<finput_charset_EQ>;
def _SLASH_execution_charset : CLCompileJoined<"execution-charset:">,
  HelpText<"Set runtime encoding, supports only UTF-8">,
  Alias<fexec_charset_EQ>;
def _SLASH_std : CLCompileJoined<"std:">,
  HelpText<"Set language version (c++14,c++17,c++20,c++latest,c11,c17)">;
def _SLASH_U : CLJoinedOrSeparate<"U">, HelpText<"Undefine macro">,
  MetaVarName<"<macro>">, Alias<U>;
def _SLASH_validate_charset : CLFlag<"validate-charset">,
  Alias<W_Joined>, AliasArgs<["invalid-source-encoding"]>;
def _SLASH_validate_charset_ : CLFlag<"validate-charset-">,
  Alias<W_Joined>, AliasArgs<["no-invalid-source-encoding"]>;
def _SLASH_external_W0 : CLFlag<"external:W0">, HelpText<"Ignore warnings from system headers (default)">, Alias<Wno_system_headers>;
def _SLASH_external_W1 : CLFlag<"external:W1">, HelpText<"Enable -Wsystem-headers">, Alias<Wsystem_headers>;
def _SLASH_external_W2 : CLFlag<"external:W2">, HelpText<"Enable -Wsystem-headers">, Alias<Wsystem_headers>;
def _SLASH_external_W3 : CLFlag<"external:W3">, HelpText<"Enable -Wsystem-headers">, Alias<Wsystem_headers>;
def _SLASH_external_W4 : CLFlag<"external:W4">, HelpText<"Enable -Wsystem-headers">, Alias<Wsystem_headers>;
def _SLASH_W0 : CLFlag<"W0">, HelpText<"Disable all warnings">, Alias<w>;
def _SLASH_W1 : CLFlag<"W1">, HelpText<"Enable -Wall">, Alias<Wall>;
def _SLASH_W2 : CLFlag<"W2">, HelpText<"Enable -Wall">, Alias<Wall>;
def _SLASH_W3 : CLFlag<"W3">, HelpText<"Enable -Wall">, Alias<Wall>;
def _SLASH_W4 : CLFlag<"W4">, HelpText<"Enable -Wall and -Wextra">, Alias<WCL4>;
def _SLASH_Wall : CLFlag<"Wall">, HelpText<"Enable -Weverything">,
  Alias<W_Joined>, AliasArgs<["everything"]>;
def _SLASH_WX : CLFlag<"WX">, HelpText<"Treat warnings as errors">,
  Alias<W_Joined>, AliasArgs<["error"]>;
def _SLASH_WX_ : CLFlag<"WX-">,
  HelpText<"Do not treat warnings as errors (default)">,
  Alias<W_Joined>, AliasArgs<["no-error"]>;
def _SLASH_w_flag : CLFlag<"w">, HelpText<"Disable all warnings">, Alias<w>;
def _SLASH_wd : CLCompileJoined<"wd">;
def _SLASH_vd : CLJoined<"vd">, HelpText<"Control vtordisp placement">,
  Alias<vtordisp_mode_EQ>;
def _SLASH_X : CLFlag<"X">,
  HelpText<"Do not add %INCLUDE% to include search path">, Alias<nostdlibinc>;
def _SLASH_Zc_sizedDealloc : CLFlag<"Zc:sizedDealloc">,
  HelpText<"Enable C++14 sized global deallocation functions">,
  Alias<fsized_deallocation>;
def _SLASH_Zc_sizedDealloc_ : CLFlag<"Zc:sizedDealloc-">,
  HelpText<"Disable C++14 sized global deallocation functions">,
  Alias<fno_sized_deallocation>;
def _SLASH_Zc_alignedNew : CLFlag<"Zc:alignedNew">,
  HelpText<"Enable C++17 aligned allocation functions">,
  Alias<faligned_allocation>;
def _SLASH_Zc_alignedNew_ : CLFlag<"Zc:alignedNew-">,
  HelpText<"Disable C++17 aligned allocation functions">,
  Alias<fno_aligned_allocation>;
def _SLASH_Zc_char8_t : CLFlag<"Zc:char8_t">,
  HelpText<"Enable char8_t from C++2a">,
  Alias<fchar8__t>;
def _SLASH_Zc_char8_t_ : CLFlag<"Zc:char8_t-">,
  HelpText<"Disable char8_t from c++2a">,
  Alias<fno_char8__t>;
def _SLASH_Zc_strictStrings : CLFlag<"Zc:strictStrings">,
  HelpText<"Treat string literals as const">, Alias<W_Joined>,
  AliasArgs<["error=c++11-compat-deprecated-writable-strings"]>;
def _SLASH_Zc_threadSafeInit : CLFlag<"Zc:threadSafeInit">,
  HelpText<"Enable thread-safe initialization of static variables">,
  Alias<fthreadsafe_statics>;
def _SLASH_Zc_threadSafeInit_ : CLFlag<"Zc:threadSafeInit-">,
  HelpText<"Disable thread-safe initialization of static variables">,
  Alias<fno_threadsafe_statics>;
def _SLASH_Zc_trigraphs : CLFlag<"Zc:trigraphs">,
  HelpText<"Enable trigraphs">, Alias<ftrigraphs>;
def _SLASH_Zc_trigraphs_off : CLFlag<"Zc:trigraphs-">,
  HelpText<"Disable trigraphs (default)">, Alias<fno_trigraphs>;
def _SLASH_Zc_twoPhase : CLFlag<"Zc:twoPhase">,
  HelpText<"Enable two-phase name lookup in templates">,
  Alias<fno_delayed_template_parsing>;
def _SLASH_Zc_twoPhase_ : CLFlag<"Zc:twoPhase-">,
  HelpText<"Disable two-phase name lookup in templates (default)">,
  Alias<fdelayed_template_parsing>;
def _SLASH_Zc_wchar_t : CLFlag<"Zc:wchar_t">,
  HelpText<"Enable C++ builtin type wchar_t (default)">;
def _SLASH_Zc_wchar_t_ : CLFlag<"Zc:wchar_t-">,
  HelpText<"Disable C++ builtin type wchar_t">;
def _SLASH_Z7 : CLFlag<"Z7">,
  HelpText<"Enable CodeView debug information in object files">;
def _SLASH_ZH_MD5 : CLFlag<"ZH:MD5">,
  HelpText<"Use MD5 for file checksums in debug info (default)">,
  Alias<gsrc_hash_EQ>, AliasArgs<["md5"]>;
def _SLASH_ZH_SHA1 : CLFlag<"ZH:SHA1">,
  HelpText<"Use SHA1 for file checksums in debug info">,
  Alias<gsrc_hash_EQ>, AliasArgs<["sha1"]>;
def _SLASH_ZH_SHA_256 : CLFlag<"ZH:SHA_256">,
  HelpText<"Use SHA256 for file checksums in debug info">,
  Alias<gsrc_hash_EQ>, AliasArgs<["sha256"]>;
def _SLASH_Zi : CLFlag<"Zi">, Alias<_SLASH_Z7>,
  HelpText<"Like /Z7">;
def _SLASH_Zp : CLJoined<"Zp">,
  HelpText<"Set default maximum struct packing alignment">,
  Alias<fpack_struct_EQ>;
def _SLASH_Zp_flag : CLFlag<"Zp">,
  HelpText<"Set default maximum struct packing alignment to 1">,
  Alias<fpack_struct_EQ>, AliasArgs<["1"]>;
def _SLASH_Zs : CLFlag<"Zs">, HelpText<"Run the preprocessor, parser and semantic analysis stages">,
  Alias<fsyntax_only>;
def _SLASH_openmp_ : CLFlag<"openmp-">,
  HelpText<"Disable OpenMP support">, Alias<fno_openmp>;
def _SLASH_openmp : CLFlag<"openmp">, HelpText<"Enable OpenMP support">,
  Alias<fopenmp>;
def _SLASH_openmp_experimental : CLFlag<"openmp:experimental">,
  HelpText<"Enable OpenMP support with experimental SIMD support">,
  Alias<fopenmp>;
def _SLASH_tune : CLCompileJoined<"tune:">,
  HelpText<"Set CPU for optimization without affecting instruction set">,
  Alias<mtune_EQ>;
def _SLASH_QIntel_jcc_erratum : CLFlag<"QIntel-jcc-erratum">,
  HelpText<"Align branches within 32-byte boundaries to mitigate the performance impact of the Intel JCC erratum.">,
  Alias<mbranches_within_32B_boundaries>;

// Non-aliases:

def _SLASH_arch : CLCompileJoined<"arch:">,
  HelpText<"Set architecture for code generation">;

def _SLASH_M_Group : OptionGroup<"</M group>">, Group<cl_compile_Group>;
def _SLASH_volatile_Group : OptionGroup<"</volatile group>">,
  Group<cl_compile_Group>;

def _SLASH_EH : CLJoined<"EH">, HelpText<"Set exception handling model">;
def _SLASH_EP : CLFlag<"EP">,
  HelpText<"Disable linemarker output and preprocess to stdout">;
def _SLASH_external_env : CLJoined<"external:env:">,
  HelpText<"Add dirs in env var <var> to include search path with warnings suppressed">,
  MetaVarName<"<var>">;
def _SLASH_FA : CLJoined<"FA">,
  HelpText<"Output assembly code file during compilation">;
def _SLASH_Fa : CLJoined<"Fa">,
  HelpText<"Set assembly output file name (with /FA)">,
  MetaVarName<"<file or dir/>">;
def _SLASH_FI : CLJoinedOrSeparate<"FI">,
  HelpText<"Include file before parsing">, Alias<include_>;
def _SLASH_Fe : CLJoined<"Fe">,
  HelpText<"Set output executable file name">,
  MetaVarName<"<file or dir/>">;
def _SLASH_Fe_COLON : CLJoined<"Fe:">, Alias<_SLASH_Fe>;
def _SLASH_Fi : CLCompileJoined<"Fi">,
  HelpText<"Set preprocess output file name (with /P)">,
  MetaVarName<"<file>">;
def _SLASH_Fo : CLCompileJoined<"Fo">,
  HelpText<"Set output object file (with /c)">,
  MetaVarName<"<file or dir/>">;
def _SLASH_guard : CLJoined<"guard:">,
  HelpText<"Enable Control Flow Guard with /guard:cf, or only the table with /guard:cf,nochecks. "
           "Enable EH Continuation Guard with /guard:ehcont">;
def _SLASH_GX : CLFlag<"GX">,
  HelpText<"Deprecated; use /EHsc">;
def _SLASH_GX_ : CLFlag<"GX-">,
  HelpText<"Deprecated (like not passing /EH)">;
def _SLASH_imsvc : CLJoinedOrSeparate<"imsvc">,
  HelpText<"Add <dir> to system include search path, as if in %INCLUDE%">,
  MetaVarName<"<dir>">;
def _SLASH_JMC : CLFlag<"JMC">,
  HelpText<"Enable just-my-code debugging">;
def _SLASH_JMC_ : CLFlag<"JMC-">,
  HelpText<"Disable just-my-code debugging (default)">;
def _SLASH_LD : CLFlag<"LD">, HelpText<"Create DLL">;
def _SLASH_LDd : CLFlag<"LDd">, HelpText<"Create debug DLL">;
def _SLASH_link : CLRemainingArgsJoined<"link">,
  HelpText<"Forward options to the linker">, MetaVarName<"<options>">;
def _SLASH_MD : Option<["/", "-"], "MD", KIND_FLAG>, Group<_SLASH_M_Group>,
  Flags<[CLOption, NoXarchOption]>, HelpText<"Use DLL run-time">;
def _SLASH_MDd : Option<["/", "-"], "MDd", KIND_FLAG>, Group<_SLASH_M_Group>,
  Flags<[CLOption, NoXarchOption]>, HelpText<"Use DLL debug run-time">;
def _SLASH_MT : Option<["/", "-"], "MT", KIND_FLAG>, Group<_SLASH_M_Group>,
  Flags<[CLOption, NoXarchOption]>, HelpText<"Use static run-time">;
def _SLASH_MTd : Option<["/", "-"], "MTd", KIND_FLAG>, Group<_SLASH_M_Group>,
  Flags<[CLOption, NoXarchOption]>, HelpText<"Use static debug run-time">;
def _SLASH_o : CLJoinedOrSeparate<"o">,
  HelpText<"Deprecated (set output file name); use /Fe or /Fe">,
  MetaVarName<"<file or dir/>">;
def _SLASH_P : CLFlag<"P">, HelpText<"Preprocess to file">;
def _SLASH_permissive : CLFlag<"permissive">,
  HelpText<"Enable some non conforming code to compile">;
def _SLASH_permissive_ : CLFlag<"permissive-">,
  HelpText<"Disable non conforming code from compiling (default)">;
def _SLASH_Tc : CLCompileJoinedOrSeparate<"Tc">,
  HelpText<"Treat <file> as C source file">, MetaVarName<"<file>">;
def _SLASH_TC : CLCompileFlag<"TC">, HelpText<"Treat all source files as C">;
def _SLASH_Tp : CLCompileJoinedOrSeparate<"Tp">,
  HelpText<"Treat <file> as C++ source file">, MetaVarName<"<file>">;
def _SLASH_TP : CLCompileFlag<"TP">, HelpText<"Treat all source files as C++">;
def _SLASH_diasdkdir : CLJoinedOrSeparate<"diasdkdir">,
  HelpText<"Path to the DIA SDK">, MetaVarName<"<dir>">;
def _SLASH_vctoolsdir : CLJoinedOrSeparate<"vctoolsdir">,
  HelpText<"Path to the VCToolChain">, MetaVarName<"<dir>">;
def _SLASH_vctoolsversion : CLJoinedOrSeparate<"vctoolsversion">,
  HelpText<"For use with /winsysroot, defaults to newest found">;
def _SLASH_winsdkdir : CLJoinedOrSeparate<"winsdkdir">,
  HelpText<"Path to the Windows SDK">, MetaVarName<"<dir>">;
def _SLASH_winsdkversion : CLJoinedOrSeparate<"winsdkversion">,
  HelpText<"Full version of the Windows SDK, defaults to newest found">;
def _SLASH_winsysroot : CLJoinedOrSeparate<"winsysroot">,
  HelpText<"Same as \"/diasdkdir <dir>/DIA SDK\" /vctoolsdir <dir>/VC/Tools/MSVC/<vctoolsversion> \"/winsdkdir <dir>/Windows Kits/10\"">,
  MetaVarName<"<dir>">;
def _SLASH_volatile_iso : Option<["/", "-"], "volatile:iso", KIND_FLAG>,
  Group<_SLASH_volatile_Group>, Flags<[CLOption, NoXarchOption]>,
  HelpText<"Volatile loads and stores have standard semantics">;
def _SLASH_vmb : CLFlag<"vmb">,
  HelpText<"Use a best-case representation method for member pointers">;
def _SLASH_vmg : CLFlag<"vmg">,
  HelpText<"Use a most-general representation for member pointers">;
def _SLASH_vms : CLFlag<"vms">,
  HelpText<"Set the default most-general representation to single inheritance">;
def _SLASH_vmm : CLFlag<"vmm">,
  HelpText<"Set the default most-general representation to "
           "multiple inheritance">;
def _SLASH_vmv : CLFlag<"vmv">,
  HelpText<"Set the default most-general representation to "
           "virtual inheritance">;
def _SLASH_volatile_ms  : Option<["/", "-"], "volatile:ms", KIND_FLAG>,
  Group<_SLASH_volatile_Group>, Flags<[CLOption, NoXarchOption]>,
  HelpText<"Volatile loads and stores have acquire and release semantics">;
def _SLASH_clang : CLJoined<"clang:">,
  HelpText<"Pass <arg> to the clang driver">, MetaVarName<"<arg>">;
def _SLASH_Zl : CLFlag<"Zl">, Alias<fms_omit_default_lib>,
  HelpText<"Do not let object file auto-link default libraries">;

def _SLASH_Yc : CLJoined<"Yc">,
  HelpText<"Generate a pch file for all code up to and including <filename>">,
  MetaVarName<"<filename>">;
def _SLASH_Yu : CLJoined<"Yu">,
  HelpText<"Load a pch file and use it instead of all code up to "
           "and including <filename>">,
  MetaVarName<"<filename>">;
def _SLASH_Y_ : CLFlag<"Y-">,
  HelpText<"Disable precompiled headers, overrides /Yc and /Yu">;
def _SLASH_Zc_dllexportInlines : CLFlag<"Zc:dllexportInlines">,
  HelpText<"dllexport/dllimport inline member functions of dllexport/import classes (default)">;
def _SLASH_Zc_dllexportInlines_ : CLFlag<"Zc:dllexportInlines-">,
  HelpText<"Do not dllexport/dllimport inline member functions of dllexport/import classes">;
def _SLASH_Fp : CLJoined<"Fp">,
  HelpText<"Set pch file name (with /Yc and /Yu)">, MetaVarName<"<file>">;

def _SLASH_Gd : CLFlag<"Gd">,
  HelpText<"Set __cdecl as a default calling convention">;
def _SLASH_Gr : CLFlag<"Gr">,
  HelpText<"Set __fastcall as a default calling convention">;
def _SLASH_Gz : CLFlag<"Gz">,
  HelpText<"Set __stdcall as a default calling convention">;
def _SLASH_Gv : CLFlag<"Gv">,
  HelpText<"Set __vectorcall as a default calling convention">;
def _SLASH_Gregcall : CLFlag<"Gregcall">,
  HelpText<"Set __regcall as a default calling convention">;

// Ignored:

def _SLASH_analyze_ : CLIgnoredFlag<"analyze-">;
def _SLASH_bigobj : CLIgnoredFlag<"bigobj">;
def _SLASH_cgthreads : CLIgnoredJoined<"cgthreads">;
def _SLASH_d2FastFail : CLIgnoredFlag<"d2FastFail">;
def _SLASH_d2Zi_PLUS : CLIgnoredFlag<"d2Zi+">;
def _SLASH_errorReport : CLIgnoredJoined<"errorReport">;
def _SLASH_FC : CLIgnoredFlag<"FC">;
def _SLASH_Fd : CLIgnoredJoined<"Fd">;
def _SLASH_FS : CLIgnoredFlag<"FS">;
def _SLASH_kernel_ : CLIgnoredFlag<"kernel-">;
def _SLASH_nologo : CLIgnoredFlag<"nologo">;
def _SLASH_RTC : CLIgnoredJoined<"RTC">;
def _SLASH_sdl : CLIgnoredFlag<"sdl">;
def _SLASH_sdl_ : CLIgnoredFlag<"sdl-">;
def _SLASH_utf8 : CLIgnoredFlag<"utf-8">,
  HelpText<"Set source and runtime encoding to UTF-8 (default)">;
def _SLASH_w : CLIgnoredJoined<"w">;
def _SLASH_Wv_ : CLIgnoredJoined<"Wv">;
def _SLASH_Zc___cplusplus : CLIgnoredFlag<"Zc:__cplusplus">;
def _SLASH_Zc_auto : CLIgnoredFlag<"Zc:auto">;
def _SLASH_Zc_forScope : CLIgnoredFlag<"Zc:forScope">;
def _SLASH_Zc_inline : CLIgnoredFlag<"Zc:inline">;
def _SLASH_Zc_rvalueCast : CLIgnoredFlag<"Zc:rvalueCast">;
def _SLASH_Zc_ternary : CLIgnoredFlag<"Zc:ternary">;
def _SLASH_Zm : CLIgnoredJoined<"Zm">;
def _SLASH_Zo : CLIgnoredFlag<"Zo">;
def _SLASH_Zo_ : CLIgnoredFlag<"Zo-">;


// Unsupported:

def _SLASH_await : CLFlag<"await">;
def _SLASH_await_COLON : CLJoined<"await:">;
def _SLASH_constexpr : CLJoined<"constexpr:">;
def _SLASH_AI : CLJoinedOrSeparate<"AI">;
def _SLASH_Bt : CLFlag<"Bt">;
def _SLASH_Bt_plus : CLFlag<"Bt+">;
def _SLASH_clr : CLJoined<"clr">;
def _SLASH_d2 : CLJoined<"d2">;
def _SLASH_doc : CLJoined<"doc">;
def _SLASH_experimental : CLJoined<"experimental:">;
def _SLASH_exportHeader : CLFlag<"exportHeader">;
def _SLASH_external : CLJoined<"external:">;
def _SLASH_favor : CLJoined<"favor">;
def _SLASH_fsanitize_address_use_after_return : CLJoined<"fsanitize-address-use-after-return">;
def _SLASH_fno_sanitize_address_vcasan_lib : CLJoined<"fno-sanitize-address-vcasan-lib">;
def _SLASH_F : CLJoinedOrSeparate<"F">;
def _SLASH_Fm : CLJoined<"Fm">;
def _SLASH_Fr : CLJoined<"Fr">;
def _SLASH_FR : CLJoined<"FR">;
def _SLASH_FU : CLJoinedOrSeparate<"FU">;
def _SLASH_Fx : CLFlag<"Fx">;
def _SLASH_G1 : CLFlag<"G1">;
def _SLASH_G2 : CLFlag<"G2">;
def _SLASH_Ge : CLFlag<"Ge">;
def _SLASH_Gh : CLFlag<"Gh">;
def _SLASH_GH : CLFlag<"GH">;
def _SLASH_GL : CLFlag<"GL">;
def _SLASH_GL_ : CLFlag<"GL-">;
def _SLASH_Gm : CLFlag<"Gm">;
def _SLASH_Gm_ : CLFlag<"Gm-">;
def _SLASH_GT : CLFlag<"GT">;
def _SLASH_GZ : CLFlag<"GZ">;
def _SLASH_H : CLFlag<"H">;
def _SLASH_headername : CLJoined<"headerName:">;
def _SLASH_headerUnit : CLJoinedOrSeparate<"headerUnit">;
def _SLASH_headerUnitAngle : CLJoinedOrSeparate<"headerUnit:angle">;
def _SLASH_headerUnitQuote : CLJoinedOrSeparate<"headerUnit:quote">;
def _SLASH_homeparams : CLFlag<"homeparams">;
def _SLASH_kernel : CLFlag<"kernel">;
def _SLASH_LN : CLFlag<"LN">;
def _SLASH_MP : CLJoined<"MP">;
def _SLASH_Qfast_transcendentals : CLFlag<"Qfast_transcendentals">;
def _SLASH_QIfist : CLFlag<"QIfist">;
def _SLASH_Qimprecise_fwaits : CLFlag<"Qimprecise_fwaits">;
def _SLASH_Qpar : CLFlag<"Qpar">;
def _SLASH_Qpar_report : CLJoined<"Qpar-report">;
def _SLASH_Qsafe_fp_loads : CLFlag<"Qsafe_fp_loads">;
def _SLASH_Qspectre : CLFlag<"Qspectre">;
def _SLASH_Qspectre_load : CLFlag<"Qspectre-load">;
def _SLASH_Qspectre_load_cf : CLFlag<"Qspectre-load-cf">;
def _SLASH_Qvec_report : CLJoined<"Qvec-report">;
def _SLASH_reference : CLJoinedOrSeparate<"reference">;
def _SLASH_sourceDependencies : CLJoinedOrSeparate<"sourceDependencies">;
def _SLASH_sourceDependenciesDirectives : CLJoinedOrSeparate<"sourceDependencies:directives">;
def _SLASH_translateInclude : CLFlag<"translateInclude">;
def _SLASH_u : CLFlag<"u">;
def _SLASH_V : CLFlag<"V">;
def _SLASH_WL : CLFlag<"WL">;
def _SLASH_Wp64 : CLFlag<"Wp64">;
def _SLASH_Yd : CLFlag<"Yd">;
def _SLASH_Yl : CLJoined<"Yl">;
def _SLASH_Za : CLFlag<"Za">;
def _SLASH_Zc : CLJoined<"Zc:">;
def _SLASH_Ze : CLFlag<"Ze">;
def _SLASH_Zg : CLFlag<"Zg">;
def _SLASH_ZI : CLFlag<"ZI">;
def _SLASH_ZW : CLJoined<"ZW">;

//===----------------------------------------------------------------------===//
// clang-dxc Options
//===----------------------------------------------------------------------===//

def dxc_Group : OptionGroup<"<clang-dxc options>">, Flags<[DXCOption]>,
  HelpText<"dxc compatibility options">;
class DXCFlag<string name> : Option<["/", "-"], name, KIND_FLAG>,
  Group<dxc_Group>, Flags<[DXCOption, NoXarchOption]>;
class DXCJoinedOrSeparate<string name> : Option<["/", "-"], name,
  KIND_JOINED_OR_SEPARATE>, Group<dxc_Group>, Flags<[DXCOption, NoXarchOption]>;

def dxc_help : Option<["/", "-", "--"], "help", KIND_JOINED>,
  Group<dxc_Group>, Flags<[DXCOption, NoXarchOption]>, Alias<help>,
  HelpText<"Display available options">;
def dxc_no_stdinc : DXCFlag<"hlsl-no-stdinc">,
  HelpText<"HLSL only. Disables all standard includes containing non-native compiler types and functions.">;
def Fo : DXCJoinedOrSeparate<"Fo">, Alias<o>,
  HelpText<"Output object file">;
def dxil_validator_version : Option<["/", "-"], "validator-version", KIND_SEPARATE>,
  Group<dxc_Group>, Flags<[DXCOption, NoXarchOption, CC1Option, HelpHidden]>,
  HelpText<"Override validator version for module. Format: <major.minor>;"
           "Default: DXIL.dll version or current internal version">,
  MarshallingInfoString<TargetOpts<"DxilValidatorVersion">>;
def target_profile : DXCJoinedOrSeparate<"T">, MetaVarName<"<profile>">,
  HelpText<"Set target profile">,
  Values<"ps_6_0, ps_6_1, ps_6_2, ps_6_3, ps_6_4, ps_6_5, ps_6_6, ps_6_7,"
         "vs_6_0, vs_6_1, vs_6_2, vs_6_3, vs_6_4, vs_6_5, vs_6_6, vs_6_7,"
         "gs_6_0, gs_6_1, gs_6_2, gs_6_3, gs_6_4, gs_6_5, gs_6_6, gs_6_7,"
         "hs_6_0, hs_6_1, hs_6_2, hs_6_3, hs_6_4, hs_6_5, hs_6_6, hs_6_7,"
         "ds_6_0, ds_6_1, ds_6_2, ds_6_3, ds_6_4, ds_6_5, ds_6_6, ds_6_7,"
         "cs_6_0, cs_6_1, cs_6_2, cs_6_3, cs_6_4, cs_6_5, cs_6_6, cs_6_7,"
         "lib_6_3, lib_6_4, lib_6_5, lib_6_6, lib_6_7, lib_6_x,"
         "ms_6_5, ms_6_6, ms_6_7,"
         "as_6_5, as_6_6, as_6_7">;
def dxc_D : Option<["--", "/", "-"], "D", KIND_JOINED_OR_SEPARATE>,
  Group<dxc_Group>, Flags<[DXCOption, NoXarchOption]>, Alias<D>;
def emit_pristine_llvm : DXCFlag<"emit-pristine-llvm">,
  HelpText<"Emit pristine LLVM IR from the frontend by not running any LLVM passes at all."
           "Same as -S + -emit-llvm + -disable-llvm-passes.">;
def fcgl : DXCFlag<"fcgl">, Alias<emit_pristine_llvm>;
def enable_16bit_types : DXCFlag<"enable-16bit-types">, Alias<fnative_half_type>,
  HelpText<"Enable 16-bit types and disable min precision types."
           "Available in HLSL 2018 and shader model 6.2.">;
def hlsl_entrypoint : Option<["-"], "hlsl-entry", KIND_SEPARATE>,
                      Group<dxc_Group>,
                      Flags<[CC1Option]>,
                      MarshallingInfoString<TargetOpts<"HLSLEntry">, "\"main\"">,
                      HelpText<"Entry point name for hlsl">;
def dxc_entrypoint : Option<["--", "/", "-"], "E", KIND_JOINED_OR_SEPARATE>,
                     Group<dxc_Group>,
                     Flags<[DXCOption, NoXarchOption]>,
                     HelpText<"Entry point name">;<|MERGE_RESOLUTION|>--- conflicted
+++ resolved
@@ -2645,9 +2645,8 @@
            "effect on non-CUDA compilations.">;
 def fopenmp_new_driver : Flag<["-"], "fopenmp-new-driver">, Flags<[HelpHidden]>,
   HelpText<"Use the new driver for OpenMP offloading.">;
-<<<<<<< HEAD
-def fno_openmp_new_driver : Flag<["-"], "fno-openmp-new-driver">, Flags<[CC1Option]>, Group<Action_Group>,
-  Alias<no_offload_new_driver>, HelpText<"Don't use the new driver for OpenMP offloading.">;
+def fno_openmp_new_driver : Flag<["-"], "fno-openmp-new-driver">, Flags<[HelpHidden]>,
+  HelpText<"Don't use the new driver for OpenMP offloading.">;
 
 def fopenacc : Flag<["-"], "fopenacc">, Group<f_Group>,
   Flags<[CC1Option, NoArgumentUnused, FlangOption, FC1Option]>,
@@ -2724,10 +2723,6 @@
   Group<f_Group>, Flags<[CC1Option, NoArgumentUnused]>,
   HelpText<"Fake OpenACC 'tile' clause support">;
 
-=======
-def fno_openmp_new_driver : Flag<["-"], "fno-openmp-new-driver">, Flags<[HelpHidden]>,
-  HelpText<"Don't use the new driver for OpenMP offloading.">;
->>>>>>> 4e43a14b
 def fno_optimize_sibling_calls : Flag<["-"], "fno-optimize-sibling-calls">, Group<f_Group>, Flags<[CC1Option]>,
   HelpText<"Disable tail call optimization, keeping the call stack accurate">,
   MarshallingInfoFlag<CodeGenOpts<"DisableTailCalls">>;
