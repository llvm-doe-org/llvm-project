//===--- Options.td - Options for clang -----------------------------------===//
//
// Part of the LLVM Project, under the Apache License v2.0 with LLVM Exceptions.
// See https://llvm.org/LICENSE.txt for license information.
// SPDX-License-Identifier: Apache-2.0 WITH LLVM-exception
//
//===----------------------------------------------------------------------===//
//
//  This file defines the options accepted by clang.
//
//===----------------------------------------------------------------------===//

// Include the common option parsing interfaces.
include "llvm/Option/OptParser.td"

/////////
// Flags

// DriverOption - The option is a "driver" option, and should not be forwarded
// to other tools.
def DriverOption : OptionFlag;

// LinkerInput - The option is a linker input.
def LinkerInput : OptionFlag;

// NoArgumentUnused - Don't report argument unused warnings for this option; this
// is useful for options like -static or -dynamic which a user may always end up
// passing, even if the platform defaults to (or only supports) that option.
def NoArgumentUnused : OptionFlag;

// Unsupported - The option is unsupported, and the driver will reject command
// lines that use it.
def Unsupported : OptionFlag;

// Ignored - The option is unsupported, and the driver will silently ignore it.
def Ignored : OptionFlag;

// CoreOption - This is considered a "core" Clang option, available in both
// clang and clang-cl modes.
def CoreOption : OptionFlag;

// CLOption - This is a cl.exe compatibility option. Options with this flag
// are made available when the driver is running in CL compatibility mode.
def CLOption : OptionFlag;

// CC1Option - This option should be accepted by clang -cc1.
def CC1Option : OptionFlag;

// CC1AsOption - This option should be accepted by clang -cc1as.
def CC1AsOption : OptionFlag;

// NoDriverOption - This option should not be accepted by the driver.
def NoDriverOption : OptionFlag;

// A short name to show in documentation. The name will be interpreted as rST.
class DocName<string name> { string DocName = name; }

// A brief description to show in documentation, interpreted as rST.
class DocBrief<code descr> { code DocBrief = descr; }

// Indicates that this group should be flattened into its parent when generating
// documentation.
class DocFlatten { bit DocFlatten = 1; }

// Indicates that this warning is ignored, but accepted with a warning for
// GCC compatibility.
class IgnoredGCCCompat : Flags<[HelpHidden]> {}

/////////
// Groups

def Action_Group : OptionGroup<"<action group>">, DocName<"Actions">,
                   DocBrief<[{The action to perform on the input.}]>;

// Meta-group for options which are only used for compilation,
// and not linking etc.
def CompileOnly_Group : OptionGroup<"<CompileOnly group>">,
                        DocName<"Compilation flags">, DocBrief<[{
Flags controlling the behavior of Clang during compilation. These flags have
no effect during actions that do not perform compilation.}]>;

def Preprocessor_Group : OptionGroup<"<Preprocessor group>">,
                         Group<CompileOnly_Group>,
                         DocName<"Preprocessor flags">, DocBrief<[{
Flags controlling the behavior of the Clang preprocessor.}]>;

def IncludePath_Group : OptionGroup<"<I/i group>">, Group<Preprocessor_Group>,
                        DocName<"Include path management">,
                        DocBrief<[{
Flags controlling how ``#include``\s are resolved to files.}]>;

def I_Group : OptionGroup<"<I group>">, Group<IncludePath_Group>, DocFlatten;
def i_Group : OptionGroup<"<i group>">, Group<IncludePath_Group>, DocFlatten;
def clang_i_Group : OptionGroup<"<clang i group>">, Group<i_Group>, DocFlatten;

def M_Group : OptionGroup<"<M group>">, Group<Preprocessor_Group>,
              DocName<"Dependency file generation">, DocBrief<[{
Flags controlling generation of a dependency file for ``make``-like build
systems.}]>;

def d_Group : OptionGroup<"<d group>">, Group<Preprocessor_Group>,
              DocName<"Dumping preprocessor state">, DocBrief<[{
Flags allowing the state of the preprocessor to be dumped in various ways.}]>;

def Diag_Group : OptionGroup<"<W/R group>">, Group<CompileOnly_Group>,
                 DocName<"Diagnostic flags">, DocBrief<[{
Flags controlling which warnings, errors, and remarks Clang will generate.
See the :doc:`full list of warning and remark flags <DiagnosticsReference>`.}]>;

def R_Group : OptionGroup<"<R group>">, Group<Diag_Group>, DocFlatten;
def R_value_Group : OptionGroup<"<R (with value) group>">, Group<R_Group>,
                    DocFlatten;
def W_Group : OptionGroup<"<W group>">, Group<Diag_Group>, DocFlatten;
def W_value_Group : OptionGroup<"<W (with value) group>">, Group<W_Group>,
                    DocFlatten;

def f_Group : OptionGroup<"<f group>">, Group<CompileOnly_Group>,
              DocName<"Target-independent compilation options">;

def f_clang_Group : OptionGroup<"<f (clang-only) group>">,
                    Group<CompileOnly_Group>, DocFlatten;
def pedantic_Group : OptionGroup<"<pedantic group>">, Group<f_Group>,
                     DocFlatten;
def opencl_Group : OptionGroup<"<opencl group>">, Group<f_Group>,
                   DocName<"OpenCL flags">;

def m_Group : OptionGroup<"<m group>">, Group<CompileOnly_Group>,
              DocName<"Target-dependent compilation options">;

// Feature groups - these take command line options that correspond directly to
// target specific features and can be translated directly from command line
// options.
def m_aarch64_Features_Group : OptionGroup<"<aarch64 features group>">,
                               Group<m_Group>, DocName<"AARCH64">;
def m_amdgpu_Features_Group : OptionGroup<"<amdgpu features group>">,
                              Group<m_Group>, DocName<"AMDGPU">;
def m_arm_Features_Group : OptionGroup<"<arm features group>">,
                           Group<m_Group>, DocName<"ARM">;
def m_hexagon_Features_Group : OptionGroup<"<hexagon features group>">,
                               Group<m_Group>, DocName<"Hexagon">;
// The features added by this group will not be added to target features.
// These are explicitly handled.
def m_hexagon_Features_HVX_Group : OptionGroup<"<hexagon features group>">,
                                   Group<m_Group>, DocName<"Hexagon">;
def m_mips_Features_Group : OptionGroup<"<mips features group>">,
                            Group<m_Group>, DocName<"MIPS">;
def m_ppc_Features_Group : OptionGroup<"<ppc features group>">,
                           Group<m_Group>, DocName<"PowerPC">;
def m_wasm_Features_Group : OptionGroup<"<wasm features group>">,
                            Group<m_Group>, DocName<"WebAssembly">;
def m_x86_Features_Group : OptionGroup<"<x86 features group>">,
                           Group<m_Group>, Flags<[CoreOption]>, DocName<"X86">;
def m_riscv_Features_Group : OptionGroup<"<riscv features group>">,
                             Group<m_Group>, DocName<"RISCV">;

def m_libc_Group : OptionGroup<"<m libc group>">, Group<m_mips_Features_Group>,
                   Flags<[HelpHidden]>;

def O_Group : OptionGroup<"<O group>">, Group<CompileOnly_Group>,
              DocName<"Optimization level">, DocBrief<[{
Flags controlling how much optimization should be performed.}]>;

def DebugInfo_Group : OptionGroup<"<g group>">, Group<CompileOnly_Group>,
                      DocName<"Debug information generation">, DocBrief<[{
Flags controlling how much and what kind of debug information should be
generated.}]>;

def g_Group : OptionGroup<"<g group>">, Group<DebugInfo_Group>,
              DocName<"Kind and level of debug information">;
def gN_Group : OptionGroup<"<gN group>">, Group<g_Group>,
               DocName<"Debug level">;
def ggdbN_Group : OptionGroup<"<ggdbN group>">, Group<gN_Group>, DocFlatten;
def gTune_Group : OptionGroup<"<gTune group>">, Group<g_Group>,
                  DocName<"Debugger to tune debug information for">;
def g_flags_Group : OptionGroup<"<g flags group>">, Group<DebugInfo_Group>,
                    DocName<"Debug information flags">;

def StaticAnalyzer_Group : OptionGroup<"<Static analyzer group>">,
                           DocName<"Static analyzer flags">, DocBrief<[{
Flags controlling the behavior of the Clang Static Analyzer.}]>;

// gfortran options that we recognize in the driver and pass along when
// invoking GCC to compile Fortran code.
def gfortran_Group : OptionGroup<"<gfortran group>">,
                     DocName<"Fortran compilation flags">, DocBrief<[{
Flags that will be passed onto the ``gfortran`` compiler when Clang is given
a Fortran input.}]>;

def Link_Group : OptionGroup<"<T/e/s/t/u group>">, DocName<"Linker flags">,
                 DocBrief<[{Flags that are passed on to the linker}]>;
def T_Group : OptionGroup<"<T group>">, Group<Link_Group>, DocFlatten;
def u_Group : OptionGroup<"<u group>">, Group<Link_Group>, DocFlatten;

def reserved_lib_Group : OptionGroup<"<reserved libs group>">,
                         Flags<[Unsupported]>;

// Temporary groups for clang options which we know we don't support,
// but don't want to verbosely warn the user about.
def clang_ignored_f_Group : OptionGroup<"<clang ignored f group>">,
  Group<f_Group>, Flags<[Ignored]>;
def clang_ignored_m_Group : OptionGroup<"<clang ignored m group>">,
  Group<m_Group>, Flags<[Ignored]>;

// Group for clang options in the process of deprecation.
// Please include the version that deprecated the flag as comment to allow
// easier garbage collection.
def clang_ignored_legacy_options_Group : OptionGroup<"<clang legacy flags>">,
  Group<f_Group>, Flags<[Ignored]>;

// Retired with clang-5.0
def : Flag<["-"], "fslp-vectorize-aggressive">, Group<clang_ignored_legacy_options_Group>;
def : Flag<["-"], "fno-slp-vectorize-aggressive">, Group<clang_ignored_legacy_options_Group>;

// Retired with clang-10.0. Previously controlled X86 MPX ISA.
def mmpx : Flag<["-"], "mmpx">, Group<clang_ignored_legacy_options_Group>;
def mno_mpx : Flag<["-"], "mno-mpx">, Group<clang_ignored_legacy_options_Group>;

// Group that ignores all gcc optimizations that won't be implemented
def clang_ignored_gcc_optimization_f_Group : OptionGroup<
  "<clang_ignored_gcc_optimization_f_Group>">, Group<f_Group>, Flags<[Ignored]>;

/////////
// Options

// The internal option ID must be a valid C++ identifier and results in a
// clang::driver::options::OPT_XX enum constant for XX.
//
// We want to unambiguously be able to refer to options from the driver source
// code, for this reason the option name is mangled into an ID. This mangling
// isn't guaranteed to have an inverse, but for practical purposes it does.
//
// The mangling scheme is to ignore the leading '-', and perform the following
// substitutions:
//   _ => __
//   - => _
//   / => _SLASH
//   # => _HASH
//   ? => _QUESTION
//   , => _COMMA
//   = => _EQ
//   C++ => CXX
//   . => _

// Developer Driver Options

def internal_Group : OptionGroup<"<clang internal options>">, Flags<[HelpHidden]>;
def internal_driver_Group : OptionGroup<"<clang driver internal options>">,
  Group<internal_Group>, HelpText<"DRIVER OPTIONS">;
def internal_debug_Group :
  OptionGroup<"<clang debug/development internal options>">,
  Group<internal_Group>, HelpText<"DEBUG/DEVELOPMENT OPTIONS">;

class InternalDriverOpt : Group<internal_driver_Group>,
  Flags<[DriverOption, HelpHidden]>;
def driver_mode : Joined<["--"], "driver-mode=">, Group<internal_driver_Group>,
  Flags<[CoreOption, DriverOption, HelpHidden]>,
  HelpText<"Set the driver mode to either 'gcc', 'g++', 'cpp', or 'cl'">;
def rsp_quoting : Joined<["--"], "rsp-quoting=">, Group<internal_driver_Group>,
  Flags<[CoreOption, DriverOption, HelpHidden]>,
  HelpText<"Set the rsp quoting to either 'posix', or 'windows'">;
def ccc_gcc_name : Separate<["-"], "ccc-gcc-name">, InternalDriverOpt,
  HelpText<"Name for native GCC compiler">,
  MetaVarName<"<gcc-path>">;

class InternalDebugOpt : Group<internal_debug_Group>,
  Flags<[DriverOption, HelpHidden, CoreOption]>;
def ccc_install_dir : Separate<["-"], "ccc-install-dir">, InternalDebugOpt,
  HelpText<"Simulate installation in the given directory">;
def ccc_print_phases : Flag<["-"], "ccc-print-phases">, InternalDebugOpt,
  HelpText<"Dump list of actions to perform">;
def ccc_print_bindings : Flag<["-"], "ccc-print-bindings">, InternalDebugOpt,
  HelpText<"Show bindings of tools to actions">;

def ccc_arcmt_check : Flag<["-"], "ccc-arcmt-check">, InternalDriverOpt,
  HelpText<"Check for ARC migration issues that need manual handling">;
def ccc_arcmt_modify : Flag<["-"], "ccc-arcmt-modify">, InternalDriverOpt,
  HelpText<"Apply modifications to files to conform to ARC">;
def ccc_arcmt_migrate : Separate<["-"], "ccc-arcmt-migrate">, InternalDriverOpt,
  HelpText<"Apply modifications and produces temporary files that conform to ARC">;
def arcmt_migrate_report_output : Separate<["-"], "arcmt-migrate-report-output">,
  HelpText<"Output path for the plist report">,  Flags<[CC1Option]>;
def arcmt_migrate_emit_arc_errors : Flag<["-"], "arcmt-migrate-emit-errors">,
  HelpText<"Emit ARC errors even if the migrator can fix them">,
  Flags<[CC1Option]>;
def gen_reproducer: Flag<["-"], "gen-reproducer">, InternalDebugOpt,
  HelpText<"Auto-generates preprocessed source files and a reproduction script">;
def gen_cdb_fragment_path: Separate<["-"], "gen-cdb-fragment-path">, InternalDebugOpt,
  HelpText<"Emit a compilation database fragment to the specified directory">;

def _migrate : Flag<["--"], "migrate">, Flags<[DriverOption]>,
  HelpText<"Run the migrator">;
def ccc_objcmt_migrate : Separate<["-"], "ccc-objcmt-migrate">,
  InternalDriverOpt,
  HelpText<"Apply modifications and produces temporary files to migrate to "
   "modern ObjC syntax">;
def objcmt_migrate_literals : Flag<["-"], "objcmt-migrate-literals">, Flags<[CC1Option]>,
  HelpText<"Enable migration to modern ObjC literals">;
def objcmt_migrate_subscripting : Flag<["-"], "objcmt-migrate-subscripting">, Flags<[CC1Option]>,
  HelpText<"Enable migration to modern ObjC subscripting">;
def objcmt_migrate_property : Flag<["-"], "objcmt-migrate-property">, Flags<[CC1Option]>,
  HelpText<"Enable migration to modern ObjC property">;
def objcmt_migrate_all : Flag<["-"], "objcmt-migrate-all">, Flags<[CC1Option]>,
  HelpText<"Enable migration to modern ObjC">;
def objcmt_migrate_readonly_property : Flag<["-"], "objcmt-migrate-readonly-property">, Flags<[CC1Option]>,
  HelpText<"Enable migration to modern ObjC readonly property">;
def objcmt_migrate_readwrite_property : Flag<["-"], "objcmt-migrate-readwrite-property">, Flags<[CC1Option]>,
  HelpText<"Enable migration to modern ObjC readwrite property">;
def objcmt_migrate_property_dot_syntax : Flag<["-"], "objcmt-migrate-property-dot-syntax">, Flags<[CC1Option]>,
  HelpText<"Enable migration of setter/getter messages to property-dot syntax">;
def objcmt_migrate_annotation : Flag<["-"], "objcmt-migrate-annotation">, Flags<[CC1Option]>,
  HelpText<"Enable migration to property and method annotations">;
def objcmt_migrate_instancetype : Flag<["-"], "objcmt-migrate-instancetype">, Flags<[CC1Option]>,
  HelpText<"Enable migration to infer instancetype for method result type">;
def objcmt_migrate_nsmacros : Flag<["-"], "objcmt-migrate-ns-macros">, Flags<[CC1Option]>,
  HelpText<"Enable migration to NS_ENUM/NS_OPTIONS macros">;
def objcmt_migrate_protocol_conformance : Flag<["-"], "objcmt-migrate-protocol-conformance">, Flags<[CC1Option]>,
  HelpText<"Enable migration to add protocol conformance on classes">;
def objcmt_atomic_property : Flag<["-"], "objcmt-atomic-property">, Flags<[CC1Option]>,
  HelpText<"Make migration to 'atomic' properties">;
def objcmt_returns_innerpointer_property : Flag<["-"], "objcmt-returns-innerpointer-property">, Flags<[CC1Option]>,
  HelpText<"Enable migration to annotate property with NS_RETURNS_INNER_POINTER">;
def objcmt_ns_nonatomic_iosonly: Flag<["-"], "objcmt-ns-nonatomic-iosonly">, Flags<[CC1Option]>,
  HelpText<"Enable migration to use NS_NONATOMIC_IOSONLY macro for setting property's 'atomic' attribute">;
def objcmt_migrate_designated_init : Flag<["-"], "objcmt-migrate-designated-init">, Flags<[CC1Option]>,
  HelpText<"Enable migration to infer NS_DESIGNATED_INITIALIZER for initializer methods">;
def objcmt_whitelist_dir_path: Joined<["-"], "objcmt-whitelist-dir-path=">, Flags<[CC1Option]>,
  HelpText<"Only modify files with a filename contained in the provided directory path">;
// The misspelt "white-list" [sic] alias is due for removal.
def : Joined<["-"], "objcmt-white-list-dir-path=">, Flags<[CC1Option]>,
    Alias<objcmt_whitelist_dir_path>;

// Make sure all other -ccc- options are rejected.
def ccc_ : Joined<["-"], "ccc-">, Group<internal_Group>, Flags<[Unsupported]>;

// Standard Options

def _HASH_HASH_HASH : Flag<["-"], "###">, Flags<[DriverOption, CoreOption]>,
    HelpText<"Print (but do not run) the commands to run for this compilation">;
def _DASH_DASH : Option<["--"], "", KIND_REMAINING_ARGS>,
    Flags<[DriverOption, CoreOption]>;
def A : JoinedOrSeparate<["-"], "A">, Flags<[RenderJoined]>, Group<gfortran_Group>;
def B : JoinedOrSeparate<["-"], "B">, MetaVarName<"<dir>">,
    HelpText<"Add <dir> to search path for binaries and object files used implicitly">;
def CC : Flag<["-"], "CC">, Flags<[CC1Option]>, Group<Preprocessor_Group>,
    HelpText<"Include comments from within macros in preprocessed output">;
def C : Flag<["-"], "C">, Flags<[CC1Option]>, Group<Preprocessor_Group>,
    HelpText<"Include comments in preprocessed output">;
def D : JoinedOrSeparate<["-"], "D">, Group<Preprocessor_Group>,
    Flags<[CC1Option]>, MetaVarName<"<macro>=<value>">,
    HelpText<"Define <macro> to <value> (or 1 if <value> omitted)">;
def E : Flag<["-"], "E">, Flags<[DriverOption,CC1Option]>, Group<Action_Group>,
    HelpText<"Only run the preprocessor">;
def F : JoinedOrSeparate<["-"], "F">, Flags<[RenderJoined,CC1Option]>,
    HelpText<"Add directory to framework include search path">;
def G : JoinedOrSeparate<["-"], "G">, Flags<[DriverOption]>, Group<m_Group>,
    MetaVarName<"<size>">, HelpText<"Put objects of at most <size> bytes "
    "into small data section (MIPS / Hexagon)">;
def G_EQ : Joined<["-"], "G=">, Flags<[DriverOption]>, Group<m_Group>, Alias<G>;
def H : Flag<["-"], "H">, Flags<[CC1Option]>, Group<Preprocessor_Group>,
    HelpText<"Show header includes and nesting depth">;
def I_ : Flag<["-"], "I-">, Group<I_Group>,
    HelpText<"Restrict all prior -I flags to double-quoted inclusion and "
             "remove current directory from include path">;
def I : JoinedOrSeparate<["-"], "I">, Group<I_Group>,
    Flags<[CC1Option,CC1AsOption]>, MetaVarName<"<dir>">,
    HelpText<"Add directory to include search path">;
def L : JoinedOrSeparate<["-"], "L">, Flags<[RenderJoined]>, Group<Link_Group>,
    MetaVarName<"<dir>">, HelpText<"Add directory to library search path">;
def MD : Flag<["-"], "MD">, Group<M_Group>,
    HelpText<"Write a depfile containing user and system headers">;
def MMD : Flag<["-"], "MMD">, Group<M_Group>,
    HelpText<"Write a depfile containing user headers">;
def M : Flag<["-"], "M">, Group<M_Group>,
    HelpText<"Like -MD, but also implies -E and writes to stdout by default">;
def MM : Flag<["-"], "MM">, Group<M_Group>,
    HelpText<"Like -MMD, but also implies -E and writes to stdout by default">;
def MF : JoinedOrSeparate<["-"], "MF">, Group<M_Group>,
    HelpText<"Write depfile output from -MMD, -MD, -MM, or -M to <file>">,
    MetaVarName<"<file>">;
def MG : Flag<["-"], "MG">, Group<M_Group>, Flags<[CC1Option]>,
    HelpText<"Add missing headers to depfile">;
def MJ : JoinedOrSeparate<["-"], "MJ">, Group<M_Group>,
    HelpText<"Write a compilation database entry per input">;
def MP : Flag<["-"], "MP">, Group<M_Group>, Flags<[CC1Option]>,
    HelpText<"Create phony target for each dependency (other than main file)">;
def MQ : JoinedOrSeparate<["-"], "MQ">, Group<M_Group>, Flags<[CC1Option]>,
    HelpText<"Specify name of main file output to quote in depfile">;
def MT : JoinedOrSeparate<["-"], "MT">, Group<M_Group>, Flags<[CC1Option]>,
    HelpText<"Specify name of main file output in depfile">;
def MV : Flag<["-"], "MV">, Group<M_Group>, Flags<[CC1Option]>,
    HelpText<"Use NMake/Jom format for the depfile">;
def Mach : Flag<["-"], "Mach">, Group<Link_Group>;
def O0 : Flag<["-"], "O0">, Group<O_Group>, Flags<[CC1Option, HelpHidden]>;
def O4 : Flag<["-"], "O4">, Group<O_Group>, Flags<[CC1Option, HelpHidden]>;
def ObjCXX : Flag<["-"], "ObjC++">, Flags<[DriverOption]>,
  HelpText<"Treat source input files as Objective-C++ inputs">;
def ObjC : Flag<["-"], "ObjC">, Flags<[DriverOption]>,
  HelpText<"Treat source input files as Objective-C inputs">;
def O : Joined<["-"], "O">, Group<O_Group>, Flags<[CC1Option]>;
def O_flag : Flag<["-"], "O">, Flags<[CC1Option]>, Alias<O>, AliasArgs<["2"]>;
def Ofast : Joined<["-"], "Ofast">, Group<O_Group>, Flags<[CC1Option]>;
def P : Flag<["-"], "P">, Flags<[CC1Option]>, Group<Preprocessor_Group>,
  HelpText<"Disable linemarker output in -E mode">;
def Qy : Flag<["-"], "Qy">, Flags<[CC1Option]>,
  HelpText<"Emit metadata containing compiler name and version">;
def Qn : Flag<["-"], "Qn">, Flags<[CC1Option]>,
  HelpText<"Do not emit metadata containing compiler name and version">;
def : Flag<["-"], "fident">, Group<f_Group>, Alias<Qy>, Flags<[CC1Option]>;
def : Flag<["-"], "fno-ident">, Group<f_Group>, Alias<Qn>, Flags<[CC1Option]>;
def Qunused_arguments : Flag<["-"], "Qunused-arguments">, Flags<[DriverOption, CoreOption]>,
  HelpText<"Don't emit warning for unused driver arguments">;
def Q : Flag<["-"], "Q">, IgnoredGCCCompat;
def Rpass_EQ : Joined<["-"], "Rpass=">, Group<R_value_Group>, Flags<[CC1Option]>,
  HelpText<"Report transformations performed by optimization passes whose "
           "name matches the given POSIX regular expression">;
def Rpass_missed_EQ : Joined<["-"], "Rpass-missed=">, Group<R_value_Group>,
  Flags<[CC1Option]>,
  HelpText<"Report missed transformations by optimization passes whose "
           "name matches the given POSIX regular expression">;
def Rpass_analysis_EQ : Joined<["-"], "Rpass-analysis=">, Group<R_value_Group>,
  Flags<[CC1Option]>,
  HelpText<"Report transformation analysis from optimization passes whose "
           "name matches the given POSIX regular expression">;
def R_Joined : Joined<["-"], "R">, Group<R_Group>, Flags<[CC1Option, CoreOption]>,
  MetaVarName<"<remark>">, HelpText<"Enable the specified remark">;
def S : Flag<["-"], "S">, Flags<[DriverOption,CC1Option]>, Group<Action_Group>,
  HelpText<"Only run preprocess and compilation steps">;
def Tbss : JoinedOrSeparate<["-"], "Tbss">, Group<T_Group>,
  MetaVarName<"<addr>">, HelpText<"Set starting address of BSS to <addr>">;
def Tdata : JoinedOrSeparate<["-"], "Tdata">, Group<T_Group>,
  MetaVarName<"<addr>">, HelpText<"Set starting address of DATA to <addr>">;
def Ttext : JoinedOrSeparate<["-"], "Ttext">, Group<T_Group>,
  MetaVarName<"<addr>">, HelpText<"Set starting address of TEXT to <addr>">;
def T : JoinedOrSeparate<["-"], "T">, Group<T_Group>,
  MetaVarName<"<script>">, HelpText<"Specify <script> as linker script">;
def U : JoinedOrSeparate<["-"], "U">, Group<Preprocessor_Group>,
  Flags<[CC1Option]>, MetaVarName<"<macro>">, HelpText<"Undefine macro <macro>">;
def V : JoinedOrSeparate<["-"], "V">, Flags<[DriverOption, Unsupported]>;
def Wa_COMMA : CommaJoined<["-"], "Wa,">,
  HelpText<"Pass the comma separated arguments in <arg> to the assembler">,
  MetaVarName<"<arg>">;
def Wall : Flag<["-"], "Wall">, Group<W_Group>, Flags<[CC1Option, HelpHidden]>;
def WCL4 : Flag<["-"], "WCL4">, Group<W_Group>, Flags<[CC1Option, HelpHidden]>;
def Wdeprecated : Flag<["-"], "Wdeprecated">, Group<W_Group>, Flags<[CC1Option]>,
  HelpText<"Enable warnings for deprecated constructs and define __DEPRECATED">;
def Wno_deprecated : Flag<["-"], "Wno-deprecated">, Group<W_Group>, Flags<[CC1Option]>;
def Wl_COMMA : CommaJoined<["-"], "Wl,">, Flags<[LinkerInput, RenderAsInput]>,
  HelpText<"Pass the comma separated arguments in <arg> to the linker">,
  MetaVarName<"<arg>">, Group<Link_Group>;
// FIXME: This is broken; these should not be Joined arguments.
def Wno_nonportable_cfstrings : Joined<["-"], "Wno-nonportable-cfstrings">, Group<W_Group>,
  Flags<[CC1Option]>;
def Wnonportable_cfstrings : Joined<["-"], "Wnonportable-cfstrings">, Group<W_Group>,
  Flags<[CC1Option]>;
def Wp_COMMA : CommaJoined<["-"], "Wp,">,
  HelpText<"Pass the comma separated arguments in <arg> to the preprocessor">,
  MetaVarName<"<arg>">, Group<Preprocessor_Group>;
def Wwrite_strings : Flag<["-"], "Wwrite-strings">, Group<W_Group>, Flags<[CC1Option, HelpHidden]>;
def Wno_write_strings : Flag<["-"], "Wno-write-strings">, Group<W_Group>, Flags<[CC1Option, HelpHidden]>;
def W_Joined : Joined<["-"], "W">, Group<W_Group>, Flags<[CC1Option, CoreOption]>,
  MetaVarName<"<warning>">, HelpText<"Enable the specified warning">;
def Xanalyzer : Separate<["-"], "Xanalyzer">,
  HelpText<"Pass <arg> to the static analyzer">, MetaVarName<"<arg>">,
  Group<StaticAnalyzer_Group>;
def Xarch__ : JoinedAndSeparate<["-"], "Xarch_">, Flags<[DriverOption]>;
def Xassembler : Separate<["-"], "Xassembler">,
  HelpText<"Pass <arg> to the assembler">, MetaVarName<"<arg>">,
  Group<CompileOnly_Group>;
def Xclang : Separate<["-"], "Xclang">,
  HelpText<"Pass <arg> to the clang compiler">, MetaVarName<"<arg>">,
  Flags<[DriverOption, CoreOption]>, Group<CompileOnly_Group>;
def Xcuda_fatbinary : Separate<["-"], "Xcuda-fatbinary">,
  HelpText<"Pass <arg> to fatbinary invocation">, MetaVarName<"<arg>">;
def Xcuda_ptxas : Separate<["-"], "Xcuda-ptxas">,
  HelpText<"Pass <arg> to the ptxas assembler">, MetaVarName<"<arg>">;
def Xopenmp_target : Separate<["-"], "Xopenmp-target">,
  HelpText<"Pass <arg> to the target offloading toolchain.">, MetaVarName<"<arg>">;
def Xopenmp_target_EQ : JoinedAndSeparate<["-"], "Xopenmp-target=">,
  HelpText<"Pass <arg> to the target offloading toolchain identified by <triple>.">,
  MetaVarName<"<triple> <arg>">;
def z : Separate<["-"], "z">, Flags<[LinkerInput, RenderAsInput]>,
  HelpText<"Pass -z <arg> to the linker">, MetaVarName<"<arg>">,
  Group<Link_Group>;
def Xlinker : Separate<["-"], "Xlinker">, Flags<[LinkerInput, RenderAsInput]>,
  HelpText<"Pass <arg> to the linker">, MetaVarName<"<arg>">,
  Group<Link_Group>;
def Xpreprocessor : Separate<["-"], "Xpreprocessor">, Group<Preprocessor_Group>,
  HelpText<"Pass <arg> to the preprocessor">, MetaVarName<"<arg>">;
def X_Flag : Flag<["-"], "X">, Group<Link_Group>;
def X_Joined : Joined<["-"], "X">, IgnoredGCCCompat;
def Z_Flag : Flag<["-"], "Z">, Group<Link_Group>;
// FIXME: All we do with this is reject it. Remove.
def Z_Joined : Joined<["-"], "Z">;
def all__load : Flag<["-"], "all_load">;
def allowable__client : Separate<["-"], "allowable_client">;
def ansi : Flag<["-", "--"], "ansi">;
def arch__errors__fatal : Flag<["-"], "arch_errors_fatal">;
def arch : Separate<["-"], "arch">, Flags<[DriverOption]>;
def arch__only : Separate<["-"], "arch_only">;
def a : Joined<["-"], "a">;
def autocomplete : Joined<["--"], "autocomplete=">;
def bind__at__load : Flag<["-"], "bind_at_load">;
def bundle__loader : Separate<["-"], "bundle_loader">;
def bundle : Flag<["-"], "bundle">;
def b : JoinedOrSeparate<["-"], "b">, Flags<[Unsupported]>;
def cfguard : Flag<["-"], "cfguard">, Flags<[CC1Option]>,
  HelpText<"Emit tables required for Windows Control Flow Guard.">;
def cl_opt_disable : Flag<["-"], "cl-opt-disable">, Group<opencl_Group>, Flags<[CC1Option]>,
  HelpText<"OpenCL only. This option disables all optimizations. By default optimizations are enabled.">;
def cl_strict_aliasing : Flag<["-"], "cl-strict-aliasing">, Group<opencl_Group>, Flags<[CC1Option]>,
  HelpText<"OpenCL only. This option is added for compatibility with OpenCL 1.0.">;
def cl_single_precision_constant : Flag<["-"], "cl-single-precision-constant">, Group<opencl_Group>, Flags<[CC1Option]>,
  HelpText<"OpenCL only. Treat double precision floating-point constant as single precision constant.">;
def cl_finite_math_only : Flag<["-"], "cl-finite-math-only">, Group<opencl_Group>, Flags<[CC1Option]>,
  HelpText<"OpenCL only. Allow floating-point optimizations that assume arguments and results are not NaNs or +-Inf.">;
def cl_kernel_arg_info : Flag<["-"], "cl-kernel-arg-info">, Group<opencl_Group>, Flags<[CC1Option]>,
  HelpText<"OpenCL only. Generate kernel argument metadata.">;
def cl_unsafe_math_optimizations : Flag<["-"], "cl-unsafe-math-optimizations">, Group<opencl_Group>, Flags<[CC1Option]>,
  HelpText<"OpenCL only. Allow unsafe floating-point optimizations.  Also implies -cl-no-signed-zeros and -cl-mad-enable.">;
def cl_fast_relaxed_math : Flag<["-"], "cl-fast-relaxed-math">, Group<opencl_Group>, Flags<[CC1Option]>,
  HelpText<"OpenCL only. Sets -cl-finite-math-only and -cl-unsafe-math-optimizations, and defines __FAST_RELAXED_MATH__.">;
def cl_mad_enable : Flag<["-"], "cl-mad-enable">, Group<opencl_Group>, Flags<[CC1Option]>,
  HelpText<"OpenCL only. Allow use of less precise MAD computations in the generated binary.">;
def cl_no_signed_zeros : Flag<["-"], "cl-no-signed-zeros">, Group<opencl_Group>, Flags<[CC1Option]>,
  HelpText<"OpenCL only. Allow use of less precise no signed zeros computations in the generated binary.">;
def cl_std_EQ : Joined<["-"], "cl-std=">, Group<opencl_Group>, Flags<[CC1Option]>,
  HelpText<"OpenCL language standard to compile for.">, Values<"cl,CL,cl1.1,CL1.1,cl1.2,CL1.2,cl2.0,CL2.0,clc++,CLC++">;
def cl_denorms_are_zero : Flag<["-"], "cl-denorms-are-zero">, Group<opencl_Group>, Flags<[CC1Option]>,
  HelpText<"OpenCL only. Allow denormals to be flushed to zero.">;
def cl_fp32_correctly_rounded_divide_sqrt : Flag<["-"], "cl-fp32-correctly-rounded-divide-sqrt">, Group<opencl_Group>, Flags<[CC1Option]>,
  HelpText<"OpenCL only. Specify that single precision floating-point divide and sqrt used in the program source are correctly rounded.">;
def cl_uniform_work_group_size : Flag<["-"], "cl-uniform-work-group-size">, Group<opencl_Group>, Flags<[CC1Option]>,
  HelpText<"OpenCL only. Defines that the global work-size be a multiple of the work-group size specified to clEnqueueNDRangeKernel">;
def client__name : JoinedOrSeparate<["-"], "client_name">;
def combine : Flag<["-", "--"], "combine">, Flags<[DriverOption, Unsupported]>;
def compatibility__version : JoinedOrSeparate<["-"], "compatibility_version">;
def config : Separate<["--"], "config">, Flags<[DriverOption]>,
  HelpText<"Specifies configuration file">;
def config_system_dir_EQ : Joined<["--"], "config-system-dir=">, Flags<[DriverOption, HelpHidden]>,
  HelpText<"System directory for configuration files">;
def config_user_dir_EQ : Joined<["--"], "config-user-dir=">, Flags<[DriverOption, HelpHidden]>,
  HelpText<"User directory for configuration files">;
def coverage : Flag<["-", "--"], "coverage">, Flags<[CoreOption]>;
def cpp_precomp : Flag<["-"], "cpp-precomp">, Group<clang_ignored_f_Group>;
def current__version : JoinedOrSeparate<["-"], "current_version">;
def cxx_isystem : JoinedOrSeparate<["-"], "cxx-isystem">, Group<clang_i_Group>,
  HelpText<"Add directory to the C++ SYSTEM include search path">, Flags<[CC1Option]>,
  MetaVarName<"<directory>">;
def c : Flag<["-"], "c">, Flags<[DriverOption]>, Group<Action_Group>,
  HelpText<"Only run preprocess, compile, and assemble steps">;
def cuda_device_only : Flag<["--"], "cuda-device-only">,
  HelpText<"Compile CUDA code for device only">;
def cuda_host_only : Flag<["--"], "cuda-host-only">,
  HelpText<"Compile CUDA code for host only.  Has no effect on non-CUDA "
           "compilations.">;
def cuda_compile_host_device : Flag<["--"], "cuda-compile-host-device">,
  HelpText<"Compile CUDA code for both host and device (default).  Has no "
           "effect on non-CUDA compilations.">;
def cuda_include_ptx_EQ : Joined<["--"], "cuda-include-ptx=">, Flags<[DriverOption]>,
  HelpText<"Include PTX for the following GPU architecture (e.g. sm_35) or 'all'. May be specified more than once.">;
def no_cuda_include_ptx_EQ : Joined<["--"], "no-cuda-include-ptx=">, Flags<[DriverOption]>,
  HelpText<"Do not include PTX for the following GPU architecture (e.g. sm_35) or 'all'. May be specified more than once.">;
def cuda_gpu_arch_EQ : Joined<["--"], "cuda-gpu-arch=">, Flags<[DriverOption]>,
  HelpText<"CUDA GPU architecture (e.g. sm_35).  May be specified more than once.">;
def hip_link : Flag<["--"], "hip-link">,
  HelpText<"Link clang-offload-bundler bundles for HIP">;
def no_cuda_gpu_arch_EQ : Joined<["--"], "no-cuda-gpu-arch=">, Flags<[DriverOption]>,
  HelpText<"Remove GPU architecture (e.g. sm_35) from the list of GPUs to compile for. "
           "'all' resets the list to its default value.">;
def cuda_noopt_device_debug : Flag<["--"], "cuda-noopt-device-debug">,
  HelpText<"Enable device-side debug info generation. Disables ptxas optimizations.">;
def no_cuda_version_check : Flag<["--"], "no-cuda-version-check">,
  HelpText<"Don't error out if the detected version of the CUDA install is "
           "too low for the requested CUDA gpu architecture.">;
def no_cuda_noopt_device_debug : Flag<["--"], "no-cuda-noopt-device-debug">;
def cuda_path_EQ : Joined<["--"], "cuda-path=">, Group<i_Group>,
  HelpText<"CUDA installation path">;
def cuda_path_ignore_env : Flag<["--"], "cuda-path-ignore-env">, Group<i_Group>,
  HelpText<"Ignore environment variables to detect CUDA installation">;
def ptxas_path_EQ : Joined<["--"], "ptxas-path=">, Group<i_Group>,
  HelpText<"Path to ptxas (used for compiling CUDA code)">;
def fcuda_flush_denormals_to_zero : Flag<["-"], "fcuda-flush-denormals-to-zero">,
  Flags<[CC1Option]>, HelpText<"Flush denormal floating point values to zero in CUDA device mode.">;
def fno_cuda_flush_denormals_to_zero : Flag<["-"], "fno-cuda-flush-denormals-to-zero">;
def fcuda_approx_transcendentals : Flag<["-"], "fcuda-approx-transcendentals">,
  Flags<[CC1Option]>, HelpText<"Use approximate transcendental functions">;
def fno_cuda_approx_transcendentals : Flag<["-"], "fno-cuda-approx-transcendentals">;
def fgpu_rdc : Flag<["-"], "fgpu-rdc">, Flags<[CC1Option]>,
  HelpText<"Generate relocatable device code, also known as separate compilation mode.">;
def fno_gpu_rdc : Flag<["-"], "fno-gpu-rdc">;
def : Flag<["-"], "fcuda-rdc">, Alias<fgpu_rdc>;
def : Flag<["-"], "fno-cuda-rdc">, Alias<fno_gpu_rdc>;
def fcuda_short_ptr : Flag<["-"], "fcuda-short-ptr">, Flags<[CC1Option]>,
  HelpText<"Use 32-bit pointers for accessing const/local/shared address spaces.">;
def fno_cuda_short_ptr : Flag<["-"], "fno-cuda-short-ptr">;
def hip_device_lib_path_EQ : Joined<["--"], "hip-device-lib-path=">, Group<Link_Group>,
  HelpText<"HIP device library path">;
def hip_device_lib_EQ : Joined<["--"], "hip-device-lib=">, Group<Link_Group>,
  HelpText<"HIP device library">;
def fhip_dump_offload_linker_script : Flag<["-"], "fhip-dump-offload-linker-script">,
  Group<f_Group>, Flags<[NoArgumentUnused, HelpHidden]>;
def fhip_new_launch_api : Flag<["-"], "fhip-new-launch-api">,
  Flags<[CC1Option]>, HelpText<"Use new kernel launching API for HIP.">;
def fno_hip_new_launch_api : Flag<["-"], "fno-hip-new-launch-api">;
def libomptarget_nvptx_path_EQ : Joined<["--"], "libomptarget-nvptx-path=">, Group<i_Group>,
  HelpText<"Path to libomptarget-nvptx libraries">;
def dD : Flag<["-"], "dD">, Group<d_Group>, Flags<[CC1Option]>,
  HelpText<"Print macro definitions in -E mode in addition to normal output">;
def dI : Flag<["-"], "dI">, Group<d_Group>, Flags<[CC1Option]>,
  HelpText<"Print include directives in -E mode in addition to normal output">;
def dM : Flag<["-"], "dM">, Group<d_Group>, Flags<[CC1Option]>,
  HelpText<"Print macro definitions in -E mode instead of normal output">;
def dead__strip : Flag<["-"], "dead_strip">;
def dependency_file : Separate<["-"], "dependency-file">, Flags<[CC1Option]>,
  HelpText<"Filename (or -) to write dependency output to">;
def dependency_dot : Separate<["-"], "dependency-dot">, Flags<[CC1Option]>,
  HelpText<"Filename to write DOT-formatted header dependencies to">;
def module_dependency_dir : Separate<["-"], "module-dependency-dir">,
  Flags<[CC1Option]>, HelpText<"Directory to dump module dependencies to">;
def dumpmachine : Flag<["-"], "dumpmachine">;
def dumpspecs : Flag<["-"], "dumpspecs">, Flags<[Unsupported]>;
def dumpversion : Flag<["-"], "dumpversion">;
def dylib__file : Separate<["-"], "dylib_file">;
def dylinker__install__name : JoinedOrSeparate<["-"], "dylinker_install_name">;
def dylinker : Flag<["-"], "dylinker">;
def dynamiclib : Flag<["-"], "dynamiclib">;
def dynamic : Flag<["-"], "dynamic">, Flags<[NoArgumentUnused]>;
def d_Flag : Flag<["-"], "d">, Group<d_Group>;
def d_Joined : Joined<["-"], "d">, Group<d_Group>;
def emit_ast : Flag<["-"], "emit-ast">,
  HelpText<"Emit Clang AST files for source inputs">;
def emit_llvm : Flag<["-"], "emit-llvm">, Flags<[CC1Option]>, Group<Action_Group>,
  HelpText<"Use the LLVM representation for assembler and object files">;
def emit_interface_stubs : Flag<["-"], "emit-interface-stubs">, Flags<[CC1Option]>, Group<Action_Group>,
  HelpText<"Generate Inteface Stub Files.">;
def emit_merged_ifs : Flag<["-"], "emit-merged-ifs">,
  Flags<[CC1Option]>, Group<Action_Group>,
  HelpText<"Generate Interface Stub Files, emit merged text not binary.">;
def interface_stub_version_EQ : JoinedOrSeparate<["-"], "interface-stub-version=">, Flags<[CC1Option]>;
def exported__symbols__list : Separate<["-"], "exported_symbols_list">;
def e : JoinedOrSeparate<["-"], "e">, Group<Link_Group>;
def fPIC : Flag<["-"], "fPIC">, Group<f_Group>;
def fno_PIC : Flag<["-"], "fno-PIC">, Group<f_Group>;
def fPIE : Flag<["-"], "fPIE">, Group<f_Group>;
def fno_PIE : Flag<["-"], "fno-PIE">, Group<f_Group>;
def faccess_control : Flag<["-"], "faccess-control">, Group<f_Group>;
def falign_functions : Flag<["-"], "falign-functions">, Group<f_Group>;
def falign_functions_EQ : Joined<["-"], "falign-functions=">, Group<f_Group>;
def fno_align_functions: Flag<["-"], "fno-align-functions">, Group<f_Group>;
def fallow_unsupported : Flag<["-"], "fallow-unsupported">, Group<f_Group>;
def fapple_kext : Flag<["-"], "fapple-kext">, Group<f_Group>, Flags<[CC1Option]>,
  HelpText<"Use Apple's kernel extensions ABI">;
def fapple_pragma_pack : Flag<["-"], "fapple-pragma-pack">, Group<f_Group>, Flags<[CC1Option]>,
  HelpText<"Enable Apple gcc-compatible #pragma pack handling">;
def shared_libsan : Flag<["-"], "shared-libsan">,
  HelpText<"Dynamically link the sanitizer runtime">;
def static_libsan : Flag<["-"], "static-libsan">,
  HelpText<"Statically link the sanitizer runtime">;
def : Flag<["-"], "shared-libasan">, Alias<shared_libsan>;
def fasm : Flag<["-"], "fasm">, Group<f_Group>;

def fasm_blocks : Flag<["-"], "fasm-blocks">, Group<f_Group>, Flags<[CC1Option]>;
def fno_asm_blocks : Flag<["-"], "fno-asm-blocks">, Group<f_Group>;

def fassume_sane_operator_new : Flag<["-"], "fassume-sane-operator-new">, Group<f_Group>;
def fastcp : Flag<["-"], "fastcp">, Group<f_Group>;
def fastf : Flag<["-"], "fastf">, Group<f_Group>;
def fast : Flag<["-"], "fast">, Group<f_Group>;
def fasynchronous_unwind_tables : Flag<["-"], "fasynchronous-unwind-tables">, Group<f_Group>;

def fdouble_square_bracket_attributes : Flag<[ "-" ], "fdouble-square-bracket-attributes">,
  Group<f_Group>, Flags<[DriverOption, CC1Option]>,
  HelpText<"Enable '[[]]' attributes in all C and C++ language modes">;
def fno_double_square_bracket_attributes : Flag<[ "-" ], "fno-double-square-bracket-attributes">,
  Group<f_Group>, Flags<[DriverOption, CC1Option]>,
  HelpText<"Disable '[[]]' attributes in all C and C++ language modes">;

def fautolink : Flag <["-"], "fautolink">, Group<f_Group>;
def fno_autolink : Flag <["-"], "fno-autolink">, Group<f_Group>,
  Flags<[DriverOption, CC1Option]>,
  HelpText<"Disable generation of linker directives for automatic library linking">;

// C++ Coroutines TS
def fcoroutines_ts : Flag <["-"], "fcoroutines-ts">, Group<f_Group>,
  Flags<[DriverOption, CC1Option]>,
  HelpText<"Enable support for the C++ Coroutines TS">;
def fno_coroutines_ts : Flag <["-"], "fno-coroutines-ts">, Group<f_Group>,
  Flags<[DriverOption]>;

def fembed_bitcode_EQ : Joined<["-"], "fembed-bitcode=">,
    Group<f_Group>, Flags<[DriverOption, CC1Option, CC1AsOption]>, MetaVarName<"<option>">,
    HelpText<"Embed LLVM bitcode (option: off, all, bitcode, marker)">;
def fembed_bitcode : Flag<["-"], "fembed-bitcode">, Group<f_Group>,
  Alias<fembed_bitcode_EQ>, AliasArgs<["all"]>,
  HelpText<"Embed LLVM IR bitcode as data">;
def fembed_bitcode_marker : Flag<["-"], "fembed-bitcode-marker">,
  Alias<fembed_bitcode_EQ>, AliasArgs<["marker"]>,
  HelpText<"Embed placeholder LLVM IR data as a marker">;
def fgnu_inline_asm : Flag<["-"], "fgnu-inline-asm">, Group<f_Group>, Flags<[DriverOption]>;
def fno_gnu_inline_asm : Flag<["-"], "fno-gnu-inline-asm">, Group<f_Group>,
  Flags<[DriverOption, CC1Option]>,
  HelpText<"Disable GNU style inline asm">;

def fprofile_sample_use : Flag<["-"], "fprofile-sample-use">, Group<f_Group>,
    Flags<[CoreOption]>;
def fno_profile_sample_use : Flag<["-"], "fno-profile-sample-use">, Group<f_Group>,
    Flags<[CoreOption]>;
def fprofile_sample_use_EQ : Joined<["-"], "fprofile-sample-use=">,
    Group<f_Group>, Flags<[DriverOption, CC1Option]>,
    HelpText<"Enable sample-based profile guided optimizations">;
def fprofile_sample_accurate : Flag<["-"], "fprofile-sample-accurate">,
    Group<f_Group>, Flags<[DriverOption, CC1Option]>,
    HelpText<"Specifies that the sample profile is accurate">,
    DocBrief<[{Specifies that the sample profile is accurate. If the sample
               profile is accurate, callsites without profile samples are marked
               as cold. Otherwise, treat callsites without profile samples as if
               we have no profile}]>;
def fno_profile_sample_accurate : Flag<["-"], "fno-profile-sample-accurate">,
  Group<f_Group>, Flags<[DriverOption]>;
def fauto_profile : Flag<["-"], "fauto-profile">, Group<f_Group>,
    Alias<fprofile_sample_use>;
def fno_auto_profile : Flag<["-"], "fno-auto-profile">, Group<f_Group>,
    Alias<fno_profile_sample_use>;
def fauto_profile_EQ : Joined<["-"], "fauto-profile=">,
    Alias<fprofile_sample_use_EQ>;
def fauto_profile_accurate : Flag<["-"], "fauto-profile-accurate">,
    Group<f_Group>, Alias<fprofile_sample_accurate>;
def fno_auto_profile_accurate : Flag<["-"], "fno-auto-profile-accurate">,
    Group<f_Group>, Alias<fno_profile_sample_accurate>;
def fdebug_compilation_dir : Separate<["-"], "fdebug-compilation-dir">,
    Group<f_Group>, Flags<[CC1Option, CC1AsOption, CoreOption]>,
    HelpText<"The compilation directory to embed in the debug info.">;
def fdebug_info_for_profiling : Flag<["-"], "fdebug-info-for-profiling">,
    Group<f_Group>, Flags<[CC1Option]>,
    HelpText<"Emit extra debug info to make sample profile more accurate.">;
def fno_debug_info_for_profiling : Flag<["-"], "fno-debug-info-for-profiling">,
    Group<f_Group>, Flags<[DriverOption]>,
    HelpText<"Do not emit extra debug info for sample profiler.">;
def fprofile_instr_generate : Flag<["-"], "fprofile-instr-generate">,
    Group<f_Group>, Flags<[CoreOption]>,
    HelpText<"Generate instrumented code to collect execution counts into default.profraw file (overridden by '=' form of option or LLVM_PROFILE_FILE env var)">;
def fprofile_instr_generate_EQ : Joined<["-"], "fprofile-instr-generate=">,
    Group<f_Group>, Flags<[CoreOption]>, MetaVarName<"<file>">,
    HelpText<"Generate instrumented code to collect execution counts into <file> (overridden by LLVM_PROFILE_FILE env var)">;
def fprofile_instr_use : Flag<["-"], "fprofile-instr-use">, Group<f_Group>,
    Flags<[CoreOption]>;
def fprofile_instr_use_EQ : Joined<["-"], "fprofile-instr-use=">,
    Group<f_Group>, Flags<[CoreOption]>,
    HelpText<"Use instrumentation data for profile-guided optimization">;
def fprofile_remapping_file_EQ : Joined<["-"], "fprofile-remapping-file=">,
    Group<f_Group>, Flags<[CC1Option, CoreOption]>, MetaVarName<"<file>">,
    HelpText<"Use the remappings described in <file> to match the profile data against names in the program">;
def fprofile_remapping_file : Separate<["-"], "fprofile-remapping-file">,
    Group<f_Group>, Flags<[CoreOption]>, Alias<fprofile_remapping_file_EQ>;
def fcoverage_mapping : Flag<["-"], "fcoverage-mapping">,
    Group<f_Group>, Flags<[CC1Option, CoreOption]>,
    HelpText<"Generate coverage mapping to enable code coverage analysis">;
def fno_coverage_mapping : Flag<["-"], "fno-coverage-mapping">,
    Group<f_Group>, Flags<[DriverOption, CoreOption]>,
    HelpText<"Disable code coverage analysis">;
def fprofile_generate : Flag<["-"], "fprofile-generate">,
    Group<f_Group>, Flags<[CoreOption]>,
    HelpText<"Generate instrumented code to collect execution counts into default.profraw (overridden by LLVM_PROFILE_FILE env var)">;
def fprofile_generate_EQ : Joined<["-"], "fprofile-generate=">,
    Group<f_Group>, Flags<[CoreOption]>, MetaVarName<"<directory>">,
    HelpText<"Generate instrumented code to collect execution counts into <directory>/default.profraw (overridden by LLVM_PROFILE_FILE env var)">;
def fcs_profile_generate : Flag<["-"], "fcs-profile-generate">,
    Group<f_Group>, Flags<[CoreOption]>,
    HelpText<"Generate instrumented code to collect context sensitive execution counts into default.profraw (overridden by LLVM_PROFILE_FILE env var)">;
def fcs_profile_generate_EQ : Joined<["-"], "fcs-profile-generate=">,
    Group<f_Group>, Flags<[CoreOption]>, MetaVarName<"<directory>">,
    HelpText<"Generate instrumented code to collect context sensitive execution counts into <directory>/default.profraw (overridden by LLVM_PROFILE_FILE env var)">;
def fprofile_use : Flag<["-"], "fprofile-use">, Group<f_Group>,
    Alias<fprofile_instr_use>;
def fprofile_use_EQ : Joined<["-"], "fprofile-use=">,
    Group<f_Group>, Flags<[DriverOption]>, MetaVarName<"<pathname>">,
    HelpText<"Use instrumentation data for profile-guided optimization. If pathname is a directory, it reads from <pathname>/default.profdata. Otherwise, it reads from file <pathname>.">;
def fno_profile_instr_generate : Flag<["-"], "fno-profile-instr-generate">,
    Group<f_Group>, Flags<[CoreOption]>,
    HelpText<"Disable generation of profile instrumentation.">;
def fno_profile_generate : Flag<["-"], "fno-profile-generate">,
    Group<f_Group>, Flags<[CoreOption]>,
    HelpText<"Disable generation of profile instrumentation.">;
def fno_profile_instr_use : Flag<["-"], "fno-profile-instr-use">,
    Group<f_Group>, Flags<[CoreOption]>,
    HelpText<"Disable using instrumentation data for profile-guided optimization">;
def fno_profile_use : Flag<["-"], "fno-profile-use">,
    Alias<fno_profile_instr_use>;
def fprofile_filter_files_EQ : Joined<["-"], "fprofile-filter-files=">,
    Group<f_Group>, Flags<[CC1Option, CoreOption]>,
    HelpText<"Instrument only functions from files where names match any regex separated by a semi-colon">;
def fprofile_exclude_files_EQ : Joined<["-"], "fprofile-exclude-files=">,
    Group<f_Group>, Flags<[CC1Option, CoreOption]>,
    HelpText<"Instrument only functions from files where names don't match all the regexes separated by a semi-colon">;
def forder_file_instrumentation : Flag<["-"], "forder-file-instrumentation">,
    Group<f_Group>, Flags<[CC1Option, CoreOption]>,
    HelpText<"Generate instrumented code to collect order file into default.profraw file (overridden by '=' form of option or LLVM_PROFILE_FILE env var)">;

def faddrsig : Flag<["-"], "faddrsig">, Group<f_Group>, Flags<[CoreOption, CC1Option]>,
  HelpText<"Emit an address-significance table">;
def fno_addrsig : Flag<["-"], "fno-addrsig">, Group<f_Group>, Flags<[CoreOption]>,
  HelpText<"Don't emit an address-significance table">;
def fblocks : Flag<["-"], "fblocks">, Group<f_Group>, Flags<[CoreOption, CC1Option]>,
  HelpText<"Enable the 'blocks' language feature">;
def fbootclasspath_EQ : Joined<["-"], "fbootclasspath=">, Group<f_Group>;
def fborland_extensions : Flag<["-"], "fborland-extensions">, Group<f_Group>, Flags<[CC1Option]>,
  HelpText<"Accept non-standard constructs supported by the Borland compiler">;
def fbuiltin : Flag<["-"], "fbuiltin">, Group<f_Group>, Flags<[CoreOption]>;
def fbuiltin_module_map : Flag <["-"], "fbuiltin-module-map">, Group<f_Group>,
  Flags<[DriverOption]>, HelpText<"Load the clang builtins module map file.">;
def fcaret_diagnostics : Flag<["-"], "fcaret-diagnostics">, Group<f_Group>;
def fclang_abi_compat_EQ : Joined<["-"], "fclang-abi-compat=">, Group<f_clang_Group>,
  Flags<[CC1Option]>, MetaVarName<"<version>">, Values<"<major>.<minor>,latest">,
  HelpText<"Attempt to match the ABI of Clang <version>">;
def fclasspath_EQ : Joined<["-"], "fclasspath=">, Group<f_Group>;
def fcolor_diagnostics : Flag<["-"], "fcolor-diagnostics">, Group<f_Group>,
  Flags<[CoreOption, CC1Option]>, HelpText<"Use colors in diagnostics">;
def fdiagnostics_color : Flag<["-"], "fdiagnostics-color">, Group<f_Group>,
  Flags<[CoreOption, DriverOption]>;
def fdiagnostics_color_EQ : Joined<["-"], "fdiagnostics-color=">, Group<f_Group>;
def fansi_escape_codes : Flag<["-"], "fansi-escape-codes">, Group<f_Group>,
  Flags<[CoreOption, CC1Option]>, HelpText<"Use ANSI escape codes for diagnostics">;
def fcomment_block_commands : CommaJoined<["-"], "fcomment-block-commands=">, Group<f_clang_Group>, Flags<[CC1Option]>,
  HelpText<"Treat each comma separated argument in <arg> as a documentation comment block command">,
  MetaVarName<"<arg>">;
def fparse_all_comments : Flag<["-"], "fparse-all-comments">, Group<f_clang_Group>, Flags<[CC1Option]>;
def frecord_command_line : Flag<["-"], "frecord-command-line">,
  Group<f_clang_Group>;
def fno_record_command_line : Flag<["-"], "fno-record-command-line">,
  Group<f_clang_Group>;
def : Flag<["-"], "frecord-gcc-switches">, Alias<frecord_command_line>;
def : Flag<["-"], "fno-record-gcc-switches">, Alias<fno_record_command_line>;
def fcommon : Flag<["-"], "fcommon">, Group<f_Group>;
def fcompile_resource_EQ : Joined<["-"], "fcompile-resource=">, Group<f_Group>;
def fcomplete_member_pointers : Flag<["-"], "fcomplete-member-pointers">, Group<f_clang_Group>,
   Flags<[CoreOption, CC1Option]>,
   HelpText<"Require member pointer base types to be complete if they would be significant under the Microsoft ABI">;
def fno_complete_member_pointers : Flag<["-"], "fno-complete-member-pointers">, Group<f_clang_Group>,
   Flags<[CoreOption]>,
   HelpText<"Do not require member pointer base types to be complete if they would be significant under the Microsoft ABI">;
def fcf_runtime_abi_EQ : Joined<["-"], "fcf-runtime-abi=">, Group<f_Group>,
    Flags<[CC1Option]>;
def fconstant_cfstrings : Flag<["-"], "fconstant-cfstrings">, Group<f_Group>;
def fconstant_string_class_EQ : Joined<["-"], "fconstant-string-class=">, Group<f_Group>;
def fconstexpr_depth_EQ : Joined<["-"], "fconstexpr-depth=">, Group<f_Group>;
def fconstexpr_steps_EQ : Joined<["-"], "fconstexpr-steps=">, Group<f_Group>;
def fexperimental_new_constant_interpreter : Flag<["-"], "fexperimental-new-constant-interpreter">, Group<f_Group>,
  HelpText<"Enable the experimental new constant interpreter">, Flags<[CC1Option]>;
def fforce_experimental_new_constant_interpreter : Flag<["-"], "fforce-experimental-new-constant-interpreter">, Group<f_Group>,
  HelpText<"Force the use of the experimental new constant interpreter, failing on missing features">, Flags<[CC1Option]>;
def fconstexpr_backtrace_limit_EQ : Joined<["-"], "fconstexpr-backtrace-limit=">,
                                    Group<f_Group>;
def fno_crash_diagnostics : Flag<["-"], "fno-crash-diagnostics">, Group<f_clang_Group>, Flags<[NoArgumentUnused, CoreOption]>,
  HelpText<"Disable auto-generation of preprocessed source files and a script for reproduction during a clang crash">;
def fcrash_diagnostics_dir : Joined<["-"], "fcrash-diagnostics-dir=">, Group<f_clang_Group>, Flags<[NoArgumentUnused, CoreOption]>;
def fcreate_profile : Flag<["-"], "fcreate-profile">, Group<f_Group>;
def fcxx_exceptions: Flag<["-"], "fcxx-exceptions">, Group<f_Group>,
  HelpText<"Enable C++ exceptions">, Flags<[CC1Option]>;
def fcxx_modules : Flag <["-"], "fcxx-modules">, Group<f_Group>,
  Flags<[DriverOption]>;
def fdebug_pass_arguments : Flag<["-"], "fdebug-pass-arguments">, Group<f_Group>;
def fdebug_pass_structure : Flag<["-"], "fdebug-pass-structure">, Group<f_Group>;
def fdepfile_entry : Joined<["-"], "fdepfile-entry=">,
    Group<f_clang_Group>, Flags<[CC1Option]>;
def fdiagnostics_fixit_info : Flag<["-"], "fdiagnostics-fixit-info">, Group<f_clang_Group>;
def fdiagnostics_parseable_fixits : Flag<["-"], "fdiagnostics-parseable-fixits">, Group<f_clang_Group>,
    Flags<[CoreOption, CC1Option]>, HelpText<"Print fix-its in machine parseable form">;
def fdiagnostics_print_source_range_info : Flag<["-"], "fdiagnostics-print-source-range-info">,
    Group<f_clang_Group>,  Flags<[CC1Option]>,
    HelpText<"Print source range spans in numeric form">;
def fdiagnostics_show_hotness : Flag<["-"], "fdiagnostics-show-hotness">, Group<f_Group>,
    Flags<[CC1Option]>, HelpText<"Enable profile hotness information in diagnostic line">;
def fdiagnostics_hotness_threshold_EQ : Joined<["-"], "fdiagnostics-hotness-threshold=">,
    Group<f_Group>, Flags<[CC1Option]>, MetaVarName<"<number>">,
    HelpText<"Prevent optimization remarks from being output if they do not have at least this profile count">;
def fdiagnostics_show_option : Flag<["-"], "fdiagnostics-show-option">, Group<f_Group>,
    Flags<[CC1Option]>, HelpText<"Print option name with mappable diagnostics">;
def fdiagnostics_show_note_include_stack : Flag<["-"], "fdiagnostics-show-note-include-stack">,
    Group<f_Group>,  Flags<[CC1Option]>, HelpText<"Display include stacks for diagnostic notes">;
def fdiagnostics_format_EQ : Joined<["-"], "fdiagnostics-format=">, Group<f_clang_Group>;
def fdiagnostics_show_category_EQ : Joined<["-"], "fdiagnostics-show-category=">, Group<f_clang_Group>;
def fdiagnostics_show_template_tree : Flag<["-"], "fdiagnostics-show-template-tree">,
    Group<f_Group>, Flags<[CC1Option]>,
    HelpText<"Print a template comparison tree for differing templates">;
def fdeclspec : Flag<["-"], "fdeclspec">, Group<f_clang_Group>,
  HelpText<"Allow __declspec as a keyword">, Flags<[CC1Option]>;
def fdiscard_value_names : Flag<["-"], "fdiscard-value-names">, Group<f_clang_Group>,
  HelpText<"Discard value names in LLVM IR">, Flags<[DriverOption]>;
def fno_discard_value_names : Flag<["-"], "fno-discard-value-names">, Group<f_clang_Group>,
  HelpText<"Do not discard value names in LLVM IR">, Flags<[DriverOption]>;
def fdollars_in_identifiers : Flag<["-"], "fdollars-in-identifiers">, Group<f_Group>,
  HelpText<"Allow '$' in identifiers">, Flags<[CC1Option]>;
def fdwarf2_cfi_asm : Flag<["-"], "fdwarf2-cfi-asm">, Group<clang_ignored_f_Group>;
def fno_dwarf2_cfi_asm : Flag<["-"], "fno-dwarf2-cfi-asm">, Group<clang_ignored_f_Group>;
def fdwarf_directory_asm : Flag<["-"], "fdwarf-directory-asm">, Group<f_Group>;
def fno_dwarf_directory_asm : Flag<["-"], "fno-dwarf-directory-asm">, Group<f_Group>, Flags<[CC1Option]>;
def felide_constructors : Flag<["-"], "felide-constructors">, Group<f_Group>;
def fno_elide_type : Flag<["-"], "fno-elide-type">, Group<f_Group>,
    Flags<[CC1Option]>,
    HelpText<"Do not elide types when printing diagnostics">;
def feliminate_unused_debug_symbols : Flag<["-"], "feliminate-unused-debug-symbols">, Group<f_Group>;
def femit_all_decls : Flag<["-"], "femit-all-decls">, Group<f_Group>, Flags<[CC1Option]>,
  HelpText<"Emit all declarations, even if unused">;
def femulated_tls : Flag<["-"], "femulated-tls">, Group<f_Group>, Flags<[CC1Option]>,
  HelpText<"Use emutls functions to access thread_local variables">;
def fno_emulated_tls : Flag<["-"], "fno-emulated-tls">, Group<f_Group>, Flags<[CC1Option]>;
def fencoding_EQ : Joined<["-"], "fencoding=">, Group<f_Group>;
def ferror_limit_EQ : Joined<["-"], "ferror-limit=">, Group<f_Group>, Flags<[CoreOption]>;
def fexceptions : Flag<["-"], "fexceptions">, Group<f_Group>, Flags<[CC1Option]>,
  HelpText<"Enable support for exception handling">;
def fdwarf_exceptions : Flag<["-"], "fdwarf-exceptions">, Group<f_Group>,
  Flags<[CC1Option]>, HelpText<"Use DWARF style exceptions">;
def fsjlj_exceptions : Flag<["-"], "fsjlj-exceptions">, Group<f_Group>,
  Flags<[CC1Option]>, HelpText<"Use SjLj style exceptions">;
def fseh_exceptions : Flag<["-"], "fseh-exceptions">, Group<f_Group>,
  Flags<[CC1Option]>, HelpText<"Use SEH style exceptions">;
def fwasm_exceptions : Flag<["-"], "fwasm-exceptions">, Group<f_Group>,
  Flags<[CC1Option]>, HelpText<"Use WebAssembly style exceptions">;
def fexcess_precision_EQ : Joined<["-"], "fexcess-precision=">,
    Group<clang_ignored_gcc_optimization_f_Group>;
def : Flag<["-"], "fexpensive-optimizations">, Group<clang_ignored_gcc_optimization_f_Group>;
def : Flag<["-"], "fno-expensive-optimizations">, Group<clang_ignored_gcc_optimization_f_Group>;
def fextdirs_EQ : Joined<["-"], "fextdirs=">, Group<f_Group>;
def : Flag<["-"], "fdefer-pop">, Group<clang_ignored_gcc_optimization_f_Group>;
def : Flag<["-"], "fno-defer-pop">, Group<clang_ignored_gcc_optimization_f_Group>;
def : Flag<["-"], "fextended-identifiers">, Group<clang_ignored_f_Group>;
def : Flag<["-"], "fno-extended-identifiers">, Group<f_Group>, Flags<[Unsupported]>;
def fhosted : Flag<["-"], "fhosted">, Group<f_Group>;
def fdenormal_fp_math_EQ : Joined<["-"], "fdenormal-fp-math=">, Group<f_Group>, Flags<[CC1Option]>;
def ffast_math : Flag<["-"], "ffast-math">, Group<f_Group>, Flags<[CC1Option]>,
  HelpText<"Allow aggressive, lossy floating-point optimizations">;
def fno_fast_math : Flag<["-"], "fno-fast-math">, Group<f_Group>;
def fmath_errno : Flag<["-"], "fmath-errno">, Group<f_Group>, Flags<[CC1Option]>,
  HelpText<"Require math functions to indicate errors by setting errno">;
def fno_math_errno : Flag<["-"], "fno-math-errno">, Group<f_Group>;
def fbracket_depth_EQ : Joined<["-"], "fbracket-depth=">, Group<f_Group>, Flags<[CoreOption]>;
def fsignaling_math : Flag<["-"], "fsignaling-math">, Group<f_Group>;
def fno_signaling_math : Flag<["-"], "fno-signaling-math">, Group<f_Group>;
def fjump_tables : Flag<["-"], "fjump-tables">, Group<f_Group>;
def fno_jump_tables : Flag<["-"], "fno-jump-tables">, Group<f_Group>, Flags<[CC1Option]>,
  HelpText<"Do not use jump tables for lowering switches">;
def fforce_enable_int128 : Flag<["-"], "fforce-enable-int128">,
  Group<f_Group>, Flags<[CC1Option]>,
  HelpText<"Enable support for int128_t type">;
def fno_force_enable_int128 : Flag<["-"], "fno-force-enable-int128">,
  Group<f_Group>, Flags<[CC1Option]>,
  HelpText<"Disable support for int128_t type">;
def fkeep_static_consts : Flag<["-"], "fkeep-static-consts">, Group<f_Group>, Flags<[CC1Option]>,
  HelpText<"Keep static const variables even if unused">;
def ffixed_point : Flag<["-"], "ffixed-point">, Group<f_Group>,
                   Flags<[CC1Option]>, HelpText<"Enable fixed point types">;
def fno_fixed_point : Flag<["-"], "fno-fixed-point">, Group<f_Group>,
                      HelpText<"Disable fixed point types">;
def fcxx_static_destructors : Flag<["-"], "fc++-static-destructors">,
  Group<f_Group>,
  HelpText<"Enable C++ static destructor registration (the default)">;
def fno_cxx_static_destructors : Flag<["-"], "fno-c++-static-destructors">,
  Group<f_Group>,
  Flags<[CC1Option]>,
  HelpText<"Disable C++ static destructor registration">;
def fsymbol_partition_EQ : Joined<["-"], "fsymbol-partition=">, Group<f_Group>,
  Flags<[CC1Option]>;

// Begin sanitizer flags. These should all be core options exposed in all driver
// modes.
let Flags = [CC1Option, CoreOption] in {

def fsanitize_EQ : CommaJoined<["-"], "fsanitize=">, Group<f_clang_Group>,
                   MetaVarName<"<check>">,
                   HelpText<"Turn on runtime checks for various forms of undefined "
                            "or suspicious behavior. See user manual for available checks">;
def fno_sanitize_EQ : CommaJoined<["-"], "fno-sanitize=">, Group<f_clang_Group>,
                      Flags<[CoreOption, DriverOption]>;
def fsanitize_blacklist : Joined<["-"], "fsanitize-blacklist=">,
                          Group<f_clang_Group>,
                          HelpText<"Path to blacklist file for sanitizers">;
def fno_sanitize_blacklist : Flag<["-"], "fno-sanitize-blacklist">,
                             Group<f_clang_Group>,
                             HelpText<"Don't use blacklist file for sanitizers">;
def fsanitize_coverage
    : CommaJoined<["-"], "fsanitize-coverage=">,
      Group<f_clang_Group>,
      HelpText<"Specify the type of coverage instrumentation for Sanitizers">;
def fno_sanitize_coverage
    : CommaJoined<["-"], "fno-sanitize-coverage=">,
      Group<f_clang_Group>, Flags<[CoreOption, DriverOption]>,
      HelpText<"Disable specified features of coverage instrumentation for "
               "Sanitizers">, Values<"func,bb,edge,indirect-calls,trace-bb,trace-cmp,trace-div,trace-gep,8bit-counters,trace-pc,trace-pc-guard,no-prune,inline-8bit-counters">;
def fsanitize_memory_track_origins_EQ : Joined<["-"], "fsanitize-memory-track-origins=">,
                                        Group<f_clang_Group>,
                                        HelpText<"Enable origins tracking in MemorySanitizer">;
def fsanitize_memory_track_origins : Flag<["-"], "fsanitize-memory-track-origins">,
                                     Group<f_clang_Group>,
                                     HelpText<"Enable origins tracking in MemorySanitizer">;
def fno_sanitize_memory_track_origins : Flag<["-"], "fno-sanitize-memory-track-origins">,
                                        Group<f_clang_Group>,
                                        Flags<[CoreOption, DriverOption]>,
                                        HelpText<"Disable origins tracking in MemorySanitizer">;
def fsanitize_memory_use_after_dtor : Flag<["-"], "fsanitize-memory-use-after-dtor">,
                                     Group<f_clang_Group>,
                                     HelpText<"Enable use-after-destroy detection in MemorySanitizer">;
def fno_sanitize_memory_use_after_dtor : Flag<["-"], "fno-sanitize-memory-use-after-dtor">,
                                     Group<f_clang_Group>,
                                     HelpText<"Disable use-after-destroy detection in MemorySanitizer">;
def fsanitize_address_field_padding : Joined<["-"], "fsanitize-address-field-padding=">,
                                        Group<f_clang_Group>,
                                        HelpText<"Level of field padding for AddressSanitizer">;
def fsanitize_address_use_after_scope : Flag<["-"], "fsanitize-address-use-after-scope">,
                                        Group<f_clang_Group>,
                                        HelpText<"Enable use-after-scope detection in AddressSanitizer">;
def fno_sanitize_address_use_after_scope : Flag<["-"], "fno-sanitize-address-use-after-scope">,
                                           Group<f_clang_Group>,
                                           Flags<[CoreOption, DriverOption]>,
                                           HelpText<"Disable use-after-scope detection in AddressSanitizer">;
def fsanitize_address_poison_custom_array_cookie
    : Flag<[ "-" ], "fsanitize-address-poison-custom-array-cookie">,
      Group<f_clang_Group>,
      HelpText<"Enable poisoning array cookies when using custom operator new[] in AddressSanitizer">;
def fno_sanitize_address_poison_custom_array_cookie
    : Flag<[ "-" ], "fno-sanitize-address-poison-custom-array-cookie">,
      Group<f_clang_Group>,
      HelpText<"Disable poisoning array cookies when using custom operator new[] in AddressSanitizer">;
def fsanitize_address_globals_dead_stripping : Flag<["-"], "fsanitize-address-globals-dead-stripping">,
                                        Group<f_clang_Group>,
                                        HelpText<"Enable linker dead stripping of globals in AddressSanitizer">;
def fsanitize_address_use_odr_indicator
    : Flag<["-"], "fsanitize-address-use-odr-indicator">,
      Group<f_clang_Group>,
      HelpText<"Enable ODR indicator globals to avoid false ODR violation reports in partially sanitized programs at the cost of an increase in binary size">;
def fno_sanitize_address_use_odr_indicator
    : Flag<["-"], "fno-sanitize-address-use-odr-indicator">,
      Group<f_clang_Group>,
      HelpText<"Disable ODR indicator globals">;
def fsanitize_hwaddress_abi_EQ
    : Joined<["-"], "fsanitize-hwaddress-abi=">,
      Group<f_clang_Group>,
      HelpText<"Select the HWAddressSanitizer ABI to target (interceptor or platform, default interceptor)">;
def fsanitize_recover : Flag<["-"], "fsanitize-recover">, Group<f_clang_Group>;
def fno_sanitize_recover : Flag<["-"], "fno-sanitize-recover">,
                           Flags<[CoreOption, DriverOption]>,
                           Group<f_clang_Group>;
def fsanitize_recover_EQ : CommaJoined<["-"], "fsanitize-recover=">,
                           Group<f_clang_Group>,
                           HelpText<"Enable recovery for specified sanitizers">;
def fno_sanitize_recover_EQ
    : CommaJoined<["-"], "fno-sanitize-recover=">,
      Group<f_clang_Group>,
      Flags<[CoreOption, DriverOption]>,
      HelpText<"Disable recovery for specified sanitizers">;
def fsanitize_trap_EQ : CommaJoined<["-"], "fsanitize-trap=">, Group<f_clang_Group>,
                        HelpText<"Enable trapping for specified sanitizers">;
def fno_sanitize_trap_EQ : CommaJoined<["-"], "fno-sanitize-trap=">, Group<f_clang_Group>,
                           Flags<[CoreOption, DriverOption]>,
                           HelpText<"Disable trapping for specified sanitizers">;
def fsanitize_undefined_trap_on_error : Flag<["-"], "fsanitize-undefined-trap-on-error">,
                                        Group<f_clang_Group>;
def fno_sanitize_undefined_trap_on_error : Flag<["-"], "fno-sanitize-undefined-trap-on-error">,
                                           Group<f_clang_Group>;
def fsanitize_minimal_runtime : Flag<["-"], "fsanitize-minimal-runtime">,
                                        Group<f_clang_Group>;
def fno_sanitize_minimal_runtime : Flag<["-"], "fno-sanitize-minimal-runtime">,
                                        Group<f_clang_Group>;
def fsanitize_link_runtime : Flag<["-"], "fsanitize-link-runtime">,
                           Group<f_clang_Group>;
def fno_sanitize_link_runtime : Flag<["-"], "fno-sanitize-link-runtime">,
                              Group<f_clang_Group>;
def fsanitize_link_cxx_runtime : Flag<["-"], "fsanitize-link-c++-runtime">,
                                 Group<f_clang_Group>;
def fno_sanitize_link_cxx_runtime : Flag<["-"], "fno-sanitize-link-c++-runtime">,
                                    Group<f_clang_Group>;
def fsanitize_cfi_cross_dso : Flag<["-"], "fsanitize-cfi-cross-dso">,
                              Group<f_clang_Group>,
                              HelpText<"Enable control flow integrity (CFI) checks for cross-DSO calls.">;
def fno_sanitize_cfi_cross_dso : Flag<["-"], "fno-sanitize-cfi-cross-dso">,
                                 Flags<[CoreOption, DriverOption]>,
                                 Group<f_clang_Group>,
                                 HelpText<"Disable control flow integrity (CFI) checks for cross-DSO calls.">;
def fsanitize_cfi_icall_generalize_pointers : Flag<["-"], "fsanitize-cfi-icall-generalize-pointers">,
                                              Group<f_clang_Group>,
                                              HelpText<"Generalize pointers in CFI indirect call type signature checks">;
def fsanitize_cfi_canonical_jump_tables : Flag<["-"], "fsanitize-cfi-canonical-jump-tables">,
                                          Group<f_clang_Group>,
                                          HelpText<"Make the jump table addresses canonical in the symbol table">;
def fno_sanitize_cfi_canonical_jump_tables : Flag<["-"], "fno-sanitize-cfi-canonical-jump-tables">,
                                             Group<f_clang_Group>,
                                             Flags<[CoreOption, DriverOption]>,
                                             HelpText<"Do not make the jump table addresses canonical in the symbol table">;
def fsanitize_stats : Flag<["-"], "fsanitize-stats">,
                              Group<f_clang_Group>,
                              HelpText<"Enable sanitizer statistics gathering.">;
def fno_sanitize_stats : Flag<["-"], "fno-sanitize-stats">,
                                 Group<f_clang_Group>,
                                 Flags<[CoreOption, DriverOption]>,
                                 HelpText<"Disable sanitizer statistics gathering.">;
def fsanitize_thread_memory_access : Flag<["-"], "fsanitize-thread-memory-access">,
                                     Group<f_clang_Group>,
                                     HelpText<"Enable memory access instrumentation in ThreadSanitizer (default)">;
def fno_sanitize_thread_memory_access : Flag<["-"], "fno-sanitize-thread-memory-access">,
                                        Group<f_clang_Group>,
                                        Flags<[CoreOption, DriverOption]>,
                                        HelpText<"Disable memory access instrumentation in ThreadSanitizer">;
def fsanitize_thread_func_entry_exit : Flag<["-"], "fsanitize-thread-func-entry-exit">,
                                       Group<f_clang_Group>,
                                       HelpText<"Enable function entry/exit instrumentation in ThreadSanitizer (default)">;
def fno_sanitize_thread_func_entry_exit : Flag<["-"], "fno-sanitize-thread-func-entry-exit">,
                                          Group<f_clang_Group>,
                                          Flags<[CoreOption, DriverOption]>,
                                          HelpText<"Disable function entry/exit instrumentation in ThreadSanitizer">;
def fsanitize_thread_atomics : Flag<["-"], "fsanitize-thread-atomics">,
                               Group<f_clang_Group>,
                               HelpText<"Enable atomic operations instrumentation in ThreadSanitizer (default)">;
def fno_sanitize_thread_atomics : Flag<["-"], "fno-sanitize-thread-atomics">,
                                  Group<f_clang_Group>,
                                  Flags<[CoreOption, DriverOption]>,
                                  HelpText<"Disable atomic operations instrumentation in ThreadSanitizer">;
def fsanitize_undefined_strip_path_components_EQ : Joined<["-"], "fsanitize-undefined-strip-path-components=">,
  Group<f_clang_Group>, MetaVarName<"<number>">,
  HelpText<"Strip (or keep only, if negative) a given number of path components "
           "when emitting check metadata.">;

} // end -f[no-]sanitize* flags

def funsafe_math_optimizations : Flag<["-"], "funsafe-math-optimizations">,
  Group<f_Group>;
def fno_unsafe_math_optimizations : Flag<["-"], "fno-unsafe-math-optimizations">,
  Group<f_Group>;
def fassociative_math : Flag<["-"], "fassociative-math">, Group<f_Group>;
def fno_associative_math : Flag<["-"], "fno-associative-math">, Group<f_Group>;
def freciprocal_math :
  Flag<["-"], "freciprocal-math">, Group<f_Group>, Flags<[CC1Option]>,
  HelpText<"Allow division operations to be reassociated">;
def fno_reciprocal_math : Flag<["-"], "fno-reciprocal-math">, Group<f_Group>;
def ffinite_math_only : Flag<["-"], "ffinite-math-only">, Group<f_Group>, Flags<[CC1Option]>;
def fno_finite_math_only : Flag<["-"], "fno-finite-math-only">, Group<f_Group>;
def fsigned_zeros : Flag<["-"], "fsigned-zeros">, Group<f_Group>;
def fno_signed_zeros :
  Flag<["-"], "fno-signed-zeros">, Group<f_Group>, Flags<[CC1Option]>,
  HelpText<"Allow optimizations that ignore the sign of floating point zeros">;
def fhonor_nans : Flag<["-"], "fhonor-nans">, Group<f_Group>;
def fno_honor_nans : Flag<["-"], "fno-honor-nans">, Group<f_Group>;
def fhonor_infinities : Flag<["-"], "fhonor-infinities">, Group<f_Group>;
def fno_honor_infinities : Flag<["-"], "fno-honor-infinities">, Group<f_Group>;
// This option was originally misspelt "infinites" [sic].
def : Flag<["-"], "fhonor-infinites">, Alias<fhonor_infinities>;
def : Flag<["-"], "fno-honor-infinites">, Alias<fno_honor_infinities>;
def ftrapping_math : Flag<["-"], "ftrapping-math">, Group<f_Group>, Flags<[CC1Option]>;
def fno_trapping_math : Flag<["-"], "fno-trapping-math">, Group<f_Group>, Flags<[CC1Option]>;
def ffp_contract : Joined<["-"], "ffp-contract=">, Group<f_Group>,
  Flags<[CC1Option]>, HelpText<"Form fused FP ops (e.g. FMAs): fast (everywhere)"
  " | on (according to FP_CONTRACT pragma) | off (never fuse). Default"
  " is 'fast' for CUDA/HIP and 'on' otherwise.">, Values<"fast,on,off">;

def fstrict_float_cast_overflow : Flag<["-"],
  "fstrict-float-cast-overflow">, Group<f_Group>, Flags<[CC1Option]>,
  HelpText<"Assume that overflowing float-to-int casts are undefined (default)">;
def fno_strict_float_cast_overflow : Flag<["-"],
  "fno-strict-float-cast-overflow">, Group<f_Group>, Flags<[CC1Option]>,
  HelpText<"Relax language rules and try to match the behavior of the target's native float-to-int conversion instructions">;

def ffor_scope : Flag<["-"], "ffor-scope">, Group<f_Group>;
def fno_for_scope : Flag<["-"], "fno-for-scope">, Group<f_Group>;

def frewrite_includes : Flag<["-"], "frewrite-includes">, Group<f_Group>,
  Flags<[CC1Option]>;
def fno_rewrite_includes : Flag<["-"], "fno-rewrite-includes">, Group<f_Group>;

def frewrite_imports : Flag<["-"], "frewrite-imports">, Group<f_Group>,
  Flags<[CC1Option]>;
def fno_rewrite_imports : Flag<["-"], "fno-rewrite-imports">, Group<f_Group>;

def fdelete_null_pointer_checks : Flag<["-"],
  "fdelete-null-pointer-checks">, Group<f_Group>,
  HelpText<"Treat usage of null pointers as undefined behavior.">;
def fno_delete_null_pointer_checks : Flag<["-"],
  "fno-delete-null-pointer-checks">, Group<f_Group>, Flags<[CC1Option]>,
  HelpText<"Do not treat usage of null pointers as undefined behavior.">;

def frewrite_map_file : Separate<["-"], "frewrite-map-file">,
                        Group<f_Group>,
                        Flags<[ DriverOption, CC1Option ]>;
def frewrite_map_file_EQ : Joined<["-"], "frewrite-map-file=">,
                           Group<f_Group>,
                           Flags<[DriverOption]>;

def fuse_line_directives : Flag<["-"], "fuse-line-directives">, Group<f_Group>,
  Flags<[CC1Option]>;
def fno_use_line_directives : Flag<["-"], "fno-use-line-directives">, Group<f_Group>;

def ffreestanding : Flag<["-"], "ffreestanding">, Group<f_Group>, Flags<[CC1Option]>,
  HelpText<"Assert that the compilation takes place in a freestanding environment">;
def fgnuc_version_EQ : Joined<["-"], "fgnuc-version=">, Group<f_Group>,
  HelpText<"Sets various macros to claim compatibility with the given GCC version (default is 4.2.1)">,
  Flags<[CC1Option, CoreOption]>;
def fgnu_keywords : Flag<["-"], "fgnu-keywords">, Group<f_Group>, Flags<[CC1Option]>,
  HelpText<"Allow GNU-extension keywords regardless of language standard">;
def fgnu89_inline : Flag<["-"], "fgnu89-inline">, Group<f_Group>, Flags<[CC1Option]>,
  HelpText<"Use the gnu89 inline semantics">;
def fno_gnu89_inline : Flag<["-"], "fno-gnu89-inline">, Group<f_Group>;
def fgnu_runtime : Flag<["-"], "fgnu-runtime">, Group<f_Group>,
  HelpText<"Generate output compatible with the standard GNU Objective-C runtime">;
def fheinous_gnu_extensions : Flag<["-"], "fheinous-gnu-extensions">, Flags<[CC1Option]>;
def filelist : Separate<["-"], "filelist">, Flags<[LinkerInput]>,
               Group<Link_Group>;
def : Flag<["-"], "findirect-virtual-calls">, Alias<fapple_kext>;
def finline_functions : Flag<["-"], "finline-functions">, Group<f_clang_Group>, Flags<[CC1Option]>,
  HelpText<"Inline suitable functions">;
def finline_hint_functions: Flag<["-"], "finline-hint-functions">, Group<f_clang_Group>, Flags<[CC1Option]>,
  HelpText<"Inline functions which are (explicitly or implicitly) marked inline">;
def finline : Flag<["-"], "finline">, Group<clang_ignored_f_Group>;
def fexperimental_isel : Flag<["-"], "fexperimental-isel">, Group<f_clang_Group>,
  HelpText<"Enables the experimental global instruction selector">;
def fexperimental_new_pass_manager : Flag<["-"], "fexperimental-new-pass-manager">,
  Group<f_clang_Group>, Flags<[CC1Option]>,
  HelpText<"Enables an experimental new pass manager in LLVM.">;
def finput_charset_EQ : Joined<["-"], "finput-charset=">, Group<f_Group>;
def fexec_charset_EQ : Joined<["-"], "fexec-charset=">, Group<f_Group>;
def finstrument_functions : Flag<["-"], "finstrument-functions">, Group<f_Group>, Flags<[CC1Option]>,
  HelpText<"Generate calls to instrument function entry and exit">;
def finstrument_functions_after_inlining : Flag<["-"], "finstrument-functions-after-inlining">, Group<f_Group>, Flags<[CC1Option]>,
  HelpText<"Like -finstrument-functions, but insert the calls after inlining">;
def finstrument_function_entry_bare : Flag<["-"], "finstrument-function-entry-bare">, Group<f_Group>, Flags<[CC1Option]>,
  HelpText<"Instrument function entry only, after inlining, without arguments to the instrumentation call">;
def fcf_protection_EQ : Joined<["-"], "fcf-protection=">, Flags<[CoreOption, CC1Option]>, Group<f_Group>,
  HelpText<"Instrument control-flow architecture protection. Options: return, branch, full, none.">, Values<"return,branch,full,none">;
def fcf_protection : Flag<["-"], "fcf-protection">, Group<f_Group>, Flags<[CoreOption, CC1Option]>,
  Alias<fcf_protection_EQ>, AliasArgs<["full"]>,
  HelpText<"Enable cf-protection in 'full' mode">;

def fxray_instrument : Flag<["-"], "fxray-instrument">, Group<f_Group>,
  Flags<[CC1Option]>,
  HelpText<"Generate XRay instrumentation sleds on function entry and exit">;
def fnoxray_instrument : Flag<["-"], "fno-xray-instrument">, Group<f_Group>,
  Flags<[CC1Option]>;

def fxray_instruction_threshold_EQ :
  JoinedOrSeparate<["-"], "fxray-instruction-threshold=">,
  Group<f_Group>, Flags<[CC1Option]>,
  HelpText<"Sets the minimum function size to instrument with XRay">;
def fxray_instruction_threshold_ :
  JoinedOrSeparate<["-"], "fxray-instruction-threshold">,
  Group<f_Group>, Flags<[CC1Option]>;

def fxray_always_instrument :
  JoinedOrSeparate<["-"], "fxray-always-instrument=">,
  Group<f_Group>, Flags<[CC1Option]>,
  HelpText<"DEPRECATED: Filename defining the whitelist for imbuing the 'always instrument' XRay attribute.">;
def fxray_never_instrument :
  JoinedOrSeparate<["-"], "fxray-never-instrument=">,
  Group<f_Group>, Flags<[CC1Option]>,
  HelpText<"DEPRECATED: Filename defining the whitelist for imbuing the 'never instrument' XRay attribute.">;
def fxray_attr_list :
  JoinedOrSeparate<["-"], "fxray-attr-list=">,
  Group<f_Group>, Flags<[CC1Option]>,
  HelpText<"Filename defining the list of functions/types for imbuing XRay attributes.">;
def fxray_modes :
  JoinedOrSeparate<["-"], "fxray-modes=">,
  Group<f_Group>, Flags<[CC1Option]>,
  HelpText<"List of modes to link in by default into XRay instrumented binaries.">;

def fxray_always_emit_customevents : Flag<["-"], "fxray-always-emit-customevents">, Group<f_Group>,
  Flags<[CC1Option]>,
  HelpText<"Determine whether to always emit __xray_customevent(...) calls even if the function it appears in is not always instrumented.">;
def fnoxray_always_emit_customevents : Flag<["-"], "fno-xray-always-emit-customevents">, Group<f_Group>,
  Flags<[CC1Option]>;

def fxray_always_emit_typedevents : Flag<["-"], "fxray-always-emit-typedevents">, Group<f_Group>,
  Flags<[CC1Option]>,
  HelpText<"Determine whether to always emit __xray_typedevent(...) calls even if the function it appears in is not always instrumented.">;
def fnoxray_always_emit_typedevents : Flag<["-"], "fno-xray-always-emit-typedevents">, Group<f_Group>,
  Flags<[CC1Option]>;

def fxray_link_deps : Flag<["-"], "fxray-link-deps">, Group<f_Group>,
  Flags<[CC1Option]>,
  HelpText<"Tells clang to add the link dependencies for XRay.">;
def fnoxray_link_deps : Flag<["-"], "fnoxray-link-deps">, Group<f_Group>,
  Flags<[CC1Option]>;

def fxray_instrumentation_bundle :
  JoinedOrSeparate<["-"], "fxray-instrumentation-bundle=">,
  Group<f_Group>, Flags<[CC1Option]>,
  HelpText<"Select which XRay instrumentation points to emit. Options: all, none, function, custom. Default is 'all'.">;

def ffine_grained_bitfield_accesses : Flag<["-"],
  "ffine-grained-bitfield-accesses">, Group<f_clang_Group>, Flags<[CC1Option]>,
  HelpText<"Use separate accesses for consecutive bitfield runs with legal widths and alignments.">;
def fno_fine_grained_bitfield_accesses : Flag<["-"],
  "fno-fine-grained-bitfield-accesses">, Group<f_clang_Group>, Flags<[CC1Option]>,
  HelpText<"Use large-integer access for consecutive bitfield runs.">;

def flat__namespace : Flag<["-"], "flat_namespace">;
def flax_vector_conversions_EQ : Joined<["-"], "flax-vector-conversions=">, Group<f_Group>,
  HelpText<"Enable implicit vector bit-casts">, Values<"none,integer,all">, Flags<[CC1Option]>;
def flax_vector_conversions : Flag<["-"], "flax-vector-conversions">, Group<f_Group>,
  Alias<flax_vector_conversions_EQ>, AliasArgs<["integer"]>;
def flimited_precision_EQ : Joined<["-"], "flimited-precision=">, Group<f_Group>;
def fapple_link_rtlib : Flag<["-"], "fapple-link-rtlib">, Group<f_Group>,
  HelpText<"Force linking the clang builtins runtime library">;
def flto_EQ : Joined<["-"], "flto=">, Flags<[CoreOption, CC1Option]>, Group<f_Group>,
  HelpText<"Set LTO mode to either 'full' or 'thin'">, Values<"thin,full">;
def flto : Flag<["-"], "flto">, Flags<[CoreOption, CC1Option]>, Group<f_Group>,
  HelpText<"Enable LTO in 'full' mode">;
def fno_lto : Flag<["-"], "fno-lto">, Group<f_Group>,
  HelpText<"Disable LTO mode (default)">;
def flto_jobs_EQ : Joined<["-"], "flto-jobs=">,
  Flags<[CC1Option]>, Group<f_Group>,
  HelpText<"Controls the backend parallelism of -flto=thin (default "
           "of 0 means the number of threads will be derived from "
           "the number of CPUs detected)">;
def fthinlto_index_EQ : Joined<["-"], "fthinlto-index=">,
  Flags<[CoreOption, CC1Option]>, Group<f_Group>,
  HelpText<"Perform ThinLTO importing using provided function summary index">;
def fmacro_backtrace_limit_EQ : Joined<["-"], "fmacro-backtrace-limit=">,
                                Group<f_Group>, Flags<[DriverOption, CoreOption]>;
def fmerge_all_constants : Flag<["-"], "fmerge-all-constants">, Group<f_Group>,
  Flags<[CC1Option, CoreOption]>, HelpText<"Allow merging of constants">;
def fmessage_length_EQ : Joined<["-"], "fmessage-length=">, Group<f_Group>;
def fms_extensions : Flag<["-"], "fms-extensions">, Group<f_Group>, Flags<[CC1Option, CoreOption]>,
  HelpText<"Accept some non-standard constructs supported by the Microsoft compiler">;
def fms_compatibility : Flag<["-"], "fms-compatibility">, Group<f_Group>, Flags<[CC1Option, CoreOption]>,
  HelpText<"Enable full Microsoft Visual C++ compatibility">;
def fms_volatile : Joined<["-"], "fms-volatile">, Group<f_Group>, Flags<[CC1Option]>;
def fmsc_version : Joined<["-"], "fmsc-version=">, Group<f_Group>, Flags<[DriverOption, CoreOption]>,
  HelpText<"Microsoft compiler version number to report in _MSC_VER (0 = don't define it (default))">;
def fms_compatibility_version
    : Joined<["-"], "fms-compatibility-version=">,
      Group<f_Group>,
      Flags<[ CC1Option, CoreOption ]>,
      HelpText<"Dot-separated value representing the Microsoft compiler "
               "version number to report in _MSC_VER (0 = don't define it "
               "(default))">;
def fdelayed_template_parsing : Flag<["-"], "fdelayed-template-parsing">, Group<f_Group>,
  HelpText<"Parse templated function definitions at the end of the "
           "translation unit">,  Flags<[CC1Option, CoreOption]>;
def fms_memptr_rep_EQ : Joined<["-"], "fms-memptr-rep=">, Group<f_Group>, Flags<[CC1Option]>;
def fmodules_cache_path : Joined<["-"], "fmodules-cache-path=">, Group<i_Group>,
  Flags<[DriverOption, CC1Option]>, MetaVarName<"<directory>">,
  HelpText<"Specify the module cache path">;
def fmodules_user_build_path : Separate<["-"], "fmodules-user-build-path">, Group<i_Group>,
  Flags<[DriverOption, CC1Option]>, MetaVarName<"<directory>">,
  HelpText<"Specify the module user build path">;
def fprebuilt_module_path : Joined<["-"], "fprebuilt-module-path=">, Group<i_Group>,
  Flags<[DriverOption, CC1Option]>, MetaVarName<"<directory>">,
  HelpText<"Specify the prebuilt module path">;
def fmodules_prune_interval : Joined<["-"], "fmodules-prune-interval=">, Group<i_Group>,
  Flags<[CC1Option]>, MetaVarName<"<seconds>">,
  HelpText<"Specify the interval (in seconds) between attempts to prune the module cache">;
def fmodules_prune_after : Joined<["-"], "fmodules-prune-after=">, Group<i_Group>,
  Flags<[CC1Option]>, MetaVarName<"<seconds>">,
  HelpText<"Specify the interval (in seconds) after which a module file will be considered unused">;
def fmodules_search_all : Flag <["-"], "fmodules-search-all">, Group<f_Group>,
  Flags<[DriverOption, CC1Option]>,
  HelpText<"Search even non-imported modules to resolve references">;
def fbuild_session_timestamp : Joined<["-"], "fbuild-session-timestamp=">,
  Group<i_Group>, Flags<[CC1Option]>, MetaVarName<"<time since Epoch in seconds>">,
  HelpText<"Time when the current build session started">;
def fbuild_session_file : Joined<["-"], "fbuild-session-file=">,
  Group<i_Group>, MetaVarName<"<file>">,
  HelpText<"Use the last modification time of <file> as the build session timestamp">;
def fmodules_validate_once_per_build_session : Flag<["-"], "fmodules-validate-once-per-build-session">,
  Group<i_Group>, Flags<[CC1Option]>,
  HelpText<"Don't verify input files for the modules if the module has been "
           "successfully validated or loaded during this build session">;
def fmodules_disable_diagnostic_validation : Flag<["-"], "fmodules-disable-diagnostic-validation">,
  Group<i_Group>, Flags<[CC1Option]>,
  HelpText<"Disable validation of the diagnostic options when loading the module">;
def fmodules_validate_system_headers : Flag<["-"], "fmodules-validate-system-headers">,
  Group<i_Group>, Flags<[CC1Option]>,
  HelpText<"Validate the system headers that a module depends on when loading the module">;
def fno_modules_validate_system_headers : Flag<["-"], "fno-modules-validate-system-headers">,
  Group<i_Group>, Flags<[DriverOption]>;

def fvalidate_ast_input_files_content:
  Flag <["-"], "fvalidate-ast-input-files-content">,
  Group<f_Group>, Flags<[CC1Option]>,
  HelpText<"Compute and store the hash of input files used to build an AST."
           " Files with mismatching mtime's are considered valid"
           " if both contents is identical">;
def fmodules_validate_input_files_content:
  Flag <["-"], "fmodules-validate-input-files-content">,
  Group<f_Group>, Flags<[DriverOption]>,
  HelpText<"Validate PCM input files based on content if mtime differs">;
def fno_modules_validate_input_files_content:
  Flag <["-"], "fno_modules-validate-input-files-content">,
  Group<f_Group>, Flags<[DriverOption]>;
def fpch_validate_input_files_content:
  Flag <["-"], "fpch-validate-input-files-content">,
  Group<f_Group>, Flags<[DriverOption]>,
  HelpText<"Validate PCH input files based on content if mtime differs">;
def fno_pch_validate_input_files_content:
  Flag <["-"], "fno_pch-validate-input-files-content">,
  Group<f_Group>, Flags<[DriverOption]>;

def fmodules : Flag <["-"], "fmodules">, Group<f_Group>,
  Flags<[DriverOption, CC1Option]>,
  HelpText<"Enable the 'modules' language feature">;
def fimplicit_module_maps : Flag <["-"], "fimplicit-module-maps">, Group<f_Group>,
  Flags<[DriverOption, CC1Option]>,
  HelpText<"Implicitly search the file system for module map files.">;
def fmodules_ts : Flag <["-"], "fmodules-ts">, Group<f_Group>,
  Flags<[CC1Option]>, HelpText<"Enable support for the C++ Modules TS">;
def fmodule_maps : Flag <["-"], "fmodule-maps">, Alias<fimplicit_module_maps>;
def fmodule_name_EQ : Joined<["-"], "fmodule-name=">, Group<f_Group>,
  Flags<[DriverOption,CC1Option]>, MetaVarName<"<name>">,
  HelpText<"Specify the name of the module to build">;
def fmodule_name : Separate<["-"], "fmodule-name">, Alias<fmodule_name_EQ>;
def fmodule_implementation_of : Separate<["-"], "fmodule-implementation-of">,
  Flags<[CC1Option]>, Alias<fmodule_name_EQ>;
def fmodule_map_file : Joined<["-"], "fmodule-map-file=">,
  Group<f_Group>, Flags<[DriverOption,CC1Option]>, MetaVarName<"<file>">,
  HelpText<"Load this module map file">;
def fmodule_file : Joined<["-"], "fmodule-file=">,
  Group<i_Group>, Flags<[DriverOption,CC1Option]>, MetaVarName<"[<name>=]<file>">,
  HelpText<"Specify the mapping of module name to precompiled module file, or load a module file if name is omitted.">;
def fmodules_ignore_macro : Joined<["-"], "fmodules-ignore-macro=">, Group<f_Group>, Flags<[CC1Option]>,
  HelpText<"Ignore the definition of the given macro when building and loading modules">;
def fmodules_decluse : Flag <["-"], "fmodules-decluse">, Group<f_Group>,
  Flags<[DriverOption,CC1Option]>,
  HelpText<"Require declaration of modules used within a module">;
def fmodules_strict_decluse : Flag <["-"], "fmodules-strict-decluse">, Group<f_Group>,
  Flags<[DriverOption,CC1Option]>,
  HelpText<"Like -fmodules-decluse but requires all headers to be in modules">;
def fno_modules_search_all : Flag <["-"], "fno-modules-search-all">, Group<f_Group>,
  Flags<[DriverOption, CC1Option]>;
def fno_implicit_modules :
  Flag <["-"], "fno-implicit-modules">,
  Group<f_Group>, Flags<[DriverOption, CC1Option]>;
def fretain_comments_from_system_headers : Flag<["-"], "fretain-comments-from-system-headers">, Group<f_Group>, Flags<[CC1Option]>;

def fmudflapth : Flag<["-"], "fmudflapth">, Group<f_Group>;
def fmudflap : Flag<["-"], "fmudflap">, Group<f_Group>;
def fnested_functions : Flag<["-"], "fnested-functions">, Group<f_Group>;
def fnext_runtime : Flag<["-"], "fnext-runtime">, Group<f_Group>;
def fno_access_control : Flag<["-"], "fno-access-control">, Group<f_Group>, Flags<[CC1Option]>,
  HelpText<"Disable C++ access control">;
def fno_apple_pragma_pack : Flag<["-"], "fno-apple-pragma-pack">, Group<f_Group>;
def fno_asm : Flag<["-"], "fno-asm">, Group<f_Group>;
def fno_asynchronous_unwind_tables : Flag<["-"], "fno-asynchronous-unwind-tables">, Group<f_Group>;
def fno_assume_sane_operator_new : Flag<["-"], "fno-assume-sane-operator-new">, Group<f_Group>,
  HelpText<"Don't assume that C++'s global operator new can't alias any pointer">,
  Flags<[CC1Option]>;
def fno_blocks : Flag<["-"], "fno-blocks">, Group<f_Group>, Flags<[CoreOption]>;
def fno_borland_extensions : Flag<["-"], "fno-borland-extensions">, Group<f_Group>;
def fno_builtin : Flag<["-"], "fno-builtin">, Group<f_Group>, Flags<[CC1Option, CoreOption]>,
  HelpText<"Disable implicit builtin knowledge of functions">;
def fno_builtin_ : Joined<["-"], "fno-builtin-">, Group<f_Group>, Flags<[CC1Option, CoreOption]>,
  HelpText<"Disable implicit builtin knowledge of a specific function">;
def fno_caret_diagnostics : Flag<["-"], "fno-caret-diagnostics">, Group<f_Group>,
 Flags<[CC1Option]>;
def fno_color_diagnostics : Flag<["-"], "fno-color-diagnostics">, Group<f_Group>,
  Flags<[CoreOption, CC1Option]>;
def fno_diagnostics_color : Flag<["-"], "fno-diagnostics-color">, Group<f_Group>,
  Flags<[CoreOption, DriverOption]>;
def fno_common : Flag<["-"], "fno-common">, Group<f_Group>, Flags<[CC1Option]>,
    HelpText<"Compile common globals like normal definitions">;
def fno_constant_cfstrings : Flag<["-"], "fno-constant-cfstrings">, Group<f_Group>,
  Flags<[CC1Option]>,
  HelpText<"Disable creation of CodeFoundation-type constant strings">;
def fno_cxx_exceptions: Flag<["-"], "fno-cxx-exceptions">, Group<f_Group>;
def fno_cxx_modules : Flag <["-"], "fno-cxx-modules">, Group<f_Group>,
  Flags<[DriverOption]>;
def fno_diagnostics_fixit_info : Flag<["-"], "fno-diagnostics-fixit-info">, Group<f_Group>,
  Flags<[CC1Option]>, HelpText<"Do not include fixit information in diagnostics">;
def fno_diagnostics_show_hotness : Flag<["-"], "fno-diagnostics-show-hotness">, Group<f_Group>;
def fno_diagnostics_show_option : Flag<["-"], "fno-diagnostics-show-option">, Group<f_Group>;
def fno_diagnostics_show_note_include_stack : Flag<["-"], "fno-diagnostics-show-note-include-stack">,
    Flags<[CC1Option]>, Group<f_Group>;
def fdigraphs : Flag<["-"], "fdigraphs">, Group<f_Group>, Flags<[CC1Option]>,
  HelpText<"Enable alternative token representations '<:', ':>', '<%', '%>', '%:', '%:%:' (default)">;
def fno_digraphs : Flag<["-"], "fno-digraphs">, Group<f_Group>, Flags<[CC1Option]>,
  HelpText<"Disallow alternative token representations '<:', ':>', '<%', '%>', '%:', '%:%:'">;
def fno_declspec : Flag<["-"], "fno-declspec">, Group<f_clang_Group>,
  HelpText<"Disallow __declspec as a keyword">, Flags<[CC1Option]>;
def fno_dollars_in_identifiers : Flag<["-"], "fno-dollars-in-identifiers">, Group<f_Group>,
  HelpText<"Disallow '$' in identifiers">, Flags<[CC1Option]>;
def fno_elide_constructors : Flag<["-"], "fno-elide-constructors">, Group<f_Group>,
  HelpText<"Disable C++ copy constructor elision">, Flags<[CC1Option]>;
def fno_eliminate_unused_debug_symbols : Flag<["-"], "fno-eliminate-unused-debug-symbols">, Group<f_Group>;
def fno_exceptions : Flag<["-"], "fno-exceptions">, Group<f_Group>;
def fno_gnu_keywords : Flag<["-"], "fno-gnu-keywords">, Group<f_Group>, Flags<[CC1Option]>;
def fno_inline_functions : Flag<["-"], "fno-inline-functions">, Group<f_clang_Group>, Flags<[CC1Option]>;
def fno_inline : Flag<["-"], "fno-inline">, Group<f_clang_Group>, Flags<[CC1Option]>;
def fno_experimental_isel : Flag<["-"], "fno-experimental-isel">, Group<f_clang_Group>,
  HelpText<"Disables the experimental global instruction selector">;
def fno_experimental_new_pass_manager : Flag<["-"], "fno-experimental-new-pass-manager">,
  Group<f_clang_Group>, Flags<[CC1Option]>,
  HelpText<"Disables an experimental new pass manager in LLVM.">;
def fveclib : Joined<["-"], "fveclib=">, Group<f_Group>, Flags<[CC1Option]>,
    HelpText<"Use the given vector functions library">, Values<"Accelerate,MASSV,SVML,none">;
def fno_lax_vector_conversions : Flag<["-"], "fno-lax-vector-conversions">, Group<f_Group>,
  Alias<flax_vector_conversions_EQ>, AliasArgs<["none"]>;
def fno_merge_all_constants : Flag<["-"], "fno-merge-all-constants">, Group<f_Group>,
  HelpText<"Disallow merging of constants">;
def fno_modules : Flag <["-"], "fno-modules">, Group<f_Group>,
  Flags<[DriverOption]>;
def fno_implicit_module_maps : Flag <["-"], "fno-implicit-module-maps">, Group<f_Group>,
  Flags<[DriverOption]>;
def fno_module_maps : Flag <["-"], "fno-module-maps">, Alias<fno_implicit_module_maps>;
def fno_modules_decluse : Flag <["-"], "fno-modules-decluse">, Group<f_Group>,
  Flags<[DriverOption]>;
def fno_modules_strict_decluse : Flag <["-"], "fno-strict-modules-decluse">, Group<f_Group>,
  Flags<[DriverOption]>;
def fimplicit_modules : Flag <["-"], "fimplicit-modules">, Group<f_Group>,
  Flags<[DriverOption]>;
def fmodule_file_deps : Flag <["-"], "fmodule-file-deps">, Group<f_Group>,
  Flags<[DriverOption]>;
def fno_module_file_deps : Flag <["-"], "fno-module-file-deps">, Group<f_Group>,
  Flags<[DriverOption]>;
def fno_ms_extensions : Flag<["-"], "fno-ms-extensions">, Group<f_Group>,
  Flags<[CoreOption]>;
def fno_ms_compatibility : Flag<["-"], "fno-ms-compatibility">, Group<f_Group>,
  Flags<[CoreOption]>;
def fno_delayed_template_parsing : Flag<["-"], "fno-delayed-template-parsing">, Group<f_Group>,
  HelpText<"Disable delayed template parsing">,
  Flags<[DriverOption, CoreOption]>;
def fno_objc_exceptions: Flag<["-"], "fno-objc-exceptions">, Group<f_Group>;
def fno_objc_legacy_dispatch : Flag<["-"], "fno-objc-legacy-dispatch">, Group<f_Group>;
def fno_objc_weak : Flag<["-"], "fno-objc-weak">, Group<f_Group>, Flags<[CC1Option]>;
def fno_omit_frame_pointer : Flag<["-"], "fno-omit-frame-pointer">, Group<f_Group>;
def fno_operator_names : Flag<["-"], "fno-operator-names">, Group<f_Group>,
  HelpText<"Do not treat C++ operator name keywords as synonyms for operators">,
  Flags<[CC1Option]>;
def fno_pascal_strings : Flag<["-"], "fno-pascal-strings">, Group<f_Group>;
def fno_rtti : Flag<["-"], "fno-rtti">, Group<f_Group>, Flags<[CC1Option]>,
  HelpText<"Disable generation of rtti information">;
def fno_rtti_data : Flag<["-"], "fno-rtti-data">, Group<f_Group>, Flags<[CC1Option]>,
  HelpText<"Control emission of RTTI data">;
def fno_short_enums : Flag<["-"], "fno-short-enums">, Group<f_Group>;
def fno_show_column : Flag<["-"], "fno-show-column">, Group<f_Group>, Flags<[CC1Option]>,
  HelpText<"Do not include column number on diagnostics">;
def fno_show_source_location : Flag<["-"], "fno-show-source-location">, Group<f_Group>,
  Flags<[CC1Option]>, HelpText<"Do not include source location information with diagnostics">;
def fdiagnostics_absolute_paths : Flag<["-"], "fdiagnostics-absolute-paths">, Group<f_Group>,
  Flags<[CC1Option, CoreOption]>, HelpText<"Print absolute paths in diagnostics">;
def fno_spell_checking : Flag<["-"], "fno-spell-checking">, Group<f_Group>,
  Flags<[CC1Option]>, HelpText<"Disable spell-checking">;
def fno_stack_protector : Flag<["-"], "fno-stack-protector">, Group<f_Group>,
  HelpText<"Disable the use of stack protectors">;
def fno_strict_aliasing : Flag<["-"], "fno-strict-aliasing">, Group<f_Group>,
  Flags<[DriverOption, CoreOption]>;
def fstruct_path_tbaa : Flag<["-"], "fstruct-path-tbaa">, Group<f_Group>;
def fno_struct_path_tbaa : Flag<["-"], "fno-struct-path-tbaa">, Group<f_Group>;
def fno_strict_enums : Flag<["-"], "fno-strict-enums">, Group<f_Group>;
def fno_strict_vtable_pointers: Flag<["-"], "fno-strict-vtable-pointers">,
  Group<f_Group>;
def fno_strict_overflow : Flag<["-"], "fno-strict-overflow">, Group<f_Group>;
def fno_threadsafe_statics : Flag<["-"], "fno-threadsafe-statics">, Group<f_Group>,
  Flags<[CC1Option]>, HelpText<"Do not emit code to make initialization of local statics thread safe">;
def fno_use_cxa_atexit : Flag<["-"], "fno-use-cxa-atexit">, Group<f_Group>, Flags<[CC1Option]>,
  HelpText<"Don't use __cxa_atexit for calling destructors">;
def fno_register_global_dtors_with_atexit : Flag<["-"], "fno-register-global-dtors-with-atexit">, Group<f_Group>,
  HelpText<"Don't use atexit or __cxa_atexit to register global destructors">;
def fno_use_init_array : Flag<["-"], "fno-use-init-array">, Group<f_Group>, Flags<[CC1Option]>,
  HelpText<"Don't use .init_array instead of .ctors">;
def fno_unit_at_a_time : Flag<["-"], "fno-unit-at-a-time">, Group<f_Group>;
def fno_unwind_tables : Flag<["-"], "fno-unwind-tables">, Group<f_Group>;
def fno_verbose_asm : Flag<["-"], "fno-verbose-asm">, Group<f_Group>;
def fno_working_directory : Flag<["-"], "fno-working-directory">, Group<f_Group>;
def fno_wrapv : Flag<["-"], "fno-wrapv">, Group<f_Group>;
def fno_zero_initialized_in_bss : Flag<["-"], "fno-zero-initialized-in-bss">, Group<f_Group>;
def fobjc_arc : Flag<["-"], "fobjc-arc">, Group<f_Group>, Flags<[CC1Option]>,
  HelpText<"Synthesize retain and release calls for Objective-C pointers">;
def fno_objc_arc : Flag<["-"], "fno-objc-arc">, Group<f_Group>;
def fobjc_convert_messages_to_runtime_calls :
  Flag<["-"], "fobjc-convert-messages-to-runtime-calls">, Group<f_Group>;
def fno_objc_convert_messages_to_runtime_calls :
  Flag<["-"], "fno-objc-convert-messages-to-runtime-calls">, Group<f_Group>, Flags<[CC1Option]>;
def fobjc_arc_exceptions : Flag<["-"], "fobjc-arc-exceptions">, Group<f_Group>, Flags<[CC1Option]>,
  HelpText<"Use EH-safe code when synthesizing retains and releases in -fobjc-arc">;
def fno_objc_arc_exceptions : Flag<["-"], "fno-objc-arc-exceptions">, Group<f_Group>;
def fobjc_atdefs : Flag<["-"], "fobjc-atdefs">, Group<clang_ignored_f_Group>;
def fobjc_call_cxx_cdtors : Flag<["-"], "fobjc-call-cxx-cdtors">, Group<clang_ignored_f_Group>;
def fobjc_exceptions: Flag<["-"], "fobjc-exceptions">, Group<f_Group>,
  HelpText<"Enable Objective-C exceptions">, Flags<[CC1Option]>;
def fapplication_extension : Flag<["-"], "fapplication-extension">,
  Group<f_Group>, Flags<[CC1Option]>,
  HelpText<"Restrict code to those available for App Extensions">;
def fno_application_extension : Flag<["-"], "fno-application-extension">,
  Group<f_Group>;
def frelaxed_template_template_args : Flag<["-"], "frelaxed-template-template-args">,
  Flags<[CC1Option]>, HelpText<"Enable C++17 relaxed template template argument matching">,
  Group<f_Group>;
def fno_relaxed_template_template_args : Flag<["-"], "fno-relaxed-template-template-args">,
  Group<f_Group>;
def fsized_deallocation : Flag<["-"], "fsized-deallocation">, Flags<[CC1Option]>,
  HelpText<"Enable C++14 sized global deallocation functions">, Group<f_Group>;
def fno_sized_deallocation: Flag<["-"], "fno-sized-deallocation">, Group<f_Group>;
def faligned_allocation : Flag<["-"], "faligned-allocation">, Flags<[CC1Option]>,
  HelpText<"Enable C++17 aligned allocation functions">, Group<f_Group>;
def fno_aligned_allocation: Flag<["-"], "fno-aligned-allocation">,
  Group<f_Group>, Flags<[CC1Option]>;
def fnew_alignment_EQ : Joined<["-"], "fnew-alignment=">,
  HelpText<"Specifies the largest alignment guaranteed by '::operator new(size_t)'">,
  MetaVarName<"<align>">, Group<f_Group>, Flags<[CC1Option]>;
def : Separate<["-"], "fnew-alignment">, Alias<fnew_alignment_EQ>;
def : Flag<["-"], "faligned-new">, Alias<faligned_allocation>;
def : Flag<["-"], "fno-aligned-new">, Alias<fno_aligned_allocation>;
def faligned_new_EQ : Joined<["-"], "faligned-new=">;

def fobjc_legacy_dispatch : Flag<["-"], "fobjc-legacy-dispatch">, Group<f_Group>;
def fobjc_new_property : Flag<["-"], "fobjc-new-property">, Group<clang_ignored_f_Group>;
def fobjc_infer_related_result_type : Flag<["-"], "fobjc-infer-related-result-type">,
                                      Group<f_Group>;
def fno_objc_infer_related_result_type : Flag<["-"],
  "fno-objc-infer-related-result-type">, Group<f_Group>,
  HelpText<
    "do not infer Objective-C related result type based on method family">,
  Flags<[CC1Option]>;
def fobjc_link_runtime: Flag<["-"], "fobjc-link-runtime">, Group<f_Group>;
def fobjc_weak : Flag<["-"], "fobjc-weak">, Group<f_Group>, Flags<[CC1Option]>,
  HelpText<"Enable ARC-style weak references in Objective-C">;

// Objective-C ABI options.
def fobjc_runtime_EQ : Joined<["-"], "fobjc-runtime=">, Group<f_Group>, Flags<[CC1Option, CoreOption]>,
  HelpText<"Specify the target Objective-C runtime kind and version">;
def fobjc_abi_version_EQ : Joined<["-"], "fobjc-abi-version=">, Group<f_Group>;
def fobjc_nonfragile_abi_version_EQ : Joined<["-"], "fobjc-nonfragile-abi-version=">, Group<f_Group>;
def fobjc_nonfragile_abi : Flag<["-"], "fobjc-nonfragile-abi">, Group<f_Group>;
def fno_objc_nonfragile_abi : Flag<["-"], "fno-objc-nonfragile-abi">, Group<f_Group>;

def fobjc_sender_dependent_dispatch : Flag<["-"], "fobjc-sender-dependent-dispatch">, Group<f_Group>;
def fomit_frame_pointer : Flag<["-"], "fomit-frame-pointer">, Group<f_Group>;
def fopenmp : Flag<["-"], "fopenmp">, Group<f_Group>, Flags<[CC1Option, NoArgumentUnused]>,
  HelpText<"Parse OpenMP pragmas and generate parallel code.">;
def fno_openmp : Flag<["-"], "fno-openmp">, Group<f_Group>, Flags<[NoArgumentUnused]>;
def fopenmp_version_EQ : Joined<["-"], "fopenmp-version=">, Group<f_Group>, Flags<[CC1Option, NoArgumentUnused]>;
def fopenmp_EQ : Joined<["-"], "fopenmp=">, Group<f_Group>;
def fopenmp_use_tls : Flag<["-"], "fopenmp-use-tls">, Group<f_Group>,
  Flags<[NoArgumentUnused, HelpHidden]>;
def fnoopenmp_use_tls : Flag<["-"], "fnoopenmp-use-tls">, Group<f_Group>,
  Flags<[CC1Option, NoArgumentUnused, HelpHidden]>;
def fopenmp_targets_EQ : CommaJoined<["-"], "fopenmp-targets=">, Flags<[DriverOption, CC1Option]>,
  HelpText<"Specify comma-separated list of triples OpenMP offloading targets to be supported">;
def fopenmp_relocatable_target : Flag<["-"], "fopenmp-relocatable-target">,
  Group<f_Group>, Flags<[CC1Option, NoArgumentUnused, HelpHidden]>;
def fnoopenmp_relocatable_target : Flag<["-"], "fnoopenmp-relocatable-target">,
  Group<f_Group>, Flags<[CC1Option, NoArgumentUnused, HelpHidden]>;
def fopenmp_simd : Flag<["-"], "fopenmp-simd">, Group<f_Group>, Flags<[CC1Option, NoArgumentUnused]>,
  HelpText<"Emit OpenMP code only for SIMD-based constructs.">;
def fno_openmp_simd : Flag<["-"], "fno-openmp-simd">, Group<f_Group>, Flags<[CC1Option, NoArgumentUnused]>;
def fopenmp_cuda_mode : Flag<["-"], "fopenmp-cuda-mode">, Group<f_Group>,
  Flags<[CC1Option, NoArgumentUnused, HelpHidden]>;
def fno_openmp_cuda_mode : Flag<["-"], "fno-openmp-cuda-mode">, Group<f_Group>,
  Flags<[NoArgumentUnused, HelpHidden]>;
def fopenmp_cuda_force_full_runtime : Flag<["-"], "fopenmp-cuda-force-full-runtime">, Group<f_Group>,
  Flags<[CC1Option, NoArgumentUnused, HelpHidden]>;
def fno_openmp_cuda_force_full_runtime : Flag<["-"], "fno-openmp-cuda-force-full-runtime">, Group<f_Group>,
  Flags<[NoArgumentUnused, HelpHidden]>;
def fopenmp_cuda_number_of_sm_EQ : Joined<["-"], "fopenmp-cuda-number-of-sm=">, Group<f_Group>,
  Flags<[CC1Option, NoArgumentUnused, HelpHidden]>;
def fopenmp_cuda_blocks_per_sm_EQ : Joined<["-"], "fopenmp-cuda-blocks-per-sm=">, Group<f_Group>,
  Flags<[CC1Option, NoArgumentUnused, HelpHidden]>;
def fopenmp_cuda_teams_reduction_recs_num_EQ : Joined<["-"], "fopenmp-cuda-teams-reduction-recs-num=">, Group<f_Group>,
  Flags<[CC1Option, NoArgumentUnused, HelpHidden]>;
def fopenmp_optimistic_collapse : Flag<["-"], "fopenmp-optimistic-collapse">, Group<f_Group>,
  Flags<[CC1Option, NoArgumentUnused, HelpHidden]>;
def fno_openmp_optimistic_collapse : Flag<["-"], "fno-openmp-optimistic-collapse">, Group<f_Group>,
  Flags<[NoArgumentUnused, HelpHidden]>;
<<<<<<< HEAD

def fopenacc : Flag<["-"], "fopenacc">, Group<f_Group>,
  Flags<[CC1Option, NoArgumentUnused]>, HelpText<"Enable OpenACC support">;
def fno_openacc : Flag<["-"], "fno-openacc">, Group<f_Group>,
  Flags<[NoArgumentUnused]>, HelpText<"Disable OpenACC support">;
def fopenacc_print_EQ : Joined<["-"], "fopenacc-print=">,
  Flags<[DriverOption,CC1Option]>, Group<Action_Group>,
  MetaVarName<"<versions>">,
  HelpText<"Enable OpenACC support and print the source including the"
           " specified versions of OpenACC constructs: acc, omp, acc-omp,"
           " or omp-acc. In the last two cases, the first is uncommented"
           " and the second is commented.">,
  Values<"acc,omp,acc-omp,omp-acc">;
def fopenacc_ast_print_EQ : Joined<["-"], "fopenacc-ast-print=">,
  Flags<[DriverOption,CC1Option]>, Group<Action_Group>,
  MetaVarName<"<versions>">,
  HelpText<"Same as -fopenacc-print=<versions> except pretty-print the AST"
           " instead of printing a translated version of the input source. As"
           " a result, the output will have preprocessor expansions and"
           " reformatting.">,
  Values<"acc,omp,acc-omp,omp-acc">;

=======
def static_openmp: Flag<["-"], "static-openmp">,
  HelpText<"Use the static host OpenMP runtime while linking.">;
>>>>>>> 10e413d7
def fno_optimize_sibling_calls : Flag<["-"], "fno-optimize-sibling-calls">, Group<f_Group>;
def foptimize_sibling_calls : Flag<["-"], "foptimize-sibling-calls">, Group<f_Group>;
def fno_escaping_block_tail_calls : Flag<["-"], "fno-escaping-block-tail-calls">, Group<f_Group>, Flags<[CC1Option]>;
def fescaping_block_tail_calls : Flag<["-"], "fescaping-block-tail-calls">, Group<f_Group>;
def force__cpusubtype__ALL : Flag<["-"], "force_cpusubtype_ALL">;
def force__flat__namespace : Flag<["-"], "force_flat_namespace">;
def force__load : Separate<["-"], "force_load">;
def force_addr : Joined<["-"], "fforce-addr">, Group<clang_ignored_f_Group>;
def foutput_class_dir_EQ : Joined<["-"], "foutput-class-dir=">, Group<f_Group>;
def fpack_struct : Flag<["-"], "fpack-struct">, Group<f_Group>;
def fno_pack_struct : Flag<["-"], "fno-pack-struct">, Group<f_Group>;
def fpack_struct_EQ : Joined<["-"], "fpack-struct=">, Group<f_Group>, Flags<[CC1Option]>,
  HelpText<"Specify the default maximum struct packing alignment">;
def fmax_type_align_EQ : Joined<["-"], "fmax-type-align=">, Group<f_Group>, Flags<[CC1Option]>,
  HelpText<"Specify the maximum alignment to enforce on pointers lacking an explicit alignment">;
def fno_max_type_align : Flag<["-"], "fno-max-type-align">, Group<f_Group>;
def fpascal_strings : Flag<["-"], "fpascal-strings">, Group<f_Group>, Flags<[CC1Option]>,
  HelpText<"Recognize and construct Pascal-style string literals">;
def fpcc_struct_return : Flag<["-"], "fpcc-struct-return">, Group<f_Group>, Flags<[CC1Option]>,
  HelpText<"Override the default ABI to return all structs on the stack">;
def fpch_preprocess : Flag<["-"], "fpch-preprocess">, Group<f_Group>;
def fpic : Flag<["-"], "fpic">, Group<f_Group>;
def fno_pic : Flag<["-"], "fno-pic">, Group<f_Group>;
def fpie : Flag<["-"], "fpie">, Group<f_Group>;
def fno_pie : Flag<["-"], "fno-pie">, Group<f_Group>;
def fplt : Flag<["-"], "fplt">, Group<f_Group>, Flags<[CC1Option]>,
  HelpText<"Use the PLT to make function calls">;
def fno_plt : Flag<["-"], "fno-plt">, Group<f_Group>, Flags<[CC1Option]>,
  HelpText<"Do not use the PLT to make function calls">;
def fropi : Flag<["-"], "fropi">, Group<f_Group>, Flags<[CC1Option]>;
def fno_ropi : Flag<["-"], "fno-ropi">, Group<f_Group>;
def frwpi : Flag<["-"], "frwpi">, Group<f_Group>, Flags<[CC1Option]>;
def fno_rwpi : Flag<["-"], "fno-rwpi">, Group<f_Group>;
def fplugin_EQ : Joined<["-"], "fplugin=">, Group<f_Group>, Flags<[DriverOption]>, MetaVarName<"<dsopath>">,
  HelpText<"Load the named plugin (dynamic shared object)">;
def fpass_plugin_EQ : Joined<["-"], "fpass-plugin=">,
  Group<f_Group>, Flags<[CC1Option]>, MetaVarName<"<dsopath>">,
  HelpText<"Load pass plugin from a dynamic shared object file (only with new pass manager).">;
def fpreserve_as_comments : Flag<["-"], "fpreserve-as-comments">, Group<f_Group>;
def fno_preserve_as_comments : Flag<["-"], "fno-preserve-as-comments">, Group<f_Group>, Flags<[CC1Option]>,
  HelpText<"Do not preserve comments in inline assembly">;
def fprofile_arcs : Flag<["-"], "fprofile-arcs">, Group<f_Group>;
def fno_profile_arcs : Flag<["-"], "fno-profile-arcs">, Group<f_Group>;
def framework : Separate<["-"], "framework">, Flags<[LinkerInput]>;
def frandom_seed_EQ : Joined<["-"], "frandom-seed=">, Group<clang_ignored_f_Group>;
def freg_struct_return : Flag<["-"], "freg-struct-return">, Group<f_Group>, Flags<[CC1Option]>,
  HelpText<"Override the default ABI to return small structs in registers">;
def frtti : Flag<["-"], "frtti">, Group<f_Group>;
def : Flag<["-"], "fsched-interblock">, Group<clang_ignored_f_Group>;
def fshort_enums : Flag<["-"], "fshort-enums">, Group<f_Group>, Flags<[CC1Option]>,
  HelpText<"Allocate to an enum type only as many bytes as it needs for the declared range of possible values">;
def fchar8__t : Flag<["-"], "fchar8_t">, Group<f_Group>, Flags<[CC1Option]>,
  HelpText<"Enable C++ builtin type char8_t">;
def fno_char8__t : Flag<["-"], "fno-char8_t">, Group<f_Group>, Flags<[CC1Option]>,
  HelpText<"Disable C++ builtin type char8_t">;
def fshort_wchar : Flag<["-"], "fshort-wchar">, Group<f_Group>,
  HelpText<"Force wchar_t to be a short unsigned int">;
def fno_short_wchar : Flag<["-"], "fno-short-wchar">, Group<f_Group>,
  HelpText<"Force wchar_t to be an unsigned int">;
def fshow_overloads_EQ : Joined<["-"], "fshow-overloads=">, Group<f_Group>, Flags<[CC1Option]>,
  HelpText<"Which overload candidates to show when overload resolution fails: "
           "best|all; defaults to all">, Values<"best,all">;
def fshow_column : Flag<["-"], "fshow-column">, Group<f_Group>, Flags<[CC1Option]>;
def fshow_source_location : Flag<["-"], "fshow-source-location">, Group<f_Group>;
def fspell_checking : Flag<["-"], "fspell-checking">, Group<f_Group>;
def fspell_checking_limit_EQ : Joined<["-"], "fspell-checking-limit=">, Group<f_Group>;
def fsigned_bitfields : Flag<["-"], "fsigned-bitfields">, Group<f_Group>;
def fsigned_char : Flag<["-"], "fsigned-char">, Group<f_Group>;
def fno_signed_char : Flag<["-"], "fno-signed-char">, Group<f_Group>,
    Flags<[CC1Option]>, HelpText<"Char is unsigned">;
def fsplit_stack : Flag<["-"], "fsplit-stack">, Group<f_Group>;
def fstack_protector_all : Flag<["-"], "fstack-protector-all">, Group<f_Group>,
  HelpText<"Enable stack protectors for all functions">;
def fstack_protector_strong : Flag<["-"], "fstack-protector-strong">, Group<f_Group>,
  HelpText<"Enable stack protectors for some functions vulnerable to stack smashing. "
           "Compared to -fstack-protector, this uses a stronger heuristic "
           "that includes functions containing arrays of any size (and any type), "
           "as well as any calls to alloca or the taking of an address from a local variable">;
def fstack_protector : Flag<["-"], "fstack-protector">, Group<f_Group>,
  HelpText<"Enable stack protectors for some functions vulnerable to stack smashing. "
           "This uses a loose heuristic which considers functions vulnerable "
           "if they contain a char (or 8bit integer) array or constant sized calls to "
           "alloca, which are of greater size than ssp-buffer-size (default: 8 bytes). "
           "All variable sized calls to alloca are considered vulnerable">;
def ftrivial_auto_var_init : Joined<["-"], "ftrivial-auto-var-init=">, Group<f_Group>,
  Flags<[CC1Option, CoreOption]>, HelpText<"Initialize trivial automatic stack variables: uninitialized (default)"
  " | pattern">, Values<"uninitialized,pattern">;
def enable_trivial_var_init_zero : Flag<["-"], "enable-trivial-auto-var-init-zero-knowing-it-will-be-removed-from-clang">,
  Flags<[CC1Option, CoreOption]>,
  HelpText<"Trivial automatic variable initialization to zero is only here for benchmarks, it'll eventually be removed, and I'm OK with that because I'm only using it to benchmark">;
def fstandalone_debug : Flag<["-"], "fstandalone-debug">, Group<f_Group>, Flags<[CoreOption]>,
  HelpText<"Emit full debug info for all types used by the program">;
def fno_standalone_debug : Flag<["-"], "fno-standalone-debug">, Group<f_Group>, Flags<[CoreOption]>,
  HelpText<"Limit debug information produced to reduce size of debug binary">;
def flimit_debug_info : Flag<["-"], "flimit-debug-info">, Flags<[CoreOption]>, Alias<fno_standalone_debug>;
def fno_limit_debug_info : Flag<["-"], "fno-limit-debug-info">, Flags<[CoreOption]>, Alias<fstandalone_debug>;
def fdebug_macro : Flag<["-"], "fdebug-macro">, Group<f_Group>, Flags<[CoreOption]>,
  HelpText<"Emit macro debug information">;
def fno_debug_macro : Flag<["-"], "fno-debug-macro">, Group<f_Group>, Flags<[CoreOption]>,
  HelpText<"Do not emit macro debug information">;
def fstrict_aliasing : Flag<["-"], "fstrict-aliasing">, Group<f_Group>,
  Flags<[DriverOption, CoreOption]>;
def fstrict_enums : Flag<["-"], "fstrict-enums">, Group<f_Group>, Flags<[CC1Option]>,
  HelpText<"Enable optimizations based on the strict definition of an enum's "
           "value range">;
def fstrict_vtable_pointers: Flag<["-"], "fstrict-vtable-pointers">,
  Group<f_Group>, Flags<[CC1Option]>,
  HelpText<"Enable optimizations based on the strict rules for overwriting "
             "polymorphic C++ objects">;
def fstrict_overflow : Flag<["-"], "fstrict-overflow">, Group<f_Group>;
def fsyntax_only : Flag<["-"], "fsyntax-only">,
  Flags<[DriverOption,CoreOption,CC1Option]>, Group<Action_Group>;
def ftabstop_EQ : Joined<["-"], "ftabstop=">, Group<f_Group>;
def ftemplate_depth_EQ : Joined<["-"], "ftemplate-depth=">, Group<f_Group>;
def ftemplate_depth_ : Joined<["-"], "ftemplate-depth-">, Group<f_Group>;
def ftemplate_backtrace_limit_EQ : Joined<["-"], "ftemplate-backtrace-limit=">,
                                   Group<f_Group>;
def foperator_arrow_depth_EQ : Joined<["-"], "foperator-arrow-depth=">,
                               Group<f_Group>;

def fsave_optimization_record : Flag<["-"], "fsave-optimization-record">,
  Group<f_Group>, HelpText<"Generate a YAML optimization record file">;
def fsave_optimization_record_EQ : Joined<["-"], "fsave-optimization-record=">,
  Group<f_Group>, HelpText<"Generate an optimization record file in a specific format (default: YAML)">;
def fno_save_optimization_record : Flag<["-"], "fno-save-optimization-record">,
  Group<f_Group>, Flags<[NoArgumentUnused]>;
def foptimization_record_file_EQ : Joined<["-"], "foptimization-record-file=">,
  Group<f_Group>,
  HelpText<"Specify the file name of any generated YAML optimization record">;
def foptimization_record_passes_EQ : Joined<["-"], "foptimization-record-passes=">,
  Group<f_Group>,
  HelpText<"Only include passes which match a specified regular expression in the generated optimization record (by default, include all passes)">;


def ftest_coverage : Flag<["-"], "ftest-coverage">, Group<f_Group>;
def fvectorize : Flag<["-"], "fvectorize">, Group<f_Group>,
  HelpText<"Enable the loop vectorization passes">;
def fno_vectorize : Flag<["-"], "fno-vectorize">, Group<f_Group>;
def : Flag<["-"], "ftree-vectorize">, Alias<fvectorize>;
def : Flag<["-"], "fno-tree-vectorize">, Alias<fno_vectorize>;
def fslp_vectorize : Flag<["-"], "fslp-vectorize">, Group<f_Group>,
  HelpText<"Enable the superword-level parallelism vectorization passes">;
def fno_slp_vectorize : Flag<["-"], "fno-slp-vectorize">, Group<f_Group>;
def : Flag<["-"], "ftree-slp-vectorize">, Alias<fslp_vectorize>;
def : Flag<["-"], "fno-tree-slp-vectorize">, Alias<fno_slp_vectorize>;
def Wlarge_by_value_copy_def : Flag<["-"], "Wlarge-by-value-copy">,
  HelpText<"Warn if a function definition returns or accepts an object larger "
           "in bytes than a given value">, Flags<[HelpHidden]>;
def Wlarge_by_value_copy_EQ : Joined<["-"], "Wlarge-by-value-copy=">, Flags<[CC1Option]>;

// These "special" warning flags are effectively processed as f_Group flags by the driver:
// Just silence warnings about -Wlarger-than for now.
def Wlarger_than_EQ : Joined<["-"], "Wlarger-than=">, Group<clang_ignored_f_Group>;
def Wlarger_than_ : Joined<["-"], "Wlarger-than-">, Alias<Wlarger_than_EQ>;
def Wframe_larger_than_EQ : Joined<["-"], "Wframe-larger-than=">, Group<f_Group>, Flags<[DriverOption]>;

def : Flag<["-"], "fterminated-vtables">, Alias<fapple_kext>;
def fthreadsafe_statics : Flag<["-"], "fthreadsafe-statics">, Group<f_Group>;
def ftime_report : Flag<["-"], "ftime-report">, Group<f_Group>, Flags<[CC1Option]>;
def ftime_trace : Flag<["-"], "ftime-trace">, Group<f_Group>,
  HelpText<"Turn on time profiler. Generates JSON file based on output filename.">,
  DocBrief<[{
Turn on time profiler. Generates JSON file based on output filename. Results
can be analyzed with chrome://tracing or `Speedscope App
<https://www.speedscope.app>`_ for flamegraph visualization.}]>,
  Flags<[CC1Option, CoreOption]>;
def ftime_trace_granularity_EQ : Joined<["-"], "ftime-trace-granularity=">, Group<f_Group>,
  HelpText<"Minimum time granularity (in microseconds) traced by time profiler">,
  Flags<[CC1Option, CoreOption]>;
def ftlsmodel_EQ : Joined<["-"], "ftls-model=">, Group<f_Group>, Flags<[CC1Option]>;
def ftrapv : Flag<["-"], "ftrapv">, Group<f_Group>, Flags<[CC1Option]>,
  HelpText<"Trap on integer overflow">;
def ftrapv_handler_EQ : Joined<["-"], "ftrapv-handler=">, Group<f_Group>,
  MetaVarName<"<function name>">,
  HelpText<"Specify the function to be called on overflow">;
def ftrapv_handler : Separate<["-"], "ftrapv-handler">, Group<f_Group>, Flags<[CC1Option]>;
def ftrap_function_EQ : Joined<["-"], "ftrap-function=">, Group<f_Group>, Flags<[CC1Option]>,
  HelpText<"Issue call to specified function rather than a trap instruction">;
def funit_at_a_time : Flag<["-"], "funit-at-a-time">, Group<f_Group>;
def funroll_loops : Flag<["-"], "funroll-loops">, Group<f_Group>,
  HelpText<"Turn on loop unroller">, Flags<[CC1Option]>;
def fno_unroll_loops : Flag<["-"], "fno-unroll-loops">, Group<f_Group>,
  HelpText<"Turn off loop unroller">, Flags<[CC1Option]>;
def freroll_loops : Flag<["-"], "freroll-loops">, Group<f_Group>,
  HelpText<"Turn on loop reroller">, Flags<[CC1Option]>;
def fno_reroll_loops : Flag<["-"], "fno-reroll-loops">, Group<f_Group>,
  HelpText<"Turn off loop reroller">;
def ftrigraphs : Flag<["-"], "ftrigraphs">, Group<f_Group>,
  HelpText<"Process trigraph sequences">, Flags<[CC1Option]>;
def fno_trigraphs : Flag<["-"], "fno-trigraphs">, Group<f_Group>,
  HelpText<"Do not process trigraph sequences">, Flags<[CC1Option]>;
def funsigned_bitfields : Flag<["-"], "funsigned-bitfields">, Group<f_Group>;
def funsigned_char : Flag<["-"], "funsigned-char">, Group<f_Group>;
def fno_unsigned_char : Flag<["-"], "fno-unsigned-char">;
def funwind_tables : Flag<["-"], "funwind-tables">, Group<f_Group>;
def fuse_cxa_atexit : Flag<["-"], "fuse-cxa-atexit">, Group<f_Group>;
def fregister_global_dtors_with_atexit : Flag<["-"], "fregister-global-dtors-with-atexit">, Group<f_Group>, Flags<[CC1Option]>,
  HelpText<"Use atexit or __cxa_atexit to register global destructors">;
def fuse_init_array : Flag<["-"], "fuse-init-array">, Group<f_Group>, Flags<[CC1Option]>,
  HelpText<"Use .init_array instead of .ctors">;
def fno_var_tracking : Flag<["-"], "fno-var-tracking">, Group<clang_ignored_f_Group>;
def fverbose_asm : Flag<["-"], "fverbose-asm">, Group<f_Group>;
def dA : Flag<["-"], "dA">, Alias<fverbose_asm>;
def fvisibility_EQ : Joined<["-"], "fvisibility=">, Group<f_Group>,
  HelpText<"Set the default symbol visibility for all global declarations">, Values<"hidden,default">;
def fvisibility_inlines_hidden : Flag<["-"], "fvisibility-inlines-hidden">, Group<f_Group>,
  HelpText<"Give inline C++ member functions hidden visibility by default">,
  Flags<[CC1Option]>;
def fvisibility_ms_compat : Flag<["-"], "fvisibility-ms-compat">, Group<f_Group>,
  HelpText<"Give global types 'default' visibility and global functions and "
           "variables 'hidden' visibility by default">;
def fvisibility_global_new_delete_hidden : Flag<["-"], "fvisibility-global-new-delete-hidden">, Group<f_Group>,
  HelpText<"Give global C++ operator new and delete declarations hidden visibility">, Flags<[CC1Option]>;
def fwhole_program_vtables : Flag<["-"], "fwhole-program-vtables">, Group<f_Group>,
  Flags<[CoreOption, CC1Option]>,
  HelpText<"Enables whole-program vtable optimization. Requires -flto">;
def fno_whole_program_vtables : Flag<["-"], "fno-whole-program-vtables">, Group<f_Group>,
  Flags<[CoreOption]>;
def fsplit_lto_unit : Flag<["-"], "fsplit-lto-unit">, Group<f_Group>,
  Flags<[CoreOption, CC1Option]>,
  HelpText<"Enables splitting of the LTO unit.">;
def fno_split_lto_unit : Flag<["-"], "fno-split-lto-unit">, Group<f_Group>,
  Flags<[CoreOption]>;
def fforce_emit_vtables : Flag<["-"], "fforce-emit-vtables">, Group<f_Group>,
    Flags<[CC1Option]>,
    HelpText<"Emits more virtual tables to improve devirtualization">;
def fno_force_emit_vtables : Flag<["-"], "fno-force-emit-vtables">, Group<f_Group>,
  Flags<[CoreOption]>;

def fvirtual_function_elimination : Flag<["-"], "fvirtual-function-elimination">, Group<f_Group>,
  Flags<[CoreOption, CC1Option]>,
  HelpText<"Enables dead virtual function elimination optimization. Requires -flto=full">;
def fno_virtual_function_elimination : Flag<["-"], "fno-virtual-function_elimination">, Group<f_Group>,
  Flags<[CoreOption]>;

def fwrapv : Flag<["-"], "fwrapv">, Group<f_Group>, Flags<[CC1Option]>,
  HelpText<"Treat signed integer overflow as two's complement">;
def fwritable_strings : Flag<["-"], "fwritable-strings">, Group<f_Group>, Flags<[CC1Option]>,
  HelpText<"Store string literals as writable data">;
def fzero_initialized_in_bss : Flag<["-"], "fzero-initialized-in-bss">, Group<f_Group>;
def ffunction_sections : Flag<["-"], "ffunction-sections">, Group<f_Group>,
  Flags<[CC1Option]>,
  HelpText<"Place each function in its own section (ELF Only)">;
def fno_function_sections : Flag<["-"], "fno-function-sections">,
  Group<f_Group>, Flags<[CC1Option]>;
def fdata_sections : Flag <["-"], "fdata-sections">, Group<f_Group>,
 Flags<[CC1Option]>, HelpText<"Place each data in its own section (ELF Only)">;
def fno_data_sections : Flag <["-"], "fno-data-sections">, Group<f_Group>,
  Flags<[CC1Option]>;
def fstack_size_section : Flag<["-"], "fstack-size-section">, Group<f_Group>, Flags<[CC1Option]>,
  HelpText<"Emit section containing metadata on function stack sizes">;
def fno_stack_size_section : Flag<["-"], "fno-stack-size-section">, Group<f_Group>, Flags<[CC1Option]>,
  HelpText<"Don't emit section containing metadata on function stack sizes">;

def funique_section_names : Flag <["-"], "funique-section-names">,
  Group<f_Group>, Flags<[CC1Option]>,
  HelpText<"Use unique names for text and data sections (ELF Only)">;
def fno_unique_section_names : Flag <["-"], "fno-unique-section-names">,
  Group<f_Group>, Flags<[CC1Option]>;

def fstrict_return : Flag<["-"], "fstrict-return">, Group<f_Group>,
  Flags<[CC1Option]>,
  HelpText<"Always treat control flow paths that fall off the end of a "
           "non-void function as unreachable">;
def fno_strict_return : Flag<["-"], "fno-strict-return">, Group<f_Group>,
  Flags<[CC1Option]>;

def fallow_editor_placeholders : Flag<["-"], "fallow-editor-placeholders">,
  Group<f_Group>, Flags<[CC1Option]>,
  HelpText<"Treat editor placeholders as valid source code">;
def fno_allow_editor_placeholders : Flag<["-"],
  "fno-allow-editor-placeholders">, Group<f_Group>;

def fdebug_types_section: Flag <["-"], "fdebug-types-section">, Group<f_Group>,
  Flags<[CC1Option]>, HelpText<"Place debug types in their own section (ELF Only)">;
def fno_debug_types_section: Flag<["-"], "fno-debug-types-section">, Group<f_Group>,
  Flags<[CC1Option]>;
def fdebug_ranges_base_address: Flag <["-"], "fdebug-ranges-base-address">, Group<f_Group>,
  Flags<[CC1Option]>, HelpText<"Use DWARF base address selection entries in debug_ranges">;
def fno_debug_ranges_base_address: Flag <["-"], "fno-debug-ranges-base-address">, Group<f_Group>,
  Flags<[CC1Option]>;
def fsplit_dwarf_inlining: Flag <["-"], "fsplit-dwarf-inlining">, Group<f_Group>,
  Flags<[CC1Option]>, HelpText<"Provide minimal debug info in the object/executable to facilitate online symbolication/stack traces in the absence of .dwo/.dwp files when using Split DWARF">;
def fno_split_dwarf_inlining: Flag<["-"], "fno-split-dwarf-inlining">, Group<f_Group>,
  Flags<[CC1Option]>;
def fdebug_prefix_map_EQ
  : Joined<["-"], "fdebug-prefix-map=">, Group<f_Group>,
    Flags<[CC1Option,CC1AsOption]>,
    HelpText<"remap file source paths in debug info">;
def g_Flag : Flag<["-"], "g">, Group<g_Group>,
  HelpText<"Generate source-level debug information">;
def gline_tables_only : Flag<["-"], "gline-tables-only">, Group<gN_Group>,
  Flags<[CoreOption]>, HelpText<"Emit debug line number tables only">;
def gline_directives_only : Flag<["-"], "gline-directives-only">, Group<gN_Group>,
  Flags<[CoreOption]>, HelpText<"Emit debug line info directives only">;
def gmlt : Flag<["-"], "gmlt">, Alias<gline_tables_only>;
def g0 : Flag<["-"], "g0">, Group<gN_Group>;
def g1 : Flag<["-"], "g1">, Group<gN_Group>, Alias<gline_tables_only>;
def g2 : Flag<["-"], "g2">, Group<gN_Group>;
def g3 : Flag<["-"], "g3">, Group<gN_Group>;
def ggdb : Flag<["-"], "ggdb">, Group<gTune_Group>;
def ggdb0 : Flag<["-"], "ggdb0">, Group<ggdbN_Group>;
def ggdb1 : Flag<["-"], "ggdb1">, Group<ggdbN_Group>;
def ggdb2 : Flag<["-"], "ggdb2">, Group<ggdbN_Group>;
def ggdb3 : Flag<["-"], "ggdb3">, Group<ggdbN_Group>;
def glldb : Flag<["-"], "glldb">, Group<gTune_Group>;
def gsce : Flag<["-"], "gsce">, Group<gTune_Group>;
def gdwarf_2 : Flag<["-"], "gdwarf-2">, Group<g_Group>,
  HelpText<"Generate source-level debug information with dwarf version 2">;
def gdwarf_3 : Flag<["-"], "gdwarf-3">, Group<g_Group>,
  HelpText<"Generate source-level debug information with dwarf version 3">;
def gdwarf_4 : Flag<["-"], "gdwarf-4">, Group<g_Group>,
  HelpText<"Generate source-level debug information with dwarf version 4">;
def gdwarf_5 : Flag<["-"], "gdwarf-5">, Group<g_Group>,
  HelpText<"Generate source-level debug information with dwarf version 5">;

def gcodeview : Flag<["-"], "gcodeview">,
  HelpText<"Generate CodeView debug information">,
  Flags<[CC1Option, CC1AsOption, CoreOption]>;
def gcodeview_ghash : Flag<["-"], "gcodeview-ghash">,
  HelpText<"Emit type record hashes in a .debug$H section">,
  Flags<[CC1Option, CoreOption]>;
def gno_codeview_ghash : Flag<["-"], "gno-codeview-ghash">, Flags<[CoreOption]>;

// Equivalent to our default dwarf version. Forces usual dwarf emission when
// CodeView is enabled.
def gdwarf : Flag<["-"], "gdwarf">, Alias<gdwarf_4>, Flags<[CoreOption]>;

def gfull : Flag<["-"], "gfull">, Group<g_Group>;
def gused : Flag<["-"], "gused">, Group<g_Group>;
def gstabs : Joined<["-"], "gstabs">, Group<g_Group>, Flags<[Unsupported]>;
def gcoff : Joined<["-"], "gcoff">, Group<g_Group>, Flags<[Unsupported]>;
def gxcoff : Joined<["-"], "gxcoff">, Group<g_Group>, Flags<[Unsupported]>;
def gvms : Joined<["-"], "gvms">, Group<g_Group>, Flags<[Unsupported]>;
def gtoggle : Flag<["-"], "gtoggle">, Group<g_flags_Group>, Flags<[Unsupported]>;
def grecord_command_line : Flag<["-"], "grecord-command-line">,
  Group<g_flags_Group>;
def gno_record_command_line : Flag<["-"], "gno-record-command-line">,
  Group<g_flags_Group>;
def : Flag<["-"], "grecord-gcc-switches">, Alias<grecord_command_line>;
def : Flag<["-"], "gno-record-gcc-switches">, Alias<gno_record_command_line>;
def gstrict_dwarf : Flag<["-"], "gstrict-dwarf">, Group<g_flags_Group>;
def gno_strict_dwarf : Flag<["-"], "gno-strict-dwarf">, Group<g_flags_Group>;
def gcolumn_info : Flag<["-"], "gcolumn-info">, Group<g_flags_Group>, Flags<[CoreOption]>;
def gno_column_info : Flag<["-"], "gno-column-info">, Group<g_flags_Group>, Flags<[CoreOption]>;
def gsplit_dwarf : Flag<["-"], "gsplit-dwarf">, Group<g_flags_Group>;
def gsplit_dwarf_EQ : Joined<["-"], "gsplit-dwarf=">, Group<g_flags_Group>,
  HelpText<"Set DWARF fission mode to either 'split' or 'single'">,
  Values<"split,single">;
def ggnu_pubnames : Flag<["-"], "ggnu-pubnames">, Group<g_flags_Group>, Flags<[CC1Option]>;
def gno_gnu_pubnames : Flag<["-"], "gno-gnu-pubnames">, Group<g_flags_Group>, Flags<[CC1Option]>;
def gpubnames : Flag<["-"], "gpubnames">, Group<g_flags_Group>, Flags<[CC1Option]>;
def gno_pubnames : Flag<["-"], "gno-pubnames">, Group<g_flags_Group>, Flags<[CC1Option]>;
def gdwarf_aranges : Flag<["-"], "gdwarf-aranges">, Group<g_flags_Group>;
def gmodules : Flag <["-"], "gmodules">, Group<gN_Group>,
  HelpText<"Generate debug info with external references to clang modules"
           " or precompiled headers">;
def gz : Flag<["-"], "gz">, Group<g_flags_Group>,
    HelpText<"DWARF debug sections compression type">;
def gz_EQ : Joined<["-"], "gz=">, Group<g_flags_Group>,
    HelpText<"DWARF debug sections compression type">;
def gembed_source : Flag<["-"], "gembed-source">, Group<g_flags_Group>, Flags<[CC1Option]>,
    HelpText<"Embed source text in DWARF debug sections">;
def gno_embed_source : Flag<["-"], "gno-embed-source">, Group<g_flags_Group>,
    Flags<[DriverOption]>,
    HelpText<"Restore the default behavior of not embedding source text in DWARF debug sections">;
def headerpad__max__install__names : Joined<["-"], "headerpad_max_install_names">;
def help : Flag<["-", "--"], "help">, Flags<[CC1Option,CC1AsOption]>,
  HelpText<"Display available options">;
def index_header_map : Flag<["-"], "index-header-map">, Flags<[CC1Option]>,
  HelpText<"Make the next included directory (-I or -F) an indexer header map">;
def idirafter : JoinedOrSeparate<["-"], "idirafter">, Group<clang_i_Group>, Flags<[CC1Option]>,
  HelpText<"Add directory to AFTER include search path">;
def iframework : JoinedOrSeparate<["-"], "iframework">, Group<clang_i_Group>, Flags<[CC1Option]>,
  HelpText<"Add directory to SYSTEM framework search path">;
def iframeworkwithsysroot : JoinedOrSeparate<["-"], "iframeworkwithsysroot">,
  Group<clang_i_Group>,
  HelpText<"Add directory to SYSTEM framework search path, "
           "absolute paths are relative to -isysroot">,
  MetaVarName<"<directory>">, Flags<[CC1Option]>;
def imacros : JoinedOrSeparate<["-", "--"], "imacros">, Group<clang_i_Group>, Flags<[CC1Option]>,
  HelpText<"Include macros from file before parsing">, MetaVarName<"<file>">;
def image__base : Separate<["-"], "image_base">;
def include_ : JoinedOrSeparate<["-", "--"], "include">, Group<clang_i_Group>, EnumName<"include">,
    MetaVarName<"<file>">, HelpText<"Include file before parsing">, Flags<[CC1Option]>;
def include_pch : Separate<["-"], "include-pch">, Group<clang_i_Group>, Flags<[CC1Option]>,
  HelpText<"Include precompiled header file">, MetaVarName<"<file>">;
def relocatable_pch : Flag<["-", "--"], "relocatable-pch">, Flags<[CC1Option]>,
  HelpText<"Whether to build a relocatable precompiled header">;
def verify_pch : Flag<["-"], "verify-pch">, Group<Action_Group>, Flags<[CC1Option]>,
  HelpText<"Load and verify that a pre-compiled header file is not stale">;
def init : Separate<["-"], "init">;
def install__name : Separate<["-"], "install_name">;
def iprefix : JoinedOrSeparate<["-"], "iprefix">, Group<clang_i_Group>, Flags<[CC1Option]>,
  HelpText<"Set the -iwithprefix/-iwithprefixbefore prefix">, MetaVarName<"<dir>">;
def iquote : JoinedOrSeparate<["-"], "iquote">, Group<clang_i_Group>, Flags<[CC1Option]>,
  HelpText<"Add directory to QUOTE include search path">, MetaVarName<"<directory>">;
def isysroot : JoinedOrSeparate<["-"], "isysroot">, Group<clang_i_Group>, Flags<[CC1Option]>,
  HelpText<"Set the system root directory (usually /)">, MetaVarName<"<dir>">;
def isystem : JoinedOrSeparate<["-"], "isystem">, Group<clang_i_Group>,
  Flags<[CC1Option]>,
  HelpText<"Add directory to SYSTEM include search path">, MetaVarName<"<directory>">;
def isystem_after : JoinedOrSeparate<["-"], "isystem-after">,
  Group<clang_i_Group>, Flags<[DriverOption]>, MetaVarName<"<directory>">,
  HelpText<"Add directory to end of the SYSTEM include search path">;
def iwithprefixbefore : JoinedOrSeparate<["-"], "iwithprefixbefore">, Group<clang_i_Group>,
  HelpText<"Set directory to include search path with prefix">, MetaVarName<"<dir>">,
  Flags<[CC1Option]>;
def iwithprefix : JoinedOrSeparate<["-"], "iwithprefix">, Group<clang_i_Group>, Flags<[CC1Option]>,
  HelpText<"Set directory to SYSTEM include search path with prefix">, MetaVarName<"<dir>">;
def iwithsysroot : JoinedOrSeparate<["-"], "iwithsysroot">, Group<clang_i_Group>,
  HelpText<"Add directory to SYSTEM include search path, "
           "absolute paths are relative to -isysroot">, MetaVarName<"<directory>">,
  Flags<[CC1Option]>;
def ivfsoverlay : JoinedOrSeparate<["-"], "ivfsoverlay">, Group<clang_i_Group>, Flags<[CC1Option]>,
  HelpText<"Overlay the virtual filesystem described by file over the real file system">;
def imultilib : Separate<["-"], "imultilib">, Group<gfortran_Group>;
def keep__private__externs : Flag<["-"], "keep_private_externs">;
def l : JoinedOrSeparate<["-"], "l">, Flags<[LinkerInput, RenderJoined]>,
        Group<Link_Group>;
def lazy__framework : Separate<["-"], "lazy_framework">, Flags<[LinkerInput]>;
def lazy__library : Separate<["-"], "lazy_library">, Flags<[LinkerInput]>;
def mlittle_endian : Flag<["-"], "mlittle-endian">, Flags<[DriverOption]>;
def EL : Flag<["-"], "EL">, Alias<mlittle_endian>;
def mbig_endian : Flag<["-"], "mbig-endian">, Flags<[DriverOption]>;
def EB : Flag<["-"], "EB">, Alias<mbig_endian>;
def m16 : Flag<["-"], "m16">, Group<m_Group>, Flags<[DriverOption, CoreOption]>;
def m32 : Flag<["-"], "m32">, Group<m_Group>, Flags<[DriverOption, CoreOption]>;
def mqdsp6_compat : Flag<["-"], "mqdsp6-compat">, Group<m_Group>, Flags<[DriverOption,CC1Option]>,
  HelpText<"Enable hexagon-qdsp6 backward compatibility">;
def m64 : Flag<["-"], "m64">, Group<m_Group>, Flags<[DriverOption, CoreOption]>;
def mx32 : Flag<["-"], "mx32">, Group<m_Group>, Flags<[DriverOption, CoreOption]>;
def mabi_EQ : Joined<["-"], "mabi=">, Group<m_Group>;
def miamcu : Flag<["-"], "miamcu">, Group<m_Group>, Flags<[DriverOption, CoreOption]>,
  HelpText<"Use Intel MCU ABI">;
def mno_iamcu : Flag<["-"], "mno-iamcu">, Group<m_Group>, Flags<[DriverOption, CoreOption]>;
def malign_functions_EQ : Joined<["-"], "malign-functions=">, Group<clang_ignored_m_Group>;
def malign_loops_EQ : Joined<["-"], "malign-loops=">, Group<clang_ignored_m_Group>;
def malign_jumps_EQ : Joined<["-"], "malign-jumps=">, Group<clang_ignored_m_Group>;
def mfancy_math_387 : Flag<["-"], "mfancy-math-387">, Group<clang_ignored_m_Group>;
def mlong_calls : Flag<["-"], "mlong-calls">, Group<m_Group>,
  HelpText<"Generate branches with extended addressability, usually via indirect jumps.">;
def LongDouble_Group : OptionGroup<"<LongDouble group>">, Group<m_Group>,
  DocName<"Long double flags">,
  DocBrief<[{Selects the long double implementation}]>;
def mlong_double_64 : Flag<["-"], "mlong-double-64">, Group<LongDouble_Group>, Flags<[CC1Option]>,
  HelpText<"Force long double to be 64 bits">;
def mlong_double_80 : Flag<["-"], "mlong-double-80">, Group<LongDouble_Group>, Flags<[CC1Option]>,
  HelpText<"Force long double to be 80 bits, padded to 128 bits for storage">;
def mlong_double_128 : Flag<["-"], "mlong-double-128">, Group<LongDouble_Group>, Flags<[CC1Option]>,
  HelpText<"Force long double to be 128 bits">;
def mno_long_calls : Flag<["-"], "mno-long-calls">, Group<m_Group>,
  HelpText<"Restore the default behaviour of not generating long calls">;
def mexecute_only : Flag<["-"], "mexecute-only">, Group<m_arm_Features_Group>,
  HelpText<"Disallow generation of data access to code sections (ARM only)">;
def mno_execute_only : Flag<["-"], "mno-execute-only">, Group<m_arm_Features_Group>,
  HelpText<"Allow generation of data access to code sections (ARM only)">;
def mtp_mode_EQ : Joined<["-"], "mtp=">, Group<m_arm_Features_Group>, Values<"soft,cp15,el0,el1,el2,el3">,
  HelpText<"Thread pointer access method (AArch32/AArch64 only)">;
def mpure_code : Flag<["-"], "mpure-code">, Alias<mexecute_only>; // Alias for GCC compatibility
def mno_pure_code : Flag<["-"], "mno-pure-code">, Alias<mno_execute_only>;
def mtvos_version_min_EQ : Joined<["-"], "mtvos-version-min=">, Group<m_Group>;
def mappletvos_version_min_EQ : Joined<["-"], "mappletvos-version-min=">, Alias<mtvos_version_min_EQ>;
def mtvos_simulator_version_min_EQ : Joined<["-"], "mtvos-simulator-version-min=">;
def mappletvsimulator_version_min_EQ : Joined<["-"], "mappletvsimulator-version-min=">, Alias<mtvos_simulator_version_min_EQ>;
def mwatchos_version_min_EQ : Joined<["-"], "mwatchos-version-min=">, Group<m_Group>;
def mwatchos_simulator_version_min_EQ : Joined<["-"], "mwatchos-simulator-version-min=">;
def mwatchsimulator_version_min_EQ : Joined<["-"], "mwatchsimulator-version-min=">, Alias<mwatchos_simulator_version_min_EQ>;
def march_EQ : Joined<["-"], "march=">, Group<m_Group>, Flags<[CoreOption]>;
def masm_EQ : Joined<["-"], "masm=">, Group<m_Group>, Flags<[DriverOption]>;
def mcmodel_EQ : Joined<["-"], "mcmodel=">, Group<m_Group>;
def mimplicit_it_EQ : Joined<["-"], "mimplicit-it=">, Group<m_Group>;
def mdefault_build_attributes : Joined<["-"], "mdefault-build-attributes">, Group<m_Group>;
def mno_default_build_attributes : Joined<["-"], "mno-default-build-attributes">, Group<m_Group>;
def mconstant_cfstrings : Flag<["-"], "mconstant-cfstrings">, Group<clang_ignored_m_Group>;
def mconsole : Joined<["-"], "mconsole">, Group<m_Group>, Flags<[DriverOption]>;
def mwindows : Joined<["-"], "mwindows">, Group<m_Group>, Flags<[DriverOption]>;
def mdll : Joined<["-"], "mdll">, Group<m_Group>, Flags<[DriverOption]>;
def municode : Joined<["-"], "municode">, Group<m_Group>, Flags<[DriverOption]>;
def mthreads : Joined<["-"], "mthreads">, Group<m_Group>, Flags<[DriverOption]>;
def mcpu_EQ : Joined<["-"], "mcpu=">, Group<m_Group>;
def mmcu_EQ : Joined<["-"], "mmcu=">, Group<m_Group>;
def mdynamic_no_pic : Joined<["-"], "mdynamic-no-pic">, Group<m_Group>;
def mfix_and_continue : Flag<["-"], "mfix-and-continue">, Group<clang_ignored_m_Group>;
def mieee_fp : Flag<["-"], "mieee-fp">, Group<clang_ignored_m_Group>;
def minline_all_stringops : Flag<["-"], "minline-all-stringops">, Group<clang_ignored_m_Group>;
def mno_inline_all_stringops : Flag<["-"], "mno-inline-all-stringops">, Group<clang_ignored_m_Group>;
def malign_double : Flag<["-"], "malign-double">, Group<m_Group>, Flags<[CC1Option]>,
  HelpText<"Align doubles to two words in structs (x86 only)">;
def mfloat_abi_EQ : Joined<["-"], "mfloat-abi=">, Group<m_Group>, Values<"soft,softfp,hard">;
def mfpmath_EQ : Joined<["-"], "mfpmath=">, Group<m_Group>;
def mfpu_EQ : Joined<["-"], "mfpu=">, Group<m_Group>;
def mhwdiv_EQ : Joined<["-"], "mhwdiv=">, Group<m_Group>;
def mhwmult_EQ : Joined<["-"], "mhwmult=">, Group<m_Group>;
def mglobal_merge : Flag<["-"], "mglobal-merge">, Group<m_Group>, Flags<[CC1Option]>,
  HelpText<"Enable merging of globals">;
def mhard_float : Flag<["-"], "mhard-float">, Group<m_Group>;
def miphoneos_version_min_EQ : Joined<["-"], "miphoneos-version-min=">, Group<m_Group>;
def mios_version_min_EQ : Joined<["-"], "mios-version-min=">,
  Alias<miphoneos_version_min_EQ>, HelpText<"Set iOS deployment target">;
def mios_simulator_version_min_EQ : Joined<["-"], "mios-simulator-version-min=">;
def miphonesimulator_version_min_EQ : Joined<["-"], "miphonesimulator-version-min=">, Alias<mios_simulator_version_min_EQ>;
def mkernel : Flag<["-"], "mkernel">, Group<m_Group>;
def mlinker_version_EQ : Joined<["-"], "mlinker-version=">,
  Flags<[DriverOption]>;
def mllvm : Separate<["-"], "mllvm">, Flags<[CC1Option,CC1AsOption,CoreOption]>,
  HelpText<"Additional arguments to forward to LLVM's option processing">;
def mmacosx_version_min_EQ : Joined<["-"], "mmacosx-version-min=">,
  Group<m_Group>, HelpText<"Set Mac OS X deployment target">;
def mmacos_version_min_EQ : Joined<["-"], "mmacos-version-min=">,
  Group<m_Group>, Alias<mmacosx_version_min_EQ>;
def mms_bitfields : Flag<["-"], "mms-bitfields">, Group<m_Group>, Flags<[CC1Option]>,
  HelpText<"Set the default structure layout to be compatible with the Microsoft compiler standard">;
def moutline : Flag<["-"], "moutline">, Group<f_clang_Group>, Flags<[CC1Option]>,
    HelpText<"Enable function outlining (AArch64 only)">;
def mno_outline : Flag<["-"], "mno-outline">, Group<f_clang_Group>, Flags<[CC1Option]>,
    HelpText<"Disable function outlining (AArch64 only)">;
def mno_ms_bitfields : Flag<["-"], "mno-ms-bitfields">, Group<m_Group>,
  HelpText<"Do not set the default structure layout to be compatible with the Microsoft compiler standard">;
def mstackrealign : Flag<["-"], "mstackrealign">, Group<m_Group>, Flags<[CC1Option]>,
  HelpText<"Force realign the stack at entry to every function">;
def mstack_alignment : Joined<["-"], "mstack-alignment=">, Group<m_Group>, Flags<[CC1Option]>,
  HelpText<"Set the stack alignment">;
def mstack_probe_size : Joined<["-"], "mstack-probe-size=">, Group<m_Group>, Flags<[CC1Option]>,
  HelpText<"Set the stack probe size">;
def mstack_arg_probe : Flag<["-"], "mstack-arg-probe">, Group<m_Group>,
  HelpText<"Enable stack probes">;
def mno_stack_arg_probe : Flag<["-"], "mno-stack-arg-probe">, Group<m_Group>, Flags<[CC1Option]>,
  HelpText<"Disable stack probes which are enabled by default">;
def mthread_model : Separate<["-"], "mthread-model">, Group<m_Group>, Flags<[CC1Option]>,
  HelpText<"The thread model to use, e.g. posix, single (posix by default)">, Values<"posix,single">;
def meabi : Separate<["-"], "meabi">, Group<m_Group>, Flags<[CC1Option]>,
  HelpText<"Set EABI type, e.g. 4, 5 or gnu (default depends on triple)">, Values<"default,4,5,gnu">;

def mno_constant_cfstrings : Flag<["-"], "mno-constant-cfstrings">, Group<m_Group>;
def mno_global_merge : Flag<["-"], "mno-global-merge">, Group<m_Group>, Flags<[CC1Option]>,
  HelpText<"Disable merging of globals">;
def mno_pascal_strings : Flag<["-"], "mno-pascal-strings">,
  Alias<fno_pascal_strings>;
def mno_red_zone : Flag<["-"], "mno-red-zone">, Group<m_Group>;
def mno_tls_direct_seg_refs : Flag<["-"], "mno-tls-direct-seg-refs">, Group<m_Group>, Flags<[CC1Option]>,
  HelpText<"Disable direct TLS access through segment registers">;
def mno_relax_all : Flag<["-"], "mno-relax-all">, Group<m_Group>;
def mno_rtd: Flag<["-"], "mno-rtd">, Group<m_Group>;
def mno_soft_float : Flag<["-"], "mno-soft-float">, Group<m_Group>;
def mno_stackrealign : Flag<["-"], "mno-stackrealign">, Group<m_Group>;

def mretpoline : Flag<["-"], "mretpoline">, Group<m_Group>, Flags<[CoreOption,DriverOption]>;
def mno_retpoline : Flag<["-"], "mno-retpoline">, Group<m_Group>, Flags<[CoreOption,DriverOption]>;
def mspeculative_load_hardening : Flag<["-"], "mspeculative-load-hardening">,
  Group<m_Group>, Flags<[CoreOption,CC1Option]>;
def mno_speculative_load_hardening : Flag<["-"], "mno-speculative-load-hardening">,
  Group<m_Group>, Flags<[CoreOption]>;

def mrelax : Flag<["-"], "mrelax">, Group<m_riscv_Features_Group>,
  HelpText<"Enable linker relaxation">;
def mno_relax : Flag<["-"], "mno-relax">, Group<m_riscv_Features_Group>,
  HelpText<"Disable linker relaxation">;
def msave_restore : Flag<["-"], "msave-restore">, Group<m_riscv_Features_Group>,
  HelpText<"Enable using library calls for save and restore">;
def mno_save_restore : Flag<["-"], "mno-save-restore">, Group<m_riscv_Features_Group>,
  HelpText<"Disable using library calls for save and restore">;
def mcmodel_EQ_medlow : Flag<["-"], "mcmodel=medlow">, Group<m_riscv_Features_Group>,
  Flags<[CC1Option]>, Alias<mcmodel_EQ>, AliasArgs<["small"]>,
  HelpText<"Equivalent to -mcmodel=small, compatible with RISC-V gcc.">;
def mcmodel_EQ_medany : Flag<["-"], "mcmodel=medany">, Group<m_riscv_Features_Group>,
  Flags<[CC1Option]>, Alias<mcmodel_EQ>, AliasArgs<["medium"]>,
  HelpText<"Equivalent to -mcmodel=medium, compatible with RISC-V gcc.">;

def munaligned_access : Flag<["-"], "munaligned-access">, Group<m_arm_Features_Group>,
  HelpText<"Allow memory accesses to be unaligned (AArch32/AArch64 only)">;
def mno_unaligned_access : Flag<["-"], "mno-unaligned-access">, Group<m_arm_Features_Group>,
  HelpText<"Force all memory accesses to be aligned (AArch32/AArch64 only)">;
def mstrict_align : Flag<["-"], "mstrict-align">, Alias<mno_unaligned_access>, Flags<[CC1Option,HelpHidden]>,
  HelpText<"Force all memory accesses to be aligned (same as mno-unaligned-access)">;
def mno_thumb : Flag<["-"], "mno-thumb">, Group<m_arm_Features_Group>;
def mrestrict_it: Flag<["-"], "mrestrict-it">, Group<m_arm_Features_Group>,
  HelpText<"Disallow generation of deprecated IT blocks for ARMv8. It is on by default for ARMv8 Thumb mode.">;
def mno_restrict_it: Flag<["-"], "mno-restrict-it">, Group<m_arm_Features_Group>,
  HelpText<"Allow generation of deprecated IT blocks for ARMv8. It is off by default for ARMv8 Thumb mode">;
def marm : Flag<["-"], "marm">, Alias<mno_thumb>;
def ffixed_r9 : Flag<["-"], "ffixed-r9">, Group<m_arm_Features_Group>,
  HelpText<"Reserve the r9 register (ARM only)">;
def mno_movt : Flag<["-"], "mno-movt">, Group<m_arm_Features_Group>,
  HelpText<"Disallow use of movt/movw pairs (ARM only)">;
def mcrc : Flag<["-"], "mcrc">, Group<m_Group>,
  HelpText<"Allow use of CRC instructions (ARM/Mips only)">;
def mnocrc : Flag<["-"], "mnocrc">, Group<m_arm_Features_Group>,
  HelpText<"Disallow use of CRC instructions (ARM only)">;
def mno_neg_immediates: Flag<["-"], "mno-neg-immediates">, Group<m_arm_Features_Group>,
  HelpText<"Disallow converting instructions with negative immediates to their negation or inversion.">;
def mcmse : Flag<["-"], "mcmse">, Group<m_arm_Features_Group>,
  Flags<[DriverOption,CC1Option]>,
  HelpText<"Allow use of CMSE (Armv8-M Security Extensions)">;

def mgeneral_regs_only : Flag<["-"], "mgeneral-regs-only">, Group<m_aarch64_Features_Group>,
  HelpText<"Generate code which only uses the general purpose registers (AArch64 only)">;
def mfix_cortex_a53_835769 : Flag<["-"], "mfix-cortex-a53-835769">,
  Group<m_aarch64_Features_Group>,
  HelpText<"Workaround Cortex-A53 erratum 835769 (AArch64 only)">;
def mno_fix_cortex_a53_835769 : Flag<["-"], "mno-fix-cortex-a53-835769">,
  Group<m_aarch64_Features_Group>,
  HelpText<"Don't workaround Cortex-A53 erratum 835769 (AArch64 only)">;
foreach i = {1-7,9-15,18,20-28} in
  def ffixed_x#i : Flag<["-"], "ffixed-x"#i>, Group<m_aarch64_Features_Group>,
    HelpText<"Reserve the "#i#" register (AArch64 only)">;

foreach i = {8-15,18} in
  def fcall_saved_x#i : Flag<["-"], "fcall-saved-x"#i>, Group<m_aarch64_Features_Group>,
    HelpText<"Make the x"#i#" register call-saved (AArch64 only)">;

def msign_return_address_EQ : Joined<["-"], "msign-return-address=">,
  Flags<[CC1Option]>, Group<m_Group>, Values<"none,all,non-leaf">,
  HelpText<"Select return address signing scope">;
def mbranch_protection_EQ : Joined<["-"], "mbranch-protection=">,
  HelpText<"Enforce targets of indirect branches and function returns">;

def msimd128 : Flag<["-"], "msimd128">, Group<m_wasm_Features_Group>;
def munimplemented_simd128 : Flag<["-"], "munimplemented-simd128">, Group<m_wasm_Features_Group>;
def mno_unimplemented_simd128 : Flag<["-"], "mno-unimplemented-simd128">, Group<m_wasm_Features_Group>;
def mno_simd128 : Flag<["-"], "mno-simd128">, Group<m_wasm_Features_Group>;
def mnontrapping_fptoint : Flag<["-"], "mnontrapping-fptoint">, Group<m_wasm_Features_Group>;
def mno_nontrapping_fptoint : Flag<["-"], "mno-nontrapping-fptoint">, Group<m_wasm_Features_Group>;
def msign_ext : Flag<["-"], "msign-ext">, Group<m_wasm_Features_Group>;
def mno_sign_ext : Flag<["-"], "mno-sign-ext">, Group<m_wasm_Features_Group>;
def mexception_handing : Flag<["-"], "mexception-handling">, Group<m_wasm_Features_Group>;
def mno_exception_handing : Flag<["-"], "mno-exception-handling">, Group<m_wasm_Features_Group>;
def matomics : Flag<["-"], "matomics">, Group<m_wasm_Features_Group>;
def mno_atomics : Flag<["-"], "mno-atomics">, Group<m_wasm_Features_Group>;
def mbulk_memory : Flag<["-"], "mbulk-memory">, Group<m_wasm_Features_Group>;
def mno_bulk_memory : Flag<["-"], "mno-bulk-memory">, Group<m_wasm_Features_Group>;
def mmutable_globals : Flag<["-"], "mmutable-globals">, Group<m_wasm_Features_Group>;
def mno_mutable_globals : Flag<["-"], "mno-mutable-globals">, Group<m_wasm_Features_Group>;
def mmultivalue : Flag<["-"], "mmultivalue">, Group<m_wasm_Features_Group>;
def mno_multivalue : Flag<["-"], "mno-multivalue">, Group<m_wasm_Features_Group>;
def mtail_call : Flag<["-"], "mtail-call">, Group<m_wasm_Features_Group>;
def mno_tail_call : Flag<["-"], "mno-tail-call">, Group<m_wasm_Features_Group>;

def mamdgpu_debugger_abi : Joined<["-"], "mamdgpu-debugger-abi=">,
  Flags<[HelpHidden]>,
  Group<m_Group>,
  HelpText<"Generate additional code for specified <version> of debugger ABI (AMDGPU only)">,
  MetaVarName<"<version>">;

def mcode_object_v3 : Flag<["-"], "mcode-object-v3">, Group<m_amdgpu_Features_Group>,
  HelpText<"Enable code object v3 (AMDGPU only)">;
def mno_code_object_v3 : Flag<["-"], "mno-code-object-v3">, Group<m_amdgpu_Features_Group>,
  HelpText<"Disable code object v3 (AMDGPU only)">;
def mxnack : Flag<["-"], "mxnack">, Group<m_amdgpu_Features_Group>,
  HelpText<"Enable XNACK (AMDGPU only)">;
def mno_xnack : Flag<["-"], "mno-xnack">, Group<m_amdgpu_Features_Group>,
  HelpText<"Disable XNACK (AMDGPU only)">;
def msram_ecc : Flag<["-"], "msram-ecc">, Group<m_amdgpu_Features_Group>,
  HelpText<"Enable SRAM ECC (AMDGPU only)">;
def mno_sram_ecc : Flag<["-"], "mno-sram-ecc">, Group<m_amdgpu_Features_Group>,
  HelpText<"Disable SRAM ECC (AMDGPU only)">;

def mcumode : Flag<["-"], "mcumode">, Group<m_amdgpu_Features_Group>,
  HelpText<"CU wavefront execution mode is used (AMDGPU only)">;
def mno_cumode : Flag<["-"], "mno-cumode">, Group<m_amdgpu_Features_Group>,
  HelpText<"WGP wavefront execution mode is used (AMDGPU only)">;

def mwavefrontsize64 : Flag<["-"], "mwavefrontsize64">,
  Group<m_Group>, HelpText<"Wavefront size 64 is used">;
def mno_wavefrontsize64 : Flag<["-"], "mno-wavefrontsize64">,
  Group<m_Group>, HelpText<"Wavefront size 32 is used">;

def faltivec : Flag<["-"], "faltivec">, Group<f_Group>, Flags<[DriverOption]>;
def fno_altivec : Flag<["-"], "fno-altivec">, Group<f_Group>, Flags<[DriverOption]>;
def maltivec : Flag<["-"], "maltivec">, Group<m_ppc_Features_Group>;
def mno_altivec : Flag<["-"], "mno-altivec">, Group<m_ppc_Features_Group>;
def mspe : Flag<["-"], "mspe">, Group<m_ppc_Features_Group>;
def mno_spe : Flag<["-"], "mno-spe">, Group<m_ppc_Features_Group>;
def mvsx : Flag<["-"], "mvsx">, Group<m_ppc_Features_Group>;
def mno_vsx : Flag<["-"], "mno-vsx">, Group<m_ppc_Features_Group>;
def msecure_plt : Flag<["-"], "msecure-plt">, Group<m_ppc_Features_Group>;
def mpower8_vector : Flag<["-"], "mpower8-vector">,
    Group<m_ppc_Features_Group>;
def mno_power8_vector : Flag<["-"], "mno-power8-vector">,
    Group<m_ppc_Features_Group>;
def mpower9_vector : Flag<["-"], "mpower9-vector">,
    Group<m_ppc_Features_Group>;
def mno_power9_vector : Flag<["-"], "mno-power9-vector">,
    Group<m_ppc_Features_Group>;
def mpower8_crypto : Flag<["-"], "mcrypto">,
    Group<m_ppc_Features_Group>;
def mnopower8_crypto : Flag<["-"], "mno-crypto">,
    Group<m_ppc_Features_Group>;
def mdirect_move : Flag<["-"], "mdirect-move">,
    Group<m_ppc_Features_Group>;
def mnodirect_move : Flag<["-"], "mno-direct-move">,
    Group<m_ppc_Features_Group>;
def mhtm : Flag<["-"], "mhtm">, Group<m_ppc_Features_Group>;
def mno_htm : Flag<["-"], "mno-htm">, Group<m_ppc_Features_Group>;
def mfprnd : Flag<["-"], "mfprnd">, Group<m_ppc_Features_Group>;
def mno_fprnd : Flag<["-"], "mno-fprnd">, Group<m_ppc_Features_Group>;
def mcmpb : Flag<["-"], "mcmpb">, Group<m_ppc_Features_Group>;
def mno_cmpb : Flag<["-"], "mno-cmpb">, Group<m_ppc_Features_Group>;
def misel : Flag<["-"], "misel">, Group<m_ppc_Features_Group>;
def mno_isel : Flag<["-"], "mno-isel">, Group<m_ppc_Features_Group>;
def mmfocrf : Flag<["-"], "mmfocrf">, Group<m_ppc_Features_Group>;
def mmfcrf : Flag<["-"], "mmfcrf">, Alias<mmfocrf>;
def mno_mfocrf : Flag<["-"], "mno-mfocrf">, Group<m_ppc_Features_Group>;
def mno_mfcrf : Flag<["-"], "mno-mfcrf">, Alias<mno_mfocrf>;
def mpopcntd : Flag<["-"], "mpopcntd">, Group<m_ppc_Features_Group>;
def mno_popcntd : Flag<["-"], "mno-popcntd">, Group<m_ppc_Features_Group>;
def mqpx : Flag<["-"], "mqpx">, Group<m_ppc_Features_Group>;
def mno_qpx : Flag<["-"], "mno-qpx">, Group<m_ppc_Features_Group>;
def mcrbits : Flag<["-"], "mcrbits">, Group<m_ppc_Features_Group>;
def mno_crbits : Flag<["-"], "mno-crbits">, Group<m_ppc_Features_Group>;
def minvariant_function_descriptors :
  Flag<["-"], "minvariant-function-descriptors">, Group<m_ppc_Features_Group>;
def mno_invariant_function_descriptors :
  Flag<["-"], "mno-invariant-function-descriptors">,
  Group<m_ppc_Features_Group>;
def mfloat128: Flag<["-"], "mfloat128">,
    Group<m_ppc_Features_Group>;
def mno_float128 : Flag<["-"], "mno-float128">,
    Group<m_ppc_Features_Group>;
def mlongcall: Flag<["-"], "mlongcall">,
    Group<m_ppc_Features_Group>;
def mno_longcall : Flag<["-"], "mno-longcall">,
    Group<m_ppc_Features_Group>;

def mvx : Flag<["-"], "mvx">, Group<m_Group>;
def mno_vx : Flag<["-"], "mno-vx">, Group<m_Group>;

def fzvector : Flag<["-"], "fzvector">, Group<f_Group>, Flags<[CC1Option]>,
  HelpText<"Enable System z vector language extension">;
def fno_zvector : Flag<["-"], "fno-zvector">, Group<f_Group>,
  Flags<[CC1Option]>;
def mzvector : Flag<["-"], "mzvector">, Alias<fzvector>;
def mno_zvector : Flag<["-"], "mno-zvector">, Alias<fno_zvector>;

def mbackchain : Flag<["-"], "mbackchain">, Group<m_Group>, Flags<[DriverOption,CC1Option]>,
  HelpText<"Link stack frames through backchain on System Z">;
def mno_backchain : Flag<["-"], "mno-backchain">, Group<m_Group>, Flags<[DriverOption,CC1Option]>;

def mno_warn_nonportable_cfstrings : Flag<["-"], "mno-warn-nonportable-cfstrings">, Group<m_Group>;
def mno_omit_leaf_frame_pointer : Flag<["-"], "mno-omit-leaf-frame-pointer">, Group<m_Group>;
def momit_leaf_frame_pointer : Flag<["-"], "momit-leaf-frame-pointer">, Group<m_Group>,
  HelpText<"Omit frame pointer setup for leaf functions">;
def moslib_EQ : Joined<["-"], "moslib=">, Group<m_Group>;
def mpascal_strings : Flag<["-"], "mpascal-strings">, Alias<fpascal_strings>;
def mred_zone : Flag<["-"], "mred-zone">, Group<m_Group>;
def mtls_direct_seg_refs : Flag<["-"], "mtls-direct-seg-refs">, Group<m_Group>,
  HelpText<"Enable direct TLS access through segment registers (default)">;
def mregparm_EQ : Joined<["-"], "mregparm=">, Group<m_Group>;
def mrelax_all : Flag<["-"], "mrelax-all">, Group<m_Group>, Flags<[CC1Option,CC1AsOption]>,
  HelpText<"(integrated-as) Relax all machine instructions">;
def mincremental_linker_compatible : Flag<["-"], "mincremental-linker-compatible">, Group<m_Group>,
  Flags<[CC1Option,CC1AsOption]>,
  HelpText<"(integrated-as) Emit an object file which can be used with an incremental linker">;
def mno_incremental_linker_compatible : Flag<["-"], "mno-incremental-linker-compatible">, Group<m_Group>,
  HelpText<"(integrated-as) Emit an object file which cannot be used with an incremental linker">;
def mrtd : Flag<["-"], "mrtd">, Group<m_Group>, Flags<[CC1Option]>,
  HelpText<"Make StdCall calling convention the default">;
def msmall_data_threshold_EQ : Joined <["-"], "msmall-data-threshold=">,
  Group<m_Group>, Alias<G>;
def msoft_float : Flag<["-"], "msoft-float">, Group<m_Group>, Flags<[CC1Option]>,
  HelpText<"Use software floating point">;
def mno_implicit_float : Flag<["-"], "mno-implicit-float">, Group<m_Group>,
  HelpText<"Don't generate implicit floating point instructions">;
def mimplicit_float : Flag<["-"], "mimplicit-float">, Group<m_Group>;
def mrecip : Flag<["-"], "mrecip">, Group<m_Group>;
def mrecip_EQ : CommaJoined<["-"], "mrecip=">, Group<m_Group>, Flags<[CC1Option]>;
def mprefer_vector_width_EQ : Joined<["-"], "mprefer-vector-width=">, Group<m_Group>, Flags<[CC1Option]>,
  HelpText<"Specifies preferred vector width for auto-vectorization. Defaults to 'none' which allows target specific decisions.">;
def mpie_copy_relocations : Flag<["-"], "mpie-copy-relocations">, Group<m_Group>,
  Flags<[CC1Option]>,
  HelpText<"Use copy relocations support for PIE builds">;
def mno_pie_copy_relocations : Flag<["-"], "mno-pie-copy-relocations">, Group<m_Group>;
def mfentry : Flag<["-"], "mfentry">, HelpText<"Insert calls to fentry at function entry (x86/SystemZ only)">,
  Flags<[CC1Option]>, Group<m_Group>;
def mips16 : Flag<["-"], "mips16">, Group<m_mips_Features_Group>;
def mno_mips16 : Flag<["-"], "mno-mips16">, Group<m_mips_Features_Group>;
def mmicromips : Flag<["-"], "mmicromips">, Group<m_mips_Features_Group>;
def mno_micromips : Flag<["-"], "mno-micromips">, Group<m_mips_Features_Group>;
def mxgot : Flag<["-"], "mxgot">, Group<m_mips_Features_Group>;
def mno_xgot : Flag<["-"], "mno-xgot">, Group<m_mips_Features_Group>;
def mldc1_sdc1 : Flag<["-"], "mldc1-sdc1">, Group<m_mips_Features_Group>;
def mno_ldc1_sdc1 : Flag<["-"], "mno-ldc1-sdc1">, Group<m_mips_Features_Group>;
def mcheck_zero_division : Flag<["-"], "mcheck-zero-division">,
                           Group<m_mips_Features_Group>;
def mno_check_zero_division : Flag<["-"], "mno-check-zero-division">,
                              Group<m_mips_Features_Group>;
def mcompact_branches_EQ : Joined<["-"], "mcompact-branches=">,
                           Group<m_mips_Features_Group>;
def mbranch_likely : Flag<["-"], "mbranch-likely">, Group<m_Group>,
  IgnoredGCCCompat;
def mno_branch_likely : Flag<["-"], "mno-branch-likely">, Group<m_Group>,
  IgnoredGCCCompat;
def mindirect_jump_EQ : Joined<["-"], "mindirect-jump=">,
  Group<m_mips_Features_Group>,
  HelpText<"Change indirect jump instructions to inhibit speculation">;
def mdsp : Flag<["-"], "mdsp">, Group<m_mips_Features_Group>;
def mno_dsp : Flag<["-"], "mno-dsp">, Group<m_mips_Features_Group>;
def mdspr2 : Flag<["-"], "mdspr2">, Group<m_mips_Features_Group>;
def mno_dspr2 : Flag<["-"], "mno-dspr2">, Group<m_mips_Features_Group>;
def msingle_float : Flag<["-"], "msingle-float">, Group<m_mips_Features_Group>;
def mdouble_float : Flag<["-"], "mdouble-float">, Group<m_mips_Features_Group>;
def mmadd4 : Flag<["-"], "mmadd4">, Group<m_mips_Features_Group>,
  HelpText<"Enable the generation of 4-operand madd.s, madd.d and related instructions.">;
def mno_madd4 : Flag<["-"], "mno-madd4">, Group<m_mips_Features_Group>,
  HelpText<"Disable the generation of 4-operand madd.s, madd.d and related instructions.">;
def mmsa : Flag<["-"], "mmsa">, Group<m_mips_Features_Group>,
  HelpText<"Enable MSA ASE (MIPS only)">;
def mno_msa : Flag<["-"], "mno-msa">, Group<m_mips_Features_Group>,
  HelpText<"Disable MSA ASE (MIPS only)">;
def mmt : Flag<["-"], "mmt">, Group<m_mips_Features_Group>,
  HelpText<"Enable MT ASE (MIPS only)">;
def mno_mt : Flag<["-"], "mno-mt">, Group<m_mips_Features_Group>,
  HelpText<"Disable MT ASE (MIPS only)">;
def mfp64 : Flag<["-"], "mfp64">, Group<m_mips_Features_Group>,
  HelpText<"Use 64-bit floating point registers (MIPS only)">;
def mfp32 : Flag<["-"], "mfp32">, Group<m_mips_Features_Group>,
  HelpText<"Use 32-bit floating point registers (MIPS only)">;
def mgpopt : Flag<["-"], "mgpopt">, Group<m_mips_Features_Group>,
  HelpText<"Use GP relative accesses for symbols known to be in a small"
           " data section (MIPS)">;
def mno_gpopt : Flag<["-"], "mno-gpopt">, Group<m_mips_Features_Group>,
  HelpText<"Do not use GP relative accesses for symbols known to be in a small"
           " data section (MIPS)">;
def mlocal_sdata : Flag<["-"], "mlocal-sdata">,
  Group<m_mips_Features_Group>,
  HelpText<"Extend the -G behaviour to object local data (MIPS)">;
def mno_local_sdata : Flag<["-"], "mno-local-sdata">,
  Group<m_mips_Features_Group>,
  HelpText<"Do not extend the -G behaviour to object local data (MIPS)">;
def mextern_sdata : Flag<["-"], "mextern-sdata">,
  Group<m_mips_Features_Group>,
  HelpText<"Assume that externally defined data is in the small data if it"
           " meets the -G <size> threshold (MIPS)">;
def mno_extern_sdata : Flag<["-"], "mno-extern-sdata">,
  Group<m_mips_Features_Group>,
  HelpText<"Do not assume that externally defined data is in the small data if"
           " it meets the -G <size> threshold (MIPS)">;
def membedded_data : Flag<["-"], "membedded-data">,
  Group<m_mips_Features_Group>,
  HelpText<"Place constants in the .rodata section instead of the .sdata "
           "section even if they meet the -G <size> threshold (MIPS)">;
def mno_embedded_data : Flag<["-"], "mno-embedded-data">,
  Group<m_mips_Features_Group>,
  HelpText<"Do not place constants in the .rodata section instead of the "
           ".sdata if they meet the -G <size> threshold (MIPS)">;
def mnan_EQ : Joined<["-"], "mnan=">, Group<m_mips_Features_Group>;
def mabs_EQ : Joined<["-"], "mabs=">, Group<m_mips_Features_Group>;
def mabicalls : Flag<["-"], "mabicalls">, Group<m_mips_Features_Group>,
  HelpText<"Enable SVR4-style position-independent code (Mips only)">;
def mno_abicalls : Flag<["-"], "mno-abicalls">, Group<m_mips_Features_Group>,
  HelpText<"Disable SVR4-style position-independent code (Mips only)">;
def mno_crc : Flag<["-"], "mno-crc">, Group<m_mips_Features_Group>,
  HelpText<"Disallow use of CRC instructions (Mips only)">;
def mvirt : Flag<["-"], "mvirt">, Group<m_mips_Features_Group>;
def mno_virt : Flag<["-"], "mno-virt">, Group<m_mips_Features_Group>;
def mginv : Flag<["-"], "mginv">, Group<m_mips_Features_Group>;
def mno_ginv : Flag<["-"], "mno-ginv">, Group<m_mips_Features_Group>;
def mips1 : Flag<["-"], "mips1">,
  Alias<march_EQ>, AliasArgs<["mips1"]>, Group<m_mips_Features_Group>,
  HelpText<"Equivalent to -march=mips1">, Flags<[HelpHidden]>;
def mips2 : Flag<["-"], "mips2">,
  Alias<march_EQ>, AliasArgs<["mips2"]>, Group<m_mips_Features_Group>,
  HelpText<"Equivalent to -march=mips2">, Flags<[HelpHidden]>;
def mips3 : Flag<["-"], "mips3">,
  Alias<march_EQ>, AliasArgs<["mips3"]>, Group<m_mips_Features_Group>,
  HelpText<"Equivalent to -march=mips3">, Flags<[HelpHidden]>;
def mips4 : Flag<["-"], "mips4">,
  Alias<march_EQ>, AliasArgs<["mips4"]>, Group<m_mips_Features_Group>,
  HelpText<"Equivalent to -march=mips4">, Flags<[HelpHidden]>;
def mips5 : Flag<["-"], "mips5">,
  Alias<march_EQ>, AliasArgs<["mips5"]>, Group<m_mips_Features_Group>,
  HelpText<"Equivalent to -march=mips5">, Flags<[HelpHidden]>;
def mips32 : Flag<["-"], "mips32">,
  Alias<march_EQ>, AliasArgs<["mips32"]>, Group<m_mips_Features_Group>,
  HelpText<"Equivalent to -march=mips32">, Flags<[HelpHidden]>;
def mips32r2 : Flag<["-"], "mips32r2">,
  Alias<march_EQ>, AliasArgs<["mips32r2"]>, Group<m_mips_Features_Group>,
  HelpText<"Equivalent to -march=mips32r2">, Flags<[HelpHidden]>;
def mips32r3 : Flag<["-"], "mips32r3">,
  Alias<march_EQ>, AliasArgs<["mips32r3"]>, Group<m_mips_Features_Group>,
  HelpText<"Equivalent to -march=mips32r3">, Flags<[HelpHidden]>;
def mips32r5 : Flag<["-"], "mips32r5">,
  Alias<march_EQ>, AliasArgs<["mips32r5"]>, Group<m_mips_Features_Group>,
  HelpText<"Equivalent to -march=mips32r5">, Flags<[HelpHidden]>;
def mips32r6 : Flag<["-"], "mips32r6">,
  Alias<march_EQ>, AliasArgs<["mips32r6"]>, Group<m_mips_Features_Group>,
  HelpText<"Equivalent to -march=mips32r6">, Flags<[HelpHidden]>;
def mips64 : Flag<["-"], "mips64">,
  Alias<march_EQ>, AliasArgs<["mips64"]>, Group<m_mips_Features_Group>,
  HelpText<"Equivalent to -march=mips64">, Flags<[HelpHidden]>;
def mips64r2 : Flag<["-"], "mips64r2">,
  Alias<march_EQ>, AliasArgs<["mips64r2"]>, Group<m_mips_Features_Group>,
  HelpText<"Equivalent to -march=mips64r2">, Flags<[HelpHidden]>;
def mips64r3 : Flag<["-"], "mips64r3">,
  Alias<march_EQ>, AliasArgs<["mips64r3"]>, Group<m_mips_Features_Group>,
  HelpText<"Equivalent to -march=mips64r3">, Flags<[HelpHidden]>;
def mips64r5 : Flag<["-"], "mips64r5">,
  Alias<march_EQ>, AliasArgs<["mips64r5"]>, Group<m_mips_Features_Group>,
  HelpText<"Equivalent to -march=mips64r5">, Flags<[HelpHidden]>;
def mips64r6 : Flag<["-"], "mips64r6">,
  Alias<march_EQ>, AliasArgs<["mips64r6"]>, Group<m_mips_Features_Group>,
  HelpText<"Equivalent to -march=mips64r6">, Flags<[HelpHidden]>;
def mfpxx : Flag<["-"], "mfpxx">, Group<m_mips_Features_Group>,
  HelpText<"Avoid FPU mode dependent operations when used with the O32 ABI">,
  Flags<[HelpHidden]>;
def modd_spreg : Flag<["-"], "modd-spreg">, Group<m_mips_Features_Group>,
  HelpText<"Enable odd single-precision floating point registers">,
  Flags<[HelpHidden]>;
def mno_odd_spreg : Flag<["-"], "mno-odd-spreg">, Group<m_mips_Features_Group>,
  HelpText<"Disable odd single-precision floating point registers">,
  Flags<[HelpHidden]>;
def mrelax_pic_calls : Flag<["-"], "mrelax-pic-calls">,
  Group<m_mips_Features_Group>,
  HelpText<"Produce relaxation hints for linkers to try optimizing PIC "
           "call sequences into direct calls (MIPS only)">, Flags<[HelpHidden]>;
def mno_relax_pic_calls : Flag<["-"], "mno-relax-pic-calls">,
  Group<m_mips_Features_Group>,
  HelpText<"Do not produce relaxation hints for linkers to try optimizing PIC "
           "call sequences into direct calls (MIPS only)">, Flags<[HelpHidden]>;
def mglibc : Flag<["-"], "mglibc">, Group<m_libc_Group>, Flags<[HelpHidden]>;
def muclibc : Flag<["-"], "muclibc">, Group<m_libc_Group>, Flags<[HelpHidden]>;
def module_file_info : Flag<["-"], "module-file-info">, Flags<[DriverOption,CC1Option]>, Group<Action_Group>,
  HelpText<"Provide information about a particular module file">;
def mthumb : Flag<["-"], "mthumb">, Group<m_Group>;
def mtune_EQ : Joined<["-"], "mtune=">, Group<m_Group>;
def multi__module : Flag<["-"], "multi_module">;
def multiply__defined__unused : Separate<["-"], "multiply_defined_unused">;
def multiply__defined : Separate<["-"], "multiply_defined">;
def mwarn_nonportable_cfstrings : Flag<["-"], "mwarn-nonportable-cfstrings">, Group<m_Group>;
def no_canonical_prefixes : Flag<["-"], "no-canonical-prefixes">, Flags<[HelpHidden, CoreOption]>,
  HelpText<"Use relative instead of canonical paths">;
def no_cpp_precomp : Flag<["-"], "no-cpp-precomp">, Group<clang_ignored_f_Group>;
def no_integrated_cpp : Flag<["-", "--"], "no-integrated-cpp">, Flags<[DriverOption]>;
def no_pedantic : Flag<["-", "--"], "no-pedantic">, Group<pedantic_Group>;
def no__dead__strip__inits__and__terms : Flag<["-"], "no_dead_strip_inits_and_terms">;
def nobuiltininc : Flag<["-"], "nobuiltininc">, Flags<[CC1Option, CoreOption]>,
  HelpText<"Disable builtin #include directories">;
def nocudainc : Flag<["-"], "nocudainc">;
def nogpulib : Flag<["-"], "nogpulib">,
  HelpText<"Do not link device library for CUDA/HIP device compilation">;
def : Flag<["-"], "nocudalib">, Alias<nogpulib>;
def nodefaultlibs : Flag<["-"], "nodefaultlibs">;
def nofixprebinding : Flag<["-"], "nofixprebinding">;
def nolibc : Flag<["-"], "nolibc">;
def nomultidefs : Flag<["-"], "nomultidefs">;
def nopie : Flag<["-"], "nopie">;
def no_pie : Flag<["-"], "no-pie">, Alias<nopie>;
def noprebind : Flag<["-"], "noprebind">;
def noprofilelib : Flag<["-"], "noprofilelib">;
def noseglinkedit : Flag<["-"], "noseglinkedit">;
def nostartfiles : Flag<["-"], "nostartfiles">;
def nostdinc : Flag<["-"], "nostdinc">, Flags<[CoreOption]>;
def nostdlibinc : Flag<["-"], "nostdlibinc">;
def nostdincxx : Flag<["-"], "nostdinc++">, Flags<[CC1Option]>,
  HelpText<"Disable standard #include directories for the C++ standard library">;
def nostdlib : Flag<["-"], "nostdlib">;
def nostdlibxx : Flag<["-"], "nostdlib++">;
def object : Flag<["-"], "object">;
def o : JoinedOrSeparate<["-"], "o">, Flags<[DriverOption, RenderAsInput, CC1Option, CC1AsOption]>,
  HelpText<"Write output to <file>">, MetaVarName<"<file>">;
def pagezero__size : JoinedOrSeparate<["-"], "pagezero_size">;
def pass_exit_codes : Flag<["-", "--"], "pass-exit-codes">, Flags<[Unsupported]>;
def pedantic_errors : Flag<["-", "--"], "pedantic-errors">, Group<pedantic_Group>, Flags<[CC1Option]>;
def pedantic : Flag<["-", "--"], "pedantic">, Group<pedantic_Group>, Flags<[CC1Option]>;
def pg : Flag<["-"], "pg">, HelpText<"Enable mcount instrumentation">, Flags<[CC1Option]>;
def pipe : Flag<["-", "--"], "pipe">,
  HelpText<"Use pipes between commands, when possible">;
def prebind__all__twolevel__modules : Flag<["-"], "prebind_all_twolevel_modules">;
def prebind : Flag<["-"], "prebind">;
def preload : Flag<["-"], "preload">;
def print_file_name_EQ : Joined<["-", "--"], "print-file-name=">,
  HelpText<"Print the full library path of <file>">, MetaVarName<"<file>">;
def print_ivar_layout : Flag<["-"], "print-ivar-layout">, Flags<[CC1Option]>,
  HelpText<"Enable Objective-C Ivar layout bitmap print trace">;
def print_libgcc_file_name : Flag<["-", "--"], "print-libgcc-file-name">,
  HelpText<"Print the library path for the currently used compiler runtime "
           "library (\"libgcc.a\" or \"libclang_rt.builtins.*.a\")">;
def print_multi_directory : Flag<["-", "--"], "print-multi-directory">;
def print_multi_lib : Flag<["-", "--"], "print-multi-lib">;
def print_multi_os_directory : Flag<["-", "--"], "print-multi-os-directory">,
  Flags<[Unsupported]>;
def print_target_triple : Flag<["-", "--"], "print-target-triple">,
  HelpText<"Print the normalized target triple">;
def print_effective_triple : Flag<["-", "--"], "print-effective-triple">,
  HelpText<"Print the effective target triple">;
def print_prog_name_EQ : Joined<["-", "--"], "print-prog-name=">,
  HelpText<"Print the full program path of <name>">, MetaVarName<"<name>">;
def print_resource_dir : Flag<["-", "--"], "print-resource-dir">,
  HelpText<"Print the resource directory pathname">;
def print_search_dirs : Flag<["-", "--"], "print-search-dirs">,
  HelpText<"Print the paths used for finding libraries and programs">;
def private__bundle : Flag<["-"], "private_bundle">;
def pthreads : Flag<["-"], "pthreads">;
def pthread : Flag<["-"], "pthread">, Flags<[CC1Option]>,
  HelpText<"Support POSIX threads in generated code">;
def no_pthread : Flag<["-"], "no-pthread">, Flags<[CC1Option]>;
def p : Flag<["-"], "p">;
def pie : Flag<["-"], "pie">;
def static_pie : Flag<["-"], "static-pie">;
def read__only__relocs : Separate<["-"], "read_only_relocs">;
def remap : Flag<["-"], "remap">;
def rewrite_objc : Flag<["-"], "rewrite-objc">, Flags<[DriverOption,CC1Option]>,
  HelpText<"Rewrite Objective-C source to C++">, Group<Action_Group>;
def rewrite_legacy_objc : Flag<["-"], "rewrite-legacy-objc">, Flags<[DriverOption]>,
  HelpText<"Rewrite Legacy Objective-C source to C++">;
def rdynamic : Flag<["-"], "rdynamic">;
def resource_dir : Separate<["-"], "resource-dir">,
  Flags<[DriverOption, CC1Option, CoreOption, HelpHidden]>,
  HelpText<"The directory which holds the compiler resource files">;
def resource_dir_EQ : Joined<["-"], "resource-dir=">, Flags<[DriverOption, CoreOption]>,
  Alias<resource_dir>;
def rpath : Separate<["-"], "rpath">, Flags<[LinkerInput]>, Group<Link_Group>;
def rtlib_EQ : Joined<["-", "--"], "rtlib=">,
  HelpText<"Compiler runtime library to use">;
def frtlib_add_rpath: Flag<["-"], "frtlib-add-rpath">, Flags<[NoArgumentUnused]>,
  HelpText<"Add -rpath with architecture-specific resource directory to the linker flags">;
def fno_rtlib_add_rpath: Flag<["-"], "fno-rtlib-add-rpath">, Flags<[NoArgumentUnused]>,
  HelpText<"Do not add -rpath with architecture-specific resource directory to the linker flags">;
def r : Flag<["-"], "r">, Flags<[LinkerInput,NoArgumentUnused]>,
        Group<Link_Group>;
def save_temps_EQ : Joined<["-", "--"], "save-temps=">, Flags<[CC1Option, DriverOption]>,
  HelpText<"Save intermediate compilation results.">;
def save_temps : Flag<["-", "--"], "save-temps">, Flags<[DriverOption]>,
  Alias<save_temps_EQ>, AliasArgs<["cwd"]>,
  HelpText<"Save intermediate compilation results">;
def save_stats_EQ : Joined<["-", "--"], "save-stats=">, Flags<[DriverOption]>,
  HelpText<"Save llvm statistics.">;
def save_stats : Flag<["-", "--"], "save-stats">, Flags<[DriverOption]>,
  Alias<save_stats_EQ>, AliasArgs<["cwd"]>,
  HelpText<"Save llvm statistics.">;
def via_file_asm : Flag<["-", "--"], "via-file-asm">, InternalDebugOpt,
  HelpText<"Write assembly to file for input to assemble jobs">;
def sectalign : MultiArg<["-"], "sectalign", 3>;
def sectcreate : MultiArg<["-"], "sectcreate", 3>;
def sectobjectsymbols : MultiArg<["-"], "sectobjectsymbols", 2>;
def sectorder : MultiArg<["-"], "sectorder", 3>;
def seg1addr : JoinedOrSeparate<["-"], "seg1addr">;
def seg__addr__table__filename : Separate<["-"], "seg_addr_table_filename">;
def seg__addr__table : Separate<["-"], "seg_addr_table">;
def segaddr : MultiArg<["-"], "segaddr", 2>;
def segcreate : MultiArg<["-"], "segcreate", 3>;
def seglinkedit : Flag<["-"], "seglinkedit">;
def segprot : MultiArg<["-"], "segprot", 3>;
def segs__read__only__addr : Separate<["-"], "segs_read_only_addr">;
def segs__read__write__addr : Separate<["-"], "segs_read_write_addr">;
def segs__read__ : Joined<["-"], "segs_read_">;
def shared_libgcc : Flag<["-"], "shared-libgcc">;
def shared : Flag<["-", "--"], "shared">;
def single__module : Flag<["-"], "single_module">;
def specs_EQ : Joined<["-", "--"], "specs=">;
def specs : Separate<["-", "--"], "specs">, Flags<[Unsupported]>;
def static_libgcc : Flag<["-"], "static-libgcc">;
def static_libstdcxx : Flag<["-"], "static-libstdc++">;
def static : Flag<["-", "--"], "static">, Flags<[NoArgumentUnused]>;
def std_default_EQ : Joined<["-"], "std-default=">;
def std_EQ : Joined<["-", "--"], "std=">, Flags<[CC1Option]>,
  Group<CompileOnly_Group>, HelpText<"Language standard to compile for">,
  ValuesCode<[{
    const char *Values =
    #define LANGSTANDARD(id, name, lang, desc, features) name ","
    #define LANGSTANDARD_ALIAS(id, alias) alias ","
    #include "clang/Basic/LangStandards.def"
    ;
  }]>;
def stdlib_EQ : Joined<["-", "--"], "stdlib=">, Flags<[CC1Option]>,
  HelpText<"C++ standard library to use">, Values<"libc++,libstdc++,platform">;
def stdlibxx_isystem : JoinedOrSeparate<["-"], "stdlib++-isystem">,
  Group<clang_i_Group>,
  HelpText<"Use directory as the C++ standard library include path">,
  Flags<[DriverOption]>, MetaVarName<"<directory>">;
def unwindlib_EQ : Joined<["-", "--"], "unwindlib=">, Flags<[CC1Option]>,
  HelpText<"Unwind library to use">, Values<"libgcc,unwindlib,platform">;
def sub__library : JoinedOrSeparate<["-"], "sub_library">;
def sub__umbrella : JoinedOrSeparate<["-"], "sub_umbrella">;
def system_header_prefix : Joined<["--"], "system-header-prefix=">,
  Group<clang_i_Group>, Flags<[CC1Option]>, MetaVarName<"<prefix>">,
  HelpText<"Treat all #include paths starting with <prefix> as including a "
           "system header.">;
def : Separate<["--"], "system-header-prefix">, Alias<system_header_prefix>;
def no_system_header_prefix : Joined<["--"], "no-system-header-prefix=">,
  Group<clang_i_Group>, Flags<[CC1Option]>, MetaVarName<"<prefix>">,
  HelpText<"Treat all #include paths starting with <prefix> as not including a "
           "system header.">;
def : Separate<["--"], "no-system-header-prefix">, Alias<no_system_header_prefix>;
def s : Flag<["-"], "s">, Group<Link_Group>;
def target : Joined<["--"], "target=">, Flags<[DriverOption, CoreOption]>,
  HelpText<"Generate code for the given target">;
def print_supported_cpus : Flag<["-", "--"], "print-supported-cpus">,
  Group<CompileOnly_Group>, Flags<[CC1Option, CoreOption]>,
  HelpText<"Print supported cpu models for the given target (if target is not specified,"
           " it will print the supported cpus for the default target)">;
def mcpu_EQ_QUESTION : Flag<["-"], "mcpu=?">, Alias<print_supported_cpus>;
def mtune_EQ_QUESTION : Flag<["-"], "mtune=?">, Alias<print_supported_cpus>;
def gcc_toolchain : Joined<["--"], "gcc-toolchain=">, Flags<[DriverOption]>,
  HelpText<"Use the gcc toolchain at the given directory">;
def time : Flag<["-"], "time">,
  HelpText<"Time individual commands">;
def traditional_cpp : Flag<["-", "--"], "traditional-cpp">, Flags<[CC1Option]>,
  HelpText<"Enable some traditional CPP emulation">;
def traditional : Flag<["-", "--"], "traditional">;
def trigraphs : Flag<["-", "--"], "trigraphs">, Alias<ftrigraphs>,
  HelpText<"Process trigraph sequences">;
def twolevel__namespace__hints : Flag<["-"], "twolevel_namespace_hints">;
def twolevel__namespace : Flag<["-"], "twolevel_namespace">;
def t : Flag<["-"], "t">, Group<Link_Group>;
def umbrella : Separate<["-"], "umbrella">;
def undefined : JoinedOrSeparate<["-"], "undefined">, Group<u_Group>;
def undef : Flag<["-"], "undef">, Group<u_Group>, Flags<[CC1Option]>,
  HelpText<"undef all system defines">;
def unexported__symbols__list : Separate<["-"], "unexported_symbols_list">;
def u : JoinedOrSeparate<["-"], "u">, Group<u_Group>;
def v : Flag<["-"], "v">, Flags<[CC1Option, CoreOption]>,
  HelpText<"Show commands to run and use verbose output">;
def verify_debug_info : Flag<["--"], "verify-debug-info">, Flags<[DriverOption]>,
  HelpText<"Verify the binary representation of debug output">;
def weak_l : Joined<["-"], "weak-l">, Flags<[LinkerInput]>;
def weak__framework : Separate<["-"], "weak_framework">, Flags<[LinkerInput]>;
def weak__library : Separate<["-"], "weak_library">, Flags<[LinkerInput]>;
def weak__reference__mismatches : Separate<["-"], "weak_reference_mismatches">;
def whatsloaded : Flag<["-"], "whatsloaded">;
def whyload : Flag<["-"], "whyload">;
def w : Flag<["-"], "w">, HelpText<"Suppress all warnings">, Flags<[CC1Option]>;
def x : JoinedOrSeparate<["-"], "x">, Flags<[DriverOption,CC1Option]>,
  HelpText<"Treat subsequent input files as having type <language>">,
  MetaVarName<"<language>">;
def y : Joined<["-"], "y">;

def fintegrated_as : Flag<["-"], "fintegrated-as">, Flags<[DriverOption]>,
                     Group<f_Group>, HelpText<"Enable the integrated assembler">;
def fno_integrated_as : Flag<["-"], "fno-integrated-as">,
                        Flags<[CC1Option, DriverOption]>, Group<f_Group>,
                        HelpText<"Disable the integrated assembler">;
def : Flag<["-"], "integrated-as">, Alias<fintegrated_as>, Flags<[DriverOption]>;
def : Flag<["-"], "no-integrated-as">, Alias<fno_integrated_as>,
      Flags<[CC1Option, DriverOption]>;

def working_directory : JoinedOrSeparate<["-"], "working-directory">, Flags<[CC1Option]>,
  HelpText<"Resolve file paths relative to the specified directory">;
def working_directory_EQ : Joined<["-"], "working-directory=">, Flags<[CC1Option]>,
  Alias<working_directory>;

// Double dash options, which are usually an alias for one of the previous
// options.

def _mhwdiv_EQ : Joined<["--"], "mhwdiv=">, Alias<mhwdiv_EQ>;
def _mhwdiv : Separate<["--"], "mhwdiv">, Alias<mhwdiv_EQ>;
def _CLASSPATH_EQ : Joined<["--"], "CLASSPATH=">, Alias<fclasspath_EQ>;
def _CLASSPATH : Separate<["--"], "CLASSPATH">, Alias<fclasspath_EQ>;
def _all_warnings : Flag<["--"], "all-warnings">, Alias<Wall>;
def _analyzer_no_default_checks : Flag<["--"], "analyzer-no-default-checks">, Flags<[DriverOption]>;
def _analyzer_output : JoinedOrSeparate<["--"], "analyzer-output">, Flags<[DriverOption]>,
  HelpText<"Static analyzer report output format (html|plist|plist-multi-file|plist-html|text).">;
def _analyze : Flag<["--"], "analyze">, Flags<[DriverOption, CoreOption]>,
  HelpText<"Run the static analyzer">;
def _assemble : Flag<["--"], "assemble">, Alias<S>;
def _assert_EQ : Joined<["--"], "assert=">, Alias<A>;
def _assert : Separate<["--"], "assert">, Alias<A>;
def _bootclasspath_EQ : Joined<["--"], "bootclasspath=">, Alias<fbootclasspath_EQ>;
def _bootclasspath : Separate<["--"], "bootclasspath">, Alias<fbootclasspath_EQ>;
def _classpath_EQ : Joined<["--"], "classpath=">, Alias<fclasspath_EQ>;
def _classpath : Separate<["--"], "classpath">, Alias<fclasspath_EQ>;
def _comments_in_macros : Flag<["--"], "comments-in-macros">, Alias<CC>;
def _comments : Flag<["--"], "comments">, Alias<C>;
def _compile : Flag<["--"], "compile">, Alias<c>;
def _constant_cfstrings : Flag<["--"], "constant-cfstrings">;
def _debug_EQ : Joined<["--"], "debug=">, Alias<g_Flag>;
def _debug : Flag<["--"], "debug">, Alias<g_Flag>;
def _define_macro_EQ : Joined<["--"], "define-macro=">, Alias<D>;
def _define_macro : Separate<["--"], "define-macro">, Alias<D>;
def _dependencies : Flag<["--"], "dependencies">, Alias<M>;
def _dyld_prefix_EQ : Joined<["--"], "dyld-prefix=">;
def _dyld_prefix : Separate<["--"], "dyld-prefix">, Alias<_dyld_prefix_EQ>;
def _encoding_EQ : Joined<["--"], "encoding=">, Alias<fencoding_EQ>;
def _encoding : Separate<["--"], "encoding">, Alias<fencoding_EQ>;
def _entry : Flag<["--"], "entry">, Alias<e>;
def _extdirs_EQ : Joined<["--"], "extdirs=">, Alias<fextdirs_EQ>;
def _extdirs : Separate<["--"], "extdirs">, Alias<fextdirs_EQ>;
def _extra_warnings : Flag<["--"], "extra-warnings">, Alias<W_Joined>;
def _for_linker_EQ : Joined<["--"], "for-linker=">, Alias<Xlinker>;
def _for_linker : Separate<["--"], "for-linker">, Alias<Xlinker>;
def _force_link_EQ : Joined<["--"], "force-link=">, Alias<u>;
def _force_link : Separate<["--"], "force-link">, Alias<u>;
def _help_hidden : Flag<["--"], "help-hidden">,
  HelpText<"Display help for hidden options">;
def _imacros_EQ : Joined<["--"], "imacros=">, Alias<imacros>;
def _include_barrier : Flag<["--"], "include-barrier">, Alias<I_>;
def _include_directory_after_EQ : Joined<["--"], "include-directory-after=">, Alias<idirafter>;
def _include_directory_after : Separate<["--"], "include-directory-after">, Alias<idirafter>;
def _include_directory_EQ : Joined<["--"], "include-directory=">, Alias<I>;
def _include_directory : Separate<["--"], "include-directory">, Alias<I>;
def _include_prefix_EQ : Joined<["--"], "include-prefix=">, Alias<iprefix>;
def _include_prefix : Separate<["--"], "include-prefix">, Alias<iprefix>;
def _include_with_prefix_after_EQ : Joined<["--"], "include-with-prefix-after=">, Alias<iwithprefix>;
def _include_with_prefix_after : Separate<["--"], "include-with-prefix-after">, Alias<iwithprefix>;
def _include_with_prefix_before_EQ : Joined<["--"], "include-with-prefix-before=">, Alias<iwithprefixbefore>;
def _include_with_prefix_before : Separate<["--"], "include-with-prefix-before">, Alias<iwithprefixbefore>;
def _include_with_prefix_EQ : Joined<["--"], "include-with-prefix=">, Alias<iwithprefix>;
def _include_with_prefix : Separate<["--"], "include-with-prefix">, Alias<iwithprefix>;
def _include_EQ : Joined<["--"], "include=">, Alias<include_>;
def _language_EQ : Joined<["--"], "language=">, Alias<x>;
def _language : Separate<["--"], "language">, Alias<x>;
def _library_directory_EQ : Joined<["--"], "library-directory=">, Alias<L>;
def _library_directory : Separate<["--"], "library-directory">, Alias<L>;
def _no_line_commands : Flag<["--"], "no-line-commands">, Alias<P>;
def _no_standard_includes : Flag<["--"], "no-standard-includes">, Alias<nostdinc>;
def _no_standard_libraries : Flag<["--"], "no-standard-libraries">, Alias<nostdlib>;
def _no_undefined : Flag<["--"], "no-undefined">, Flags<[LinkerInput]>;
def _no_warnings : Flag<["--"], "no-warnings">, Alias<w>;
def _optimize_EQ : Joined<["--"], "optimize=">, Alias<O>;
def _optimize : Flag<["--"], "optimize">, Alias<O>;
def _output_class_directory_EQ : Joined<["--"], "output-class-directory=">, Alias<foutput_class_dir_EQ>;
def _output_class_directory : Separate<["--"], "output-class-directory">, Alias<foutput_class_dir_EQ>;
def _output_EQ : Joined<["--"], "output=">, Alias<o>;
def _output : Separate<["--"], "output">, Alias<o>;
def _param : Separate<["--"], "param">, Group<CompileOnly_Group>;
def _param_EQ : Joined<["--"], "param=">, Alias<_param>;
def _precompile : Flag<["--"], "precompile">, Flags<[DriverOption]>,
  Group<Action_Group>, HelpText<"Only precompile the input">;
def _prefix_EQ : Joined<["--"], "prefix=">, Alias<B>;
def _prefix : Separate<["--"], "prefix">, Alias<B>;
def _preprocess : Flag<["--"], "preprocess">, Alias<E>;
def _print_diagnostic_categories : Flag<["--"], "print-diagnostic-categories">;
def _print_file_name : Separate<["--"], "print-file-name">, Alias<print_file_name_EQ>;
def _print_missing_file_dependencies : Flag<["--"], "print-missing-file-dependencies">, Alias<MG>;
def _print_prog_name : Separate<["--"], "print-prog-name">, Alias<print_prog_name_EQ>;
def _profile_blocks : Flag<["--"], "profile-blocks">, Alias<a>;
def _profile : Flag<["--"], "profile">, Alias<p>;
def _resource_EQ : Joined<["--"], "resource=">, Alias<fcompile_resource_EQ>;
def _resource : Separate<["--"], "resource">, Alias<fcompile_resource_EQ>;
def _rtlib : Separate<["--"], "rtlib">, Alias<rtlib_EQ>;
def _serialize_diags : Separate<["-", "--"], "serialize-diagnostics">, Flags<[DriverOption]>,
  HelpText<"Serialize compiler diagnostics to a file">;
// We give --version different semantics from -version.
def _version : Flag<["--"], "version">, Flags<[CoreOption, CC1Option]>,
  HelpText<"Print version information">;
def _signed_char : Flag<["--"], "signed-char">, Alias<fsigned_char>;
def _std : Separate<["--"], "std">, Alias<std_EQ>;
def _stdlib : Separate<["--"], "stdlib">, Alias<stdlib_EQ>;
def _sysroot_EQ : Joined<["--"], "sysroot=">;
def _sysroot : Separate<["--"], "sysroot">, Alias<_sysroot_EQ>;
def _target_help : Flag<["--"], "target-help">;
def _trace_includes : Flag<["--"], "trace-includes">, Alias<H>;
def _undefine_macro_EQ : Joined<["--"], "undefine-macro=">, Alias<U>;
def _undefine_macro : Separate<["--"], "undefine-macro">, Alias<U>;
def _unsigned_char : Flag<["--"], "unsigned-char">, Alias<funsigned_char>;
def _user_dependencies : Flag<["--"], "user-dependencies">, Alias<MM>;
def _verbose : Flag<["--"], "verbose">, Alias<v>;
def _warn__EQ : Joined<["--"], "warn-=">, Alias<W_Joined>;
def _warn_ : Joined<["--"], "warn-">, Alias<W_Joined>;
def _write_dependencies : Flag<["--"], "write-dependencies">, Alias<MD>;
def _write_user_dependencies : Flag<["--"], "write-user-dependencies">, Alias<MMD>;
def _ : Joined<["--"], "">, Flags<[Unsupported]>;

// Hexagon feature flags.
def mieee_rnd_near : Flag<["-"], "mieee-rnd-near">,
  Group<m_hexagon_Features_Group>;
def mv5 : Flag<["-"], "mv5">, Group<m_hexagon_Features_Group>, Alias<mcpu_EQ>,
  AliasArgs<["hexagonv5"]>;
def mv55 : Flag<["-"], "mv55">, Group<m_hexagon_Features_Group>,
  Alias<mcpu_EQ>, AliasArgs<["hexagonv55"]>;
def mv60 : Flag<["-"], "mv60">, Group<m_hexagon_Features_Group>,
  Alias<mcpu_EQ>, AliasArgs<["hexagonv60"]>;
def mv62 : Flag<["-"], "mv62">, Group<m_hexagon_Features_Group>,
  Alias<mcpu_EQ>, AliasArgs<["hexagonv62"]>;
def mv65 : Flag<["-"], "mv65">, Group<m_hexagon_Features_Group>,
  Alias<mcpu_EQ>, AliasArgs<["hexagonv65"]>;
def mv66 : Flag<["-"], "mv66">, Group<m_hexagon_Features_Group>,
  Alias<mcpu_EQ>, AliasArgs<["hexagonv66"]>;
def mhexagon_hvx : Flag<["-"], "mhvx">, Group<m_hexagon_Features_HVX_Group>,
  HelpText<"Enable Hexagon Vector eXtensions">;
def mhexagon_hvx_EQ : Joined<["-"], "mhvx=">,
  Group<m_hexagon_Features_HVX_Group>,
  HelpText<"Enable Hexagon Vector eXtensions">;
def mno_hexagon_hvx : Flag<["-"], "mno-hvx">,
  Group<m_hexagon_Features_HVX_Group>,
  HelpText<"Disable Hexagon Vector eXtensions">;
def mhexagon_hvx_length_EQ : Joined<["-"], "mhvx-length=">,
  Group<m_hexagon_Features_HVX_Group>, HelpText<"Set Hexagon Vector Length">,
  Values<"64B,128B">;
def ffixed_r19: Flag<["-"], "ffixed-r19">,
  HelpText<"Reserve register r19 (Hexagon only)">;
def mmemops : Flag<["-"], "mmemops">, Group<m_hexagon_Features_Group>,
  Flags<[CC1Option]>, HelpText<"Enable generation of memop instructions">;
def mno_memops : Flag<["-"], "mno-memops">, Group<m_hexagon_Features_Group>,
  Flags<[CC1Option]>, HelpText<"Disable generation of memop instructions">;
def mpackets : Flag<["-"], "mpackets">, Group<m_hexagon_Features_Group>,
  Flags<[CC1Option]>, HelpText<"Enable generation of instruction packets">;
def mno_packets : Flag<["-"], "mno-packets">, Group<m_hexagon_Features_Group>,
  Flags<[CC1Option]>, HelpText<"Disable generation of instruction packets">;
def mnvj : Flag<["-"], "mnvj">, Group<m_hexagon_Features_Group>,
  Flags<[CC1Option]>, HelpText<"Enable generation of new-value jumps">;
def mno_nvj : Flag<["-"], "mno-nvj">, Group<m_hexagon_Features_Group>,
  Flags<[CC1Option]>, HelpText<"Disable generation of new-value jumps">;
def mnvs : Flag<["-"], "mnvs">, Group<m_hexagon_Features_Group>,
  Flags<[CC1Option]>, HelpText<"Enable generation of new-value stores">;
def mno_nvs : Flag<["-"], "mno-nvs">, Group<m_hexagon_Features_Group>,
  Flags<[CC1Option]>, HelpText<"Disable generation of new-value stores">;


// X86 feature flags
def mx87 : Flag<["-"], "mx87">, Group<m_x86_Features_Group>;
def mno_x87 : Flag<["-"], "mno-x87">, Group<m_x86_Features_Group>;
def m80387 : Flag<["-"], "m80387">, Alias<mx87>;
def mno_80387 : Flag<["-"], "mno-80387">, Alias<mno_x87>;
def mmmx : Flag<["-"], "mmmx">, Group<m_x86_Features_Group>;
def mno_mmx : Flag<["-"], "mno-mmx">, Group<m_x86_Features_Group>;
def m3dnow : Flag<["-"], "m3dnow">, Group<m_x86_Features_Group>;
def mno_3dnow : Flag<["-"], "mno-3dnow">, Group<m_x86_Features_Group>;
def m3dnowa : Flag<["-"], "m3dnowa">, Group<m_x86_Features_Group>;
def mno_3dnowa : Flag<["-"], "mno-3dnowa">, Group<m_x86_Features_Group>;
def msse : Flag<["-"], "msse">, Group<m_x86_Features_Group>;
def mno_sse : Flag<["-"], "mno-sse">, Group<m_x86_Features_Group>;
def msse2 : Flag<["-"], "msse2">, Group<m_x86_Features_Group>;
def mno_sse2 : Flag<["-"], "mno-sse2">, Group<m_x86_Features_Group>;
def msse3 : Flag<["-"], "msse3">, Group<m_x86_Features_Group>;
def mno_sse3 : Flag<["-"], "mno-sse3">, Group<m_x86_Features_Group>;
def mssse3 : Flag<["-"], "mssse3">, Group<m_x86_Features_Group>;
def mno_ssse3 : Flag<["-"], "mno-ssse3">, Group<m_x86_Features_Group>;
def msse4_1 : Flag<["-"], "msse4.1">, Group<m_x86_Features_Group>;
def mno_sse4_1 : Flag<["-"], "mno-sse4.1">, Group<m_x86_Features_Group>;
def msse4_2 : Flag<["-"], "msse4.2">, Group<m_x86_Features_Group>;
def mno_sse4_2 : Flag<["-"], "mno-sse4.2">, Group<m_x86_Features_Group>;
def msse4 : Flag<["-"], "msse4">, Alias<msse4_2>;
// -mno-sse4 turns off sse4.1 which has the effect of turning off everything
// later than 4.1. -msse4 turns on 4.2 which has the effect of turning on
// everything earlier than 4.2.
def mno_sse4 : Flag<["-"], "mno-sse4">, Alias<mno_sse4_1>;
def msse4a : Flag<["-"], "msse4a">, Group<m_x86_Features_Group>;
def mno_sse4a : Flag<["-"], "mno-sse4a">, Group<m_x86_Features_Group>;
def mavx : Flag<["-"], "mavx">, Group<m_x86_Features_Group>;
def mno_avx : Flag<["-"], "mno-avx">, Group<m_x86_Features_Group>;
def mavx2 : Flag<["-"], "mavx2">, Group<m_x86_Features_Group>;
def mno_avx2 : Flag<["-"], "mno-avx2">, Group<m_x86_Features_Group>;
def mavx512f : Flag<["-"], "mavx512f">, Group<m_x86_Features_Group>;
def mno_avx512f : Flag<["-"], "mno-avx512f">, Group<m_x86_Features_Group>;
def mavx512bf16 : Flag<["-"], "mavx512bf16">, Group<m_x86_Features_Group>;
def mno_avx512bf16 : Flag<["-"], "mno-avx512bf16">, Group<m_x86_Features_Group>;
def mavx512bitalg : Flag<["-"], "mavx512bitalg">, Group<m_x86_Features_Group>;
def mno_avx512bitalg : Flag<["-"], "mno-avx512bitalg">, Group<m_x86_Features_Group>;
def mavx512bw : Flag<["-"], "mavx512bw">, Group<m_x86_Features_Group>;
def mno_avx512bw : Flag<["-"], "mno-avx512bw">, Group<m_x86_Features_Group>;
def mavx512cd : Flag<["-"], "mavx512cd">, Group<m_x86_Features_Group>;
def mno_avx512cd : Flag<["-"], "mno-avx512cd">, Group<m_x86_Features_Group>;
def mavx512dq : Flag<["-"], "mavx512dq">, Group<m_x86_Features_Group>;
def mno_avx512dq : Flag<["-"], "mno-avx512dq">, Group<m_x86_Features_Group>;
def mavx512er : Flag<["-"], "mavx512er">, Group<m_x86_Features_Group>;
def mno_avx512er : Flag<["-"], "mno-avx512er">, Group<m_x86_Features_Group>;
def mavx512ifma : Flag<["-"], "mavx512ifma">, Group<m_x86_Features_Group>;
def mno_avx512ifma : Flag<["-"], "mno-avx512ifma">, Group<m_x86_Features_Group>;
def mavx512pf : Flag<["-"], "mavx512pf">, Group<m_x86_Features_Group>;
def mno_avx512pf : Flag<["-"], "mno-avx512pf">, Group<m_x86_Features_Group>;
def mavx512vbmi : Flag<["-"], "mavx512vbmi">, Group<m_x86_Features_Group>;
def mno_avx512vbmi : Flag<["-"], "mno-avx512vbmi">, Group<m_x86_Features_Group>;
def mavx512vbmi2 : Flag<["-"], "mavx512vbmi2">, Group<m_x86_Features_Group>;
def mno_avx512vbmi2 : Flag<["-"], "mno-avx512vbmi2">, Group<m_x86_Features_Group>;
def mavx512vl : Flag<["-"], "mavx512vl">, Group<m_x86_Features_Group>;
def mno_avx512vl : Flag<["-"], "mno-avx512vl">, Group<m_x86_Features_Group>;
def mavx512vnni : Flag<["-"], "mavx512vnni">, Group<m_x86_Features_Group>;
def mno_avx512vnni : Flag<["-"], "mno-avx512vnni">, Group<m_x86_Features_Group>;
def mavx512vpopcntdq : Flag<["-"], "mavx512vpopcntdq">, Group<m_x86_Features_Group>;
def mno_avx512vpopcntdq : Flag<["-"], "mno-avx512vpopcntdq">, Group<m_x86_Features_Group>;
def mavx512vp2intersect : Flag<["-"], "mavx512vp2intersect">, Group<m_x86_Features_Group>;
def mno_avx512vp2intersect : Flag<["-"], "mno-avx512vp2intersect">, Group<m_x86_Features_Group>;
def madx : Flag<["-"], "madx">, Group<m_x86_Features_Group>;
def mno_adx : Flag<["-"], "mno-adx">, Group<m_x86_Features_Group>;
def maes : Flag<["-"], "maes">, Group<m_x86_Features_Group>;
def mno_aes : Flag<["-"], "mno-aes">, Group<m_x86_Features_Group>;
def mbmi : Flag<["-"], "mbmi">, Group<m_x86_Features_Group>;
def mno_bmi : Flag<["-"], "mno-bmi">, Group<m_x86_Features_Group>;
def mbmi2 : Flag<["-"], "mbmi2">, Group<m_x86_Features_Group>;
def mno_bmi2 : Flag<["-"], "mno-bmi2">, Group<m_x86_Features_Group>;
def mcldemote : Flag<["-"], "mcldemote">, Group<m_x86_Features_Group>;
def mno_cldemote : Flag<["-"], "mno-cldemote">, Group<m_x86_Features_Group>;
def mclflushopt : Flag<["-"], "mclflushopt">, Group<m_x86_Features_Group>;
def mno_clflushopt : Flag<["-"], "mno-clflushopt">, Group<m_x86_Features_Group>;
def mclwb : Flag<["-"], "mclwb">, Group<m_x86_Features_Group>;
def mno_clwb : Flag<["-"], "mno-clwb">, Group<m_x86_Features_Group>;
def mwbnoinvd : Flag<["-"], "mwbnoinvd">, Group<m_x86_Features_Group>;
def mno_wbnoinvd : Flag<["-"], "mno-wbnoinvd">, Group<m_x86_Features_Group>;
def mclzero : Flag<["-"], "mclzero">, Group<m_x86_Features_Group>;
def mno_clzero : Flag<["-"], "mno-clzero">, Group<m_x86_Features_Group>;
def mcx16 : Flag<["-"], "mcx16">, Group<m_x86_Features_Group>;
def mno_cx16 : Flag<["-"], "mno-cx16">, Group<m_x86_Features_Group>;
def menqcmd : Flag<["-"], "menqcmd">, Group<m_x86_Features_Group>;
def mno_enqcmd : Flag<["-"], "mno-enqcmd">, Group<m_x86_Features_Group>;
def mf16c : Flag<["-"], "mf16c">, Group<m_x86_Features_Group>;
def mno_f16c : Flag<["-"], "mno-f16c">, Group<m_x86_Features_Group>;
def mfma : Flag<["-"], "mfma">, Group<m_x86_Features_Group>;
def mno_fma : Flag<["-"], "mno-fma">, Group<m_x86_Features_Group>;
def mfma4 : Flag<["-"], "mfma4">, Group<m_x86_Features_Group>;
def mno_fma4 : Flag<["-"], "mno-fma4">, Group<m_x86_Features_Group>;
def mfsgsbase : Flag<["-"], "mfsgsbase">, Group<m_x86_Features_Group>;
def mno_fsgsbase : Flag<["-"], "mno-fsgsbase">, Group<m_x86_Features_Group>;
def mfxsr : Flag<["-"], "mfxsr">, Group<m_x86_Features_Group>;
def mno_fxsr : Flag<["-"], "mno-fxsr">, Group<m_x86_Features_Group>;
def minvpcid : Flag<["-"], "minvpcid">, Group<m_x86_Features_Group>;
def mno_invpcid : Flag<["-"], "mno-invpcid">, Group<m_x86_Features_Group>;
def mgfni : Flag<["-"], "mgfni">, Group<m_x86_Features_Group>;
def mno_gfni : Flag<["-"], "mno-gfni">, Group<m_x86_Features_Group>;
def mlwp : Flag<["-"], "mlwp">, Group<m_x86_Features_Group>;
def mno_lwp : Flag<["-"], "mno-lwp">, Group<m_x86_Features_Group>;
def mlzcnt : Flag<["-"], "mlzcnt">, Group<m_x86_Features_Group>;
def mno_lzcnt : Flag<["-"], "mno-lzcnt">, Group<m_x86_Features_Group>;
def mmovbe : Flag<["-"], "mmovbe">, Group<m_x86_Features_Group>;
def mno_movbe : Flag<["-"], "mno-movbe">, Group<m_x86_Features_Group>;
def mmovdiri : Flag<["-"], "mmovdiri">, Group<m_x86_Features_Group>;
def mno_movdiri : Flag<["-"], "mno-movdiri">, Group<m_x86_Features_Group>;
def mmovdir64b : Flag<["-"], "mmovdir64b">, Group<m_x86_Features_Group>;
def mno_movdir64b : Flag<["-"], "mno-movdir64b">, Group<m_x86_Features_Group>;
def mmwaitx : Flag<["-"], "mmwaitx">, Group<m_x86_Features_Group>;
def mno_mwaitx : Flag<["-"], "mno-mwaitx">, Group<m_x86_Features_Group>;
def mpku : Flag<["-"], "mpku">, Group<m_x86_Features_Group>;
def mno_pku : Flag<["-"], "mno-pku">, Group<m_x86_Features_Group>;
def mpclmul : Flag<["-"], "mpclmul">, Group<m_x86_Features_Group>;
def mno_pclmul : Flag<["-"], "mno-pclmul">, Group<m_x86_Features_Group>;
def mpconfig : Flag<["-"], "mpconfig">, Group<m_x86_Features_Group>;
def mno_pconfig : Flag<["-"], "mno-pconfig">, Group<m_x86_Features_Group>;
def mpopcnt : Flag<["-"], "mpopcnt">, Group<m_x86_Features_Group>;
def mno_popcnt : Flag<["-"], "mno-popcnt">, Group<m_x86_Features_Group>;
def mprefetchwt1 : Flag<["-"], "mprefetchwt1">, Group<m_x86_Features_Group>;
def mno_prefetchwt1 : Flag<["-"], "mno-prefetchwt1">, Group<m_x86_Features_Group>;
def mprfchw : Flag<["-"], "mprfchw">, Group<m_x86_Features_Group>;
def mno_prfchw : Flag<["-"], "mno-prfchw">, Group<m_x86_Features_Group>;
def mptwrite : Flag<["-"], "mptwrite">, Group<m_x86_Features_Group>;
def mno_ptwrite : Flag<["-"], "mno-ptwrite">, Group<m_x86_Features_Group>;
def mrdpid : Flag<["-"], "mrdpid">, Group<m_x86_Features_Group>;
def mno_rdpid : Flag<["-"], "mno-rdpid">, Group<m_x86_Features_Group>;
def mrdrnd : Flag<["-"], "mrdrnd">, Group<m_x86_Features_Group>;
def mno_rdrnd : Flag<["-"], "mno-rdrnd">, Group<m_x86_Features_Group>;
def mrtm : Flag<["-"], "mrtm">, Group<m_x86_Features_Group>;
def mno_rtm : Flag<["-"], "mno-rtm">, Group<m_x86_Features_Group>;
def mrdseed : Flag<["-"], "mrdseed">, Group<m_x86_Features_Group>;
def mno_rdseed : Flag<["-"], "mno-rdseed">, Group<m_x86_Features_Group>;
def msahf : Flag<["-"], "msahf">, Group<m_x86_Features_Group>;
def mno_sahf : Flag<["-"], "mno-sahf">, Group<m_x86_Features_Group>;
def msgx : Flag<["-"], "msgx">, Group<m_x86_Features_Group>;
def mno_sgx : Flag<["-"], "mno-sgx">, Group<m_x86_Features_Group>;
def msha : Flag<["-"], "msha">, Group<m_x86_Features_Group>;
def mno_sha : Flag<["-"], "mno-sha">, Group<m_x86_Features_Group>;
def mtbm : Flag<["-"], "mtbm">, Group<m_x86_Features_Group>;
def mno_tbm : Flag<["-"], "mno-tbm">, Group<m_x86_Features_Group>;
def mvaes : Flag<["-"], "mvaes">, Group<m_x86_Features_Group>;
def mno_vaes : Flag<["-"], "mno-vaes">, Group<m_x86_Features_Group>;
def mvpclmulqdq : Flag<["-"], "mvpclmulqdq">, Group<m_x86_Features_Group>;
def mno_vpclmulqdq : Flag<["-"], "mno-vpclmulqdq">, Group<m_x86_Features_Group>;
def mwaitpkg : Flag<["-"], "mwaitpkg">, Group<m_x86_Features_Group>;
def mno_waitpkg : Flag<["-"], "mno-waitpkg">, Group<m_x86_Features_Group>;
def mxop : Flag<["-"], "mxop">, Group<m_x86_Features_Group>;
def mno_xop : Flag<["-"], "mno-xop">, Group<m_x86_Features_Group>;
def mxsave : Flag<["-"], "mxsave">, Group<m_x86_Features_Group>;
def mno_xsave : Flag<["-"], "mno-xsave">, Group<m_x86_Features_Group>;
def mxsavec : Flag<["-"], "mxsavec">, Group<m_x86_Features_Group>;
def mno_xsavec : Flag<["-"], "mno-xsavec">, Group<m_x86_Features_Group>;
def mxsaveopt : Flag<["-"], "mxsaveopt">, Group<m_x86_Features_Group>;
def mno_xsaveopt : Flag<["-"], "mno-xsaveopt">, Group<m_x86_Features_Group>;
def mxsaves : Flag<["-"], "mxsaves">, Group<m_x86_Features_Group>;
def mno_xsaves : Flag<["-"], "mno-xsaves">, Group<m_x86_Features_Group>;
def mshstk : Flag<["-"], "mshstk">, Group<m_x86_Features_Group>;
def mno_shstk : Flag<["-"], "mno-shstk">, Group<m_x86_Features_Group>;
def mretpoline_external_thunk : Flag<["-"], "mretpoline-external-thunk">, Group<m_x86_Features_Group>;
def mno_retpoline_external_thunk : Flag<["-"], "mno-retpoline-external-thunk">, Group<m_x86_Features_Group>;

// These are legacy user-facing driver-level option spellings. They are always
// aliases for options that are spelled using the more common Unix / GNU flag
// style of double-dash and equals-joined flags.
def gcc_toolchain_legacy_spelling : Separate<["-"], "gcc-toolchain">, Alias<gcc_toolchain>;
def target_legacy_spelling : Separate<["-"], "target">, Alias<target>;

// Special internal option to handle -Xlinker --no-demangle.
def Z_Xlinker__no_demangle : Flag<["-"], "Z-Xlinker-no-demangle">,
    Flags<[Unsupported, NoArgumentUnused]>;

// Special internal option to allow forwarding arbitrary arguments to linker.
def Zlinker_input : Separate<["-"], "Zlinker-input">,
    Flags<[Unsupported, NoArgumentUnused]>;

// Reserved library options.
def Z_reserved_lib_stdcxx : Flag<["-"], "Z-reserved-lib-stdc++">,
    Flags<[LinkerInput, NoArgumentUnused, Unsupported]>, Group<reserved_lib_Group>;
def Z_reserved_lib_cckext : Flag<["-"], "Z-reserved-lib-cckext">,
    Flags<[LinkerInput, NoArgumentUnused, Unsupported]>, Group<reserved_lib_Group>;

// Ignored options
// FIXME: multiclasess produce suffixes, not prefixes. This is fine for now
// since it is only used in ignored options.
multiclass BooleanFFlag<string name> {
  def _f : Flag<["-"], "f"#name>;
  def _fno : Flag<["-"], "fno-"#name>;
}

defm : BooleanFFlag<"keep-inline-functions">, Group<clang_ignored_gcc_optimization_f_Group>;

def fprofile_dir : Joined<["-"], "fprofile-dir=">, Group<f_Group>;

def fuse_ld_EQ : Joined<["-"], "fuse-ld=">, Group<f_Group>, Flags<[CoreOption]>;

defm align_labels : BooleanFFlag<"align-labels">, Group<clang_ignored_gcc_optimization_f_Group>;
def falign_labels_EQ : Joined<["-"], "falign-labels=">, Group<clang_ignored_gcc_optimization_f_Group>;
defm align_loops : BooleanFFlag<"align-loops">, Group<clang_ignored_gcc_optimization_f_Group>;
def falign_loops_EQ : Joined<["-"], "falign-loops=">, Group<clang_ignored_gcc_optimization_f_Group>;
defm align_jumps : BooleanFFlag<"align-jumps">, Group<clang_ignored_gcc_optimization_f_Group>;
def falign_jumps_EQ : Joined<["-"], "falign-jumps=">, Group<clang_ignored_gcc_optimization_f_Group>;

// FIXME: This option should be supported and wired up to our diognostics, but
// ignore it for now to avoid breaking builds that use it.
def fdiagnostics_show_location_EQ : Joined<["-"], "fdiagnostics-show-location=">, Group<clang_ignored_f_Group>;

defm fcheck_new : BooleanFFlag<"check-new">, Group<clang_ignored_f_Group>;
defm caller_saves : BooleanFFlag<"caller-saves">, Group<clang_ignored_gcc_optimization_f_Group>;
defm reorder_blocks : BooleanFFlag<"reorder-blocks">, Group<clang_ignored_gcc_optimization_f_Group>;
defm eliminate_unused_debug_types : BooleanFFlag<"eliminate-unused-debug-types">, Group<clang_ignored_f_Group>;
defm branch_count_reg : BooleanFFlag<"branch-count-reg">, Group<clang_ignored_gcc_optimization_f_Group>;
defm default_inline : BooleanFFlag<"default-inline">, Group<clang_ignored_gcc_optimization_f_Group>;
defm fat_lto_objects : BooleanFFlag<"fat-lto-objects">, Group<clang_ignored_gcc_optimization_f_Group>;
defm float_store : BooleanFFlag<"float-store">, Group<clang_ignored_gcc_optimization_f_Group>;
defm friend_injection : BooleanFFlag<"friend-injection">, Group<clang_ignored_f_Group>;
defm function_attribute_list : BooleanFFlag<"function-attribute-list">, Group<clang_ignored_f_Group>;
defm gcse : BooleanFFlag<"gcse">, Group<clang_ignored_gcc_optimization_f_Group>;
defm gcse_after_reload: BooleanFFlag<"gcse-after-reload">, Group<clang_ignored_gcc_optimization_f_Group>;
defm gcse_las: BooleanFFlag<"gcse-las">, Group<clang_ignored_gcc_optimization_f_Group>;
defm gcse_sm: BooleanFFlag<"gcse-sm">, Group<clang_ignored_gcc_optimization_f_Group>;
defm gnu : BooleanFFlag<"gnu">, Group<clang_ignored_f_Group>;
defm implicit_templates : BooleanFFlag<"implicit-templates">, Group<clang_ignored_f_Group>;
defm implement_inlines : BooleanFFlag<"implement-inlines">, Group<clang_ignored_f_Group>;
defm merge_constants : BooleanFFlag<"merge-constants">, Group<clang_ignored_gcc_optimization_f_Group>;
defm modulo_sched : BooleanFFlag<"modulo-sched">, Group<clang_ignored_gcc_optimization_f_Group>;
defm modulo_sched_allow_regmoves : BooleanFFlag<"modulo-sched-allow-regmoves">,
    Group<clang_ignored_gcc_optimization_f_Group>;
defm inline_functions_called_once : BooleanFFlag<"inline-functions-called-once">,
    Group<clang_ignored_gcc_optimization_f_Group>;
def finline_limit_EQ : Joined<["-"], "finline-limit=">, Group<clang_ignored_gcc_optimization_f_Group>;
defm finline_limit : BooleanFFlag<"inline-limit">, Group<clang_ignored_gcc_optimization_f_Group>;
defm inline_small_functions : BooleanFFlag<"inline-small-functions">,
    Group<clang_ignored_gcc_optimization_f_Group>;
defm ipa_cp : BooleanFFlag<"ipa-cp">,
    Group<clang_ignored_gcc_optimization_f_Group>;
defm ivopts : BooleanFFlag<"ivopts">, Group<clang_ignored_gcc_optimization_f_Group>;
defm non_call_exceptions : BooleanFFlag<"non-call-exceptions">, Group<clang_ignored_f_Group>;
defm peel_loops : BooleanFFlag<"peel-loops">, Group<clang_ignored_gcc_optimization_f_Group>;
defm permissive : BooleanFFlag<"permissive">, Group<clang_ignored_f_Group>;
defm prefetch_loop_arrays : BooleanFFlag<"prefetch-loop-arrays">, Group<clang_ignored_gcc_optimization_f_Group>;
defm printf : BooleanFFlag<"printf">, Group<clang_ignored_f_Group>;
defm profile : BooleanFFlag<"profile">, Group<clang_ignored_f_Group>;
defm profile_correction : BooleanFFlag<"profile-correction">, Group<clang_ignored_gcc_optimization_f_Group>;
defm profile_generate_sampling : BooleanFFlag<"profile-generate-sampling">, Group<clang_ignored_f_Group>;
defm profile_reusedist : BooleanFFlag<"profile-reusedist">, Group<clang_ignored_f_Group>;
defm profile_values : BooleanFFlag<"profile-values">, Group<clang_ignored_gcc_optimization_f_Group>;
defm regs_graph : BooleanFFlag<"regs-graph">, Group<clang_ignored_f_Group>;
defm rename_registers : BooleanFFlag<"rename-registers">, Group<clang_ignored_gcc_optimization_f_Group>;
defm ripa : BooleanFFlag<"ripa">, Group<clang_ignored_f_Group>;
defm rounding_math : BooleanFFlag<"rounding-math">, Group<clang_ignored_gcc_optimization_f_Group>;
defm schedule_insns : BooleanFFlag<"schedule-insns">, Group<clang_ignored_gcc_optimization_f_Group>;
defm schedule_insns2 : BooleanFFlag<"schedule-insns2">, Group<clang_ignored_gcc_optimization_f_Group>;
defm see : BooleanFFlag<"see">, Group<clang_ignored_f_Group>;
defm signaling_nans : BooleanFFlag<"signaling-nans">, Group<clang_ignored_gcc_optimization_f_Group>;
defm single_precision_constant : BooleanFFlag<"single-precision-constant">,
    Group<clang_ignored_gcc_optimization_f_Group>;
defm spec_constr_count : BooleanFFlag<"spec-constr-count">, Group<clang_ignored_f_Group>;
defm stack_check : BooleanFFlag<"stack-check">, Group<clang_ignored_f_Group>;
defm strength_reduce :
    BooleanFFlag<"strength-reduce">, Group<clang_ignored_gcc_optimization_f_Group>;
defm tls_model : BooleanFFlag<"tls-model">, Group<clang_ignored_f_Group>;
defm tracer : BooleanFFlag<"tracer">, Group<clang_ignored_gcc_optimization_f_Group>;
defm tree_dce : BooleanFFlag<"tree-dce">, Group<clang_ignored_gcc_optimization_f_Group>;
defm tree_loop_im : BooleanFFlag<"tree_loop_im">,  Group<clang_ignored_gcc_optimization_f_Group>;
defm tree_loop_ivcanon : BooleanFFlag<"tree_loop_ivcanon">,  Group<clang_ignored_gcc_optimization_f_Group>;
defm tree_loop_linear : BooleanFFlag<"tree_loop_linear">,  Group<clang_ignored_gcc_optimization_f_Group>;
defm tree_salias : BooleanFFlag<"tree-salias">, Group<clang_ignored_f_Group>;
defm tree_ter : BooleanFFlag<"tree-ter">, Group<clang_ignored_gcc_optimization_f_Group>;
defm tree_vectorizer_verbose : BooleanFFlag<"tree-vectorizer-verbose">, Group<clang_ignored_f_Group>;
defm tree_vrp : BooleanFFlag<"tree-vrp">, Group<clang_ignored_gcc_optimization_f_Group>;
defm unroll_all_loops : BooleanFFlag<"unroll-all-loops">, Group<clang_ignored_gcc_optimization_f_Group>;
defm unsafe_loop_optimizations : BooleanFFlag<"unsafe-loop-optimizations">,
    Group<clang_ignored_gcc_optimization_f_Group>;
defm unswitch_loops : BooleanFFlag<"unswitch-loops">, Group<clang_ignored_gcc_optimization_f_Group>;
defm use_linker_plugin : BooleanFFlag<"use-linker-plugin">, Group<clang_ignored_gcc_optimization_f_Group>;
defm vect_cost_model : BooleanFFlag<"vect-cost-model">, Group<clang_ignored_gcc_optimization_f_Group>;
defm variable_expansion_in_unroller : BooleanFFlag<"variable-expansion-in-unroller">,
    Group<clang_ignored_gcc_optimization_f_Group>;
defm web : BooleanFFlag<"web">, Group<clang_ignored_gcc_optimization_f_Group>;
defm whole_program : BooleanFFlag<"whole-program">, Group<clang_ignored_gcc_optimization_f_Group>;
defm devirtualize : BooleanFFlag<"devirtualize">, Group<clang_ignored_gcc_optimization_f_Group>;
defm devirtualize_speculatively : BooleanFFlag<"devirtualize-speculatively">,
    Group<clang_ignored_gcc_optimization_f_Group>;

// Generic gfortran options.
def A_DASH : Joined<["-"], "A-">, Group<gfortran_Group>;
def J : JoinedOrSeparate<["-"], "J">, Flags<[RenderJoined]>, Group<gfortran_Group>;
def cpp : Flag<["-"], "cpp">, Group<gfortran_Group>;
def nocpp : Flag<["-"], "nocpp">, Group<gfortran_Group>;
def static_libgfortran : Flag<["-"], "static-libgfortran">, Group<gfortran_Group>;

// "f" options with values for gfortran.
def fblas_matmul_limit_EQ : Joined<["-"], "fblas-matmul-limit=">, Group<gfortran_Group>;
def fcheck_EQ : Joined<["-"], "fcheck=">, Group<gfortran_Group>;
def fcoarray_EQ : Joined<["-"], "fcoarray=">, Group<gfortran_Group>;
def fconvert_EQ : Joined<["-"], "fconvert=">, Group<gfortran_Group>;
def ffixed_line_length_VALUE : Joined<["-"], "ffixed-line-length-">, Group<gfortran_Group>;
def ffpe_trap_EQ : Joined<["-"], "ffpe-trap=">, Group<gfortran_Group>;
def ffree_line_length_VALUE : Joined<["-"], "ffree-line-length-">, Group<gfortran_Group>;
def finit_character_EQ : Joined<["-"], "finit-character=">, Group<gfortran_Group>;
def finit_integer_EQ : Joined<["-"], "finit-integer=">, Group<gfortran_Group>;
def finit_logical_EQ : Joined<["-"], "finit-logical=">, Group<gfortran_Group>;
def finit_real_EQ : Joined<["-"], "finit-real=">, Group<gfortran_Group>;
def fmax_array_constructor_EQ : Joined<["-"], "fmax-array-constructor=">, Group<gfortran_Group>;
def fmax_errors_EQ : Joined<["-"], "fmax-errors=">, Group<gfortran_Group>;
def fmax_stack_var_size_EQ : Joined<["-"], "fmax-stack-var-size=">, Group<gfortran_Group>;
def fmax_subrecord_length_EQ : Joined<["-"], "fmax-subrecord-length=">, Group<gfortran_Group>;
def frecord_marker_EQ : Joined<["-"], "frecord-marker=">, Group<gfortran_Group>;

// "f" flags for gfortran.
defm aggressive_function_elimination : BooleanFFlag<"aggressive-function-elimination">, Group<gfortran_Group>;
defm align_commons : BooleanFFlag<"align-commons">, Group<gfortran_Group>;
defm all_intrinsics : BooleanFFlag<"all-intrinsics">, Group<gfortran_Group>;
defm automatic : BooleanFFlag<"automatic">, Group<gfortran_Group>;
defm backslash : BooleanFFlag<"backslash">, Group<gfortran_Group>;
defm backtrace : BooleanFFlag<"backtrace">, Group<gfortran_Group>;
defm bounds_check : BooleanFFlag<"bounds-check">, Group<gfortran_Group>;
defm check_array_temporaries : BooleanFFlag<"check-array-temporaries">, Group<gfortran_Group>;
defm cray_pointer : BooleanFFlag<"cray-pointer">, Group<gfortran_Group>;
defm d_lines_as_code : BooleanFFlag<"d-lines-as-code">, Group<gfortran_Group>;
defm d_lines_as_comments : BooleanFFlag<"d-lines-as-comments">, Group<gfortran_Group>;
defm default_double_8 : BooleanFFlag<"default-double-8">, Group<gfortran_Group>;
defm default_integer_8 : BooleanFFlag<"default-integer-8">, Group<gfortran_Group>;
defm default_real_8 : BooleanFFlag<"default-real-8">, Group<gfortran_Group>;
defm dollar_ok : BooleanFFlag<"dollar-ok">, Group<gfortran_Group>;
defm dump_fortran_optimized : BooleanFFlag<"dump-fortran-optimized">, Group<gfortran_Group>;
defm dump_fortran_original : BooleanFFlag<"dump-fortran-original">, Group<gfortran_Group>;
defm dump_parse_tree : BooleanFFlag<"dump-parse-tree">, Group<gfortran_Group>;
defm external_blas : BooleanFFlag<"external-blas">, Group<gfortran_Group>;
defm f2c : BooleanFFlag<"f2c">, Group<gfortran_Group>;
defm fixed_form : BooleanFFlag<"fixed-form">, Group<gfortran_Group>;
defm free_form : BooleanFFlag<"free-form">, Group<gfortran_Group>;
defm frontend_optimize : BooleanFFlag<"frontend-optimize">, Group<gfortran_Group>;
defm implicit_none : BooleanFFlag<"implicit-none">, Group<gfortran_Group>;
defm init_local_zero : BooleanFFlag<"init-local-zero">, Group<gfortran_Group>;
defm integer_4_integer_8 : BooleanFFlag<"integer-4-integer-8">, Group<gfortran_Group>;
defm intrinsic_modules_path : BooleanFFlag<"intrinsic-modules-path">, Group<gfortran_Group>;
defm max_identifier_length : BooleanFFlag<"max-identifier-length">, Group<gfortran_Group>;
defm module_private : BooleanFFlag<"module-private">, Group<gfortran_Group>;
defm pack_derived : BooleanFFlag<"pack-derived">, Group<gfortran_Group>;
defm protect_parens : BooleanFFlag<"protect-parens">, Group<gfortran_Group>;
defm range_check : BooleanFFlag<"range-check">, Group<gfortran_Group>;
defm real_4_real_10 : BooleanFFlag<"real-4-real-10">, Group<gfortran_Group>;
defm real_4_real_16 : BooleanFFlag<"real-4-real-16">, Group<gfortran_Group>;
defm real_4_real_8 : BooleanFFlag<"real-4-real-8">, Group<gfortran_Group>;
defm real_8_real_10 : BooleanFFlag<"real-8-real-10">, Group<gfortran_Group>;
defm real_8_real_16 : BooleanFFlag<"real-8-real-16">, Group<gfortran_Group>;
defm real_8_real_4 : BooleanFFlag<"real-8-real-4">, Group<gfortran_Group>;
defm realloc_lhs : BooleanFFlag<"realloc-lhs">, Group<gfortran_Group>;
defm recursive : BooleanFFlag<"recursive">, Group<gfortran_Group>;
defm repack_arrays : BooleanFFlag<"repack-arrays">, Group<gfortran_Group>;
defm second_underscore : BooleanFFlag<"second-underscore">, Group<gfortran_Group>;
defm sign_zero : BooleanFFlag<"sign-zero">, Group<gfortran_Group>;
defm stack_arrays : BooleanFFlag<"stack-arrays">, Group<gfortran_Group>;
defm underscoring : BooleanFFlag<"underscoring">, Group<gfortran_Group>;
defm whole_file : BooleanFFlag<"whole-file">, Group<gfortran_Group>;


include "CC1Options.td"

include "CLCompatOptions.td"<|MERGE_RESOLUTION|>--- conflicted
+++ resolved
@@ -1655,7 +1655,8 @@
   Flags<[CC1Option, NoArgumentUnused, HelpHidden]>;
 def fno_openmp_optimistic_collapse : Flag<["-"], "fno-openmp-optimistic-collapse">, Group<f_Group>,
   Flags<[NoArgumentUnused, HelpHidden]>;
-<<<<<<< HEAD
+def static_openmp: Flag<["-"], "static-openmp">,
+  HelpText<"Use the static host OpenMP runtime while linking.">;
 
 def fopenacc : Flag<["-"], "fopenacc">, Group<f_Group>,
   Flags<[CC1Option, NoArgumentUnused]>, HelpText<"Enable OpenACC support">;
@@ -1678,10 +1679,6 @@
            " reformatting.">,
   Values<"acc,omp,acc-omp,omp-acc">;
 
-=======
-def static_openmp: Flag<["-"], "static-openmp">,
-  HelpText<"Use the static host OpenMP runtime while linking.">;
->>>>>>> 10e413d7
 def fno_optimize_sibling_calls : Flag<["-"], "fno-optimize-sibling-calls">, Group<f_Group>;
 def foptimize_sibling_calls : Flag<["-"], "foptimize-sibling-calls">, Group<f_Group>;
 def fno_escaping_block_tail_calls : Flag<["-"], "fno-escaping-block-tail-calls">, Group<f_Group>, Flags<[CC1Option]>;
