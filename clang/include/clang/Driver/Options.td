--- conflicted
+++ resolved
@@ -5036,13 +5036,8 @@
   DocBrief<[{Set column after which characters are ignored in typical fixed-form lines in the source
 file}]>;
 def ffixed_line_length_VALUE : Joined<["-"], "ffixed-line-length-">, Group<f_Group>, Alias<ffixed_line_length_EQ>;
-<<<<<<< HEAD
-=======
 def fconvert_EQ : Joined<["-"], "fconvert=">, Group<f_Group>,
   HelpText<"Set endian conversion of data for unformatted files">;
-def fopenacc : Flag<["-"], "fopenacc">, Group<f_Group>,
-  HelpText<"Enable OpenACC">;
->>>>>>> 7fdf3564
 def fdefault_double_8 : Flag<["-"],"fdefault-double-8">, Group<f_Group>,
   HelpText<"Set the default double precision kind to an 8 byte wide type">;
 def fdefault_integer_8 : Flag<["-"],"fdefault-integer-8">, Group<f_Group>,
