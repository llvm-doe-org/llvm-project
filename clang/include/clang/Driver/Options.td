--- conflicted
+++ resolved
@@ -2454,18 +2454,8 @@
   Group<f_Group>, Flags<[CC1Option, NoArgumentUnused, HelpHidden]>;
 defm openmp_target_new_runtime: BoolFOption<"openmp-target-new-runtime",
   LangOpts<"OpenMPTargetNewRuntime">, DefaultTrue,
-<<<<<<< HEAD
-  NegFlag<SetFalse, [CC1Option], "Do not use the new bitcode library for OpenMP offloading">,
-  PosFlag<SetTrue>>;
-defm openmp_target_runtime_globals: BoolFOption<"openmp-target-runtime-globals",
-  LangOpts<"OpenMPTargetRuntimeGlobals">, DefaultTrue,
-  NegFlag<SetFalse, [CC1Option],
-          "Do not generate definitions for __omp_rtl_* globals">,
-  PosFlag<SetTrue>>;
-=======
   PosFlag<SetTrue, [CC1Option], "Use the new bitcode library for OpenMP offloading">,
   NegFlag<SetFalse>>;
->>>>>>> 63078f79
 defm openmp_optimistic_collapse : BoolFOption<"openmp-optimistic-collapse",
   LangOpts<"OpenMPOptimisticCollapse">, DefaultFalse,
   PosFlag<SetTrue, [CC1Option]>, NegFlag<SetFalse>, BothFlags<[NoArgumentUnused, HelpHidden]>>;
