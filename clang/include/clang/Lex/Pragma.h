//===- Pragma.h - Pragma registration and handling --------------*- C++ -*-===//
//
// Part of the LLVM Project, under the Apache License v2.0 with LLVM Exceptions.
// See https://llvm.org/LICENSE.txt for license information.
// SPDX-License-Identifier: Apache-2.0 WITH LLVM-exception
//
//===----------------------------------------------------------------------===//
//
// This file defines the PragmaHandler and PragmaTable interfaces.
//
//===----------------------------------------------------------------------===//

#ifndef LLVM_CLANG_LEX_PRAGMA_H
#define LLVM_CLANG_LEX_PRAGMA_H

#include "clang/Basic/LLVM.h"
#include "clang/Basic/SourceLocation.h"
#include "llvm/ADT/StringMap.h"
#include "llvm/ADT/StringRef.h"
#include <string>

namespace clang {

class PragmaNamespace;
class Preprocessor;
class Token;

  /**
   * Describes how the pragma was introduced, e.g., with \#pragma,
   * _Pragma, or __pragma.
   */
  enum PragmaIntroducerKind {
    /**
     * The pragma was introduced via \#pragma.
     */
    PIK_HashPragma,

    /**
     * The pragma was introduced via the C99 _Pragma(string-literal).
     */
    PIK__Pragma,

    /**
     * The pragma was introduced via the Microsoft
     * __pragma(token-string).
     */
    PIK___pragma
  };

  /// Describes how and where the pragma was introduced.
  struct PragmaIntroducer {
    PragmaIntroducerKind Kind;
    SourceLocation Loc;
  };

/// PragmaHandler - Instances of this interface defined to handle the various
/// pragmas that the language front-end uses.  Each handler optionally has a
/// name (e.g. "pack") and the HandlePragma method is invoked when a pragma with
/// that identifier is found.  If a handler does not match any of the declared
/// pragmas the handler with a null identifier is invoked, if it exists.
///
/// Note that the PragmaNamespace class can be used to subdivide pragmas, e.g.
/// we treat "\#pragma STDC" and "\#pragma GCC" as namespaces that contain other
/// pragmas.
class PragmaHandler {
  std::string Name;

public:
  PragmaHandler() = default;
  explicit PragmaHandler(StringRef name) : Name(name) {}
  virtual ~PragmaHandler();

  StringRef getName() const { return Name; }
<<<<<<< HEAD
  virtual void HandlePragma(Preprocessor &PP, PragmaIntroducerKind Introducer,
                            SourceLocation IntroducerLoc,
=======
  virtual void HandlePragma(Preprocessor &PP, PragmaIntroducer Introducer,
>>>>>>> 32551837
                            Token &FirstToken) = 0;

  /// getIfNamespace - If this is a namespace, return it.  This is equivalent to
  /// using a dynamic_cast, but doesn't require RTTI.
  virtual PragmaNamespace *getIfNamespace() { return nullptr; }
};

/// EmptyPragmaHandler - A pragma handler which takes no action, which can be
/// used to ignore particular pragmas.
class EmptyPragmaHandler : public PragmaHandler {
public:
  explicit EmptyPragmaHandler(StringRef Name = StringRef());

<<<<<<< HEAD
  void HandlePragma(Preprocessor &PP, PragmaIntroducerKind Introducer,
                    SourceLocation IntroducerLoc, Token &FirstToken) override;
=======
  void HandlePragma(Preprocessor &PP, PragmaIntroducer Introducer,
                    Token &FirstToken) override;
>>>>>>> 32551837
};

/// PragmaNamespace - This PragmaHandler subdivides the namespace of pragmas,
/// allowing hierarchical pragmas to be defined.  Common examples of namespaces
/// are "\#pragma GCC", "\#pragma STDC", and "\#pragma omp", but any namespaces
/// may be (potentially recursively) defined.
class PragmaNamespace : public PragmaHandler {
  /// Handlers - This is a map of the handlers in this namespace with their name
  /// as key.
  llvm::StringMap<PragmaHandler *> Handlers;

public:
  explicit PragmaNamespace(StringRef Name) : PragmaHandler(Name) {}
  ~PragmaNamespace() override;

  /// FindHandler - Check to see if there is already a handler for the
  /// specified name.  If not, return the handler for the null name if it
  /// exists, otherwise return null.  If IgnoreNull is true (the default) then
  /// the null handler isn't returned on failure to match.
  PragmaHandler *FindHandler(StringRef Name,
                             bool IgnoreNull = true) const;

  /// AddPragma - Add a pragma to this namespace.
  void AddPragma(PragmaHandler *Handler);

  /// RemovePragmaHandler - Remove the given handler from the
  /// namespace.
  void RemovePragmaHandler(PragmaHandler *Handler);

  bool IsEmpty() const { return Handlers.empty(); }

<<<<<<< HEAD
  void HandlePragma(Preprocessor &PP, PragmaIntroducerKind Introducer,
                    SourceLocation IntroducerLoc, Token &Tok) override;
=======
  void HandlePragma(Preprocessor &PP, PragmaIntroducer Introducer,
                    Token &Tok) override;
>>>>>>> 32551837

  PragmaNamespace *getIfNamespace() override { return this; }
};

} // namespace clang

#endif // LLVM_CLANG_LEX_PRAGMA_H<|MERGE_RESOLUTION|>--- conflicted
+++ resolved
@@ -71,12 +71,7 @@
   virtual ~PragmaHandler();
 
   StringRef getName() const { return Name; }
-<<<<<<< HEAD
-  virtual void HandlePragma(Preprocessor &PP, PragmaIntroducerKind Introducer,
-                            SourceLocation IntroducerLoc,
-=======
   virtual void HandlePragma(Preprocessor &PP, PragmaIntroducer Introducer,
->>>>>>> 32551837
                             Token &FirstToken) = 0;
 
   /// getIfNamespace - If this is a namespace, return it.  This is equivalent to
@@ -90,13 +85,8 @@
 public:
   explicit EmptyPragmaHandler(StringRef Name = StringRef());
 
-<<<<<<< HEAD
-  void HandlePragma(Preprocessor &PP, PragmaIntroducerKind Introducer,
-                    SourceLocation IntroducerLoc, Token &FirstToken) override;
-=======
   void HandlePragma(Preprocessor &PP, PragmaIntroducer Introducer,
                     Token &FirstToken) override;
->>>>>>> 32551837
 };
 
 /// PragmaNamespace - This PragmaHandler subdivides the namespace of pragmas,
@@ -128,13 +118,8 @@
 
   bool IsEmpty() const { return Handlers.empty(); }
 
-<<<<<<< HEAD
-  void HandlePragma(Preprocessor &PP, PragmaIntroducerKind Introducer,
-                    SourceLocation IntroducerLoc, Token &Tok) override;
-=======
   void HandlePragma(Preprocessor &PP, PragmaIntroducer Introducer,
                     Token &Tok) override;
->>>>>>> 32551837
 
   PragmaNamespace *getIfNamespace() override { return this; }
 };
