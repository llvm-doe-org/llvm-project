//===- Scope.h - Scope interface --------------------------------*- C++ -*-===//
//
// Part of the LLVM Project, under the Apache License v2.0 with LLVM Exceptions.
// See https://llvm.org/LICENSE.txt for license information.
// SPDX-License-Identifier: Apache-2.0 WITH LLVM-exception
//
//===----------------------------------------------------------------------===//
//
//  This file defines the Scope interface.
//
//===----------------------------------------------------------------------===//

#ifndef LLVM_CLANG_SEMA_SCOPE_H
#define LLVM_CLANG_SEMA_SCOPE_H

#include "clang/AST/Decl.h"
#include "clang/Basic/Diagnostic.h"
#include "llvm/ADT/PointerIntPair.h"
#include "llvm/ADT/SmallPtrSet.h"
#include "llvm/ADT/SmallVector.h"
#include "llvm/ADT/iterator_range.h"
#include <cassert>

namespace llvm {

class raw_ostream;

} // namespace llvm

namespace clang {

class Decl;
class DeclContext;
class UsingDirectiveDecl;
class VarDecl;

/// Scope - A scope is a transient data structure that is used while parsing the
/// program.  It assists with resolving identifiers to the appropriate
/// declaration.
class Scope {
public:
  /// ScopeFlags - These are bitfields that are or'd together when creating a
  /// scope, which defines the sorts of things the scope contains.
  enum ScopeFlags {
    /// This indicates that the scope corresponds to a function, which
    /// means that labels are set here.
    FnScope       = 0x01,

    /// This is a while, do, switch, for, etc that can have break
    /// statements embedded into it.
    BreakScope    = 0x02,

    /// This is a while, do, for, which can have continue statements
    /// embedded into it.
    ContinueScope = 0x04,

    /// This is a scope that can contain a declaration.  Some scopes
    /// just contain loop constructs but don't contain decls.
    DeclScope = 0x08,

    /// The controlling scope in a if/switch/while/for statement.
    ControlScope = 0x10,

    /// The scope of a struct/union/class definition.
    ClassScope = 0x20,

    /// This is a scope that corresponds to a block/closure object.
    /// Blocks serve as top-level scopes for some objects like labels, they
    /// also prevent things like break and continue.  BlockScopes always have
    /// the FnScope and DeclScope flags set as well.
    BlockScope = 0x40,

    /// This is a scope that corresponds to the
    /// template parameters of a C++ template. Template parameter
    /// scope starts at the 'template' keyword and ends when the
    /// template declaration ends.
    TemplateParamScope = 0x80,

    /// This is a scope that corresponds to the
    /// parameters within a function prototype.
    FunctionPrototypeScope = 0x100,

    /// This is a scope that corresponds to the parameters within
    /// a function prototype for a function declaration (as opposed to any
    /// other kind of function declarator). Always has FunctionPrototypeScope
    /// set as well.
    FunctionDeclarationScope = 0x200,

    /// This is a scope that corresponds to the Objective-C
    /// \@catch statement.
    AtCatchScope = 0x400,

    /// This scope corresponds to an Objective-C method body.
    /// It always has FnScope and DeclScope set as well.
    ObjCMethodScope = 0x800,

    /// This is a scope that corresponds to a switch statement.
    SwitchScope = 0x1000,

    /// This is the scope of a C++ try statement.
    TryScope = 0x2000,

    /// This is the scope for a function-level C++ try or catch scope.
    FnTryCatchScope = 0x4000,

    /// This is the scope of OpenMP executable directive.
    OpenMPDirectiveScope = 0x8000,

    /// This is the scope of some OpenMP loop directive.
    OpenMPLoopDirectiveScope = 0x10000,

    /// This is the scope of some OpenMP simd directive.
    /// For example, it is used for 'omp simd', 'omp for simd'.
    /// This flag is propagated to children scopes.
    OpenMPSimdDirectiveScope = 0x20000,

    /// This is the scope of OpenACC executable directive.
    OpenACCDirectiveScope = 0x40000,

    /// This is the scope of some OpenACC loop directive.
    OpenACCLoopDirectiveScope = 0x80000,

    /// This scope corresponds to an enum.
    EnumScope = 0x100000,

    /// This scope corresponds to an SEH try.
    SEHTryScope = 0x200000,

    /// This scope corresponds to an SEH except.
    SEHExceptScope = 0x400000,

    /// We are currently in the filter expression of an SEH except block.
    SEHFilterScope = 0x800000,

    /// This is a compound statement scope.
    CompoundStmtScope = 0x1000000,

    /// We are between inheritance colon and the real class/struct definition scope.
<<<<<<< HEAD
    ClassInheritanceScope = 0x2000000,
=======
    ClassInheritanceScope = 0x800000,

    /// This is the scope of a C++ catch statement.
    CatchScope = 0x1000000,
>>>>>>> 503e7352
  };

private:
  /// The parent scope for this scope.  This is null for the translation-unit
  /// scope.
  Scope *AnyParent;

  /// Flags - This contains a set of ScopeFlags, which indicates how the scope
  /// interrelates with other control flow statements.
  unsigned Flags;

  /// Depth - This is the depth of this scope.  The translation-unit scope has
  /// depth 0.
  unsigned short Depth;

  /// Declarations with static linkage are mangled with the number of
  /// scopes seen as a component.
  unsigned short MSLastManglingNumber;

  unsigned short MSCurManglingNumber;

  /// PrototypeDepth - This is the number of function prototype scopes
  /// enclosing this scope, including this scope.
  unsigned short PrototypeDepth;

  /// PrototypeIndex - This is the number of parameters currently
  /// declared in this scope.
  unsigned short PrototypeIndex;

  /// FnParent - If this scope has a parent scope that is a function body, this
  /// pointer is non-null and points to it.  This is used for label processing.
  Scope *FnParent;
  Scope *MSLastManglingParent;

  /// BreakParent/ContinueParent - This is a direct link to the innermost
  /// BreakScope/ContinueScope which contains the contents of this scope
  /// for control flow purposes (and might be this scope itself), or null
  /// if there is no such scope.
  Scope *BreakParent, *ContinueParent;

  /// BlockParent - This is a direct link to the immediately containing
  /// BlockScope if this scope is not one, or null if there is none.
  Scope *BlockParent;

  /// TemplateParamParent - This is a direct link to the
  /// immediately containing template parameter scope. In the
  /// case of nested templates, template parameter scopes can have
  /// other template parameter scopes as parents.
  Scope *TemplateParamParent;

  /// DeclsInScope - This keeps track of all declarations in this scope.  When
  /// the declaration is added to the scope, it is set as the current
  /// declaration for the identifier in the IdentifierTable.  When the scope is
  /// popped, these declarations are removed from the IdentifierTable's notion
  /// of current declaration.  It is up to the current Action implementation to
  /// implement these semantics.
  using DeclSetTy = llvm::SmallPtrSet<Decl *, 32>;
  DeclSetTy DeclsInScope;

  /// The DeclContext with which this scope is associated. For
  /// example, the entity of a class scope is the class itself, the
  /// entity of a function scope is a function, etc.
  DeclContext *Entity;

  using UsingDirectivesTy = SmallVector<UsingDirectiveDecl *, 2>;
  UsingDirectivesTy UsingDirectives;

  /// Used to determine if errors occurred in this scope.
  DiagnosticErrorTrap ErrorTrap;

  /// A lattice consisting of undefined, a single NRVO candidate variable in
  /// this scope, or over-defined. The bit is true when over-defined.
  llvm::PointerIntPair<VarDecl *, 1, bool> NRVO;

  void setFlags(Scope *Parent, unsigned F);

public:
  Scope(Scope *Parent, unsigned ScopeFlags, DiagnosticsEngine &Diag)
      : ErrorTrap(Diag) {
    Init(Parent, ScopeFlags);
  }

  /// getFlags - Return the flags for this scope.
  unsigned getFlags() const { return Flags; }

  void setFlags(unsigned F) { setFlags(getParent(), F); }

  /// isBlockScope - Return true if this scope correspond to a closure.
  bool isBlockScope() const { return Flags & BlockScope; }

  /// getParent - Return the scope that this is nested in.
  const Scope *getParent() const { return AnyParent; }
  Scope *getParent() { return AnyParent; }

  /// getFnParent - Return the closest scope that is a function body.
  const Scope *getFnParent() const { return FnParent; }
  Scope *getFnParent() { return FnParent; }

  const Scope *getMSLastManglingParent() const {
    return MSLastManglingParent;
  }
  Scope *getMSLastManglingParent() { return MSLastManglingParent; }

  /// getContinueParent - Return the closest scope that a continue statement
  /// would be affected by.
  Scope *getContinueParent() {
    return ContinueParent;
  }

  const Scope *getContinueParent() const {
    return const_cast<Scope*>(this)->getContinueParent();
  }

  /// getBreakParent - Return the closest scope that a break statement
  /// would be affected by.
  Scope *getBreakParent() {
    return BreakParent;
  }
  const Scope *getBreakParent() const {
    return const_cast<Scope*>(this)->getBreakParent();
  }

  Scope *getBlockParent() { return BlockParent; }
  const Scope *getBlockParent() const { return BlockParent; }

  Scope *getTemplateParamParent() { return TemplateParamParent; }
  const Scope *getTemplateParamParent() const { return TemplateParamParent; }

  /// Returns the depth of this scope. The translation-unit has scope depth 0.
  unsigned getDepth() const { return Depth; }

  /// Returns the number of function prototype scopes in this scope
  /// chain.
  unsigned getFunctionPrototypeDepth() const {
    return PrototypeDepth;
  }

  /// Return the number of parameters declared in this function
  /// prototype, increasing it by one for the next call.
  unsigned getNextFunctionPrototypeIndex() {
    assert(isFunctionPrototypeScope());
    return PrototypeIndex++;
  }

  using decl_range = llvm::iterator_range<DeclSetTy::iterator>;

  decl_range decls() const {
    return decl_range(DeclsInScope.begin(), DeclsInScope.end());
  }

  bool decl_empty() const { return DeclsInScope.empty(); }

  void AddDecl(Decl *D) {
    DeclsInScope.insert(D);
  }

  void RemoveDecl(Decl *D) {
    DeclsInScope.erase(D);
  }

  void incrementMSManglingNumber() {
    if (Scope *MSLMP = getMSLastManglingParent()) {
      MSLMP->MSLastManglingNumber += 1;
      MSCurManglingNumber += 1;
    }
  }

  void decrementMSManglingNumber() {
    if (Scope *MSLMP = getMSLastManglingParent()) {
      MSLMP->MSLastManglingNumber -= 1;
      MSCurManglingNumber -= 1;
    }
  }

  unsigned getMSLastManglingNumber() const {
    if (const Scope *MSLMP = getMSLastManglingParent())
      return MSLMP->MSLastManglingNumber;
    return 1;
  }

  unsigned getMSCurManglingNumber() const {
    return MSCurManglingNumber;
  }

  /// isDeclScope - Return true if this is the scope that the specified decl is
  /// declared in.
  bool isDeclScope(Decl *D) {
    return DeclsInScope.count(D) != 0;
  }

  DeclContext *getEntity() const { return Entity; }
  void setEntity(DeclContext *E) { Entity = E; }

  bool hasErrorOccurred() const { return ErrorTrap.hasErrorOccurred(); }

  bool hasUnrecoverableErrorOccurred() const {
    return ErrorTrap.hasUnrecoverableErrorOccurred();
  }

  /// isFunctionScope() - Return true if this scope is a function scope.
  bool isFunctionScope() const { return (getFlags() & Scope::FnScope); }

  /// isClassScope - Return true if this scope is a class/struct/union scope.
  bool isClassScope() const {
    return (getFlags() & Scope::ClassScope);
  }

  /// isInCXXInlineMethodScope - Return true if this scope is a C++ inline
  /// method scope or is inside one.
  bool isInCXXInlineMethodScope() const {
    if (const Scope *FnS = getFnParent()) {
      assert(FnS->getParent() && "TUScope not created?");
      return FnS->getParent()->isClassScope();
    }
    return false;
  }

  /// isInObjcMethodScope - Return true if this scope is, or is contained in, an
  /// Objective-C method body.  Note that this method is not constant time.
  bool isInObjcMethodScope() const {
    for (const Scope *S = this; S; S = S->getParent()) {
      // If this scope is an objc method scope, then we succeed.
      if (S->getFlags() & ObjCMethodScope)
        return true;
    }
    return false;
  }

  /// isInObjcMethodOuterScope - Return true if this scope is an
  /// Objective-C method outer most body.
  bool isInObjcMethodOuterScope() const {
    if (const Scope *S = this) {
      // If this scope is an objc method scope, then we succeed.
      if (S->getFlags() & ObjCMethodScope)
        return true;
    }
    return false;
  }

  /// isTemplateParamScope - Return true if this scope is a C++
  /// template parameter scope.
  bool isTemplateParamScope() const {
    return getFlags() & Scope::TemplateParamScope;
  }

  /// isFunctionPrototypeScope - Return true if this scope is a
  /// function prototype scope.
  bool isFunctionPrototypeScope() const {
    return getFlags() & Scope::FunctionPrototypeScope;
  }

  /// isAtCatchScope - Return true if this scope is \@catch.
  bool isAtCatchScope() const {
    return getFlags() & Scope::AtCatchScope;
  }

  /// isSwitchScope - Return true if this scope is a switch scope.
  bool isSwitchScope() const {
    for (const Scope *S = this; S; S = S->getParent()) {
      if (S->getFlags() & Scope::SwitchScope)
        return true;
      else if (S->getFlags() & (Scope::FnScope | Scope::ClassScope |
                                Scope::BlockScope | Scope::TemplateParamScope |
                                Scope::FunctionPrototypeScope |
                                Scope::AtCatchScope | Scope::ObjCMethodScope))
        return false;
    }
    return false;
  }

  /// Determines whether this scope is the OpenMP directive scope
  bool isOpenMPDirectiveScope() const {
    return (getFlags() & Scope::OpenMPDirectiveScope);
  }

  /// Determine whether this scope is some OpenMP loop directive scope
  /// (for example, 'omp for', 'omp simd').
  bool isOpenMPLoopDirectiveScope() const {
    if (getFlags() & Scope::OpenMPLoopDirectiveScope) {
      assert(isOpenMPDirectiveScope() &&
             "OpenMP loop directive scope is not a directive scope");
      return true;
    }
    return false;
  }

  /// Determine whether this scope is (or is nested into) some OpenMP
  /// loop simd directive scope (for example, 'omp simd', 'omp for simd').
  bool isOpenMPSimdDirectiveScope() const {
    return getFlags() & Scope::OpenMPSimdDirectiveScope;
  }

  /// Determine whether this scope is a loop having OpenMP loop
  /// directive attached.
  bool isOpenMPLoopScope() const {
    const Scope *P = getParent();
    return P && P->isOpenMPLoopDirectiveScope();
  }

  /// Determines whether this scope is the OpenACC directive scope
  bool isOpenACCDirectiveScope() const {
    return (getFlags() & Scope::OpenACCDirectiveScope);
  }

  /// Determine whether this scope is some OpenACC loop directive scope
  /// (that is, 'acc loop').
  bool isOpenACCLoopDirectiveScope() const {
    if (getFlags() & Scope::OpenACCLoopDirectiveScope) {
      assert(isOpenACCDirectiveScope() &&
             "OpenACC loop directive scope is not a directive scope");
      return true;
    }
    return false;
  }

  /// Determine whether this scope is a loop having OpenACC loop
  /// directive attached.
  bool isOpenACCLoopScope() const {
    const Scope *P = getParent();
    return P && P->isOpenACCLoopDirectiveScope();
  }

  /// Determine whether this scope is a C++ 'try' block.
  bool isTryScope() const { return getFlags() & Scope::TryScope; }

  /// Determine whether this scope is a SEH '__try' block.
  bool isSEHTryScope() const { return getFlags() & Scope::SEHTryScope; }

  /// Determine whether this scope is a SEH '__except' block.
  bool isSEHExceptScope() const { return getFlags() & Scope::SEHExceptScope; }

  /// Determine whether this scope is a compound statement scope.
  bool isCompoundStmtScope() const {
    return getFlags() & Scope::CompoundStmtScope;
  }

  /// Returns if rhs has a higher scope depth than this.
  ///
  /// The caller is responsible for calling this only if one of the two scopes
  /// is an ancestor of the other.
  bool Contains(const Scope& rhs) const { return Depth < rhs.Depth; }

  /// containedInPrototypeScope - Return true if this or a parent scope
  /// is a FunctionPrototypeScope.
  bool containedInPrototypeScope() const;

  void PushUsingDirective(UsingDirectiveDecl *UDir) {
    UsingDirectives.push_back(UDir);
  }

  using using_directives_range =
      llvm::iterator_range<UsingDirectivesTy::iterator>;

  using_directives_range using_directives() {
    return using_directives_range(UsingDirectives.begin(),
                                  UsingDirectives.end());
  }

  void addNRVOCandidate(VarDecl *VD) {
    if (NRVO.getInt())
      return;
    if (NRVO.getPointer() == nullptr) {
      NRVO.setPointer(VD);
      return;
    }
    if (NRVO.getPointer() != VD)
      setNoNRVO();
  }

  void setNoNRVO() {
    NRVO.setInt(true);
    NRVO.setPointer(nullptr);
  }

  void mergeNRVOIntoParent();

  /// Init - This is used by the parser to implement scope caching.
  void Init(Scope *parent, unsigned flags);

  /// Sets up the specified scope flags and adjusts the scope state
  /// variables accordingly.
  void AddFlags(unsigned Flags);

  void dumpImpl(raw_ostream &OS) const;
  void dump() const;
};

} // namespace clang

#endif // LLVM_CLANG_SEMA_SCOPE_H<|MERGE_RESOLUTION|>--- conflicted
+++ resolved
@@ -136,14 +136,10 @@
     CompoundStmtScope = 0x1000000,
 
     /// We are between inheritance colon and the real class/struct definition scope.
-<<<<<<< HEAD
     ClassInheritanceScope = 0x2000000,
-=======
-    ClassInheritanceScope = 0x800000,
 
     /// This is the scope of a C++ catch statement.
-    CatchScope = 0x1000000,
->>>>>>> 503e7352
+    CatchScope = 0x4000000,
   };
 
 private:
