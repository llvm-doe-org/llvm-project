//===- Scope.h - Scope interface --------------------------------*- C++ -*-===//
//
// Part of the LLVM Project, under the Apache License v2.0 with LLVM Exceptions.
// See https://llvm.org/LICENSE.txt for license information.
// SPDX-License-Identifier: Apache-2.0 WITH LLVM-exception
//
//===----------------------------------------------------------------------===//
//
//  This file defines the Scope interface.
//
//===----------------------------------------------------------------------===//

#ifndef LLVM_CLANG_SEMA_SCOPE_H
#define LLVM_CLANG_SEMA_SCOPE_H

#include "clang/AST/Decl.h"
#include "clang/Basic/Diagnostic.h"
#include "llvm/ADT/PointerIntPair.h"
#include "llvm/ADT/SmallPtrSet.h"
#include "llvm/ADT/SmallVector.h"
#include "llvm/ADT/iterator_range.h"
#include <cassert>

namespace llvm {

class raw_ostream;

} // namespace llvm

namespace clang {

class Decl;
class DeclContext;
class UsingDirectiveDecl;
class VarDecl;

/// Scope - A scope is a transient data structure that is used while parsing the
/// program.  It assists with resolving identifiers to the appropriate
/// declaration.
class Scope {
public:
  /// ScopeFlags - These are bitfields that are or'd together when creating a
  /// scope, which defines the sorts of things the scope contains.
  enum ScopeFlags {
    /// This indicates that the scope corresponds to a function, which
    /// means that labels are set here.
    FnScope = 0x01,

    /// This is a while, do, switch, for, etc that can have break
    /// statements embedded into it.
    BreakScope = 0x02,

    /// This is a while, do, for, which can have continue statements
    /// embedded into it.
    ContinueScope = 0x04,

    /// This is a scope that can contain a declaration.  Some scopes
    /// just contain loop constructs but don't contain decls.
    DeclScope = 0x08,

    /// The controlling scope in a if/switch/while/for statement.
    ControlScope = 0x10,

    /// The scope of a struct/union/class definition.
    ClassScope = 0x20,

    /// This is a scope that corresponds to a block/closure object.
    /// Blocks serve as top-level scopes for some objects like labels, they
    /// also prevent things like break and continue.  BlockScopes always have
    /// the FnScope and DeclScope flags set as well.
    BlockScope = 0x40,

    /// This is a scope that corresponds to the
    /// template parameters of a C++ template. Template parameter
    /// scope starts at the 'template' keyword and ends when the
    /// template declaration ends.
    TemplateParamScope = 0x80,

    /// This is a scope that corresponds to the
    /// parameters within a function prototype.
    FunctionPrototypeScope = 0x100,

    /// This is a scope that corresponds to the parameters within
    /// a function prototype for a function declaration (as opposed to any
    /// other kind of function declarator). Always has FunctionPrototypeScope
    /// set as well.
    FunctionDeclarationScope = 0x200,

    /// This is a scope that corresponds to the Objective-C
    /// \@catch statement.
    AtCatchScope = 0x400,

    /// This scope corresponds to an Objective-C method body.
    /// It always has FnScope and DeclScope set as well.
    ObjCMethodScope = 0x800,

    /// This is a scope that corresponds to a switch statement.
    SwitchScope = 0x1000,

    /// This is the scope of a C++ try statement.
    TryScope = 0x2000,

    /// This is the scope for a function-level C++ try or catch scope.
    FnTryCatchScope = 0x4000,

    /// This is the scope of OpenMP executable directive.
    OpenMPDirectiveScope = 0x8000,

    /// This is the scope of some OpenMP loop directive.
    OpenMPLoopDirectiveScope = 0x10000,

    /// This is the scope of some OpenMP simd directive.
    /// For example, it is used for 'omp simd', 'omp for simd'.
    /// This flag is propagated to children scopes.
    OpenMPSimdDirectiveScope = 0x20000,

    /// This is the scope of OpenACC executable directive.
    OpenACCDirectiveScope = 0x40000,

    /// This is the scope of some OpenACC loop directive.
    OpenACCLoopDirectiveScope = 0x80000,

    /// This scope corresponds to an enum.
    EnumScope = 0x100000,

    /// This scope corresponds to an SEH try.
    SEHTryScope = 0x200000,

    /// This scope corresponds to an SEH except.
    SEHExceptScope = 0x400000,

    /// We are currently in the filter expression of an SEH except block.
    SEHFilterScope = 0x800000,

    /// This is a compound statement scope.
    CompoundStmtScope = 0x1000000,

    /// We are between inheritance colon and the real class/struct definition
    /// scope.
    ClassInheritanceScope = 0x2000000,

    /// This is the scope of a C++ catch statement.
    CatchScope = 0x4000000,

    /// This is a scope in which a condition variable is currently being
    /// parsed. If such a scope is a ContinueScope, it's invalid to jump to the
    /// continue block from here.
<<<<<<< HEAD
    ConditionVarScope = 0x8000000,
=======
    ConditionVarScope = 0x2000000,

    /// This is a scope of some OpenMP directive with
    /// order clause which specifies concurrent
    OpenMPOrderClauseScope = 0x4000000,
>>>>>>> 3bbdd9f5
  };

private:
  /// The parent scope for this scope.  This is null for the translation-unit
  /// scope.
  Scope *AnyParent;

  /// Flags - This contains a set of ScopeFlags, which indicates how the scope
  /// interrelates with other control flow statements.
  unsigned Flags;

  /// Depth - This is the depth of this scope.  The translation-unit scope has
  /// depth 0.
  unsigned short Depth;

  /// Declarations with static linkage are mangled with the number of
  /// scopes seen as a component.
  unsigned short MSLastManglingNumber;

  unsigned short MSCurManglingNumber;

  /// PrototypeDepth - This is the number of function prototype scopes
  /// enclosing this scope, including this scope.
  unsigned short PrototypeDepth;

  /// PrototypeIndex - This is the number of parameters currently
  /// declared in this scope.
  unsigned short PrototypeIndex;

  /// FnParent - If this scope has a parent scope that is a function body, this
  /// pointer is non-null and points to it.  This is used for label processing.
  Scope *FnParent;
  Scope *MSLastManglingParent;

  /// BreakParent/ContinueParent - This is a direct link to the innermost
  /// BreakScope/ContinueScope which contains the contents of this scope
  /// for control flow purposes (and might be this scope itself), or null
  /// if there is no such scope.
  Scope *BreakParent, *ContinueParent;

  /// BlockParent - This is a direct link to the immediately containing
  /// BlockScope if this scope is not one, or null if there is none.
  Scope *BlockParent;

  /// TemplateParamParent - This is a direct link to the
  /// immediately containing template parameter scope. In the
  /// case of nested templates, template parameter scopes can have
  /// other template parameter scopes as parents.
  Scope *TemplateParamParent;

  /// DeclsInScope - This keeps track of all declarations in this scope.  When
  /// the declaration is added to the scope, it is set as the current
  /// declaration for the identifier in the IdentifierTable.  When the scope is
  /// popped, these declarations are removed from the IdentifierTable's notion
  /// of current declaration.  It is up to the current Action implementation to
  /// implement these semantics.
  using DeclSetTy = llvm::SmallPtrSet<Decl *, 32>;
  DeclSetTy DeclsInScope;

  /// The DeclContext with which this scope is associated. For
  /// example, the entity of a class scope is the class itself, the
  /// entity of a function scope is a function, etc.
  DeclContext *Entity;

  using UsingDirectivesTy = SmallVector<UsingDirectiveDecl *, 2>;
  UsingDirectivesTy UsingDirectives;

  /// Used to determine if errors occurred in this scope.
  DiagnosticErrorTrap ErrorTrap;

  /// A single NRVO candidate variable in this scope.
  /// There are three possible values:
  ///  1) pointer to VarDecl that denotes NRVO candidate itself.
  ///  2) nullptr value means that NRVO is not allowed in this scope
  ///     (e.g. return a function parameter).
  ///  3) std::nullopt value means that there is no NRVO candidate in this scope
  ///     (i.e. there are no return statements in this scope).
  Optional<VarDecl *> NRVO;

  /// Represents return slots for NRVO candidates in the current scope.
  /// If a variable is present in this set, it means that a return slot is
  /// available for this variable in the current scope.
  llvm::SmallPtrSet<VarDecl *, 8> ReturnSlots;

  void setFlags(Scope *Parent, unsigned F);

public:
  Scope(Scope *Parent, unsigned ScopeFlags, DiagnosticsEngine &Diag)
      : ErrorTrap(Diag) {
    Init(Parent, ScopeFlags);
  }

  /// getFlags - Return the flags for this scope.
  unsigned getFlags() const { return Flags; }

  void setFlags(unsigned F) { setFlags(getParent(), F); }

  /// isBlockScope - Return true if this scope correspond to a closure.
  bool isBlockScope() const { return Flags & BlockScope; }

  /// getParent - Return the scope that this is nested in.
  const Scope *getParent() const { return AnyParent; }
  Scope *getParent() { return AnyParent; }

  /// getFnParent - Return the closest scope that is a function body.
  const Scope *getFnParent() const { return FnParent; }
  Scope *getFnParent() { return FnParent; }

  const Scope *getMSLastManglingParent() const {
    return MSLastManglingParent;
  }
  Scope *getMSLastManglingParent() { return MSLastManglingParent; }

  /// getContinueParent - Return the closest scope that a continue statement
  /// would be affected by.
  Scope *getContinueParent() {
    return ContinueParent;
  }

  const Scope *getContinueParent() const {
    return const_cast<Scope*>(this)->getContinueParent();
  }

  // Set whether we're in the scope of a condition variable, where 'continue'
  // is disallowed despite being a continue scope.
  void setIsConditionVarScope(bool InConditionVarScope) {
    Flags = (Flags & ~ConditionVarScope) |
            (InConditionVarScope ? ConditionVarScope : 0);
  }

  bool isConditionVarScope() const {
    return Flags & ConditionVarScope;
  }

  /// getBreakParent - Return the closest scope that a break statement
  /// would be affected by.
  Scope *getBreakParent() {
    return BreakParent;
  }
  const Scope *getBreakParent() const {
    return const_cast<Scope*>(this)->getBreakParent();
  }

  Scope *getBlockParent() { return BlockParent; }
  const Scope *getBlockParent() const { return BlockParent; }

  Scope *getTemplateParamParent() { return TemplateParamParent; }
  const Scope *getTemplateParamParent() const { return TemplateParamParent; }

  /// Returns the depth of this scope. The translation-unit has scope depth 0.
  unsigned getDepth() const { return Depth; }

  /// Returns the number of function prototype scopes in this scope
  /// chain.
  unsigned getFunctionPrototypeDepth() const {
    return PrototypeDepth;
  }

  /// Return the number of parameters declared in this function
  /// prototype, increasing it by one for the next call.
  unsigned getNextFunctionPrototypeIndex() {
    assert(isFunctionPrototypeScope());
    return PrototypeIndex++;
  }

  using decl_range = llvm::iterator_range<DeclSetTy::iterator>;

  decl_range decls() const {
    return decl_range(DeclsInScope.begin(), DeclsInScope.end());
  }

  bool decl_empty() const { return DeclsInScope.empty(); }

  void AddDecl(Decl *D) {
    if (auto *VD = dyn_cast<VarDecl>(D))
      if (!isa<ParmVarDecl>(VD))
        ReturnSlots.insert(VD);

    DeclsInScope.insert(D);
  }

  void RemoveDecl(Decl *D) { DeclsInScope.erase(D); }

  void incrementMSManglingNumber() {
    if (Scope *MSLMP = getMSLastManglingParent()) {
      MSLMP->MSLastManglingNumber += 1;
      MSCurManglingNumber += 1;
    }
  }

  void decrementMSManglingNumber() {
    if (Scope *MSLMP = getMSLastManglingParent()) {
      MSLMP->MSLastManglingNumber -= 1;
      MSCurManglingNumber -= 1;
    }
  }

  unsigned getMSLastManglingNumber() const {
    if (const Scope *MSLMP = getMSLastManglingParent())
      return MSLMP->MSLastManglingNumber;
    return 1;
  }

  unsigned getMSCurManglingNumber() const {
    return MSCurManglingNumber;
  }

  /// isDeclScope - Return true if this is the scope that the specified decl is
  /// declared in.
  bool isDeclScope(const Decl *D) const { return DeclsInScope.contains(D); }

  /// Get the entity corresponding to this scope.
  DeclContext *getEntity() const {
    return isTemplateParamScope() ? nullptr : Entity;
  }

  /// Get the DeclContext in which to continue unqualified lookup after a
  /// lookup in this scope.
  DeclContext *getLookupEntity() const { return Entity; }

  void setEntity(DeclContext *E) {
    assert(!isTemplateParamScope() &&
           "entity associated with template param scope");
    Entity = E;
  }
  void setLookupEntity(DeclContext *E) { Entity = E; }

  /// Determine whether any unrecoverable errors have occurred within this
  /// scope. Note that this may return false even if the scope contains invalid
  /// declarations or statements, if the errors for those invalid constructs
  /// were suppressed because some prior invalid construct was referenced.
  bool hasUnrecoverableErrorOccurred() const {
    return ErrorTrap.hasUnrecoverableErrorOccurred();
  }

  /// isFunctionScope() - Return true if this scope is a function scope.
  bool isFunctionScope() const { return getFlags() & Scope::FnScope; }

  /// isClassScope - Return true if this scope is a class/struct/union scope.
  bool isClassScope() const { return getFlags() & Scope::ClassScope; }

  /// Determines whether this scope is between inheritance colon and the real
  /// class/struct definition.
  bool isClassInheritanceScope() const {
    return getFlags() & Scope::ClassInheritanceScope;
  }

  /// isInCXXInlineMethodScope - Return true if this scope is a C++ inline
  /// method scope or is inside one.
  bool isInCXXInlineMethodScope() const {
    if (const Scope *FnS = getFnParent()) {
      assert(FnS->getParent() && "TUScope not created?");
      return FnS->getParent()->isClassScope();
    }
    return false;
  }

  /// isInObjcMethodScope - Return true if this scope is, or is contained in, an
  /// Objective-C method body.  Note that this method is not constant time.
  bool isInObjcMethodScope() const {
    for (const Scope *S = this; S; S = S->getParent()) {
      // If this scope is an objc method scope, then we succeed.
      if (S->getFlags() & ObjCMethodScope)
        return true;
    }
    return false;
  }

  /// isInObjcMethodOuterScope - Return true if this scope is an
  /// Objective-C method outer most body.
  bool isInObjcMethodOuterScope() const {
    if (const Scope *S = this) {
      // If this scope is an objc method scope, then we succeed.
      if (S->getFlags() & ObjCMethodScope)
        return true;
    }
    return false;
  }

  /// isTemplateParamScope - Return true if this scope is a C++
  /// template parameter scope.
  bool isTemplateParamScope() const {
    return getFlags() & Scope::TemplateParamScope;
  }

  /// isFunctionPrototypeScope - Return true if this scope is a
  /// function prototype scope.
  bool isFunctionPrototypeScope() const {
    return getFlags() & Scope::FunctionPrototypeScope;
  }

  /// isFunctionDeclarationScope - Return true if this scope is a
  /// function prototype scope.
  bool isFunctionDeclarationScope() const {
    return getFlags() & Scope::FunctionDeclarationScope;
  }

  /// isAtCatchScope - Return true if this scope is \@catch.
  bool isAtCatchScope() const {
    return getFlags() & Scope::AtCatchScope;
  }

  /// isCatchScope - Return true if this scope is a C++ catch statement.
  bool isCatchScope() const { return getFlags() & Scope::CatchScope; }

  /// isSwitchScope - Return true if this scope is a switch scope.
  bool isSwitchScope() const {
    for (const Scope *S = this; S; S = S->getParent()) {
      if (S->getFlags() & Scope::SwitchScope)
        return true;
      else if (S->getFlags() & (Scope::FnScope | Scope::ClassScope |
                                Scope::BlockScope | Scope::TemplateParamScope |
                                Scope::FunctionPrototypeScope |
                                Scope::AtCatchScope | Scope::ObjCMethodScope))
        return false;
    }
    return false;
  }

  /// Determines whether this scope is the OpenMP directive scope
  bool isOpenMPDirectiveScope() const {
    return (getFlags() & Scope::OpenMPDirectiveScope);
  }

  /// Determine whether this scope is some OpenMP loop directive scope
  /// (for example, 'omp for', 'omp simd').
  bool isOpenMPLoopDirectiveScope() const {
    if (getFlags() & Scope::OpenMPLoopDirectiveScope) {
      assert(isOpenMPDirectiveScope() &&
             "OpenMP loop directive scope is not a directive scope");
      return true;
    }
    return false;
  }

  /// Determine whether this scope is (or is nested into) some OpenMP
  /// loop simd directive scope (for example, 'omp simd', 'omp for simd').
  bool isOpenMPSimdDirectiveScope() const {
    return getFlags() & Scope::OpenMPSimdDirectiveScope;
  }

  /// Determine whether this scope is a loop having OpenMP loop
  /// directive attached.
  bool isOpenMPLoopScope() const {
    const Scope *P = getParent();
    return P && P->isOpenMPLoopDirectiveScope();
  }

<<<<<<< HEAD
  /// Determines whether this scope is the OpenACC directive scope
  bool isOpenACCDirectiveScope() const {
    return (getFlags() & Scope::OpenACCDirectiveScope);
  }

  /// Determine whether this scope is some OpenACC loop directive scope
  /// (that is, 'acc loop').
  bool isOpenACCLoopDirectiveScope() const {
    if (getFlags() & Scope::OpenACCLoopDirectiveScope) {
      assert(isOpenACCDirectiveScope() &&
             "OpenACC loop directive scope is not a directive scope");
      return true;
    }
    return false;
  }

  /// Determine whether this scope is a loop having OpenACC loop
  /// directive attached.
  bool isOpenACCLoopScope() const {
    const Scope *P = getParent();
    return P && P->isOpenACCLoopDirectiveScope();
=======
  /// Determine whether this scope is some OpenMP directive with
  /// order clause which specifies concurrent scope.
  bool isOpenMPOrderClauseScope() const {
    return getFlags() & Scope::OpenMPOrderClauseScope;
>>>>>>> 3bbdd9f5
  }

  /// Determine whether this scope is a while/do/for statement, which can have
  /// continue statements embedded into it.
  bool isContinueScope() const {
    return getFlags() & ScopeFlags::ContinueScope;
  }

  /// Determine whether this scope is a C++ 'try' block.
  bool isTryScope() const { return getFlags() & Scope::TryScope; }

  /// Determine whether this scope is a function-level C++ try or catch scope.
  bool isFnTryCatchScope() const {
    return getFlags() & ScopeFlags::FnTryCatchScope;
  }

  /// Determine whether this scope is a SEH '__try' block.
  bool isSEHTryScope() const { return getFlags() & Scope::SEHTryScope; }

  /// Determine whether this scope is a SEH '__except' block.
  bool isSEHExceptScope() const { return getFlags() & Scope::SEHExceptScope; }

  /// Determine whether this scope is a compound statement scope.
  bool isCompoundStmtScope() const {
    return getFlags() & Scope::CompoundStmtScope;
  }

  /// Determine whether this scope is a controlling scope in a
  /// if/switch/while/for statement.
  bool isControlScope() const { return getFlags() & Scope::ControlScope; }

  /// Returns if rhs has a higher scope depth than this.
  ///
  /// The caller is responsible for calling this only if one of the two scopes
  /// is an ancestor of the other.
  bool Contains(const Scope& rhs) const { return Depth < rhs.Depth; }

  /// containedInPrototypeScope - Return true if this or a parent scope
  /// is a FunctionPrototypeScope.
  bool containedInPrototypeScope() const;

  void PushUsingDirective(UsingDirectiveDecl *UDir) {
    UsingDirectives.push_back(UDir);
  }

  using using_directives_range =
      llvm::iterator_range<UsingDirectivesTy::iterator>;

  using_directives_range using_directives() {
    return using_directives_range(UsingDirectives.begin(),
                                  UsingDirectives.end());
  }

  void updateNRVOCandidate(VarDecl *VD);

  void applyNRVO();

  /// Init - This is used by the parser to implement scope caching.
  void Init(Scope *parent, unsigned flags);

  /// Sets up the specified scope flags and adjusts the scope state
  /// variables accordingly.
  void AddFlags(unsigned Flags);

  void dumpImpl(raw_ostream &OS) const;
  void dump() const;
};

} // namespace clang

#endif // LLVM_CLANG_SEMA_SCOPE_H<|MERGE_RESOLUTION|>--- conflicted
+++ resolved
@@ -145,15 +145,11 @@
     /// This is a scope in which a condition variable is currently being
     /// parsed. If such a scope is a ContinueScope, it's invalid to jump to the
     /// continue block from here.
-<<<<<<< HEAD
     ConditionVarScope = 0x8000000,
-=======
-    ConditionVarScope = 0x2000000,
 
     /// This is a scope of some OpenMP directive with
     /// order clause which specifies concurrent
-    OpenMPOrderClauseScope = 0x4000000,
->>>>>>> 3bbdd9f5
+    OpenMPOrderClauseScope = 0x10000000,
   };
 
 private:
@@ -502,7 +498,12 @@
     return P && P->isOpenMPLoopDirectiveScope();
   }
 
-<<<<<<< HEAD
+  /// Determine whether this scope is some OpenMP directive with
+  /// order clause which specifies concurrent scope.
+  bool isOpenMPOrderClauseScope() const {
+    return getFlags() & Scope::OpenMPOrderClauseScope;
+  }
+
   /// Determines whether this scope is the OpenACC directive scope
   bool isOpenACCDirectiveScope() const {
     return (getFlags() & Scope::OpenACCDirectiveScope);
@@ -524,12 +525,6 @@
   bool isOpenACCLoopScope() const {
     const Scope *P = getParent();
     return P && P->isOpenACCLoopDirectiveScope();
-=======
-  /// Determine whether this scope is some OpenMP directive with
-  /// order clause which specifies concurrent scope.
-  bool isOpenMPOrderClauseScope() const {
-    return getFlags() & Scope::OpenMPOrderClauseScope;
->>>>>>> 3bbdd9f5
   }
 
   /// Determine whether this scope is a while/do/for statement, which can have
