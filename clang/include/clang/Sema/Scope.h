--- conflicted
+++ resolved
@@ -135,25 +135,17 @@
     /// This is a compound statement scope.
     CompoundStmtScope = 0x1000000,
 
-<<<<<<< HEAD
-    /// We are between inheritance colon and the real class/struct definition scope.
+    /// We are between inheritance colon and the real class/struct definition
+    /// scope.
     ClassInheritanceScope = 0x2000000,
 
     /// This is the scope of a C++ catch statement.
     CatchScope = 0x4000000,
-=======
-    /// We are between inheritance colon and the real class/struct definition
-    /// scope.
-    ClassInheritanceScope = 0x800000,
-
-    /// This is the scope of a C++ catch statement.
-    CatchScope = 0x1000000,
 
     /// This is a scope in which a condition variable is currently being
     /// parsed. If such a scope is a ContinueScope, it's invalid to jump to the
     /// continue block from here.
-    ConditionVarScope = 0x2000000,
->>>>>>> d1a1798e
+    ConditionVarScope = 0x8000000,
   };
 
 private:
