--- conflicted
+++ resolved
@@ -482,7 +482,6 @@
     return P && P->isOpenMPLoopDirectiveScope();
   }
 
-<<<<<<< HEAD
   /// Determines whether this scope is the OpenACC directive scope
   bool isOpenACCDirectiveScope() const {
     return (getFlags() & Scope::OpenACCDirectiveScope);
@@ -504,12 +503,12 @@
   bool isOpenACCLoopScope() const {
     const Scope *P = getParent();
     return P && P->isOpenACCLoopDirectiveScope();
-=======
+  }
+
   /// Determine whether this scope is a while/do/for statement, which can have
   /// continue statements embedded into it.
   bool isContinueScope() const {
     return getFlags() & ScopeFlags::ContinueScope;
->>>>>>> 0d67c8a5
   }
 
   /// Determine whether this scope is a C++ 'try' block.
