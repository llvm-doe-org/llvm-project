--- conflicted
+++ resolved
@@ -1962,13 +1962,10 @@
   STMT_OMP_INTEROP_DIRECTIVE,
   STMT_OMP_DISPATCH_DIRECTIVE,
   STMT_OMP_MASKED_DIRECTIVE,
-<<<<<<< HEAD
+  STMT_OMP_GENERIC_LOOP_DIRECTIVE,
   // TODO: This is also used for OpenACC subarrays.  When OpenACC support is
   // merged upstream, perhaps this can be renamed to something more general like
   // EXPR_ARRAY_RANGE.
-=======
-  STMT_OMP_GENERIC_LOOP_DIRECTIVE,
->>>>>>> f3d1ddfe
   EXPR_OMP_ARRAY_SECTION,
   EXPR_OMP_ARRAY_SHAPING,
   EXPR_OMP_ITERATOR,
