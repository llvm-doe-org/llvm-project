--- conflicted
+++ resolved
@@ -1947,13 +1947,10 @@
   STMT_OMP_TARGET_TEAMS_DISTRIBUTE_SIMD_DIRECTIVE,
   STMT_OMP_INTEROP_DIRECTIVE,
   STMT_OMP_DISPATCH_DIRECTIVE,
-<<<<<<< HEAD
+  STMT_OMP_MASKED_DIRECTIVE,
   // TODO: This is also used for OpenACC subarrays.  When OpenACC support is
   // merged upstream, perhaps this can be renamed to something more general like
   // EXPR_ARRAY_RANGE.
-=======
-  STMT_OMP_MASKED_DIRECTIVE,
->>>>>>> 6f1b10df
   EXPR_OMP_ARRAY_SECTION,
   EXPR_OMP_ARRAY_SHAPING,
   EXPR_OMP_ITERATOR,
