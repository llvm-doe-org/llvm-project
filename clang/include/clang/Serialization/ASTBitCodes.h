--- conflicted
+++ resolved
@@ -1971,10 +1971,7 @@
       STMT_OMP_MASTER_TASKLOOP_DIRECTIVE,
       STMT_OMP_MASTER_TASKLOOP_SIMD_DIRECTIVE,
       STMT_OMP_PARALLEL_MASTER_TASKLOOP_DIRECTIVE,
-<<<<<<< HEAD
-=======
       STMT_OMP_PARALLEL_MASTER_TASKLOOP_SIMD_DIRECTIVE,
->>>>>>> c79f07dd
       STMT_OMP_DISTRIBUTE_DIRECTIVE,
       STMT_OMP_TARGET_UPDATE_DIRECTIVE,
       STMT_OMP_DISTRIBUTE_PARALLEL_FOR_DIRECTIVE,
