//===- ASTRecordReader.h - Helper classes for reading AST -------*- C++ -*-===//
//
// Part of the LLVM Project, under the Apache License v2.0 with LLVM Exceptions.
// See https://llvm.org/LICENSE.txt for license information.
// SPDX-License-Identifier: Apache-2.0 WITH LLVM-exception
//
//===----------------------------------------------------------------------===//
//
//  This file defines classes that are useful in the implementation of
//  the ASTReader.
//
//===----------------------------------------------------------------------===//

#ifndef LLVM_CLANG_SERIALIZATION_ASTRECORDREADER_H
#define LLVM_CLANG_SERIALIZATION_ASTRECORDREADER_H

#include "clang/AST/ASTContext.h"
#include "clang/AST/AbstractBasicReader.h"
#include "clang/Lex/Token.h"
#include "clang/Serialization/ASTReader.h"
#include "llvm/ADT/APFloat.h"
#include "llvm/ADT/APInt.h"
#include "llvm/ADT/APSInt.h"

namespace clang {
class OMPTraitInfo;
class OMPChildren;

/// An object for streaming information from a record.
class ASTRecordReader
    : public serialization::DataStreamBasicReader<ASTRecordReader> {
  using ModuleFile = serialization::ModuleFile;

  ASTReader *Reader;
  ModuleFile *F;
  unsigned Idx = 0;
  ASTReader::RecordData Record;

  using RecordData = ASTReader::RecordData;
  using RecordDataImpl = ASTReader::RecordDataImpl;

public:
  /// Construct an ASTRecordReader that uses the default encoding scheme.
  ASTRecordReader(ASTReader &Reader, ModuleFile &F)
    : DataStreamBasicReader(Reader.getContext()), Reader(&Reader), F(&F) {}

  /// Reads a record with id AbbrevID from Cursor, resetting the
  /// internal state.
  Expected<unsigned> readRecord(llvm::BitstreamCursor &Cursor,
                                unsigned AbbrevID);

  /// Is this a module file for a module (rather than a PCH or similar).
  bool isModule() const { return F->isModule(); }

  /// Retrieve the AST context that this AST reader supplements.
  ASTContext &getContext() { return Reader->getContext(); }

  /// The current position in this record.
  unsigned getIdx() const { return Idx; }

  /// The length of this record.
  size_t size() const { return Record.size(); }

  /// An arbitrary index in this record.
  const uint64_t &operator[](size_t N) { return Record[N]; }

  /// Returns the last value in this record.
  uint64_t back() { return Record.back(); }

  /// Returns the current value in this record, and advances to the
  /// next value.
  uint64_t readInt() { return Record[Idx++]; }

  ArrayRef<uint64_t> readIntArray(unsigned Len) {
    auto Array = llvm::makeArrayRef(Record).slice(Idx, Len);
    Idx += Len;
    return Array;
  }

  /// Returns the current value in this record, without advancing.
  uint64_t peekInt() { return Record[Idx]; }

  /// Skips the specified number of values.
  void skipInts(unsigned N) { Idx += N; }

  /// Retrieve the global submodule ID its local ID number.
  serialization::SubmoduleID
  getGlobalSubmoduleID(unsigned LocalID) {
    return Reader->getGlobalSubmoduleID(*F, LocalID);
  }

  /// Retrieve the submodule that corresponds to a global submodule ID.
  Module *getSubmodule(serialization::SubmoduleID GlobalID) {
    return Reader->getSubmodule(GlobalID);
  }

  /// Read the record that describes the lexical contents of a DC.
  bool readLexicalDeclContextStorage(uint64_t Offset, DeclContext *DC) {
    return Reader->ReadLexicalDeclContextStorage(*F, F->DeclsCursor, Offset,
                                                 DC);
  }

  /// Read the record that describes the visible contents of a DC.
  bool readVisibleDeclContextStorage(uint64_t Offset,
                                     serialization::DeclID ID) {
    return Reader->ReadVisibleDeclContextStorage(*F, F->DeclsCursor, Offset,
                                                 ID);
  }

  ExplicitSpecifier readExplicitSpec() {
    uint64_t Kind = readInt();
    bool HasExpr = Kind & 0x1;
    Kind = Kind >> 1;
    return ExplicitSpecifier(HasExpr ? readExpr() : nullptr,
                             static_cast<ExplicitSpecKind>(Kind));
  }

  /// Read information about an exception specification (inherited).
  //FunctionProtoType::ExceptionSpecInfo
  //readExceptionSpecInfo(SmallVectorImpl<QualType> &ExceptionStorage);

  /// Get the global offset corresponding to a local offset.
  uint64_t getGlobalBitOffset(uint64_t LocalOffset) {
    return Reader->getGlobalBitOffset(*F, LocalOffset);
  }

  /// Reads a statement.
  Stmt *readStmt() { return Reader->ReadStmt(*F); }
  Stmt *readStmtRef() { return readStmt(); /* FIXME: readSubStmt? */ }

  /// Reads an expression.
  Expr *readExpr() { return Reader->ReadExpr(*F); }

  /// Reads a sub-statement operand during statement reading.
  Stmt *readSubStmt() { return Reader->ReadSubStmt(); }

  /// Reads a sub-expression operand during statement reading.
  Expr *readSubExpr() { return Reader->ReadSubExpr(); }

  /// Reads a declaration with the given local ID in the given module.
  ///
  /// \returns The requested declaration, casted to the given return type.
  template<typename T>
  T *GetLocalDeclAs(uint32_t LocalID) {
    return cast_or_null<T>(Reader->GetLocalDecl(*F, LocalID));
  }

  /// Reads a TemplateArgumentLocInfo appropriate for the
  /// given TemplateArgument kind, advancing Idx.
  TemplateArgumentLocInfo
  readTemplateArgumentLocInfo(TemplateArgument::ArgKind Kind);

  /// Reads a TemplateArgumentLoc, advancing Idx.
  TemplateArgumentLoc readTemplateArgumentLoc();

  const ASTTemplateArgumentListInfo*
  readASTTemplateArgumentListInfo();

  /// Reads a declarator info from the given record, advancing Idx.
  TypeSourceInfo *readTypeSourceInfo();

  /// Reads the location information for a type.
  void readTypeLoc(TypeLoc TL);


  /// Map a local type ID within a given AST file to a global type ID.
  serialization::TypeID getGlobalTypeID(unsigned LocalID) const {
    return Reader->getGlobalTypeID(*F, LocalID);
  }

  Qualifiers readQualifiers() {
    return Qualifiers::fromOpaqueValue(readInt());
  }

  /// Read a type from the current position in the record.
  QualType readType() {
    return Reader->readType(*F, Record, Idx);
  }
  QualType readQualType() {
    return readType();
  }

  /// Reads a declaration ID from the given position in this record.
  ///
  /// \returns The declaration ID read from the record, adjusted to a global ID.
  serialization::DeclID readDeclID() {
    return Reader->ReadDeclID(*F, Record, Idx);
  }

  /// Reads a declaration from the given position in a record in the
  /// given module, advancing Idx.
  Decl *readDecl() {
    return Reader->ReadDecl(*F, Record, Idx);
  }
  Decl *readDeclRef() {
    return readDecl();
  }

  /// Reads a declaration from the given position in the record,
  /// advancing Idx.
  ///
  /// \returns The declaration read from this location, casted to the given
  /// result type.
  template<typename T>
  T *readDeclAs() {
    return Reader->ReadDeclAs<T>(*F, Record, Idx);
  }

  IdentifierInfo *readIdentifier() {
    return Reader->readIdentifier(*F, Record, Idx);
  }

  /// Read a selector from the Record, advancing Idx.
  Selector readSelector() {
    return Reader->ReadSelector(*F, Record, Idx);
  }

  /// Read a declaration name, advancing Idx.
  // DeclarationName readDeclarationName(); (inherited)
  DeclarationNameLoc readDeclarationNameLoc(DeclarationName Name);
  DeclarationNameInfo readDeclarationNameInfo();

  void readQualifierInfo(QualifierInfo &Info);

  /// Return a nested name specifier, advancing Idx.
  // NestedNameSpecifier *readNestedNameSpecifier(); (inherited)

  NestedNameSpecifierLoc readNestedNameSpecifierLoc();

  /// Read a template name, advancing Idx.
  // TemplateName readTemplateName(); (inherited)

  /// Read a template argument, advancing Idx. (inherited)
  // TemplateArgument readTemplateArgument();
  using DataStreamBasicReader::readTemplateArgument;
  TemplateArgument readTemplateArgument(bool Canonicalize) {
    TemplateArgument Arg = readTemplateArgument();
    if (Canonicalize) {
      Arg = getContext().getCanonicalTemplateArgument(Arg);
    }
    return Arg;
  }

  /// Read a template parameter list, advancing Idx.
  TemplateParameterList *readTemplateParameterList();

  /// Read a template argument array, advancing Idx.
  void readTemplateArgumentList(SmallVectorImpl<TemplateArgument> &TemplArgs,
                                bool Canonicalize = false);

  /// Read a UnresolvedSet structure, advancing Idx.
  void readUnresolvedSet(LazyASTUnresolvedSet &Set);

  /// Read a C++ base specifier, advancing Idx.
  CXXBaseSpecifier readCXXBaseSpecifier();

  /// Read a CXXCtorInitializer array, advancing Idx.
  CXXCtorInitializer **readCXXCtorInitializers();

  CXXTemporary *readCXXTemporary() {
    return Reader->ReadCXXTemporary(*F, Record, Idx);
  }

  /// Read an OMPTraitInfo object, advancing Idx.
  OMPTraitInfo *readOMPTraitInfo();

  /// Read an OpenMP clause, advancing Idx.
  OMPClause *readOMPClause();

<<<<<<< HEAD
  /// Read an OpenACC clause, advancing Idx.
  ACCClause *readACCClause();
=======
  /// Read an OpenMP children, advancing Idx.
  void readOMPChildren(OMPChildren *Data);
>>>>>>> f443a62f

  /// Read a source location, advancing Idx.
  SourceLocation readSourceLocation() {
    return Reader->ReadSourceLocation(*F, Record, Idx);
  }

  /// Read a source range, advancing Idx.
  SourceRange readSourceRange() {
    return Reader->ReadSourceRange(*F, Record, Idx);
  }

  /// Read an arbitrary constant value, advancing Idx.
  APValue readAPValue();

  /// Read an integral value, advancing Idx.
  // llvm::APInt readAPInt(); (inherited)

  /// Read a signed integral value, advancing Idx.
  // llvm::APSInt readAPSInt(); (inherited)

  /// Read a floating-point value, advancing Idx.
  llvm::APFloat readAPFloat(const llvm::fltSemantics &Sem);

  /// Read a boolean value, advancing Idx.
  bool readBool() { return readInt() != 0; }

  /// Read a 32-bit unsigned value; required to satisfy BasicReader.
  uint32_t readUInt32() {
    return uint32_t(readInt());
  }

  /// Read a 64-bit unsigned value; required to satisfy BasicReader.
  uint64_t readUInt64() {
    return readInt();
  }

  /// Read a string, advancing Idx.
  std::string readString() {
    return Reader->ReadString(Record, Idx);
  }

  /// Read a path, advancing Idx.
  std::string readPath() {
    return Reader->ReadPath(*F, Record, Idx);
  }

  /// Read a version tuple, advancing Idx.
  VersionTuple readVersionTuple() {
    return ASTReader::ReadVersionTuple(Record, Idx);
  }

  /// Reads one attribute from the current stream position, advancing Idx.
  Attr *readAttr();

  /// Reads attributes from the current stream position, advancing Idx.
  void readAttributes(AttrVec &Attrs);

  /// Reads a token out of a record, advancing Idx.
  Token readToken() {
    return Reader->ReadToken(*F, Record, Idx);
  }

  void recordSwitchCaseID(SwitchCase *SC, unsigned ID) {
    Reader->RecordSwitchCaseID(SC, ID);
  }

  /// Retrieve the switch-case statement with the given ID.
  SwitchCase *getSwitchCaseWithID(unsigned ID) {
    return Reader->getSwitchCaseWithID(ID);
  }
};

/// Helper class that saves the current stream position and
/// then restores it when destroyed.
struct SavedStreamPosition {
  explicit SavedStreamPosition(llvm::BitstreamCursor &Cursor)
      : Cursor(Cursor), Offset(Cursor.GetCurrentBitNo()) {}

  ~SavedStreamPosition() {
    if (llvm::Error Err = Cursor.JumpToBit(Offset))
      llvm::report_fatal_error(
          "Cursor should always be able to go back, failed: " +
          toString(std::move(Err)));
  }

private:
  llvm::BitstreamCursor &Cursor;
  uint64_t Offset;
};

inline void PCHValidator::Error(const char *Msg) {
  Reader.Error(Msg);
}

} // namespace clang

#endif<|MERGE_RESOLUTION|>--- conflicted
+++ resolved
@@ -267,13 +267,11 @@
   /// Read an OpenMP clause, advancing Idx.
   OMPClause *readOMPClause();
 
-<<<<<<< HEAD
+  /// Read an OpenMP children, advancing Idx.
+  void readOMPChildren(OMPChildren *Data);
+
   /// Read an OpenACC clause, advancing Idx.
   ACCClause *readACCClause();
-=======
-  /// Read an OpenMP children, advancing Idx.
-  void readOMPChildren(OMPChildren *Data);
->>>>>>> f443a62f
 
   /// Read a source location, advancing Idx.
   SourceLocation readSourceLocation() {
