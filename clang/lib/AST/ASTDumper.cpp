--- conflicted
+++ resolved
@@ -74,10 +74,6 @@
 
     void setDeserialize(bool D) { Deserialize = D; }
 
-<<<<<<< HEAD
-    void dumpDecl(const Decl *D);
-    void dumpStmt(const Stmt *S, StringRef Prefix = "");
-=======
     void Visit(const Decl *D);
     void Visit(const Stmt *S, StringRef Label = {});
     void Visit(QualType T);
@@ -90,7 +86,6 @@
     void Visit(const OMPClause *C);
     void Visit(const GenericSelectionExpr::ConstAssociation &A);
     void Visit(const Comment *C, const FullComment *FC);
->>>>>>> 69b589c8
 
     // C++ Utilities
     void dumpDeclContext(const DeclContext *DC);
@@ -804,76 +799,6 @@
 //  Stmt dumping methods.
 //===----------------------------------------------------------------------===//
 
-<<<<<<< HEAD
-void ASTDumper::dumpStmt(const Stmt *S, StringRef Prefix) {
-  dumpChild([=] {
-    if (!S) {
-      ColorScope Color(OS, ShowColors, NullColor);
-      OS << "<<<NULL>>>";
-      return;
-    }
-
-    OS << Prefix;
-
-    {
-      ColorScope Color(OS, ShowColors, StmtColor);
-      OS << S->getStmtClassName();
-    }
-    NodeDumper.dumpPointer(S);
-    NodeDumper.dumpSourceRange(S->getSourceRange());
-
-    if (const auto *E = dyn_cast<Expr>(S)) {
-      NodeDumper.dumpType(E->getType());
-
-      {
-        ColorScope Color(OS, ShowColors, ValueKindColor);
-        switch (E->getValueKind()) {
-        case VK_RValue:
-          break;
-        case VK_LValue:
-          OS << " lvalue";
-          break;
-        case VK_XValue:
-          OS << " xvalue";
-          break;
-        }
-      }
-
-      {
-        ColorScope Color(OS, ShowColors, ObjectKindColor);
-        switch (E->getObjectKind()) {
-        case OK_Ordinary:
-          break;
-        case OK_BitField:
-          OS << " bitfield";
-          break;
-        case OK_ObjCProperty:
-          OS << " objcproperty";
-          break;
-        case OK_ObjCSubscript:
-          OS << " objcsubscript";
-          break;
-        case OK_VectorComponent:
-          OS << " vectorcomponent";
-          break;
-        }
-      }
-    }
-
-    ConstStmtVisitor<ASTDumper>::Visit(S);
-
-    // Some statements have custom mechanisms for dumping their children.
-    if (isa<DeclStmt>(S) || isa<GenericSelectionExpr>(S)) {
-      return;
-    }
-
-    for (const Stmt *SubStmt : S->children())
-      dumpStmt(SubStmt);
-  });
-}
-
-=======
->>>>>>> 69b589c8
 void ASTDumper::VisitDeclStmt(const DeclStmt *Node) {
   for (const auto &D : Node->decls())
     Visit(D);
@@ -909,7 +834,7 @@
 void ASTDumper::VisitACCExecutableDirective(
     const ACCExecutableDirective *Node) {
   for (auto *C : Node->clauses()) {
-    dumpChild([=] {
+    NodeDumper.AddChild([=] {
       if (!C) {
         ColorScope Color(OS, ShowColors, NullColor);
         OS << "<<<NULL>>> ACCClause";
@@ -932,13 +857,13 @@
         OS << "'";
       }
       for (auto *S : C->children())
-        dumpStmt(S);
+        Visit(S);
     });
   }
   if (ACCExecutableDirective *Effect = Node->getEffectiveDirective())
-    dumpStmt(Effect, "effect: ");
+    Visit(Effect, "effect");
   else if (Node->hasOMPNode())
-    dumpStmt(Node->getOMPNode(), "impl: ");
+    Visit(Node->getOMPNode(), "impl");
 }
 
 //===----------------------------------------------------------------------===//
