--- conflicted
+++ resolved
@@ -28,316 +28,7 @@
 
 namespace  {
 
-<<<<<<< HEAD
-  class ASTDumper
-      : public ConstDeclVisitor<ASTDumper>,
-        public ConstStmtVisitor<ASTDumper>,
-        public ConstCommentVisitor<ASTDumper, void, const FullComment *>,
-        public TypeVisitor<ASTDumper>,
-        public ConstAttrVisitor<ASTDumper>,
-        public ConstTemplateArgumentVisitor<ASTDumper> {
-
-    TextNodeDumper NodeDumper;
-
-    raw_ostream &OS;
-
-    /// Indicates whether we should trigger deserialization of nodes that had
-    /// not already been loaded.
-    bool Deserialize = false;
-
-    const bool ShowColors;
-
-  public:
-    ASTDumper(raw_ostream &OS, const CommandTraits *Traits,
-              const SourceManager *SM)
-        : ASTDumper(OS, Traits, SM,
-                    SM && SM->getDiagnostics().getShowColors()) {}
-
-    ASTDumper(raw_ostream &OS, const CommandTraits *Traits,
-              const SourceManager *SM, bool ShowColors)
-        : ASTDumper(OS, Traits, SM, ShowColors, LangOptions()) {}
-    ASTDumper(raw_ostream &OS, const CommandTraits *Traits,
-              const SourceManager *SM, bool ShowColors,
-              const PrintingPolicy &PrintPolicy)
-        : NodeDumper(OS, ShowColors, SM, PrintPolicy, Traits), OS(OS),
-          ShowColors(ShowColors) {}
-
-    void setDeserialize(bool D) { Deserialize = D; }
-
-    void Visit(const Decl *D);
-    void Visit(const Stmt *S, StringRef Label = {});
-    void Visit(QualType T);
-    void Visit(const Type *T);
-    void Visit(const Attr *A);
-    void Visit(const CXXCtorInitializer *Init);
-    void Visit(const TemplateArgument &A, SourceRange R = SourceRange(),
-               const Decl *From = nullptr, const char *Label = nullptr);
-    void Visit(const BlockDecl::Capture &C);
-    void Visit(const OMPClause *C);
-    void Visit(const ACCClause *C);
-    void Visit(const GenericSelectionExpr::ConstAssociation &A);
-    void Visit(const Comment *C, const FullComment *FC);
-
-    // C++ Utilities
-    void dumpDeclContext(const DeclContext *DC);
-    void dumpLookups(const DeclContext *DC, bool DumpDecls);
-    void dumpTemplateParameters(const TemplateParameterList *TPL);
-    void dumpTemplateArgumentListInfo(const TemplateArgumentListInfo &TALI);
-    void dumpTemplateArgumentLoc(const TemplateArgumentLoc &A,
-                                 const Decl *From = nullptr,
-                                 const char *Label = nullptr);
-    void dumpTemplateArgumentList(const TemplateArgumentList &TAL);
-
-    // Objective-C utilities.
-    void dumpObjCTypeParamList(const ObjCTypeParamList *typeParams);
-
-    // Types
-    void VisitComplexType(const ComplexType *T) {
-      Visit(T->getElementType());
-    }
-    void VisitLocInfoType(const LocInfoType *T) {
-      Visit(T->getTypeSourceInfo()->getType());
-    }
-    void VisitPointerType(const PointerType *T) {
-      Visit(T->getPointeeType());
-    }
-    void VisitBlockPointerType(const BlockPointerType *T) {
-      Visit(T->getPointeeType());
-    }
-    void VisitReferenceType(const ReferenceType *T) {
-      Visit(T->getPointeeType());
-    }
-    void VisitMemberPointerType(const MemberPointerType *T) {
-      Visit(T->getClass());
-      Visit(T->getPointeeType());
-    }
-    void VisitArrayType(const ArrayType *T) {
-      Visit(T->getElementType());
-    }
-    void VisitVariableArrayType(const VariableArrayType *T) {
-      VisitArrayType(T);
-      Visit(T->getSizeExpr());
-    }
-    void VisitDependentSizedArrayType(const DependentSizedArrayType *T) {
-      Visit(T->getElementType());
-      Visit(T->getSizeExpr());
-    }
-    void VisitDependentSizedExtVectorType(
-        const DependentSizedExtVectorType *T) {
-      Visit(T->getElementType());
-      Visit(T->getSizeExpr());
-    }
-    void VisitVectorType(const VectorType *T) {
-      Visit(T->getElementType());
-    }
-    void VisitFunctionType(const FunctionType *T) {
-      Visit(T->getReturnType());
-    }
-    void VisitFunctionProtoType(const FunctionProtoType *T) {
-      VisitFunctionType(T);
-      for (const QualType &PT : T->getParamTypes())
-        Visit(PT);
-    }
-    void VisitTypeOfExprType(const TypeOfExprType *T) {
-      Visit(T->getUnderlyingExpr());
-    }
-    void VisitDecltypeType(const DecltypeType *T) {
-      Visit(T->getUnderlyingExpr());
-    }
-    void VisitUnaryTransformType(const UnaryTransformType *T) {
-      Visit(T->getBaseType());
-    }
-    void VisitAttributedType(const AttributedType *T) {
-      // FIXME: AttrKind
-      Visit(T->getModifiedType());
-    }
-    void VisitSubstTemplateTypeParmType(const SubstTemplateTypeParmType *T) {
-      Visit(T->getReplacedParameter());
-    }
-    void VisitSubstTemplateTypeParmPackType(
-        const SubstTemplateTypeParmPackType *T) {
-      Visit(T->getReplacedParameter());
-      Visit(T->getArgumentPack());
-    }
-    void VisitTemplateSpecializationType(const TemplateSpecializationType *T) {
-      for (const auto &Arg : *T)
-        Visit(Arg);
-      if (T->isTypeAlias())
-        Visit(T->getAliasedType());
-    }
-    void VisitObjCObjectPointerType(const ObjCObjectPointerType *T) {
-      Visit(T->getPointeeType());
-    }
-    void VisitAtomicType(const AtomicType *T) {
-      Visit(T->getValueType());
-    }
-    void VisitPipeType(const PipeType *T) {
-      Visit(T->getElementType());
-    }
-    void VisitAdjustedType(const AdjustedType *T) {
-      Visit(T->getOriginalType());
-    }
-    void VisitPackExpansionType(const PackExpansionType *T) {
-      if (!T->isSugared())
-        Visit(T->getPattern());
-    }
-    // FIXME: ElaboratedType, DependentNameType,
-    // DependentTemplateSpecializationType, ObjCObjectType
-
-    // Decls
-    void VisitTypedefDecl(const TypedefDecl *D);
-    void VisitEnumConstantDecl(const EnumConstantDecl *D);
-    void VisitFunctionDecl(const FunctionDecl *D);
-    void VisitFieldDecl(const FieldDecl *D);
-    void VisitVarDecl(const VarDecl *D);
-    void VisitDecompositionDecl(const DecompositionDecl *D);
-    void VisitBindingDecl(const BindingDecl *D);
-    void VisitFileScopeAsmDecl(const FileScopeAsmDecl *D);
-    void VisitCapturedDecl(const CapturedDecl *D);
-
-    // OpenMP decls
-    void VisitOMPThreadPrivateDecl(const OMPThreadPrivateDecl *D);
-    void VisitOMPDeclareReductionDecl(const OMPDeclareReductionDecl *D);
-    void VisitOMPCapturedExprDecl(const OMPCapturedExprDecl *D);
-
-    template <typename SpecializationDecl>
-    void dumpTemplateDeclSpecialization(const SpecializationDecl *D,
-                                        bool DumpExplicitInst,
-                                        bool DumpRefOnly);
-    template <typename TemplateDecl>
-    void dumpTemplateDecl(const TemplateDecl *D, bool DumpExplicitInst);
-
-    // C++ Decls
-    void VisitTypeAliasDecl(const TypeAliasDecl *D);
-    void VisitTypeAliasTemplateDecl(const TypeAliasTemplateDecl *D);
-    void VisitStaticAssertDecl(const StaticAssertDecl *D);
-    void VisitFunctionTemplateDecl(const FunctionTemplateDecl *D);
-    void VisitClassTemplateDecl(const ClassTemplateDecl *D);
-    void VisitClassTemplateSpecializationDecl(
-        const ClassTemplateSpecializationDecl *D);
-    void VisitClassTemplatePartialSpecializationDecl(
-        const ClassTemplatePartialSpecializationDecl *D);
-    void VisitClassScopeFunctionSpecializationDecl(
-        const ClassScopeFunctionSpecializationDecl *D);
-    void VisitVarTemplateDecl(const VarTemplateDecl *D);
-    void VisitBuiltinTemplateDecl(const BuiltinTemplateDecl *D);
-    void VisitVarTemplateSpecializationDecl(
-        const VarTemplateSpecializationDecl *D);
-    void VisitVarTemplatePartialSpecializationDecl(
-        const VarTemplatePartialSpecializationDecl *D);
-    void VisitTemplateTypeParmDecl(const TemplateTypeParmDecl *D);
-    void VisitNonTypeTemplateParmDecl(const NonTypeTemplateParmDecl *D);
-    void VisitTemplateTemplateParmDecl(const TemplateTemplateParmDecl *D);
-    void VisitUsingShadowDecl(const UsingShadowDecl *D);
-    void VisitFriendDecl(const FriendDecl *D);
-
-    // ObjC Decls
-    void VisitObjCMethodDecl(const ObjCMethodDecl *D);
-    void VisitObjCCategoryDecl(const ObjCCategoryDecl *D);
-    void VisitObjCInterfaceDecl(const ObjCInterfaceDecl *D);
-    void VisitObjCImplementationDecl(const ObjCImplementationDecl *D);
-    void VisitBlockDecl(const BlockDecl *D);
-
-    // Stmts.
-    void VisitDeclStmt(const DeclStmt *Node);
-    void VisitAttributedStmt(const AttributedStmt *Node);
-    void VisitCXXCatchStmt(const CXXCatchStmt *Node);
-    void VisitCapturedStmt(const CapturedStmt *Node);
-
-    // OpenMP
-    void VisitOMPExecutableDirective(const OMPExecutableDirective *Node);
-
-    // OpenACC
-    void VisitACCExecutableDirective(const ACCExecutableDirective *Node);
-
-    // Exprs
-    void VisitInitListExpr(const InitListExpr *ILE);
-    void VisitBlockExpr(const BlockExpr *Node);
-    void VisitOpaqueValueExpr(const OpaqueValueExpr *Node);
-    void VisitGenericSelectionExpr(const GenericSelectionExpr *E);
-
-    // C++
-    void VisitLambdaExpr(const LambdaExpr *Node) {
-      Visit(Node->getLambdaClass());
-    }
-    void VisitSizeOfPackExpr(const SizeOfPackExpr *Node);
-
-    // ObjC
-    void VisitObjCAtCatchStmt(const ObjCAtCatchStmt *Node);
-
-    void VisitExpressionTemplateArgument(const TemplateArgument &TA) {
-      Visit(TA.getAsExpr());
-    }
-    void VisitPackTemplateArgument(const TemplateArgument &TA) {
-      for (const auto &TArg : TA.pack_elements())
-        Visit(TArg);
-    }
-
-// Implements Visit methods for Attrs.
-#include "clang/AST/AttrNodeTraverse.inc"
-  };
-}
-
-//===----------------------------------------------------------------------===//
-//  Utilities
-//===----------------------------------------------------------------------===//
-
-void ASTDumper::Visit(const Decl *D) {
-  NodeDumper.AddChild([=] {
-    NodeDumper.Visit(D);
-    if (!D)
-      return;
-
-    ConstDeclVisitor<ASTDumper>::Visit(D);
-
-    for (const auto &A : D->attrs())
-      Visit(A);
-
-    if (const FullComment *Comment =
-            D->getASTContext().getLocalCommentForDeclUncached(D))
-      Visit(Comment, Comment);
-
-    // Decls within functions are visited by the body.
-    if (!isa<FunctionDecl>(*D) && !isa<ObjCMethodDecl>(*D)) {
-      if (const auto *DC = dyn_cast<DeclContext>(D))
-        dumpDeclContext(DC);
-    }
-  });
-}
-
-void ASTDumper::Visit(const Stmt *S, StringRef Label) {
-  NodeDumper.AddChild(Label, [=] {
-    NodeDumper.Visit(S);
-
-    if (!S) {
-      return;
-    }
-
-    ConstStmtVisitor<ASTDumper>::Visit(S);
-
-    // Some statements have custom mechanisms for dumping their children.
-    if (isa<DeclStmt>(S) || isa<GenericSelectionExpr>(S)) {
-      return;
-    }
-
-    for (const Stmt *SubStmt : S->children())
-      Visit(SubStmt);
-  });
-}
-
-void ASTDumper::Visit(QualType T) {
-  SplitQualType SQT = T.split();
-  if (!SQT.Quals.hasQualifiers())
-    return Visit(SQT.Ty);
-
-  NodeDumper.AddChild([=] {
-    NodeDumper.Visit(T);
-    Visit(T.split().Ty);
-  });
-}
-=======
 class ASTDumper : public ASTNodeTraverser<ASTDumper, TextNodeDumper> {
->>>>>>> 503e7352
 
   TextNodeDumper NodeDumper;
 
@@ -359,34 +50,7 @@
       : NodeDumper(OS, ShowColors, SM, PrintPolicy, Traits), OS(OS),
         ShowColors(ShowColors) {}
 
-<<<<<<< HEAD
-void ASTDumper::Visit(const OMPClause *C) {
-  NodeDumper.AddChild([=] {
-    NodeDumper.Visit(C);
-    for (const auto *S : C->children())
-      Visit(S);
-  });
-}
-
-void ASTDumper::Visit(const ACCClause *C) {
-  NodeDumper.AddChild([=] {
-    NodeDumper.Visit(C);
-    for (const auto *S : C->children())
-      Visit(S);
-  });
-}
-
-void ASTDumper::Visit(const GenericSelectionExpr::ConstAssociation &A) {
-  NodeDumper.AddChild([=] {
-    NodeDumper.Visit(A);
-    if (const TypeSourceInfo *TSI = A.getTypeSourceInfo())
-      Visit(TSI->getType());
-    Visit(A.getAssociationExpr());
-  });
-}
-=======
   TextNodeDumper &doGetNodeDelegate() { return NodeDumper; }
->>>>>>> 503e7352
 
   void dumpLookups(const DeclContext *DC, bool DumpDecls);
 
@@ -529,189 +193,6 @@
   dumpTemplateDecl(D, false);
 }
 
-<<<<<<< HEAD
-void ASTDumper::VisitBuiltinTemplateDecl(const BuiltinTemplateDecl *D) {
-  dumpTemplateParameters(D->getTemplateParameters());
-}
-
-void ASTDumper::VisitVarTemplateSpecializationDecl(
-    const VarTemplateSpecializationDecl *D) {
-  dumpTemplateArgumentList(D->getTemplateArgs());
-  VisitVarDecl(D);
-}
-
-void ASTDumper::VisitVarTemplatePartialSpecializationDecl(
-    const VarTemplatePartialSpecializationDecl *D) {
-  dumpTemplateParameters(D->getTemplateParameters());
-  VisitVarTemplateSpecializationDecl(D);
-}
-
-void ASTDumper::VisitTemplateTypeParmDecl(const TemplateTypeParmDecl *D) {
-  if (D->hasDefaultArgument())
-    Visit(D->getDefaultArgument(), SourceRange(),
-          D->getDefaultArgStorage().getInheritedFrom(),
-          D->defaultArgumentWasInherited() ? "inherited from" : "previous");
-}
-
-void ASTDumper::VisitNonTypeTemplateParmDecl(const NonTypeTemplateParmDecl *D) {
-  if (D->hasDefaultArgument())
-    Visit(D->getDefaultArgument(), SourceRange(),
-          D->getDefaultArgStorage().getInheritedFrom(),
-          D->defaultArgumentWasInherited() ? "inherited from" : "previous");
-}
-
-void ASTDumper::VisitTemplateTemplateParmDecl(
-    const TemplateTemplateParmDecl *D) {
-  dumpTemplateParameters(D->getTemplateParameters());
-  if (D->hasDefaultArgument())
-    dumpTemplateArgumentLoc(
-        D->getDefaultArgument(), D->getDefaultArgStorage().getInheritedFrom(),
-        D->defaultArgumentWasInherited() ? "inherited from" : "previous");
-}
-
-void ASTDumper::VisitUsingShadowDecl(const UsingShadowDecl *D) {
-  if (auto *TD = dyn_cast<TypeDecl>(D->getUnderlyingDecl()))
-    Visit(TD->getTypeForDecl());
-}
-
-void ASTDumper::VisitFriendDecl(const FriendDecl *D) {
-  if (!D->getFriendType())
-    Visit(D->getFriendDecl());
-}
-
-//===----------------------------------------------------------------------===//
-// Obj-C Declarations
-//===----------------------------------------------------------------------===//
-
-void ASTDumper::VisitObjCMethodDecl(const ObjCMethodDecl *D) {
-  if (D->isThisDeclarationADefinition())
-    dumpDeclContext(D);
-  else
-    for (const ParmVarDecl *Parameter : D->parameters())
-      Visit(Parameter);
-
-  if (D->hasBody())
-    Visit(D->getBody());
-}
-
-void ASTDumper::VisitObjCCategoryDecl(const ObjCCategoryDecl *D) {
-  dumpObjCTypeParamList(D->getTypeParamList());
-}
-
-void ASTDumper::VisitObjCInterfaceDecl(const ObjCInterfaceDecl *D) {
-  dumpObjCTypeParamList(D->getTypeParamListAsWritten());
-}
-
-void ASTDumper::VisitObjCImplementationDecl(const ObjCImplementationDecl *D) {
-  for (const auto &I : D->inits())
-    Visit(I);
-}
-
-void ASTDumper::VisitBlockDecl(const BlockDecl *D) {
-  for (const auto &I : D->parameters())
-    Visit(I);
-
-  for (const auto &I : D->captures())
-    Visit(I);
-  Visit(D->getBody());
-}
-
-//===----------------------------------------------------------------------===//
-//  Stmt dumping methods.
-//===----------------------------------------------------------------------===//
-
-void ASTDumper::VisitDeclStmt(const DeclStmt *Node) {
-  for (const auto &D : Node->decls())
-    Visit(D);
-}
-
-void ASTDumper::VisitAttributedStmt(const AttributedStmt *Node) {
-  for (const auto *A : Node->getAttrs())
-    Visit(A);
-}
-
-void ASTDumper::VisitCXXCatchStmt(const CXXCatchStmt *Node) {
-  Visit(Node->getExceptionDecl());
-}
-
-void ASTDumper::VisitCapturedStmt(const CapturedStmt *Node) {
-  Visit(Node->getCapturedDecl());
-}
-
-//===----------------------------------------------------------------------===//
-//  OpenMP dumping methods.
-//===----------------------------------------------------------------------===//
-
-void ASTDumper::VisitOMPExecutableDirective(
-    const OMPExecutableDirective *Node) {
-  for (const auto *C : Node->clauses())
-    Visit(C);
-}
-
-//===----------------------------------------------------------------------===//
-//  OpenACC dumping methods.
-//===----------------------------------------------------------------------===//
-
-void ASTDumper::VisitACCExecutableDirective(
-    const ACCExecutableDirective *Node) {
-  for (const auto *C : Node->clauses())
-    Visit(C);
-  if (ACCExecutableDirective *Effect = Node->getEffectiveDirective())
-    Visit(Effect, "effect");
-  else if (Node->hasOMPNode())
-    Visit(Node->getOMPNode(), "impl");
-}
-
-//===----------------------------------------------------------------------===//
-//  Expr dumping methods.
-//===----------------------------------------------------------------------===//
-
-
-void ASTDumper::VisitInitListExpr(const InitListExpr *ILE) {
-  if (auto *Filler = ILE->getArrayFiller()) {
-    Visit(Filler, "array_filler");
-  }
-}
-
-void ASTDumper::VisitBlockExpr(const BlockExpr *Node) {
-  Visit(Node->getBlockDecl());
-}
-
-void ASTDumper::VisitOpaqueValueExpr(const OpaqueValueExpr *Node) {
-  if (Expr *Source = Node->getSourceExpr())
-    Visit(Source);
-}
-
-void ASTDumper::VisitGenericSelectionExpr(const GenericSelectionExpr *E) {
-  Visit(E->getControllingExpr());
-  Visit(E->getControllingExpr()->getType()); // FIXME: remove
-
-  for (const auto &Assoc : E->associations()) {
-    Visit(Assoc);
-  }
-}
-
-//===----------------------------------------------------------------------===//
-// C++ Expressions
-//===----------------------------------------------------------------------===//
-
-void ASTDumper::VisitSizeOfPackExpr(const SizeOfPackExpr *Node) {
-  if (Node->isPartiallySubstituted())
-    for (const auto &A : Node->getPartialArguments())
-      Visit(A);
-}
-
-//===----------------------------------------------------------------------===//
-// Obj-C Expressions
-//===----------------------------------------------------------------------===//
-
-void ASTDumper::VisitObjCAtCatchStmt(const ObjCAtCatchStmt *Node) {
-  if (const VarDecl *CatchParam = Node->getCatchParamDecl())
-    Visit(CatchParam);
-}
-
-=======
->>>>>>> 503e7352
 //===----------------------------------------------------------------------===//
 // Type method implementations
 //===----------------------------------------------------------------------===//
