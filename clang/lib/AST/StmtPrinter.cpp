//===- StmtPrinter.cpp - Printing implementation for Stmt ASTs ------------===//
//
// Part of the LLVM Project, under the Apache License v2.0 with LLVM Exceptions.
// See https://llvm.org/LICENSE.txt for license information.
// SPDX-License-Identifier: Apache-2.0 WITH LLVM-exception
//
//===----------------------------------------------------------------------===//
//
// This file implements the Stmt::dumpPretty/Stmt::printPretty methods, which
// pretty print the AST back out to C code.
//
//===----------------------------------------------------------------------===//

#include "clang/AST/ASTContext.h"
#include "clang/AST/Attr.h"
#include "clang/AST/Decl.h"
#include "clang/AST/DeclBase.h"
#include "clang/AST/DeclCXX.h"
#include "clang/AST/DeclObjC.h"
#include "clang/AST/DeclOpenMP.h"
#include "clang/AST/DeclTemplate.h"
#include "clang/AST/Expr.h"
#include "clang/AST/ExprCXX.h"
#include "clang/AST/ExprObjC.h"
#include "clang/AST/ExprOpenMP.h"
#include "clang/AST/NestedNameSpecifier.h"
#include "clang/AST/OpenMPClause.h"
#include "clang/AST/PrettyPrinter.h"
#include "clang/AST/Stmt.h"
#include "clang/AST/StmtCXX.h"
#include "clang/AST/StmtObjC.h"
#include "clang/AST/StmtOpenMP.h"
#include "clang/AST/StmtVisitor.h"
#include "clang/AST/TemplateBase.h"
#include "clang/AST/Type.h"
#include "clang/Basic/CharInfo.h"
#include "clang/Basic/ExpressionTraits.h"
#include "clang/Basic/IdentifierTable.h"
#include "clang/Basic/JsonSupport.h"
#include "clang/Basic/LLVM.h"
#include "clang/Basic/Lambda.h"
#include "clang/Basic/OpenMPKinds.h"
#include "clang/Basic/OperatorKinds.h"
#include "clang/Basic/SourceLocation.h"
#include "clang/Basic/TypeTraits.h"
#include "clang/Lex/Lexer.h"
#include "llvm/ADT/ArrayRef.h"
#include "llvm/ADT/SmallString.h"
#include "llvm/ADT/SmallVector.h"
#include "llvm/ADT/StringRef.h"
#include "llvm/Support/Casting.h"
#include "llvm/Support/Compiler.h"
#include "llvm/Support/ErrorHandling.h"
#include "llvm/Support/Format.h"
#include "llvm/Support/raw_ostream.h"
#include <cassert>
#include <string>

using namespace clang;

//===----------------------------------------------------------------------===//
// StmtPrinter Visitor
//===----------------------------------------------------------------------===//

namespace {

  class StmtPrinter : public StmtVisitor<StmtPrinter> {
    raw_ostream &OS;
    unsigned IndentLevel;
    PrinterHelper* Helper;
    PrintingPolicy Policy;
    std::string NL;
    const ASTContext *Context;

  public:
    StmtPrinter(raw_ostream &os, PrinterHelper *helper,
                const PrintingPolicy &Policy, unsigned Indentation = 0,
                StringRef NL = "\n",
                const ASTContext *Context = nullptr)
        : OS(os), IndentLevel(Indentation), Helper(helper), Policy(Policy),
          NL(NL), Context(Context) {}

    void PrintStmt(Stmt *S) {
      PrintStmt(S, Policy.Indentation);
    }

    void PrintStmt(Stmt *S, int SubIndent) {
      IndentLevel += SubIndent;
      if (S && isa<Expr>(S)) {
        // If this is an expr used in a stmt context, indent and newline it.
        Indent();
        Visit(S);
        OS << ";" << NL;
      } else if (S) {
        Visit(S);
      } else {
        Indent() << "<<<NULL STATEMENT>>>" << NL;
      }
      IndentLevel -= SubIndent;
    }

    void PrintInitStmt(Stmt *S, unsigned PrefixWidth) {
      // FIXME: Cope better with odd prefix widths.
      IndentLevel += (PrefixWidth + 1) / 2;
      if (auto *DS = dyn_cast<DeclStmt>(S))
        PrintRawDeclStmt(DS);
      else
        PrintExpr(cast<Expr>(S));
      OS << "; ";
      IndentLevel -= (PrefixWidth + 1) / 2;
    }

    void PrintControlledStmt(Stmt *S) {
      if (auto *CS = dyn_cast<CompoundStmt>(S)) {
        OS << " ";
        PrintRawCompoundStmt(CS);
        OS << NL;
      } else {
        OS << NL;
        PrintStmt(S);
      }
    }

    void PrintRawCompoundStmt(CompoundStmt *S);
    void PrintRawDecl(Decl *D);
    void PrintRawDeclStmt(const DeclStmt *S);
    void PrintRawIfStmt(IfStmt *If);
    void PrintRawCXXCatchStmt(CXXCatchStmt *Catch);
    void PrintCallArgs(CallExpr *E);
    void PrintRawSEHExceptHandler(SEHExceptStmt *S);
    void PrintRawSEHFinallyStmt(SEHFinallyStmt *S);
    void PrintOMPExecutableDirective(OMPExecutableDirective *S,
                                     bool ForceNoStmt = false);

    void PrintExpr(Expr *E) {
      if (E)
        Visit(E);
      else
        OS << "<null expr>";
    }

    raw_ostream &Indent(int Delta = 0) {
      for (int i = 0, e = IndentLevel+Delta; i < e; ++i)
        OS << "  ";
      return OS;
    }

    void Visit(Stmt* S) {
      if (Helper && Helper->handledStmt(S,OS))
          return;
      else StmtVisitor<StmtPrinter>::Visit(S);
    }

    void VisitStmt(Stmt *Node) LLVM_ATTRIBUTE_UNUSED {
      Indent() << "<<unknown stmt type>>" << NL;
    }

    void VisitExpr(Expr *Node) LLVM_ATTRIBUTE_UNUSED {
      OS << "<<unknown expr type>>";
    }

    void VisitCXXNamedCastExpr(CXXNamedCastExpr *Node);

#define ABSTRACT_STMT(CLASS)
#define STMT(CLASS, PARENT) \
    void Visit##CLASS(CLASS *Node);
#include "clang/AST/StmtNodes.inc"
  };

} // namespace

//===----------------------------------------------------------------------===//
//  Stmt printing methods.
//===----------------------------------------------------------------------===//

/// PrintRawCompoundStmt - Print a compound stmt without indenting the {, and
/// with no newline after the }.
void StmtPrinter::PrintRawCompoundStmt(CompoundStmt *Node) {
  OS << "{" << NL;
  for (auto *I : Node->body())
    PrintStmt(I);

  Indent() << "}";
}

void StmtPrinter::PrintRawDecl(Decl *D) {
  D->print(OS, Policy, IndentLevel);
}

void StmtPrinter::PrintRawDeclStmt(const DeclStmt *S) {
  SmallVector<Decl *, 2> Decls(S->decls());
  Decl::printGroup(Decls.data(), Decls.size(), OS, Policy, IndentLevel);
}

void StmtPrinter::VisitNullStmt(NullStmt *Node) {
  Indent() << ";" << NL;
}

void StmtPrinter::VisitDeclStmt(DeclStmt *Node) {
  Indent();
  PrintRawDeclStmt(Node);
  OS << ";" << NL;
}

void StmtPrinter::VisitCompoundStmt(CompoundStmt *Node) {
  Indent();
  PrintRawCompoundStmt(Node);
  OS << "" << NL;
}

void StmtPrinter::VisitCaseStmt(CaseStmt *Node) {
  Indent(-1) << "case ";
  PrintExpr(Node->getLHS());
  if (Node->getRHS()) {
    OS << " ... ";
    PrintExpr(Node->getRHS());
  }
  OS << ":" << NL;

  PrintStmt(Node->getSubStmt(), 0);
}

void StmtPrinter::VisitDefaultStmt(DefaultStmt *Node) {
  Indent(-1) << "default:" << NL;
  PrintStmt(Node->getSubStmt(), 0);
}

void StmtPrinter::VisitLabelStmt(LabelStmt *Node) {
  Indent(-1) << Node->getName() << ":" << NL;
  PrintStmt(Node->getSubStmt(), 0);
}

void StmtPrinter::VisitAttributedStmt(AttributedStmt *Node) {
  for (const auto *Attr : Node->getAttrs()) {
    Attr->printPretty(OS, Policy);
  }

  PrintStmt(Node->getSubStmt(), 0);
}

void StmtPrinter::PrintRawIfStmt(IfStmt *If) {
  OS << "if (";
  if (If->getInit())
    PrintInitStmt(If->getInit(), 4);
  if (const DeclStmt *DS = If->getConditionVariableDeclStmt())
    PrintRawDeclStmt(DS);
  else
    PrintExpr(If->getCond());
  OS << ')';

  if (auto *CS = dyn_cast<CompoundStmt>(If->getThen())) {
    OS << ' ';
    PrintRawCompoundStmt(CS);
    OS << (If->getElse() ? " " : NL);
  } else {
    OS << NL;
    PrintStmt(If->getThen());
    if (If->getElse()) Indent();
  }

  if (Stmt *Else = If->getElse()) {
    OS << "else";

    if (auto *CS = dyn_cast<CompoundStmt>(Else)) {
      OS << ' ';
      PrintRawCompoundStmt(CS);
      OS << NL;
    } else if (auto *ElseIf = dyn_cast<IfStmt>(Else)) {
      OS << ' ';
      PrintRawIfStmt(ElseIf);
    } else {
      OS << NL;
      PrintStmt(If->getElse());
    }
  }
}

void StmtPrinter::VisitIfStmt(IfStmt *If) {
  Indent();
  PrintRawIfStmt(If);
}

void StmtPrinter::VisitSwitchStmt(SwitchStmt *Node) {
  Indent() << "switch (";
  if (Node->getInit())
    PrintInitStmt(Node->getInit(), 8);
  if (const DeclStmt *DS = Node->getConditionVariableDeclStmt())
    PrintRawDeclStmt(DS);
  else
    PrintExpr(Node->getCond());
  OS << ")";
  PrintControlledStmt(Node->getBody());
}

void StmtPrinter::VisitWhileStmt(WhileStmt *Node) {
  Indent() << "while (";
  if (const DeclStmt *DS = Node->getConditionVariableDeclStmt())
    PrintRawDeclStmt(DS);
  else
    PrintExpr(Node->getCond());
  OS << ")" << NL;
  PrintStmt(Node->getBody());
}

void StmtPrinter::VisitDoStmt(DoStmt *Node) {
  Indent() << "do ";
  if (auto *CS = dyn_cast<CompoundStmt>(Node->getBody())) {
    PrintRawCompoundStmt(CS);
    OS << " ";
  } else {
    OS << NL;
    PrintStmt(Node->getBody());
    Indent();
  }

  OS << "while (";
  PrintExpr(Node->getCond());
  OS << ");" << NL;
}

void StmtPrinter::VisitForStmt(ForStmt *Node) {
  Indent() << "for (";
  if (Node->getInit())
    PrintInitStmt(Node->getInit(), 5);
  else
    OS << (Node->getCond() ? "; " : ";");
  if (Node->getCond())
    PrintExpr(Node->getCond());
  OS << ";";
  if (Node->getInc()) {
    OS << " ";
    PrintExpr(Node->getInc());
  }
  OS << ")";
  PrintControlledStmt(Node->getBody());
}

void StmtPrinter::VisitObjCForCollectionStmt(ObjCForCollectionStmt *Node) {
  Indent() << "for (";
  if (auto *DS = dyn_cast<DeclStmt>(Node->getElement()))
    PrintRawDeclStmt(DS);
  else
    PrintExpr(cast<Expr>(Node->getElement()));
  OS << " in ";
  PrintExpr(Node->getCollection());
  OS << ")";
  PrintControlledStmt(Node->getBody());
}

void StmtPrinter::VisitCXXForRangeStmt(CXXForRangeStmt *Node) {
  Indent() << "for (";
  if (Node->getInit())
    PrintInitStmt(Node->getInit(), 5);
  PrintingPolicy SubPolicy(Policy);
  SubPolicy.SuppressInitializers = true;
  Node->getLoopVariable()->print(OS, SubPolicy, IndentLevel);
  OS << " : ";
  PrintExpr(Node->getRangeInit());
  OS << ")";
  PrintControlledStmt(Node->getBody());
}

void StmtPrinter::VisitMSDependentExistsStmt(MSDependentExistsStmt *Node) {
  Indent();
  if (Node->isIfExists())
    OS << "__if_exists (";
  else
    OS << "__if_not_exists (";

  if (NestedNameSpecifier *Qualifier
        = Node->getQualifierLoc().getNestedNameSpecifier())
    Qualifier->print(OS, Policy);

  OS << Node->getNameInfo() << ") ";

  PrintRawCompoundStmt(Node->getSubStmt());
}

void StmtPrinter::VisitGotoStmt(GotoStmt *Node) {
  Indent() << "goto " << Node->getLabel()->getName() << ";";
  if (Policy.IncludeNewlines) OS << NL;
}

void StmtPrinter::VisitIndirectGotoStmt(IndirectGotoStmt *Node) {
  Indent() << "goto *";
  PrintExpr(Node->getTarget());
  OS << ";";
  if (Policy.IncludeNewlines) OS << NL;
}

void StmtPrinter::VisitContinueStmt(ContinueStmt *Node) {
  Indent() << "continue;";
  if (Policy.IncludeNewlines) OS << NL;
}

void StmtPrinter::VisitBreakStmt(BreakStmt *Node) {
  Indent() << "break;";
  if (Policy.IncludeNewlines) OS << NL;
}

void StmtPrinter::VisitReturnStmt(ReturnStmt *Node) {
  Indent() << "return";
  if (Node->getRetValue()) {
    OS << " ";
    PrintExpr(Node->getRetValue());
  }
  OS << ";";
  if (Policy.IncludeNewlines) OS << NL;
}

void StmtPrinter::VisitGCCAsmStmt(GCCAsmStmt *Node) {
  Indent() << "asm ";

  if (Node->isVolatile())
    OS << "volatile ";

  if (Node->isAsmGoto())
    OS << "goto ";

  OS << "(";
  VisitStringLiteral(Node->getAsmString());

  // Outputs
  if (Node->getNumOutputs() != 0 || Node->getNumInputs() != 0 ||
      Node->getNumClobbers() != 0 || Node->getNumLabels() != 0)
    OS << " : ";

  for (unsigned i = 0, e = Node->getNumOutputs(); i != e; ++i) {
    if (i != 0)
      OS << ", ";

    if (!Node->getOutputName(i).empty()) {
      OS << '[';
      OS << Node->getOutputName(i);
      OS << "] ";
    }

    VisitStringLiteral(Node->getOutputConstraintLiteral(i));
    OS << " (";
    Visit(Node->getOutputExpr(i));
    OS << ")";
  }

  // Inputs
  if (Node->getNumInputs() != 0 || Node->getNumClobbers() != 0 ||
      Node->getNumLabels() != 0)
    OS << " : ";

  for (unsigned i = 0, e = Node->getNumInputs(); i != e; ++i) {
    if (i != 0)
      OS << ", ";

    if (!Node->getInputName(i).empty()) {
      OS << '[';
      OS << Node->getInputName(i);
      OS << "] ";
    }

    VisitStringLiteral(Node->getInputConstraintLiteral(i));
    OS << " (";
    Visit(Node->getInputExpr(i));
    OS << ")";
  }

  // Clobbers
  if (Node->getNumClobbers() != 0 || Node->getNumLabels())
    OS << " : ";

  for (unsigned i = 0, e = Node->getNumClobbers(); i != e; ++i) {
    if (i != 0)
      OS << ", ";

    VisitStringLiteral(Node->getClobberStringLiteral(i));
  }

  // Labels
  if (Node->getNumLabels() != 0)
    OS << " : ";

  for (unsigned i = 0, e = Node->getNumLabels(); i != e; ++i) {
    if (i != 0)
      OS << ", ";
    OS << Node->getLabelName(i);
  }

  OS << ");";
  if (Policy.IncludeNewlines) OS << NL;
}

void StmtPrinter::VisitMSAsmStmt(MSAsmStmt *Node) {
  // FIXME: Implement MS style inline asm statement printer.
  Indent() << "__asm ";
  if (Node->hasBraces())
    OS << "{" << NL;
  OS << Node->getAsmString() << NL;
  if (Node->hasBraces())
    Indent() << "}" << NL;
}

void StmtPrinter::VisitCapturedStmt(CapturedStmt *Node) {
  PrintStmt(Node->getCapturedDecl()->getBody());
}

void StmtPrinter::VisitObjCAtTryStmt(ObjCAtTryStmt *Node) {
  Indent() << "@try";
  if (auto *TS = dyn_cast<CompoundStmt>(Node->getTryBody())) {
    PrintRawCompoundStmt(TS);
    OS << NL;
  }

  for (unsigned I = 0, N = Node->getNumCatchStmts(); I != N; ++I) {
    ObjCAtCatchStmt *catchStmt = Node->getCatchStmt(I);
    Indent() << "@catch(";
    if (catchStmt->getCatchParamDecl()) {
      if (Decl *DS = catchStmt->getCatchParamDecl())
        PrintRawDecl(DS);
    }
    OS << ")";
    if (auto *CS = dyn_cast<CompoundStmt>(catchStmt->getCatchBody())) {
      PrintRawCompoundStmt(CS);
      OS << NL;
    }
  }

  if (auto *FS = static_cast<ObjCAtFinallyStmt *>(Node->getFinallyStmt())) {
    Indent() << "@finally";
    PrintRawCompoundStmt(dyn_cast<CompoundStmt>(FS->getFinallyBody()));
    OS << NL;
  }
}

void StmtPrinter::VisitObjCAtFinallyStmt(ObjCAtFinallyStmt *Node) {
}

void StmtPrinter::VisitObjCAtCatchStmt (ObjCAtCatchStmt *Node) {
  Indent() << "@catch (...) { /* todo */ } " << NL;
}

void StmtPrinter::VisitObjCAtThrowStmt(ObjCAtThrowStmt *Node) {
  Indent() << "@throw";
  if (Node->getThrowExpr()) {
    OS << " ";
    PrintExpr(Node->getThrowExpr());
  }
  OS << ";" << NL;
}

void StmtPrinter::VisitObjCAvailabilityCheckExpr(
    ObjCAvailabilityCheckExpr *Node) {
  OS << "@available(...)";
}

void StmtPrinter::VisitObjCAtSynchronizedStmt(ObjCAtSynchronizedStmt *Node) {
  Indent() << "@synchronized (";
  PrintExpr(Node->getSynchExpr());
  OS << ")";
  PrintRawCompoundStmt(Node->getSynchBody());
  OS << NL;
}

void StmtPrinter::VisitObjCAutoreleasePoolStmt(ObjCAutoreleasePoolStmt *Node) {
  Indent() << "@autoreleasepool";
  PrintRawCompoundStmt(dyn_cast<CompoundStmt>(Node->getSubStmt()));
  OS << NL;
}

void StmtPrinter::PrintRawCXXCatchStmt(CXXCatchStmt *Node) {
  OS << "catch (";
  if (Decl *ExDecl = Node->getExceptionDecl())
    PrintRawDecl(ExDecl);
  else
    OS << "...";
  OS << ") ";
  PrintRawCompoundStmt(cast<CompoundStmt>(Node->getHandlerBlock()));
}

void StmtPrinter::VisitCXXCatchStmt(CXXCatchStmt *Node) {
  Indent();
  PrintRawCXXCatchStmt(Node);
  OS << NL;
}

void StmtPrinter::VisitCXXTryStmt(CXXTryStmt *Node) {
  Indent() << "try ";
  PrintRawCompoundStmt(Node->getTryBlock());
  for (unsigned i = 0, e = Node->getNumHandlers(); i < e; ++i) {
    OS << " ";
    PrintRawCXXCatchStmt(Node->getHandler(i));
  }
  OS << NL;
}

void StmtPrinter::VisitSEHTryStmt(SEHTryStmt *Node) {
  Indent() << (Node->getIsCXXTry() ? "try " : "__try ");
  PrintRawCompoundStmt(Node->getTryBlock());
  SEHExceptStmt *E = Node->getExceptHandler();
  SEHFinallyStmt *F = Node->getFinallyHandler();
  if(E)
    PrintRawSEHExceptHandler(E);
  else {
    assert(F && "Must have a finally block...");
    PrintRawSEHFinallyStmt(F);
  }
  OS << NL;
}

void StmtPrinter::PrintRawSEHFinallyStmt(SEHFinallyStmt *Node) {
  OS << "__finally ";
  PrintRawCompoundStmt(Node->getBlock());
  OS << NL;
}

void StmtPrinter::PrintRawSEHExceptHandler(SEHExceptStmt *Node) {
  OS << "__except (";
  VisitExpr(Node->getFilterExpr());
  OS << ")" << NL;
  PrintRawCompoundStmt(Node->getBlock());
  OS << NL;
}

void StmtPrinter::VisitSEHExceptStmt(SEHExceptStmt *Node) {
  Indent();
  PrintRawSEHExceptHandler(Node);
  OS << NL;
}

void StmtPrinter::VisitSEHFinallyStmt(SEHFinallyStmt *Node) {
  Indent();
  PrintRawSEHFinallyStmt(Node);
  OS << NL;
}

void StmtPrinter::VisitSEHLeaveStmt(SEHLeaveStmt *Node) {
  Indent() << "__leave;";
  if (Policy.IncludeNewlines) OS << NL;
}

//===----------------------------------------------------------------------===//
//  OpenMP directives printing methods
//===----------------------------------------------------------------------===//

void StmtPrinter::PrintOMPExecutableDirective(OMPExecutableDirective *S,
                                              bool ForceNoStmt) {
  OMPClausePrinter Printer(OS, Policy);
  ArrayRef<OMPClause *> Clauses = S->clauses();
  for (auto *Clause : Clauses)
    if (Clause && !Clause->isImplicit()) {
      OS << ' ';
      Printer.Visit(Clause);
    }
  OS << NL;
  if (!ForceNoStmt && S->hasAssociatedStmt())
    PrintStmt(S->getInnermostCapturedStmt()->getCapturedStmt());
}

void StmtPrinter::VisitOMPParallelDirective(OMPParallelDirective *Node) {
  Indent() << "#pragma omp parallel";
  PrintOMPExecutableDirective(Node);
}

void StmtPrinter::VisitOMPSimdDirective(OMPSimdDirective *Node) {
  Indent() << "#pragma omp simd";
  PrintOMPExecutableDirective(Node);
}

void StmtPrinter::VisitOMPForDirective(OMPForDirective *Node) {
  Indent() << "#pragma omp for";
  PrintOMPExecutableDirective(Node);
}

void StmtPrinter::VisitOMPForSimdDirective(OMPForSimdDirective *Node) {
  Indent() << "#pragma omp for simd";
  PrintOMPExecutableDirective(Node);
}

void StmtPrinter::VisitOMPSectionsDirective(OMPSectionsDirective *Node) {
  Indent() << "#pragma omp sections";
  PrintOMPExecutableDirective(Node);
}

void StmtPrinter::VisitOMPSectionDirective(OMPSectionDirective *Node) {
  Indent() << "#pragma omp section";
  PrintOMPExecutableDirective(Node);
}

void StmtPrinter::VisitOMPSingleDirective(OMPSingleDirective *Node) {
  Indent() << "#pragma omp single";
  PrintOMPExecutableDirective(Node);
}

void StmtPrinter::VisitOMPMasterDirective(OMPMasterDirective *Node) {
  Indent() << "#pragma omp master";
  PrintOMPExecutableDirective(Node);
}

void StmtPrinter::VisitOMPCriticalDirective(OMPCriticalDirective *Node) {
  Indent() << "#pragma omp critical";
  if (Node->getDirectiveName().getName()) {
    OS << " (";
    Node->getDirectiveName().printName(OS);
    OS << ")";
  }
  PrintOMPExecutableDirective(Node);
}

void StmtPrinter::VisitOMPParallelForDirective(OMPParallelForDirective *Node) {
  Indent() << "#pragma omp parallel for";
  PrintOMPExecutableDirective(Node);
}

void StmtPrinter::VisitOMPParallelForSimdDirective(
    OMPParallelForSimdDirective *Node) {
  Indent() << "#pragma omp parallel for simd";
  PrintOMPExecutableDirective(Node);
}

void StmtPrinter::VisitOMPParallelSectionsDirective(
    OMPParallelSectionsDirective *Node) {
  Indent() << "#pragma omp parallel sections";
  PrintOMPExecutableDirective(Node);
}

void StmtPrinter::VisitOMPTaskDirective(OMPTaskDirective *Node) {
  Indent() << "#pragma omp task";
  PrintOMPExecutableDirective(Node);
}

void StmtPrinter::VisitOMPTaskyieldDirective(OMPTaskyieldDirective *Node) {
  Indent() << "#pragma omp taskyield";
  PrintOMPExecutableDirective(Node);
}

void StmtPrinter::VisitOMPBarrierDirective(OMPBarrierDirective *Node) {
  Indent() << "#pragma omp barrier";
  PrintOMPExecutableDirective(Node);
}

void StmtPrinter::VisitOMPTaskwaitDirective(OMPTaskwaitDirective *Node) {
  Indent() << "#pragma omp taskwait";
  PrintOMPExecutableDirective(Node);
}

void StmtPrinter::VisitOMPTaskgroupDirective(OMPTaskgroupDirective *Node) {
  Indent() << "#pragma omp taskgroup";
  PrintOMPExecutableDirective(Node);
}

void StmtPrinter::VisitOMPFlushDirective(OMPFlushDirective *Node) {
  Indent() << "#pragma omp flush";
  PrintOMPExecutableDirective(Node);
}

void StmtPrinter::VisitOMPOrderedDirective(OMPOrderedDirective *Node) {
  Indent() << "#pragma omp ordered";
  PrintOMPExecutableDirective(Node, Node->hasClausesOfKind<OMPDependClause>());
}

void StmtPrinter::VisitOMPAtomicDirective(OMPAtomicDirective *Node) {
  Indent() << "#pragma omp atomic";
  PrintOMPExecutableDirective(Node);
}

void StmtPrinter::VisitOMPTargetDirective(OMPTargetDirective *Node) {
  Indent() << "#pragma omp target";
  PrintOMPExecutableDirective(Node);
}

void StmtPrinter::VisitOMPTargetDataDirective(OMPTargetDataDirective *Node) {
  Indent() << "#pragma omp target data";
  PrintOMPExecutableDirective(Node);
}

void StmtPrinter::VisitOMPTargetEnterDataDirective(
    OMPTargetEnterDataDirective *Node) {
  Indent() << "#pragma omp target enter data";
  PrintOMPExecutableDirective(Node, /*ForceNoStmt=*/true);
}

void StmtPrinter::VisitOMPTargetExitDataDirective(
    OMPTargetExitDataDirective *Node) {
  Indent() << "#pragma omp target exit data";
  PrintOMPExecutableDirective(Node, /*ForceNoStmt=*/true);
}

void StmtPrinter::VisitOMPTargetParallelDirective(
    OMPTargetParallelDirective *Node) {
  Indent() << "#pragma omp target parallel";
  PrintOMPExecutableDirective(Node);
}

void StmtPrinter::VisitOMPTargetParallelForDirective(
    OMPTargetParallelForDirective *Node) {
  Indent() << "#pragma omp target parallel for";
  PrintOMPExecutableDirective(Node);
}

void StmtPrinter::VisitOMPTeamsDirective(OMPTeamsDirective *Node) {
  Indent() << "#pragma omp teams";
  PrintOMPExecutableDirective(Node);
}

void StmtPrinter::VisitOMPCancellationPointDirective(
    OMPCancellationPointDirective *Node) {
  Indent() << "#pragma omp cancellation point "
           << getOpenMPDirectiveName(Node->getCancelRegion());
  PrintOMPExecutableDirective(Node);
}

void StmtPrinter::VisitOMPCancelDirective(OMPCancelDirective *Node) {
  Indent() << "#pragma omp cancel "
           << getOpenMPDirectiveName(Node->getCancelRegion());
  PrintOMPExecutableDirective(Node);
}

void StmtPrinter::VisitOMPTaskLoopDirective(OMPTaskLoopDirective *Node) {
  Indent() << "#pragma omp taskloop";
  PrintOMPExecutableDirective(Node);
}

void StmtPrinter::VisitOMPTaskLoopSimdDirective(
    OMPTaskLoopSimdDirective *Node) {
  Indent() << "#pragma omp taskloop simd";
  PrintOMPExecutableDirective(Node);
}

void StmtPrinter::VisitOMPMasterTaskLoopDirective(
    OMPMasterTaskLoopDirective *Node) {
  Indent() << "#pragma omp master taskloop";
  PrintOMPExecutableDirective(Node);
}

void StmtPrinter::VisitOMPMasterTaskLoopSimdDirective(
    OMPMasterTaskLoopSimdDirective *Node) {
  Indent() << "#pragma omp master taskloop simd";
  PrintOMPExecutableDirective(Node);
}

void StmtPrinter::VisitOMPParallelMasterTaskLoopDirective(
    OMPParallelMasterTaskLoopDirective *Node) {
  Indent() << "#pragma omp parallel master taskloop";
  PrintOMPExecutableDirective(Node);
}

<<<<<<< HEAD
=======
void StmtPrinter::VisitOMPParallelMasterTaskLoopSimdDirective(
    OMPParallelMasterTaskLoopSimdDirective *Node) {
  Indent() << "#pragma omp parallel master taskloop simd";
  PrintOMPExecutableDirective(Node);
}

>>>>>>> c79f07dd
void StmtPrinter::VisitOMPDistributeDirective(OMPDistributeDirective *Node) {
  Indent() << "#pragma omp distribute";
  PrintOMPExecutableDirective(Node);
}

void StmtPrinter::VisitOMPTargetUpdateDirective(
    OMPTargetUpdateDirective *Node) {
  Indent() << "#pragma omp target update";
  PrintOMPExecutableDirective(Node, /*ForceNoStmt=*/true);
}

void StmtPrinter::VisitOMPDistributeParallelForDirective(
    OMPDistributeParallelForDirective *Node) {
  Indent() << "#pragma omp distribute parallel for";
  PrintOMPExecutableDirective(Node);
}

void StmtPrinter::VisitOMPDistributeParallelForSimdDirective(
    OMPDistributeParallelForSimdDirective *Node) {
  Indent() << "#pragma omp distribute parallel for simd";
  PrintOMPExecutableDirective(Node);
}

void StmtPrinter::VisitOMPDistributeSimdDirective(
    OMPDistributeSimdDirective *Node) {
  Indent() << "#pragma omp distribute simd";
  PrintOMPExecutableDirective(Node);
}

void StmtPrinter::VisitOMPTargetParallelForSimdDirective(
    OMPTargetParallelForSimdDirective *Node) {
  Indent() << "#pragma omp target parallel for simd";
  PrintOMPExecutableDirective(Node);
}

void StmtPrinter::VisitOMPTargetSimdDirective(OMPTargetSimdDirective *Node) {
  Indent() << "#pragma omp target simd";
  PrintOMPExecutableDirective(Node);
}

void StmtPrinter::VisitOMPTeamsDistributeDirective(
    OMPTeamsDistributeDirective *Node) {
  Indent() << "#pragma omp teams distribute";
  PrintOMPExecutableDirective(Node);
}

void StmtPrinter::VisitOMPTeamsDistributeSimdDirective(
    OMPTeamsDistributeSimdDirective *Node) {
  Indent() << "#pragma omp teams distribute simd";
  PrintOMPExecutableDirective(Node);
}

void StmtPrinter::VisitOMPTeamsDistributeParallelForSimdDirective(
    OMPTeamsDistributeParallelForSimdDirective *Node) {
  Indent() << "#pragma omp teams distribute parallel for simd";
  PrintOMPExecutableDirective(Node);
}

void StmtPrinter::VisitOMPTeamsDistributeParallelForDirective(
    OMPTeamsDistributeParallelForDirective *Node) {
  Indent() << "#pragma omp teams distribute parallel for";
  PrintOMPExecutableDirective(Node);
}

void StmtPrinter::VisitOMPTargetTeamsDirective(OMPTargetTeamsDirective *Node) {
  Indent() << "#pragma omp target teams";
  PrintOMPExecutableDirective(Node);
}

void StmtPrinter::VisitOMPTargetTeamsDistributeDirective(
    OMPTargetTeamsDistributeDirective *Node) {
  Indent() << "#pragma omp target teams distribute";
  PrintOMPExecutableDirective(Node);
}

void StmtPrinter::VisitOMPTargetTeamsDistributeParallelForDirective(
    OMPTargetTeamsDistributeParallelForDirective *Node) {
  Indent() << "#pragma omp target teams distribute parallel for";
  PrintOMPExecutableDirective(Node);
}

void StmtPrinter::VisitOMPTargetTeamsDistributeParallelForSimdDirective(
    OMPTargetTeamsDistributeParallelForSimdDirective *Node) {
  Indent() << "#pragma omp target teams distribute parallel for simd";
  PrintOMPExecutableDirective(Node);
}

void StmtPrinter::VisitOMPTargetTeamsDistributeSimdDirective(
    OMPTargetTeamsDistributeSimdDirective *Node) {
  Indent() << "#pragma omp target teams distribute simd";
  PrintOMPExecutableDirective(Node);
}

//===----------------------------------------------------------------------===//
//  Expr printing methods.
//===----------------------------------------------------------------------===//

void StmtPrinter::VisitSourceLocExpr(SourceLocExpr *Node) {
  OS << Node->getBuiltinStr() << "()";
}

void StmtPrinter::VisitConstantExpr(ConstantExpr *Node) {
  PrintExpr(Node->getSubExpr());
}

void StmtPrinter::VisitDeclRefExpr(DeclRefExpr *Node) {
  if (const auto *OCED = dyn_cast<OMPCapturedExprDecl>(Node->getDecl())) {
    OCED->getInit()->IgnoreImpCasts()->printPretty(OS, nullptr, Policy);
    return;
  }
  if (NestedNameSpecifier *Qualifier = Node->getQualifier())
    Qualifier->print(OS, Policy);
  if (Node->hasTemplateKeyword())
    OS << "template ";
  OS << Node->getNameInfo();
  if (Node->hasExplicitTemplateArgs())
    printTemplateArgumentList(OS, Node->template_arguments(), Policy);
}

void StmtPrinter::VisitDependentScopeDeclRefExpr(
                                           DependentScopeDeclRefExpr *Node) {
  if (NestedNameSpecifier *Qualifier = Node->getQualifier())
    Qualifier->print(OS, Policy);
  if (Node->hasTemplateKeyword())
    OS << "template ";
  OS << Node->getNameInfo();
  if (Node->hasExplicitTemplateArgs())
    printTemplateArgumentList(OS, Node->template_arguments(), Policy);
}

void StmtPrinter::VisitUnresolvedLookupExpr(UnresolvedLookupExpr *Node) {
  if (Node->getQualifier())
    Node->getQualifier()->print(OS, Policy);
  if (Node->hasTemplateKeyword())
    OS << "template ";
  OS << Node->getNameInfo();
  if (Node->hasExplicitTemplateArgs())
    printTemplateArgumentList(OS, Node->template_arguments(), Policy);
}

static bool isImplicitSelf(const Expr *E) {
  if (const auto *DRE = dyn_cast<DeclRefExpr>(E)) {
    if (const auto *PD = dyn_cast<ImplicitParamDecl>(DRE->getDecl())) {
      if (PD->getParameterKind() == ImplicitParamDecl::ObjCSelf &&
          DRE->getBeginLoc().isInvalid())
        return true;
    }
  }
  return false;
}

void StmtPrinter::VisitObjCIvarRefExpr(ObjCIvarRefExpr *Node) {
  if (Node->getBase()) {
    if (!Policy.SuppressImplicitBase ||
        !isImplicitSelf(Node->getBase()->IgnoreImpCasts())) {
      PrintExpr(Node->getBase());
      OS << (Node->isArrow() ? "->" : ".");
    }
  }
  OS << *Node->getDecl();
}

void StmtPrinter::VisitObjCPropertyRefExpr(ObjCPropertyRefExpr *Node) {
  if (Node->isSuperReceiver())
    OS << "super.";
  else if (Node->isObjectReceiver() && Node->getBase()) {
    PrintExpr(Node->getBase());
    OS << ".";
  } else if (Node->isClassReceiver() && Node->getClassReceiver()) {
    OS << Node->getClassReceiver()->getName() << ".";
  }

  if (Node->isImplicitProperty()) {
    if (const auto *Getter = Node->getImplicitPropertyGetter())
      Getter->getSelector().print(OS);
    else
      OS << SelectorTable::getPropertyNameFromSetterSelector(
          Node->getImplicitPropertySetter()->getSelector());
  } else
    OS << Node->getExplicitProperty()->getName();
}

void StmtPrinter::VisitObjCSubscriptRefExpr(ObjCSubscriptRefExpr *Node) {
  PrintExpr(Node->getBaseExpr());
  OS << "[";
  PrintExpr(Node->getKeyExpr());
  OS << "]";
}

void StmtPrinter::VisitPredefinedExpr(PredefinedExpr *Node) {
  OS << PredefinedExpr::getIdentKindName(Node->getIdentKind());
}

void StmtPrinter::VisitCharacterLiteral(CharacterLiteral *Node) {
  unsigned value = Node->getValue();

  switch (Node->getKind()) {
  case CharacterLiteral::Ascii: break; // no prefix.
  case CharacterLiteral::Wide:  OS << 'L'; break;
  case CharacterLiteral::UTF8:  OS << "u8"; break;
  case CharacterLiteral::UTF16: OS << 'u'; break;
  case CharacterLiteral::UTF32: OS << 'U'; break;
  }

  switch (value) {
  case '\\':
    OS << "'\\\\'";
    break;
  case '\'':
    OS << "'\\''";
    break;
  case '\a':
    // TODO: K&R: the meaning of '\\a' is different in traditional C
    OS << "'\\a'";
    break;
  case '\b':
    OS << "'\\b'";
    break;
  // Nonstandard escape sequence.
  /*case '\e':
    OS << "'\\e'";
    break;*/
  case '\f':
    OS << "'\\f'";
    break;
  case '\n':
    OS << "'\\n'";
    break;
  case '\r':
    OS << "'\\r'";
    break;
  case '\t':
    OS << "'\\t'";
    break;
  case '\v':
    OS << "'\\v'";
    break;
  default:
    // A character literal might be sign-extended, which
    // would result in an invalid \U escape sequence.
    // FIXME: multicharacter literals such as '\xFF\xFF\xFF\xFF'
    // are not correctly handled.
    if ((value & ~0xFFu) == ~0xFFu && Node->getKind() == CharacterLiteral::Ascii)
      value &= 0xFFu;
    if (value < 256 && isPrintable((unsigned char)value))
      OS << "'" << (char)value << "'";
    else if (value < 256)
      OS << "'\\x" << llvm::format("%02x", value) << "'";
    else if (value <= 0xFFFF)
      OS << "'\\u" << llvm::format("%04x", value) << "'";
    else
      OS << "'\\U" << llvm::format("%08x", value) << "'";
  }
}

/// Prints the given expression using the original source text. Returns true on
/// success, false otherwise.
static bool printExprAsWritten(raw_ostream &OS, Expr *E,
                               const ASTContext *Context) {
  if (!Context)
    return false;
  bool Invalid = false;
  StringRef Source = Lexer::getSourceText(
      CharSourceRange::getTokenRange(E->getSourceRange()),
      Context->getSourceManager(), Context->getLangOpts(), &Invalid);
  if (!Invalid) {
    OS << Source;
    return true;
  }
  return false;
}

void StmtPrinter::VisitIntegerLiteral(IntegerLiteral *Node) {
  if (Policy.ConstantsAsWritten && printExprAsWritten(OS, Node, Context))
    return;
  bool isSigned = Node->getType()->isSignedIntegerType();
  OS << Node->getValue().toString(10, isSigned);

  // Emit suffixes.  Integer literals are always a builtin integer type.
  switch (Node->getType()->castAs<BuiltinType>()->getKind()) {
  default: llvm_unreachable("Unexpected type for integer literal!");
  case BuiltinType::Char_S:
  case BuiltinType::Char_U:    OS << "i8"; break;
  case BuiltinType::UChar:     OS << "Ui8"; break;
  case BuiltinType::Short:     OS << "i16"; break;
  case BuiltinType::UShort:    OS << "Ui16"; break;
  case BuiltinType::Int:       break; // no suffix.
  case BuiltinType::UInt:      OS << 'U'; break;
  case BuiltinType::Long:      OS << 'L'; break;
  case BuiltinType::ULong:     OS << "UL"; break;
  case BuiltinType::LongLong:  OS << "LL"; break;
  case BuiltinType::ULongLong: OS << "ULL"; break;
  }
}

void StmtPrinter::VisitFixedPointLiteral(FixedPointLiteral *Node) {
  if (Policy.ConstantsAsWritten && printExprAsWritten(OS, Node, Context))
    return;
  OS << Node->getValueAsString(/*Radix=*/10);

  switch (Node->getType()->castAs<BuiltinType>()->getKind()) {
    default: llvm_unreachable("Unexpected type for fixed point literal!");
    case BuiltinType::ShortFract:   OS << "hr"; break;
    case BuiltinType::ShortAccum:   OS << "hk"; break;
    case BuiltinType::UShortFract:  OS << "uhr"; break;
    case BuiltinType::UShortAccum:  OS << "uhk"; break;
    case BuiltinType::Fract:        OS << "r"; break;
    case BuiltinType::Accum:        OS << "k"; break;
    case BuiltinType::UFract:       OS << "ur"; break;
    case BuiltinType::UAccum:       OS << "uk"; break;
    case BuiltinType::LongFract:    OS << "lr"; break;
    case BuiltinType::LongAccum:    OS << "lk"; break;
    case BuiltinType::ULongFract:   OS << "ulr"; break;
    case BuiltinType::ULongAccum:   OS << "ulk"; break;
  }
}

static void PrintFloatingLiteral(raw_ostream &OS, FloatingLiteral *Node,
                                 bool PrintSuffix) {
  SmallString<16> Str;
  Node->getValue().toString(Str);
  OS << Str;
  if (Str.find_first_not_of("-0123456789") == StringRef::npos)
    OS << '.'; // Trailing dot in order to separate from ints.

  if (!PrintSuffix)
    return;

  // Emit suffixes.  Float literals are always a builtin float type.
  switch (Node->getType()->castAs<BuiltinType>()->getKind()) {
  default: llvm_unreachable("Unexpected type for float literal!");
  case BuiltinType::Half:       break; // FIXME: suffix?
  case BuiltinType::Double:     break; // no suffix.
  case BuiltinType::Float16:    OS << "F16"; break;
  case BuiltinType::Float:      OS << 'F'; break;
  case BuiltinType::LongDouble: OS << 'L'; break;
  case BuiltinType::Float128:   OS << 'Q'; break;
  }
}

void StmtPrinter::VisitFloatingLiteral(FloatingLiteral *Node) {
  if (Policy.ConstantsAsWritten && printExprAsWritten(OS, Node, Context))
    return;
  PrintFloatingLiteral(OS, Node, /*PrintSuffix=*/true);
}

void StmtPrinter::VisitImaginaryLiteral(ImaginaryLiteral *Node) {
  PrintExpr(Node->getSubExpr());
  OS << "i";
}

void StmtPrinter::VisitStringLiteral(StringLiteral *Str) {
  Str->outputString(OS);
}

void StmtPrinter::VisitParenExpr(ParenExpr *Node) {
  OS << "(";
  PrintExpr(Node->getSubExpr());
  OS << ")";
}

void StmtPrinter::VisitUnaryOperator(UnaryOperator *Node) {
  if (!Node->isPostfix()) {
    OS << UnaryOperator::getOpcodeStr(Node->getOpcode());

    // Print a space if this is an "identifier operator" like __real, or if
    // it might be concatenated incorrectly like '+'.
    switch (Node->getOpcode()) {
    default: break;
    case UO_Real:
    case UO_Imag:
    case UO_Extension:
      OS << ' ';
      break;
    case UO_Plus:
    case UO_Minus:
      if (isa<UnaryOperator>(Node->getSubExpr()))
        OS << ' ';
      break;
    }
  }
  PrintExpr(Node->getSubExpr());

  if (Node->isPostfix())
    OS << UnaryOperator::getOpcodeStr(Node->getOpcode());
}

void StmtPrinter::VisitOffsetOfExpr(OffsetOfExpr *Node) {
  OS << "__builtin_offsetof(";
  Node->getTypeSourceInfo()->getType().print(OS, Policy);
  OS << ", ";
  bool PrintedSomething = false;
  for (unsigned i = 0, n = Node->getNumComponents(); i < n; ++i) {
    OffsetOfNode ON = Node->getComponent(i);
    if (ON.getKind() == OffsetOfNode::Array) {
      // Array node
      OS << "[";
      PrintExpr(Node->getIndexExpr(ON.getArrayExprIndex()));
      OS << "]";
      PrintedSomething = true;
      continue;
    }

    // Skip implicit base indirections.
    if (ON.getKind() == OffsetOfNode::Base)
      continue;

    // Field or identifier node.
    IdentifierInfo *Id = ON.getFieldName();
    if (!Id)
      continue;

    if (PrintedSomething)
      OS << ".";
    else
      PrintedSomething = true;
    OS << Id->getName();
  }
  OS << ")";
}

void StmtPrinter::VisitUnaryExprOrTypeTraitExpr(UnaryExprOrTypeTraitExpr *Node){
  switch(Node->getKind()) {
  case UETT_SizeOf:
    OS << "sizeof";
    break;
  case UETT_AlignOf:
    if (Policy.Alignof)
      OS << "alignof";
    else if (Policy.UnderscoreAlignof)
      OS << "_Alignof";
    else
      OS << "__alignof";
    break;
  case UETT_PreferredAlignOf:
    OS << "__alignof";
    break;
  case UETT_VecStep:
    OS << "vec_step";
    break;
  case UETT_OpenMPRequiredSimdAlign:
    OS << "__builtin_omp_required_simd_align";
    break;
  }
  if (Node->isArgumentType()) {
    OS << '(';
    Node->getArgumentType().print(OS, Policy);
    OS << ')';
  } else {
    OS << " ";
    PrintExpr(Node->getArgumentExpr());
  }
}

void StmtPrinter::VisitGenericSelectionExpr(GenericSelectionExpr *Node) {
  OS << "_Generic(";
  PrintExpr(Node->getControllingExpr());
  for (const GenericSelectionExpr::Association &Assoc : Node->associations()) {
    OS << ", ";
    QualType T = Assoc.getType();
    if (T.isNull())
      OS << "default";
    else
      T.print(OS, Policy);
    OS << ": ";
    PrintExpr(Assoc.getAssociationExpr());
  }
  OS << ")";
}

void StmtPrinter::VisitArraySubscriptExpr(ArraySubscriptExpr *Node) {
  PrintExpr(Node->getLHS());
  OS << "[";
  PrintExpr(Node->getRHS());
  OS << "]";
}

void StmtPrinter::VisitOMPArraySectionExpr(OMPArraySectionExpr *Node) {
  PrintExpr(Node->getBase());
  OS << "[";
  if (Node->getLowerBound())
    PrintExpr(Node->getLowerBound());
  if (Node->getColonLoc().isValid()) {
    OS << ":";
    if (Node->getLength())
      PrintExpr(Node->getLength());
  }
  OS << "]";
}

void StmtPrinter::PrintCallArgs(CallExpr *Call) {
  for (unsigned i = 0, e = Call->getNumArgs(); i != e; ++i) {
    if (isa<CXXDefaultArgExpr>(Call->getArg(i))) {
      // Don't print any defaulted arguments
      break;
    }

    if (i) OS << ", ";
    PrintExpr(Call->getArg(i));
  }
}

void StmtPrinter::VisitCallExpr(CallExpr *Call) {
  PrintExpr(Call->getCallee());
  OS << "(";
  PrintCallArgs(Call);
  OS << ")";
}

static bool isImplicitThis(const Expr *E) {
  if (const auto *TE = dyn_cast<CXXThisExpr>(E))
    return TE->isImplicit();
  return false;
}

void StmtPrinter::VisitMemberExpr(MemberExpr *Node) {
  if (!Policy.SuppressImplicitBase || !isImplicitThis(Node->getBase())) {
    PrintExpr(Node->getBase());

    auto *ParentMember = dyn_cast<MemberExpr>(Node->getBase());
    FieldDecl *ParentDecl =
        ParentMember ? dyn_cast<FieldDecl>(ParentMember->getMemberDecl())
                     : nullptr;

    if (!ParentDecl || !ParentDecl->isAnonymousStructOrUnion())
      OS << (Node->isArrow() ? "->" : ".");
  }

  if (auto *FD = dyn_cast<FieldDecl>(Node->getMemberDecl()))
    if (FD->isAnonymousStructOrUnion())
      return;

  if (NestedNameSpecifier *Qualifier = Node->getQualifier())
    Qualifier->print(OS, Policy);
  if (Node->hasTemplateKeyword())
    OS << "template ";
  OS << Node->getMemberNameInfo();
  if (Node->hasExplicitTemplateArgs())
    printTemplateArgumentList(OS, Node->template_arguments(), Policy);
}

void StmtPrinter::VisitObjCIsaExpr(ObjCIsaExpr *Node) {
  PrintExpr(Node->getBase());
  OS << (Node->isArrow() ? "->isa" : ".isa");
}

void StmtPrinter::VisitExtVectorElementExpr(ExtVectorElementExpr *Node) {
  PrintExpr(Node->getBase());
  OS << ".";
  OS << Node->getAccessor().getName();
}

void StmtPrinter::VisitCStyleCastExpr(CStyleCastExpr *Node) {
  OS << '(';
  Node->getTypeAsWritten().print(OS, Policy);
  OS << ')';
  PrintExpr(Node->getSubExpr());
}

void StmtPrinter::VisitCompoundLiteralExpr(CompoundLiteralExpr *Node) {
  OS << '(';
  Node->getType().print(OS, Policy);
  OS << ')';
  PrintExpr(Node->getInitializer());
}

void StmtPrinter::VisitImplicitCastExpr(ImplicitCastExpr *Node) {
  // No need to print anything, simply forward to the subexpression.
  PrintExpr(Node->getSubExpr());
}

void StmtPrinter::VisitBinaryOperator(BinaryOperator *Node) {
  PrintExpr(Node->getLHS());
  OS << " " << BinaryOperator::getOpcodeStr(Node->getOpcode()) << " ";
  PrintExpr(Node->getRHS());
}

void StmtPrinter::VisitCompoundAssignOperator(CompoundAssignOperator *Node) {
  PrintExpr(Node->getLHS());
  OS << " " << BinaryOperator::getOpcodeStr(Node->getOpcode()) << " ";
  PrintExpr(Node->getRHS());
}

void StmtPrinter::VisitConditionalOperator(ConditionalOperator *Node) {
  PrintExpr(Node->getCond());
  OS << " ? ";
  PrintExpr(Node->getLHS());
  OS << " : ";
  PrintExpr(Node->getRHS());
}

// GNU extensions.

void
StmtPrinter::VisitBinaryConditionalOperator(BinaryConditionalOperator *Node) {
  PrintExpr(Node->getCommon());
  OS << " ?: ";
  PrintExpr(Node->getFalseExpr());
}

void StmtPrinter::VisitAddrLabelExpr(AddrLabelExpr *Node) {
  OS << "&&" << Node->getLabel()->getName();
}

void StmtPrinter::VisitStmtExpr(StmtExpr *E) {
  OS << "(";
  PrintRawCompoundStmt(E->getSubStmt());
  OS << ")";
}

void StmtPrinter::VisitChooseExpr(ChooseExpr *Node) {
  OS << "__builtin_choose_expr(";
  PrintExpr(Node->getCond());
  OS << ", ";
  PrintExpr(Node->getLHS());
  OS << ", ";
  PrintExpr(Node->getRHS());
  OS << ")";
}

void StmtPrinter::VisitGNUNullExpr(GNUNullExpr *) {
  OS << "__null";
}

void StmtPrinter::VisitShuffleVectorExpr(ShuffleVectorExpr *Node) {
  OS << "__builtin_shufflevector(";
  for (unsigned i = 0, e = Node->getNumSubExprs(); i != e; ++i) {
    if (i) OS << ", ";
    PrintExpr(Node->getExpr(i));
  }
  OS << ")";
}

void StmtPrinter::VisitConvertVectorExpr(ConvertVectorExpr *Node) {
  OS << "__builtin_convertvector(";
  PrintExpr(Node->getSrcExpr());
  OS << ", ";
  Node->getType().print(OS, Policy);
  OS << ")";
}

void StmtPrinter::VisitInitListExpr(InitListExpr* Node) {
  if (Node->getSyntacticForm()) {
    Visit(Node->getSyntacticForm());
    return;
  }

  OS << "{";
  for (unsigned i = 0, e = Node->getNumInits(); i != e; ++i) {
    if (i) OS << ", ";
    if (Node->getInit(i))
      PrintExpr(Node->getInit(i));
    else
      OS << "{}";
  }
  OS << "}";
}

void StmtPrinter::VisitArrayInitLoopExpr(ArrayInitLoopExpr *Node) {
  // There's no way to express this expression in any of our supported
  // languages, so just emit something terse and (hopefully) clear.
  OS << "{";
  PrintExpr(Node->getSubExpr());
  OS << "}";
}

void StmtPrinter::VisitArrayInitIndexExpr(ArrayInitIndexExpr *Node) {
  OS << "*";
}

void StmtPrinter::VisitParenListExpr(ParenListExpr* Node) {
  OS << "(";
  for (unsigned i = 0, e = Node->getNumExprs(); i != e; ++i) {
    if (i) OS << ", ";
    PrintExpr(Node->getExpr(i));
  }
  OS << ")";
}

void StmtPrinter::VisitDesignatedInitExpr(DesignatedInitExpr *Node) {
  bool NeedsEquals = true;
  for (const DesignatedInitExpr::Designator &D : Node->designators()) {
    if (D.isFieldDesignator()) {
      if (D.getDotLoc().isInvalid()) {
        if (IdentifierInfo *II = D.getFieldName()) {
          OS << II->getName() << ":";
          NeedsEquals = false;
        }
      } else {
        OS << "." << D.getFieldName()->getName();
      }
    } else {
      OS << "[";
      if (D.isArrayDesignator()) {
        PrintExpr(Node->getArrayIndex(D));
      } else {
        PrintExpr(Node->getArrayRangeStart(D));
        OS << " ... ";
        PrintExpr(Node->getArrayRangeEnd(D));
      }
      OS << "]";
    }
  }

  if (NeedsEquals)
    OS << " = ";
  else
    OS << " ";
  PrintExpr(Node->getInit());
}

void StmtPrinter::VisitDesignatedInitUpdateExpr(
    DesignatedInitUpdateExpr *Node) {
  OS << "{";
  OS << "/*base*/";
  PrintExpr(Node->getBase());
  OS << ", ";

  OS << "/*updater*/";
  PrintExpr(Node->getUpdater());
  OS << "}";
}

void StmtPrinter::VisitNoInitExpr(NoInitExpr *Node) {
  OS << "/*no init*/";
}

void StmtPrinter::VisitImplicitValueInitExpr(ImplicitValueInitExpr *Node) {
  if (Node->getType()->getAsCXXRecordDecl()) {
    OS << "/*implicit*/";
    Node->getType().print(OS, Policy);
    OS << "()";
  } else {
    OS << "/*implicit*/(";
    Node->getType().print(OS, Policy);
    OS << ')';
    if (Node->getType()->isRecordType())
      OS << "{}";
    else
      OS << 0;
  }
}

void StmtPrinter::VisitVAArgExpr(VAArgExpr *Node) {
  OS << "__builtin_va_arg(";
  PrintExpr(Node->getSubExpr());
  OS << ", ";
  Node->getType().print(OS, Policy);
  OS << ")";
}

void StmtPrinter::VisitPseudoObjectExpr(PseudoObjectExpr *Node) {
  PrintExpr(Node->getSyntacticForm());
}

void StmtPrinter::VisitAtomicExpr(AtomicExpr *Node) {
  const char *Name = nullptr;
  switch (Node->getOp()) {
#define BUILTIN(ID, TYPE, ATTRS)
#define ATOMIC_BUILTIN(ID, TYPE, ATTRS) \
  case AtomicExpr::AO ## ID: \
    Name = #ID "("; \
    break;
#include "clang/Basic/Builtins.def"
  }
  OS << Name;

  // AtomicExpr stores its subexpressions in a permuted order.
  PrintExpr(Node->getPtr());
  if (Node->getOp() != AtomicExpr::AO__c11_atomic_load &&
      Node->getOp() != AtomicExpr::AO__atomic_load_n &&
      Node->getOp() != AtomicExpr::AO__opencl_atomic_load) {
    OS << ", ";
    PrintExpr(Node->getVal1());
  }
  if (Node->getOp() == AtomicExpr::AO__atomic_exchange ||
      Node->isCmpXChg()) {
    OS << ", ";
    PrintExpr(Node->getVal2());
  }
  if (Node->getOp() == AtomicExpr::AO__atomic_compare_exchange ||
      Node->getOp() == AtomicExpr::AO__atomic_compare_exchange_n) {
    OS << ", ";
    PrintExpr(Node->getWeak());
  }
  if (Node->getOp() != AtomicExpr::AO__c11_atomic_init &&
      Node->getOp() != AtomicExpr::AO__opencl_atomic_init) {
    OS << ", ";
    PrintExpr(Node->getOrder());
  }
  if (Node->isCmpXChg()) {
    OS << ", ";
    PrintExpr(Node->getOrderFail());
  }
  OS << ")";
}

// C++
void StmtPrinter::VisitCXXOperatorCallExpr(CXXOperatorCallExpr *Node) {
  OverloadedOperatorKind Kind = Node->getOperator();
  if (Kind == OO_PlusPlus || Kind == OO_MinusMinus) {
    if (Node->getNumArgs() == 1) {
      OS << getOperatorSpelling(Kind) << ' ';
      PrintExpr(Node->getArg(0));
    } else {
      PrintExpr(Node->getArg(0));
      OS << ' ' << getOperatorSpelling(Kind);
    }
  } else if (Kind == OO_Arrow) {
    PrintExpr(Node->getArg(0));
  } else if (Kind == OO_Call) {
    PrintExpr(Node->getArg(0));
    OS << '(';
    for (unsigned ArgIdx = 1; ArgIdx < Node->getNumArgs(); ++ArgIdx) {
      if (ArgIdx > 1)
        OS << ", ";
      if (!isa<CXXDefaultArgExpr>(Node->getArg(ArgIdx)))
        PrintExpr(Node->getArg(ArgIdx));
    }
    OS << ')';
  } else if (Kind == OO_Subscript) {
    PrintExpr(Node->getArg(0));
    OS << '[';
    PrintExpr(Node->getArg(1));
    OS << ']';
  } else if (Node->getNumArgs() == 1) {
    OS << getOperatorSpelling(Kind) << ' ';
    PrintExpr(Node->getArg(0));
  } else if (Node->getNumArgs() == 2) {
    PrintExpr(Node->getArg(0));
    OS << ' ' << getOperatorSpelling(Kind) << ' ';
    PrintExpr(Node->getArg(1));
  } else {
    llvm_unreachable("unknown overloaded operator");
  }
}

void StmtPrinter::VisitCXXMemberCallExpr(CXXMemberCallExpr *Node) {
  // If we have a conversion operator call only print the argument.
  CXXMethodDecl *MD = Node->getMethodDecl();
  if (MD && isa<CXXConversionDecl>(MD)) {
    PrintExpr(Node->getImplicitObjectArgument());
    return;
  }
  VisitCallExpr(cast<CallExpr>(Node));
}

void StmtPrinter::VisitCUDAKernelCallExpr(CUDAKernelCallExpr *Node) {
  PrintExpr(Node->getCallee());
  OS << "<<<";
  PrintCallArgs(Node->getConfig());
  OS << ">>>(";
  PrintCallArgs(Node);
  OS << ")";
}

void StmtPrinter::VisitCXXRewrittenBinaryOperator(
    CXXRewrittenBinaryOperator *Node) {
  CXXRewrittenBinaryOperator::DecomposedForm Decomposed =
      Node->getDecomposedForm();
  PrintExpr(const_cast<Expr*>(Decomposed.LHS));
  OS << ' ' << BinaryOperator::getOpcodeStr(Decomposed.Opcode) << ' ';
  PrintExpr(const_cast<Expr*>(Decomposed.RHS));
}

void StmtPrinter::VisitCXXNamedCastExpr(CXXNamedCastExpr *Node) {
  OS << Node->getCastName() << '<';
  Node->getTypeAsWritten().print(OS, Policy);
  OS << ">(";
  PrintExpr(Node->getSubExpr());
  OS << ")";
}

void StmtPrinter::VisitCXXStaticCastExpr(CXXStaticCastExpr *Node) {
  VisitCXXNamedCastExpr(Node);
}

void StmtPrinter::VisitCXXDynamicCastExpr(CXXDynamicCastExpr *Node) {
  VisitCXXNamedCastExpr(Node);
}

void StmtPrinter::VisitCXXReinterpretCastExpr(CXXReinterpretCastExpr *Node) {
  VisitCXXNamedCastExpr(Node);
}

void StmtPrinter::VisitCXXConstCastExpr(CXXConstCastExpr *Node) {
  VisitCXXNamedCastExpr(Node);
}

void StmtPrinter::VisitBuiltinBitCastExpr(BuiltinBitCastExpr *Node) {
  OS << "__builtin_bit_cast(";
  Node->getTypeInfoAsWritten()->getType().print(OS, Policy);
  OS << ", ";
  PrintExpr(Node->getSubExpr());
  OS << ")";
}

void StmtPrinter::VisitCXXTypeidExpr(CXXTypeidExpr *Node) {
  OS << "typeid(";
  if (Node->isTypeOperand()) {
    Node->getTypeOperandSourceInfo()->getType().print(OS, Policy);
  } else {
    PrintExpr(Node->getExprOperand());
  }
  OS << ")";
}

void StmtPrinter::VisitCXXUuidofExpr(CXXUuidofExpr *Node) {
  OS << "__uuidof(";
  if (Node->isTypeOperand()) {
    Node->getTypeOperandSourceInfo()->getType().print(OS, Policy);
  } else {
    PrintExpr(Node->getExprOperand());
  }
  OS << ")";
}

void StmtPrinter::VisitMSPropertyRefExpr(MSPropertyRefExpr *Node) {
  PrintExpr(Node->getBaseExpr());
  if (Node->isArrow())
    OS << "->";
  else
    OS << ".";
  if (NestedNameSpecifier *Qualifier =
      Node->getQualifierLoc().getNestedNameSpecifier())
    Qualifier->print(OS, Policy);
  OS << Node->getPropertyDecl()->getDeclName();
}

void StmtPrinter::VisitMSPropertySubscriptExpr(MSPropertySubscriptExpr *Node) {
  PrintExpr(Node->getBase());
  OS << "[";
  PrintExpr(Node->getIdx());
  OS << "]";
}

void StmtPrinter::VisitUserDefinedLiteral(UserDefinedLiteral *Node) {
  switch (Node->getLiteralOperatorKind()) {
  case UserDefinedLiteral::LOK_Raw:
    OS << cast<StringLiteral>(Node->getArg(0)->IgnoreImpCasts())->getString();
    break;
  case UserDefinedLiteral::LOK_Template: {
    const auto *DRE = cast<DeclRefExpr>(Node->getCallee()->IgnoreImpCasts());
    const TemplateArgumentList *Args =
      cast<FunctionDecl>(DRE->getDecl())->getTemplateSpecializationArgs();
    assert(Args);

    if (Args->size() != 1) {
      OS << "operator\"\"" << Node->getUDSuffix()->getName();
      printTemplateArgumentList(OS, Args->asArray(), Policy);
      OS << "()";
      return;
    }

    const TemplateArgument &Pack = Args->get(0);
    for (const auto &P : Pack.pack_elements()) {
      char C = (char)P.getAsIntegral().getZExtValue();
      OS << C;
    }
    break;
  }
  case UserDefinedLiteral::LOK_Integer: {
    // Print integer literal without suffix.
    const auto *Int = cast<IntegerLiteral>(Node->getCookedLiteral());
    OS << Int->getValue().toString(10, /*isSigned*/false);
    break;
  }
  case UserDefinedLiteral::LOK_Floating: {
    // Print floating literal without suffix.
    auto *Float = cast<FloatingLiteral>(Node->getCookedLiteral());
    PrintFloatingLiteral(OS, Float, /*PrintSuffix=*/false);
    break;
  }
  case UserDefinedLiteral::LOK_String:
  case UserDefinedLiteral::LOK_Character:
    PrintExpr(Node->getCookedLiteral());
    break;
  }
  OS << Node->getUDSuffix()->getName();
}

void StmtPrinter::VisitCXXBoolLiteralExpr(CXXBoolLiteralExpr *Node) {
  OS << (Node->getValue() ? "true" : "false");
}

void StmtPrinter::VisitCXXNullPtrLiteralExpr(CXXNullPtrLiteralExpr *Node) {
  OS << "nullptr";
}

void StmtPrinter::VisitCXXThisExpr(CXXThisExpr *Node) {
  OS << "this";
}

void StmtPrinter::VisitCXXThrowExpr(CXXThrowExpr *Node) {
  if (!Node->getSubExpr())
    OS << "throw";
  else {
    OS << "throw ";
    PrintExpr(Node->getSubExpr());
  }
}

void StmtPrinter::VisitCXXDefaultArgExpr(CXXDefaultArgExpr *Node) {
  // Nothing to print: we picked up the default argument.
}

void StmtPrinter::VisitCXXDefaultInitExpr(CXXDefaultInitExpr *Node) {
  // Nothing to print: we picked up the default initializer.
}

void StmtPrinter::VisitCXXFunctionalCastExpr(CXXFunctionalCastExpr *Node) {
  Node->getType().print(OS, Policy);
  // If there are no parens, this is list-initialization, and the braces are
  // part of the syntax of the inner construct.
  if (Node->getLParenLoc().isValid())
    OS << "(";
  PrintExpr(Node->getSubExpr());
  if (Node->getLParenLoc().isValid())
    OS << ")";
}

void StmtPrinter::VisitCXXBindTemporaryExpr(CXXBindTemporaryExpr *Node) {
  PrintExpr(Node->getSubExpr());
}

void StmtPrinter::VisitCXXTemporaryObjectExpr(CXXTemporaryObjectExpr *Node) {
  Node->getType().print(OS, Policy);
  if (Node->isStdInitListInitialization())
    /* Nothing to do; braces are part of creating the std::initializer_list. */;
  else if (Node->isListInitialization())
    OS << "{";
  else
    OS << "(";
  for (CXXTemporaryObjectExpr::arg_iterator Arg = Node->arg_begin(),
                                         ArgEnd = Node->arg_end();
       Arg != ArgEnd; ++Arg) {
    if ((*Arg)->isDefaultArgument())
      break;
    if (Arg != Node->arg_begin())
      OS << ", ";
    PrintExpr(*Arg);
  }
  if (Node->isStdInitListInitialization())
    /* See above. */;
  else if (Node->isListInitialization())
    OS << "}";
  else
    OS << ")";
}

void StmtPrinter::VisitLambdaExpr(LambdaExpr *Node) {
  OS << '[';
  bool NeedComma = false;
  switch (Node->getCaptureDefault()) {
  case LCD_None:
    break;

  case LCD_ByCopy:
    OS << '=';
    NeedComma = true;
    break;

  case LCD_ByRef:
    OS << '&';
    NeedComma = true;
    break;
  }
  for (LambdaExpr::capture_iterator C = Node->explicit_capture_begin(),
                                 CEnd = Node->explicit_capture_end();
       C != CEnd;
       ++C) {
    if (C->capturesVLAType())
      continue;

    if (NeedComma)
      OS << ", ";
    NeedComma = true;

    switch (C->getCaptureKind()) {
    case LCK_This:
      OS << "this";
      break;

    case LCK_StarThis:
      OS << "*this";
      break;

    case LCK_ByRef:
      if (Node->getCaptureDefault() != LCD_ByRef || Node->isInitCapture(C))
        OS << '&';
      OS << C->getCapturedVar()->getName();
      break;

    case LCK_ByCopy:
      OS << C->getCapturedVar()->getName();
      break;

    case LCK_VLAType:
      llvm_unreachable("VLA type in explicit captures.");
    }

    if (C->isPackExpansion())
      OS << "...";

    if (Node->isInitCapture(C))
      PrintExpr(C->getCapturedVar()->getInit());
  }
  OS << ']';

  if (!Node->getExplicitTemplateParameters().empty()) {
    Node->getTemplateParameterList()->print(
        OS, Node->getLambdaClass()->getASTContext(),
        /*OmitTemplateKW*/true);
  }

  if (Node->hasExplicitParameters()) {
    OS << '(';
    CXXMethodDecl *Method = Node->getCallOperator();
    NeedComma = false;
    for (const auto *P : Method->parameters()) {
      if (NeedComma) {
        OS << ", ";
      } else {
        NeedComma = true;
      }
      std::string ParamStr = P->getNameAsString();
      P->getOriginalType().print(OS, Policy, ParamStr);
    }
    if (Method->isVariadic()) {
      if (NeedComma)
        OS << ", ";
      OS << "...";
    }
    OS << ')';

    if (Node->isMutable())
      OS << " mutable";

    auto *Proto = Method->getType()->castAs<FunctionProtoType>();
    Proto->printExceptionSpecification(OS, Policy);

    // FIXME: Attributes

    // Print the trailing return type if it was specified in the source.
    if (Node->hasExplicitResultType()) {
      OS << " -> ";
      Proto->getReturnType().print(OS, Policy);
    }
  }

  // Print the body.
  OS << ' ';
  if (Policy.TerseOutput)
    OS << "{}";
  else
    PrintRawCompoundStmt(Node->getBody());
}

void StmtPrinter::VisitCXXScalarValueInitExpr(CXXScalarValueInitExpr *Node) {
  if (TypeSourceInfo *TSInfo = Node->getTypeSourceInfo())
    TSInfo->getType().print(OS, Policy);
  else
    Node->getType().print(OS, Policy);
  OS << "()";
}

void StmtPrinter::VisitCXXNewExpr(CXXNewExpr *E) {
  if (E->isGlobalNew())
    OS << "::";
  OS << "new ";
  unsigned NumPlace = E->getNumPlacementArgs();
  if (NumPlace > 0 && !isa<CXXDefaultArgExpr>(E->getPlacementArg(0))) {
    OS << "(";
    PrintExpr(E->getPlacementArg(0));
    for (unsigned i = 1; i < NumPlace; ++i) {
      if (isa<CXXDefaultArgExpr>(E->getPlacementArg(i)))
        break;
      OS << ", ";
      PrintExpr(E->getPlacementArg(i));
    }
    OS << ") ";
  }
  if (E->isParenTypeId())
    OS << "(";
  std::string TypeS;
  if (Optional<Expr *> Size = E->getArraySize()) {
    llvm::raw_string_ostream s(TypeS);
    s << '[';
    if (*Size)
      (*Size)->printPretty(s, Helper, Policy);
    s << ']';
  }
  E->getAllocatedType().print(OS, Policy, TypeS);
  if (E->isParenTypeId())
    OS << ")";

  CXXNewExpr::InitializationStyle InitStyle = E->getInitializationStyle();
  if (InitStyle) {
    if (InitStyle == CXXNewExpr::CallInit)
      OS << "(";
    PrintExpr(E->getInitializer());
    if (InitStyle == CXXNewExpr::CallInit)
      OS << ")";
  }
}

void StmtPrinter::VisitCXXDeleteExpr(CXXDeleteExpr *E) {
  if (E->isGlobalDelete())
    OS << "::";
  OS << "delete ";
  if (E->isArrayForm())
    OS << "[] ";
  PrintExpr(E->getArgument());
}

void StmtPrinter::VisitCXXPseudoDestructorExpr(CXXPseudoDestructorExpr *E) {
  PrintExpr(E->getBase());
  if (E->isArrow())
    OS << "->";
  else
    OS << '.';
  if (E->getQualifier())
    E->getQualifier()->print(OS, Policy);
  OS << "~";

  if (IdentifierInfo *II = E->getDestroyedTypeIdentifier())
    OS << II->getName();
  else
    E->getDestroyedType().print(OS, Policy);
}

void StmtPrinter::VisitCXXConstructExpr(CXXConstructExpr *E) {
  if (E->isListInitialization() && !E->isStdInitListInitialization())
    OS << "{";

  for (unsigned i = 0, e = E->getNumArgs(); i != e; ++i) {
    if (isa<CXXDefaultArgExpr>(E->getArg(i))) {
      // Don't print any defaulted arguments
      break;
    }

    if (i) OS << ", ";
    PrintExpr(E->getArg(i));
  }

  if (E->isListInitialization() && !E->isStdInitListInitialization())
    OS << "}";
}

void StmtPrinter::VisitCXXInheritedCtorInitExpr(CXXInheritedCtorInitExpr *E) {
  // Parens are printed by the surrounding context.
  OS << "<forwarded>";
}

void StmtPrinter::VisitCXXStdInitializerListExpr(CXXStdInitializerListExpr *E) {
  PrintExpr(E->getSubExpr());
}

void StmtPrinter::VisitExprWithCleanups(ExprWithCleanups *E) {
  // Just forward to the subexpression.
  PrintExpr(E->getSubExpr());
}

void
StmtPrinter::VisitCXXUnresolvedConstructExpr(
                                           CXXUnresolvedConstructExpr *Node) {
  Node->getTypeAsWritten().print(OS, Policy);
  OS << "(";
  for (CXXUnresolvedConstructExpr::arg_iterator Arg = Node->arg_begin(),
                                             ArgEnd = Node->arg_end();
       Arg != ArgEnd; ++Arg) {
    if (Arg != Node->arg_begin())
      OS << ", ";
    PrintExpr(*Arg);
  }
  OS << ")";
}

void StmtPrinter::VisitCXXDependentScopeMemberExpr(
                                         CXXDependentScopeMemberExpr *Node) {
  if (!Node->isImplicitAccess()) {
    PrintExpr(Node->getBase());
    OS << (Node->isArrow() ? "->" : ".");
  }
  if (NestedNameSpecifier *Qualifier = Node->getQualifier())
    Qualifier->print(OS, Policy);
  if (Node->hasTemplateKeyword())
    OS << "template ";
  OS << Node->getMemberNameInfo();
  if (Node->hasExplicitTemplateArgs())
    printTemplateArgumentList(OS, Node->template_arguments(), Policy);
}

void StmtPrinter::VisitUnresolvedMemberExpr(UnresolvedMemberExpr *Node) {
  if (!Node->isImplicitAccess()) {
    PrintExpr(Node->getBase());
    OS << (Node->isArrow() ? "->" : ".");
  }
  if (NestedNameSpecifier *Qualifier = Node->getQualifier())
    Qualifier->print(OS, Policy);
  if (Node->hasTemplateKeyword())
    OS << "template ";
  OS << Node->getMemberNameInfo();
  if (Node->hasExplicitTemplateArgs())
    printTemplateArgumentList(OS, Node->template_arguments(), Policy);
}

static const char *getTypeTraitName(TypeTrait TT) {
  switch (TT) {
#define TYPE_TRAIT_1(Spelling, Name, Key) \
case clang::UTT_##Name: return #Spelling;
#define TYPE_TRAIT_2(Spelling, Name, Key) \
case clang::BTT_##Name: return #Spelling;
#define TYPE_TRAIT_N(Spelling, Name, Key) \
  case clang::TT_##Name: return #Spelling;
#include "clang/Basic/TokenKinds.def"
  }
  llvm_unreachable("Type trait not covered by switch");
}

static const char *getTypeTraitName(ArrayTypeTrait ATT) {
  switch (ATT) {
  case ATT_ArrayRank:        return "__array_rank";
  case ATT_ArrayExtent:      return "__array_extent";
  }
  llvm_unreachable("Array type trait not covered by switch");
}

static const char *getExpressionTraitName(ExpressionTrait ET) {
  switch (ET) {
  case ET_IsLValueExpr:      return "__is_lvalue_expr";
  case ET_IsRValueExpr:      return "__is_rvalue_expr";
  }
  llvm_unreachable("Expression type trait not covered by switch");
}

void StmtPrinter::VisitTypeTraitExpr(TypeTraitExpr *E) {
  OS << getTypeTraitName(E->getTrait()) << "(";
  for (unsigned I = 0, N = E->getNumArgs(); I != N; ++I) {
    if (I > 0)
      OS << ", ";
    E->getArg(I)->getType().print(OS, Policy);
  }
  OS << ")";
}

void StmtPrinter::VisitArrayTypeTraitExpr(ArrayTypeTraitExpr *E) {
  OS << getTypeTraitName(E->getTrait()) << '(';
  E->getQueriedType().print(OS, Policy);
  OS << ')';
}

void StmtPrinter::VisitExpressionTraitExpr(ExpressionTraitExpr *E) {
  OS << getExpressionTraitName(E->getTrait()) << '(';
  PrintExpr(E->getQueriedExpression());
  OS << ')';
}

void StmtPrinter::VisitCXXNoexceptExpr(CXXNoexceptExpr *E) {
  OS << "noexcept(";
  PrintExpr(E->getOperand());
  OS << ")";
}

void StmtPrinter::VisitPackExpansionExpr(PackExpansionExpr *E) {
  PrintExpr(E->getPattern());
  OS << "...";
}

void StmtPrinter::VisitSizeOfPackExpr(SizeOfPackExpr *E) {
  OS << "sizeof...(" << *E->getPack() << ")";
}

void StmtPrinter::VisitSubstNonTypeTemplateParmPackExpr(
                                       SubstNonTypeTemplateParmPackExpr *Node) {
  OS << *Node->getParameterPack();
}

void StmtPrinter::VisitSubstNonTypeTemplateParmExpr(
                                       SubstNonTypeTemplateParmExpr *Node) {
  Visit(Node->getReplacement());
}

void StmtPrinter::VisitFunctionParmPackExpr(FunctionParmPackExpr *E) {
  OS << *E->getParameterPack();
}

void StmtPrinter::VisitMaterializeTemporaryExpr(MaterializeTemporaryExpr *Node){
  PrintExpr(Node->GetTemporaryExpr());
}

void StmtPrinter::VisitCXXFoldExpr(CXXFoldExpr *E) {
  OS << "(";
  if (E->getLHS()) {
    PrintExpr(E->getLHS());
    OS << " " << BinaryOperator::getOpcodeStr(E->getOperator()) << " ";
  }
  OS << "...";
  if (E->getRHS()) {
    OS << " " << BinaryOperator::getOpcodeStr(E->getOperator()) << " ";
    PrintExpr(E->getRHS());
  }
  OS << ")";
}

void StmtPrinter::VisitConceptSpecializationExpr(ConceptSpecializationExpr *E) {
  NestedNameSpecifierLoc NNS = E->getNestedNameSpecifierLoc();
  if (NNS)
    NNS.getNestedNameSpecifier()->print(OS, Policy);
  if (E->getTemplateKWLoc().isValid())
    OS << "template ";
  OS << E->getFoundDecl()->getName();
  printTemplateArgumentList(OS, E->getTemplateArgsAsWritten()->arguments(),
                            Policy);
}

// C++ Coroutines TS

void StmtPrinter::VisitCoroutineBodyStmt(CoroutineBodyStmt *S) {
  Visit(S->getBody());
}

void StmtPrinter::VisitCoreturnStmt(CoreturnStmt *S) {
  OS << "co_return";
  if (S->getOperand()) {
    OS << " ";
    Visit(S->getOperand());
  }
  OS << ";";
}

void StmtPrinter::VisitCoawaitExpr(CoawaitExpr *S) {
  OS << "co_await ";
  PrintExpr(S->getOperand());
}

void StmtPrinter::VisitDependentCoawaitExpr(DependentCoawaitExpr *S) {
  OS << "co_await ";
  PrintExpr(S->getOperand());
}

void StmtPrinter::VisitCoyieldExpr(CoyieldExpr *S) {
  OS << "co_yield ";
  PrintExpr(S->getOperand());
}

// Obj-C

void StmtPrinter::VisitObjCStringLiteral(ObjCStringLiteral *Node) {
  OS << "@";
  VisitStringLiteral(Node->getString());
}

void StmtPrinter::VisitObjCBoxedExpr(ObjCBoxedExpr *E) {
  OS << "@";
  Visit(E->getSubExpr());
}

void StmtPrinter::VisitObjCArrayLiteral(ObjCArrayLiteral *E) {
  OS << "@[ ";
  ObjCArrayLiteral::child_range Ch = E->children();
  for (auto I = Ch.begin(), E = Ch.end(); I != E; ++I) {
    if (I != Ch.begin())
      OS << ", ";
    Visit(*I);
  }
  OS << " ]";
}

void StmtPrinter::VisitObjCDictionaryLiteral(ObjCDictionaryLiteral *E) {
  OS << "@{ ";
  for (unsigned I = 0, N = E->getNumElements(); I != N; ++I) {
    if (I > 0)
      OS << ", ";

    ObjCDictionaryElement Element = E->getKeyValueElement(I);
    Visit(Element.Key);
    OS << " : ";
    Visit(Element.Value);
    if (Element.isPackExpansion())
      OS << "...";
  }
  OS << " }";
}

void StmtPrinter::VisitObjCEncodeExpr(ObjCEncodeExpr *Node) {
  OS << "@encode(";
  Node->getEncodedType().print(OS, Policy);
  OS << ')';
}

void StmtPrinter::VisitObjCSelectorExpr(ObjCSelectorExpr *Node) {
  OS << "@selector(";
  Node->getSelector().print(OS);
  OS << ')';
}

void StmtPrinter::VisitObjCProtocolExpr(ObjCProtocolExpr *Node) {
  OS << "@protocol(" << *Node->getProtocol() << ')';
}

void StmtPrinter::VisitObjCMessageExpr(ObjCMessageExpr *Mess) {
  OS << "[";
  switch (Mess->getReceiverKind()) {
  case ObjCMessageExpr::Instance:
    PrintExpr(Mess->getInstanceReceiver());
    break;

  case ObjCMessageExpr::Class:
    Mess->getClassReceiver().print(OS, Policy);
    break;

  case ObjCMessageExpr::SuperInstance:
  case ObjCMessageExpr::SuperClass:
    OS << "Super";
    break;
  }

  OS << ' ';
  Selector selector = Mess->getSelector();
  if (selector.isUnarySelector()) {
    OS << selector.getNameForSlot(0);
  } else {
    for (unsigned i = 0, e = Mess->getNumArgs(); i != e; ++i) {
      if (i < selector.getNumArgs()) {
        if (i > 0) OS << ' ';
        if (selector.getIdentifierInfoForSlot(i))
          OS << selector.getIdentifierInfoForSlot(i)->getName() << ':';
        else
           OS << ":";
      }
      else OS << ", "; // Handle variadic methods.

      PrintExpr(Mess->getArg(i));
    }
  }
  OS << "]";
}

void StmtPrinter::VisitObjCBoolLiteralExpr(ObjCBoolLiteralExpr *Node) {
  OS << (Node->getValue() ? "__objc_yes" : "__objc_no");
}

void
StmtPrinter::VisitObjCIndirectCopyRestoreExpr(ObjCIndirectCopyRestoreExpr *E) {
  PrintExpr(E->getSubExpr());
}

void
StmtPrinter::VisitObjCBridgedCastExpr(ObjCBridgedCastExpr *E) {
  OS << '(' << E->getBridgeKindName();
  E->getType().print(OS, Policy);
  OS << ')';
  PrintExpr(E->getSubExpr());
}

void StmtPrinter::VisitBlockExpr(BlockExpr *Node) {
  BlockDecl *BD = Node->getBlockDecl();
  OS << "^";

  const FunctionType *AFT = Node->getFunctionType();

  if (isa<FunctionNoProtoType>(AFT)) {
    OS << "()";
  } else if (!BD->param_empty() || cast<FunctionProtoType>(AFT)->isVariadic()) {
    OS << '(';
    for (BlockDecl::param_iterator AI = BD->param_begin(),
         E = BD->param_end(); AI != E; ++AI) {
      if (AI != BD->param_begin()) OS << ", ";
      std::string ParamStr = (*AI)->getNameAsString();
      (*AI)->getType().print(OS, Policy, ParamStr);
    }

    const auto *FT = cast<FunctionProtoType>(AFT);
    if (FT->isVariadic()) {
      if (!BD->param_empty()) OS << ", ";
      OS << "...";
    }
    OS << ')';
  }
  OS << "{ }";
}

void StmtPrinter::VisitOpaqueValueExpr(OpaqueValueExpr *Node) {
  PrintExpr(Node->getSourceExpr());
}

void StmtPrinter::VisitTypoExpr(TypoExpr *Node) {
  // TODO: Print something reasonable for a TypoExpr, if necessary.
  llvm_unreachable("Cannot print TypoExpr nodes");
}

void StmtPrinter::VisitAsTypeExpr(AsTypeExpr *Node) {
  OS << "__builtin_astype(";
  PrintExpr(Node->getSrcExpr());
  OS << ", ";
  Node->getType().print(OS, Policy);
  OS << ")";
}

//===----------------------------------------------------------------------===//
// Stmt method implementations
//===----------------------------------------------------------------------===//

void Stmt::dumpPretty(const ASTContext &Context) const {
  printPretty(llvm::errs(), nullptr, PrintingPolicy(Context.getLangOpts()));
}

void Stmt::printPretty(raw_ostream &Out, PrinterHelper *Helper,
                       const PrintingPolicy &Policy, unsigned Indentation,
                       StringRef NL, const ASTContext *Context) const {
  StmtPrinter P(Out, Helper, Policy, Indentation, NL, Context);
  P.Visit(const_cast<Stmt *>(this));
}

void Stmt::printJson(raw_ostream &Out, PrinterHelper *Helper,
                     const PrintingPolicy &Policy, bool AddQuotes) const {
  std::string Buf;
  llvm::raw_string_ostream TempOut(Buf);

  printPretty(TempOut, Helper, Policy);

  Out << JsonFormat(TempOut.str(), AddQuotes);
}

//===----------------------------------------------------------------------===//
// PrinterHelper
//===----------------------------------------------------------------------===//

// Implement virtual destructor.
PrinterHelper::~PrinterHelper() = default;<|MERGE_RESOLUTION|>--- conflicted
+++ resolved
@@ -841,15 +841,12 @@
   PrintOMPExecutableDirective(Node);
 }
 
-<<<<<<< HEAD
-=======
 void StmtPrinter::VisitOMPParallelMasterTaskLoopSimdDirective(
     OMPParallelMasterTaskLoopSimdDirective *Node) {
   Indent() << "#pragma omp parallel master taskloop simd";
   PrintOMPExecutableDirective(Node);
 }
 
->>>>>>> c79f07dd
 void StmtPrinter::VisitOMPDistributeDirective(OMPDistributeDirective *Node) {
   Indent() << "#pragma omp distribute";
   PrintOMPExecutableDirective(Node);
