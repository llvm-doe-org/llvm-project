//===- StmtPrinter.cpp - Printing implementation for Stmt ASTs ------------===//
//
// Part of the LLVM Project, under the Apache License v2.0 with LLVM Exceptions.
// See https://llvm.org/LICENSE.txt for license information.
// SPDX-License-Identifier: Apache-2.0 WITH LLVM-exception
//
//===----------------------------------------------------------------------===//
//
// This file implements the Stmt::dumpPretty/Stmt::printPretty methods, which
// pretty print the AST back out to C code.
//
//===----------------------------------------------------------------------===//

#include "clang/AST/ASTContext.h"
#include "clang/AST/Attr.h"
#include "clang/AST/CommentedStream.h"
#include "clang/AST/Decl.h"
#include "clang/AST/DeclBase.h"
#include "clang/AST/DeclCXX.h"
#include "clang/AST/DeclObjC.h"
#include "clang/AST/DeclOpenMP.h"
#include "clang/AST/DeclTemplate.h"
#include "clang/AST/Expr.h"
#include "clang/AST/ExprCXX.h"
#include "clang/AST/ExprObjC.h"
#include "clang/AST/ExprOpenMP.h"
#include "clang/AST/NestedNameSpecifier.h"
#include "clang/AST/OpenMPClause.h"
#include "clang/AST/PrettyPrinter.h"
#include "clang/AST/Stmt.h"
#include "clang/AST/StmtCXX.h"
#include "clang/AST/StmtObjC.h"
#include "clang/AST/StmtOpenMP.h"
#include "clang/AST/StmtVisitor.h"
#include "clang/AST/TemplateBase.h"
#include "clang/AST/Type.h"
#include "clang/Basic/CharInfo.h"
#include "clang/Basic/ExpressionTraits.h"
#include "clang/Basic/IdentifierTable.h"
#include "clang/Basic/JsonSupport.h"
#include "clang/Basic/LLVM.h"
#include "clang/Basic/Lambda.h"
#include "clang/Basic/OpenMPKinds.h"
#include "clang/Basic/OperatorKinds.h"
#include "clang/Basic/SourceLocation.h"
#include "clang/Basic/TypeTraits.h"
#include "clang/Lex/Lexer.h"
#include "llvm/ADT/ArrayRef.h"
#include "llvm/ADT/SmallString.h"
#include "llvm/ADT/SmallVector.h"
#include "llvm/ADT/StringExtras.h"
#include "llvm/ADT/StringRef.h"
#include "llvm/Support/Casting.h"
#include "llvm/Support/Compiler.h"
#include "llvm/Support/ErrorHandling.h"
#include "llvm/Support/raw_ostream.h"
#include <cassert>
#include <string>

using namespace clang;

StringRef clang::getOpenACCPrintOptionValue(OpenACCPrintKind K) {
  switch (K) {
  case OpenACCPrint_ACC:
    return "acc";
  case OpenACCPrint_OMP:
    return "omp";
  case OpenACCPrint_ACC_OMP:
    return "acc-omp";
  case OpenACCPrint_OMP_ACC:
    return "omp-acc";
  case OpenACCPrint_OMP_HEAD:
    llvm_unreachable("unexpected OpenACCPrint_OMP_HEAD as command-line option");
  }
  llvm_unreachable("unexpected OpenACCPrintKind");
}

//===----------------------------------------------------------------------===//
// StmtPrinter Visitor
//===----------------------------------------------------------------------===//

namespace {

  class StmtPrinter : public StmtVisitor<StmtPrinter> {
    raw_ostream &OS;
    unsigned IndentLevel;
    PrinterHelper* Helper;
    PrintingPolicy Policy;
    std::string NL;
    const ASTContext *Context;

  public:
    StmtPrinter(raw_ostream &os, PrinterHelper *helper,
                const PrintingPolicy &Policy, unsigned Indentation = 0,
                StringRef NL = "\n", const ASTContext *Context = nullptr)
        : OS(os), IndentLevel(Indentation), Helper(helper), Policy(Policy),
          NL(NL), Context(Context) {}

    void PrintStmt(Stmt *S) { PrintStmt(S, Policy.Indentation); }

    void PrintStmt(Stmt *S, int SubIndent) {
      IndentLevel += SubIndent;
      if (S && isa<Expr>(S)) {
        // If this is an expr used in a stmt context, indent and newline it.
        Indent();
        Visit(S);
        OS << ";" << NL;
      } else if (S) {
        Visit(S);
      } else {
        Indent() << "<<<NULL STATEMENT>>>" << NL;
      }
      IndentLevel -= SubIndent;
    }

    void PrintInitStmt(Stmt *S, unsigned PrefixWidth) {
      // FIXME: Cope better with odd prefix widths.
      IndentLevel += (PrefixWidth + 1) / 2;
      if (auto *DS = dyn_cast<DeclStmt>(S))
        PrintRawDeclStmt(DS);
      else
        PrintExpr(cast<Expr>(S));
      OS << "; ";
      IndentLevel -= (PrefixWidth + 1) / 2;
    }

    void PrintControlledStmt(Stmt *S) {
      if (auto *CS = dyn_cast<CompoundStmt>(S)) {
        OS << " ";
        PrintRawCompoundStmt(CS);
        OS << NL;
      } else {
        OS << NL;
        PrintStmt(S);
      }
    }

    void PrintRawCompoundStmt(CompoundStmt *S);
    void PrintRawDecl(Decl *D);
    void PrintRawDeclStmt(const DeclStmt *S);
    void PrintRawIfStmt(IfStmt *If);
    void PrintRawCXXCatchStmt(CXXCatchStmt *Catch);
    void PrintCallArgs(CallExpr *E);
    void PrintRawSEHExceptHandler(SEHExceptStmt *S);
    void PrintRawSEHFinallyStmt(SEHFinallyStmt *S);
    void PrintOMPExecutableDirective(OMPExecutableDirective *S,
                                     bool ForceNoStmt = false);
<<<<<<< HEAD
    Stmt *PrintOMPExecutableDirectiveHead(Stmt *S, bool Com,
                                          int EffectiveDirectives);
    void PrintACCDirectiveStmtHead(ACCDirectiveStmt *S, bool ComACC,
                                   bool ComDirectiveDiscardedForOMP);
    void PrintOMPExecutableDirectiveBody(Stmt *S);
    void PrintACCDirectiveStmtBody(ACCDirectiveStmt *S);
    void PrintACCDirectiveStmt(ACCDirectiveStmt *S);
=======
    void PrintFPPragmas(CompoundStmt *S);
>>>>>>> 5fb41342

    void PrintExpr(Expr *E) {
      if (E)
        Visit(E);
      else
        OS << "<null expr>";
    }

    raw_ostream &Indent(int Delta = 0) {
      for (int i = 0, e = IndentLevel+Delta; i < e; ++i)
        OS << "  ";
      return OS;
    }

    void Visit(Stmt* S) {
      if (Helper && Helper->handledStmt(S,OS))
          return;
      else StmtVisitor<StmtPrinter>::Visit(S);
    }

    void VisitStmt(Stmt *Node) LLVM_ATTRIBUTE_UNUSED {
      Indent() << "<<unknown stmt type>>" << NL;
    }

    void VisitExpr(Expr *Node) LLVM_ATTRIBUTE_UNUSED {
      OS << "<<unknown expr type>>";
    }

    void VisitCXXNamedCastExpr(CXXNamedCastExpr *Node);

#define ABSTRACT_STMT(CLASS)
#define STMT(CLASS, PARENT) \
    void Visit##CLASS(CLASS *Node);
#include "clang/AST/StmtNodes.inc"
  };

} // namespace

//===----------------------------------------------------------------------===//
//  Stmt printing methods.
//===----------------------------------------------------------------------===//

/// PrintRawCompoundStmt - Print a compound stmt without indenting the {, and
/// with no newline after the }.
void StmtPrinter::PrintRawCompoundStmt(CompoundStmt *Node) {
  OS << "{" << NL;
  PrintFPPragmas(Node);
  for (auto *I : Node->body())
    PrintStmt(I);

  Indent() << "}";
}

void StmtPrinter::PrintFPPragmas(CompoundStmt *S) {
  if (!S->hasStoredFPFeatures())
    return;
  FPOptionsOverride FPO = S->getStoredFPFeatures();
  bool FEnvAccess = false;
  if (FPO.hasAllowFEnvAccessOverride()) {
    FEnvAccess = FPO.getAllowFEnvAccessOverride();
    Indent() << "#pragma STDC FENV_ACCESS " << (FEnvAccess ? "ON" : "OFF")
             << NL;
  }
  if (FPO.hasSpecifiedExceptionModeOverride()) {
    LangOptions::FPExceptionModeKind EM =
        FPO.getSpecifiedExceptionModeOverride();
    if (!FEnvAccess || EM != LangOptions::FPE_Strict) {
      Indent() << "#pragma clang fp exceptions(";
      switch (FPO.getSpecifiedExceptionModeOverride()) {
      default:
        break;
      case LangOptions::FPE_Ignore:
        OS << "ignore";
        break;
      case LangOptions::FPE_MayTrap:
        OS << "maytrap";
        break;
      case LangOptions::FPE_Strict:
        OS << "strict";
        break;
      }
      OS << ")\n";
    }
  }
  if (FPO.hasConstRoundingModeOverride()) {
    LangOptions::RoundingMode RM = FPO.getConstRoundingModeOverride();
    Indent() << "#pragma STDC FENV_ROUND ";
    switch (RM) {
    case llvm::RoundingMode::TowardZero:
      OS << "FE_TOWARDZERO";
      break;
    case llvm::RoundingMode::NearestTiesToEven:
      OS << "FE_TONEAREST";
      break;
    case llvm::RoundingMode::TowardPositive:
      OS << "FE_UPWARD";
      break;
    case llvm::RoundingMode::TowardNegative:
      OS << "FE_DOWNWARD";
      break;
    case llvm::RoundingMode::NearestTiesToAway:
      OS << "FE_TONEARESTFROMZERO";
      break;
    case llvm::RoundingMode::Dynamic:
      OS << "FE_DYNAMIC";
      break;
    default:
      llvm_unreachable("Invalid rounding mode");
    }
    OS << NL;
  }
}

void StmtPrinter::PrintRawDecl(Decl *D) {
  D->print(OS, Policy, IndentLevel);
}

void StmtPrinter::PrintRawDeclStmt(const DeclStmt *S) {
  SmallVector<Decl *, 2> Decls(S->decls());
  Decl::printGroup(Decls.data(), Decls.size(), OS, Policy, IndentLevel);
}

void StmtPrinter::VisitNullStmt(NullStmt *Node) {
  Indent() << ";" << NL;
}

void StmtPrinter::VisitDeclStmt(DeclStmt *Node) {
  Indent();
  PrintRawDeclStmt(Node);
  OS << ";" << NL;
}

void StmtPrinter::VisitCompoundStmt(CompoundStmt *Node) {
  Indent();
  PrintRawCompoundStmt(Node);
  OS << "" << NL;
}

void StmtPrinter::VisitCaseStmt(CaseStmt *Node) {
  Indent(-1) << "case ";
  PrintExpr(Node->getLHS());
  if (Node->getRHS()) {
    OS << " ... ";
    PrintExpr(Node->getRHS());
  }
  OS << ":" << NL;

  PrintStmt(Node->getSubStmt(), 0);
}

void StmtPrinter::VisitDefaultStmt(DefaultStmt *Node) {
  Indent(-1) << "default:" << NL;
  PrintStmt(Node->getSubStmt(), 0);
}

void StmtPrinter::VisitLabelStmt(LabelStmt *Node) {
  Indent(-1) << Node->getName() << ":" << NL;
  PrintStmt(Node->getSubStmt(), 0);
}

void StmtPrinter::VisitAttributedStmt(AttributedStmt *Node) {
  for (const auto *Attr : Node->getAttrs()) {
    Attr->printPretty(OS, Policy);
  }

  PrintStmt(Node->getSubStmt(), 0);
}

void StmtPrinter::PrintRawIfStmt(IfStmt *If) {
  if (If->isConsteval()) {
    OS << "if ";
    if (If->isNegatedConsteval())
      OS << "!";
    OS << "consteval";
    OS << NL;
    PrintStmt(If->getThen());
    if (Stmt *Else = If->getElse()) {
      Indent();
      OS << "else";
      PrintStmt(Else);
      OS << NL;
    }
    return;
  }

  OS << "if (";
  if (If->getInit())
    PrintInitStmt(If->getInit(), 4);
  if (const DeclStmt *DS = If->getConditionVariableDeclStmt())
    PrintRawDeclStmt(DS);
  else
    PrintExpr(If->getCond());
  OS << ')';

  if (auto *CS = dyn_cast<CompoundStmt>(If->getThen())) {
    OS << ' ';
    PrintRawCompoundStmt(CS);
    OS << (If->getElse() ? " " : NL);
  } else {
    OS << NL;
    PrintStmt(If->getThen());
    if (If->getElse()) Indent();
  }

  if (Stmt *Else = If->getElse()) {
    OS << "else";

    if (auto *CS = dyn_cast<CompoundStmt>(Else)) {
      OS << ' ';
      PrintRawCompoundStmt(CS);
      OS << NL;
    } else if (auto *ElseIf = dyn_cast<IfStmt>(Else)) {
      OS << ' ';
      PrintRawIfStmt(ElseIf);
    } else {
      OS << NL;
      PrintStmt(If->getElse());
    }
  }
}

void StmtPrinter::VisitIfStmt(IfStmt *If) {
  Indent();
  PrintRawIfStmt(If);
}

void StmtPrinter::VisitSwitchStmt(SwitchStmt *Node) {
  Indent() << "switch (";
  if (Node->getInit())
    PrintInitStmt(Node->getInit(), 8);
  if (const DeclStmt *DS = Node->getConditionVariableDeclStmt())
    PrintRawDeclStmt(DS);
  else
    PrintExpr(Node->getCond());
  OS << ")";
  PrintControlledStmt(Node->getBody());
}

void StmtPrinter::VisitWhileStmt(WhileStmt *Node) {
  Indent() << "while (";
  if (const DeclStmt *DS = Node->getConditionVariableDeclStmt())
    PrintRawDeclStmt(DS);
  else
    PrintExpr(Node->getCond());
  OS << ")" << NL;
  PrintStmt(Node->getBody());
}

void StmtPrinter::VisitDoStmt(DoStmt *Node) {
  Indent() << "do ";
  if (auto *CS = dyn_cast<CompoundStmt>(Node->getBody())) {
    PrintRawCompoundStmt(CS);
    OS << " ";
  } else {
    OS << NL;
    PrintStmt(Node->getBody());
    Indent();
  }

  OS << "while (";
  PrintExpr(Node->getCond());
  OS << ");" << NL;
}

void StmtPrinter::VisitForStmt(ForStmt *Node) {
  Indent() << "for (";
  if (Node->getInit())
    PrintInitStmt(Node->getInit(), 5);
  else
    OS << (Node->getCond() ? "; " : ";");
  if (Node->getCond())
    PrintExpr(Node->getCond());
  OS << ";";
  if (Node->getInc()) {
    OS << " ";
    PrintExpr(Node->getInc());
  }
  OS << ")";
  PrintControlledStmt(Node->getBody());
}

void StmtPrinter::VisitObjCForCollectionStmt(ObjCForCollectionStmt *Node) {
  Indent() << "for (";
  if (auto *DS = dyn_cast<DeclStmt>(Node->getElement()))
    PrintRawDeclStmt(DS);
  else
    PrintExpr(cast<Expr>(Node->getElement()));
  OS << " in ";
  PrintExpr(Node->getCollection());
  OS << ")";
  PrintControlledStmt(Node->getBody());
}

void StmtPrinter::VisitCXXForRangeStmt(CXXForRangeStmt *Node) {
  Indent() << "for (";
  if (Node->getInit())
    PrintInitStmt(Node->getInit(), 5);
  PrintingPolicy SubPolicy(Policy);
  SubPolicy.SuppressInitializers = true;
  Node->getLoopVariable()->print(OS, SubPolicy, IndentLevel);
  OS << " : ";
  PrintExpr(Node->getRangeInit());
  OS << ")";
  PrintControlledStmt(Node->getBody());
}

void StmtPrinter::VisitMSDependentExistsStmt(MSDependentExistsStmt *Node) {
  Indent();
  if (Node->isIfExists())
    OS << "__if_exists (";
  else
    OS << "__if_not_exists (";

  if (NestedNameSpecifier *Qualifier
        = Node->getQualifierLoc().getNestedNameSpecifier())
    Qualifier->print(OS, Policy);

  OS << Node->getNameInfo() << ") ";

  PrintRawCompoundStmt(Node->getSubStmt());
}

void StmtPrinter::VisitGotoStmt(GotoStmt *Node) {
  Indent() << "goto " << Node->getLabel()->getName() << ";";
  if (Policy.IncludeNewlines) OS << NL;
}

void StmtPrinter::VisitIndirectGotoStmt(IndirectGotoStmt *Node) {
  Indent() << "goto *";
  PrintExpr(Node->getTarget());
  OS << ";";
  if (Policy.IncludeNewlines) OS << NL;
}

void StmtPrinter::VisitContinueStmt(ContinueStmt *Node) {
  Indent() << "continue;";
  if (Policy.IncludeNewlines) OS << NL;
}

void StmtPrinter::VisitBreakStmt(BreakStmt *Node) {
  Indent() << "break;";
  if (Policy.IncludeNewlines) OS << NL;
}

void StmtPrinter::VisitReturnStmt(ReturnStmt *Node) {
  Indent() << "return";
  if (Node->getRetValue()) {
    OS << " ";
    PrintExpr(Node->getRetValue());
  }
  OS << ";";
  if (Policy.IncludeNewlines) OS << NL;
}

void StmtPrinter::VisitGCCAsmStmt(GCCAsmStmt *Node) {
  Indent() << "asm ";

  if (Node->isVolatile())
    OS << "volatile ";

  if (Node->isAsmGoto())
    OS << "goto ";

  OS << "(";
  VisitStringLiteral(Node->getAsmString());

  // Outputs
  if (Node->getNumOutputs() != 0 || Node->getNumInputs() != 0 ||
      Node->getNumClobbers() != 0 || Node->getNumLabels() != 0)
    OS << " : ";

  for (unsigned i = 0, e = Node->getNumOutputs(); i != e; ++i) {
    if (i != 0)
      OS << ", ";

    if (!Node->getOutputName(i).empty()) {
      OS << '[';
      OS << Node->getOutputName(i);
      OS << "] ";
    }

    VisitStringLiteral(Node->getOutputConstraintLiteral(i));
    OS << " (";
    Visit(Node->getOutputExpr(i));
    OS << ")";
  }

  // Inputs
  if (Node->getNumInputs() != 0 || Node->getNumClobbers() != 0 ||
      Node->getNumLabels() != 0)
    OS << " : ";

  for (unsigned i = 0, e = Node->getNumInputs(); i != e; ++i) {
    if (i != 0)
      OS << ", ";

    if (!Node->getInputName(i).empty()) {
      OS << '[';
      OS << Node->getInputName(i);
      OS << "] ";
    }

    VisitStringLiteral(Node->getInputConstraintLiteral(i));
    OS << " (";
    Visit(Node->getInputExpr(i));
    OS << ")";
  }

  // Clobbers
  if (Node->getNumClobbers() != 0 || Node->getNumLabels())
    OS << " : ";

  for (unsigned i = 0, e = Node->getNumClobbers(); i != e; ++i) {
    if (i != 0)
      OS << ", ";

    VisitStringLiteral(Node->getClobberStringLiteral(i));
  }

  // Labels
  if (Node->getNumLabels() != 0)
    OS << " : ";

  for (unsigned i = 0, e = Node->getNumLabels(); i != e; ++i) {
    if (i != 0)
      OS << ", ";
    OS << Node->getLabelName(i);
  }

  OS << ");";
  if (Policy.IncludeNewlines) OS << NL;
}

void StmtPrinter::VisitMSAsmStmt(MSAsmStmt *Node) {
  // FIXME: Implement MS style inline asm statement printer.
  Indent() << "__asm ";
  if (Node->hasBraces())
    OS << "{" << NL;
  OS << Node->getAsmString() << NL;
  if (Node->hasBraces())
    Indent() << "}" << NL;
}

void StmtPrinter::VisitCapturedStmt(CapturedStmt *Node) {
  PrintStmt(Node->getCapturedDecl()->getBody());
}

void StmtPrinter::VisitObjCAtTryStmt(ObjCAtTryStmt *Node) {
  Indent() << "@try";
  if (auto *TS = dyn_cast<CompoundStmt>(Node->getTryBody())) {
    PrintRawCompoundStmt(TS);
    OS << NL;
  }

  for (ObjCAtCatchStmt *catchStmt : Node->catch_stmts()) {
    Indent() << "@catch(";
    if (Decl *DS = catchStmt->getCatchParamDecl())
      PrintRawDecl(DS);
    OS << ")";
    if (auto *CS = dyn_cast<CompoundStmt>(catchStmt->getCatchBody())) {
      PrintRawCompoundStmt(CS);
      OS << NL;
    }
  }

  if (auto *FS = static_cast<ObjCAtFinallyStmt *>(Node->getFinallyStmt())) {
    Indent() << "@finally";
    PrintRawCompoundStmt(dyn_cast<CompoundStmt>(FS->getFinallyBody()));
    OS << NL;
  }
}

void StmtPrinter::VisitObjCAtFinallyStmt(ObjCAtFinallyStmt *Node) {
}

void StmtPrinter::VisitObjCAtCatchStmt (ObjCAtCatchStmt *Node) {
  Indent() << "@catch (...) { /* todo */ } " << NL;
}

void StmtPrinter::VisitObjCAtThrowStmt(ObjCAtThrowStmt *Node) {
  Indent() << "@throw";
  if (Node->getThrowExpr()) {
    OS << " ";
    PrintExpr(Node->getThrowExpr());
  }
  OS << ";" << NL;
}

void StmtPrinter::VisitObjCAvailabilityCheckExpr(
    ObjCAvailabilityCheckExpr *Node) {
  OS << "@available(...)";
}

void StmtPrinter::VisitObjCAtSynchronizedStmt(ObjCAtSynchronizedStmt *Node) {
  Indent() << "@synchronized (";
  PrintExpr(Node->getSynchExpr());
  OS << ")";
  PrintRawCompoundStmt(Node->getSynchBody());
  OS << NL;
}

void StmtPrinter::VisitObjCAutoreleasePoolStmt(ObjCAutoreleasePoolStmt *Node) {
  Indent() << "@autoreleasepool";
  PrintRawCompoundStmt(dyn_cast<CompoundStmt>(Node->getSubStmt()));
  OS << NL;
}

void StmtPrinter::PrintRawCXXCatchStmt(CXXCatchStmt *Node) {
  OS << "catch (";
  if (Decl *ExDecl = Node->getExceptionDecl())
    PrintRawDecl(ExDecl);
  else
    OS << "...";
  OS << ") ";
  PrintRawCompoundStmt(cast<CompoundStmt>(Node->getHandlerBlock()));
}

void StmtPrinter::VisitCXXCatchStmt(CXXCatchStmt *Node) {
  Indent();
  PrintRawCXXCatchStmt(Node);
  OS << NL;
}

void StmtPrinter::VisitCXXTryStmt(CXXTryStmt *Node) {
  Indent() << "try ";
  PrintRawCompoundStmt(Node->getTryBlock());
  for (unsigned i = 0, e = Node->getNumHandlers(); i < e; ++i) {
    OS << " ";
    PrintRawCXXCatchStmt(Node->getHandler(i));
  }
  OS << NL;
}

void StmtPrinter::VisitSEHTryStmt(SEHTryStmt *Node) {
  Indent() << (Node->getIsCXXTry() ? "try " : "__try ");
  PrintRawCompoundStmt(Node->getTryBlock());
  SEHExceptStmt *E = Node->getExceptHandler();
  SEHFinallyStmt *F = Node->getFinallyHandler();
  if(E)
    PrintRawSEHExceptHandler(E);
  else {
    assert(F && "Must have a finally block...");
    PrintRawSEHFinallyStmt(F);
  }
  OS << NL;
}

void StmtPrinter::PrintRawSEHFinallyStmt(SEHFinallyStmt *Node) {
  OS << "__finally ";
  PrintRawCompoundStmt(Node->getBlock());
  OS << NL;
}

void StmtPrinter::PrintRawSEHExceptHandler(SEHExceptStmt *Node) {
  OS << "__except (";
  VisitExpr(Node->getFilterExpr());
  OS << ")" << NL;
  PrintRawCompoundStmt(Node->getBlock());
  OS << NL;
}

void StmtPrinter::VisitSEHExceptStmt(SEHExceptStmt *Node) {
  Indent();
  PrintRawSEHExceptHandler(Node);
  OS << NL;
}

void StmtPrinter::VisitSEHFinallyStmt(SEHFinallyStmt *Node) {
  Indent();
  PrintRawSEHFinallyStmt(Node);
  OS << NL;
}

void StmtPrinter::VisitSEHLeaveStmt(SEHLeaveStmt *Node) {
  Indent() << "__leave;";
  if (Policy.IncludeNewlines) OS << NL;
}

//===----------------------------------------------------------------------===//
//  OpenMP directives printing methods
//===----------------------------------------------------------------------===//

void StmtPrinter::VisitOMPCanonicalLoop(OMPCanonicalLoop *Node) {
  PrintStmt(Node->getLoopStmt());
}

void StmtPrinter::PrintOMPExecutableDirective(OMPExecutableDirective *S,
                                              bool ForceNoStmt) {
  OMPClausePrinter Printer(OS, Policy);
  ArrayRef<OMPClause *> Clauses = S->clauses();
  for (auto *Clause : Clauses)
    if (Clause && !Clause->isImplicit()) {
      OS << ' ';
      Printer.Visit(Clause);
    }
  OS << NL;
  if (!ForceNoStmt && S->hasAssociatedStmt())
    PrintStmt(S->getRawStmt());
}

void StmtPrinter::VisitOMPMetaDirective(OMPMetaDirective *Node) {
  Indent() << "#pragma omp metadirective";
  PrintOMPExecutableDirective(Node);
}

void StmtPrinter::VisitOMPParallelDirective(OMPParallelDirective *Node) {
  Indent() << "#pragma omp parallel";
  PrintOMPExecutableDirective(Node);
}

void StmtPrinter::VisitOMPSimdDirective(OMPSimdDirective *Node) {
  Indent() << "#pragma omp simd";
  PrintOMPExecutableDirective(Node);
}

void StmtPrinter::VisitOMPTileDirective(OMPTileDirective *Node) {
  Indent() << "#pragma omp tile";
  PrintOMPExecutableDirective(Node);
}

void StmtPrinter::VisitOMPUnrollDirective(OMPUnrollDirective *Node) {
  Indent() << "#pragma omp unroll";
  PrintOMPExecutableDirective(Node);
}

void StmtPrinter::VisitOMPForDirective(OMPForDirective *Node) {
  Indent() << "#pragma omp for";
  PrintOMPExecutableDirective(Node);
}

void StmtPrinter::VisitOMPForSimdDirective(OMPForSimdDirective *Node) {
  Indent() << "#pragma omp for simd";
  PrintOMPExecutableDirective(Node);
}

void StmtPrinter::VisitOMPSectionsDirective(OMPSectionsDirective *Node) {
  Indent() << "#pragma omp sections";
  PrintOMPExecutableDirective(Node);
}

void StmtPrinter::VisitOMPSectionDirective(OMPSectionDirective *Node) {
  Indent() << "#pragma omp section";
  PrintOMPExecutableDirective(Node);
}

void StmtPrinter::VisitOMPSingleDirective(OMPSingleDirective *Node) {
  Indent() << "#pragma omp single";
  PrintOMPExecutableDirective(Node);
}

void StmtPrinter::VisitOMPMasterDirective(OMPMasterDirective *Node) {
  Indent() << "#pragma omp master";
  PrintOMPExecutableDirective(Node);
}

void StmtPrinter::VisitOMPCriticalDirective(OMPCriticalDirective *Node) {
  Indent() << "#pragma omp critical";
  if (Node->getDirectiveName().getName()) {
    OS << " (";
    Node->getDirectiveName().printName(OS, Policy);
    OS << ")";
  }
  PrintOMPExecutableDirective(Node);
}

void StmtPrinter::VisitOMPParallelForDirective(OMPParallelForDirective *Node) {
  Indent() << "#pragma omp parallel for";
  PrintOMPExecutableDirective(Node);
}

void StmtPrinter::VisitOMPParallelForSimdDirective(
    OMPParallelForSimdDirective *Node) {
  Indent() << "#pragma omp parallel for simd";
  PrintOMPExecutableDirective(Node);
}

void StmtPrinter::VisitOMPParallelMasterDirective(
    OMPParallelMasterDirective *Node) {
  Indent() << "#pragma omp parallel master";
  PrintOMPExecutableDirective(Node);
}

void StmtPrinter::VisitOMPParallelMaskedDirective(
    OMPParallelMaskedDirective *Node) {
  Indent() << "#pragma omp parallel masked";
  PrintOMPExecutableDirective(Node);
}

void StmtPrinter::VisitOMPParallelSectionsDirective(
    OMPParallelSectionsDirective *Node) {
  Indent() << "#pragma omp parallel sections";
  PrintOMPExecutableDirective(Node);
}

void StmtPrinter::VisitOMPTaskDirective(OMPTaskDirective *Node) {
  Indent() << "#pragma omp task";
  PrintOMPExecutableDirective(Node);
}

void StmtPrinter::VisitOMPTaskyieldDirective(OMPTaskyieldDirective *Node) {
  Indent() << "#pragma omp taskyield";
  PrintOMPExecutableDirective(Node);
}

void StmtPrinter::VisitOMPBarrierDirective(OMPBarrierDirective *Node) {
  Indent() << "#pragma omp barrier";
  PrintOMPExecutableDirective(Node);
}

void StmtPrinter::VisitOMPTaskwaitDirective(OMPTaskwaitDirective *Node) {
  Indent() << "#pragma omp taskwait";
  PrintOMPExecutableDirective(Node);
}

void StmtPrinter::VisitOMPTaskgroupDirective(OMPTaskgroupDirective *Node) {
  Indent() << "#pragma omp taskgroup";
  PrintOMPExecutableDirective(Node);
}

void StmtPrinter::VisitOMPFlushDirective(OMPFlushDirective *Node) {
  Indent() << "#pragma omp flush";
  PrintOMPExecutableDirective(Node);
}

void StmtPrinter::VisitOMPDepobjDirective(OMPDepobjDirective *Node) {
  Indent() << "#pragma omp depobj";
  PrintOMPExecutableDirective(Node);
}

void StmtPrinter::VisitOMPScanDirective(OMPScanDirective *Node) {
  Indent() << "#pragma omp scan";
  PrintOMPExecutableDirective(Node);
}

void StmtPrinter::VisitOMPOrderedDirective(OMPOrderedDirective *Node) {
  Indent() << "#pragma omp ordered";
  PrintOMPExecutableDirective(Node, Node->hasClausesOfKind<OMPDependClause>());
}

void StmtPrinter::VisitOMPAtomicDirective(OMPAtomicDirective *Node) {
  Indent() << "#pragma omp atomic";
  PrintOMPExecutableDirective(Node);
}

void StmtPrinter::VisitOMPTargetDirective(OMPTargetDirective *Node) {
  Indent() << "#pragma omp target";
  PrintOMPExecutableDirective(Node);
}

void StmtPrinter::VisitOMPTargetDataDirective(OMPTargetDataDirective *Node) {
  Indent() << "#pragma omp target data";
  PrintOMPExecutableDirective(Node);
}

void StmtPrinter::VisitOMPTargetEnterDataDirective(
    OMPTargetEnterDataDirective *Node) {
  Indent() << "#pragma omp target enter data";
  PrintOMPExecutableDirective(Node, /*ForceNoStmt=*/true);
}

void StmtPrinter::VisitOMPTargetExitDataDirective(
    OMPTargetExitDataDirective *Node) {
  Indent() << "#pragma omp target exit data";
  PrintOMPExecutableDirective(Node, /*ForceNoStmt=*/true);
}

void StmtPrinter::VisitOMPTargetParallelDirective(
    OMPTargetParallelDirective *Node) {
  Indent() << "#pragma omp target parallel";
  PrintOMPExecutableDirective(Node);
}

void StmtPrinter::VisitOMPTargetParallelForDirective(
    OMPTargetParallelForDirective *Node) {
  Indent() << "#pragma omp target parallel for";
  PrintOMPExecutableDirective(Node);
}

void StmtPrinter::VisitOMPTeamsDirective(OMPTeamsDirective *Node) {
  Indent() << "#pragma omp teams";
  PrintOMPExecutableDirective(Node);
}

void StmtPrinter::VisitOMPCancellationPointDirective(
    OMPCancellationPointDirective *Node) {
  Indent() << "#pragma omp cancellation point "
           << getOpenMPDirectiveName(Node->getCancelRegion());
  PrintOMPExecutableDirective(Node);
}

void StmtPrinter::VisitOMPCancelDirective(OMPCancelDirective *Node) {
  Indent() << "#pragma omp cancel "
           << getOpenMPDirectiveName(Node->getCancelRegion());
  PrintOMPExecutableDirective(Node);
}

void StmtPrinter::VisitOMPTaskLoopDirective(OMPTaskLoopDirective *Node) {
  Indent() << "#pragma omp taskloop";
  PrintOMPExecutableDirective(Node);
}

void StmtPrinter::VisitOMPTaskLoopSimdDirective(
    OMPTaskLoopSimdDirective *Node) {
  Indent() << "#pragma omp taskloop simd";
  PrintOMPExecutableDirective(Node);
}

void StmtPrinter::VisitOMPMasterTaskLoopDirective(
    OMPMasterTaskLoopDirective *Node) {
  Indent() << "#pragma omp master taskloop";
  PrintOMPExecutableDirective(Node);
}

void StmtPrinter::VisitOMPMaskedTaskLoopDirective(
    OMPMaskedTaskLoopDirective *Node) {
  Indent() << "#pragma omp masked taskloop";
  PrintOMPExecutableDirective(Node);
}

void StmtPrinter::VisitOMPMasterTaskLoopSimdDirective(
    OMPMasterTaskLoopSimdDirective *Node) {
  Indent() << "#pragma omp master taskloop simd";
  PrintOMPExecutableDirective(Node);
}

void StmtPrinter::VisitOMPMaskedTaskLoopSimdDirective(
    OMPMaskedTaskLoopSimdDirective *Node) {
  Indent() << "#pragma omp masked taskloop simd";
  PrintOMPExecutableDirective(Node);
}

void StmtPrinter::VisitOMPParallelMasterTaskLoopDirective(
    OMPParallelMasterTaskLoopDirective *Node) {
  Indent() << "#pragma omp parallel master taskloop";
  PrintOMPExecutableDirective(Node);
}

void StmtPrinter::VisitOMPParallelMaskedTaskLoopDirective(
    OMPParallelMaskedTaskLoopDirective *Node) {
  Indent() << "#pragma omp parallel masked taskloop";
  PrintOMPExecutableDirective(Node);
}

void StmtPrinter::VisitOMPParallelMasterTaskLoopSimdDirective(
    OMPParallelMasterTaskLoopSimdDirective *Node) {
  Indent() << "#pragma omp parallel master taskloop simd";
  PrintOMPExecutableDirective(Node);
}

void StmtPrinter::VisitOMPParallelMaskedTaskLoopSimdDirective(
    OMPParallelMaskedTaskLoopSimdDirective *Node) {
  Indent() << "#pragma omp parallel masked taskloop simd";
  PrintOMPExecutableDirective(Node);
}

void StmtPrinter::VisitOMPDistributeDirective(OMPDistributeDirective *Node) {
  Indent() << "#pragma omp distribute";
  PrintOMPExecutableDirective(Node);
}

void StmtPrinter::VisitOMPTargetUpdateDirective(
    OMPTargetUpdateDirective *Node) {
  Indent() << "#pragma omp target update";
  PrintOMPExecutableDirective(Node, /*ForceNoStmt=*/true);
}

void StmtPrinter::VisitOMPDistributeParallelForDirective(
    OMPDistributeParallelForDirective *Node) {
  Indent() << "#pragma omp distribute parallel for";
  PrintOMPExecutableDirective(Node);
}

void StmtPrinter::VisitOMPDistributeParallelForSimdDirective(
    OMPDistributeParallelForSimdDirective *Node) {
  Indent() << "#pragma omp distribute parallel for simd";
  PrintOMPExecutableDirective(Node);
}

void StmtPrinter::VisitOMPDistributeSimdDirective(
    OMPDistributeSimdDirective *Node) {
  Indent() << "#pragma omp distribute simd";
  PrintOMPExecutableDirective(Node);
}

void StmtPrinter::VisitOMPTargetParallelForSimdDirective(
    OMPTargetParallelForSimdDirective *Node) {
  Indent() << "#pragma omp target parallel for simd";
  PrintOMPExecutableDirective(Node);
}

void StmtPrinter::VisitOMPTargetSimdDirective(OMPTargetSimdDirective *Node) {
  Indent() << "#pragma omp target simd";
  PrintOMPExecutableDirective(Node);
}

void StmtPrinter::VisitOMPTeamsDistributeDirective(
    OMPTeamsDistributeDirective *Node) {
  Indent() << "#pragma omp teams distribute";
  PrintOMPExecutableDirective(Node);
}

void StmtPrinter::VisitOMPTeamsDistributeSimdDirective(
    OMPTeamsDistributeSimdDirective *Node) {
  Indent() << "#pragma omp teams distribute simd";
  PrintOMPExecutableDirective(Node);
}

void StmtPrinter::VisitOMPTeamsDistributeParallelForSimdDirective(
    OMPTeamsDistributeParallelForSimdDirective *Node) {
  Indent() << "#pragma omp teams distribute parallel for simd";
  PrintOMPExecutableDirective(Node);
}

void StmtPrinter::VisitOMPTeamsDistributeParallelForDirective(
    OMPTeamsDistributeParallelForDirective *Node) {
  Indent() << "#pragma omp teams distribute parallel for";
  PrintOMPExecutableDirective(Node);
}

void StmtPrinter::VisitOMPTargetTeamsDirective(OMPTargetTeamsDirective *Node) {
  Indent() << "#pragma omp target teams";
  PrintOMPExecutableDirective(Node);
}

void StmtPrinter::VisitOMPTargetTeamsDistributeDirective(
    OMPTargetTeamsDistributeDirective *Node) {
  Indent() << "#pragma omp target teams distribute";
  PrintOMPExecutableDirective(Node);
}

void StmtPrinter::VisitOMPTargetTeamsDistributeParallelForDirective(
    OMPTargetTeamsDistributeParallelForDirective *Node) {
  Indent() << "#pragma omp target teams distribute parallel for";
  PrintOMPExecutableDirective(Node);
}

void StmtPrinter::VisitOMPTargetTeamsDistributeParallelForSimdDirective(
    OMPTargetTeamsDistributeParallelForSimdDirective *Node) {
  Indent() << "#pragma omp target teams distribute parallel for simd";
  PrintOMPExecutableDirective(Node);
}

void StmtPrinter::VisitOMPTargetTeamsDistributeSimdDirective(
    OMPTargetTeamsDistributeSimdDirective *Node) {
  Indent() << "#pragma omp target teams distribute simd";
  PrintOMPExecutableDirective(Node);
}

void StmtPrinter::VisitOMPInteropDirective(OMPInteropDirective *Node) {
  Indent() << "#pragma omp interop";
  PrintOMPExecutableDirective(Node);
}

void StmtPrinter::VisitOMPDispatchDirective(OMPDispatchDirective *Node) {
  Indent() << "#pragma omp dispatch";
  PrintOMPExecutableDirective(Node);
}

void StmtPrinter::VisitOMPMaskedDirective(OMPMaskedDirective *Node) {
  Indent() << "#pragma omp masked";
  PrintOMPExecutableDirective(Node);
}

void StmtPrinter::VisitOMPGenericLoopDirective(OMPGenericLoopDirective *Node) {
  Indent() << "#pragma omp loop";
  PrintOMPExecutableDirective(Node);
}

void StmtPrinter::VisitOMPTeamsGenericLoopDirective(
    OMPTeamsGenericLoopDirective *Node) {
  Indent() << "#pragma omp teams loop";
  PrintOMPExecutableDirective(Node);
}

void StmtPrinter::VisitOMPTargetTeamsGenericLoopDirective(
    OMPTargetTeamsGenericLoopDirective *Node) {
  Indent() << "#pragma omp target teams loop";
  PrintOMPExecutableDirective(Node);
}

void StmtPrinter::VisitOMPParallelGenericLoopDirective(
    OMPParallelGenericLoopDirective *Node) {
  Indent() << "#pragma omp parallel loop";
  PrintOMPExecutableDirective(Node);
}

void StmtPrinter::VisitOMPTargetParallelGenericLoopDirective(
    OMPTargetParallelGenericLoopDirective *Node) {
  Indent() << "#pragma omp target parallel loop";
  PrintOMPExecutableDirective(Node);
}

//===----------------------------------------------------------------------===//
//  OpenACC clauses printing methods
//===----------------------------------------------------------------------===//

namespace {
class ACCClausePrinter : public ACCClauseVisitor<ACCClausePrinter> {
  raw_ostream &OS;
  const PrintingPolicy &Policy;
  /// Process clauses with list of variables.
  template <typename T> void VisitACCClauseVarList(T *Node, char StartSym);

public:
  ACCClausePrinter(raw_ostream &OS, const PrintingPolicy &Policy)
    : OS(OS), Policy(Policy) { }
#define OPENACC_CLAUSE(Name, Class) \
  void Visit##Class(Class *S);
#include "clang/Basic/OpenACCKinds.def"
};

template <typename T>
void ACCClausePrinter::VisitACCClauseVarList(T *Node, char StartSym) {
  for (typename T::varlist_iterator I = Node->varlist_begin(),
                                    E = Node->varlist_end();
       I != E; ++I) {
    assert(*I && "Expected non-null Stmt");
    OS << (I == Node->varlist_begin() ? StartSym : ',');
    if (auto *DRE = dyn_cast<DeclRefExpr>(*I))
      DRE->getDecl()->printQualifiedName(OS);
    else
      (*I)->printPretty(OS, nullptr, Policy, 0);
  }
}

void ACCClausePrinter::VisitACCNomapClause(ACCNomapClause *Node) {
  if (!Node->varlist_empty()) {
    OS << "nomap";
    VisitACCClauseVarList(Node, '(');
    OS << ")";
  }
}

void ACCClausePrinter::VisitACCPresentClause(ACCPresentClause *Node) {
  if (!Node->varlist_empty()) {
    OS << "present";
    VisitACCClauseVarList(Node, '(');
    OS << ")";
  }
}

void ACCClausePrinter::VisitACCCopyClause(ACCCopyClause *Node) {
  if (!Node->varlist_empty()) {
    OS << getOpenACCName(Node->getClauseKind());
    VisitACCClauseVarList(Node, '(');
    OS << ")";
  }
}

void ACCClausePrinter::VisitACCCopyinClause(ACCCopyinClause *Node) {
  if (!Node->varlist_empty()) {
    OS << getOpenACCName(Node->getClauseKind());
    VisitACCClauseVarList(Node, '(');
    OS << ")";
  }
}

void ACCClausePrinter::VisitACCCopyoutClause(ACCCopyoutClause *Node) {
  if (!Node->varlist_empty()) {
    OS << getOpenACCName(Node->getClauseKind());
    VisitACCClauseVarList(Node, '(');
    OS << ")";
  }
}

void ACCClausePrinter::VisitACCCreateClause(ACCCreateClause *Node) {
  if (!Node->varlist_empty()) {
    OS << getOpenACCName(Node->getClauseKind());
    VisitACCClauseVarList(Node, '(');
    OS << ")";
  }
}

void ACCClausePrinter::VisitACCNoCreateClause(ACCNoCreateClause *Node) {
  if (!Node->varlist_empty()) {
    OS << "no_create";
    VisitACCClauseVarList(Node, '(');
    OS << ")";
  }
}

void ACCClausePrinter::VisitACCDeleteClause(ACCDeleteClause *Node) {
  if (!Node->varlist_empty()) {
    OS << "delete";
    VisitACCClauseVarList(Node, '(');
    OS << ")";
  }
}

void ACCClausePrinter::VisitACCSharedClause(ACCSharedClause *Node) {
  if (!Node->varlist_empty()) {
    OS << "shared";
    VisitACCClauseVarList(Node, '(');
    OS << ")";
  }
}

void ACCClausePrinter::VisitACCPrivateClause(ACCPrivateClause *Node) {
  if (!Node->varlist_empty()) {
    OS << "private";
    VisitACCClauseVarList(Node, '(');
    OS << ")";
  }
}

void ACCClausePrinter::VisitACCFirstprivateClause(ACCFirstprivateClause *Node) {
  if (!Node->varlist_empty()) {
    OS << "firstprivate";
    VisitACCClauseVarList(Node, '(');
    OS << ")";
  }
}

void ACCClausePrinter::VisitACCReductionClause(ACCReductionClause *Node) {
  if (!Node->varlist_empty()) {
    OS << "reduction(";
    Node->printReductionOperator(OS);
    OS << ":";
    VisitACCClauseVarList(Node, ' ');
    OS << ")";
  }
}

void ACCClausePrinter::VisitACCIfClause(ACCIfClause *Node) {
  OS << "if(";
  Node->getCondition()->printPretty(OS, nullptr, Policy, 0);
  OS << ")";
}

void ACCClausePrinter::VisitACCIfPresentClause(ACCIfPresentClause *Node) {
  OS << "if_present";
}

void ACCClausePrinter::VisitACCSelfClause(ACCSelfClause *Node) {
  if (!Node->varlist_empty()) {
    OS << getOpenACCName(Node->getClauseKind());
    VisitACCClauseVarList(Node, '(');
    OS << ")";
  }
}

void ACCClausePrinter::VisitACCDeviceClause(ACCDeviceClause *Node) {
  if (!Node->varlist_empty()) {
    OS << "device";
    VisitACCClauseVarList(Node, '(');
    OS << ")";
  }
}

void ACCClausePrinter::VisitACCNumGangsClause(ACCNumGangsClause *Node) {
  OS << "num_gangs(";
  Node->getNumGangs()->printPretty(OS, nullptr, Policy, 0);
  OS << ")";
}

void ACCClausePrinter::VisitACCNumWorkersClause(ACCNumWorkersClause *Node) {
  OS << "num_workers(";
  Node->getNumWorkers()->printPretty(OS, nullptr, Policy, 0);
  OS << ")";
}

void ACCClausePrinter::VisitACCVectorLengthClause(ACCVectorLengthClause *Node) {
  OS << "vector_length(";
  Node->getVectorLength()->printPretty(OS, nullptr, Policy, 0);
  OS << ")";
}

void ACCClausePrinter::VisitACCSeqClause(ACCSeqClause *Node) {
  OS << "seq";
}

void ACCClausePrinter::VisitACCIndependentClause(ACCIndependentClause *Node) {
  OS << "independent";
}

void ACCClausePrinter::VisitACCAutoClause(ACCAutoClause *Node) {
  OS << "auto";
}

void ACCClausePrinter::VisitACCGangClause(ACCGangClause *Node) {
  OS << "gang";
  if (Node->hasArg()) {
    OS << "(";
    if (Expr *StaticArg = Node->getStaticArg()) {
      OS << "static: ";
      StaticArg->printPretty(OS, nullptr, Policy, 0);
    }
    OS << ")";
  }
}

void ACCClausePrinter::VisitACCWorkerClause(ACCWorkerClause *Node) {
  OS << "worker";
}

void ACCClausePrinter::VisitACCVectorClause(ACCVectorClause *Node) {
  OS << "vector";
}

void ACCClausePrinter::VisitACCCollapseClause(ACCCollapseClause *Node) {
  OS << "collapse(";
  Node->getCollapse()->printPretty(OS, nullptr, Policy, 0);
  OS << ")";
}

void ACCClausePrinter::VisitACCTileClause(ACCTileClause *Node) {
  OS << "tile(";
  for (ACCTileClause::sizelist_iterator I = Node->sizelist_begin(),
                                        E = Node->sizelist_end();
       I != E; ++I) {
    if (I != Node->sizelist_begin())
      OS << ',';
    assert(*I && "expected valid tile size expression");
    (*I)->printPretty(OS, nullptr, Policy, 0);
  }
  OS << ")";
}

void ACCClausePrinter::VisitACCAsyncClause(ACCAsyncClause *Node) {
  OS << "async";
  Expr *AsyncArg = Node->getAsyncArg();
  if (AsyncArg) {
    OS << "(";
    AsyncArg->printPretty(OS, nullptr, Policy, 0);
    OS << ")";
  }
}

void ACCClausePrinter::VisitACCWaitClause(ACCWaitClause *Node) {
  OS << "wait(";
  for (ACCWaitClause::queuelist_iterator I = Node->queuelist_begin(),
                                         E = Node->queuelist_end();
       I != E; ++I) {
    if (I != Node->queuelist_begin())
      OS << ',';
    assert(*I && "expected valid queue expression");
    (*I)->printPretty(OS, nullptr, Policy, 0);
  }
  OS << ")";
}

void ACCClausePrinter::VisitACCReadClause(ACCReadClause *Node) { OS << "read"; }

void ACCClausePrinter::VisitACCWriteClause(ACCWriteClause *Node) {
  OS << "write";
}

void ACCClausePrinter::VisitACCUpdateClause(ACCUpdateClause *Node) {
  OS << "update";
}

void ACCClausePrinter::VisitACCCaptureClause(ACCCaptureClause *Node) {
  OS << "capture";
}

void ACCClausePrinter::VisitACCCompareClause(ACCCompareClause *Node) {
  OS << "compare";
}
}

//===----------------------------------------------------------------------===//
//  OpenACC directives printing methods
//===----------------------------------------------------------------------===//

Stmt *StmtPrinter::PrintOMPExecutableDirectiveHead(Stmt *S, bool Com,
                                                   int EffectiveDirectives) {
  assert(EffectiveDirectives && "expected at least one effective directive");
  OMPExecutableDirective *OMPDir = dyn_cast<OMPExecutableDirective>(S);
  if (!OMPDir)
    return S;
  Indent() << (Com?"// ":"") << "#pragma omp "
           << getOpenMPDirectiveName(OMPDir->getDirectiveKind());
  OMPClausePrinter Printer(OS, Policy);
  ArrayRef<OMPClause *> Clauses = OMPDir->clauses();
  for (ArrayRef<OMPClause *>::iterator I = Clauses.begin(), E = Clauses.end();
       I != E; ++I)
    if (*I && !(*I)->isImplicit()) {
      OS << ' ';
      Printer.Visit(*I);
    }
  OS << NL;
  if (EffectiveDirectives == 1)
    return OMPDir;
  return PrintOMPExecutableDirectiveHead(
      OMPDir->getInnermostCapturedStmt()->getCapturedStmt(), Com,
      EffectiveDirectives - 1);
}

void StmtPrinter::PrintACCDirectiveStmtHead(ACCDirectiveStmt *S, bool ComACC,
                                            bool ComDirectiveDiscardedForOMP) {
  Indent() << (ComACC?"// ":"") << "#pragma acc "
           << getOpenACCName(S->getDirectiveKind());
  ACCClausePrinter Printer(OS, Policy);
  ArrayRef<ACCClause *> Clauses = S->clauses();
  for (ArrayRef<ACCClause *>::iterator I = Clauses.begin(), E = Clauses.end();
       I != E; ++I)
    if (*I && (*I)->getDetermination() == ACC_EXPLICIT) {
      OS << ' ';
      Printer.Visit(*I);
    }
  if (ComDirectiveDiscardedForOMP && S->directiveDiscardedForOMP())
    OS << " // discarded in OpenMP translation";
  OS << NL;
}

void StmtPrinter::PrintOMPExecutableDirectiveBody(Stmt *S) {
  auto OMPDir = dyn_cast<OMPExecutableDirective>(S);
  if (!OMPDir) {
    PrintStmt(S, 0);
    return;
  }
  // An OpenMP standalone directive, such as "omp target update" can have a
  // CapturedStmt as an associated statement, and that prints as an empty
  // compound statement.  However, the printed source code shouldn't show that,
  // so skip printing it here.  (Similarly, standalone directive visit
  // functions, such as StmtPrinter::VisitOMPTargetUpdateDirective suppress
  // printing of the associated statement by specifying ForceNoStmt=true when
  // calling PrintOMPExecutableDirective.)
  if (OMPDir->hasAssociatedStmt() && !OMPDir->isStandaloneDirective()) {
    Stmt *OMPStmt = OMPDir->getAssociatedStmt();
    if (isa<CapturedStmt>(OMPStmt))
      OMPStmt = OMPDir->getInnermostCapturedStmt()->getCapturedStmt();
    PrintStmt(OMPStmt);
  }
}

void StmtPrinter::PrintACCDirectiveStmtBody(ACCDirectiveStmt *S) {
  if (S->hasAssociatedStmt())
    PrintStmt(S->getAssociatedStmt());
}

void StmtPrinter::PrintACCDirectiveStmt(ACCDirectiveStmt *S) {
  if (!S->hasOMPNode()) {
    PrintACCDirectiveStmtHead(S, false, false);
    PrintACCDirectiveStmtBody(S);
    return;
  }
#ifndef NDEBUG
  OMPExecutableDirective *OMPDir =
      dyn_cast<OMPExecutableDirective>(S->getOMPNode());
  bool OMPHasAssociatedStmt = !OMPDir || (OMPDir->hasAssociatedStmt() &&
                                          !OMPDir->isStandaloneDirective());
  assert(S->hasAssociatedStmt() == OMPHasAssociatedStmt &&
         "ACCDirectiveStmt and its OMP node must either both or neither have "
         "an associated statement");
#endif
  int EffectiveDirectives =
      getOpenACCEffectiveDirectives(S->getDirectiveKind());
  switch (Policy.OpenACCPrint) {
  case OpenACCPrint_ACC:
    PrintACCDirectiveStmtHead(S, false, false);
    PrintACCDirectiveStmtBody(S);
    break;
  case OpenACCPrint_OMP: {
    Stmt *OMPInnerDir = PrintOMPExecutableDirectiveHead(S->getOMPNode(), false,
                                                        EffectiveDirectives);
    PrintOMPExecutableDirectiveBody(OMPInnerDir);
    break;
  }
  case OpenACCPrint_ACC_OMP:
    if (S->ompStmtPrintsDifferently(Policy, Context)) {
      Indent() << "// v----------ACC----------v\n";
      PrintACCDirectiveStmtHead(S, false, false);
      PrintingPolicy ACCPolicy(Policy);
      ACCPolicy.OpenACCPrint = OpenACCPrint_ACC;
      StmtPrinter ACCPrinter(OS, Helper, ACCPolicy, IndentLevel, NL, Context);
      ACCPrinter.PrintACCDirectiveStmtBody(S);
      Indent() << "// ---------ACC->OMP--------\n";
      clang::commented_raw_ostream ComStream(OS, IndentLevel*2, false, 1,
                                             true);
      StmtPrinter ComPrinter(ComStream, Helper, Policy, 0, NL, Context);
      Stmt *OMPInnerDir = ComPrinter.PrintOMPExecutableDirectiveHead(
          S->getOMPNode(), false, EffectiveDirectives);
      ComPrinter.PrintOMPExecutableDirectiveBody(OMPInnerDir);
      Indent() << "// ^----------OMP----------^\n";
    }
    else {
      PrintACCDirectiveStmtHead(S, false, true);
      PrintOMPExecutableDirectiveHead(S->getOMPNode(), true,
                                      EffectiveDirectives);
      PrintACCDirectiveStmtBody(S);
    }
    break;
  case OpenACCPrint_OMP_ACC: {
    if (S->ompStmtPrintsDifferently(Policy, Context)) {
      Indent() << "// v----------OMP----------v\n";
      Stmt *OMPInnerDir = PrintOMPExecutableDirectiveHead(
          S->getOMPNode(), false, EffectiveDirectives);
      PrintOMPExecutableDirectiveBody(OMPInnerDir);
      Indent() << "// ---------OMP<-ACC--------\n";
      clang::commented_raw_ostream ComStream(OS, IndentLevel*2, false, 1,
                                             true);
      PrintingPolicy ACCPolicy(Policy);
      ACCPolicy.OpenACCPrint = OpenACCPrint_ACC;
      StmtPrinter ComPrinter(ComStream, Helper, ACCPolicy, 0, NL, Context);
      ComPrinter.PrintACCDirectiveStmtHead(S, false, false);
      ComPrinter.PrintACCDirectiveStmtBody(S);
      Indent() << "// ^----------ACC----------^\n";
    }
    else {
      PrintOMPExecutableDirectiveHead(S->getOMPNode(), false,
                                      EffectiveDirectives);
      PrintACCDirectiveStmtHead(S, true, true);
      PrintACCDirectiveStmtBody(S);
    }
    break;
  }
  case OpenACCPrint_OMP_HEAD:
    PrintOMPExecutableDirectiveHead(S->getOMPNode(), false,
                                    EffectiveDirectives);
    break;
  }
}

void StmtPrinter::VisitACCUpdateDirective(ACCUpdateDirective *Node) {
  PrintACCDirectiveStmt(Node);
}

void StmtPrinter::VisitACCEnterDataDirective(ACCEnterDataDirective *Node) {
  PrintACCDirectiveStmt(Node);
}

void StmtPrinter::VisitACCExitDataDirective(ACCExitDataDirective *Node) {
  PrintACCDirectiveStmt(Node);
}

void StmtPrinter::VisitACCDataDirective(ACCDataDirective *Node) {
  PrintACCDirectiveStmt(Node);
}

void StmtPrinter::VisitACCParallelDirective(ACCParallelDirective *Node) {
  PrintACCDirectiveStmt(Node);
}

void StmtPrinter::VisitACCLoopDirective(ACCLoopDirective *Node) {
  PrintACCDirectiveStmt(Node);
}

void StmtPrinter::VisitACCParallelLoopDirective(
    ACCParallelLoopDirective *Node) {
  PrintACCDirectiveStmt(Node);
}

void StmtPrinter::VisitACCAtomicDirective(ACCAtomicDirective *Node) {
  PrintACCDirectiveStmt(Node);
}

//===----------------------------------------------------------------------===//
//  Expr printing methods.
//===----------------------------------------------------------------------===//

void StmtPrinter::VisitSourceLocExpr(SourceLocExpr *Node) {
  OS << Node->getBuiltinStr() << "()";
}

void StmtPrinter::VisitConstantExpr(ConstantExpr *Node) {
  PrintExpr(Node->getSubExpr());
}

void StmtPrinter::VisitDeclRefExpr(DeclRefExpr *Node) {
  if (const auto *OCED = dyn_cast<OMPCapturedExprDecl>(Node->getDecl())) {
    OCED->getInit()->IgnoreImpCasts()->printPretty(OS, nullptr, Policy);
    return;
  }
  if (const auto *TPOD = dyn_cast<TemplateParamObjectDecl>(Node->getDecl())) {
    TPOD->printAsExpr(OS, Policy);
    return;
  }
  if (NestedNameSpecifier *Qualifier = Node->getQualifier())
    Qualifier->print(OS, Policy);
  if (Node->hasTemplateKeyword())
    OS << "template ";
  if (Policy.CleanUglifiedParameters &&
      isa<ParmVarDecl, NonTypeTemplateParmDecl>(Node->getDecl()) &&
      Node->getDecl()->getIdentifier())
    OS << Node->getDecl()->getIdentifier()->deuglifiedName();
  else
    Node->getNameInfo().printName(OS, Policy);
  if (Node->hasExplicitTemplateArgs()) {
    const TemplateParameterList *TPL = nullptr;
    if (!Node->hadMultipleCandidates())
      if (auto *TD = dyn_cast<TemplateDecl>(Node->getDecl()))
        TPL = TD->getTemplateParameters();
    printTemplateArgumentList(OS, Node->template_arguments(), Policy, TPL);
  }
}

void StmtPrinter::VisitDependentScopeDeclRefExpr(
                                           DependentScopeDeclRefExpr *Node) {
  if (NestedNameSpecifier *Qualifier = Node->getQualifier())
    Qualifier->print(OS, Policy);
  if (Node->hasTemplateKeyword())
    OS << "template ";
  OS << Node->getNameInfo();
  if (Node->hasExplicitTemplateArgs())
    printTemplateArgumentList(OS, Node->template_arguments(), Policy);
}

void StmtPrinter::VisitUnresolvedLookupExpr(UnresolvedLookupExpr *Node) {
  if (Node->getQualifier())
    Node->getQualifier()->print(OS, Policy);
  if (Node->hasTemplateKeyword())
    OS << "template ";
  OS << Node->getNameInfo();
  if (Node->hasExplicitTemplateArgs())
    printTemplateArgumentList(OS, Node->template_arguments(), Policy);
}

static bool isImplicitSelf(const Expr *E) {
  if (const auto *DRE = dyn_cast<DeclRefExpr>(E)) {
    if (const auto *PD = dyn_cast<ImplicitParamDecl>(DRE->getDecl())) {
      if (PD->getParameterKind() == ImplicitParamDecl::ObjCSelf &&
          DRE->getBeginLoc().isInvalid())
        return true;
    }
  }
  return false;
}

void StmtPrinter::VisitObjCIvarRefExpr(ObjCIvarRefExpr *Node) {
  if (Node->getBase()) {
    if (!Policy.SuppressImplicitBase ||
        !isImplicitSelf(Node->getBase()->IgnoreImpCasts())) {
      PrintExpr(Node->getBase());
      OS << (Node->isArrow() ? "->" : ".");
    }
  }
  OS << *Node->getDecl();
}

void StmtPrinter::VisitObjCPropertyRefExpr(ObjCPropertyRefExpr *Node) {
  if (Node->isSuperReceiver())
    OS << "super.";
  else if (Node->isObjectReceiver() && Node->getBase()) {
    PrintExpr(Node->getBase());
    OS << ".";
  } else if (Node->isClassReceiver() && Node->getClassReceiver()) {
    OS << Node->getClassReceiver()->getName() << ".";
  }

  if (Node->isImplicitProperty()) {
    if (const auto *Getter = Node->getImplicitPropertyGetter())
      Getter->getSelector().print(OS);
    else
      OS << SelectorTable::getPropertyNameFromSetterSelector(
          Node->getImplicitPropertySetter()->getSelector());
  } else
    OS << Node->getExplicitProperty()->getName();
}

void StmtPrinter::VisitObjCSubscriptRefExpr(ObjCSubscriptRefExpr *Node) {
  PrintExpr(Node->getBaseExpr());
  OS << "[";
  PrintExpr(Node->getKeyExpr());
  OS << "]";
}

void StmtPrinter::VisitSYCLUniqueStableNameExpr(
    SYCLUniqueStableNameExpr *Node) {
  OS << "__builtin_sycl_unique_stable_name(";
  Node->getTypeSourceInfo()->getType().print(OS, Policy);
  OS << ")";
}

void StmtPrinter::VisitPredefinedExpr(PredefinedExpr *Node) {
  OS << PredefinedExpr::getIdentKindName(Node->getIdentKind());
}

void StmtPrinter::VisitCharacterLiteral(CharacterLiteral *Node) {
  CharacterLiteral::print(Node->getValue(), Node->getKind(), OS);
}

/// Prints the given expression using the original source text. Returns true on
/// success, false otherwise.
static bool printExprAsWritten(raw_ostream &OS, Expr *E,
                               const ASTContext *Context) {
  if (!Context)
    return false;
  bool Invalid = false;
  StringRef Source = Lexer::getSourceText(
      CharSourceRange::getTokenRange(E->getSourceRange()),
      Context->getSourceManager(), Context->getLangOpts(), &Invalid);
  if (!Invalid) {
    OS << Source;
    return true;
  }
  return false;
}

void StmtPrinter::VisitIntegerLiteral(IntegerLiteral *Node) {
  if (Policy.ConstantsAsWritten && printExprAsWritten(OS, Node, Context))
    return;
  bool isSigned = Node->getType()->isSignedIntegerType();
  OS << toString(Node->getValue(), 10, isSigned);

  if (isa<BitIntType>(Node->getType())) {
    OS << (isSigned ? "wb" : "uwb");
    return;
  }

  // Emit suffixes.  Integer literals are always a builtin integer type.
  switch (Node->getType()->castAs<BuiltinType>()->getKind()) {
  default: llvm_unreachable("Unexpected type for integer literal!");
  case BuiltinType::Char_S:
  case BuiltinType::Char_U:    OS << "i8"; break;
  case BuiltinType::UChar:     OS << "Ui8"; break;
  case BuiltinType::Short:     OS << "i16"; break;
  case BuiltinType::UShort:    OS << "Ui16"; break;
  case BuiltinType::Int:       break; // no suffix.
  case BuiltinType::UInt:      OS << 'U'; break;
  case BuiltinType::Long:      OS << 'L'; break;
  case BuiltinType::ULong:     OS << "UL"; break;
  case BuiltinType::LongLong:  OS << "LL"; break;
  case BuiltinType::ULongLong: OS << "ULL"; break;
  case BuiltinType::Int128:
    break; // no suffix.
  case BuiltinType::UInt128:
    break; // no suffix.
  }
}

void StmtPrinter::VisitFixedPointLiteral(FixedPointLiteral *Node) {
  if (Policy.ConstantsAsWritten && printExprAsWritten(OS, Node, Context))
    return;
  OS << Node->getValueAsString(/*Radix=*/10);

  switch (Node->getType()->castAs<BuiltinType>()->getKind()) {
    default: llvm_unreachable("Unexpected type for fixed point literal!");
    case BuiltinType::ShortFract:   OS << "hr"; break;
    case BuiltinType::ShortAccum:   OS << "hk"; break;
    case BuiltinType::UShortFract:  OS << "uhr"; break;
    case BuiltinType::UShortAccum:  OS << "uhk"; break;
    case BuiltinType::Fract:        OS << "r"; break;
    case BuiltinType::Accum:        OS << "k"; break;
    case BuiltinType::UFract:       OS << "ur"; break;
    case BuiltinType::UAccum:       OS << "uk"; break;
    case BuiltinType::LongFract:    OS << "lr"; break;
    case BuiltinType::LongAccum:    OS << "lk"; break;
    case BuiltinType::ULongFract:   OS << "ulr"; break;
    case BuiltinType::ULongAccum:   OS << "ulk"; break;
  }
}

static void PrintFloatingLiteral(raw_ostream &OS, FloatingLiteral *Node,
                                 bool PrintSuffix) {
  SmallString<16> Str;
  Node->getValue().toString(Str);
  OS << Str;
  if (Str.find_first_not_of("-0123456789") == StringRef::npos)
    OS << '.'; // Trailing dot in order to separate from ints.

  if (!PrintSuffix)
    return;

  // Emit suffixes.  Float literals are always a builtin float type.
  switch (Node->getType()->castAs<BuiltinType>()->getKind()) {
  default: llvm_unreachable("Unexpected type for float literal!");
  case BuiltinType::Half:       break; // FIXME: suffix?
  case BuiltinType::Ibm128:     break; // FIXME: No suffix for ibm128 literal
  case BuiltinType::Double:     break; // no suffix.
  case BuiltinType::Float16:    OS << "F16"; break;
  case BuiltinType::Float:      OS << 'F'; break;
  case BuiltinType::LongDouble: OS << 'L'; break;
  case BuiltinType::Float128:   OS << 'Q'; break;
  }
}

void StmtPrinter::VisitFloatingLiteral(FloatingLiteral *Node) {
  if (Policy.ConstantsAsWritten && printExprAsWritten(OS, Node, Context))
    return;
  PrintFloatingLiteral(OS, Node, /*PrintSuffix=*/true);
}

void StmtPrinter::VisitImaginaryLiteral(ImaginaryLiteral *Node) {
  PrintExpr(Node->getSubExpr());
  OS << "i";
}

void StmtPrinter::VisitStringLiteral(StringLiteral *Str) {
  Str->outputString(OS);
}

void StmtPrinter::VisitParenExpr(ParenExpr *Node) {
  OS << "(";
  PrintExpr(Node->getSubExpr());
  OS << ")";
}

void StmtPrinter::VisitUnaryOperator(UnaryOperator *Node) {
  if (!Node->isPostfix()) {
    OS << UnaryOperator::getOpcodeStr(Node->getOpcode());

    // Print a space if this is an "identifier operator" like __real, or if
    // it might be concatenated incorrectly like '+'.
    switch (Node->getOpcode()) {
    default: break;
    case UO_Real:
    case UO_Imag:
    case UO_Extension:
      OS << ' ';
      break;
    case UO_Plus:
    case UO_Minus:
      if (isa<UnaryOperator>(Node->getSubExpr()))
        OS << ' ';
      break;
    }
  }
  PrintExpr(Node->getSubExpr());

  if (Node->isPostfix())
    OS << UnaryOperator::getOpcodeStr(Node->getOpcode());
}

void StmtPrinter::VisitOffsetOfExpr(OffsetOfExpr *Node) {
  OS << "__builtin_offsetof(";
  Node->getTypeSourceInfo()->getType().print(OS, Policy);
  OS << ", ";
  bool PrintedSomething = false;
  for (unsigned i = 0, n = Node->getNumComponents(); i < n; ++i) {
    OffsetOfNode ON = Node->getComponent(i);
    if (ON.getKind() == OffsetOfNode::Array) {
      // Array node
      OS << "[";
      PrintExpr(Node->getIndexExpr(ON.getArrayExprIndex()));
      OS << "]";
      PrintedSomething = true;
      continue;
    }

    // Skip implicit base indirections.
    if (ON.getKind() == OffsetOfNode::Base)
      continue;

    // Field or identifier node.
    IdentifierInfo *Id = ON.getFieldName();
    if (!Id)
      continue;

    if (PrintedSomething)
      OS << ".";
    else
      PrintedSomething = true;
    OS << Id->getName();
  }
  OS << ")";
}

void StmtPrinter::VisitUnaryExprOrTypeTraitExpr(
    UnaryExprOrTypeTraitExpr *Node) {
  const char *Spelling = getTraitSpelling(Node->getKind());
  if (Node->getKind() == UETT_AlignOf) {
    if (Policy.Alignof)
      Spelling = "alignof";
    else if (Policy.UnderscoreAlignof)
      Spelling = "_Alignof";
    else
      Spelling = "__alignof";
  }

  OS << Spelling;

  if (Node->isArgumentType()) {
    OS << '(';
    Node->getArgumentType().print(OS, Policy);
    OS << ')';
  } else {
    OS << " ";
    PrintExpr(Node->getArgumentExpr());
  }
}

void StmtPrinter::VisitGenericSelectionExpr(GenericSelectionExpr *Node) {
  OS << "_Generic(";
  PrintExpr(Node->getControllingExpr());
  for (const GenericSelectionExpr::Association Assoc : Node->associations()) {
    OS << ", ";
    QualType T = Assoc.getType();
    if (T.isNull())
      OS << "default";
    else
      T.print(OS, Policy);
    OS << ": ";
    PrintExpr(Assoc.getAssociationExpr());
  }
  OS << ")";
}

void StmtPrinter::VisitArraySubscriptExpr(ArraySubscriptExpr *Node) {
  PrintExpr(Node->getLHS());
  OS << "[";
  PrintExpr(Node->getRHS());
  OS << "]";
}

void StmtPrinter::VisitMatrixSubscriptExpr(MatrixSubscriptExpr *Node) {
  PrintExpr(Node->getBase());
  OS << "[";
  PrintExpr(Node->getRowIdx());
  OS << "]";
  OS << "[";
  PrintExpr(Node->getColumnIdx());
  OS << "]";
}

void StmtPrinter::VisitOMPArraySectionExpr(OMPArraySectionExpr *Node) {
  PrintExpr(Node->getBase());
  OS << "[";
  if (Node->getLowerBound())
    PrintExpr(Node->getLowerBound());
  if (Node->getColonLocFirst().isValid()) {
    OS << ":";
    if (Node->getLength())
      PrintExpr(Node->getLength());
  }
  if (Node->getColonLocSecond().isValid()) {
    OS << ":";
    if (Node->getStride())
      PrintExpr(Node->getStride());
  }
  OS << "]";
}

void StmtPrinter::VisitOMPArrayShapingExpr(OMPArrayShapingExpr *Node) {
  OS << "(";
  for (Expr *E : Node->getDimensions()) {
    OS << "[";
    PrintExpr(E);
    OS << "]";
  }
  OS << ")";
  PrintExpr(Node->getBase());
}

void StmtPrinter::VisitOMPIteratorExpr(OMPIteratorExpr *Node) {
  OS << "iterator(";
  for (unsigned I = 0, E = Node->numOfIterators(); I < E; ++I) {
    auto *VD = cast<ValueDecl>(Node->getIteratorDecl(I));
    VD->getType().print(OS, Policy);
    const OMPIteratorExpr::IteratorRange Range = Node->getIteratorRange(I);
    OS << " " << VD->getName() << " = ";
    PrintExpr(Range.Begin);
    OS << ":";
    PrintExpr(Range.End);
    if (Range.Step) {
      OS << ":";
      PrintExpr(Range.Step);
    }
    if (I < E - 1)
      OS << ", ";
  }
  OS << ")";
}

void StmtPrinter::PrintCallArgs(CallExpr *Call) {
  for (unsigned i = 0, e = Call->getNumArgs(); i != e; ++i) {
    if (isa<CXXDefaultArgExpr>(Call->getArg(i))) {
      // Don't print any defaulted arguments
      break;
    }

    if (i) OS << ", ";
    PrintExpr(Call->getArg(i));
  }
}

void StmtPrinter::VisitCallExpr(CallExpr *Call) {
  PrintExpr(Call->getCallee());
  OS << "(";
  PrintCallArgs(Call);
  OS << ")";
}

static bool isImplicitThis(const Expr *E) {
  if (const auto *TE = dyn_cast<CXXThisExpr>(E))
    return TE->isImplicit();
  return false;
}

void StmtPrinter::VisitMemberExpr(MemberExpr *Node) {
  if (!Policy.SuppressImplicitBase || !isImplicitThis(Node->getBase())) {
    PrintExpr(Node->getBase());

    auto *ParentMember = dyn_cast<MemberExpr>(Node->getBase());
    FieldDecl *ParentDecl =
        ParentMember ? dyn_cast<FieldDecl>(ParentMember->getMemberDecl())
                     : nullptr;

    if (!ParentDecl || !ParentDecl->isAnonymousStructOrUnion())
      OS << (Node->isArrow() ? "->" : ".");
  }

  if (auto *FD = dyn_cast<FieldDecl>(Node->getMemberDecl()))
    if (FD->isAnonymousStructOrUnion())
      return;

  if (NestedNameSpecifier *Qualifier = Node->getQualifier())
    Qualifier->print(OS, Policy);
  if (Node->hasTemplateKeyword())
    OS << "template ";
  OS << Node->getMemberNameInfo();
  const TemplateParameterList *TPL = nullptr;
  if (auto *FD = dyn_cast<FunctionDecl>(Node->getMemberDecl())) {
    if (!Node->hadMultipleCandidates())
      if (auto *FTD = FD->getPrimaryTemplate())
        TPL = FTD->getTemplateParameters();
  } else if (auto *VTSD =
                 dyn_cast<VarTemplateSpecializationDecl>(Node->getMemberDecl()))
    TPL = VTSD->getSpecializedTemplate()->getTemplateParameters();
  if (Node->hasExplicitTemplateArgs())
    printTemplateArgumentList(OS, Node->template_arguments(), Policy, TPL);
}

void StmtPrinter::VisitObjCIsaExpr(ObjCIsaExpr *Node) {
  PrintExpr(Node->getBase());
  OS << (Node->isArrow() ? "->isa" : ".isa");
}

void StmtPrinter::VisitExtVectorElementExpr(ExtVectorElementExpr *Node) {
  PrintExpr(Node->getBase());
  OS << ".";
  OS << Node->getAccessor().getName();
}

void StmtPrinter::VisitCStyleCastExpr(CStyleCastExpr *Node) {
  OS << '(';
  Node->getTypeAsWritten().print(OS, Policy);
  OS << ')';
  PrintExpr(Node->getSubExpr());
}

void StmtPrinter::VisitCompoundLiteralExpr(CompoundLiteralExpr *Node) {
  OS << '(';
  Node->getType().print(OS, Policy);
  OS << ')';
  PrintExpr(Node->getInitializer());
}

void StmtPrinter::VisitImplicitCastExpr(ImplicitCastExpr *Node) {
  // No need to print anything, simply forward to the subexpression.
  PrintExpr(Node->getSubExpr());
}

void StmtPrinter::VisitBinaryOperator(BinaryOperator *Node) {
  PrintExpr(Node->getLHS());
  OS << " " << BinaryOperator::getOpcodeStr(Node->getOpcode()) << " ";
  PrintExpr(Node->getRHS());
}

void StmtPrinter::VisitCompoundAssignOperator(CompoundAssignOperator *Node) {
  PrintExpr(Node->getLHS());
  OS << " " << BinaryOperator::getOpcodeStr(Node->getOpcode()) << " ";
  PrintExpr(Node->getRHS());
}

void StmtPrinter::VisitConditionalOperator(ConditionalOperator *Node) {
  PrintExpr(Node->getCond());
  OS << " ? ";
  PrintExpr(Node->getLHS());
  OS << " : ";
  PrintExpr(Node->getRHS());
}

// GNU extensions.

void
StmtPrinter::VisitBinaryConditionalOperator(BinaryConditionalOperator *Node) {
  PrintExpr(Node->getCommon());
  OS << " ?: ";
  PrintExpr(Node->getFalseExpr());
}

void StmtPrinter::VisitAddrLabelExpr(AddrLabelExpr *Node) {
  OS << "&&" << Node->getLabel()->getName();
}

void StmtPrinter::VisitStmtExpr(StmtExpr *E) {
  OS << "(";
  PrintRawCompoundStmt(E->getSubStmt());
  OS << ")";
}

void StmtPrinter::VisitChooseExpr(ChooseExpr *Node) {
  OS << "__builtin_choose_expr(";
  PrintExpr(Node->getCond());
  OS << ", ";
  PrintExpr(Node->getLHS());
  OS << ", ";
  PrintExpr(Node->getRHS());
  OS << ")";
}

void StmtPrinter::VisitGNUNullExpr(GNUNullExpr *) {
  OS << "__null";
}

void StmtPrinter::VisitShuffleVectorExpr(ShuffleVectorExpr *Node) {
  OS << "__builtin_shufflevector(";
  for (unsigned i = 0, e = Node->getNumSubExprs(); i != e; ++i) {
    if (i) OS << ", ";
    PrintExpr(Node->getExpr(i));
  }
  OS << ")";
}

void StmtPrinter::VisitConvertVectorExpr(ConvertVectorExpr *Node) {
  OS << "__builtin_convertvector(";
  PrintExpr(Node->getSrcExpr());
  OS << ", ";
  Node->getType().print(OS, Policy);
  OS << ")";
}

void StmtPrinter::VisitInitListExpr(InitListExpr* Node) {
  if (Node->getSyntacticForm()) {
    Visit(Node->getSyntacticForm());
    return;
  }

  OS << "{";
  for (unsigned i = 0, e = Node->getNumInits(); i != e; ++i) {
    if (i) OS << ", ";
    if (Node->getInit(i))
      PrintExpr(Node->getInit(i));
    else
      OS << "{}";
  }
  OS << "}";
}

void StmtPrinter::VisitArrayInitLoopExpr(ArrayInitLoopExpr *Node) {
  // There's no way to express this expression in any of our supported
  // languages, so just emit something terse and (hopefully) clear.
  OS << "{";
  PrintExpr(Node->getSubExpr());
  OS << "}";
}

void StmtPrinter::VisitArrayInitIndexExpr(ArrayInitIndexExpr *Node) {
  OS << "*";
}

void StmtPrinter::VisitParenListExpr(ParenListExpr* Node) {
  OS << "(";
  for (unsigned i = 0, e = Node->getNumExprs(); i != e; ++i) {
    if (i) OS << ", ";
    PrintExpr(Node->getExpr(i));
  }
  OS << ")";
}

void StmtPrinter::VisitDesignatedInitExpr(DesignatedInitExpr *Node) {
  bool NeedsEquals = true;
  for (const DesignatedInitExpr::Designator &D : Node->designators()) {
    if (D.isFieldDesignator()) {
      if (D.getDotLoc().isInvalid()) {
        if (IdentifierInfo *II = D.getFieldName()) {
          OS << II->getName() << ":";
          NeedsEquals = false;
        }
      } else {
        OS << "." << D.getFieldName()->getName();
      }
    } else {
      OS << "[";
      if (D.isArrayDesignator()) {
        PrintExpr(Node->getArrayIndex(D));
      } else {
        PrintExpr(Node->getArrayRangeStart(D));
        OS << " ... ";
        PrintExpr(Node->getArrayRangeEnd(D));
      }
      OS << "]";
    }
  }

  if (NeedsEquals)
    OS << " = ";
  else
    OS << " ";
  PrintExpr(Node->getInit());
}

void StmtPrinter::VisitDesignatedInitUpdateExpr(
    DesignatedInitUpdateExpr *Node) {
  OS << "{";
  OS << "/*base*/";
  PrintExpr(Node->getBase());
  OS << ", ";

  OS << "/*updater*/";
  PrintExpr(Node->getUpdater());
  OS << "}";
}

void StmtPrinter::VisitNoInitExpr(NoInitExpr *Node) {
  OS << "/*no init*/";
}

void StmtPrinter::VisitImplicitValueInitExpr(ImplicitValueInitExpr *Node) {
  if (Node->getType()->getAsCXXRecordDecl()) {
    OS << "/*implicit*/";
    Node->getType().print(OS, Policy);
    OS << "()";
  } else {
    OS << "/*implicit*/(";
    Node->getType().print(OS, Policy);
    OS << ')';
    if (Node->getType()->isRecordType())
      OS << "{}";
    else
      OS << 0;
  }
}

void StmtPrinter::VisitVAArgExpr(VAArgExpr *Node) {
  OS << "__builtin_va_arg(";
  PrintExpr(Node->getSubExpr());
  OS << ", ";
  Node->getType().print(OS, Policy);
  OS << ")";
}

void StmtPrinter::VisitPseudoObjectExpr(PseudoObjectExpr *Node) {
  PrintExpr(Node->getSyntacticForm());
}

void StmtPrinter::VisitAtomicExpr(AtomicExpr *Node) {
  const char *Name = nullptr;
  switch (Node->getOp()) {
#define BUILTIN(ID, TYPE, ATTRS)
#define ATOMIC_BUILTIN(ID, TYPE, ATTRS) \
  case AtomicExpr::AO ## ID: \
    Name = #ID "("; \
    break;
#include "clang/Basic/Builtins.def"
  }
  OS << Name;

  // AtomicExpr stores its subexpressions in a permuted order.
  PrintExpr(Node->getPtr());
  if (Node->getOp() != AtomicExpr::AO__c11_atomic_load &&
      Node->getOp() != AtomicExpr::AO__atomic_load_n &&
      Node->getOp() != AtomicExpr::AO__opencl_atomic_load &&
      Node->getOp() != AtomicExpr::AO__hip_atomic_load) {
    OS << ", ";
    PrintExpr(Node->getVal1());
  }
  if (Node->getOp() == AtomicExpr::AO__atomic_exchange ||
      Node->isCmpXChg()) {
    OS << ", ";
    PrintExpr(Node->getVal2());
  }
  if (Node->getOp() == AtomicExpr::AO__atomic_compare_exchange ||
      Node->getOp() == AtomicExpr::AO__atomic_compare_exchange_n) {
    OS << ", ";
    PrintExpr(Node->getWeak());
  }
  if (Node->getOp() != AtomicExpr::AO__c11_atomic_init &&
      Node->getOp() != AtomicExpr::AO__opencl_atomic_init) {
    OS << ", ";
    PrintExpr(Node->getOrder());
  }
  if (Node->isCmpXChg()) {
    OS << ", ";
    PrintExpr(Node->getOrderFail());
  }
  OS << ")";
}

// C++
void StmtPrinter::VisitCXXOperatorCallExpr(CXXOperatorCallExpr *Node) {
  OverloadedOperatorKind Kind = Node->getOperator();
  if (Kind == OO_PlusPlus || Kind == OO_MinusMinus) {
    if (Node->getNumArgs() == 1) {
      OS << getOperatorSpelling(Kind) << ' ';
      PrintExpr(Node->getArg(0));
    } else {
      PrintExpr(Node->getArg(0));
      OS << ' ' << getOperatorSpelling(Kind);
    }
  } else if (Kind == OO_Arrow) {
    PrintExpr(Node->getArg(0));
  } else if (Kind == OO_Call || Kind == OO_Subscript) {
    PrintExpr(Node->getArg(0));
    OS << (Kind == OO_Call ? '(' : '[');
    for (unsigned ArgIdx = 1; ArgIdx < Node->getNumArgs(); ++ArgIdx) {
      if (ArgIdx > 1)
        OS << ", ";
      if (!isa<CXXDefaultArgExpr>(Node->getArg(ArgIdx)))
        PrintExpr(Node->getArg(ArgIdx));
    }
    OS << (Kind == OO_Call ? ')' : ']');
  } else if (Node->getNumArgs() == 1) {
    OS << getOperatorSpelling(Kind) << ' ';
    PrintExpr(Node->getArg(0));
  } else if (Node->getNumArgs() == 2) {
    PrintExpr(Node->getArg(0));
    OS << ' ' << getOperatorSpelling(Kind) << ' ';
    PrintExpr(Node->getArg(1));
  } else {
    llvm_unreachable("unknown overloaded operator");
  }
}

void StmtPrinter::VisitCXXMemberCallExpr(CXXMemberCallExpr *Node) {
  // If we have a conversion operator call only print the argument.
  CXXMethodDecl *MD = Node->getMethodDecl();
  if (MD && isa<CXXConversionDecl>(MD)) {
    PrintExpr(Node->getImplicitObjectArgument());
    return;
  }
  VisitCallExpr(cast<CallExpr>(Node));
}

void StmtPrinter::VisitCUDAKernelCallExpr(CUDAKernelCallExpr *Node) {
  PrintExpr(Node->getCallee());
  OS << "<<<";
  PrintCallArgs(Node->getConfig());
  OS << ">>>(";
  PrintCallArgs(Node);
  OS << ")";
}

void StmtPrinter::VisitCXXRewrittenBinaryOperator(
    CXXRewrittenBinaryOperator *Node) {
  CXXRewrittenBinaryOperator::DecomposedForm Decomposed =
      Node->getDecomposedForm();
  PrintExpr(const_cast<Expr*>(Decomposed.LHS));
  OS << ' ' << BinaryOperator::getOpcodeStr(Decomposed.Opcode) << ' ';
  PrintExpr(const_cast<Expr*>(Decomposed.RHS));
}

void StmtPrinter::VisitCXXNamedCastExpr(CXXNamedCastExpr *Node) {
  OS << Node->getCastName() << '<';
  Node->getTypeAsWritten().print(OS, Policy);
  OS << ">(";
  PrintExpr(Node->getSubExpr());
  OS << ")";
}

void StmtPrinter::VisitCXXStaticCastExpr(CXXStaticCastExpr *Node) {
  VisitCXXNamedCastExpr(Node);
}

void StmtPrinter::VisitCXXDynamicCastExpr(CXXDynamicCastExpr *Node) {
  VisitCXXNamedCastExpr(Node);
}

void StmtPrinter::VisitCXXReinterpretCastExpr(CXXReinterpretCastExpr *Node) {
  VisitCXXNamedCastExpr(Node);
}

void StmtPrinter::VisitCXXConstCastExpr(CXXConstCastExpr *Node) {
  VisitCXXNamedCastExpr(Node);
}

void StmtPrinter::VisitBuiltinBitCastExpr(BuiltinBitCastExpr *Node) {
  OS << "__builtin_bit_cast(";
  Node->getTypeInfoAsWritten()->getType().print(OS, Policy);
  OS << ", ";
  PrintExpr(Node->getSubExpr());
  OS << ")";
}

void StmtPrinter::VisitCXXAddrspaceCastExpr(CXXAddrspaceCastExpr *Node) {
  VisitCXXNamedCastExpr(Node);
}

void StmtPrinter::VisitCXXTypeidExpr(CXXTypeidExpr *Node) {
  OS << "typeid(";
  if (Node->isTypeOperand()) {
    Node->getTypeOperandSourceInfo()->getType().print(OS, Policy);
  } else {
    PrintExpr(Node->getExprOperand());
  }
  OS << ")";
}

void StmtPrinter::VisitCXXUuidofExpr(CXXUuidofExpr *Node) {
  OS << "__uuidof(";
  if (Node->isTypeOperand()) {
    Node->getTypeOperandSourceInfo()->getType().print(OS, Policy);
  } else {
    PrintExpr(Node->getExprOperand());
  }
  OS << ")";
}

void StmtPrinter::VisitMSPropertyRefExpr(MSPropertyRefExpr *Node) {
  PrintExpr(Node->getBaseExpr());
  if (Node->isArrow())
    OS << "->";
  else
    OS << ".";
  if (NestedNameSpecifier *Qualifier =
      Node->getQualifierLoc().getNestedNameSpecifier())
    Qualifier->print(OS, Policy);
  OS << Node->getPropertyDecl()->getDeclName();
}

void StmtPrinter::VisitMSPropertySubscriptExpr(MSPropertySubscriptExpr *Node) {
  PrintExpr(Node->getBase());
  OS << "[";
  PrintExpr(Node->getIdx());
  OS << "]";
}

void StmtPrinter::VisitUserDefinedLiteral(UserDefinedLiteral *Node) {
  switch (Node->getLiteralOperatorKind()) {
  case UserDefinedLiteral::LOK_Raw:
    OS << cast<StringLiteral>(Node->getArg(0)->IgnoreImpCasts())->getString();
    break;
  case UserDefinedLiteral::LOK_Template: {
    const auto *DRE = cast<DeclRefExpr>(Node->getCallee()->IgnoreImpCasts());
    const TemplateArgumentList *Args =
      cast<FunctionDecl>(DRE->getDecl())->getTemplateSpecializationArgs();
    assert(Args);

    if (Args->size() != 1) {
      const TemplateParameterList *TPL = nullptr;
      if (!DRE->hadMultipleCandidates())
        if (const auto *TD = dyn_cast<TemplateDecl>(DRE->getDecl()))
          TPL = TD->getTemplateParameters();
      OS << "operator\"\"" << Node->getUDSuffix()->getName();
      printTemplateArgumentList(OS, Args->asArray(), Policy, TPL);
      OS << "()";
      return;
    }

    const TemplateArgument &Pack = Args->get(0);
    for (const auto &P : Pack.pack_elements()) {
      char C = (char)P.getAsIntegral().getZExtValue();
      OS << C;
    }
    break;
  }
  case UserDefinedLiteral::LOK_Integer: {
    // Print integer literal without suffix.
    const auto *Int = cast<IntegerLiteral>(Node->getCookedLiteral());
    OS << toString(Int->getValue(), 10, /*isSigned*/false);
    break;
  }
  case UserDefinedLiteral::LOK_Floating: {
    // Print floating literal without suffix.
    auto *Float = cast<FloatingLiteral>(Node->getCookedLiteral());
    PrintFloatingLiteral(OS, Float, /*PrintSuffix=*/false);
    break;
  }
  case UserDefinedLiteral::LOK_String:
  case UserDefinedLiteral::LOK_Character:
    PrintExpr(Node->getCookedLiteral());
    break;
  }
  OS << Node->getUDSuffix()->getName();
}

void StmtPrinter::VisitCXXBoolLiteralExpr(CXXBoolLiteralExpr *Node) {
  OS << (Node->getValue() ? "true" : "false");
}

void StmtPrinter::VisitCXXNullPtrLiteralExpr(CXXNullPtrLiteralExpr *Node) {
  OS << "nullptr";
}

void StmtPrinter::VisitCXXThisExpr(CXXThisExpr *Node) {
  OS << "this";
}

void StmtPrinter::VisitCXXThrowExpr(CXXThrowExpr *Node) {
  if (!Node->getSubExpr())
    OS << "throw";
  else {
    OS << "throw ";
    PrintExpr(Node->getSubExpr());
  }
}

void StmtPrinter::VisitCXXDefaultArgExpr(CXXDefaultArgExpr *Node) {
  // Nothing to print: we picked up the default argument.
}

void StmtPrinter::VisitCXXDefaultInitExpr(CXXDefaultInitExpr *Node) {
  // Nothing to print: we picked up the default initializer.
}

void StmtPrinter::VisitCXXFunctionalCastExpr(CXXFunctionalCastExpr *Node) {
  auto TargetType = Node->getType();
  auto *Auto = TargetType->getContainedDeducedType();
  bool Bare = Auto && Auto->isDeduced();

  // Parenthesize deduced casts.
  if (Bare)
    OS << '(';
  TargetType.print(OS, Policy);
  if (Bare)
    OS << ')';

  // No extra braces surrounding the inner construct.
  if (!Node->isListInitialization())
    OS << '(';
  PrintExpr(Node->getSubExpr());
  if (!Node->isListInitialization())
    OS << ')';
}

void StmtPrinter::VisitCXXBindTemporaryExpr(CXXBindTemporaryExpr *Node) {
  PrintExpr(Node->getSubExpr());
}

void StmtPrinter::VisitCXXTemporaryObjectExpr(CXXTemporaryObjectExpr *Node) {
  Node->getType().print(OS, Policy);
  if (Node->isStdInitListInitialization())
    /* Nothing to do; braces are part of creating the std::initializer_list. */;
  else if (Node->isListInitialization())
    OS << "{";
  else
    OS << "(";
  for (CXXTemporaryObjectExpr::arg_iterator Arg = Node->arg_begin(),
                                         ArgEnd = Node->arg_end();
       Arg != ArgEnd; ++Arg) {
    if ((*Arg)->isDefaultArgument())
      break;
    if (Arg != Node->arg_begin())
      OS << ", ";
    PrintExpr(*Arg);
  }
  if (Node->isStdInitListInitialization())
    /* See above. */;
  else if (Node->isListInitialization())
    OS << "}";
  else
    OS << ")";
}

void StmtPrinter::VisitLambdaExpr(LambdaExpr *Node) {
  OS << '[';
  bool NeedComma = false;
  switch (Node->getCaptureDefault()) {
  case LCD_None:
    break;

  case LCD_ByCopy:
    OS << '=';
    NeedComma = true;
    break;

  case LCD_ByRef:
    OS << '&';
    NeedComma = true;
    break;
  }
  for (LambdaExpr::capture_iterator C = Node->explicit_capture_begin(),
                                 CEnd = Node->explicit_capture_end();
       C != CEnd;
       ++C) {
    if (C->capturesVLAType())
      continue;

    if (NeedComma)
      OS << ", ";
    NeedComma = true;

    switch (C->getCaptureKind()) {
    case LCK_This:
      OS << "this";
      break;

    case LCK_StarThis:
      OS << "*this";
      break;

    case LCK_ByRef:
      if (Node->getCaptureDefault() != LCD_ByRef || Node->isInitCapture(C))
        OS << '&';
      OS << C->getCapturedVar()->getName();
      break;

    case LCK_ByCopy:
      OS << C->getCapturedVar()->getName();
      break;

    case LCK_VLAType:
      llvm_unreachable("VLA type in explicit captures.");
    }

    if (C->isPackExpansion())
      OS << "...";

    if (Node->isInitCapture(C)) {
      VarDecl *D = C->getCapturedVar();

      llvm::StringRef Pre;
      llvm::StringRef Post;
      if (D->getInitStyle() == VarDecl::CallInit &&
          !isa<ParenListExpr>(D->getInit())) {
        Pre = "(";
        Post = ")";
      } else if (D->getInitStyle() == VarDecl::CInit) {
        Pre = " = ";
      }

      OS << Pre;
      PrintExpr(D->getInit());
      OS << Post;
    }
  }
  OS << ']';

  if (!Node->getExplicitTemplateParameters().empty()) {
    Node->getTemplateParameterList()->print(
        OS, Node->getLambdaClass()->getASTContext(),
        /*OmitTemplateKW*/true);
  }

  if (Node->hasExplicitParameters()) {
    OS << '(';
    CXXMethodDecl *Method = Node->getCallOperator();
    NeedComma = false;
    for (const auto *P : Method->parameters()) {
      if (NeedComma) {
        OS << ", ";
      } else {
        NeedComma = true;
      }
      std::string ParamStr =
          (Policy.CleanUglifiedParameters && P->getIdentifier())
              ? P->getIdentifier()->deuglifiedName().str()
              : P->getNameAsString();
      P->getOriginalType().print(OS, Policy, ParamStr);
    }
    if (Method->isVariadic()) {
      if (NeedComma)
        OS << ", ";
      OS << "...";
    }
    OS << ')';

    if (Node->isMutable())
      OS << " mutable";

    auto *Proto = Method->getType()->castAs<FunctionProtoType>();
    Proto->printExceptionSpecification(OS, Policy);

    // FIXME: Attributes

    // Print the trailing return type if it was specified in the source.
    if (Node->hasExplicitResultType()) {
      OS << " -> ";
      Proto->getReturnType().print(OS, Policy);
    }
  }

  // Print the body.
  OS << ' ';
  if (Policy.TerseOutput)
    OS << "{}";
  else
    PrintRawCompoundStmt(Node->getCompoundStmtBody());
}

void StmtPrinter::VisitCXXScalarValueInitExpr(CXXScalarValueInitExpr *Node) {
  if (TypeSourceInfo *TSInfo = Node->getTypeSourceInfo())
    TSInfo->getType().print(OS, Policy);
  else
    Node->getType().print(OS, Policy);
  OS << "()";
}

void StmtPrinter::VisitCXXNewExpr(CXXNewExpr *E) {
  if (E->isGlobalNew())
    OS << "::";
  OS << "new ";
  unsigned NumPlace = E->getNumPlacementArgs();
  if (NumPlace > 0 && !isa<CXXDefaultArgExpr>(E->getPlacementArg(0))) {
    OS << "(";
    PrintExpr(E->getPlacementArg(0));
    for (unsigned i = 1; i < NumPlace; ++i) {
      if (isa<CXXDefaultArgExpr>(E->getPlacementArg(i)))
        break;
      OS << ", ";
      PrintExpr(E->getPlacementArg(i));
    }
    OS << ") ";
  }
  if (E->isParenTypeId())
    OS << "(";
  std::string TypeS;
  if (E->isArray()) {
    llvm::raw_string_ostream s(TypeS);
    s << '[';
    if (Optional<Expr *> Size = E->getArraySize())
      (*Size)->printPretty(s, Helper, Policy);
    s << ']';
  }
  E->getAllocatedType().print(OS, Policy, TypeS);
  if (E->isParenTypeId())
    OS << ")";

  CXXNewExpr::InitializationStyle InitStyle = E->getInitializationStyle();
  if (InitStyle != CXXNewExpr::NoInit) {
    bool Bare = InitStyle == CXXNewExpr::CallInit &&
                !isa<ParenListExpr>(E->getInitializer());
    if (Bare)
      OS << "(";
    PrintExpr(E->getInitializer());
    if (Bare)
      OS << ")";
  }
}

void StmtPrinter::VisitCXXDeleteExpr(CXXDeleteExpr *E) {
  if (E->isGlobalDelete())
    OS << "::";
  OS << "delete ";
  if (E->isArrayForm())
    OS << "[] ";
  PrintExpr(E->getArgument());
}

void StmtPrinter::VisitCXXPseudoDestructorExpr(CXXPseudoDestructorExpr *E) {
  PrintExpr(E->getBase());
  if (E->isArrow())
    OS << "->";
  else
    OS << '.';
  if (E->getQualifier())
    E->getQualifier()->print(OS, Policy);
  OS << "~";

  if (IdentifierInfo *II = E->getDestroyedTypeIdentifier())
    OS << II->getName();
  else
    E->getDestroyedType().print(OS, Policy);
}

void StmtPrinter::VisitCXXConstructExpr(CXXConstructExpr *E) {
  if (E->isListInitialization() && !E->isStdInitListInitialization())
    OS << "{";

  for (unsigned i = 0, e = E->getNumArgs(); i != e; ++i) {
    if (isa<CXXDefaultArgExpr>(E->getArg(i))) {
      // Don't print any defaulted arguments
      break;
    }

    if (i) OS << ", ";
    PrintExpr(E->getArg(i));
  }

  if (E->isListInitialization() && !E->isStdInitListInitialization())
    OS << "}";
}

void StmtPrinter::VisitCXXInheritedCtorInitExpr(CXXInheritedCtorInitExpr *E) {
  // Parens are printed by the surrounding context.
  OS << "<forwarded>";
}

void StmtPrinter::VisitCXXStdInitializerListExpr(CXXStdInitializerListExpr *E) {
  PrintExpr(E->getSubExpr());
}

void StmtPrinter::VisitExprWithCleanups(ExprWithCleanups *E) {
  // Just forward to the subexpression.
  PrintExpr(E->getSubExpr());
}

void StmtPrinter::VisitCXXUnresolvedConstructExpr(
    CXXUnresolvedConstructExpr *Node) {
  Node->getTypeAsWritten().print(OS, Policy);
  if (!Node->isListInitialization())
    OS << '(';
  for (auto Arg = Node->arg_begin(), ArgEnd = Node->arg_end(); Arg != ArgEnd;
       ++Arg) {
    if (Arg != Node->arg_begin())
      OS << ", ";
    PrintExpr(*Arg);
  }
  if (!Node->isListInitialization())
    OS << ')';
}

void StmtPrinter::VisitCXXDependentScopeMemberExpr(
                                         CXXDependentScopeMemberExpr *Node) {
  if (!Node->isImplicitAccess()) {
    PrintExpr(Node->getBase());
    OS << (Node->isArrow() ? "->" : ".");
  }
  if (NestedNameSpecifier *Qualifier = Node->getQualifier())
    Qualifier->print(OS, Policy);
  if (Node->hasTemplateKeyword())
    OS << "template ";
  OS << Node->getMemberNameInfo();
  if (Node->hasExplicitTemplateArgs())
    printTemplateArgumentList(OS, Node->template_arguments(), Policy);
}

void StmtPrinter::VisitUnresolvedMemberExpr(UnresolvedMemberExpr *Node) {
  if (!Node->isImplicitAccess()) {
    PrintExpr(Node->getBase());
    OS << (Node->isArrow() ? "->" : ".");
  }
  if (NestedNameSpecifier *Qualifier = Node->getQualifier())
    Qualifier->print(OS, Policy);
  if (Node->hasTemplateKeyword())
    OS << "template ";
  OS << Node->getMemberNameInfo();
  if (Node->hasExplicitTemplateArgs())
    printTemplateArgumentList(OS, Node->template_arguments(), Policy);
}

void StmtPrinter::VisitTypeTraitExpr(TypeTraitExpr *E) {
  OS << getTraitSpelling(E->getTrait()) << "(";
  for (unsigned I = 0, N = E->getNumArgs(); I != N; ++I) {
    if (I > 0)
      OS << ", ";
    E->getArg(I)->getType().print(OS, Policy);
  }
  OS << ")";
}

void StmtPrinter::VisitArrayTypeTraitExpr(ArrayTypeTraitExpr *E) {
  OS << getTraitSpelling(E->getTrait()) << '(';
  E->getQueriedType().print(OS, Policy);
  OS << ')';
}

void StmtPrinter::VisitExpressionTraitExpr(ExpressionTraitExpr *E) {
  OS << getTraitSpelling(E->getTrait()) << '(';
  PrintExpr(E->getQueriedExpression());
  OS << ')';
}

void StmtPrinter::VisitCXXNoexceptExpr(CXXNoexceptExpr *E) {
  OS << "noexcept(";
  PrintExpr(E->getOperand());
  OS << ")";
}

void StmtPrinter::VisitPackExpansionExpr(PackExpansionExpr *E) {
  PrintExpr(E->getPattern());
  OS << "...";
}

void StmtPrinter::VisitSizeOfPackExpr(SizeOfPackExpr *E) {
  OS << "sizeof...(" << *E->getPack() << ")";
}

void StmtPrinter::VisitSubstNonTypeTemplateParmPackExpr(
                                       SubstNonTypeTemplateParmPackExpr *Node) {
  OS << *Node->getParameterPack();
}

void StmtPrinter::VisitSubstNonTypeTemplateParmExpr(
                                       SubstNonTypeTemplateParmExpr *Node) {
  Visit(Node->getReplacement());
}

void StmtPrinter::VisitFunctionParmPackExpr(FunctionParmPackExpr *E) {
  OS << *E->getParameterPack();
}

void StmtPrinter::VisitMaterializeTemporaryExpr(MaterializeTemporaryExpr *Node){
  PrintExpr(Node->getSubExpr());
}

void StmtPrinter::VisitCXXFoldExpr(CXXFoldExpr *E) {
  OS << "(";
  if (E->getLHS()) {
    PrintExpr(E->getLHS());
    OS << " " << BinaryOperator::getOpcodeStr(E->getOperator()) << " ";
  }
  OS << "...";
  if (E->getRHS()) {
    OS << " " << BinaryOperator::getOpcodeStr(E->getOperator()) << " ";
    PrintExpr(E->getRHS());
  }
  OS << ")";
}

void StmtPrinter::VisitConceptSpecializationExpr(ConceptSpecializationExpr *E) {
  NestedNameSpecifierLoc NNS = E->getNestedNameSpecifierLoc();
  if (NNS)
    NNS.getNestedNameSpecifier()->print(OS, Policy);
  if (E->getTemplateKWLoc().isValid())
    OS << "template ";
  OS << E->getFoundDecl()->getName();
  printTemplateArgumentList(OS, E->getTemplateArgsAsWritten()->arguments(),
                            Policy,
                            E->getNamedConcept()->getTemplateParameters());
}

void StmtPrinter::VisitRequiresExpr(RequiresExpr *E) {
  OS << "requires ";
  auto LocalParameters = E->getLocalParameters();
  if (!LocalParameters.empty()) {
    OS << "(";
    for (ParmVarDecl *LocalParam : LocalParameters) {
      PrintRawDecl(LocalParam);
      if (LocalParam != LocalParameters.back())
        OS << ", ";
    }

    OS << ") ";
  }
  OS << "{ ";
  auto Requirements = E->getRequirements();
  for (concepts::Requirement *Req : Requirements) {
    if (auto *TypeReq = dyn_cast<concepts::TypeRequirement>(Req)) {
      if (TypeReq->isSubstitutionFailure())
        OS << "<<error-type>>";
      else
        TypeReq->getType()->getType().print(OS, Policy);
    } else if (auto *ExprReq = dyn_cast<concepts::ExprRequirement>(Req)) {
      if (ExprReq->isCompound())
        OS << "{ ";
      if (ExprReq->isExprSubstitutionFailure())
        OS << "<<error-expression>>";
      else
        PrintExpr(ExprReq->getExpr());
      if (ExprReq->isCompound()) {
        OS << " }";
        if (ExprReq->getNoexceptLoc().isValid())
          OS << " noexcept";
        const auto &RetReq = ExprReq->getReturnTypeRequirement();
        if (!RetReq.isEmpty()) {
          OS << " -> ";
          if (RetReq.isSubstitutionFailure())
            OS << "<<error-type>>";
          else if (RetReq.isTypeConstraint())
            RetReq.getTypeConstraint()->print(OS, Policy);
        }
      }
    } else {
      auto *NestedReq = cast<concepts::NestedRequirement>(Req);
      OS << "requires ";
      if (NestedReq->isSubstitutionFailure())
        OS << "<<error-expression>>";
      else
        PrintExpr(NestedReq->getConstraintExpr());
    }
    OS << "; ";
  }
  OS << "}";
}

// C++ Coroutines TS

void StmtPrinter::VisitCoroutineBodyStmt(CoroutineBodyStmt *S) {
  Visit(S->getBody());
}

void StmtPrinter::VisitCoreturnStmt(CoreturnStmt *S) {
  OS << "co_return";
  if (S->getOperand()) {
    OS << " ";
    Visit(S->getOperand());
  }
  OS << ";";
}

void StmtPrinter::VisitCoawaitExpr(CoawaitExpr *S) {
  OS << "co_await ";
  PrintExpr(S->getOperand());
}

void StmtPrinter::VisitDependentCoawaitExpr(DependentCoawaitExpr *S) {
  OS << "co_await ";
  PrintExpr(S->getOperand());
}

void StmtPrinter::VisitCoyieldExpr(CoyieldExpr *S) {
  OS << "co_yield ";
  PrintExpr(S->getOperand());
}

// Obj-C

void StmtPrinter::VisitObjCStringLiteral(ObjCStringLiteral *Node) {
  OS << "@";
  VisitStringLiteral(Node->getString());
}

void StmtPrinter::VisitObjCBoxedExpr(ObjCBoxedExpr *E) {
  OS << "@";
  Visit(E->getSubExpr());
}

void StmtPrinter::VisitObjCArrayLiteral(ObjCArrayLiteral *E) {
  OS << "@[ ";
  ObjCArrayLiteral::child_range Ch = E->children();
  for (auto I = Ch.begin(), E = Ch.end(); I != E; ++I) {
    if (I != Ch.begin())
      OS << ", ";
    Visit(*I);
  }
  OS << " ]";
}

void StmtPrinter::VisitObjCDictionaryLiteral(ObjCDictionaryLiteral *E) {
  OS << "@{ ";
  for (unsigned I = 0, N = E->getNumElements(); I != N; ++I) {
    if (I > 0)
      OS << ", ";

    ObjCDictionaryElement Element = E->getKeyValueElement(I);
    Visit(Element.Key);
    OS << " : ";
    Visit(Element.Value);
    if (Element.isPackExpansion())
      OS << "...";
  }
  OS << " }";
}

void StmtPrinter::VisitObjCEncodeExpr(ObjCEncodeExpr *Node) {
  OS << "@encode(";
  Node->getEncodedType().print(OS, Policy);
  OS << ')';
}

void StmtPrinter::VisitObjCSelectorExpr(ObjCSelectorExpr *Node) {
  OS << "@selector(";
  Node->getSelector().print(OS);
  OS << ')';
}

void StmtPrinter::VisitObjCProtocolExpr(ObjCProtocolExpr *Node) {
  OS << "@protocol(" << *Node->getProtocol() << ')';
}

void StmtPrinter::VisitObjCMessageExpr(ObjCMessageExpr *Mess) {
  OS << "[";
  switch (Mess->getReceiverKind()) {
  case ObjCMessageExpr::Instance:
    PrintExpr(Mess->getInstanceReceiver());
    break;

  case ObjCMessageExpr::Class:
    Mess->getClassReceiver().print(OS, Policy);
    break;

  case ObjCMessageExpr::SuperInstance:
  case ObjCMessageExpr::SuperClass:
    OS << "Super";
    break;
  }

  OS << ' ';
  Selector selector = Mess->getSelector();
  if (selector.isUnarySelector()) {
    OS << selector.getNameForSlot(0);
  } else {
    for (unsigned i = 0, e = Mess->getNumArgs(); i != e; ++i) {
      if (i < selector.getNumArgs()) {
        if (i > 0) OS << ' ';
        if (selector.getIdentifierInfoForSlot(i))
          OS << selector.getIdentifierInfoForSlot(i)->getName() << ':';
        else
           OS << ":";
      }
      else OS << ", "; // Handle variadic methods.

      PrintExpr(Mess->getArg(i));
    }
  }
  OS << "]";
}

void StmtPrinter::VisitObjCBoolLiteralExpr(ObjCBoolLiteralExpr *Node) {
  OS << (Node->getValue() ? "__objc_yes" : "__objc_no");
}

void
StmtPrinter::VisitObjCIndirectCopyRestoreExpr(ObjCIndirectCopyRestoreExpr *E) {
  PrintExpr(E->getSubExpr());
}

void
StmtPrinter::VisitObjCBridgedCastExpr(ObjCBridgedCastExpr *E) {
  OS << '(' << E->getBridgeKindName();
  E->getType().print(OS, Policy);
  OS << ')';
  PrintExpr(E->getSubExpr());
}

void StmtPrinter::VisitBlockExpr(BlockExpr *Node) {
  BlockDecl *BD = Node->getBlockDecl();
  OS << "^";

  const FunctionType *AFT = Node->getFunctionType();

  if (isa<FunctionNoProtoType>(AFT)) {
    OS << "()";
  } else if (!BD->param_empty() || cast<FunctionProtoType>(AFT)->isVariadic()) {
    OS << '(';
    for (BlockDecl::param_iterator AI = BD->param_begin(),
         E = BD->param_end(); AI != E; ++AI) {
      if (AI != BD->param_begin()) OS << ", ";
      std::string ParamStr = (*AI)->getNameAsString();
      (*AI)->getType().print(OS, Policy, ParamStr);
    }

    const auto *FT = cast<FunctionProtoType>(AFT);
    if (FT->isVariadic()) {
      if (!BD->param_empty()) OS << ", ";
      OS << "...";
    }
    OS << ')';
  }
  OS << "{ }";
}

void StmtPrinter::VisitOpaqueValueExpr(OpaqueValueExpr *Node) {
  PrintExpr(Node->getSourceExpr());
}

void StmtPrinter::VisitTypoExpr(TypoExpr *Node) {
  // TODO: Print something reasonable for a TypoExpr, if necessary.
  llvm_unreachable("Cannot print TypoExpr nodes");
}

void StmtPrinter::VisitRecoveryExpr(RecoveryExpr *Node) {
  OS << "<recovery-expr>(";
  const char *Sep = "";
  for (Expr *E : Node->subExpressions()) {
    OS << Sep;
    PrintExpr(E);
    Sep = ", ";
  }
  OS << ')';
}

void StmtPrinter::VisitAsTypeExpr(AsTypeExpr *Node) {
  OS << "__builtin_astype(";
  PrintExpr(Node->getSrcExpr());
  OS << ", ";
  Node->getType().print(OS, Policy);
  OS << ")";
}

void StmtPrinter::VisitACCStarExpr(ACCStarExpr *Node) { OS << '*'; }

//===----------------------------------------------------------------------===//
// Stmt method implementations
//===----------------------------------------------------------------------===//

void Stmt::dumpPretty(const ASTContext &Context) const {
  printPretty(llvm::errs(), nullptr, PrintingPolicy(Context.getLangOpts()));
}

void Stmt::printPretty(raw_ostream &Out, PrinterHelper *Helper,
                       const PrintingPolicy &Policy, unsigned Indentation,
                       StringRef NL, const ASTContext *Context) const {
  StmtPrinter P(Out, Helper, Policy, Indentation, NL, Context);
  P.Visit(const_cast<Stmt *>(this));
}

void Stmt::printPrettyControlled(raw_ostream &Out, PrinterHelper *Helper,
                                 const PrintingPolicy &Policy,
                                 unsigned Indentation, StringRef NL,
                                 const ASTContext *Context) const {
  StmtPrinter P(Out, Helper, Policy, Indentation, NL, Context);
  P.PrintControlledStmt(const_cast<Stmt *>(this));
}

void Stmt::printJson(raw_ostream &Out, PrinterHelper *Helper,
                     const PrintingPolicy &Policy, bool AddQuotes) const {
  std::string Buf;
  llvm::raw_string_ostream TempOut(Buf);

  printPretty(TempOut, Helper, Policy);

  Out << JsonFormat(TempOut.str(), AddQuotes);
}

//===----------------------------------------------------------------------===//
// PrinterHelper
//===----------------------------------------------------------------------===//

// Implement virtual destructor.
PrinterHelper::~PrinterHelper() = default;<|MERGE_RESOLUTION|>--- conflicted
+++ resolved
@@ -145,7 +145,6 @@
     void PrintRawSEHFinallyStmt(SEHFinallyStmt *S);
     void PrintOMPExecutableDirective(OMPExecutableDirective *S,
                                      bool ForceNoStmt = false);
-<<<<<<< HEAD
     Stmt *PrintOMPExecutableDirectiveHead(Stmt *S, bool Com,
                                           int EffectiveDirectives);
     void PrintACCDirectiveStmtHead(ACCDirectiveStmt *S, bool ComACC,
@@ -153,9 +152,7 @@
     void PrintOMPExecutableDirectiveBody(Stmt *S);
     void PrintACCDirectiveStmtBody(ACCDirectiveStmt *S);
     void PrintACCDirectiveStmt(ACCDirectiveStmt *S);
-=======
     void PrintFPPragmas(CompoundStmt *S);
->>>>>>> 5fb41342
 
     void PrintExpr(Expr *E) {
       if (E)
