--- conflicted
+++ resolved
@@ -1166,7 +1166,10 @@
   VisitOMPExecutableDirective(S);
 }
 
-<<<<<<< HEAD
+void StmtProfiler::VisitOMPMaskedDirective(const OMPMaskedDirective *S) {
+  VisitOMPExecutableDirective(S);
+}
+
 namespace {
 class ACCClauseProfiler : public ConstACCClauseVisitor<ACCClauseProfiler> {
   StmtProfiler *Profiler;
@@ -1310,10 +1313,6 @@
 void StmtProfiler::VisitACCParallelLoopDirective(
     const ACCParallelLoopDirective *S) {
   VisitACCExecutableDirective(S);
-=======
-void StmtProfiler::VisitOMPMaskedDirective(const OMPMaskedDirective *S) {
-  VisitOMPExecutableDirective(S);
->>>>>>> 6f1b10df
 }
 
 void StmtProfiler::VisitExpr(const Expr *S) {
