//===---- StmtProfile.cpp - Profile implementation for Stmt ASTs ----------===//
//
// Part of the LLVM Project, under the Apache License v2.0 with LLVM Exceptions.
// See https://llvm.org/LICENSE.txt for license information.
// SPDX-License-Identifier: Apache-2.0 WITH LLVM-exception
//
//===----------------------------------------------------------------------===//
//
// This file implements the Stmt::Profile method, which builds a unique bit
// representation that identifies a statement/expression.
//
//===----------------------------------------------------------------------===//
#include "clang/AST/ASTContext.h"
#include "clang/AST/DeclCXX.h"
#include "clang/AST/DeclObjC.h"
#include "clang/AST/DeclTemplate.h"
#include "clang/AST/Expr.h"
#include "clang/AST/ExprCXX.h"
#include "clang/AST/ExprObjC.h"
#include "clang/AST/ExprOpenMP.h"
#include "clang/AST/ODRHash.h"
#include "clang/AST/StmtVisitor.h"
#include "llvm/ADT/FoldingSet.h"
using namespace clang;

namespace {
  class StmtProfiler : public ConstStmtVisitor<StmtProfiler> {
  protected:
    llvm::FoldingSetNodeID &ID;
    bool Canonical;

  public:
    StmtProfiler(llvm::FoldingSetNodeID &ID, bool Canonical)
        : ID(ID), Canonical(Canonical) {}

    virtual ~StmtProfiler() {}

    void VisitStmt(const Stmt *S);

    virtual void HandleStmtClass(Stmt::StmtClass SC) = 0;

#define STMT(Node, Base) void Visit##Node(const Node *S);
#include "clang/AST/StmtNodes.inc"

    /// Visit a declaration that is referenced within an expression
    /// or statement.
    virtual void VisitDecl(const Decl *D) = 0;

    /// Visit a type that is referenced within an expression or
    /// statement.
    virtual void VisitType(QualType T) = 0;

    /// Visit a name that occurs within an expression or statement.
    virtual void VisitName(DeclarationName Name, bool TreatAsDecl = false) = 0;

    /// Visit identifiers that are not in Decl's or Type's.
    virtual void VisitIdentifierInfo(IdentifierInfo *II) = 0;

    /// Visit a nested-name-specifier that occurs within an expression
    /// or statement.
    virtual void VisitNestedNameSpecifier(NestedNameSpecifier *NNS) = 0;

    /// Visit a template name that occurs within an expression or
    /// statement.
    virtual void VisitTemplateName(TemplateName Name) = 0;

    /// Visit template arguments that occur within an expression or
    /// statement.
    void VisitTemplateArguments(const TemplateArgumentLoc *Args,
                                unsigned NumArgs);

    /// Visit a single template argument.
    void VisitTemplateArgument(const TemplateArgument &Arg);
  };

  class StmtProfilerWithPointers : public StmtProfiler {
    const ASTContext &Context;

  public:
    StmtProfilerWithPointers(llvm::FoldingSetNodeID &ID,
                             const ASTContext &Context, bool Canonical)
        : StmtProfiler(ID, Canonical), Context(Context) {}
  private:
    void HandleStmtClass(Stmt::StmtClass SC) override {
      ID.AddInteger(SC);
    }

    void VisitDecl(const Decl *D) override {
      ID.AddInteger(D ? D->getKind() : 0);

      if (Canonical && D) {
        if (const NonTypeTemplateParmDecl *NTTP =
                dyn_cast<NonTypeTemplateParmDecl>(D)) {
          ID.AddInteger(NTTP->getDepth());
          ID.AddInteger(NTTP->getIndex());
          ID.AddBoolean(NTTP->isParameterPack());
          VisitType(NTTP->getType());
          return;
        }

        if (const ParmVarDecl *Parm = dyn_cast<ParmVarDecl>(D)) {
          // The Itanium C++ ABI uses the type, scope depth, and scope
          // index of a parameter when mangling expressions that involve
          // function parameters, so we will use the parameter's type for
          // establishing function parameter identity. That way, our
          // definition of "equivalent" (per C++ [temp.over.link]) is at
          // least as strong as the definition of "equivalent" used for
          // name mangling.
          VisitType(Parm->getType());
          ID.AddInteger(Parm->getFunctionScopeDepth());
          ID.AddInteger(Parm->getFunctionScopeIndex());
          return;
        }

        if (const TemplateTypeParmDecl *TTP =
                dyn_cast<TemplateTypeParmDecl>(D)) {
          ID.AddInteger(TTP->getDepth());
          ID.AddInteger(TTP->getIndex());
          ID.AddBoolean(TTP->isParameterPack());
          return;
        }

        if (const TemplateTemplateParmDecl *TTP =
                dyn_cast<TemplateTemplateParmDecl>(D)) {
          ID.AddInteger(TTP->getDepth());
          ID.AddInteger(TTP->getIndex());
          ID.AddBoolean(TTP->isParameterPack());
          return;
        }
      }

      ID.AddPointer(D ? D->getCanonicalDecl() : nullptr);
    }

    void VisitType(QualType T) override {
      if (Canonical && !T.isNull())
        T = Context.getCanonicalType(T);

      ID.AddPointer(T.getAsOpaquePtr());
    }

    void VisitName(DeclarationName Name, bool /*TreatAsDecl*/) override {
      ID.AddPointer(Name.getAsOpaquePtr());
    }

    void VisitIdentifierInfo(IdentifierInfo *II) override {
      ID.AddPointer(II);
    }

    void VisitNestedNameSpecifier(NestedNameSpecifier *NNS) override {
      if (Canonical)
        NNS = Context.getCanonicalNestedNameSpecifier(NNS);
      ID.AddPointer(NNS);
    }

    void VisitTemplateName(TemplateName Name) override {
      if (Canonical)
        Name = Context.getCanonicalTemplateName(Name);

      Name.Profile(ID);
    }
  };

  class StmtProfilerWithoutPointers : public StmtProfiler {
    ODRHash &Hash;
  public:
    StmtProfilerWithoutPointers(llvm::FoldingSetNodeID &ID, ODRHash &Hash)
        : StmtProfiler(ID, false), Hash(Hash) {}

  private:
    void HandleStmtClass(Stmt::StmtClass SC) override {
      if (SC == Stmt::UnresolvedLookupExprClass) {
        // Pretend that the name looked up is a Decl due to how templates
        // handle some Decl lookups.
        ID.AddInteger(Stmt::DeclRefExprClass);
      } else {
        ID.AddInteger(SC);
      }
    }

    void VisitType(QualType T) override {
      Hash.AddQualType(T);
    }

    void VisitName(DeclarationName Name, bool TreatAsDecl) override {
      if (TreatAsDecl) {
        // A Decl can be null, so each Decl is preceded by a boolean to
        // store its nullness.  Add a boolean here to match.
        ID.AddBoolean(true);
      }
      Hash.AddDeclarationName(Name, TreatAsDecl);
    }
    void VisitIdentifierInfo(IdentifierInfo *II) override {
      ID.AddBoolean(II);
      if (II) {
        Hash.AddIdentifierInfo(II);
      }
    }
    void VisitDecl(const Decl *D) override {
      ID.AddBoolean(D);
      if (D) {
        Hash.AddDecl(D);
      }
    }
    void VisitTemplateName(TemplateName Name) override {
      Hash.AddTemplateName(Name);
    }
    void VisitNestedNameSpecifier(NestedNameSpecifier *NNS) override {
      ID.AddBoolean(NNS);
      if (NNS) {
        Hash.AddNestedNameSpecifier(NNS);
      }
    }
  };
}

void StmtProfiler::VisitStmt(const Stmt *S) {
  assert(S && "Requires non-null Stmt pointer");

  HandleStmtClass(S->getStmtClass());

  for (const Stmt *SubStmt : S->children()) {
    if (SubStmt)
      Visit(SubStmt);
    else
      ID.AddInteger(0);
  }
}

void StmtProfiler::VisitDeclStmt(const DeclStmt *S) {
  VisitStmt(S);
  for (const auto *D : S->decls())
    VisitDecl(D);
}

void StmtProfiler::VisitNullStmt(const NullStmt *S) {
  VisitStmt(S);
}

void StmtProfiler::VisitCompoundStmt(const CompoundStmt *S) {
  VisitStmt(S);
}

void StmtProfiler::VisitCaseStmt(const CaseStmt *S) {
  VisitStmt(S);
}

void StmtProfiler::VisitDefaultStmt(const DefaultStmt *S) {
  VisitStmt(S);
}

void StmtProfiler::VisitLabelStmt(const LabelStmt *S) {
  VisitStmt(S);
  VisitDecl(S->getDecl());
}

void StmtProfiler::VisitAttributedStmt(const AttributedStmt *S) {
  VisitStmt(S);
  // TODO: maybe visit attributes?
}

void StmtProfiler::VisitIfStmt(const IfStmt *S) {
  VisitStmt(S);
  VisitDecl(S->getConditionVariable());
}

void StmtProfiler::VisitSwitchStmt(const SwitchStmt *S) {
  VisitStmt(S);
  VisitDecl(S->getConditionVariable());
}

void StmtProfiler::VisitWhileStmt(const WhileStmt *S) {
  VisitStmt(S);
  VisitDecl(S->getConditionVariable());
}

void StmtProfiler::VisitDoStmt(const DoStmt *S) {
  VisitStmt(S);
}

void StmtProfiler::VisitForStmt(const ForStmt *S) {
  VisitStmt(S);
}

void StmtProfiler::VisitGotoStmt(const GotoStmt *S) {
  VisitStmt(S);
  VisitDecl(S->getLabel());
}

void StmtProfiler::VisitIndirectGotoStmt(const IndirectGotoStmt *S) {
  VisitStmt(S);
}

void StmtProfiler::VisitContinueStmt(const ContinueStmt *S) {
  VisitStmt(S);
}

void StmtProfiler::VisitBreakStmt(const BreakStmt *S) {
  VisitStmt(S);
}

void StmtProfiler::VisitReturnStmt(const ReturnStmt *S) {
  VisitStmt(S);
}

void StmtProfiler::VisitGCCAsmStmt(const GCCAsmStmt *S) {
  VisitStmt(S);
  ID.AddBoolean(S->isVolatile());
  ID.AddBoolean(S->isSimple());
  VisitStringLiteral(S->getAsmString());
  ID.AddInteger(S->getNumOutputs());
  for (unsigned I = 0, N = S->getNumOutputs(); I != N; ++I) {
    ID.AddString(S->getOutputName(I));
    VisitStringLiteral(S->getOutputConstraintLiteral(I));
  }
  ID.AddInteger(S->getNumInputs());
  for (unsigned I = 0, N = S->getNumInputs(); I != N; ++I) {
    ID.AddString(S->getInputName(I));
    VisitStringLiteral(S->getInputConstraintLiteral(I));
  }
  ID.AddInteger(S->getNumClobbers());
  for (unsigned I = 0, N = S->getNumClobbers(); I != N; ++I)
    VisitStringLiteral(S->getClobberStringLiteral(I));
  ID.AddInteger(S->getNumLabels());
  for (auto *L : S->labels())
    VisitDecl(L->getLabel());
}

void StmtProfiler::VisitMSAsmStmt(const MSAsmStmt *S) {
  // FIXME: Implement MS style inline asm statement profiler.
  VisitStmt(S);
}

void StmtProfiler::VisitCXXCatchStmt(const CXXCatchStmt *S) {
  VisitStmt(S);
  VisitType(S->getCaughtType());
}

void StmtProfiler::VisitCXXTryStmt(const CXXTryStmt *S) {
  VisitStmt(S);
}

void StmtProfiler::VisitCXXForRangeStmt(const CXXForRangeStmt *S) {
  VisitStmt(S);
}

void StmtProfiler::VisitMSDependentExistsStmt(const MSDependentExistsStmt *S) {
  VisitStmt(S);
  ID.AddBoolean(S->isIfExists());
  VisitNestedNameSpecifier(S->getQualifierLoc().getNestedNameSpecifier());
  VisitName(S->getNameInfo().getName());
}

void StmtProfiler::VisitSEHTryStmt(const SEHTryStmt *S) {
  VisitStmt(S);
}

void StmtProfiler::VisitSEHFinallyStmt(const SEHFinallyStmt *S) {
  VisitStmt(S);
}

void StmtProfiler::VisitSEHExceptStmt(const SEHExceptStmt *S) {
  VisitStmt(S);
}

void StmtProfiler::VisitSEHLeaveStmt(const SEHLeaveStmt *S) {
  VisitStmt(S);
}

void StmtProfiler::VisitCapturedStmt(const CapturedStmt *S) {
  VisitStmt(S);
}

void StmtProfiler::VisitObjCForCollectionStmt(const ObjCForCollectionStmt *S) {
  VisitStmt(S);
}

void StmtProfiler::VisitObjCAtCatchStmt(const ObjCAtCatchStmt *S) {
  VisitStmt(S);
  ID.AddBoolean(S->hasEllipsis());
  if (S->getCatchParamDecl())
    VisitType(S->getCatchParamDecl()->getType());
}

void StmtProfiler::VisitObjCAtFinallyStmt(const ObjCAtFinallyStmt *S) {
  VisitStmt(S);
}

void StmtProfiler::VisitObjCAtTryStmt(const ObjCAtTryStmt *S) {
  VisitStmt(S);
}

void
StmtProfiler::VisitObjCAtSynchronizedStmt(const ObjCAtSynchronizedStmt *S) {
  VisitStmt(S);
}

void StmtProfiler::VisitObjCAtThrowStmt(const ObjCAtThrowStmt *S) {
  VisitStmt(S);
}

void
StmtProfiler::VisitObjCAutoreleasePoolStmt(const ObjCAutoreleasePoolStmt *S) {
  VisitStmt(S);
}

namespace {
class OMPClauseProfiler : public ConstOMPClauseVisitor<OMPClauseProfiler> {
  StmtProfiler *Profiler;
  /// Process clauses with list of variables.
  template <typename T>
  void VisitOMPClauseList(T *Node);

public:
  OMPClauseProfiler(StmtProfiler *P) : Profiler(P) { }
#define OPENMP_CLAUSE(Name, Class)                                             \
  void Visit##Class(const Class *C);
#include "clang/Basic/OpenMPKinds.def"
  void VistOMPClauseWithPreInit(const OMPClauseWithPreInit *C);
  void VistOMPClauseWithPostUpdate(const OMPClauseWithPostUpdate *C);
};

void OMPClauseProfiler::VistOMPClauseWithPreInit(
    const OMPClauseWithPreInit *C) {
  if (auto *S = C->getPreInitStmt())
    Profiler->VisitStmt(S);
}

void OMPClauseProfiler::VistOMPClauseWithPostUpdate(
    const OMPClauseWithPostUpdate *C) {
  VistOMPClauseWithPreInit(C);
  if (auto *E = C->getPostUpdateExpr())
    Profiler->VisitStmt(E);
}

void OMPClauseProfiler::VisitOMPIfClause(const OMPIfClause *C) {
  VistOMPClauseWithPreInit(C);
  if (C->getCondition())
    Profiler->VisitStmt(C->getCondition());
}

void OMPClauseProfiler::VisitOMPFinalClause(const OMPFinalClause *C) {
  VistOMPClauseWithPreInit(C);
  if (C->getCondition())
    Profiler->VisitStmt(C->getCondition());
}

void OMPClauseProfiler::VisitOMPNumThreadsClause(const OMPNumThreadsClause *C) {
  VistOMPClauseWithPreInit(C);
  if (C->getNumThreads())
    Profiler->VisitStmt(C->getNumThreads());
}

void OMPClauseProfiler::VisitOMPSafelenClause(const OMPSafelenClause *C) {
  if (C->getSafelen())
    Profiler->VisitStmt(C->getSafelen());
}

void OMPClauseProfiler::VisitOMPSimdlenClause(const OMPSimdlenClause *C) {
  if (C->getSimdlen())
    Profiler->VisitStmt(C->getSimdlen());
}

void OMPClauseProfiler::VisitOMPAllocatorClause(const OMPAllocatorClause *C) {
  if (C->getAllocator())
    Profiler->VisitStmt(C->getAllocator());
}

void OMPClauseProfiler::VisitOMPCollapseClause(const OMPCollapseClause *C) {
  if (C->getNumForLoops())
    Profiler->VisitStmt(C->getNumForLoops());
}

void OMPClauseProfiler::VisitOMPDefaultClause(const OMPDefaultClause *C) { }

void OMPClauseProfiler::VisitOMPProcBindClause(const OMPProcBindClause *C) { }

void OMPClauseProfiler::VisitOMPUnifiedAddressClause(
    const OMPUnifiedAddressClause *C) {}

void OMPClauseProfiler::VisitOMPUnifiedSharedMemoryClause(
    const OMPUnifiedSharedMemoryClause *C) {}

void OMPClauseProfiler::VisitOMPReverseOffloadClause(
    const OMPReverseOffloadClause *C) {}

void OMPClauseProfiler::VisitOMPDynamicAllocatorsClause(
    const OMPDynamicAllocatorsClause *C) {}

void OMPClauseProfiler::VisitOMPAtomicDefaultMemOrderClause(
    const OMPAtomicDefaultMemOrderClause *C) {}

void OMPClauseProfiler::VisitOMPScheduleClause(const OMPScheduleClause *C) {
  VistOMPClauseWithPreInit(C);
  if (auto *S = C->getChunkSize())
    Profiler->VisitStmt(S);
}

void OMPClauseProfiler::VisitOMPOrderedClause(const OMPOrderedClause *C) {
  if (auto *Num = C->getNumForLoops())
    Profiler->VisitStmt(Num);
}

void OMPClauseProfiler::VisitOMPNowaitClause(const OMPNowaitClause *) {}

void OMPClauseProfiler::VisitOMPUntiedClause(const OMPUntiedClause *) {}

void OMPClauseProfiler::VisitOMPMergeableClause(const OMPMergeableClause *) {}

void OMPClauseProfiler::VisitOMPReadClause(const OMPReadClause *) {}

void OMPClauseProfiler::VisitOMPWriteClause(const OMPWriteClause *) {}

void OMPClauseProfiler::VisitOMPUpdateClause(const OMPUpdateClause *) {}

void OMPClauseProfiler::VisitOMPCaptureClause(const OMPCaptureClause *) {}

void OMPClauseProfiler::VisitOMPSeqCstClause(const OMPSeqCstClause *) {}

void OMPClauseProfiler::VisitOMPThreadsClause(const OMPThreadsClause *) {}

void OMPClauseProfiler::VisitOMPSIMDClause(const OMPSIMDClause *) {}

void OMPClauseProfiler::VisitOMPNogroupClause(const OMPNogroupClause *) {}

template<typename T>
void OMPClauseProfiler::VisitOMPClauseList(T *Node) {
  for (auto *E : Node->varlists()) {
    if (E)
      Profiler->VisitStmt(E);
  }
}

void OMPClauseProfiler::VisitOMPPrivateClause(const OMPPrivateClause *C) {
  VisitOMPClauseList(C);
  for (auto *E : C->private_copies()) {
    if (E)
      Profiler->VisitStmt(E);
  }
}
void
OMPClauseProfiler::VisitOMPFirstprivateClause(const OMPFirstprivateClause *C) {
  VisitOMPClauseList(C);
  VistOMPClauseWithPreInit(C);
  for (auto *E : C->private_copies()) {
    if (E)
      Profiler->VisitStmt(E);
  }
  for (auto *E : C->inits()) {
    if (E)
      Profiler->VisitStmt(E);
  }
}
void
OMPClauseProfiler::VisitOMPLastprivateClause(const OMPLastprivateClause *C) {
  VisitOMPClauseList(C);
  VistOMPClauseWithPostUpdate(C);
  for (auto *E : C->source_exprs()) {
    if (E)
      Profiler->VisitStmt(E);
  }
  for (auto *E : C->destination_exprs()) {
    if (E)
      Profiler->VisitStmt(E);
  }
  for (auto *E : C->assignment_ops()) {
    if (E)
      Profiler->VisitStmt(E);
  }
}
void OMPClauseProfiler::VisitOMPSharedClause(const OMPSharedClause *C) {
  VisitOMPClauseList(C);
}
void OMPClauseProfiler::VisitOMPReductionClause(
                                         const OMPReductionClause *C) {
  Profiler->VisitNestedNameSpecifier(
      C->getQualifierLoc().getNestedNameSpecifier());
  Profiler->VisitName(C->getNameInfo().getName());
  VisitOMPClauseList(C);
  VistOMPClauseWithPostUpdate(C);
  for (auto *E : C->privates()) {
    if (E)
      Profiler->VisitStmt(E);
  }
  for (auto *E : C->lhs_exprs()) {
    if (E)
      Profiler->VisitStmt(E);
  }
  for (auto *E : C->rhs_exprs()) {
    if (E)
      Profiler->VisitStmt(E);
  }
  for (auto *E : C->reduction_ops()) {
    if (E)
      Profiler->VisitStmt(E);
  }
}
void OMPClauseProfiler::VisitOMPTaskReductionClause(
    const OMPTaskReductionClause *C) {
  Profiler->VisitNestedNameSpecifier(
      C->getQualifierLoc().getNestedNameSpecifier());
  Profiler->VisitName(C->getNameInfo().getName());
  VisitOMPClauseList(C);
  VistOMPClauseWithPostUpdate(C);
  for (auto *E : C->privates()) {
    if (E)
      Profiler->VisitStmt(E);
  }
  for (auto *E : C->lhs_exprs()) {
    if (E)
      Profiler->VisitStmt(E);
  }
  for (auto *E : C->rhs_exprs()) {
    if (E)
      Profiler->VisitStmt(E);
  }
  for (auto *E : C->reduction_ops()) {
    if (E)
      Profiler->VisitStmt(E);
  }
}
void OMPClauseProfiler::VisitOMPInReductionClause(
    const OMPInReductionClause *C) {
  Profiler->VisitNestedNameSpecifier(
      C->getQualifierLoc().getNestedNameSpecifier());
  Profiler->VisitName(C->getNameInfo().getName());
  VisitOMPClauseList(C);
  VistOMPClauseWithPostUpdate(C);
  for (auto *E : C->privates()) {
    if (E)
      Profiler->VisitStmt(E);
  }
  for (auto *E : C->lhs_exprs()) {
    if (E)
      Profiler->VisitStmt(E);
  }
  for (auto *E : C->rhs_exprs()) {
    if (E)
      Profiler->VisitStmt(E);
  }
  for (auto *E : C->reduction_ops()) {
    if (E)
      Profiler->VisitStmt(E);
  }
  for (auto *E : C->taskgroup_descriptors()) {
    if (E)
      Profiler->VisitStmt(E);
  }
}
void OMPClauseProfiler::VisitOMPLinearClause(const OMPLinearClause *C) {
  VisitOMPClauseList(C);
  VistOMPClauseWithPostUpdate(C);
  for (auto *E : C->privates()) {
    if (E)
      Profiler->VisitStmt(E);
  }
  for (auto *E : C->inits()) {
    if (E)
      Profiler->VisitStmt(E);
  }
  for (auto *E : C->updates()) {
    if (E)
      Profiler->VisitStmt(E);
  }
  for (auto *E : C->finals()) {
    if (E)
      Profiler->VisitStmt(E);
  }
  if (C->getStep())
    Profiler->VisitStmt(C->getStep());
  if (C->getCalcStep())
    Profiler->VisitStmt(C->getCalcStep());
}
void OMPClauseProfiler::VisitOMPAlignedClause(const OMPAlignedClause *C) {
  VisitOMPClauseList(C);
  if (C->getAlignment())
    Profiler->VisitStmt(C->getAlignment());
}
void OMPClauseProfiler::VisitOMPCopyinClause(const OMPCopyinClause *C) {
  VisitOMPClauseList(C);
  for (auto *E : C->source_exprs()) {
    if (E)
      Profiler->VisitStmt(E);
  }
  for (auto *E : C->destination_exprs()) {
    if (E)
      Profiler->VisitStmt(E);
  }
  for (auto *E : C->assignment_ops()) {
    if (E)
      Profiler->VisitStmt(E);
  }
}
void
OMPClauseProfiler::VisitOMPCopyprivateClause(const OMPCopyprivateClause *C) {
  VisitOMPClauseList(C);
  for (auto *E : C->source_exprs()) {
    if (E)
      Profiler->VisitStmt(E);
  }
  for (auto *E : C->destination_exprs()) {
    if (E)
      Profiler->VisitStmt(E);
  }
  for (auto *E : C->assignment_ops()) {
    if (E)
      Profiler->VisitStmt(E);
  }
}
void OMPClauseProfiler::VisitOMPFlushClause(const OMPFlushClause *C) {
  VisitOMPClauseList(C);
}
void OMPClauseProfiler::VisitOMPDependClause(const OMPDependClause *C) {
  VisitOMPClauseList(C);
}
void OMPClauseProfiler::VisitOMPDeviceClause(const OMPDeviceClause *C) {
  if (C->getDevice())
    Profiler->VisitStmt(C->getDevice());
}
void OMPClauseProfiler::VisitOMPMapClause(const OMPMapClause *C) {
  VisitOMPClauseList(C);
}
void OMPClauseProfiler::VisitOMPAllocateClause(const OMPAllocateClause *C) {
  if (Expr *Allocator = C->getAllocator())
    Profiler->VisitStmt(Allocator);
  VisitOMPClauseList(C);
}
void OMPClauseProfiler::VisitOMPNumTeamsClause(const OMPNumTeamsClause *C) {
  VistOMPClauseWithPreInit(C);
  if (C->getNumTeams())
    Profiler->VisitStmt(C->getNumTeams());
}
void OMPClauseProfiler::VisitOMPThreadLimitClause(
    const OMPThreadLimitClause *C) {
  VistOMPClauseWithPreInit(C);
  if (C->getThreadLimit())
    Profiler->VisitStmt(C->getThreadLimit());
}
void OMPClauseProfiler::VisitOMPPriorityClause(const OMPPriorityClause *C) {
  VistOMPClauseWithPreInit(C);
  if (C->getPriority())
    Profiler->VisitStmt(C->getPriority());
}
void OMPClauseProfiler::VisitOMPGrainsizeClause(const OMPGrainsizeClause *C) {
  VistOMPClauseWithPreInit(C);
  if (C->getGrainsize())
    Profiler->VisitStmt(C->getGrainsize());
}
void OMPClauseProfiler::VisitOMPNumTasksClause(const OMPNumTasksClause *C) {
  VistOMPClauseWithPreInit(C);
  if (C->getNumTasks())
    Profiler->VisitStmt(C->getNumTasks());
}
void OMPClauseProfiler::VisitOMPHintClause(const OMPHintClause *C) {
  if (C->getHint())
    Profiler->VisitStmt(C->getHint());
}
void OMPClauseProfiler::VisitOMPToClause(const OMPToClause *C) {
  VisitOMPClauseList(C);
}
void OMPClauseProfiler::VisitOMPFromClause(const OMPFromClause *C) {
  VisitOMPClauseList(C);
}
void OMPClauseProfiler::VisitOMPUseDevicePtrClause(
    const OMPUseDevicePtrClause *C) {
  VisitOMPClauseList(C);
}
void OMPClauseProfiler::VisitOMPIsDevicePtrClause(
    const OMPIsDevicePtrClause *C) {
  VisitOMPClauseList(C);
}
}

void
StmtProfiler::VisitOMPExecutableDirective(const OMPExecutableDirective *S) {
  VisitStmt(S);
  OMPClauseProfiler P(this);
  ArrayRef<OMPClause *> Clauses = S->clauses();
  for (ArrayRef<OMPClause *>::iterator I = Clauses.begin(), E = Clauses.end();
       I != E; ++I)
    if (*I)
      P.Visit(*I);
}

void StmtProfiler::VisitOMPLoopDirective(const OMPLoopDirective *S) {
  VisitOMPExecutableDirective(S);
}

void StmtProfiler::VisitOMPParallelDirective(const OMPParallelDirective *S) {
  VisitOMPExecutableDirective(S);
}

void StmtProfiler::VisitOMPSimdDirective(const OMPSimdDirective *S) {
  VisitOMPLoopDirective(S);
}

void StmtProfiler::VisitOMPForDirective(const OMPForDirective *S) {
  VisitOMPLoopDirective(S);
}

void StmtProfiler::VisitOMPForSimdDirective(const OMPForSimdDirective *S) {
  VisitOMPLoopDirective(S);
}

void StmtProfiler::VisitOMPSectionsDirective(const OMPSectionsDirective *S) {
  VisitOMPExecutableDirective(S);
}

void StmtProfiler::VisitOMPSectionDirective(const OMPSectionDirective *S) {
  VisitOMPExecutableDirective(S);
}

void StmtProfiler::VisitOMPSingleDirective(const OMPSingleDirective *S) {
  VisitOMPExecutableDirective(S);
}

void StmtProfiler::VisitOMPMasterDirective(const OMPMasterDirective *S) {
  VisitOMPExecutableDirective(S);
}

void StmtProfiler::VisitOMPCriticalDirective(const OMPCriticalDirective *S) {
  VisitOMPExecutableDirective(S);
  VisitName(S->getDirectiveName().getName());
}

void
StmtProfiler::VisitOMPParallelForDirective(const OMPParallelForDirective *S) {
  VisitOMPLoopDirective(S);
}

void StmtProfiler::VisitOMPParallelForSimdDirective(
    const OMPParallelForSimdDirective *S) {
  VisitOMPLoopDirective(S);
}

void StmtProfiler::VisitOMPParallelSectionsDirective(
    const OMPParallelSectionsDirective *S) {
  VisitOMPExecutableDirective(S);
}

void StmtProfiler::VisitOMPTaskDirective(const OMPTaskDirective *S) {
  VisitOMPExecutableDirective(S);
}

void StmtProfiler::VisitOMPTaskyieldDirective(const OMPTaskyieldDirective *S) {
  VisitOMPExecutableDirective(S);
}

void StmtProfiler::VisitOMPBarrierDirective(const OMPBarrierDirective *S) {
  VisitOMPExecutableDirective(S);
}

void StmtProfiler::VisitOMPTaskwaitDirective(const OMPTaskwaitDirective *S) {
  VisitOMPExecutableDirective(S);
}

void StmtProfiler::VisitOMPTaskgroupDirective(const OMPTaskgroupDirective *S) {
  VisitOMPExecutableDirective(S);
  if (const Expr *E = S->getReductionRef())
    VisitStmt(E);
}

void StmtProfiler::VisitOMPFlushDirective(const OMPFlushDirective *S) {
  VisitOMPExecutableDirective(S);
}

void StmtProfiler::VisitOMPOrderedDirective(const OMPOrderedDirective *S) {
  VisitOMPExecutableDirective(S);
}

void StmtProfiler::VisitOMPAtomicDirective(const OMPAtomicDirective *S) {
  VisitOMPExecutableDirective(S);
}

void StmtProfiler::VisitOMPTargetDirective(const OMPTargetDirective *S) {
  VisitOMPExecutableDirective(S);
}

void StmtProfiler::VisitOMPTargetDataDirective(const OMPTargetDataDirective *S) {
  VisitOMPExecutableDirective(S);
}

void StmtProfiler::VisitOMPTargetEnterDataDirective(
    const OMPTargetEnterDataDirective *S) {
  VisitOMPExecutableDirective(S);
}

void StmtProfiler::VisitOMPTargetExitDataDirective(
    const OMPTargetExitDataDirective *S) {
  VisitOMPExecutableDirective(S);
}

void StmtProfiler::VisitOMPTargetParallelDirective(
    const OMPTargetParallelDirective *S) {
  VisitOMPExecutableDirective(S);
}

void StmtProfiler::VisitOMPTargetParallelForDirective(
    const OMPTargetParallelForDirective *S) {
  VisitOMPExecutableDirective(S);
}

void StmtProfiler::VisitOMPTeamsDirective(const OMPTeamsDirective *S) {
  VisitOMPExecutableDirective(S);
}

void StmtProfiler::VisitOMPCancellationPointDirective(
    const OMPCancellationPointDirective *S) {
  VisitOMPExecutableDirective(S);
}

void StmtProfiler::VisitOMPCancelDirective(const OMPCancelDirective *S) {
  VisitOMPExecutableDirective(S);
}

void StmtProfiler::VisitOMPTaskLoopDirective(const OMPTaskLoopDirective *S) {
  VisitOMPLoopDirective(S);
}

void StmtProfiler::VisitOMPTaskLoopSimdDirective(
    const OMPTaskLoopSimdDirective *S) {
  VisitOMPLoopDirective(S);
}

void StmtProfiler::VisitOMPMasterTaskLoopDirective(
    const OMPMasterTaskLoopDirective *S) {
  VisitOMPLoopDirective(S);
}

void StmtProfiler::VisitOMPMasterTaskLoopSimdDirective(
    const OMPMasterTaskLoopSimdDirective *S) {
  VisitOMPLoopDirective(S);
}

void StmtProfiler::VisitOMPParallelMasterTaskLoopDirective(
    const OMPParallelMasterTaskLoopDirective *S) {
  VisitOMPLoopDirective(S);
}

<<<<<<< HEAD
=======
void StmtProfiler::VisitOMPParallelMasterTaskLoopSimdDirective(
    const OMPParallelMasterTaskLoopSimdDirective *S) {
  VisitOMPLoopDirective(S);
}

>>>>>>> c79f07dd
void StmtProfiler::VisitOMPDistributeDirective(
    const OMPDistributeDirective *S) {
  VisitOMPLoopDirective(S);
}

void OMPClauseProfiler::VisitOMPDistScheduleClause(
    const OMPDistScheduleClause *C) {
  VistOMPClauseWithPreInit(C);
  if (auto *S = C->getChunkSize())
    Profiler->VisitStmt(S);
}

void OMPClauseProfiler::VisitOMPDefaultmapClause(const OMPDefaultmapClause *) {}

void StmtProfiler::VisitOMPTargetUpdateDirective(
    const OMPTargetUpdateDirective *S) {
  VisitOMPExecutableDirective(S);
}

void StmtProfiler::VisitOMPDistributeParallelForDirective(
    const OMPDistributeParallelForDirective *S) {
  VisitOMPLoopDirective(S);
}

void StmtProfiler::VisitOMPDistributeParallelForSimdDirective(
    const OMPDistributeParallelForSimdDirective *S) {
  VisitOMPLoopDirective(S);
}

void StmtProfiler::VisitOMPDistributeSimdDirective(
    const OMPDistributeSimdDirective *S) {
  VisitOMPLoopDirective(S);
}

void StmtProfiler::VisitOMPTargetParallelForSimdDirective(
    const OMPTargetParallelForSimdDirective *S) {
  VisitOMPLoopDirective(S);
}

void StmtProfiler::VisitOMPTargetSimdDirective(
    const OMPTargetSimdDirective *S) {
  VisitOMPLoopDirective(S);
}

void StmtProfiler::VisitOMPTeamsDistributeDirective(
    const OMPTeamsDistributeDirective *S) {
  VisitOMPLoopDirective(S);
}

void StmtProfiler::VisitOMPTeamsDistributeSimdDirective(
    const OMPTeamsDistributeSimdDirective *S) {
  VisitOMPLoopDirective(S);
}

void StmtProfiler::VisitOMPTeamsDistributeParallelForSimdDirective(
    const OMPTeamsDistributeParallelForSimdDirective *S) {
  VisitOMPLoopDirective(S);
}

void StmtProfiler::VisitOMPTeamsDistributeParallelForDirective(
    const OMPTeamsDistributeParallelForDirective *S) {
  VisitOMPLoopDirective(S);
}

void StmtProfiler::VisitOMPTargetTeamsDirective(
    const OMPTargetTeamsDirective *S) {
  VisitOMPExecutableDirective(S);
}

void StmtProfiler::VisitOMPTargetTeamsDistributeDirective(
    const OMPTargetTeamsDistributeDirective *S) {
  VisitOMPLoopDirective(S);
}

void StmtProfiler::VisitOMPTargetTeamsDistributeParallelForDirective(
    const OMPTargetTeamsDistributeParallelForDirective *S) {
  VisitOMPLoopDirective(S);
}

void StmtProfiler::VisitOMPTargetTeamsDistributeParallelForSimdDirective(
    const OMPTargetTeamsDistributeParallelForSimdDirective *S) {
  VisitOMPLoopDirective(S);
}

void StmtProfiler::VisitOMPTargetTeamsDistributeSimdDirective(
    const OMPTargetTeamsDistributeSimdDirective *S) {
  VisitOMPLoopDirective(S);
}

void StmtProfiler::VisitExpr(const Expr *S) {
  VisitStmt(S);
}

void StmtProfiler::VisitConstantExpr(const ConstantExpr *S) {
  VisitExpr(S);
}

void StmtProfiler::VisitDeclRefExpr(const DeclRefExpr *S) {
  VisitExpr(S);
  if (!Canonical)
    VisitNestedNameSpecifier(S->getQualifier());
  VisitDecl(S->getDecl());
  if (!Canonical) {
    ID.AddBoolean(S->hasExplicitTemplateArgs());
    if (S->hasExplicitTemplateArgs())
      VisitTemplateArguments(S->getTemplateArgs(), S->getNumTemplateArgs());
  }
}

void StmtProfiler::VisitPredefinedExpr(const PredefinedExpr *S) {
  VisitExpr(S);
  ID.AddInteger(S->getIdentKind());
}

void StmtProfiler::VisitIntegerLiteral(const IntegerLiteral *S) {
  VisitExpr(S);
  S->getValue().Profile(ID);
  ID.AddInteger(S->getType()->castAs<BuiltinType>()->getKind());
}

void StmtProfiler::VisitFixedPointLiteral(const FixedPointLiteral *S) {
  VisitExpr(S);
  S->getValue().Profile(ID);
  ID.AddInteger(S->getType()->castAs<BuiltinType>()->getKind());
}

void StmtProfiler::VisitCharacterLiteral(const CharacterLiteral *S) {
  VisitExpr(S);
  ID.AddInteger(S->getKind());
  ID.AddInteger(S->getValue());
}

void StmtProfiler::VisitFloatingLiteral(const FloatingLiteral *S) {
  VisitExpr(S);
  S->getValue().Profile(ID);
  ID.AddBoolean(S->isExact());
  ID.AddInteger(S->getType()->castAs<BuiltinType>()->getKind());
}

void StmtProfiler::VisitImaginaryLiteral(const ImaginaryLiteral *S) {
  VisitExpr(S);
}

void StmtProfiler::VisitStringLiteral(const StringLiteral *S) {
  VisitExpr(S);
  ID.AddString(S->getBytes());
  ID.AddInteger(S->getKind());
}

void StmtProfiler::VisitParenExpr(const ParenExpr *S) {
  VisitExpr(S);
}

void StmtProfiler::VisitParenListExpr(const ParenListExpr *S) {
  VisitExpr(S);
}

void StmtProfiler::VisitUnaryOperator(const UnaryOperator *S) {
  VisitExpr(S);
  ID.AddInteger(S->getOpcode());
}

void StmtProfiler::VisitOffsetOfExpr(const OffsetOfExpr *S) {
  VisitType(S->getTypeSourceInfo()->getType());
  unsigned n = S->getNumComponents();
  for (unsigned i = 0; i < n; ++i) {
    const OffsetOfNode &ON = S->getComponent(i);
    ID.AddInteger(ON.getKind());
    switch (ON.getKind()) {
    case OffsetOfNode::Array:
      // Expressions handled below.
      break;

    case OffsetOfNode::Field:
      VisitDecl(ON.getField());
      break;

    case OffsetOfNode::Identifier:
      VisitIdentifierInfo(ON.getFieldName());
      break;

    case OffsetOfNode::Base:
      // These nodes are implicit, and therefore don't need profiling.
      break;
    }
  }

  VisitExpr(S);
}

void
StmtProfiler::VisitUnaryExprOrTypeTraitExpr(const UnaryExprOrTypeTraitExpr *S) {
  VisitExpr(S);
  ID.AddInteger(S->getKind());
  if (S->isArgumentType())
    VisitType(S->getArgumentType());
}

void StmtProfiler::VisitArraySubscriptExpr(const ArraySubscriptExpr *S) {
  VisitExpr(S);
}

void StmtProfiler::VisitOMPArraySectionExpr(const OMPArraySectionExpr *S) {
  VisitExpr(S);
}

void StmtProfiler::VisitCallExpr(const CallExpr *S) {
  VisitExpr(S);
}

void StmtProfiler::VisitMemberExpr(const MemberExpr *S) {
  VisitExpr(S);
  VisitDecl(S->getMemberDecl());
  if (!Canonical)
    VisitNestedNameSpecifier(S->getQualifier());
  ID.AddBoolean(S->isArrow());
}

void StmtProfiler::VisitCompoundLiteralExpr(const CompoundLiteralExpr *S) {
  VisitExpr(S);
  ID.AddBoolean(S->isFileScope());
}

void StmtProfiler::VisitCastExpr(const CastExpr *S) {
  VisitExpr(S);
}

void StmtProfiler::VisitImplicitCastExpr(const ImplicitCastExpr *S) {
  VisitCastExpr(S);
  ID.AddInteger(S->getValueKind());
}

void StmtProfiler::VisitExplicitCastExpr(const ExplicitCastExpr *S) {
  VisitCastExpr(S);
  VisitType(S->getTypeAsWritten());
}

void StmtProfiler::VisitCStyleCastExpr(const CStyleCastExpr *S) {
  VisitExplicitCastExpr(S);
}

void StmtProfiler::VisitBinaryOperator(const BinaryOperator *S) {
  VisitExpr(S);
  ID.AddInteger(S->getOpcode());
}

void
StmtProfiler::VisitCompoundAssignOperator(const CompoundAssignOperator *S) {
  VisitBinaryOperator(S);
}

void StmtProfiler::VisitConditionalOperator(const ConditionalOperator *S) {
  VisitExpr(S);
}

void StmtProfiler::VisitBinaryConditionalOperator(
    const BinaryConditionalOperator *S) {
  VisitExpr(S);
}

void StmtProfiler::VisitAddrLabelExpr(const AddrLabelExpr *S) {
  VisitExpr(S);
  VisitDecl(S->getLabel());
}

void StmtProfiler::VisitStmtExpr(const StmtExpr *S) {
  VisitExpr(S);
}

void StmtProfiler::VisitShuffleVectorExpr(const ShuffleVectorExpr *S) {
  VisitExpr(S);
}

void StmtProfiler::VisitConvertVectorExpr(const ConvertVectorExpr *S) {
  VisitExpr(S);
}

void StmtProfiler::VisitChooseExpr(const ChooseExpr *S) {
  VisitExpr(S);
}

void StmtProfiler::VisitGNUNullExpr(const GNUNullExpr *S) {
  VisitExpr(S);
}

void StmtProfiler::VisitVAArgExpr(const VAArgExpr *S) {
  VisitExpr(S);
}

void StmtProfiler::VisitInitListExpr(const InitListExpr *S) {
  if (S->getSyntacticForm()) {
    VisitInitListExpr(S->getSyntacticForm());
    return;
  }

  VisitExpr(S);
}

void StmtProfiler::VisitDesignatedInitExpr(const DesignatedInitExpr *S) {
  VisitExpr(S);
  ID.AddBoolean(S->usesGNUSyntax());
  for (const DesignatedInitExpr::Designator &D : S->designators()) {
    if (D.isFieldDesignator()) {
      ID.AddInteger(0);
      VisitName(D.getFieldName());
      continue;
    }

    if (D.isArrayDesignator()) {
      ID.AddInteger(1);
    } else {
      assert(D.isArrayRangeDesignator());
      ID.AddInteger(2);
    }
    ID.AddInteger(D.getFirstExprIndex());
  }
}

// Seems that if VisitInitListExpr() only works on the syntactic form of an
// InitListExpr, then a DesignatedInitUpdateExpr is not encountered.
void StmtProfiler::VisitDesignatedInitUpdateExpr(
    const DesignatedInitUpdateExpr *S) {
  llvm_unreachable("Unexpected DesignatedInitUpdateExpr in syntactic form of "
                   "initializer");
}

void StmtProfiler::VisitArrayInitLoopExpr(const ArrayInitLoopExpr *S) {
  VisitExpr(S);
}

void StmtProfiler::VisitArrayInitIndexExpr(const ArrayInitIndexExpr *S) {
  VisitExpr(S);
}

void StmtProfiler::VisitNoInitExpr(const NoInitExpr *S) {
  llvm_unreachable("Unexpected NoInitExpr in syntactic form of initializer");
}

void StmtProfiler::VisitImplicitValueInitExpr(const ImplicitValueInitExpr *S) {
  VisitExpr(S);
}

void StmtProfiler::VisitExtVectorElementExpr(const ExtVectorElementExpr *S) {
  VisitExpr(S);
  VisitName(&S->getAccessor());
}

void StmtProfiler::VisitBlockExpr(const BlockExpr *S) {
  VisitExpr(S);
  VisitDecl(S->getBlockDecl());
}

void StmtProfiler::VisitGenericSelectionExpr(const GenericSelectionExpr *S) {
  VisitExpr(S);
  for (const GenericSelectionExpr::ConstAssociation &Assoc :
       S->associations()) {
    QualType T = Assoc.getType();
    if (T.isNull())
      ID.AddPointer(nullptr);
    else
      VisitType(T);
    VisitExpr(Assoc.getAssociationExpr());
  }
}

void StmtProfiler::VisitPseudoObjectExpr(const PseudoObjectExpr *S) {
  VisitExpr(S);
  for (PseudoObjectExpr::const_semantics_iterator
         i = S->semantics_begin(), e = S->semantics_end(); i != e; ++i)
    // Normally, we would not profile the source expressions of OVEs.
    if (const OpaqueValueExpr *OVE = dyn_cast<OpaqueValueExpr>(*i))
      Visit(OVE->getSourceExpr());
}

void StmtProfiler::VisitAtomicExpr(const AtomicExpr *S) {
  VisitExpr(S);
  ID.AddInteger(S->getOp());
}

void StmtProfiler::VisitConceptSpecializationExpr(
                                           const ConceptSpecializationExpr *S) {
  VisitExpr(S);
  VisitDecl(S->getFoundDecl());
  VisitTemplateArguments(S->getTemplateArgsAsWritten()->getTemplateArgs(),
                         S->getTemplateArgsAsWritten()->NumTemplateArgs);
}

static Stmt::StmtClass DecodeOperatorCall(const CXXOperatorCallExpr *S,
                                          UnaryOperatorKind &UnaryOp,
                                          BinaryOperatorKind &BinaryOp) {
  switch (S->getOperator()) {
  case OO_None:
  case OO_New:
  case OO_Delete:
  case OO_Array_New:
  case OO_Array_Delete:
  case OO_Arrow:
  case OO_Call:
  case OO_Conditional:
  case NUM_OVERLOADED_OPERATORS:
    llvm_unreachable("Invalid operator call kind");

  case OO_Plus:
    if (S->getNumArgs() == 1) {
      UnaryOp = UO_Plus;
      return Stmt::UnaryOperatorClass;
    }

    BinaryOp = BO_Add;
    return Stmt::BinaryOperatorClass;

  case OO_Minus:
    if (S->getNumArgs() == 1) {
      UnaryOp = UO_Minus;
      return Stmt::UnaryOperatorClass;
    }

    BinaryOp = BO_Sub;
    return Stmt::BinaryOperatorClass;

  case OO_Star:
    if (S->getNumArgs() == 1) {
      UnaryOp = UO_Deref;
      return Stmt::UnaryOperatorClass;
    }

    BinaryOp = BO_Mul;
    return Stmt::BinaryOperatorClass;

  case OO_Slash:
    BinaryOp = BO_Div;
    return Stmt::BinaryOperatorClass;

  case OO_Percent:
    BinaryOp = BO_Rem;
    return Stmt::BinaryOperatorClass;

  case OO_Caret:
    BinaryOp = BO_Xor;
    return Stmt::BinaryOperatorClass;

  case OO_Amp:
    if (S->getNumArgs() == 1) {
      UnaryOp = UO_AddrOf;
      return Stmt::UnaryOperatorClass;
    }

    BinaryOp = BO_And;
    return Stmt::BinaryOperatorClass;

  case OO_Pipe:
    BinaryOp = BO_Or;
    return Stmt::BinaryOperatorClass;

  case OO_Tilde:
    UnaryOp = UO_Not;
    return Stmt::UnaryOperatorClass;

  case OO_Exclaim:
    UnaryOp = UO_LNot;
    return Stmt::UnaryOperatorClass;

  case OO_Equal:
    BinaryOp = BO_Assign;
    return Stmt::BinaryOperatorClass;

  case OO_Less:
    BinaryOp = BO_LT;
    return Stmt::BinaryOperatorClass;

  case OO_Greater:
    BinaryOp = BO_GT;
    return Stmt::BinaryOperatorClass;

  case OO_PlusEqual:
    BinaryOp = BO_AddAssign;
    return Stmt::CompoundAssignOperatorClass;

  case OO_MinusEqual:
    BinaryOp = BO_SubAssign;
    return Stmt::CompoundAssignOperatorClass;

  case OO_StarEqual:
    BinaryOp = BO_MulAssign;
    return Stmt::CompoundAssignOperatorClass;

  case OO_SlashEqual:
    BinaryOp = BO_DivAssign;
    return Stmt::CompoundAssignOperatorClass;

  case OO_PercentEqual:
    BinaryOp = BO_RemAssign;
    return Stmt::CompoundAssignOperatorClass;

  case OO_CaretEqual:
    BinaryOp = BO_XorAssign;
    return Stmt::CompoundAssignOperatorClass;

  case OO_AmpEqual:
    BinaryOp = BO_AndAssign;
    return Stmt::CompoundAssignOperatorClass;

  case OO_PipeEqual:
    BinaryOp = BO_OrAssign;
    return Stmt::CompoundAssignOperatorClass;

  case OO_LessLess:
    BinaryOp = BO_Shl;
    return Stmt::BinaryOperatorClass;

  case OO_GreaterGreater:
    BinaryOp = BO_Shr;
    return Stmt::BinaryOperatorClass;

  case OO_LessLessEqual:
    BinaryOp = BO_ShlAssign;
    return Stmt::CompoundAssignOperatorClass;

  case OO_GreaterGreaterEqual:
    BinaryOp = BO_ShrAssign;
    return Stmt::CompoundAssignOperatorClass;

  case OO_EqualEqual:
    BinaryOp = BO_EQ;
    return Stmt::BinaryOperatorClass;

  case OO_ExclaimEqual:
    BinaryOp = BO_NE;
    return Stmt::BinaryOperatorClass;

  case OO_LessEqual:
    BinaryOp = BO_LE;
    return Stmt::BinaryOperatorClass;

  case OO_GreaterEqual:
    BinaryOp = BO_GE;
    return Stmt::BinaryOperatorClass;

  case OO_Spaceship:
    // FIXME: Update this once we support <=> expressions.
    llvm_unreachable("<=> expressions not supported yet");

  case OO_AmpAmp:
    BinaryOp = BO_LAnd;
    return Stmt::BinaryOperatorClass;

  case OO_PipePipe:
    BinaryOp = BO_LOr;
    return Stmt::BinaryOperatorClass;

  case OO_PlusPlus:
    UnaryOp = S->getNumArgs() == 1? UO_PreInc
                                  : UO_PostInc;
    return Stmt::UnaryOperatorClass;

  case OO_MinusMinus:
    UnaryOp = S->getNumArgs() == 1? UO_PreDec
                                  : UO_PostDec;
    return Stmt::UnaryOperatorClass;

  case OO_Comma:
    BinaryOp = BO_Comma;
    return Stmt::BinaryOperatorClass;

  case OO_ArrowStar:
    BinaryOp = BO_PtrMemI;
    return Stmt::BinaryOperatorClass;

  case OO_Subscript:
    return Stmt::ArraySubscriptExprClass;

  case OO_Coawait:
    UnaryOp = UO_Coawait;
    return Stmt::UnaryOperatorClass;
  }

  llvm_unreachable("Invalid overloaded operator expression");
}

#if defined(_MSC_VER) && !defined(__clang__)
#if _MSC_VER == 1911
// Work around https://developercommunity.visualstudio.com/content/problem/84002/clang-cl-when-built-with-vc-2017-crashes-cause-vc.html
// MSVC 2017 update 3 miscompiles this function, and a clang built with it
// will crash in stage 2 of a bootstrap build.
#pragma optimize("", off)
#endif
#endif

void StmtProfiler::VisitCXXOperatorCallExpr(const CXXOperatorCallExpr *S) {
  if (S->isTypeDependent()) {
    // Type-dependent operator calls are profiled like their underlying
    // syntactic operator.
    //
    // An operator call to operator-> is always implicit, so just skip it. The
    // enclosing MemberExpr will profile the actual member access.
    if (S->getOperator() == OO_Arrow)
      return Visit(S->getArg(0));

    UnaryOperatorKind UnaryOp = UO_Extension;
    BinaryOperatorKind BinaryOp = BO_Comma;
    Stmt::StmtClass SC = DecodeOperatorCall(S, UnaryOp, BinaryOp);

    ID.AddInteger(SC);
    for (unsigned I = 0, N = S->getNumArgs(); I != N; ++I)
      Visit(S->getArg(I));
    if (SC == Stmt::UnaryOperatorClass)
      ID.AddInteger(UnaryOp);
    else if (SC == Stmt::BinaryOperatorClass ||
             SC == Stmt::CompoundAssignOperatorClass)
      ID.AddInteger(BinaryOp);
    else
      assert(SC == Stmt::ArraySubscriptExprClass);

    return;
  }

  VisitCallExpr(S);
  ID.AddInteger(S->getOperator());
}

void StmtProfiler::VisitCXXRewrittenBinaryOperator(
    const CXXRewrittenBinaryOperator *S) {
  // If a rewritten operator were ever to be type-dependent, we should profile
  // it following its syntactic operator.
  assert(!S->isTypeDependent() &&
         "resolved rewritten operator should never be type-dependent");
  ID.AddBoolean(S->isReversed());
  VisitExpr(S->getSemanticForm());
}

#if defined(_MSC_VER) && !defined(__clang__)
#if _MSC_VER == 1911
#pragma optimize("", on)
#endif
#endif

void StmtProfiler::VisitCXXMemberCallExpr(const CXXMemberCallExpr *S) {
  VisitCallExpr(S);
}

void StmtProfiler::VisitCUDAKernelCallExpr(const CUDAKernelCallExpr *S) {
  VisitCallExpr(S);
}

void StmtProfiler::VisitAsTypeExpr(const AsTypeExpr *S) {
  VisitExpr(S);
}

void StmtProfiler::VisitCXXNamedCastExpr(const CXXNamedCastExpr *S) {
  VisitExplicitCastExpr(S);
}

void StmtProfiler::VisitCXXStaticCastExpr(const CXXStaticCastExpr *S) {
  VisitCXXNamedCastExpr(S);
}

void StmtProfiler::VisitCXXDynamicCastExpr(const CXXDynamicCastExpr *S) {
  VisitCXXNamedCastExpr(S);
}

void
StmtProfiler::VisitCXXReinterpretCastExpr(const CXXReinterpretCastExpr *S) {
  VisitCXXNamedCastExpr(S);
}

void StmtProfiler::VisitCXXConstCastExpr(const CXXConstCastExpr *S) {
  VisitCXXNamedCastExpr(S);
}

void StmtProfiler::VisitBuiltinBitCastExpr(const BuiltinBitCastExpr *S) {
  VisitExpr(S);
  VisitType(S->getTypeInfoAsWritten()->getType());
}

void StmtProfiler::VisitUserDefinedLiteral(const UserDefinedLiteral *S) {
  VisitCallExpr(S);
}

void StmtProfiler::VisitCXXBoolLiteralExpr(const CXXBoolLiteralExpr *S) {
  VisitExpr(S);
  ID.AddBoolean(S->getValue());
}

void StmtProfiler::VisitCXXNullPtrLiteralExpr(const CXXNullPtrLiteralExpr *S) {
  VisitExpr(S);
}

void StmtProfiler::VisitCXXStdInitializerListExpr(
    const CXXStdInitializerListExpr *S) {
  VisitExpr(S);
}

void StmtProfiler::VisitCXXTypeidExpr(const CXXTypeidExpr *S) {
  VisitExpr(S);
  if (S->isTypeOperand())
    VisitType(S->getTypeOperandSourceInfo()->getType());
}

void StmtProfiler::VisitCXXUuidofExpr(const CXXUuidofExpr *S) {
  VisitExpr(S);
  if (S->isTypeOperand())
    VisitType(S->getTypeOperandSourceInfo()->getType());
}

void StmtProfiler::VisitMSPropertyRefExpr(const MSPropertyRefExpr *S) {
  VisitExpr(S);
  VisitDecl(S->getPropertyDecl());
}

void StmtProfiler::VisitMSPropertySubscriptExpr(
    const MSPropertySubscriptExpr *S) {
  VisitExpr(S);
}

void StmtProfiler::VisitCXXThisExpr(const CXXThisExpr *S) {
  VisitExpr(S);
  ID.AddBoolean(S->isImplicit());
}

void StmtProfiler::VisitCXXThrowExpr(const CXXThrowExpr *S) {
  VisitExpr(S);
}

void StmtProfiler::VisitCXXDefaultArgExpr(const CXXDefaultArgExpr *S) {
  VisitExpr(S);
  VisitDecl(S->getParam());
}

void StmtProfiler::VisitCXXDefaultInitExpr(const CXXDefaultInitExpr *S) {
  VisitExpr(S);
  VisitDecl(S->getField());
}

void StmtProfiler::VisitCXXBindTemporaryExpr(const CXXBindTemporaryExpr *S) {
  VisitExpr(S);
  VisitDecl(
         const_cast<CXXDestructorDecl *>(S->getTemporary()->getDestructor()));
}

void StmtProfiler::VisitCXXConstructExpr(const CXXConstructExpr *S) {
  VisitExpr(S);
  VisitDecl(S->getConstructor());
  ID.AddBoolean(S->isElidable());
}

void StmtProfiler::VisitCXXInheritedCtorInitExpr(
    const CXXInheritedCtorInitExpr *S) {
  VisitExpr(S);
  VisitDecl(S->getConstructor());
}

void StmtProfiler::VisitCXXFunctionalCastExpr(const CXXFunctionalCastExpr *S) {
  VisitExplicitCastExpr(S);
}

void
StmtProfiler::VisitCXXTemporaryObjectExpr(const CXXTemporaryObjectExpr *S) {
  VisitCXXConstructExpr(S);
}

void
StmtProfiler::VisitLambdaExpr(const LambdaExpr *S) {
  VisitExpr(S);
  for (LambdaExpr::capture_iterator C = S->explicit_capture_begin(),
                                 CEnd = S->explicit_capture_end();
       C != CEnd; ++C) {
    if (C->capturesVLAType())
      continue;

    ID.AddInteger(C->getCaptureKind());
    switch (C->getCaptureKind()) {
    case LCK_StarThis:
    case LCK_This:
      break;
    case LCK_ByRef:
    case LCK_ByCopy:
      VisitDecl(C->getCapturedVar());
      ID.AddBoolean(C->isPackExpansion());
      break;
    case LCK_VLAType:
      llvm_unreachable("VLA type in explicit captures.");
    }
  }
  // Note: If we actually needed to be able to match lambda
  // expressions, we would have to consider parameters and return type
  // here, among other things.
  VisitStmt(S->getBody());
}

void
StmtProfiler::VisitCXXScalarValueInitExpr(const CXXScalarValueInitExpr *S) {
  VisitExpr(S);
}

void StmtProfiler::VisitCXXDeleteExpr(const CXXDeleteExpr *S) {
  VisitExpr(S);
  ID.AddBoolean(S->isGlobalDelete());
  ID.AddBoolean(S->isArrayForm());
  VisitDecl(S->getOperatorDelete());
}

void StmtProfiler::VisitCXXNewExpr(const CXXNewExpr *S) {
  VisitExpr(S);
  VisitType(S->getAllocatedType());
  VisitDecl(S->getOperatorNew());
  VisitDecl(S->getOperatorDelete());
  ID.AddBoolean(S->isArray());
  ID.AddInteger(S->getNumPlacementArgs());
  ID.AddBoolean(S->isGlobalNew());
  ID.AddBoolean(S->isParenTypeId());
  ID.AddInteger(S->getInitializationStyle());
}

void
StmtProfiler::VisitCXXPseudoDestructorExpr(const CXXPseudoDestructorExpr *S) {
  VisitExpr(S);
  ID.AddBoolean(S->isArrow());
  VisitNestedNameSpecifier(S->getQualifier());
  ID.AddBoolean(S->getScopeTypeInfo() != nullptr);
  if (S->getScopeTypeInfo())
    VisitType(S->getScopeTypeInfo()->getType());
  ID.AddBoolean(S->getDestroyedTypeInfo() != nullptr);
  if (S->getDestroyedTypeInfo())
    VisitType(S->getDestroyedType());
  else
    VisitIdentifierInfo(S->getDestroyedTypeIdentifier());
}

void StmtProfiler::VisitOverloadExpr(const OverloadExpr *S) {
  VisitExpr(S);
  VisitNestedNameSpecifier(S->getQualifier());
  VisitName(S->getName(), /*TreatAsDecl*/ true);
  ID.AddBoolean(S->hasExplicitTemplateArgs());
  if (S->hasExplicitTemplateArgs())
    VisitTemplateArguments(S->getTemplateArgs(), S->getNumTemplateArgs());
}

void
StmtProfiler::VisitUnresolvedLookupExpr(const UnresolvedLookupExpr *S) {
  VisitOverloadExpr(S);
}

void StmtProfiler::VisitTypeTraitExpr(const TypeTraitExpr *S) {
  VisitExpr(S);
  ID.AddInteger(S->getTrait());
  ID.AddInteger(S->getNumArgs());
  for (unsigned I = 0, N = S->getNumArgs(); I != N; ++I)
    VisitType(S->getArg(I)->getType());
}

void StmtProfiler::VisitArrayTypeTraitExpr(const ArrayTypeTraitExpr *S) {
  VisitExpr(S);
  ID.AddInteger(S->getTrait());
  VisitType(S->getQueriedType());
}

void StmtProfiler::VisitExpressionTraitExpr(const ExpressionTraitExpr *S) {
  VisitExpr(S);
  ID.AddInteger(S->getTrait());
  VisitExpr(S->getQueriedExpression());
}

void StmtProfiler::VisitDependentScopeDeclRefExpr(
    const DependentScopeDeclRefExpr *S) {
  VisitExpr(S);
  VisitName(S->getDeclName());
  VisitNestedNameSpecifier(S->getQualifier());
  ID.AddBoolean(S->hasExplicitTemplateArgs());
  if (S->hasExplicitTemplateArgs())
    VisitTemplateArguments(S->getTemplateArgs(), S->getNumTemplateArgs());
}

void StmtProfiler::VisitExprWithCleanups(const ExprWithCleanups *S) {
  VisitExpr(S);
}

void StmtProfiler::VisitCXXUnresolvedConstructExpr(
    const CXXUnresolvedConstructExpr *S) {
  VisitExpr(S);
  VisitType(S->getTypeAsWritten());
  ID.AddInteger(S->isListInitialization());
}

void StmtProfiler::VisitCXXDependentScopeMemberExpr(
    const CXXDependentScopeMemberExpr *S) {
  ID.AddBoolean(S->isImplicitAccess());
  if (!S->isImplicitAccess()) {
    VisitExpr(S);
    ID.AddBoolean(S->isArrow());
  }
  VisitNestedNameSpecifier(S->getQualifier());
  VisitName(S->getMember());
  ID.AddBoolean(S->hasExplicitTemplateArgs());
  if (S->hasExplicitTemplateArgs())
    VisitTemplateArguments(S->getTemplateArgs(), S->getNumTemplateArgs());
}

void StmtProfiler::VisitUnresolvedMemberExpr(const UnresolvedMemberExpr *S) {
  ID.AddBoolean(S->isImplicitAccess());
  if (!S->isImplicitAccess()) {
    VisitExpr(S);
    ID.AddBoolean(S->isArrow());
  }
  VisitNestedNameSpecifier(S->getQualifier());
  VisitName(S->getMemberName());
  ID.AddBoolean(S->hasExplicitTemplateArgs());
  if (S->hasExplicitTemplateArgs())
    VisitTemplateArguments(S->getTemplateArgs(), S->getNumTemplateArgs());
}

void StmtProfiler::VisitCXXNoexceptExpr(const CXXNoexceptExpr *S) {
  VisitExpr(S);
}

void StmtProfiler::VisitPackExpansionExpr(const PackExpansionExpr *S) {
  VisitExpr(S);
}

void StmtProfiler::VisitSizeOfPackExpr(const SizeOfPackExpr *S) {
  VisitExpr(S);
  VisitDecl(S->getPack());
  if (S->isPartiallySubstituted()) {
    auto Args = S->getPartialArguments();
    ID.AddInteger(Args.size());
    for (const auto &TA : Args)
      VisitTemplateArgument(TA);
  } else {
    ID.AddInteger(0);
  }
}

void StmtProfiler::VisitSubstNonTypeTemplateParmPackExpr(
    const SubstNonTypeTemplateParmPackExpr *S) {
  VisitExpr(S);
  VisitDecl(S->getParameterPack());
  VisitTemplateArgument(S->getArgumentPack());
}

void StmtProfiler::VisitSubstNonTypeTemplateParmExpr(
    const SubstNonTypeTemplateParmExpr *E) {
  // Profile exactly as the replacement expression.
  Visit(E->getReplacement());
}

void StmtProfiler::VisitFunctionParmPackExpr(const FunctionParmPackExpr *S) {
  VisitExpr(S);
  VisitDecl(S->getParameterPack());
  ID.AddInteger(S->getNumExpansions());
  for (FunctionParmPackExpr::iterator I = S->begin(), E = S->end(); I != E; ++I)
    VisitDecl(*I);
}

void StmtProfiler::VisitMaterializeTemporaryExpr(
                                           const MaterializeTemporaryExpr *S) {
  VisitExpr(S);
}

void StmtProfiler::VisitCXXFoldExpr(const CXXFoldExpr *S) {
  VisitExpr(S);
  ID.AddInteger(S->getOperator());
}

void StmtProfiler::VisitCoroutineBodyStmt(const CoroutineBodyStmt *S) {
  VisitStmt(S);
}

void StmtProfiler::VisitCoreturnStmt(const CoreturnStmt *S) {
  VisitStmt(S);
}

void StmtProfiler::VisitCoawaitExpr(const CoawaitExpr *S) {
  VisitExpr(S);
}

void StmtProfiler::VisitDependentCoawaitExpr(const DependentCoawaitExpr *S) {
  VisitExpr(S);
}

void StmtProfiler::VisitCoyieldExpr(const CoyieldExpr *S) {
  VisitExpr(S);
}

void StmtProfiler::VisitOpaqueValueExpr(const OpaqueValueExpr *E) {
  VisitExpr(E);
}

void StmtProfiler::VisitTypoExpr(const TypoExpr *E) {
  VisitExpr(E);
}

void StmtProfiler::VisitSourceLocExpr(const SourceLocExpr *E) {
  VisitExpr(E);
}

void StmtProfiler::VisitObjCStringLiteral(const ObjCStringLiteral *S) {
  VisitExpr(S);
}

void StmtProfiler::VisitObjCBoxedExpr(const ObjCBoxedExpr *E) {
  VisitExpr(E);
}

void StmtProfiler::VisitObjCArrayLiteral(const ObjCArrayLiteral *E) {
  VisitExpr(E);
}

void StmtProfiler::VisitObjCDictionaryLiteral(const ObjCDictionaryLiteral *E) {
  VisitExpr(E);
}

void StmtProfiler::VisitObjCEncodeExpr(const ObjCEncodeExpr *S) {
  VisitExpr(S);
  VisitType(S->getEncodedType());
}

void StmtProfiler::VisitObjCSelectorExpr(const ObjCSelectorExpr *S) {
  VisitExpr(S);
  VisitName(S->getSelector());
}

void StmtProfiler::VisitObjCProtocolExpr(const ObjCProtocolExpr *S) {
  VisitExpr(S);
  VisitDecl(S->getProtocol());
}

void StmtProfiler::VisitObjCIvarRefExpr(const ObjCIvarRefExpr *S) {
  VisitExpr(S);
  VisitDecl(S->getDecl());
  ID.AddBoolean(S->isArrow());
  ID.AddBoolean(S->isFreeIvar());
}

void StmtProfiler::VisitObjCPropertyRefExpr(const ObjCPropertyRefExpr *S) {
  VisitExpr(S);
  if (S->isImplicitProperty()) {
    VisitDecl(S->getImplicitPropertyGetter());
    VisitDecl(S->getImplicitPropertySetter());
  } else {
    VisitDecl(S->getExplicitProperty());
  }
  if (S->isSuperReceiver()) {
    ID.AddBoolean(S->isSuperReceiver());
    VisitType(S->getSuperReceiverType());
  }
}

void StmtProfiler::VisitObjCSubscriptRefExpr(const ObjCSubscriptRefExpr *S) {
  VisitExpr(S);
  VisitDecl(S->getAtIndexMethodDecl());
  VisitDecl(S->setAtIndexMethodDecl());
}

void StmtProfiler::VisitObjCMessageExpr(const ObjCMessageExpr *S) {
  VisitExpr(S);
  VisitName(S->getSelector());
  VisitDecl(S->getMethodDecl());
}

void StmtProfiler::VisitObjCIsaExpr(const ObjCIsaExpr *S) {
  VisitExpr(S);
  ID.AddBoolean(S->isArrow());
}

void StmtProfiler::VisitObjCBoolLiteralExpr(const ObjCBoolLiteralExpr *S) {
  VisitExpr(S);
  ID.AddBoolean(S->getValue());
}

void StmtProfiler::VisitObjCIndirectCopyRestoreExpr(
    const ObjCIndirectCopyRestoreExpr *S) {
  VisitExpr(S);
  ID.AddBoolean(S->shouldCopy());
}

void StmtProfiler::VisitObjCBridgedCastExpr(const ObjCBridgedCastExpr *S) {
  VisitExplicitCastExpr(S);
  ID.AddBoolean(S->getBridgeKind());
}

void StmtProfiler::VisitObjCAvailabilityCheckExpr(
    const ObjCAvailabilityCheckExpr *S) {
  VisitExpr(S);
}

void StmtProfiler::VisitTemplateArguments(const TemplateArgumentLoc *Args,
                                          unsigned NumArgs) {
  ID.AddInteger(NumArgs);
  for (unsigned I = 0; I != NumArgs; ++I)
    VisitTemplateArgument(Args[I].getArgument());
}

void StmtProfiler::VisitTemplateArgument(const TemplateArgument &Arg) {
  // Mostly repetitive with TemplateArgument::Profile!
  ID.AddInteger(Arg.getKind());
  switch (Arg.getKind()) {
  case TemplateArgument::Null:
    break;

  case TemplateArgument::Type:
    VisitType(Arg.getAsType());
    break;

  case TemplateArgument::Template:
  case TemplateArgument::TemplateExpansion:
    VisitTemplateName(Arg.getAsTemplateOrTemplatePattern());
    break;

  case TemplateArgument::Declaration:
    VisitDecl(Arg.getAsDecl());
    break;

  case TemplateArgument::NullPtr:
    VisitType(Arg.getNullPtrType());
    break;

  case TemplateArgument::Integral:
    Arg.getAsIntegral().Profile(ID);
    VisitType(Arg.getIntegralType());
    break;

  case TemplateArgument::Expression:
    Visit(Arg.getAsExpr());
    break;

  case TemplateArgument::Pack:
    for (const auto &P : Arg.pack_elements())
      VisitTemplateArgument(P);
    break;
  }
}

void Stmt::Profile(llvm::FoldingSetNodeID &ID, const ASTContext &Context,
                   bool Canonical) const {
  StmtProfilerWithPointers Profiler(ID, Context, Canonical);
  Profiler.Visit(this);
}

void Stmt::ProcessODRHash(llvm::FoldingSetNodeID &ID,
                          class ODRHash &Hash) const {
  StmtProfilerWithoutPointers Profiler(ID, Hash);
  Profiler.Visit(this);
}<|MERGE_RESOLUTION|>--- conflicted
+++ resolved
@@ -937,14 +937,11 @@
   VisitOMPLoopDirective(S);
 }
 
-<<<<<<< HEAD
-=======
 void StmtProfiler::VisitOMPParallelMasterTaskLoopSimdDirective(
     const OMPParallelMasterTaskLoopSimdDirective *S) {
   VisitOMPLoopDirective(S);
 }
 
->>>>>>> c79f07dd
 void StmtProfiler::VisitOMPDistributeDirective(
     const OMPDistributeDirective *S) {
   VisitOMPLoopDirective(S);
