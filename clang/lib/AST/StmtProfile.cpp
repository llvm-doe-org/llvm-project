//===---- StmtProfile.cpp - Profile implementation for Stmt ASTs ----------===//
//
// Part of the LLVM Project, under the Apache License v2.0 with LLVM Exceptions.
// See https://llvm.org/LICENSE.txt for license information.
// SPDX-License-Identifier: Apache-2.0 WITH LLVM-exception
//
//===----------------------------------------------------------------------===//
//
// This file implements the Stmt::Profile method, which builds a unique bit
// representation that identifies a statement/expression.
//
//===----------------------------------------------------------------------===//
#include "clang/AST/ASTContext.h"
#include "clang/AST/DeclCXX.h"
#include "clang/AST/DeclObjC.h"
#include "clang/AST/DeclTemplate.h"
#include "clang/AST/Expr.h"
#include "clang/AST/ExprCXX.h"
#include "clang/AST/ExprObjC.h"
#include "clang/AST/ExprOpenMP.h"
#include "clang/AST/ODRHash.h"
#include "clang/AST/OpenMPClause.h"
#include "clang/AST/StmtVisitor.h"
#include "llvm/ADT/FoldingSet.h"
using namespace clang;

namespace {
  class StmtProfiler : public ConstStmtVisitor<StmtProfiler> {
  protected:
    llvm::FoldingSetNodeID &ID;
    bool Canonical;

  public:
    StmtProfiler(llvm::FoldingSetNodeID &ID, bool Canonical)
        : ID(ID), Canonical(Canonical) {}

    virtual ~StmtProfiler() {}

    void VisitStmt(const Stmt *S);

    virtual void HandleStmtClass(Stmt::StmtClass SC) = 0;

#define STMT(Node, Base) void Visit##Node(const Node *S);
#include "clang/AST/StmtNodes.inc"

    /// Visit a declaration that is referenced within an expression
    /// or statement.
    virtual void VisitDecl(const Decl *D) = 0;

    /// Visit a type that is referenced within an expression or
    /// statement.
    virtual void VisitType(QualType T) = 0;

    /// Visit a name that occurs within an expression or statement.
    virtual void VisitName(DeclarationName Name, bool TreatAsDecl = false) = 0;

    /// Visit identifiers that are not in Decl's or Type's.
    virtual void VisitIdentifierInfo(IdentifierInfo *II) = 0;

    /// Visit a nested-name-specifier that occurs within an expression
    /// or statement.
    virtual void VisitNestedNameSpecifier(NestedNameSpecifier *NNS) = 0;

    /// Visit a template name that occurs within an expression or
    /// statement.
    virtual void VisitTemplateName(TemplateName Name) = 0;

    /// Visit template arguments that occur within an expression or
    /// statement.
    void VisitTemplateArguments(const TemplateArgumentLoc *Args,
                                unsigned NumArgs);

    /// Visit a single template argument.
    void VisitTemplateArgument(const TemplateArgument &Arg);
  };

  class StmtProfilerWithPointers : public StmtProfiler {
    const ASTContext &Context;

  public:
    StmtProfilerWithPointers(llvm::FoldingSetNodeID &ID,
                             const ASTContext &Context, bool Canonical)
        : StmtProfiler(ID, Canonical), Context(Context) {}
  private:
    void HandleStmtClass(Stmt::StmtClass SC) override {
      ID.AddInteger(SC);
    }

    void VisitDecl(const Decl *D) override {
      ID.AddInteger(D ? D->getKind() : 0);

      if (Canonical && D) {
        if (const NonTypeTemplateParmDecl *NTTP =
                dyn_cast<NonTypeTemplateParmDecl>(D)) {
          ID.AddInteger(NTTP->getDepth());
          ID.AddInteger(NTTP->getIndex());
          ID.AddBoolean(NTTP->isParameterPack());
          VisitType(NTTP->getType());
          return;
        }

        if (const ParmVarDecl *Parm = dyn_cast<ParmVarDecl>(D)) {
          // The Itanium C++ ABI uses the type, scope depth, and scope
          // index of a parameter when mangling expressions that involve
          // function parameters, so we will use the parameter's type for
          // establishing function parameter identity. That way, our
          // definition of "equivalent" (per C++ [temp.over.link]) is at
          // least as strong as the definition of "equivalent" used for
          // name mangling.
          VisitType(Parm->getType());
          ID.AddInteger(Parm->getFunctionScopeDepth());
          ID.AddInteger(Parm->getFunctionScopeIndex());
          return;
        }

        if (const TemplateTypeParmDecl *TTP =
                dyn_cast<TemplateTypeParmDecl>(D)) {
          ID.AddInteger(TTP->getDepth());
          ID.AddInteger(TTP->getIndex());
          ID.AddBoolean(TTP->isParameterPack());
          return;
        }

        if (const TemplateTemplateParmDecl *TTP =
                dyn_cast<TemplateTemplateParmDecl>(D)) {
          ID.AddInteger(TTP->getDepth());
          ID.AddInteger(TTP->getIndex());
          ID.AddBoolean(TTP->isParameterPack());
          return;
        }
      }

      ID.AddPointer(D ? D->getCanonicalDecl() : nullptr);
    }

    void VisitType(QualType T) override {
      if (Canonical && !T.isNull())
        T = Context.getCanonicalType(T);

      ID.AddPointer(T.getAsOpaquePtr());
    }

    void VisitName(DeclarationName Name, bool /*TreatAsDecl*/) override {
      ID.AddPointer(Name.getAsOpaquePtr());
    }

    void VisitIdentifierInfo(IdentifierInfo *II) override {
      ID.AddPointer(II);
    }

    void VisitNestedNameSpecifier(NestedNameSpecifier *NNS) override {
      if (Canonical)
        NNS = Context.getCanonicalNestedNameSpecifier(NNS);
      ID.AddPointer(NNS);
    }

    void VisitTemplateName(TemplateName Name) override {
      if (Canonical)
        Name = Context.getCanonicalTemplateName(Name);

      Name.Profile(ID);
    }
  };

  class StmtProfilerWithoutPointers : public StmtProfiler {
    ODRHash &Hash;
  public:
    StmtProfilerWithoutPointers(llvm::FoldingSetNodeID &ID, ODRHash &Hash)
        : StmtProfiler(ID, false), Hash(Hash) {}

  private:
    void HandleStmtClass(Stmt::StmtClass SC) override {
      if (SC == Stmt::UnresolvedLookupExprClass) {
        // Pretend that the name looked up is a Decl due to how templates
        // handle some Decl lookups.
        ID.AddInteger(Stmt::DeclRefExprClass);
      } else {
        ID.AddInteger(SC);
      }
    }

    void VisitType(QualType T) override {
      Hash.AddQualType(T);
    }

    void VisitName(DeclarationName Name, bool TreatAsDecl) override {
      if (TreatAsDecl) {
        // A Decl can be null, so each Decl is preceded by a boolean to
        // store its nullness.  Add a boolean here to match.
        ID.AddBoolean(true);
      }
      Hash.AddDeclarationName(Name, TreatAsDecl);
    }
    void VisitIdentifierInfo(IdentifierInfo *II) override {
      ID.AddBoolean(II);
      if (II) {
        Hash.AddIdentifierInfo(II);
      }
    }
    void VisitDecl(const Decl *D) override {
      ID.AddBoolean(D);
      if (D) {
        Hash.AddDecl(D);
      }
    }
    void VisitTemplateName(TemplateName Name) override {
      Hash.AddTemplateName(Name);
    }
    void VisitNestedNameSpecifier(NestedNameSpecifier *NNS) override {
      ID.AddBoolean(NNS);
      if (NNS) {
        Hash.AddNestedNameSpecifier(NNS);
      }
    }
  };
}

void StmtProfiler::VisitStmt(const Stmt *S) {
  assert(S && "Requires non-null Stmt pointer");

  HandleStmtClass(S->getStmtClass());

  for (const Stmt *SubStmt : S->children()) {
    if (SubStmt)
      Visit(SubStmt);
    else
      ID.AddInteger(0);
  }
}

void StmtProfiler::VisitDeclStmt(const DeclStmt *S) {
  VisitStmt(S);
  for (const auto *D : S->decls())
    VisitDecl(D);
}

void StmtProfiler::VisitNullStmt(const NullStmt *S) {
  VisitStmt(S);
}

void StmtProfiler::VisitCompoundStmt(const CompoundStmt *S) {
  VisitStmt(S);
}

void StmtProfiler::VisitCaseStmt(const CaseStmt *S) {
  VisitStmt(S);
}

void StmtProfiler::VisitDefaultStmt(const DefaultStmt *S) {
  VisitStmt(S);
}

void StmtProfiler::VisitLabelStmt(const LabelStmt *S) {
  VisitStmt(S);
  VisitDecl(S->getDecl());
}

void StmtProfiler::VisitAttributedStmt(const AttributedStmt *S) {
  VisitStmt(S);
  // TODO: maybe visit attributes?
}

void StmtProfiler::VisitIfStmt(const IfStmt *S) {
  VisitStmt(S);
  VisitDecl(S->getConditionVariable());
}

void StmtProfiler::VisitSwitchStmt(const SwitchStmt *S) {
  VisitStmt(S);
  VisitDecl(S->getConditionVariable());
}

void StmtProfiler::VisitWhileStmt(const WhileStmt *S) {
  VisitStmt(S);
  VisitDecl(S->getConditionVariable());
}

void StmtProfiler::VisitDoStmt(const DoStmt *S) {
  VisitStmt(S);
}

void StmtProfiler::VisitForStmt(const ForStmt *S) {
  VisitStmt(S);
}

void StmtProfiler::VisitGotoStmt(const GotoStmt *S) {
  VisitStmt(S);
  VisitDecl(S->getLabel());
}

void StmtProfiler::VisitIndirectGotoStmt(const IndirectGotoStmt *S) {
  VisitStmt(S);
}

void StmtProfiler::VisitContinueStmt(const ContinueStmt *S) {
  VisitStmt(S);
}

void StmtProfiler::VisitBreakStmt(const BreakStmt *S) {
  VisitStmt(S);
}

void StmtProfiler::VisitReturnStmt(const ReturnStmt *S) {
  VisitStmt(S);
}

void StmtProfiler::VisitGCCAsmStmt(const GCCAsmStmt *S) {
  VisitStmt(S);
  ID.AddBoolean(S->isVolatile());
  ID.AddBoolean(S->isSimple());
  VisitStringLiteral(S->getAsmString());
  ID.AddInteger(S->getNumOutputs());
  for (unsigned I = 0, N = S->getNumOutputs(); I != N; ++I) {
    ID.AddString(S->getOutputName(I));
    VisitStringLiteral(S->getOutputConstraintLiteral(I));
  }
  ID.AddInteger(S->getNumInputs());
  for (unsigned I = 0, N = S->getNumInputs(); I != N; ++I) {
    ID.AddString(S->getInputName(I));
    VisitStringLiteral(S->getInputConstraintLiteral(I));
  }
  ID.AddInteger(S->getNumClobbers());
  for (unsigned I = 0, N = S->getNumClobbers(); I != N; ++I)
    VisitStringLiteral(S->getClobberStringLiteral(I));
  ID.AddInteger(S->getNumLabels());
  for (auto *L : S->labels())
    VisitDecl(L->getLabel());
}

void StmtProfiler::VisitMSAsmStmt(const MSAsmStmt *S) {
  // FIXME: Implement MS style inline asm statement profiler.
  VisitStmt(S);
}

void StmtProfiler::VisitCXXCatchStmt(const CXXCatchStmt *S) {
  VisitStmt(S);
  VisitType(S->getCaughtType());
}

void StmtProfiler::VisitCXXTryStmt(const CXXTryStmt *S) {
  VisitStmt(S);
}

void StmtProfiler::VisitCXXForRangeStmt(const CXXForRangeStmt *S) {
  VisitStmt(S);
}

void StmtProfiler::VisitMSDependentExistsStmt(const MSDependentExistsStmt *S) {
  VisitStmt(S);
  ID.AddBoolean(S->isIfExists());
  VisitNestedNameSpecifier(S->getQualifierLoc().getNestedNameSpecifier());
  VisitName(S->getNameInfo().getName());
}

void StmtProfiler::VisitSEHTryStmt(const SEHTryStmt *S) {
  VisitStmt(S);
}

void StmtProfiler::VisitSEHFinallyStmt(const SEHFinallyStmt *S) {
  VisitStmt(S);
}

void StmtProfiler::VisitSEHExceptStmt(const SEHExceptStmt *S) {
  VisitStmt(S);
}

void StmtProfiler::VisitSEHLeaveStmt(const SEHLeaveStmt *S) {
  VisitStmt(S);
}

void StmtProfiler::VisitCapturedStmt(const CapturedStmt *S) {
  VisitStmt(S);
}

void StmtProfiler::VisitObjCForCollectionStmt(const ObjCForCollectionStmt *S) {
  VisitStmt(S);
}

void StmtProfiler::VisitObjCAtCatchStmt(const ObjCAtCatchStmt *S) {
  VisitStmt(S);
  ID.AddBoolean(S->hasEllipsis());
  if (S->getCatchParamDecl())
    VisitType(S->getCatchParamDecl()->getType());
}

void StmtProfiler::VisitObjCAtFinallyStmt(const ObjCAtFinallyStmt *S) {
  VisitStmt(S);
}

void StmtProfiler::VisitObjCAtTryStmt(const ObjCAtTryStmt *S) {
  VisitStmt(S);
}

void
StmtProfiler::VisitObjCAtSynchronizedStmt(const ObjCAtSynchronizedStmt *S) {
  VisitStmt(S);
}

void StmtProfiler::VisitObjCAtThrowStmt(const ObjCAtThrowStmt *S) {
  VisitStmt(S);
}

void
StmtProfiler::VisitObjCAutoreleasePoolStmt(const ObjCAutoreleasePoolStmt *S) {
  VisitStmt(S);
}

namespace {
class OMPClauseProfiler : public ConstOMPClauseVisitor<OMPClauseProfiler> {
  StmtProfiler *Profiler;
  /// Process clauses with list of variables.
  template <typename T>
  void VisitOMPClauseList(T *Node);

public:
  OMPClauseProfiler(StmtProfiler *P) : Profiler(P) { }
#define GEN_CLANG_CLAUSE_CLASS
#define CLAUSE_CLASS(Enum, Str, Class) void Visit##Class(const Class *C);
#include "llvm/Frontend/OpenMP/OMP.inc"
  void VistOMPClauseWithPreInit(const OMPClauseWithPreInit *C);
  void VistOMPClauseWithPostUpdate(const OMPClauseWithPostUpdate *C);
};

void OMPClauseProfiler::VistOMPClauseWithPreInit(
    const OMPClauseWithPreInit *C) {
  if (auto *S = C->getPreInitStmt())
    Profiler->VisitStmt(S);
}

void OMPClauseProfiler::VistOMPClauseWithPostUpdate(
    const OMPClauseWithPostUpdate *C) {
  VistOMPClauseWithPreInit(C);
  if (auto *E = C->getPostUpdateExpr())
    Profiler->VisitStmt(E);
}

void OMPClauseProfiler::VisitOMPIfClause(const OMPIfClause *C) {
  VistOMPClauseWithPreInit(C);
  if (C->getCondition())
    Profiler->VisitStmt(C->getCondition());
}

void OMPClauseProfiler::VisitOMPFinalClause(const OMPFinalClause *C) {
  VistOMPClauseWithPreInit(C);
  if (C->getCondition())
    Profiler->VisitStmt(C->getCondition());
}

void OMPClauseProfiler::VisitOMPNumThreadsClause(const OMPNumThreadsClause *C) {
  VistOMPClauseWithPreInit(C);
  if (C->getNumThreads())
    Profiler->VisitStmt(C->getNumThreads());
}

void OMPClauseProfiler::VisitOMPSafelenClause(const OMPSafelenClause *C) {
  if (C->getSafelen())
    Profiler->VisitStmt(C->getSafelen());
}

void OMPClauseProfiler::VisitOMPSimdlenClause(const OMPSimdlenClause *C) {
  if (C->getSimdlen())
    Profiler->VisitStmt(C->getSimdlen());
}

void OMPClauseProfiler::VisitOMPSizesClause(const OMPSizesClause *C) {
  for (auto E : C->getSizesRefs())
    if (E)
      Profiler->VisitExpr(E);
}

void OMPClauseProfiler::VisitOMPFullClause(const OMPFullClause *C) {}

void OMPClauseProfiler::VisitOMPPartialClause(const OMPPartialClause *C) {
  if (const Expr *Factor = C->getFactor())
    Profiler->VisitExpr(Factor);
}

void OMPClauseProfiler::VisitOMPAllocatorClause(const OMPAllocatorClause *C) {
  if (C->getAllocator())
    Profiler->VisitStmt(C->getAllocator());
}

void OMPClauseProfiler::VisitOMPCollapseClause(const OMPCollapseClause *C) {
  if (C->getNumForLoops())
    Profiler->VisitStmt(C->getNumForLoops());
}

void OMPClauseProfiler::VisitOMPDetachClause(const OMPDetachClause *C) {
  if (Expr *Evt = C->getEventHandler())
    Profiler->VisitStmt(Evt);
}

void OMPClauseProfiler::VisitOMPNovariantsClause(const OMPNovariantsClause *C) {
  VistOMPClauseWithPreInit(C);
  if (C->getCondition())
    Profiler->VisitStmt(C->getCondition());
}

void OMPClauseProfiler::VisitOMPNocontextClause(const OMPNocontextClause *C) {
  VistOMPClauseWithPreInit(C);
  if (C->getCondition())
    Profiler->VisitStmt(C->getCondition());
}

void OMPClauseProfiler::VisitOMPDefaultClause(const OMPDefaultClause *C) { }

void OMPClauseProfiler::VisitOMPProcBindClause(const OMPProcBindClause *C) { }

void OMPClauseProfiler::VisitOMPUnifiedAddressClause(
    const OMPUnifiedAddressClause *C) {}

void OMPClauseProfiler::VisitOMPUnifiedSharedMemoryClause(
    const OMPUnifiedSharedMemoryClause *C) {}

void OMPClauseProfiler::VisitOMPReverseOffloadClause(
    const OMPReverseOffloadClause *C) {}

void OMPClauseProfiler::VisitOMPDynamicAllocatorsClause(
    const OMPDynamicAllocatorsClause *C) {}

void OMPClauseProfiler::VisitOMPAtomicDefaultMemOrderClause(
    const OMPAtomicDefaultMemOrderClause *C) {}

void OMPClauseProfiler::VisitOMPScheduleClause(const OMPScheduleClause *C) {
  VistOMPClauseWithPreInit(C);
  if (auto *S = C->getChunkSize())
    Profiler->VisitStmt(S);
}

void OMPClauseProfiler::VisitOMPOrderedClause(const OMPOrderedClause *C) {
  if (auto *Num = C->getNumForLoops())
    Profiler->VisitStmt(Num);
}

void OMPClauseProfiler::VisitOMPNowaitClause(const OMPNowaitClause *) {}

void OMPClauseProfiler::VisitOMPUntiedClause(const OMPUntiedClause *) {}

void OMPClauseProfiler::VisitOMPMergeableClause(const OMPMergeableClause *) {}

void OMPClauseProfiler::VisitOMPReadClause(const OMPReadClause *) {}

void OMPClauseProfiler::VisitOMPWriteClause(const OMPWriteClause *) {}

void OMPClauseProfiler::VisitOMPUpdateClause(const OMPUpdateClause *) {}

void OMPClauseProfiler::VisitOMPCaptureClause(const OMPCaptureClause *) {}

void OMPClauseProfiler::VisitOMPSeqCstClause(const OMPSeqCstClause *) {}

void OMPClauseProfiler::VisitOMPAcqRelClause(const OMPAcqRelClause *) {}

void OMPClauseProfiler::VisitOMPAcquireClause(const OMPAcquireClause *) {}

void OMPClauseProfiler::VisitOMPReleaseClause(const OMPReleaseClause *) {}

void OMPClauseProfiler::VisitOMPRelaxedClause(const OMPRelaxedClause *) {}

void OMPClauseProfiler::VisitOMPThreadsClause(const OMPThreadsClause *) {}

void OMPClauseProfiler::VisitOMPSIMDClause(const OMPSIMDClause *) {}

void OMPClauseProfiler::VisitOMPNogroupClause(const OMPNogroupClause *) {}

void OMPClauseProfiler::VisitOMPInitClause(const OMPInitClause *C) {
  VisitOMPClauseList(C);
}

void OMPClauseProfiler::VisitOMPUseClause(const OMPUseClause *C) {
  if (C->getInteropVar())
    Profiler->VisitStmt(C->getInteropVar());
}

void OMPClauseProfiler::VisitOMPDestroyClause(const OMPDestroyClause *C) {
  if (C->getInteropVar())
    Profiler->VisitStmt(C->getInteropVar());
}

void OMPClauseProfiler::VisitOMPFilterClause(const OMPFilterClause *C) {
  VistOMPClauseWithPreInit(C);
  if (C->getThreadID())
    Profiler->VisitStmt(C->getThreadID());
}

template<typename T>
void OMPClauseProfiler::VisitOMPClauseList(T *Node) {
  for (auto *E : Node->varlists()) {
    if (E)
      Profiler->VisitStmt(E);
  }
}

void OMPClauseProfiler::VisitOMPPrivateClause(const OMPPrivateClause *C) {
  VisitOMPClauseList(C);
  for (auto *E : C->private_copies()) {
    if (E)
      Profiler->VisitStmt(E);
  }
}
void
OMPClauseProfiler::VisitOMPFirstprivateClause(const OMPFirstprivateClause *C) {
  VisitOMPClauseList(C);
  VistOMPClauseWithPreInit(C);
  for (auto *E : C->private_copies()) {
    if (E)
      Profiler->VisitStmt(E);
  }
  for (auto *E : C->inits()) {
    if (E)
      Profiler->VisitStmt(E);
  }
}
void
OMPClauseProfiler::VisitOMPLastprivateClause(const OMPLastprivateClause *C) {
  VisitOMPClauseList(C);
  VistOMPClauseWithPostUpdate(C);
  for (auto *E : C->source_exprs()) {
    if (E)
      Profiler->VisitStmt(E);
  }
  for (auto *E : C->destination_exprs()) {
    if (E)
      Profiler->VisitStmt(E);
  }
  for (auto *E : C->assignment_ops()) {
    if (E)
      Profiler->VisitStmt(E);
  }
}
void OMPClauseProfiler::VisitOMPSharedClause(const OMPSharedClause *C) {
  VisitOMPClauseList(C);
}
void OMPClauseProfiler::VisitOMPReductionClause(
                                         const OMPReductionClause *C) {
  Profiler->VisitNestedNameSpecifier(
      C->getQualifierLoc().getNestedNameSpecifier());
  Profiler->VisitName(C->getNameInfo().getName());
  VisitOMPClauseList(C);
  VistOMPClauseWithPostUpdate(C);
  for (auto *E : C->privates()) {
    if (E)
      Profiler->VisitStmt(E);
  }
  for (auto *E : C->lhs_exprs()) {
    if (E)
      Profiler->VisitStmt(E);
  }
  for (auto *E : C->rhs_exprs()) {
    if (E)
      Profiler->VisitStmt(E);
  }
  for (auto *E : C->reduction_ops()) {
    if (E)
      Profiler->VisitStmt(E);
  }
  if (C->getModifier() == clang::OMPC_REDUCTION_inscan) {
    for (auto *E : C->copy_ops()) {
      if (E)
        Profiler->VisitStmt(E);
    }
    for (auto *E : C->copy_array_temps()) {
      if (E)
        Profiler->VisitStmt(E);
    }
    for (auto *E : C->copy_array_elems()) {
      if (E)
        Profiler->VisitStmt(E);
    }
  }
}
void OMPClauseProfiler::VisitOMPTaskReductionClause(
    const OMPTaskReductionClause *C) {
  Profiler->VisitNestedNameSpecifier(
      C->getQualifierLoc().getNestedNameSpecifier());
  Profiler->VisitName(C->getNameInfo().getName());
  VisitOMPClauseList(C);
  VistOMPClauseWithPostUpdate(C);
  for (auto *E : C->privates()) {
    if (E)
      Profiler->VisitStmt(E);
  }
  for (auto *E : C->lhs_exprs()) {
    if (E)
      Profiler->VisitStmt(E);
  }
  for (auto *E : C->rhs_exprs()) {
    if (E)
      Profiler->VisitStmt(E);
  }
  for (auto *E : C->reduction_ops()) {
    if (E)
      Profiler->VisitStmt(E);
  }
}
void OMPClauseProfiler::VisitOMPInReductionClause(
    const OMPInReductionClause *C) {
  Profiler->VisitNestedNameSpecifier(
      C->getQualifierLoc().getNestedNameSpecifier());
  Profiler->VisitName(C->getNameInfo().getName());
  VisitOMPClauseList(C);
  VistOMPClauseWithPostUpdate(C);
  for (auto *E : C->privates()) {
    if (E)
      Profiler->VisitStmt(E);
  }
  for (auto *E : C->lhs_exprs()) {
    if (E)
      Profiler->VisitStmt(E);
  }
  for (auto *E : C->rhs_exprs()) {
    if (E)
      Profiler->VisitStmt(E);
  }
  for (auto *E : C->reduction_ops()) {
    if (E)
      Profiler->VisitStmt(E);
  }
  for (auto *E : C->taskgroup_descriptors()) {
    if (E)
      Profiler->VisitStmt(E);
  }
}
void OMPClauseProfiler::VisitOMPLinearClause(const OMPLinearClause *C) {
  VisitOMPClauseList(C);
  VistOMPClauseWithPostUpdate(C);
  for (auto *E : C->privates()) {
    if (E)
      Profiler->VisitStmt(E);
  }
  for (auto *E : C->inits()) {
    if (E)
      Profiler->VisitStmt(E);
  }
  for (auto *E : C->updates()) {
    if (E)
      Profiler->VisitStmt(E);
  }
  for (auto *E : C->finals()) {
    if (E)
      Profiler->VisitStmt(E);
  }
  if (C->getStep())
    Profiler->VisitStmt(C->getStep());
  if (C->getCalcStep())
    Profiler->VisitStmt(C->getCalcStep());
}
void OMPClauseProfiler::VisitOMPAlignedClause(const OMPAlignedClause *C) {
  VisitOMPClauseList(C);
  if (C->getAlignment())
    Profiler->VisitStmt(C->getAlignment());
}
void OMPClauseProfiler::VisitOMPCopyinClause(const OMPCopyinClause *C) {
  VisitOMPClauseList(C);
  for (auto *E : C->source_exprs()) {
    if (E)
      Profiler->VisitStmt(E);
  }
  for (auto *E : C->destination_exprs()) {
    if (E)
      Profiler->VisitStmt(E);
  }
  for (auto *E : C->assignment_ops()) {
    if (E)
      Profiler->VisitStmt(E);
  }
}
void
OMPClauseProfiler::VisitOMPCopyprivateClause(const OMPCopyprivateClause *C) {
  VisitOMPClauseList(C);
  for (auto *E : C->source_exprs()) {
    if (E)
      Profiler->VisitStmt(E);
  }
  for (auto *E : C->destination_exprs()) {
    if (E)
      Profiler->VisitStmt(E);
  }
  for (auto *E : C->assignment_ops()) {
    if (E)
      Profiler->VisitStmt(E);
  }
}
void OMPClauseProfiler::VisitOMPFlushClause(const OMPFlushClause *C) {
  VisitOMPClauseList(C);
}
void OMPClauseProfiler::VisitOMPDepobjClause(const OMPDepobjClause *C) {
  if (const Expr *Depobj = C->getDepobj())
    Profiler->VisitStmt(Depobj);
}
void OMPClauseProfiler::VisitOMPDependClause(const OMPDependClause *C) {
  VisitOMPClauseList(C);
}
void OMPClauseProfiler::VisitOMPDeviceClause(const OMPDeviceClause *C) {
  if (C->getDevice())
    Profiler->VisitStmt(C->getDevice());
}
void OMPClauseProfiler::VisitOMPMapClause(const OMPMapClause *C) {
  VisitOMPClauseList(C);
}
void OMPClauseProfiler::VisitOMPAllocateClause(const OMPAllocateClause *C) {
  if (Expr *Allocator = C->getAllocator())
    Profiler->VisitStmt(Allocator);
  VisitOMPClauseList(C);
}
void OMPClauseProfiler::VisitOMPNumTeamsClause(const OMPNumTeamsClause *C) {
  VistOMPClauseWithPreInit(C);
  if (C->getNumTeams())
    Profiler->VisitStmt(C->getNumTeams());
}
void OMPClauseProfiler::VisitOMPThreadLimitClause(
    const OMPThreadLimitClause *C) {
  VistOMPClauseWithPreInit(C);
  if (C->getThreadLimit())
    Profiler->VisitStmt(C->getThreadLimit());
}
void OMPClauseProfiler::VisitOMPPriorityClause(const OMPPriorityClause *C) {
  VistOMPClauseWithPreInit(C);
  if (C->getPriority())
    Profiler->VisitStmt(C->getPriority());
}
void OMPClauseProfiler::VisitOMPGrainsizeClause(const OMPGrainsizeClause *C) {
  VistOMPClauseWithPreInit(C);
  if (C->getGrainsize())
    Profiler->VisitStmt(C->getGrainsize());
}
void OMPClauseProfiler::VisitOMPNumTasksClause(const OMPNumTasksClause *C) {
  VistOMPClauseWithPreInit(C);
  if (C->getNumTasks())
    Profiler->VisitStmt(C->getNumTasks());
}
void OMPClauseProfiler::VisitOMPHintClause(const OMPHintClause *C) {
  if (C->getHint())
    Profiler->VisitStmt(C->getHint());
}
void OMPClauseProfiler::VisitOMPToClause(const OMPToClause *C) {
  VisitOMPClauseList(C);
}
void OMPClauseProfiler::VisitOMPFromClause(const OMPFromClause *C) {
  VisitOMPClauseList(C);
}
void OMPClauseProfiler::VisitOMPUseDevicePtrClause(
    const OMPUseDevicePtrClause *C) {
  VisitOMPClauseList(C);
}
void OMPClauseProfiler::VisitOMPUseDeviceAddrClause(
    const OMPUseDeviceAddrClause *C) {
  VisitOMPClauseList(C);
}
void OMPClauseProfiler::VisitOMPIsDevicePtrClause(
    const OMPIsDevicePtrClause *C) {
  VisitOMPClauseList(C);
}
void OMPClauseProfiler::VisitOMPNontemporalClause(
    const OMPNontemporalClause *C) {
  VisitOMPClauseList(C);
  for (auto *E : C->private_refs())
    Profiler->VisitStmt(E);
}
void OMPClauseProfiler::VisitOMPInclusiveClause(const OMPInclusiveClause *C) {
  VisitOMPClauseList(C);
}
void OMPClauseProfiler::VisitOMPExclusiveClause(const OMPExclusiveClause *C) {
  VisitOMPClauseList(C);
}
void OMPClauseProfiler::VisitOMPUsesAllocatorsClause(
    const OMPUsesAllocatorsClause *C) {
  for (unsigned I = 0, E = C->getNumberOfAllocators(); I < E; ++I) {
    OMPUsesAllocatorsClause::Data D = C->getAllocatorData(I);
    Profiler->VisitStmt(D.Allocator);
    if (D.AllocatorTraits)
      Profiler->VisitStmt(D.AllocatorTraits);
  }
}
void OMPClauseProfiler::VisitOMPAffinityClause(const OMPAffinityClause *C) {
  if (const Expr *Modifier = C->getModifier())
    Profiler->VisitStmt(Modifier);
  for (const Expr *E : C->varlists())
    Profiler->VisitStmt(E);
}
void OMPClauseProfiler::VisitOMPOrderClause(const OMPOrderClause *C) {}
} // namespace

void
StmtProfiler::VisitOMPExecutableDirective(const OMPExecutableDirective *S) {
  VisitStmt(S);
  OMPClauseProfiler P(this);
  ArrayRef<OMPClause *> Clauses = S->clauses();
  for (ArrayRef<OMPClause *>::iterator I = Clauses.begin(), E = Clauses.end();
       I != E; ++I)
    if (*I)
      P.Visit(*I);
}

void StmtProfiler::VisitOMPCanonicalLoop(const OMPCanonicalLoop *L) {
  VisitStmt(L);
}

void StmtProfiler::VisitOMPLoopBasedDirective(const OMPLoopBasedDirective *S) {
  VisitOMPExecutableDirective(S);
}

void StmtProfiler::VisitOMPLoopDirective(const OMPLoopDirective *S) {
  VisitOMPLoopBasedDirective(S);
}

void StmtProfiler::VisitOMPMetaDirective(const OMPMetaDirective *S) {
  VisitOMPExecutableDirective(S);
}

void StmtProfiler::VisitOMPParallelDirective(const OMPParallelDirective *S) {
  VisitOMPExecutableDirective(S);
}

void StmtProfiler::VisitOMPSimdDirective(const OMPSimdDirective *S) {
  VisitOMPLoopDirective(S);
}

void StmtProfiler::VisitOMPLoopTransformationDirective(
    const OMPLoopTransformationDirective *S) {
  VisitOMPLoopBasedDirective(S);
}

void StmtProfiler::VisitOMPTileDirective(const OMPTileDirective *S) {
  VisitOMPLoopTransformationDirective(S);
}

void StmtProfiler::VisitOMPUnrollDirective(const OMPUnrollDirective *S) {
  VisitOMPLoopTransformationDirective(S);
}

void StmtProfiler::VisitOMPForDirective(const OMPForDirective *S) {
  VisitOMPLoopDirective(S);
}

void StmtProfiler::VisitOMPForSimdDirective(const OMPForSimdDirective *S) {
  VisitOMPLoopDirective(S);
}

void StmtProfiler::VisitOMPSectionsDirective(const OMPSectionsDirective *S) {
  VisitOMPExecutableDirective(S);
}

void StmtProfiler::VisitOMPSectionDirective(const OMPSectionDirective *S) {
  VisitOMPExecutableDirective(S);
}

void StmtProfiler::VisitOMPSingleDirective(const OMPSingleDirective *S) {
  VisitOMPExecutableDirective(S);
}

void StmtProfiler::VisitOMPMasterDirective(const OMPMasterDirective *S) {
  VisitOMPExecutableDirective(S);
}

void StmtProfiler::VisitOMPCriticalDirective(const OMPCriticalDirective *S) {
  VisitOMPExecutableDirective(S);
  VisitName(S->getDirectiveName().getName());
}

void
StmtProfiler::VisitOMPParallelForDirective(const OMPParallelForDirective *S) {
  VisitOMPLoopDirective(S);
}

void StmtProfiler::VisitOMPParallelForSimdDirective(
    const OMPParallelForSimdDirective *S) {
  VisitOMPLoopDirective(S);
}

void StmtProfiler::VisitOMPParallelMasterDirective(
    const OMPParallelMasterDirective *S) {
  VisitOMPExecutableDirective(S);
}

void StmtProfiler::VisitOMPParallelSectionsDirective(
    const OMPParallelSectionsDirective *S) {
  VisitOMPExecutableDirective(S);
}

void StmtProfiler::VisitOMPTaskDirective(const OMPTaskDirective *S) {
  VisitOMPExecutableDirective(S);
}

void StmtProfiler::VisitOMPTaskyieldDirective(const OMPTaskyieldDirective *S) {
  VisitOMPExecutableDirective(S);
}

void StmtProfiler::VisitOMPBarrierDirective(const OMPBarrierDirective *S) {
  VisitOMPExecutableDirective(S);
}

void StmtProfiler::VisitOMPTaskwaitDirective(const OMPTaskwaitDirective *S) {
  VisitOMPExecutableDirective(S);
}

void StmtProfiler::VisitOMPTaskgroupDirective(const OMPTaskgroupDirective *S) {
  VisitOMPExecutableDirective(S);
  if (const Expr *E = S->getReductionRef())
    VisitStmt(E);
}

void StmtProfiler::VisitOMPFlushDirective(const OMPFlushDirective *S) {
  VisitOMPExecutableDirective(S);
}

void StmtProfiler::VisitOMPDepobjDirective(const OMPDepobjDirective *S) {
  VisitOMPExecutableDirective(S);
}

void StmtProfiler::VisitOMPScanDirective(const OMPScanDirective *S) {
  VisitOMPExecutableDirective(S);
}

void StmtProfiler::VisitOMPOrderedDirective(const OMPOrderedDirective *S) {
  VisitOMPExecutableDirective(S);
}

void StmtProfiler::VisitOMPAtomicDirective(const OMPAtomicDirective *S) {
  VisitOMPExecutableDirective(S);
}

void StmtProfiler::VisitOMPTargetDirective(const OMPTargetDirective *S) {
  VisitOMPExecutableDirective(S);
}

void StmtProfiler::VisitOMPTargetDataDirective(const OMPTargetDataDirective *S) {
  VisitOMPExecutableDirective(S);
}

void StmtProfiler::VisitOMPTargetEnterDataDirective(
    const OMPTargetEnterDataDirective *S) {
  VisitOMPExecutableDirective(S);
}

void StmtProfiler::VisitOMPTargetExitDataDirective(
    const OMPTargetExitDataDirective *S) {
  VisitOMPExecutableDirective(S);
}

void StmtProfiler::VisitOMPTargetParallelDirective(
    const OMPTargetParallelDirective *S) {
  VisitOMPExecutableDirective(S);
}

void StmtProfiler::VisitOMPTargetParallelForDirective(
    const OMPTargetParallelForDirective *S) {
  VisitOMPExecutableDirective(S);
}

void StmtProfiler::VisitOMPTeamsDirective(const OMPTeamsDirective *S) {
  VisitOMPExecutableDirective(S);
}

void StmtProfiler::VisitOMPCancellationPointDirective(
    const OMPCancellationPointDirective *S) {
  VisitOMPExecutableDirective(S);
}

void StmtProfiler::VisitOMPCancelDirective(const OMPCancelDirective *S) {
  VisitOMPExecutableDirective(S);
}

void StmtProfiler::VisitOMPTaskLoopDirective(const OMPTaskLoopDirective *S) {
  VisitOMPLoopDirective(S);
}

void StmtProfiler::VisitOMPTaskLoopSimdDirective(
    const OMPTaskLoopSimdDirective *S) {
  VisitOMPLoopDirective(S);
}

void StmtProfiler::VisitOMPMasterTaskLoopDirective(
    const OMPMasterTaskLoopDirective *S) {
  VisitOMPLoopDirective(S);
}

void StmtProfiler::VisitOMPMasterTaskLoopSimdDirective(
    const OMPMasterTaskLoopSimdDirective *S) {
  VisitOMPLoopDirective(S);
}

void StmtProfiler::VisitOMPParallelMasterTaskLoopDirective(
    const OMPParallelMasterTaskLoopDirective *S) {
  VisitOMPLoopDirective(S);
}

void StmtProfiler::VisitOMPParallelMasterTaskLoopSimdDirective(
    const OMPParallelMasterTaskLoopSimdDirective *S) {
  VisitOMPLoopDirective(S);
}

void StmtProfiler::VisitOMPDistributeDirective(
    const OMPDistributeDirective *S) {
  VisitOMPLoopDirective(S);
}

void OMPClauseProfiler::VisitOMPDistScheduleClause(
    const OMPDistScheduleClause *C) {
  VistOMPClauseWithPreInit(C);
  if (auto *S = C->getChunkSize())
    Profiler->VisitStmt(S);
}

void OMPClauseProfiler::VisitOMPDefaultmapClause(const OMPDefaultmapClause *) {}

void StmtProfiler::VisitOMPTargetUpdateDirective(
    const OMPTargetUpdateDirective *S) {
  VisitOMPExecutableDirective(S);
}

void StmtProfiler::VisitOMPDistributeParallelForDirective(
    const OMPDistributeParallelForDirective *S) {
  VisitOMPLoopDirective(S);
}

void StmtProfiler::VisitOMPDistributeParallelForSimdDirective(
    const OMPDistributeParallelForSimdDirective *S) {
  VisitOMPLoopDirective(S);
}

void StmtProfiler::VisitOMPDistributeSimdDirective(
    const OMPDistributeSimdDirective *S) {
  VisitOMPLoopDirective(S);
}

void StmtProfiler::VisitOMPTargetParallelForSimdDirective(
    const OMPTargetParallelForSimdDirective *S) {
  VisitOMPLoopDirective(S);
}

void StmtProfiler::VisitOMPTargetSimdDirective(
    const OMPTargetSimdDirective *S) {
  VisitOMPLoopDirective(S);
}

void StmtProfiler::VisitOMPTeamsDistributeDirective(
    const OMPTeamsDistributeDirective *S) {
  VisitOMPLoopDirective(S);
}

void StmtProfiler::VisitOMPTeamsDistributeSimdDirective(
    const OMPTeamsDistributeSimdDirective *S) {
  VisitOMPLoopDirective(S);
}

void StmtProfiler::VisitOMPTeamsDistributeParallelForSimdDirective(
    const OMPTeamsDistributeParallelForSimdDirective *S) {
  VisitOMPLoopDirective(S);
}

void StmtProfiler::VisitOMPTeamsDistributeParallelForDirective(
    const OMPTeamsDistributeParallelForDirective *S) {
  VisitOMPLoopDirective(S);
}

void StmtProfiler::VisitOMPTargetTeamsDirective(
    const OMPTargetTeamsDirective *S) {
  VisitOMPExecutableDirective(S);
}

void StmtProfiler::VisitOMPTargetTeamsDistributeDirective(
    const OMPTargetTeamsDistributeDirective *S) {
  VisitOMPLoopDirective(S);
}

void StmtProfiler::VisitOMPTargetTeamsDistributeParallelForDirective(
    const OMPTargetTeamsDistributeParallelForDirective *S) {
  VisitOMPLoopDirective(S);
}

void StmtProfiler::VisitOMPTargetTeamsDistributeParallelForSimdDirective(
    const OMPTargetTeamsDistributeParallelForSimdDirective *S) {
  VisitOMPLoopDirective(S);
}

void StmtProfiler::VisitOMPTargetTeamsDistributeSimdDirective(
    const OMPTargetTeamsDistributeSimdDirective *S) {
  VisitOMPLoopDirective(S);
}

void StmtProfiler::VisitOMPInteropDirective(const OMPInteropDirective *S) {
  VisitOMPExecutableDirective(S);
}

void StmtProfiler::VisitOMPDispatchDirective(const OMPDispatchDirective *S) {
  VisitOMPExecutableDirective(S);
}

void StmtProfiler::VisitOMPMaskedDirective(const OMPMaskedDirective *S) {
  VisitOMPExecutableDirective(S);
}

<<<<<<< HEAD
namespace {
class ACCClauseProfiler : public ConstACCClauseVisitor<ACCClauseProfiler> {
  StmtProfiler *Profiler;
  /// Process clauses with list of variables.
  template <typename T>
  void VisitACCClauseList(T *Node);

public:
  ACCClauseProfiler(StmtProfiler *P) : Profiler(P) { }
#define OPENACC_CLAUSE(Name, Class) \
  void Visit##Class(const Class *C);
#include "clang/Basic/OpenACCKinds.def"
};

template<typename T>
void ACCClauseProfiler::VisitACCClauseList(T *Node) {
  for (auto *E : Node->varlists()) {
    if (E)
      Profiler->VisitStmt(E);
  }
}

void ACCClauseProfiler::VisitACCNomapClause(const ACCNomapClause *C) {
  VisitACCClauseList(C);
}
void ACCClauseProfiler::VisitACCPresentClause(const ACCPresentClause *C) {
  VisitACCClauseList(C);
}
void ACCClauseProfiler::VisitACCCopyClause(const ACCCopyClause *C) {
  // FIXME: Should we visit the clause kind, which varies among clause
  // aliases?
  VisitACCClauseList(C);
}
void ACCClauseProfiler::VisitACCCopyinClause(const ACCCopyinClause *C) {
  // FIXME: Should we visit the clause kind, which varies among clause
  // aliases?
  VisitACCClauseList(C);
}
void ACCClauseProfiler::VisitACCCopyoutClause(const ACCCopyoutClause *C) {
  // FIXME: Should we visit the clause kind, which varies among clause
  // aliases?
  VisitACCClauseList(C);
}
void ACCClauseProfiler::VisitACCCreateClause(const ACCCreateClause *C) {
  VisitACCClauseList(C);
}
void ACCClauseProfiler::VisitACCNoCreateClause(const ACCNoCreateClause *C) {
  VisitACCClauseList(C);
}
void ACCClauseProfiler::VisitACCDeleteClause(const ACCDeleteClause *C) {
  VisitACCClauseList(C);
}
void ACCClauseProfiler::VisitACCSharedClause(const ACCSharedClause *C) {
  VisitACCClauseList(C);
}
void ACCClauseProfiler::VisitACCPrivateClause(const ACCPrivateClause *C) {
  VisitACCClauseList(C);
}
void
ACCClauseProfiler::VisitACCFirstprivateClause(const ACCFirstprivateClause *C) {
  VisitACCClauseList(C);
}
void ACCClauseProfiler::VisitACCReductionClause(
                                         const ACCReductionClause *C) {
  Profiler->VisitName(C->getNameInfo().getName());
  VisitACCClauseList(C);
}
void ACCClauseProfiler::VisitACCIfClause(const ACCIfClause *C) {
  if (C->getCondition())
    Profiler->VisitStmt(C->getCondition());
}
void ACCClauseProfiler::VisitACCIfPresentClause(const ACCIfPresentClause *) {}
void ACCClauseProfiler::VisitACCSelfClause(const ACCSelfClause *C) {
  // FIXME: Should we visit the clause kind, which varies among clause
  // aliases?
  VisitACCClauseList(C);
}
void ACCClauseProfiler::VisitACCDeviceClause(const ACCDeviceClause *C) {
  VisitACCClauseList(C);
}
void ACCClauseProfiler::VisitACCNumGangsClause(const ACCNumGangsClause *C) {
  if (C->getNumGangs())
    Profiler->VisitStmt(C->getNumGangs());
}
void ACCClauseProfiler::VisitACCNumWorkersClause(const ACCNumWorkersClause *C) {
  if (C->getNumWorkers())
    Profiler->VisitStmt(C->getNumWorkers());
}
void ACCClauseProfiler::VisitACCVectorLengthClause(const ACCVectorLengthClause *C) {
  if (C->getVectorLength())
    Profiler->VisitStmt(C->getVectorLength());
}
void ACCClauseProfiler::VisitACCSeqClause(const ACCSeqClause *) {}
void ACCClauseProfiler::VisitACCIndependentClause(
    const ACCIndependentClause *) {}
void ACCClauseProfiler::VisitACCAutoClause(const ACCAutoClause *) {}
}
void ACCClauseProfiler::VisitACCGangClause(const ACCGangClause *) {}
void ACCClauseProfiler::VisitACCWorkerClause(const ACCWorkerClause *) {}
void ACCClauseProfiler::VisitACCVectorClause(const ACCVectorClause *) {}
void ACCClauseProfiler::VisitACCCollapseClause(const ACCCollapseClause *C) {
  if (C->getCollapse())
    Profiler->VisitStmt(C->getCollapse());
}

void StmtProfiler::VisitACCDirectiveStmt(const ACCDirectiveStmt *S) {
  VisitStmt(S);
  ACCClauseProfiler P(this);
  ArrayRef<ACCClause *> Clauses = S->clauses();
  for (ArrayRef<ACCClause *>::iterator I = Clauses.begin(), E = Clauses.end();
       I != E; ++I)
    if (*I)
      P.Visit(*I);
}

void StmtProfiler::VisitACCUpdateDirective(const ACCUpdateDirective *S) {
  VisitACCDirectiveStmt(S);
}

void StmtProfiler::VisitACCEnterDataDirective(const ACCEnterDataDirective *S) {
  VisitACCDirectiveStmt(S);
}

void StmtProfiler::VisitACCExitDataDirective(const ACCExitDataDirective *S) {
  VisitACCDirectiveStmt(S);
}

void StmtProfiler::VisitACCDataDirective(const ACCDataDirective *S) {
  VisitACCDirectiveStmt(S);
}

void StmtProfiler::VisitACCParallelDirective(const ACCParallelDirective *S) {
  VisitACCDirectiveStmt(S);
}

void StmtProfiler::VisitACCLoopDirective(const ACCLoopDirective *S) {
  VisitACCDirectiveStmt(S);
}

void StmtProfiler::VisitACCParallelLoopDirective(
    const ACCParallelLoopDirective *S) {
  VisitACCDirectiveStmt(S);
=======
void StmtProfiler::VisitOMPGenericLoopDirective(
    const OMPGenericLoopDirective *S) {
  VisitOMPLoopDirective(S);
>>>>>>> f3d1ddfe
}

void StmtProfiler::VisitExpr(const Expr *S) {
  VisitStmt(S);
}

void StmtProfiler::VisitConstantExpr(const ConstantExpr *S) {
  VisitExpr(S);
}

void StmtProfiler::VisitDeclRefExpr(const DeclRefExpr *S) {
  VisitExpr(S);
  if (!Canonical)
    VisitNestedNameSpecifier(S->getQualifier());
  VisitDecl(S->getDecl());
  if (!Canonical) {
    ID.AddBoolean(S->hasExplicitTemplateArgs());
    if (S->hasExplicitTemplateArgs())
      VisitTemplateArguments(S->getTemplateArgs(), S->getNumTemplateArgs());
  }
}

void StmtProfiler::VisitSYCLUniqueStableNameExpr(
    const SYCLUniqueStableNameExpr *S) {
  VisitExpr(S);
  VisitType(S->getTypeSourceInfo()->getType());
}

void StmtProfiler::VisitPredefinedExpr(const PredefinedExpr *S) {
  VisitExpr(S);
  ID.AddInteger(S->getIdentKind());
}

void StmtProfiler::VisitIntegerLiteral(const IntegerLiteral *S) {
  VisitExpr(S);
  S->getValue().Profile(ID);
  ID.AddInteger(S->getType()->castAs<BuiltinType>()->getKind());
}

void StmtProfiler::VisitFixedPointLiteral(const FixedPointLiteral *S) {
  VisitExpr(S);
  S->getValue().Profile(ID);
  ID.AddInteger(S->getType()->castAs<BuiltinType>()->getKind());
}

void StmtProfiler::VisitCharacterLiteral(const CharacterLiteral *S) {
  VisitExpr(S);
  ID.AddInteger(S->getKind());
  ID.AddInteger(S->getValue());
}

void StmtProfiler::VisitFloatingLiteral(const FloatingLiteral *S) {
  VisitExpr(S);
  S->getValue().Profile(ID);
  ID.AddBoolean(S->isExact());
  ID.AddInteger(S->getType()->castAs<BuiltinType>()->getKind());
}

void StmtProfiler::VisitImaginaryLiteral(const ImaginaryLiteral *S) {
  VisitExpr(S);
}

void StmtProfiler::VisitStringLiteral(const StringLiteral *S) {
  VisitExpr(S);
  ID.AddString(S->getBytes());
  ID.AddInteger(S->getKind());
}

void StmtProfiler::VisitParenExpr(const ParenExpr *S) {
  VisitExpr(S);
}

void StmtProfiler::VisitParenListExpr(const ParenListExpr *S) {
  VisitExpr(S);
}

void StmtProfiler::VisitUnaryOperator(const UnaryOperator *S) {
  VisitExpr(S);
  ID.AddInteger(S->getOpcode());
}

void StmtProfiler::VisitOffsetOfExpr(const OffsetOfExpr *S) {
  VisitType(S->getTypeSourceInfo()->getType());
  unsigned n = S->getNumComponents();
  for (unsigned i = 0; i < n; ++i) {
    const OffsetOfNode &ON = S->getComponent(i);
    ID.AddInteger(ON.getKind());
    switch (ON.getKind()) {
    case OffsetOfNode::Array:
      // Expressions handled below.
      break;

    case OffsetOfNode::Field:
      VisitDecl(ON.getField());
      break;

    case OffsetOfNode::Identifier:
      VisitIdentifierInfo(ON.getFieldName());
      break;

    case OffsetOfNode::Base:
      // These nodes are implicit, and therefore don't need profiling.
      break;
    }
  }

  VisitExpr(S);
}

void
StmtProfiler::VisitUnaryExprOrTypeTraitExpr(const UnaryExprOrTypeTraitExpr *S) {
  VisitExpr(S);
  ID.AddInteger(S->getKind());
  if (S->isArgumentType())
    VisitType(S->getArgumentType());
}

void StmtProfiler::VisitArraySubscriptExpr(const ArraySubscriptExpr *S) {
  VisitExpr(S);
}

void StmtProfiler::VisitMatrixSubscriptExpr(const MatrixSubscriptExpr *S) {
  VisitExpr(S);
}

void StmtProfiler::VisitOMPArraySectionExpr(const OMPArraySectionExpr *S) {
  VisitExpr(S);
}

void StmtProfiler::VisitOMPArrayShapingExpr(const OMPArrayShapingExpr *S) {
  VisitExpr(S);
}

void StmtProfiler::VisitOMPIteratorExpr(const OMPIteratorExpr *S) {
  VisitExpr(S);
  for (unsigned I = 0, E = S->numOfIterators(); I < E; ++I)
    VisitDecl(S->getIteratorDecl(I));
}

void StmtProfiler::VisitCallExpr(const CallExpr *S) {
  VisitExpr(S);
}

void StmtProfiler::VisitMemberExpr(const MemberExpr *S) {
  VisitExpr(S);
  VisitDecl(S->getMemberDecl());
  if (!Canonical)
    VisitNestedNameSpecifier(S->getQualifier());
  ID.AddBoolean(S->isArrow());
}

void StmtProfiler::VisitCompoundLiteralExpr(const CompoundLiteralExpr *S) {
  VisitExpr(S);
  ID.AddBoolean(S->isFileScope());
}

void StmtProfiler::VisitCastExpr(const CastExpr *S) {
  VisitExpr(S);
}

void StmtProfiler::VisitImplicitCastExpr(const ImplicitCastExpr *S) {
  VisitCastExpr(S);
  ID.AddInteger(S->getValueKind());
}

void StmtProfiler::VisitExplicitCastExpr(const ExplicitCastExpr *S) {
  VisitCastExpr(S);
  VisitType(S->getTypeAsWritten());
}

void StmtProfiler::VisitCStyleCastExpr(const CStyleCastExpr *S) {
  VisitExplicitCastExpr(S);
}

void StmtProfiler::VisitBinaryOperator(const BinaryOperator *S) {
  VisitExpr(S);
  ID.AddInteger(S->getOpcode());
}

void
StmtProfiler::VisitCompoundAssignOperator(const CompoundAssignOperator *S) {
  VisitBinaryOperator(S);
}

void StmtProfiler::VisitConditionalOperator(const ConditionalOperator *S) {
  VisitExpr(S);
}

void StmtProfiler::VisitBinaryConditionalOperator(
    const BinaryConditionalOperator *S) {
  VisitExpr(S);
}

void StmtProfiler::VisitAddrLabelExpr(const AddrLabelExpr *S) {
  VisitExpr(S);
  VisitDecl(S->getLabel());
}

void StmtProfiler::VisitStmtExpr(const StmtExpr *S) {
  VisitExpr(S);
}

void StmtProfiler::VisitShuffleVectorExpr(const ShuffleVectorExpr *S) {
  VisitExpr(S);
}

void StmtProfiler::VisitConvertVectorExpr(const ConvertVectorExpr *S) {
  VisitExpr(S);
}

void StmtProfiler::VisitChooseExpr(const ChooseExpr *S) {
  VisitExpr(S);
}

void StmtProfiler::VisitGNUNullExpr(const GNUNullExpr *S) {
  VisitExpr(S);
}

void StmtProfiler::VisitVAArgExpr(const VAArgExpr *S) {
  VisitExpr(S);
}

void StmtProfiler::VisitInitListExpr(const InitListExpr *S) {
  if (S->getSyntacticForm()) {
    VisitInitListExpr(S->getSyntacticForm());
    return;
  }

  VisitExpr(S);
}

void StmtProfiler::VisitDesignatedInitExpr(const DesignatedInitExpr *S) {
  VisitExpr(S);
  ID.AddBoolean(S->usesGNUSyntax());
  for (const DesignatedInitExpr::Designator &D : S->designators()) {
    if (D.isFieldDesignator()) {
      ID.AddInteger(0);
      VisitName(D.getFieldName());
      continue;
    }

    if (D.isArrayDesignator()) {
      ID.AddInteger(1);
    } else {
      assert(D.isArrayRangeDesignator());
      ID.AddInteger(2);
    }
    ID.AddInteger(D.getFirstExprIndex());
  }
}

// Seems that if VisitInitListExpr() only works on the syntactic form of an
// InitListExpr, then a DesignatedInitUpdateExpr is not encountered.
void StmtProfiler::VisitDesignatedInitUpdateExpr(
    const DesignatedInitUpdateExpr *S) {
  llvm_unreachable("Unexpected DesignatedInitUpdateExpr in syntactic form of "
                   "initializer");
}

void StmtProfiler::VisitArrayInitLoopExpr(const ArrayInitLoopExpr *S) {
  VisitExpr(S);
}

void StmtProfiler::VisitArrayInitIndexExpr(const ArrayInitIndexExpr *S) {
  VisitExpr(S);
}

void StmtProfiler::VisitNoInitExpr(const NoInitExpr *S) {
  llvm_unreachable("Unexpected NoInitExpr in syntactic form of initializer");
}

void StmtProfiler::VisitImplicitValueInitExpr(const ImplicitValueInitExpr *S) {
  VisitExpr(S);
}

void StmtProfiler::VisitExtVectorElementExpr(const ExtVectorElementExpr *S) {
  VisitExpr(S);
  VisitName(&S->getAccessor());
}

void StmtProfiler::VisitBlockExpr(const BlockExpr *S) {
  VisitExpr(S);
  VisitDecl(S->getBlockDecl());
}

void StmtProfiler::VisitGenericSelectionExpr(const GenericSelectionExpr *S) {
  VisitExpr(S);
  for (const GenericSelectionExpr::ConstAssociation Assoc :
       S->associations()) {
    QualType T = Assoc.getType();
    if (T.isNull())
      ID.AddPointer(nullptr);
    else
      VisitType(T);
    VisitExpr(Assoc.getAssociationExpr());
  }
}

void StmtProfiler::VisitPseudoObjectExpr(const PseudoObjectExpr *S) {
  VisitExpr(S);
  for (PseudoObjectExpr::const_semantics_iterator
         i = S->semantics_begin(), e = S->semantics_end(); i != e; ++i)
    // Normally, we would not profile the source expressions of OVEs.
    if (const OpaqueValueExpr *OVE = dyn_cast<OpaqueValueExpr>(*i))
      Visit(OVE->getSourceExpr());
}

void StmtProfiler::VisitAtomicExpr(const AtomicExpr *S) {
  VisitExpr(S);
  ID.AddInteger(S->getOp());
}

void StmtProfiler::VisitConceptSpecializationExpr(
                                           const ConceptSpecializationExpr *S) {
  VisitExpr(S);
  VisitDecl(S->getNamedConcept());
  for (const TemplateArgument &Arg : S->getTemplateArguments())
    VisitTemplateArgument(Arg);
}

void StmtProfiler::VisitRequiresExpr(const RequiresExpr *S) {
  VisitExpr(S);
  ID.AddInteger(S->getLocalParameters().size());
  for (ParmVarDecl *LocalParam : S->getLocalParameters())
    VisitDecl(LocalParam);
  ID.AddInteger(S->getRequirements().size());
  for (concepts::Requirement *Req : S->getRequirements()) {
    if (auto *TypeReq = dyn_cast<concepts::TypeRequirement>(Req)) {
      ID.AddInteger(concepts::Requirement::RK_Type);
      ID.AddBoolean(TypeReq->isSubstitutionFailure());
      if (!TypeReq->isSubstitutionFailure())
        VisitType(TypeReq->getType()->getType());
    } else if (auto *ExprReq = dyn_cast<concepts::ExprRequirement>(Req)) {
      ID.AddInteger(concepts::Requirement::RK_Compound);
      ID.AddBoolean(ExprReq->isExprSubstitutionFailure());
      if (!ExprReq->isExprSubstitutionFailure())
        Visit(ExprReq->getExpr());
      // C++2a [expr.prim.req.compound]p1 Example:
      //    [...] The compound-requirement in C1 requires that x++ is a valid
      //    expression. It is equivalent to the simple-requirement x++; [...]
      // We therefore do not profile isSimple() here.
      ID.AddBoolean(ExprReq->getNoexceptLoc().isValid());
      const concepts::ExprRequirement::ReturnTypeRequirement &RetReq =
          ExprReq->getReturnTypeRequirement();
      if (RetReq.isEmpty()) {
        ID.AddInteger(0);
      } else if (RetReq.isTypeConstraint()) {
        ID.AddInteger(1);
        Visit(RetReq.getTypeConstraint()->getImmediatelyDeclaredConstraint());
      } else {
        assert(RetReq.isSubstitutionFailure());
        ID.AddInteger(2);
      }
    } else {
      ID.AddInteger(concepts::Requirement::RK_Nested);
      auto *NestedReq = cast<concepts::NestedRequirement>(Req);
      ID.AddBoolean(NestedReq->isSubstitutionFailure());
      if (!NestedReq->isSubstitutionFailure())
        Visit(NestedReq->getConstraintExpr());
    }
  }
}

static Stmt::StmtClass DecodeOperatorCall(const CXXOperatorCallExpr *S,
                                          UnaryOperatorKind &UnaryOp,
                                          BinaryOperatorKind &BinaryOp) {
  switch (S->getOperator()) {
  case OO_None:
  case OO_New:
  case OO_Delete:
  case OO_Array_New:
  case OO_Array_Delete:
  case OO_Arrow:
  case OO_Conditional:
  case NUM_OVERLOADED_OPERATORS:
    llvm_unreachable("Invalid operator call kind");

  case OO_Plus:
    if (S->getNumArgs() == 1) {
      UnaryOp = UO_Plus;
      return Stmt::UnaryOperatorClass;
    }

    BinaryOp = BO_Add;
    return Stmt::BinaryOperatorClass;

  case OO_Minus:
    if (S->getNumArgs() == 1) {
      UnaryOp = UO_Minus;
      return Stmt::UnaryOperatorClass;
    }

    BinaryOp = BO_Sub;
    return Stmt::BinaryOperatorClass;

  case OO_Star:
    if (S->getNumArgs() == 1) {
      UnaryOp = UO_Deref;
      return Stmt::UnaryOperatorClass;
    }

    BinaryOp = BO_Mul;
    return Stmt::BinaryOperatorClass;

  case OO_Slash:
    BinaryOp = BO_Div;
    return Stmt::BinaryOperatorClass;

  case OO_Percent:
    BinaryOp = BO_Rem;
    return Stmt::BinaryOperatorClass;

  case OO_Caret:
    BinaryOp = BO_Xor;
    return Stmt::BinaryOperatorClass;

  case OO_Amp:
    if (S->getNumArgs() == 1) {
      UnaryOp = UO_AddrOf;
      return Stmt::UnaryOperatorClass;
    }

    BinaryOp = BO_And;
    return Stmt::BinaryOperatorClass;

  case OO_Pipe:
    BinaryOp = BO_Or;
    return Stmt::BinaryOperatorClass;

  case OO_Tilde:
    UnaryOp = UO_Not;
    return Stmt::UnaryOperatorClass;

  case OO_Exclaim:
    UnaryOp = UO_LNot;
    return Stmt::UnaryOperatorClass;

  case OO_Equal:
    BinaryOp = BO_Assign;
    return Stmt::BinaryOperatorClass;

  case OO_Less:
    BinaryOp = BO_LT;
    return Stmt::BinaryOperatorClass;

  case OO_Greater:
    BinaryOp = BO_GT;
    return Stmt::BinaryOperatorClass;

  case OO_PlusEqual:
    BinaryOp = BO_AddAssign;
    return Stmt::CompoundAssignOperatorClass;

  case OO_MinusEqual:
    BinaryOp = BO_SubAssign;
    return Stmt::CompoundAssignOperatorClass;

  case OO_StarEqual:
    BinaryOp = BO_MulAssign;
    return Stmt::CompoundAssignOperatorClass;

  case OO_SlashEqual:
    BinaryOp = BO_DivAssign;
    return Stmt::CompoundAssignOperatorClass;

  case OO_PercentEqual:
    BinaryOp = BO_RemAssign;
    return Stmt::CompoundAssignOperatorClass;

  case OO_CaretEqual:
    BinaryOp = BO_XorAssign;
    return Stmt::CompoundAssignOperatorClass;

  case OO_AmpEqual:
    BinaryOp = BO_AndAssign;
    return Stmt::CompoundAssignOperatorClass;

  case OO_PipeEqual:
    BinaryOp = BO_OrAssign;
    return Stmt::CompoundAssignOperatorClass;

  case OO_LessLess:
    BinaryOp = BO_Shl;
    return Stmt::BinaryOperatorClass;

  case OO_GreaterGreater:
    BinaryOp = BO_Shr;
    return Stmt::BinaryOperatorClass;

  case OO_LessLessEqual:
    BinaryOp = BO_ShlAssign;
    return Stmt::CompoundAssignOperatorClass;

  case OO_GreaterGreaterEqual:
    BinaryOp = BO_ShrAssign;
    return Stmt::CompoundAssignOperatorClass;

  case OO_EqualEqual:
    BinaryOp = BO_EQ;
    return Stmt::BinaryOperatorClass;

  case OO_ExclaimEqual:
    BinaryOp = BO_NE;
    return Stmt::BinaryOperatorClass;

  case OO_LessEqual:
    BinaryOp = BO_LE;
    return Stmt::BinaryOperatorClass;

  case OO_GreaterEqual:
    BinaryOp = BO_GE;
    return Stmt::BinaryOperatorClass;

  case OO_Spaceship:
    BinaryOp = BO_Cmp;
    return Stmt::BinaryOperatorClass;

  case OO_AmpAmp:
    BinaryOp = BO_LAnd;
    return Stmt::BinaryOperatorClass;

  case OO_PipePipe:
    BinaryOp = BO_LOr;
    return Stmt::BinaryOperatorClass;

  case OO_PlusPlus:
    UnaryOp = S->getNumArgs() == 1? UO_PreInc
                                  : UO_PostInc;
    return Stmt::UnaryOperatorClass;

  case OO_MinusMinus:
    UnaryOp = S->getNumArgs() == 1? UO_PreDec
                                  : UO_PostDec;
    return Stmt::UnaryOperatorClass;

  case OO_Comma:
    BinaryOp = BO_Comma;
    return Stmt::BinaryOperatorClass;

  case OO_ArrowStar:
    BinaryOp = BO_PtrMemI;
    return Stmt::BinaryOperatorClass;

  case OO_Subscript:
    return Stmt::ArraySubscriptExprClass;

  case OO_Call:
    return Stmt::CallExprClass;

  case OO_Coawait:
    UnaryOp = UO_Coawait;
    return Stmt::UnaryOperatorClass;
  }

  llvm_unreachable("Invalid overloaded operator expression");
}

#if defined(_MSC_VER) && !defined(__clang__)
#if _MSC_VER == 1911
// Work around https://developercommunity.visualstudio.com/content/problem/84002/clang-cl-when-built-with-vc-2017-crashes-cause-vc.html
// MSVC 2017 update 3 miscompiles this function, and a clang built with it
// will crash in stage 2 of a bootstrap build.
#pragma optimize("", off)
#endif
#endif

void StmtProfiler::VisitCXXOperatorCallExpr(const CXXOperatorCallExpr *S) {
  if (S->isTypeDependent()) {
    // Type-dependent operator calls are profiled like their underlying
    // syntactic operator.
    //
    // An operator call to operator-> is always implicit, so just skip it. The
    // enclosing MemberExpr will profile the actual member access.
    if (S->getOperator() == OO_Arrow)
      return Visit(S->getArg(0));

    UnaryOperatorKind UnaryOp = UO_Extension;
    BinaryOperatorKind BinaryOp = BO_Comma;
    Stmt::StmtClass SC = DecodeOperatorCall(S, UnaryOp, BinaryOp);

    ID.AddInteger(SC);
    for (unsigned I = 0, N = S->getNumArgs(); I != N; ++I)
      Visit(S->getArg(I));
    if (SC == Stmt::UnaryOperatorClass)
      ID.AddInteger(UnaryOp);
    else if (SC == Stmt::BinaryOperatorClass ||
             SC == Stmt::CompoundAssignOperatorClass)
      ID.AddInteger(BinaryOp);
    else
      assert(SC == Stmt::ArraySubscriptExprClass || SC == Stmt::CallExprClass);

    return;
  }

  VisitCallExpr(S);
  ID.AddInteger(S->getOperator());
}

void StmtProfiler::VisitCXXRewrittenBinaryOperator(
    const CXXRewrittenBinaryOperator *S) {
  // If a rewritten operator were ever to be type-dependent, we should profile
  // it following its syntactic operator.
  assert(!S->isTypeDependent() &&
         "resolved rewritten operator should never be type-dependent");
  ID.AddBoolean(S->isReversed());
  VisitExpr(S->getSemanticForm());
}

#if defined(_MSC_VER) && !defined(__clang__)
#if _MSC_VER == 1911
#pragma optimize("", on)
#endif
#endif

void StmtProfiler::VisitCXXMemberCallExpr(const CXXMemberCallExpr *S) {
  VisitCallExpr(S);
}

void StmtProfiler::VisitCUDAKernelCallExpr(const CUDAKernelCallExpr *S) {
  VisitCallExpr(S);
}

void StmtProfiler::VisitAsTypeExpr(const AsTypeExpr *S) {
  VisitExpr(S);
}

void StmtProfiler::VisitCXXNamedCastExpr(const CXXNamedCastExpr *S) {
  VisitExplicitCastExpr(S);
}

void StmtProfiler::VisitCXXStaticCastExpr(const CXXStaticCastExpr *S) {
  VisitCXXNamedCastExpr(S);
}

void StmtProfiler::VisitCXXDynamicCastExpr(const CXXDynamicCastExpr *S) {
  VisitCXXNamedCastExpr(S);
}

void
StmtProfiler::VisitCXXReinterpretCastExpr(const CXXReinterpretCastExpr *S) {
  VisitCXXNamedCastExpr(S);
}

void StmtProfiler::VisitCXXConstCastExpr(const CXXConstCastExpr *S) {
  VisitCXXNamedCastExpr(S);
}

void StmtProfiler::VisitBuiltinBitCastExpr(const BuiltinBitCastExpr *S) {
  VisitExpr(S);
  VisitType(S->getTypeInfoAsWritten()->getType());
}

void StmtProfiler::VisitCXXAddrspaceCastExpr(const CXXAddrspaceCastExpr *S) {
  VisitCXXNamedCastExpr(S);
}

void StmtProfiler::VisitUserDefinedLiteral(const UserDefinedLiteral *S) {
  VisitCallExpr(S);
}

void StmtProfiler::VisitCXXBoolLiteralExpr(const CXXBoolLiteralExpr *S) {
  VisitExpr(S);
  ID.AddBoolean(S->getValue());
}

void StmtProfiler::VisitCXXNullPtrLiteralExpr(const CXXNullPtrLiteralExpr *S) {
  VisitExpr(S);
}

void StmtProfiler::VisitCXXStdInitializerListExpr(
    const CXXStdInitializerListExpr *S) {
  VisitExpr(S);
}

void StmtProfiler::VisitCXXTypeidExpr(const CXXTypeidExpr *S) {
  VisitExpr(S);
  if (S->isTypeOperand())
    VisitType(S->getTypeOperandSourceInfo()->getType());
}

void StmtProfiler::VisitCXXUuidofExpr(const CXXUuidofExpr *S) {
  VisitExpr(S);
  if (S->isTypeOperand())
    VisitType(S->getTypeOperandSourceInfo()->getType());
}

void StmtProfiler::VisitMSPropertyRefExpr(const MSPropertyRefExpr *S) {
  VisitExpr(S);
  VisitDecl(S->getPropertyDecl());
}

void StmtProfiler::VisitMSPropertySubscriptExpr(
    const MSPropertySubscriptExpr *S) {
  VisitExpr(S);
}

void StmtProfiler::VisitCXXThisExpr(const CXXThisExpr *S) {
  VisitExpr(S);
  ID.AddBoolean(S->isImplicit());
}

void StmtProfiler::VisitCXXThrowExpr(const CXXThrowExpr *S) {
  VisitExpr(S);
}

void StmtProfiler::VisitCXXDefaultArgExpr(const CXXDefaultArgExpr *S) {
  VisitExpr(S);
  VisitDecl(S->getParam());
}

void StmtProfiler::VisitCXXDefaultInitExpr(const CXXDefaultInitExpr *S) {
  VisitExpr(S);
  VisitDecl(S->getField());
}

void StmtProfiler::VisitCXXBindTemporaryExpr(const CXXBindTemporaryExpr *S) {
  VisitExpr(S);
  VisitDecl(
         const_cast<CXXDestructorDecl *>(S->getTemporary()->getDestructor()));
}

void StmtProfiler::VisitCXXConstructExpr(const CXXConstructExpr *S) {
  VisitExpr(S);
  VisitDecl(S->getConstructor());
  ID.AddBoolean(S->isElidable());
}

void StmtProfiler::VisitCXXInheritedCtorInitExpr(
    const CXXInheritedCtorInitExpr *S) {
  VisitExpr(S);
  VisitDecl(S->getConstructor());
}

void StmtProfiler::VisitCXXFunctionalCastExpr(const CXXFunctionalCastExpr *S) {
  VisitExplicitCastExpr(S);
}

void
StmtProfiler::VisitCXXTemporaryObjectExpr(const CXXTemporaryObjectExpr *S) {
  VisitCXXConstructExpr(S);
}

void
StmtProfiler::VisitLambdaExpr(const LambdaExpr *S) {
  VisitExpr(S);
  // C++20 [temp.over.link]p5:
  //   Two lambda-expressions are never considered equivalent.
  VisitDecl(S->getLambdaClass());
}

void
StmtProfiler::VisitCXXScalarValueInitExpr(const CXXScalarValueInitExpr *S) {
  VisitExpr(S);
}

void StmtProfiler::VisitCXXDeleteExpr(const CXXDeleteExpr *S) {
  VisitExpr(S);
  ID.AddBoolean(S->isGlobalDelete());
  ID.AddBoolean(S->isArrayForm());
  VisitDecl(S->getOperatorDelete());
}

void StmtProfiler::VisitCXXNewExpr(const CXXNewExpr *S) {
  VisitExpr(S);
  VisitType(S->getAllocatedType());
  VisitDecl(S->getOperatorNew());
  VisitDecl(S->getOperatorDelete());
  ID.AddBoolean(S->isArray());
  ID.AddInteger(S->getNumPlacementArgs());
  ID.AddBoolean(S->isGlobalNew());
  ID.AddBoolean(S->isParenTypeId());
  ID.AddInteger(S->getInitializationStyle());
}

void
StmtProfiler::VisitCXXPseudoDestructorExpr(const CXXPseudoDestructorExpr *S) {
  VisitExpr(S);
  ID.AddBoolean(S->isArrow());
  VisitNestedNameSpecifier(S->getQualifier());
  ID.AddBoolean(S->getScopeTypeInfo() != nullptr);
  if (S->getScopeTypeInfo())
    VisitType(S->getScopeTypeInfo()->getType());
  ID.AddBoolean(S->getDestroyedTypeInfo() != nullptr);
  if (S->getDestroyedTypeInfo())
    VisitType(S->getDestroyedType());
  else
    VisitIdentifierInfo(S->getDestroyedTypeIdentifier());
}

void StmtProfiler::VisitOverloadExpr(const OverloadExpr *S) {
  VisitExpr(S);
  VisitNestedNameSpecifier(S->getQualifier());
  VisitName(S->getName(), /*TreatAsDecl*/ true);
  ID.AddBoolean(S->hasExplicitTemplateArgs());
  if (S->hasExplicitTemplateArgs())
    VisitTemplateArguments(S->getTemplateArgs(), S->getNumTemplateArgs());
}

void
StmtProfiler::VisitUnresolvedLookupExpr(const UnresolvedLookupExpr *S) {
  VisitOverloadExpr(S);
}

void StmtProfiler::VisitTypeTraitExpr(const TypeTraitExpr *S) {
  VisitExpr(S);
  ID.AddInteger(S->getTrait());
  ID.AddInteger(S->getNumArgs());
  for (unsigned I = 0, N = S->getNumArgs(); I != N; ++I)
    VisitType(S->getArg(I)->getType());
}

void StmtProfiler::VisitArrayTypeTraitExpr(const ArrayTypeTraitExpr *S) {
  VisitExpr(S);
  ID.AddInteger(S->getTrait());
  VisitType(S->getQueriedType());
}

void StmtProfiler::VisitExpressionTraitExpr(const ExpressionTraitExpr *S) {
  VisitExpr(S);
  ID.AddInteger(S->getTrait());
  VisitExpr(S->getQueriedExpression());
}

void StmtProfiler::VisitDependentScopeDeclRefExpr(
    const DependentScopeDeclRefExpr *S) {
  VisitExpr(S);
  VisitName(S->getDeclName());
  VisitNestedNameSpecifier(S->getQualifier());
  ID.AddBoolean(S->hasExplicitTemplateArgs());
  if (S->hasExplicitTemplateArgs())
    VisitTemplateArguments(S->getTemplateArgs(), S->getNumTemplateArgs());
}

void StmtProfiler::VisitExprWithCleanups(const ExprWithCleanups *S) {
  VisitExpr(S);
}

void StmtProfiler::VisitCXXUnresolvedConstructExpr(
    const CXXUnresolvedConstructExpr *S) {
  VisitExpr(S);
  VisitType(S->getTypeAsWritten());
  ID.AddInteger(S->isListInitialization());
}

void StmtProfiler::VisitCXXDependentScopeMemberExpr(
    const CXXDependentScopeMemberExpr *S) {
  ID.AddBoolean(S->isImplicitAccess());
  if (!S->isImplicitAccess()) {
    VisitExpr(S);
    ID.AddBoolean(S->isArrow());
  }
  VisitNestedNameSpecifier(S->getQualifier());
  VisitName(S->getMember());
  ID.AddBoolean(S->hasExplicitTemplateArgs());
  if (S->hasExplicitTemplateArgs())
    VisitTemplateArguments(S->getTemplateArgs(), S->getNumTemplateArgs());
}

void StmtProfiler::VisitUnresolvedMemberExpr(const UnresolvedMemberExpr *S) {
  ID.AddBoolean(S->isImplicitAccess());
  if (!S->isImplicitAccess()) {
    VisitExpr(S);
    ID.AddBoolean(S->isArrow());
  }
  VisitNestedNameSpecifier(S->getQualifier());
  VisitName(S->getMemberName());
  ID.AddBoolean(S->hasExplicitTemplateArgs());
  if (S->hasExplicitTemplateArgs())
    VisitTemplateArguments(S->getTemplateArgs(), S->getNumTemplateArgs());
}

void StmtProfiler::VisitCXXNoexceptExpr(const CXXNoexceptExpr *S) {
  VisitExpr(S);
}

void StmtProfiler::VisitPackExpansionExpr(const PackExpansionExpr *S) {
  VisitExpr(S);
}

void StmtProfiler::VisitSizeOfPackExpr(const SizeOfPackExpr *S) {
  VisitExpr(S);
  VisitDecl(S->getPack());
  if (S->isPartiallySubstituted()) {
    auto Args = S->getPartialArguments();
    ID.AddInteger(Args.size());
    for (const auto &TA : Args)
      VisitTemplateArgument(TA);
  } else {
    ID.AddInteger(0);
  }
}

void StmtProfiler::VisitSubstNonTypeTemplateParmPackExpr(
    const SubstNonTypeTemplateParmPackExpr *S) {
  VisitExpr(S);
  VisitDecl(S->getParameterPack());
  VisitTemplateArgument(S->getArgumentPack());
}

void StmtProfiler::VisitSubstNonTypeTemplateParmExpr(
    const SubstNonTypeTemplateParmExpr *E) {
  // Profile exactly as the replacement expression.
  Visit(E->getReplacement());
}

void StmtProfiler::VisitFunctionParmPackExpr(const FunctionParmPackExpr *S) {
  VisitExpr(S);
  VisitDecl(S->getParameterPack());
  ID.AddInteger(S->getNumExpansions());
  for (FunctionParmPackExpr::iterator I = S->begin(), E = S->end(); I != E; ++I)
    VisitDecl(*I);
}

void StmtProfiler::VisitMaterializeTemporaryExpr(
                                           const MaterializeTemporaryExpr *S) {
  VisitExpr(S);
}

void StmtProfiler::VisitCXXFoldExpr(const CXXFoldExpr *S) {
  VisitExpr(S);
  ID.AddInteger(S->getOperator());
}

void StmtProfiler::VisitCoroutineBodyStmt(const CoroutineBodyStmt *S) {
  VisitStmt(S);
}

void StmtProfiler::VisitCoreturnStmt(const CoreturnStmt *S) {
  VisitStmt(S);
}

void StmtProfiler::VisitCoawaitExpr(const CoawaitExpr *S) {
  VisitExpr(S);
}

void StmtProfiler::VisitDependentCoawaitExpr(const DependentCoawaitExpr *S) {
  VisitExpr(S);
}

void StmtProfiler::VisitCoyieldExpr(const CoyieldExpr *S) {
  VisitExpr(S);
}

void StmtProfiler::VisitOpaqueValueExpr(const OpaqueValueExpr *E) {
  VisitExpr(E);
}

void StmtProfiler::VisitTypoExpr(const TypoExpr *E) {
  VisitExpr(E);
}

void StmtProfiler::VisitSourceLocExpr(const SourceLocExpr *E) {
  VisitExpr(E);
}

void StmtProfiler::VisitRecoveryExpr(const RecoveryExpr *E) { VisitExpr(E); }

void StmtProfiler::VisitObjCStringLiteral(const ObjCStringLiteral *S) {
  VisitExpr(S);
}

void StmtProfiler::VisitObjCBoxedExpr(const ObjCBoxedExpr *E) {
  VisitExpr(E);
}

void StmtProfiler::VisitObjCArrayLiteral(const ObjCArrayLiteral *E) {
  VisitExpr(E);
}

void StmtProfiler::VisitObjCDictionaryLiteral(const ObjCDictionaryLiteral *E) {
  VisitExpr(E);
}

void StmtProfiler::VisitObjCEncodeExpr(const ObjCEncodeExpr *S) {
  VisitExpr(S);
  VisitType(S->getEncodedType());
}

void StmtProfiler::VisitObjCSelectorExpr(const ObjCSelectorExpr *S) {
  VisitExpr(S);
  VisitName(S->getSelector());
}

void StmtProfiler::VisitObjCProtocolExpr(const ObjCProtocolExpr *S) {
  VisitExpr(S);
  VisitDecl(S->getProtocol());
}

void StmtProfiler::VisitObjCIvarRefExpr(const ObjCIvarRefExpr *S) {
  VisitExpr(S);
  VisitDecl(S->getDecl());
  ID.AddBoolean(S->isArrow());
  ID.AddBoolean(S->isFreeIvar());
}

void StmtProfiler::VisitObjCPropertyRefExpr(const ObjCPropertyRefExpr *S) {
  VisitExpr(S);
  if (S->isImplicitProperty()) {
    VisitDecl(S->getImplicitPropertyGetter());
    VisitDecl(S->getImplicitPropertySetter());
  } else {
    VisitDecl(S->getExplicitProperty());
  }
  if (S->isSuperReceiver()) {
    ID.AddBoolean(S->isSuperReceiver());
    VisitType(S->getSuperReceiverType());
  }
}

void StmtProfiler::VisitObjCSubscriptRefExpr(const ObjCSubscriptRefExpr *S) {
  VisitExpr(S);
  VisitDecl(S->getAtIndexMethodDecl());
  VisitDecl(S->setAtIndexMethodDecl());
}

void StmtProfiler::VisitObjCMessageExpr(const ObjCMessageExpr *S) {
  VisitExpr(S);
  VisitName(S->getSelector());
  VisitDecl(S->getMethodDecl());
}

void StmtProfiler::VisitObjCIsaExpr(const ObjCIsaExpr *S) {
  VisitExpr(S);
  ID.AddBoolean(S->isArrow());
}

void StmtProfiler::VisitObjCBoolLiteralExpr(const ObjCBoolLiteralExpr *S) {
  VisitExpr(S);
  ID.AddBoolean(S->getValue());
}

void StmtProfiler::VisitObjCIndirectCopyRestoreExpr(
    const ObjCIndirectCopyRestoreExpr *S) {
  VisitExpr(S);
  ID.AddBoolean(S->shouldCopy());
}

void StmtProfiler::VisitObjCBridgedCastExpr(const ObjCBridgedCastExpr *S) {
  VisitExplicitCastExpr(S);
  ID.AddBoolean(S->getBridgeKind());
}

void StmtProfiler::VisitObjCAvailabilityCheckExpr(
    const ObjCAvailabilityCheckExpr *S) {
  VisitExpr(S);
}

void StmtProfiler::VisitTemplateArguments(const TemplateArgumentLoc *Args,
                                          unsigned NumArgs) {
  ID.AddInteger(NumArgs);
  for (unsigned I = 0; I != NumArgs; ++I)
    VisitTemplateArgument(Args[I].getArgument());
}

void StmtProfiler::VisitTemplateArgument(const TemplateArgument &Arg) {
  // Mostly repetitive with TemplateArgument::Profile!
  ID.AddInteger(Arg.getKind());
  switch (Arg.getKind()) {
  case TemplateArgument::Null:
    break;

  case TemplateArgument::Type:
    VisitType(Arg.getAsType());
    break;

  case TemplateArgument::Template:
  case TemplateArgument::TemplateExpansion:
    VisitTemplateName(Arg.getAsTemplateOrTemplatePattern());
    break;

  case TemplateArgument::Declaration:
    VisitType(Arg.getParamTypeForDecl());
    // FIXME: Do we need to recursively decompose template parameter objects?
    VisitDecl(Arg.getAsDecl());
    break;

  case TemplateArgument::NullPtr:
    VisitType(Arg.getNullPtrType());
    break;

  case TemplateArgument::Integral:
    VisitType(Arg.getIntegralType());
    Arg.getAsIntegral().Profile(ID);
    break;

  case TemplateArgument::Expression:
    Visit(Arg.getAsExpr());
    break;

  case TemplateArgument::Pack:
    for (const auto &P : Arg.pack_elements())
      VisitTemplateArgument(P);
    break;
  }
}

void Stmt::Profile(llvm::FoldingSetNodeID &ID, const ASTContext &Context,
                   bool Canonical) const {
  StmtProfilerWithPointers Profiler(ID, Context, Canonical);
  Profiler.Visit(this);
}

void Stmt::ProcessODRHash(llvm::FoldingSetNodeID &ID,
                          class ODRHash &Hash) const {
  StmtProfilerWithoutPointers Profiler(ID, Hash);
  Profiler.Visit(this);
}<|MERGE_RESOLUTION|>--- conflicted
+++ resolved
@@ -1190,7 +1190,11 @@
   VisitOMPExecutableDirective(S);
 }
 
-<<<<<<< HEAD
+void StmtProfiler::VisitOMPGenericLoopDirective(
+    const OMPGenericLoopDirective *S) {
+  VisitOMPLoopDirective(S);
+}
+
 namespace {
 class ACCClauseProfiler : public ConstACCClauseVisitor<ACCClauseProfiler> {
   StmtProfiler *Profiler;
@@ -1333,11 +1337,6 @@
 void StmtProfiler::VisitACCParallelLoopDirective(
     const ACCParallelLoopDirective *S) {
   VisitACCDirectiveStmt(S);
-=======
-void StmtProfiler::VisitOMPGenericLoopDirective(
-    const OMPGenericLoopDirective *S) {
-  VisitOMPLoopDirective(S);
->>>>>>> f3d1ddfe
 }
 
 void StmtProfiler::VisitExpr(const Expr *S) {
