--- conflicted
+++ resolved
@@ -1211,7 +1211,26 @@
   VisitOMPLoopDirective(S);
 }
 
-<<<<<<< HEAD
+void StmtProfiler::VisitOMPTeamsGenericLoopDirective(
+    const OMPTeamsGenericLoopDirective *S) {
+  VisitOMPLoopDirective(S);
+}
+
+void StmtProfiler::VisitOMPTargetTeamsGenericLoopDirective(
+    const OMPTargetTeamsGenericLoopDirective *S) {
+  VisitOMPLoopDirective(S);
+}
+
+void StmtProfiler::VisitOMPParallelGenericLoopDirective(
+    const OMPParallelGenericLoopDirective *S) {
+  VisitOMPLoopDirective(S);
+}
+
+void StmtProfiler::VisitOMPTargetParallelGenericLoopDirective(
+    const OMPTargetParallelGenericLoopDirective *S) {
+  VisitOMPLoopDirective(S);
+}
+
 namespace {
 class ACCClauseProfiler : public ConstACCClauseVisitor<ACCClauseProfiler> {
   StmtProfiler *Profiler;
@@ -1354,26 +1373,6 @@
 void StmtProfiler::VisitACCParallelLoopDirective(
     const ACCParallelLoopDirective *S) {
   VisitACCDirectiveStmt(S);
-=======
-void StmtProfiler::VisitOMPTeamsGenericLoopDirective(
-    const OMPTeamsGenericLoopDirective *S) {
-  VisitOMPLoopDirective(S);
-}
-
-void StmtProfiler::VisitOMPTargetTeamsGenericLoopDirective(
-    const OMPTargetTeamsGenericLoopDirective *S) {
-  VisitOMPLoopDirective(S);
-}
-
-void StmtProfiler::VisitOMPParallelGenericLoopDirective(
-    const OMPParallelGenericLoopDirective *S) {
-  VisitOMPLoopDirective(S);
-}
-
-void StmtProfiler::VisitOMPTargetParallelGenericLoopDirective(
-    const OMPTargetParallelGenericLoopDirective *S) {
-  VisitOMPLoopDirective(S);
->>>>>>> d16a631c
 }
 
 void StmtProfiler::VisitExpr(const Expr *S) {
