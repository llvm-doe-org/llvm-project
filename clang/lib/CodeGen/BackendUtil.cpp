--- conflicted
+++ resolved
@@ -32,11 +32,8 @@
 #include "llvm/IR/LegacyPassManager.h"
 #include "llvm/IR/Module.h"
 #include "llvm/IR/ModuleSummaryIndex.h"
-<<<<<<< HEAD
 #include "llvm/IR/OptBisect.h"
-=======
 #include "llvm/IR/PassManager.h"
->>>>>>> 78686685
 #include "llvm/IR/Verifier.h"
 #include "llvm/LTO/LTOBackend.h"
 #include "llvm/MC/MCAsmInfo.h"
@@ -429,7 +426,6 @@
   }
 }
 
-<<<<<<< HEAD
 struct NoLegacyLoopTransformsPassGate : public llvm::OptPassGate {
   AnalysisID UnrollPassID;
 
@@ -458,11 +454,8 @@
 static ManagedStatic<NoLegacyLoopTransformsPassGate>
     DisableLegacyLoopTransformsPassGate;
 
-static void initTargetOptions(llvm::TargetOptions &Options,
-=======
 static void initTargetOptions(DiagnosticsEngine &Diags,
                               llvm::TargetOptions &Options,
->>>>>>> 78686685
                               const CodeGenOptions &CodeGenOpts,
                               const clang::TargetOptions &TargetOpts,
                               const LangOptions &LangOpts,
