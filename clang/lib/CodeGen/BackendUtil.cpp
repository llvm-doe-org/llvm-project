//===--- BackendUtil.cpp - LLVM Backend Utilities -------------------------===//
//
// Part of the LLVM Project, under the Apache License v2.0 with LLVM Exceptions.
// See https://llvm.org/LICENSE.txt for license information.
// SPDX-License-Identifier: Apache-2.0 WITH LLVM-exception
//
//===----------------------------------------------------------------------===//

#include "clang/CodeGen/BackendUtil.h"
#include "clang/Basic/CodeGenOptions.h"
#include "clang/Basic/Diagnostic.h"
#include "clang/Basic/LangOptions.h"
#include "clang/Basic/TargetOptions.h"
#include "clang/Frontend/FrontendDiagnostic.h"
#include "clang/Frontend/Utils.h"
#include "clang/Lex/HeaderSearchOptions.h"
#include "llvm/ADT/SmallSet.h"
#include "llvm/ADT/StringExtras.h"
#include "llvm/ADT/StringSwitch.h"
#include "llvm/ADT/Triple.h"
#include "llvm/Analysis/StackSafetyAnalysis.h"
#include "llvm/Analysis/TargetLibraryInfo.h"
#include "llvm/Analysis/TargetTransformInfo.h"
#include "llvm/Bitcode/BitcodeReader.h"
#include "llvm/Bitcode/BitcodeWriter.h"
#include "llvm/Bitcode/BitcodeWriterPass.h"
#include "llvm/CodeGen/RegAllocRegistry.h"
#include "llvm/CodeGen/SchedulerRegistry.h"
#include "llvm/CodeGen/TargetSubtargetInfo.h"
#include "llvm/IR/DataLayout.h"
#include "llvm/IR/IRPrintingPasses.h"
#include "llvm/IR/LegacyPassManager.h"
#include "llvm/IR/Module.h"
#include "llvm/IR/ModuleSummaryIndex.h"
#include "llvm/IR/OptBisect.h"
#include "llvm/IR/PassManager.h"
#include "llvm/IR/Verifier.h"
#include "llvm/LTO/LTOBackend.h"
#include "llvm/MC/MCAsmInfo.h"
#include "llvm/MC/SubtargetFeature.h"
#include "llvm/Passes/PassBuilder.h"
#include "llvm/Passes/PassPlugin.h"
#include "llvm/Passes/StandardInstrumentations.h"
#include "llvm/Support/BuryPointer.h"
#include "llvm/Support/CommandLine.h"
#include "llvm/Support/MemoryBuffer.h"
#include "llvm/Support/PrettyStackTrace.h"
#include "llvm/Support/TargetRegistry.h"
#include "llvm/Support/TimeProfiler.h"
#include "llvm/Support/Timer.h"
#include "llvm/Support/ToolOutputFile.h"
#include "llvm/Support/raw_ostream.h"
#include "llvm/Target/TargetMachine.h"
#include "llvm/Target/TargetOptions.h"
#include "llvm/Transforms/Coroutines.h"
#include "llvm/Transforms/Coroutines/CoroCleanup.h"
#include "llvm/Transforms/Coroutines/CoroEarly.h"
#include "llvm/Transforms/Coroutines/CoroElide.h"
#include "llvm/Transforms/Coroutines/CoroSplit.h"
#include "llvm/Transforms/IPO.h"
#include "llvm/Transforms/IPO/AlwaysInliner.h"
#include "llvm/Transforms/IPO/LowerTypeTests.h"
#include "llvm/Transforms/IPO/PassManagerBuilder.h"
#include "llvm/Transforms/IPO/ThinLTOBitcodeWriter.h"
#include "llvm/Transforms/InstCombine/InstCombine.h"
#include "llvm/Transforms/Instrumentation.h"
#include "llvm/Transforms/Instrumentation/AddressSanitizer.h"
#include "llvm/Transforms/Instrumentation/BoundsChecking.h"
#include "llvm/Transforms/Instrumentation/DataFlowSanitizer.h"
#include "llvm/Transforms/Instrumentation/GCOVProfiler.h"
#include "llvm/Transforms/Instrumentation/HWAddressSanitizer.h"
#include "llvm/Transforms/Instrumentation/InstrProfiling.h"
#include "llvm/Transforms/Instrumentation/MemProfiler.h"
#include "llvm/Transforms/Instrumentation/MemorySanitizer.h"
#include "llvm/Transforms/Instrumentation/SanitizerCoverage.h"
#include "llvm/Transforms/Instrumentation/ThreadSanitizer.h"
#include "llvm/Transforms/ObjCARC.h"
#include "llvm/Transforms/Scalar.h"
#include "llvm/Transforms/Scalar/GVN.h"
#include "llvm/Transforms/Scalar/LowerMatrixIntrinsics.h"
#include "llvm/Transforms/Utils.h"
#include "llvm/Transforms/Utils/CanonicalizeAliases.h"
#include "llvm/Transforms/Utils/EntryExitInstrumenter.h"
#include "llvm/Transforms/Utils/NameAnonGlobals.h"
#include "llvm/Transforms/Utils/SymbolRewriter.h"
#include "llvm/Transforms/Utils/UniqueInternalLinkageNames.h"
#include <memory>
using namespace clang;
using namespace llvm;

#define HANDLE_EXTENSION(Ext)                                                  \
  llvm::PassPluginLibraryInfo get##Ext##PluginInfo();
#include "llvm/Support/Extension.def"

namespace {

// Default filename used for profile generation.
static constexpr StringLiteral DefaultProfileGenName = "default_%m.profraw";

class EmitAssemblyHelper {
  DiagnosticsEngine &Diags;
  const HeaderSearchOptions &HSOpts;
  const CodeGenOptions &CodeGenOpts;
  const clang::TargetOptions &TargetOpts;
  const LangOptions &LangOpts;
  Module *TheModule;

  Timer CodeGenerationTime;

  std::unique_ptr<raw_pwrite_stream> OS;

  TargetIRAnalysis getTargetIRAnalysis() const {
    if (TM)
      return TM->getTargetIRAnalysis();

    return TargetIRAnalysis();
  }

  void CreatePasses(legacy::PassManager &MPM, legacy::FunctionPassManager &FPM);

  /// Generates the TargetMachine.
  /// Leaves TM unchanged if it is unable to create the target machine.
  /// Some of our clang tests specify triples which are not built
  /// into clang. This is okay because these tests check the generated
  /// IR, and they require DataLayout which depends on the triple.
  /// In this case, we allow this method to fail and not report an error.
  /// When MustCreateTM is used, we print an error if we are unable to load
  /// the requested target.
  void CreateTargetMachine(bool MustCreateTM);

  /// Add passes necessary to emit assembly or LLVM IR.
  ///
  /// \return True on success.
  bool AddEmitPasses(legacy::PassManager &CodeGenPasses, BackendAction Action,
                     raw_pwrite_stream &OS, raw_pwrite_stream *DwoOS);

  std::unique_ptr<llvm::ToolOutputFile> openOutputFile(StringRef Path) {
    std::error_code EC;
    auto F = std::make_unique<llvm::ToolOutputFile>(Path, EC,
                                                     llvm::sys::fs::OF_None);
    if (EC) {
      Diags.Report(diag::err_fe_unable_to_open_output) << Path << EC.message();
      F.reset();
    }
    return F;
  }

public:
  EmitAssemblyHelper(DiagnosticsEngine &_Diags,
                     const HeaderSearchOptions &HeaderSearchOpts,
                     const CodeGenOptions &CGOpts,
                     const clang::TargetOptions &TOpts,
                     const LangOptions &LOpts, Module *M)
      : Diags(_Diags), HSOpts(HeaderSearchOpts), CodeGenOpts(CGOpts),
        TargetOpts(TOpts), LangOpts(LOpts), TheModule(M),
        CodeGenerationTime("codegen", "Code Generation Time") {}

  ~EmitAssemblyHelper() {
    if (CodeGenOpts.DisableFree)
      BuryPointer(std::move(TM));
  }

  std::unique_ptr<TargetMachine> TM;

  void EmitAssembly(BackendAction Action,
                    std::unique_ptr<raw_pwrite_stream> OS);

  void EmitAssemblyWithNewPassManager(BackendAction Action,
                                      std::unique_ptr<raw_pwrite_stream> OS);
};

// We need this wrapper to access LangOpts and CGOpts from extension functions
// that we add to the PassManagerBuilder.
class PassManagerBuilderWrapper : public PassManagerBuilder {
public:
  PassManagerBuilderWrapper(const Triple &TargetTriple,
                            const CodeGenOptions &CGOpts,
                            const LangOptions &LangOpts)
      : PassManagerBuilder(), TargetTriple(TargetTriple), CGOpts(CGOpts),
        LangOpts(LangOpts) {}
  const Triple &getTargetTriple() const { return TargetTriple; }
  const CodeGenOptions &getCGOpts() const { return CGOpts; }
  const LangOptions &getLangOpts() const { return LangOpts; }

private:
  const Triple &TargetTriple;
  const CodeGenOptions &CGOpts;
  const LangOptions &LangOpts;
};
}

static void addObjCARCAPElimPass(const PassManagerBuilder &Builder, PassManagerBase &PM) {
  if (Builder.OptLevel > 0)
    PM.add(createObjCARCAPElimPass());
}

static void addObjCARCExpandPass(const PassManagerBuilder &Builder, PassManagerBase &PM) {
  if (Builder.OptLevel > 0)
    PM.add(createObjCARCExpandPass());
}

static void addObjCARCOptPass(const PassManagerBuilder &Builder, PassManagerBase &PM) {
  if (Builder.OptLevel > 0)
    PM.add(createObjCARCOptPass());
}

static void addAddDiscriminatorsPass(const PassManagerBuilder &Builder,
                                     legacy::PassManagerBase &PM) {
  PM.add(createAddDiscriminatorsPass());
}

static void addBoundsCheckingPass(const PassManagerBuilder &Builder,
                                  legacy::PassManagerBase &PM) {
  PM.add(createBoundsCheckingLegacyPass());
}

static SanitizerCoverageOptions
getSancovOptsFromCGOpts(const CodeGenOptions &CGOpts) {
  SanitizerCoverageOptions Opts;
  Opts.CoverageType =
      static_cast<SanitizerCoverageOptions::Type>(CGOpts.SanitizeCoverageType);
  Opts.IndirectCalls = CGOpts.SanitizeCoverageIndirectCalls;
  Opts.TraceBB = CGOpts.SanitizeCoverageTraceBB;
  Opts.TraceCmp = CGOpts.SanitizeCoverageTraceCmp;
  Opts.TraceDiv = CGOpts.SanitizeCoverageTraceDiv;
  Opts.TraceGep = CGOpts.SanitizeCoverageTraceGep;
  Opts.Use8bitCounters = CGOpts.SanitizeCoverage8bitCounters;
  Opts.TracePC = CGOpts.SanitizeCoverageTracePC;
  Opts.TracePCGuard = CGOpts.SanitizeCoverageTracePCGuard;
  Opts.NoPrune = CGOpts.SanitizeCoverageNoPrune;
  Opts.Inline8bitCounters = CGOpts.SanitizeCoverageInline8bitCounters;
  Opts.InlineBoolFlag = CGOpts.SanitizeCoverageInlineBoolFlag;
  Opts.PCTable = CGOpts.SanitizeCoveragePCTable;
  Opts.StackDepth = CGOpts.SanitizeCoverageStackDepth;
  return Opts;
}

static void addSanitizerCoveragePass(const PassManagerBuilder &Builder,
                                     legacy::PassManagerBase &PM) {
  const PassManagerBuilderWrapper &BuilderWrapper =
      static_cast<const PassManagerBuilderWrapper &>(Builder);
  const CodeGenOptions &CGOpts = BuilderWrapper.getCGOpts();
  auto Opts = getSancovOptsFromCGOpts(CGOpts);
  PM.add(createModuleSanitizerCoverageLegacyPassPass(
      Opts, CGOpts.SanitizeCoverageAllowlistFiles,
      CGOpts.SanitizeCoverageBlocklistFiles));
}

// Check if ASan should use GC-friendly instrumentation for globals.
// First of all, there is no point if -fdata-sections is off (expect for MachO,
// where this is not a factor). Also, on ELF this feature requires an assembler
// extension that only works with -integrated-as at the moment.
static bool asanUseGlobalsGC(const Triple &T, const CodeGenOptions &CGOpts) {
  if (!CGOpts.SanitizeAddressGlobalsDeadStripping)
    return false;
  switch (T.getObjectFormat()) {
  case Triple::MachO:
  case Triple::COFF:
    return true;
  case Triple::ELF:
    return CGOpts.DataSections && !CGOpts.DisableIntegratedAS;
  case Triple::GOFF:
    llvm::report_fatal_error("ASan not implemented for GOFF");
  case Triple::XCOFF:
    llvm::report_fatal_error("ASan not implemented for XCOFF.");
  case Triple::Wasm:
  case Triple::UnknownObjectFormat:
    break;
  }
  return false;
}

static void addMemProfilerPasses(const PassManagerBuilder &Builder,
                                 legacy::PassManagerBase &PM) {
  PM.add(createMemProfilerFunctionPass());
  PM.add(createModuleMemProfilerLegacyPassPass());
}

static void addAddressSanitizerPasses(const PassManagerBuilder &Builder,
                                      legacy::PassManagerBase &PM) {
  const PassManagerBuilderWrapper &BuilderWrapper =
      static_cast<const PassManagerBuilderWrapper&>(Builder);
  const Triple &T = BuilderWrapper.getTargetTriple();
  const CodeGenOptions &CGOpts = BuilderWrapper.getCGOpts();
  bool Recover = CGOpts.SanitizeRecover.has(SanitizerKind::Address);
  bool UseAfterScope = CGOpts.SanitizeAddressUseAfterScope;
  bool UseOdrIndicator = CGOpts.SanitizeAddressUseOdrIndicator;
  bool UseGlobalsGC = asanUseGlobalsGC(T, CGOpts);
  PM.add(createAddressSanitizerFunctionPass(/*CompileKernel*/ false, Recover,
                                            UseAfterScope));
  PM.add(createModuleAddressSanitizerLegacyPassPass(
      /*CompileKernel*/ false, Recover, UseGlobalsGC, UseOdrIndicator));
}

static void addKernelAddressSanitizerPasses(const PassManagerBuilder &Builder,
                                            legacy::PassManagerBase &PM) {
  PM.add(createAddressSanitizerFunctionPass(
      /*CompileKernel*/ true, /*Recover*/ true, /*UseAfterScope*/ false));
  PM.add(createModuleAddressSanitizerLegacyPassPass(
      /*CompileKernel*/ true, /*Recover*/ true, /*UseGlobalsGC*/ true,
      /*UseOdrIndicator*/ false));
}

static void addHWAddressSanitizerPasses(const PassManagerBuilder &Builder,
                                            legacy::PassManagerBase &PM) {
  const PassManagerBuilderWrapper &BuilderWrapper =
      static_cast<const PassManagerBuilderWrapper &>(Builder);
  const CodeGenOptions &CGOpts = BuilderWrapper.getCGOpts();
  bool Recover = CGOpts.SanitizeRecover.has(SanitizerKind::HWAddress);
  PM.add(
      createHWAddressSanitizerLegacyPassPass(/*CompileKernel*/ false, Recover));
}

static void addKernelHWAddressSanitizerPasses(const PassManagerBuilder &Builder,
                                            legacy::PassManagerBase &PM) {
  PM.add(createHWAddressSanitizerLegacyPassPass(
      /*CompileKernel*/ true, /*Recover*/ true));
}

static void addGeneralOptsForMemorySanitizer(const PassManagerBuilder &Builder,
                                             legacy::PassManagerBase &PM,
                                             bool CompileKernel) {
  const PassManagerBuilderWrapper &BuilderWrapper =
      static_cast<const PassManagerBuilderWrapper&>(Builder);
  const CodeGenOptions &CGOpts = BuilderWrapper.getCGOpts();
  int TrackOrigins = CGOpts.SanitizeMemoryTrackOrigins;
  bool Recover = CGOpts.SanitizeRecover.has(SanitizerKind::Memory);
  PM.add(createMemorySanitizerLegacyPassPass(
      MemorySanitizerOptions{TrackOrigins, Recover, CompileKernel}));

  // MemorySanitizer inserts complex instrumentation that mostly follows
  // the logic of the original code, but operates on "shadow" values.
  // It can benefit from re-running some general purpose optimization passes.
  if (Builder.OptLevel > 0) {
    PM.add(createEarlyCSEPass());
    PM.add(createReassociatePass());
    PM.add(createLICMPass());
    PM.add(createGVNPass());
    PM.add(createInstructionCombiningPass());
    PM.add(createDeadStoreEliminationPass());
  }
}

static void addMemorySanitizerPass(const PassManagerBuilder &Builder,
                                   legacy::PassManagerBase &PM) {
  addGeneralOptsForMemorySanitizer(Builder, PM, /*CompileKernel*/ false);
}

static void addKernelMemorySanitizerPass(const PassManagerBuilder &Builder,
                                         legacy::PassManagerBase &PM) {
  addGeneralOptsForMemorySanitizer(Builder, PM, /*CompileKernel*/ true);
}

static void addThreadSanitizerPass(const PassManagerBuilder &Builder,
                                   legacy::PassManagerBase &PM) {
  PM.add(createThreadSanitizerLegacyPassPass());
}

static void addDataFlowSanitizerPass(const PassManagerBuilder &Builder,
                                     legacy::PassManagerBase &PM) {
  const PassManagerBuilderWrapper &BuilderWrapper =
      static_cast<const PassManagerBuilderWrapper&>(Builder);
  const LangOptions &LangOpts = BuilderWrapper.getLangOpts();
  PM.add(
      createDataFlowSanitizerLegacyPassPass(LangOpts.SanitizerBlacklistFiles));
}

static TargetLibraryInfoImpl *createTLII(llvm::Triple &TargetTriple,
                                         const CodeGenOptions &CodeGenOpts) {
  TargetLibraryInfoImpl *TLII = new TargetLibraryInfoImpl(TargetTriple);

  switch (CodeGenOpts.getVecLib()) {
  case CodeGenOptions::Accelerate:
    TLII->addVectorizableFunctionsFromVecLib(TargetLibraryInfoImpl::Accelerate);
    break;
  case CodeGenOptions::LIBMVEC:
    switch(TargetTriple.getArch()) {
      default:
        break;
      case llvm::Triple::x86_64:
        TLII->addVectorizableFunctionsFromVecLib
                (TargetLibraryInfoImpl::LIBMVEC_X86);
        break;
    }
    break;
  case CodeGenOptions::MASSV:
    TLII->addVectorizableFunctionsFromVecLib(TargetLibraryInfoImpl::MASSV);
    break;
  case CodeGenOptions::SVML:
    TLII->addVectorizableFunctionsFromVecLib(TargetLibraryInfoImpl::SVML);
    break;
  default:
    break;
  }
  return TLII;
}

static void addSymbolRewriterPass(const CodeGenOptions &Opts,
                                  legacy::PassManager *MPM) {
  llvm::SymbolRewriter::RewriteDescriptorList DL;

  llvm::SymbolRewriter::RewriteMapParser MapParser;
  for (const auto &MapFile : Opts.RewriteMapFiles)
    MapParser.parse(MapFile, &DL);

  MPM->add(createRewriteSymbolsPass(DL));
}

static CodeGenOpt::Level getCGOptLevel(const CodeGenOptions &CodeGenOpts) {
  switch (CodeGenOpts.OptimizationLevel) {
  default:
    llvm_unreachable("Invalid optimization level!");
  case 0:
    return CodeGenOpt::None;
  case 1:
    return CodeGenOpt::Less;
  case 2:
    return CodeGenOpt::Default; // O2/Os/Oz
  case 3:
    return CodeGenOpt::Aggressive;
  }
}

static Optional<llvm::CodeModel::Model>
getCodeModel(const CodeGenOptions &CodeGenOpts) {
  unsigned CodeModel = llvm::StringSwitch<unsigned>(CodeGenOpts.CodeModel)
                           .Case("tiny", llvm::CodeModel::Tiny)
                           .Case("small", llvm::CodeModel::Small)
                           .Case("kernel", llvm::CodeModel::Kernel)
                           .Case("medium", llvm::CodeModel::Medium)
                           .Case("large", llvm::CodeModel::Large)
                           .Case("default", ~1u)
                           .Default(~0u);
  assert(CodeModel != ~0u && "invalid code model!");
  if (CodeModel == ~1u)
    return None;
  return static_cast<llvm::CodeModel::Model>(CodeModel);
}

static CodeGenFileType getCodeGenFileType(BackendAction Action) {
  if (Action == Backend_EmitObj)
    return CGFT_ObjectFile;
  else if (Action == Backend_EmitMCNull)
    return CGFT_Null;
  else {
    assert(Action == Backend_EmitAssembly && "Invalid action!");
    return CGFT_AssemblyFile;
  }
}

<<<<<<< HEAD
static bool initTargetOptions(DiagnosticsEngine &Diags,
=======
struct NoLegacyLoopTransformsPassGate : public llvm::OptPassGate {
  AnalysisID UnrollPassID;

  NoLegacyLoopTransformsPassGate() {
    auto UnrollPass = std::unique_ptr<Pass>(createLoopUnrollPass());
    UnrollPassID = UnrollPass->getPassID();
    //	llvm::errs() << "## CreatedNoLegacyLoopTransformsPassGate\n";
  }

  bool isLegacyLoopPass(const Pass *P) const {
    auto ID = P->getPassID();
    auto Result = ID == UnrollPassID;
    //	if (Result)
    //		llvm::errs() << "## Matched unroll pass\n";
    return Result;
  }

  bool shouldRunPass(const Pass *P, StringRef IRDescription) override {
    return !isLegacyLoopPass(P);
  }

  /// isEnabled should return true before calling shouldRunPass
  bool isEnabled() const override { return true; }
};

static ManagedStatic<NoLegacyLoopTransformsPassGate>
    DisableLegacyLoopTransformsPassGate;

static void initTargetOptions(DiagnosticsEngine &Diags,
>>>>>>> b9306a2d
                              llvm::TargetOptions &Options,
                              const CodeGenOptions &CodeGenOpts,
                              const clang::TargetOptions &TargetOpts,
                              const LangOptions &LangOpts,
                              const HeaderSearchOptions &HSOpts) {
  Options.ThreadModel =
      llvm::StringSwitch<llvm::ThreadModel::Model>(CodeGenOpts.ThreadModel)
          .Case("posix", llvm::ThreadModel::POSIX)
          .Case("single", llvm::ThreadModel::Single);

  // Set float ABI type.
  assert((CodeGenOpts.FloatABI == "soft" || CodeGenOpts.FloatABI == "softfp" ||
          CodeGenOpts.FloatABI == "hard" || CodeGenOpts.FloatABI.empty()) &&
         "Invalid Floating Point ABI!");
  Options.FloatABIType =
      llvm::StringSwitch<llvm::FloatABI::ABIType>(CodeGenOpts.FloatABI)
          .Case("soft", llvm::FloatABI::Soft)
          .Case("softfp", llvm::FloatABI::Soft)
          .Case("hard", llvm::FloatABI::Hard)
          .Default(llvm::FloatABI::Default);

  // Set FP fusion mode.
  switch (LangOpts.getDefaultFPContractMode()) {
  case LangOptions::FPM_Off:
    // Preserve any contraction performed by the front-end.  (Strict performs
    // splitting of the muladd intrinsic in the backend.)
    Options.AllowFPOpFusion = llvm::FPOpFusion::Standard;
    break;
  case LangOptions::FPM_On:
    Options.AllowFPOpFusion = llvm::FPOpFusion::Standard;
    break;
  case LangOptions::FPM_Fast:
    Options.AllowFPOpFusion = llvm::FPOpFusion::Fast;
    break;
  }

  Options.UseInitArray = CodeGenOpts.UseInitArray;
  Options.DisableIntegratedAS = CodeGenOpts.DisableIntegratedAS;
  Options.CompressDebugSections = CodeGenOpts.getCompressDebugSections();
  Options.RelaxELFRelocations = CodeGenOpts.RelaxELFRelocations;

  // Set EABI version.
  Options.EABIVersion = TargetOpts.EABIVersion;

  if (LangOpts.SjLjExceptions)
    Options.ExceptionModel = llvm::ExceptionHandling::SjLj;
  if (LangOpts.SEHExceptions)
    Options.ExceptionModel = llvm::ExceptionHandling::WinEH;
  if (LangOpts.DWARFExceptions)
    Options.ExceptionModel = llvm::ExceptionHandling::DwarfCFI;
  if (LangOpts.WasmExceptions)
    Options.ExceptionModel = llvm::ExceptionHandling::Wasm;

  Options.NoInfsFPMath = LangOpts.NoHonorInfs;
  Options.NoNaNsFPMath = LangOpts.NoHonorNaNs;
  Options.NoZerosInBSS = CodeGenOpts.NoZeroInitializedInBSS;
  Options.UnsafeFPMath = LangOpts.UnsafeFPMath;
  Options.StackAlignmentOverride = CodeGenOpts.StackAlignment;

  Options.BBSections =
      llvm::StringSwitch<llvm::BasicBlockSection>(CodeGenOpts.BBSections)
          .Case("all", llvm::BasicBlockSection::All)
          .Case("labels", llvm::BasicBlockSection::Labels)
          .StartsWith("list=", llvm::BasicBlockSection::List)
          .Case("none", llvm::BasicBlockSection::None)
          .Default(llvm::BasicBlockSection::None);

  if (Options.BBSections == llvm::BasicBlockSection::List) {
    ErrorOr<std::unique_ptr<MemoryBuffer>> MBOrErr =
        MemoryBuffer::getFile(CodeGenOpts.BBSections.substr(5));
    if (!MBOrErr) {
      Diags.Report(diag::err_fe_unable_to_load_basic_block_sections_file)
          << MBOrErr.getError().message();
      return false;
    }
    Options.BBSectionsFuncListBuf = std::move(*MBOrErr);
  }

  Options.EnableMachineFunctionSplitter = CodeGenOpts.SplitMachineFunctions;
  Options.FunctionSections = CodeGenOpts.FunctionSections;
  Options.DataSections = CodeGenOpts.DataSections;
  Options.IgnoreXCOFFVisibility = CodeGenOpts.IgnoreXCOFFVisibility;
  Options.UniqueSectionNames = CodeGenOpts.UniqueSectionNames;
  Options.UniqueBasicBlockSectionNames =
      CodeGenOpts.UniqueBasicBlockSectionNames;
  Options.StackProtectorGuard =
      llvm::StringSwitch<llvm::StackProtectorGuards>(CodeGenOpts
          .StackProtectorGuard)
          .Case("tls", llvm::StackProtectorGuards::TLS)
          .Case("global", llvm::StackProtectorGuards::Global)
          .Default(llvm::StackProtectorGuards::None);
  Options.StackProtectorGuardOffset = CodeGenOpts.StackProtectorGuardOffset;
  Options.StackProtectorGuardReg = CodeGenOpts.StackProtectorGuardReg;
  Options.TLSSize = CodeGenOpts.TLSSize;
  Options.EmulatedTLS = CodeGenOpts.EmulatedTLS;
  Options.ExplicitEmulatedTLS = CodeGenOpts.ExplicitEmulatedTLS;
  Options.DebuggerTuning = CodeGenOpts.getDebuggerTuning();
  Options.EmitStackSizeSection = CodeGenOpts.StackSizeSection;
  Options.EmitAddrsig = CodeGenOpts.Addrsig;
  Options.ForceDwarfFrameSection = CodeGenOpts.ForceDwarfFrameSection;
  Options.EmitCallSiteInfo = CodeGenOpts.EmitCallSiteInfo;
  Options.ValueTrackingVariableLocations =
      CodeGenOpts.ValueTrackingVariableLocations;
  Options.XRayOmitFunctionIndex = CodeGenOpts.XRayOmitFunctionIndex;

  Options.MCOptions.SplitDwarfFile = CodeGenOpts.SplitDwarfFile;
  Options.MCOptions.MCRelaxAll = CodeGenOpts.RelaxAll;
  Options.MCOptions.MCSaveTempLabels = CodeGenOpts.SaveTempLabels;
  Options.MCOptions.MCUseDwarfDirectory = !CodeGenOpts.NoDwarfDirectoryAsm;
  Options.MCOptions.MCNoExecStack = CodeGenOpts.NoExecStack;
  Options.MCOptions.MCIncrementalLinkerCompatible =
      CodeGenOpts.IncrementalLinkerCompatible;
  Options.MCOptions.MCFatalWarnings = CodeGenOpts.FatalWarnings;
  Options.MCOptions.MCNoWarn = CodeGenOpts.NoWarn;
  Options.MCOptions.AsmVerbose = CodeGenOpts.AsmVerbose;
  Options.MCOptions.PreserveAsmComments = CodeGenOpts.PreserveAsmComments;
  Options.MCOptions.ABIName = TargetOpts.ABI;
  for (const auto &Entry : HSOpts.UserEntries)
    if (!Entry.IsFramework &&
        (Entry.Group == frontend::IncludeDirGroup::Quoted ||
         Entry.Group == frontend::IncludeDirGroup::Angled ||
         Entry.Group == frontend::IncludeDirGroup::System))
      Options.MCOptions.IASSearchPaths.push_back(
          Entry.IgnoreSysRoot ? Entry.Path : HSOpts.Sysroot + Entry.Path);
  Options.MCOptions.Argv0 = CodeGenOpts.Argv0;
  Options.MCOptions.CommandLineArgs = CodeGenOpts.CommandLineArgs;

  return true;
}

static Optional<GCOVOptions> getGCOVOptions(const CodeGenOptions &CodeGenOpts,
                                            const LangOptions &LangOpts) {
  if (!CodeGenOpts.EmitGcovArcs && !CodeGenOpts.EmitGcovNotes)
    return None;
  // Not using 'GCOVOptions::getDefault' allows us to avoid exiting if
  // LLVM's -default-gcov-version flag is set to something invalid.
  GCOVOptions Options;
  Options.EmitNotes = CodeGenOpts.EmitGcovNotes;
  Options.EmitData = CodeGenOpts.EmitGcovArcs;
  llvm::copy(CodeGenOpts.CoverageVersion, std::begin(Options.Version));
  Options.NoRedZone = CodeGenOpts.DisableRedZone;
  Options.Filter = CodeGenOpts.ProfileFilterFiles;
  Options.Exclude = CodeGenOpts.ProfileExcludeFiles;
  Options.Atomic = CodeGenOpts.AtomicProfileUpdate;
  return Options;
}

static Optional<InstrProfOptions>
getInstrProfOptions(const CodeGenOptions &CodeGenOpts,
                    const LangOptions &LangOpts) {
  if (!CodeGenOpts.hasProfileClangInstr())
    return None;
  InstrProfOptions Options;
  Options.NoRedZone = CodeGenOpts.DisableRedZone;
  Options.InstrProfileOutput = CodeGenOpts.InstrProfileOutput;
  Options.Atomic = CodeGenOpts.AtomicProfileUpdate;
  return Options;
}

void EmitAssemblyHelper::CreatePasses(legacy::PassManager &MPM,
                                      legacy::FunctionPassManager &FPM) {
  // Handle disabling of all LLVM passes, where we want to preserve the
  // internal module before any optimization.
  if (CodeGenOpts.DisableLLVMPasses)
    return;

  // Figure out TargetLibraryInfo.  This needs to be added to MPM and FPM
  // manually (and not via PMBuilder), since some passes (eg. InstrProfiling)
  // are inserted before PMBuilder ones - they'd get the default-constructed
  // TLI with an unknown target otherwise.
  Triple TargetTriple(TheModule->getTargetTriple());
  std::unique_ptr<TargetLibraryInfoImpl> TLII(
      createTLII(TargetTriple, CodeGenOpts));

  // If we reached here with a non-empty index file name, then the index file
  // was empty and we are not performing ThinLTO backend compilation (used in
  // testing in a distributed build environment). Drop any the type test
  // assume sequences inserted for whole program vtables so that codegen doesn't
  // complain.
  if (!CodeGenOpts.ThinLTOIndexFile.empty())
    MPM.add(createLowerTypeTestsPass(/*ExportSummary=*/nullptr,
                                     /*ImportSummary=*/nullptr,
                                     /*DropTypeTests=*/true));

  PassManagerBuilderWrapper PMBuilder(TargetTriple, CodeGenOpts, LangOpts);

  // At O0 and O1 we only run the always inliner which is more efficient. At
  // higher optimization levels we run the normal inliner.
  if (CodeGenOpts.OptimizationLevel <= 1) {
    bool InsertLifetimeIntrinsics = ((CodeGenOpts.OptimizationLevel != 0 &&
                                      !CodeGenOpts.DisableLifetimeMarkers) ||
                                     LangOpts.Coroutines);
    PMBuilder.Inliner = createAlwaysInlinerLegacyPass(InsertLifetimeIntrinsics);
  } else {
    // We do not want to inline hot callsites for SamplePGO module-summary build
    // because profile annotation will happen again in ThinLTO backend, and we
    // want the IR of the hot path to match the profile.
    PMBuilder.Inliner = createFunctionInliningPass(
        CodeGenOpts.OptimizationLevel, CodeGenOpts.OptimizeSize,
        (!CodeGenOpts.SampleProfileFile.empty() &&
         CodeGenOpts.PrepareForThinLTO));
  }

  PMBuilder.OptLevel = CodeGenOpts.OptimizationLevel;
  PMBuilder.SizeLevel = CodeGenOpts.OptimizeSize;
  PMBuilder.SLPVectorize = CodeGenOpts.VectorizeSLP;
  PMBuilder.LoopVectorize = CodeGenOpts.VectorizeLoop;
  // Only enable CGProfilePass when using integrated assembler, since
  // non-integrated assemblers don't recognize .cgprofile section.
  PMBuilder.CallGraphProfile = !CodeGenOpts.DisableIntegratedAS;

  PMBuilder.DisableUnrollLoops = !CodeGenOpts.UnrollLoops;
  // Loop interleaving in the loop vectorizer has historically been set to be
  // enabled when loop unrolling is enabled.
  PMBuilder.LoopsInterleaved = CodeGenOpts.UnrollLoops;
  PMBuilder.MergeFunctions = CodeGenOpts.MergeFunctions;
  PMBuilder.PrepareForThinLTO = CodeGenOpts.PrepareForThinLTO;
  PMBuilder.PrepareForLTO = CodeGenOpts.PrepareForLTO;
  PMBuilder.RerollLoops = CodeGenOpts.RerollLoops;

  MPM.add(new TargetLibraryInfoWrapperPass(*TLII));

  if (TM)
    TM->adjustPassManager(PMBuilder);

  if (CodeGenOpts.DebugInfoForProfiling ||
      !CodeGenOpts.SampleProfileFile.empty())
    PMBuilder.addExtension(PassManagerBuilder::EP_EarlyAsPossible,
                           addAddDiscriminatorsPass);

  // In ObjC ARC mode, add the main ARC optimization passes.
  if (LangOpts.ObjCAutoRefCount) {
    PMBuilder.addExtension(PassManagerBuilder::EP_EarlyAsPossible,
                           addObjCARCExpandPass);
    PMBuilder.addExtension(PassManagerBuilder::EP_ModuleOptimizerEarly,
                           addObjCARCAPElimPass);
    PMBuilder.addExtension(PassManagerBuilder::EP_ScalarOptimizerLate,
                           addObjCARCOptPass);
  }

  if (LangOpts.Coroutines)
    addCoroutinePassesToExtensionPoints(PMBuilder);

  if (!CodeGenOpts.MemoryProfileOutput.empty()) {
    PMBuilder.addExtension(PassManagerBuilder::EP_OptimizerLast,
                           addMemProfilerPasses);
    PMBuilder.addExtension(PassManagerBuilder::EP_EnabledOnOptLevel0,
                           addMemProfilerPasses);
  }

  if (LangOpts.Sanitize.has(SanitizerKind::LocalBounds)) {
    PMBuilder.addExtension(PassManagerBuilder::EP_ScalarOptimizerLate,
                           addBoundsCheckingPass);
    PMBuilder.addExtension(PassManagerBuilder::EP_EnabledOnOptLevel0,
                           addBoundsCheckingPass);
  }

  if (CodeGenOpts.SanitizeCoverageType ||
      CodeGenOpts.SanitizeCoverageIndirectCalls ||
      CodeGenOpts.SanitizeCoverageTraceCmp) {
    PMBuilder.addExtension(PassManagerBuilder::EP_OptimizerLast,
                           addSanitizerCoveragePass);
    PMBuilder.addExtension(PassManagerBuilder::EP_EnabledOnOptLevel0,
                           addSanitizerCoveragePass);
  }

  if (LangOpts.Sanitize.has(SanitizerKind::Address)) {
    PMBuilder.addExtension(PassManagerBuilder::EP_OptimizerLast,
                           addAddressSanitizerPasses);
    PMBuilder.addExtension(PassManagerBuilder::EP_EnabledOnOptLevel0,
                           addAddressSanitizerPasses);
  }

  if (LangOpts.Sanitize.has(SanitizerKind::KernelAddress)) {
    PMBuilder.addExtension(PassManagerBuilder::EP_OptimizerLast,
                           addKernelAddressSanitizerPasses);
    PMBuilder.addExtension(PassManagerBuilder::EP_EnabledOnOptLevel0,
                           addKernelAddressSanitizerPasses);
  }

  if (LangOpts.Sanitize.has(SanitizerKind::HWAddress)) {
    PMBuilder.addExtension(PassManagerBuilder::EP_OptimizerLast,
                           addHWAddressSanitizerPasses);
    PMBuilder.addExtension(PassManagerBuilder::EP_EnabledOnOptLevel0,
                           addHWAddressSanitizerPasses);
  }

  if (LangOpts.Sanitize.has(SanitizerKind::KernelHWAddress)) {
    PMBuilder.addExtension(PassManagerBuilder::EP_OptimizerLast,
                           addKernelHWAddressSanitizerPasses);
    PMBuilder.addExtension(PassManagerBuilder::EP_EnabledOnOptLevel0,
                           addKernelHWAddressSanitizerPasses);
  }

  if (LangOpts.Sanitize.has(SanitizerKind::Memory)) {
    PMBuilder.addExtension(PassManagerBuilder::EP_OptimizerLast,
                           addMemorySanitizerPass);
    PMBuilder.addExtension(PassManagerBuilder::EP_EnabledOnOptLevel0,
                           addMemorySanitizerPass);
  }

  if (LangOpts.Sanitize.has(SanitizerKind::KernelMemory)) {
    PMBuilder.addExtension(PassManagerBuilder::EP_OptimizerLast,
                           addKernelMemorySanitizerPass);
    PMBuilder.addExtension(PassManagerBuilder::EP_EnabledOnOptLevel0,
                           addKernelMemorySanitizerPass);
  }

  if (LangOpts.Sanitize.has(SanitizerKind::Thread)) {
    PMBuilder.addExtension(PassManagerBuilder::EP_OptimizerLast,
                           addThreadSanitizerPass);
    PMBuilder.addExtension(PassManagerBuilder::EP_EnabledOnOptLevel0,
                           addThreadSanitizerPass);
  }

  if (LangOpts.Sanitize.has(SanitizerKind::DataFlow)) {
    PMBuilder.addExtension(PassManagerBuilder::EP_OptimizerLast,
                           addDataFlowSanitizerPass);
    PMBuilder.addExtension(PassManagerBuilder::EP_EnabledOnOptLevel0,
                           addDataFlowSanitizerPass);
  }

  // Set up the per-function pass manager.
  FPM.add(new TargetLibraryInfoWrapperPass(*TLII));
  if (CodeGenOpts.VerifyModule)
    FPM.add(createVerifierPass());

  // Set up the per-module pass manager.
  if (!CodeGenOpts.RewriteMapFiles.empty())
    addSymbolRewriterPass(CodeGenOpts, &MPM);

  // Add UniqueInternalLinkageNames Pass which renames internal linkage symbols
  // with unique names.
  if (CodeGenOpts.UniqueInternalLinkageNames) {
    MPM.add(createUniqueInternalLinkageNamesPass());
  }

  if (Optional<GCOVOptions> Options = getGCOVOptions(CodeGenOpts, LangOpts)) {
    MPM.add(createGCOVProfilerPass(*Options));
    if (CodeGenOpts.getDebugInfo() == codegenoptions::NoDebugInfo)
      MPM.add(createStripSymbolsPass(true));
  }

  if (Optional<InstrProfOptions> Options =
          getInstrProfOptions(CodeGenOpts, LangOpts))
    MPM.add(createInstrProfilingLegacyPass(*Options, false));

  bool hasIRInstr = false;
  if (CodeGenOpts.hasProfileIRInstr()) {
    PMBuilder.EnablePGOInstrGen = true;
    hasIRInstr = true;
  }
  if (CodeGenOpts.hasProfileCSIRInstr()) {
    assert(!CodeGenOpts.hasProfileCSIRUse() &&
           "Cannot have both CSProfileUse pass and CSProfileGen pass at the "
           "same time");
    assert(!hasIRInstr &&
           "Cannot have both ProfileGen pass and CSProfileGen pass at the "
           "same time");
    PMBuilder.EnablePGOCSInstrGen = true;
    hasIRInstr = true;
  }
  if (hasIRInstr) {
    if (!CodeGenOpts.InstrProfileOutput.empty())
      PMBuilder.PGOInstrGen = CodeGenOpts.InstrProfileOutput;
    else
      PMBuilder.PGOInstrGen = std::string(DefaultProfileGenName);
  }
  if (CodeGenOpts.hasProfileIRUse()) {
    PMBuilder.PGOInstrUse = CodeGenOpts.ProfileInstrumentUsePath;
    PMBuilder.EnablePGOCSInstrUse = CodeGenOpts.hasProfileCSIRUse();
  }

  if (!CodeGenOpts.SampleProfileFile.empty())
    PMBuilder.PGOSampleUse = CodeGenOpts.SampleProfileFile;

  PMBuilder.populateFunctionPassManager(FPM);
  PMBuilder.populateModulePassManager(MPM);

  if (CodeGenOpts.DisableLegacyLoopTransformation) {
    TheModule->getContext().setOptPassGate(
        *DisableLegacyLoopTransformsPassGate);
  }
}

static void setCommandLineOpts(const CodeGenOptions &CodeGenOpts) {
  SmallVector<const char *, 16> BackendArgs;
  BackendArgs.push_back("clang"); // Fake program name.
  if (!CodeGenOpts.DebugPass.empty()) {
    BackendArgs.push_back("-debug-pass");
    BackendArgs.push_back(CodeGenOpts.DebugPass.c_str());
  }
  if (!CodeGenOpts.LimitFloatPrecision.empty()) {
    BackendArgs.push_back("-limit-float-precision");
    BackendArgs.push_back(CodeGenOpts.LimitFloatPrecision.c_str());
  }
  BackendArgs.push_back(nullptr);
  llvm::cl::ParseCommandLineOptions(BackendArgs.size() - 1,
                                    BackendArgs.data());
}

void EmitAssemblyHelper::CreateTargetMachine(bool MustCreateTM) {
  // Create the TargetMachine for generating code.
  std::string Error;
  std::string Triple = TheModule->getTargetTriple();
  const llvm::Target *TheTarget = TargetRegistry::lookupTarget(Triple, Error);
  if (!TheTarget) {
    if (MustCreateTM)
      Diags.Report(diag::err_fe_unable_to_create_target) << Error;
    return;
  }

  Optional<llvm::CodeModel::Model> CM = getCodeModel(CodeGenOpts);
  std::string FeaturesStr =
      llvm::join(TargetOpts.Features.begin(), TargetOpts.Features.end(), ",");
  llvm::Reloc::Model RM = CodeGenOpts.RelocationModel;
  CodeGenOpt::Level OptLevel = getCGOptLevel(CodeGenOpts);

  llvm::TargetOptions Options;
  if (!initTargetOptions(Diags, Options, CodeGenOpts, TargetOpts, LangOpts,
                         HSOpts))
    return;
  TM.reset(TheTarget->createTargetMachine(Triple, TargetOpts.CPU, FeaturesStr,
                                          Options, RM, CM, OptLevel));
}

bool EmitAssemblyHelper::AddEmitPasses(legacy::PassManager &CodeGenPasses,
                                       BackendAction Action,
                                       raw_pwrite_stream &OS,
                                       raw_pwrite_stream *DwoOS) {
  // Add LibraryInfo.
  llvm::Triple TargetTriple(TheModule->getTargetTriple());
  std::unique_ptr<TargetLibraryInfoImpl> TLII(
      createTLII(TargetTriple, CodeGenOpts));
  CodeGenPasses.add(new TargetLibraryInfoWrapperPass(*TLII));

  // Normal mode, emit a .s or .o file by running the code generator. Note,
  // this also adds codegenerator level optimization passes.
  CodeGenFileType CGFT = getCodeGenFileType(Action);

  // Add ObjC ARC final-cleanup optimizations. This is done as part of the
  // "codegen" passes so that it isn't run multiple times when there is
  // inlining happening.
  if (CodeGenOpts.OptimizationLevel > 0)
    CodeGenPasses.add(createObjCARCContractPass());

  if (TM->addPassesToEmitFile(CodeGenPasses, OS, DwoOS, CGFT,
                              /*DisableVerify=*/!CodeGenOpts.VerifyModule)) {
    Diags.Report(diag::err_fe_unable_to_interface_with_target);
    return false;
  }

  return true;
}

void EmitAssemblyHelper::EmitAssembly(BackendAction Action,
                                      std::unique_ptr<raw_pwrite_stream> OS) {
  TimeRegion Region(FrontendTimesIsEnabled ? &CodeGenerationTime : nullptr);

  setCommandLineOpts(CodeGenOpts);

  bool UsesCodeGen = (Action != Backend_EmitNothing &&
                      Action != Backend_EmitBC &&
                      Action != Backend_EmitLL);
  CreateTargetMachine(UsesCodeGen);

  if (UsesCodeGen && !TM)
    return;
  if (TM)
    TheModule->setDataLayout(TM->createDataLayout());

  legacy::PassManager PerModulePasses;
  PerModulePasses.add(
      createTargetTransformInfoWrapperPass(getTargetIRAnalysis()));

  legacy::FunctionPassManager PerFunctionPasses(TheModule);
  PerFunctionPasses.add(
      createTargetTransformInfoWrapperPass(getTargetIRAnalysis()));

  CreatePasses(PerModulePasses, PerFunctionPasses);

  legacy::PassManager CodeGenPasses;
  CodeGenPasses.add(
      createTargetTransformInfoWrapperPass(getTargetIRAnalysis()));

  std::unique_ptr<llvm::ToolOutputFile> ThinLinkOS, DwoOS;

  switch (Action) {
  case Backend_EmitNothing:
    break;

  case Backend_EmitBC:
    if (CodeGenOpts.PrepareForThinLTO && !CodeGenOpts.DisableLLVMPasses) {
      if (!CodeGenOpts.ThinLinkBitcodeFile.empty()) {
        ThinLinkOS = openOutputFile(CodeGenOpts.ThinLinkBitcodeFile);
        if (!ThinLinkOS)
          return;
      }
      TheModule->addModuleFlag(Module::Error, "EnableSplitLTOUnit",
                               CodeGenOpts.EnableSplitLTOUnit);
      PerModulePasses.add(createWriteThinLTOBitcodePass(
          *OS, ThinLinkOS ? &ThinLinkOS->os() : nullptr));
    } else {
      // Emit a module summary by default for Regular LTO except for ld64
      // targets
      bool EmitLTOSummary =
          (CodeGenOpts.PrepareForLTO &&
           !CodeGenOpts.DisableLLVMPasses &&
           llvm::Triple(TheModule->getTargetTriple()).getVendor() !=
               llvm::Triple::Apple);
      if (EmitLTOSummary) {
        if (!TheModule->getModuleFlag("ThinLTO"))
          TheModule->addModuleFlag(Module::Error, "ThinLTO", uint32_t(0));
        TheModule->addModuleFlag(Module::Error, "EnableSplitLTOUnit",
                                 uint32_t(1));
      }

      PerModulePasses.add(createBitcodeWriterPass(
          *OS, CodeGenOpts.EmitLLVMUseLists, EmitLTOSummary));
    }
    break;

  case Backend_EmitLL:
    PerModulePasses.add(
        createPrintModulePass(*OS, "", CodeGenOpts.EmitLLVMUseLists));
    break;

  default:
    if (!CodeGenOpts.SplitDwarfOutput.empty()) {
      DwoOS = openOutputFile(CodeGenOpts.SplitDwarfOutput);
      if (!DwoOS)
        return;
    }
    if (!AddEmitPasses(CodeGenPasses, Action, *OS,
                       DwoOS ? &DwoOS->os() : nullptr))
      return;
  }

  // Before executing passes, print the final values of the LLVM options.
  cl::PrintOptionValues();

  // Run passes. For now we do all passes at once, but eventually we
  // would like to have the option of streaming code generation.

  {
    PrettyStackTraceString CrashInfo("Per-function optimization");
    llvm::TimeTraceScope TimeScope("PerFunctionPasses");

    PerFunctionPasses.doInitialization();
    for (Function &F : *TheModule)
      if (!F.isDeclaration())
        PerFunctionPasses.run(F);
    PerFunctionPasses.doFinalization();
  }

  {
    PrettyStackTraceString CrashInfo("Per-module optimization passes");
    llvm::TimeTraceScope TimeScope("PerModulePasses");
    PerModulePasses.run(*TheModule);
  }

  {
    PrettyStackTraceString CrashInfo("Code generation");
    llvm::TimeTraceScope TimeScope("CodeGenPasses");
    CodeGenPasses.run(*TheModule);
  }

  if (ThinLinkOS)
    ThinLinkOS->keep();
  if (DwoOS)
    DwoOS->keep();
}

static PassBuilder::OptimizationLevel mapToLevel(const CodeGenOptions &Opts) {
  switch (Opts.OptimizationLevel) {
  default:
    llvm_unreachable("Invalid optimization level!");

  case 0:
    return PassBuilder::OptimizationLevel::O0;

  case 1:
    return PassBuilder::OptimizationLevel::O1;

  case 2:
    switch (Opts.OptimizeSize) {
    default:
      llvm_unreachable("Invalid optimization level for size!");

    case 0:
      return PassBuilder::OptimizationLevel::O2;

    case 1:
      return PassBuilder::OptimizationLevel::Os;

    case 2:
      return PassBuilder::OptimizationLevel::Oz;
    }

  case 3:
    return PassBuilder::OptimizationLevel::O3;
  }
}

static void addCoroutinePassesAtO0(ModulePassManager &MPM,
                                   const LangOptions &LangOpts,
                                   const CodeGenOptions &CodeGenOpts) {
  if (!LangOpts.Coroutines)
    return;

  MPM.addPass(createModuleToFunctionPassAdaptor(CoroEarlyPass()));

  CGSCCPassManager CGPM(CodeGenOpts.DebugPassManager);
  CGPM.addPass(CoroSplitPass());
  CGPM.addPass(createCGSCCToFunctionPassAdaptor(CoroElidePass()));
  MPM.addPass(createModuleToPostOrderCGSCCPassAdaptor(std::move(CGPM)));

  MPM.addPass(createModuleToFunctionPassAdaptor(CoroCleanupPass()));
}

/// A clean version of `EmitAssembly` that uses the new pass manager.
///
/// Not all features are currently supported in this system, but where
/// necessary it falls back to the legacy pass manager to at least provide
/// basic functionality.
///
/// This API is planned to have its functionality finished and then to replace
/// `EmitAssembly` at some point in the future when the default switches.
void EmitAssemblyHelper::EmitAssemblyWithNewPassManager(
    BackendAction Action, std::unique_ptr<raw_pwrite_stream> OS) {
  TimeRegion Region(FrontendTimesIsEnabled ? &CodeGenerationTime : nullptr);
  setCommandLineOpts(CodeGenOpts);

  bool RequiresCodeGen = (Action != Backend_EmitNothing &&
                          Action != Backend_EmitBC &&
                          Action != Backend_EmitLL);
  CreateTargetMachine(RequiresCodeGen);

  if (RequiresCodeGen && !TM)
    return;
  if (TM)
    TheModule->setDataLayout(TM->createDataLayout());

  Optional<PGOOptions> PGOOpt;

  if (CodeGenOpts.hasProfileIRInstr())
    // -fprofile-generate.
    PGOOpt = PGOOptions(CodeGenOpts.InstrProfileOutput.empty()
                            ? std::string(DefaultProfileGenName)
                            : CodeGenOpts.InstrProfileOutput,
                        "", "", PGOOptions::IRInstr, PGOOptions::NoCSAction,
                        CodeGenOpts.DebugInfoForProfiling);
  else if (CodeGenOpts.hasProfileIRUse()) {
    // -fprofile-use.
    auto CSAction = CodeGenOpts.hasProfileCSIRUse() ? PGOOptions::CSIRUse
                                                    : PGOOptions::NoCSAction;
    PGOOpt = PGOOptions(CodeGenOpts.ProfileInstrumentUsePath, "",
                        CodeGenOpts.ProfileRemappingFile, PGOOptions::IRUse,
                        CSAction, CodeGenOpts.DebugInfoForProfiling);
  } else if (!CodeGenOpts.SampleProfileFile.empty())
    // -fprofile-sample-use
    PGOOpt =
        PGOOptions(CodeGenOpts.SampleProfileFile, "",
                   CodeGenOpts.ProfileRemappingFile, PGOOptions::SampleUse,
                   PGOOptions::NoCSAction, CodeGenOpts.DebugInfoForProfiling);
  else if (CodeGenOpts.DebugInfoForProfiling)
    // -fdebug-info-for-profiling
    PGOOpt = PGOOptions("", "", "", PGOOptions::NoAction,
                        PGOOptions::NoCSAction, true);

  // Check to see if we want to generate a CS profile.
  if (CodeGenOpts.hasProfileCSIRInstr()) {
    assert(!CodeGenOpts.hasProfileCSIRUse() &&
           "Cannot have both CSProfileUse pass and CSProfileGen pass at "
           "the same time");
    if (PGOOpt.hasValue()) {
      assert(PGOOpt->Action != PGOOptions::IRInstr &&
             PGOOpt->Action != PGOOptions::SampleUse &&
             "Cannot run CSProfileGen pass with ProfileGen or SampleUse "
             " pass");
      PGOOpt->CSProfileGenFile = CodeGenOpts.InstrProfileOutput.empty()
                                     ? std::string(DefaultProfileGenName)
                                     : CodeGenOpts.InstrProfileOutput;
      PGOOpt->CSAction = PGOOptions::CSIRInstr;
    } else
      PGOOpt = PGOOptions("",
                          CodeGenOpts.InstrProfileOutput.empty()
                              ? std::string(DefaultProfileGenName)
                              : CodeGenOpts.InstrProfileOutput,
                          "", PGOOptions::NoAction, PGOOptions::CSIRInstr,
                          CodeGenOpts.DebugInfoForProfiling);
  }

  PipelineTuningOptions PTO;
  PTO.LoopUnrolling = CodeGenOpts.UnrollLoops;
  // For historical reasons, loop interleaving is set to mirror setting for loop
  // unrolling.
  PTO.LoopInterleaving = CodeGenOpts.UnrollLoops;
  PTO.LoopVectorization = CodeGenOpts.VectorizeLoop;
  PTO.SLPVectorization = CodeGenOpts.VectorizeSLP;
  // Only enable CGProfilePass when using integrated assembler, since
  // non-integrated assemblers don't recognize .cgprofile section.
  PTO.CallGraphProfile = !CodeGenOpts.DisableIntegratedAS;
  PTO.Coroutines = LangOpts.Coroutines;

  PassInstrumentationCallbacks PIC;
  StandardInstrumentations SI(CodeGenOpts.DebugPassManager);
  SI.registerCallbacks(PIC);
  PassBuilder PB(CodeGenOpts.DebugPassManager, TM.get(), PTO, PGOOpt, &PIC);

  // Attempt to load pass plugins and register their callbacks with PB.
  for (auto &PluginFN : CodeGenOpts.PassPlugins) {
    auto PassPlugin = PassPlugin::Load(PluginFN);
    if (PassPlugin) {
      PassPlugin->registerPassBuilderCallbacks(PB);
    } else {
      Diags.Report(diag::err_fe_unable_to_load_plugin)
          << PluginFN << toString(PassPlugin.takeError());
    }
  }
#define HANDLE_EXTENSION(Ext)                                                  \
  get##Ext##PluginInfo().RegisterPassBuilderCallbacks(PB);
#include "llvm/Support/Extension.def"

  LoopAnalysisManager LAM(CodeGenOpts.DebugPassManager);
  FunctionAnalysisManager FAM(CodeGenOpts.DebugPassManager);
  CGSCCAnalysisManager CGAM(CodeGenOpts.DebugPassManager);
  ModuleAnalysisManager MAM(CodeGenOpts.DebugPassManager);

  // Register the AA manager first so that our version is the one used.
  FAM.registerPass([&] { return PB.buildDefaultAAPipeline(); });

  // Register the target library analysis directly and give it a customized
  // preset TLI.
  Triple TargetTriple(TheModule->getTargetTriple());
  std::unique_ptr<TargetLibraryInfoImpl> TLII(
      createTLII(TargetTriple, CodeGenOpts));
  FAM.registerPass([&] { return TargetLibraryAnalysis(*TLII); });

  // Register all the basic analyses with the managers.
  PB.registerModuleAnalyses(MAM);
  PB.registerCGSCCAnalyses(CGAM);
  PB.registerFunctionAnalyses(FAM);
  PB.registerLoopAnalyses(LAM);
  PB.crossRegisterProxies(LAM, FAM, CGAM, MAM);

  ModulePassManager MPM(CodeGenOpts.DebugPassManager);

  if (!CodeGenOpts.DisableLLVMPasses) {
    // Map our optimization levels into one of the distinct levels used to
    // configure the pipeline.
    PassBuilder::OptimizationLevel Level = mapToLevel(CodeGenOpts);

    bool IsThinLTO = CodeGenOpts.PrepareForThinLTO;
    bool IsLTO = CodeGenOpts.PrepareForLTO;

    // If we reached here with a non-empty index file name, then the index
    // file was empty and we are not performing ThinLTO backend compilation
    // (used in testing in a distributed build environment). Drop any the type
    // test assume sequences inserted for whole program vtables so that
    // codegen doesn't complain.
    if (!CodeGenOpts.ThinLTOIndexFile.empty())
      PB.registerPipelineStartEPCallback(
          [](ModulePassManager &MPM, PassBuilder::OptimizationLevel Level) {
            MPM.addPass(LowerTypeTestsPass(/*ExportSummary=*/nullptr,
                                           /*ImportSummary=*/nullptr,
                                           /*DropTypeTests=*/true));
          });

    if (Level != PassBuilder::OptimizationLevel::O0) {
      PB.registerPipelineStartEPCallback(
          [](ModulePassManager &MPM, PassBuilder::OptimizationLevel Level) {
            MPM.addPass(createModuleToFunctionPassAdaptor(
                EntryExitInstrumenterPass(/*PostInlining=*/false)));
          });
    }

    // Register callbacks to schedule sanitizer passes at the appropriate part
    // of the pipeline.
    if (LangOpts.Sanitize.has(SanitizerKind::LocalBounds))
      PB.registerScalarOptimizerLateEPCallback(
          [](FunctionPassManager &FPM, PassBuilder::OptimizationLevel Level) {
            FPM.addPass(BoundsCheckingPass());
          });

    if (CodeGenOpts.SanitizeCoverageType ||
        CodeGenOpts.SanitizeCoverageIndirectCalls ||
        CodeGenOpts.SanitizeCoverageTraceCmp) {
      PB.registerOptimizerLastEPCallback(
          [this](ModulePassManager &MPM, PassBuilder::OptimizationLevel Level) {
            auto SancovOpts = getSancovOptsFromCGOpts(CodeGenOpts);
            MPM.addPass(ModuleSanitizerCoveragePass(
                SancovOpts, CodeGenOpts.SanitizeCoverageAllowlistFiles,
                CodeGenOpts.SanitizeCoverageBlocklistFiles));
          });
    }

    if (LangOpts.Sanitize.has(SanitizerKind::Memory)) {
      int TrackOrigins = CodeGenOpts.SanitizeMemoryTrackOrigins;
      bool Recover = CodeGenOpts.SanitizeRecover.has(SanitizerKind::Memory);
      PB.registerOptimizerLastEPCallback(
          [TrackOrigins, Recover](ModulePassManager &MPM,
                                  PassBuilder::OptimizationLevel Level) {
            MPM.addPass(MemorySanitizerPass({TrackOrigins, Recover, false}));
            MPM.addPass(createModuleToFunctionPassAdaptor(
                MemorySanitizerPass({TrackOrigins, Recover, false})));
          });
    }
    if (LangOpts.Sanitize.has(SanitizerKind::Thread)) {
      PB.registerOptimizerLastEPCallback(
          [](ModulePassManager &MPM, PassBuilder::OptimizationLevel Level) {
            MPM.addPass(ThreadSanitizerPass());
            MPM.addPass(
                createModuleToFunctionPassAdaptor(ThreadSanitizerPass()));
          });
    }

    auto ASanPass = [&](SanitizerMask Mask, bool CompileKernel) {
      if (LangOpts.Sanitize.has(Mask)) {
        bool Recover = CodeGenOpts.SanitizeRecover.has(Mask);
        bool UseAfterScope = CodeGenOpts.SanitizeAddressUseAfterScope;
        bool ModuleUseAfterScope = asanUseGlobalsGC(TargetTriple, CodeGenOpts);
        bool UseOdrIndicator = CodeGenOpts.SanitizeAddressUseOdrIndicator;
        PB.registerOptimizerLastEPCallback(
            [CompileKernel, Recover, UseAfterScope, ModuleUseAfterScope,
             UseOdrIndicator](ModulePassManager &MPM,
                              PassBuilder::OptimizationLevel Level) {
              MPM.addPass(
                  RequireAnalysisPass<ASanGlobalsMetadataAnalysis, Module>());
              MPM.addPass(ModuleAddressSanitizerPass(CompileKernel, Recover,
                                                     ModuleUseAfterScope,
                                                     UseOdrIndicator));
              MPM.addPass(createModuleToFunctionPassAdaptor(
                  AddressSanitizerPass(CompileKernel, Recover, UseAfterScope)));
            });
      }
    };
    ASanPass(SanitizerKind::Address, false);
    ASanPass(SanitizerKind::KernelAddress, true);

    auto HWASanPass = [&](SanitizerMask Mask, bool CompileKernel) {
      if (LangOpts.Sanitize.has(Mask)) {
        bool Recover = CodeGenOpts.SanitizeRecover.has(Mask);
        PB.registerOptimizerLastEPCallback(
            [CompileKernel, Recover](ModulePassManager &MPM,
                                     PassBuilder::OptimizationLevel Level) {
              MPM.addPass(HWAddressSanitizerPass(CompileKernel, Recover));
            });
      }
    };
    HWASanPass(SanitizerKind::HWAddress, false);
    HWASanPass(SanitizerKind::KernelHWAddress, true);

    if (LangOpts.Sanitize.has(SanitizerKind::DataFlow)) {
      PB.registerOptimizerLastEPCallback(
          [this](ModulePassManager &MPM, PassBuilder::OptimizationLevel Level) {
            MPM.addPass(
                DataFlowSanitizerPass(LangOpts.SanitizerBlacklistFiles));
          });
    }

    if (Optional<GCOVOptions> Options = getGCOVOptions(CodeGenOpts, LangOpts))
      PB.registerPipelineStartEPCallback(
          [Options](ModulePassManager &MPM,
                    PassBuilder::OptimizationLevel Level) {
            MPM.addPass(GCOVProfilerPass(*Options));
          });
    if (Optional<InstrProfOptions> Options =
            getInstrProfOptions(CodeGenOpts, LangOpts))
      PB.registerPipelineStartEPCallback(
          [Options](ModulePassManager &MPM,
                    PassBuilder::OptimizationLevel Level) {
            MPM.addPass(InstrProfiling(*Options, false));
          });

    if (CodeGenOpts.OptimizationLevel == 0) {
      // Build a minimal pipeline based on the semantics required by Clang,
      // which is just that always inlining occurs. Further, disable generating
      // lifetime intrinsics to avoid enabling further optimizations during
      // code generation.
      // However, we need to insert lifetime intrinsics to avoid invalid access
      // caused by multithreaded coroutines.
      PB.registerPipelineStartEPCallback(
          [this](ModulePassManager &MPM, PassBuilder::OptimizationLevel Level) {
            MPM.addPass(AlwaysInlinerPass(
                /*InsertLifetimeIntrinsics=*/LangOpts.Coroutines));
          });

      // At -O0, we can still do PGO. Add all the requested passes for
      // instrumentation PGO, if requested.
      if (PGOOpt && (PGOOpt->Action == PGOOptions::IRInstr ||
                     PGOOpt->Action == PGOOptions::IRUse))
        PB.addPGOInstrPassesForO0(
            MPM,
            /* RunProfileGen */ (PGOOpt->Action == PGOOptions::IRInstr),
            /* IsCS */ false, PGOOpt->ProfileFile,
            PGOOpt->ProfileRemappingFile);

      PB.runRegisteredEPCallbacks(MPM, Level, CodeGenOpts.DebugPassManager);

      // FIXME: the backends do not handle matrix intrinsics currently. Make
      // sure they are also lowered in O0. A lightweight version of the pass
      // should run in the backend pipeline on demand.
      if (LangOpts.MatrixTypes)
        MPM.addPass(
            createModuleToFunctionPassAdaptor(LowerMatrixIntrinsicsPass()));

      addCoroutinePassesAtO0(MPM, LangOpts, CodeGenOpts);
    } else if (IsThinLTO) {
      MPM = PB.buildThinLTOPreLinkDefaultPipeline(Level);
    } else if (IsLTO) {
      MPM = PB.buildLTOPreLinkDefaultPipeline(Level);
    } else {
      MPM = PB.buildPerModuleDefaultPipeline(Level);
    }

    // Lastly, add semantically necessary passes for LTO.
    if (IsLTO || IsThinLTO) {
      MPM.addPass(CanonicalizeAliasesPass());
      MPM.addPass(NameAnonGlobalPass());
    }

    // Add UniqueInternalLinkageNames Pass which renames internal linkage
    // symbols with unique names.
    if (CodeGenOpts.UniqueInternalLinkageNames)
      MPM.addPass(UniqueInternalLinkageNamesPass());

    if (!CodeGenOpts.MemoryProfileOutput.empty()) {
      MPM.addPass(createModuleToFunctionPassAdaptor(MemProfilerPass()));
      MPM.addPass(ModuleMemProfilerPass());
    }
  }

  // FIXME: We still use the legacy pass manager to do code generation. We
  // create that pass manager here and use it as needed below.
  legacy::PassManager CodeGenPasses;
  bool NeedCodeGen = false;
  std::unique_ptr<llvm::ToolOutputFile> ThinLinkOS, DwoOS;

  // Append any output we need to the pass manager.
  switch (Action) {
  case Backend_EmitNothing:
    break;

  case Backend_EmitBC:
    if (CodeGenOpts.PrepareForThinLTO && !CodeGenOpts.DisableLLVMPasses) {
      if (!CodeGenOpts.ThinLinkBitcodeFile.empty()) {
        ThinLinkOS = openOutputFile(CodeGenOpts.ThinLinkBitcodeFile);
        if (!ThinLinkOS)
          return;
      }
      TheModule->addModuleFlag(Module::Error, "EnableSplitLTOUnit",
                               CodeGenOpts.EnableSplitLTOUnit);
      MPM.addPass(ThinLTOBitcodeWriterPass(*OS, ThinLinkOS ? &ThinLinkOS->os()
                                                           : nullptr));
    } else {
      // Emit a module summary by default for Regular LTO except for ld64
      // targets
      bool EmitLTOSummary =
          (CodeGenOpts.PrepareForLTO &&
           !CodeGenOpts.DisableLLVMPasses &&
           llvm::Triple(TheModule->getTargetTriple()).getVendor() !=
               llvm::Triple::Apple);
      if (EmitLTOSummary) {
        if (!TheModule->getModuleFlag("ThinLTO"))
          TheModule->addModuleFlag(Module::Error, "ThinLTO", uint32_t(0));
        TheModule->addModuleFlag(Module::Error, "EnableSplitLTOUnit",
                                 uint32_t(1));
      }
      MPM.addPass(
          BitcodeWriterPass(*OS, CodeGenOpts.EmitLLVMUseLists, EmitLTOSummary));
    }
    break;

  case Backend_EmitLL:
    MPM.addPass(PrintModulePass(*OS, "", CodeGenOpts.EmitLLVMUseLists));
    break;

  case Backend_EmitAssembly:
  case Backend_EmitMCNull:
  case Backend_EmitObj:
    NeedCodeGen = true;
    CodeGenPasses.add(
        createTargetTransformInfoWrapperPass(getTargetIRAnalysis()));
    if (!CodeGenOpts.SplitDwarfOutput.empty()) {
      DwoOS = openOutputFile(CodeGenOpts.SplitDwarfOutput);
      if (!DwoOS)
        return;
    }
    if (!AddEmitPasses(CodeGenPasses, Action, *OS,
                       DwoOS ? &DwoOS->os() : nullptr))
      // FIXME: Should we handle this error differently?
      return;
    break;
  }

  // Before executing passes, print the final values of the LLVM options.
  cl::PrintOptionValues();

  // Now that we have all of the passes ready, run them.
  {
    PrettyStackTraceString CrashInfo("Optimizer");
    MPM.run(*TheModule, MAM);
  }

  // Now if needed, run the legacy PM for codegen.
  if (NeedCodeGen) {
    PrettyStackTraceString CrashInfo("Code generation");
    CodeGenPasses.run(*TheModule);
  }

  if (ThinLinkOS)
    ThinLinkOS->keep();
  if (DwoOS)
    DwoOS->keep();
}

static void runThinLTOBackend(
    DiagnosticsEngine &Diags, ModuleSummaryIndex *CombinedIndex, Module *M,
    const HeaderSearchOptions &HeaderOpts, const CodeGenOptions &CGOpts,
    const clang::TargetOptions &TOpts, const LangOptions &LOpts,
    std::unique_ptr<raw_pwrite_stream> OS, std::string SampleProfile,
    std::string ProfileRemapping, BackendAction Action) {
  StringMap<DenseMap<GlobalValue::GUID, GlobalValueSummary *>>
      ModuleToDefinedGVSummaries;
  CombinedIndex->collectDefinedGVSummariesPerModule(ModuleToDefinedGVSummaries);

  setCommandLineOpts(CGOpts);

  // We can simply import the values mentioned in the combined index, since
  // we should only invoke this using the individual indexes written out
  // via a WriteIndexesThinBackend.
  FunctionImporter::ImportMapTy ImportList;
  std::vector<std::unique_ptr<llvm::MemoryBuffer>> OwnedImports;
  MapVector<llvm::StringRef, llvm::BitcodeModule> ModuleMap;
  if (!lto::loadReferencedModules(*M, *CombinedIndex, ImportList, ModuleMap,
                                  OwnedImports))
    return;

  auto AddStream = [&](size_t Task) {
    return std::make_unique<lto::NativeObjectStream>(std::move(OS));
  };
  lto::Config Conf;
  if (CGOpts.SaveTempsFilePrefix != "") {
    if (Error E = Conf.addSaveTemps(CGOpts.SaveTempsFilePrefix + ".",
                                    /* UseInputModulePath */ false)) {
      handleAllErrors(std::move(E), [&](ErrorInfoBase &EIB) {
        errs() << "Error setting up ThinLTO save-temps: " << EIB.message()
               << '\n';
      });
    }
  }
  Conf.CPU = TOpts.CPU;
  Conf.CodeModel = getCodeModel(CGOpts);
  Conf.MAttrs = TOpts.Features;
  Conf.RelocModel = CGOpts.RelocationModel;
  Conf.CGOptLevel = getCGOptLevel(CGOpts);
  Conf.OptLevel = CGOpts.OptimizationLevel;
  initTargetOptions(Diags, Conf.Options, CGOpts, TOpts, LOpts, HeaderOpts);
  Conf.SampleProfile = std::move(SampleProfile);
  Conf.PTO.LoopUnrolling = CGOpts.UnrollLoops;
  // For historical reasons, loop interleaving is set to mirror setting for loop
  // unrolling.
  Conf.PTO.LoopInterleaving = CGOpts.UnrollLoops;
  Conf.PTO.LoopVectorization = CGOpts.VectorizeLoop;
  Conf.PTO.SLPVectorization = CGOpts.VectorizeSLP;
  // Only enable CGProfilePass when using integrated assembler, since
  // non-integrated assemblers don't recognize .cgprofile section.
  Conf.PTO.CallGraphProfile = !CGOpts.DisableIntegratedAS;

  // Context sensitive profile.
  if (CGOpts.hasProfileCSIRInstr()) {
    Conf.RunCSIRInstr = true;
    Conf.CSIRProfile = std::move(CGOpts.InstrProfileOutput);
  } else if (CGOpts.hasProfileCSIRUse()) {
    Conf.RunCSIRInstr = false;
    Conf.CSIRProfile = std::move(CGOpts.ProfileInstrumentUsePath);
  }

  Conf.ProfileRemapping = std::move(ProfileRemapping);
  Conf.UseNewPM = CGOpts.ExperimentalNewPassManager;
  Conf.DebugPassManager = CGOpts.DebugPassManager;
  Conf.RemarksWithHotness = CGOpts.DiagnosticsWithHotness;
  Conf.RemarksFilename = CGOpts.OptRecordFile;
  Conf.RemarksPasses = CGOpts.OptRecordPasses;
  Conf.RemarksFormat = CGOpts.OptRecordFormat;
  Conf.SplitDwarfFile = CGOpts.SplitDwarfFile;
  Conf.SplitDwarfOutput = CGOpts.SplitDwarfOutput;
  switch (Action) {
  case Backend_EmitNothing:
    Conf.PreCodeGenModuleHook = [](size_t Task, const Module &Mod) {
      return false;
    };
    break;
  case Backend_EmitLL:
    Conf.PreCodeGenModuleHook = [&](size_t Task, const Module &Mod) {
      M->print(*OS, nullptr, CGOpts.EmitLLVMUseLists);
      return false;
    };
    break;
  case Backend_EmitBC:
    Conf.PreCodeGenModuleHook = [&](size_t Task, const Module &Mod) {
      WriteBitcodeToFile(*M, *OS, CGOpts.EmitLLVMUseLists);
      return false;
    };
    break;
  default:
    Conf.CGFileType = getCodeGenFileType(Action);
    break;
  }
  if (Error E =
          thinBackend(Conf, -1, AddStream, *M, *CombinedIndex, ImportList,
                      ModuleToDefinedGVSummaries[M->getModuleIdentifier()],
                      ModuleMap, CGOpts.CmdArgs)) {
    handleAllErrors(std::move(E), [&](ErrorInfoBase &EIB) {
      errs() << "Error running ThinLTO backend: " << EIB.message() << '\n';
    });
  }
}

void clang::EmitBackendOutput(DiagnosticsEngine &Diags,
                              const HeaderSearchOptions &HeaderOpts,
                              const CodeGenOptions &CGOpts,
                              const clang::TargetOptions &TOpts,
                              const LangOptions &LOpts,
                              const llvm::DataLayout &TDesc, Module *M,
                              BackendAction Action,
                              std::unique_ptr<raw_pwrite_stream> OS) {

  llvm::TimeTraceScope TimeScope("Backend");

  std::unique_ptr<llvm::Module> EmptyModule;
  if (!CGOpts.ThinLTOIndexFile.empty()) {
    // If we are performing a ThinLTO importing compile, load the function index
    // into memory and pass it into runThinLTOBackend, which will run the
    // function importer and invoke LTO passes.
    Expected<std::unique_ptr<ModuleSummaryIndex>> IndexOrErr =
        llvm::getModuleSummaryIndexForFile(CGOpts.ThinLTOIndexFile,
                                           /*IgnoreEmptyThinLTOIndexFile*/true);
    if (!IndexOrErr) {
      logAllUnhandledErrors(IndexOrErr.takeError(), errs(),
                            "Error loading index file '" +
                            CGOpts.ThinLTOIndexFile + "': ");
      return;
    }
    std::unique_ptr<ModuleSummaryIndex> CombinedIndex = std::move(*IndexOrErr);
    // A null CombinedIndex means we should skip ThinLTO compilation
    // (LLVM will optionally ignore empty index files, returning null instead
    // of an error).
    if (CombinedIndex) {
      if (!CombinedIndex->skipModuleByDistributedBackend()) {
        runThinLTOBackend(Diags, CombinedIndex.get(), M, HeaderOpts, CGOpts,
                          TOpts, LOpts, std::move(OS), CGOpts.SampleProfileFile,
                          CGOpts.ProfileRemappingFile, Action);
        return;
      }
      // Distributed indexing detected that nothing from the module is needed
      // for the final linking. So we can skip the compilation. We sill need to
      // output an empty object file to make sure that a linker does not fail
      // trying to read it. Also for some features, like CFI, we must skip
      // the compilation as CombinedIndex does not contain all required
      // information.
      EmptyModule = std::make_unique<llvm::Module>("empty", M->getContext());
      EmptyModule->setTargetTriple(M->getTargetTriple());
      M = EmptyModule.get();
    }
  }

  EmitAssemblyHelper AsmHelper(Diags, HeaderOpts, CGOpts, TOpts, LOpts, M);

  if (CGOpts.ExperimentalNewPassManager)
    AsmHelper.EmitAssemblyWithNewPassManager(Action, std::move(OS));
  else
    AsmHelper.EmitAssembly(Action, std::move(OS));

  // Verify clang's TargetInfo DataLayout against the LLVM TargetMachine's
  // DataLayout.
  if (AsmHelper.TM) {
    std::string DLDesc = M->getDataLayout().getStringRepresentation();
    if (DLDesc != TDesc.getStringRepresentation()) {
      unsigned DiagID = Diags.getCustomDiagID(
          DiagnosticsEngine::Error, "backend data layout '%0' does not match "
                                    "expected target description '%1'");
      Diags.Report(DiagID) << DLDesc << TDesc.getStringRepresentation();
    }
  }
}

// With -fembed-bitcode, save a copy of the llvm IR as data in the
// __LLVM,__bitcode section.
void clang::EmbedBitcode(llvm::Module *M, const CodeGenOptions &CGOpts,
                         llvm::MemoryBufferRef Buf) {
  if (CGOpts.getEmbedBitcode() == CodeGenOptions::Embed_Off)
    return;
  llvm::EmbedBitcodeInModule(
      *M, Buf, CGOpts.getEmbedBitcode() != CodeGenOptions::Embed_Marker,
      CGOpts.getEmbedBitcode() != CodeGenOptions::Embed_Bitcode,
      CGOpts.CmdArgs);
}<|MERGE_RESOLUTION|>--- conflicted
+++ resolved
@@ -448,9 +448,6 @@
   }
 }
 
-<<<<<<< HEAD
-static bool initTargetOptions(DiagnosticsEngine &Diags,
-=======
 struct NoLegacyLoopTransformsPassGate : public llvm::OptPassGate {
   AnalysisID UnrollPassID;
 
@@ -479,8 +476,7 @@
 static ManagedStatic<NoLegacyLoopTransformsPassGate>
     DisableLegacyLoopTransformsPassGate;
 
-static void initTargetOptions(DiagnosticsEngine &Diags,
->>>>>>> b9306a2d
+static bool initTargetOptions(DiagnosticsEngine &Diags,
                               llvm::TargetOptions &Options,
                               const CodeGenOptions &CodeGenOpts,
                               const clang::TargetOptions &TargetOpts,
