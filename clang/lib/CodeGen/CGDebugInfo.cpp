--- conflicted
+++ resolved
@@ -1607,10 +1607,6 @@
     ContainingType = RecordTy;
   }
 
-<<<<<<< HEAD
-  if (Method->isNoReturn())
-    Flags |= llvm::DINode::FlagNoReturn;
-=======
   // We're checking for deleted C++ special member functions
   // [Ctors,Dtors, Copy/Move]
   auto checkAttrDeleted = [&](const auto *Method) {
@@ -1636,7 +1632,6 @@
   if (Method->isNoReturn())
     Flags |= llvm::DINode::FlagNoReturn;
 
->>>>>>> c79f07dd
   if (Method->isStatic())
     Flags |= llvm::DINode::FlagStaticMember;
   if (Method->isImplicit())
