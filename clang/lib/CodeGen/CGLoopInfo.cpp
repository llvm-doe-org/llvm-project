--- conflicted
+++ resolved
@@ -217,7 +217,8 @@
   Optional<bool> Enabled;
   if (Attrs.VectorizeEnable == LoopAttributes::Disable)
     Enabled = false;
-  else if (Attrs.VectorizeEnable != LoopAttributes::Unspecified ||
+  else if (Attrs.VectorizeScalable != LoopAttributes::Unspecified || 
+           Attrs.VectorizeEnable != LoopAttributes::Unspecified ||
            Attrs.VectorizePredicateEnable != LoopAttributes::Unspecified ||
            Attrs.InterleaveCount != 0 || Attrs.VectorizeWidth != 0 ||
            Attrs.VectorizeScalable != LoopAttributes::Unspecified)
@@ -489,20 +490,6 @@
     AccGroup = MDNode::getDistinct(Ctx, {});
   }
 
-<<<<<<< HEAD
-  if (!Attrs.IsParallel && Attrs.VectorizeWidth == 0 &&
-      Attrs.VectorizeScalable == LoopAttributes::Unspecified &&
-      Attrs.InterleaveCount == 0 && Attrs.UnrollCount == 0 &&
-      Attrs.UnrollAndJamCount == 0 && !Attrs.PipelineDisabled &&
-      Attrs.PipelineInitiationInterval == 0 &&
-      Attrs.VectorizePredicateEnable == LoopAttributes::Unspecified &&
-      Attrs.VectorizeEnable == LoopAttributes::Unspecified &&
-      Attrs.UnrollEnable == LoopAttributes::Unspecified &&
-      Attrs.UnrollAndJamEnable == LoopAttributes::Unspecified &&
-      Attrs.DistributeEnable == LoopAttributes::Unspecified && !StartLoc &&
-      !EndLoc && !Attrs.MustProgress)
-    return;
-=======
   //  LLVMContext &Ctx = Header->getContext();
   bool Dummy;
   MDNode *LegacyLoopID = createMetadata(Attrs, {}, Dummy);
@@ -641,7 +628,6 @@
       Outer->addAttribute(X);
       Inner->addAttribute(X);
     }
->>>>>>> 4cde9487
 
     Orig->addTransformMD(
         MDNode::get(Ctx, {MDString::get(Ctx, "llvm.loop.tile.size"),
