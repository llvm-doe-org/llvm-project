--- conflicted
+++ resolved
@@ -452,12 +452,9 @@
   DistributeEnable = LoopAttributes::Unspecified;
   PipelineDisabled = false;
   PipelineInitiationInterval = 0;
-<<<<<<< HEAD
-  MustProgress = false;
-=======
   LoopId = StringRef();
   TransformationStack.clear();
->>>>>>> b9306a2d
+  MustProgress = false;
 }
 
 LoopInfo::LoopInfo(llvm::BasicBlock *Header, llvm::Function *F,
@@ -473,19 +470,6 @@
     AccGroup = MDNode::getDistinct(Ctx, {});
   }
 
-<<<<<<< HEAD
-  if (!Attrs.IsParallel && Attrs.VectorizeWidth == 0 &&
-      Attrs.InterleaveCount == 0 && Attrs.UnrollCount == 0 &&
-      Attrs.UnrollAndJamCount == 0 && !Attrs.PipelineDisabled &&
-      Attrs.PipelineInitiationInterval == 0 &&
-      Attrs.VectorizePredicateEnable == LoopAttributes::Unspecified &&
-      Attrs.VectorizeEnable == LoopAttributes::Unspecified &&
-      Attrs.UnrollEnable == LoopAttributes::Unspecified &&
-      Attrs.UnrollAndJamEnable == LoopAttributes::Unspecified &&
-      Attrs.DistributeEnable == LoopAttributes::Unspecified && !StartLoc &&
-      !EndLoc && !Attrs.MustProgress)
-    return;
-=======
   //  LLVMContext &Ctx = Header->getContext();
   bool Dummy;
   MDNode *LegacyLoopID = createMetadata(Attrs, {}, Dummy);
@@ -736,7 +720,6 @@
 
   return NewPermutation[0];
 }
->>>>>>> b9306a2d
 
 static Metadata *createUnsignedMetadataConstant(LLVMContext &Ctx,
                                                 uint64_t Val) {
