--- conflicted
+++ resolved
@@ -1113,17 +1113,13 @@
   return NewLoop;
 }
 
-<<<<<<< HEAD
-void LoopInfoStack::push(BasicBlock *Header, clang::ASTContext &Ctx,
-                         const clang::CodeGenOptions &CGOpts,
-=======
 VirtualLoopInfo::VirtualLoopInfo() {}
 
 VirtualLoopInfo::VirtualLoopInfo(StringRef Name) : Name(Name) {}
 
 void LoopInfoStack::push(BasicBlock *Header, Function *F,
                          clang::ASTContext &Ctx,
->>>>>>> 78d32186
+                         const clang::CodeGenOptions &CGOpts,
                          ArrayRef<const clang::Attr *> Attrs,
                          const llvm::DebugLoc &StartLoc,
                          const llvm::DebugLoc &EndLoc) {
