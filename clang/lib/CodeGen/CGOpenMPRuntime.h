--- conflicted
+++ resolved
@@ -1721,10 +1721,6 @@
   /// current context.
   bool isNontemporalDecl(const ValueDecl *VD) const;
 
-<<<<<<< HEAD
-  void enterOpenACCConstruct() { IsInOpenACCConstruct = true; }
-  void exitOpenACCConstruct() { IsInOpenACCConstruct = false; }
-=======
   /// Initializes global counter for lastprivate conditional.
   virtual void
   initLastprivateConditionalCounter(CodeGenFunction &CGF,
@@ -1754,7 +1750,9 @@
                                                      LValue PrivLVal,
                                                      const VarDecl *VD,
                                                      SourceLocation Loc);
->>>>>>> 80c611b0
+
+  void enterOpenACCConstruct() { IsInOpenACCConstruct = true; }
+  void exitOpenACCConstruct() { IsInOpenACCConstruct = false; }
 };
 
 /// Class supports emissionof SIMD-only code.
