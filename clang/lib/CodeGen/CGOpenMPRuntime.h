//===----- CGOpenMPRuntime.h - Interface to OpenMP Runtimes -----*- C++ -*-===//
//
// Part of the LLVM Project, under the Apache License v2.0 with LLVM Exceptions.
// See https://llvm.org/LICENSE.txt for license information.
// SPDX-License-Identifier: Apache-2.0 WITH LLVM-exception
//
//===----------------------------------------------------------------------===//
//
// This provides a class for OpenMP runtime code generation.
//
//===----------------------------------------------------------------------===//

#ifndef LLVM_CLANG_LIB_CODEGEN_CGOPENMPRUNTIME_H
#define LLVM_CLANG_LIB_CODEGEN_CGOPENMPRUNTIME_H

#include "CGValue.h"
#include "clang/AST/DeclOpenMP.h"
#include "clang/AST/GlobalDecl.h"
#include "clang/AST/Type.h"
#include "clang/Basic/OpenMPKinds.h"
#include "clang/Basic/SourceLocation.h"
#include "llvm/ADT/DenseMap.h"
#include "llvm/ADT/PointerIntPair.h"
#include "llvm/ADT/SmallPtrSet.h"
#include "llvm/ADT/StringMap.h"
#include "llvm/ADT/StringSet.h"
#include "llvm/Frontend/OpenMP/OMPConstants.h"
#include "llvm/Frontend/OpenMP/OMPIRBuilder.h"
#include "llvm/IR/Function.h"
#include "llvm/IR/ValueHandle.h"
#include "llvm/Support/AtomicOrdering.h"

namespace llvm {
class ArrayType;
class Constant;
class FunctionType;
class GlobalVariable;
class StructType;
class Type;
class Value;
class OpenMPIRBuilder;
} // namespace llvm

namespace clang {
class Expr;
class OMPDependClause;
class OMPExecutableDirective;
class OMPLoopDirective;
class VarDecl;
class OMPDeclareReductionDecl;
class IdentifierInfo;

namespace CodeGen {
class Address;
class CodeGenFunction;
class CodeGenModule;

/// A basic class for pre|post-action for advanced codegen sequence for OpenMP
/// region.
class PrePostActionTy {
public:
  explicit PrePostActionTy() {}
  virtual void Enter(CodeGenFunction &CGF) {}
  virtual void Exit(CodeGenFunction &CGF) {}
  virtual ~PrePostActionTy() {}
};

/// Class provides a way to call simple version of codegen for OpenMP region, or
/// an advanced with possible pre|post-actions in codegen.
class RegionCodeGenTy final {
  intptr_t CodeGen;
  typedef void (*CodeGenTy)(intptr_t, CodeGenFunction &, PrePostActionTy &);
  CodeGenTy Callback;
  mutable PrePostActionTy *PrePostAction;
  RegionCodeGenTy() = delete;
  RegionCodeGenTy &operator=(const RegionCodeGenTy &) = delete;
  template <typename Callable>
  static void CallbackFn(intptr_t CodeGen, CodeGenFunction &CGF,
                         PrePostActionTy &Action) {
    return (*reinterpret_cast<Callable *>(CodeGen))(CGF, Action);
  }

public:
  template <typename Callable>
  RegionCodeGenTy(
      Callable &&CodeGen,
      std::enable_if_t<!std::is_same<std::remove_reference_t<Callable>,
                                     RegionCodeGenTy>::value> * = nullptr)
      : CodeGen(reinterpret_cast<intptr_t>(&CodeGen)),
        Callback(CallbackFn<std::remove_reference_t<Callable>>),
        PrePostAction(nullptr) {}
  void setAction(PrePostActionTy &Action) const { PrePostAction = &Action; }
  void operator()(CodeGenFunction &CGF) const;
};

struct OMPTaskDataTy final {
  SmallVector<const Expr *, 4> PrivateVars;
  SmallVector<const Expr *, 4> PrivateCopies;
  SmallVector<const Expr *, 4> FirstprivateVars;
  SmallVector<const Expr *, 4> FirstprivateCopies;
  SmallVector<const Expr *, 4> FirstprivateInits;
  SmallVector<const Expr *, 4> LastprivateVars;
  SmallVector<const Expr *, 4> LastprivateCopies;
  SmallVector<const Expr *, 4> ReductionVars;
  SmallVector<const Expr *, 4> ReductionOrigs;
  SmallVector<const Expr *, 4> ReductionCopies;
  SmallVector<const Expr *, 4> ReductionOps;
  SmallVector<CanonicalDeclPtr<const VarDecl>, 4> PrivateLocals;
  struct DependData {
    OpenMPDependClauseKind DepKind = OMPC_DEPEND_unknown;
    const Expr *IteratorExpr = nullptr;
    SmallVector<const Expr *, 4> DepExprs;
    explicit DependData() = default;
    DependData(OpenMPDependClauseKind DepKind, const Expr *IteratorExpr)
        : DepKind(DepKind), IteratorExpr(IteratorExpr) {}
  };
  SmallVector<DependData, 4> Dependences;
  llvm::PointerIntPair<llvm::Value *, 1, bool> Final;
  llvm::PointerIntPair<llvm::Value *, 1, bool> Schedule;
  llvm::PointerIntPair<llvm::Value *, 1, bool> Priority;
  llvm::Value *Reductions = nullptr;
  unsigned NumberOfParts = 0;
  bool Tied = true;
  bool Nogroup = false;
  bool IsReductionWithTaskMod = false;
  bool IsWorksharingReduction = false;
};

/// Class intended to support codegen of all kind of the reduction clauses.
class ReductionCodeGen {
private:
  /// Data required for codegen of reduction clauses.
  struct ReductionData {
    /// Reference to the item shared between tasks to reduce into.
    const Expr *Shared = nullptr;
    /// Reference to the original item.
    const Expr *Ref = nullptr;
    /// Helper expression for generation of private copy.
    const Expr *Private = nullptr;
    /// Helper expression for generation reduction operation.
    const Expr *ReductionOp = nullptr;
    ReductionData(const Expr *Shared, const Expr *Ref, const Expr *Private,
                  const Expr *ReductionOp)
        : Shared(Shared), Ref(Ref), Private(Private), ReductionOp(ReductionOp) {
    }
  };
  /// List of reduction-based clauses.
  SmallVector<ReductionData, 4> ClausesData;

  /// List of addresses of shared variables/expressions.
  SmallVector<std::pair<LValue, LValue>, 4> SharedAddresses;
  /// List of addresses of original variables/expressions.
  SmallVector<std::pair<LValue, LValue>, 4> OrigAddresses;
  /// Sizes of the reduction items in chars.
  SmallVector<std::pair<llvm::Value *, llvm::Value *>, 4> Sizes;
  /// Base declarations for the reduction items.
  SmallVector<const VarDecl *, 4> BaseDecls;

  /// Emits lvalue for shared expression.
  LValue emitSharedLValue(CodeGenFunction &CGF, const Expr *E);
  /// Emits upper bound for shared expression (if array section).
  LValue emitSharedLValueUB(CodeGenFunction &CGF, const Expr *E);
  /// Performs aggregate initialization.
  /// \param N Number of reduction item in the common list.
  /// \param PrivateAddr Address of the corresponding private item.
  /// \param SharedLVal Address of the original shared variable.
  /// \param DRD Declare reduction construct used for reduction item.
  void emitAggregateInitialization(CodeGenFunction &CGF, unsigned N,
                                   Address PrivateAddr, LValue SharedLVal,
                                   const OMPDeclareReductionDecl *DRD);

public:
  ReductionCodeGen(ArrayRef<const Expr *> Shareds, ArrayRef<const Expr *> Origs,
                   ArrayRef<const Expr *> Privates,
                   ArrayRef<const Expr *> ReductionOps);
  /// Emits lvalue for the shared and original reduction item.
  /// \param N Number of the reduction item.
  void emitSharedOrigLValue(CodeGenFunction &CGF, unsigned N);
  /// Emits the code for the variable-modified type, if required.
  /// \param N Number of the reduction item.
  void emitAggregateType(CodeGenFunction &CGF, unsigned N);
  /// Emits the code for the variable-modified type, if required.
  /// \param N Number of the reduction item.
  /// \param Size Size of the type in chars.
  void emitAggregateType(CodeGenFunction &CGF, unsigned N, llvm::Value *Size);
  /// Performs initialization of the private copy for the reduction item.
  /// \param N Number of the reduction item.
  /// \param PrivateAddr Address of the corresponding private item.
  /// \param DefaultInit Default initialization sequence that should be
  /// performed if no reduction specific initialization is found.
  /// \param SharedLVal Address of the original shared variable.
  void
  emitInitialization(CodeGenFunction &CGF, unsigned N, Address PrivateAddr,
                     LValue SharedLVal,
                     llvm::function_ref<bool(CodeGenFunction &)> DefaultInit);
  /// Returns true if the private copy requires cleanups.
  bool needCleanups(unsigned N);
  /// Emits cleanup code for the reduction item.
  /// \param N Number of the reduction item.
  /// \param PrivateAddr Address of the corresponding private item.
  void emitCleanups(CodeGenFunction &CGF, unsigned N, Address PrivateAddr);
  /// Adjusts \p PrivatedAddr for using instead of the original variable
  /// address in normal operations.
  /// \param N Number of the reduction item.
  /// \param PrivateAddr Address of the corresponding private item.
  Address adjustPrivateAddress(CodeGenFunction &CGF, unsigned N,
                               Address PrivateAddr);
  /// Returns LValue for the reduction item.
  LValue getSharedLValue(unsigned N) const { return SharedAddresses[N].first; }
  /// Returns LValue for the original reduction item.
  LValue getOrigLValue(unsigned N) const { return OrigAddresses[N].first; }
  /// Returns the size of the reduction item (in chars and total number of
  /// elements in the item), or nullptr, if the size is a constant.
  std::pair<llvm::Value *, llvm::Value *> getSizes(unsigned N) const {
    return Sizes[N];
  }
  /// Returns the base declaration of the reduction item.
  const VarDecl *getBaseDecl(unsigned N) const { return BaseDecls[N]; }
  /// Returns the base declaration of the reduction item.
  const Expr *getRefExpr(unsigned N) const { return ClausesData[N].Ref; }
  /// Returns true if the initialization of the reduction item uses initializer
  /// from declare reduction construct.
  bool usesReductionInitializer(unsigned N) const;
};

class CGOpenMPRuntime {
public:
  /// Allows to disable automatic handling of functions used in target regions
  /// as those marked as `omp declare target`.
  class DisableAutoDeclareTargetRAII {
    CodeGenModule &CGM;
    bool SavedShouldMarkAsGlobal;

  public:
    DisableAutoDeclareTargetRAII(CodeGenModule &CGM);
    ~DisableAutoDeclareTargetRAII();
  };

  /// Manages list of nontemporal decls for the specified directive.
  class NontemporalDeclsRAII {
    CodeGenModule &CGM;
    const bool NeedToPush;

  public:
    NontemporalDeclsRAII(CodeGenModule &CGM, const OMPLoopDirective &S);
    ~NontemporalDeclsRAII();
  };

  /// Manages list of nontemporal decls for the specified directive.
  class UntiedTaskLocalDeclsRAII {
    CodeGenModule &CGM;
    const bool NeedToPush;

  public:
    UntiedTaskLocalDeclsRAII(
        CodeGenFunction &CGF,
        const llvm::DenseMap<CanonicalDeclPtr<const VarDecl>,
                             std::pair<Address, Address>> &LocalVars);
    ~UntiedTaskLocalDeclsRAII();
  };

  /// Maps the expression for the lastprivate variable to the global copy used
  /// to store new value because original variables are not mapped in inner
  /// parallel regions. Only private copies are captured but we need also to
  /// store private copy in shared address.
  /// Also, stores the expression for the private loop counter and it
  /// threaprivate name.
  struct LastprivateConditionalData {
    llvm::MapVector<CanonicalDeclPtr<const Decl>, SmallString<16>>
        DeclToUniqueName;
    LValue IVLVal;
    llvm::Function *Fn = nullptr;
    bool Disabled = false;
  };
  /// Manages list of lastprivate conditional decls for the specified directive.
  class LastprivateConditionalRAII {
    enum class ActionToDo {
      DoNotPush,
      PushAsLastprivateConditional,
      DisableLastprivateConditional,
    };
    CodeGenModule &CGM;
    ActionToDo Action = ActionToDo::DoNotPush;

    /// Check and try to disable analysis of inner regions for changes in
    /// lastprivate conditional.
    void tryToDisableInnerAnalysis(const OMPExecutableDirective &S,
                                   llvm::DenseSet<CanonicalDeclPtr<const Decl>>
                                       &NeedToAddForLPCsAsDisabled) const;

    LastprivateConditionalRAII(CodeGenFunction &CGF,
                               const OMPExecutableDirective &S);

  public:
    explicit LastprivateConditionalRAII(CodeGenFunction &CGF,
                                        const OMPExecutableDirective &S,
                                        LValue IVLVal);
    static LastprivateConditionalRAII disable(CodeGenFunction &CGF,
                                              const OMPExecutableDirective &S);
    ~LastprivateConditionalRAII();
  };

  llvm::OpenMPIRBuilder &getOMPBuilder() { return OMPBuilder; }

protected:
  CodeGenModule &CGM;
  StringRef FirstSeparator, Separator;

  /// Constructor allowing to redefine the name separator for the variables.
  explicit CGOpenMPRuntime(CodeGenModule &CGM, StringRef FirstSeparator,
                           StringRef Separator);

  /// Creates offloading entry for the provided entry ID \a ID,
  /// address \a Addr, size \a Size, and flags \a Flags.
  virtual void createOffloadEntry(llvm::Constant *ID, llvm::Constant *Addr,
                                  uint64_t Size, int32_t Flags,
                                  llvm::GlobalValue::LinkageTypes Linkage);

  /// Helper to emit outlined function for 'target' directive.
  /// \param D Directive to emit.
  /// \param ParentName Name of the function that encloses the target region.
  /// \param OutlinedFn Outlined function value to be defined by this call.
  /// \param OutlinedFnID Outlined function ID value to be defined by this call.
  /// \param IsOffloadEntry True if the outlined function is an offload entry.
  /// \param CodeGen Lambda codegen specific to an accelerator device.
  /// An outlined function may not be an entry if, e.g. the if clause always
  /// evaluates to false.
  virtual void emitTargetOutlinedFunctionHelper(const OMPExecutableDirective &D,
                                                StringRef ParentName,
                                                llvm::Function *&OutlinedFn,
                                                llvm::Constant *&OutlinedFnID,
                                                bool IsOffloadEntry,
                                                const RegionCodeGenTy &CodeGen);

  /// Emits object of ident_t type with info for source location.
  /// \param Flags Flags for OpenMP location.
  ///
  llvm::Value *emitUpdateLocation(CodeGenFunction &CGF, SourceLocation Loc,
                                  unsigned Flags = 0);

  /// Returns pointer to ident_t type.
  llvm::Type *getIdentTyPointerTy();

  /// Gets thread id value for the current thread.
  ///
  llvm::Value *getThreadID(CodeGenFunction &CGF, SourceLocation Loc);

  /// Get the function name of an outlined region.
  //  The name can be customized depending on the target.
  //
  virtual StringRef getOutlinedHelperName() const { return ".omp_outlined."; }

  /// Emits \p Callee function call with arguments \p Args with location \p Loc.
  void emitCall(CodeGenFunction &CGF, SourceLocation Loc,
                llvm::FunctionCallee Callee,
                ArrayRef<llvm::Value *> Args = llvm::None) const;

  /// Emits address of the word in a memory where current thread id is
  /// stored.
  virtual Address emitThreadIDAddress(CodeGenFunction &CGF, SourceLocation Loc);

  void setLocThreadIdInsertPt(CodeGenFunction &CGF,
                              bool AtCurrentPoint = false);
  void clearLocThreadIdInsertPt(CodeGenFunction &CGF);

  /// Check if the default location must be constant.
  /// Default is false to support OMPT/OMPD.
  virtual bool isDefaultLocationConstant() const { return false; }

  /// Returns additional flags that can be stored in reserved_2 field of the
  /// default location.
  virtual unsigned getDefaultLocationReserved2Flags() const { return 0; }

  /// Returns default flags for the barriers depending on the directive, for
  /// which this barier is going to be emitted.
  static unsigned getDefaultFlagsForBarriers(OpenMPDirectiveKind Kind);

  /// Get the LLVM type for the critical name.
  llvm::ArrayType *getKmpCriticalNameTy() const {return KmpCriticalNameTy;}

  /// Returns corresponding lock object for the specified critical region
  /// name. If the lock object does not exist it is created, otherwise the
  /// reference to the existing copy is returned.
  /// \param CriticalName Name of the critical region.
  ///
  llvm::Value *getCriticalRegionLock(StringRef CriticalName);

private:
  /// An OpenMP-IR-Builder instance.
  llvm::OpenMPIRBuilder OMPBuilder;
  /// Are we currently performing codegen within an OpenACC construct?
  bool IsInOpenACCConstruct = false;

  /// Map for SourceLocation and OpenMP runtime library debug locations.
  typedef llvm::DenseMap<unsigned, llvm::Value *> OpenMPDebugLocMapTy;
  OpenMPDebugLocMapTy OpenMPDebugLocMap;
  /// The type for a microtask which gets passed to __kmpc_fork_call().
  /// Original representation is:
  /// typedef void (kmpc_micro)(kmp_int32 global_tid, kmp_int32 bound_tid,...);
  llvm::FunctionType *Kmpc_MicroTy = nullptr;
  /// Stores debug location and ThreadID for the function.
  struct DebugLocThreadIdTy {
    llvm::Value *DebugLoc;
    llvm::Value *ThreadID;
    /// Insert point for the service instructions.
    llvm::AssertingVH<llvm::Instruction> ServiceInsertPt = nullptr;
  };
  /// Map of local debug location, ThreadId and functions.
  typedef llvm::DenseMap<llvm::Function *, DebugLocThreadIdTy>
      OpenMPLocThreadIDMapTy;
  OpenMPLocThreadIDMapTy OpenMPLocThreadIDMap;
  /// Map of UDRs and corresponding combiner/initializer.
  typedef llvm::DenseMap<const OMPDeclareReductionDecl *,
                         std::pair<llvm::Function *, llvm::Function *>>
      UDRMapTy;
  UDRMapTy UDRMap;
  /// Map of functions and locally defined UDRs.
  typedef llvm::DenseMap<llvm::Function *,
                         SmallVector<const OMPDeclareReductionDecl *, 4>>
      FunctionUDRMapTy;
  FunctionUDRMapTy FunctionUDRMap;
  /// Map from the user-defined mapper declaration to its corresponding
  /// functions.
  llvm::DenseMap<const OMPDeclareMapperDecl *, llvm::Function *> UDMMap;
  /// Map of functions and their local user-defined mappers.
  using FunctionUDMMapTy =
      llvm::DenseMap<llvm::Function *,
                     SmallVector<const OMPDeclareMapperDecl *, 4>>;
  FunctionUDMMapTy FunctionUDMMap;
  /// Maps local variables marked as lastprivate conditional to their internal
  /// types.
  llvm::DenseMap<llvm::Function *,
                 llvm::DenseMap<CanonicalDeclPtr<const Decl>,
                                std::tuple<QualType, const FieldDecl *,
                                           const FieldDecl *, LValue>>>
      LastprivateConditionalToTypes;
  /// Maps function to the position of the untied task locals stack.
  llvm::DenseMap<llvm::Function *, unsigned> FunctionToUntiedTaskStackMap;
  /// Type kmp_critical_name, originally defined as typedef kmp_int32
  /// kmp_critical_name[8];
  llvm::ArrayType *KmpCriticalNameTy;
  /// An ordered map of auto-generated variables to their unique names.
  /// It stores variables with the following names: 1) ".gomp_critical_user_" +
  /// <critical_section_name> + ".var" for "omp critical" directives; 2)
  /// <mangled_name_for_global_var> + ".cache." for cache for threadprivate
  /// variables.
  llvm::StringMap<llvm::AssertingVH<llvm::Constant>, llvm::BumpPtrAllocator>
      InternalVars;
  /// Type typedef kmp_int32 (* kmp_routine_entry_t)(kmp_int32, void *);
  llvm::Type *KmpRoutineEntryPtrTy = nullptr;
  QualType KmpRoutineEntryPtrQTy;
  /// Type typedef struct kmp_task {
  ///    void *              shareds; /**< pointer to block of pointers to
  ///    shared vars   */
  ///    kmp_routine_entry_t routine; /**< pointer to routine to call for
  ///    executing task */
  ///    kmp_int32           part_id; /**< part id for the task */
  ///    kmp_routine_entry_t destructors; /* pointer to function to invoke
  ///    deconstructors of firstprivate C++ objects */
  /// } kmp_task_t;
  QualType KmpTaskTQTy;
  /// Saved kmp_task_t for task directive.
  QualType SavedKmpTaskTQTy;
  /// Saved kmp_task_t for taskloop-based directive.
  QualType SavedKmpTaskloopTQTy;
  /// Type typedef struct kmp_depend_info {
  ///    kmp_intptr_t               base_addr;
  ///    size_t                     len;
  ///    struct {
  ///             bool                   in:1;
  ///             bool                   out:1;
  ///    } flags;
  /// } kmp_depend_info_t;
  QualType KmpDependInfoTy;
  /// Type typedef struct kmp_task_affinity_info {
  ///    kmp_intptr_t base_addr;
  ///    size_t len;
  ///    struct {
  ///      bool flag1 : 1;
  ///      bool flag2 : 1;
  ///      kmp_int32 reserved : 30;
  ///   } flags;
  /// } kmp_task_affinity_info_t;
  QualType KmpTaskAffinityInfoTy;
  /// struct kmp_dim {  // loop bounds info casted to kmp_int64
  ///  kmp_int64 lo; // lower
  ///  kmp_int64 up; // upper
  ///  kmp_int64 st; // stride
  /// };
  QualType KmpDimTy;
  /// Type struct __tgt_offload_entry{
  ///   void      *addr;       // Pointer to the offload entry info.
  ///                          // (function or global)
  ///   char      *name;       // Name of the function or global.
  ///   size_t     size;       // Size of the entry info (0 if it a function).
  ///   int32_t flags;
  ///   int32_t reserved;
  /// };
  QualType TgtOffloadEntryQTy;
  /// Entity that registers the offloading constants that were emitted so
  /// far.
  class OffloadEntriesInfoManagerTy {
    CodeGenModule &CGM;

    /// Number of entries registered so far.
    unsigned OffloadingEntriesNum = 0;

  public:
    /// Base class of the entries info.
    class OffloadEntryInfo {
    public:
      /// Kind of a given entry.
      enum OffloadingEntryInfoKinds : unsigned {
        /// Entry is a target region.
        OffloadingEntryInfoTargetRegion = 0,
        /// Entry is a declare target variable.
        OffloadingEntryInfoDeviceGlobalVar = 1,
        /// Invalid entry info.
        OffloadingEntryInfoInvalid = ~0u
      };

    protected:
      OffloadEntryInfo() = delete;
      explicit OffloadEntryInfo(OffloadingEntryInfoKinds Kind) : Kind(Kind) {}
      explicit OffloadEntryInfo(OffloadingEntryInfoKinds Kind, unsigned Order,
                                uint32_t Flags)
          : Flags(Flags), Order(Order), Kind(Kind) {}
      ~OffloadEntryInfo() = default;

    public:
      bool isValid() const { return Order != ~0u; }
      unsigned getOrder() const { return Order; }
      OffloadingEntryInfoKinds getKind() const { return Kind; }
      uint32_t getFlags() const { return Flags; }
      void setFlags(uint32_t NewFlags) { Flags = NewFlags; }
      llvm::Constant *getAddress() const {
        return cast_or_null<llvm::Constant>(Addr);
      }
      void setAddress(llvm::Constant *V) {
        assert(!Addr.pointsToAliveValue() && "Address has been set before!");
        Addr = V;
      }
      static bool classof(const OffloadEntryInfo *Info) { return true; }

    private:
      /// Address of the entity that has to be mapped for offloading.
      llvm::WeakTrackingVH Addr;

      /// Flags associated with the device global.
      uint32_t Flags = 0u;

      /// Order this entry was emitted.
      unsigned Order = ~0u;

      OffloadingEntryInfoKinds Kind = OffloadingEntryInfoInvalid;
    };

    /// Return true if a there are no entries defined.
    bool empty() const;
    /// Return number of entries defined so far.
    unsigned size() const { return OffloadingEntriesNum; }
    OffloadEntriesInfoManagerTy(CodeGenModule &CGM) : CGM(CGM) {}

    //
    // Target region entries related.
    //

    /// Kind of the target registry entry.
    enum OMPTargetRegionEntryKind : uint32_t {
      /// Mark the entry as target region.
      OMPTargetRegionEntryTargetRegion = 0x0,
      /// Mark the entry as a global constructor.
      OMPTargetRegionEntryCtor = 0x02,
      /// Mark the entry as a global destructor.
      OMPTargetRegionEntryDtor = 0x04,
    };

    /// Target region entries info.
    class OffloadEntryInfoTargetRegion final : public OffloadEntryInfo {
      /// Address that can be used as the ID of the entry.
      llvm::Constant *ID = nullptr;

    public:
      OffloadEntryInfoTargetRegion()
          : OffloadEntryInfo(OffloadingEntryInfoTargetRegion) {}
      explicit OffloadEntryInfoTargetRegion(unsigned Order,
                                            llvm::Constant *Addr,
                                            llvm::Constant *ID,
                                            OMPTargetRegionEntryKind Flags)
          : OffloadEntryInfo(OffloadingEntryInfoTargetRegion, Order, Flags),
            ID(ID) {
        setAddress(Addr);
      }

      llvm::Constant *getID() const { return ID; }
      void setID(llvm::Constant *V) {
        assert(!ID && "ID has been set before!");
        ID = V;
      }
      static bool classof(const OffloadEntryInfo *Info) {
        return Info->getKind() == OffloadingEntryInfoTargetRegion;
      }
    };

    /// Initialize target region entry.
    void initializeTargetRegionEntryInfo(unsigned DeviceID, unsigned FileID,
                                         StringRef ParentName, unsigned LineNum,
                                         unsigned Order);
    /// Register target region entry.
    void registerTargetRegionEntryInfo(unsigned DeviceID, unsigned FileID,
                                       StringRef ParentName, unsigned LineNum,
                                       llvm::Constant *Addr, llvm::Constant *ID,
                                       OMPTargetRegionEntryKind Flags);
    /// Return true if a target region entry with the provided information
    /// exists.
    bool hasTargetRegionEntryInfo(unsigned DeviceID, unsigned FileID,
                                  StringRef ParentName, unsigned LineNum) const;
    /// brief Applies action \a Action on all registered entries.
    typedef llvm::function_ref<void(unsigned, unsigned, StringRef, unsigned,
                                    const OffloadEntryInfoTargetRegion &)>
        OffloadTargetRegionEntryInfoActTy;
    void actOnTargetRegionEntriesInfo(
        const OffloadTargetRegionEntryInfoActTy &Action);

    //
    // Device global variable entries related.
    //

    /// Kind of the global variable entry..
    enum OMPTargetGlobalVarEntryKind : uint32_t {
      /// Mark the entry as a to declare target.
      OMPTargetGlobalVarEntryTo = 0x0,
      /// Mark the entry as a to declare target link.
      OMPTargetGlobalVarEntryLink = 0x1,
    };

    /// Device global variable entries info.
    class OffloadEntryInfoDeviceGlobalVar final : public OffloadEntryInfo {
      /// Type of the global variable.
     CharUnits VarSize;
     llvm::GlobalValue::LinkageTypes Linkage;

   public:
     OffloadEntryInfoDeviceGlobalVar()
         : OffloadEntryInfo(OffloadingEntryInfoDeviceGlobalVar) {}
     explicit OffloadEntryInfoDeviceGlobalVar(unsigned Order,
                                              OMPTargetGlobalVarEntryKind Flags)
         : OffloadEntryInfo(OffloadingEntryInfoDeviceGlobalVar, Order, Flags) {}
     explicit OffloadEntryInfoDeviceGlobalVar(
         unsigned Order, llvm::Constant *Addr, CharUnits VarSize,
         OMPTargetGlobalVarEntryKind Flags,
         llvm::GlobalValue::LinkageTypes Linkage)
         : OffloadEntryInfo(OffloadingEntryInfoDeviceGlobalVar, Order, Flags),
           VarSize(VarSize), Linkage(Linkage) {
       setAddress(Addr);
      }

      CharUnits getVarSize() const { return VarSize; }
      void setVarSize(CharUnits Size) { VarSize = Size; }
      llvm::GlobalValue::LinkageTypes getLinkage() const { return Linkage; }
      void setLinkage(llvm::GlobalValue::LinkageTypes LT) { Linkage = LT; }
      static bool classof(const OffloadEntryInfo *Info) {
        return Info->getKind() == OffloadingEntryInfoDeviceGlobalVar;
      }
    };

    /// Initialize device global variable entry.
    void initializeDeviceGlobalVarEntryInfo(StringRef Name,
                                            OMPTargetGlobalVarEntryKind Flags,
                                            unsigned Order);

    /// Register device global variable entry.
    void
    registerDeviceGlobalVarEntryInfo(StringRef VarName, llvm::Constant *Addr,
                                     CharUnits VarSize,
                                     OMPTargetGlobalVarEntryKind Flags,
                                     llvm::GlobalValue::LinkageTypes Linkage);
    /// Checks if the variable with the given name has been registered already.
    bool hasDeviceGlobalVarEntryInfo(StringRef VarName) const {
      return OffloadEntriesDeviceGlobalVar.count(VarName) > 0;
    }
    /// Applies action \a Action on all registered entries.
    typedef llvm::function_ref<void(StringRef,
                                    const OffloadEntryInfoDeviceGlobalVar &)>
        OffloadDeviceGlobalVarEntryInfoActTy;
    void actOnDeviceGlobalVarEntriesInfo(
        const OffloadDeviceGlobalVarEntryInfoActTy &Action);

  private:
    // Storage for target region entries kind. The storage is to be indexed by
    // file ID, device ID, parent function name and line number.
    typedef llvm::DenseMap<unsigned, OffloadEntryInfoTargetRegion>
        OffloadEntriesTargetRegionPerLine;
    typedef llvm::StringMap<OffloadEntriesTargetRegionPerLine>
        OffloadEntriesTargetRegionPerParentName;
    typedef llvm::DenseMap<unsigned, OffloadEntriesTargetRegionPerParentName>
        OffloadEntriesTargetRegionPerFile;
    typedef llvm::DenseMap<unsigned, OffloadEntriesTargetRegionPerFile>
        OffloadEntriesTargetRegionPerDevice;
    typedef OffloadEntriesTargetRegionPerDevice OffloadEntriesTargetRegionTy;
    OffloadEntriesTargetRegionTy OffloadEntriesTargetRegion;
    /// Storage for device global variable entries kind. The storage is to be
    /// indexed by mangled name.
    typedef llvm::StringMap<OffloadEntryInfoDeviceGlobalVar>
        OffloadEntriesDeviceGlobalVarTy;
    OffloadEntriesDeviceGlobalVarTy OffloadEntriesDeviceGlobalVar;
  };
  OffloadEntriesInfoManagerTy OffloadEntriesInfoManager;

  bool ShouldMarkAsGlobal = true;
  /// List of the emitted declarations.
  llvm::DenseSet<CanonicalDeclPtr<const Decl>> AlreadyEmittedTargetDecls;
  /// List of the global variables with their addresses that should not be
  /// emitted for the target.
  llvm::StringMap<llvm::WeakTrackingVH> EmittedNonTargetVariables;

  /// List of variables that can become declare target implicitly and, thus,
  /// must be emitted.
  llvm::SmallDenseSet<const VarDecl *> DeferredGlobalVariables;

  using NontemporalDeclsSet = llvm::SmallDenseSet<CanonicalDeclPtr<const Decl>>;
  /// Stack for list of declarations in current context marked as nontemporal.
  /// The set is the union of all current stack elements.
  llvm::SmallVector<NontemporalDeclsSet, 4> NontemporalDeclsStack;

  using UntiedLocalVarsAddressesMap =
      llvm::DenseMap<CanonicalDeclPtr<const VarDecl>,
                     std::pair<Address, Address>>;
  llvm::SmallVector<UntiedLocalVarsAddressesMap, 4> UntiedLocalVarsStack;

  /// Stack for list of addresses of declarations in current context marked as
  /// lastprivate conditional. The set is the union of all current stack
  /// elements.
  llvm::SmallVector<LastprivateConditionalData, 4> LastprivateConditionalStack;

  /// Flag for keeping track of weather a requires unified_shared_memory
  /// directive is present.
  bool HasRequiresUnifiedSharedMemory = false;

  /// Atomic ordering from the omp requires directive.
  llvm::AtomicOrdering RequiresAtomicOrdering = llvm::AtomicOrdering::Monotonic;

  /// Flag for keeping track of weather a target region has been emitted.
  bool HasEmittedTargetRegion = false;

  /// Flag for keeping track of weather a device routine has been emitted.
  /// Device routines are specific to the
  bool HasEmittedDeclareTargetRegion = false;

  /// Loads all the offload entries information from the host IR
  /// metadata.
  void loadOffloadInfoMetadata();

  /// Returns __tgt_offload_entry type.
  QualType getTgtOffloadEntryQTy();

  /// Start scanning from statement \a S and and emit all target regions
  /// found along the way.
  /// \param S Starting statement.
  /// \param ParentName Name of the function declaration that is being scanned.
  void scanForTargetRegionsFunctions(const Stmt *S, StringRef ParentName);

  /// Build type kmp_routine_entry_t (if not built yet).
  void emitKmpRoutineEntryT(QualType KmpInt32Ty);

  /// Returns pointer to kmpc_micro type.
  llvm::Type *getKmpc_MicroPointerTy();

  /// Returns __kmpc_for_static_init_* runtime function for the specified
  /// size \a IVSize and sign \a IVSigned.
  llvm::FunctionCallee createForStaticInitFunction(unsigned IVSize,
                                                   bool IVSigned);

  /// Returns __kmpc_dispatch_init_* runtime function for the specified
  /// size \a IVSize and sign \a IVSigned.
  llvm::FunctionCallee createDispatchInitFunction(unsigned IVSize,
                                                  bool IVSigned);

  /// Returns __kmpc_dispatch_next_* runtime function for the specified
  /// size \a IVSize and sign \a IVSigned.
  llvm::FunctionCallee createDispatchNextFunction(unsigned IVSize,
                                                  bool IVSigned);

  /// Returns __kmpc_dispatch_fini_* runtime function for the specified
  /// size \a IVSize and sign \a IVSigned.
  llvm::FunctionCallee createDispatchFiniFunction(unsigned IVSize,
                                                  bool IVSigned);

  /// If the specified mangled name is not in the module, create and
  /// return threadprivate cache object. This object is a pointer's worth of
  /// storage that's reserved for use by the OpenMP runtime.
  /// \param VD Threadprivate variable.
  /// \return Cache variable for the specified threadprivate.
  llvm::Constant *getOrCreateThreadPrivateCache(const VarDecl *VD);

  /// Gets (if variable with the given name already exist) or creates
  /// internal global variable with the specified Name. The created variable has
  /// linkage CommonLinkage by default and is initialized by null value.
  /// \param Ty Type of the global variable. If it is exist already the type
  /// must be the same.
  /// \param Name Name of the variable.
  llvm::Constant *getOrCreateInternalVariable(llvm::Type *Ty,
                                              const llvm::Twine &Name,
                                              unsigned AddressSpace = 0);

  /// Set of threadprivate variables with the generated initializer.
  llvm::StringSet<> ThreadPrivateWithDefinition;

  /// Set of declare target variables with the generated initializer.
  llvm::StringSet<> DeclareTargetWithDefinition;

  /// Emits initialization code for the threadprivate variables.
  /// \param VDAddr Address of the global variable \a VD.
  /// \param Ctor Pointer to a global init function for \a VD.
  /// \param CopyCtor Pointer to a global copy function for \a VD.
  /// \param Dtor Pointer to a global destructor function for \a VD.
  /// \param Loc Location of threadprivate declaration.
  void emitThreadPrivateVarInit(CodeGenFunction &CGF, Address VDAddr,
                                llvm::Value *Ctor, llvm::Value *CopyCtor,
                                llvm::Value *Dtor, SourceLocation Loc);

  /// Emit the array initialization or deletion portion for user-defined mapper
  /// code generation.
  void emitUDMapperArrayInitOrDel(CodeGenFunction &MapperCGF,
                                  llvm::Value *Handle, llvm::Value *BasePtr,
                                  llvm::Value *Ptr, llvm::Value *Size,
                                  llvm::Value *MapType, CharUnits ElementSize,
                                  llvm::BasicBlock *ExitBB, bool IsInit);

  struct TaskResultTy {
    llvm::Value *NewTask = nullptr;
    llvm::Function *TaskEntry = nullptr;
    llvm::Value *NewTaskNewTaskTTy = nullptr;
    LValue TDBase;
    const RecordDecl *KmpTaskTQTyRD = nullptr;
    llvm::Value *TaskDupFn = nullptr;
  };
  /// Emit task region for the task directive. The task region is emitted in
  /// several steps:
  /// 1. Emit a call to kmp_task_t *__kmpc_omp_task_alloc(ident_t *, kmp_int32
  /// gtid, kmp_int32 flags, size_t sizeof_kmp_task_t, size_t sizeof_shareds,
  /// kmp_routine_entry_t *task_entry). Here task_entry is a pointer to the
  /// function:
  /// kmp_int32 .omp_task_entry.(kmp_int32 gtid, kmp_task_t *tt) {
  ///   TaskFunction(gtid, tt->part_id, tt->shareds);
  ///   return 0;
  /// }
  /// 2. Copy a list of shared variables to field shareds of the resulting
  /// structure kmp_task_t returned by the previous call (if any).
  /// 3. Copy a pointer to destructions function to field destructions of the
  /// resulting structure kmp_task_t.
  /// \param D Current task directive.
  /// \param TaskFunction An LLVM function with type void (*)(i32 /*gtid*/, i32
  /// /*part_id*/, captured_struct */*__context*/);
  /// \param SharedsTy A type which contains references the shared variables.
  /// \param Shareds Context with the list of shared variables from the \p
  /// TaskFunction.
  /// \param Data Additional data for task generation like tiednsee, final
  /// state, list of privates etc.
  TaskResultTy emitTaskInit(CodeGenFunction &CGF, SourceLocation Loc,
                            const OMPExecutableDirective &D,
                            llvm::Function *TaskFunction, QualType SharedsTy,
                            Address Shareds, const OMPTaskDataTy &Data);

  /// Returns default address space for the constant firstprivates, 0 by
  /// default.
  virtual unsigned getDefaultFirstprivateAddressSpace() const { return 0; }

  /// Emit code that pushes the trip count of loops associated with constructs
  /// 'target teams distribute' and 'teams distribute parallel for'.
  /// \param SizeEmitter Emits the int64 value for the number of iterations of
  /// the associated loop.
  void emitTargetNumIterationsCall(
      CodeGenFunction &CGF, const OMPExecutableDirective &D,
      llvm::Value *DeviceID,
      llvm::function_ref<llvm::Value *(CodeGenFunction &CGF,
                                       const OMPLoopDirective &D)>
          SizeEmitter);

  /// Emit update for lastprivate conditional data.
  void emitLastprivateConditionalUpdate(CodeGenFunction &CGF, LValue IVLVal,
                                        StringRef UniqueDeclName, LValue LVal,
                                        SourceLocation Loc);

  /// Returns the number of the elements and the address of the depobj
  /// dependency array.
  /// \return Number of elements in depobj array and the pointer to the array of
  /// dependencies.
  std::pair<llvm::Value *, LValue> getDepobjElements(CodeGenFunction &CGF,
                                                     LValue DepobjLVal,
                                                     SourceLocation Loc);

public:
  explicit CGOpenMPRuntime(CodeGenModule &CGM)
      : CGOpenMPRuntime(CGM, ".", ".") {}
  virtual ~CGOpenMPRuntime() {}
  virtual void clear();

  /// Emits code for OpenMP 'if' clause using specified \a CodeGen
  /// function. Here is the logic:
  /// if (Cond) {
  ///   ThenGen();
  /// } else {
  ///   ElseGen();
  /// }
  void emitIfClause(CodeGenFunction &CGF, const Expr *Cond,
                    const RegionCodeGenTy &ThenGen,
                    const RegionCodeGenTy &ElseGen);

  /// Checks if the \p Body is the \a CompoundStmt and returns its child
  /// statement iff there is only one that is not evaluatable at the compile
  /// time.
  static const Stmt *getSingleCompoundChild(ASTContext &Ctx, const Stmt *Body);

  /// Get the platform-specific name separator.
  std::string getName(ArrayRef<StringRef> Parts) const;

  /// Emit code for the specified user defined reduction construct.
  virtual void emitUserDefinedReduction(CodeGenFunction *CGF,
                                        const OMPDeclareReductionDecl *D);
  /// Get combiner/initializer for the specified user-defined reduction, if any.
  virtual std::pair<llvm::Function *, llvm::Function *>
  getUserDefinedReduction(const OMPDeclareReductionDecl *D);

  /// Emit the function for the user defined mapper construct.
  void emitUserDefinedMapper(const OMPDeclareMapperDecl *D,
                             CodeGenFunction *CGF = nullptr);
  /// Get the function for the specified user-defined mapper. If it does not
  /// exist, create one.
  llvm::Function *
  getOrCreateUserDefinedMapperFunc(const OMPDeclareMapperDecl *D);

  /// Emits outlined function for the specified OpenMP parallel directive
  /// \a D. This outlined function has type void(*)(kmp_int32 *ThreadID,
  /// kmp_int32 BoundID, struct context_vars*).
  /// \param D OpenMP directive.
  /// \param ThreadIDVar Variable for thread id in the current OpenMP region.
  /// \param InnermostKind Kind of innermost directive (for simple directives it
  /// is a directive itself, for combined - its innermost directive).
  /// \param CodeGen Code generation sequence for the \a D directive.
  virtual llvm::Function *emitParallelOutlinedFunction(
      const OMPExecutableDirective &D, const VarDecl *ThreadIDVar,
      OpenMPDirectiveKind InnermostKind, const RegionCodeGenTy &CodeGen);

  /// Emits outlined function for the specified OpenMP teams directive
  /// \a D. This outlined function has type void(*)(kmp_int32 *ThreadID,
  /// kmp_int32 BoundID, struct context_vars*).
  /// \param D OpenMP directive.
  /// \param ThreadIDVar Variable for thread id in the current OpenMP region.
  /// \param InnermostKind Kind of innermost directive (for simple directives it
  /// is a directive itself, for combined - its innermost directive).
  /// \param CodeGen Code generation sequence for the \a D directive.
  virtual llvm::Function *emitTeamsOutlinedFunction(
      const OMPExecutableDirective &D, const VarDecl *ThreadIDVar,
      OpenMPDirectiveKind InnermostKind, const RegionCodeGenTy &CodeGen);

  /// Emits outlined function for the OpenMP task directive \a D. This
  /// outlined function has type void(*)(kmp_int32 ThreadID, struct task_t*
  /// TaskT).
  /// \param D OpenMP directive.
  /// \param ThreadIDVar Variable for thread id in the current OpenMP region.
  /// \param PartIDVar Variable for partition id in the current OpenMP untied
  /// task region.
  /// \param TaskTVar Variable for task_t argument.
  /// \param InnermostKind Kind of innermost directive (for simple directives it
  /// is a directive itself, for combined - its innermost directive).
  /// \param CodeGen Code generation sequence for the \a D directive.
  /// \param Tied true if task is generated for tied task, false otherwise.
  /// \param NumberOfParts Number of parts in untied task. Ignored for tied
  /// tasks.
  ///
  virtual llvm::Function *emitTaskOutlinedFunction(
      const OMPExecutableDirective &D, const VarDecl *ThreadIDVar,
      const VarDecl *PartIDVar, const VarDecl *TaskTVar,
      OpenMPDirectiveKind InnermostKind, const RegionCodeGenTy &CodeGen,
      bool Tied, unsigned &NumberOfParts);

  /// Cleans up references to the objects in finished function.
  ///
  virtual void functionFinished(CodeGenFunction &CGF);

  /// Emits code for parallel or serial call of the \a OutlinedFn with
  /// variables captured in a record which address is stored in \a
  /// CapturedStruct.
  /// \param OutlinedFn Outlined function to be run in parallel threads. Type of
  /// this function is void(*)(kmp_int32 *, kmp_int32, struct context_vars*).
  /// \param CapturedVars A pointer to the record with the references to
  /// variables used in \a OutlinedFn function.
  /// \param IfCond Condition in the associated 'if' clause, if it was
  /// specified, nullptr otherwise.
  ///
  virtual void emitParallelCall(CodeGenFunction &CGF, SourceLocation Loc,
                                llvm::Function *OutlinedFn,
                                ArrayRef<llvm::Value *> CapturedVars,
                                const Expr *IfCond);

  /// Emits a critical region.
  /// \param CriticalName Name of the critical region.
  /// \param CriticalOpGen Generator for the statement associated with the given
  /// critical region.
  /// \param Hint Value of the 'hint' clause (optional).
  virtual void emitCriticalRegion(CodeGenFunction &CGF, StringRef CriticalName,
                                  const RegionCodeGenTy &CriticalOpGen,
                                  SourceLocation Loc,
                                  const Expr *Hint = nullptr);

  /// Emits a master region.
  /// \param MasterOpGen Generator for the statement associated with the given
  /// master region.
  virtual void emitMasterRegion(CodeGenFunction &CGF,
                                const RegionCodeGenTy &MasterOpGen,
                                SourceLocation Loc);

  /// Emits code for a taskyield directive.
  virtual void emitTaskyieldCall(CodeGenFunction &CGF, SourceLocation Loc);

  /// Emit a taskgroup region.
  /// \param TaskgroupOpGen Generator for the statement associated with the
  /// given taskgroup region.
  virtual void emitTaskgroupRegion(CodeGenFunction &CGF,
                                   const RegionCodeGenTy &TaskgroupOpGen,
                                   SourceLocation Loc);

  /// Emits a single region.
  /// \param SingleOpGen Generator for the statement associated with the given
  /// single region.
  virtual void emitSingleRegion(CodeGenFunction &CGF,
                                const RegionCodeGenTy &SingleOpGen,
                                SourceLocation Loc,
                                ArrayRef<const Expr *> CopyprivateVars,
                                ArrayRef<const Expr *> DestExprs,
                                ArrayRef<const Expr *> SrcExprs,
                                ArrayRef<const Expr *> AssignmentOps);

  /// Emit an ordered region.
  /// \param OrderedOpGen Generator for the statement associated with the given
  /// ordered region.
  virtual void emitOrderedRegion(CodeGenFunction &CGF,
                                 const RegionCodeGenTy &OrderedOpGen,
                                 SourceLocation Loc, bool IsThreads);

  /// Emit an implicit/explicit barrier for OpenMP threads.
  /// \param Kind Directive for which this implicit barrier call must be
  /// generated. Must be OMPD_barrier for explicit barrier generation.
  /// \param EmitChecks true if need to emit checks for cancellation barriers.
  /// \param ForceSimpleCall true simple barrier call must be emitted, false if
  /// runtime class decides which one to emit (simple or with cancellation
  /// checks).
  ///
  virtual void emitBarrierCall(CodeGenFunction &CGF, SourceLocation Loc,
                               OpenMPDirectiveKind Kind,
                               bool EmitChecks = true,
                               bool ForceSimpleCall = false);

  /// Check if the specified \a ScheduleKind is static non-chunked.
  /// This kind of worksharing directive is emitted without outer loop.
  /// \param ScheduleKind Schedule kind specified in the 'schedule' clause.
  /// \param Chunked True if chunk is specified in the clause.
  ///
  virtual bool isStaticNonchunked(OpenMPScheduleClauseKind ScheduleKind,
                                  bool Chunked) const;

  /// Check if the specified \a ScheduleKind is static non-chunked.
  /// This kind of distribute directive is emitted without outer loop.
  /// \param ScheduleKind Schedule kind specified in the 'dist_schedule' clause.
  /// \param Chunked True if chunk is specified in the clause.
  ///
  virtual bool isStaticNonchunked(OpenMPDistScheduleClauseKind ScheduleKind,
                                  bool Chunked) const;

  /// Check if the specified \a ScheduleKind is static chunked.
  /// \param ScheduleKind Schedule kind specified in the 'schedule' clause.
  /// \param Chunked True if chunk is specified in the clause.
  ///
  virtual bool isStaticChunked(OpenMPScheduleClauseKind ScheduleKind,
                               bool Chunked) const;

  /// Check if the specified \a ScheduleKind is static non-chunked.
  /// \param ScheduleKind Schedule kind specified in the 'dist_schedule' clause.
  /// \param Chunked True if chunk is specified in the clause.
  ///
  virtual bool isStaticChunked(OpenMPDistScheduleClauseKind ScheduleKind,
                               bool Chunked) const;

  /// Check if the specified \a ScheduleKind is dynamic.
  /// This kind of worksharing directive is emitted without outer loop.
  /// \param ScheduleKind Schedule Kind specified in the 'schedule' clause.
  ///
  virtual bool isDynamic(OpenMPScheduleClauseKind ScheduleKind) const;

  /// struct with the values to be passed to the dispatch runtime function
  struct DispatchRTInput {
    /// Loop lower bound
    llvm::Value *LB = nullptr;
    /// Loop upper bound
    llvm::Value *UB = nullptr;
    /// Chunk size specified using 'schedule' clause (nullptr if chunk
    /// was not specified)
    llvm::Value *Chunk = nullptr;
    DispatchRTInput() = default;
    DispatchRTInput(llvm::Value *LB, llvm::Value *UB, llvm::Value *Chunk)
        : LB(LB), UB(UB), Chunk(Chunk) {}
  };

  /// Call the appropriate runtime routine to initialize it before start
  /// of loop.

  /// This is used for non static scheduled types and when the ordered
  /// clause is present on the loop construct.
  /// Depending on the loop schedule, it is necessary to call some runtime
  /// routine before start of the OpenMP loop to get the loop upper / lower
  /// bounds \a LB and \a UB and stride \a ST.
  ///
  /// \param CGF Reference to current CodeGenFunction.
  /// \param Loc Clang source location.
  /// \param ScheduleKind Schedule kind, specified by the 'schedule' clause.
  /// \param IVSize Size of the iteration variable in bits.
  /// \param IVSigned Sign of the iteration variable.
  /// \param Ordered true if loop is ordered, false otherwise.
  /// \param DispatchValues struct containing llvm values for lower bound, upper
  /// bound, and chunk expression.
  /// For the default (nullptr) value, the chunk 1 will be used.
  ///
  virtual void emitForDispatchInit(CodeGenFunction &CGF, SourceLocation Loc,
                                   const OpenMPScheduleTy &ScheduleKind,
                                   unsigned IVSize, bool IVSigned, bool Ordered,
                                   const DispatchRTInput &DispatchValues);

  /// Struct with the values to be passed to the static runtime function
  struct StaticRTInput {
    /// Size of the iteration variable in bits.
    unsigned IVSize = 0;
    /// Sign of the iteration variable.
    bool IVSigned = false;
    /// true if loop is ordered, false otherwise.
    bool Ordered = false;
    /// Address of the output variable in which the flag of the last iteration
    /// is returned.
    Address IL = Address::invalid();
    /// Address of the output variable in which the lower iteration number is
    /// returned.
    Address LB = Address::invalid();
    /// Address of the output variable in which the upper iteration number is
    /// returned.
    Address UB = Address::invalid();
    /// Address of the output variable in which the stride value is returned
    /// necessary to generated the static_chunked scheduled loop.
    Address ST = Address::invalid();
    /// Value of the chunk for the static_chunked scheduled loop. For the
    /// default (nullptr) value, the chunk 1 will be used.
    llvm::Value *Chunk = nullptr;
    StaticRTInput(unsigned IVSize, bool IVSigned, bool Ordered, Address IL,
                  Address LB, Address UB, Address ST,
                  llvm::Value *Chunk = nullptr)
        : IVSize(IVSize), IVSigned(IVSigned), Ordered(Ordered), IL(IL), LB(LB),
          UB(UB), ST(ST), Chunk(Chunk) {}
  };
  /// Call the appropriate runtime routine to initialize it before start
  /// of loop.
  ///
  /// This is used only in case of static schedule, when the user did not
  /// specify a ordered clause on the loop construct.
  /// Depending on the loop schedule, it is necessary to call some runtime
  /// routine before start of the OpenMP loop to get the loop upper / lower
  /// bounds LB and UB and stride ST.
  ///
  /// \param CGF Reference to current CodeGenFunction.
  /// \param Loc Clang source location.
  /// \param DKind Kind of the directive.
  /// \param ScheduleKind Schedule kind, specified by the 'schedule' clause.
  /// \param Values Input arguments for the construct.
  ///
  virtual void emitForStaticInit(CodeGenFunction &CGF, SourceLocation Loc,
                                 OpenMPDirectiveKind DKind,
                                 const OpenMPScheduleTy &ScheduleKind,
                                 const StaticRTInput &Values);

  ///
  /// \param CGF Reference to current CodeGenFunction.
  /// \param Loc Clang source location.
  /// \param SchedKind Schedule kind, specified by the 'dist_schedule' clause.
  /// \param Values Input arguments for the construct.
  ///
  virtual void emitDistributeStaticInit(CodeGenFunction &CGF,
                                        SourceLocation Loc,
                                        OpenMPDistScheduleClauseKind SchedKind,
                                        const StaticRTInput &Values);

  /// Call the appropriate runtime routine to notify that we finished
  /// iteration of the ordered loop with the dynamic scheduling.
  ///
  /// \param CGF Reference to current CodeGenFunction.
  /// \param Loc Clang source location.
  /// \param IVSize Size of the iteration variable in bits.
  /// \param IVSigned Sign of the iteration variable.
  ///
  virtual void emitForOrderedIterationEnd(CodeGenFunction &CGF,
                                          SourceLocation Loc, unsigned IVSize,
                                          bool IVSigned);

  /// Call the appropriate runtime routine to notify that we finished
  /// all the work with current loop.
  ///
  /// \param CGF Reference to current CodeGenFunction.
  /// \param Loc Clang source location.
  /// \param DKind Kind of the directive for which the static finish is emitted.
  ///
  virtual void emitForStaticFinish(CodeGenFunction &CGF, SourceLocation Loc,
                                   OpenMPDirectiveKind DKind);

  /// Call __kmpc_dispatch_next(
  ///          ident_t *loc, kmp_int32 tid, kmp_int32 *p_lastiter,
  ///          kmp_int[32|64] *p_lower, kmp_int[32|64] *p_upper,
  ///          kmp_int[32|64] *p_stride);
  /// \param IVSize Size of the iteration variable in bits.
  /// \param IVSigned Sign of the iteration variable.
  /// \param IL Address of the output variable in which the flag of the
  /// last iteration is returned.
  /// \param LB Address of the output variable in which the lower iteration
  /// number is returned.
  /// \param UB Address of the output variable in which the upper iteration
  /// number is returned.
  /// \param ST Address of the output variable in which the stride value is
  /// returned.
  virtual llvm::Value *emitForNext(CodeGenFunction &CGF, SourceLocation Loc,
                                   unsigned IVSize, bool IVSigned,
                                   Address IL, Address LB,
                                   Address UB, Address ST);

  /// Emits call to void __kmpc_push_num_threads(ident_t *loc, kmp_int32
  /// global_tid, kmp_int32 num_threads) to generate code for 'num_threads'
  /// clause.
  /// \param NumThreads An integer value of threads.
  virtual void emitNumThreadsClause(CodeGenFunction &CGF,
                                    llvm::Value *NumThreads,
                                    SourceLocation Loc);

  /// Emit call to void __kmpc_push_proc_bind(ident_t *loc, kmp_int32
  /// global_tid, int proc_bind) to generate code for 'proc_bind' clause.
  virtual void emitProcBindClause(CodeGenFunction &CGF,
                                  llvm::omp::ProcBindKind ProcBind,
                                  SourceLocation Loc);

  /// Returns address of the threadprivate variable for the current
  /// thread.
  /// \param VD Threadprivate variable.
  /// \param VDAddr Address of the global variable \a VD.
  /// \param Loc Location of the reference to threadprivate var.
  /// \return Address of the threadprivate variable for the current thread.
  virtual Address getAddrOfThreadPrivate(CodeGenFunction &CGF,
                                         const VarDecl *VD,
                                         Address VDAddr,
                                         SourceLocation Loc);

  /// Returns the address of the variable marked as declare target with link
  /// clause OR as declare target with to clause and unified memory.
  virtual Address getAddrOfDeclareTargetVar(const VarDecl *VD);

  /// Emit a code for initialization of threadprivate variable. It emits
  /// a call to runtime library which adds initial value to the newly created
  /// threadprivate variable (if it is not constant) and registers destructor
  /// for the variable (if any).
  /// \param VD Threadprivate variable.
  /// \param VDAddr Address of the global variable \a VD.
  /// \param Loc Location of threadprivate declaration.
  /// \param PerformInit true if initialization expression is not constant.
  virtual llvm::Function *
  emitThreadPrivateVarDefinition(const VarDecl *VD, Address VDAddr,
                                 SourceLocation Loc, bool PerformInit,
                                 CodeGenFunction *CGF = nullptr);

  /// Emit a code for initialization of declare target variable.
  /// \param VD Declare target variable.
  /// \param Addr Address of the global variable \a VD.
  /// \param PerformInit true if initialization expression is not constant.
  virtual bool emitDeclareTargetVarDefinition(const VarDecl *VD,
                                              llvm::GlobalVariable *Addr,
                                              bool PerformInit);

  /// Creates artificial threadprivate variable with name \p Name and type \p
  /// VarType.
  /// \param VarType Type of the artificial threadprivate variable.
  /// \param Name Name of the artificial threadprivate variable.
  virtual Address getAddrOfArtificialThreadPrivate(CodeGenFunction &CGF,
                                                   QualType VarType,
                                                   StringRef Name);

  /// Emit flush of the variables specified in 'omp flush' directive.
  /// \param Vars List of variables to flush.
  virtual void emitFlush(CodeGenFunction &CGF, ArrayRef<const Expr *> Vars,
                         SourceLocation Loc, llvm::AtomicOrdering AO);

  /// Emit task region for the task directive. The task region is
  /// emitted in several steps:
  /// 1. Emit a call to kmp_task_t *__kmpc_omp_task_alloc(ident_t *, kmp_int32
  /// gtid, kmp_int32 flags, size_t sizeof_kmp_task_t, size_t sizeof_shareds,
  /// kmp_routine_entry_t *task_entry). Here task_entry is a pointer to the
  /// function:
  /// kmp_int32 .omp_task_entry.(kmp_int32 gtid, kmp_task_t *tt) {
  ///   TaskFunction(gtid, tt->part_id, tt->shareds);
  ///   return 0;
  /// }
  /// 2. Copy a list of shared variables to field shareds of the resulting
  /// structure kmp_task_t returned by the previous call (if any).
  /// 3. Copy a pointer to destructions function to field destructions of the
  /// resulting structure kmp_task_t.
  /// 4. Emit a call to kmp_int32 __kmpc_omp_task(ident_t *, kmp_int32 gtid,
  /// kmp_task_t *new_task), where new_task is a resulting structure from
  /// previous items.
  /// \param D Current task directive.
  /// \param TaskFunction An LLVM function with type void (*)(i32 /*gtid*/, i32
  /// /*part_id*/, captured_struct */*__context*/);
  /// \param SharedsTy A type which contains references the shared variables.
  /// \param Shareds Context with the list of shared variables from the \p
  /// TaskFunction.
  /// \param IfCond Not a nullptr if 'if' clause was specified, nullptr
  /// otherwise.
  /// \param Data Additional data for task generation like tiednsee, final
  /// state, list of privates etc.
  virtual void emitTaskCall(CodeGenFunction &CGF, SourceLocation Loc,
                            const OMPExecutableDirective &D,
                            llvm::Function *TaskFunction, QualType SharedsTy,
                            Address Shareds, const Expr *IfCond,
                            const OMPTaskDataTy &Data);

  /// Emit task region for the taskloop directive. The taskloop region is
  /// emitted in several steps:
  /// 1. Emit a call to kmp_task_t *__kmpc_omp_task_alloc(ident_t *, kmp_int32
  /// gtid, kmp_int32 flags, size_t sizeof_kmp_task_t, size_t sizeof_shareds,
  /// kmp_routine_entry_t *task_entry). Here task_entry is a pointer to the
  /// function:
  /// kmp_int32 .omp_task_entry.(kmp_int32 gtid, kmp_task_t *tt) {
  ///   TaskFunction(gtid, tt->part_id, tt->shareds);
  ///   return 0;
  /// }
  /// 2. Copy a list of shared variables to field shareds of the resulting
  /// structure kmp_task_t returned by the previous call (if any).
  /// 3. Copy a pointer to destructions function to field destructions of the
  /// resulting structure kmp_task_t.
  /// 4. Emit a call to void __kmpc_taskloop(ident_t *loc, int gtid, kmp_task_t
  /// *task, int if_val, kmp_uint64 *lb, kmp_uint64 *ub, kmp_int64 st, int
  /// nogroup, int sched, kmp_uint64 grainsize, void *task_dup ), where new_task
  /// is a resulting structure from
  /// previous items.
  /// \param D Current task directive.
  /// \param TaskFunction An LLVM function with type void (*)(i32 /*gtid*/, i32
  /// /*part_id*/, captured_struct */*__context*/);
  /// \param SharedsTy A type which contains references the shared variables.
  /// \param Shareds Context with the list of shared variables from the \p
  /// TaskFunction.
  /// \param IfCond Not a nullptr if 'if' clause was specified, nullptr
  /// otherwise.
  /// \param Data Additional data for task generation like tiednsee, final
  /// state, list of privates etc.
  virtual void emitTaskLoopCall(CodeGenFunction &CGF, SourceLocation Loc,
                                const OMPLoopDirective &D,
                                llvm::Function *TaskFunction,
                                QualType SharedsTy, Address Shareds,
                                const Expr *IfCond, const OMPTaskDataTy &Data);

  /// Emit code for the directive that does not require outlining.
  ///
  /// \param InnermostKind Kind of innermost directive (for simple directives it
  /// is a directive itself, for combined - its innermost directive).
  /// \param CodeGen Code generation sequence for the \a D directive.
  /// \param HasCancel true if region has inner cancel directive, false
  /// otherwise.
  virtual void emitInlinedDirective(CodeGenFunction &CGF,
                                    OpenMPDirectiveKind InnermostKind,
                                    const RegionCodeGenTy &CodeGen,
                                    bool HasCancel = false);

  /// Emits reduction function.
  /// \param ArgsType Array type containing pointers to reduction variables.
  /// \param Privates List of private copies for original reduction arguments.
  /// \param LHSExprs List of LHS in \a ReductionOps reduction operations.
  /// \param RHSExprs List of RHS in \a ReductionOps reduction operations.
  /// \param ReductionOps List of reduction operations in form 'LHS binop RHS'
  /// or 'operator binop(LHS, RHS)'.
  llvm::Function *emitReductionFunction(SourceLocation Loc,
                                        llvm::Type *ArgsType,
                                        ArrayRef<const Expr *> Privates,
                                        ArrayRef<const Expr *> LHSExprs,
                                        ArrayRef<const Expr *> RHSExprs,
                                        ArrayRef<const Expr *> ReductionOps);

  /// Emits single reduction combiner
  void emitSingleReductionCombiner(CodeGenFunction &CGF,
                                   const Expr *ReductionOp,
                                   const Expr *PrivateRef,
                                   const DeclRefExpr *LHS,
                                   const DeclRefExpr *RHS);

  struct ReductionOptionsTy {
    bool WithNowait;
    bool SimpleReduction;
    OpenMPDirectiveKind ReductionKind;
  };
  /// Emit a code for reduction clause. Next code should be emitted for
  /// reduction:
  /// \code
  ///
  /// static kmp_critical_name lock = { 0 };
  ///
  /// void reduce_func(void *lhs[<n>], void *rhs[<n>]) {
  ///  ...
  ///  *(Type<i>*)lhs[i] = RedOp<i>(*(Type<i>*)lhs[i], *(Type<i>*)rhs[i]);
  ///  ...
  /// }
  ///
  /// ...
  /// void *RedList[<n>] = {&<RHSExprs>[0], ..., &<RHSExprs>[<n>-1]};
  /// switch (__kmpc_reduce{_nowait}(<loc>, <gtid>, <n>, sizeof(RedList),
  /// RedList, reduce_func, &<lock>)) {
  /// case 1:
  ///  ...
  ///  <LHSExprs>[i] = RedOp<i>(*<LHSExprs>[i], *<RHSExprs>[i]);
  ///  ...
  /// __kmpc_end_reduce{_nowait}(<loc>, <gtid>, &<lock>);
  /// break;
  /// case 2:
  ///  ...
  ///  Atomic(<LHSExprs>[i] = RedOp<i>(*<LHSExprs>[i], *<RHSExprs>[i]));
  ///  ...
  /// break;
  /// default:;
  /// }
  /// \endcode
  ///
  /// \param Privates List of private copies for original reduction arguments.
  /// \param LHSExprs List of LHS in \a ReductionOps reduction operations.
  /// \param RHSExprs List of RHS in \a ReductionOps reduction operations.
  /// \param ReductionOps List of reduction operations in form 'LHS binop RHS'
  /// or 'operator binop(LHS, RHS)'.
  /// \param Options List of options for reduction codegen:
  ///     WithNowait true if parent directive has also nowait clause, false
  ///     otherwise.
  ///     SimpleReduction Emit reduction operation only. Used for omp simd
  ///     directive on the host.
  ///     ReductionKind The kind of reduction to perform.
  virtual void emitReduction(CodeGenFunction &CGF, SourceLocation Loc,
                             ArrayRef<const Expr *> Privates,
                             ArrayRef<const Expr *> LHSExprs,
                             ArrayRef<const Expr *> RHSExprs,
                             ArrayRef<const Expr *> ReductionOps,
                             ReductionOptionsTy Options);

  /// Emit a code for initialization of task reduction clause. Next code
  /// should be emitted for reduction:
  /// \code
  ///
  /// _taskred_item_t red_data[n];
  /// ...
  /// red_data[i].shar = &shareds[i];
  /// red_data[i].orig = &origs[i];
  /// red_data[i].size = sizeof(origs[i]);
  /// red_data[i].f_init = (void*)RedInit<i>;
  /// red_data[i].f_fini = (void*)RedDest<i>;
  /// red_data[i].f_comb = (void*)RedOp<i>;
  /// red_data[i].flags = <Flag_i>;
  /// ...
  /// void* tg1 = __kmpc_taskred_init(gtid, n, red_data);
  /// \endcode
  /// For reduction clause with task modifier it emits the next call:
  /// \code
  ///
  /// _taskred_item_t red_data[n];
  /// ...
  /// red_data[i].shar = &shareds[i];
  /// red_data[i].orig = &origs[i];
  /// red_data[i].size = sizeof(origs[i]);
  /// red_data[i].f_init = (void*)RedInit<i>;
  /// red_data[i].f_fini = (void*)RedDest<i>;
  /// red_data[i].f_comb = (void*)RedOp<i>;
  /// red_data[i].flags = <Flag_i>;
  /// ...
  /// void* tg1 = __kmpc_taskred_modifier_init(loc, gtid, is_worksharing, n,
  /// red_data);
  /// \endcode
  /// \param LHSExprs List of LHS in \a Data.ReductionOps reduction operations.
  /// \param RHSExprs List of RHS in \a Data.ReductionOps reduction operations.
  /// \param Data Additional data for task generation like tiedness, final
  /// state, list of privates, reductions etc.
  virtual llvm::Value *emitTaskReductionInit(CodeGenFunction &CGF,
                                             SourceLocation Loc,
                                             ArrayRef<const Expr *> LHSExprs,
                                             ArrayRef<const Expr *> RHSExprs,
                                             const OMPTaskDataTy &Data);

  /// Emits the following code for reduction clause with task modifier:
  /// \code
  /// __kmpc_task_reduction_modifier_fini(loc, gtid, is_worksharing);
  /// \endcode
  virtual void emitTaskReductionFini(CodeGenFunction &CGF, SourceLocation Loc,
                                     bool IsWorksharingReduction);

  /// Required to resolve existing problems in the runtime. Emits threadprivate
  /// variables to store the size of the VLAs/array sections for
  /// initializer/combiner/finalizer functions.
  /// \param RCG Allows to reuse an existing data for the reductions.
  /// \param N Reduction item for which fixups must be emitted.
  virtual void emitTaskReductionFixups(CodeGenFunction &CGF, SourceLocation Loc,
                                       ReductionCodeGen &RCG, unsigned N);

  /// Get the address of `void *` type of the privatue copy of the reduction
  /// item specified by the \p SharedLVal.
  /// \param ReductionsPtr Pointer to the reduction data returned by the
  /// emitTaskReductionInit function.
  /// \param SharedLVal Address of the original reduction item.
  virtual Address getTaskReductionItem(CodeGenFunction &CGF, SourceLocation Loc,
                                       llvm::Value *ReductionsPtr,
                                       LValue SharedLVal);

  /// Emit code for 'taskwait' directive.
  virtual void emitTaskwaitCall(CodeGenFunction &CGF, SourceLocation Loc);

  /// Emit code for 'cancellation point' construct.
  /// \param CancelRegion Region kind for which the cancellation point must be
  /// emitted.
  ///
  virtual void emitCancellationPointCall(CodeGenFunction &CGF,
                                         SourceLocation Loc,
                                         OpenMPDirectiveKind CancelRegion);

  /// Emit code for 'cancel' construct.
  /// \param IfCond Condition in the associated 'if' clause, if it was
  /// specified, nullptr otherwise.
  /// \param CancelRegion Region kind for which the cancel must be emitted.
  ///
  virtual void emitCancelCall(CodeGenFunction &CGF, SourceLocation Loc,
                              const Expr *IfCond,
                              OpenMPDirectiveKind CancelRegion);

  /// Emit outilined function for 'target' directive.
  /// \param D Directive to emit.
  /// \param ParentName Name of the function that encloses the target region.
  /// \param OutlinedFn Outlined function value to be defined by this call.
  /// \param OutlinedFnID Outlined function ID value to be defined by this call.
  /// \param IsOffloadEntry True if the outlined function is an offload entry.
  /// \param CodeGen Code generation sequence for the \a D directive.
  /// An outlined function may not be an entry if, e.g. the if clause always
  /// evaluates to false.
  virtual void emitTargetOutlinedFunction(const OMPExecutableDirective &D,
                                          StringRef ParentName,
                                          llvm::Function *&OutlinedFn,
                                          llvm::Constant *&OutlinedFnID,
                                          bool IsOffloadEntry,
                                          const RegionCodeGenTy &CodeGen);

  /// Emit the target offloading code associated with \a D. The emitted
  /// code attempts offloading the execution to the device, an the event of
  /// a failure it executes the host version outlined in \a OutlinedFn.
  /// \param D Directive to emit.
  /// \param OutlinedFn Host version of the code to be offloaded.
  /// \param OutlinedFnID ID of host version of the code to be offloaded.
  /// \param IfCond Expression evaluated in if clause associated with the target
  /// directive, or null if no if clause is used.
  /// \param Device Expression evaluated in device clause associated with the
  /// target directive, or null if no device clause is used and device modifier.
  /// \param SizeEmitter Callback to emit number of iterations for loop-based
  /// directives.
  virtual void emitTargetCall(
      CodeGenFunction &CGF, const OMPExecutableDirective &D,
      llvm::Function *OutlinedFn, llvm::Value *OutlinedFnID, const Expr *IfCond,
      llvm::PointerIntPair<const Expr *, 2, OpenMPDeviceClauseModifier> Device,
      llvm::function_ref<llvm::Value *(CodeGenFunction &CGF,
                                       const OMPLoopDirective &D)>
          SizeEmitter);

  /// Emit the target regions enclosed in \a GD function definition or
  /// the function itself in case it is a valid device function. Returns true if
  /// \a GD was dealt with successfully.
  /// \param GD Function to scan.
  virtual bool emitTargetFunctions(GlobalDecl GD);

  /// Emit the global variable if it is a valid device global variable.
  /// Returns true if \a GD was dealt with successfully.
  /// \param GD Variable declaration to emit.
  virtual bool emitTargetGlobalVariable(GlobalDecl GD);

  /// Checks if the provided global decl \a GD is a declare target variable and
  /// registers it when emitting code for the host.
  virtual void registerTargetGlobalVariable(const VarDecl *VD,
                                            llvm::Constant *Addr);

  /// Registers provided target firstprivate variable as global on the
  /// target.
  llvm::Constant *registerTargetFirstprivateCopy(CodeGenFunction &CGF,
                                                 const VarDecl *VD);

  /// Emit the global \a GD if it is meaningful for the target. Returns
  /// if it was emitted successfully.
  /// \param GD Global to scan.
  virtual bool emitTargetGlobal(GlobalDecl GD);

  /// Creates and returns a registration function for when at least one
  /// requires directives was used in the current module.
  llvm::Function *emitRequiresDirectiveRegFun();

  /// Creates all the offload entries in the current compilation unit
  /// along with the associated metadata.
  void createOffloadEntriesAndInfoMetadata();

  /// Emits code for teams call of the \a OutlinedFn with
  /// variables captured in a record which address is stored in \a
  /// CapturedStruct.
  /// \param OutlinedFn Outlined function to be run by team masters. Type of
  /// this function is void(*)(kmp_int32 *, kmp_int32, struct context_vars*).
  /// \param CapturedVars A pointer to the record with the references to
  /// variables used in \a OutlinedFn function.
  ///
  virtual void emitTeamsCall(CodeGenFunction &CGF,
                             const OMPExecutableDirective &D,
                             SourceLocation Loc, llvm::Function *OutlinedFn,
                             ArrayRef<llvm::Value *> CapturedVars);
  /// Emits a __kmpc_set_directive_info call to associate information for an
  /// OpenMP directive D with a runtime call that is about to be emitted.
  /// After both of those are emitted, emitClearDirectiveInfoCall should be
  /// called to emit a __kmpc_set_directive_info call to clear this information
  /// before any subsequent runtime call.
  ///
  /// TODO: Ultimately, we'd like to extend the OpenMP runtime API functions
  /// that __kmpc_set_directive_info calls enclose so that they instead accept
  /// this directive info directly, perhaps via an ident_t.  Until then, these
  /// __kmpc_set_directive_info calls might interfere with OpenMP
  /// optimizations.
  ///
  /// TODO: For now, __kmpc_set_directive_info calls are only emitted for
  /// OpenMP directives translated from OpenACC directives (as indicated by
  /// IsInOpenACCConstruct) for the sake of OpenACC Profiling Interface
  /// support.  Ultimately, we'd like this directive info to be available even
  /// when the original source is OpenMP.  That way, if upstream Clang (after
  /// OpenACC support is upstream) is used to translate OpenACC to OpenMP, but
  /// if a proprietary version of Clang is used to compile that OpenMP for a
  /// specific architecture that upstream Clang doesn't support as well, the
  /// OpenACC Profiling Interface support works just as well.  However, for
  /// now, we don't want to interfere with OpenMP optimizations when the source
  /// is OpenMP, and we're not yet focused on optimizations for OpenACC, so we
  /// constrain this to the OpenACC case.
  virtual void emitSetDirectiveInfoCall(CodeGenFunction &CGF,
                                        const OMPExecutableDirective &D);
  /// Must be paired with emitSetDirectiveInfoCall.
  virtual void emitClearDirectiveInfoCall(CodeGenFunction &CGF);

  /// Same as emitSetDirectiveInfoCall except it's for
  /// __kmpc_set_data_expressions calls.
  virtual void emitSetDataExpressionsCall(CodeGenFunction &CGF,
                                          Address MapExprsArray);
  /// Must be paired with emitSetDataExpressionsCall.
  virtual void emitClearDataExpressionsCall(CodeGenFunction &CGF,
                                            Address MapExprsArray);

  /// Emits call to void __kmpc_push_num_teams(ident_t *loc, kmp_int32
  /// global_tid, kmp_int32 num_teams, kmp_int32 thread_limit) to generate code
  /// for num_teams clause.
  /// \param NumTeams An integer expression of teams.
  /// \param ThreadLimit An integer expression of threads.
  virtual void emitNumTeamsClause(CodeGenFunction &CGF, const Expr *NumTeams,
                                  const Expr *ThreadLimit, SourceLocation Loc);

  /// Struct that keeps all the relevant information that should be kept
  /// throughout a 'target data' region.
  class TargetDataInfo {
    /// Set to true if device pointer information have to be obtained.
    bool RequiresDevicePointerInfo = false;
    /// Set to true if Clang emits separate runtime calls for the beginning and
    /// end of the region.  These calls might have separate map type arrays.
    bool SeparateBeginEndCalls = false;

  public:
    /// The array of base pointer passed to the runtime library.
    llvm::Value *BasePointersArray = nullptr;
    /// The array of section pointers passed to the runtime library.
    llvm::Value *PointersArray = nullptr;
    /// The array of sizes passed to the runtime library.
    llvm::Value *SizesArray = nullptr;
    /// The array of source-level map expressions passed to the runtime library,
    /// or nullptr if not set.
    llvm::Value *MapExprsArray = nullptr;
    /// The array of map types passed to the runtime library for the beginning
    /// of the region or for the entire region if there are no separate map
    /// types for the region end.
    llvm::Value *MapTypesArray = nullptr;
    /// The array of map types passed to the runtime library for the end of the
    /// region, or nullptr if there are no separate map types for the region
    /// end.
    llvm::Value *MapTypesArrayEnd = nullptr;
    /// The array of user-defined mappers passed to the runtime library.
    llvm::Value *MappersArray = nullptr;
    /// Indicate whether any user-defined mapper exists.
    bool HasMapper = false;
    /// The total number of pointers passed to the runtime library.
    unsigned NumberOfPtrs = 0u;
    /// Map between the a declaration of a capture and the corresponding base
    /// pointer address where the runtime returns the device pointers.
    llvm::DenseMap<const ValueDecl *, Address> CaptureDeviceAddrMap;

    explicit TargetDataInfo() {}
    explicit TargetDataInfo(bool RequiresDevicePointerInfo,
                            bool SeparateBeginEndCalls)
        : RequiresDevicePointerInfo(RequiresDevicePointerInfo),
          SeparateBeginEndCalls(SeparateBeginEndCalls) {}
    /// Clear information about the data arrays.
    void clearArrayInfo() {
      BasePointersArray = nullptr;
      PointersArray = nullptr;
      SizesArray = nullptr;
      MapExprsArray = nullptr;
      MapTypesArray = nullptr;
      MapTypesArrayEnd = nullptr;
      MappersArray = nullptr;
      HasMapper = false;
      NumberOfPtrs = 0u;
    }
    /// Return true if the current target data information has valid arrays.
    bool isValid() {
      return BasePointersArray && PointersArray && SizesArray &&
             MapTypesArray && (!HasMapper || MappersArray) && NumberOfPtrs;
    }
    bool requiresDevicePointerInfo() { return RequiresDevicePointerInfo; }
    bool separateBeginEndCalls() { return SeparateBeginEndCalls; }
  };

  /// Emit the target data mapping code associated with \a D.
  /// \param D Directive to emit.
  /// \param IfCond Expression evaluated in if clause associated with the
  /// target directive, or null if no device clause is used.
  /// \param Device Expression evaluated in device clause associated with the
  /// target directive, or null if no device clause is used.
  /// \param Info A record used to store information that needs to be preserved
  /// until the region is closed.
  virtual void emitTargetDataCalls(CodeGenFunction &CGF,
                                   const OMPExecutableDirective &D,
                                   const Expr *IfCond, const Expr *Device,
                                   const RegionCodeGenTy &CodeGen,
                                   TargetDataInfo &Info);

  /// Emit the data mapping/movement code associated with the directive
  /// \a D that should be of the form 'target [{enter|exit} data | update]'.
  /// \param D Directive to emit.
  /// \param IfCond Expression evaluated in if clause associated with the target
  /// directive, or null if no if clause is used.
  /// \param Device Expression evaluated in device clause associated with the
  /// target directive, or null if no device clause is used.
  virtual void emitTargetDataStandAloneCall(CodeGenFunction &CGF,
                                            const OMPExecutableDirective &D,
                                            const Expr *IfCond,
                                            const Expr *Device);

  /// Marks function \a Fn with properly mangled versions of vector functions.
  /// \param FD Function marked as 'declare simd'.
  /// \param Fn LLVM function that must be marked with 'declare simd'
  /// attributes.
  virtual void emitDeclareSimdFunction(const FunctionDecl *FD,
                                       llvm::Function *Fn);

  /// Emit initialization for doacross loop nesting support.
  /// \param D Loop-based construct used in doacross nesting construct.
  virtual void emitDoacrossInit(CodeGenFunction &CGF, const OMPLoopDirective &D,
                                ArrayRef<Expr *> NumIterations);

  /// Emit code for doacross ordered directive with 'depend' clause.
  /// \param C 'depend' clause with 'sink|source' dependency kind.
  virtual void emitDoacrossOrdered(CodeGenFunction &CGF,
                                   const OMPDependClause *C);

  /// Translates the native parameter of outlined function if this is required
  /// for target.
  /// \param FD Field decl from captured record for the parameter.
  /// \param NativeParam Parameter itself.
  virtual const VarDecl *translateParameter(const FieldDecl *FD,
                                            const VarDecl *NativeParam) const {
    return NativeParam;
  }

  /// Gets the address of the native argument basing on the address of the
  /// target-specific parameter.
  /// \param NativeParam Parameter itself.
  /// \param TargetParam Corresponding target-specific parameter.
  virtual Address getParameterAddress(CodeGenFunction &CGF,
                                      const VarDecl *NativeParam,
                                      const VarDecl *TargetParam) const;

  /// Choose default schedule type and chunk value for the
  /// dist_schedule clause.
  virtual void getDefaultDistScheduleAndChunk(CodeGenFunction &CGF,
      const OMPLoopDirective &S, OpenMPDistScheduleClauseKind &ScheduleKind,
      llvm::Value *&Chunk) const {}

  /// Choose default schedule type and chunk value for the
  /// schedule clause.
  virtual void getDefaultScheduleAndChunk(CodeGenFunction &CGF,
      const OMPLoopDirective &S, OpenMPScheduleClauseKind &ScheduleKind,
      const Expr *&ChunkExpr) const;

  /// Emits call of the outlined function with the provided arguments,
  /// translating these arguments to correct target-specific arguments.
  virtual void
  emitOutlinedFunctionCall(CodeGenFunction &CGF, SourceLocation Loc,
                           llvm::FunctionCallee OutlinedFn,
                           ArrayRef<llvm::Value *> Args = llvm::None) const;

  /// Emits OpenMP-specific function prolog.
  /// Required for device constructs.
  virtual void emitFunctionProlog(CodeGenFunction &CGF, const Decl *D);

  /// Gets the OpenMP-specific address of the local variable.
  virtual Address getAddressOfLocalVariable(CodeGenFunction &CGF,
                                            const VarDecl *VD);

  /// Marks the declaration as already emitted for the device code and returns
  /// true, if it was marked already, and false, otherwise.
  bool markAsGlobalTarget(GlobalDecl GD);

  /// Emit deferred declare target variables marked for deferred emission.
  void emitDeferredTargetDecls() const;

  /// Adjust some parameters for the target-based directives, like addresses of
  /// the variables captured by reference in lambdas.
  virtual void
  adjustTargetSpecificDataForLambdas(CodeGenFunction &CGF,
                                     const OMPExecutableDirective &D) const;

  /// Perform check on requires decl to ensure that target architecture
  /// supports unified addressing
  virtual void processRequiresDirective(const OMPRequiresDecl *D);

  /// Gets default memory ordering as specified in requires directive.
  llvm::AtomicOrdering getDefaultMemoryOrdering() const;

  /// Checks if the variable has associated OMPAllocateDeclAttr attribute with
  /// the predefined allocator and translates it into the corresponding address
  /// space.
  virtual bool hasAllocateAttributeForGlobalVar(const VarDecl *VD, LangAS &AS);

  /// Return whether the unified_shared_memory has been specified.
  bool hasRequiresUnifiedSharedMemory() const;

  /// Checks if the \p VD variable is marked as nontemporal declaration in
  /// current context.
  bool isNontemporalDecl(const ValueDecl *VD) const;

  /// Create specialized alloca to handle lastprivate conditionals.
  Address emitLastprivateConditionalInit(CodeGenFunction &CGF,
                                         const VarDecl *VD);

  /// Checks if the provided \p LVal is lastprivate conditional and emits the
  /// code to update the value of the original variable.
  /// \code
  /// lastprivate(conditional: a)
  /// ...
  /// <type> a;
  /// lp_a = ...;
  /// #pragma omp critical(a)
  /// if (last_iv_a <= iv) {
  ///   last_iv_a = iv;
  ///   global_a = lp_a;
  /// }
  /// \endcode
  virtual void checkAndEmitLastprivateConditional(CodeGenFunction &CGF,
                                                  const Expr *LHS);

  /// Checks if the lastprivate conditional was updated in inner region and
  /// writes the value.
  /// \code
  /// lastprivate(conditional: a)
  /// ...
  /// <type> a;bool Fired = false;
  /// #pragma omp ... shared(a)
  /// {
  ///   lp_a = ...;
  ///   Fired = true;
  /// }
  /// if (Fired) {
  ///   #pragma omp critical(a)
  ///   if (last_iv_a <= iv) {
  ///     last_iv_a = iv;
  ///     global_a = lp_a;
  ///   }
  ///   Fired = false;
  /// }
  /// \endcode
  virtual void checkAndEmitSharedLastprivateConditional(
      CodeGenFunction &CGF, const OMPExecutableDirective &D,
      const llvm::DenseSet<CanonicalDeclPtr<const VarDecl>> &IgnoredDecls);

  /// Gets the address of the global copy used for lastprivate conditional
  /// update, if any.
  /// \param PrivLVal LValue for the private copy.
  /// \param VD Original lastprivate declaration.
  virtual void emitLastprivateConditionalFinalUpdate(CodeGenFunction &CGF,
                                                     LValue PrivLVal,
                                                     const VarDecl *VD,
                                                     SourceLocation Loc);

  /// Emits list of dependecies based on the provided data (array of
  /// dependence/expression pairs).
  /// \returns Pointer to the first element of the array casted to VoidPtr type.
  std::pair<llvm::Value *, Address>
  emitDependClause(CodeGenFunction &CGF,
                   ArrayRef<OMPTaskDataTy::DependData> Dependencies,
                   SourceLocation Loc);

  /// Emits list of dependecies based on the provided data (array of
  /// dependence/expression pairs) for depobj construct. In this case, the
  /// variable is allocated in dynamically. \returns Pointer to the first
  /// element of the array casted to VoidPtr type.
  Address emitDepobjDependClause(CodeGenFunction &CGF,
                                 const OMPTaskDataTy::DependData &Dependencies,
                                 SourceLocation Loc);

  /// Emits the code to destroy the dependency object provided in depobj
  /// directive.
  void emitDestroyClause(CodeGenFunction &CGF, LValue DepobjLVal,
                         SourceLocation Loc);

  /// Updates the dependency kind in the specified depobj object.
  /// \param DepobjLVal LValue for the main depobj object.
  /// \param NewDepKind New dependency kind.
  void emitUpdateClause(CodeGenFunction &CGF, LValue DepobjLVal,
                        OpenMPDependClauseKind NewDepKind, SourceLocation Loc);

  /// Initializes user defined allocators specified in the uses_allocators
  /// clauses.
  void emitUsesAllocatorsInit(CodeGenFunction &CGF, const Expr *Allocator,
                              const Expr *AllocatorTraits);

  /// Destroys user defined allocators specified in the uses_allocators clause.
  void emitUsesAllocatorsFini(CodeGenFunction &CGF, const Expr *Allocator);

<<<<<<< HEAD
  void enterOpenACCConstruct() { IsInOpenACCConstruct = true; }
  void exitOpenACCConstruct() { IsInOpenACCConstruct = false; }
=======
  /// Returns true if the variable is a local variable in untied task.
  bool isLocalVarInUntiedTask(CodeGenFunction &CGF, const VarDecl *VD) const;
>>>>>>> 721d57f9
};

/// Class supports emissionof SIMD-only code.
class CGOpenMPSIMDRuntime final : public CGOpenMPRuntime {
public:
  explicit CGOpenMPSIMDRuntime(CodeGenModule &CGM) : CGOpenMPRuntime(CGM) {}
  ~CGOpenMPSIMDRuntime() override {}

  /// Emits outlined function for the specified OpenMP parallel directive
  /// \a D. This outlined function has type void(*)(kmp_int32 *ThreadID,
  /// kmp_int32 BoundID, struct context_vars*).
  /// \param D OpenMP directive.
  /// \param ThreadIDVar Variable for thread id in the current OpenMP region.
  /// \param InnermostKind Kind of innermost directive (for simple directives it
  /// is a directive itself, for combined - its innermost directive).
  /// \param CodeGen Code generation sequence for the \a D directive.
  llvm::Function *
  emitParallelOutlinedFunction(const OMPExecutableDirective &D,
                               const VarDecl *ThreadIDVar,
                               OpenMPDirectiveKind InnermostKind,
                               const RegionCodeGenTy &CodeGen) override;

  /// Emits outlined function for the specified OpenMP teams directive
  /// \a D. This outlined function has type void(*)(kmp_int32 *ThreadID,
  /// kmp_int32 BoundID, struct context_vars*).
  /// \param D OpenMP directive.
  /// \param ThreadIDVar Variable for thread id in the current OpenMP region.
  /// \param InnermostKind Kind of innermost directive (for simple directives it
  /// is a directive itself, for combined - its innermost directive).
  /// \param CodeGen Code generation sequence for the \a D directive.
  llvm::Function *
  emitTeamsOutlinedFunction(const OMPExecutableDirective &D,
                            const VarDecl *ThreadIDVar,
                            OpenMPDirectiveKind InnermostKind,
                            const RegionCodeGenTy &CodeGen) override;

  /// Emits outlined function for the OpenMP task directive \a D. This
  /// outlined function has type void(*)(kmp_int32 ThreadID, struct task_t*
  /// TaskT).
  /// \param D OpenMP directive.
  /// \param ThreadIDVar Variable for thread id in the current OpenMP region.
  /// \param PartIDVar Variable for partition id in the current OpenMP untied
  /// task region.
  /// \param TaskTVar Variable for task_t argument.
  /// \param InnermostKind Kind of innermost directive (for simple directives it
  /// is a directive itself, for combined - its innermost directive).
  /// \param CodeGen Code generation sequence for the \a D directive.
  /// \param Tied true if task is generated for tied task, false otherwise.
  /// \param NumberOfParts Number of parts in untied task. Ignored for tied
  /// tasks.
  ///
  llvm::Function *emitTaskOutlinedFunction(
      const OMPExecutableDirective &D, const VarDecl *ThreadIDVar,
      const VarDecl *PartIDVar, const VarDecl *TaskTVar,
      OpenMPDirectiveKind InnermostKind, const RegionCodeGenTy &CodeGen,
      bool Tied, unsigned &NumberOfParts) override;

  /// Emits code for parallel or serial call of the \a OutlinedFn with
  /// variables captured in a record which address is stored in \a
  /// CapturedStruct.
  /// \param OutlinedFn Outlined function to be run in parallel threads. Type of
  /// this function is void(*)(kmp_int32 *, kmp_int32, struct context_vars*).
  /// \param CapturedVars A pointer to the record with the references to
  /// variables used in \a OutlinedFn function.
  /// \param IfCond Condition in the associated 'if' clause, if it was
  /// specified, nullptr otherwise.
  ///
  void emitParallelCall(CodeGenFunction &CGF, SourceLocation Loc,
                        llvm::Function *OutlinedFn,
                        ArrayRef<llvm::Value *> CapturedVars,
                        const Expr *IfCond) override;

  /// Emits a critical region.
  /// \param CriticalName Name of the critical region.
  /// \param CriticalOpGen Generator for the statement associated with the given
  /// critical region.
  /// \param Hint Value of the 'hint' clause (optional).
  void emitCriticalRegion(CodeGenFunction &CGF, StringRef CriticalName,
                          const RegionCodeGenTy &CriticalOpGen,
                          SourceLocation Loc,
                          const Expr *Hint = nullptr) override;

  /// Emits a master region.
  /// \param MasterOpGen Generator for the statement associated with the given
  /// master region.
  void emitMasterRegion(CodeGenFunction &CGF,
                        const RegionCodeGenTy &MasterOpGen,
                        SourceLocation Loc) override;

  /// Emits code for a taskyield directive.
  void emitTaskyieldCall(CodeGenFunction &CGF, SourceLocation Loc) override;

  /// Emit a taskgroup region.
  /// \param TaskgroupOpGen Generator for the statement associated with the
  /// given taskgroup region.
  void emitTaskgroupRegion(CodeGenFunction &CGF,
                           const RegionCodeGenTy &TaskgroupOpGen,
                           SourceLocation Loc) override;

  /// Emits a single region.
  /// \param SingleOpGen Generator for the statement associated with the given
  /// single region.
  void emitSingleRegion(CodeGenFunction &CGF,
                        const RegionCodeGenTy &SingleOpGen, SourceLocation Loc,
                        ArrayRef<const Expr *> CopyprivateVars,
                        ArrayRef<const Expr *> DestExprs,
                        ArrayRef<const Expr *> SrcExprs,
                        ArrayRef<const Expr *> AssignmentOps) override;

  /// Emit an ordered region.
  /// \param OrderedOpGen Generator for the statement associated with the given
  /// ordered region.
  void emitOrderedRegion(CodeGenFunction &CGF,
                         const RegionCodeGenTy &OrderedOpGen,
                         SourceLocation Loc, bool IsThreads) override;

  /// Emit an implicit/explicit barrier for OpenMP threads.
  /// \param Kind Directive for which this implicit barrier call must be
  /// generated. Must be OMPD_barrier for explicit barrier generation.
  /// \param EmitChecks true if need to emit checks for cancellation barriers.
  /// \param ForceSimpleCall true simple barrier call must be emitted, false if
  /// runtime class decides which one to emit (simple or with cancellation
  /// checks).
  ///
  void emitBarrierCall(CodeGenFunction &CGF, SourceLocation Loc,
                       OpenMPDirectiveKind Kind, bool EmitChecks = true,
                       bool ForceSimpleCall = false) override;

  /// This is used for non static scheduled types and when the ordered
  /// clause is present on the loop construct.
  /// Depending on the loop schedule, it is necessary to call some runtime
  /// routine before start of the OpenMP loop to get the loop upper / lower
  /// bounds \a LB and \a UB and stride \a ST.
  ///
  /// \param CGF Reference to current CodeGenFunction.
  /// \param Loc Clang source location.
  /// \param ScheduleKind Schedule kind, specified by the 'schedule' clause.
  /// \param IVSize Size of the iteration variable in bits.
  /// \param IVSigned Sign of the iteration variable.
  /// \param Ordered true if loop is ordered, false otherwise.
  /// \param DispatchValues struct containing llvm values for lower bound, upper
  /// bound, and chunk expression.
  /// For the default (nullptr) value, the chunk 1 will be used.
  ///
  void emitForDispatchInit(CodeGenFunction &CGF, SourceLocation Loc,
                           const OpenMPScheduleTy &ScheduleKind,
                           unsigned IVSize, bool IVSigned, bool Ordered,
                           const DispatchRTInput &DispatchValues) override;

  /// Call the appropriate runtime routine to initialize it before start
  /// of loop.
  ///
  /// This is used only in case of static schedule, when the user did not
  /// specify a ordered clause on the loop construct.
  /// Depending on the loop schedule, it is necessary to call some runtime
  /// routine before start of the OpenMP loop to get the loop upper / lower
  /// bounds LB and UB and stride ST.
  ///
  /// \param CGF Reference to current CodeGenFunction.
  /// \param Loc Clang source location.
  /// \param DKind Kind of the directive.
  /// \param ScheduleKind Schedule kind, specified by the 'schedule' clause.
  /// \param Values Input arguments for the construct.
  ///
  void emitForStaticInit(CodeGenFunction &CGF, SourceLocation Loc,
                         OpenMPDirectiveKind DKind,
                         const OpenMPScheduleTy &ScheduleKind,
                         const StaticRTInput &Values) override;

  ///
  /// \param CGF Reference to current CodeGenFunction.
  /// \param Loc Clang source location.
  /// \param SchedKind Schedule kind, specified by the 'dist_schedule' clause.
  /// \param Values Input arguments for the construct.
  ///
  void emitDistributeStaticInit(CodeGenFunction &CGF, SourceLocation Loc,
                                OpenMPDistScheduleClauseKind SchedKind,
                                const StaticRTInput &Values) override;

  /// Call the appropriate runtime routine to notify that we finished
  /// iteration of the ordered loop with the dynamic scheduling.
  ///
  /// \param CGF Reference to current CodeGenFunction.
  /// \param Loc Clang source location.
  /// \param IVSize Size of the iteration variable in bits.
  /// \param IVSigned Sign of the iteration variable.
  ///
  void emitForOrderedIterationEnd(CodeGenFunction &CGF, SourceLocation Loc,
                                  unsigned IVSize, bool IVSigned) override;

  /// Call the appropriate runtime routine to notify that we finished
  /// all the work with current loop.
  ///
  /// \param CGF Reference to current CodeGenFunction.
  /// \param Loc Clang source location.
  /// \param DKind Kind of the directive for which the static finish is emitted.
  ///
  void emitForStaticFinish(CodeGenFunction &CGF, SourceLocation Loc,
                           OpenMPDirectiveKind DKind) override;

  /// Call __kmpc_dispatch_next(
  ///          ident_t *loc, kmp_int32 tid, kmp_int32 *p_lastiter,
  ///          kmp_int[32|64] *p_lower, kmp_int[32|64] *p_upper,
  ///          kmp_int[32|64] *p_stride);
  /// \param IVSize Size of the iteration variable in bits.
  /// \param IVSigned Sign of the iteration variable.
  /// \param IL Address of the output variable in which the flag of the
  /// last iteration is returned.
  /// \param LB Address of the output variable in which the lower iteration
  /// number is returned.
  /// \param UB Address of the output variable in which the upper iteration
  /// number is returned.
  /// \param ST Address of the output variable in which the stride value is
  /// returned.
  llvm::Value *emitForNext(CodeGenFunction &CGF, SourceLocation Loc,
                           unsigned IVSize, bool IVSigned, Address IL,
                           Address LB, Address UB, Address ST) override;

  /// Emits call to void __kmpc_push_num_threads(ident_t *loc, kmp_int32
  /// global_tid, kmp_int32 num_threads) to generate code for 'num_threads'
  /// clause.
  /// \param NumThreads An integer value of threads.
  void emitNumThreadsClause(CodeGenFunction &CGF, llvm::Value *NumThreads,
                            SourceLocation Loc) override;

  /// Emit call to void __kmpc_push_proc_bind(ident_t *loc, kmp_int32
  /// global_tid, int proc_bind) to generate code for 'proc_bind' clause.
  void emitProcBindClause(CodeGenFunction &CGF,
                          llvm::omp::ProcBindKind ProcBind,
                          SourceLocation Loc) override;

  /// Returns address of the threadprivate variable for the current
  /// thread.
  /// \param VD Threadprivate variable.
  /// \param VDAddr Address of the global variable \a VD.
  /// \param Loc Location of the reference to threadprivate var.
  /// \return Address of the threadprivate variable for the current thread.
  Address getAddrOfThreadPrivate(CodeGenFunction &CGF, const VarDecl *VD,
                                 Address VDAddr, SourceLocation Loc) override;

  /// Emit a code for initialization of threadprivate variable. It emits
  /// a call to runtime library which adds initial value to the newly created
  /// threadprivate variable (if it is not constant) and registers destructor
  /// for the variable (if any).
  /// \param VD Threadprivate variable.
  /// \param VDAddr Address of the global variable \a VD.
  /// \param Loc Location of threadprivate declaration.
  /// \param PerformInit true if initialization expression is not constant.
  llvm::Function *
  emitThreadPrivateVarDefinition(const VarDecl *VD, Address VDAddr,
                                 SourceLocation Loc, bool PerformInit,
                                 CodeGenFunction *CGF = nullptr) override;

  /// Creates artificial threadprivate variable with name \p Name and type \p
  /// VarType.
  /// \param VarType Type of the artificial threadprivate variable.
  /// \param Name Name of the artificial threadprivate variable.
  Address getAddrOfArtificialThreadPrivate(CodeGenFunction &CGF,
                                           QualType VarType,
                                           StringRef Name) override;

  /// Emit flush of the variables specified in 'omp flush' directive.
  /// \param Vars List of variables to flush.
  void emitFlush(CodeGenFunction &CGF, ArrayRef<const Expr *> Vars,
                 SourceLocation Loc, llvm::AtomicOrdering AO) override;

  /// Emit task region for the task directive. The task region is
  /// emitted in several steps:
  /// 1. Emit a call to kmp_task_t *__kmpc_omp_task_alloc(ident_t *, kmp_int32
  /// gtid, kmp_int32 flags, size_t sizeof_kmp_task_t, size_t sizeof_shareds,
  /// kmp_routine_entry_t *task_entry). Here task_entry is a pointer to the
  /// function:
  /// kmp_int32 .omp_task_entry.(kmp_int32 gtid, kmp_task_t *tt) {
  ///   TaskFunction(gtid, tt->part_id, tt->shareds);
  ///   return 0;
  /// }
  /// 2. Copy a list of shared variables to field shareds of the resulting
  /// structure kmp_task_t returned by the previous call (if any).
  /// 3. Copy a pointer to destructions function to field destructions of the
  /// resulting structure kmp_task_t.
  /// 4. Emit a call to kmp_int32 __kmpc_omp_task(ident_t *, kmp_int32 gtid,
  /// kmp_task_t *new_task), where new_task is a resulting structure from
  /// previous items.
  /// \param D Current task directive.
  /// \param TaskFunction An LLVM function with type void (*)(i32 /*gtid*/, i32
  /// /*part_id*/, captured_struct */*__context*/);
  /// \param SharedsTy A type which contains references the shared variables.
  /// \param Shareds Context with the list of shared variables from the \p
  /// TaskFunction.
  /// \param IfCond Not a nullptr if 'if' clause was specified, nullptr
  /// otherwise.
  /// \param Data Additional data for task generation like tiednsee, final
  /// state, list of privates etc.
  void emitTaskCall(CodeGenFunction &CGF, SourceLocation Loc,
                    const OMPExecutableDirective &D,
                    llvm::Function *TaskFunction, QualType SharedsTy,
                    Address Shareds, const Expr *IfCond,
                    const OMPTaskDataTy &Data) override;

  /// Emit task region for the taskloop directive. The taskloop region is
  /// emitted in several steps:
  /// 1. Emit a call to kmp_task_t *__kmpc_omp_task_alloc(ident_t *, kmp_int32
  /// gtid, kmp_int32 flags, size_t sizeof_kmp_task_t, size_t sizeof_shareds,
  /// kmp_routine_entry_t *task_entry). Here task_entry is a pointer to the
  /// function:
  /// kmp_int32 .omp_task_entry.(kmp_int32 gtid, kmp_task_t *tt) {
  ///   TaskFunction(gtid, tt->part_id, tt->shareds);
  ///   return 0;
  /// }
  /// 2. Copy a list of shared variables to field shareds of the resulting
  /// structure kmp_task_t returned by the previous call (if any).
  /// 3. Copy a pointer to destructions function to field destructions of the
  /// resulting structure kmp_task_t.
  /// 4. Emit a call to void __kmpc_taskloop(ident_t *loc, int gtid, kmp_task_t
  /// *task, int if_val, kmp_uint64 *lb, kmp_uint64 *ub, kmp_int64 st, int
  /// nogroup, int sched, kmp_uint64 grainsize, void *task_dup ), where new_task
  /// is a resulting structure from
  /// previous items.
  /// \param D Current task directive.
  /// \param TaskFunction An LLVM function with type void (*)(i32 /*gtid*/, i32
  /// /*part_id*/, captured_struct */*__context*/);
  /// \param SharedsTy A type which contains references the shared variables.
  /// \param Shareds Context with the list of shared variables from the \p
  /// TaskFunction.
  /// \param IfCond Not a nullptr if 'if' clause was specified, nullptr
  /// otherwise.
  /// \param Data Additional data for task generation like tiednsee, final
  /// state, list of privates etc.
  void emitTaskLoopCall(CodeGenFunction &CGF, SourceLocation Loc,
                        const OMPLoopDirective &D, llvm::Function *TaskFunction,
                        QualType SharedsTy, Address Shareds, const Expr *IfCond,
                        const OMPTaskDataTy &Data) override;

  /// Emit a code for reduction clause. Next code should be emitted for
  /// reduction:
  /// \code
  ///
  /// static kmp_critical_name lock = { 0 };
  ///
  /// void reduce_func(void *lhs[<n>], void *rhs[<n>]) {
  ///  ...
  ///  *(Type<i>*)lhs[i] = RedOp<i>(*(Type<i>*)lhs[i], *(Type<i>*)rhs[i]);
  ///  ...
  /// }
  ///
  /// ...
  /// void *RedList[<n>] = {&<RHSExprs>[0], ..., &<RHSExprs>[<n>-1]};
  /// switch (__kmpc_reduce{_nowait}(<loc>, <gtid>, <n>, sizeof(RedList),
  /// RedList, reduce_func, &<lock>)) {
  /// case 1:
  ///  ...
  ///  <LHSExprs>[i] = RedOp<i>(*<LHSExprs>[i], *<RHSExprs>[i]);
  ///  ...
  /// __kmpc_end_reduce{_nowait}(<loc>, <gtid>, &<lock>);
  /// break;
  /// case 2:
  ///  ...
  ///  Atomic(<LHSExprs>[i] = RedOp<i>(*<LHSExprs>[i], *<RHSExprs>[i]));
  ///  ...
  /// break;
  /// default:;
  /// }
  /// \endcode
  ///
  /// \param Privates List of private copies for original reduction arguments.
  /// \param LHSExprs List of LHS in \a ReductionOps reduction operations.
  /// \param RHSExprs List of RHS in \a ReductionOps reduction operations.
  /// \param ReductionOps List of reduction operations in form 'LHS binop RHS'
  /// or 'operator binop(LHS, RHS)'.
  /// \param Options List of options for reduction codegen:
  ///     WithNowait true if parent directive has also nowait clause, false
  ///     otherwise.
  ///     SimpleReduction Emit reduction operation only. Used for omp simd
  ///     directive on the host.
  ///     ReductionKind The kind of reduction to perform.
  void emitReduction(CodeGenFunction &CGF, SourceLocation Loc,
                     ArrayRef<const Expr *> Privates,
                     ArrayRef<const Expr *> LHSExprs,
                     ArrayRef<const Expr *> RHSExprs,
                     ArrayRef<const Expr *> ReductionOps,
                     ReductionOptionsTy Options) override;

  /// Emit a code for initialization of task reduction clause. Next code
  /// should be emitted for reduction:
  /// \code
  ///
  /// _taskred_item_t red_data[n];
  /// ...
  /// red_data[i].shar = &shareds[i];
  /// red_data[i].orig = &origs[i];
  /// red_data[i].size = sizeof(origs[i]);
  /// red_data[i].f_init = (void*)RedInit<i>;
  /// red_data[i].f_fini = (void*)RedDest<i>;
  /// red_data[i].f_comb = (void*)RedOp<i>;
  /// red_data[i].flags = <Flag_i>;
  /// ...
  /// void* tg1 = __kmpc_taskred_init(gtid, n, red_data);
  /// \endcode
  /// For reduction clause with task modifier it emits the next call:
  /// \code
  ///
  /// _taskred_item_t red_data[n];
  /// ...
  /// red_data[i].shar = &shareds[i];
  /// red_data[i].orig = &origs[i];
  /// red_data[i].size = sizeof(origs[i]);
  /// red_data[i].f_init = (void*)RedInit<i>;
  /// red_data[i].f_fini = (void*)RedDest<i>;
  /// red_data[i].f_comb = (void*)RedOp<i>;
  /// red_data[i].flags = <Flag_i>;
  /// ...
  /// void* tg1 = __kmpc_taskred_modifier_init(loc, gtid, is_worksharing, n,
  /// red_data);
  /// \endcode
  /// \param LHSExprs List of LHS in \a Data.ReductionOps reduction operations.
  /// \param RHSExprs List of RHS in \a Data.ReductionOps reduction operations.
  /// \param Data Additional data for task generation like tiedness, final
  /// state, list of privates, reductions etc.
  llvm::Value *emitTaskReductionInit(CodeGenFunction &CGF, SourceLocation Loc,
                                     ArrayRef<const Expr *> LHSExprs,
                                     ArrayRef<const Expr *> RHSExprs,
                                     const OMPTaskDataTy &Data) override;

  /// Emits the following code for reduction clause with task modifier:
  /// \code
  /// __kmpc_task_reduction_modifier_fini(loc, gtid, is_worksharing);
  /// \endcode
  void emitTaskReductionFini(CodeGenFunction &CGF, SourceLocation Loc,
                             bool IsWorksharingReduction) override;

  /// Required to resolve existing problems in the runtime. Emits threadprivate
  /// variables to store the size of the VLAs/array sections for
  /// initializer/combiner/finalizer functions + emits threadprivate variable to
  /// store the pointer to the original reduction item for the custom
  /// initializer defined by declare reduction construct.
  /// \param RCG Allows to reuse an existing data for the reductions.
  /// \param N Reduction item for which fixups must be emitted.
  void emitTaskReductionFixups(CodeGenFunction &CGF, SourceLocation Loc,
                               ReductionCodeGen &RCG, unsigned N) override;

  /// Get the address of `void *` type of the privatue copy of the reduction
  /// item specified by the \p SharedLVal.
  /// \param ReductionsPtr Pointer to the reduction data returned by the
  /// emitTaskReductionInit function.
  /// \param SharedLVal Address of the original reduction item.
  Address getTaskReductionItem(CodeGenFunction &CGF, SourceLocation Loc,
                               llvm::Value *ReductionsPtr,
                               LValue SharedLVal) override;

  /// Emit code for 'taskwait' directive.
  void emitTaskwaitCall(CodeGenFunction &CGF, SourceLocation Loc) override;

  /// Emit code for 'cancellation point' construct.
  /// \param CancelRegion Region kind for which the cancellation point must be
  /// emitted.
  ///
  void emitCancellationPointCall(CodeGenFunction &CGF, SourceLocation Loc,
                                 OpenMPDirectiveKind CancelRegion) override;

  /// Emit code for 'cancel' construct.
  /// \param IfCond Condition in the associated 'if' clause, if it was
  /// specified, nullptr otherwise.
  /// \param CancelRegion Region kind for which the cancel must be emitted.
  ///
  void emitCancelCall(CodeGenFunction &CGF, SourceLocation Loc,
                      const Expr *IfCond,
                      OpenMPDirectiveKind CancelRegion) override;

  /// Emit outilined function for 'target' directive.
  /// \param D Directive to emit.
  /// \param ParentName Name of the function that encloses the target region.
  /// \param OutlinedFn Outlined function value to be defined by this call.
  /// \param OutlinedFnID Outlined function ID value to be defined by this call.
  /// \param IsOffloadEntry True if the outlined function is an offload entry.
  /// \param CodeGen Code generation sequence for the \a D directive.
  /// An outlined function may not be an entry if, e.g. the if clause always
  /// evaluates to false.
  void emitTargetOutlinedFunction(const OMPExecutableDirective &D,
                                  StringRef ParentName,
                                  llvm::Function *&OutlinedFn,
                                  llvm::Constant *&OutlinedFnID,
                                  bool IsOffloadEntry,
                                  const RegionCodeGenTy &CodeGen) override;

  /// Emit the target offloading code associated with \a D. The emitted
  /// code attempts offloading the execution to the device, an the event of
  /// a failure it executes the host version outlined in \a OutlinedFn.
  /// \param D Directive to emit.
  /// \param OutlinedFn Host version of the code to be offloaded.
  /// \param OutlinedFnID ID of host version of the code to be offloaded.
  /// \param IfCond Expression evaluated in if clause associated with the target
  /// directive, or null if no if clause is used.
  /// \param Device Expression evaluated in device clause associated with the
  /// target directive, or null if no device clause is used and device modifier.
  void emitTargetCall(
      CodeGenFunction &CGF, const OMPExecutableDirective &D,
      llvm::Function *OutlinedFn, llvm::Value *OutlinedFnID, const Expr *IfCond,
      llvm::PointerIntPair<const Expr *, 2, OpenMPDeviceClauseModifier> Device,
      llvm::function_ref<llvm::Value *(CodeGenFunction &CGF,
                                       const OMPLoopDirective &D)>
          SizeEmitter) override;

  /// Emit the target regions enclosed in \a GD function definition or
  /// the function itself in case it is a valid device function. Returns true if
  /// \a GD was dealt with successfully.
  /// \param GD Function to scan.
  bool emitTargetFunctions(GlobalDecl GD) override;

  /// Emit the global variable if it is a valid device global variable.
  /// Returns true if \a GD was dealt with successfully.
  /// \param GD Variable declaration to emit.
  bool emitTargetGlobalVariable(GlobalDecl GD) override;

  /// Emit the global \a GD if it is meaningful for the target. Returns
  /// if it was emitted successfully.
  /// \param GD Global to scan.
  bool emitTargetGlobal(GlobalDecl GD) override;

  /// Emits code for teams call of the \a OutlinedFn with
  /// variables captured in a record which address is stored in \a
  /// CapturedStruct.
  /// \param OutlinedFn Outlined function to be run by team masters. Type of
  /// this function is void(*)(kmp_int32 *, kmp_int32, struct context_vars*).
  /// \param CapturedVars A pointer to the record with the references to
  /// variables used in \a OutlinedFn function.
  ///
  void emitTeamsCall(CodeGenFunction &CGF, const OMPExecutableDirective &D,
                     SourceLocation Loc, llvm::Function *OutlinedFn,
                     ArrayRef<llvm::Value *> CapturedVars) override;

  /// Emits call to void __kmpc_push_num_teams(ident_t *loc, kmp_int32
  /// global_tid, kmp_int32 num_teams, kmp_int32 thread_limit) to generate code
  /// for num_teams clause.
  /// \param NumTeams An integer expression of teams.
  /// \param ThreadLimit An integer expression of threads.
  void emitNumTeamsClause(CodeGenFunction &CGF, const Expr *NumTeams,
                          const Expr *ThreadLimit, SourceLocation Loc) override;

  /// Emit the target data mapping code associated with \a D.
  /// \param D Directive to emit.
  /// \param IfCond Expression evaluated in if clause associated with the
  /// target directive, or null if no device clause is used.
  /// \param Device Expression evaluated in device clause associated with the
  /// target directive, or null if no device clause is used.
  /// \param Info A record used to store information that needs to be preserved
  /// until the region is closed.
  void emitTargetDataCalls(CodeGenFunction &CGF,
                           const OMPExecutableDirective &D, const Expr *IfCond,
                           const Expr *Device, const RegionCodeGenTy &CodeGen,
                           TargetDataInfo &Info) override;

  /// Emit the data mapping/movement code associated with the directive
  /// \a D that should be of the form 'target [{enter|exit} data | update]'.
  /// \param D Directive to emit.
  /// \param IfCond Expression evaluated in if clause associated with the target
  /// directive, or null if no if clause is used.
  /// \param Device Expression evaluated in device clause associated with the
  /// target directive, or null if no device clause is used.
  void emitTargetDataStandAloneCall(CodeGenFunction &CGF,
                                    const OMPExecutableDirective &D,
                                    const Expr *IfCond,
                                    const Expr *Device) override;

  /// Emit initialization for doacross loop nesting support.
  /// \param D Loop-based construct used in doacross nesting construct.
  void emitDoacrossInit(CodeGenFunction &CGF, const OMPLoopDirective &D,
                        ArrayRef<Expr *> NumIterations) override;

  /// Emit code for doacross ordered directive with 'depend' clause.
  /// \param C 'depend' clause with 'sink|source' dependency kind.
  void emitDoacrossOrdered(CodeGenFunction &CGF,
                           const OMPDependClause *C) override;

  /// Translates the native parameter of outlined function if this is required
  /// for target.
  /// \param FD Field decl from captured record for the parameter.
  /// \param NativeParam Parameter itself.
  const VarDecl *translateParameter(const FieldDecl *FD,
                                    const VarDecl *NativeParam) const override;

  /// Gets the address of the native argument basing on the address of the
  /// target-specific parameter.
  /// \param NativeParam Parameter itself.
  /// \param TargetParam Corresponding target-specific parameter.
  Address getParameterAddress(CodeGenFunction &CGF, const VarDecl *NativeParam,
                              const VarDecl *TargetParam) const override;

  /// Gets the OpenMP-specific address of the local variable.
  Address getAddressOfLocalVariable(CodeGenFunction &CGF,
                                    const VarDecl *VD) override {
    return Address::invalid();
  }
};

} // namespace CodeGen
} // namespace clang

#endif<|MERGE_RESOLUTION|>--- conflicted
+++ resolved
@@ -1928,13 +1928,11 @@
   /// Destroys user defined allocators specified in the uses_allocators clause.
   void emitUsesAllocatorsFini(CodeGenFunction &CGF, const Expr *Allocator);
 
-<<<<<<< HEAD
+  /// Returns true if the variable is a local variable in untied task.
+  bool isLocalVarInUntiedTask(CodeGenFunction &CGF, const VarDecl *VD) const;
+
   void enterOpenACCConstruct() { IsInOpenACCConstruct = true; }
   void exitOpenACCConstruct() { IsInOpenACCConstruct = false; }
-=======
-  /// Returns true if the variable is a local variable in untied task.
-  bool isLocalVarInUntiedTask(CodeGenFunction &CGF, const VarDecl *VD) const;
->>>>>>> 721d57f9
 };
 
 /// Class supports emissionof SIMD-only code.
