--- conflicted
+++ resolved
@@ -1708,14 +1708,12 @@
   /// Emits the definition of the declare variant function.
   virtual bool emitDeclareVariant(GlobalDecl GD, bool IsForDefinition);
 
-<<<<<<< HEAD
-  void enterOpenACCConstruct() { IsInOpenACCConstruct = true; }
-  void exitOpenACCConstruct() { IsInOpenACCConstruct = false; }
-=======
   /// Checks if the \p VD variable is marked as nontemporal declaration in
   /// current context.
   bool isNontemporalDecl(const ValueDecl *VD) const;
->>>>>>> 51352f3b
+
+  void enterOpenACCConstruct() { IsInOpenACCConstruct = true; }
+  void exitOpenACCConstruct() { IsInOpenACCConstruct = false; }
 };
 
 /// Class supports emissionof SIMD-only code.
