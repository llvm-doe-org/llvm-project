--- conflicted
+++ resolved
@@ -388,22 +388,9 @@
 private:
   /// An OpenMP-IR-Builder instance.
   llvm::OpenMPIRBuilder OMPBuilder;
-<<<<<<< HEAD
-  /// Default const ident_t object used for initialization of all other
-  /// ident_t objects.
-  llvm::Constant *DefaultOpenMPPSource = nullptr;
-  using FlagsTy = std::pair<unsigned, unsigned>;
-  /// Map of flags and corresponding default locations.
-  using OpenMPDefaultLocMapTy = llvm::DenseMap<FlagsTy, llvm::Value *>;
-  OpenMPDefaultLocMapTy OpenMPDefaultLocMap;
-  Address getOrCreateDefaultLocation(unsigned Flags);
-
-  QualType IdentQTy;
-  llvm::StructType *IdentTy = nullptr;
+  /// Are we currently performing codegen within an OpenACC construct?
   bool IsInOpenACCConstruct = false;
-=======
-
->>>>>>> f443a62f
+
   /// Map for SourceLocation and OpenMP runtime library debug locations.
   typedef llvm::DenseMap<unsigned, llvm::Value *> OpenMPDebugLocMapTy;
   OpenMPDebugLocMapTy OpenMPDebugLocMap;
