//===----- CGOpenMPRuntime.h - Interface to OpenMP Runtimes -----*- C++ -*-===//
//
// Part of the LLVM Project, under the Apache License v2.0 with LLVM Exceptions.
// See https://llvm.org/LICENSE.txt for license information.
// SPDX-License-Identifier: Apache-2.0 WITH LLVM-exception
//
//===----------------------------------------------------------------------===//
//
// This provides a class for OpenMP runtime code generation.
//
//===----------------------------------------------------------------------===//

#ifndef LLVM_CLANG_LIB_CODEGEN_CGOPENMPRUNTIME_H
#define LLVM_CLANG_LIB_CODEGEN_CGOPENMPRUNTIME_H

#include "CGValue.h"
#include "clang/AST/DeclOpenMP.h"
#include "clang/AST/GlobalDecl.h"
#include "clang/AST/Type.h"
#include "clang/Basic/OpenMPKinds.h"
#include "clang/Basic/SourceLocation.h"
#include "llvm/ADT/DenseMap.h"
#include "llvm/ADT/PointerIntPair.h"
#include "llvm/ADT/SmallPtrSet.h"
#include "llvm/ADT/StringMap.h"
#include "llvm/ADT/StringSet.h"
#include "llvm/Frontend/OpenMP/OMPConstants.h"
#include "llvm/IR/Function.h"
#include "llvm/IR/ValueHandle.h"
#include "llvm/Support/AtomicOrdering.h"

namespace llvm {
class ArrayType;
class Constant;
class FunctionType;
class GlobalVariable;
class StructType;
class Type;
class Value;
} // namespace llvm

namespace clang {
class Expr;
class OMPDependClause;
class OMPExecutableDirective;
class OMPLoopDirective;
class VarDecl;
class OMPDeclareReductionDecl;
class IdentifierInfo;

namespace CodeGen {
class Address;
class CodeGenFunction;
class CodeGenModule;

/// A basic class for pre|post-action for advanced codegen sequence for OpenMP
/// region.
class PrePostActionTy {
public:
  explicit PrePostActionTy() {}
  virtual void Enter(CodeGenFunction &CGF) {}
  virtual void Exit(CodeGenFunction &CGF) {}
  virtual ~PrePostActionTy() {}
};

/// Class provides a way to call simple version of codegen for OpenMP region, or
/// an advanced with possible pre|post-actions in codegen.
class RegionCodeGenTy final {
  intptr_t CodeGen;
  typedef void (*CodeGenTy)(intptr_t, CodeGenFunction &, PrePostActionTy &);
  CodeGenTy Callback;
  mutable PrePostActionTy *PrePostAction;
  RegionCodeGenTy() = delete;
  RegionCodeGenTy &operator=(const RegionCodeGenTy &) = delete;
  template <typename Callable>
  static void CallbackFn(intptr_t CodeGen, CodeGenFunction &CGF,
                         PrePostActionTy &Action) {
    return (*reinterpret_cast<Callable *>(CodeGen))(CGF, Action);
  }

public:
  template <typename Callable>
  RegionCodeGenTy(
      Callable &&CodeGen,
      std::enable_if_t<!std::is_same<std::remove_reference_t<Callable>,
                                     RegionCodeGenTy>::value> * = nullptr)
      : CodeGen(reinterpret_cast<intptr_t>(&CodeGen)),
        Callback(CallbackFn<std::remove_reference_t<Callable>>),
        PrePostAction(nullptr) {}
  void setAction(PrePostActionTy &Action) const { PrePostAction = &Action; }
  void operator()(CodeGenFunction &CGF) const;
};

struct OMPTaskDataTy final {
  SmallVector<const Expr *, 4> PrivateVars;
  SmallVector<const Expr *, 4> PrivateCopies;
  SmallVector<const Expr *, 4> FirstprivateVars;
  SmallVector<const Expr *, 4> FirstprivateCopies;
  SmallVector<const Expr *, 4> FirstprivateInits;
  SmallVector<const Expr *, 4> LastprivateVars;
  SmallVector<const Expr *, 4> LastprivateCopies;
  SmallVector<const Expr *, 4> ReductionVars;
  SmallVector<const Expr *, 4> ReductionCopies;
  SmallVector<const Expr *, 4> ReductionOps;
  SmallVector<std::pair<OpenMPDependClauseKind, const Expr *>, 4> Dependences;
  llvm::PointerIntPair<llvm::Value *, 1, bool> Final;
  llvm::PointerIntPair<llvm::Value *, 1, bool> Schedule;
  llvm::PointerIntPair<llvm::Value *, 1, bool> Priority;
  llvm::Value *Reductions = nullptr;
  unsigned NumberOfParts = 0;
  bool Tied = true;
  bool Nogroup = false;
};

/// Class intended to support codegen of all kind of the reduction clauses.
class ReductionCodeGen {
private:
  /// Data required for codegen of reduction clauses.
  struct ReductionData {
    /// Reference to the original shared item.
    const Expr *Ref = nullptr;
    /// Helper expression for generation of private copy.
    const Expr *Private = nullptr;
    /// Helper expression for generation reduction operation.
    const Expr *ReductionOp = nullptr;
    ReductionData(const Expr *Ref, const Expr *Private, const Expr *ReductionOp)
        : Ref(Ref), Private(Private), ReductionOp(ReductionOp) {}
  };
  /// List of reduction-based clauses.
  SmallVector<ReductionData, 4> ClausesData;

  /// List of addresses of original shared variables/expressions.
  SmallVector<std::pair<LValue, LValue>, 4> SharedAddresses;
  /// Sizes of the reduction items in chars.
  SmallVector<std::pair<llvm::Value *, llvm::Value *>, 4> Sizes;
  /// Base declarations for the reduction items.
  SmallVector<const VarDecl *, 4> BaseDecls;

  /// Emits lvalue for shared expression.
  LValue emitSharedLValue(CodeGenFunction &CGF, const Expr *E);
  /// Emits upper bound for shared expression (if array section).
  LValue emitSharedLValueUB(CodeGenFunction &CGF, const Expr *E);
  /// Performs aggregate initialization.
  /// \param N Number of reduction item in the common list.
  /// \param PrivateAddr Address of the corresponding private item.
  /// \param SharedLVal Address of the original shared variable.
  /// \param DRD Declare reduction construct used for reduction item.
  void emitAggregateInitialization(CodeGenFunction &CGF, unsigned N,
                                   Address PrivateAddr, LValue SharedLVal,
                                   const OMPDeclareReductionDecl *DRD);

public:
  ReductionCodeGen(ArrayRef<const Expr *> Shareds,
                   ArrayRef<const Expr *> Privates,
                   ArrayRef<const Expr *> ReductionOps);
  /// Emits lvalue for a reduction item.
  /// \param N Number of the reduction item.
  void emitSharedLValue(CodeGenFunction &CGF, unsigned N);
  /// Emits the code for the variable-modified type, if required.
  /// \param N Number of the reduction item.
  void emitAggregateType(CodeGenFunction &CGF, unsigned N);
  /// Emits the code for the variable-modified type, if required.
  /// \param N Number of the reduction item.
  /// \param Size Size of the type in chars.
  void emitAggregateType(CodeGenFunction &CGF, unsigned N, llvm::Value *Size);
  /// Performs initialization of the private copy for the reduction item.
  /// \param N Number of the reduction item.
  /// \param PrivateAddr Address of the corresponding private item.
  /// \param DefaultInit Default initialization sequence that should be
  /// performed if no reduction specific initialization is found.
  /// \param SharedLVal Address of the original shared variable.
  void
  emitInitialization(CodeGenFunction &CGF, unsigned N, Address PrivateAddr,
                     LValue SharedLVal,
                     llvm::function_ref<bool(CodeGenFunction &)> DefaultInit);
  /// Returns true if the private copy requires cleanups.
  bool needCleanups(unsigned N);
  /// Emits cleanup code for the reduction item.
  /// \param N Number of the reduction item.
  /// \param PrivateAddr Address of the corresponding private item.
  void emitCleanups(CodeGenFunction &CGF, unsigned N, Address PrivateAddr);
  /// Adjusts \p PrivatedAddr for using instead of the original variable
  /// address in normal operations.
  /// \param N Number of the reduction item.
  /// \param PrivateAddr Address of the corresponding private item.
  Address adjustPrivateAddress(CodeGenFunction &CGF, unsigned N,
                               Address PrivateAddr);
  /// Returns LValue for the reduction item.
  LValue getSharedLValue(unsigned N) const { return SharedAddresses[N].first; }
  /// Returns the size of the reduction item (in chars and total number of
  /// elements in the item), or nullptr, if the size is a constant.
  std::pair<llvm::Value *, llvm::Value *> getSizes(unsigned N) const {
    return Sizes[N];
  }
  /// Returns the base declaration of the reduction item.
  const VarDecl *getBaseDecl(unsigned N) const { return BaseDecls[N]; }
  /// Returns the base declaration of the reduction item.
  const Expr *getRefExpr(unsigned N) const { return ClausesData[N].Ref; }
  /// Returns true if the initialization of the reduction item uses initializer
  /// from declare reduction construct.
  bool usesReductionInitializer(unsigned N) const;
};

class CGOpenMPRuntime {
public:
  /// Allows to disable automatic handling of functions used in target regions
  /// as those marked as `omp declare target`.
  class DisableAutoDeclareTargetRAII {
    CodeGenModule &CGM;
    bool SavedShouldMarkAsGlobal;

  public:
    DisableAutoDeclareTargetRAII(CodeGenModule &CGM);
    ~DisableAutoDeclareTargetRAII();
  };

  /// Manages list of nontemporal decls for the specified directive.
  class NontemporalDeclsRAII {
    CodeGenModule &CGM;
    const bool NeedToPush;

  public:
    NontemporalDeclsRAII(CodeGenModule &CGM, const OMPLoopDirective &S);
    ~NontemporalDeclsRAII();
  };

  /// Maps the expression for the lastprivate variable to the global copy used
  /// to store new value because original variables are not mapped in inner
  /// parallel regions. Only private copies are captured but we need also to
  /// store private copy in shared address.
  /// Also, stores the expression for the private loop counter and it
  /// threaprivate name.
  struct LastprivateConditionalData {
    llvm::MapVector<CanonicalDeclPtr<const Decl>, SmallString<16>>
        DeclToUniqueName;
    LValue IVLVal;
    llvm::Function *Fn = nullptr;
    bool Disabled = false;
  };
  /// Manages list of lastprivate conditional decls for the specified directive.
  class LastprivateConditionalRAII {
    enum class ActionToDo {
      DoNotPush,
      PushAsLastprivateConditional,
      DisableLastprivateConditional,
    };
    CodeGenModule &CGM;
    ActionToDo Action = ActionToDo::DoNotPush;

    /// Check and try to disable analysis of inner regions for changes in
    /// lastprivate conditional.
    void tryToDisableInnerAnalysis(const OMPExecutableDirective &S,
                                   llvm::DenseSet<CanonicalDeclPtr<const Decl>>
                                       &NeedToAddForLPCsAsDisabled) const;

    LastprivateConditionalRAII(CodeGenFunction &CGF,
                               const OMPExecutableDirective &S);

  public:
    explicit LastprivateConditionalRAII(CodeGenFunction &CGF,
                                        const OMPExecutableDirective &S,
                                        LValue IVLVal);
    static LastprivateConditionalRAII disable(CodeGenFunction &CGF,
                                              const OMPExecutableDirective &S);
    ~LastprivateConditionalRAII();
  };

protected:
  CodeGenModule &CGM;
  StringRef FirstSeparator, Separator;

  /// Constructor allowing to redefine the name separator for the variables.
  explicit CGOpenMPRuntime(CodeGenModule &CGM, StringRef FirstSeparator,
                           StringRef Separator);

  /// Creates offloading entry for the provided entry ID \a ID,
  /// address \a Addr, size \a Size, and flags \a Flags.
  virtual void createOffloadEntry(llvm::Constant *ID, llvm::Constant *Addr,
                                  uint64_t Size, int32_t Flags,
                                  llvm::GlobalValue::LinkageTypes Linkage);

  /// Helper to emit outlined function for 'target' directive.
  /// \param D Directive to emit.
  /// \param ParentName Name of the function that encloses the target region.
  /// \param OutlinedFn Outlined function value to be defined by this call.
  /// \param OutlinedFnID Outlined function ID value to be defined by this call.
  /// \param IsOffloadEntry True if the outlined function is an offload entry.
  /// \param CodeGen Lambda codegen specific to an accelerator device.
  /// An outlined function may not be an entry if, e.g. the if clause always
  /// evaluates to false.
  virtual void emitTargetOutlinedFunctionHelper(const OMPExecutableDirective &D,
                                                StringRef ParentName,
                                                llvm::Function *&OutlinedFn,
                                                llvm::Constant *&OutlinedFnID,
                                                bool IsOffloadEntry,
                                                const RegionCodeGenTy &CodeGen);

  /// Emits object of ident_t type with info for source location.
  /// \param Flags Flags for OpenMP location.
  ///
  llvm::Value *emitUpdateLocation(CodeGenFunction &CGF, SourceLocation Loc,
                                  unsigned Flags = 0);

  /// Returns pointer to ident_t type.
  llvm::Type *getIdentTyPointerTy();

  /// Gets thread id value for the current thread.
  ///
  llvm::Value *getThreadID(CodeGenFunction &CGF, SourceLocation Loc);

  /// Get the function name of an outlined region.
  //  The name can be customized depending on the target.
  //
  virtual StringRef getOutlinedHelperName() const { return ".omp_outlined."; }

  /// Emits \p Callee function call with arguments \p Args with location \p Loc.
  void emitCall(CodeGenFunction &CGF, SourceLocation Loc,
                llvm::FunctionCallee Callee,
                ArrayRef<llvm::Value *> Args = llvm::None) const;

  /// Emits address of the word in a memory where current thread id is
  /// stored.
  virtual Address emitThreadIDAddress(CodeGenFunction &CGF, SourceLocation Loc);

  void setLocThreadIdInsertPt(CodeGenFunction &CGF,
                              bool AtCurrentPoint = false);
  void clearLocThreadIdInsertPt(CodeGenFunction &CGF);

  /// Check if the default location must be constant.
  /// Default is false to support OMPT/OMPD.
  virtual bool isDefaultLocationConstant() const { return false; }

  /// Returns additional flags that can be stored in reserved_2 field of the
  /// default location.
  virtual unsigned getDefaultLocationReserved2Flags() const { return 0; }

  /// Returns default flags for the barriers depending on the directive, for
  /// which this barier is going to be emitted.
  static unsigned getDefaultFlagsForBarriers(OpenMPDirectiveKind Kind);

  /// Get the LLVM type for the critical name.
  llvm::ArrayType *getKmpCriticalNameTy() const {return KmpCriticalNameTy;}

  /// Returns corresponding lock object for the specified critical region
  /// name. If the lock object does not exist it is created, otherwise the
  /// reference to the existing copy is returned.
  /// \param CriticalName Name of the critical region.
  ///
  llvm::Value *getCriticalRegionLock(StringRef CriticalName);

private:
  /// Default const ident_t object used for initialization of all other
  /// ident_t objects.
  llvm::Constant *DefaultOpenMPPSource = nullptr;
  using FlagsTy = std::pair<unsigned, unsigned>;
  /// Map of flags and corresponding default locations.
  using OpenMPDefaultLocMapTy = llvm::DenseMap<FlagsTy, llvm::Value *>;
  OpenMPDefaultLocMapTy OpenMPDefaultLocMap;
  Address getOrCreateDefaultLocation(unsigned Flags);

  QualType IdentQTy;
  llvm::StructType *IdentTy = nullptr;
  bool IsInOpenACCConstruct = false;
  /// Map for SourceLocation and OpenMP runtime library debug locations.
  typedef llvm::DenseMap<unsigned, llvm::Value *> OpenMPDebugLocMapTy;
  OpenMPDebugLocMapTy OpenMPDebugLocMap;
  /// The type for a microtask which gets passed to __kmpc_fork_call().
  /// Original representation is:
  /// typedef void (kmpc_micro)(kmp_int32 global_tid, kmp_int32 bound_tid,...);
  llvm::FunctionType *Kmpc_MicroTy = nullptr;
  /// Stores debug location and ThreadID for the function.
  struct DebugLocThreadIdTy {
    llvm::Value *DebugLoc;
    llvm::Value *ThreadID;
    /// Insert point for the service instructions.
    llvm::AssertingVH<llvm::Instruction> ServiceInsertPt = nullptr;
  };
  /// Map of local debug location, ThreadId and functions.
  typedef llvm::DenseMap<llvm::Function *, DebugLocThreadIdTy>
      OpenMPLocThreadIDMapTy;
  OpenMPLocThreadIDMapTy OpenMPLocThreadIDMap;
  /// Map of UDRs and corresponding combiner/initializer.
  typedef llvm::DenseMap<const OMPDeclareReductionDecl *,
                         std::pair<llvm::Function *, llvm::Function *>>
      UDRMapTy;
  UDRMapTy UDRMap;
  /// Map of functions and locally defined UDRs.
  typedef llvm::DenseMap<llvm::Function *,
                         SmallVector<const OMPDeclareReductionDecl *, 4>>
      FunctionUDRMapTy;
  FunctionUDRMapTy FunctionUDRMap;
  /// Map from the user-defined mapper declaration to its corresponding
  /// functions.
  llvm::DenseMap<const OMPDeclareMapperDecl *, llvm::Function *> UDMMap;
  /// Map of functions and their local user-defined mappers.
  using FunctionUDMMapTy =
      llvm::DenseMap<llvm::Function *,
                     SmallVector<const OMPDeclareMapperDecl *, 4>>;
  FunctionUDMMapTy FunctionUDMMap;
  /// Maps local variables marked as lastprivate conditional to their internal
  /// types.
  llvm::DenseMap<llvm::Function *,
                 llvm::DenseMap<CanonicalDeclPtr<const Decl>,
                                std::tuple<QualType, const FieldDecl *,
                                           const FieldDecl *, LValue>>>
      LastprivateConditionalToTypes;
  /// Type kmp_critical_name, originally defined as typedef kmp_int32
  /// kmp_critical_name[8];
  llvm::ArrayType *KmpCriticalNameTy;
  /// An ordered map of auto-generated variables to their unique names.
  /// It stores variables with the following names: 1) ".gomp_critical_user_" +
  /// <critical_section_name> + ".var" for "omp critical" directives; 2)
  /// <mangled_name_for_global_var> + ".cache." for cache for threadprivate
  /// variables.
  llvm::StringMap<llvm::AssertingVH<llvm::Constant>, llvm::BumpPtrAllocator>
      InternalVars;
  /// Type typedef kmp_int32 (* kmp_routine_entry_t)(kmp_int32, void *);
  llvm::Type *KmpRoutineEntryPtrTy = nullptr;
  QualType KmpRoutineEntryPtrQTy;
  /// Type typedef struct kmp_task {
  ///    void *              shareds; /**< pointer to block of pointers to
  ///    shared vars   */
  ///    kmp_routine_entry_t routine; /**< pointer to routine to call for
  ///    executing task */
  ///    kmp_int32           part_id; /**< part id for the task */
  ///    kmp_routine_entry_t destructors; /* pointer to function to invoke
  ///    deconstructors of firstprivate C++ objects */
  /// } kmp_task_t;
  QualType KmpTaskTQTy;
  /// Saved kmp_task_t for task directive.
  QualType SavedKmpTaskTQTy;
  /// Saved kmp_task_t for taskloop-based directive.
  QualType SavedKmpTaskloopTQTy;
  /// Type typedef struct kmp_depend_info {
  ///    kmp_intptr_t               base_addr;
  ///    size_t                     len;
  ///    struct {
  ///             bool                   in:1;
  ///             bool                   out:1;
  ///    } flags;
  /// } kmp_depend_info_t;
  QualType KmpDependInfoTy;
  /// struct kmp_dim {  // loop bounds info casted to kmp_int64
  ///  kmp_int64 lo; // lower
  ///  kmp_int64 up; // upper
  ///  kmp_int64 st; // stride
  /// };
  QualType KmpDimTy;
  /// Type struct __tgt_offload_entry{
  ///   void      *addr;       // Pointer to the offload entry info.
  ///                          // (function or global)
  ///   char      *name;       // Name of the function or global.
  ///   size_t     size;       // Size of the entry info (0 if it a function).
  ///   int32_t flags;
  ///   int32_t reserved;
  /// };
  QualType TgtOffloadEntryQTy;
  /// Entity that registers the offloading constants that were emitted so
  /// far.
  class OffloadEntriesInfoManagerTy {
    CodeGenModule &CGM;

    /// Number of entries registered so far.
    unsigned OffloadingEntriesNum = 0;

  public:
    /// Base class of the entries info.
    class OffloadEntryInfo {
    public:
      /// Kind of a given entry.
      enum OffloadingEntryInfoKinds : unsigned {
        /// Entry is a target region.
        OffloadingEntryInfoTargetRegion = 0,
        /// Entry is a declare target variable.
        OffloadingEntryInfoDeviceGlobalVar = 1,
        /// Invalid entry info.
        OffloadingEntryInfoInvalid = ~0u
      };

    protected:
      OffloadEntryInfo() = delete;
      explicit OffloadEntryInfo(OffloadingEntryInfoKinds Kind) : Kind(Kind) {}
      explicit OffloadEntryInfo(OffloadingEntryInfoKinds Kind, unsigned Order,
                                uint32_t Flags)
          : Flags(Flags), Order(Order), Kind(Kind) {}
      ~OffloadEntryInfo() = default;

    public:
      bool isValid() const { return Order != ~0u; }
      unsigned getOrder() const { return Order; }
      OffloadingEntryInfoKinds getKind() const { return Kind; }
      uint32_t getFlags() const { return Flags; }
      void setFlags(uint32_t NewFlags) { Flags = NewFlags; }
      llvm::Constant *getAddress() const {
        return cast_or_null<llvm::Constant>(Addr);
      }
      void setAddress(llvm::Constant *V) {
        assert(!Addr.pointsToAliveValue() && "Address has been set before!");
        Addr = V;
      }
      static bool classof(const OffloadEntryInfo *Info) { return true; }

    private:
      /// Address of the entity that has to be mapped for offloading.
      llvm::WeakTrackingVH Addr;

      /// Flags associated with the device global.
      uint32_t Flags = 0u;

      /// Order this entry was emitted.
      unsigned Order = ~0u;

      OffloadingEntryInfoKinds Kind = OffloadingEntryInfoInvalid;
    };

    /// Return true if a there are no entries defined.
    bool empty() const;
    /// Return number of entries defined so far.
    unsigned size() const { return OffloadingEntriesNum; }
    OffloadEntriesInfoManagerTy(CodeGenModule &CGM) : CGM(CGM) {}

    //
    // Target region entries related.
    //

    /// Kind of the target registry entry.
    enum OMPTargetRegionEntryKind : uint32_t {
      /// Mark the entry as target region.
      OMPTargetRegionEntryTargetRegion = 0x0,
      /// Mark the entry as a global constructor.
      OMPTargetRegionEntryCtor = 0x02,
      /// Mark the entry as a global destructor.
      OMPTargetRegionEntryDtor = 0x04,
    };

    /// Target region entries info.
    class OffloadEntryInfoTargetRegion final : public OffloadEntryInfo {
      /// Address that can be used as the ID of the entry.
      llvm::Constant *ID = nullptr;

    public:
      OffloadEntryInfoTargetRegion()
          : OffloadEntryInfo(OffloadingEntryInfoTargetRegion) {}
      explicit OffloadEntryInfoTargetRegion(unsigned Order,
                                            llvm::Constant *Addr,
                                            llvm::Constant *ID,
                                            OMPTargetRegionEntryKind Flags)
          : OffloadEntryInfo(OffloadingEntryInfoTargetRegion, Order, Flags),
            ID(ID) {
        setAddress(Addr);
      }

      llvm::Constant *getID() const { return ID; }
      void setID(llvm::Constant *V) {
        assert(!ID && "ID has been set before!");
        ID = V;
      }
      static bool classof(const OffloadEntryInfo *Info) {
        return Info->getKind() == OffloadingEntryInfoTargetRegion;
      }
    };

    /// Initialize target region entry.
    void initializeTargetRegionEntryInfo(unsigned DeviceID, unsigned FileID,
                                         StringRef ParentName, unsigned LineNum,
                                         unsigned Order);
    /// Register target region entry.
    void registerTargetRegionEntryInfo(unsigned DeviceID, unsigned FileID,
                                       StringRef ParentName, unsigned LineNum,
                                       llvm::Constant *Addr, llvm::Constant *ID,
                                       OMPTargetRegionEntryKind Flags);
    /// Return true if a target region entry with the provided information
    /// exists.
    bool hasTargetRegionEntryInfo(unsigned DeviceID, unsigned FileID,
                                  StringRef ParentName, unsigned LineNum) const;
    /// brief Applies action \a Action on all registered entries.
    typedef llvm::function_ref<void(unsigned, unsigned, StringRef, unsigned,
                                    const OffloadEntryInfoTargetRegion &)>
        OffloadTargetRegionEntryInfoActTy;
    void actOnTargetRegionEntriesInfo(
        const OffloadTargetRegionEntryInfoActTy &Action);

    //
    // Device global variable entries related.
    //

    /// Kind of the global variable entry..
    enum OMPTargetGlobalVarEntryKind : uint32_t {
      /// Mark the entry as a to declare target.
      OMPTargetGlobalVarEntryTo = 0x0,
      /// Mark the entry as a to declare target link.
      OMPTargetGlobalVarEntryLink = 0x1,
    };

    /// Device global variable entries info.
    class OffloadEntryInfoDeviceGlobalVar final : public OffloadEntryInfo {
      /// Type of the global variable.
     CharUnits VarSize;
     llvm::GlobalValue::LinkageTypes Linkage;

   public:
     OffloadEntryInfoDeviceGlobalVar()
         : OffloadEntryInfo(OffloadingEntryInfoDeviceGlobalVar) {}
     explicit OffloadEntryInfoDeviceGlobalVar(unsigned Order,
                                              OMPTargetGlobalVarEntryKind Flags)
         : OffloadEntryInfo(OffloadingEntryInfoDeviceGlobalVar, Order, Flags) {}
     explicit OffloadEntryInfoDeviceGlobalVar(
         unsigned Order, llvm::Constant *Addr, CharUnits VarSize,
         OMPTargetGlobalVarEntryKind Flags,
         llvm::GlobalValue::LinkageTypes Linkage)
         : OffloadEntryInfo(OffloadingEntryInfoDeviceGlobalVar, Order, Flags),
           VarSize(VarSize), Linkage(Linkage) {
       setAddress(Addr);
      }

      CharUnits getVarSize() const { return VarSize; }
      void setVarSize(CharUnits Size) { VarSize = Size; }
      llvm::GlobalValue::LinkageTypes getLinkage() const { return Linkage; }
      void setLinkage(llvm::GlobalValue::LinkageTypes LT) { Linkage = LT; }
      static bool classof(const OffloadEntryInfo *Info) {
        return Info->getKind() == OffloadingEntryInfoDeviceGlobalVar;
      }
    };

    /// Initialize device global variable entry.
    void initializeDeviceGlobalVarEntryInfo(StringRef Name,
                                            OMPTargetGlobalVarEntryKind Flags,
                                            unsigned Order);

    /// Register device global variable entry.
    void
    registerDeviceGlobalVarEntryInfo(StringRef VarName, llvm::Constant *Addr,
                                     CharUnits VarSize,
                                     OMPTargetGlobalVarEntryKind Flags,
                                     llvm::GlobalValue::LinkageTypes Linkage);
    /// Checks if the variable with the given name has been registered already.
    bool hasDeviceGlobalVarEntryInfo(StringRef VarName) const {
      return OffloadEntriesDeviceGlobalVar.count(VarName) > 0;
    }
    /// Applies action \a Action on all registered entries.
    typedef llvm::function_ref<void(StringRef,
                                    const OffloadEntryInfoDeviceGlobalVar &)>
        OffloadDeviceGlobalVarEntryInfoActTy;
    void actOnDeviceGlobalVarEntriesInfo(
        const OffloadDeviceGlobalVarEntryInfoActTy &Action);

  private:
    // Storage for target region entries kind. The storage is to be indexed by
    // file ID, device ID, parent function name and line number.
    typedef llvm::DenseMap<unsigned, OffloadEntryInfoTargetRegion>
        OffloadEntriesTargetRegionPerLine;
    typedef llvm::StringMap<OffloadEntriesTargetRegionPerLine>
        OffloadEntriesTargetRegionPerParentName;
    typedef llvm::DenseMap<unsigned, OffloadEntriesTargetRegionPerParentName>
        OffloadEntriesTargetRegionPerFile;
    typedef llvm::DenseMap<unsigned, OffloadEntriesTargetRegionPerFile>
        OffloadEntriesTargetRegionPerDevice;
    typedef OffloadEntriesTargetRegionPerDevice OffloadEntriesTargetRegionTy;
    OffloadEntriesTargetRegionTy OffloadEntriesTargetRegion;
    /// Storage for device global variable entries kind. The storage is to be
    /// indexed by mangled name.
    typedef llvm::StringMap<OffloadEntryInfoDeviceGlobalVar>
        OffloadEntriesDeviceGlobalVarTy;
    OffloadEntriesDeviceGlobalVarTy OffloadEntriesDeviceGlobalVar;
  };
  OffloadEntriesInfoManagerTy OffloadEntriesInfoManager;

  bool ShouldMarkAsGlobal = true;
  /// List of the emitted declarations.
  llvm::DenseSet<CanonicalDeclPtr<const Decl>> AlreadyEmittedTargetDecls;
  /// List of the global variables with their addresses that should not be
  /// emitted for the target.
  llvm::StringMap<llvm::WeakTrackingVH> EmittedNonTargetVariables;

  /// List of variables that can become declare target implicitly and, thus,
  /// must be emitted.
  llvm::SmallDenseSet<const VarDecl *> DeferredGlobalVariables;

  using NontemporalDeclsSet = llvm::SmallDenseSet<CanonicalDeclPtr<const Decl>>;
  /// Stack for list of declarations in current context marked as nontemporal.
  /// The set is the union of all current stack elements.
  llvm::SmallVector<NontemporalDeclsSet, 4> NontemporalDeclsStack;

  /// Stack for list of addresses of declarations in current context marked as
  /// lastprivate conditional. The set is the union of all current stack
  /// elements.
  llvm::SmallVector<LastprivateConditionalData, 4> LastprivateConditionalStack;

  /// Flag for keeping track of weather a requires unified_shared_memory
  /// directive is present.
  bool HasRequiresUnifiedSharedMemory = false;

  /// Atomic ordering from the omp requires directive.
  llvm::AtomicOrdering RequiresAtomicOrdering = llvm::AtomicOrdering::Monotonic;

  /// Flag for keeping track of weather a target region has been emitted.
  bool HasEmittedTargetRegion = false;

  /// Flag for keeping track of weather a device routine has been emitted.
  /// Device routines are specific to the
  bool HasEmittedDeclareTargetRegion = false;

  /// Loads all the offload entries information from the host IR
  /// metadata.
  void loadOffloadInfoMetadata();

  /// Returns __tgt_offload_entry type.
  QualType getTgtOffloadEntryQTy();

  /// Start scanning from statement \a S and and emit all target regions
  /// found along the way.
  /// \param S Starting statement.
  /// \param ParentName Name of the function declaration that is being scanned.
  void scanForTargetRegionsFunctions(const Stmt *S, StringRef ParentName);

  /// Build type kmp_routine_entry_t (if not built yet).
  void emitKmpRoutineEntryT(QualType KmpInt32Ty);

  /// Returns pointer to kmpc_micro type.
  llvm::Type *getKmpc_MicroPointerTy();

  /// Returns specified OpenMP runtime function.
  /// \param Function OpenMP runtime function.
  /// \return Specified function.
  llvm::FunctionCallee createRuntimeFunction(unsigned Function);

  /// Returns __kmpc_for_static_init_* runtime function for the specified
  /// size \a IVSize and sign \a IVSigned.
  llvm::FunctionCallee createForStaticInitFunction(unsigned IVSize,
                                                   bool IVSigned);

  /// Returns __kmpc_dispatch_init_* runtime function for the specified
  /// size \a IVSize and sign \a IVSigned.
  llvm::FunctionCallee createDispatchInitFunction(unsigned IVSize,
                                                  bool IVSigned);

  /// Returns __kmpc_dispatch_next_* runtime function for the specified
  /// size \a IVSize and sign \a IVSigned.
  llvm::FunctionCallee createDispatchNextFunction(unsigned IVSize,
                                                  bool IVSigned);

  /// Returns __kmpc_dispatch_fini_* runtime function for the specified
  /// size \a IVSize and sign \a IVSigned.
  llvm::FunctionCallee createDispatchFiniFunction(unsigned IVSize,
                                                  bool IVSigned);

  /// If the specified mangled name is not in the module, create and
  /// return threadprivate cache object. This object is a pointer's worth of
  /// storage that's reserved for use by the OpenMP runtime.
  /// \param VD Threadprivate variable.
  /// \return Cache variable for the specified threadprivate.
  llvm::Constant *getOrCreateThreadPrivateCache(const VarDecl *VD);

  /// Gets (if variable with the given name already exist) or creates
  /// internal global variable with the specified Name. The created variable has
  /// linkage CommonLinkage by default and is initialized by null value.
  /// \param Ty Type of the global variable. If it is exist already the type
  /// must be the same.
  /// \param Name Name of the variable.
  llvm::Constant *getOrCreateInternalVariable(llvm::Type *Ty,
                                              const llvm::Twine &Name,
                                              unsigned AddressSpace = 0);

  /// Set of threadprivate variables with the generated initializer.
  llvm::StringSet<> ThreadPrivateWithDefinition;

  /// Set of declare target variables with the generated initializer.
  llvm::StringSet<> DeclareTargetWithDefinition;

  /// Emits initialization code for the threadprivate variables.
  /// \param VDAddr Address of the global variable \a VD.
  /// \param Ctor Pointer to a global init function for \a VD.
  /// \param CopyCtor Pointer to a global copy function for \a VD.
  /// \param Dtor Pointer to a global destructor function for \a VD.
  /// \param Loc Location of threadprivate declaration.
  void emitThreadPrivateVarInit(CodeGenFunction &CGF, Address VDAddr,
                                llvm::Value *Ctor, llvm::Value *CopyCtor,
                                llvm::Value *Dtor, SourceLocation Loc);

  /// Emit the array initialization or deletion portion for user-defined mapper
  /// code generation.
  void emitUDMapperArrayInitOrDel(CodeGenFunction &MapperCGF,
                                  llvm::Value *Handle, llvm::Value *BasePtr,
                                  llvm::Value *Ptr, llvm::Value *Size,
                                  llvm::Value *MapType, CharUnits ElementSize,
                                  llvm::BasicBlock *ExitBB, bool IsInit);

  struct TaskResultTy {
    llvm::Value *NewTask = nullptr;
    llvm::Function *TaskEntry = nullptr;
    llvm::Value *NewTaskNewTaskTTy = nullptr;
    LValue TDBase;
    const RecordDecl *KmpTaskTQTyRD = nullptr;
    llvm::Value *TaskDupFn = nullptr;
  };
  /// Emit task region for the task directive. The task region is emitted in
  /// several steps:
  /// 1. Emit a call to kmp_task_t *__kmpc_omp_task_alloc(ident_t *, kmp_int32
  /// gtid, kmp_int32 flags, size_t sizeof_kmp_task_t, size_t sizeof_shareds,
  /// kmp_routine_entry_t *task_entry). Here task_entry is a pointer to the
  /// function:
  /// kmp_int32 .omp_task_entry.(kmp_int32 gtid, kmp_task_t *tt) {
  ///   TaskFunction(gtid, tt->part_id, tt->shareds);
  ///   return 0;
  /// }
  /// 2. Copy a list of shared variables to field shareds of the resulting
  /// structure kmp_task_t returned by the previous call (if any).
  /// 3. Copy a pointer to destructions function to field destructions of the
  /// resulting structure kmp_task_t.
  /// \param D Current task directive.
  /// \param TaskFunction An LLVM function with type void (*)(i32 /*gtid*/, i32
  /// /*part_id*/, captured_struct */*__context*/);
  /// \param SharedsTy A type which contains references the shared variables.
  /// \param Shareds Context with the list of shared variables from the \p
  /// TaskFunction.
  /// \param Data Additional data for task generation like tiednsee, final
  /// state, list of privates etc.
  TaskResultTy emitTaskInit(CodeGenFunction &CGF, SourceLocation Loc,
                            const OMPExecutableDirective &D,
                            llvm::Function *TaskFunction, QualType SharedsTy,
                            Address Shareds, const OMPTaskDataTy &Data);

  /// Returns default address space for the constant firstprivates, 0 by
  /// default.
  virtual unsigned getDefaultFirstprivateAddressSpace() const { return 0; }

  /// Emit code that pushes the trip count of loops associated with constructs
  /// 'target teams distribute' and 'teams distribute parallel for'.
  /// \param SizeEmitter Emits the int64 value for the number of iterations of
  /// the associated loop.
  void emitTargetNumIterationsCall(
      CodeGenFunction &CGF, const OMPExecutableDirective &D,
      llvm::Value *DeviceID,
      llvm::function_ref<llvm::Value *(CodeGenFunction &CGF,
                                       const OMPLoopDirective &D)>
          SizeEmitter);

  /// Emit update for lastprivate conditional data.
  void emitLastprivateConditionalUpdate(CodeGenFunction &CGF, LValue IVLVal,
                                        StringRef UniqueDeclName, LValue LVal,
                                        SourceLocation Loc);

  /// Returns the number of the elements and the address of the depobj
  /// dependency array.
  /// \return Number of elements in depobj array and the pointer to the array of
  /// dependencies.
  std::pair<llvm::Value *, LValue> getDepobjElements(CodeGenFunction &CGF,
                                                     LValue DepobjLVal,
                                                     SourceLocation Loc);

public:
  explicit CGOpenMPRuntime(CodeGenModule &CGM)
      : CGOpenMPRuntime(CGM, ".", ".") {}
  virtual ~CGOpenMPRuntime() {}
  virtual void clear();

  /// Emits code for OpenMP 'if' clause using specified \a CodeGen
  /// function. Here is the logic:
  /// if (Cond) {
  ///   ThenGen();
  /// } else {
  ///   ElseGen();
  /// }
  void emitIfClause(CodeGenFunction &CGF, const Expr *Cond,
                    const RegionCodeGenTy &ThenGen,
                    const RegionCodeGenTy &ElseGen);

  /// Checks if the \p Body is the \a CompoundStmt and returns its child
  /// statement iff there is only one that is not evaluatable at the compile
  /// time.
  static const Stmt *getSingleCompoundChild(ASTContext &Ctx, const Stmt *Body);

  /// Get the platform-specific name separator.
  std::string getName(ArrayRef<StringRef> Parts) const;

  /// Emit code for the specified user defined reduction construct.
  virtual void emitUserDefinedReduction(CodeGenFunction *CGF,
                                        const OMPDeclareReductionDecl *D);
  /// Get combiner/initializer for the specified user-defined reduction, if any.
  virtual std::pair<llvm::Function *, llvm::Function *>
  getUserDefinedReduction(const OMPDeclareReductionDecl *D);

  /// Emit the function for the user defined mapper construct.
  void emitUserDefinedMapper(const OMPDeclareMapperDecl *D,
                             CodeGenFunction *CGF = nullptr);

  /// Emits outlined function for the specified OpenMP parallel directive
  /// \a D. This outlined function has type void(*)(kmp_int32 *ThreadID,
  /// kmp_int32 BoundID, struct context_vars*).
  /// \param D OpenMP directive.
  /// \param ThreadIDVar Variable for thread id in the current OpenMP region.
  /// \param InnermostKind Kind of innermost directive (for simple directives it
  /// is a directive itself, for combined - its innermost directive).
  /// \param CodeGen Code generation sequence for the \a D directive.
  virtual llvm::Function *emitParallelOutlinedFunction(
      const OMPExecutableDirective &D, const VarDecl *ThreadIDVar,
      OpenMPDirectiveKind InnermostKind, const RegionCodeGenTy &CodeGen);

  /// Emits outlined function for the specified OpenMP teams directive
  /// \a D. This outlined function has type void(*)(kmp_int32 *ThreadID,
  /// kmp_int32 BoundID, struct context_vars*).
  /// \param D OpenMP directive.
  /// \param ThreadIDVar Variable for thread id in the current OpenMP region.
  /// \param InnermostKind Kind of innermost directive (for simple directives it
  /// is a directive itself, for combined - its innermost directive).
  /// \param CodeGen Code generation sequence for the \a D directive.
  virtual llvm::Function *emitTeamsOutlinedFunction(
      const OMPExecutableDirective &D, const VarDecl *ThreadIDVar,
      OpenMPDirectiveKind InnermostKind, const RegionCodeGenTy &CodeGen);

  /// Emits outlined function for the OpenMP task directive \a D. This
  /// outlined function has type void(*)(kmp_int32 ThreadID, struct task_t*
  /// TaskT).
  /// \param D OpenMP directive.
  /// \param ThreadIDVar Variable for thread id in the current OpenMP region.
  /// \param PartIDVar Variable for partition id in the current OpenMP untied
  /// task region.
  /// \param TaskTVar Variable for task_t argument.
  /// \param InnermostKind Kind of innermost directive (for simple directives it
  /// is a directive itself, for combined - its innermost directive).
  /// \param CodeGen Code generation sequence for the \a D directive.
  /// \param Tied true if task is generated for tied task, false otherwise.
  /// \param NumberOfParts Number of parts in untied task. Ignored for tied
  /// tasks.
  ///
  virtual llvm::Function *emitTaskOutlinedFunction(
      const OMPExecutableDirective &D, const VarDecl *ThreadIDVar,
      const VarDecl *PartIDVar, const VarDecl *TaskTVar,
      OpenMPDirectiveKind InnermostKind, const RegionCodeGenTy &CodeGen,
      bool Tied, unsigned &NumberOfParts);

  /// Cleans up references to the objects in finished function.
  ///
  virtual void functionFinished(CodeGenFunction &CGF);

  /// Emits code for parallel or serial call of the \a OutlinedFn with
  /// variables captured in a record which address is stored in \a
  /// CapturedStruct.
  /// \param OutlinedFn Outlined function to be run in parallel threads. Type of
  /// this function is void(*)(kmp_int32 *, kmp_int32, struct context_vars*).
  /// \param CapturedVars A pointer to the record with the references to
  /// variables used in \a OutlinedFn function.
  /// \param IfCond Condition in the associated 'if' clause, if it was
  /// specified, nullptr otherwise.
  ///
  virtual void emitParallelCall(CodeGenFunction &CGF, SourceLocation Loc,
                                llvm::Function *OutlinedFn,
                                ArrayRef<llvm::Value *> CapturedVars,
                                const Expr *IfCond);

  /// Emits a critical region.
  /// \param CriticalName Name of the critical region.
  /// \param CriticalOpGen Generator for the statement associated with the given
  /// critical region.
  /// \param Hint Value of the 'hint' clause (optional).
  virtual void emitCriticalRegion(CodeGenFunction &CGF, StringRef CriticalName,
                                  const RegionCodeGenTy &CriticalOpGen,
                                  SourceLocation Loc,
                                  const Expr *Hint = nullptr);

  /// Emits a master region.
  /// \param MasterOpGen Generator for the statement associated with the given
  /// master region.
  virtual void emitMasterRegion(CodeGenFunction &CGF,
                                const RegionCodeGenTy &MasterOpGen,
                                SourceLocation Loc);

  /// Emits code for a taskyield directive.
  virtual void emitTaskyieldCall(CodeGenFunction &CGF, SourceLocation Loc);

  /// Emit a taskgroup region.
  /// \param TaskgroupOpGen Generator for the statement associated with the
  /// given taskgroup region.
  virtual void emitTaskgroupRegion(CodeGenFunction &CGF,
                                   const RegionCodeGenTy &TaskgroupOpGen,
                                   SourceLocation Loc);

  /// Emits a single region.
  /// \param SingleOpGen Generator for the statement associated with the given
  /// single region.
  virtual void emitSingleRegion(CodeGenFunction &CGF,
                                const RegionCodeGenTy &SingleOpGen,
                                SourceLocation Loc,
                                ArrayRef<const Expr *> CopyprivateVars,
                                ArrayRef<const Expr *> DestExprs,
                                ArrayRef<const Expr *> SrcExprs,
                                ArrayRef<const Expr *> AssignmentOps);

  /// Emit an ordered region.
  /// \param OrderedOpGen Generator for the statement associated with the given
  /// ordered region.
  virtual void emitOrderedRegion(CodeGenFunction &CGF,
                                 const RegionCodeGenTy &OrderedOpGen,
                                 SourceLocation Loc, bool IsThreads);

  /// Emit an implicit/explicit barrier for OpenMP threads.
  /// \param Kind Directive for which this implicit barrier call must be
  /// generated. Must be OMPD_barrier for explicit barrier generation.
  /// \param EmitChecks true if need to emit checks for cancellation barriers.
  /// \param ForceSimpleCall true simple barrier call must be emitted, false if
  /// runtime class decides which one to emit (simple or with cancellation
  /// checks).
  ///
  virtual void emitBarrierCall(CodeGenFunction &CGF, SourceLocation Loc,
                               OpenMPDirectiveKind Kind,
                               bool EmitChecks = true,
                               bool ForceSimpleCall = false);

  /// Check if the specified \a ScheduleKind is static non-chunked.
  /// This kind of worksharing directive is emitted without outer loop.
  /// \param ScheduleKind Schedule kind specified in the 'schedule' clause.
  /// \param Chunked True if chunk is specified in the clause.
  ///
  virtual bool isStaticNonchunked(OpenMPScheduleClauseKind ScheduleKind,
                                  bool Chunked) const;

  /// Check if the specified \a ScheduleKind is static non-chunked.
  /// This kind of distribute directive is emitted without outer loop.
  /// \param ScheduleKind Schedule kind specified in the 'dist_schedule' clause.
  /// \param Chunked True if chunk is specified in the clause.
  ///
  virtual bool isStaticNonchunked(OpenMPDistScheduleClauseKind ScheduleKind,
                                  bool Chunked) const;

  /// Check if the specified \a ScheduleKind is static chunked.
  /// \param ScheduleKind Schedule kind specified in the 'schedule' clause.
  /// \param Chunked True if chunk is specified in the clause.
  ///
  virtual bool isStaticChunked(OpenMPScheduleClauseKind ScheduleKind,
                               bool Chunked) const;

  /// Check if the specified \a ScheduleKind is static non-chunked.
  /// \param ScheduleKind Schedule kind specified in the 'dist_schedule' clause.
  /// \param Chunked True if chunk is specified in the clause.
  ///
  virtual bool isStaticChunked(OpenMPDistScheduleClauseKind ScheduleKind,
                               bool Chunked) const;

  /// Check if the specified \a ScheduleKind is dynamic.
  /// This kind of worksharing directive is emitted without outer loop.
  /// \param ScheduleKind Schedule Kind specified in the 'schedule' clause.
  ///
  virtual bool isDynamic(OpenMPScheduleClauseKind ScheduleKind) const;

  /// struct with the values to be passed to the dispatch runtime function
  struct DispatchRTInput {
    /// Loop lower bound
    llvm::Value *LB = nullptr;
    /// Loop upper bound
    llvm::Value *UB = nullptr;
    /// Chunk size specified using 'schedule' clause (nullptr if chunk
    /// was not specified)
    llvm::Value *Chunk = nullptr;
    DispatchRTInput() = default;
    DispatchRTInput(llvm::Value *LB, llvm::Value *UB, llvm::Value *Chunk)
        : LB(LB), UB(UB), Chunk(Chunk) {}
  };

  /// Call the appropriate runtime routine to initialize it before start
  /// of loop.

  /// This is used for non static scheduled types and when the ordered
  /// clause is present on the loop construct.
  /// Depending on the loop schedule, it is necessary to call some runtime
  /// routine before start of the OpenMP loop to get the loop upper / lower
  /// bounds \a LB and \a UB and stride \a ST.
  ///
  /// \param CGF Reference to current CodeGenFunction.
  /// \param Loc Clang source location.
  /// \param ScheduleKind Schedule kind, specified by the 'schedule' clause.
  /// \param IVSize Size of the iteration variable in bits.
  /// \param IVSigned Sign of the iteration variable.
  /// \param Ordered true if loop is ordered, false otherwise.
  /// \param DispatchValues struct containing llvm values for lower bound, upper
  /// bound, and chunk expression.
  /// For the default (nullptr) value, the chunk 1 will be used.
  ///
  virtual void emitForDispatchInit(CodeGenFunction &CGF, SourceLocation Loc,
                                   const OpenMPScheduleTy &ScheduleKind,
                                   unsigned IVSize, bool IVSigned, bool Ordered,
                                   const DispatchRTInput &DispatchValues);

  /// Struct with the values to be passed to the static runtime function
  struct StaticRTInput {
    /// Size of the iteration variable in bits.
    unsigned IVSize = 0;
    /// Sign of the iteration variable.
    bool IVSigned = false;
    /// true if loop is ordered, false otherwise.
    bool Ordered = false;
    /// Address of the output variable in which the flag of the last iteration
    /// is returned.
    Address IL = Address::invalid();
    /// Address of the output variable in which the lower iteration number is
    /// returned.
    Address LB = Address::invalid();
    /// Address of the output variable in which the upper iteration number is
    /// returned.
    Address UB = Address::invalid();
    /// Address of the output variable in which the stride value is returned
    /// necessary to generated the static_chunked scheduled loop.
    Address ST = Address::invalid();
    /// Value of the chunk for the static_chunked scheduled loop. For the
    /// default (nullptr) value, the chunk 1 will be used.
    llvm::Value *Chunk = nullptr;
    StaticRTInput(unsigned IVSize, bool IVSigned, bool Ordered, Address IL,
                  Address LB, Address UB, Address ST,
                  llvm::Value *Chunk = nullptr)
        : IVSize(IVSize), IVSigned(IVSigned), Ordered(Ordered), IL(IL), LB(LB),
          UB(UB), ST(ST), Chunk(Chunk) {}
  };
  /// Call the appropriate runtime routine to initialize it before start
  /// of loop.
  ///
  /// This is used only in case of static schedule, when the user did not
  /// specify a ordered clause on the loop construct.
  /// Depending on the loop schedule, it is necessary to call some runtime
  /// routine before start of the OpenMP loop to get the loop upper / lower
  /// bounds LB and UB and stride ST.
  ///
  /// \param CGF Reference to current CodeGenFunction.
  /// \param Loc Clang source location.
  /// \param DKind Kind of the directive.
  /// \param ScheduleKind Schedule kind, specified by the 'schedule' clause.
  /// \param Values Input arguments for the construct.
  ///
  virtual void emitForStaticInit(CodeGenFunction &CGF, SourceLocation Loc,
                                 OpenMPDirectiveKind DKind,
                                 const OpenMPScheduleTy &ScheduleKind,
                                 const StaticRTInput &Values);

  ///
  /// \param CGF Reference to current CodeGenFunction.
  /// \param Loc Clang source location.
  /// \param SchedKind Schedule kind, specified by the 'dist_schedule' clause.
  /// \param Values Input arguments for the construct.
  ///
  virtual void emitDistributeStaticInit(CodeGenFunction &CGF,
                                        SourceLocation Loc,
                                        OpenMPDistScheduleClauseKind SchedKind,
                                        const StaticRTInput &Values);

  /// Call the appropriate runtime routine to notify that we finished
  /// iteration of the ordered loop with the dynamic scheduling.
  ///
  /// \param CGF Reference to current CodeGenFunction.
  /// \param Loc Clang source location.
  /// \param IVSize Size of the iteration variable in bits.
  /// \param IVSigned Sign of the iteration variable.
  ///
  virtual void emitForOrderedIterationEnd(CodeGenFunction &CGF,
                                          SourceLocation Loc, unsigned IVSize,
                                          bool IVSigned);

  /// Call the appropriate runtime routine to notify that we finished
  /// all the work with current loop.
  ///
  /// \param CGF Reference to current CodeGenFunction.
  /// \param Loc Clang source location.
  /// \param DKind Kind of the directive for which the static finish is emitted.
  ///
  virtual void emitForStaticFinish(CodeGenFunction &CGF, SourceLocation Loc,
                                   OpenMPDirectiveKind DKind);

  /// Call __kmpc_dispatch_next(
  ///          ident_t *loc, kmp_int32 tid, kmp_int32 *p_lastiter,
  ///          kmp_int[32|64] *p_lower, kmp_int[32|64] *p_upper,
  ///          kmp_int[32|64] *p_stride);
  /// \param IVSize Size of the iteration variable in bits.
  /// \param IVSigned Sign of the iteration variable.
  /// \param IL Address of the output variable in which the flag of the
  /// last iteration is returned.
  /// \param LB Address of the output variable in which the lower iteration
  /// number is returned.
  /// \param UB Address of the output variable in which the upper iteration
  /// number is returned.
  /// \param ST Address of the output variable in which the stride value is
  /// returned.
  virtual llvm::Value *emitForNext(CodeGenFunction &CGF, SourceLocation Loc,
                                   unsigned IVSize, bool IVSigned,
                                   Address IL, Address LB,
                                   Address UB, Address ST);

  /// Emits call to void __kmpc_push_num_threads(ident_t *loc, kmp_int32
  /// global_tid, kmp_int32 num_threads) to generate code for 'num_threads'
  /// clause.
  /// \param NumThreads An integer value of threads.
  virtual void emitNumThreadsClause(CodeGenFunction &CGF,
                                    llvm::Value *NumThreads,
                                    SourceLocation Loc);

  /// Emit call to void __kmpc_push_proc_bind(ident_t *loc, kmp_int32
  /// global_tid, int proc_bind) to generate code for 'proc_bind' clause.
  virtual void emitProcBindClause(CodeGenFunction &CGF,
                                  llvm::omp::ProcBindKind ProcBind,
                                  SourceLocation Loc);

  /// Returns address of the threadprivate variable for the current
  /// thread.
  /// \param VD Threadprivate variable.
  /// \param VDAddr Address of the global variable \a VD.
  /// \param Loc Location of the reference to threadprivate var.
  /// \return Address of the threadprivate variable for the current thread.
  virtual Address getAddrOfThreadPrivate(CodeGenFunction &CGF,
                                         const VarDecl *VD,
                                         Address VDAddr,
                                         SourceLocation Loc);

  /// Returns the address of the variable marked as declare target with link
  /// clause OR as declare target with to clause and unified memory.
  virtual Address getAddrOfDeclareTargetVar(const VarDecl *VD);

  /// Emit a code for initialization of threadprivate variable. It emits
  /// a call to runtime library which adds initial value to the newly created
  /// threadprivate variable (if it is not constant) and registers destructor
  /// for the variable (if any).
  /// \param VD Threadprivate variable.
  /// \param VDAddr Address of the global variable \a VD.
  /// \param Loc Location of threadprivate declaration.
  /// \param PerformInit true if initialization expression is not constant.
  virtual llvm::Function *
  emitThreadPrivateVarDefinition(const VarDecl *VD, Address VDAddr,
                                 SourceLocation Loc, bool PerformInit,
                                 CodeGenFunction *CGF = nullptr);

  /// Emit a code for initialization of declare target variable.
  /// \param VD Declare target variable.
  /// \param Addr Address of the global variable \a VD.
  /// \param PerformInit true if initialization expression is not constant.
  virtual bool emitDeclareTargetVarDefinition(const VarDecl *VD,
                                              llvm::GlobalVariable *Addr,
                                              bool PerformInit);

  /// Creates artificial threadprivate variable with name \p Name and type \p
  /// VarType.
  /// \param VarType Type of the artificial threadprivate variable.
  /// \param Name Name of the artificial threadprivate variable.
  virtual Address getAddrOfArtificialThreadPrivate(CodeGenFunction &CGF,
                                                   QualType VarType,
                                                   StringRef Name);

  /// Emit flush of the variables specified in 'omp flush' directive.
  /// \param Vars List of variables to flush.
  virtual void emitFlush(CodeGenFunction &CGF, ArrayRef<const Expr *> Vars,
                         SourceLocation Loc, llvm::AtomicOrdering AO);

  /// Emit task region for the task directive. The task region is
  /// emitted in several steps:
  /// 1. Emit a call to kmp_task_t *__kmpc_omp_task_alloc(ident_t *, kmp_int32
  /// gtid, kmp_int32 flags, size_t sizeof_kmp_task_t, size_t sizeof_shareds,
  /// kmp_routine_entry_t *task_entry). Here task_entry is a pointer to the
  /// function:
  /// kmp_int32 .omp_task_entry.(kmp_int32 gtid, kmp_task_t *tt) {
  ///   TaskFunction(gtid, tt->part_id, tt->shareds);
  ///   return 0;
  /// }
  /// 2. Copy a list of shared variables to field shareds of the resulting
  /// structure kmp_task_t returned by the previous call (if any).
  /// 3. Copy a pointer to destructions function to field destructions of the
  /// resulting structure kmp_task_t.
  /// 4. Emit a call to kmp_int32 __kmpc_omp_task(ident_t *, kmp_int32 gtid,
  /// kmp_task_t *new_task), where new_task is a resulting structure from
  /// previous items.
  /// \param D Current task directive.
  /// \param TaskFunction An LLVM function with type void (*)(i32 /*gtid*/, i32
  /// /*part_id*/, captured_struct */*__context*/);
  /// \param SharedsTy A type which contains references the shared variables.
  /// \param Shareds Context with the list of shared variables from the \p
  /// TaskFunction.
  /// \param IfCond Not a nullptr if 'if' clause was specified, nullptr
  /// otherwise.
  /// \param Data Additional data for task generation like tiednsee, final
  /// state, list of privates etc.
  virtual void emitTaskCall(CodeGenFunction &CGF, SourceLocation Loc,
                            const OMPExecutableDirective &D,
                            llvm::Function *TaskFunction, QualType SharedsTy,
                            Address Shareds, const Expr *IfCond,
                            const OMPTaskDataTy &Data);

  /// Emit task region for the taskloop directive. The taskloop region is
  /// emitted in several steps:
  /// 1. Emit a call to kmp_task_t *__kmpc_omp_task_alloc(ident_t *, kmp_int32
  /// gtid, kmp_int32 flags, size_t sizeof_kmp_task_t, size_t sizeof_shareds,
  /// kmp_routine_entry_t *task_entry). Here task_entry is a pointer to the
  /// function:
  /// kmp_int32 .omp_task_entry.(kmp_int32 gtid, kmp_task_t *tt) {
  ///   TaskFunction(gtid, tt->part_id, tt->shareds);
  ///   return 0;
  /// }
  /// 2. Copy a list of shared variables to field shareds of the resulting
  /// structure kmp_task_t returned by the previous call (if any).
  /// 3. Copy a pointer to destructions function to field destructions of the
  /// resulting structure kmp_task_t.
  /// 4. Emit a call to void __kmpc_taskloop(ident_t *loc, int gtid, kmp_task_t
  /// *task, int if_val, kmp_uint64 *lb, kmp_uint64 *ub, kmp_int64 st, int
  /// nogroup, int sched, kmp_uint64 grainsize, void *task_dup ), where new_task
  /// is a resulting structure from
  /// previous items.
  /// \param D Current task directive.
  /// \param TaskFunction An LLVM function with type void (*)(i32 /*gtid*/, i32
  /// /*part_id*/, captured_struct */*__context*/);
  /// \param SharedsTy A type which contains references the shared variables.
  /// \param Shareds Context with the list of shared variables from the \p
  /// TaskFunction.
  /// \param IfCond Not a nullptr if 'if' clause was specified, nullptr
  /// otherwise.
  /// \param Data Additional data for task generation like tiednsee, final
  /// state, list of privates etc.
  virtual void emitTaskLoopCall(CodeGenFunction &CGF, SourceLocation Loc,
                                const OMPLoopDirective &D,
                                llvm::Function *TaskFunction,
                                QualType SharedsTy, Address Shareds,
                                const Expr *IfCond, const OMPTaskDataTy &Data);

  /// Emit code for the directive that does not require outlining.
  ///
  /// \param InnermostKind Kind of innermost directive (for simple directives it
  /// is a directive itself, for combined - its innermost directive).
  /// \param CodeGen Code generation sequence for the \a D directive.
  /// \param HasCancel true if region has inner cancel directive, false
  /// otherwise.
  virtual void emitInlinedDirective(CodeGenFunction &CGF,
                                    OpenMPDirectiveKind InnermostKind,
                                    const RegionCodeGenTy &CodeGen,
                                    bool HasCancel = false);

  /// Emits reduction function.
  /// \param ArgsType Array type containing pointers to reduction variables.
  /// \param Privates List of private copies for original reduction arguments.
  /// \param LHSExprs List of LHS in \a ReductionOps reduction operations.
  /// \param RHSExprs List of RHS in \a ReductionOps reduction operations.
  /// \param ReductionOps List of reduction operations in form 'LHS binop RHS'
  /// or 'operator binop(LHS, RHS)'.
  llvm::Function *emitReductionFunction(SourceLocation Loc,
                                        llvm::Type *ArgsType,
                                        ArrayRef<const Expr *> Privates,
                                        ArrayRef<const Expr *> LHSExprs,
                                        ArrayRef<const Expr *> RHSExprs,
                                        ArrayRef<const Expr *> ReductionOps);

  /// Emits single reduction combiner
  void emitSingleReductionCombiner(CodeGenFunction &CGF,
                                   const Expr *ReductionOp,
                                   const Expr *PrivateRef,
                                   const DeclRefExpr *LHS,
                                   const DeclRefExpr *RHS);

  struct ReductionOptionsTy {
    bool WithNowait;
    bool SimpleReduction;
    OpenMPDirectiveKind ReductionKind;
  };
  /// Emit a code for reduction clause. Next code should be emitted for
  /// reduction:
  /// \code
  ///
  /// static kmp_critical_name lock = { 0 };
  ///
  /// void reduce_func(void *lhs[<n>], void *rhs[<n>]) {
  ///  ...
  ///  *(Type<i>*)lhs[i] = RedOp<i>(*(Type<i>*)lhs[i], *(Type<i>*)rhs[i]);
  ///  ...
  /// }
  ///
  /// ...
  /// void *RedList[<n>] = {&<RHSExprs>[0], ..., &<RHSExprs>[<n>-1]};
  /// switch (__kmpc_reduce{_nowait}(<loc>, <gtid>, <n>, sizeof(RedList),
  /// RedList, reduce_func, &<lock>)) {
  /// case 1:
  ///  ...
  ///  <LHSExprs>[i] = RedOp<i>(*<LHSExprs>[i], *<RHSExprs>[i]);
  ///  ...
  /// __kmpc_end_reduce{_nowait}(<loc>, <gtid>, &<lock>);
  /// break;
  /// case 2:
  ///  ...
  ///  Atomic(<LHSExprs>[i] = RedOp<i>(*<LHSExprs>[i], *<RHSExprs>[i]));
  ///  ...
  /// break;
  /// default:;
  /// }
  /// \endcode
  ///
  /// \param Privates List of private copies for original reduction arguments.
  /// \param LHSExprs List of LHS in \a ReductionOps reduction operations.
  /// \param RHSExprs List of RHS in \a ReductionOps reduction operations.
  /// \param ReductionOps List of reduction operations in form 'LHS binop RHS'
  /// or 'operator binop(LHS, RHS)'.
  /// \param Options List of options for reduction codegen:
  ///     WithNowait true if parent directive has also nowait clause, false
  ///     otherwise.
  ///     SimpleReduction Emit reduction operation only. Used for omp simd
  ///     directive on the host.
  ///     ReductionKind The kind of reduction to perform.
  virtual void emitReduction(CodeGenFunction &CGF, SourceLocation Loc,
                             ArrayRef<const Expr *> Privates,
                             ArrayRef<const Expr *> LHSExprs,
                             ArrayRef<const Expr *> RHSExprs,
                             ArrayRef<const Expr *> ReductionOps,
                             ReductionOptionsTy Options);

  /// Emit a code for initialization of task reduction clause. Next code
  /// should be emitted for reduction:
  /// \code
  ///
  /// _task_red_item_t red_data[n];
  /// ...
  /// red_data[i].shar = &origs[i];
  /// red_data[i].size = sizeof(origs[i]);
  /// red_data[i].f_init = (void*)RedInit<i>;
  /// red_data[i].f_fini = (void*)RedDest<i>;
  /// red_data[i].f_comb = (void*)RedOp<i>;
  /// red_data[i].flags = <Flag_i>;
  /// ...
  /// void* tg1 = __kmpc_task_reduction_init(gtid, n, red_data);
  /// \endcode
  ///
  /// \param LHSExprs List of LHS in \a Data.ReductionOps reduction operations.
  /// \param RHSExprs List of RHS in \a Data.ReductionOps reduction operations.
  /// \param Data Additional data for task generation like tiedness, final
  /// state, list of privates, reductions etc.
  virtual llvm::Value *emitTaskReductionInit(CodeGenFunction &CGF,
                                             SourceLocation Loc,
                                             ArrayRef<const Expr *> LHSExprs,
                                             ArrayRef<const Expr *> RHSExprs,
                                             const OMPTaskDataTy &Data);

  /// Required to resolve existing problems in the runtime. Emits threadprivate
  /// variables to store the size of the VLAs/array sections for
  /// initializer/combiner/finalizer functions + emits threadprivate variable to
  /// store the pointer to the original reduction item for the custom
  /// initializer defined by declare reduction construct.
  /// \param RCG Allows to reuse an existing data for the reductions.
  /// \param N Reduction item for which fixups must be emitted.
  virtual void emitTaskReductionFixups(CodeGenFunction &CGF, SourceLocation Loc,
                                       ReductionCodeGen &RCG, unsigned N);

  /// Get the address of `void *` type of the privatue copy of the reduction
  /// item specified by the \p SharedLVal.
  /// \param ReductionsPtr Pointer to the reduction data returned by the
  /// emitTaskReductionInit function.
  /// \param SharedLVal Address of the original reduction item.
  virtual Address getTaskReductionItem(CodeGenFunction &CGF, SourceLocation Loc,
                                       llvm::Value *ReductionsPtr,
                                       LValue SharedLVal);

  /// Emit code for 'taskwait' directive.
  virtual void emitTaskwaitCall(CodeGenFunction &CGF, SourceLocation Loc);

  /// Emit code for 'cancellation point' construct.
  /// \param CancelRegion Region kind for which the cancellation point must be
  /// emitted.
  ///
  virtual void emitCancellationPointCall(CodeGenFunction &CGF,
                                         SourceLocation Loc,
                                         OpenMPDirectiveKind CancelRegion);

  /// Emit code for 'cancel' construct.
  /// \param IfCond Condition in the associated 'if' clause, if it was
  /// specified, nullptr otherwise.
  /// \param CancelRegion Region kind for which the cancel must be emitted.
  ///
  virtual void emitCancelCall(CodeGenFunction &CGF, SourceLocation Loc,
                              const Expr *IfCond,
                              OpenMPDirectiveKind CancelRegion);

  /// Emit outilined function for 'target' directive.
  /// \param D Directive to emit.
  /// \param ParentName Name of the function that encloses the target region.
  /// \param OutlinedFn Outlined function value to be defined by this call.
  /// \param OutlinedFnID Outlined function ID value to be defined by this call.
  /// \param IsOffloadEntry True if the outlined function is an offload entry.
  /// \param CodeGen Code generation sequence for the \a D directive.
  /// An outlined function may not be an entry if, e.g. the if clause always
  /// evaluates to false.
  virtual void emitTargetOutlinedFunction(const OMPExecutableDirective &D,
                                          StringRef ParentName,
                                          llvm::Function *&OutlinedFn,
                                          llvm::Constant *&OutlinedFnID,
                                          bool IsOffloadEntry,
                                          const RegionCodeGenTy &CodeGen);

  /// Emit the target offloading code associated with \a D. The emitted
  /// code attempts offloading the execution to the device, an the event of
  /// a failure it executes the host version outlined in \a OutlinedFn.
  /// \param D Directive to emit.
  /// \param OutlinedFn Host version of the code to be offloaded.
  /// \param OutlinedFnID ID of host version of the code to be offloaded.
  /// \param IfCond Expression evaluated in if clause associated with the target
  /// directive, or null if no if clause is used.
  /// \param Device Expression evaluated in device clause associated with the
  /// target directive, or null if no device clause is used and device modifier.
  /// \param SizeEmitter Callback to emit number of iterations for loop-based
  /// directives.
  virtual void emitTargetCall(
      CodeGenFunction &CGF, const OMPExecutableDirective &D,
      llvm::Function *OutlinedFn, llvm::Value *OutlinedFnID, const Expr *IfCond,
      llvm::PointerIntPair<const Expr *, 2, OpenMPDeviceClauseModifier> Device,
      llvm::function_ref<llvm::Value *(CodeGenFunction &CGF,
                                       const OMPLoopDirective &D)>
          SizeEmitter);

  /// Emit the target regions enclosed in \a GD function definition or
  /// the function itself in case it is a valid device function. Returns true if
  /// \a GD was dealt with successfully.
  /// \param GD Function to scan.
  virtual bool emitTargetFunctions(GlobalDecl GD);

  /// Emit the global variable if it is a valid device global variable.
  /// Returns true if \a GD was dealt with successfully.
  /// \param GD Variable declaration to emit.
  virtual bool emitTargetGlobalVariable(GlobalDecl GD);

  /// Checks if the provided global decl \a GD is a declare target variable and
  /// registers it when emitting code for the host.
  virtual void registerTargetGlobalVariable(const VarDecl *VD,
                                            llvm::Constant *Addr);

  /// Registers provided target firstprivate variable as global on the
  /// target.
  llvm::Constant *registerTargetFirstprivateCopy(CodeGenFunction &CGF,
                                                 const VarDecl *VD);

  /// Emit the global \a GD if it is meaningful for the target. Returns
  /// if it was emitted successfully.
  /// \param GD Global to scan.
  virtual bool emitTargetGlobal(GlobalDecl GD);

  /// Creates and returns a registration function for when at least one
  /// requires directives was used in the current module.
  llvm::Function *emitRequiresDirectiveRegFun();

  /// Creates all the offload entries in the current compilation unit
  /// along with the associated metadata.
  void createOffloadEntriesAndInfoMetadata();

  /// Emits code for teams call of the \a OutlinedFn with
  /// variables captured in a record which address is stored in \a
  /// CapturedStruct.
  /// \param OutlinedFn Outlined function to be run by team masters. Type of
  /// this function is void(*)(kmp_int32 *, kmp_int32, struct context_vars*).
  /// \param CapturedVars A pointer to the record with the references to
  /// variables used in \a OutlinedFn function.
  ///
  virtual void emitTeamsCall(CodeGenFunction &CGF,
                             const OMPExecutableDirective &D,
                             SourceLocation Loc, llvm::Function *OutlinedFn,
                             ArrayRef<llvm::Value *> CapturedVars);
  /// Emits a __kmpc_set_directive_info call to associate information for an
  /// OpenMP directive D with a runtime call that is about to be emitted.
  /// After both of those are emitted, emitClearDirectiveInfoCall should be
  /// called to emit a __kmpc_set_directive_info call to clear this information
  /// before any subsequent runtime call.
  ///
  /// TODO: Ultimately, we'd like to extend the OpenMP runtime API functions
  /// that __kmpc_set_directive_info calls enclose so that they instead accept
  /// this directive info directly, perhaps via an ident_t.  Until then, these
  /// __kmpc_set_directive_info calls might interfere with OpenMP
  /// optimizations.
  ///
  /// TODO: For now, __kmpc_set_directive_info calls are only emitted for
  /// OpenMP directives translated from OpenACC directives (as indicated by
  /// IsInOpenACCConstruct) for the sake of OpenACC Profiling Interface
  /// support.  Ultimately, we'd like this directive info to be available even
  /// when the original source is OpenMP.  That way, if upstream Clang (after
  /// OpenACC support is upstream) is used to translate OpenACC to OpenMP, but
  /// if a proprietary version of Clang is used to compile that OpenMP for a
  /// specific architecture that upstream Clang doesn't support as well, the
  /// OpenACC Profiling Interface support works just as well.  However, for
  /// now, we don't want to interfere with OpenMP optimizations when the source
  /// is OpenMP, and we're not yet focused on optimizations for OpenACC, so we
  /// constrain this to the OpenACC case.
  virtual void emitSetDirectiveInfoCall(CodeGenFunction &CGF,
                                        const OMPExecutableDirective &D);
  /// Must be paired with emitSetDirectiveInfoCall.
  virtual void emitClearDirectiveInfoCall(CodeGenFunction &CGF);

  /// Emits call to void __kmpc_push_num_teams(ident_t *loc, kmp_int32
  /// global_tid, kmp_int32 num_teams, kmp_int32 thread_limit) to generate code
  /// for num_teams clause.
  /// \param NumTeams An integer expression of teams.
  /// \param ThreadLimit An integer expression of threads.
  virtual void emitNumTeamsClause(CodeGenFunction &CGF, const Expr *NumTeams,
                                  const Expr *ThreadLimit, SourceLocation Loc);

  /// Struct that keeps all the relevant information that should be kept
  /// throughout a 'target data' region.
  class TargetDataInfo {
    /// Set to true if device pointer information have to be obtained.
    bool RequiresDevicePointerInfo = false;

  public:
    /// The array of base pointer passed to the runtime library.
    llvm::Value *BasePointersArray = nullptr;
    /// The array of section pointers passed to the runtime library.
    llvm::Value *PointersArray = nullptr;
    /// The array of sizes passed to the runtime library.
    llvm::Value *SizesArray = nullptr;
    /// The array of map types passed to the runtime library.
    llvm::Value *MapTypesArray = nullptr;
    /// The total number of pointers passed to the runtime library.
    unsigned NumberOfPtrs = 0u;
    /// Map between the a declaration of a capture and the corresponding base
    /// pointer address where the runtime returns the device pointers.
    llvm::DenseMap<const ValueDecl *, Address> CaptureDeviceAddrMap;

    explicit TargetDataInfo() {}
    explicit TargetDataInfo(bool RequiresDevicePointerInfo)
        : RequiresDevicePointerInfo(RequiresDevicePointerInfo) {}
    /// Clear information about the data arrays.
    void clearArrayInfo() {
      BasePointersArray = nullptr;
      PointersArray = nullptr;
      SizesArray = nullptr;
      MapTypesArray = nullptr;
      NumberOfPtrs = 0u;
    }
    /// Return true if the current target data information has valid arrays.
    bool isValid() {
      return BasePointersArray && PointersArray && SizesArray &&
             MapTypesArray && NumberOfPtrs;
    }
    bool requiresDevicePointerInfo() { return RequiresDevicePointerInfo; }
  };

  /// Emit the target data mapping code associated with \a D.
  /// \param D Directive to emit.
  /// \param IfCond Expression evaluated in if clause associated with the
  /// target directive, or null if no device clause is used.
  /// \param Device Expression evaluated in device clause associated with the
  /// target directive, or null if no device clause is used.
  /// \param Info A record used to store information that needs to be preserved
  /// until the region is closed.
  virtual void emitTargetDataCalls(CodeGenFunction &CGF,
                                   const OMPExecutableDirective &D,
                                   const Expr *IfCond, const Expr *Device,
                                   const RegionCodeGenTy &CodeGen,
                                   TargetDataInfo &Info);

  /// Emit the data mapping/movement code associated with the directive
  /// \a D that should be of the form 'target [{enter|exit} data | update]'.
  /// \param D Directive to emit.
  /// \param IfCond Expression evaluated in if clause associated with the target
  /// directive, or null if no if clause is used.
  /// \param Device Expression evaluated in device clause associated with the
  /// target directive, or null if no device clause is used.
  virtual void emitTargetDataStandAloneCall(CodeGenFunction &CGF,
                                            const OMPExecutableDirective &D,
                                            const Expr *IfCond,
                                            const Expr *Device);

  /// Marks function \a Fn with properly mangled versions of vector functions.
  /// \param FD Function marked as 'declare simd'.
  /// \param Fn LLVM function that must be marked with 'declare simd'
  /// attributes.
  virtual void emitDeclareSimdFunction(const FunctionDecl *FD,
                                       llvm::Function *Fn);

  /// Emit initialization for doacross loop nesting support.
  /// \param D Loop-based construct used in doacross nesting construct.
  virtual void emitDoacrossInit(CodeGenFunction &CGF, const OMPLoopDirective &D,
                                ArrayRef<Expr *> NumIterations);

  /// Emit code for doacross ordered directive with 'depend' clause.
  /// \param C 'depend' clause with 'sink|source' dependency kind.
  virtual void emitDoacrossOrdered(CodeGenFunction &CGF,
                                   const OMPDependClause *C);

  /// Translates the native parameter of outlined function if this is required
  /// for target.
  /// \param FD Field decl from captured record for the parameter.
  /// \param NativeParam Parameter itself.
  virtual const VarDecl *translateParameter(const FieldDecl *FD,
                                            const VarDecl *NativeParam) const {
    return NativeParam;
  }

  /// Gets the address of the native argument basing on the address of the
  /// target-specific parameter.
  /// \param NativeParam Parameter itself.
  /// \param TargetParam Corresponding target-specific parameter.
  virtual Address getParameterAddress(CodeGenFunction &CGF,
                                      const VarDecl *NativeParam,
                                      const VarDecl *TargetParam) const;

  /// Choose default schedule type and chunk value for the
  /// dist_schedule clause.
  virtual void getDefaultDistScheduleAndChunk(CodeGenFunction &CGF,
      const OMPLoopDirective &S, OpenMPDistScheduleClauseKind &ScheduleKind,
      llvm::Value *&Chunk) const {}

  /// Choose default schedule type and chunk value for the
  /// schedule clause.
  virtual void getDefaultScheduleAndChunk(CodeGenFunction &CGF,
      const OMPLoopDirective &S, OpenMPScheduleClauseKind &ScheduleKind,
      const Expr *&ChunkExpr) const;

  /// Emits call of the outlined function with the provided arguments,
  /// translating these arguments to correct target-specific arguments.
  virtual void
  emitOutlinedFunctionCall(CodeGenFunction &CGF, SourceLocation Loc,
                           llvm::FunctionCallee OutlinedFn,
                           ArrayRef<llvm::Value *> Args = llvm::None) const;

  /// Emits OpenMP-specific function prolog.
  /// Required for device constructs.
  virtual void emitFunctionProlog(CodeGenFunction &CGF, const Decl *D);

  /// Gets the OpenMP-specific address of the local variable.
  virtual Address getAddressOfLocalVariable(CodeGenFunction &CGF,
                                            const VarDecl *VD);

  /// Marks the declaration as already emitted for the device code and returns
  /// true, if it was marked already, and false, otherwise.
  bool markAsGlobalTarget(GlobalDecl GD);

  /// Emit deferred declare target variables marked for deferred emission.
  void emitDeferredTargetDecls() const;

  /// Adjust some parameters for the target-based directives, like addresses of
  /// the variables captured by reference in lambdas.
  virtual void
  adjustTargetSpecificDataForLambdas(CodeGenFunction &CGF,
                                     const OMPExecutableDirective &D) const;

  /// Perform check on requires decl to ensure that target architecture
  /// supports unified addressing
  virtual void processRequiresDirective(const OMPRequiresDecl *D);

  /// Gets default memory ordering as specified in requires directive.
  llvm::AtomicOrdering getDefaultMemoryOrdering() const;

  /// Checks if the variable has associated OMPAllocateDeclAttr attribute with
  /// the predefined allocator and translates it into the corresponding address
  /// space.
  virtual bool hasAllocateAttributeForGlobalVar(const VarDecl *VD, LangAS &AS);

  /// Return whether the unified_shared_memory has been specified.
  bool hasRequiresUnifiedSharedMemory() const;

  /// Checks if the \p VD variable is marked as nontemporal declaration in
  /// current context.
  bool isNontemporalDecl(const ValueDecl *VD) const;

  /// Create specialized alloca to handle lastprivate conditionals.
  Address emitLastprivateConditionalInit(CodeGenFunction &CGF,
                                         const VarDecl *VD);

  /// Checks if the provided \p LVal is lastprivate conditional and emits the
  /// code to update the value of the original variable.
  /// \code
  /// lastprivate(conditional: a)
  /// ...
  /// <type> a;
  /// lp_a = ...;
  /// #pragma omp critical(a)
  /// if (last_iv_a <= iv) {
  ///   last_iv_a = iv;
  ///   global_a = lp_a;
  /// }
  /// \endcode
  virtual void checkAndEmitLastprivateConditional(CodeGenFunction &CGF,
                                                  const Expr *LHS);

  /// Checks if the lastprivate conditional was updated in inner region and
  /// writes the value.
  /// \code
  /// lastprivate(conditional: a)
  /// ...
  /// <type> a;bool Fired = false;
  /// #pragma omp ... shared(a)
  /// {
  ///   lp_a = ...;
  ///   Fired = true;
  /// }
  /// if (Fired) {
  ///   #pragma omp critical(a)
  ///   if (last_iv_a <= iv) {
  ///     last_iv_a = iv;
  ///     global_a = lp_a;
  ///   }
  ///   Fired = false;
  /// }
  /// \endcode
  virtual void checkAndEmitSharedLastprivateConditional(
      CodeGenFunction &CGF, const OMPExecutableDirective &D,
      const llvm::DenseSet<CanonicalDeclPtr<const VarDecl>> &IgnoredDecls);

  /// Gets the address of the global copy used for lastprivate conditional
  /// update, if any.
  /// \param PrivLVal LValue for the private copy.
  /// \param VD Original lastprivate declaration.
  virtual void emitLastprivateConditionalFinalUpdate(CodeGenFunction &CGF,
                                                     LValue PrivLVal,
                                                     const VarDecl *VD,
                                                     SourceLocation Loc);

<<<<<<< HEAD
  void enterOpenACCConstruct() { IsInOpenACCConstruct = true; }
  void exitOpenACCConstruct() { IsInOpenACCConstruct = false; }
=======
  /// Emits list of dependecies based on the provided data (array of
  /// dependence/expression pairs).
  /// \param ForDepobj true if the memory for depencies is alloacted for depobj
  /// directive. In this case, the variable is allocated in dynamically.
  /// \returns Pointer to the first element of the array casted to VoidPtr type.
  std::pair<llvm::Value *, Address> emitDependClause(
      CodeGenFunction &CGF,
      ArrayRef<std::pair<OpenMPDependClauseKind, const Expr *>> Dependencies,
      bool ForDepobj, SourceLocation Loc);

  /// Emits the code to destroy the dependency object provided in depobj
  /// directive.
  void emitDestroyClause(CodeGenFunction &CGF, LValue DepobjLVal,
                         SourceLocation Loc);

  /// Updates the dependency kind in the specified depobj object.
  /// \param DepobjLVal LValue for the main depobj object.
  /// \param NewDepKind New dependency kind.
  void emitUpdateClause(CodeGenFunction &CGF, LValue DepobjLVal,
                        OpenMPDependClauseKind NewDepKind, SourceLocation Loc);
>>>>>>> b92f15b9
};

/// Class supports emissionof SIMD-only code.
class CGOpenMPSIMDRuntime final : public CGOpenMPRuntime {
public:
  explicit CGOpenMPSIMDRuntime(CodeGenModule &CGM) : CGOpenMPRuntime(CGM) {}
  ~CGOpenMPSIMDRuntime() override {}

  /// Emits outlined function for the specified OpenMP parallel directive
  /// \a D. This outlined function has type void(*)(kmp_int32 *ThreadID,
  /// kmp_int32 BoundID, struct context_vars*).
  /// \param D OpenMP directive.
  /// \param ThreadIDVar Variable for thread id in the current OpenMP region.
  /// \param InnermostKind Kind of innermost directive (for simple directives it
  /// is a directive itself, for combined - its innermost directive).
  /// \param CodeGen Code generation sequence for the \a D directive.
  llvm::Function *
  emitParallelOutlinedFunction(const OMPExecutableDirective &D,
                               const VarDecl *ThreadIDVar,
                               OpenMPDirectiveKind InnermostKind,
                               const RegionCodeGenTy &CodeGen) override;

  /// Emits outlined function for the specified OpenMP teams directive
  /// \a D. This outlined function has type void(*)(kmp_int32 *ThreadID,
  /// kmp_int32 BoundID, struct context_vars*).
  /// \param D OpenMP directive.
  /// \param ThreadIDVar Variable for thread id in the current OpenMP region.
  /// \param InnermostKind Kind of innermost directive (for simple directives it
  /// is a directive itself, for combined - its innermost directive).
  /// \param CodeGen Code generation sequence for the \a D directive.
  llvm::Function *
  emitTeamsOutlinedFunction(const OMPExecutableDirective &D,
                            const VarDecl *ThreadIDVar,
                            OpenMPDirectiveKind InnermostKind,
                            const RegionCodeGenTy &CodeGen) override;

  /// Emits outlined function for the OpenMP task directive \a D. This
  /// outlined function has type void(*)(kmp_int32 ThreadID, struct task_t*
  /// TaskT).
  /// \param D OpenMP directive.
  /// \param ThreadIDVar Variable for thread id in the current OpenMP region.
  /// \param PartIDVar Variable for partition id in the current OpenMP untied
  /// task region.
  /// \param TaskTVar Variable for task_t argument.
  /// \param InnermostKind Kind of innermost directive (for simple directives it
  /// is a directive itself, for combined - its innermost directive).
  /// \param CodeGen Code generation sequence for the \a D directive.
  /// \param Tied true if task is generated for tied task, false otherwise.
  /// \param NumberOfParts Number of parts in untied task. Ignored for tied
  /// tasks.
  ///
  llvm::Function *emitTaskOutlinedFunction(
      const OMPExecutableDirective &D, const VarDecl *ThreadIDVar,
      const VarDecl *PartIDVar, const VarDecl *TaskTVar,
      OpenMPDirectiveKind InnermostKind, const RegionCodeGenTy &CodeGen,
      bool Tied, unsigned &NumberOfParts) override;

  /// Emits code for parallel or serial call of the \a OutlinedFn with
  /// variables captured in a record which address is stored in \a
  /// CapturedStruct.
  /// \param OutlinedFn Outlined function to be run in parallel threads. Type of
  /// this function is void(*)(kmp_int32 *, kmp_int32, struct context_vars*).
  /// \param CapturedVars A pointer to the record with the references to
  /// variables used in \a OutlinedFn function.
  /// \param IfCond Condition in the associated 'if' clause, if it was
  /// specified, nullptr otherwise.
  ///
  void emitParallelCall(CodeGenFunction &CGF, SourceLocation Loc,
                        llvm::Function *OutlinedFn,
                        ArrayRef<llvm::Value *> CapturedVars,
                        const Expr *IfCond) override;

  /// Emits a critical region.
  /// \param CriticalName Name of the critical region.
  /// \param CriticalOpGen Generator for the statement associated with the given
  /// critical region.
  /// \param Hint Value of the 'hint' clause (optional).
  void emitCriticalRegion(CodeGenFunction &CGF, StringRef CriticalName,
                          const RegionCodeGenTy &CriticalOpGen,
                          SourceLocation Loc,
                          const Expr *Hint = nullptr) override;

  /// Emits a master region.
  /// \param MasterOpGen Generator for the statement associated with the given
  /// master region.
  void emitMasterRegion(CodeGenFunction &CGF,
                        const RegionCodeGenTy &MasterOpGen,
                        SourceLocation Loc) override;

  /// Emits code for a taskyield directive.
  void emitTaskyieldCall(CodeGenFunction &CGF, SourceLocation Loc) override;

  /// Emit a taskgroup region.
  /// \param TaskgroupOpGen Generator for the statement associated with the
  /// given taskgroup region.
  void emitTaskgroupRegion(CodeGenFunction &CGF,
                           const RegionCodeGenTy &TaskgroupOpGen,
                           SourceLocation Loc) override;

  /// Emits a single region.
  /// \param SingleOpGen Generator for the statement associated with the given
  /// single region.
  void emitSingleRegion(CodeGenFunction &CGF,
                        const RegionCodeGenTy &SingleOpGen, SourceLocation Loc,
                        ArrayRef<const Expr *> CopyprivateVars,
                        ArrayRef<const Expr *> DestExprs,
                        ArrayRef<const Expr *> SrcExprs,
                        ArrayRef<const Expr *> AssignmentOps) override;

  /// Emit an ordered region.
  /// \param OrderedOpGen Generator for the statement associated with the given
  /// ordered region.
  void emitOrderedRegion(CodeGenFunction &CGF,
                         const RegionCodeGenTy &OrderedOpGen,
                         SourceLocation Loc, bool IsThreads) override;

  /// Emit an implicit/explicit barrier for OpenMP threads.
  /// \param Kind Directive for which this implicit barrier call must be
  /// generated. Must be OMPD_barrier for explicit barrier generation.
  /// \param EmitChecks true if need to emit checks for cancellation barriers.
  /// \param ForceSimpleCall true simple barrier call must be emitted, false if
  /// runtime class decides which one to emit (simple or with cancellation
  /// checks).
  ///
  void emitBarrierCall(CodeGenFunction &CGF, SourceLocation Loc,
                       OpenMPDirectiveKind Kind, bool EmitChecks = true,
                       bool ForceSimpleCall = false) override;

  /// This is used for non static scheduled types and when the ordered
  /// clause is present on the loop construct.
  /// Depending on the loop schedule, it is necessary to call some runtime
  /// routine before start of the OpenMP loop to get the loop upper / lower
  /// bounds \a LB and \a UB and stride \a ST.
  ///
  /// \param CGF Reference to current CodeGenFunction.
  /// \param Loc Clang source location.
  /// \param ScheduleKind Schedule kind, specified by the 'schedule' clause.
  /// \param IVSize Size of the iteration variable in bits.
  /// \param IVSigned Sign of the iteration variable.
  /// \param Ordered true if loop is ordered, false otherwise.
  /// \param DispatchValues struct containing llvm values for lower bound, upper
  /// bound, and chunk expression.
  /// For the default (nullptr) value, the chunk 1 will be used.
  ///
  void emitForDispatchInit(CodeGenFunction &CGF, SourceLocation Loc,
                           const OpenMPScheduleTy &ScheduleKind,
                           unsigned IVSize, bool IVSigned, bool Ordered,
                           const DispatchRTInput &DispatchValues) override;

  /// Call the appropriate runtime routine to initialize it before start
  /// of loop.
  ///
  /// This is used only in case of static schedule, when the user did not
  /// specify a ordered clause on the loop construct.
  /// Depending on the loop schedule, it is necessary to call some runtime
  /// routine before start of the OpenMP loop to get the loop upper / lower
  /// bounds LB and UB and stride ST.
  ///
  /// \param CGF Reference to current CodeGenFunction.
  /// \param Loc Clang source location.
  /// \param DKind Kind of the directive.
  /// \param ScheduleKind Schedule kind, specified by the 'schedule' clause.
  /// \param Values Input arguments for the construct.
  ///
  void emitForStaticInit(CodeGenFunction &CGF, SourceLocation Loc,
                         OpenMPDirectiveKind DKind,
                         const OpenMPScheduleTy &ScheduleKind,
                         const StaticRTInput &Values) override;

  ///
  /// \param CGF Reference to current CodeGenFunction.
  /// \param Loc Clang source location.
  /// \param SchedKind Schedule kind, specified by the 'dist_schedule' clause.
  /// \param Values Input arguments for the construct.
  ///
  void emitDistributeStaticInit(CodeGenFunction &CGF, SourceLocation Loc,
                                OpenMPDistScheduleClauseKind SchedKind,
                                const StaticRTInput &Values) override;

  /// Call the appropriate runtime routine to notify that we finished
  /// iteration of the ordered loop with the dynamic scheduling.
  ///
  /// \param CGF Reference to current CodeGenFunction.
  /// \param Loc Clang source location.
  /// \param IVSize Size of the iteration variable in bits.
  /// \param IVSigned Sign of the iteration variable.
  ///
  void emitForOrderedIterationEnd(CodeGenFunction &CGF, SourceLocation Loc,
                                  unsigned IVSize, bool IVSigned) override;

  /// Call the appropriate runtime routine to notify that we finished
  /// all the work with current loop.
  ///
  /// \param CGF Reference to current CodeGenFunction.
  /// \param Loc Clang source location.
  /// \param DKind Kind of the directive for which the static finish is emitted.
  ///
  void emitForStaticFinish(CodeGenFunction &CGF, SourceLocation Loc,
                           OpenMPDirectiveKind DKind) override;

  /// Call __kmpc_dispatch_next(
  ///          ident_t *loc, kmp_int32 tid, kmp_int32 *p_lastiter,
  ///          kmp_int[32|64] *p_lower, kmp_int[32|64] *p_upper,
  ///          kmp_int[32|64] *p_stride);
  /// \param IVSize Size of the iteration variable in bits.
  /// \param IVSigned Sign of the iteration variable.
  /// \param IL Address of the output variable in which the flag of the
  /// last iteration is returned.
  /// \param LB Address of the output variable in which the lower iteration
  /// number is returned.
  /// \param UB Address of the output variable in which the upper iteration
  /// number is returned.
  /// \param ST Address of the output variable in which the stride value is
  /// returned.
  llvm::Value *emitForNext(CodeGenFunction &CGF, SourceLocation Loc,
                           unsigned IVSize, bool IVSigned, Address IL,
                           Address LB, Address UB, Address ST) override;

  /// Emits call to void __kmpc_push_num_threads(ident_t *loc, kmp_int32
  /// global_tid, kmp_int32 num_threads) to generate code for 'num_threads'
  /// clause.
  /// \param NumThreads An integer value of threads.
  void emitNumThreadsClause(CodeGenFunction &CGF, llvm::Value *NumThreads,
                            SourceLocation Loc) override;

  /// Emit call to void __kmpc_push_proc_bind(ident_t *loc, kmp_int32
  /// global_tid, int proc_bind) to generate code for 'proc_bind' clause.
  void emitProcBindClause(CodeGenFunction &CGF,
                          llvm::omp::ProcBindKind ProcBind,
                          SourceLocation Loc) override;

  /// Returns address of the threadprivate variable for the current
  /// thread.
  /// \param VD Threadprivate variable.
  /// \param VDAddr Address of the global variable \a VD.
  /// \param Loc Location of the reference to threadprivate var.
  /// \return Address of the threadprivate variable for the current thread.
  Address getAddrOfThreadPrivate(CodeGenFunction &CGF, const VarDecl *VD,
                                 Address VDAddr, SourceLocation Loc) override;

  /// Emit a code for initialization of threadprivate variable. It emits
  /// a call to runtime library which adds initial value to the newly created
  /// threadprivate variable (if it is not constant) and registers destructor
  /// for the variable (if any).
  /// \param VD Threadprivate variable.
  /// \param VDAddr Address of the global variable \a VD.
  /// \param Loc Location of threadprivate declaration.
  /// \param PerformInit true if initialization expression is not constant.
  llvm::Function *
  emitThreadPrivateVarDefinition(const VarDecl *VD, Address VDAddr,
                                 SourceLocation Loc, bool PerformInit,
                                 CodeGenFunction *CGF = nullptr) override;

  /// Creates artificial threadprivate variable with name \p Name and type \p
  /// VarType.
  /// \param VarType Type of the artificial threadprivate variable.
  /// \param Name Name of the artificial threadprivate variable.
  Address getAddrOfArtificialThreadPrivate(CodeGenFunction &CGF,
                                           QualType VarType,
                                           StringRef Name) override;

  /// Emit flush of the variables specified in 'omp flush' directive.
  /// \param Vars List of variables to flush.
  void emitFlush(CodeGenFunction &CGF, ArrayRef<const Expr *> Vars,
                 SourceLocation Loc, llvm::AtomicOrdering AO) override;

  /// Emit task region for the task directive. The task region is
  /// emitted in several steps:
  /// 1. Emit a call to kmp_task_t *__kmpc_omp_task_alloc(ident_t *, kmp_int32
  /// gtid, kmp_int32 flags, size_t sizeof_kmp_task_t, size_t sizeof_shareds,
  /// kmp_routine_entry_t *task_entry). Here task_entry is a pointer to the
  /// function:
  /// kmp_int32 .omp_task_entry.(kmp_int32 gtid, kmp_task_t *tt) {
  ///   TaskFunction(gtid, tt->part_id, tt->shareds);
  ///   return 0;
  /// }
  /// 2. Copy a list of shared variables to field shareds of the resulting
  /// structure kmp_task_t returned by the previous call (if any).
  /// 3. Copy a pointer to destructions function to field destructions of the
  /// resulting structure kmp_task_t.
  /// 4. Emit a call to kmp_int32 __kmpc_omp_task(ident_t *, kmp_int32 gtid,
  /// kmp_task_t *new_task), where new_task is a resulting structure from
  /// previous items.
  /// \param D Current task directive.
  /// \param TaskFunction An LLVM function with type void (*)(i32 /*gtid*/, i32
  /// /*part_id*/, captured_struct */*__context*/);
  /// \param SharedsTy A type which contains references the shared variables.
  /// \param Shareds Context with the list of shared variables from the \p
  /// TaskFunction.
  /// \param IfCond Not a nullptr if 'if' clause was specified, nullptr
  /// otherwise.
  /// \param Data Additional data for task generation like tiednsee, final
  /// state, list of privates etc.
  void emitTaskCall(CodeGenFunction &CGF, SourceLocation Loc,
                    const OMPExecutableDirective &D,
                    llvm::Function *TaskFunction, QualType SharedsTy,
                    Address Shareds, const Expr *IfCond,
                    const OMPTaskDataTy &Data) override;

  /// Emit task region for the taskloop directive. The taskloop region is
  /// emitted in several steps:
  /// 1. Emit a call to kmp_task_t *__kmpc_omp_task_alloc(ident_t *, kmp_int32
  /// gtid, kmp_int32 flags, size_t sizeof_kmp_task_t, size_t sizeof_shareds,
  /// kmp_routine_entry_t *task_entry). Here task_entry is a pointer to the
  /// function:
  /// kmp_int32 .omp_task_entry.(kmp_int32 gtid, kmp_task_t *tt) {
  ///   TaskFunction(gtid, tt->part_id, tt->shareds);
  ///   return 0;
  /// }
  /// 2. Copy a list of shared variables to field shareds of the resulting
  /// structure kmp_task_t returned by the previous call (if any).
  /// 3. Copy a pointer to destructions function to field destructions of the
  /// resulting structure kmp_task_t.
  /// 4. Emit a call to void __kmpc_taskloop(ident_t *loc, int gtid, kmp_task_t
  /// *task, int if_val, kmp_uint64 *lb, kmp_uint64 *ub, kmp_int64 st, int
  /// nogroup, int sched, kmp_uint64 grainsize, void *task_dup ), where new_task
  /// is a resulting structure from
  /// previous items.
  /// \param D Current task directive.
  /// \param TaskFunction An LLVM function with type void (*)(i32 /*gtid*/, i32
  /// /*part_id*/, captured_struct */*__context*/);
  /// \param SharedsTy A type which contains references the shared variables.
  /// \param Shareds Context with the list of shared variables from the \p
  /// TaskFunction.
  /// \param IfCond Not a nullptr if 'if' clause was specified, nullptr
  /// otherwise.
  /// \param Data Additional data for task generation like tiednsee, final
  /// state, list of privates etc.
  void emitTaskLoopCall(CodeGenFunction &CGF, SourceLocation Loc,
                        const OMPLoopDirective &D, llvm::Function *TaskFunction,
                        QualType SharedsTy, Address Shareds, const Expr *IfCond,
                        const OMPTaskDataTy &Data) override;

  /// Emit a code for reduction clause. Next code should be emitted for
  /// reduction:
  /// \code
  ///
  /// static kmp_critical_name lock = { 0 };
  ///
  /// void reduce_func(void *lhs[<n>], void *rhs[<n>]) {
  ///  ...
  ///  *(Type<i>*)lhs[i] = RedOp<i>(*(Type<i>*)lhs[i], *(Type<i>*)rhs[i]);
  ///  ...
  /// }
  ///
  /// ...
  /// void *RedList[<n>] = {&<RHSExprs>[0], ..., &<RHSExprs>[<n>-1]};
  /// switch (__kmpc_reduce{_nowait}(<loc>, <gtid>, <n>, sizeof(RedList),
  /// RedList, reduce_func, &<lock>)) {
  /// case 1:
  ///  ...
  ///  <LHSExprs>[i] = RedOp<i>(*<LHSExprs>[i], *<RHSExprs>[i]);
  ///  ...
  /// __kmpc_end_reduce{_nowait}(<loc>, <gtid>, &<lock>);
  /// break;
  /// case 2:
  ///  ...
  ///  Atomic(<LHSExprs>[i] = RedOp<i>(*<LHSExprs>[i], *<RHSExprs>[i]));
  ///  ...
  /// break;
  /// default:;
  /// }
  /// \endcode
  ///
  /// \param Privates List of private copies for original reduction arguments.
  /// \param LHSExprs List of LHS in \a ReductionOps reduction operations.
  /// \param RHSExprs List of RHS in \a ReductionOps reduction operations.
  /// \param ReductionOps List of reduction operations in form 'LHS binop RHS'
  /// or 'operator binop(LHS, RHS)'.
  /// \param Options List of options for reduction codegen:
  ///     WithNowait true if parent directive has also nowait clause, false
  ///     otherwise.
  ///     SimpleReduction Emit reduction operation only. Used for omp simd
  ///     directive on the host.
  ///     ReductionKind The kind of reduction to perform.
  void emitReduction(CodeGenFunction &CGF, SourceLocation Loc,
                     ArrayRef<const Expr *> Privates,
                     ArrayRef<const Expr *> LHSExprs,
                     ArrayRef<const Expr *> RHSExprs,
                     ArrayRef<const Expr *> ReductionOps,
                     ReductionOptionsTy Options) override;

  /// Emit a code for initialization of task reduction clause. Next code
  /// should be emitted for reduction:
  /// \code
  ///
  /// _task_red_item_t red_data[n];
  /// ...
  /// red_data[i].shar = &origs[i];
  /// red_data[i].size = sizeof(origs[i]);
  /// red_data[i].f_init = (void*)RedInit<i>;
  /// red_data[i].f_fini = (void*)RedDest<i>;
  /// red_data[i].f_comb = (void*)RedOp<i>;
  /// red_data[i].flags = <Flag_i>;
  /// ...
  /// void* tg1 = __kmpc_task_reduction_init(gtid, n, red_data);
  /// \endcode
  ///
  /// \param LHSExprs List of LHS in \a Data.ReductionOps reduction operations.
  /// \param RHSExprs List of RHS in \a Data.ReductionOps reduction operations.
  /// \param Data Additional data for task generation like tiedness, final
  /// state, list of privates, reductions etc.
  llvm::Value *emitTaskReductionInit(CodeGenFunction &CGF, SourceLocation Loc,
                                     ArrayRef<const Expr *> LHSExprs,
                                     ArrayRef<const Expr *> RHSExprs,
                                     const OMPTaskDataTy &Data) override;

  /// Required to resolve existing problems in the runtime. Emits threadprivate
  /// variables to store the size of the VLAs/array sections for
  /// initializer/combiner/finalizer functions + emits threadprivate variable to
  /// store the pointer to the original reduction item for the custom
  /// initializer defined by declare reduction construct.
  /// \param RCG Allows to reuse an existing data for the reductions.
  /// \param N Reduction item for which fixups must be emitted.
  void emitTaskReductionFixups(CodeGenFunction &CGF, SourceLocation Loc,
                               ReductionCodeGen &RCG, unsigned N) override;

  /// Get the address of `void *` type of the privatue copy of the reduction
  /// item specified by the \p SharedLVal.
  /// \param ReductionsPtr Pointer to the reduction data returned by the
  /// emitTaskReductionInit function.
  /// \param SharedLVal Address of the original reduction item.
  Address getTaskReductionItem(CodeGenFunction &CGF, SourceLocation Loc,
                               llvm::Value *ReductionsPtr,
                               LValue SharedLVal) override;

  /// Emit code for 'taskwait' directive.
  void emitTaskwaitCall(CodeGenFunction &CGF, SourceLocation Loc) override;

  /// Emit code for 'cancellation point' construct.
  /// \param CancelRegion Region kind for which the cancellation point must be
  /// emitted.
  ///
  void emitCancellationPointCall(CodeGenFunction &CGF, SourceLocation Loc,
                                 OpenMPDirectiveKind CancelRegion) override;

  /// Emit code for 'cancel' construct.
  /// \param IfCond Condition in the associated 'if' clause, if it was
  /// specified, nullptr otherwise.
  /// \param CancelRegion Region kind for which the cancel must be emitted.
  ///
  void emitCancelCall(CodeGenFunction &CGF, SourceLocation Loc,
                      const Expr *IfCond,
                      OpenMPDirectiveKind CancelRegion) override;

  /// Emit outilined function for 'target' directive.
  /// \param D Directive to emit.
  /// \param ParentName Name of the function that encloses the target region.
  /// \param OutlinedFn Outlined function value to be defined by this call.
  /// \param OutlinedFnID Outlined function ID value to be defined by this call.
  /// \param IsOffloadEntry True if the outlined function is an offload entry.
  /// \param CodeGen Code generation sequence for the \a D directive.
  /// An outlined function may not be an entry if, e.g. the if clause always
  /// evaluates to false.
  void emitTargetOutlinedFunction(const OMPExecutableDirective &D,
                                  StringRef ParentName,
                                  llvm::Function *&OutlinedFn,
                                  llvm::Constant *&OutlinedFnID,
                                  bool IsOffloadEntry,
                                  const RegionCodeGenTy &CodeGen) override;

  /// Emit the target offloading code associated with \a D. The emitted
  /// code attempts offloading the execution to the device, an the event of
  /// a failure it executes the host version outlined in \a OutlinedFn.
  /// \param D Directive to emit.
  /// \param OutlinedFn Host version of the code to be offloaded.
  /// \param OutlinedFnID ID of host version of the code to be offloaded.
  /// \param IfCond Expression evaluated in if clause associated with the target
  /// directive, or null if no if clause is used.
  /// \param Device Expression evaluated in device clause associated with the
  /// target directive, or null if no device clause is used and device modifier.
  void emitTargetCall(
      CodeGenFunction &CGF, const OMPExecutableDirective &D,
      llvm::Function *OutlinedFn, llvm::Value *OutlinedFnID, const Expr *IfCond,
      llvm::PointerIntPair<const Expr *, 2, OpenMPDeviceClauseModifier> Device,
      llvm::function_ref<llvm::Value *(CodeGenFunction &CGF,
                                       const OMPLoopDirective &D)>
          SizeEmitter) override;

  /// Emit the target regions enclosed in \a GD function definition or
  /// the function itself in case it is a valid device function. Returns true if
  /// \a GD was dealt with successfully.
  /// \param GD Function to scan.
  bool emitTargetFunctions(GlobalDecl GD) override;

  /// Emit the global variable if it is a valid device global variable.
  /// Returns true if \a GD was dealt with successfully.
  /// \param GD Variable declaration to emit.
  bool emitTargetGlobalVariable(GlobalDecl GD) override;

  /// Emit the global \a GD if it is meaningful for the target. Returns
  /// if it was emitted successfully.
  /// \param GD Global to scan.
  bool emitTargetGlobal(GlobalDecl GD) override;

  /// Emits code for teams call of the \a OutlinedFn with
  /// variables captured in a record which address is stored in \a
  /// CapturedStruct.
  /// \param OutlinedFn Outlined function to be run by team masters. Type of
  /// this function is void(*)(kmp_int32 *, kmp_int32, struct context_vars*).
  /// \param CapturedVars A pointer to the record with the references to
  /// variables used in \a OutlinedFn function.
  ///
  void emitTeamsCall(CodeGenFunction &CGF, const OMPExecutableDirective &D,
                     SourceLocation Loc, llvm::Function *OutlinedFn,
                     ArrayRef<llvm::Value *> CapturedVars) override;

  /// Emits call to void __kmpc_push_num_teams(ident_t *loc, kmp_int32
  /// global_tid, kmp_int32 num_teams, kmp_int32 thread_limit) to generate code
  /// for num_teams clause.
  /// \param NumTeams An integer expression of teams.
  /// \param ThreadLimit An integer expression of threads.
  void emitNumTeamsClause(CodeGenFunction &CGF, const Expr *NumTeams,
                          const Expr *ThreadLimit, SourceLocation Loc) override;

  /// Emit the target data mapping code associated with \a D.
  /// \param D Directive to emit.
  /// \param IfCond Expression evaluated in if clause associated with the
  /// target directive, or null if no device clause is used.
  /// \param Device Expression evaluated in device clause associated with the
  /// target directive, or null if no device clause is used.
  /// \param Info A record used to store information that needs to be preserved
  /// until the region is closed.
  void emitTargetDataCalls(CodeGenFunction &CGF,
                           const OMPExecutableDirective &D, const Expr *IfCond,
                           const Expr *Device, const RegionCodeGenTy &CodeGen,
                           TargetDataInfo &Info) override;

  /// Emit the data mapping/movement code associated with the directive
  /// \a D that should be of the form 'target [{enter|exit} data | update]'.
  /// \param D Directive to emit.
  /// \param IfCond Expression evaluated in if clause associated with the target
  /// directive, or null if no if clause is used.
  /// \param Device Expression evaluated in device clause associated with the
  /// target directive, or null if no device clause is used.
  void emitTargetDataStandAloneCall(CodeGenFunction &CGF,
                                    const OMPExecutableDirective &D,
                                    const Expr *IfCond,
                                    const Expr *Device) override;

  /// Emit initialization for doacross loop nesting support.
  /// \param D Loop-based construct used in doacross nesting construct.
  void emitDoacrossInit(CodeGenFunction &CGF, const OMPLoopDirective &D,
                        ArrayRef<Expr *> NumIterations) override;

  /// Emit code for doacross ordered directive with 'depend' clause.
  /// \param C 'depend' clause with 'sink|source' dependency kind.
  void emitDoacrossOrdered(CodeGenFunction &CGF,
                           const OMPDependClause *C) override;

  /// Translates the native parameter of outlined function if this is required
  /// for target.
  /// \param FD Field decl from captured record for the parameter.
  /// \param NativeParam Parameter itself.
  const VarDecl *translateParameter(const FieldDecl *FD,
                                    const VarDecl *NativeParam) const override;

  /// Gets the address of the native argument basing on the address of the
  /// target-specific parameter.
  /// \param NativeParam Parameter itself.
  /// \param TargetParam Corresponding target-specific parameter.
  Address getParameterAddress(CodeGenFunction &CGF, const VarDecl *NativeParam,
                              const VarDecl *TargetParam) const override;

  /// Gets the OpenMP-specific address of the local variable.
  Address getAddressOfLocalVariable(CodeGenFunction &CGF,
                                    const VarDecl *VD) override {
    return Address::invalid();
  }
};

} // namespace CodeGen
} // namespace clang

#endif<|MERGE_RESOLUTION|>--- conflicted
+++ resolved
@@ -1795,10 +1795,6 @@
                                                      const VarDecl *VD,
                                                      SourceLocation Loc);
 
-<<<<<<< HEAD
-  void enterOpenACCConstruct() { IsInOpenACCConstruct = true; }
-  void exitOpenACCConstruct() { IsInOpenACCConstruct = false; }
-=======
   /// Emits list of dependecies based on the provided data (array of
   /// dependence/expression pairs).
   /// \param ForDepobj true if the memory for depencies is alloacted for depobj
@@ -1819,7 +1815,9 @@
   /// \param NewDepKind New dependency kind.
   void emitUpdateClause(CodeGenFunction &CGF, LValue DepobjLVal,
                         OpenMPDependClauseKind NewDepKind, SourceLocation Loc);
->>>>>>> b92f15b9
+
+  void enterOpenACCConstruct() { IsInOpenACCConstruct = true; }
+  void exitOpenACCConstruct() { IsInOpenACCConstruct = false; }
 };
 
 /// Class supports emissionof SIMD-only code.
