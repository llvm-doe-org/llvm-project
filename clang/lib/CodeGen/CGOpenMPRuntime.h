--- conflicted
+++ resolved
@@ -411,14 +411,11 @@
   ///
   llvm::Value *getCriticalRegionLock(StringRef CriticalName);
 
-<<<<<<< HEAD
 private:
   /// Are we currently performing codegen within an OpenACC construct?
   bool IsInOpenACCConstruct = false;
 
-=======
 protected:
->>>>>>> 998960ee
   /// Map for SourceLocation and OpenMP runtime library debug locations.
   typedef llvm::DenseMap<SourceLocation, llvm::Value *> OpenMPDebugLocMapTy;
   OpenMPDebugLocMapTy OpenMPDebugLocMap;
