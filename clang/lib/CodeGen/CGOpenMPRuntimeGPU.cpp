//===---- CGOpenMPRuntimeGPU.cpp - Interface to OpenMP GPU Runtimes ----===//
//
// Part of the LLVM Project, under the Apache License v2.0 with LLVM Exceptions.
// See https://llvm.org/LICENSE.txt for license information.
// SPDX-License-Identifier: Apache-2.0 WITH LLVM-exception
//
//===----------------------------------------------------------------------===//
//
// This provides a generalized class for OpenMP runtime code generation
// specialized by GPU targets NVPTX and AMDGCN.
//
//===----------------------------------------------------------------------===//

#include "CGOpenMPRuntimeGPU.h"
#include "CodeGenFunction.h"
#include "clang/AST/Attr.h"
#include "clang/AST/DeclOpenMP.h"
#include "clang/AST/StmtOpenMP.h"
#include "clang/AST/StmtVisitor.h"
#include "clang/Basic/Cuda.h"
#include "llvm/ADT/SmallPtrSet.h"
#include "llvm/Frontend/OpenMP/OMPGridValues.h"
#include "llvm/Support/MathExtras.h"

using namespace clang;
using namespace CodeGen;
using namespace llvm::omp;

namespace {
/// Pre(post)-action for different OpenMP constructs specialized for NVPTX.
class NVPTXActionTy final : public PrePostActionTy {
  llvm::FunctionCallee EnterCallee = nullptr;
  ArrayRef<llvm::Value *> EnterArgs;
  llvm::FunctionCallee ExitCallee = nullptr;
  ArrayRef<llvm::Value *> ExitArgs;
  bool Conditional = false;
  llvm::BasicBlock *ContBlock = nullptr;

public:
  NVPTXActionTy(llvm::FunctionCallee EnterCallee,
                ArrayRef<llvm::Value *> EnterArgs,
                llvm::FunctionCallee ExitCallee,
                ArrayRef<llvm::Value *> ExitArgs, bool Conditional = false)
      : EnterCallee(EnterCallee), EnterArgs(EnterArgs), ExitCallee(ExitCallee),
        ExitArgs(ExitArgs), Conditional(Conditional) {}
  void Enter(CodeGenFunction &CGF) override {
    llvm::Value *EnterRes = CGF.EmitRuntimeCall(EnterCallee, EnterArgs);
    if (Conditional) {
      llvm::Value *CallBool = CGF.Builder.CreateIsNotNull(EnterRes);
      auto *ThenBlock = CGF.createBasicBlock("omp_if.then");
      ContBlock = CGF.createBasicBlock("omp_if.end");
      // Generate the branch (If-stmt)
      CGF.Builder.CreateCondBr(CallBool, ThenBlock, ContBlock);
      CGF.EmitBlock(ThenBlock);
    }
  }
  void Done(CodeGenFunction &CGF) {
    // Emit the rest of blocks/branches
    CGF.EmitBranch(ContBlock);
    CGF.EmitBlock(ContBlock, true);
  }
  void Exit(CodeGenFunction &CGF) override {
    CGF.EmitRuntimeCall(ExitCallee, ExitArgs);
  }
};

/// A class to track the execution mode when codegening directives within
/// a target region. The appropriate mode (SPMD|NON-SPMD) is set on entry
/// to the target region and used by containing directives such as 'parallel'
/// to emit optimized code.
class ExecutionRuntimeModesRAII {
private:
  CGOpenMPRuntimeGPU::ExecutionMode SavedExecMode =
      CGOpenMPRuntimeGPU::EM_Unknown;
  CGOpenMPRuntimeGPU::ExecutionMode &ExecMode;
  bool SavedRuntimeMode = false;
  bool *RuntimeMode = nullptr;

public:
  /// Constructor for Non-SPMD mode.
  ExecutionRuntimeModesRAII(CGOpenMPRuntimeGPU::ExecutionMode &ExecMode)
      : ExecMode(ExecMode) {
    SavedExecMode = ExecMode;
    ExecMode = CGOpenMPRuntimeGPU::EM_NonSPMD;
  }
  /// Constructor for SPMD mode.
  ExecutionRuntimeModesRAII(CGOpenMPRuntimeGPU::ExecutionMode &ExecMode,
                            bool &RuntimeMode, bool FullRuntimeMode)
      : ExecMode(ExecMode), RuntimeMode(&RuntimeMode) {
    SavedExecMode = ExecMode;
    SavedRuntimeMode = RuntimeMode;
    ExecMode = CGOpenMPRuntimeGPU::EM_SPMD;
    RuntimeMode = FullRuntimeMode;
  }
  ~ExecutionRuntimeModesRAII() {
    ExecMode = SavedExecMode;
    if (RuntimeMode)
      *RuntimeMode = SavedRuntimeMode;
  }
};

/// GPU Configuration:  This information can be derived from cuda registers,
/// however, providing compile time constants helps generate more efficient
/// code.  For all practical purposes this is fine because the configuration
/// is the same for all known NVPTX architectures.
enum MachineConfiguration : unsigned {
  /// See "llvm/Frontend/OpenMP/OMPGridValues.h" for various related target
  /// specific Grid Values like GV_Warp_Size, GV_Slot_Size

  /// Global memory alignment for performance.
  GlobalMemoryAlignment = 128,

  /// Maximal size of the shared memory buffer.
  SharedMemorySize = 128,
};

static const ValueDecl *getPrivateItem(const Expr *RefExpr) {
  RefExpr = RefExpr->IgnoreParens();
  if (const auto *ASE = dyn_cast<ArraySubscriptExpr>(RefExpr)) {
    const Expr *Base = ASE->getBase()->IgnoreParenImpCasts();
    while (const auto *TempASE = dyn_cast<ArraySubscriptExpr>(Base))
      Base = TempASE->getBase()->IgnoreParenImpCasts();
    RefExpr = Base;
  } else if (auto *OASE = dyn_cast<OMPArraySectionExpr>(RefExpr)) {
    const Expr *Base = OASE->getBase()->IgnoreParenImpCasts();
    while (const auto *TempOASE = dyn_cast<OMPArraySectionExpr>(Base))
      Base = TempOASE->getBase()->IgnoreParenImpCasts();
    while (const auto *TempASE = dyn_cast<ArraySubscriptExpr>(Base))
      Base = TempASE->getBase()->IgnoreParenImpCasts();
    RefExpr = Base;
  }
  RefExpr = RefExpr->IgnoreParenImpCasts();
  if (const auto *DE = dyn_cast<DeclRefExpr>(RefExpr))
    return cast<ValueDecl>(DE->getDecl()->getCanonicalDecl());
  const auto *ME = cast<MemberExpr>(RefExpr);
  return cast<ValueDecl>(ME->getMemberDecl()->getCanonicalDecl());
}


static RecordDecl *buildRecordForGlobalizedVars(
    ASTContext &C, ArrayRef<const ValueDecl *> EscapedDecls,
    ArrayRef<const ValueDecl *> EscapedDeclsForTeams,
    llvm::SmallDenseMap<const ValueDecl *, const FieldDecl *>
        &MappedDeclsFields, int BufSize) {
  using VarsDataTy = std::pair<CharUnits /*Align*/, const ValueDecl *>;
  if (EscapedDecls.empty() && EscapedDeclsForTeams.empty())
    return nullptr;
  SmallVector<VarsDataTy, 4> GlobalizedVars;
  for (const ValueDecl *D : EscapedDecls)
    GlobalizedVars.emplace_back(
        CharUnits::fromQuantity(std::max(
            C.getDeclAlign(D).getQuantity(),
            static_cast<CharUnits::QuantityType>(GlobalMemoryAlignment))),
        D);
  for (const ValueDecl *D : EscapedDeclsForTeams)
    GlobalizedVars.emplace_back(C.getDeclAlign(D), D);
  llvm::stable_sort(GlobalizedVars, [](VarsDataTy L, VarsDataTy R) {
    return L.first > R.first;
  });

  // Build struct _globalized_locals_ty {
  //         /*  globalized vars  */[WarSize] align (max(decl_align,
  //         GlobalMemoryAlignment))
  //         /*  globalized vars  */ for EscapedDeclsForTeams
  //       };
  RecordDecl *GlobalizedRD = C.buildImplicitRecord("_globalized_locals_ty");
  GlobalizedRD->startDefinition();
  llvm::SmallPtrSet<const ValueDecl *, 16> SingleEscaped(
      EscapedDeclsForTeams.begin(), EscapedDeclsForTeams.end());
  for (const auto &Pair : GlobalizedVars) {
    const ValueDecl *VD = Pair.second;
    QualType Type = VD->getType();
    if (Type->isLValueReferenceType())
      Type = C.getPointerType(Type.getNonReferenceType());
    else
      Type = Type.getNonReferenceType();
    SourceLocation Loc = VD->getLocation();
    FieldDecl *Field;
    if (SingleEscaped.count(VD)) {
      Field = FieldDecl::Create(
          C, GlobalizedRD, Loc, Loc, VD->getIdentifier(), Type,
          C.getTrivialTypeSourceInfo(Type, SourceLocation()),
          /*BW=*/nullptr, /*Mutable=*/false,
          /*InitStyle=*/ICIS_NoInit);
      Field->setAccess(AS_public);
      if (VD->hasAttrs()) {
        for (specific_attr_iterator<AlignedAttr> I(VD->getAttrs().begin()),
             E(VD->getAttrs().end());
             I != E; ++I)
          Field->addAttr(*I);
      }
    } else {
      llvm::APInt ArraySize(32, BufSize);
      Type = C.getConstantArrayType(Type, ArraySize, nullptr, ArrayType::Normal,
                                    0);
      Field = FieldDecl::Create(
          C, GlobalizedRD, Loc, Loc, VD->getIdentifier(), Type,
          C.getTrivialTypeSourceInfo(Type, SourceLocation()),
          /*BW=*/nullptr, /*Mutable=*/false,
          /*InitStyle=*/ICIS_NoInit);
      Field->setAccess(AS_public);
      llvm::APInt Align(32, std::max(C.getDeclAlign(VD).getQuantity(),
                                     static_cast<CharUnits::QuantityType>(
                                         GlobalMemoryAlignment)));
      Field->addAttr(AlignedAttr::CreateImplicit(
          C, /*IsAlignmentExpr=*/true,
          IntegerLiteral::Create(C, Align,
                                 C.getIntTypeForBitwidth(32, /*Signed=*/0),
                                 SourceLocation()),
          {}, AttributeCommonInfo::AS_GNU, AlignedAttr::GNU_aligned));
    }
    GlobalizedRD->addDecl(Field);
    MappedDeclsFields.try_emplace(VD, Field);
  }
  GlobalizedRD->completeDefinition();
  return GlobalizedRD;
}

/// Get the list of variables that can escape their declaration context.
class CheckVarsEscapingDeclContext final
    : public ConstStmtVisitor<CheckVarsEscapingDeclContext> {
  CodeGenFunction &CGF;
  llvm::SetVector<const ValueDecl *> EscapedDecls;
  llvm::SetVector<const ValueDecl *> EscapedVariableLengthDecls;
  llvm::SmallPtrSet<const Decl *, 4> EscapedParameters;
  RecordDecl *GlobalizedRD = nullptr;
  llvm::SmallDenseMap<const ValueDecl *, const FieldDecl *> MappedDeclsFields;
  bool AllEscaped = false;
  bool IsForCombinedParallelRegion = false;

  void markAsEscaped(const ValueDecl *VD) {
    // Do not globalize declare target variables.
    if (!isa<VarDecl>(VD) ||
        OMPDeclareTargetDeclAttr::isDeclareTargetDeclaration(VD))
      return;
    VD = cast<ValueDecl>(VD->getCanonicalDecl());
    // Use user-specified allocation.
    if (VD->hasAttrs() && VD->hasAttr<OMPAllocateDeclAttr>())
      return;
    // Variables captured by value must be globalized.
    if (auto *CSI = CGF.CapturedStmtInfo) {
      if (const FieldDecl *FD = CSI->lookup(cast<VarDecl>(VD))) {
        // Check if need to capture the variable that was already captured by
        // value in the outer region.
        if (!IsForCombinedParallelRegion) {
          if (!FD->hasAttrs())
            return;
          const auto *Attr = FD->getAttr<OMPCaptureKindAttr>();
          if (!Attr)
            return;
          if (((Attr->getCaptureKind() != OMPC_map) &&
               !isOpenMPPrivate(Attr->getCaptureKind())) ||
              ((Attr->getCaptureKind() == OMPC_map) &&
               !FD->getType()->isAnyPointerType()))
            return;
        }
        if (!FD->getType()->isReferenceType()) {
          assert(!VD->getType()->isVariablyModifiedType() &&
                 "Parameter captured by value with variably modified type");
          EscapedParameters.insert(VD);
        } else if (!IsForCombinedParallelRegion) {
          return;
        }
      }
    }
    if ((!CGF.CapturedStmtInfo ||
         (IsForCombinedParallelRegion && CGF.CapturedStmtInfo)) &&
        VD->getType()->isReferenceType())
      // Do not globalize variables with reference type.
      return;
    if (VD->getType()->isVariablyModifiedType())
      EscapedVariableLengthDecls.insert(VD);
    else
      EscapedDecls.insert(VD);
  }

  void VisitValueDecl(const ValueDecl *VD) {
    if (VD->getType()->isLValueReferenceType())
      markAsEscaped(VD);
    if (const auto *VarD = dyn_cast<VarDecl>(VD)) {
      if (!isa<ParmVarDecl>(VarD) && VarD->hasInit()) {
        const bool SavedAllEscaped = AllEscaped;
        AllEscaped = VD->getType()->isLValueReferenceType();
        Visit(VarD->getInit());
        AllEscaped = SavedAllEscaped;
      }
    }
  }
  void VisitOpenMPCapturedStmt(const CapturedStmt *S,
                               ArrayRef<OMPClause *> Clauses,
                               bool IsCombinedParallelRegion) {
    if (!S)
      return;
    for (const CapturedStmt::Capture &C : S->captures()) {
      if (C.capturesVariable() && !C.capturesVariableByCopy()) {
        const ValueDecl *VD = C.getCapturedVar();
        bool SavedIsForCombinedParallelRegion = IsForCombinedParallelRegion;
        if (IsCombinedParallelRegion) {
          // Check if the variable is privatized in the combined construct and
          // those private copies must be shared in the inner parallel
          // directive.
          IsForCombinedParallelRegion = false;
          for (const OMPClause *C : Clauses) {
            if (!isOpenMPPrivate(C->getClauseKind()) ||
                C->getClauseKind() == OMPC_reduction ||
                C->getClauseKind() == OMPC_linear ||
                C->getClauseKind() == OMPC_private)
              continue;
            ArrayRef<const Expr *> Vars;
            if (const auto *PC = dyn_cast<OMPFirstprivateClause>(C))
              Vars = PC->getVarRefs();
            else if (const auto *PC = dyn_cast<OMPLastprivateClause>(C))
              Vars = PC->getVarRefs();
            else
              llvm_unreachable("Unexpected clause.");
            for (const auto *E : Vars) {
              const Decl *D =
                  cast<DeclRefExpr>(E)->getDecl()->getCanonicalDecl();
              if (D == VD->getCanonicalDecl()) {
                IsForCombinedParallelRegion = true;
                break;
              }
            }
            if (IsForCombinedParallelRegion)
              break;
          }
        }
        markAsEscaped(VD);
        if (isa<OMPCapturedExprDecl>(VD))
          VisitValueDecl(VD);
        IsForCombinedParallelRegion = SavedIsForCombinedParallelRegion;
      }
    }
  }

  void buildRecordForGlobalizedVars(bool IsInTTDRegion) {
    assert(!GlobalizedRD &&
           "Record for globalized variables is built already.");
    ArrayRef<const ValueDecl *> EscapedDeclsForParallel, EscapedDeclsForTeams;
    unsigned WarpSize = CGF.getTarget().getGridValue().GV_Warp_Size;
    if (IsInTTDRegion)
      EscapedDeclsForTeams = EscapedDecls.getArrayRef();
    else
      EscapedDeclsForParallel = EscapedDecls.getArrayRef();
    GlobalizedRD = ::buildRecordForGlobalizedVars(
        CGF.getContext(), EscapedDeclsForParallel, EscapedDeclsForTeams,
        MappedDeclsFields, WarpSize);
  }

public:
  CheckVarsEscapingDeclContext(CodeGenFunction &CGF,
                               ArrayRef<const ValueDecl *> TeamsReductions)
      : CGF(CGF), EscapedDecls(TeamsReductions.begin(), TeamsReductions.end()) {
  }
  virtual ~CheckVarsEscapingDeclContext() = default;
  void VisitDeclStmt(const DeclStmt *S) {
    if (!S)
      return;
    for (const Decl *D : S->decls())
      if (const auto *VD = dyn_cast_or_null<ValueDecl>(D))
        VisitValueDecl(VD);
  }
  void VisitACCDirectiveStmt(const ACCDirectiveStmt *D) {
    Visit(D->getOMPNode());
  }
  void VisitOMPExecutableDirective(const OMPExecutableDirective *D) {
    if (!D)
      return;
    if (!D->hasAssociatedStmt())
      return;
    if (const auto *S =
            dyn_cast_or_null<CapturedStmt>(D->getAssociatedStmt())) {
      // Do not analyze directives that do not actually require capturing,
      // like `omp for` or `omp simd` directives.
      llvm::SmallVector<OpenMPDirectiveKind, 4> CaptureRegions;
      getOpenMPCaptureRegions(CaptureRegions, D->getDirectiveKind());
      if (CaptureRegions.size() == 1 && CaptureRegions.back() == OMPD_unknown) {
        VisitStmt(S->getCapturedStmt());
        return;
      }
      VisitOpenMPCapturedStmt(
          S, D->clauses(),
          CaptureRegions.back() == OMPD_parallel &&
              isOpenMPDistributeDirective(D->getDirectiveKind()));
    }
  }
  void VisitCapturedStmt(const CapturedStmt *S) {
    if (!S)
      return;
    for (const CapturedStmt::Capture &C : S->captures()) {
      if (C.capturesVariable() && !C.capturesVariableByCopy()) {
        const ValueDecl *VD = C.getCapturedVar();
        markAsEscaped(VD);
        if (isa<OMPCapturedExprDecl>(VD))
          VisitValueDecl(VD);
      }
    }
  }
  void VisitLambdaExpr(const LambdaExpr *E) {
    if (!E)
      return;
    for (const LambdaCapture &C : E->captures()) {
      if (C.capturesVariable()) {
        if (C.getCaptureKind() == LCK_ByRef) {
          const ValueDecl *VD = C.getCapturedVar();
          markAsEscaped(VD);
          if (E->isInitCapture(&C) || isa<OMPCapturedExprDecl>(VD))
            VisitValueDecl(VD);
        }
      }
    }
  }
  void VisitBlockExpr(const BlockExpr *E) {
    if (!E)
      return;
    for (const BlockDecl::Capture &C : E->getBlockDecl()->captures()) {
      if (C.isByRef()) {
        const VarDecl *VD = C.getVariable();
        markAsEscaped(VD);
        if (isa<OMPCapturedExprDecl>(VD) || VD->isInitCapture())
          VisitValueDecl(VD);
      }
    }
  }
  void VisitCallExpr(const CallExpr *E) {
    if (!E)
      return;
    for (const Expr *Arg : E->arguments()) {
      if (!Arg)
        continue;
      if (Arg->isLValue()) {
        const bool SavedAllEscaped = AllEscaped;
        AllEscaped = true;
        Visit(Arg);
        AllEscaped = SavedAllEscaped;
      } else {
        Visit(Arg);
      }
    }
    Visit(E->getCallee());
  }
  void VisitDeclRefExpr(const DeclRefExpr *E) {
    if (!E)
      return;
    const ValueDecl *VD = E->getDecl();
    if (AllEscaped)
      markAsEscaped(VD);
    if (isa<OMPCapturedExprDecl>(VD))
      VisitValueDecl(VD);
    else if (const auto *VarD = dyn_cast<VarDecl>(VD))
      if (VarD->isInitCapture())
        VisitValueDecl(VD);
  }
  void VisitUnaryOperator(const UnaryOperator *E) {
    if (!E)
      return;
    if (E->getOpcode() == UO_AddrOf) {
      const bool SavedAllEscaped = AllEscaped;
      AllEscaped = true;
      Visit(E->getSubExpr());
      AllEscaped = SavedAllEscaped;
    } else {
      Visit(E->getSubExpr());
    }
  }
  void VisitImplicitCastExpr(const ImplicitCastExpr *E) {
    if (!E)
      return;
    if (E->getCastKind() == CK_ArrayToPointerDecay) {
      const bool SavedAllEscaped = AllEscaped;
      AllEscaped = true;
      Visit(E->getSubExpr());
      AllEscaped = SavedAllEscaped;
    } else {
      Visit(E->getSubExpr());
    }
  }
  void VisitExpr(const Expr *E) {
    if (!E)
      return;
    bool SavedAllEscaped = AllEscaped;
    if (!E->isLValue())
      AllEscaped = false;
    for (const Stmt *Child : E->children())
      if (Child)
        Visit(Child);
    AllEscaped = SavedAllEscaped;
  }
  void VisitStmt(const Stmt *S) {
    if (!S)
      return;
    for (const Stmt *Child : S->children())
      if (Child)
        Visit(Child);
  }

  /// Returns the record that handles all the escaped local variables and used
  /// instead of their original storage.
  const RecordDecl *getGlobalizedRecord(bool IsInTTDRegion) {
    if (!GlobalizedRD)
      buildRecordForGlobalizedVars(IsInTTDRegion);
    return GlobalizedRD;
  }

  /// Returns the field in the globalized record for the escaped variable.
  const FieldDecl *getFieldForGlobalizedVar(const ValueDecl *VD) const {
    assert(GlobalizedRD &&
           "Record for globalized variables must be generated already.");
    auto I = MappedDeclsFields.find(VD);
    if (I == MappedDeclsFields.end())
      return nullptr;
    return I->getSecond();
  }

  /// Returns the list of the escaped local variables/parameters.
  ArrayRef<const ValueDecl *> getEscapedDecls() const {
    return EscapedDecls.getArrayRef();
  }

  /// Checks if the escaped local variable is actually a parameter passed by
  /// value.
  const llvm::SmallPtrSetImpl<const Decl *> &getEscapedParameters() const {
    return EscapedParameters;
  }

  /// Returns the list of the escaped variables with the variably modified
  /// types.
  ArrayRef<const ValueDecl *> getEscapedVariableLengthDecls() const {
    return EscapedVariableLengthDecls.getArrayRef();
  }
};
} // anonymous namespace

/// Get the id of the warp in the block.
/// We assume that the warp size is 32, which is always the case
/// on the NVPTX device, to generate more efficient code.
static llvm::Value *getNVPTXWarpID(CodeGenFunction &CGF) {
  CGBuilderTy &Bld = CGF.Builder;
  unsigned LaneIDBits =
      llvm::Log2_32(CGF.getTarget().getGridValue().GV_Warp_Size);
  auto &RT = static_cast<CGOpenMPRuntimeGPU &>(CGF.CGM.getOpenMPRuntime());
  return Bld.CreateAShr(RT.getGPUThreadID(CGF), LaneIDBits, "nvptx_warp_id");
}

/// Get the id of the current lane in the Warp.
/// We assume that the warp size is 32, which is always the case
/// on the NVPTX device, to generate more efficient code.
static llvm::Value *getNVPTXLaneID(CodeGenFunction &CGF) {
  CGBuilderTy &Bld = CGF.Builder;
  unsigned LaneIDBits =
      llvm::Log2_32(CGF.getTarget().getGridValue().GV_Warp_Size);
  unsigned LaneIDMask = ~0u >> (32u - LaneIDBits);
  auto &RT = static_cast<CGOpenMPRuntimeGPU &>(CGF.CGM.getOpenMPRuntime());
  return Bld.CreateAnd(RT.getGPUThreadID(CGF), Bld.getInt32(LaneIDMask),
                       "nvptx_lane_id");
}

CGOpenMPRuntimeGPU::ExecutionMode
CGOpenMPRuntimeGPU::getExecutionMode() const {
  return CurrentExecutionMode;
}

static CGOpenMPRuntimeGPU::DataSharingMode
getDataSharingMode(CodeGenModule &CGM) {
  return CGM.getLangOpts().OpenMPCUDAMode ? CGOpenMPRuntimeGPU::CUDA
                                          : CGOpenMPRuntimeGPU::Generic;
}

/// Check for inner (nested) SPMD construct, if any
static bool hasNestedSPMDDirective(ASTContext &Ctx,
                                   const OMPExecutableDirective &D) {
  const auto *CS = D.getInnermostCapturedStmt();
  const auto *Body =
      CS->getCapturedStmt()->IgnoreContainers(/*IgnoreCaptured=*/true);
  const Stmt *ChildStmt = CGOpenMPRuntime::getSingleCompoundChild(Ctx, Body);

  if (const auto *NestedDir =
          dyn_cast_or_null<OMPExecutableDirective>(ChildStmt)) {
    OpenMPDirectiveKind DKind = NestedDir->getDirectiveKind();
    switch (D.getDirectiveKind()) {
    case OMPD_target:
      if (isOpenMPParallelDirective(DKind))
        return true;
      if (DKind == OMPD_teams) {
        Body = NestedDir->getInnermostCapturedStmt()->IgnoreContainers(
            /*IgnoreCaptured=*/true);
        if (!Body)
          return false;
        ChildStmt = CGOpenMPRuntime::getSingleCompoundChild(Ctx, Body);
        if (const auto *NND =
                dyn_cast_or_null<OMPExecutableDirective>(ChildStmt)) {
          DKind = NND->getDirectiveKind();
          if (isOpenMPParallelDirective(DKind))
            return true;
        }
      }
      return false;
    case OMPD_target_teams:
      return isOpenMPParallelDirective(DKind);
    case OMPD_target_simd:
    case OMPD_target_parallel:
    case OMPD_target_parallel_for:
    case OMPD_target_parallel_for_simd:
    case OMPD_target_teams_distribute:
    case OMPD_target_teams_distribute_simd:
    case OMPD_target_teams_distribute_parallel_for:
    case OMPD_target_teams_distribute_parallel_for_simd:
    case OMPD_parallel:
    case OMPD_for:
    case OMPD_parallel_for:
    case OMPD_parallel_master:
    case OMPD_parallel_sections:
    case OMPD_for_simd:
    case OMPD_parallel_for_simd:
    case OMPD_cancel:
    case OMPD_cancellation_point:
    case OMPD_ordered:
    case OMPD_threadprivate:
    case OMPD_allocate:
    case OMPD_task:
    case OMPD_simd:
    case OMPD_sections:
    case OMPD_section:
    case OMPD_single:
    case OMPD_master:
    case OMPD_critical:
    case OMPD_taskyield:
    case OMPD_barrier:
    case OMPD_taskwait:
    case OMPD_taskgroup:
    case OMPD_atomic:
    case OMPD_flush:
    case OMPD_depobj:
    case OMPD_scan:
    case OMPD_teams:
    case OMPD_target_data:
    case OMPD_target_exit_data:
    case OMPD_target_enter_data:
    case OMPD_distribute:
    case OMPD_distribute_simd:
    case OMPD_distribute_parallel_for:
    case OMPD_distribute_parallel_for_simd:
    case OMPD_teams_distribute:
    case OMPD_teams_distribute_simd:
    case OMPD_teams_distribute_parallel_for:
    case OMPD_teams_distribute_parallel_for_simd:
    case OMPD_target_update:
    case OMPD_declare_simd:
    case OMPD_declare_variant:
    case OMPD_begin_declare_variant:
    case OMPD_end_declare_variant:
    case OMPD_declare_target:
    case OMPD_end_declare_target:
    case OMPD_declare_reduction:
    case OMPD_declare_mapper:
    case OMPD_taskloop:
    case OMPD_taskloop_simd:
    case OMPD_master_taskloop:
    case OMPD_master_taskloop_simd:
    case OMPD_parallel_master_taskloop:
    case OMPD_parallel_master_taskloop_simd:
    case OMPD_requires:
    case OMPD_unknown:
    default:
      llvm_unreachable("Unexpected directive.");
    }
  }

  return false;
}

static bool supportsSPMDExecutionMode(ASTContext &Ctx,
                                      const OMPExecutableDirective &D) {
  OpenMPDirectiveKind DirectiveKind = D.getDirectiveKind();
  switch (DirectiveKind) {
  case OMPD_target:
  case OMPD_target_teams:
    return hasNestedSPMDDirective(Ctx, D);
  case OMPD_target_parallel:
  case OMPD_target_parallel_for:
  case OMPD_target_parallel_for_simd:
  case OMPD_target_teams_distribute_parallel_for:
  case OMPD_target_teams_distribute_parallel_for_simd:
  case OMPD_target_simd:
  case OMPD_target_teams_distribute_simd:
    return true;
  case OMPD_target_teams_distribute:
    return false;
  case OMPD_parallel:
  case OMPD_for:
  case OMPD_parallel_for:
  case OMPD_parallel_master:
  case OMPD_parallel_sections:
  case OMPD_for_simd:
  case OMPD_parallel_for_simd:
  case OMPD_cancel:
  case OMPD_cancellation_point:
  case OMPD_ordered:
  case OMPD_threadprivate:
  case OMPD_allocate:
  case OMPD_task:
  case OMPD_simd:
  case OMPD_sections:
  case OMPD_section:
  case OMPD_single:
  case OMPD_master:
  case OMPD_critical:
  case OMPD_taskyield:
  case OMPD_barrier:
  case OMPD_taskwait:
  case OMPD_taskgroup:
  case OMPD_atomic:
  case OMPD_flush:
  case OMPD_depobj:
  case OMPD_scan:
  case OMPD_teams:
  case OMPD_target_data:
  case OMPD_target_exit_data:
  case OMPD_target_enter_data:
  case OMPD_distribute:
  case OMPD_distribute_simd:
  case OMPD_distribute_parallel_for:
  case OMPD_distribute_parallel_for_simd:
  case OMPD_teams_distribute:
  case OMPD_teams_distribute_simd:
  case OMPD_teams_distribute_parallel_for:
  case OMPD_teams_distribute_parallel_for_simd:
  case OMPD_target_update:
  case OMPD_declare_simd:
  case OMPD_declare_variant:
  case OMPD_begin_declare_variant:
  case OMPD_end_declare_variant:
  case OMPD_declare_target:
  case OMPD_end_declare_target:
  case OMPD_declare_reduction:
  case OMPD_declare_mapper:
  case OMPD_taskloop:
  case OMPD_taskloop_simd:
  case OMPD_master_taskloop:
  case OMPD_master_taskloop_simd:
  case OMPD_parallel_master_taskloop:
  case OMPD_parallel_master_taskloop_simd:
  case OMPD_requires:
  case OMPD_unknown:
  default:
    break;
  }
  llvm_unreachable(
      "Unknown programming model for OpenMP directive on NVPTX target.");
}

/// Check if the directive is loops based and has schedule clause at all or has
/// static scheduling.
static bool hasStaticScheduling(const OMPExecutableDirective &D) {
  assert(isOpenMPWorksharingDirective(D.getDirectiveKind()) &&
         isOpenMPLoopDirective(D.getDirectiveKind()) &&
         "Expected loop-based directive.");
  return !D.hasClausesOfKind<OMPOrderedClause>() &&
         (!D.hasClausesOfKind<OMPScheduleClause>() ||
          llvm::any_of(D.getClausesOfKind<OMPScheduleClause>(),
                       [](const OMPScheduleClause *C) {
                         return C->getScheduleKind() == OMPC_SCHEDULE_static;
                       }));
}

/// Check for inner (nested) lightweight runtime construct, if any
static bool hasNestedLightweightDirective(ASTContext &Ctx,
                                          const OMPExecutableDirective &D) {
  assert(supportsSPMDExecutionMode(Ctx, D) && "Expected SPMD mode directive.");
  const auto *CS = D.getInnermostCapturedStmt();
  const auto *Body =
      CS->getCapturedStmt()->IgnoreContainers(/*IgnoreCaptured=*/true);
  const Stmt *ChildStmt = CGOpenMPRuntime::getSingleCompoundChild(Ctx, Body);

  if (const auto *NestedDir =
          dyn_cast_or_null<OMPExecutableDirective>(ChildStmt)) {
    OpenMPDirectiveKind DKind = NestedDir->getDirectiveKind();
    switch (D.getDirectiveKind()) {
    case OMPD_target:
      if (isOpenMPParallelDirective(DKind) &&
          isOpenMPWorksharingDirective(DKind) && isOpenMPLoopDirective(DKind) &&
          hasStaticScheduling(*NestedDir))
        return true;
      if (DKind == OMPD_teams_distribute_simd || DKind == OMPD_simd)
        return true;
      if (DKind == OMPD_parallel) {
        Body = NestedDir->getInnermostCapturedStmt()->IgnoreContainers(
            /*IgnoreCaptured=*/true);
        if (!Body)
          return false;
        ChildStmt = CGOpenMPRuntime::getSingleCompoundChild(Ctx, Body);
        if (const auto *NND =
                dyn_cast_or_null<OMPExecutableDirective>(ChildStmt)) {
          DKind = NND->getDirectiveKind();
          if (isOpenMPWorksharingDirective(DKind) &&
              isOpenMPLoopDirective(DKind) && hasStaticScheduling(*NND))
            return true;
        }
      } else if (DKind == OMPD_teams) {
        Body = NestedDir->getInnermostCapturedStmt()->IgnoreContainers(
            /*IgnoreCaptured=*/true);
        if (!Body)
          return false;
        ChildStmt = CGOpenMPRuntime::getSingleCompoundChild(Ctx, Body);
        if (const auto *NND =
                dyn_cast_or_null<OMPExecutableDirective>(ChildStmt)) {
          DKind = NND->getDirectiveKind();
          if (isOpenMPParallelDirective(DKind) &&
              isOpenMPWorksharingDirective(DKind) &&
              isOpenMPLoopDirective(DKind) && hasStaticScheduling(*NND))
            return true;
          if (DKind == OMPD_parallel) {
            Body = NND->getInnermostCapturedStmt()->IgnoreContainers(
                /*IgnoreCaptured=*/true);
            if (!Body)
              return false;
            ChildStmt = CGOpenMPRuntime::getSingleCompoundChild(Ctx, Body);
            if (const auto *NND =
                    dyn_cast_or_null<OMPExecutableDirective>(ChildStmt)) {
              DKind = NND->getDirectiveKind();
              if (isOpenMPWorksharingDirective(DKind) &&
                  isOpenMPLoopDirective(DKind) && hasStaticScheduling(*NND))
                return true;
            }
          }
        }
      }
      return false;
    case OMPD_target_teams:
      if (isOpenMPParallelDirective(DKind) &&
          isOpenMPWorksharingDirective(DKind) && isOpenMPLoopDirective(DKind) &&
          hasStaticScheduling(*NestedDir))
        return true;
      if (DKind == OMPD_distribute_simd || DKind == OMPD_simd)
        return true;
      if (DKind == OMPD_parallel) {
        Body = NestedDir->getInnermostCapturedStmt()->IgnoreContainers(
            /*IgnoreCaptured=*/true);
        if (!Body)
          return false;
        ChildStmt = CGOpenMPRuntime::getSingleCompoundChild(Ctx, Body);
        if (const auto *NND =
                dyn_cast_or_null<OMPExecutableDirective>(ChildStmt)) {
          DKind = NND->getDirectiveKind();
          if (isOpenMPWorksharingDirective(DKind) &&
              isOpenMPLoopDirective(DKind) && hasStaticScheduling(*NND))
            return true;
        }
      }
      return false;
    case OMPD_target_parallel:
      if (DKind == OMPD_simd)
        return true;
      return isOpenMPWorksharingDirective(DKind) &&
             isOpenMPLoopDirective(DKind) && hasStaticScheduling(*NestedDir);
    case OMPD_target_teams_distribute:
    case OMPD_target_simd:
    case OMPD_target_parallel_for:
    case OMPD_target_parallel_for_simd:
    case OMPD_target_teams_distribute_simd:
    case OMPD_target_teams_distribute_parallel_for:
    case OMPD_target_teams_distribute_parallel_for_simd:
    case OMPD_parallel:
    case OMPD_for:
    case OMPD_parallel_for:
    case OMPD_parallel_master:
    case OMPD_parallel_sections:
    case OMPD_for_simd:
    case OMPD_parallel_for_simd:
    case OMPD_cancel:
    case OMPD_cancellation_point:
    case OMPD_ordered:
    case OMPD_threadprivate:
    case OMPD_allocate:
    case OMPD_task:
    case OMPD_simd:
    case OMPD_sections:
    case OMPD_section:
    case OMPD_single:
    case OMPD_master:
    case OMPD_critical:
    case OMPD_taskyield:
    case OMPD_barrier:
    case OMPD_taskwait:
    case OMPD_taskgroup:
    case OMPD_atomic:
    case OMPD_flush:
    case OMPD_depobj:
    case OMPD_scan:
    case OMPD_teams:
    case OMPD_target_data:
    case OMPD_target_exit_data:
    case OMPD_target_enter_data:
    case OMPD_distribute:
    case OMPD_distribute_simd:
    case OMPD_distribute_parallel_for:
    case OMPD_distribute_parallel_for_simd:
    case OMPD_teams_distribute:
    case OMPD_teams_distribute_simd:
    case OMPD_teams_distribute_parallel_for:
    case OMPD_teams_distribute_parallel_for_simd:
    case OMPD_target_update:
    case OMPD_declare_simd:
    case OMPD_declare_variant:
    case OMPD_begin_declare_variant:
    case OMPD_end_declare_variant:
    case OMPD_declare_target:
    case OMPD_end_declare_target:
    case OMPD_declare_reduction:
    case OMPD_declare_mapper:
    case OMPD_taskloop:
    case OMPD_taskloop_simd:
    case OMPD_master_taskloop:
    case OMPD_master_taskloop_simd:
    case OMPD_parallel_master_taskloop:
    case OMPD_parallel_master_taskloop_simd:
    case OMPD_requires:
    case OMPD_unknown:
    default:
      llvm_unreachable("Unexpected directive.");
    }
  }

  return false;
}

/// Checks if the construct supports lightweight runtime. It must be SPMD
/// construct + inner loop-based construct with static scheduling.
static bool supportsLightweightRuntime(ASTContext &Ctx,
                                       const OMPExecutableDirective &D) {
  if (!supportsSPMDExecutionMode(Ctx, D))
    return false;
  OpenMPDirectiveKind DirectiveKind = D.getDirectiveKind();
  switch (DirectiveKind) {
  case OMPD_target:
  case OMPD_target_teams:
  case OMPD_target_parallel:
    return hasNestedLightweightDirective(Ctx, D);
  case OMPD_target_parallel_for:
  case OMPD_target_parallel_for_simd:
  case OMPD_target_teams_distribute_parallel_for:
  case OMPD_target_teams_distribute_parallel_for_simd:
    // (Last|First)-privates must be shared in parallel region.
    return hasStaticScheduling(D);
  case OMPD_target_simd:
  case OMPD_target_teams_distribute_simd:
    return true;
  case OMPD_target_teams_distribute:
    return false;
  case OMPD_parallel:
  case OMPD_for:
  case OMPD_parallel_for:
  case OMPD_parallel_master:
  case OMPD_parallel_sections:
  case OMPD_for_simd:
  case OMPD_parallel_for_simd:
  case OMPD_cancel:
  case OMPD_cancellation_point:
  case OMPD_ordered:
  case OMPD_threadprivate:
  case OMPD_allocate:
  case OMPD_task:
  case OMPD_simd:
  case OMPD_sections:
  case OMPD_section:
  case OMPD_single:
  case OMPD_master:
  case OMPD_critical:
  case OMPD_taskyield:
  case OMPD_barrier:
  case OMPD_taskwait:
  case OMPD_taskgroup:
  case OMPD_atomic:
  case OMPD_flush:
  case OMPD_depobj:
  case OMPD_scan:
  case OMPD_teams:
  case OMPD_target_data:
  case OMPD_target_exit_data:
  case OMPD_target_enter_data:
  case OMPD_distribute:
  case OMPD_distribute_simd:
  case OMPD_distribute_parallel_for:
  case OMPD_distribute_parallel_for_simd:
  case OMPD_teams_distribute:
  case OMPD_teams_distribute_simd:
  case OMPD_teams_distribute_parallel_for:
  case OMPD_teams_distribute_parallel_for_simd:
  case OMPD_target_update:
  case OMPD_declare_simd:
  case OMPD_declare_variant:
  case OMPD_begin_declare_variant:
  case OMPD_end_declare_variant:
  case OMPD_declare_target:
  case OMPD_end_declare_target:
  case OMPD_declare_reduction:
  case OMPD_declare_mapper:
  case OMPD_taskloop:
  case OMPD_taskloop_simd:
  case OMPD_master_taskloop:
  case OMPD_master_taskloop_simd:
  case OMPD_parallel_master_taskloop:
  case OMPD_parallel_master_taskloop_simd:
  case OMPD_requires:
  case OMPD_unknown:
  default:
    break;
  }
  llvm_unreachable(
      "Unknown programming model for OpenMP directive on NVPTX target.");
}

void CGOpenMPRuntimeGPU::emitNonSPMDKernel(const OMPExecutableDirective &D,
                                             StringRef ParentName,
                                             llvm::Function *&OutlinedFn,
                                             llvm::Constant *&OutlinedFnID,
                                             bool IsOffloadEntry,
                                             const RegionCodeGenTy &CodeGen) {
  ExecutionRuntimeModesRAII ModeRAII(CurrentExecutionMode);
  EntryFunctionState EST;
  WrapperFunctionsMap.clear();

  // Emit target region as a standalone region.
  class NVPTXPrePostActionTy : public PrePostActionTy {
    CGOpenMPRuntimeGPU::EntryFunctionState &EST;

  public:
    NVPTXPrePostActionTy(CGOpenMPRuntimeGPU::EntryFunctionState &EST)
        : EST(EST) {}
    void Enter(CodeGenFunction &CGF) override {
      auto &RT =
          static_cast<CGOpenMPRuntimeGPU &>(CGF.CGM.getOpenMPRuntime());
      RT.emitKernelInit(CGF, EST, /* IsSPMD */ false);
      // Skip target region initialization.
      RT.setLocThreadIdInsertPt(CGF, /*AtCurrentPoint=*/true);
    }
    void Exit(CodeGenFunction &CGF) override {
      auto &RT =
          static_cast<CGOpenMPRuntimeGPU &>(CGF.CGM.getOpenMPRuntime());
      RT.clearLocThreadIdInsertPt(CGF);
      RT.emitKernelDeinit(CGF, EST, /* IsSPMD */ false);
    }
  } Action(EST);
  CodeGen.setAction(Action);
  IsInTTDRegion = true;
  emitTargetOutlinedFunctionHelper(D, ParentName, OutlinedFn, OutlinedFnID,
                                   IsOffloadEntry, CodeGen);
  IsInTTDRegion = false;
}

void CGOpenMPRuntimeGPU::emitKernelInit(CodeGenFunction &CGF,
                                        EntryFunctionState &EST, bool IsSPMD) {
  CGBuilderTy &Bld = CGF.Builder;
  Bld.restoreIP(OMPBuilder.createTargetInit(Bld, IsSPMD, requiresFullRuntime()));
  IsInTargetMasterThreadRegion = IsSPMD;
  if (!IsSPMD)
    emitGenericVarsProlog(CGF, EST.Loc);
}

void CGOpenMPRuntimeGPU::emitKernelDeinit(CodeGenFunction &CGF,
                                          EntryFunctionState &EST,
                                          bool IsSPMD) {
  if (!IsSPMD)
    emitGenericVarsEpilog(CGF);

  CGBuilderTy &Bld = CGF.Builder;
  OMPBuilder.createTargetDeinit(Bld, IsSPMD, requiresFullRuntime());
}

void CGOpenMPRuntimeGPU::emitSPMDKernel(const OMPExecutableDirective &D,
                                          StringRef ParentName,
                                          llvm::Function *&OutlinedFn,
                                          llvm::Constant *&OutlinedFnID,
                                          bool IsOffloadEntry,
                                          const RegionCodeGenTy &CodeGen) {
  ExecutionRuntimeModesRAII ModeRAII(
      CurrentExecutionMode, RequiresFullRuntime,
      CGM.getLangOpts().OpenMPCUDAForceFullRuntime ||
          !supportsLightweightRuntime(CGM.getContext(), D));
  EntryFunctionState EST;

  // Emit target region as a standalone region.
  class NVPTXPrePostActionTy : public PrePostActionTy {
    CGOpenMPRuntimeGPU &RT;
    CGOpenMPRuntimeGPU::EntryFunctionState &EST;

  public:
    NVPTXPrePostActionTy(CGOpenMPRuntimeGPU &RT,
                         CGOpenMPRuntimeGPU::EntryFunctionState &EST)
        : RT(RT), EST(EST) {}
    void Enter(CodeGenFunction &CGF) override {
      RT.emitKernelInit(CGF, EST, /* IsSPMD */ true);
      // Skip target region initialization.
      RT.setLocThreadIdInsertPt(CGF, /*AtCurrentPoint=*/true);
    }
    void Exit(CodeGenFunction &CGF) override {
      RT.clearLocThreadIdInsertPt(CGF);
      RT.emitKernelDeinit(CGF, EST, /* IsSPMD */ true);
    }
  } Action(*this, EST);
  CodeGen.setAction(Action);
  IsInTTDRegion = true;
  emitTargetOutlinedFunctionHelper(D, ParentName, OutlinedFn, OutlinedFnID,
                                   IsOffloadEntry, CodeGen);
  IsInTTDRegion = false;
}

// Create a unique global variable to indicate the execution mode of this target
// region. The execution mode is either 'generic', or 'spmd' depending on the
// target directive. This variable is picked up by the offload library to setup
// the device appropriately before kernel launch. If the execution mode is
// 'generic', the runtime reserves one warp for the master, otherwise, all
// warps participate in parallel work.
static void setPropertyExecutionMode(CodeGenModule &CGM, StringRef Name,
                                     bool Mode) {
  auto *GVMode = new llvm::GlobalVariable(
      CGM.getModule(), CGM.Int8Ty, /*isConstant=*/true,
      llvm::GlobalValue::WeakAnyLinkage,
      llvm::ConstantInt::get(CGM.Int8Ty, Mode ? OMP_TGT_EXEC_MODE_SPMD
                                              : OMP_TGT_EXEC_MODE_GENERIC),
      Twine(Name, "_exec_mode"));
  CGM.addCompilerUsedGlobal(GVMode);
}

void CGOpenMPRuntimeGPU::createOffloadEntry(llvm::Constant *ID,
                                              llvm::Constant *Addr,
                                              uint64_t Size, int32_t,
                                              llvm::GlobalValue::LinkageTypes) {
  // TODO: Add support for global variables on the device after declare target
  // support.
  llvm::Function *Fn = dyn_cast<llvm::Function>(Addr);
  if (!Fn)
    return;

  llvm::Module &M = CGM.getModule();
  llvm::LLVMContext &Ctx = CGM.getLLVMContext();

  // Get "nvvm.annotations" metadata node.
  llvm::NamedMDNode *MD = M.getOrInsertNamedMetadata("nvvm.annotations");

  llvm::Metadata *MDVals[] = {
      llvm::ConstantAsMetadata::get(Fn), llvm::MDString::get(Ctx, "kernel"),
      llvm::ConstantAsMetadata::get(
          llvm::ConstantInt::get(llvm::Type::getInt32Ty(Ctx), 1))};
  // Append metadata to nvvm.annotations.
  MD->addOperand(llvm::MDNode::get(Ctx, MDVals));

  // Add a function attribute for the kernel.
  Fn->addFnAttr(llvm::Attribute::get(Ctx, "kernel"));
}

void CGOpenMPRuntimeGPU::emitTargetOutlinedFunction(
    const OMPExecutableDirective &D, StringRef ParentName,
    llvm::Function *&OutlinedFn, llvm::Constant *&OutlinedFnID,
    bool IsOffloadEntry, const RegionCodeGenTy &CodeGen) {
  if (!IsOffloadEntry) // Nothing to do.
    return;

  assert(!ParentName.empty() && "Invalid target region parent name!");

  bool Mode = supportsSPMDExecutionMode(CGM.getContext(), D);
  if (Mode)
    emitSPMDKernel(D, ParentName, OutlinedFn, OutlinedFnID, IsOffloadEntry,
                   CodeGen);
  else
    emitNonSPMDKernel(D, ParentName, OutlinedFn, OutlinedFnID, IsOffloadEntry,
                      CodeGen);

  setPropertyExecutionMode(CGM, OutlinedFn->getName(), Mode);
}

namespace {
LLVM_ENABLE_BITMASK_ENUMS_IN_NAMESPACE();
/// Enum for accesseing the reserved_2 field of the ident_t struct.
enum ModeFlagsTy : unsigned {
  /// Bit set to 1 when in SPMD mode.
  KMP_IDENT_SPMD_MODE = 0x01,
  /// Bit set to 1 when a simplified runtime is used.
  KMP_IDENT_SIMPLE_RT_MODE = 0x02,
  LLVM_MARK_AS_BITMASK_ENUM(/*LargestValue=*/KMP_IDENT_SIMPLE_RT_MODE)
};

/// Special mode Undefined. Is the combination of Non-SPMD mode + SimpleRuntime.
static const ModeFlagsTy UndefinedMode =
    (~KMP_IDENT_SPMD_MODE) & KMP_IDENT_SIMPLE_RT_MODE;
} // anonymous namespace

unsigned CGOpenMPRuntimeGPU::getDefaultLocationReserved2Flags() const {
  switch (getExecutionMode()) {
  case EM_SPMD:
    if (requiresFullRuntime())
      return KMP_IDENT_SPMD_MODE & (~KMP_IDENT_SIMPLE_RT_MODE);
    return KMP_IDENT_SPMD_MODE | KMP_IDENT_SIMPLE_RT_MODE;
  case EM_NonSPMD:
    assert(requiresFullRuntime() && "Expected full runtime.");
    return (~KMP_IDENT_SPMD_MODE) & (~KMP_IDENT_SIMPLE_RT_MODE);
  case EM_Unknown:
    return UndefinedMode;
  }
  llvm_unreachable("Unknown flags are requested.");
}

CGOpenMPRuntimeGPU::CGOpenMPRuntimeGPU(CodeGenModule &CGM)
    : CGOpenMPRuntime(CGM, "_", "$") {
  if (!CGM.getLangOpts().OpenMPIsDevice)
    llvm_unreachable("OpenMP can only handle device code.");

  llvm::OpenMPIRBuilder &OMPBuilder = getOMPBuilder();
<<<<<<< HEAD
  // FIXME: The check for AMDGCN below appears in Clacc but not upstream main.
  // It's a workaround for <https://github.com/llvm/llvm-project/issues/54801>
  // to fix a set of failures in Clacc's OpenACC test suite when running on
  // ExCL's explorer.  It should be removed when that bug is resolved upstream.
  if (!CGM.getLangOpts().OMPHostIRFile.empty() || CGM.getTriple().isAMDGCN()) {
    OMPBuilder.createGlobalFlag(CGM.getLangOpts().OpenMPTargetDebug,
                                "__omp_rtl_debug_kind");
    OMPBuilder.createGlobalFlag(CGM.getLangOpts().OpenMPTeamSubscription,
                                "__omp_rtl_assume_teams_oversubscription");
    OMPBuilder.createGlobalFlag(CGM.getLangOpts().OpenMPThreadSubscription,
                                "__omp_rtl_assume_threads_oversubscription");
    OMPBuilder.createGlobalFlag(CGM.getLangOpts().OpenMPNoThreadState,
                                "__omp_rtl_assume_no_thread_state");
  }
=======
  if (CGM.getLangOpts().NoGPULib || CGM.getLangOpts().OMPHostIRFile.empty())
    return;

  OMPBuilder.createGlobalFlag(CGM.getLangOpts().OpenMPTargetDebug,
                              "__omp_rtl_debug_kind");
  OMPBuilder.createGlobalFlag(CGM.getLangOpts().OpenMPTeamSubscription,
                              "__omp_rtl_assume_teams_oversubscription");
  OMPBuilder.createGlobalFlag(CGM.getLangOpts().OpenMPThreadSubscription,
                              "__omp_rtl_assume_threads_oversubscription");
  OMPBuilder.createGlobalFlag(CGM.getLangOpts().OpenMPNoThreadState,
                              "__omp_rtl_assume_no_thread_state");
>>>>>>> 5179f885
}

void CGOpenMPRuntimeGPU::emitProcBindClause(CodeGenFunction &CGF,
                                              ProcBindKind ProcBind,
                                              SourceLocation Loc) {
  // Do nothing in case of SPMD mode and L0 parallel.
  if (getExecutionMode() == CGOpenMPRuntimeGPU::EM_SPMD)
    return;

  CGOpenMPRuntime::emitProcBindClause(CGF, ProcBind, Loc);
}

void CGOpenMPRuntimeGPU::emitNumThreadsClause(CodeGenFunction &CGF,
                                                llvm::Value *NumThreads,
                                                SourceLocation Loc) {
  // Nothing to do.
}

void CGOpenMPRuntimeGPU::emitNumTeamsClause(CodeGenFunction &CGF,
                                              const Expr *NumTeams,
                                              const Expr *ThreadLimit,
                                              SourceLocation Loc) {}

llvm::Function *CGOpenMPRuntimeGPU::emitParallelOutlinedFunction(
    const OMPExecutableDirective &D, const VarDecl *ThreadIDVar,
    OpenMPDirectiveKind InnermostKind, const RegionCodeGenTy &CodeGen) {
  // Emit target region as a standalone region.
  class NVPTXPrePostActionTy : public PrePostActionTy {
    bool &IsInParallelRegion;
    bool PrevIsInParallelRegion;

  public:
    NVPTXPrePostActionTy(bool &IsInParallelRegion)
        : IsInParallelRegion(IsInParallelRegion) {}
    void Enter(CodeGenFunction &CGF) override {
      PrevIsInParallelRegion = IsInParallelRegion;
      IsInParallelRegion = true;
    }
    void Exit(CodeGenFunction &CGF) override {
      IsInParallelRegion = PrevIsInParallelRegion;
    }
  } Action(IsInParallelRegion);
  CodeGen.setAction(Action);
  bool PrevIsInTTDRegion = IsInTTDRegion;
  IsInTTDRegion = false;
  bool PrevIsInTargetMasterThreadRegion = IsInTargetMasterThreadRegion;
  IsInTargetMasterThreadRegion = false;
  auto *OutlinedFun =
      cast<llvm::Function>(CGOpenMPRuntime::emitParallelOutlinedFunction(
          D, ThreadIDVar, InnermostKind, CodeGen));
  IsInTargetMasterThreadRegion = PrevIsInTargetMasterThreadRegion;
  IsInTTDRegion = PrevIsInTTDRegion;
  if (getExecutionMode() != CGOpenMPRuntimeGPU::EM_SPMD &&
      !IsInParallelRegion) {
    llvm::Function *WrapperFun =
        createParallelDataSharingWrapper(OutlinedFun, D);
    WrapperFunctionsMap[OutlinedFun] = WrapperFun;
  }

  return OutlinedFun;
}

/// Get list of lastprivate variables from the teams distribute ... or
/// teams {distribute ...} directives.
static void
getDistributeLastprivateVars(ASTContext &Ctx, const OMPExecutableDirective &D,
                             llvm::SmallVectorImpl<const ValueDecl *> &Vars) {
  assert(isOpenMPTeamsDirective(D.getDirectiveKind()) &&
         "expected teams directive.");
  const OMPExecutableDirective *Dir = &D;
  if (!isOpenMPDistributeDirective(D.getDirectiveKind())) {
    if (const Stmt *S = CGOpenMPRuntime::getSingleCompoundChild(
            Ctx,
            D.getInnermostCapturedStmt()->getCapturedStmt()->IgnoreContainers(
                /*IgnoreCaptured=*/true))) {
      Dir = dyn_cast_or_null<OMPExecutableDirective>(S);
      if (Dir && !isOpenMPDistributeDirective(Dir->getDirectiveKind()))
        Dir = nullptr;
    }
  }
  if (!Dir)
    return;
  for (const auto *C : Dir->getClausesOfKind<OMPLastprivateClause>()) {
    for (const Expr *E : C->getVarRefs())
      Vars.push_back(getPrivateItem(E));
  }
}

/// Get list of reduction variables from the teams ... directives.
static void
getTeamsReductionVars(ASTContext &Ctx, const OMPExecutableDirective &D,
                      llvm::SmallVectorImpl<const ValueDecl *> &Vars) {
  assert(isOpenMPTeamsDirective(D.getDirectiveKind()) &&
         "expected teams directive.");
  for (const auto *C : D.getClausesOfKind<OMPReductionClause>()) {
    for (const Expr *E : C->privates())
      Vars.push_back(getPrivateItem(E));
  }
}

llvm::Function *CGOpenMPRuntimeGPU::emitTeamsOutlinedFunction(
    const OMPExecutableDirective &D, const VarDecl *ThreadIDVar,
    OpenMPDirectiveKind InnermostKind, const RegionCodeGenTy &CodeGen) {
  SourceLocation Loc = D.getBeginLoc();

  const RecordDecl *GlobalizedRD = nullptr;
  llvm::SmallVector<const ValueDecl *, 4> LastPrivatesReductions;
  llvm::SmallDenseMap<const ValueDecl *, const FieldDecl *> MappedDeclsFields;
  unsigned WarpSize = CGM.getTarget().getGridValue().GV_Warp_Size;
  // Globalize team reductions variable unconditionally in all modes.
  if (getExecutionMode() != CGOpenMPRuntimeGPU::EM_SPMD)
    getTeamsReductionVars(CGM.getContext(), D, LastPrivatesReductions);
  if (getExecutionMode() == CGOpenMPRuntimeGPU::EM_SPMD) {
    getDistributeLastprivateVars(CGM.getContext(), D, LastPrivatesReductions);
    if (!LastPrivatesReductions.empty()) {
      GlobalizedRD = ::buildRecordForGlobalizedVars(
          CGM.getContext(), llvm::None, LastPrivatesReductions,
          MappedDeclsFields, WarpSize);
    }
  } else if (!LastPrivatesReductions.empty()) {
    assert(!TeamAndReductions.first &&
           "Previous team declaration is not expected.");
    TeamAndReductions.first = D.getCapturedStmt(OMPD_teams)->getCapturedDecl();
    std::swap(TeamAndReductions.second, LastPrivatesReductions);
  }

  // Emit target region as a standalone region.
  class NVPTXPrePostActionTy : public PrePostActionTy {
    SourceLocation &Loc;
    const RecordDecl *GlobalizedRD;
    llvm::SmallDenseMap<const ValueDecl *, const FieldDecl *>
        &MappedDeclsFields;

  public:
    NVPTXPrePostActionTy(
        SourceLocation &Loc, const RecordDecl *GlobalizedRD,
        llvm::SmallDenseMap<const ValueDecl *, const FieldDecl *>
            &MappedDeclsFields)
        : Loc(Loc), GlobalizedRD(GlobalizedRD),
          MappedDeclsFields(MappedDeclsFields) {}
    void Enter(CodeGenFunction &CGF) override {
      auto &Rt =
          static_cast<CGOpenMPRuntimeGPU &>(CGF.CGM.getOpenMPRuntime());
      if (GlobalizedRD) {
        auto I = Rt.FunctionGlobalizedDecls.try_emplace(CGF.CurFn).first;
        I->getSecond().MappedParams =
            std::make_unique<CodeGenFunction::OMPMapVars>();
        DeclToAddrMapTy &Data = I->getSecond().LocalVarData;
        for (const auto &Pair : MappedDeclsFields) {
          assert(Pair.getFirst()->isCanonicalDecl() &&
                 "Expected canonical declaration");
          Data.insert(std::make_pair(Pair.getFirst(), MappedVarData()));
        }
      }
      Rt.emitGenericVarsProlog(CGF, Loc);
    }
    void Exit(CodeGenFunction &CGF) override {
      static_cast<CGOpenMPRuntimeGPU &>(CGF.CGM.getOpenMPRuntime())
          .emitGenericVarsEpilog(CGF);
    }
  } Action(Loc, GlobalizedRD, MappedDeclsFields);
  CodeGen.setAction(Action);
  llvm::Function *OutlinedFun = CGOpenMPRuntime::emitTeamsOutlinedFunction(
      D, ThreadIDVar, InnermostKind, CodeGen);

  return OutlinedFun;
}

void CGOpenMPRuntimeGPU::emitGenericVarsProlog(CodeGenFunction &CGF,
                                                 SourceLocation Loc,
                                                 bool WithSPMDCheck) {
  if (getDataSharingMode(CGM) != CGOpenMPRuntimeGPU::Generic &&
      getExecutionMode() != CGOpenMPRuntimeGPU::EM_SPMD)
    return;

  CGBuilderTy &Bld = CGF.Builder;

  const auto I = FunctionGlobalizedDecls.find(CGF.CurFn);
  if (I == FunctionGlobalizedDecls.end())
    return;

  for (auto &Rec : I->getSecond().LocalVarData) {
    const auto *VD = cast<VarDecl>(Rec.first);
    bool EscapedParam = I->getSecond().EscapedParameters.count(Rec.first);
    QualType VarTy = VD->getType();

    // Get the local allocation of a firstprivate variable before sharing
    llvm::Value *ParValue;
    if (EscapedParam) {
      LValue ParLVal =
          CGF.MakeAddrLValue(CGF.GetAddrOfLocalVar(VD), VD->getType());
      ParValue = CGF.EmitLoadOfScalar(ParLVal, Loc);
    }

    // Allocate space for the variable to be globalized
    llvm::Value *AllocArgs[] = {CGF.getTypeSize(VD->getType())};
    llvm::CallBase *VoidPtr =
        CGF.EmitRuntimeCall(OMPBuilder.getOrCreateRuntimeFunction(
                                CGM.getModule(), OMPRTL___kmpc_alloc_shared),
                            AllocArgs, VD->getName());
    // FIXME: We should use the variables actual alignment as an argument.
    VoidPtr->addRetAttr(llvm::Attribute::get(
        CGM.getLLVMContext(), llvm::Attribute::Alignment,
        CGM.getContext().getTargetInfo().getNewAlign() / 8));

    // Cast the void pointer and get the address of the globalized variable.
    llvm::PointerType *VarPtrTy = CGF.ConvertTypeForMem(VarTy)->getPointerTo();
    llvm::Value *CastedVoidPtr = Bld.CreatePointerBitCastOrAddrSpaceCast(
        VoidPtr, VarPtrTy, VD->getName() + "_on_stack");
    LValue VarAddr = CGF.MakeNaturalAlignAddrLValue(CastedVoidPtr, VarTy);
    Rec.second.PrivateAddr = VarAddr.getAddress(CGF);
    Rec.second.GlobalizedVal = VoidPtr;

    // Assign the local allocation to the newly globalized location.
    if (EscapedParam) {
      CGF.EmitStoreOfScalar(ParValue, VarAddr);
      I->getSecond().MappedParams->setVarAddr(CGF, VD, VarAddr.getAddress(CGF));
    }
    if (auto *DI = CGF.getDebugInfo())
      VoidPtr->setDebugLoc(DI->SourceLocToDebugLoc(VD->getLocation()));
  }
  for (const auto *VD : I->getSecond().EscapedVariableLengthDecls) {
    // Use actual memory size of the VLA object including the padding
    // for alignment purposes.
    llvm::Value *Size = CGF.getTypeSize(VD->getType());
    CharUnits Align = CGM.getContext().getDeclAlign(VD);
    Size = Bld.CreateNUWAdd(
        Size, llvm::ConstantInt::get(CGF.SizeTy, Align.getQuantity() - 1));
    llvm::Value *AlignVal =
        llvm::ConstantInt::get(CGF.SizeTy, Align.getQuantity());

    Size = Bld.CreateUDiv(Size, AlignVal);
    Size = Bld.CreateNUWMul(Size, AlignVal);

    // Allocate space for this VLA object to be globalized.
    llvm::Value *AllocArgs[] = {CGF.getTypeSize(VD->getType())};
    llvm::CallBase *VoidPtr =
        CGF.EmitRuntimeCall(OMPBuilder.getOrCreateRuntimeFunction(
                                CGM.getModule(), OMPRTL___kmpc_alloc_shared),
                            AllocArgs, VD->getName());
    VoidPtr->addRetAttr(
        llvm::Attribute::get(CGM.getLLVMContext(), llvm::Attribute::Alignment,
                             CGM.getContext().getTargetInfo().getNewAlign()));

    I->getSecond().EscapedVariableLengthDeclsAddrs.emplace_back(
        std::pair<llvm::Value *, llvm::Value *>(
            {VoidPtr, CGF.getTypeSize(VD->getType())}));
    LValue Base = CGF.MakeAddrLValue(VoidPtr, VD->getType(),
                                     CGM.getContext().getDeclAlign(VD),
                                     AlignmentSource::Decl);
    I->getSecond().MappedParams->setVarAddr(CGF, cast<VarDecl>(VD),
                                            Base.getAddress(CGF));
  }
  I->getSecond().MappedParams->apply(CGF);
}

void CGOpenMPRuntimeGPU::emitGenericVarsEpilog(CodeGenFunction &CGF,
                                                 bool WithSPMDCheck) {
  if (getDataSharingMode(CGM) != CGOpenMPRuntimeGPU::Generic &&
      getExecutionMode() != CGOpenMPRuntimeGPU::EM_SPMD)
    return;

  const auto I = FunctionGlobalizedDecls.find(CGF.CurFn);
  if (I != FunctionGlobalizedDecls.end()) {
    // Deallocate the memory for each globalized VLA object
    for (auto AddrSizePair :
         llvm::reverse(I->getSecond().EscapedVariableLengthDeclsAddrs)) {
      CGF.EmitRuntimeCall(OMPBuilder.getOrCreateRuntimeFunction(
                              CGM.getModule(), OMPRTL___kmpc_free_shared),
                          {AddrSizePair.first, AddrSizePair.second});
    }
    // Deallocate the memory for each globalized value
    for (auto &Rec : llvm::reverse(I->getSecond().LocalVarData)) {
      const auto *VD = cast<VarDecl>(Rec.first);
      I->getSecond().MappedParams->restore(CGF);

      llvm::Value *FreeArgs[] = {Rec.second.GlobalizedVal,
                                 CGF.getTypeSize(VD->getType())};
      CGF.EmitRuntimeCall(OMPBuilder.getOrCreateRuntimeFunction(
                              CGM.getModule(), OMPRTL___kmpc_free_shared),
                          FreeArgs);
    }
  }
}

void CGOpenMPRuntimeGPU::emitTeamsCall(CodeGenFunction &CGF,
                                         const OMPExecutableDirective &D,
                                         SourceLocation Loc,
                                         llvm::Function *OutlinedFn,
                                         ArrayRef<llvm::Value *> CapturedVars) {
  if (!CGF.HaveInsertPoint())
    return;

  Address ZeroAddr = CGF.CreateDefaultAlignTempAlloca(CGF.Int32Ty,
                                                      /*Name=*/".zero.addr");
  CGF.Builder.CreateStore(CGF.Builder.getInt32(/*C*/ 0), ZeroAddr);
  llvm::SmallVector<llvm::Value *, 16> OutlinedFnArgs;
  OutlinedFnArgs.push_back(emitThreadIDAddress(CGF, Loc).getPointer());
  OutlinedFnArgs.push_back(ZeroAddr.getPointer());
  OutlinedFnArgs.append(CapturedVars.begin(), CapturedVars.end());
  emitOutlinedFunctionCall(CGF, Loc, OutlinedFn, OutlinedFnArgs);
}

void CGOpenMPRuntimeGPU::emitParallelCall(CodeGenFunction &CGF,
                                          SourceLocation Loc,
                                          llvm::Function *OutlinedFn,
                                          ArrayRef<llvm::Value *> CapturedVars,
                                          const Expr *IfCond,
                                          llvm::Value *NumThreads) {
  if (!CGF.HaveInsertPoint())
    return;

  auto &&ParallelGen = [this, Loc, OutlinedFn, CapturedVars, IfCond,
                        NumThreads](CodeGenFunction &CGF,
                                    PrePostActionTy &Action) {
    CGBuilderTy &Bld = CGF.Builder;
    llvm::Value *NumThreadsVal = NumThreads;
    llvm::Function *WFn = WrapperFunctionsMap[OutlinedFn];
    llvm::Value *ID = llvm::ConstantPointerNull::get(CGM.Int8PtrTy);
    if (WFn)
      ID = Bld.CreateBitOrPointerCast(WFn, CGM.Int8PtrTy);
    llvm::Value *FnPtr = Bld.CreateBitOrPointerCast(OutlinedFn, CGM.Int8PtrTy);

    // Create a private scope that will globalize the arguments
    // passed from the outside of the target region.
    // TODO: Is that needed?
    CodeGenFunction::OMPPrivateScope PrivateArgScope(CGF);

    Address CapturedVarsAddrs = CGF.CreateDefaultAlignTempAlloca(
        llvm::ArrayType::get(CGM.VoidPtrTy, CapturedVars.size()),
        "captured_vars_addrs");
    // There's something to share.
    if (!CapturedVars.empty()) {
      // Prepare for parallel region. Indicate the outlined function.
      ASTContext &Ctx = CGF.getContext();
      unsigned Idx = 0;
      for (llvm::Value *V : CapturedVars) {
        Address Dst = Bld.CreateConstArrayGEP(CapturedVarsAddrs, Idx);
        llvm::Value *PtrV;
        if (V->getType()->isIntegerTy())
          PtrV = Bld.CreateIntToPtr(V, CGF.VoidPtrTy);
        else
          PtrV = Bld.CreatePointerBitCastOrAddrSpaceCast(V, CGF.VoidPtrTy);
        CGF.EmitStoreOfScalar(PtrV, Dst, /*Volatile=*/false,
                              Ctx.getPointerType(Ctx.VoidPtrTy));
        ++Idx;
      }
    }

    llvm::Value *IfCondVal = nullptr;
    if (IfCond)
      IfCondVal = Bld.CreateIntCast(CGF.EvaluateExprAsBool(IfCond), CGF.Int32Ty,
                                    /* isSigned */ false);
    else
      IfCondVal = llvm::ConstantInt::get(CGF.Int32Ty, 1);

    if (!NumThreadsVal)
      NumThreadsVal = llvm::ConstantInt::get(CGF.Int32Ty, -1);
    else
      NumThreadsVal = Bld.CreateZExtOrTrunc(NumThreadsVal, CGF.Int32Ty),

      assert(IfCondVal && "Expected a value");
    llvm::Value *RTLoc = emitUpdateLocation(CGF, Loc);
    llvm::Value *Args[] = {
        RTLoc,
        getThreadID(CGF, Loc),
        IfCondVal,
        NumThreadsVal,
        llvm::ConstantInt::get(CGF.Int32Ty, -1),
        FnPtr,
        ID,
        Bld.CreateBitOrPointerCast(CapturedVarsAddrs.getPointer(),
                                   CGF.VoidPtrPtrTy),
        llvm::ConstantInt::get(CGM.SizeTy, CapturedVars.size())};
    CGF.EmitRuntimeCall(OMPBuilder.getOrCreateRuntimeFunction(
                            CGM.getModule(), OMPRTL___kmpc_parallel_51),
                        Args);
  };

  RegionCodeGenTy RCG(ParallelGen);
  RCG(CGF);
}

void CGOpenMPRuntimeGPU::syncCTAThreads(CodeGenFunction &CGF) {
  // Always emit simple barriers!
  if (!CGF.HaveInsertPoint())
    return;
  // Build call __kmpc_barrier_simple_spmd(nullptr, 0);
  // This function does not use parameters, so we can emit just default values.
  llvm::Value *Args[] = {
      llvm::ConstantPointerNull::get(
          cast<llvm::PointerType>(getIdentTyPointerTy())),
      llvm::ConstantInt::get(CGF.Int32Ty, /*V=*/0, /*isSigned=*/true)};
  CGF.EmitRuntimeCall(OMPBuilder.getOrCreateRuntimeFunction(
                          CGM.getModule(), OMPRTL___kmpc_barrier_simple_spmd),
                      Args);
}

void CGOpenMPRuntimeGPU::emitBarrierCall(CodeGenFunction &CGF,
                                           SourceLocation Loc,
                                           OpenMPDirectiveKind Kind, bool,
                                           bool) {
  // Always emit simple barriers!
  if (!CGF.HaveInsertPoint())
    return;
  // Build call __kmpc_cancel_barrier(loc, thread_id);
  unsigned Flags = getDefaultFlagsForBarriers(Kind);
  llvm::Value *Args[] = {emitUpdateLocation(CGF, Loc, Flags),
                         getThreadID(CGF, Loc)};

  CGF.EmitRuntimeCall(OMPBuilder.getOrCreateRuntimeFunction(
                          CGM.getModule(), OMPRTL___kmpc_barrier),
                      Args);
}

void CGOpenMPRuntimeGPU::emitCriticalRegion(
    CodeGenFunction &CGF, StringRef CriticalName,
    const RegionCodeGenTy &CriticalOpGen, SourceLocation Loc,
    const Expr *Hint) {
  llvm::BasicBlock *LoopBB = CGF.createBasicBlock("omp.critical.loop");
  llvm::BasicBlock *TestBB = CGF.createBasicBlock("omp.critical.test");
  llvm::BasicBlock *SyncBB = CGF.createBasicBlock("omp.critical.sync");
  llvm::BasicBlock *BodyBB = CGF.createBasicBlock("omp.critical.body");
  llvm::BasicBlock *ExitBB = CGF.createBasicBlock("omp.critical.exit");

  auto &RT = static_cast<CGOpenMPRuntimeGPU &>(CGF.CGM.getOpenMPRuntime());

  // Get the mask of active threads in the warp.
  llvm::Value *Mask = CGF.EmitRuntimeCall(OMPBuilder.getOrCreateRuntimeFunction(
      CGM.getModule(), OMPRTL___kmpc_warp_active_thread_mask));
  // Fetch team-local id of the thread.
  llvm::Value *ThreadID = RT.getGPUThreadID(CGF);

  // Get the width of the team.
  llvm::Value *TeamWidth = RT.getGPUNumThreads(CGF);

  // Initialize the counter variable for the loop.
  QualType Int32Ty =
      CGF.getContext().getIntTypeForBitwidth(/*DestWidth=*/32, /*Signed=*/0);
  Address Counter = CGF.CreateMemTemp(Int32Ty, "critical_counter");
  LValue CounterLVal = CGF.MakeAddrLValue(Counter, Int32Ty);
  CGF.EmitStoreOfScalar(llvm::Constant::getNullValue(CGM.Int32Ty), CounterLVal,
                        /*isInit=*/true);

  // Block checks if loop counter exceeds upper bound.
  CGF.EmitBlock(LoopBB);
  llvm::Value *CounterVal = CGF.EmitLoadOfScalar(CounterLVal, Loc);
  llvm::Value *CmpLoopBound = CGF.Builder.CreateICmpSLT(CounterVal, TeamWidth);
  CGF.Builder.CreateCondBr(CmpLoopBound, TestBB, ExitBB);

  // Block tests which single thread should execute region, and which threads
  // should go straight to synchronisation point.
  CGF.EmitBlock(TestBB);
  CounterVal = CGF.EmitLoadOfScalar(CounterLVal, Loc);
  llvm::Value *CmpThreadToCounter =
      CGF.Builder.CreateICmpEQ(ThreadID, CounterVal);
  CGF.Builder.CreateCondBr(CmpThreadToCounter, BodyBB, SyncBB);

  // Block emits the body of the critical region.
  CGF.EmitBlock(BodyBB);

  // Output the critical statement.
  CGOpenMPRuntime::emitCriticalRegion(CGF, CriticalName, CriticalOpGen, Loc,
                                      Hint);

  // After the body surrounded by the critical region, the single executing
  // thread will jump to the synchronisation point.
  // Block waits for all threads in current team to finish then increments the
  // counter variable and returns to the loop.
  CGF.EmitBlock(SyncBB);
  // Reconverge active threads in the warp.
  (void)CGF.EmitRuntimeCall(OMPBuilder.getOrCreateRuntimeFunction(
                                CGM.getModule(), OMPRTL___kmpc_syncwarp),
                            Mask);

  llvm::Value *IncCounterVal =
      CGF.Builder.CreateNSWAdd(CounterVal, CGF.Builder.getInt32(1));
  CGF.EmitStoreOfScalar(IncCounterVal, CounterLVal);
  CGF.EmitBranch(LoopBB);

  // Block that is reached when  all threads in the team complete the region.
  CGF.EmitBlock(ExitBB, /*IsFinished=*/true);
}

/// Cast value to the specified type.
static llvm::Value *castValueToType(CodeGenFunction &CGF, llvm::Value *Val,
                                    QualType ValTy, QualType CastTy,
                                    SourceLocation Loc) {
  assert(!CGF.getContext().getTypeSizeInChars(CastTy).isZero() &&
         "Cast type must sized.");
  assert(!CGF.getContext().getTypeSizeInChars(ValTy).isZero() &&
         "Val type must sized.");
  llvm::Type *LLVMCastTy = CGF.ConvertTypeForMem(CastTy);
  if (ValTy == CastTy)
    return Val;
  if (CGF.getContext().getTypeSizeInChars(ValTy) ==
      CGF.getContext().getTypeSizeInChars(CastTy))
    return CGF.Builder.CreateBitCast(Val, LLVMCastTy);
  if (CastTy->isIntegerType() && ValTy->isIntegerType())
    return CGF.Builder.CreateIntCast(Val, LLVMCastTy,
                                     CastTy->hasSignedIntegerRepresentation());
  Address CastItem = CGF.CreateMemTemp(CastTy);
  Address ValCastItem = CGF.Builder.CreatePointerBitCastOrAddrSpaceCast(
      CastItem, Val->getType()->getPointerTo(CastItem.getAddressSpace()),
      Val->getType());
  CGF.EmitStoreOfScalar(Val, ValCastItem, /*Volatile=*/false, ValTy,
                        LValueBaseInfo(AlignmentSource::Type),
                        TBAAAccessInfo());
  return CGF.EmitLoadOfScalar(CastItem, /*Volatile=*/false, CastTy, Loc,
                              LValueBaseInfo(AlignmentSource::Type),
                              TBAAAccessInfo());
}

/// This function creates calls to one of two shuffle functions to copy
/// variables between lanes in a warp.
static llvm::Value *createRuntimeShuffleFunction(CodeGenFunction &CGF,
                                                 llvm::Value *Elem,
                                                 QualType ElemType,
                                                 llvm::Value *Offset,
                                                 SourceLocation Loc) {
  CodeGenModule &CGM = CGF.CGM;
  CGBuilderTy &Bld = CGF.Builder;
  CGOpenMPRuntimeGPU &RT =
      *(static_cast<CGOpenMPRuntimeGPU *>(&CGM.getOpenMPRuntime()));
  llvm::OpenMPIRBuilder &OMPBuilder = RT.getOMPBuilder();

  CharUnits Size = CGF.getContext().getTypeSizeInChars(ElemType);
  assert(Size.getQuantity() <= 8 &&
         "Unsupported bitwidth in shuffle instruction.");

  RuntimeFunction ShuffleFn = Size.getQuantity() <= 4
                                  ? OMPRTL___kmpc_shuffle_int32
                                  : OMPRTL___kmpc_shuffle_int64;

  // Cast all types to 32- or 64-bit values before calling shuffle routines.
  QualType CastTy = CGF.getContext().getIntTypeForBitwidth(
      Size.getQuantity() <= 4 ? 32 : 64, /*Signed=*/1);
  llvm::Value *ElemCast = castValueToType(CGF, Elem, ElemType, CastTy, Loc);
  llvm::Value *WarpSize =
      Bld.CreateIntCast(RT.getGPUWarpSize(CGF), CGM.Int16Ty, /*isSigned=*/true);

  llvm::Value *ShuffledVal = CGF.EmitRuntimeCall(
      OMPBuilder.getOrCreateRuntimeFunction(CGM.getModule(), ShuffleFn),
      {ElemCast, Offset, WarpSize});

  return castValueToType(CGF, ShuffledVal, CastTy, ElemType, Loc);
}

static void shuffleAndStore(CodeGenFunction &CGF, Address SrcAddr,
                            Address DestAddr, QualType ElemType,
                            llvm::Value *Offset, SourceLocation Loc) {
  CGBuilderTy &Bld = CGF.Builder;

  CharUnits Size = CGF.getContext().getTypeSizeInChars(ElemType);
  // Create the loop over the big sized data.
  // ptr = (void*)Elem;
  // ptrEnd = (void*) Elem + 1;
  // Step = 8;
  // while (ptr + Step < ptrEnd)
  //   shuffle((int64_t)*ptr);
  // Step = 4;
  // while (ptr + Step < ptrEnd)
  //   shuffle((int32_t)*ptr);
  // ...
  Address ElemPtr = DestAddr;
  Address Ptr = SrcAddr;
  Address PtrEnd = Bld.CreatePointerBitCastOrAddrSpaceCast(
      Bld.CreateConstGEP(SrcAddr, 1), CGF.VoidPtrTy, CGF.Int8Ty);
  for (int IntSize = 8; IntSize >= 1; IntSize /= 2) {
    if (Size < CharUnits::fromQuantity(IntSize))
      continue;
    QualType IntType = CGF.getContext().getIntTypeForBitwidth(
        CGF.getContext().toBits(CharUnits::fromQuantity(IntSize)),
        /*Signed=*/1);
    llvm::Type *IntTy = CGF.ConvertTypeForMem(IntType);
    Ptr = Bld.CreatePointerBitCastOrAddrSpaceCast(Ptr, IntTy->getPointerTo(),
                                                  IntTy);
    ElemPtr = Bld.CreatePointerBitCastOrAddrSpaceCast(
        ElemPtr, IntTy->getPointerTo(), IntTy);
    if (Size.getQuantity() / IntSize > 1) {
      llvm::BasicBlock *PreCondBB = CGF.createBasicBlock(".shuffle.pre_cond");
      llvm::BasicBlock *ThenBB = CGF.createBasicBlock(".shuffle.then");
      llvm::BasicBlock *ExitBB = CGF.createBasicBlock(".shuffle.exit");
      llvm::BasicBlock *CurrentBB = Bld.GetInsertBlock();
      CGF.EmitBlock(PreCondBB);
      llvm::PHINode *PhiSrc =
          Bld.CreatePHI(Ptr.getType(), /*NumReservedValues=*/2);
      PhiSrc->addIncoming(Ptr.getPointer(), CurrentBB);
      llvm::PHINode *PhiDest =
          Bld.CreatePHI(ElemPtr.getType(), /*NumReservedValues=*/2);
      PhiDest->addIncoming(ElemPtr.getPointer(), CurrentBB);
      Ptr = Address(PhiSrc, Ptr.getElementType(), Ptr.getAlignment());
      ElemPtr =
          Address(PhiDest, ElemPtr.getElementType(), ElemPtr.getAlignment());
      llvm::Value *PtrDiff = Bld.CreatePtrDiff(
          CGF.Int8Ty, PtrEnd.getPointer(),
          Bld.CreatePointerBitCastOrAddrSpaceCast(Ptr.getPointer(),
                                                  CGF.VoidPtrTy));
      Bld.CreateCondBr(Bld.CreateICmpSGT(PtrDiff, Bld.getInt64(IntSize - 1)),
                       ThenBB, ExitBB);
      CGF.EmitBlock(ThenBB);
      llvm::Value *Res = createRuntimeShuffleFunction(
          CGF,
          CGF.EmitLoadOfScalar(Ptr, /*Volatile=*/false, IntType, Loc,
                               LValueBaseInfo(AlignmentSource::Type),
                               TBAAAccessInfo()),
          IntType, Offset, Loc);
      CGF.EmitStoreOfScalar(Res, ElemPtr, /*Volatile=*/false, IntType,
                            LValueBaseInfo(AlignmentSource::Type),
                            TBAAAccessInfo());
      Address LocalPtr = Bld.CreateConstGEP(Ptr, 1);
      Address LocalElemPtr = Bld.CreateConstGEP(ElemPtr, 1);
      PhiSrc->addIncoming(LocalPtr.getPointer(), ThenBB);
      PhiDest->addIncoming(LocalElemPtr.getPointer(), ThenBB);
      CGF.EmitBranch(PreCondBB);
      CGF.EmitBlock(ExitBB);
    } else {
      llvm::Value *Res = createRuntimeShuffleFunction(
          CGF,
          CGF.EmitLoadOfScalar(Ptr, /*Volatile=*/false, IntType, Loc,
                               LValueBaseInfo(AlignmentSource::Type),
                               TBAAAccessInfo()),
          IntType, Offset, Loc);
      CGF.EmitStoreOfScalar(Res, ElemPtr, /*Volatile=*/false, IntType,
                            LValueBaseInfo(AlignmentSource::Type),
                            TBAAAccessInfo());
      Ptr = Bld.CreateConstGEP(Ptr, 1);
      ElemPtr = Bld.CreateConstGEP(ElemPtr, 1);
    }
    Size = Size % IntSize;
  }
}

namespace {
enum CopyAction : unsigned {
  // RemoteLaneToThread: Copy over a Reduce list from a remote lane in
  // the warp using shuffle instructions.
  RemoteLaneToThread,
  // ThreadCopy: Make a copy of a Reduce list on the thread's stack.
  ThreadCopy,
  // ThreadToScratchpad: Copy a team-reduced array to the scratchpad.
  ThreadToScratchpad,
  // ScratchpadToThread: Copy from a scratchpad array in global memory
  // containing team-reduced data to a thread's stack.
  ScratchpadToThread,
};
} // namespace

struct CopyOptionsTy {
  llvm::Value *RemoteLaneOffset;
  llvm::Value *ScratchpadIndex;
  llvm::Value *ScratchpadWidth;
};

/// Emit instructions to copy a Reduce list, which contains partially
/// aggregated values, in the specified direction.
static void emitReductionListCopy(
    CopyAction Action, CodeGenFunction &CGF, QualType ReductionArrayTy,
    ArrayRef<const Expr *> Privates, Address SrcBase, Address DestBase,
    CopyOptionsTy CopyOptions = {nullptr, nullptr, nullptr}) {

  CodeGenModule &CGM = CGF.CGM;
  ASTContext &C = CGM.getContext();
  CGBuilderTy &Bld = CGF.Builder;

  llvm::Value *RemoteLaneOffset = CopyOptions.RemoteLaneOffset;
  llvm::Value *ScratchpadIndex = CopyOptions.ScratchpadIndex;
  llvm::Value *ScratchpadWidth = CopyOptions.ScratchpadWidth;

  // Iterates, element-by-element, through the source Reduce list and
  // make a copy.
  unsigned Idx = 0;
  unsigned Size = Privates.size();
  for (const Expr *Private : Privates) {
    Address SrcElementAddr = Address::invalid();
    Address DestElementAddr = Address::invalid();
    Address DestElementPtrAddr = Address::invalid();
    // Should we shuffle in an element from a remote lane?
    bool ShuffleInElement = false;
    // Set to true to update the pointer in the dest Reduce list to a
    // newly created element.
    bool UpdateDestListPtr = false;
    // Increment the src or dest pointer to the scratchpad, for each
    // new element.
    bool IncrScratchpadSrc = false;
    bool IncrScratchpadDest = false;
    QualType PrivatePtrType = C.getPointerType(Private->getType());
    llvm::Type *PrivateLlvmPtrType = CGF.ConvertType(PrivatePtrType);

    switch (Action) {
    case RemoteLaneToThread: {
      // Step 1.1: Get the address for the src element in the Reduce list.
      Address SrcElementPtrAddr = Bld.CreateConstArrayGEP(SrcBase, Idx);
      SrcElementAddr =
          CGF.EmitLoadOfPointer(CGF.Builder.CreateElementBitCast(
                                    SrcElementPtrAddr, PrivateLlvmPtrType),
                                PrivatePtrType->castAs<PointerType>());

      // Step 1.2: Create a temporary to store the element in the destination
      // Reduce list.
      DestElementPtrAddr = Bld.CreateConstArrayGEP(DestBase, Idx);
      DestElementAddr =
          CGF.CreateMemTemp(Private->getType(), ".omp.reduction.element");
      ShuffleInElement = true;
      UpdateDestListPtr = true;
      break;
    }
    case ThreadCopy: {
      // Step 1.1: Get the address for the src element in the Reduce list.
      Address SrcElementPtrAddr = Bld.CreateConstArrayGEP(SrcBase, Idx);
      SrcElementAddr =
          CGF.EmitLoadOfPointer(CGF.Builder.CreateElementBitCast(
                                    SrcElementPtrAddr, PrivateLlvmPtrType),
                                PrivatePtrType->castAs<PointerType>());

      // Step 1.2: Get the address for dest element.  The destination
      // element has already been created on the thread's stack.
      DestElementPtrAddr = Bld.CreateConstArrayGEP(DestBase, Idx);
      DestElementAddr =
          CGF.EmitLoadOfPointer(CGF.Builder.CreateElementBitCast(
                                    DestElementPtrAddr, PrivateLlvmPtrType),
                                PrivatePtrType->castAs<PointerType>());
      break;
    }
    case ThreadToScratchpad: {
      // Step 1.1: Get the address for the src element in the Reduce list.
      Address SrcElementPtrAddr = Bld.CreateConstArrayGEP(SrcBase, Idx);
      SrcElementAddr =
          CGF.EmitLoadOfPointer(CGF.Builder.CreateElementBitCast(
                                    SrcElementPtrAddr, PrivateLlvmPtrType),
                                PrivatePtrType->castAs<PointerType>());

      // Step 1.2: Get the address for dest element:
      // address = base + index * ElementSizeInChars.
      llvm::Value *ElementSizeInChars = CGF.getTypeSize(Private->getType());
      llvm::Value *CurrentOffset =
          Bld.CreateNUWMul(ElementSizeInChars, ScratchpadIndex);
      llvm::Value *ScratchPadElemAbsolutePtrVal =
          Bld.CreateNUWAdd(DestBase.getPointer(), CurrentOffset);
      ScratchPadElemAbsolutePtrVal =
          Bld.CreateIntToPtr(ScratchPadElemAbsolutePtrVal, CGF.VoidPtrTy);
      DestElementAddr = Address(ScratchPadElemAbsolutePtrVal, CGF.Int8Ty,
                                C.getTypeAlignInChars(Private->getType()));
      IncrScratchpadDest = true;
      break;
    }
    case ScratchpadToThread: {
      // Step 1.1: Get the address for the src element in the scratchpad.
      // address = base + index * ElementSizeInChars.
      llvm::Value *ElementSizeInChars = CGF.getTypeSize(Private->getType());
      llvm::Value *CurrentOffset =
          Bld.CreateNUWMul(ElementSizeInChars, ScratchpadIndex);
      llvm::Value *ScratchPadElemAbsolutePtrVal =
          Bld.CreateNUWAdd(SrcBase.getPointer(), CurrentOffset);
      ScratchPadElemAbsolutePtrVal =
          Bld.CreateIntToPtr(ScratchPadElemAbsolutePtrVal, CGF.VoidPtrTy);
      SrcElementAddr = Address(ScratchPadElemAbsolutePtrVal, CGF.Int8Ty,
                               C.getTypeAlignInChars(Private->getType()));
      IncrScratchpadSrc = true;

      // Step 1.2: Create a temporary to store the element in the destination
      // Reduce list.
      DestElementPtrAddr = Bld.CreateConstArrayGEP(DestBase, Idx);
      DestElementAddr =
          CGF.CreateMemTemp(Private->getType(), ".omp.reduction.element");
      UpdateDestListPtr = true;
      break;
    }
    }

    // Regardless of src and dest of copy, we emit the load of src
    // element as this is required in all directions
    SrcElementAddr = Bld.CreateElementBitCast(
        SrcElementAddr, CGF.ConvertTypeForMem(Private->getType()));
    DestElementAddr = Bld.CreateElementBitCast(DestElementAddr,
                                               SrcElementAddr.getElementType());

    // Now that all active lanes have read the element in the
    // Reduce list, shuffle over the value from the remote lane.
    if (ShuffleInElement) {
      shuffleAndStore(CGF, SrcElementAddr, DestElementAddr, Private->getType(),
                      RemoteLaneOffset, Private->getExprLoc());
    } else {
      switch (CGF.getEvaluationKind(Private->getType())) {
      case TEK_Scalar: {
        llvm::Value *Elem = CGF.EmitLoadOfScalar(
            SrcElementAddr, /*Volatile=*/false, Private->getType(),
            Private->getExprLoc(), LValueBaseInfo(AlignmentSource::Type),
            TBAAAccessInfo());
        // Store the source element value to the dest element address.
        CGF.EmitStoreOfScalar(
            Elem, DestElementAddr, /*Volatile=*/false, Private->getType(),
            LValueBaseInfo(AlignmentSource::Type), TBAAAccessInfo());
        break;
      }
      case TEK_Complex: {
        CodeGenFunction::ComplexPairTy Elem = CGF.EmitLoadOfComplex(
            CGF.MakeAddrLValue(SrcElementAddr, Private->getType()),
            Private->getExprLoc());
        CGF.EmitStoreOfComplex(
            Elem, CGF.MakeAddrLValue(DestElementAddr, Private->getType()),
            /*isInit=*/false);
        break;
      }
      case TEK_Aggregate:
        CGF.EmitAggregateCopy(
            CGF.MakeAddrLValue(DestElementAddr, Private->getType()),
            CGF.MakeAddrLValue(SrcElementAddr, Private->getType()),
            Private->getType(), AggValueSlot::DoesNotOverlap);
        break;
      }
    }

    // Step 3.1: Modify reference in dest Reduce list as needed.
    // Modifying the reference in Reduce list to point to the newly
    // created element.  The element is live in the current function
    // scope and that of functions it invokes (i.e., reduce_function).
    // RemoteReduceData[i] = (void*)&RemoteElem
    if (UpdateDestListPtr) {
      CGF.EmitStoreOfScalar(Bld.CreatePointerBitCastOrAddrSpaceCast(
                                DestElementAddr.getPointer(), CGF.VoidPtrTy),
                            DestElementPtrAddr, /*Volatile=*/false,
                            C.VoidPtrTy);
    }

    // Step 4.1: Increment SrcBase/DestBase so that it points to the starting
    // address of the next element in scratchpad memory, unless we're currently
    // processing the last one.  Memory alignment is also taken care of here.
    if ((IncrScratchpadDest || IncrScratchpadSrc) && (Idx + 1 < Size)) {
      // FIXME: This code doesn't make any sense, it's trying to perform
      // integer arithmetic on pointers.
      llvm::Value *ScratchpadBasePtr =
          IncrScratchpadDest ? DestBase.getPointer() : SrcBase.getPointer();
      llvm::Value *ElementSizeInChars = CGF.getTypeSize(Private->getType());
      ScratchpadBasePtr = Bld.CreateNUWAdd(
          ScratchpadBasePtr,
          Bld.CreateNUWMul(ScratchpadWidth, ElementSizeInChars));

      // Take care of global memory alignment for performance
      ScratchpadBasePtr = Bld.CreateNUWSub(
          ScratchpadBasePtr, llvm::ConstantInt::get(CGM.SizeTy, 1));
      ScratchpadBasePtr = Bld.CreateUDiv(
          ScratchpadBasePtr,
          llvm::ConstantInt::get(CGM.SizeTy, GlobalMemoryAlignment));
      ScratchpadBasePtr = Bld.CreateNUWAdd(
          ScratchpadBasePtr, llvm::ConstantInt::get(CGM.SizeTy, 1));
      ScratchpadBasePtr = Bld.CreateNUWMul(
          ScratchpadBasePtr,
          llvm::ConstantInt::get(CGM.SizeTy, GlobalMemoryAlignment));

      if (IncrScratchpadDest)
        DestBase =
            Address(ScratchpadBasePtr, CGF.VoidPtrTy, CGF.getPointerAlign());
      else /* IncrScratchpadSrc = true */
        SrcBase =
            Address(ScratchpadBasePtr, CGF.VoidPtrTy, CGF.getPointerAlign());
    }

    ++Idx;
  }
}

/// This function emits a helper that gathers Reduce lists from the first
/// lane of every active warp to lanes in the first warp.
///
/// void inter_warp_copy_func(void* reduce_data, num_warps)
///   shared smem[warp_size];
///   For all data entries D in reduce_data:
///     sync
///     If (I am the first lane in each warp)
///       Copy my local D to smem[warp_id]
///     sync
///     if (I am the first warp)
///       Copy smem[thread_id] to my local D
static llvm::Value *emitInterWarpCopyFunction(CodeGenModule &CGM,
                                              ArrayRef<const Expr *> Privates,
                                              QualType ReductionArrayTy,
                                              SourceLocation Loc) {
  ASTContext &C = CGM.getContext();
  llvm::Module &M = CGM.getModule();

  // ReduceList: thread local Reduce list.
  // At the stage of the computation when this function is called, partially
  // aggregated values reside in the first lane of every active warp.
  ImplicitParamDecl ReduceListArg(C, /*DC=*/nullptr, Loc, /*Id=*/nullptr,
                                  C.VoidPtrTy, ImplicitParamDecl::Other);
  // NumWarps: number of warps active in the parallel region.  This could
  // be smaller than 32 (max warps in a CTA) for partial block reduction.
  ImplicitParamDecl NumWarpsArg(C, /*DC=*/nullptr, Loc, /*Id=*/nullptr,
                                C.getIntTypeForBitwidth(32, /* Signed */ true),
                                ImplicitParamDecl::Other);
  FunctionArgList Args;
  Args.push_back(&ReduceListArg);
  Args.push_back(&NumWarpsArg);

  const CGFunctionInfo &CGFI =
      CGM.getTypes().arrangeBuiltinFunctionDeclaration(C.VoidTy, Args);
  auto *Fn = llvm::Function::Create(CGM.getTypes().GetFunctionType(CGFI),
                                    llvm::GlobalValue::InternalLinkage,
                                    "_omp_reduction_inter_warp_copy_func", &M);
  CGM.SetInternalFunctionAttributes(GlobalDecl(), Fn, CGFI);
  Fn->setDoesNotRecurse();
  CodeGenFunction CGF(CGM);
  CGF.StartFunction(GlobalDecl(), C.VoidTy, Fn, CGFI, Args, Loc, Loc);

  CGBuilderTy &Bld = CGF.Builder;

  // This array is used as a medium to transfer, one reduce element at a time,
  // the data from the first lane of every warp to lanes in the first warp
  // in order to perform the final step of a reduction in a parallel region
  // (reduction across warps).  The array is placed in NVPTX __shared__ memory
  // for reduced latency, as well as to have a distinct copy for concurrently
  // executing target regions.  The array is declared with common linkage so
  // as to be shared across compilation units.
  StringRef TransferMediumName =
      "__openmp_nvptx_data_transfer_temporary_storage";
  llvm::GlobalVariable *TransferMedium =
      M.getGlobalVariable(TransferMediumName);
  unsigned WarpSize = CGF.getTarget().getGridValue().GV_Warp_Size;
  if (!TransferMedium) {
    auto *Ty = llvm::ArrayType::get(CGM.Int32Ty, WarpSize);
    unsigned SharedAddressSpace = C.getTargetAddressSpace(LangAS::cuda_shared);
    TransferMedium = new llvm::GlobalVariable(
        M, Ty, /*isConstant=*/false, llvm::GlobalVariable::WeakAnyLinkage,
        llvm::UndefValue::get(Ty), TransferMediumName,
        /*InsertBefore=*/nullptr, llvm::GlobalVariable::NotThreadLocal,
        SharedAddressSpace);
    CGM.addCompilerUsedGlobal(TransferMedium);
  }

  auto &RT = static_cast<CGOpenMPRuntimeGPU &>(CGF.CGM.getOpenMPRuntime());
  // Get the CUDA thread id of the current OpenMP thread on the GPU.
  llvm::Value *ThreadID = RT.getGPUThreadID(CGF);
  // nvptx_lane_id = nvptx_id % warpsize
  llvm::Value *LaneID = getNVPTXLaneID(CGF);
  // nvptx_warp_id = nvptx_id / warpsize
  llvm::Value *WarpID = getNVPTXWarpID(CGF);

  Address AddrReduceListArg = CGF.GetAddrOfLocalVar(&ReduceListArg);
  llvm::Type *ElemTy = CGF.ConvertTypeForMem(ReductionArrayTy);
  Address LocalReduceList(
      Bld.CreatePointerBitCastOrAddrSpaceCast(
          CGF.EmitLoadOfScalar(
              AddrReduceListArg, /*Volatile=*/false, C.VoidPtrTy, Loc,
              LValueBaseInfo(AlignmentSource::Type), TBAAAccessInfo()),
          ElemTy->getPointerTo()),
      ElemTy, CGF.getPointerAlign());

  unsigned Idx = 0;
  for (const Expr *Private : Privates) {
    //
    // Warp master copies reduce element to transfer medium in __shared__
    // memory.
    //
    unsigned RealTySize =
        C.getTypeSizeInChars(Private->getType())
            .alignTo(C.getTypeAlignInChars(Private->getType()))
            .getQuantity();
    for (unsigned TySize = 4; TySize > 0 && RealTySize > 0; TySize /=2) {
      unsigned NumIters = RealTySize / TySize;
      if (NumIters == 0)
        continue;
      QualType CType = C.getIntTypeForBitwidth(
          C.toBits(CharUnits::fromQuantity(TySize)), /*Signed=*/1);
      llvm::Type *CopyType = CGF.ConvertTypeForMem(CType);
      CharUnits Align = CharUnits::fromQuantity(TySize);
      llvm::Value *Cnt = nullptr;
      Address CntAddr = Address::invalid();
      llvm::BasicBlock *PrecondBB = nullptr;
      llvm::BasicBlock *ExitBB = nullptr;
      if (NumIters > 1) {
        CntAddr = CGF.CreateMemTemp(C.IntTy, ".cnt.addr");
        CGF.EmitStoreOfScalar(llvm::Constant::getNullValue(CGM.IntTy), CntAddr,
                              /*Volatile=*/false, C.IntTy);
        PrecondBB = CGF.createBasicBlock("precond");
        ExitBB = CGF.createBasicBlock("exit");
        llvm::BasicBlock *BodyBB = CGF.createBasicBlock("body");
        // There is no need to emit line number for unconditional branch.
        (void)ApplyDebugLocation::CreateEmpty(CGF);
        CGF.EmitBlock(PrecondBB);
        Cnt = CGF.EmitLoadOfScalar(CntAddr, /*Volatile=*/false, C.IntTy, Loc);
        llvm::Value *Cmp =
            Bld.CreateICmpULT(Cnt, llvm::ConstantInt::get(CGM.IntTy, NumIters));
        Bld.CreateCondBr(Cmp, BodyBB, ExitBB);
        CGF.EmitBlock(BodyBB);
      }
      // kmpc_barrier.
      CGM.getOpenMPRuntime().emitBarrierCall(CGF, Loc, OMPD_unknown,
                                             /*EmitChecks=*/false,
                                             /*ForceSimpleCall=*/true);
      llvm::BasicBlock *ThenBB = CGF.createBasicBlock("then");
      llvm::BasicBlock *ElseBB = CGF.createBasicBlock("else");
      llvm::BasicBlock *MergeBB = CGF.createBasicBlock("ifcont");

      // if (lane_id == 0)
      llvm::Value *IsWarpMaster = Bld.CreateIsNull(LaneID, "warp_master");
      Bld.CreateCondBr(IsWarpMaster, ThenBB, ElseBB);
      CGF.EmitBlock(ThenBB);

      // Reduce element = LocalReduceList[i]
      Address ElemPtrPtrAddr = Bld.CreateConstArrayGEP(LocalReduceList, Idx);
      llvm::Value *ElemPtrPtr = CGF.EmitLoadOfScalar(
          ElemPtrPtrAddr, /*Volatile=*/false, C.VoidPtrTy, SourceLocation());
      // elemptr = ((CopyType*)(elemptrptr)) + I
      Address ElemPtr(ElemPtrPtr, CGF.Int8Ty, Align);
      ElemPtr = Bld.CreateElementBitCast(ElemPtr, CopyType);
      if (NumIters > 1)
        ElemPtr = Bld.CreateGEP(ElemPtr, Cnt);

      // Get pointer to location in transfer medium.
      // MediumPtr = &medium[warp_id]
      llvm::Value *MediumPtrVal = Bld.CreateInBoundsGEP(
          TransferMedium->getValueType(), TransferMedium,
          {llvm::Constant::getNullValue(CGM.Int64Ty), WarpID});
      // Casting to actual data type.
      // MediumPtr = (CopyType*)MediumPtrAddr;
      Address MediumPtr(
          Bld.CreateBitCast(
              MediumPtrVal,
              CopyType->getPointerTo(
                  MediumPtrVal->getType()->getPointerAddressSpace())),
          CopyType, Align);

      // elem = *elemptr
      //*MediumPtr = elem
      llvm::Value *Elem = CGF.EmitLoadOfScalar(
          ElemPtr, /*Volatile=*/false, CType, Loc,
          LValueBaseInfo(AlignmentSource::Type), TBAAAccessInfo());
      // Store the source element value to the dest element address.
      CGF.EmitStoreOfScalar(Elem, MediumPtr, /*Volatile=*/true, CType,
                            LValueBaseInfo(AlignmentSource::Type),
                            TBAAAccessInfo());

      Bld.CreateBr(MergeBB);

      CGF.EmitBlock(ElseBB);
      Bld.CreateBr(MergeBB);

      CGF.EmitBlock(MergeBB);

      // kmpc_barrier.
      CGM.getOpenMPRuntime().emitBarrierCall(CGF, Loc, OMPD_unknown,
                                             /*EmitChecks=*/false,
                                             /*ForceSimpleCall=*/true);

      //
      // Warp 0 copies reduce element from transfer medium.
      //
      llvm::BasicBlock *W0ThenBB = CGF.createBasicBlock("then");
      llvm::BasicBlock *W0ElseBB = CGF.createBasicBlock("else");
      llvm::BasicBlock *W0MergeBB = CGF.createBasicBlock("ifcont");

      Address AddrNumWarpsArg = CGF.GetAddrOfLocalVar(&NumWarpsArg);
      llvm::Value *NumWarpsVal = CGF.EmitLoadOfScalar(
          AddrNumWarpsArg, /*Volatile=*/false, C.IntTy, Loc);

      // Up to 32 threads in warp 0 are active.
      llvm::Value *IsActiveThread =
          Bld.CreateICmpULT(ThreadID, NumWarpsVal, "is_active_thread");
      Bld.CreateCondBr(IsActiveThread, W0ThenBB, W0ElseBB);

      CGF.EmitBlock(W0ThenBB);

      // SrcMediumPtr = &medium[tid]
      llvm::Value *SrcMediumPtrVal = Bld.CreateInBoundsGEP(
          TransferMedium->getValueType(), TransferMedium,
          {llvm::Constant::getNullValue(CGM.Int64Ty), ThreadID});
      // SrcMediumVal = *SrcMediumPtr;
      Address SrcMediumPtr(
          Bld.CreateBitCast(
              SrcMediumPtrVal,
              CopyType->getPointerTo(
                  SrcMediumPtrVal->getType()->getPointerAddressSpace())),
          CopyType, Align);

      // TargetElemPtr = (CopyType*)(SrcDataAddr[i]) + I
      Address TargetElemPtrPtr = Bld.CreateConstArrayGEP(LocalReduceList, Idx);
      llvm::Value *TargetElemPtrVal = CGF.EmitLoadOfScalar(
          TargetElemPtrPtr, /*Volatile=*/false, C.VoidPtrTy, Loc);
      Address TargetElemPtr(TargetElemPtrVal, CGF.Int8Ty, Align);
      TargetElemPtr = Bld.CreateElementBitCast(TargetElemPtr, CopyType);
      if (NumIters > 1)
        TargetElemPtr = Bld.CreateGEP(TargetElemPtr, Cnt);

      // *TargetElemPtr = SrcMediumVal;
      llvm::Value *SrcMediumValue =
          CGF.EmitLoadOfScalar(SrcMediumPtr, /*Volatile=*/true, CType, Loc);
      CGF.EmitStoreOfScalar(SrcMediumValue, TargetElemPtr, /*Volatile=*/false,
                            CType);
      Bld.CreateBr(W0MergeBB);

      CGF.EmitBlock(W0ElseBB);
      Bld.CreateBr(W0MergeBB);

      CGF.EmitBlock(W0MergeBB);

      if (NumIters > 1) {
        Cnt = Bld.CreateNSWAdd(Cnt, llvm::ConstantInt::get(CGM.IntTy, /*V=*/1));
        CGF.EmitStoreOfScalar(Cnt, CntAddr, /*Volatile=*/false, C.IntTy);
        CGF.EmitBranch(PrecondBB);
        (void)ApplyDebugLocation::CreateEmpty(CGF);
        CGF.EmitBlock(ExitBB);
      }
      RealTySize %= TySize;
    }
    ++Idx;
  }

  CGF.FinishFunction();
  return Fn;
}

/// Emit a helper that reduces data across two OpenMP threads (lanes)
/// in the same warp.  It uses shuffle instructions to copy over data from
/// a remote lane's stack.  The reduction algorithm performed is specified
/// by the fourth parameter.
///
/// Algorithm Versions.
/// Full Warp Reduce (argument value 0):
///   This algorithm assumes that all 32 lanes are active and gathers
///   data from these 32 lanes, producing a single resultant value.
/// Contiguous Partial Warp Reduce (argument value 1):
///   This algorithm assumes that only a *contiguous* subset of lanes
///   are active.  This happens for the last warp in a parallel region
///   when the user specified num_threads is not an integer multiple of
///   32.  This contiguous subset always starts with the zeroth lane.
/// Partial Warp Reduce (argument value 2):
///   This algorithm gathers data from any number of lanes at any position.
/// All reduced values are stored in the lowest possible lane.  The set
/// of problems every algorithm addresses is a super set of those
/// addressable by algorithms with a lower version number.  Overhead
/// increases as algorithm version increases.
///
/// Terminology
/// Reduce element:
///   Reduce element refers to the individual data field with primitive
///   data types to be combined and reduced across threads.
/// Reduce list:
///   Reduce list refers to a collection of local, thread-private
///   reduce elements.
/// Remote Reduce list:
///   Remote Reduce list refers to a collection of remote (relative to
///   the current thread) reduce elements.
///
/// We distinguish between three states of threads that are important to
/// the implementation of this function.
/// Alive threads:
///   Threads in a warp executing the SIMT instruction, as distinguished from
///   threads that are inactive due to divergent control flow.
/// Active threads:
///   The minimal set of threads that has to be alive upon entry to this
///   function.  The computation is correct iff active threads are alive.
///   Some threads are alive but they are not active because they do not
///   contribute to the computation in any useful manner.  Turning them off
///   may introduce control flow overheads without any tangible benefits.
/// Effective threads:
///   In order to comply with the argument requirements of the shuffle
///   function, we must keep all lanes holding data alive.  But at most
///   half of them perform value aggregation; we refer to this half of
///   threads as effective. The other half is simply handing off their
///   data.
///
/// Procedure
/// Value shuffle:
///   In this step active threads transfer data from higher lane positions
///   in the warp to lower lane positions, creating Remote Reduce list.
/// Value aggregation:
///   In this step, effective threads combine their thread local Reduce list
///   with Remote Reduce list and store the result in the thread local
///   Reduce list.
/// Value copy:
///   In this step, we deal with the assumption made by algorithm 2
///   (i.e. contiguity assumption).  When we have an odd number of lanes
///   active, say 2k+1, only k threads will be effective and therefore k
///   new values will be produced.  However, the Reduce list owned by the
///   (2k+1)th thread is ignored in the value aggregation.  Therefore
///   we copy the Reduce list from the (2k+1)th lane to (k+1)th lane so
///   that the contiguity assumption still holds.
static llvm::Function *emitShuffleAndReduceFunction(
    CodeGenModule &CGM, ArrayRef<const Expr *> Privates,
    QualType ReductionArrayTy, llvm::Function *ReduceFn, SourceLocation Loc) {
  ASTContext &C = CGM.getContext();

  // Thread local Reduce list used to host the values of data to be reduced.
  ImplicitParamDecl ReduceListArg(C, /*DC=*/nullptr, Loc, /*Id=*/nullptr,
                                  C.VoidPtrTy, ImplicitParamDecl::Other);
  // Current lane id; could be logical.
  ImplicitParamDecl LaneIDArg(C, /*DC=*/nullptr, Loc, /*Id=*/nullptr, C.ShortTy,
                              ImplicitParamDecl::Other);
  // Offset of the remote source lane relative to the current lane.
  ImplicitParamDecl RemoteLaneOffsetArg(C, /*DC=*/nullptr, Loc, /*Id=*/nullptr,
                                        C.ShortTy, ImplicitParamDecl::Other);
  // Algorithm version.  This is expected to be known at compile time.
  ImplicitParamDecl AlgoVerArg(C, /*DC=*/nullptr, Loc, /*Id=*/nullptr,
                               C.ShortTy, ImplicitParamDecl::Other);
  FunctionArgList Args;
  Args.push_back(&ReduceListArg);
  Args.push_back(&LaneIDArg);
  Args.push_back(&RemoteLaneOffsetArg);
  Args.push_back(&AlgoVerArg);

  const CGFunctionInfo &CGFI =
      CGM.getTypes().arrangeBuiltinFunctionDeclaration(C.VoidTy, Args);
  auto *Fn = llvm::Function::Create(
      CGM.getTypes().GetFunctionType(CGFI), llvm::GlobalValue::InternalLinkage,
      "_omp_reduction_shuffle_and_reduce_func", &CGM.getModule());
  CGM.SetInternalFunctionAttributes(GlobalDecl(), Fn, CGFI);
  Fn->setDoesNotRecurse();

  CodeGenFunction CGF(CGM);
  CGF.StartFunction(GlobalDecl(), C.VoidTy, Fn, CGFI, Args, Loc, Loc);

  CGBuilderTy &Bld = CGF.Builder;

  Address AddrReduceListArg = CGF.GetAddrOfLocalVar(&ReduceListArg);
  llvm::Type *ElemTy = CGF.ConvertTypeForMem(ReductionArrayTy);
  Address LocalReduceList(
      Bld.CreatePointerBitCastOrAddrSpaceCast(
          CGF.EmitLoadOfScalar(AddrReduceListArg, /*Volatile=*/false,
                               C.VoidPtrTy, SourceLocation()),
          ElemTy->getPointerTo()),
      ElemTy, CGF.getPointerAlign());

  Address AddrLaneIDArg = CGF.GetAddrOfLocalVar(&LaneIDArg);
  llvm::Value *LaneIDArgVal = CGF.EmitLoadOfScalar(
      AddrLaneIDArg, /*Volatile=*/false, C.ShortTy, SourceLocation());

  Address AddrRemoteLaneOffsetArg = CGF.GetAddrOfLocalVar(&RemoteLaneOffsetArg);
  llvm::Value *RemoteLaneOffsetArgVal = CGF.EmitLoadOfScalar(
      AddrRemoteLaneOffsetArg, /*Volatile=*/false, C.ShortTy, SourceLocation());

  Address AddrAlgoVerArg = CGF.GetAddrOfLocalVar(&AlgoVerArg);
  llvm::Value *AlgoVerArgVal = CGF.EmitLoadOfScalar(
      AddrAlgoVerArg, /*Volatile=*/false, C.ShortTy, SourceLocation());

  // Create a local thread-private variable to host the Reduce list
  // from a remote lane.
  Address RemoteReduceList =
      CGF.CreateMemTemp(ReductionArrayTy, ".omp.reduction.remote_reduce_list");

  // This loop iterates through the list of reduce elements and copies,
  // element by element, from a remote lane in the warp to RemoteReduceList,
  // hosted on the thread's stack.
  emitReductionListCopy(RemoteLaneToThread, CGF, ReductionArrayTy, Privates,
                        LocalReduceList, RemoteReduceList,
                        {/*RemoteLaneOffset=*/RemoteLaneOffsetArgVal,
                         /*ScratchpadIndex=*/nullptr,
                         /*ScratchpadWidth=*/nullptr});

  // The actions to be performed on the Remote Reduce list is dependent
  // on the algorithm version.
  //
  //  if (AlgoVer==0) || (AlgoVer==1 && (LaneId < Offset)) || (AlgoVer==2 &&
  //  LaneId % 2 == 0 && Offset > 0):
  //    do the reduction value aggregation
  //
  //  The thread local variable Reduce list is mutated in place to host the
  //  reduced data, which is the aggregated value produced from local and
  //  remote lanes.
  //
  //  Note that AlgoVer is expected to be a constant integer known at compile
  //  time.
  //  When AlgoVer==0, the first conjunction evaluates to true, making
  //    the entire predicate true during compile time.
  //  When AlgoVer==1, the second conjunction has only the second part to be
  //    evaluated during runtime.  Other conjunctions evaluates to false
  //    during compile time.
  //  When AlgoVer==2, the third conjunction has only the second part to be
  //    evaluated during runtime.  Other conjunctions evaluates to false
  //    during compile time.
  llvm::Value *CondAlgo0 = Bld.CreateIsNull(AlgoVerArgVal);

  llvm::Value *Algo1 = Bld.CreateICmpEQ(AlgoVerArgVal, Bld.getInt16(1));
  llvm::Value *CondAlgo1 = Bld.CreateAnd(
      Algo1, Bld.CreateICmpULT(LaneIDArgVal, RemoteLaneOffsetArgVal));

  llvm::Value *Algo2 = Bld.CreateICmpEQ(AlgoVerArgVal, Bld.getInt16(2));
  llvm::Value *CondAlgo2 = Bld.CreateAnd(
      Algo2, Bld.CreateIsNull(Bld.CreateAnd(LaneIDArgVal, Bld.getInt16(1))));
  CondAlgo2 = Bld.CreateAnd(
      CondAlgo2, Bld.CreateICmpSGT(RemoteLaneOffsetArgVal, Bld.getInt16(0)));

  llvm::Value *CondReduce = Bld.CreateOr(CondAlgo0, CondAlgo1);
  CondReduce = Bld.CreateOr(CondReduce, CondAlgo2);

  llvm::BasicBlock *ThenBB = CGF.createBasicBlock("then");
  llvm::BasicBlock *ElseBB = CGF.createBasicBlock("else");
  llvm::BasicBlock *MergeBB = CGF.createBasicBlock("ifcont");
  Bld.CreateCondBr(CondReduce, ThenBB, ElseBB);

  CGF.EmitBlock(ThenBB);
  // reduce_function(LocalReduceList, RemoteReduceList)
  llvm::Value *LocalReduceListPtr = Bld.CreatePointerBitCastOrAddrSpaceCast(
      LocalReduceList.getPointer(), CGF.VoidPtrTy);
  llvm::Value *RemoteReduceListPtr = Bld.CreatePointerBitCastOrAddrSpaceCast(
      RemoteReduceList.getPointer(), CGF.VoidPtrTy);
  CGM.getOpenMPRuntime().emitOutlinedFunctionCall(
      CGF, Loc, ReduceFn, {LocalReduceListPtr, RemoteReduceListPtr});
  Bld.CreateBr(MergeBB);

  CGF.EmitBlock(ElseBB);
  Bld.CreateBr(MergeBB);

  CGF.EmitBlock(MergeBB);

  // if (AlgoVer==1 && (LaneId >= Offset)) copy Remote Reduce list to local
  // Reduce list.
  Algo1 = Bld.CreateICmpEQ(AlgoVerArgVal, Bld.getInt16(1));
  llvm::Value *CondCopy = Bld.CreateAnd(
      Algo1, Bld.CreateICmpUGE(LaneIDArgVal, RemoteLaneOffsetArgVal));

  llvm::BasicBlock *CpyThenBB = CGF.createBasicBlock("then");
  llvm::BasicBlock *CpyElseBB = CGF.createBasicBlock("else");
  llvm::BasicBlock *CpyMergeBB = CGF.createBasicBlock("ifcont");
  Bld.CreateCondBr(CondCopy, CpyThenBB, CpyElseBB);

  CGF.EmitBlock(CpyThenBB);
  emitReductionListCopy(ThreadCopy, CGF, ReductionArrayTy, Privates,
                        RemoteReduceList, LocalReduceList);
  Bld.CreateBr(CpyMergeBB);

  CGF.EmitBlock(CpyElseBB);
  Bld.CreateBr(CpyMergeBB);

  CGF.EmitBlock(CpyMergeBB);

  CGF.FinishFunction();
  return Fn;
}

/// This function emits a helper that copies all the reduction variables from
/// the team into the provided global buffer for the reduction variables.
///
/// void list_to_global_copy_func(void *buffer, int Idx, void *reduce_data)
///   For all data entries D in reduce_data:
///     Copy local D to buffer.D[Idx]
static llvm::Value *emitListToGlobalCopyFunction(
    CodeGenModule &CGM, ArrayRef<const Expr *> Privates,
    QualType ReductionArrayTy, SourceLocation Loc,
    const RecordDecl *TeamReductionRec,
    const llvm::SmallDenseMap<const ValueDecl *, const FieldDecl *>
        &VarFieldMap) {
  ASTContext &C = CGM.getContext();

  // Buffer: global reduction buffer.
  ImplicitParamDecl BufferArg(C, /*DC=*/nullptr, Loc, /*Id=*/nullptr,
                              C.VoidPtrTy, ImplicitParamDecl::Other);
  // Idx: index of the buffer.
  ImplicitParamDecl IdxArg(C, /*DC=*/nullptr, Loc, /*Id=*/nullptr, C.IntTy,
                           ImplicitParamDecl::Other);
  // ReduceList: thread local Reduce list.
  ImplicitParamDecl ReduceListArg(C, /*DC=*/nullptr, Loc, /*Id=*/nullptr,
                                  C.VoidPtrTy, ImplicitParamDecl::Other);
  FunctionArgList Args;
  Args.push_back(&BufferArg);
  Args.push_back(&IdxArg);
  Args.push_back(&ReduceListArg);

  const CGFunctionInfo &CGFI =
      CGM.getTypes().arrangeBuiltinFunctionDeclaration(C.VoidTy, Args);
  auto *Fn = llvm::Function::Create(
      CGM.getTypes().GetFunctionType(CGFI), llvm::GlobalValue::InternalLinkage,
      "_omp_reduction_list_to_global_copy_func", &CGM.getModule());
  CGM.SetInternalFunctionAttributes(GlobalDecl(), Fn, CGFI);
  Fn->setDoesNotRecurse();
  CodeGenFunction CGF(CGM);
  CGF.StartFunction(GlobalDecl(), C.VoidTy, Fn, CGFI, Args, Loc, Loc);

  CGBuilderTy &Bld = CGF.Builder;

  Address AddrReduceListArg = CGF.GetAddrOfLocalVar(&ReduceListArg);
  Address AddrBufferArg = CGF.GetAddrOfLocalVar(&BufferArg);
  llvm::Type *ElemTy = CGF.ConvertTypeForMem(ReductionArrayTy);
  Address LocalReduceList(
      Bld.CreatePointerBitCastOrAddrSpaceCast(
          CGF.EmitLoadOfScalar(AddrReduceListArg, /*Volatile=*/false,
                               C.VoidPtrTy, Loc),
          ElemTy->getPointerTo()),
      ElemTy, CGF.getPointerAlign());
  QualType StaticTy = C.getRecordType(TeamReductionRec);
  llvm::Type *LLVMReductionsBufferTy =
      CGM.getTypes().ConvertTypeForMem(StaticTy);
  llvm::Value *BufferArrPtr = Bld.CreatePointerBitCastOrAddrSpaceCast(
      CGF.EmitLoadOfScalar(AddrBufferArg, /*Volatile=*/false, C.VoidPtrTy, Loc),
      LLVMReductionsBufferTy->getPointerTo());
  llvm::Value *Idxs[] = {llvm::ConstantInt::getNullValue(CGF.Int32Ty),
                         CGF.EmitLoadOfScalar(CGF.GetAddrOfLocalVar(&IdxArg),
                                              /*Volatile=*/false, C.IntTy,
                                              Loc)};
  unsigned Idx = 0;
  for (const Expr *Private : Privates) {
    // Reduce element = LocalReduceList[i]
    Address ElemPtrPtrAddr = Bld.CreateConstArrayGEP(LocalReduceList, Idx);
    llvm::Value *ElemPtrPtr = CGF.EmitLoadOfScalar(
        ElemPtrPtrAddr, /*Volatile=*/false, C.VoidPtrTy, SourceLocation());
    // elemptr = ((CopyType*)(elemptrptr)) + I
    ElemTy = CGF.ConvertTypeForMem(Private->getType());
    ElemPtrPtr = Bld.CreatePointerBitCastOrAddrSpaceCast(
        ElemPtrPtr, ElemTy->getPointerTo());
    Address ElemPtr =
        Address(ElemPtrPtr, ElemTy, C.getTypeAlignInChars(Private->getType()));
    const ValueDecl *VD = cast<DeclRefExpr>(Private)->getDecl();
    // Global = Buffer.VD[Idx];
    const FieldDecl *FD = VarFieldMap.lookup(VD);
    LValue GlobLVal = CGF.EmitLValueForField(
        CGF.MakeNaturalAlignAddrLValue(BufferArrPtr, StaticTy), FD);
    Address GlobAddr = GlobLVal.getAddress(CGF);
    llvm::Value *BufferPtr = Bld.CreateInBoundsGEP(GlobAddr.getElementType(),
                                                   GlobAddr.getPointer(), Idxs);
    GlobLVal.setAddress(Address(BufferPtr,
                                CGF.ConvertTypeForMem(Private->getType()),
                                GlobAddr.getAlignment()));
    switch (CGF.getEvaluationKind(Private->getType())) {
    case TEK_Scalar: {
      llvm::Value *V = CGF.EmitLoadOfScalar(
          ElemPtr, /*Volatile=*/false, Private->getType(), Loc,
          LValueBaseInfo(AlignmentSource::Type), TBAAAccessInfo());
      CGF.EmitStoreOfScalar(V, GlobLVal);
      break;
    }
    case TEK_Complex: {
      CodeGenFunction::ComplexPairTy V = CGF.EmitLoadOfComplex(
          CGF.MakeAddrLValue(ElemPtr, Private->getType()), Loc);
      CGF.EmitStoreOfComplex(V, GlobLVal, /*isInit=*/false);
      break;
    }
    case TEK_Aggregate:
      CGF.EmitAggregateCopy(GlobLVal,
                            CGF.MakeAddrLValue(ElemPtr, Private->getType()),
                            Private->getType(), AggValueSlot::DoesNotOverlap);
      break;
    }
    ++Idx;
  }

  CGF.FinishFunction();
  return Fn;
}

/// This function emits a helper that reduces all the reduction variables from
/// the team into the provided global buffer for the reduction variables.
///
/// void list_to_global_reduce_func(void *buffer, int Idx, void *reduce_data)
///  void *GlobPtrs[];
///  GlobPtrs[0] = (void*)&buffer.D0[Idx];
///  ...
///  GlobPtrs[N] = (void*)&buffer.DN[Idx];
///  reduce_function(GlobPtrs, reduce_data);
static llvm::Value *emitListToGlobalReduceFunction(
    CodeGenModule &CGM, ArrayRef<const Expr *> Privates,
    QualType ReductionArrayTy, SourceLocation Loc,
    const RecordDecl *TeamReductionRec,
    const llvm::SmallDenseMap<const ValueDecl *, const FieldDecl *>
        &VarFieldMap,
    llvm::Function *ReduceFn) {
  ASTContext &C = CGM.getContext();

  // Buffer: global reduction buffer.
  ImplicitParamDecl BufferArg(C, /*DC=*/nullptr, Loc, /*Id=*/nullptr,
                              C.VoidPtrTy, ImplicitParamDecl::Other);
  // Idx: index of the buffer.
  ImplicitParamDecl IdxArg(C, /*DC=*/nullptr, Loc, /*Id=*/nullptr, C.IntTy,
                           ImplicitParamDecl::Other);
  // ReduceList: thread local Reduce list.
  ImplicitParamDecl ReduceListArg(C, /*DC=*/nullptr, Loc, /*Id=*/nullptr,
                                  C.VoidPtrTy, ImplicitParamDecl::Other);
  FunctionArgList Args;
  Args.push_back(&BufferArg);
  Args.push_back(&IdxArg);
  Args.push_back(&ReduceListArg);

  const CGFunctionInfo &CGFI =
      CGM.getTypes().arrangeBuiltinFunctionDeclaration(C.VoidTy, Args);
  auto *Fn = llvm::Function::Create(
      CGM.getTypes().GetFunctionType(CGFI), llvm::GlobalValue::InternalLinkage,
      "_omp_reduction_list_to_global_reduce_func", &CGM.getModule());
  CGM.SetInternalFunctionAttributes(GlobalDecl(), Fn, CGFI);
  Fn->setDoesNotRecurse();
  CodeGenFunction CGF(CGM);
  CGF.StartFunction(GlobalDecl(), C.VoidTy, Fn, CGFI, Args, Loc, Loc);

  CGBuilderTy &Bld = CGF.Builder;

  Address AddrBufferArg = CGF.GetAddrOfLocalVar(&BufferArg);
  QualType StaticTy = C.getRecordType(TeamReductionRec);
  llvm::Type *LLVMReductionsBufferTy =
      CGM.getTypes().ConvertTypeForMem(StaticTy);
  llvm::Value *BufferArrPtr = Bld.CreatePointerBitCastOrAddrSpaceCast(
      CGF.EmitLoadOfScalar(AddrBufferArg, /*Volatile=*/false, C.VoidPtrTy, Loc),
      LLVMReductionsBufferTy->getPointerTo());

  // 1. Build a list of reduction variables.
  // void *RedList[<n>] = {<ReductionVars>[0], ..., <ReductionVars>[<n>-1]};
  Address ReductionList =
      CGF.CreateMemTemp(ReductionArrayTy, ".omp.reduction.red_list");
  auto IPriv = Privates.begin();
  llvm::Value *Idxs[] = {llvm::ConstantInt::getNullValue(CGF.Int32Ty),
                         CGF.EmitLoadOfScalar(CGF.GetAddrOfLocalVar(&IdxArg),
                                              /*Volatile=*/false, C.IntTy,
                                              Loc)};
  unsigned Idx = 0;
  for (unsigned I = 0, E = Privates.size(); I < E; ++I, ++IPriv, ++Idx) {
    Address Elem = CGF.Builder.CreateConstArrayGEP(ReductionList, Idx);
    // Global = Buffer.VD[Idx];
    const ValueDecl *VD = cast<DeclRefExpr>(*IPriv)->getDecl();
    const FieldDecl *FD = VarFieldMap.lookup(VD);
    LValue GlobLVal = CGF.EmitLValueForField(
        CGF.MakeNaturalAlignAddrLValue(BufferArrPtr, StaticTy), FD);
    Address GlobAddr = GlobLVal.getAddress(CGF);
    llvm::Value *BufferPtr = Bld.CreateInBoundsGEP(
        GlobAddr.getElementType(), GlobAddr.getPointer(), Idxs);
    llvm::Value *Ptr = CGF.EmitCastToVoidPtr(BufferPtr);
    CGF.EmitStoreOfScalar(Ptr, Elem, /*Volatile=*/false, C.VoidPtrTy);
    if ((*IPriv)->getType()->isVariablyModifiedType()) {
      // Store array size.
      ++Idx;
      Elem = CGF.Builder.CreateConstArrayGEP(ReductionList, Idx);
      llvm::Value *Size = CGF.Builder.CreateIntCast(
          CGF.getVLASize(
                 CGF.getContext().getAsVariableArrayType((*IPriv)->getType()))
              .NumElts,
          CGF.SizeTy, /*isSigned=*/false);
      CGF.Builder.CreateStore(CGF.Builder.CreateIntToPtr(Size, CGF.VoidPtrTy),
                              Elem);
    }
  }

  // Call reduce_function(GlobalReduceList, ReduceList)
  llvm::Value *GlobalReduceList =
      CGF.EmitCastToVoidPtr(ReductionList.getPointer());
  Address AddrReduceListArg = CGF.GetAddrOfLocalVar(&ReduceListArg);
  llvm::Value *ReducedPtr = CGF.EmitLoadOfScalar(
      AddrReduceListArg, /*Volatile=*/false, C.VoidPtrTy, Loc);
  CGM.getOpenMPRuntime().emitOutlinedFunctionCall(
      CGF, Loc, ReduceFn, {GlobalReduceList, ReducedPtr});
  CGF.FinishFunction();
  return Fn;
}

/// This function emits a helper that copies all the reduction variables from
/// the team into the provided global buffer for the reduction variables.
///
/// void list_to_global_copy_func(void *buffer, int Idx, void *reduce_data)
///   For all data entries D in reduce_data:
///     Copy buffer.D[Idx] to local D;
static llvm::Value *emitGlobalToListCopyFunction(
    CodeGenModule &CGM, ArrayRef<const Expr *> Privates,
    QualType ReductionArrayTy, SourceLocation Loc,
    const RecordDecl *TeamReductionRec,
    const llvm::SmallDenseMap<const ValueDecl *, const FieldDecl *>
        &VarFieldMap) {
  ASTContext &C = CGM.getContext();

  // Buffer: global reduction buffer.
  ImplicitParamDecl BufferArg(C, /*DC=*/nullptr, Loc, /*Id=*/nullptr,
                              C.VoidPtrTy, ImplicitParamDecl::Other);
  // Idx: index of the buffer.
  ImplicitParamDecl IdxArg(C, /*DC=*/nullptr, Loc, /*Id=*/nullptr, C.IntTy,
                           ImplicitParamDecl::Other);
  // ReduceList: thread local Reduce list.
  ImplicitParamDecl ReduceListArg(C, /*DC=*/nullptr, Loc, /*Id=*/nullptr,
                                  C.VoidPtrTy, ImplicitParamDecl::Other);
  FunctionArgList Args;
  Args.push_back(&BufferArg);
  Args.push_back(&IdxArg);
  Args.push_back(&ReduceListArg);

  const CGFunctionInfo &CGFI =
      CGM.getTypes().arrangeBuiltinFunctionDeclaration(C.VoidTy, Args);
  auto *Fn = llvm::Function::Create(
      CGM.getTypes().GetFunctionType(CGFI), llvm::GlobalValue::InternalLinkage,
      "_omp_reduction_global_to_list_copy_func", &CGM.getModule());
  CGM.SetInternalFunctionAttributes(GlobalDecl(), Fn, CGFI);
  Fn->setDoesNotRecurse();
  CodeGenFunction CGF(CGM);
  CGF.StartFunction(GlobalDecl(), C.VoidTy, Fn, CGFI, Args, Loc, Loc);

  CGBuilderTy &Bld = CGF.Builder;

  Address AddrReduceListArg = CGF.GetAddrOfLocalVar(&ReduceListArg);
  Address AddrBufferArg = CGF.GetAddrOfLocalVar(&BufferArg);
  llvm::Type *ElemTy = CGF.ConvertTypeForMem(ReductionArrayTy);
  Address LocalReduceList(
      Bld.CreatePointerBitCastOrAddrSpaceCast(
          CGF.EmitLoadOfScalar(AddrReduceListArg, /*Volatile=*/false,
                               C.VoidPtrTy, Loc),
          ElemTy->getPointerTo()),
      ElemTy, CGF.getPointerAlign());
  QualType StaticTy = C.getRecordType(TeamReductionRec);
  llvm::Type *LLVMReductionsBufferTy =
      CGM.getTypes().ConvertTypeForMem(StaticTy);
  llvm::Value *BufferArrPtr = Bld.CreatePointerBitCastOrAddrSpaceCast(
      CGF.EmitLoadOfScalar(AddrBufferArg, /*Volatile=*/false, C.VoidPtrTy, Loc),
      LLVMReductionsBufferTy->getPointerTo());

  llvm::Value *Idxs[] = {llvm::ConstantInt::getNullValue(CGF.Int32Ty),
                         CGF.EmitLoadOfScalar(CGF.GetAddrOfLocalVar(&IdxArg),
                                              /*Volatile=*/false, C.IntTy,
                                              Loc)};
  unsigned Idx = 0;
  for (const Expr *Private : Privates) {
    // Reduce element = LocalReduceList[i]
    Address ElemPtrPtrAddr = Bld.CreateConstArrayGEP(LocalReduceList, Idx);
    llvm::Value *ElemPtrPtr = CGF.EmitLoadOfScalar(
        ElemPtrPtrAddr, /*Volatile=*/false, C.VoidPtrTy, SourceLocation());
    // elemptr = ((CopyType*)(elemptrptr)) + I
    ElemTy = CGF.ConvertTypeForMem(Private->getType());
    ElemPtrPtr = Bld.CreatePointerBitCastOrAddrSpaceCast(
        ElemPtrPtr, ElemTy->getPointerTo());
    Address ElemPtr =
        Address(ElemPtrPtr, ElemTy, C.getTypeAlignInChars(Private->getType()));
    const ValueDecl *VD = cast<DeclRefExpr>(Private)->getDecl();
    // Global = Buffer.VD[Idx];
    const FieldDecl *FD = VarFieldMap.lookup(VD);
    LValue GlobLVal = CGF.EmitLValueForField(
        CGF.MakeNaturalAlignAddrLValue(BufferArrPtr, StaticTy), FD);
    Address GlobAddr = GlobLVal.getAddress(CGF);
    llvm::Value *BufferPtr = Bld.CreateInBoundsGEP(GlobAddr.getElementType(),
                                                   GlobAddr.getPointer(), Idxs);
    GlobLVal.setAddress(Address(BufferPtr,
                                CGF.ConvertTypeForMem(Private->getType()),
                                GlobAddr.getAlignment()));
    switch (CGF.getEvaluationKind(Private->getType())) {
    case TEK_Scalar: {
      llvm::Value *V = CGF.EmitLoadOfScalar(GlobLVal, Loc);
      CGF.EmitStoreOfScalar(V, ElemPtr, /*Volatile=*/false, Private->getType(),
                            LValueBaseInfo(AlignmentSource::Type),
                            TBAAAccessInfo());
      break;
    }
    case TEK_Complex: {
      CodeGenFunction::ComplexPairTy V = CGF.EmitLoadOfComplex(GlobLVal, Loc);
      CGF.EmitStoreOfComplex(V, CGF.MakeAddrLValue(ElemPtr, Private->getType()),
                             /*isInit=*/false);
      break;
    }
    case TEK_Aggregate:
      CGF.EmitAggregateCopy(CGF.MakeAddrLValue(ElemPtr, Private->getType()),
                            GlobLVal, Private->getType(),
                            AggValueSlot::DoesNotOverlap);
      break;
    }
    ++Idx;
  }

  CGF.FinishFunction();
  return Fn;
}

/// This function emits a helper that reduces all the reduction variables from
/// the team into the provided global buffer for the reduction variables.
///
/// void global_to_list_reduce_func(void *buffer, int Idx, void *reduce_data)
///  void *GlobPtrs[];
///  GlobPtrs[0] = (void*)&buffer.D0[Idx];
///  ...
///  GlobPtrs[N] = (void*)&buffer.DN[Idx];
///  reduce_function(reduce_data, GlobPtrs);
static llvm::Value *emitGlobalToListReduceFunction(
    CodeGenModule &CGM, ArrayRef<const Expr *> Privates,
    QualType ReductionArrayTy, SourceLocation Loc,
    const RecordDecl *TeamReductionRec,
    const llvm::SmallDenseMap<const ValueDecl *, const FieldDecl *>
        &VarFieldMap,
    llvm::Function *ReduceFn) {
  ASTContext &C = CGM.getContext();

  // Buffer: global reduction buffer.
  ImplicitParamDecl BufferArg(C, /*DC=*/nullptr, Loc, /*Id=*/nullptr,
                              C.VoidPtrTy, ImplicitParamDecl::Other);
  // Idx: index of the buffer.
  ImplicitParamDecl IdxArg(C, /*DC=*/nullptr, Loc, /*Id=*/nullptr, C.IntTy,
                           ImplicitParamDecl::Other);
  // ReduceList: thread local Reduce list.
  ImplicitParamDecl ReduceListArg(C, /*DC=*/nullptr, Loc, /*Id=*/nullptr,
                                  C.VoidPtrTy, ImplicitParamDecl::Other);
  FunctionArgList Args;
  Args.push_back(&BufferArg);
  Args.push_back(&IdxArg);
  Args.push_back(&ReduceListArg);

  const CGFunctionInfo &CGFI =
      CGM.getTypes().arrangeBuiltinFunctionDeclaration(C.VoidTy, Args);
  auto *Fn = llvm::Function::Create(
      CGM.getTypes().GetFunctionType(CGFI), llvm::GlobalValue::InternalLinkage,
      "_omp_reduction_global_to_list_reduce_func", &CGM.getModule());
  CGM.SetInternalFunctionAttributes(GlobalDecl(), Fn, CGFI);
  Fn->setDoesNotRecurse();
  CodeGenFunction CGF(CGM);
  CGF.StartFunction(GlobalDecl(), C.VoidTy, Fn, CGFI, Args, Loc, Loc);

  CGBuilderTy &Bld = CGF.Builder;

  Address AddrBufferArg = CGF.GetAddrOfLocalVar(&BufferArg);
  QualType StaticTy = C.getRecordType(TeamReductionRec);
  llvm::Type *LLVMReductionsBufferTy =
      CGM.getTypes().ConvertTypeForMem(StaticTy);
  llvm::Value *BufferArrPtr = Bld.CreatePointerBitCastOrAddrSpaceCast(
      CGF.EmitLoadOfScalar(AddrBufferArg, /*Volatile=*/false, C.VoidPtrTy, Loc),
      LLVMReductionsBufferTy->getPointerTo());

  // 1. Build a list of reduction variables.
  // void *RedList[<n>] = {<ReductionVars>[0], ..., <ReductionVars>[<n>-1]};
  Address ReductionList =
      CGF.CreateMemTemp(ReductionArrayTy, ".omp.reduction.red_list");
  auto IPriv = Privates.begin();
  llvm::Value *Idxs[] = {llvm::ConstantInt::getNullValue(CGF.Int32Ty),
                         CGF.EmitLoadOfScalar(CGF.GetAddrOfLocalVar(&IdxArg),
                                              /*Volatile=*/false, C.IntTy,
                                              Loc)};
  unsigned Idx = 0;
  for (unsigned I = 0, E = Privates.size(); I < E; ++I, ++IPriv, ++Idx) {
    Address Elem = CGF.Builder.CreateConstArrayGEP(ReductionList, Idx);
    // Global = Buffer.VD[Idx];
    const ValueDecl *VD = cast<DeclRefExpr>(*IPriv)->getDecl();
    const FieldDecl *FD = VarFieldMap.lookup(VD);
    LValue GlobLVal = CGF.EmitLValueForField(
        CGF.MakeNaturalAlignAddrLValue(BufferArrPtr, StaticTy), FD);
    Address GlobAddr = GlobLVal.getAddress(CGF);
    llvm::Value *BufferPtr = Bld.CreateInBoundsGEP(
        GlobAddr.getElementType(), GlobAddr.getPointer(), Idxs);
    llvm::Value *Ptr = CGF.EmitCastToVoidPtr(BufferPtr);
    CGF.EmitStoreOfScalar(Ptr, Elem, /*Volatile=*/false, C.VoidPtrTy);
    if ((*IPriv)->getType()->isVariablyModifiedType()) {
      // Store array size.
      ++Idx;
      Elem = CGF.Builder.CreateConstArrayGEP(ReductionList, Idx);
      llvm::Value *Size = CGF.Builder.CreateIntCast(
          CGF.getVLASize(
                 CGF.getContext().getAsVariableArrayType((*IPriv)->getType()))
              .NumElts,
          CGF.SizeTy, /*isSigned=*/false);
      CGF.Builder.CreateStore(CGF.Builder.CreateIntToPtr(Size, CGF.VoidPtrTy),
                              Elem);
    }
  }

  // Call reduce_function(ReduceList, GlobalReduceList)
  llvm::Value *GlobalReduceList =
      CGF.EmitCastToVoidPtr(ReductionList.getPointer());
  Address AddrReduceListArg = CGF.GetAddrOfLocalVar(&ReduceListArg);
  llvm::Value *ReducedPtr = CGF.EmitLoadOfScalar(
      AddrReduceListArg, /*Volatile=*/false, C.VoidPtrTy, Loc);
  CGM.getOpenMPRuntime().emitOutlinedFunctionCall(
      CGF, Loc, ReduceFn, {ReducedPtr, GlobalReduceList});
  CGF.FinishFunction();
  return Fn;
}

///
/// Design of OpenMP reductions on the GPU
///
/// Consider a typical OpenMP program with one or more reduction
/// clauses:
///
/// float foo;
/// double bar;
/// #pragma omp target teams distribute parallel for \
///             reduction(+:foo) reduction(*:bar)
/// for (int i = 0; i < N; i++) {
///   foo += A[i]; bar *= B[i];
/// }
///
/// where 'foo' and 'bar' are reduced across all OpenMP threads in
/// all teams.  In our OpenMP implementation on the NVPTX device an
/// OpenMP team is mapped to a CUDA threadblock and OpenMP threads
/// within a team are mapped to CUDA threads within a threadblock.
/// Our goal is to efficiently aggregate values across all OpenMP
/// threads such that:
///
///   - the compiler and runtime are logically concise, and
///   - the reduction is performed efficiently in a hierarchical
///     manner as follows: within OpenMP threads in the same warp,
///     across warps in a threadblock, and finally across teams on
///     the NVPTX device.
///
/// Introduction to Decoupling
///
/// We would like to decouple the compiler and the runtime so that the
/// latter is ignorant of the reduction variables (number, data types)
/// and the reduction operators.  This allows a simpler interface
/// and implementation while still attaining good performance.
///
/// Pseudocode for the aforementioned OpenMP program generated by the
/// compiler is as follows:
///
/// 1. Create private copies of reduction variables on each OpenMP
///    thread: 'foo_private', 'bar_private'
/// 2. Each OpenMP thread reduces the chunk of 'A' and 'B' assigned
///    to it and writes the result in 'foo_private' and 'bar_private'
///    respectively.
/// 3. Call the OpenMP runtime on the GPU to reduce within a team
///    and store the result on the team master:
///
///     __kmpc_nvptx_parallel_reduce_nowait_v2(...,
///        reduceData, shuffleReduceFn, interWarpCpyFn)
///
///     where:
///       struct ReduceData {
///         double *foo;
///         double *bar;
///       } reduceData
///       reduceData.foo = &foo_private
///       reduceData.bar = &bar_private
///
///     'shuffleReduceFn' and 'interWarpCpyFn' are pointers to two
///     auxiliary functions generated by the compiler that operate on
///     variables of type 'ReduceData'.  They aid the runtime perform
///     algorithmic steps in a data agnostic manner.
///
///     'shuffleReduceFn' is a pointer to a function that reduces data
///     of type 'ReduceData' across two OpenMP threads (lanes) in the
///     same warp.  It takes the following arguments as input:
///
///     a. variable of type 'ReduceData' on the calling lane,
///     b. its lane_id,
///     c. an offset relative to the current lane_id to generate a
///        remote_lane_id.  The remote lane contains the second
///        variable of type 'ReduceData' that is to be reduced.
///     d. an algorithm version parameter determining which reduction
///        algorithm to use.
///
///     'shuffleReduceFn' retrieves data from the remote lane using
///     efficient GPU shuffle intrinsics and reduces, using the
///     algorithm specified by the 4th parameter, the two operands
///     element-wise.  The result is written to the first operand.
///
///     Different reduction algorithms are implemented in different
///     runtime functions, all calling 'shuffleReduceFn' to perform
///     the essential reduction step.  Therefore, based on the 4th
///     parameter, this function behaves slightly differently to
///     cooperate with the runtime to ensure correctness under
///     different circumstances.
///
///     'InterWarpCpyFn' is a pointer to a function that transfers
///     reduced variables across warps.  It tunnels, through CUDA
///     shared memory, the thread-private data of type 'ReduceData'
///     from lane 0 of each warp to a lane in the first warp.
/// 4. Call the OpenMP runtime on the GPU to reduce across teams.
///    The last team writes the global reduced value to memory.
///
///     ret = __kmpc_nvptx_teams_reduce_nowait(...,
///             reduceData, shuffleReduceFn, interWarpCpyFn,
///             scratchpadCopyFn, loadAndReduceFn)
///
///     'scratchpadCopyFn' is a helper that stores reduced
///     data from the team master to a scratchpad array in
///     global memory.
///
///     'loadAndReduceFn' is a helper that loads data from
///     the scratchpad array and reduces it with the input
///     operand.
///
///     These compiler generated functions hide address
///     calculation and alignment information from the runtime.
/// 5. if ret == 1:
///     The team master of the last team stores the reduced
///     result to the globals in memory.
///     foo += reduceData.foo; bar *= reduceData.bar
///
///
/// Warp Reduction Algorithms
///
/// On the warp level, we have three algorithms implemented in the
/// OpenMP runtime depending on the number of active lanes:
///
/// Full Warp Reduction
///
/// The reduce algorithm within a warp where all lanes are active
/// is implemented in the runtime as follows:
///
/// full_warp_reduce(void *reduce_data,
///                  kmp_ShuffleReductFctPtr ShuffleReduceFn) {
///   for (int offset = WARPSIZE/2; offset > 0; offset /= 2)
///     ShuffleReduceFn(reduce_data, 0, offset, 0);
/// }
///
/// The algorithm completes in log(2, WARPSIZE) steps.
///
/// 'ShuffleReduceFn' is used here with lane_id set to 0 because it is
/// not used therefore we save instructions by not retrieving lane_id
/// from the corresponding special registers.  The 4th parameter, which
/// represents the version of the algorithm being used, is set to 0 to
/// signify full warp reduction.
///
/// In this version, 'ShuffleReduceFn' behaves, per element, as follows:
///
/// #reduce_elem refers to an element in the local lane's data structure
/// #remote_elem is retrieved from a remote lane
/// remote_elem = shuffle_down(reduce_elem, offset, WARPSIZE);
/// reduce_elem = reduce_elem REDUCE_OP remote_elem;
///
/// Contiguous Partial Warp Reduction
///
/// This reduce algorithm is used within a warp where only the first
/// 'n' (n <= WARPSIZE) lanes are active.  It is typically used when the
/// number of OpenMP threads in a parallel region is not a multiple of
/// WARPSIZE.  The algorithm is implemented in the runtime as follows:
///
/// void
/// contiguous_partial_reduce(void *reduce_data,
///                           kmp_ShuffleReductFctPtr ShuffleReduceFn,
///                           int size, int lane_id) {
///   int curr_size;
///   int offset;
///   curr_size = size;
///   mask = curr_size/2;
///   while (offset>0) {
///     ShuffleReduceFn(reduce_data, lane_id, offset, 1);
///     curr_size = (curr_size+1)/2;
///     offset = curr_size/2;
///   }
/// }
///
/// In this version, 'ShuffleReduceFn' behaves, per element, as follows:
///
/// remote_elem = shuffle_down(reduce_elem, offset, WARPSIZE);
/// if (lane_id < offset)
///     reduce_elem = reduce_elem REDUCE_OP remote_elem
/// else
///     reduce_elem = remote_elem
///
/// This algorithm assumes that the data to be reduced are located in a
/// contiguous subset of lanes starting from the first.  When there is
/// an odd number of active lanes, the data in the last lane is not
/// aggregated with any other lane's dat but is instead copied over.
///
/// Dispersed Partial Warp Reduction
///
/// This algorithm is used within a warp when any discontiguous subset of
/// lanes are active.  It is used to implement the reduction operation
/// across lanes in an OpenMP simd region or in a nested parallel region.
///
/// void
/// dispersed_partial_reduce(void *reduce_data,
///                          kmp_ShuffleReductFctPtr ShuffleReduceFn) {
///   int size, remote_id;
///   int logical_lane_id = number_of_active_lanes_before_me() * 2;
///   do {
///       remote_id = next_active_lane_id_right_after_me();
///       # the above function returns 0 of no active lane
///       # is present right after the current lane.
///       size = number_of_active_lanes_in_this_warp();
///       logical_lane_id /= 2;
///       ShuffleReduceFn(reduce_data, logical_lane_id,
///                       remote_id-1-threadIdx.x, 2);
///   } while (logical_lane_id % 2 == 0 && size > 1);
/// }
///
/// There is no assumption made about the initial state of the reduction.
/// Any number of lanes (>=1) could be active at any position.  The reduction
/// result is returned in the first active lane.
///
/// In this version, 'ShuffleReduceFn' behaves, per element, as follows:
///
/// remote_elem = shuffle_down(reduce_elem, offset, WARPSIZE);
/// if (lane_id % 2 == 0 && offset > 0)
///     reduce_elem = reduce_elem REDUCE_OP remote_elem
/// else
///     reduce_elem = remote_elem
///
///
/// Intra-Team Reduction
///
/// This function, as implemented in the runtime call
/// '__kmpc_nvptx_parallel_reduce_nowait_v2', aggregates data across OpenMP
/// threads in a team.  It first reduces within a warp using the
/// aforementioned algorithms.  We then proceed to gather all such
/// reduced values at the first warp.
///
/// The runtime makes use of the function 'InterWarpCpyFn', which copies
/// data from each of the "warp master" (zeroth lane of each warp, where
/// warp-reduced data is held) to the zeroth warp.  This step reduces (in
/// a mathematical sense) the problem of reduction across warp masters in
/// a block to the problem of warp reduction.
///
///
/// Inter-Team Reduction
///
/// Once a team has reduced its data to a single value, it is stored in
/// a global scratchpad array.  Since each team has a distinct slot, this
/// can be done without locking.
///
/// The last team to write to the scratchpad array proceeds to reduce the
/// scratchpad array.  One or more workers in the last team use the helper
/// 'loadAndReduceDataFn' to load and reduce values from the array, i.e.,
/// the k'th worker reduces every k'th element.
///
/// Finally, a call is made to '__kmpc_nvptx_parallel_reduce_nowait_v2' to
/// reduce across workers and compute a globally reduced value.
///
void CGOpenMPRuntimeGPU::emitReduction(
    CodeGenFunction &CGF, SourceLocation Loc, ArrayRef<const Expr *> Privates,
    ArrayRef<const Expr *> LHSExprs, ArrayRef<const Expr *> RHSExprs,
    ArrayRef<const Expr *> ReductionOps, ReductionOptionsTy Options) {
  if (!CGF.HaveInsertPoint())
    return;

  bool ParallelReduction = isOpenMPParallelDirective(Options.ReductionKind);
#ifndef NDEBUG
  bool TeamsReduction = isOpenMPTeamsDirective(Options.ReductionKind);
#endif

  if (Options.SimpleReduction) {
    assert(!TeamsReduction && !ParallelReduction &&
           "Invalid reduction selection in emitReduction.");
    CGOpenMPRuntime::emitReduction(CGF, Loc, Privates, LHSExprs, RHSExprs,
                                   ReductionOps, Options);
    return;
  }

  assert((TeamsReduction || ParallelReduction) &&
         "Invalid reduction selection in emitReduction.");

  // Build res = __kmpc_reduce{_nowait}(<gtid>, <n>, sizeof(RedList),
  // RedList, shuffle_reduce_func, interwarp_copy_func);
  // or
  // Build res = __kmpc_reduce_teams_nowait_simple(<loc>, <gtid>, <lck>);
  llvm::Value *RTLoc = emitUpdateLocation(CGF, Loc);
  llvm::Value *ThreadId = getThreadID(CGF, Loc);

  llvm::Value *Res;
  ASTContext &C = CGM.getContext();
  // 1. Build a list of reduction variables.
  // void *RedList[<n>] = {<ReductionVars>[0], ..., <ReductionVars>[<n>-1]};
  auto Size = RHSExprs.size();
  for (const Expr *E : Privates) {
    if (E->getType()->isVariablyModifiedType())
      // Reserve place for array size.
      ++Size;
  }
  llvm::APInt ArraySize(/*unsigned int numBits=*/32, Size);
  QualType ReductionArrayTy =
      C.getConstantArrayType(C.VoidPtrTy, ArraySize, nullptr, ArrayType::Normal,
                             /*IndexTypeQuals=*/0);
  Address ReductionList =
      CGF.CreateMemTemp(ReductionArrayTy, ".omp.reduction.red_list");
  auto IPriv = Privates.begin();
  unsigned Idx = 0;
  for (unsigned I = 0, E = RHSExprs.size(); I < E; ++I, ++IPriv, ++Idx) {
    Address Elem = CGF.Builder.CreateConstArrayGEP(ReductionList, Idx);
    CGF.Builder.CreateStore(
        CGF.Builder.CreatePointerBitCastOrAddrSpaceCast(
            CGF.EmitLValue(RHSExprs[I]).getPointer(CGF), CGF.VoidPtrTy),
        Elem);
    if ((*IPriv)->getType()->isVariablyModifiedType()) {
      // Store array size.
      ++Idx;
      Elem = CGF.Builder.CreateConstArrayGEP(ReductionList, Idx);
      llvm::Value *Size = CGF.Builder.CreateIntCast(
          CGF.getVLASize(
                 CGF.getContext().getAsVariableArrayType((*IPriv)->getType()))
              .NumElts,
          CGF.SizeTy, /*isSigned=*/false);
      CGF.Builder.CreateStore(CGF.Builder.CreateIntToPtr(Size, CGF.VoidPtrTy),
                              Elem);
    }
  }

  llvm::Value *RL = CGF.Builder.CreatePointerBitCastOrAddrSpaceCast(
      ReductionList.getPointer(), CGF.VoidPtrTy);
  llvm::Function *ReductionFn =
      emitReductionFunction(Loc, CGF.ConvertTypeForMem(ReductionArrayTy),
                            Privates, LHSExprs, RHSExprs, ReductionOps);
  llvm::Value *ReductionArrayTySize = CGF.getTypeSize(ReductionArrayTy);
  llvm::Function *ShuffleAndReduceFn = emitShuffleAndReduceFunction(
      CGM, Privates, ReductionArrayTy, ReductionFn, Loc);
  llvm::Value *InterWarpCopyFn =
      emitInterWarpCopyFunction(CGM, Privates, ReductionArrayTy, Loc);

  if (ParallelReduction) {
    llvm::Value *Args[] = {RTLoc,
                           ThreadId,
                           CGF.Builder.getInt32(RHSExprs.size()),
                           ReductionArrayTySize,
                           RL,
                           ShuffleAndReduceFn,
                           InterWarpCopyFn};

    Res = CGF.EmitRuntimeCall(
        OMPBuilder.getOrCreateRuntimeFunction(
            CGM.getModule(), OMPRTL___kmpc_nvptx_parallel_reduce_nowait_v2),
        Args);
  } else {
    assert(TeamsReduction && "expected teams reduction.");
    llvm::SmallDenseMap<const ValueDecl *, const FieldDecl *> VarFieldMap;
    llvm::SmallVector<const ValueDecl *, 4> PrivatesReductions(Privates.size());
    int Cnt = 0;
    for (const Expr *DRE : Privates) {
      PrivatesReductions[Cnt] = cast<DeclRefExpr>(DRE)->getDecl();
      ++Cnt;
    }
    const RecordDecl *TeamReductionRec = ::buildRecordForGlobalizedVars(
        CGM.getContext(), PrivatesReductions, llvm::None, VarFieldMap,
        C.getLangOpts().OpenMPCUDAReductionBufNum);
    TeamsReductions.push_back(TeamReductionRec);
    if (!KernelTeamsReductionPtr) {
      KernelTeamsReductionPtr = new llvm::GlobalVariable(
          CGM.getModule(), CGM.VoidPtrTy, /*isConstant=*/true,
          llvm::GlobalValue::InternalLinkage, nullptr,
          "_openmp_teams_reductions_buffer_$_$ptr");
    }
    llvm::Value *GlobalBufferPtr = CGF.EmitLoadOfScalar(
        Address(KernelTeamsReductionPtr, CGF.VoidPtrTy, CGM.getPointerAlign()),
        /*Volatile=*/false, C.getPointerType(C.VoidPtrTy), Loc);
    llvm::Value *GlobalToBufferCpyFn = ::emitListToGlobalCopyFunction(
        CGM, Privates, ReductionArrayTy, Loc, TeamReductionRec, VarFieldMap);
    llvm::Value *GlobalToBufferRedFn = ::emitListToGlobalReduceFunction(
        CGM, Privates, ReductionArrayTy, Loc, TeamReductionRec, VarFieldMap,
        ReductionFn);
    llvm::Value *BufferToGlobalCpyFn = ::emitGlobalToListCopyFunction(
        CGM, Privates, ReductionArrayTy, Loc, TeamReductionRec, VarFieldMap);
    llvm::Value *BufferToGlobalRedFn = ::emitGlobalToListReduceFunction(
        CGM, Privates, ReductionArrayTy, Loc, TeamReductionRec, VarFieldMap,
        ReductionFn);

    llvm::Value *Args[] = {
        RTLoc,
        ThreadId,
        GlobalBufferPtr,
        CGF.Builder.getInt32(C.getLangOpts().OpenMPCUDAReductionBufNum),
        RL,
        ShuffleAndReduceFn,
        InterWarpCopyFn,
        GlobalToBufferCpyFn,
        GlobalToBufferRedFn,
        BufferToGlobalCpyFn,
        BufferToGlobalRedFn};

    Res = CGF.EmitRuntimeCall(
        OMPBuilder.getOrCreateRuntimeFunction(
            CGM.getModule(), OMPRTL___kmpc_nvptx_teams_reduce_nowait_v2),
        Args);
  }

  // 5. Build if (res == 1)
  llvm::BasicBlock *ExitBB = CGF.createBasicBlock(".omp.reduction.done");
  llvm::BasicBlock *ThenBB = CGF.createBasicBlock(".omp.reduction.then");
  llvm::Value *Cond = CGF.Builder.CreateICmpEQ(
      Res, llvm::ConstantInt::get(CGM.Int32Ty, /*V=*/1));
  CGF.Builder.CreateCondBr(Cond, ThenBB, ExitBB);

  // 6. Build then branch: where we have reduced values in the master
  //    thread in each team.
  //    __kmpc_end_reduce{_nowait}(<gtid>);
  //    break;
  CGF.EmitBlock(ThenBB);

  // Add emission of __kmpc_end_reduce{_nowait}(<gtid>);
  auto &&CodeGen = [Privates, LHSExprs, RHSExprs, ReductionOps,
                    this](CodeGenFunction &CGF, PrePostActionTy &Action) {
    auto IPriv = Privates.begin();
    auto ILHS = LHSExprs.begin();
    auto IRHS = RHSExprs.begin();
    for (const Expr *E : ReductionOps) {
      emitSingleReductionCombiner(CGF, E, *IPriv, cast<DeclRefExpr>(*ILHS),
                                  cast<DeclRefExpr>(*IRHS));
      ++IPriv;
      ++ILHS;
      ++IRHS;
    }
  };
  llvm::Value *EndArgs[] = {ThreadId};
  RegionCodeGenTy RCG(CodeGen);
  NVPTXActionTy Action(
      nullptr, llvm::None,
      OMPBuilder.getOrCreateRuntimeFunction(
          CGM.getModule(), OMPRTL___kmpc_nvptx_end_reduce_nowait),
      EndArgs);
  RCG.setAction(Action);
  RCG(CGF);
  // There is no need to emit line number for unconditional branch.
  (void)ApplyDebugLocation::CreateEmpty(CGF);
  CGF.EmitBlock(ExitBB, /*IsFinished=*/true);
}

const VarDecl *
CGOpenMPRuntimeGPU::translateParameter(const FieldDecl *FD,
                                       const VarDecl *NativeParam) const {
  if (!NativeParam->getType()->isReferenceType())
    return NativeParam;
  QualType ArgType = NativeParam->getType();
  QualifierCollector QC;
  const Type *NonQualTy = QC.strip(ArgType);
  QualType PointeeTy = cast<ReferenceType>(NonQualTy)->getPointeeType();
  if (const auto *Attr = FD->getAttr<OMPCaptureKindAttr>()) {
    if (Attr->getCaptureKind() == OMPC_map) {
      PointeeTy = CGM.getContext().getAddrSpaceQualType(PointeeTy,
                                                        LangAS::opencl_global);
    }
  }
  ArgType = CGM.getContext().getPointerType(PointeeTy);
  QC.addRestrict();
  enum { NVPTX_local_addr = 5 };
  QC.addAddressSpace(getLangASFromTargetAS(NVPTX_local_addr));
  ArgType = QC.apply(CGM.getContext(), ArgType);
  if (isa<ImplicitParamDecl>(NativeParam))
    return ImplicitParamDecl::Create(
        CGM.getContext(), /*DC=*/nullptr, NativeParam->getLocation(),
        NativeParam->getIdentifier(), ArgType, ImplicitParamDecl::Other);
  return ParmVarDecl::Create(
      CGM.getContext(),
      const_cast<DeclContext *>(NativeParam->getDeclContext()),
      NativeParam->getBeginLoc(), NativeParam->getLocation(),
      NativeParam->getIdentifier(), ArgType,
      /*TInfo=*/nullptr, SC_None, /*DefArg=*/nullptr);
}

Address
CGOpenMPRuntimeGPU::getParameterAddress(CodeGenFunction &CGF,
                                          const VarDecl *NativeParam,
                                          const VarDecl *TargetParam) const {
  assert(NativeParam != TargetParam &&
         NativeParam->getType()->isReferenceType() &&
         "Native arg must not be the same as target arg.");
  Address LocalAddr = CGF.GetAddrOfLocalVar(TargetParam);
  QualType NativeParamType = NativeParam->getType();
  QualifierCollector QC;
  const Type *NonQualTy = QC.strip(NativeParamType);
  QualType NativePointeeTy = cast<ReferenceType>(NonQualTy)->getPointeeType();
  unsigned NativePointeeAddrSpace =
      CGF.getContext().getTargetAddressSpace(NativePointeeTy);
  QualType TargetTy = TargetParam->getType();
  llvm::Value *TargetAddr = CGF.EmitLoadOfScalar(
      LocalAddr, /*Volatile=*/false, TargetTy, SourceLocation());
  // First cast to generic.
  TargetAddr = CGF.Builder.CreatePointerBitCastOrAddrSpaceCast(
      TargetAddr, llvm::PointerType::getWithSamePointeeType(
          cast<llvm::PointerType>(TargetAddr->getType()), /*AddrSpace=*/0));
  // Cast from generic to native address space.
  TargetAddr = CGF.Builder.CreatePointerBitCastOrAddrSpaceCast(
      TargetAddr, llvm::PointerType::getWithSamePointeeType(
          cast<llvm::PointerType>(TargetAddr->getType()),
                                  NativePointeeAddrSpace));
  Address NativeParamAddr = CGF.CreateMemTemp(NativeParamType);
  CGF.EmitStoreOfScalar(TargetAddr, NativeParamAddr, /*Volatile=*/false,
                        NativeParamType);
  return NativeParamAddr;
}

void CGOpenMPRuntimeGPU::emitOutlinedFunctionCall(
    CodeGenFunction &CGF, SourceLocation Loc, llvm::FunctionCallee OutlinedFn,
    ArrayRef<llvm::Value *> Args) const {
  SmallVector<llvm::Value *, 4> TargetArgs;
  TargetArgs.reserve(Args.size());
  auto *FnType = OutlinedFn.getFunctionType();
  for (unsigned I = 0, E = Args.size(); I < E; ++I) {
    if (FnType->isVarArg() && FnType->getNumParams() <= I) {
      TargetArgs.append(std::next(Args.begin(), I), Args.end());
      break;
    }
    llvm::Type *TargetType = FnType->getParamType(I);
    llvm::Value *NativeArg = Args[I];
    if (!TargetType->isPointerTy()) {
      TargetArgs.emplace_back(NativeArg);
      continue;
    }
    llvm::Value *TargetArg = CGF.Builder.CreatePointerBitCastOrAddrSpaceCast(
        NativeArg, llvm::PointerType::getWithSamePointeeType(
            cast<llvm::PointerType>(NativeArg->getType()), /*AddrSpace*/ 0));
    TargetArgs.emplace_back(
        CGF.Builder.CreatePointerBitCastOrAddrSpaceCast(TargetArg, TargetType));
  }
  CGOpenMPRuntime::emitOutlinedFunctionCall(CGF, Loc, OutlinedFn, TargetArgs);
}

/// Emit function which wraps the outline parallel region
/// and controls the arguments which are passed to this function.
/// The wrapper ensures that the outlined function is called
/// with the correct arguments when data is shared.
llvm::Function *CGOpenMPRuntimeGPU::createParallelDataSharingWrapper(
    llvm::Function *OutlinedParallelFn, const OMPExecutableDirective &D) {
  ASTContext &Ctx = CGM.getContext();
  const auto &CS = *D.getCapturedStmt(OMPD_parallel);

  // Create a function that takes as argument the source thread.
  FunctionArgList WrapperArgs;
  QualType Int16QTy =
      Ctx.getIntTypeForBitwidth(/*DestWidth=*/16, /*Signed=*/false);
  QualType Int32QTy =
      Ctx.getIntTypeForBitwidth(/*DestWidth=*/32, /*Signed=*/false);
  ImplicitParamDecl ParallelLevelArg(Ctx, /*DC=*/nullptr, D.getBeginLoc(),
                                     /*Id=*/nullptr, Int16QTy,
                                     ImplicitParamDecl::Other);
  ImplicitParamDecl WrapperArg(Ctx, /*DC=*/nullptr, D.getBeginLoc(),
                               /*Id=*/nullptr, Int32QTy,
                               ImplicitParamDecl::Other);
  WrapperArgs.emplace_back(&ParallelLevelArg);
  WrapperArgs.emplace_back(&WrapperArg);

  const CGFunctionInfo &CGFI =
      CGM.getTypes().arrangeBuiltinFunctionDeclaration(Ctx.VoidTy, WrapperArgs);

  auto *Fn = llvm::Function::Create(
      CGM.getTypes().GetFunctionType(CGFI), llvm::GlobalValue::InternalLinkage,
      Twine(OutlinedParallelFn->getName(), "_wrapper"), &CGM.getModule());

  // Ensure we do not inline the function. This is trivially true for the ones
  // passed to __kmpc_fork_call but the ones calles in serialized regions
  // could be inlined. This is not a perfect but it is closer to the invariant
  // we want, namely, every data environment starts with a new function.
  // TODO: We should pass the if condition to the runtime function and do the
  //       handling there. Much cleaner code.
  Fn->addFnAttr(llvm::Attribute::NoInline);

  CGM.SetInternalFunctionAttributes(GlobalDecl(), Fn, CGFI);
  Fn->setLinkage(llvm::GlobalValue::InternalLinkage);
  Fn->setDoesNotRecurse();

  CodeGenFunction CGF(CGM, /*suppressNewContext=*/true);
  CGF.StartFunction(GlobalDecl(), Ctx.VoidTy, Fn, CGFI, WrapperArgs,
                    D.getBeginLoc(), D.getBeginLoc());

  const auto *RD = CS.getCapturedRecordDecl();
  auto CurField = RD->field_begin();

  Address ZeroAddr = CGF.CreateDefaultAlignTempAlloca(CGF.Int32Ty,
                                                      /*Name=*/".zero.addr");
  CGF.Builder.CreateStore(CGF.Builder.getInt32(/*C*/ 0), ZeroAddr);
  // Get the array of arguments.
  SmallVector<llvm::Value *, 8> Args;

  Args.emplace_back(CGF.GetAddrOfLocalVar(&WrapperArg).getPointer());
  Args.emplace_back(ZeroAddr.getPointer());

  CGBuilderTy &Bld = CGF.Builder;
  auto CI = CS.capture_begin();

  // Use global memory for data sharing.
  // Handle passing of global args to workers.
  Address GlobalArgs =
      CGF.CreateDefaultAlignTempAlloca(CGF.VoidPtrPtrTy, "global_args");
  llvm::Value *GlobalArgsPtr = GlobalArgs.getPointer();
  llvm::Value *DataSharingArgs[] = {GlobalArgsPtr};
  CGF.EmitRuntimeCall(OMPBuilder.getOrCreateRuntimeFunction(
                          CGM.getModule(), OMPRTL___kmpc_get_shared_variables),
                      DataSharingArgs);

  // Retrieve the shared variables from the list of references returned
  // by the runtime. Pass the variables to the outlined function.
  Address SharedArgListAddress = Address::invalid();
  if (CS.capture_size() > 0 ||
      isOpenMPLoopBoundSharingDirective(D.getDirectiveKind())) {
    SharedArgListAddress = CGF.EmitLoadOfPointer(
        GlobalArgs, CGF.getContext()
                        .getPointerType(CGF.getContext().VoidPtrTy)
                        .castAs<PointerType>());
  }
  unsigned Idx = 0;
  if (isOpenMPLoopBoundSharingDirective(D.getDirectiveKind())) {
    Address Src = Bld.CreateConstInBoundsGEP(SharedArgListAddress, Idx);
    Address TypedAddress = Bld.CreatePointerBitCastOrAddrSpaceCast(
        Src, CGF.SizeTy->getPointerTo(), CGF.SizeTy);
    llvm::Value *LB = CGF.EmitLoadOfScalar(
        TypedAddress,
        /*Volatile=*/false,
        CGF.getContext().getPointerType(CGF.getContext().getSizeType()),
        cast<OMPLoopDirective>(D).getLowerBoundVariable()->getExprLoc());
    Args.emplace_back(LB);
    ++Idx;
    Src = Bld.CreateConstInBoundsGEP(SharedArgListAddress, Idx);
    TypedAddress = Bld.CreatePointerBitCastOrAddrSpaceCast(
        Src, CGF.SizeTy->getPointerTo(), CGF.SizeTy);
    llvm::Value *UB = CGF.EmitLoadOfScalar(
        TypedAddress,
        /*Volatile=*/false,
        CGF.getContext().getPointerType(CGF.getContext().getSizeType()),
        cast<OMPLoopDirective>(D).getUpperBoundVariable()->getExprLoc());
    Args.emplace_back(UB);
    ++Idx;
  }
  if (CS.capture_size() > 0) {
    ASTContext &CGFContext = CGF.getContext();
    for (unsigned I = 0, E = CS.capture_size(); I < E; ++I, ++CI, ++CurField) {
      QualType ElemTy = CurField->getType();
      Address Src = Bld.CreateConstInBoundsGEP(SharedArgListAddress, I + Idx);
      Address TypedAddress = Bld.CreatePointerBitCastOrAddrSpaceCast(
          Src, CGF.ConvertTypeForMem(CGFContext.getPointerType(ElemTy)),
          CGF.ConvertTypeForMem(ElemTy));
      llvm::Value *Arg = CGF.EmitLoadOfScalar(TypedAddress,
                                              /*Volatile=*/false,
                                              CGFContext.getPointerType(ElemTy),
                                              CI->getLocation());
      if (CI->capturesVariableByCopy() &&
          !CI->getCapturedVar()->getType()->isAnyPointerType()) {
        Arg = castValueToType(CGF, Arg, ElemTy, CGFContext.getUIntPtrType(),
                              CI->getLocation());
      }
      Args.emplace_back(Arg);
    }
  }

  emitOutlinedFunctionCall(CGF, D.getBeginLoc(), OutlinedParallelFn, Args);
  CGF.FinishFunction();
  return Fn;
}

void CGOpenMPRuntimeGPU::emitFunctionProlog(CodeGenFunction &CGF,
                                              const Decl *D) {
  if (getDataSharingMode(CGM) != CGOpenMPRuntimeGPU::Generic)
    return;

  assert(D && "Expected function or captured|block decl.");
  assert(FunctionGlobalizedDecls.count(CGF.CurFn) == 0 &&
         "Function is registered already.");
  assert((!TeamAndReductions.first || TeamAndReductions.first == D) &&
         "Team is set but not processed.");
  const Stmt *Body = nullptr;
  bool NeedToDelayGlobalization = false;
  if (const auto *FD = dyn_cast<FunctionDecl>(D)) {
    Body = FD->getBody();
  } else if (const auto *BD = dyn_cast<BlockDecl>(D)) {
    Body = BD->getBody();
  } else if (const auto *CD = dyn_cast<CapturedDecl>(D)) {
    Body = CD->getBody();
    NeedToDelayGlobalization = CGF.CapturedStmtInfo->getKind() == CR_OpenMP;
    if (NeedToDelayGlobalization &&
        getExecutionMode() == CGOpenMPRuntimeGPU::EM_SPMD)
      return;
  }
  if (!Body)
    return;
  CheckVarsEscapingDeclContext VarChecker(CGF, TeamAndReductions.second);
  VarChecker.Visit(Body);
  const RecordDecl *GlobalizedVarsRecord =
      VarChecker.getGlobalizedRecord(IsInTTDRegion);
  TeamAndReductions.first = nullptr;
  TeamAndReductions.second.clear();
  ArrayRef<const ValueDecl *> EscapedVariableLengthDecls =
      VarChecker.getEscapedVariableLengthDecls();
  if (!GlobalizedVarsRecord && EscapedVariableLengthDecls.empty())
    return;
  auto I = FunctionGlobalizedDecls.try_emplace(CGF.CurFn).first;
  I->getSecond().MappedParams =
      std::make_unique<CodeGenFunction::OMPMapVars>();
  I->getSecond().EscapedParameters.insert(
      VarChecker.getEscapedParameters().begin(),
      VarChecker.getEscapedParameters().end());
  I->getSecond().EscapedVariableLengthDecls.append(
      EscapedVariableLengthDecls.begin(), EscapedVariableLengthDecls.end());
  DeclToAddrMapTy &Data = I->getSecond().LocalVarData;
  for (const ValueDecl *VD : VarChecker.getEscapedDecls()) {
    assert(VD->isCanonicalDecl() && "Expected canonical declaration");
    Data.insert(std::make_pair(VD, MappedVarData()));
  }
  if (!IsInTTDRegion && !NeedToDelayGlobalization && !IsInParallelRegion) {
    CheckVarsEscapingDeclContext VarChecker(CGF, llvm::None);
    VarChecker.Visit(Body);
    I->getSecond().SecondaryLocalVarData.emplace();
    DeclToAddrMapTy &Data = I->getSecond().SecondaryLocalVarData.getValue();
    for (const ValueDecl *VD : VarChecker.getEscapedDecls()) {
      assert(VD->isCanonicalDecl() && "Expected canonical declaration");
      Data.insert(std::make_pair(VD, MappedVarData()));
    }
  }
  if (!NeedToDelayGlobalization) {
    emitGenericVarsProlog(CGF, D->getBeginLoc(), /*WithSPMDCheck=*/true);
    struct GlobalizationScope final : EHScopeStack::Cleanup {
      GlobalizationScope() = default;

      void Emit(CodeGenFunction &CGF, Flags flags) override {
        static_cast<CGOpenMPRuntimeGPU &>(CGF.CGM.getOpenMPRuntime())
            .emitGenericVarsEpilog(CGF, /*WithSPMDCheck=*/true);
      }
    };
    CGF.EHStack.pushCleanup<GlobalizationScope>(NormalAndEHCleanup);
  }
}

Address CGOpenMPRuntimeGPU::getAddressOfLocalVariable(CodeGenFunction &CGF,
                                                        const VarDecl *VD) {
  if (VD && VD->hasAttr<OMPAllocateDeclAttr>()) {
    const auto *A = VD->getAttr<OMPAllocateDeclAttr>();
    auto AS = LangAS::Default;
    switch (A->getAllocatorType()) {
      // Use the default allocator here as by default local vars are
      // threadlocal.
    case OMPAllocateDeclAttr::OMPNullMemAlloc:
    case OMPAllocateDeclAttr::OMPDefaultMemAlloc:
    case OMPAllocateDeclAttr::OMPThreadMemAlloc:
    case OMPAllocateDeclAttr::OMPHighBWMemAlloc:
    case OMPAllocateDeclAttr::OMPLowLatMemAlloc:
      // Follow the user decision - use default allocation.
      return Address::invalid();
    case OMPAllocateDeclAttr::OMPUserDefinedMemAlloc:
      // TODO: implement aupport for user-defined allocators.
      return Address::invalid();
    case OMPAllocateDeclAttr::OMPConstMemAlloc:
      AS = LangAS::cuda_constant;
      break;
    case OMPAllocateDeclAttr::OMPPTeamMemAlloc:
      AS = LangAS::cuda_shared;
      break;
    case OMPAllocateDeclAttr::OMPLargeCapMemAlloc:
    case OMPAllocateDeclAttr::OMPCGroupMemAlloc:
      break;
    }
    llvm::Type *VarTy = CGF.ConvertTypeForMem(VD->getType());
    auto *GV = new llvm::GlobalVariable(
        CGM.getModule(), VarTy, /*isConstant=*/false,
        llvm::GlobalValue::InternalLinkage, llvm::Constant::getNullValue(VarTy),
        VD->getName(),
        /*InsertBefore=*/nullptr, llvm::GlobalValue::NotThreadLocal,
        CGM.getContext().getTargetAddressSpace(AS));
    CharUnits Align = CGM.getContext().getDeclAlign(VD);
    GV->setAlignment(Align.getAsAlign());
    return Address(
        CGF.Builder.CreatePointerBitCastOrAddrSpaceCast(
            GV, VarTy->getPointerTo(CGM.getContext().getTargetAddressSpace(
                    VD->getType().getAddressSpace()))),
        VarTy, Align);
  }

  if (getDataSharingMode(CGM) != CGOpenMPRuntimeGPU::Generic)
    return Address::invalid();

  VD = VD->getCanonicalDecl();
  auto I = FunctionGlobalizedDecls.find(CGF.CurFn);
  if (I == FunctionGlobalizedDecls.end())
    return Address::invalid();
  auto VDI = I->getSecond().LocalVarData.find(VD);
  if (VDI != I->getSecond().LocalVarData.end())
    return VDI->second.PrivateAddr;
  if (VD->hasAttrs()) {
    for (specific_attr_iterator<OMPReferencedVarAttr> IT(VD->attr_begin()),
         E(VD->attr_end());
         IT != E; ++IT) {
      auto VDI = I->getSecond().LocalVarData.find(
          cast<VarDecl>(cast<DeclRefExpr>(IT->getRef())->getDecl())
              ->getCanonicalDecl());
      if (VDI != I->getSecond().LocalVarData.end())
        return VDI->second.PrivateAddr;
    }
  }

  return Address::invalid();
}

void CGOpenMPRuntimeGPU::functionFinished(CodeGenFunction &CGF) {
  FunctionGlobalizedDecls.erase(CGF.CurFn);
  CGOpenMPRuntime::functionFinished(CGF);
}

void CGOpenMPRuntimeGPU::getDefaultDistScheduleAndChunk(
    CodeGenFunction &CGF, const OMPLoopDirective &S,
    OpenMPDistScheduleClauseKind &ScheduleKind,
    llvm::Value *&Chunk) const {
  auto &RT = static_cast<CGOpenMPRuntimeGPU &>(CGF.CGM.getOpenMPRuntime());
  if (getExecutionMode() == CGOpenMPRuntimeGPU::EM_SPMD) {
    ScheduleKind = OMPC_DIST_SCHEDULE_static;
    Chunk = CGF.EmitScalarConversion(
        RT.getGPUNumThreads(CGF),
        CGF.getContext().getIntTypeForBitwidth(32, /*Signed=*/0),
        S.getIterationVariable()->getType(), S.getBeginLoc());
    return;
  }
  CGOpenMPRuntime::getDefaultDistScheduleAndChunk(
      CGF, S, ScheduleKind, Chunk);
}

void CGOpenMPRuntimeGPU::getDefaultScheduleAndChunk(
    CodeGenFunction &CGF, const OMPLoopDirective &S,
    OpenMPScheduleClauseKind &ScheduleKind,
    const Expr *&ChunkExpr) const {
  ScheduleKind = OMPC_SCHEDULE_static;
  // Chunk size is 1 in this case.
  llvm::APInt ChunkSize(32, 1);
  ChunkExpr = IntegerLiteral::Create(CGF.getContext(), ChunkSize,
      CGF.getContext().getIntTypeForBitwidth(32, /*Signed=*/0),
      SourceLocation());
}

void CGOpenMPRuntimeGPU::adjustTargetSpecificDataForLambdas(
    CodeGenFunction &CGF, const OMPExecutableDirective &D) const {
  assert(isOpenMPTargetExecutionDirective(D.getDirectiveKind()) &&
         " Expected target-based directive.");
  const CapturedStmt *CS = D.getCapturedStmt(OMPD_target);
  for (const CapturedStmt::Capture &C : CS->captures()) {
    // Capture variables captured by reference in lambdas for target-based
    // directives.
    if (!C.capturesVariable())
      continue;
    const VarDecl *VD = C.getCapturedVar();
    const auto *RD = VD->getType()
                         .getCanonicalType()
                         .getNonReferenceType()
                         ->getAsCXXRecordDecl();
    if (!RD || !RD->isLambda())
      continue;
    Address VDAddr = CGF.GetAddrOfLocalVar(VD);
    LValue VDLVal;
    if (VD->getType().getCanonicalType()->isReferenceType())
      VDLVal = CGF.EmitLoadOfReferenceLValue(VDAddr, VD->getType());
    else
      VDLVal = CGF.MakeAddrLValue(
          VDAddr, VD->getType().getCanonicalType().getNonReferenceType());
    llvm::DenseMap<const VarDecl *, FieldDecl *> Captures;
    FieldDecl *ThisCapture = nullptr;
    RD->getCaptureFields(Captures, ThisCapture);
    if (ThisCapture && CGF.CapturedStmtInfo->isCXXThisExprCaptured()) {
      LValue ThisLVal =
          CGF.EmitLValueForFieldInitialization(VDLVal, ThisCapture);
      llvm::Value *CXXThis = CGF.LoadCXXThis();
      CGF.EmitStoreOfScalar(CXXThis, ThisLVal);
    }
    for (const LambdaCapture &LC : RD->captures()) {
      if (LC.getCaptureKind() != LCK_ByRef)
        continue;
      const VarDecl *VD = LC.getCapturedVar();
      if (!CS->capturesVariable(VD))
        continue;
      auto It = Captures.find(VD);
      assert(It != Captures.end() && "Found lambda capture without field.");
      LValue VarLVal = CGF.EmitLValueForFieldInitialization(VDLVal, It->second);
      Address VDAddr = CGF.GetAddrOfLocalVar(VD);
      if (VD->getType().getCanonicalType()->isReferenceType())
        VDAddr = CGF.EmitLoadOfReferenceLValue(VDAddr,
                                               VD->getType().getCanonicalType())
                     .getAddress(CGF);
      CGF.EmitStoreOfScalar(VDAddr.getPointer(), VarLVal);
    }
  }
}

bool CGOpenMPRuntimeGPU::hasAllocateAttributeForGlobalVar(const VarDecl *VD,
                                                            LangAS &AS) {
  if (!VD || !VD->hasAttr<OMPAllocateDeclAttr>())
    return false;
  const auto *A = VD->getAttr<OMPAllocateDeclAttr>();
  switch(A->getAllocatorType()) {
  case OMPAllocateDeclAttr::OMPNullMemAlloc:
  case OMPAllocateDeclAttr::OMPDefaultMemAlloc:
  // Not supported, fallback to the default mem space.
  case OMPAllocateDeclAttr::OMPThreadMemAlloc:
  case OMPAllocateDeclAttr::OMPLargeCapMemAlloc:
  case OMPAllocateDeclAttr::OMPCGroupMemAlloc:
  case OMPAllocateDeclAttr::OMPHighBWMemAlloc:
  case OMPAllocateDeclAttr::OMPLowLatMemAlloc:
    AS = LangAS::Default;
    return true;
  case OMPAllocateDeclAttr::OMPConstMemAlloc:
    AS = LangAS::cuda_constant;
    return true;
  case OMPAllocateDeclAttr::OMPPTeamMemAlloc:
    AS = LangAS::cuda_shared;
    return true;
  case OMPAllocateDeclAttr::OMPUserDefinedMemAlloc:
    llvm_unreachable("Expected predefined allocator for the variables with the "
                     "static storage.");
  }
  return false;
}

// Get current CudaArch and ignore any unknown values
static CudaArch getCudaArch(CodeGenModule &CGM) {
  if (!CGM.getTarget().hasFeature("ptx"))
    return CudaArch::UNKNOWN;
  for (const auto &Feature : CGM.getTarget().getTargetOpts().FeatureMap) {
    if (Feature.getValue()) {
      CudaArch Arch = StringToCudaArch(Feature.getKey());
      if (Arch != CudaArch::UNKNOWN)
        return Arch;
    }
  }
  return CudaArch::UNKNOWN;
}

/// Check to see if target architecture supports unified addressing which is
/// a restriction for OpenMP requires clause "unified_shared_memory".
void CGOpenMPRuntimeGPU::processRequiresDirective(
    const OMPRequiresDecl *D) {
  for (const OMPClause *Clause : D->clauselists()) {
    if (Clause->getClauseKind() == OMPC_unified_shared_memory) {
      CudaArch Arch = getCudaArch(CGM);
      switch (Arch) {
      case CudaArch::SM_20:
      case CudaArch::SM_21:
      case CudaArch::SM_30:
      case CudaArch::SM_32:
      case CudaArch::SM_35:
      case CudaArch::SM_37:
      case CudaArch::SM_50:
      case CudaArch::SM_52:
      case CudaArch::SM_53: {
        SmallString<256> Buffer;
        llvm::raw_svector_ostream Out(Buffer);
        Out << "Target architecture " << CudaArchToString(Arch)
            << " does not support unified addressing";
        CGM.Error(Clause->getBeginLoc(), Out.str());
        return;
      }
      case CudaArch::SM_60:
      case CudaArch::SM_61:
      case CudaArch::SM_62:
      case CudaArch::SM_70:
      case CudaArch::SM_72:
      case CudaArch::SM_75:
      case CudaArch::SM_80:
      case CudaArch::SM_86:
      case CudaArch::GFX600:
      case CudaArch::GFX601:
      case CudaArch::GFX602:
      case CudaArch::GFX700:
      case CudaArch::GFX701:
      case CudaArch::GFX702:
      case CudaArch::GFX703:
      case CudaArch::GFX704:
      case CudaArch::GFX705:
      case CudaArch::GFX801:
      case CudaArch::GFX802:
      case CudaArch::GFX803:
      case CudaArch::GFX805:
      case CudaArch::GFX810:
      case CudaArch::GFX900:
      case CudaArch::GFX902:
      case CudaArch::GFX904:
      case CudaArch::GFX906:
      case CudaArch::GFX908:
      case CudaArch::GFX909:
      case CudaArch::GFX90a:
      case CudaArch::GFX90c:
      case CudaArch::GFX940:
      case CudaArch::GFX1010:
      case CudaArch::GFX1011:
      case CudaArch::GFX1012:
      case CudaArch::GFX1013:
      case CudaArch::GFX1030:
      case CudaArch::GFX1031:
      case CudaArch::GFX1032:
      case CudaArch::GFX1033:
      case CudaArch::GFX1034:
      case CudaArch::GFX1035:
      case CudaArch::GFX1036:
      case CudaArch::GFX1100:
      case CudaArch::GFX1101:
      case CudaArch::GFX1102:
      case CudaArch::GFX1103:
      case CudaArch::Generic:
      case CudaArch::UNUSED:
      case CudaArch::UNKNOWN:
        break;
      case CudaArch::LAST:
        llvm_unreachable("Unexpected Cuda arch.");
      }
    }
  }
  CGOpenMPRuntime::processRequiresDirective(D);
}

void CGOpenMPRuntimeGPU::clear() {

  if (!TeamsReductions.empty()) {
    ASTContext &C = CGM.getContext();
    RecordDecl *StaticRD = C.buildImplicitRecord(
        "_openmp_teams_reduction_type_$_", RecordDecl::TagKind::TTK_Union);
    StaticRD->startDefinition();
    for (const RecordDecl *TeamReductionRec : TeamsReductions) {
      QualType RecTy = C.getRecordType(TeamReductionRec);
      auto *Field = FieldDecl::Create(
          C, StaticRD, SourceLocation(), SourceLocation(), nullptr, RecTy,
          C.getTrivialTypeSourceInfo(RecTy, SourceLocation()),
          /*BW=*/nullptr, /*Mutable=*/false,
          /*InitStyle=*/ICIS_NoInit);
      Field->setAccess(AS_public);
      StaticRD->addDecl(Field);
    }
    StaticRD->completeDefinition();
    QualType StaticTy = C.getRecordType(StaticRD);
    llvm::Type *LLVMReductionsBufferTy =
        CGM.getTypes().ConvertTypeForMem(StaticTy);
    // FIXME: nvlink does not handle weak linkage correctly (object with the
    // different size are reported as erroneous).
    // Restore CommonLinkage as soon as nvlink is fixed.
    auto *GV = new llvm::GlobalVariable(
        CGM.getModule(), LLVMReductionsBufferTy,
        /*isConstant=*/false, llvm::GlobalValue::InternalLinkage,
        llvm::Constant::getNullValue(LLVMReductionsBufferTy),
        "_openmp_teams_reductions_buffer_$_");
    KernelTeamsReductionPtr->setInitializer(
        llvm::ConstantExpr::getPointerBitCastOrAddrSpaceCast(GV,
                                                             CGM.VoidPtrTy));
  }
  CGOpenMPRuntime::clear();
}

llvm::Value *CGOpenMPRuntimeGPU::getGPUNumThreads(CodeGenFunction &CGF) {
  CGBuilderTy &Bld = CGF.Builder;
  llvm::Module *M = &CGF.CGM.getModule();
  const char *LocSize = "__kmpc_get_hardware_num_threads_in_block";
  llvm::Function *F = M->getFunction(LocSize);
  if (!F) {
    F = llvm::Function::Create(
        llvm::FunctionType::get(CGF.Int32Ty, llvm::None, false),
        llvm::GlobalVariable::ExternalLinkage, LocSize, &CGF.CGM.getModule());
  }
  return Bld.CreateCall(F, llvm::None, "nvptx_num_threads");
}

llvm::Value *CGOpenMPRuntimeGPU::getGPUThreadID(CodeGenFunction &CGF) {
  ArrayRef<llvm::Value *> Args{};
  return CGF.EmitRuntimeCall(
      OMPBuilder.getOrCreateRuntimeFunction(
          CGM.getModule(), OMPRTL___kmpc_get_hardware_thread_id_in_block),
      Args);
}

llvm::Value *CGOpenMPRuntimeGPU::getGPUWarpSize(CodeGenFunction &CGF) {
  ArrayRef<llvm::Value *> Args{};
  return CGF.EmitRuntimeCall(OMPBuilder.getOrCreateRuntimeFunction(
                                 CGM.getModule(), OMPRTL___kmpc_get_warp_size),
                             Args);
}<|MERGE_RESOLUTION|>--- conflicted
+++ resolved
@@ -1206,22 +1206,6 @@
     llvm_unreachable("OpenMP can only handle device code.");
 
   llvm::OpenMPIRBuilder &OMPBuilder = getOMPBuilder();
-<<<<<<< HEAD
-  // FIXME: The check for AMDGCN below appears in Clacc but not upstream main.
-  // It's a workaround for <https://github.com/llvm/llvm-project/issues/54801>
-  // to fix a set of failures in Clacc's OpenACC test suite when running on
-  // ExCL's explorer.  It should be removed when that bug is resolved upstream.
-  if (!CGM.getLangOpts().OMPHostIRFile.empty() || CGM.getTriple().isAMDGCN()) {
-    OMPBuilder.createGlobalFlag(CGM.getLangOpts().OpenMPTargetDebug,
-                                "__omp_rtl_debug_kind");
-    OMPBuilder.createGlobalFlag(CGM.getLangOpts().OpenMPTeamSubscription,
-                                "__omp_rtl_assume_teams_oversubscription");
-    OMPBuilder.createGlobalFlag(CGM.getLangOpts().OpenMPThreadSubscription,
-                                "__omp_rtl_assume_threads_oversubscription");
-    OMPBuilder.createGlobalFlag(CGM.getLangOpts().OpenMPNoThreadState,
-                                "__omp_rtl_assume_no_thread_state");
-  }
-=======
   if (CGM.getLangOpts().NoGPULib || CGM.getLangOpts().OMPHostIRFile.empty())
     return;
 
@@ -1233,7 +1217,6 @@
                               "__omp_rtl_assume_threads_oversubscription");
   OMPBuilder.createGlobalFlag(CGM.getLangOpts().OpenMPNoThreadState,
                               "__omp_rtl_assume_no_thread_state");
->>>>>>> 5179f885
 }
 
 void CGOpenMPRuntimeGPU::emitProcBindClause(CodeGenFunction &CGF,
