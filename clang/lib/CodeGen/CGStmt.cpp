--- conflicted
+++ resolved
@@ -767,14 +767,6 @@
   JumpDest LoopHeader = getJumpDestInCurrentScope("while.cond");
   EmitBlock(LoopHeader.getBlock());
 
-<<<<<<< HEAD
-=======
-  const SourceRange &R = S.getSourceRange();
-  LoopStack.push(LoopHeader.getBlock(), CurFn, CGM.getContext(), CGM.getCodeGenOpts(),
-                 WhileAttrs, SourceLocToDebugLoc(R.getBegin()),
-                 SourceLocToDebugLoc(R.getEnd()));
-
->>>>>>> b9306a2d
   // Create an exit block for when the condition fails, which will
   // also become the break target.
   JumpDest LoopExit = getJumpDestInCurrentScope("while.end");
@@ -890,14 +882,6 @@
 
   EmitBlock(LoopCond.getBlock());
 
-<<<<<<< HEAD
-=======
-  const SourceRange &R = S.getSourceRange();
-  LoopStack.push(LoopBody, CurFn, CGM.getContext(), CGM.getCodeGenOpts(), DoAttrs,
-                 SourceLocToDebugLoc(R.getBegin()),
-                 SourceLocToDebugLoc(R.getEnd()));
-
->>>>>>> b9306a2d
   // C99 6.8.5.2: "The evaluation of the controlling expression takes place
   // after each execution of the loop body."
 
