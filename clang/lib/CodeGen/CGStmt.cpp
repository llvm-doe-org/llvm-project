//===--- CGStmt.cpp - Emit LLVM Code from Statements ----------------------===//
//
// Part of the LLVM Project, under the Apache License v2.0 with LLVM Exceptions.
// See https://llvm.org/LICENSE.txt for license information.
// SPDX-License-Identifier: Apache-2.0 WITH LLVM-exception
//
//===----------------------------------------------------------------------===//
//
// This contains code to emit Stmt nodes as LLVM code.
//
//===----------------------------------------------------------------------===//

#include "CodeGenFunction.h"
#include "CGDebugInfo.h"
#include "CodeGenModule.h"
#include "TargetInfo.h"
#include "clang/AST/StmtVisitor.h"
#include "clang/Basic/Builtins.h"
#include "clang/Basic/PrettyStackTrace.h"
#include "clang/Basic/TargetInfo.h"
#include "llvm/ADT/StringExtras.h"
#include "llvm/IR/DataLayout.h"
#include "llvm/IR/InlineAsm.h"
#include "llvm/IR/Intrinsics.h"
#include "llvm/IR/MDBuilder.h"

using namespace clang;
using namespace CodeGen;

//===----------------------------------------------------------------------===//
//                              Statement Emission
//===----------------------------------------------------------------------===//

void CodeGenFunction::EmitStopPoint(const Stmt *S) {
  if (CGDebugInfo *DI = getDebugInfo()) {
    SourceLocation Loc;
    Loc = S->getBeginLoc();
    DI->EmitLocation(Builder, Loc);

    LastStopPoint = Loc;
  }
}

void CodeGenFunction::EmitStmt(const Stmt *S, ArrayRef<const Attr *> Attrs) {
  assert(S && "Null statement?");
  PGO.setCurrentStmt(S);

  // These statements have their own debug info handling.
  if (EmitSimpleStmt(S))
    return;

  // Check if we are generating unreachable code.
  if (!HaveInsertPoint()) {
    // If so, and the statement doesn't contain a label, then we do not need to
    // generate actual code. This is safe because (1) the current point is
    // unreachable, so we don't need to execute the code, and (2) we've already
    // handled the statements which update internal data structures (like the
    // local variable map) which could be used by subsequent statements.
    if (!ContainsLabel(S)) {
      // Verify that any decl statements were handled as simple, they may be in
      // scope of subsequent reachable statements.
      assert(!isa<DeclStmt>(*S) && "Unexpected DeclStmt!");
      return;
    }

    // Otherwise, make a new block to hold the code.
    EnsureInsertPoint();
  }

  // Generate a stoppoint if we are emitting debug info.
  EmitStopPoint(S);

  // Ignore all OpenMP directives except for simd if OpenMP with Simd is
  // enabled.
  if (getLangOpts().OpenMP && getLangOpts().OpenMPSimd) {
    if (const auto *D = dyn_cast<OMPExecutableDirective>(S)) {
      EmitSimpleOMPExecutableDirective(*D);
      return;
    }
  }

  switch (S->getStmtClass()) {
  case Stmt::NoStmtClass:
  case Stmt::CXXCatchStmtClass:
  case Stmt::SEHExceptStmtClass:
  case Stmt::SEHFinallyStmtClass:
  case Stmt::MSDependentExistsStmtClass:
    llvm_unreachable("invalid statement class to emit generically");
  case Stmt::NullStmtClass:
  case Stmt::CompoundStmtClass:
  case Stmt::DeclStmtClass:
  case Stmt::LabelStmtClass:
  case Stmt::AttributedStmtClass:
  case Stmt::GotoStmtClass:
  case Stmt::BreakStmtClass:
  case Stmt::ContinueStmtClass:
  case Stmt::DefaultStmtClass:
  case Stmt::CaseStmtClass:
  case Stmt::SEHLeaveStmtClass:
    llvm_unreachable("should have emitted these statements as simple");

#define STMT(Type, Base)
#define ABSTRACT_STMT(Op)
#define EXPR(Type, Base) \
  case Stmt::Type##Class:
#include "clang/AST/StmtNodes.inc"
  {
    // Remember the block we came in on.
    llvm::BasicBlock *incoming = Builder.GetInsertBlock();
    assert(incoming && "expression emission must have an insertion point");

    EmitIgnoredExpr(cast<Expr>(S));

    llvm::BasicBlock *outgoing = Builder.GetInsertBlock();
    assert(outgoing && "expression emission cleared block!");

    // The expression emitters assume (reasonably!) that the insertion
    // point is always set.  To maintain that, the call-emission code
    // for noreturn functions has to enter a new block with no
    // predecessors.  We want to kill that block and mark the current
    // insertion point unreachable in the common case of a call like
    // "exit();".  Since expression emission doesn't otherwise create
    // blocks with no predecessors, we can just test for that.
    // However, we must be careful not to do this to our incoming
    // block, because *statement* emission does sometimes create
    // reachable blocks which will have no predecessors until later in
    // the function.  This occurs with, e.g., labels that are not
    // reachable by fallthrough.
    if (incoming != outgoing && outgoing->use_empty()) {
      outgoing->eraseFromParent();
      Builder.ClearInsertionPoint();
    }
    break;
  }

  case Stmt::IndirectGotoStmtClass:
    EmitIndirectGotoStmt(cast<IndirectGotoStmt>(*S)); break;

  case Stmt::IfStmtClass:      EmitIfStmt(cast<IfStmt>(*S));              break;
  case Stmt::WhileStmtClass:   EmitWhileStmt(cast<WhileStmt>(*S), Attrs); break;
  case Stmt::DoStmtClass:      EmitDoStmt(cast<DoStmt>(*S), Attrs);       break;
  case Stmt::ForStmtClass:     EmitForStmt(cast<ForStmt>(*S), Attrs);     break;

  case Stmt::ReturnStmtClass:  EmitReturnStmt(cast<ReturnStmt>(*S));      break;

  case Stmt::SwitchStmtClass:  EmitSwitchStmt(cast<SwitchStmt>(*S));      break;
  case Stmt::GCCAsmStmtClass:  // Intentional fall-through.
  case Stmt::MSAsmStmtClass:   EmitAsmStmt(cast<AsmStmt>(*S));            break;
  case Stmt::CoroutineBodyStmtClass:
    EmitCoroutineBody(cast<CoroutineBodyStmt>(*S));
    break;
  case Stmt::CoreturnStmtClass:
    EmitCoreturnStmt(cast<CoreturnStmt>(*S));
    break;
  case Stmt::CapturedStmtClass: {
    const CapturedStmt *CS = cast<CapturedStmt>(S);
    EmitCapturedStmt(*CS, CS->getCapturedRegionKind());
    }
    break;
  case Stmt::ObjCAtTryStmtClass:
    EmitObjCAtTryStmt(cast<ObjCAtTryStmt>(*S));
    break;
  case Stmt::ObjCAtCatchStmtClass:
    llvm_unreachable(
                    "@catch statements should be handled by EmitObjCAtTryStmt");
  case Stmt::ObjCAtFinallyStmtClass:
    llvm_unreachable(
                  "@finally statements should be handled by EmitObjCAtTryStmt");
  case Stmt::ObjCAtThrowStmtClass:
    EmitObjCAtThrowStmt(cast<ObjCAtThrowStmt>(*S));
    break;
  case Stmt::ObjCAtSynchronizedStmtClass:
    EmitObjCAtSynchronizedStmt(cast<ObjCAtSynchronizedStmt>(*S));
    break;
  case Stmt::ObjCForCollectionStmtClass:
    EmitObjCForCollectionStmt(cast<ObjCForCollectionStmt>(*S));
    break;
  case Stmt::ObjCAutoreleasePoolStmtClass:
    EmitObjCAutoreleasePoolStmt(cast<ObjCAutoreleasePoolStmt>(*S));
    break;

  case Stmt::CXXTryStmtClass:
    EmitCXXTryStmt(cast<CXXTryStmt>(*S));
    break;
  case Stmt::CXXForRangeStmtClass:
    EmitCXXForRangeStmt(cast<CXXForRangeStmt>(*S), Attrs);
    break;
  case Stmt::SEHTryStmtClass:
    EmitSEHTryStmt(cast<SEHTryStmt>(*S));
    break;
  case Stmt::OMPParallelDirectiveClass:
    EmitOMPParallelDirective(cast<OMPParallelDirective>(*S));
    break;
  case Stmt::OMPSimdDirectiveClass:
    EmitOMPSimdDirective(cast<OMPSimdDirective>(*S));
    break;
  case Stmt::OMPForDirectiveClass:
    EmitOMPForDirective(cast<OMPForDirective>(*S));
    break;
  case Stmt::OMPForSimdDirectiveClass:
    EmitOMPForSimdDirective(cast<OMPForSimdDirective>(*S));
    break;
  case Stmt::OMPSectionsDirectiveClass:
    EmitOMPSectionsDirective(cast<OMPSectionsDirective>(*S));
    break;
  case Stmt::OMPSectionDirectiveClass:
    EmitOMPSectionDirective(cast<OMPSectionDirective>(*S));
    break;
  case Stmt::OMPSingleDirectiveClass:
    EmitOMPSingleDirective(cast<OMPSingleDirective>(*S));
    break;
  case Stmt::OMPMasterDirectiveClass:
    EmitOMPMasterDirective(cast<OMPMasterDirective>(*S));
    break;
  case Stmt::OMPCriticalDirectiveClass:
    EmitOMPCriticalDirective(cast<OMPCriticalDirective>(*S));
    break;
  case Stmt::OMPParallelForDirectiveClass:
    EmitOMPParallelForDirective(cast<OMPParallelForDirective>(*S));
    break;
  case Stmt::OMPParallelForSimdDirectiveClass:
    EmitOMPParallelForSimdDirective(cast<OMPParallelForSimdDirective>(*S));
    break;
  case Stmt::OMPParallelSectionsDirectiveClass:
    EmitOMPParallelSectionsDirective(cast<OMPParallelSectionsDirective>(*S));
    break;
  case Stmt::OMPTaskDirectiveClass:
    EmitOMPTaskDirective(cast<OMPTaskDirective>(*S));
    break;
  case Stmt::OMPTaskyieldDirectiveClass:
    EmitOMPTaskyieldDirective(cast<OMPTaskyieldDirective>(*S));
    break;
  case Stmt::OMPBarrierDirectiveClass:
    EmitOMPBarrierDirective(cast<OMPBarrierDirective>(*S));
    break;
  case Stmt::OMPTaskwaitDirectiveClass:
    EmitOMPTaskwaitDirective(cast<OMPTaskwaitDirective>(*S));
    break;
  case Stmt::OMPTaskgroupDirectiveClass:
    EmitOMPTaskgroupDirective(cast<OMPTaskgroupDirective>(*S));
    break;
  case Stmt::OMPFlushDirectiveClass:
    EmitOMPFlushDirective(cast<OMPFlushDirective>(*S));
    break;
  case Stmt::OMPOrderedDirectiveClass:
    EmitOMPOrderedDirective(cast<OMPOrderedDirective>(*S));
    break;
  case Stmt::OMPAtomicDirectiveClass:
    EmitOMPAtomicDirective(cast<OMPAtomicDirective>(*S));
    break;
  case Stmt::OMPTargetDirectiveClass:
    EmitOMPTargetDirective(cast<OMPTargetDirective>(*S));
    break;
  case Stmt::OMPTeamsDirectiveClass:
    EmitOMPTeamsDirective(cast<OMPTeamsDirective>(*S));
    break;
  case Stmt::OMPCancellationPointDirectiveClass:
    EmitOMPCancellationPointDirective(cast<OMPCancellationPointDirective>(*S));
    break;
  case Stmt::OMPCancelDirectiveClass:
    EmitOMPCancelDirective(cast<OMPCancelDirective>(*S));
    break;
  case Stmt::OMPTargetDataDirectiveClass:
    EmitOMPTargetDataDirective(cast<OMPTargetDataDirective>(*S));
    break;
  case Stmt::OMPTargetEnterDataDirectiveClass:
    EmitOMPTargetEnterDataDirective(cast<OMPTargetEnterDataDirective>(*S));
    break;
  case Stmt::OMPTargetExitDataDirectiveClass:
    EmitOMPTargetExitDataDirective(cast<OMPTargetExitDataDirective>(*S));
    break;
  case Stmt::OMPTargetParallelDirectiveClass:
    EmitOMPTargetParallelDirective(cast<OMPTargetParallelDirective>(*S));
    break;
  case Stmt::OMPTargetParallelForDirectiveClass:
    EmitOMPTargetParallelForDirective(cast<OMPTargetParallelForDirective>(*S));
    break;
  case Stmt::OMPTaskLoopDirectiveClass:
    EmitOMPTaskLoopDirective(cast<OMPTaskLoopDirective>(*S));
    break;
  case Stmt::OMPTaskLoopSimdDirectiveClass:
    EmitOMPTaskLoopSimdDirective(cast<OMPTaskLoopSimdDirective>(*S));
    break;
  case Stmt::OMPMasterTaskLoopDirectiveClass:
    EmitOMPMasterTaskLoopDirective(cast<OMPMasterTaskLoopDirective>(*S));
    break;
  case Stmt::OMPMasterTaskLoopSimdDirectiveClass:
    EmitOMPMasterTaskLoopSimdDirective(
        cast<OMPMasterTaskLoopSimdDirective>(*S));
    break;
  case Stmt::OMPParallelMasterTaskLoopDirectiveClass:
    EmitOMPParallelMasterTaskLoopDirective(
        cast<OMPParallelMasterTaskLoopDirective>(*S));
    break;
<<<<<<< HEAD
=======
  case Stmt::OMPParallelMasterTaskLoopSimdDirectiveClass:
    EmitOMPParallelMasterTaskLoopSimdDirective(
        cast<OMPParallelMasterTaskLoopSimdDirective>(*S));
    break;
>>>>>>> c79f07dd
  case Stmt::OMPDistributeDirectiveClass:
    EmitOMPDistributeDirective(cast<OMPDistributeDirective>(*S));
    break;
  case Stmt::OMPTargetUpdateDirectiveClass:
    EmitOMPTargetUpdateDirective(cast<OMPTargetUpdateDirective>(*S));
    break;
  case Stmt::OMPDistributeParallelForDirectiveClass:
    EmitOMPDistributeParallelForDirective(
        cast<OMPDistributeParallelForDirective>(*S));
    break;
  case Stmt::OMPDistributeParallelForSimdDirectiveClass:
    EmitOMPDistributeParallelForSimdDirective(
        cast<OMPDistributeParallelForSimdDirective>(*S));
    break;
  case Stmt::OMPDistributeSimdDirectiveClass:
    EmitOMPDistributeSimdDirective(cast<OMPDistributeSimdDirective>(*S));
    break;
  case Stmt::OMPTargetParallelForSimdDirectiveClass:
    EmitOMPTargetParallelForSimdDirective(
        cast<OMPTargetParallelForSimdDirective>(*S));
    break;
  case Stmt::OMPTargetSimdDirectiveClass:
    EmitOMPTargetSimdDirective(cast<OMPTargetSimdDirective>(*S));
    break;
  case Stmt::OMPTeamsDistributeDirectiveClass:
    EmitOMPTeamsDistributeDirective(cast<OMPTeamsDistributeDirective>(*S));
    break;
  case Stmt::OMPTeamsDistributeSimdDirectiveClass:
    EmitOMPTeamsDistributeSimdDirective(
        cast<OMPTeamsDistributeSimdDirective>(*S));
    break;
  case Stmt::OMPTeamsDistributeParallelForSimdDirectiveClass:
    EmitOMPTeamsDistributeParallelForSimdDirective(
        cast<OMPTeamsDistributeParallelForSimdDirective>(*S));
    break;
  case Stmt::OMPTeamsDistributeParallelForDirectiveClass:
    EmitOMPTeamsDistributeParallelForDirective(
        cast<OMPTeamsDistributeParallelForDirective>(*S));
    break;
  case Stmt::OMPTargetTeamsDirectiveClass:
    EmitOMPTargetTeamsDirective(cast<OMPTargetTeamsDirective>(*S));
    break;
  case Stmt::OMPTargetTeamsDistributeDirectiveClass:
    EmitOMPTargetTeamsDistributeDirective(
        cast<OMPTargetTeamsDistributeDirective>(*S));
    break;
  case Stmt::OMPTargetTeamsDistributeParallelForDirectiveClass:
    EmitOMPTargetTeamsDistributeParallelForDirective(
        cast<OMPTargetTeamsDistributeParallelForDirective>(*S));
    break;
  case Stmt::OMPTargetTeamsDistributeParallelForSimdDirectiveClass:
    EmitOMPTargetTeamsDistributeParallelForSimdDirective(
        cast<OMPTargetTeamsDistributeParallelForSimdDirective>(*S));
    break;
  case Stmt::OMPTargetTeamsDistributeSimdDirectiveClass:
    EmitOMPTargetTeamsDistributeSimdDirective(
        cast<OMPTargetTeamsDistributeSimdDirective>(*S));
    break;
  }
}

bool CodeGenFunction::EmitSimpleStmt(const Stmt *S) {
  switch (S->getStmtClass()) {
  default: return false;
  case Stmt::NullStmtClass: break;
  case Stmt::CompoundStmtClass: EmitCompoundStmt(cast<CompoundStmt>(*S)); break;
  case Stmt::DeclStmtClass:     EmitDeclStmt(cast<DeclStmt>(*S));         break;
  case Stmt::LabelStmtClass:    EmitLabelStmt(cast<LabelStmt>(*S));       break;
  case Stmt::AttributedStmtClass:
                            EmitAttributedStmt(cast<AttributedStmt>(*S)); break;
  case Stmt::GotoStmtClass:     EmitGotoStmt(cast<GotoStmt>(*S));         break;
  case Stmt::BreakStmtClass:    EmitBreakStmt(cast<BreakStmt>(*S));       break;
  case Stmt::ContinueStmtClass: EmitContinueStmt(cast<ContinueStmt>(*S)); break;
  case Stmt::DefaultStmtClass:  EmitDefaultStmt(cast<DefaultStmt>(*S));   break;
  case Stmt::CaseStmtClass:     EmitCaseStmt(cast<CaseStmt>(*S));         break;
  case Stmt::SEHLeaveStmtClass: EmitSEHLeaveStmt(cast<SEHLeaveStmt>(*S)); break;
  }

  return true;
}

/// EmitCompoundStmt - Emit a compound statement {..} node.  If GetLast is true,
/// this captures the expression result of the last sub-statement and returns it
/// (for use by the statement expression extension).
Address CodeGenFunction::EmitCompoundStmt(const CompoundStmt &S, bool GetLast,
                                          AggValueSlot AggSlot) {
  PrettyStackTraceLoc CrashInfo(getContext().getSourceManager(),S.getLBracLoc(),
                             "LLVM IR generation of compound statement ('{}')");

  // Keep track of the current cleanup stack depth, including debug scopes.
  LexicalScope Scope(*this, S.getSourceRange());

  return EmitCompoundStmtWithoutScope(S, GetLast, AggSlot);
}

Address
CodeGenFunction::EmitCompoundStmtWithoutScope(const CompoundStmt &S,
                                              bool GetLast,
                                              AggValueSlot AggSlot) {

  const Stmt *ExprResult = S.getStmtExprResult();
  assert((!GetLast || (GetLast && ExprResult)) &&
         "If GetLast is true then the CompoundStmt must have a StmtExprResult");

  Address RetAlloca = Address::invalid();

  for (auto *CurStmt : S.body()) {
    if (GetLast && ExprResult == CurStmt) {
      // We have to special case labels here.  They are statements, but when put
      // at the end of a statement expression, they yield the value of their
      // subexpression.  Handle this by walking through all labels we encounter,
      // emitting them before we evaluate the subexpr.
      // Similar issues arise for attributed statements.
      while (!isa<Expr>(ExprResult)) {
        if (const auto *LS = dyn_cast<LabelStmt>(ExprResult)) {
          EmitLabel(LS->getDecl());
          ExprResult = LS->getSubStmt();
        } else if (const auto *AS = dyn_cast<AttributedStmt>(ExprResult)) {
          // FIXME: Update this if we ever have attributes that affect the
          // semantics of an expression.
          ExprResult = AS->getSubStmt();
        } else {
          llvm_unreachable("unknown value statement");
        }
      }

      EnsureInsertPoint();

      const Expr *E = cast<Expr>(ExprResult);
      QualType ExprTy = E->getType();
      if (hasAggregateEvaluationKind(ExprTy)) {
        EmitAggExpr(E, AggSlot);
      } else {
        // We can't return an RValue here because there might be cleanups at
        // the end of the StmtExpr.  Because of that, we have to emit the result
        // here into a temporary alloca.
        RetAlloca = CreateMemTemp(ExprTy);
        EmitAnyExprToMem(E, RetAlloca, Qualifiers(),
                         /*IsInit*/ false);
      }
    } else {
      EmitStmt(CurStmt);
    }
  }

  return RetAlloca;
}

void CodeGenFunction::SimplifyForwardingBlocks(llvm::BasicBlock *BB) {
  llvm::BranchInst *BI = dyn_cast<llvm::BranchInst>(BB->getTerminator());

  // If there is a cleanup stack, then we it isn't worth trying to
  // simplify this block (we would need to remove it from the scope map
  // and cleanup entry).
  if (!EHStack.empty())
    return;

  // Can only simplify direct branches.
  if (!BI || !BI->isUnconditional())
    return;

  // Can only simplify empty blocks.
  if (BI->getIterator() != BB->begin())
    return;

  BB->replaceAllUsesWith(BI->getSuccessor(0));
  BI->eraseFromParent();
  BB->eraseFromParent();
}

void CodeGenFunction::EmitBlock(llvm::BasicBlock *BB, bool IsFinished) {
  llvm::BasicBlock *CurBB = Builder.GetInsertBlock();

  // Fall out of the current block (if necessary).
  EmitBranch(BB);

  if (IsFinished && BB->use_empty()) {
    delete BB;
    return;
  }

  // Place the block after the current block, if possible, or else at
  // the end of the function.
  if (CurBB && CurBB->getParent())
    CurFn->getBasicBlockList().insertAfter(CurBB->getIterator(), BB);
  else
    CurFn->getBasicBlockList().push_back(BB);
  Builder.SetInsertPoint(BB);
}

void CodeGenFunction::EmitBranch(llvm::BasicBlock *Target) {
  // Emit a branch from the current block to the target one if this
  // was a real block.  If this was just a fall-through block after a
  // terminator, don't emit it.
  llvm::BasicBlock *CurBB = Builder.GetInsertBlock();

  if (!CurBB || CurBB->getTerminator()) {
    // If there is no insert point or the previous block is already
    // terminated, don't touch it.
  } else {
    // Otherwise, create a fall-through branch.
    Builder.CreateBr(Target);
  }

  Builder.ClearInsertionPoint();
}

void CodeGenFunction::EmitBlockAfterUses(llvm::BasicBlock *block) {
  bool inserted = false;
  for (llvm::User *u : block->users()) {
    if (llvm::Instruction *insn = dyn_cast<llvm::Instruction>(u)) {
      CurFn->getBasicBlockList().insertAfter(insn->getParent()->getIterator(),
                                             block);
      inserted = true;
      break;
    }
  }

  if (!inserted)
    CurFn->getBasicBlockList().push_back(block);

  Builder.SetInsertPoint(block);
}

CodeGenFunction::JumpDest
CodeGenFunction::getJumpDestForLabel(const LabelDecl *D) {
  JumpDest &Dest = LabelMap[D];
  if (Dest.isValid()) return Dest;

  // Create, but don't insert, the new block.
  Dest = JumpDest(createBasicBlock(D->getName()),
                  EHScopeStack::stable_iterator::invalid(),
                  NextCleanupDestIndex++);
  return Dest;
}

void CodeGenFunction::EmitLabel(const LabelDecl *D) {
  // Add this label to the current lexical scope if we're within any
  // normal cleanups.  Jumps "in" to this label --- when permitted by
  // the language --- may need to be routed around such cleanups.
  if (EHStack.hasNormalCleanups() && CurLexicalScope)
    CurLexicalScope->addLabel(D);

  JumpDest &Dest = LabelMap[D];

  // If we didn't need a forward reference to this label, just go
  // ahead and create a destination at the current scope.
  if (!Dest.isValid()) {
    Dest = getJumpDestInCurrentScope(D->getName());

  // Otherwise, we need to give this label a target depth and remove
  // it from the branch-fixups list.
  } else {
    assert(!Dest.getScopeDepth().isValid() && "already emitted label!");
    Dest.setScopeDepth(EHStack.stable_begin());
    ResolveBranchFixups(Dest.getBlock());
  }

  EmitBlock(Dest.getBlock());

  // Emit debug info for labels.
  if (CGDebugInfo *DI = getDebugInfo()) {
    if (CGM.getCodeGenOpts().getDebugInfo() >=
        codegenoptions::LimitedDebugInfo) {
      DI->setLocation(D->getLocation());
      DI->EmitLabel(D, Builder);
    }
  }

  incrementProfileCounter(D->getStmt());
}

/// Change the cleanup scope of the labels in this lexical scope to
/// match the scope of the enclosing context.
void CodeGenFunction::LexicalScope::rescopeLabels() {
  assert(!Labels.empty());
  EHScopeStack::stable_iterator innermostScope
    = CGF.EHStack.getInnermostNormalCleanup();

  // Change the scope depth of all the labels.
  for (SmallVectorImpl<const LabelDecl*>::const_iterator
         i = Labels.begin(), e = Labels.end(); i != e; ++i) {
    assert(CGF.LabelMap.count(*i));
    JumpDest &dest = CGF.LabelMap.find(*i)->second;
    assert(dest.getScopeDepth().isValid());
    assert(innermostScope.encloses(dest.getScopeDepth()));
    dest.setScopeDepth(innermostScope);
  }

  // Reparent the labels if the new scope also has cleanups.
  if (innermostScope != EHScopeStack::stable_end() && ParentScope) {
    ParentScope->Labels.append(Labels.begin(), Labels.end());
  }
}


void CodeGenFunction::EmitLabelStmt(const LabelStmt &S) {
  EmitLabel(S.getDecl());
  EmitStmt(S.getSubStmt());
}

void CodeGenFunction::EmitAttributedStmt(const AttributedStmt &S) {
  EmitStmt(S.getSubStmt(), S.getAttrs());
}

void CodeGenFunction::EmitGotoStmt(const GotoStmt &S) {
  // If this code is reachable then emit a stop point (if generating
  // debug info). We have to do this ourselves because we are on the
  // "simple" statement path.
  if (HaveInsertPoint())
    EmitStopPoint(&S);

  EmitBranchThroughCleanup(getJumpDestForLabel(S.getLabel()));
}


void CodeGenFunction::EmitIndirectGotoStmt(const IndirectGotoStmt &S) {
  if (const LabelDecl *Target = S.getConstantTarget()) {
    EmitBranchThroughCleanup(getJumpDestForLabel(Target));
    return;
  }

  // Ensure that we have an i8* for our PHI node.
  llvm::Value *V = Builder.CreateBitCast(EmitScalarExpr(S.getTarget()),
                                         Int8PtrTy, "addr");
  llvm::BasicBlock *CurBB = Builder.GetInsertBlock();

  // Get the basic block for the indirect goto.
  llvm::BasicBlock *IndGotoBB = GetIndirectGotoBlock();

  // The first instruction in the block has to be the PHI for the switch dest,
  // add an entry for this branch.
  cast<llvm::PHINode>(IndGotoBB->begin())->addIncoming(V, CurBB);

  EmitBranch(IndGotoBB);
}

void CodeGenFunction::EmitIfStmt(const IfStmt &S) {
  // C99 6.8.4.1: The first substatement is executed if the expression compares
  // unequal to 0.  The condition must be a scalar type.
  LexicalScope ConditionScope(*this, S.getCond()->getSourceRange());

  if (S.getInit())
    EmitStmt(S.getInit());

  if (S.getConditionVariable())
    EmitDecl(*S.getConditionVariable());

  // If the condition constant folds and can be elided, try to avoid emitting
  // the condition and the dead arm of the if/else.
  bool CondConstant;
  if (ConstantFoldsToSimpleInteger(S.getCond(), CondConstant,
                                   S.isConstexpr())) {
    // Figure out which block (then or else) is executed.
    const Stmt *Executed = S.getThen();
    const Stmt *Skipped  = S.getElse();
    if (!CondConstant)  // Condition false?
      std::swap(Executed, Skipped);

    // If the skipped block has no labels in it, just emit the executed block.
    // This avoids emitting dead code and simplifies the CFG substantially.
    if (S.isConstexpr() || !ContainsLabel(Skipped)) {
      if (CondConstant)
        incrementProfileCounter(&S);
      if (Executed) {
        RunCleanupsScope ExecutedScope(*this);
        EmitStmt(Executed);
      }
      return;
    }
  }

  // Otherwise, the condition did not fold, or we couldn't elide it.  Just emit
  // the conditional branch.
  llvm::BasicBlock *ThenBlock = createBasicBlock("if.then");
  llvm::BasicBlock *ContBlock = createBasicBlock("if.end");
  llvm::BasicBlock *ElseBlock = ContBlock;
  if (S.getElse())
    ElseBlock = createBasicBlock("if.else");

  EmitBranchOnBoolExpr(S.getCond(), ThenBlock, ElseBlock,
                       getProfileCount(S.getThen()));

  // Emit the 'then' code.
  EmitBlock(ThenBlock);
  incrementProfileCounter(&S);
  {
    RunCleanupsScope ThenScope(*this);
    EmitStmt(S.getThen());
  }
  EmitBranch(ContBlock);

  // Emit the 'else' code if present.
  if (const Stmt *Else = S.getElse()) {
    {
      // There is no need to emit line number for an unconditional branch.
      auto NL = ApplyDebugLocation::CreateEmpty(*this);
      EmitBlock(ElseBlock);
    }
    {
      RunCleanupsScope ElseScope(*this);
      EmitStmt(Else);
    }
    {
      // There is no need to emit line number for an unconditional branch.
      auto NL = ApplyDebugLocation::CreateEmpty(*this);
      EmitBranch(ContBlock);
    }
  }

  // Emit the continuation block for code after the if.
  EmitBlock(ContBlock, true);
}

void CodeGenFunction::EmitWhileStmt(const WhileStmt &S,
                                    ArrayRef<const Attr *> WhileAttrs) {
  // Emit the header for the loop, which will also become
  // the continue target.
  JumpDest LoopHeader = getJumpDestInCurrentScope("while.cond");
  EmitBlock(LoopHeader.getBlock());

  const SourceRange &R = S.getSourceRange();
  LoopStack.push(LoopHeader.getBlock(), CurFn, CGM.getContext(), WhileAttrs,
                 SourceLocToDebugLoc(R.getBegin()),
                 SourceLocToDebugLoc(R.getEnd()));

  // Create an exit block for when the condition fails, which will
  // also become the break target.
  JumpDest LoopExit = getJumpDestInCurrentScope("while.end");

  // Store the blocks to use for break and continue.
  BreakContinueStack.push_back(BreakContinue(LoopExit, LoopHeader));

  // C++ [stmt.while]p2:
  //   When the condition of a while statement is a declaration, the
  //   scope of the variable that is declared extends from its point
  //   of declaration (3.3.2) to the end of the while statement.
  //   [...]
  //   The object created in a condition is destroyed and created
  //   with each iteration of the loop.
  RunCleanupsScope ConditionScope(*this);

  if (S.getConditionVariable())
    EmitDecl(*S.getConditionVariable());

  // Evaluate the conditional in the while header.  C99 6.8.5.1: The
  // evaluation of the controlling expression takes place before each
  // execution of the loop body.
  llvm::Value *BoolCondVal = EvaluateExprAsBool(S.getCond());

  // while(1) is common, avoid extra exit blocks.  Be sure
  // to correctly handle break/continue though.
  bool EmitBoolCondBranch = true;
  if (llvm::ConstantInt *C = dyn_cast<llvm::ConstantInt>(BoolCondVal))
    if (C->isOne())
      EmitBoolCondBranch = false;

  // As long as the condition is true, go to the loop body.
  llvm::BasicBlock *LoopBody = createBasicBlock("while.body");
  if (EmitBoolCondBranch) {
    llvm::BasicBlock *ExitBlock = LoopExit.getBlock();
    if (ConditionScope.requiresCleanups())
      ExitBlock = createBasicBlock("while.exit");
    Builder.CreateCondBr(
        BoolCondVal, LoopBody, ExitBlock,
        createProfileWeightsForLoop(S.getCond(), getProfileCount(S.getBody())));

    if (ExitBlock != LoopExit.getBlock()) {
      EmitBlock(ExitBlock);
      EmitBranchThroughCleanup(LoopExit);
    }
  }

  // Emit the loop body.  We have to emit this in a cleanup scope
  // because it might be a singleton DeclStmt.
  {
    RunCleanupsScope BodyScope(*this);
    EmitBlock(LoopBody);
    incrementProfileCounter(&S);
    EmitStmt(S.getBody());
  }

  BreakContinueStack.pop_back();

  // Immediately force cleanup.
  ConditionScope.ForceCleanup();

  EmitStopPoint(&S);
  // Branch to the loop header again.
  EmitBranch(LoopHeader.getBlock());

  LoopStack.pop();

  // Emit the exit block.
  EmitBlock(LoopExit.getBlock(), true);

  // The LoopHeader typically is just a branch if we skipped emitting
  // a branch, try to erase it.
  if (!EmitBoolCondBranch)
    SimplifyForwardingBlocks(LoopHeader.getBlock());
}

void CodeGenFunction::EmitDoStmt(const DoStmt &S,
                                 ArrayRef<const Attr *> DoAttrs) {
  JumpDest LoopExit = getJumpDestInCurrentScope("do.end");
  JumpDest LoopCond = getJumpDestInCurrentScope("do.cond");

  uint64_t ParentCount = getCurrentProfileCount();

  // Store the blocks to use for break and continue.
  BreakContinueStack.push_back(BreakContinue(LoopExit, LoopCond));

  // Emit the body of the loop.
  llvm::BasicBlock *LoopBody = createBasicBlock("do.body");

  EmitBlockWithFallThrough(LoopBody, &S);
  {
    RunCleanupsScope BodyScope(*this);
    EmitStmt(S.getBody());
  }

  EmitBlock(LoopCond.getBlock());

  const SourceRange &R = S.getSourceRange();
  LoopStack.push(LoopBody, CurFn, CGM.getContext(), DoAttrs,
                 SourceLocToDebugLoc(R.getBegin()),
                 SourceLocToDebugLoc(R.getEnd()));

  // C99 6.8.5.2: "The evaluation of the controlling expression takes place
  // after each execution of the loop body."

  // Evaluate the conditional in the while header.
  // C99 6.8.5p2/p4: The first substatement is executed if the expression
  // compares unequal to 0.  The condition must be a scalar type.
  llvm::Value *BoolCondVal = EvaluateExprAsBool(S.getCond());

  BreakContinueStack.pop_back();

  // "do {} while (0)" is common in macros, avoid extra blocks.  Be sure
  // to correctly handle break/continue though.
  bool EmitBoolCondBranch = true;
  if (llvm::ConstantInt *C = dyn_cast<llvm::ConstantInt>(BoolCondVal))
    if (C->isZero())
      EmitBoolCondBranch = false;

  // As long as the condition is true, iterate the loop.
  if (EmitBoolCondBranch) {
    uint64_t BackedgeCount = getProfileCount(S.getBody()) - ParentCount;
    Builder.CreateCondBr(
        BoolCondVal, LoopBody, LoopExit.getBlock(),
        createProfileWeightsForLoop(S.getCond(), BackedgeCount));
  }

  LoopStack.pop();

  // Emit the exit block.
  EmitBlock(LoopExit.getBlock());

  // The DoCond block typically is just a branch if we skipped
  // emitting a branch, try to erase it.
  if (!EmitBoolCondBranch)
    SimplifyForwardingBlocks(LoopCond.getBlock());
}

void CodeGenFunction::EmitForStmt(const ForStmt &S,
                                  ArrayRef<const Attr *> ForAttrs) {
  JumpDest LoopExit = getJumpDestInCurrentScope("for.end");

  LexicalScope ForScope(*this, S.getSourceRange());

  // Evaluate the first part before the loop.
  if (S.getInit())
    EmitStmt(S.getInit());

  // Start the loop with a block that tests the condition.
  // If there's an increment, the continue scope will be overwritten
  // later.
  JumpDest Continue = getJumpDestInCurrentScope("for.cond");
  llvm::BasicBlock *CondBlock = Continue.getBlock();
  EmitBlock(CondBlock);

  const SourceRange &R = S.getSourceRange();
  LoopStack.push(CondBlock, CurFn, CGM.getContext(), ForAttrs,
                 SourceLocToDebugLoc(R.getBegin()),
                 SourceLocToDebugLoc(R.getEnd()));

  // If the for loop doesn't have an increment we can just use the
  // condition as the continue block.  Otherwise we'll need to create
  // a block for it (in the current scope, i.e. in the scope of the
  // condition), and that we will become our continue block.
  if (S.getInc())
    Continue = getJumpDestInCurrentScope("for.inc");

  // Store the blocks to use for break and continue.
  BreakContinueStack.push_back(BreakContinue(LoopExit, Continue));

  // Create a cleanup scope for the condition variable cleanups.
  LexicalScope ConditionScope(*this, S.getSourceRange());

  if (S.getCond()) {
    // If the for statement has a condition scope, emit the local variable
    // declaration.
    if (S.getConditionVariable()) {
      EmitDecl(*S.getConditionVariable());
    }

    llvm::BasicBlock *ExitBlock = LoopExit.getBlock();
    // If there are any cleanups between here and the loop-exit scope,
    // create a block to stage a loop exit along.
    if (ForScope.requiresCleanups())
      ExitBlock = createBasicBlock("for.cond.cleanup");

    // As long as the condition is true, iterate the loop.
    llvm::BasicBlock *ForBody = createBasicBlock("for.body");

    // C99 6.8.5p2/p4: The first substatement is executed if the expression
    // compares unequal to 0.  The condition must be a scalar type.
    llvm::Value *BoolCondVal = EvaluateExprAsBool(S.getCond());
    Builder.CreateCondBr(
        BoolCondVal, ForBody, ExitBlock,
        createProfileWeightsForLoop(S.getCond(), getProfileCount(S.getBody())));

    if (ExitBlock != LoopExit.getBlock()) {
      EmitBlock(ExitBlock);
      EmitBranchThroughCleanup(LoopExit);
    }

    EmitBlock(ForBody);
  } else {
    // Treat it as a non-zero constant.  Don't even create a new block for the
    // body, just fall into it.
  }
  incrementProfileCounter(&S);

  {
    // Create a separate cleanup scope for the body, in case it is not
    // a compound statement.
    RunCleanupsScope BodyScope(*this);
    EmitStmt(S.getBody());
  }

  // If there is an increment, emit it next.
  if (S.getInc()) {
    EmitBlock(Continue.getBlock());
    EmitStmt(S.getInc());
  }

  BreakContinueStack.pop_back();

  ConditionScope.ForceCleanup();

  EmitStopPoint(&S);
  EmitBranch(CondBlock);

  ForScope.ForceCleanup();

  LoopStack.pop();

  // Emit the fall-through block.
  EmitBlock(LoopExit.getBlock(), true);
}

void
CodeGenFunction::EmitCXXForRangeStmt(const CXXForRangeStmt &S,
                                     ArrayRef<const Attr *> ForAttrs) {
  JumpDest LoopExit = getJumpDestInCurrentScope("for.end");

  LexicalScope ForScope(*this, S.getSourceRange());

  // Evaluate the first pieces before the loop.
  if (S.getInit())
    EmitStmt(S.getInit());
  EmitStmt(S.getRangeStmt());
  EmitStmt(S.getBeginStmt());
  EmitStmt(S.getEndStmt());

  // Start the loop with a block that tests the condition.
  // If there's an increment, the continue scope will be overwritten
  // later.
  llvm::BasicBlock *CondBlock = createBasicBlock("for.cond");
  EmitBlock(CondBlock);

  const SourceRange &R = S.getSourceRange();
  LoopStack.push(CondBlock, CurFn, CGM.getContext(), ForAttrs,
                 SourceLocToDebugLoc(R.getBegin()),
                 SourceLocToDebugLoc(R.getEnd()));

  // If there are any cleanups between here and the loop-exit scope,
  // create a block to stage a loop exit along.
  llvm::BasicBlock *ExitBlock = LoopExit.getBlock();
  if (ForScope.requiresCleanups())
    ExitBlock = createBasicBlock("for.cond.cleanup");

  // The loop body, consisting of the specified body and the loop variable.
  llvm::BasicBlock *ForBody = createBasicBlock("for.body");

  // The body is executed if the expression, contextually converted
  // to bool, is true.
  llvm::Value *BoolCondVal = EvaluateExprAsBool(S.getCond());
  Builder.CreateCondBr(
      BoolCondVal, ForBody, ExitBlock,
      createProfileWeightsForLoop(S.getCond(), getProfileCount(S.getBody())));

  if (ExitBlock != LoopExit.getBlock()) {
    EmitBlock(ExitBlock);
    EmitBranchThroughCleanup(LoopExit);
  }

  EmitBlock(ForBody);
  incrementProfileCounter(&S);

  // Create a block for the increment. In case of a 'continue', we jump there.
  JumpDest Continue = getJumpDestInCurrentScope("for.inc");

  // Store the blocks to use for break and continue.
  BreakContinueStack.push_back(BreakContinue(LoopExit, Continue));

  {
    // Create a separate cleanup scope for the loop variable and body.
    LexicalScope BodyScope(*this, S.getSourceRange());
    EmitStmt(S.getLoopVarStmt());
    EmitStmt(S.getBody());
  }

  EmitStopPoint(&S);
  // If there is an increment, emit it next.
  EmitBlock(Continue.getBlock());
  EmitStmt(S.getInc());

  BreakContinueStack.pop_back();

  EmitBranch(CondBlock);

  ForScope.ForceCleanup();

  LoopStack.pop();

  // Emit the fall-through block.
  EmitBlock(LoopExit.getBlock(), true);
}

void CodeGenFunction::EmitReturnOfRValue(RValue RV, QualType Ty) {
  if (RV.isScalar()) {
    Builder.CreateStore(RV.getScalarVal(), ReturnValue);
  } else if (RV.isAggregate()) {
    LValue Dest = MakeAddrLValue(ReturnValue, Ty);
    LValue Src = MakeAddrLValue(RV.getAggregateAddress(), Ty);
    EmitAggregateCopy(Dest, Src, Ty, getOverlapForReturnValue());
  } else {
    EmitStoreOfComplex(RV.getComplexVal(), MakeAddrLValue(ReturnValue, Ty),
                       /*init*/ true);
  }
  EmitBranchThroughCleanup(ReturnBlock);
}

/// EmitReturnStmt - Note that due to GCC extensions, this can have an operand
/// if the function returns void, or may be missing one if the function returns
/// non-void.  Fun stuff :).
void CodeGenFunction::EmitReturnStmt(const ReturnStmt &S) {
  if (requiresReturnValueCheck()) {
    llvm::Constant *SLoc = EmitCheckSourceLocation(S.getBeginLoc());
    auto *SLocPtr =
        new llvm::GlobalVariable(CGM.getModule(), SLoc->getType(), false,
                                 llvm::GlobalVariable::PrivateLinkage, SLoc);
    SLocPtr->setUnnamedAddr(llvm::GlobalValue::UnnamedAddr::Global);
    CGM.getSanitizerMetadata()->disableSanitizerForGlobal(SLocPtr);
    assert(ReturnLocation.isValid() && "No valid return location");
    Builder.CreateStore(Builder.CreateBitCast(SLocPtr, Int8PtrTy),
                        ReturnLocation);
  }

  // Returning from an outlined SEH helper is UB, and we already warn on it.
  if (IsOutlinedSEHHelper) {
    Builder.CreateUnreachable();
    Builder.ClearInsertionPoint();
  }

  // Emit the result value, even if unused, to evaluate the side effects.
  const Expr *RV = S.getRetValue();

  // Treat block literals in a return expression as if they appeared
  // in their own scope.  This permits a small, easily-implemented
  // exception to our over-conservative rules about not jumping to
  // statements following block literals with non-trivial cleanups.
  RunCleanupsScope cleanupScope(*this);
  if (const FullExpr *fe = dyn_cast_or_null<FullExpr>(RV)) {
    enterFullExpression(fe);
    RV = fe->getSubExpr();
  }

  // FIXME: Clean this up by using an LValue for ReturnTemp,
  // EmitStoreThroughLValue, and EmitAnyExpr.
  if (getLangOpts().ElideConstructors &&
      S.getNRVOCandidate() && S.getNRVOCandidate()->isNRVOVariable()) {
    // Apply the named return value optimization for this return statement,
    // which means doing nothing: the appropriate result has already been
    // constructed into the NRVO variable.

    // If there is an NRVO flag for this variable, set it to 1 into indicate
    // that the cleanup code should not destroy the variable.
    if (llvm::Value *NRVOFlag = NRVOFlags[S.getNRVOCandidate()])
      Builder.CreateFlagStore(Builder.getTrue(), NRVOFlag);
  } else if (!ReturnValue.isValid() || (RV && RV->getType()->isVoidType())) {
    // Make sure not to return anything, but evaluate the expression
    // for side effects.
    if (RV)
      EmitAnyExpr(RV);
  } else if (!RV) {
    // Do nothing (return value is left uninitialized)
  } else if (FnRetTy->isReferenceType()) {
    // If this function returns a reference, take the address of the expression
    // rather than the value.
    RValue Result = EmitReferenceBindingToExpr(RV);
    Builder.CreateStore(Result.getScalarVal(), ReturnValue);
  } else {
    switch (getEvaluationKind(RV->getType())) {
    case TEK_Scalar:
      Builder.CreateStore(EmitScalarExpr(RV), ReturnValue);
      break;
    case TEK_Complex:
      EmitComplexExprIntoLValue(RV, MakeAddrLValue(ReturnValue, RV->getType()),
                                /*isInit*/ true);
      break;
    case TEK_Aggregate:
      EmitAggExpr(RV, AggValueSlot::forAddr(
                          ReturnValue, Qualifiers(),
                          AggValueSlot::IsDestructed,
                          AggValueSlot::DoesNotNeedGCBarriers,
                          AggValueSlot::IsNotAliased,
                          getOverlapForReturnValue()));
      break;
    }
  }

  ++NumReturnExprs;
  if (!RV || RV->isEvaluatable(getContext()))
    ++NumSimpleReturnExprs;

  cleanupScope.ForceCleanup();
  EmitBranchThroughCleanup(ReturnBlock);
}

void CodeGenFunction::EmitDeclStmt(const DeclStmt &S) {
  // As long as debug info is modeled with instructions, we have to ensure we
  // have a place to insert here and write the stop point here.
  if (HaveInsertPoint())
    EmitStopPoint(&S);

  for (const auto *I : S.decls())
    EmitDecl(*I);
}

void CodeGenFunction::EmitBreakStmt(const BreakStmt &S) {
  assert(!BreakContinueStack.empty() && "break stmt not in a loop or switch!");

  // If this code is reachable then emit a stop point (if generating
  // debug info). We have to do this ourselves because we are on the
  // "simple" statement path.
  if (HaveInsertPoint())
    EmitStopPoint(&S);

  EmitBranchThroughCleanup(BreakContinueStack.back().BreakBlock);
}

void CodeGenFunction::EmitContinueStmt(const ContinueStmt &S) {
  assert(!BreakContinueStack.empty() && "continue stmt not in a loop!");

  // If this code is reachable then emit a stop point (if generating
  // debug info). We have to do this ourselves because we are on the
  // "simple" statement path.
  if (HaveInsertPoint())
    EmitStopPoint(&S);

  EmitBranchThroughCleanup(BreakContinueStack.back().ContinueBlock);
}

/// EmitCaseStmtRange - If case statement range is not too big then
/// add multiple cases to switch instruction, one for each value within
/// the range. If range is too big then emit "if" condition check.
void CodeGenFunction::EmitCaseStmtRange(const CaseStmt &S) {
  assert(S.getRHS() && "Expected RHS value in CaseStmt");

  llvm::APSInt LHS = S.getLHS()->EvaluateKnownConstInt(getContext());
  llvm::APSInt RHS = S.getRHS()->EvaluateKnownConstInt(getContext());

  // Emit the code for this case. We do this first to make sure it is
  // properly chained from our predecessor before generating the
  // switch machinery to enter this block.
  llvm::BasicBlock *CaseDest = createBasicBlock("sw.bb");
  EmitBlockWithFallThrough(CaseDest, &S);
  EmitStmt(S.getSubStmt());

  // If range is empty, do nothing.
  if (LHS.isSigned() ? RHS.slt(LHS) : RHS.ult(LHS))
    return;

  llvm::APInt Range = RHS - LHS;
  // FIXME: parameters such as this should not be hardcoded.
  if (Range.ult(llvm::APInt(Range.getBitWidth(), 64))) {
    // Range is small enough to add multiple switch instruction cases.
    uint64_t Total = getProfileCount(&S);
    unsigned NCases = Range.getZExtValue() + 1;
    // We only have one region counter for the entire set of cases here, so we
    // need to divide the weights evenly between the generated cases, ensuring
    // that the total weight is preserved. E.g., a weight of 5 over three cases
    // will be distributed as weights of 2, 2, and 1.
    uint64_t Weight = Total / NCases, Rem = Total % NCases;
    for (unsigned I = 0; I != NCases; ++I) {
      if (SwitchWeights)
        SwitchWeights->push_back(Weight + (Rem ? 1 : 0));
      if (Rem)
        Rem--;
      SwitchInsn->addCase(Builder.getInt(LHS), CaseDest);
      ++LHS;
    }
    return;
  }

  // The range is too big. Emit "if" condition into a new block,
  // making sure to save and restore the current insertion point.
  llvm::BasicBlock *RestoreBB = Builder.GetInsertBlock();

  // Push this test onto the chain of range checks (which terminates
  // in the default basic block). The switch's default will be changed
  // to the top of this chain after switch emission is complete.
  llvm::BasicBlock *FalseDest = CaseRangeBlock;
  CaseRangeBlock = createBasicBlock("sw.caserange");

  CurFn->getBasicBlockList().push_back(CaseRangeBlock);
  Builder.SetInsertPoint(CaseRangeBlock);

  // Emit range check.
  llvm::Value *Diff =
    Builder.CreateSub(SwitchInsn->getCondition(), Builder.getInt(LHS));
  llvm::Value *Cond =
    Builder.CreateICmpULE(Diff, Builder.getInt(Range), "inbounds");

  llvm::MDNode *Weights = nullptr;
  if (SwitchWeights) {
    uint64_t ThisCount = getProfileCount(&S);
    uint64_t DefaultCount = (*SwitchWeights)[0];
    Weights = createProfileWeights(ThisCount, DefaultCount);

    // Since we're chaining the switch default through each large case range, we
    // need to update the weight for the default, ie, the first case, to include
    // this case.
    (*SwitchWeights)[0] += ThisCount;
  }
  Builder.CreateCondBr(Cond, CaseDest, FalseDest, Weights);

  // Restore the appropriate insertion point.
  if (RestoreBB)
    Builder.SetInsertPoint(RestoreBB);
  else
    Builder.ClearInsertionPoint();
}

void CodeGenFunction::EmitCaseStmt(const CaseStmt &S) {
  // If there is no enclosing switch instance that we're aware of, then this
  // case statement and its block can be elided.  This situation only happens
  // when we've constant-folded the switch, are emitting the constant case,
  // and part of the constant case includes another case statement.  For
  // instance: switch (4) { case 4: do { case 5: } while (1); }
  if (!SwitchInsn) {
    EmitStmt(S.getSubStmt());
    return;
  }

  // Handle case ranges.
  if (S.getRHS()) {
    EmitCaseStmtRange(S);
    return;
  }

  llvm::ConstantInt *CaseVal =
    Builder.getInt(S.getLHS()->EvaluateKnownConstInt(getContext()));

  // If the body of the case is just a 'break', try to not emit an empty block.
  // If we're profiling or we're not optimizing, leave the block in for better
  // debug and coverage analysis.
  if (!CGM.getCodeGenOpts().hasProfileClangInstr() &&
      CGM.getCodeGenOpts().OptimizationLevel > 0 &&
      isa<BreakStmt>(S.getSubStmt())) {
    JumpDest Block = BreakContinueStack.back().BreakBlock;

    // Only do this optimization if there are no cleanups that need emitting.
    if (isObviouslyBranchWithoutCleanups(Block)) {
      if (SwitchWeights)
        SwitchWeights->push_back(getProfileCount(&S));
      SwitchInsn->addCase(CaseVal, Block.getBlock());

      // If there was a fallthrough into this case, make sure to redirect it to
      // the end of the switch as well.
      if (Builder.GetInsertBlock()) {
        Builder.CreateBr(Block.getBlock());
        Builder.ClearInsertionPoint();
      }
      return;
    }
  }

  llvm::BasicBlock *CaseDest = createBasicBlock("sw.bb");
  EmitBlockWithFallThrough(CaseDest, &S);
  if (SwitchWeights)
    SwitchWeights->push_back(getProfileCount(&S));
  SwitchInsn->addCase(CaseVal, CaseDest);

  // Recursively emitting the statement is acceptable, but is not wonderful for
  // code where we have many case statements nested together, i.e.:
  //  case 1:
  //    case 2:
  //      case 3: etc.
  // Handling this recursively will create a new block for each case statement
  // that falls through to the next case which is IR intensive.  It also causes
  // deep recursion which can run into stack depth limitations.  Handle
  // sequential non-range case statements specially.
  const CaseStmt *CurCase = &S;
  const CaseStmt *NextCase = dyn_cast<CaseStmt>(S.getSubStmt());

  // Otherwise, iteratively add consecutive cases to this switch stmt.
  while (NextCase && NextCase->getRHS() == nullptr) {
    CurCase = NextCase;
    llvm::ConstantInt *CaseVal =
      Builder.getInt(CurCase->getLHS()->EvaluateKnownConstInt(getContext()));

    if (SwitchWeights)
      SwitchWeights->push_back(getProfileCount(NextCase));
    if (CGM.getCodeGenOpts().hasProfileClangInstr()) {
      CaseDest = createBasicBlock("sw.bb");
      EmitBlockWithFallThrough(CaseDest, &S);
    }

    SwitchInsn->addCase(CaseVal, CaseDest);
    NextCase = dyn_cast<CaseStmt>(CurCase->getSubStmt());
  }

  // Normal default recursion for non-cases.
  EmitStmt(CurCase->getSubStmt());
}

void CodeGenFunction::EmitDefaultStmt(const DefaultStmt &S) {
  // If there is no enclosing switch instance that we're aware of, then this
  // default statement can be elided. This situation only happens when we've
  // constant-folded the switch.
  if (!SwitchInsn) {
    EmitStmt(S.getSubStmt());
    return;
  }

  llvm::BasicBlock *DefaultBlock = SwitchInsn->getDefaultDest();
  assert(DefaultBlock->empty() &&
         "EmitDefaultStmt: Default block already defined?");

  EmitBlockWithFallThrough(DefaultBlock, &S);

  EmitStmt(S.getSubStmt());
}

/// CollectStatementsForCase - Given the body of a 'switch' statement and a
/// constant value that is being switched on, see if we can dead code eliminate
/// the body of the switch to a simple series of statements to emit.  Basically,
/// on a switch (5) we want to find these statements:
///    case 5:
///      printf(...);    <--
///      ++i;            <--
///      break;
///
/// and add them to the ResultStmts vector.  If it is unsafe to do this
/// transformation (for example, one of the elided statements contains a label
/// that might be jumped to), return CSFC_Failure.  If we handled it and 'S'
/// should include statements after it (e.g. the printf() line is a substmt of
/// the case) then return CSFC_FallThrough.  If we handled it and found a break
/// statement, then return CSFC_Success.
///
/// If Case is non-null, then we are looking for the specified case, checking
/// that nothing we jump over contains labels.  If Case is null, then we found
/// the case and are looking for the break.
///
/// If the recursive walk actually finds our Case, then we set FoundCase to
/// true.
///
enum CSFC_Result { CSFC_Failure, CSFC_FallThrough, CSFC_Success };
static CSFC_Result CollectStatementsForCase(const Stmt *S,
                                            const SwitchCase *Case,
                                            bool &FoundCase,
                              SmallVectorImpl<const Stmt*> &ResultStmts) {
  // If this is a null statement, just succeed.
  if (!S)
    return Case ? CSFC_Success : CSFC_FallThrough;

  // If this is the switchcase (case 4: or default) that we're looking for, then
  // we're in business.  Just add the substatement.
  if (const SwitchCase *SC = dyn_cast<SwitchCase>(S)) {
    if (S == Case) {
      FoundCase = true;
      return CollectStatementsForCase(SC->getSubStmt(), nullptr, FoundCase,
                                      ResultStmts);
    }

    // Otherwise, this is some other case or default statement, just ignore it.
    return CollectStatementsForCase(SC->getSubStmt(), Case, FoundCase,
                                    ResultStmts);
  }

  // If we are in the live part of the code and we found our break statement,
  // return a success!
  if (!Case && isa<BreakStmt>(S))
    return CSFC_Success;

  // If this is a switch statement, then it might contain the SwitchCase, the
  // break, or neither.
  if (const CompoundStmt *CS = dyn_cast<CompoundStmt>(S)) {
    // Handle this as two cases: we might be looking for the SwitchCase (if so
    // the skipped statements must be skippable) or we might already have it.
    CompoundStmt::const_body_iterator I = CS->body_begin(), E = CS->body_end();
    bool StartedInLiveCode = FoundCase;
    unsigned StartSize = ResultStmts.size();

    // If we've not found the case yet, scan through looking for it.
    if (Case) {
      // Keep track of whether we see a skipped declaration.  The code could be
      // using the declaration even if it is skipped, so we can't optimize out
      // the decl if the kept statements might refer to it.
      bool HadSkippedDecl = false;

      // If we're looking for the case, just see if we can skip each of the
      // substatements.
      for (; Case && I != E; ++I) {
        HadSkippedDecl |= CodeGenFunction::mightAddDeclToScope(*I);

        switch (CollectStatementsForCase(*I, Case, FoundCase, ResultStmts)) {
        case CSFC_Failure: return CSFC_Failure;
        case CSFC_Success:
          // A successful result means that either 1) that the statement doesn't
          // have the case and is skippable, or 2) does contain the case value
          // and also contains the break to exit the switch.  In the later case,
          // we just verify the rest of the statements are elidable.
          if (FoundCase) {
            // If we found the case and skipped declarations, we can't do the
            // optimization.
            if (HadSkippedDecl)
              return CSFC_Failure;

            for (++I; I != E; ++I)
              if (CodeGenFunction::ContainsLabel(*I, true))
                return CSFC_Failure;
            return CSFC_Success;
          }
          break;
        case CSFC_FallThrough:
          // If we have a fallthrough condition, then we must have found the
          // case started to include statements.  Consider the rest of the
          // statements in the compound statement as candidates for inclusion.
          assert(FoundCase && "Didn't find case but returned fallthrough?");
          // We recursively found Case, so we're not looking for it anymore.
          Case = nullptr;

          // If we found the case and skipped declarations, we can't do the
          // optimization.
          if (HadSkippedDecl)
            return CSFC_Failure;
          break;
        }
      }

      if (!FoundCase)
        return CSFC_Success;

      assert(!HadSkippedDecl && "fallthrough after skipping decl");
    }

    // If we have statements in our range, then we know that the statements are
    // live and need to be added to the set of statements we're tracking.
    bool AnyDecls = false;
    for (; I != E; ++I) {
      AnyDecls |= CodeGenFunction::mightAddDeclToScope(*I);

      switch (CollectStatementsForCase(*I, nullptr, FoundCase, ResultStmts)) {
      case CSFC_Failure: return CSFC_Failure;
      case CSFC_FallThrough:
        // A fallthrough result means that the statement was simple and just
        // included in ResultStmt, keep adding them afterwards.
        break;
      case CSFC_Success:
        // A successful result means that we found the break statement and
        // stopped statement inclusion.  We just ensure that any leftover stmts
        // are skippable and return success ourselves.
        for (++I; I != E; ++I)
          if (CodeGenFunction::ContainsLabel(*I, true))
            return CSFC_Failure;
        return CSFC_Success;
      }
    }

    // If we're about to fall out of a scope without hitting a 'break;', we
    // can't perform the optimization if there were any decls in that scope
    // (we'd lose their end-of-lifetime).
    if (AnyDecls) {
      // If the entire compound statement was live, there's one more thing we
      // can try before giving up: emit the whole thing as a single statement.
      // We can do that unless the statement contains a 'break;'.
      // FIXME: Such a break must be at the end of a construct within this one.
      // We could emit this by just ignoring the BreakStmts entirely.
      if (StartedInLiveCode && !CodeGenFunction::containsBreak(S)) {
        ResultStmts.resize(StartSize);
        ResultStmts.push_back(S);
      } else {
        return CSFC_Failure;
      }
    }

    return CSFC_FallThrough;
  }

  // Okay, this is some other statement that we don't handle explicitly, like a
  // for statement or increment etc.  If we are skipping over this statement,
  // just verify it doesn't have labels, which would make it invalid to elide.
  if (Case) {
    if (CodeGenFunction::ContainsLabel(S, true))
      return CSFC_Failure;
    return CSFC_Success;
  }

  // Otherwise, we want to include this statement.  Everything is cool with that
  // so long as it doesn't contain a break out of the switch we're in.
  if (CodeGenFunction::containsBreak(S)) return CSFC_Failure;

  // Otherwise, everything is great.  Include the statement and tell the caller
  // that we fall through and include the next statement as well.
  ResultStmts.push_back(S);
  return CSFC_FallThrough;
}

/// FindCaseStatementsForValue - Find the case statement being jumped to and
/// then invoke CollectStatementsForCase to find the list of statements to emit
/// for a switch on constant.  See the comment above CollectStatementsForCase
/// for more details.
static bool FindCaseStatementsForValue(const SwitchStmt &S,
                                       const llvm::APSInt &ConstantCondValue,
                                SmallVectorImpl<const Stmt*> &ResultStmts,
                                       ASTContext &C,
                                       const SwitchCase *&ResultCase) {
  // First step, find the switch case that is being branched to.  We can do this
  // efficiently by scanning the SwitchCase list.
  const SwitchCase *Case = S.getSwitchCaseList();
  const DefaultStmt *DefaultCase = nullptr;

  for (; Case; Case = Case->getNextSwitchCase()) {
    // It's either a default or case.  Just remember the default statement in
    // case we're not jumping to any numbered cases.
    if (const DefaultStmt *DS = dyn_cast<DefaultStmt>(Case)) {
      DefaultCase = DS;
      continue;
    }

    // Check to see if this case is the one we're looking for.
    const CaseStmt *CS = cast<CaseStmt>(Case);
    // Don't handle case ranges yet.
    if (CS->getRHS()) return false;

    // If we found our case, remember it as 'case'.
    if (CS->getLHS()->EvaluateKnownConstInt(C) == ConstantCondValue)
      break;
  }

  // If we didn't find a matching case, we use a default if it exists, or we
  // elide the whole switch body!
  if (!Case) {
    // It is safe to elide the body of the switch if it doesn't contain labels
    // etc.  If it is safe, return successfully with an empty ResultStmts list.
    if (!DefaultCase)
      return !CodeGenFunction::ContainsLabel(&S);
    Case = DefaultCase;
  }

  // Ok, we know which case is being jumped to, try to collect all the
  // statements that follow it.  This can fail for a variety of reasons.  Also,
  // check to see that the recursive walk actually found our case statement.
  // Insane cases like this can fail to find it in the recursive walk since we
  // don't handle every stmt kind:
  // switch (4) {
  //   while (1) {
  //     case 4: ...
  bool FoundCase = false;
  ResultCase = Case;
  return CollectStatementsForCase(S.getBody(), Case, FoundCase,
                                  ResultStmts) != CSFC_Failure &&
         FoundCase;
}

void CodeGenFunction::EmitSwitchStmt(const SwitchStmt &S) {
  // Handle nested switch statements.
  llvm::SwitchInst *SavedSwitchInsn = SwitchInsn;
  SmallVector<uint64_t, 16> *SavedSwitchWeights = SwitchWeights;
  llvm::BasicBlock *SavedCRBlock = CaseRangeBlock;

  // See if we can constant fold the condition of the switch and therefore only
  // emit the live case statement (if any) of the switch.
  llvm::APSInt ConstantCondValue;
  if (ConstantFoldsToSimpleInteger(S.getCond(), ConstantCondValue)) {
    SmallVector<const Stmt*, 4> CaseStmts;
    const SwitchCase *Case = nullptr;
    if (FindCaseStatementsForValue(S, ConstantCondValue, CaseStmts,
                                   getContext(), Case)) {
      if (Case)
        incrementProfileCounter(Case);
      RunCleanupsScope ExecutedScope(*this);

      if (S.getInit())
        EmitStmt(S.getInit());

      // Emit the condition variable if needed inside the entire cleanup scope
      // used by this special case for constant folded switches.
      if (S.getConditionVariable())
        EmitDecl(*S.getConditionVariable());

      // At this point, we are no longer "within" a switch instance, so
      // we can temporarily enforce this to ensure that any embedded case
      // statements are not emitted.
      SwitchInsn = nullptr;

      // Okay, we can dead code eliminate everything except this case.  Emit the
      // specified series of statements and we're good.
      for (unsigned i = 0, e = CaseStmts.size(); i != e; ++i)
        EmitStmt(CaseStmts[i]);
      incrementProfileCounter(&S);

      // Now we want to restore the saved switch instance so that nested
      // switches continue to function properly
      SwitchInsn = SavedSwitchInsn;

      return;
    }
  }

  JumpDest SwitchExit = getJumpDestInCurrentScope("sw.epilog");

  RunCleanupsScope ConditionScope(*this);

  if (S.getInit())
    EmitStmt(S.getInit());

  if (S.getConditionVariable())
    EmitDecl(*S.getConditionVariable());
  llvm::Value *CondV = EmitScalarExpr(S.getCond());

  // Create basic block to hold stuff that comes after switch
  // statement. We also need to create a default block now so that
  // explicit case ranges tests can have a place to jump to on
  // failure.
  llvm::BasicBlock *DefaultBlock = createBasicBlock("sw.default");
  SwitchInsn = Builder.CreateSwitch(CondV, DefaultBlock);
  if (PGO.haveRegionCounts()) {
    // Walk the SwitchCase list to find how many there are.
    uint64_t DefaultCount = 0;
    unsigned NumCases = 0;
    for (const SwitchCase *Case = S.getSwitchCaseList();
         Case;
         Case = Case->getNextSwitchCase()) {
      if (isa<DefaultStmt>(Case))
        DefaultCount = getProfileCount(Case);
      NumCases += 1;
    }
    SwitchWeights = new SmallVector<uint64_t, 16>();
    SwitchWeights->reserve(NumCases);
    // The default needs to be first. We store the edge count, so we already
    // know the right weight.
    SwitchWeights->push_back(DefaultCount);
  }
  CaseRangeBlock = DefaultBlock;

  // Clear the insertion point to indicate we are in unreachable code.
  Builder.ClearInsertionPoint();

  // All break statements jump to NextBlock. If BreakContinueStack is non-empty
  // then reuse last ContinueBlock.
  JumpDest OuterContinue;
  if (!BreakContinueStack.empty())
    OuterContinue = BreakContinueStack.back().ContinueBlock;

  BreakContinueStack.push_back(BreakContinue(SwitchExit, OuterContinue));

  // Emit switch body.
  EmitStmt(S.getBody());

  BreakContinueStack.pop_back();

  // Update the default block in case explicit case range tests have
  // been chained on top.
  SwitchInsn->setDefaultDest(CaseRangeBlock);

  // If a default was never emitted:
  if (!DefaultBlock->getParent()) {
    // If we have cleanups, emit the default block so that there's a
    // place to jump through the cleanups from.
    if (ConditionScope.requiresCleanups()) {
      EmitBlock(DefaultBlock);

    // Otherwise, just forward the default block to the switch end.
    } else {
      DefaultBlock->replaceAllUsesWith(SwitchExit.getBlock());
      delete DefaultBlock;
    }
  }

  ConditionScope.ForceCleanup();

  // Emit continuation.
  EmitBlock(SwitchExit.getBlock(), true);
  incrementProfileCounter(&S);

  // If the switch has a condition wrapped by __builtin_unpredictable,
  // create metadata that specifies that the switch is unpredictable.
  // Don't bother if not optimizing because that metadata would not be used.
  auto *Call = dyn_cast<CallExpr>(S.getCond());
  if (Call && CGM.getCodeGenOpts().OptimizationLevel != 0) {
    auto *FD = dyn_cast_or_null<FunctionDecl>(Call->getCalleeDecl());
    if (FD && FD->getBuiltinID() == Builtin::BI__builtin_unpredictable) {
      llvm::MDBuilder MDHelper(getLLVMContext());
      SwitchInsn->setMetadata(llvm::LLVMContext::MD_unpredictable,
                              MDHelper.createUnpredictable());
    }
  }

  if (SwitchWeights) {
    assert(SwitchWeights->size() == 1 + SwitchInsn->getNumCases() &&
           "switch weights do not match switch cases");
    // If there's only one jump destination there's no sense weighting it.
    if (SwitchWeights->size() > 1)
      SwitchInsn->setMetadata(llvm::LLVMContext::MD_prof,
                              createProfileWeights(*SwitchWeights));
    delete SwitchWeights;
  }
  SwitchInsn = SavedSwitchInsn;
  SwitchWeights = SavedSwitchWeights;
  CaseRangeBlock = SavedCRBlock;
}

static std::string
SimplifyConstraint(const char *Constraint, const TargetInfo &Target,
                 SmallVectorImpl<TargetInfo::ConstraintInfo> *OutCons=nullptr) {
  std::string Result;

  while (*Constraint) {
    switch (*Constraint) {
    default:
      Result += Target.convertConstraint(Constraint);
      break;
    // Ignore these
    case '*':
    case '?':
    case '!':
    case '=': // Will see this and the following in mult-alt constraints.
    case '+':
      break;
    case '#': // Ignore the rest of the constraint alternative.
      while (Constraint[1] && Constraint[1] != ',')
        Constraint++;
      break;
    case '&':
    case '%':
      Result += *Constraint;
      while (Constraint[1] && Constraint[1] == *Constraint)
        Constraint++;
      break;
    case ',':
      Result += "|";
      break;
    case 'g':
      Result += "imr";
      break;
    case '[': {
      assert(OutCons &&
             "Must pass output names to constraints with a symbolic name");
      unsigned Index;
      bool result = Target.resolveSymbolicName(Constraint, *OutCons, Index);
      assert(result && "Could not resolve symbolic name"); (void)result;
      Result += llvm::utostr(Index);
      break;
    }
    }

    Constraint++;
  }

  return Result;
}

/// AddVariableConstraints - Look at AsmExpr and if it is a variable declared
/// as using a particular register add that as a constraint that will be used
/// in this asm stmt.
static std::string
AddVariableConstraints(const std::string &Constraint, const Expr &AsmExpr,
                       const TargetInfo &Target, CodeGenModule &CGM,
                       const AsmStmt &Stmt, const bool EarlyClobber) {
  const DeclRefExpr *AsmDeclRef = dyn_cast<DeclRefExpr>(&AsmExpr);
  if (!AsmDeclRef)
    return Constraint;
  const ValueDecl &Value = *AsmDeclRef->getDecl();
  const VarDecl *Variable = dyn_cast<VarDecl>(&Value);
  if (!Variable)
    return Constraint;
  if (Variable->getStorageClass() != SC_Register)
    return Constraint;
  AsmLabelAttr *Attr = Variable->getAttr<AsmLabelAttr>();
  if (!Attr)
    return Constraint;
  StringRef Register = Attr->getLabel();
  assert(Target.isValidGCCRegisterName(Register));
  // We're using validateOutputConstraint here because we only care if
  // this is a register constraint.
  TargetInfo::ConstraintInfo Info(Constraint, "");
  if (Target.validateOutputConstraint(Info) &&
      !Info.allowsRegister()) {
    CGM.ErrorUnsupported(&Stmt, "__asm__");
    return Constraint;
  }
  // Canonicalize the register here before returning it.
  Register = Target.getNormalizedGCCRegisterName(Register);
  return (EarlyClobber ? "&{" : "{") + Register.str() + "}";
}

llvm::Value*
CodeGenFunction::EmitAsmInputLValue(const TargetInfo::ConstraintInfo &Info,
                                    LValue InputValue, QualType InputType,
                                    std::string &ConstraintStr,
                                    SourceLocation Loc) {
  llvm::Value *Arg;
  if (Info.allowsRegister() || !Info.allowsMemory()) {
    if (CodeGenFunction::hasScalarEvaluationKind(InputType)) {
      Arg = EmitLoadOfLValue(InputValue, Loc).getScalarVal();
    } else {
      llvm::Type *Ty = ConvertType(InputType);
      uint64_t Size = CGM.getDataLayout().getTypeSizeInBits(Ty);
      if (Size <= 64 && llvm::isPowerOf2_64(Size)) {
        Ty = llvm::IntegerType::get(getLLVMContext(), Size);
        Ty = llvm::PointerType::getUnqual(Ty);

        Arg = Builder.CreateLoad(Builder.CreateBitCast(InputValue.getAddress(),
                                                       Ty));
      } else {
        Arg = InputValue.getPointer();
        ConstraintStr += '*';
      }
    }
  } else {
    Arg = InputValue.getPointer();
    ConstraintStr += '*';
  }

  return Arg;
}

llvm::Value* CodeGenFunction::EmitAsmInput(
                                         const TargetInfo::ConstraintInfo &Info,
                                           const Expr *InputExpr,
                                           std::string &ConstraintStr) {
  // If this can't be a register or memory, i.e., has to be a constant
  // (immediate or symbolic), try to emit it as such.
  if (!Info.allowsRegister() && !Info.allowsMemory()) {
    if (Info.requiresImmediateConstant()) {
      Expr::EvalResult EVResult;
      InputExpr->EvaluateAsRValue(EVResult, getContext(), true);

      llvm::APSInt IntResult;
      if (EVResult.Val.toIntegralConstant(IntResult, InputExpr->getType(),
                                          getContext()))
        return llvm::ConstantInt::get(getLLVMContext(), IntResult);
    }

    Expr::EvalResult Result;
    if (InputExpr->EvaluateAsInt(Result, getContext()))
      return llvm::ConstantInt::get(getLLVMContext(), Result.Val.getInt());
  }

  if (Info.allowsRegister() || !Info.allowsMemory())
    if (CodeGenFunction::hasScalarEvaluationKind(InputExpr->getType()))
      return EmitScalarExpr(InputExpr);
  if (InputExpr->getStmtClass() == Expr::CXXThisExprClass)
    return EmitScalarExpr(InputExpr);
  InputExpr = InputExpr->IgnoreParenNoopCasts(getContext());
  LValue Dest = EmitLValue(InputExpr);
  return EmitAsmInputLValue(Info, Dest, InputExpr->getType(), ConstraintStr,
                            InputExpr->getExprLoc());
}

/// getAsmSrcLocInfo - Return the !srcloc metadata node to attach to an inline
/// asm call instruction.  The !srcloc MDNode contains a list of constant
/// integers which are the source locations of the start of each line in the
/// asm.
static llvm::MDNode *getAsmSrcLocInfo(const StringLiteral *Str,
                                      CodeGenFunction &CGF) {
  SmallVector<llvm::Metadata *, 8> Locs;
  // Add the location of the first line to the MDNode.
  Locs.push_back(llvm::ConstantAsMetadata::get(llvm::ConstantInt::get(
      CGF.Int32Ty, Str->getBeginLoc().getRawEncoding())));
  StringRef StrVal = Str->getString();
  if (!StrVal.empty()) {
    const SourceManager &SM = CGF.CGM.getContext().getSourceManager();
    const LangOptions &LangOpts = CGF.CGM.getLangOpts();
    unsigned StartToken = 0;
    unsigned ByteOffset = 0;

    // Add the location of the start of each subsequent line of the asm to the
    // MDNode.
    for (unsigned i = 0, e = StrVal.size() - 1; i != e; ++i) {
      if (StrVal[i] != '\n') continue;
      SourceLocation LineLoc = Str->getLocationOfByte(
          i + 1, SM, LangOpts, CGF.getTarget(), &StartToken, &ByteOffset);
      Locs.push_back(llvm::ConstantAsMetadata::get(
          llvm::ConstantInt::get(CGF.Int32Ty, LineLoc.getRawEncoding())));
    }
  }

  return llvm::MDNode::get(CGF.getLLVMContext(), Locs);
}

static void UpdateAsmCallInst(llvm::CallBase &Result, bool HasSideEffect,
                              bool ReadOnly, bool ReadNone, const AsmStmt &S,
                              const std::vector<llvm::Type *> &ResultRegTypes,
                              CodeGenFunction &CGF,
                              std::vector<llvm::Value *> &RegResults) {
  Result.addAttribute(llvm::AttributeList::FunctionIndex,
                      llvm::Attribute::NoUnwind);
  // Attach readnone and readonly attributes.
  if (!HasSideEffect) {
    if (ReadNone)
      Result.addAttribute(llvm::AttributeList::FunctionIndex,
                          llvm::Attribute::ReadNone);
    else if (ReadOnly)
      Result.addAttribute(llvm::AttributeList::FunctionIndex,
                          llvm::Attribute::ReadOnly);
  }

  // Slap the source location of the inline asm into a !srcloc metadata on the
  // call.
  if (const auto *gccAsmStmt = dyn_cast<GCCAsmStmt>(&S))
    Result.setMetadata("srcloc",
                       getAsmSrcLocInfo(gccAsmStmt->getAsmString(), CGF));
  else {
    // At least put the line number on MS inline asm blobs.
    llvm::Constant *Loc = llvm::ConstantInt::get(CGF.Int32Ty,
                                        S.getAsmLoc().getRawEncoding());
    Result.setMetadata("srcloc",
                       llvm::MDNode::get(CGF.getLLVMContext(),
                                         llvm::ConstantAsMetadata::get(Loc)));
  }

  if (CGF.getLangOpts().assumeFunctionsAreConvergent())
    // Conservatively, mark all inline asm blocks in CUDA or OpenCL as
    // convergent (meaning, they may call an intrinsically convergent op, such
    // as bar.sync, and so can't have certain optimizations applied around
    // them).
    Result.addAttribute(llvm::AttributeList::FunctionIndex,
                        llvm::Attribute::Convergent);
  // Extract all of the register value results from the asm.
  if (ResultRegTypes.size() == 1) {
    RegResults.push_back(&Result);
  } else {
    for (unsigned i = 0, e = ResultRegTypes.size(); i != e; ++i) {
      llvm::Value *Tmp = CGF.Builder.CreateExtractValue(&Result, i, "asmresult");
      RegResults.push_back(Tmp);
    }
  }
}

void CodeGenFunction::EmitAsmStmt(const AsmStmt &S) {
  // Assemble the final asm string.
  std::string AsmString = S.generateAsmString(getContext());

  // Get all the output and input constraints together.
  SmallVector<TargetInfo::ConstraintInfo, 4> OutputConstraintInfos;
  SmallVector<TargetInfo::ConstraintInfo, 4> InputConstraintInfos;

  for (unsigned i = 0, e = S.getNumOutputs(); i != e; i++) {
    StringRef Name;
    if (const GCCAsmStmt *GAS = dyn_cast<GCCAsmStmt>(&S))
      Name = GAS->getOutputName(i);
    TargetInfo::ConstraintInfo Info(S.getOutputConstraint(i), Name);
    bool IsValid = getTarget().validateOutputConstraint(Info); (void)IsValid;
    assert(IsValid && "Failed to parse output constraint");
    OutputConstraintInfos.push_back(Info);
  }

  for (unsigned i = 0, e = S.getNumInputs(); i != e; i++) {
    StringRef Name;
    if (const GCCAsmStmt *GAS = dyn_cast<GCCAsmStmt>(&S))
      Name = GAS->getInputName(i);
    TargetInfo::ConstraintInfo Info(S.getInputConstraint(i), Name);
    bool IsValid =
      getTarget().validateInputConstraint(OutputConstraintInfos, Info);
    assert(IsValid && "Failed to parse input constraint"); (void)IsValid;
    InputConstraintInfos.push_back(Info);
  }

  std::string Constraints;

  std::vector<LValue> ResultRegDests;
  std::vector<QualType> ResultRegQualTys;
  std::vector<llvm::Type *> ResultRegTypes;
  std::vector<llvm::Type *> ResultTruncRegTypes;
  std::vector<llvm::Type *> ArgTypes;
  std::vector<llvm::Value*> Args;
  llvm::BitVector ResultTypeRequiresCast;

  // Keep track of inout constraints.
  std::string InOutConstraints;
  std::vector<llvm::Value*> InOutArgs;
  std::vector<llvm::Type*> InOutArgTypes;

  // Keep track of out constraints for tied input operand.
  std::vector<std::string> OutputConstraints;

  // An inline asm can be marked readonly if it meets the following conditions:
  //  - it doesn't have any sideeffects
  //  - it doesn't clobber memory
  //  - it doesn't return a value by-reference
  // It can be marked readnone if it doesn't have any input memory constraints
  // in addition to meeting the conditions listed above.
  bool ReadOnly = true, ReadNone = true;

  for (unsigned i = 0, e = S.getNumOutputs(); i != e; i++) {
    TargetInfo::ConstraintInfo &Info = OutputConstraintInfos[i];

    // Simplify the output constraint.
    std::string OutputConstraint(S.getOutputConstraint(i));
    OutputConstraint = SimplifyConstraint(OutputConstraint.c_str() + 1,
                                          getTarget(), &OutputConstraintInfos);

    const Expr *OutExpr = S.getOutputExpr(i);
    OutExpr = OutExpr->IgnoreParenNoopCasts(getContext());

    OutputConstraint = AddVariableConstraints(OutputConstraint, *OutExpr,
                                              getTarget(), CGM, S,
                                              Info.earlyClobber());
    OutputConstraints.push_back(OutputConstraint);
    LValue Dest = EmitLValue(OutExpr);
    if (!Constraints.empty())
      Constraints += ',';

    // If this is a register output, then make the inline asm return it
    // by-value.  If this is a memory result, return the value by-reference.
    bool isScalarizableAggregate =
        hasAggregateEvaluationKind(OutExpr->getType());
    if (!Info.allowsMemory() && (hasScalarEvaluationKind(OutExpr->getType()) ||
                                 isScalarizableAggregate)) {
      Constraints += "=" + OutputConstraint;
      ResultRegQualTys.push_back(OutExpr->getType());
      ResultRegDests.push_back(Dest);
      ResultTruncRegTypes.push_back(ConvertTypeForMem(OutExpr->getType()));
      if (Info.allowsRegister() && isScalarizableAggregate) {
        ResultTypeRequiresCast.push_back(true);
        unsigned Size = getContext().getTypeSize(OutExpr->getType());
        llvm::Type *ConvTy = llvm::IntegerType::get(getLLVMContext(), Size);
        ResultRegTypes.push_back(ConvTy);
      } else {
        ResultTypeRequiresCast.push_back(false);
        ResultRegTypes.push_back(ResultTruncRegTypes.back());
      }
      // If this output is tied to an input, and if the input is larger, then
      // we need to set the actual result type of the inline asm node to be the
      // same as the input type.
      if (Info.hasMatchingInput()) {
        unsigned InputNo;
        for (InputNo = 0; InputNo != S.getNumInputs(); ++InputNo) {
          TargetInfo::ConstraintInfo &Input = InputConstraintInfos[InputNo];
          if (Input.hasTiedOperand() && Input.getTiedOperand() == i)
            break;
        }
        assert(InputNo != S.getNumInputs() && "Didn't find matching input!");

        QualType InputTy = S.getInputExpr(InputNo)->getType();
        QualType OutputType = OutExpr->getType();

        uint64_t InputSize = getContext().getTypeSize(InputTy);
        if (getContext().getTypeSize(OutputType) < InputSize) {
          // Form the asm to return the value as a larger integer or fp type.
          ResultRegTypes.back() = ConvertType(InputTy);
        }
      }
      if (llvm::Type* AdjTy =
            getTargetHooks().adjustInlineAsmType(*this, OutputConstraint,
                                                 ResultRegTypes.back()))
        ResultRegTypes.back() = AdjTy;
      else {
        CGM.getDiags().Report(S.getAsmLoc(),
                              diag::err_asm_invalid_type_in_input)
            << OutExpr->getType() << OutputConstraint;
      }

      // Update largest vector width for any vector types.
      if (auto *VT = dyn_cast<llvm::VectorType>(ResultRegTypes.back()))
        LargestVectorWidth = std::max((uint64_t)LargestVectorWidth,
                                   VT->getPrimitiveSizeInBits().getFixedSize());
    } else {
      ArgTypes.push_back(Dest.getAddress().getType());
      Args.push_back(Dest.getPointer());
      Constraints += "=*";
      Constraints += OutputConstraint;
      ReadOnly = ReadNone = false;
    }

    if (Info.isReadWrite()) {
      InOutConstraints += ',';

      const Expr *InputExpr = S.getOutputExpr(i);
      llvm::Value *Arg = EmitAsmInputLValue(Info, Dest, InputExpr->getType(),
                                            InOutConstraints,
                                            InputExpr->getExprLoc());

      if (llvm::Type* AdjTy =
          getTargetHooks().adjustInlineAsmType(*this, OutputConstraint,
                                               Arg->getType()))
        Arg = Builder.CreateBitCast(Arg, AdjTy);

      // Update largest vector width for any vector types.
      if (auto *VT = dyn_cast<llvm::VectorType>(Arg->getType()))
        LargestVectorWidth = std::max((uint64_t)LargestVectorWidth,
                                   VT->getPrimitiveSizeInBits().getFixedSize());
      if (Info.allowsRegister())
        InOutConstraints += llvm::utostr(i);
      else
        InOutConstraints += OutputConstraint;

      InOutArgTypes.push_back(Arg->getType());
      InOutArgs.push_back(Arg);
    }
  }

  // If this is a Microsoft-style asm blob, store the return registers (EAX:EDX)
  // to the return value slot. Only do this when returning in registers.
  if (isa<MSAsmStmt>(&S)) {
    const ABIArgInfo &RetAI = CurFnInfo->getReturnInfo();
    if (RetAI.isDirect() || RetAI.isExtend()) {
      // Make a fake lvalue for the return value slot.
      LValue ReturnSlot = MakeAddrLValue(ReturnValue, FnRetTy);
      CGM.getTargetCodeGenInfo().addReturnRegisterOutputs(
          *this, ReturnSlot, Constraints, ResultRegTypes, ResultTruncRegTypes,
          ResultRegDests, AsmString, S.getNumOutputs());
      SawAsmBlock = true;
    }
  }

  for (unsigned i = 0, e = S.getNumInputs(); i != e; i++) {
    const Expr *InputExpr = S.getInputExpr(i);

    TargetInfo::ConstraintInfo &Info = InputConstraintInfos[i];

    if (Info.allowsMemory())
      ReadNone = false;

    if (!Constraints.empty())
      Constraints += ',';

    // Simplify the input constraint.
    std::string InputConstraint(S.getInputConstraint(i));
    InputConstraint = SimplifyConstraint(InputConstraint.c_str(), getTarget(),
                                         &OutputConstraintInfos);

    InputConstraint = AddVariableConstraints(
        InputConstraint, *InputExpr->IgnoreParenNoopCasts(getContext()),
        getTarget(), CGM, S, false /* No EarlyClobber */);

    std::string ReplaceConstraint (InputConstraint);
    llvm::Value *Arg = EmitAsmInput(Info, InputExpr, Constraints);

    // If this input argument is tied to a larger output result, extend the
    // input to be the same size as the output.  The LLVM backend wants to see
    // the input and output of a matching constraint be the same size.  Note
    // that GCC does not define what the top bits are here.  We use zext because
    // that is usually cheaper, but LLVM IR should really get an anyext someday.
    if (Info.hasTiedOperand()) {
      unsigned Output = Info.getTiedOperand();
      QualType OutputType = S.getOutputExpr(Output)->getType();
      QualType InputTy = InputExpr->getType();

      if (getContext().getTypeSize(OutputType) >
          getContext().getTypeSize(InputTy)) {
        // Use ptrtoint as appropriate so that we can do our extension.
        if (isa<llvm::PointerType>(Arg->getType()))
          Arg = Builder.CreatePtrToInt(Arg, IntPtrTy);
        llvm::Type *OutputTy = ConvertType(OutputType);
        if (isa<llvm::IntegerType>(OutputTy))
          Arg = Builder.CreateZExt(Arg, OutputTy);
        else if (isa<llvm::PointerType>(OutputTy))
          Arg = Builder.CreateZExt(Arg, IntPtrTy);
        else {
          assert(OutputTy->isFloatingPointTy() && "Unexpected output type");
          Arg = Builder.CreateFPExt(Arg, OutputTy);
        }
      }
      // Deal with the tied operands' constraint code in adjustInlineAsmType.
      ReplaceConstraint = OutputConstraints[Output];
    }
    if (llvm::Type* AdjTy =
          getTargetHooks().adjustInlineAsmType(*this, ReplaceConstraint,
                                                   Arg->getType()))
      Arg = Builder.CreateBitCast(Arg, AdjTy);
    else
      CGM.getDiags().Report(S.getAsmLoc(), diag::err_asm_invalid_type_in_input)
          << InputExpr->getType() << InputConstraint;

    // Update largest vector width for any vector types.
    if (auto *VT = dyn_cast<llvm::VectorType>(Arg->getType()))
      LargestVectorWidth = std::max((uint64_t)LargestVectorWidth,
                                   VT->getPrimitiveSizeInBits().getFixedSize());

    ArgTypes.push_back(Arg->getType());
    Args.push_back(Arg);
    Constraints += InputConstraint;
  }

  // Append the "input" part of inout constraints last.
  for (unsigned i = 0, e = InOutArgs.size(); i != e; i++) {
    ArgTypes.push_back(InOutArgTypes[i]);
    Args.push_back(InOutArgs[i]);
  }
  Constraints += InOutConstraints;

  // Labels
  SmallVector<llvm::BasicBlock *, 16> Transfer;
  llvm::BasicBlock *Fallthrough = nullptr;
  bool IsGCCAsmGoto = false;
  if (const auto *GS =  dyn_cast<GCCAsmStmt>(&S)) {
    IsGCCAsmGoto = GS->isAsmGoto();
    if (IsGCCAsmGoto) {
      for (auto *E : GS->labels()) {
        JumpDest Dest = getJumpDestForLabel(E->getLabel());
        Transfer.push_back(Dest.getBlock());
        llvm::BlockAddress *BA =
            llvm::BlockAddress::get(CurFn, Dest.getBlock());
        Args.push_back(BA);
        ArgTypes.push_back(BA->getType());
        if (!Constraints.empty())
          Constraints += ',';
        Constraints += 'X';
      }
      StringRef Name = "asm.fallthrough";
      Fallthrough = createBasicBlock(Name);
    }
  }

  // Clobbers
  for (unsigned i = 0, e = S.getNumClobbers(); i != e; i++) {
    StringRef Clobber = S.getClobber(i);

    if (Clobber == "memory")
      ReadOnly = ReadNone = false;
    else if (Clobber != "cc")
      Clobber = getTarget().getNormalizedGCCRegisterName(Clobber);

    if (!Constraints.empty())
      Constraints += ',';

    Constraints += "~{";
    Constraints += Clobber;
    Constraints += '}';
  }

  // Add machine specific clobbers
  std::string MachineClobbers = getTarget().getClobbers();
  if (!MachineClobbers.empty()) {
    if (!Constraints.empty())
      Constraints += ',';
    Constraints += MachineClobbers;
  }

  llvm::Type *ResultType;
  if (ResultRegTypes.empty())
    ResultType = VoidTy;
  else if (ResultRegTypes.size() == 1)
    ResultType = ResultRegTypes[0];
  else
    ResultType = llvm::StructType::get(getLLVMContext(), ResultRegTypes);

  llvm::FunctionType *FTy =
    llvm::FunctionType::get(ResultType, ArgTypes, false);

  bool HasSideEffect = S.isVolatile() || S.getNumOutputs() == 0;
  llvm::InlineAsm::AsmDialect AsmDialect = isa<MSAsmStmt>(&S) ?
    llvm::InlineAsm::AD_Intel : llvm::InlineAsm::AD_ATT;
  llvm::InlineAsm *IA =
    llvm::InlineAsm::get(FTy, AsmString, Constraints, HasSideEffect,
                         /* IsAlignStack */ false, AsmDialect);
  std::vector<llvm::Value*> RegResults;
  if (IsGCCAsmGoto) {
    llvm::CallBrInst *Result =
        Builder.CreateCallBr(IA, Fallthrough, Transfer, Args);
    UpdateAsmCallInst(cast<llvm::CallBase>(*Result), HasSideEffect, ReadOnly,
                      ReadNone, S, ResultRegTypes, *this, RegResults);
    EmitBlock(Fallthrough);
  } else {
    llvm::CallInst *Result =
        Builder.CreateCall(IA, Args, getBundlesForFunclet(IA));
    UpdateAsmCallInst(cast<llvm::CallBase>(*Result), HasSideEffect, ReadOnly,
                      ReadNone, S, ResultRegTypes, *this, RegResults);
  }

  assert(RegResults.size() == ResultRegTypes.size());
  assert(RegResults.size() == ResultTruncRegTypes.size());
  assert(RegResults.size() == ResultRegDests.size());
  // ResultRegDests can be also populated by addReturnRegisterOutputs() above,
  // in which case its size may grow.
  assert(ResultTypeRequiresCast.size() <= ResultRegDests.size());
  for (unsigned i = 0, e = RegResults.size(); i != e; ++i) {
    llvm::Value *Tmp = RegResults[i];

    // If the result type of the LLVM IR asm doesn't match the result type of
    // the expression, do the conversion.
    if (ResultRegTypes[i] != ResultTruncRegTypes[i]) {
      llvm::Type *TruncTy = ResultTruncRegTypes[i];

      // Truncate the integer result to the right size, note that TruncTy can be
      // a pointer.
      if (TruncTy->isFloatingPointTy())
        Tmp = Builder.CreateFPTrunc(Tmp, TruncTy);
      else if (TruncTy->isPointerTy() && Tmp->getType()->isIntegerTy()) {
        uint64_t ResSize = CGM.getDataLayout().getTypeSizeInBits(TruncTy);
        Tmp = Builder.CreateTrunc(Tmp,
                   llvm::IntegerType::get(getLLVMContext(), (unsigned)ResSize));
        Tmp = Builder.CreateIntToPtr(Tmp, TruncTy);
      } else if (Tmp->getType()->isPointerTy() && TruncTy->isIntegerTy()) {
        uint64_t TmpSize =CGM.getDataLayout().getTypeSizeInBits(Tmp->getType());
        Tmp = Builder.CreatePtrToInt(Tmp,
                   llvm::IntegerType::get(getLLVMContext(), (unsigned)TmpSize));
        Tmp = Builder.CreateTrunc(Tmp, TruncTy);
      } else if (TruncTy->isIntegerTy()) {
        Tmp = Builder.CreateZExtOrTrunc(Tmp, TruncTy);
      } else if (TruncTy->isVectorTy()) {
        Tmp = Builder.CreateBitCast(Tmp, TruncTy);
      }
    }

    LValue Dest = ResultRegDests[i];
    // ResultTypeRequiresCast elements correspond to the first
    // ResultTypeRequiresCast.size() elements of RegResults.
    if ((i < ResultTypeRequiresCast.size()) && ResultTypeRequiresCast[i]) {
      unsigned Size = getContext().getTypeSize(ResultRegQualTys[i]);
      Address A = Builder.CreateBitCast(Dest.getAddress(),
                                        ResultRegTypes[i]->getPointerTo());
      QualType Ty = getContext().getIntTypeForBitwidth(Size, /*Signed*/ false);
      if (Ty.isNull()) {
        const Expr *OutExpr = S.getOutputExpr(i);
        CGM.Error(
            OutExpr->getExprLoc(),
            "impossible constraint in asm: can't store value into a register");
        return;
      }
      Dest = MakeAddrLValue(A, Ty);
    }
    EmitStoreThroughLValue(RValue::get(Tmp), Dest);
  }
}

LValue CodeGenFunction::InitCapturedStruct(const CapturedStmt &S) {
  const RecordDecl *RD = S.getCapturedRecordDecl();
  QualType RecordTy = getContext().getRecordType(RD);

  // Initialize the captured struct.
  LValue SlotLV =
    MakeAddrLValue(CreateMemTemp(RecordTy, "agg.captured"), RecordTy);

  RecordDecl::field_iterator CurField = RD->field_begin();
  for (CapturedStmt::const_capture_init_iterator I = S.capture_init_begin(),
                                                 E = S.capture_init_end();
       I != E; ++I, ++CurField) {
    LValue LV = EmitLValueForFieldInitialization(SlotLV, *CurField);
    if (CurField->hasCapturedVLAType()) {
      auto VAT = CurField->getCapturedVLAType();
      EmitStoreThroughLValue(RValue::get(VLASizeMap[VAT->getSizeExpr()]), LV);
    } else {
      EmitInitializerForField(*CurField, LV, *I);
    }
  }

  return SlotLV;
}

/// Generate an outlined function for the body of a CapturedStmt, store any
/// captured variables into the captured struct, and call the outlined function.
llvm::Function *
CodeGenFunction::EmitCapturedStmt(const CapturedStmt &S, CapturedRegionKind K) {
  LValue CapStruct = InitCapturedStruct(S);

  // Emit the CapturedDecl
  CodeGenFunction CGF(CGM, true);
  CGCapturedStmtRAII CapInfoRAII(CGF, new CGCapturedStmtInfo(S, K));
  llvm::Function *F = CGF.GenerateCapturedStmtFunction(S);
  delete CGF.CapturedStmtInfo;

  // Emit call to the helper function.
  EmitCallOrInvoke(F, CapStruct.getPointer());

  return F;
}

Address CodeGenFunction::GenerateCapturedStmtArgument(const CapturedStmt &S) {
  LValue CapStruct = InitCapturedStruct(S);
  return CapStruct.getAddress();
}

/// Creates the outlined function for a CapturedStmt.
llvm::Function *
CodeGenFunction::GenerateCapturedStmtFunction(const CapturedStmt &S) {
  assert(CapturedStmtInfo &&
    "CapturedStmtInfo should be set when generating the captured function");
  const CapturedDecl *CD = S.getCapturedDecl();
  const RecordDecl *RD = S.getCapturedRecordDecl();
  SourceLocation Loc = S.getBeginLoc();
  assert(CD->hasBody() && "missing CapturedDecl body");

  // Build the argument list.
  ASTContext &Ctx = CGM.getContext();
  FunctionArgList Args;
  Args.append(CD->param_begin(), CD->param_end());

  // Create the function declaration.
  const CGFunctionInfo &FuncInfo =
    CGM.getTypes().arrangeBuiltinFunctionDeclaration(Ctx.VoidTy, Args);
  llvm::FunctionType *FuncLLVMTy = CGM.getTypes().GetFunctionType(FuncInfo);

  llvm::Function *F =
    llvm::Function::Create(FuncLLVMTy, llvm::GlobalValue::InternalLinkage,
                           CapturedStmtInfo->getHelperName(), &CGM.getModule());
  CGM.SetInternalFunctionAttributes(CD, F, FuncInfo);
  if (CD->isNothrow())
    F->addFnAttr(llvm::Attribute::NoUnwind);

  // Generate the function.
  StartFunction(CD, Ctx.VoidTy, F, FuncInfo, Args, CD->getLocation(),
                CD->getBody()->getBeginLoc());
  // Set the context parameter in CapturedStmtInfo.
  Address DeclPtr = GetAddrOfLocalVar(CD->getContextParam());
  CapturedStmtInfo->setContextValue(Builder.CreateLoad(DeclPtr));

  // Initialize variable-length arrays.
  LValue Base = MakeNaturalAlignAddrLValue(CapturedStmtInfo->getContextValue(),
                                           Ctx.getTagDeclType(RD));
  for (auto *FD : RD->fields()) {
    if (FD->hasCapturedVLAType()) {
      auto *ExprArg =
          EmitLoadOfLValue(EmitLValueForField(Base, FD), S.getBeginLoc())
              .getScalarVal();
      auto VAT = FD->getCapturedVLAType();
      VLASizeMap[VAT->getSizeExpr()] = ExprArg;
    }
  }

  // If 'this' is captured, load it into CXXThisValue.
  if (CapturedStmtInfo->isCXXThisExprCaptured()) {
    FieldDecl *FD = CapturedStmtInfo->getThisFieldDecl();
    LValue ThisLValue = EmitLValueForField(Base, FD);
    CXXThisValue = EmitLoadOfLValue(ThisLValue, Loc).getScalarVal();
  }

  PGO.assignRegionCounters(GlobalDecl(CD), F);
  CapturedStmtInfo->EmitBody(*this, CD->getBody());
  FinishFunction(CD->getBodyRBrace());

  return F;
}<|MERGE_RESOLUTION|>--- conflicted
+++ resolved
@@ -292,13 +292,10 @@
     EmitOMPParallelMasterTaskLoopDirective(
         cast<OMPParallelMasterTaskLoopDirective>(*S));
     break;
-<<<<<<< HEAD
-=======
   case Stmt::OMPParallelMasterTaskLoopSimdDirectiveClass:
     EmitOMPParallelMasterTaskLoopSimdDirective(
         cast<OMPParallelMasterTaskLoopSimdDirective>(*S));
     break;
->>>>>>> c79f07dd
   case Stmt::OMPDistributeDirectiveClass:
     EmitOMPDistributeDirective(cast<OMPDistributeDirective>(*S));
     break;
