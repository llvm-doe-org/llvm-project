//===--- CGStmt.cpp - Emit LLVM Code from Statements ----------------------===//
//
// Part of the LLVM Project, under the Apache License v2.0 with LLVM Exceptions.
// See https://llvm.org/LICENSE.txt for license information.
// SPDX-License-Identifier: Apache-2.0 WITH LLVM-exception
//
//===----------------------------------------------------------------------===//
//
// This contains code to emit Stmt nodes as LLVM code.
//
//===----------------------------------------------------------------------===//

#include "CGDebugInfo.h"
#include "CGOpenMPRuntime.h"
#include "CodeGenFunction.h"
#include "CodeGenModule.h"
#include "TargetInfo.h"
#include "clang/AST/Attr.h"
#include "clang/AST/Expr.h"
#include "clang/AST/Stmt.h"
#include "clang/AST/StmtVisitor.h"
#include "clang/Basic/Builtins.h"
#include "clang/Basic/DiagnosticSema.h"
#include "clang/Basic/PrettyStackTrace.h"
#include "clang/Basic/SourceManager.h"
#include "clang/Basic/TargetInfo.h"
#include "llvm/ADT/SmallSet.h"
#include "llvm/ADT/StringExtras.h"
#include "llvm/IR/DataLayout.h"
#include "llvm/IR/InlineAsm.h"
#include "llvm/IR/Intrinsics.h"
#include "llvm/IR/MDBuilder.h"
#include "llvm/Support/SaveAndRestore.h"

using namespace clang;
using namespace CodeGen;

//===----------------------------------------------------------------------===//
//                              Statement Emission
//===----------------------------------------------------------------------===//

void CodeGenFunction::EmitStopPoint(const Stmt *S) {
  if (CGDebugInfo *DI = getDebugInfo()) {
    SourceLocation Loc;
    Loc = S->getBeginLoc();
    DI->EmitLocation(Builder, Loc);

    LastStopPoint = Loc;
  }
}

void CodeGenFunction::EmitStmt(const Stmt *S, ArrayRef<const Attr *> Attrs) {
  assert(S && "Null statement?");
  PGO.setCurrentStmt(S);

  // These statements have their own debug info handling.
  if (EmitSimpleStmt(S, Attrs))
    return;

  // Check if we are generating unreachable code.
  if (!HaveInsertPoint()) {
    // If so, and the statement doesn't contain a label, then we do not need to
    // generate actual code. This is safe because (1) the current point is
    // unreachable, so we don't need to execute the code, and (2) we've already
    // handled the statements which update internal data structures (like the
    // local variable map) which could be used by subsequent statements.
    if (!ContainsLabel(S)) {
      // Verify that any decl statements were handled as simple, they may be in
      // scope of subsequent reachable statements.
      assert(!isa<DeclStmt>(*S) && "Unexpected DeclStmt!");
      return;
    }

    // Otherwise, make a new block to hold the code.
    EnsureInsertPoint();
  }

  // Generate a stoppoint if we are emitting debug info.
  EmitStopPoint(S);

  // Ignore all OpenMP directives except for simd if OpenMP with Simd is
  // enabled.
  if (getLangOpts().OpenMP && getLangOpts().OpenMPSimd) {
    if (const auto *D = dyn_cast<OMPExecutableDirective>(S)) {
      EmitSimpleOMPExecutableDirective(*D);
      return;
    }
  }

  switch (S->getStmtClass()) {
  case Stmt::NoStmtClass:
  case Stmt::CXXCatchStmtClass:
  case Stmt::SEHExceptStmtClass:
  case Stmt::SEHFinallyStmtClass:
  case Stmt::MSDependentExistsStmtClass:
    llvm_unreachable("invalid statement class to emit generically");
  case Stmt::NullStmtClass:
  case Stmt::CompoundStmtClass:
  case Stmt::DeclStmtClass:
  case Stmt::LabelStmtClass:
  case Stmt::AttributedStmtClass:
  case Stmt::GotoStmtClass:
  case Stmt::BreakStmtClass:
  case Stmt::ContinueStmtClass:
  case Stmt::DefaultStmtClass:
  case Stmt::CaseStmtClass:
  case Stmt::SEHLeaveStmtClass:
    llvm_unreachable("should have emitted these statements as simple");

#define STMT(Type, Base)
#define ABSTRACT_STMT(Op)
#define EXPR(Type, Base) \
  case Stmt::Type##Class:
#include "clang/AST/StmtNodes.inc"
  {
    // Remember the block we came in on.
    llvm::BasicBlock *incoming = Builder.GetInsertBlock();
    assert(incoming && "expression emission must have an insertion point");

    EmitIgnoredExpr(cast<Expr>(S));

    llvm::BasicBlock *outgoing = Builder.GetInsertBlock();
    assert(outgoing && "expression emission cleared block!");

    // The expression emitters assume (reasonably!) that the insertion
    // point is always set.  To maintain that, the call-emission code
    // for noreturn functions has to enter a new block with no
    // predecessors.  We want to kill that block and mark the current
    // insertion point unreachable in the common case of a call like
    // "exit();".  Since expression emission doesn't otherwise create
    // blocks with no predecessors, we can just test for that.
    // However, we must be careful not to do this to our incoming
    // block, because *statement* emission does sometimes create
    // reachable blocks which will have no predecessors until later in
    // the function.  This occurs with, e.g., labels that are not
    // reachable by fallthrough.
    if (incoming != outgoing && outgoing->use_empty()) {
      outgoing->eraseFromParent();
      Builder.ClearInsertionPoint();
    }
    break;
  }

  case Stmt::IndirectGotoStmtClass:
    EmitIndirectGotoStmt(cast<IndirectGotoStmt>(*S)); break;

  case Stmt::IfStmtClass:      EmitIfStmt(cast<IfStmt>(*S));              break;
  case Stmt::WhileStmtClass:   EmitWhileStmt(cast<WhileStmt>(*S), Attrs); break;
  case Stmt::DoStmtClass:      EmitDoStmt(cast<DoStmt>(*S), Attrs);       break;
  case Stmt::ForStmtClass:     EmitForStmt(cast<ForStmt>(*S), Attrs);     break;

  case Stmt::ReturnStmtClass:  EmitReturnStmt(cast<ReturnStmt>(*S));      break;

  case Stmt::SwitchStmtClass:  EmitSwitchStmt(cast<SwitchStmt>(*S));      break;
  case Stmt::GCCAsmStmtClass:  // Intentional fall-through.
  case Stmt::MSAsmStmtClass:   EmitAsmStmt(cast<AsmStmt>(*S));            break;
  case Stmt::CoroutineBodyStmtClass:
    EmitCoroutineBody(cast<CoroutineBodyStmt>(*S));
    break;
  case Stmt::CoreturnStmtClass:
    EmitCoreturnStmt(cast<CoreturnStmt>(*S));
    break;
  case Stmt::CapturedStmtClass: {
    const CapturedStmt *CS = cast<CapturedStmt>(S);
    EmitCapturedStmt(*CS, CS->getCapturedRegionKind());
    }
    break;
  case Stmt::ObjCAtTryStmtClass:
    EmitObjCAtTryStmt(cast<ObjCAtTryStmt>(*S));
    break;
  case Stmt::ObjCAtCatchStmtClass:
    llvm_unreachable(
                    "@catch statements should be handled by EmitObjCAtTryStmt");
  case Stmt::ObjCAtFinallyStmtClass:
    llvm_unreachable(
                  "@finally statements should be handled by EmitObjCAtTryStmt");
  case Stmt::ObjCAtThrowStmtClass:
    EmitObjCAtThrowStmt(cast<ObjCAtThrowStmt>(*S));
    break;
  case Stmt::ObjCAtSynchronizedStmtClass:
    EmitObjCAtSynchronizedStmt(cast<ObjCAtSynchronizedStmt>(*S));
    break;
  case Stmt::ObjCForCollectionStmtClass:
    EmitObjCForCollectionStmt(cast<ObjCForCollectionStmt>(*S));
    break;
  case Stmt::ObjCAutoreleasePoolStmtClass:
    EmitObjCAutoreleasePoolStmt(cast<ObjCAutoreleasePoolStmt>(*S));
    break;

  case Stmt::CXXTryStmtClass:
    EmitCXXTryStmt(cast<CXXTryStmt>(*S));
    break;
  case Stmt::CXXForRangeStmtClass:
    EmitCXXForRangeStmt(cast<CXXForRangeStmt>(*S), Attrs);
    break;
  case Stmt::SEHTryStmtClass:
    EmitSEHTryStmt(cast<SEHTryStmt>(*S));
    break;
  case Stmt::OMPCanonicalLoopClass:
    EmitOMPCanonicalLoop(cast<OMPCanonicalLoop>(S));
    break;
  case Stmt::OMPParallelDirectiveClass:
    EmitOMPParallelDirective(cast<OMPParallelDirective>(*S));
    break;
  case Stmt::OMPSimdDirectiveClass:
    EmitOMPSimdDirective(cast<OMPSimdDirective>(*S));
    break;
  case Stmt::OMPTileDirectiveClass:
    EmitOMPTileDirective(cast<OMPTileDirective>(*S));
    break;
  case Stmt::OMPForDirectiveClass:
    EmitOMPForDirective(cast<OMPForDirective>(*S));
    break;
  case Stmt::OMPForSimdDirectiveClass:
    EmitOMPForSimdDirective(cast<OMPForSimdDirective>(*S));
    break;
  case Stmt::OMPSectionsDirectiveClass:
    EmitOMPSectionsDirective(cast<OMPSectionsDirective>(*S));
    break;
  case Stmt::OMPSectionDirectiveClass:
    EmitOMPSectionDirective(cast<OMPSectionDirective>(*S));
    break;
  case Stmt::OMPSingleDirectiveClass:
    EmitOMPSingleDirective(cast<OMPSingleDirective>(*S));
    break;
  case Stmt::OMPMasterDirectiveClass:
    EmitOMPMasterDirective(cast<OMPMasterDirective>(*S));
    break;
  case Stmt::OMPCriticalDirectiveClass:
    EmitOMPCriticalDirective(cast<OMPCriticalDirective>(*S));
    break;
  case Stmt::OMPParallelForDirectiveClass:
    EmitOMPParallelForDirective(cast<OMPParallelForDirective>(*S));
    break;
  case Stmt::OMPParallelForSimdDirectiveClass:
    EmitOMPParallelForSimdDirective(cast<OMPParallelForSimdDirective>(*S));
    break;
  case Stmt::OMPParallelMasterDirectiveClass:
    EmitOMPParallelMasterDirective(cast<OMPParallelMasterDirective>(*S));
    break;
  case Stmt::OMPParallelSectionsDirectiveClass:
    EmitOMPParallelSectionsDirective(cast<OMPParallelSectionsDirective>(*S));
    break;
  case Stmt::OMPTaskDirectiveClass:
    EmitOMPTaskDirective(cast<OMPTaskDirective>(*S));
    break;
  case Stmt::OMPTaskyieldDirectiveClass:
    EmitOMPTaskyieldDirective(cast<OMPTaskyieldDirective>(*S));
    break;
  case Stmt::OMPBarrierDirectiveClass:
    EmitOMPBarrierDirective(cast<OMPBarrierDirective>(*S));
    break;
  case Stmt::OMPTaskwaitDirectiveClass:
    EmitOMPTaskwaitDirective(cast<OMPTaskwaitDirective>(*S));
    break;
  case Stmt::OMPTaskgroupDirectiveClass:
    EmitOMPTaskgroupDirective(cast<OMPTaskgroupDirective>(*S));
    break;
  case Stmt::OMPFlushDirectiveClass:
    EmitOMPFlushDirective(cast<OMPFlushDirective>(*S));
    break;
  case Stmt::OMPDepobjDirectiveClass:
    EmitOMPDepobjDirective(cast<OMPDepobjDirective>(*S));
    break;
  case Stmt::OMPScanDirectiveClass:
    EmitOMPScanDirective(cast<OMPScanDirective>(*S));
    break;
  case Stmt::OMPOrderedDirectiveClass:
    EmitOMPOrderedDirective(cast<OMPOrderedDirective>(*S));
    break;
  case Stmt::OMPAtomicDirectiveClass:
    EmitOMPAtomicDirective(cast<OMPAtomicDirective>(*S));
    break;
  case Stmt::OMPTargetDirectiveClass:
    EmitOMPTargetDirective(cast<OMPTargetDirective>(*S));
    break;
  case Stmt::OMPTeamsDirectiveClass:
    EmitOMPTeamsDirective(cast<OMPTeamsDirective>(*S));
    break;
  case Stmt::OMPCancellationPointDirectiveClass:
    EmitOMPCancellationPointDirective(cast<OMPCancellationPointDirective>(*S));
    break;
  case Stmt::OMPCancelDirectiveClass:
    EmitOMPCancelDirective(cast<OMPCancelDirective>(*S));
    break;
  case Stmt::OMPTargetDataDirectiveClass:
    EmitOMPTargetDataDirective(cast<OMPTargetDataDirective>(*S));
    break;
  case Stmt::OMPTargetEnterDataDirectiveClass:
    EmitOMPTargetEnterDataDirective(cast<OMPTargetEnterDataDirective>(*S));
    break;
  case Stmt::OMPTargetExitDataDirectiveClass:
    EmitOMPTargetExitDataDirective(cast<OMPTargetExitDataDirective>(*S));
    break;
  case Stmt::OMPTargetParallelDirectiveClass:
    EmitOMPTargetParallelDirective(cast<OMPTargetParallelDirective>(*S));
    break;
  case Stmt::OMPTargetParallelForDirectiveClass:
    EmitOMPTargetParallelForDirective(cast<OMPTargetParallelForDirective>(*S));
    break;
  case Stmt::OMPTaskLoopDirectiveClass:
    EmitOMPTaskLoopDirective(cast<OMPTaskLoopDirective>(*S));
    break;
  case Stmt::OMPTaskLoopSimdDirectiveClass:
    EmitOMPTaskLoopSimdDirective(cast<OMPTaskLoopSimdDirective>(*S));
    break;
  case Stmt::OMPMasterTaskLoopDirectiveClass:
    EmitOMPMasterTaskLoopDirective(cast<OMPMasterTaskLoopDirective>(*S));
    break;
  case Stmt::OMPMasterTaskLoopSimdDirectiveClass:
    EmitOMPMasterTaskLoopSimdDirective(
        cast<OMPMasterTaskLoopSimdDirective>(*S));
    break;
  case Stmt::OMPParallelMasterTaskLoopDirectiveClass:
    EmitOMPParallelMasterTaskLoopDirective(
        cast<OMPParallelMasterTaskLoopDirective>(*S));
    break;
  case Stmt::OMPParallelMasterTaskLoopSimdDirectiveClass:
    EmitOMPParallelMasterTaskLoopSimdDirective(
        cast<OMPParallelMasterTaskLoopSimdDirective>(*S));
    break;
  case Stmt::OMPDistributeDirectiveClass:
    EmitOMPDistributeDirective(cast<OMPDistributeDirective>(*S));
    break;
  case Stmt::OMPTargetUpdateDirectiveClass:
    EmitOMPTargetUpdateDirective(cast<OMPTargetUpdateDirective>(*S));
    break;
  case Stmt::OMPDistributeParallelForDirectiveClass:
    EmitOMPDistributeParallelForDirective(
        cast<OMPDistributeParallelForDirective>(*S));
    break;
  case Stmt::OMPDistributeParallelForSimdDirectiveClass:
    EmitOMPDistributeParallelForSimdDirective(
        cast<OMPDistributeParallelForSimdDirective>(*S));
    break;
  case Stmt::OMPDistributeSimdDirectiveClass:
    EmitOMPDistributeSimdDirective(cast<OMPDistributeSimdDirective>(*S));
    break;
  case Stmt::OMPTargetParallelForSimdDirectiveClass:
    EmitOMPTargetParallelForSimdDirective(
        cast<OMPTargetParallelForSimdDirective>(*S));
    break;
  case Stmt::OMPTargetSimdDirectiveClass:
    EmitOMPTargetSimdDirective(cast<OMPTargetSimdDirective>(*S));
    break;
  case Stmt::OMPTeamsDistributeDirectiveClass:
    EmitOMPTeamsDistributeDirective(cast<OMPTeamsDistributeDirective>(*S));
    break;
  case Stmt::OMPTeamsDistributeSimdDirectiveClass:
    EmitOMPTeamsDistributeSimdDirective(
        cast<OMPTeamsDistributeSimdDirective>(*S));
    break;
  case Stmt::OMPTeamsDistributeParallelForSimdDirectiveClass:
    EmitOMPTeamsDistributeParallelForSimdDirective(
        cast<OMPTeamsDistributeParallelForSimdDirective>(*S));
    break;
  case Stmt::OMPTeamsDistributeParallelForDirectiveClass:
    EmitOMPTeamsDistributeParallelForDirective(
        cast<OMPTeamsDistributeParallelForDirective>(*S));
    break;
  case Stmt::OMPTargetTeamsDirectiveClass:
    EmitOMPTargetTeamsDirective(cast<OMPTargetTeamsDirective>(*S));
    break;
  case Stmt::OMPTargetTeamsDistributeDirectiveClass:
    EmitOMPTargetTeamsDistributeDirective(
        cast<OMPTargetTeamsDistributeDirective>(*S));
    break;
  case Stmt::OMPTargetTeamsDistributeParallelForDirectiveClass:
    EmitOMPTargetTeamsDistributeParallelForDirective(
        cast<OMPTargetTeamsDistributeParallelForDirective>(*S));
    break;
  case Stmt::OMPTargetTeamsDistributeParallelForSimdDirectiveClass:
    EmitOMPTargetTeamsDistributeParallelForSimdDirective(
        cast<OMPTargetTeamsDistributeParallelForSimdDirective>(*S));
    break;
  case Stmt::OMPTargetTeamsDistributeSimdDirectiveClass:
    EmitOMPTargetTeamsDistributeSimdDirective(
        cast<OMPTargetTeamsDistributeSimdDirective>(*S));
    break;
  case Stmt::OMPInteropDirectiveClass:
    llvm_unreachable("Interop directive not supported yet.");
    break;
  case Stmt::OMPDispatchDirectiveClass:
    llvm_unreachable("Dispatch directive not supported yet.");
    break;
<<<<<<< HEAD
  case Stmt::ACCUpdateDirectiveClass:
  case Stmt::ACCEnterDataDirectiveClass:
  case Stmt::ACCExitDataDirectiveClass:
  case Stmt::ACCDataDirectiveClass:
  case Stmt::ACCParallelDirectiveClass:
  case Stmt::ACCLoopDirectiveClass:
  case Stmt::ACCParallelLoopDirectiveClass:
    EmitACCExecutableDirective(cast<ACCExecutableDirective>(*S));
=======
  case Stmt::OMPMaskedDirectiveClass:
    EmitOMPMaskedDirective(cast<OMPMaskedDirective>(*S));
>>>>>>> 6f1b10df
    break;
  }
}

bool CodeGenFunction::EmitSimpleStmt(const Stmt *S,
                                     ArrayRef<const Attr *> Attrs) {
  switch (S->getStmtClass()) {
  default:
    return false;
  case Stmt::NullStmtClass:
    break;
  case Stmt::CompoundStmtClass:
    EmitCompoundStmt(cast<CompoundStmt>(*S));
    break;
  case Stmt::DeclStmtClass:
    EmitDeclStmt(cast<DeclStmt>(*S));
    break;
  case Stmt::LabelStmtClass:
    EmitLabelStmt(cast<LabelStmt>(*S));
    break;
  case Stmt::AttributedStmtClass:
    EmitAttributedStmt(cast<AttributedStmt>(*S));
    break;
  case Stmt::GotoStmtClass:
    EmitGotoStmt(cast<GotoStmt>(*S));
    break;
  case Stmt::BreakStmtClass:
    EmitBreakStmt(cast<BreakStmt>(*S));
    break;
  case Stmt::ContinueStmtClass:
    EmitContinueStmt(cast<ContinueStmt>(*S));
    break;
  case Stmt::DefaultStmtClass:
    EmitDefaultStmt(cast<DefaultStmt>(*S), Attrs);
    break;
  case Stmt::CaseStmtClass:
    EmitCaseStmt(cast<CaseStmt>(*S), Attrs);
    break;
  case Stmt::SEHLeaveStmtClass:
    EmitSEHLeaveStmt(cast<SEHLeaveStmt>(*S));
    break;
  }
  return true;
}

/// EmitCompoundStmt - Emit a compound statement {..} node.  If GetLast is true,
/// this captures the expression result of the last sub-statement and returns it
/// (for use by the statement expression extension).
Address CodeGenFunction::EmitCompoundStmt(const CompoundStmt &S, bool GetLast,
                                          AggValueSlot AggSlot) {
  PrettyStackTraceLoc CrashInfo(getContext().getSourceManager(),S.getLBracLoc(),
                             "LLVM IR generation of compound statement ('{}')");

  // Keep track of the current cleanup stack depth, including debug scopes.
  LexicalScope Scope(*this, S.getSourceRange());

  return EmitCompoundStmtWithoutScope(S, GetLast, AggSlot);
}

Address
CodeGenFunction::EmitCompoundStmtWithoutScope(const CompoundStmt &S,
                                              bool GetLast,
                                              AggValueSlot AggSlot) {

  const Stmt *ExprResult = S.getStmtExprResult();
  assert((!GetLast || (GetLast && ExprResult)) &&
         "If GetLast is true then the CompoundStmt must have a StmtExprResult");

  Address RetAlloca = Address::invalid();

  for (auto *CurStmt : S.body()) {
    if (GetLast && ExprResult == CurStmt) {
      // We have to special case labels here.  They are statements, but when put
      // at the end of a statement expression, they yield the value of their
      // subexpression.  Handle this by walking through all labels we encounter,
      // emitting them before we evaluate the subexpr.
      // Similar issues arise for attributed statements.
      while (!isa<Expr>(ExprResult)) {
        if (const auto *LS = dyn_cast<LabelStmt>(ExprResult)) {
          EmitLabel(LS->getDecl());
          ExprResult = LS->getSubStmt();
        } else if (const auto *AS = dyn_cast<AttributedStmt>(ExprResult)) {
          // FIXME: Update this if we ever have attributes that affect the
          // semantics of an expression.
          ExprResult = AS->getSubStmt();
        } else {
          llvm_unreachable("unknown value statement");
        }
      }

      EnsureInsertPoint();

      const Expr *E = cast<Expr>(ExprResult);
      QualType ExprTy = E->getType();
      if (hasAggregateEvaluationKind(ExprTy)) {
        EmitAggExpr(E, AggSlot);
      } else {
        // We can't return an RValue here because there might be cleanups at
        // the end of the StmtExpr.  Because of that, we have to emit the result
        // here into a temporary alloca.
        RetAlloca = CreateMemTemp(ExprTy);
        EmitAnyExprToMem(E, RetAlloca, Qualifiers(),
                         /*IsInit*/ false);
      }
    } else {
      EmitStmt(CurStmt);
    }
  }

  return RetAlloca;
}

void CodeGenFunction::SimplifyForwardingBlocks(llvm::BasicBlock *BB) {
  llvm::BranchInst *BI = dyn_cast<llvm::BranchInst>(BB->getTerminator());

  // If there is a cleanup stack, then we it isn't worth trying to
  // simplify this block (we would need to remove it from the scope map
  // and cleanup entry).
  if (!EHStack.empty())
    return;

  // Can only simplify direct branches.
  if (!BI || !BI->isUnconditional())
    return;

  // Can only simplify empty blocks.
  if (BI->getIterator() != BB->begin())
    return;

  BB->replaceAllUsesWith(BI->getSuccessor(0));
  BI->eraseFromParent();
  BB->eraseFromParent();
}

void CodeGenFunction::EmitBlock(llvm::BasicBlock *BB, bool IsFinished) {
  llvm::BasicBlock *CurBB = Builder.GetInsertBlock();

  // Fall out of the current block (if necessary).
  EmitBranch(BB);

  if (IsFinished && BB->use_empty()) {
    delete BB;
    return;
  }

  // Place the block after the current block, if possible, or else at
  // the end of the function.
  if (CurBB && CurBB->getParent())
    CurFn->getBasicBlockList().insertAfter(CurBB->getIterator(), BB);
  else
    CurFn->getBasicBlockList().push_back(BB);
  Builder.SetInsertPoint(BB);
}

void CodeGenFunction::EmitBranch(llvm::BasicBlock *Target) {
  // Emit a branch from the current block to the target one if this
  // was a real block.  If this was just a fall-through block after a
  // terminator, don't emit it.
  llvm::BasicBlock *CurBB = Builder.GetInsertBlock();

  if (!CurBB || CurBB->getTerminator()) {
    // If there is no insert point or the previous block is already
    // terminated, don't touch it.
  } else {
    // Otherwise, create a fall-through branch.
    Builder.CreateBr(Target);
  }

  Builder.ClearInsertionPoint();
}

void CodeGenFunction::EmitBlockAfterUses(llvm::BasicBlock *block) {
  bool inserted = false;
  for (llvm::User *u : block->users()) {
    if (llvm::Instruction *insn = dyn_cast<llvm::Instruction>(u)) {
      CurFn->getBasicBlockList().insertAfter(insn->getParent()->getIterator(),
                                             block);
      inserted = true;
      break;
    }
  }

  if (!inserted)
    CurFn->getBasicBlockList().push_back(block);

  Builder.SetInsertPoint(block);
}

CodeGenFunction::JumpDest
CodeGenFunction::getJumpDestForLabel(const LabelDecl *D) {
  JumpDest &Dest = LabelMap[D];
  if (Dest.isValid()) return Dest;

  // Create, but don't insert, the new block.
  Dest = JumpDest(createBasicBlock(D->getName()),
                  EHScopeStack::stable_iterator::invalid(),
                  NextCleanupDestIndex++);
  return Dest;
}

void CodeGenFunction::EmitLabel(const LabelDecl *D) {
  // Add this label to the current lexical scope if we're within any
  // normal cleanups.  Jumps "in" to this label --- when permitted by
  // the language --- may need to be routed around such cleanups.
  if (EHStack.hasNormalCleanups() && CurLexicalScope)
    CurLexicalScope->addLabel(D);

  JumpDest &Dest = LabelMap[D];

  // If we didn't need a forward reference to this label, just go
  // ahead and create a destination at the current scope.
  if (!Dest.isValid()) {
    Dest = getJumpDestInCurrentScope(D->getName());

  // Otherwise, we need to give this label a target depth and remove
  // it from the branch-fixups list.
  } else {
    assert(!Dest.getScopeDepth().isValid() && "already emitted label!");
    Dest.setScopeDepth(EHStack.stable_begin());
    ResolveBranchFixups(Dest.getBlock());
  }

  EmitBlock(Dest.getBlock());

  // Emit debug info for labels.
  if (CGDebugInfo *DI = getDebugInfo()) {
    if (CGM.getCodeGenOpts().hasReducedDebugInfo()) {
      DI->setLocation(D->getLocation());
      DI->EmitLabel(D, Builder);
    }
  }

  incrementProfileCounter(D->getStmt());
}

/// Change the cleanup scope of the labels in this lexical scope to
/// match the scope of the enclosing context.
void CodeGenFunction::LexicalScope::rescopeLabels() {
  assert(!Labels.empty());
  EHScopeStack::stable_iterator innermostScope
    = CGF.EHStack.getInnermostNormalCleanup();

  // Change the scope depth of all the labels.
  for (SmallVectorImpl<const LabelDecl*>::const_iterator
         i = Labels.begin(), e = Labels.end(); i != e; ++i) {
    assert(CGF.LabelMap.count(*i));
    JumpDest &dest = CGF.LabelMap.find(*i)->second;
    assert(dest.getScopeDepth().isValid());
    assert(innermostScope.encloses(dest.getScopeDepth()));
    dest.setScopeDepth(innermostScope);
  }

  // Reparent the labels if the new scope also has cleanups.
  if (innermostScope != EHScopeStack::stable_end() && ParentScope) {
    ParentScope->Labels.append(Labels.begin(), Labels.end());
  }
}


void CodeGenFunction::EmitLabelStmt(const LabelStmt &S) {
  EmitLabel(S.getDecl());
  EmitStmt(S.getSubStmt());
}

void CodeGenFunction::EmitAttributedStmt(const AttributedStmt &S) {
  bool nomerge = false;
  const CallExpr *musttail = nullptr;

  for (const auto *A : S.getAttrs()) {
    if (A->getKind() == attr::NoMerge) {
      nomerge = true;
    }
    if (A->getKind() == attr::MustTail) {
      const Stmt *Sub = S.getSubStmt();
      const ReturnStmt *R = cast<ReturnStmt>(Sub);
      musttail = cast<CallExpr>(R->getRetValue()->IgnoreParens());
    }
  }
  SaveAndRestore<bool> save_nomerge(InNoMergeAttributedStmt, nomerge);
  SaveAndRestore<const CallExpr *> save_musttail(MustTailCall, musttail);
  EmitStmt(S.getSubStmt(), S.getAttrs());
}

void CodeGenFunction::EmitGotoStmt(const GotoStmt &S) {
  // If this code is reachable then emit a stop point (if generating
  // debug info). We have to do this ourselves because we are on the
  // "simple" statement path.
  if (HaveInsertPoint())
    EmitStopPoint(&S);

  EmitBranchThroughCleanup(getJumpDestForLabel(S.getLabel()));
}


void CodeGenFunction::EmitIndirectGotoStmt(const IndirectGotoStmt &S) {
  if (const LabelDecl *Target = S.getConstantTarget()) {
    EmitBranchThroughCleanup(getJumpDestForLabel(Target));
    return;
  }

  // Ensure that we have an i8* for our PHI node.
  llvm::Value *V = Builder.CreateBitCast(EmitScalarExpr(S.getTarget()),
                                         Int8PtrTy, "addr");
  llvm::BasicBlock *CurBB = Builder.GetInsertBlock();

  // Get the basic block for the indirect goto.
  llvm::BasicBlock *IndGotoBB = GetIndirectGotoBlock();

  // The first instruction in the block has to be the PHI for the switch dest,
  // add an entry for this branch.
  cast<llvm::PHINode>(IndGotoBB->begin())->addIncoming(V, CurBB);

  EmitBranch(IndGotoBB);
}

void CodeGenFunction::EmitIfStmt(const IfStmt &S) {
  // C99 6.8.4.1: The first substatement is executed if the expression compares
  // unequal to 0.  The condition must be a scalar type.
  LexicalScope ConditionScope(*this, S.getCond()->getSourceRange());

  if (S.getInit())
    EmitStmt(S.getInit());

  if (S.getConditionVariable())
    EmitDecl(*S.getConditionVariable());

  // If the condition constant folds and can be elided, try to avoid emitting
  // the condition and the dead arm of the if/else.
  bool CondConstant;
  if (ConstantFoldsToSimpleInteger(S.getCond(), CondConstant,
                                   S.isConstexpr())) {
    // Figure out which block (then or else) is executed.
    const Stmt *Executed = S.getThen();
    const Stmt *Skipped  = S.getElse();
    if (!CondConstant)  // Condition false?
      std::swap(Executed, Skipped);

    // If the skipped block has no labels in it, just emit the executed block.
    // This avoids emitting dead code and simplifies the CFG substantially.
    if (S.isConstexpr() || !ContainsLabel(Skipped)) {
      if (CondConstant)
        incrementProfileCounter(&S);
      if (Executed) {
        RunCleanupsScope ExecutedScope(*this);
        EmitStmt(Executed);
      }
      return;
    }
  }

  // Otherwise, the condition did not fold, or we couldn't elide it.  Just emit
  // the conditional branch.
  llvm::BasicBlock *ThenBlock = createBasicBlock("if.then");
  llvm::BasicBlock *ContBlock = createBasicBlock("if.end");
  llvm::BasicBlock *ElseBlock = ContBlock;
  if (S.getElse())
    ElseBlock = createBasicBlock("if.else");

  // Prefer the PGO based weights over the likelihood attribute.
  // When the build isn't optimized the metadata isn't used, so don't generate
  // it.
  Stmt::Likelihood LH = Stmt::LH_None;
  uint64_t Count = getProfileCount(S.getThen());
  if (!Count && CGM.getCodeGenOpts().OptimizationLevel)
    LH = Stmt::getLikelihood(S.getThen(), S.getElse());
  EmitBranchOnBoolExpr(S.getCond(), ThenBlock, ElseBlock, Count, LH);

  // Emit the 'then' code.
  EmitBlock(ThenBlock);
  incrementProfileCounter(&S);
  {
    RunCleanupsScope ThenScope(*this);
    EmitStmt(S.getThen());
  }
  EmitBranch(ContBlock);

  // Emit the 'else' code if present.
  if (const Stmt *Else = S.getElse()) {
    {
      // There is no need to emit line number for an unconditional branch.
      auto NL = ApplyDebugLocation::CreateEmpty(*this);
      EmitBlock(ElseBlock);
    }
    {
      RunCleanupsScope ElseScope(*this);
      EmitStmt(Else);
    }
    {
      // There is no need to emit line number for an unconditional branch.
      auto NL = ApplyDebugLocation::CreateEmpty(*this);
      EmitBranch(ContBlock);
    }
  }

  // Emit the continuation block for code after the if.
  EmitBlock(ContBlock, true);
}

void CodeGenFunction::EmitWhileStmt(const WhileStmt &S,
                                    ArrayRef<const Attr *> WhileAttrs) {
  // Emit the header for the loop, which will also become
  // the continue target.
  JumpDest LoopHeader = getJumpDestInCurrentScope("while.cond");
  EmitBlock(LoopHeader.getBlock());

  // Create an exit block for when the condition fails, which will
  // also become the break target.
  JumpDest LoopExit = getJumpDestInCurrentScope("while.end");

  // Store the blocks to use for break and continue.
  BreakContinueStack.push_back(BreakContinue(LoopExit, LoopHeader));

  // C++ [stmt.while]p2:
  //   When the condition of a while statement is a declaration, the
  //   scope of the variable that is declared extends from its point
  //   of declaration (3.3.2) to the end of the while statement.
  //   [...]
  //   The object created in a condition is destroyed and created
  //   with each iteration of the loop.
  RunCleanupsScope ConditionScope(*this);

  if (S.getConditionVariable())
    EmitDecl(*S.getConditionVariable());

  // Evaluate the conditional in the while header.  C99 6.8.5.1: The
  // evaluation of the controlling expression takes place before each
  // execution of the loop body.
  llvm::Value *BoolCondVal = EvaluateExprAsBool(S.getCond());

  // while(1) is common, avoid extra exit blocks.  Be sure
  // to correctly handle break/continue though.
  llvm::ConstantInt *C = dyn_cast<llvm::ConstantInt>(BoolCondVal);
  bool CondIsConstInt = C != nullptr;
  bool EmitBoolCondBranch = !CondIsConstInt || !C->isOne();
  const SourceRange &R = S.getSourceRange();
  LoopStack.push(LoopHeader.getBlock(), CGM.getContext(), CGM.getCodeGenOpts(),
                 WhileAttrs, SourceLocToDebugLoc(R.getBegin()),
                 SourceLocToDebugLoc(R.getEnd()),
                 checkIfLoopMustProgress(CondIsConstInt));

  // As long as the condition is true, go to the loop body.
  llvm::BasicBlock *LoopBody = createBasicBlock("while.body");
  if (EmitBoolCondBranch) {
    llvm::BasicBlock *ExitBlock = LoopExit.getBlock();
    if (ConditionScope.requiresCleanups())
      ExitBlock = createBasicBlock("while.exit");
    llvm::MDNode *Weights =
        createProfileWeightsForLoop(S.getCond(), getProfileCount(S.getBody()));
    if (!Weights && CGM.getCodeGenOpts().OptimizationLevel)
      BoolCondVal = emitCondLikelihoodViaExpectIntrinsic(
          BoolCondVal, Stmt::getLikelihood(S.getBody()));
    Builder.CreateCondBr(BoolCondVal, LoopBody, ExitBlock, Weights);

    if (ExitBlock != LoopExit.getBlock()) {
      EmitBlock(ExitBlock);
      EmitBranchThroughCleanup(LoopExit);
    }
  } else if (const Attr *A = Stmt::getLikelihoodAttr(S.getBody())) {
    CGM.getDiags().Report(A->getLocation(),
                          diag::warn_attribute_has_no_effect_on_infinite_loop)
        << A << A->getRange();
    CGM.getDiags().Report(
        S.getWhileLoc(),
        diag::note_attribute_has_no_effect_on_infinite_loop_here)
        << SourceRange(S.getWhileLoc(), S.getRParenLoc());
  }

  // Emit the loop body.  We have to emit this in a cleanup scope
  // because it might be a singleton DeclStmt.
  {
    RunCleanupsScope BodyScope(*this);
    EmitBlock(LoopBody);
    incrementProfileCounter(&S);
    EmitStmt(S.getBody());
  }

  BreakContinueStack.pop_back();

  // Immediately force cleanup.
  ConditionScope.ForceCleanup();

  EmitStopPoint(&S);
  // Branch to the loop header again.
  EmitBranch(LoopHeader.getBlock());

  LoopStack.pop();

  // Emit the exit block.
  EmitBlock(LoopExit.getBlock(), true);

  // The LoopHeader typically is just a branch if we skipped emitting
  // a branch, try to erase it.
  if (!EmitBoolCondBranch)
    SimplifyForwardingBlocks(LoopHeader.getBlock());
}

void CodeGenFunction::EmitDoStmt(const DoStmt &S,
                                 ArrayRef<const Attr *> DoAttrs) {
  JumpDest LoopExit = getJumpDestInCurrentScope("do.end");
  JumpDest LoopCond = getJumpDestInCurrentScope("do.cond");

  uint64_t ParentCount = getCurrentProfileCount();

  // Store the blocks to use for break and continue.
  BreakContinueStack.push_back(BreakContinue(LoopExit, LoopCond));

  // Emit the body of the loop.
  llvm::BasicBlock *LoopBody = createBasicBlock("do.body");

  EmitBlockWithFallThrough(LoopBody, &S);
  {
    RunCleanupsScope BodyScope(*this);
    EmitStmt(S.getBody());
  }

  EmitBlock(LoopCond.getBlock());

  // C99 6.8.5.2: "The evaluation of the controlling expression takes place
  // after each execution of the loop body."

  // Evaluate the conditional in the while header.
  // C99 6.8.5p2/p4: The first substatement is executed if the expression
  // compares unequal to 0.  The condition must be a scalar type.
  llvm::Value *BoolCondVal = EvaluateExprAsBool(S.getCond());

  BreakContinueStack.pop_back();

  // "do {} while (0)" is common in macros, avoid extra blocks.  Be sure
  // to correctly handle break/continue though.
  llvm::ConstantInt *C = dyn_cast<llvm::ConstantInt>(BoolCondVal);
  bool CondIsConstInt = C;
  bool EmitBoolCondBranch = !C || !C->isZero();

  const SourceRange &R = S.getSourceRange();
  LoopStack.push(LoopBody, CGM.getContext(), CGM.getCodeGenOpts(), DoAttrs,
                 SourceLocToDebugLoc(R.getBegin()),
                 SourceLocToDebugLoc(R.getEnd()),
                 checkIfLoopMustProgress(CondIsConstInt));

  // As long as the condition is true, iterate the loop.
  if (EmitBoolCondBranch) {
    uint64_t BackedgeCount = getProfileCount(S.getBody()) - ParentCount;
    Builder.CreateCondBr(
        BoolCondVal, LoopBody, LoopExit.getBlock(),
        createProfileWeightsForLoop(S.getCond(), BackedgeCount));
  }

  LoopStack.pop();

  // Emit the exit block.
  EmitBlock(LoopExit.getBlock());

  // The DoCond block typically is just a branch if we skipped
  // emitting a branch, try to erase it.
  if (!EmitBoolCondBranch)
    SimplifyForwardingBlocks(LoopCond.getBlock());
}

void CodeGenFunction::EmitForStmt(const ForStmt &S,
                                  ArrayRef<const Attr *> ForAttrs) {
  JumpDest LoopExit = getJumpDestInCurrentScope("for.end");

  LexicalScope ForScope(*this, S.getSourceRange());

  // Evaluate the first part before the loop.
  if (S.getInit())
    EmitStmt(S.getInit());

  // Start the loop with a block that tests the condition.
  // If there's an increment, the continue scope will be overwritten
  // later.
  JumpDest CondDest = getJumpDestInCurrentScope("for.cond");
  llvm::BasicBlock *CondBlock = CondDest.getBlock();
  EmitBlock(CondBlock);

  Expr::EvalResult Result;
  bool CondIsConstInt =
      !S.getCond() || S.getCond()->EvaluateAsInt(Result, getContext());

  const SourceRange &R = S.getSourceRange();
  LoopStack.push(CondBlock, CGM.getContext(), CGM.getCodeGenOpts(), ForAttrs,
                 SourceLocToDebugLoc(R.getBegin()),
                 SourceLocToDebugLoc(R.getEnd()),
                 checkIfLoopMustProgress(CondIsConstInt));

  // Create a cleanup scope for the condition variable cleanups.
  LexicalScope ConditionScope(*this, S.getSourceRange());

  // If the for loop doesn't have an increment we can just use the condition as
  // the continue block. Otherwise, if there is no condition variable, we can
  // form the continue block now. If there is a condition variable, we can't
  // form the continue block until after we've emitted the condition, because
  // the condition is in scope in the increment, but Sema's jump diagnostics
  // ensure that there are no continues from the condition variable that jump
  // to the loop increment.
  JumpDest Continue;
  if (!S.getInc())
    Continue = CondDest;
  else if (!S.getConditionVariable())
    Continue = getJumpDestInCurrentScope("for.inc");
  BreakContinueStack.push_back(BreakContinue(LoopExit, Continue));

  if (S.getCond()) {
    // If the for statement has a condition scope, emit the local variable
    // declaration.
    if (S.getConditionVariable()) {
      EmitDecl(*S.getConditionVariable());

      // We have entered the condition variable's scope, so we're now able to
      // jump to the continue block.
      Continue = S.getInc() ? getJumpDestInCurrentScope("for.inc") : CondDest;
      BreakContinueStack.back().ContinueBlock = Continue;
    }

    llvm::BasicBlock *ExitBlock = LoopExit.getBlock();
    // If there are any cleanups between here and the loop-exit scope,
    // create a block to stage a loop exit along.
    if (ForScope.requiresCleanups())
      ExitBlock = createBasicBlock("for.cond.cleanup");

    // As long as the condition is true, iterate the loop.
    llvm::BasicBlock *ForBody = createBasicBlock("for.body");

    // C99 6.8.5p2/p4: The first substatement is executed if the expression
    // compares unequal to 0.  The condition must be a scalar type.
    llvm::Value *BoolCondVal = EvaluateExprAsBool(S.getCond());
    llvm::MDNode *Weights =
        createProfileWeightsForLoop(S.getCond(), getProfileCount(S.getBody()));
    if (!Weights && CGM.getCodeGenOpts().OptimizationLevel)
      BoolCondVal = emitCondLikelihoodViaExpectIntrinsic(
          BoolCondVal, Stmt::getLikelihood(S.getBody()));

    Builder.CreateCondBr(BoolCondVal, ForBody, ExitBlock, Weights);

    if (ExitBlock != LoopExit.getBlock()) {
      EmitBlock(ExitBlock);
      EmitBranchThroughCleanup(LoopExit);
    }

    EmitBlock(ForBody);
  } else {
    // Treat it as a non-zero constant.  Don't even create a new block for the
    // body, just fall into it.
  }
  incrementProfileCounter(&S);

  {
    // Create a separate cleanup scope for the body, in case it is not
    // a compound statement.
    RunCleanupsScope BodyScope(*this);
    EmitStmt(S.getBody());
  }

  // If there is an increment, emit it next.
  if (S.getInc()) {
    EmitBlock(Continue.getBlock());
    EmitStmt(S.getInc());
  }

  BreakContinueStack.pop_back();

  ConditionScope.ForceCleanup();

  EmitStopPoint(&S);
  EmitBranch(CondBlock);

  ForScope.ForceCleanup();

  LoopStack.pop();

  // Emit the fall-through block.
  EmitBlock(LoopExit.getBlock(), true);
}

void
CodeGenFunction::EmitCXXForRangeStmt(const CXXForRangeStmt &S,
                                     ArrayRef<const Attr *> ForAttrs) {
  JumpDest LoopExit = getJumpDestInCurrentScope("for.end");

  LexicalScope ForScope(*this, S.getSourceRange());

  // Evaluate the first pieces before the loop.
  if (S.getInit())
    EmitStmt(S.getInit());
  EmitStmt(S.getRangeStmt());
  EmitStmt(S.getBeginStmt());
  EmitStmt(S.getEndStmt());

  // Start the loop with a block that tests the condition.
  // If there's an increment, the continue scope will be overwritten
  // later.
  llvm::BasicBlock *CondBlock = createBasicBlock("for.cond");
  EmitBlock(CondBlock);

  const SourceRange &R = S.getSourceRange();
  LoopStack.push(CondBlock, CGM.getContext(), CGM.getCodeGenOpts(), ForAttrs,
                 SourceLocToDebugLoc(R.getBegin()),
                 SourceLocToDebugLoc(R.getEnd()));

  // If there are any cleanups between here and the loop-exit scope,
  // create a block to stage a loop exit along.
  llvm::BasicBlock *ExitBlock = LoopExit.getBlock();
  if (ForScope.requiresCleanups())
    ExitBlock = createBasicBlock("for.cond.cleanup");

  // The loop body, consisting of the specified body and the loop variable.
  llvm::BasicBlock *ForBody = createBasicBlock("for.body");

  // The body is executed if the expression, contextually converted
  // to bool, is true.
  llvm::Value *BoolCondVal = EvaluateExprAsBool(S.getCond());
  llvm::MDNode *Weights =
      createProfileWeightsForLoop(S.getCond(), getProfileCount(S.getBody()));
  if (!Weights && CGM.getCodeGenOpts().OptimizationLevel)
    BoolCondVal = emitCondLikelihoodViaExpectIntrinsic(
        BoolCondVal, Stmt::getLikelihood(S.getBody()));
  Builder.CreateCondBr(BoolCondVal, ForBody, ExitBlock, Weights);

  if (ExitBlock != LoopExit.getBlock()) {
    EmitBlock(ExitBlock);
    EmitBranchThroughCleanup(LoopExit);
  }

  EmitBlock(ForBody);
  incrementProfileCounter(&S);

  // Create a block for the increment. In case of a 'continue', we jump there.
  JumpDest Continue = getJumpDestInCurrentScope("for.inc");

  // Store the blocks to use for break and continue.
  BreakContinueStack.push_back(BreakContinue(LoopExit, Continue));

  {
    // Create a separate cleanup scope for the loop variable and body.
    LexicalScope BodyScope(*this, S.getSourceRange());
    EmitStmt(S.getLoopVarStmt());
    EmitStmt(S.getBody());
  }

  EmitStopPoint(&S);
  // If there is an increment, emit it next.
  EmitBlock(Continue.getBlock());
  EmitStmt(S.getInc());

  BreakContinueStack.pop_back();

  EmitBranch(CondBlock);

  ForScope.ForceCleanup();

  LoopStack.pop();

  // Emit the fall-through block.
  EmitBlock(LoopExit.getBlock(), true);
}

void CodeGenFunction::EmitReturnOfRValue(RValue RV, QualType Ty) {
  if (RV.isScalar()) {
    Builder.CreateStore(RV.getScalarVal(), ReturnValue);
  } else if (RV.isAggregate()) {
    LValue Dest = MakeAddrLValue(ReturnValue, Ty);
    LValue Src = MakeAddrLValue(RV.getAggregateAddress(), Ty);
    EmitAggregateCopy(Dest, Src, Ty, getOverlapForReturnValue());
  } else {
    EmitStoreOfComplex(RV.getComplexVal(), MakeAddrLValue(ReturnValue, Ty),
                       /*init*/ true);
  }
  EmitBranchThroughCleanup(ReturnBlock);
}

namespace {
// RAII struct used to save and restore a return statment's result expression.
struct SaveRetExprRAII {
  SaveRetExprRAII(const Expr *RetExpr, CodeGenFunction &CGF)
      : OldRetExpr(CGF.RetExpr), CGF(CGF) {
    CGF.RetExpr = RetExpr;
  }
  ~SaveRetExprRAII() { CGF.RetExpr = OldRetExpr; }
  const Expr *OldRetExpr;
  CodeGenFunction &CGF;
};
} // namespace

/// EmitReturnStmt - Note that due to GCC extensions, this can have an operand
/// if the function returns void, or may be missing one if the function returns
/// non-void.  Fun stuff :).
void CodeGenFunction::EmitReturnStmt(const ReturnStmt &S) {
  if (requiresReturnValueCheck()) {
    llvm::Constant *SLoc = EmitCheckSourceLocation(S.getBeginLoc());
    auto *SLocPtr =
        new llvm::GlobalVariable(CGM.getModule(), SLoc->getType(), false,
                                 llvm::GlobalVariable::PrivateLinkage, SLoc);
    SLocPtr->setUnnamedAddr(llvm::GlobalValue::UnnamedAddr::Global);
    CGM.getSanitizerMetadata()->disableSanitizerForGlobal(SLocPtr);
    assert(ReturnLocation.isValid() && "No valid return location");
    Builder.CreateStore(Builder.CreateBitCast(SLocPtr, Int8PtrTy),
                        ReturnLocation);
  }

  // Returning from an outlined SEH helper is UB, and we already warn on it.
  if (IsOutlinedSEHHelper) {
    Builder.CreateUnreachable();
    Builder.ClearInsertionPoint();
  }

  // Emit the result value, even if unused, to evaluate the side effects.
  const Expr *RV = S.getRetValue();

  // Record the result expression of the return statement. The recorded
  // expression is used to determine whether a block capture's lifetime should
  // end at the end of the full expression as opposed to the end of the scope
  // enclosing the block expression.
  //
  // This permits a small, easily-implemented exception to our over-conservative
  // rules about not jumping to statements following block literals with
  // non-trivial cleanups.
  SaveRetExprRAII SaveRetExpr(RV, *this);

  RunCleanupsScope cleanupScope(*this);
  if (const auto *EWC = dyn_cast_or_null<ExprWithCleanups>(RV))
    RV = EWC->getSubExpr();
  // FIXME: Clean this up by using an LValue for ReturnTemp,
  // EmitStoreThroughLValue, and EmitAnyExpr.
  // Check if the NRVO candidate was not globalized in OpenMP mode.
  if (getLangOpts().ElideConstructors && S.getNRVOCandidate() &&
      S.getNRVOCandidate()->isNRVOVariable() &&
      (!getLangOpts().OpenMP ||
       !CGM.getOpenMPRuntime()
            .getAddressOfLocalVariable(*this, S.getNRVOCandidate())
            .isValid())) {
    // Apply the named return value optimization for this return statement,
    // which means doing nothing: the appropriate result has already been
    // constructed into the NRVO variable.

    // If there is an NRVO flag for this variable, set it to 1 into indicate
    // that the cleanup code should not destroy the variable.
    if (llvm::Value *NRVOFlag = NRVOFlags[S.getNRVOCandidate()])
      Builder.CreateFlagStore(Builder.getTrue(), NRVOFlag);
  } else if (!ReturnValue.isValid() || (RV && RV->getType()->isVoidType())) {
    // Make sure not to return anything, but evaluate the expression
    // for side effects.
    if (RV)
      EmitAnyExpr(RV);
  } else if (!RV) {
    // Do nothing (return value is left uninitialized)
  } else if (FnRetTy->isReferenceType()) {
    // If this function returns a reference, take the address of the expression
    // rather than the value.
    RValue Result = EmitReferenceBindingToExpr(RV);
    Builder.CreateStore(Result.getScalarVal(), ReturnValue);
  } else {
    switch (getEvaluationKind(RV->getType())) {
    case TEK_Scalar:
      Builder.CreateStore(EmitScalarExpr(RV), ReturnValue);
      break;
    case TEK_Complex:
      EmitComplexExprIntoLValue(RV, MakeAddrLValue(ReturnValue, RV->getType()),
                                /*isInit*/ true);
      break;
    case TEK_Aggregate:
      EmitAggExpr(RV, AggValueSlot::forAddr(
                          ReturnValue, Qualifiers(),
                          AggValueSlot::IsDestructed,
                          AggValueSlot::DoesNotNeedGCBarriers,
                          AggValueSlot::IsNotAliased,
                          getOverlapForReturnValue()));
      break;
    }
  }

  ++NumReturnExprs;
  if (!RV || RV->isEvaluatable(getContext()))
    ++NumSimpleReturnExprs;

  cleanupScope.ForceCleanup();
  EmitBranchThroughCleanup(ReturnBlock);
}

void CodeGenFunction::EmitDeclStmt(const DeclStmt &S) {
  // As long as debug info is modeled with instructions, we have to ensure we
  // have a place to insert here and write the stop point here.
  if (HaveInsertPoint())
    EmitStopPoint(&S);

  for (const auto *I : S.decls())
    EmitDecl(*I);
}

void CodeGenFunction::EmitBreakStmt(const BreakStmt &S) {
  assert(!BreakContinueStack.empty() && "break stmt not in a loop or switch!");

  // If this code is reachable then emit a stop point (if generating
  // debug info). We have to do this ourselves because we are on the
  // "simple" statement path.
  if (HaveInsertPoint())
    EmitStopPoint(&S);

  EmitBranchThroughCleanup(BreakContinueStack.back().BreakBlock);
}

void CodeGenFunction::EmitContinueStmt(const ContinueStmt &S) {
  assert(!BreakContinueStack.empty() && "continue stmt not in a loop!");

  // If this code is reachable then emit a stop point (if generating
  // debug info). We have to do this ourselves because we are on the
  // "simple" statement path.
  if (HaveInsertPoint())
    EmitStopPoint(&S);

  EmitBranchThroughCleanup(BreakContinueStack.back().ContinueBlock);
}

/// EmitCaseStmtRange - If case statement range is not too big then
/// add multiple cases to switch instruction, one for each value within
/// the range. If range is too big then emit "if" condition check.
void CodeGenFunction::EmitCaseStmtRange(const CaseStmt &S,
                                        ArrayRef<const Attr *> Attrs) {
  assert(S.getRHS() && "Expected RHS value in CaseStmt");

  llvm::APSInt LHS = S.getLHS()->EvaluateKnownConstInt(getContext());
  llvm::APSInt RHS = S.getRHS()->EvaluateKnownConstInt(getContext());

  // Emit the code for this case. We do this first to make sure it is
  // properly chained from our predecessor before generating the
  // switch machinery to enter this block.
  llvm::BasicBlock *CaseDest = createBasicBlock("sw.bb");
  EmitBlockWithFallThrough(CaseDest, &S);
  EmitStmt(S.getSubStmt());

  // If range is empty, do nothing.
  if (LHS.isSigned() ? RHS.slt(LHS) : RHS.ult(LHS))
    return;

  Stmt::Likelihood LH = Stmt::getLikelihood(Attrs);
  llvm::APInt Range = RHS - LHS;
  // FIXME: parameters such as this should not be hardcoded.
  if (Range.ult(llvm::APInt(Range.getBitWidth(), 64))) {
    // Range is small enough to add multiple switch instruction cases.
    uint64_t Total = getProfileCount(&S);
    unsigned NCases = Range.getZExtValue() + 1;
    // We only have one region counter for the entire set of cases here, so we
    // need to divide the weights evenly between the generated cases, ensuring
    // that the total weight is preserved. E.g., a weight of 5 over three cases
    // will be distributed as weights of 2, 2, and 1.
    uint64_t Weight = Total / NCases, Rem = Total % NCases;
    for (unsigned I = 0; I != NCases; ++I) {
      if (SwitchWeights)
        SwitchWeights->push_back(Weight + (Rem ? 1 : 0));
      else if (SwitchLikelihood)
        SwitchLikelihood->push_back(LH);

      if (Rem)
        Rem--;
      SwitchInsn->addCase(Builder.getInt(LHS), CaseDest);
      ++LHS;
    }
    return;
  }

  // The range is too big. Emit "if" condition into a new block,
  // making sure to save and restore the current insertion point.
  llvm::BasicBlock *RestoreBB = Builder.GetInsertBlock();

  // Push this test onto the chain of range checks (which terminates
  // in the default basic block). The switch's default will be changed
  // to the top of this chain after switch emission is complete.
  llvm::BasicBlock *FalseDest = CaseRangeBlock;
  CaseRangeBlock = createBasicBlock("sw.caserange");

  CurFn->getBasicBlockList().push_back(CaseRangeBlock);
  Builder.SetInsertPoint(CaseRangeBlock);

  // Emit range check.
  llvm::Value *Diff =
    Builder.CreateSub(SwitchInsn->getCondition(), Builder.getInt(LHS));
  llvm::Value *Cond =
    Builder.CreateICmpULE(Diff, Builder.getInt(Range), "inbounds");

  llvm::MDNode *Weights = nullptr;
  if (SwitchWeights) {
    uint64_t ThisCount = getProfileCount(&S);
    uint64_t DefaultCount = (*SwitchWeights)[0];
    Weights = createProfileWeights(ThisCount, DefaultCount);

    // Since we're chaining the switch default through each large case range, we
    // need to update the weight for the default, ie, the first case, to include
    // this case.
    (*SwitchWeights)[0] += ThisCount;
  } else if (SwitchLikelihood)
    Cond = emitCondLikelihoodViaExpectIntrinsic(Cond, LH);

  Builder.CreateCondBr(Cond, CaseDest, FalseDest, Weights);

  // Restore the appropriate insertion point.
  if (RestoreBB)
    Builder.SetInsertPoint(RestoreBB);
  else
    Builder.ClearInsertionPoint();
}

void CodeGenFunction::EmitCaseStmt(const CaseStmt &S,
                                   ArrayRef<const Attr *> Attrs) {
  // If there is no enclosing switch instance that we're aware of, then this
  // case statement and its block can be elided.  This situation only happens
  // when we've constant-folded the switch, are emitting the constant case,
  // and part of the constant case includes another case statement.  For
  // instance: switch (4) { case 4: do { case 5: } while (1); }
  if (!SwitchInsn) {
    EmitStmt(S.getSubStmt());
    return;
  }

  // Handle case ranges.
  if (S.getRHS()) {
    EmitCaseStmtRange(S, Attrs);
    return;
  }

  llvm::ConstantInt *CaseVal =
    Builder.getInt(S.getLHS()->EvaluateKnownConstInt(getContext()));
  if (SwitchLikelihood)
    SwitchLikelihood->push_back(Stmt::getLikelihood(Attrs));

  // If the body of the case is just a 'break', try to not emit an empty block.
  // If we're profiling or we're not optimizing, leave the block in for better
  // debug and coverage analysis.
  if (!CGM.getCodeGenOpts().hasProfileClangInstr() &&
      CGM.getCodeGenOpts().OptimizationLevel > 0 &&
      isa<BreakStmt>(S.getSubStmt())) {
    JumpDest Block = BreakContinueStack.back().BreakBlock;

    // Only do this optimization if there are no cleanups that need emitting.
    if (isObviouslyBranchWithoutCleanups(Block)) {
      if (SwitchWeights)
        SwitchWeights->push_back(getProfileCount(&S));
      SwitchInsn->addCase(CaseVal, Block.getBlock());

      // If there was a fallthrough into this case, make sure to redirect it to
      // the end of the switch as well.
      if (Builder.GetInsertBlock()) {
        Builder.CreateBr(Block.getBlock());
        Builder.ClearInsertionPoint();
      }
      return;
    }
  }

  llvm::BasicBlock *CaseDest = createBasicBlock("sw.bb");
  EmitBlockWithFallThrough(CaseDest, &S);
  if (SwitchWeights)
    SwitchWeights->push_back(getProfileCount(&S));
  SwitchInsn->addCase(CaseVal, CaseDest);

  // Recursively emitting the statement is acceptable, but is not wonderful for
  // code where we have many case statements nested together, i.e.:
  //  case 1:
  //    case 2:
  //      case 3: etc.
  // Handling this recursively will create a new block for each case statement
  // that falls through to the next case which is IR intensive.  It also causes
  // deep recursion which can run into stack depth limitations.  Handle
  // sequential non-range case statements specially.
  //
  // TODO When the next case has a likelihood attribute the code returns to the
  // recursive algorithm. Maybe improve this case if it becomes common practice
  // to use a lot of attributes.
  const CaseStmt *CurCase = &S;
  const CaseStmt *NextCase = dyn_cast<CaseStmt>(S.getSubStmt());

  // Otherwise, iteratively add consecutive cases to this switch stmt.
  while (NextCase && NextCase->getRHS() == nullptr) {
    CurCase = NextCase;
    llvm::ConstantInt *CaseVal =
      Builder.getInt(CurCase->getLHS()->EvaluateKnownConstInt(getContext()));

    if (SwitchWeights)
      SwitchWeights->push_back(getProfileCount(NextCase));
    if (CGM.getCodeGenOpts().hasProfileClangInstr()) {
      CaseDest = createBasicBlock("sw.bb");
      EmitBlockWithFallThrough(CaseDest, CurCase);
    }
    // Since this loop is only executed when the CaseStmt has no attributes
    // use a hard-coded value.
    if (SwitchLikelihood)
      SwitchLikelihood->push_back(Stmt::LH_None);

    SwitchInsn->addCase(CaseVal, CaseDest);
    NextCase = dyn_cast<CaseStmt>(CurCase->getSubStmt());
  }

  // Normal default recursion for non-cases.
  EmitStmt(CurCase->getSubStmt());
}

void CodeGenFunction::EmitDefaultStmt(const DefaultStmt &S,
                                      ArrayRef<const Attr *> Attrs) {
  // If there is no enclosing switch instance that we're aware of, then this
  // default statement can be elided. This situation only happens when we've
  // constant-folded the switch.
  if (!SwitchInsn) {
    EmitStmt(S.getSubStmt());
    return;
  }

  llvm::BasicBlock *DefaultBlock = SwitchInsn->getDefaultDest();
  assert(DefaultBlock->empty() &&
         "EmitDefaultStmt: Default block already defined?");

  if (SwitchLikelihood)
    SwitchLikelihood->front() = Stmt::getLikelihood(Attrs);

  EmitBlockWithFallThrough(DefaultBlock, &S);

  EmitStmt(S.getSubStmt());
}

/// CollectStatementsForCase - Given the body of a 'switch' statement and a
/// constant value that is being switched on, see if we can dead code eliminate
/// the body of the switch to a simple series of statements to emit.  Basically,
/// on a switch (5) we want to find these statements:
///    case 5:
///      printf(...);    <--
///      ++i;            <--
///      break;
///
/// and add them to the ResultStmts vector.  If it is unsafe to do this
/// transformation (for example, one of the elided statements contains a label
/// that might be jumped to), return CSFC_Failure.  If we handled it and 'S'
/// should include statements after it (e.g. the printf() line is a substmt of
/// the case) then return CSFC_FallThrough.  If we handled it and found a break
/// statement, then return CSFC_Success.
///
/// If Case is non-null, then we are looking for the specified case, checking
/// that nothing we jump over contains labels.  If Case is null, then we found
/// the case and are looking for the break.
///
/// If the recursive walk actually finds our Case, then we set FoundCase to
/// true.
///
enum CSFC_Result { CSFC_Failure, CSFC_FallThrough, CSFC_Success };
static CSFC_Result CollectStatementsForCase(const Stmt *S,
                                            const SwitchCase *Case,
                                            bool &FoundCase,
                              SmallVectorImpl<const Stmt*> &ResultStmts) {
  // If this is a null statement, just succeed.
  if (!S)
    return Case ? CSFC_Success : CSFC_FallThrough;

  // If this is the switchcase (case 4: or default) that we're looking for, then
  // we're in business.  Just add the substatement.
  if (const SwitchCase *SC = dyn_cast<SwitchCase>(S)) {
    if (S == Case) {
      FoundCase = true;
      return CollectStatementsForCase(SC->getSubStmt(), nullptr, FoundCase,
                                      ResultStmts);
    }

    // Otherwise, this is some other case or default statement, just ignore it.
    return CollectStatementsForCase(SC->getSubStmt(), Case, FoundCase,
                                    ResultStmts);
  }

  // If we are in the live part of the code and we found our break statement,
  // return a success!
  if (!Case && isa<BreakStmt>(S))
    return CSFC_Success;

  // If this is a switch statement, then it might contain the SwitchCase, the
  // break, or neither.
  if (const CompoundStmt *CS = dyn_cast<CompoundStmt>(S)) {
    // Handle this as two cases: we might be looking for the SwitchCase (if so
    // the skipped statements must be skippable) or we might already have it.
    CompoundStmt::const_body_iterator I = CS->body_begin(), E = CS->body_end();
    bool StartedInLiveCode = FoundCase;
    unsigned StartSize = ResultStmts.size();

    // If we've not found the case yet, scan through looking for it.
    if (Case) {
      // Keep track of whether we see a skipped declaration.  The code could be
      // using the declaration even if it is skipped, so we can't optimize out
      // the decl if the kept statements might refer to it.
      bool HadSkippedDecl = false;

      // If we're looking for the case, just see if we can skip each of the
      // substatements.
      for (; Case && I != E; ++I) {
        HadSkippedDecl |= CodeGenFunction::mightAddDeclToScope(*I);

        switch (CollectStatementsForCase(*I, Case, FoundCase, ResultStmts)) {
        case CSFC_Failure: return CSFC_Failure;
        case CSFC_Success:
          // A successful result means that either 1) that the statement doesn't
          // have the case and is skippable, or 2) does contain the case value
          // and also contains the break to exit the switch.  In the later case,
          // we just verify the rest of the statements are elidable.
          if (FoundCase) {
            // If we found the case and skipped declarations, we can't do the
            // optimization.
            if (HadSkippedDecl)
              return CSFC_Failure;

            for (++I; I != E; ++I)
              if (CodeGenFunction::ContainsLabel(*I, true))
                return CSFC_Failure;
            return CSFC_Success;
          }
          break;
        case CSFC_FallThrough:
          // If we have a fallthrough condition, then we must have found the
          // case started to include statements.  Consider the rest of the
          // statements in the compound statement as candidates for inclusion.
          assert(FoundCase && "Didn't find case but returned fallthrough?");
          // We recursively found Case, so we're not looking for it anymore.
          Case = nullptr;

          // If we found the case and skipped declarations, we can't do the
          // optimization.
          if (HadSkippedDecl)
            return CSFC_Failure;
          break;
        }
      }

      if (!FoundCase)
        return CSFC_Success;

      assert(!HadSkippedDecl && "fallthrough after skipping decl");
    }

    // If we have statements in our range, then we know that the statements are
    // live and need to be added to the set of statements we're tracking.
    bool AnyDecls = false;
    for (; I != E; ++I) {
      AnyDecls |= CodeGenFunction::mightAddDeclToScope(*I);

      switch (CollectStatementsForCase(*I, nullptr, FoundCase, ResultStmts)) {
      case CSFC_Failure: return CSFC_Failure;
      case CSFC_FallThrough:
        // A fallthrough result means that the statement was simple and just
        // included in ResultStmt, keep adding them afterwards.
        break;
      case CSFC_Success:
        // A successful result means that we found the break statement and
        // stopped statement inclusion.  We just ensure that any leftover stmts
        // are skippable and return success ourselves.
        for (++I; I != E; ++I)
          if (CodeGenFunction::ContainsLabel(*I, true))
            return CSFC_Failure;
        return CSFC_Success;
      }
    }

    // If we're about to fall out of a scope without hitting a 'break;', we
    // can't perform the optimization if there were any decls in that scope
    // (we'd lose their end-of-lifetime).
    if (AnyDecls) {
      // If the entire compound statement was live, there's one more thing we
      // can try before giving up: emit the whole thing as a single statement.
      // We can do that unless the statement contains a 'break;'.
      // FIXME: Such a break must be at the end of a construct within this one.
      // We could emit this by just ignoring the BreakStmts entirely.
      if (StartedInLiveCode && !CodeGenFunction::containsBreak(S)) {
        ResultStmts.resize(StartSize);
        ResultStmts.push_back(S);
      } else {
        return CSFC_Failure;
      }
    }

    return CSFC_FallThrough;
  }

  // Okay, this is some other statement that we don't handle explicitly, like a
  // for statement or increment etc.  If we are skipping over this statement,
  // just verify it doesn't have labels, which would make it invalid to elide.
  if (Case) {
    if (CodeGenFunction::ContainsLabel(S, true))
      return CSFC_Failure;
    return CSFC_Success;
  }

  // Otherwise, we want to include this statement.  Everything is cool with that
  // so long as it doesn't contain a break out of the switch we're in.
  if (CodeGenFunction::containsBreak(S)) return CSFC_Failure;

  // Otherwise, everything is great.  Include the statement and tell the caller
  // that we fall through and include the next statement as well.
  ResultStmts.push_back(S);
  return CSFC_FallThrough;
}

/// FindCaseStatementsForValue - Find the case statement being jumped to and
/// then invoke CollectStatementsForCase to find the list of statements to emit
/// for a switch on constant.  See the comment above CollectStatementsForCase
/// for more details.
static bool FindCaseStatementsForValue(const SwitchStmt &S,
                                       const llvm::APSInt &ConstantCondValue,
                                SmallVectorImpl<const Stmt*> &ResultStmts,
                                       ASTContext &C,
                                       const SwitchCase *&ResultCase) {
  // First step, find the switch case that is being branched to.  We can do this
  // efficiently by scanning the SwitchCase list.
  const SwitchCase *Case = S.getSwitchCaseList();
  const DefaultStmt *DefaultCase = nullptr;

  for (; Case; Case = Case->getNextSwitchCase()) {
    // It's either a default or case.  Just remember the default statement in
    // case we're not jumping to any numbered cases.
    if (const DefaultStmt *DS = dyn_cast<DefaultStmt>(Case)) {
      DefaultCase = DS;
      continue;
    }

    // Check to see if this case is the one we're looking for.
    const CaseStmt *CS = cast<CaseStmt>(Case);
    // Don't handle case ranges yet.
    if (CS->getRHS()) return false;

    // If we found our case, remember it as 'case'.
    if (CS->getLHS()->EvaluateKnownConstInt(C) == ConstantCondValue)
      break;
  }

  // If we didn't find a matching case, we use a default if it exists, or we
  // elide the whole switch body!
  if (!Case) {
    // It is safe to elide the body of the switch if it doesn't contain labels
    // etc.  If it is safe, return successfully with an empty ResultStmts list.
    if (!DefaultCase)
      return !CodeGenFunction::ContainsLabel(&S);
    Case = DefaultCase;
  }

  // Ok, we know which case is being jumped to, try to collect all the
  // statements that follow it.  This can fail for a variety of reasons.  Also,
  // check to see that the recursive walk actually found our case statement.
  // Insane cases like this can fail to find it in the recursive walk since we
  // don't handle every stmt kind:
  // switch (4) {
  //   while (1) {
  //     case 4: ...
  bool FoundCase = false;
  ResultCase = Case;
  return CollectStatementsForCase(S.getBody(), Case, FoundCase,
                                  ResultStmts) != CSFC_Failure &&
         FoundCase;
}

static Optional<SmallVector<uint64_t, 16>>
getLikelihoodWeights(ArrayRef<Stmt::Likelihood> Likelihoods) {
  // Are there enough branches to weight them?
  if (Likelihoods.size() <= 1)
    return None;

  uint64_t NumUnlikely = 0;
  uint64_t NumNone = 0;
  uint64_t NumLikely = 0;
  for (const auto LH : Likelihoods) {
    switch (LH) {
    case Stmt::LH_Unlikely:
      ++NumUnlikely;
      break;
    case Stmt::LH_None:
      ++NumNone;
      break;
    case Stmt::LH_Likely:
      ++NumLikely;
      break;
    }
  }

  // Is there a likelihood attribute used?
  if (NumUnlikely == 0 && NumLikely == 0)
    return None;

  // When multiple cases share the same code they can be combined during
  // optimization. In that case the weights of the branch will be the sum of
  // the individual weights. Make sure the combined sum of all neutral cases
  // doesn't exceed the value of a single likely attribute.
  // The additions both avoid divisions by 0 and make sure the weights of None
  // don't exceed the weight of Likely.
  const uint64_t Likely = INT32_MAX / (NumLikely + 2);
  const uint64_t None = Likely / (NumNone + 1);
  const uint64_t Unlikely = 0;

  SmallVector<uint64_t, 16> Result;
  Result.reserve(Likelihoods.size());
  for (const auto LH : Likelihoods) {
    switch (LH) {
    case Stmt::LH_Unlikely:
      Result.push_back(Unlikely);
      break;
    case Stmt::LH_None:
      Result.push_back(None);
      break;
    case Stmt::LH_Likely:
      Result.push_back(Likely);
      break;
    }
  }

  return Result;
}

void CodeGenFunction::EmitSwitchStmt(const SwitchStmt &S) {
  // Handle nested switch statements.
  llvm::SwitchInst *SavedSwitchInsn = SwitchInsn;
  SmallVector<uint64_t, 16> *SavedSwitchWeights = SwitchWeights;
  SmallVector<Stmt::Likelihood, 16> *SavedSwitchLikelihood = SwitchLikelihood;
  llvm::BasicBlock *SavedCRBlock = CaseRangeBlock;

  // See if we can constant fold the condition of the switch and therefore only
  // emit the live case statement (if any) of the switch.
  llvm::APSInt ConstantCondValue;
  if (ConstantFoldsToSimpleInteger(S.getCond(), ConstantCondValue)) {
    SmallVector<const Stmt*, 4> CaseStmts;
    const SwitchCase *Case = nullptr;
    if (FindCaseStatementsForValue(S, ConstantCondValue, CaseStmts,
                                   getContext(), Case)) {
      if (Case)
        incrementProfileCounter(Case);
      RunCleanupsScope ExecutedScope(*this);

      if (S.getInit())
        EmitStmt(S.getInit());

      // Emit the condition variable if needed inside the entire cleanup scope
      // used by this special case for constant folded switches.
      if (S.getConditionVariable())
        EmitDecl(*S.getConditionVariable());

      // At this point, we are no longer "within" a switch instance, so
      // we can temporarily enforce this to ensure that any embedded case
      // statements are not emitted.
      SwitchInsn = nullptr;

      // Okay, we can dead code eliminate everything except this case.  Emit the
      // specified series of statements and we're good.
      for (unsigned i = 0, e = CaseStmts.size(); i != e; ++i)
        EmitStmt(CaseStmts[i]);
      incrementProfileCounter(&S);

      // Now we want to restore the saved switch instance so that nested
      // switches continue to function properly
      SwitchInsn = SavedSwitchInsn;

      return;
    }
  }

  JumpDest SwitchExit = getJumpDestInCurrentScope("sw.epilog");

  RunCleanupsScope ConditionScope(*this);

  if (S.getInit())
    EmitStmt(S.getInit());

  if (S.getConditionVariable())
    EmitDecl(*S.getConditionVariable());
  llvm::Value *CondV = EmitScalarExpr(S.getCond());

  // Create basic block to hold stuff that comes after switch
  // statement. We also need to create a default block now so that
  // explicit case ranges tests can have a place to jump to on
  // failure.
  llvm::BasicBlock *DefaultBlock = createBasicBlock("sw.default");
  SwitchInsn = Builder.CreateSwitch(CondV, DefaultBlock);
  if (PGO.haveRegionCounts()) {
    // Walk the SwitchCase list to find how many there are.
    uint64_t DefaultCount = 0;
    unsigned NumCases = 0;
    for (const SwitchCase *Case = S.getSwitchCaseList();
         Case;
         Case = Case->getNextSwitchCase()) {
      if (isa<DefaultStmt>(Case))
        DefaultCount = getProfileCount(Case);
      NumCases += 1;
    }
    SwitchWeights = new SmallVector<uint64_t, 16>();
    SwitchWeights->reserve(NumCases);
    // The default needs to be first. We store the edge count, so we already
    // know the right weight.
    SwitchWeights->push_back(DefaultCount);
  } else if (CGM.getCodeGenOpts().OptimizationLevel) {
    SwitchLikelihood = new SmallVector<Stmt::Likelihood, 16>();
    // Initialize the default case.
    SwitchLikelihood->push_back(Stmt::LH_None);
  }

  CaseRangeBlock = DefaultBlock;

  // Clear the insertion point to indicate we are in unreachable code.
  Builder.ClearInsertionPoint();

  // All break statements jump to NextBlock. If BreakContinueStack is non-empty
  // then reuse last ContinueBlock.
  JumpDest OuterContinue;
  if (!BreakContinueStack.empty())
    OuterContinue = BreakContinueStack.back().ContinueBlock;

  BreakContinueStack.push_back(BreakContinue(SwitchExit, OuterContinue));

  // Emit switch body.
  EmitStmt(S.getBody());

  BreakContinueStack.pop_back();

  // Update the default block in case explicit case range tests have
  // been chained on top.
  SwitchInsn->setDefaultDest(CaseRangeBlock);

  // If a default was never emitted:
  if (!DefaultBlock->getParent()) {
    // If we have cleanups, emit the default block so that there's a
    // place to jump through the cleanups from.
    if (ConditionScope.requiresCleanups()) {
      EmitBlock(DefaultBlock);

    // Otherwise, just forward the default block to the switch end.
    } else {
      DefaultBlock->replaceAllUsesWith(SwitchExit.getBlock());
      delete DefaultBlock;
    }
  }

  ConditionScope.ForceCleanup();

  // Emit continuation.
  EmitBlock(SwitchExit.getBlock(), true);
  incrementProfileCounter(&S);

  // If the switch has a condition wrapped by __builtin_unpredictable,
  // create metadata that specifies that the switch is unpredictable.
  // Don't bother if not optimizing because that metadata would not be used.
  auto *Call = dyn_cast<CallExpr>(S.getCond());
  if (Call && CGM.getCodeGenOpts().OptimizationLevel != 0) {
    auto *FD = dyn_cast_or_null<FunctionDecl>(Call->getCalleeDecl());
    if (FD && FD->getBuiltinID() == Builtin::BI__builtin_unpredictable) {
      llvm::MDBuilder MDHelper(getLLVMContext());
      SwitchInsn->setMetadata(llvm::LLVMContext::MD_unpredictable,
                              MDHelper.createUnpredictable());
    }
  }

  if (SwitchWeights) {
    assert(SwitchWeights->size() == 1 + SwitchInsn->getNumCases() &&
           "switch weights do not match switch cases");
    // If there's only one jump destination there's no sense weighting it.
    if (SwitchWeights->size() > 1)
      SwitchInsn->setMetadata(llvm::LLVMContext::MD_prof,
                              createProfileWeights(*SwitchWeights));
    delete SwitchWeights;
  } else if (SwitchLikelihood) {
    assert(SwitchLikelihood->size() == 1 + SwitchInsn->getNumCases() &&
           "switch likelihoods do not match switch cases");
    Optional<SmallVector<uint64_t, 16>> LHW =
        getLikelihoodWeights(*SwitchLikelihood);
    if (LHW) {
      llvm::MDBuilder MDHelper(CGM.getLLVMContext());
      SwitchInsn->setMetadata(llvm::LLVMContext::MD_prof,
                              createProfileWeights(*LHW));
    }
    delete SwitchLikelihood;
  }
  SwitchInsn = SavedSwitchInsn;
  SwitchWeights = SavedSwitchWeights;
  SwitchLikelihood = SavedSwitchLikelihood;
  CaseRangeBlock = SavedCRBlock;
}

static std::string
SimplifyConstraint(const char *Constraint, const TargetInfo &Target,
                 SmallVectorImpl<TargetInfo::ConstraintInfo> *OutCons=nullptr) {
  std::string Result;

  while (*Constraint) {
    switch (*Constraint) {
    default:
      Result += Target.convertConstraint(Constraint);
      break;
    // Ignore these
    case '*':
    case '?':
    case '!':
    case '=': // Will see this and the following in mult-alt constraints.
    case '+':
      break;
    case '#': // Ignore the rest of the constraint alternative.
      while (Constraint[1] && Constraint[1] != ',')
        Constraint++;
      break;
    case '&':
    case '%':
      Result += *Constraint;
      while (Constraint[1] && Constraint[1] == *Constraint)
        Constraint++;
      break;
    case ',':
      Result += "|";
      break;
    case 'g':
      Result += "imr";
      break;
    case '[': {
      assert(OutCons &&
             "Must pass output names to constraints with a symbolic name");
      unsigned Index;
      bool result = Target.resolveSymbolicName(Constraint, *OutCons, Index);
      assert(result && "Could not resolve symbolic name"); (void)result;
      Result += llvm::utostr(Index);
      break;
    }
    }

    Constraint++;
  }

  return Result;
}

/// AddVariableConstraints - Look at AsmExpr and if it is a variable declared
/// as using a particular register add that as a constraint that will be used
/// in this asm stmt.
static std::string
AddVariableConstraints(const std::string &Constraint, const Expr &AsmExpr,
                       const TargetInfo &Target, CodeGenModule &CGM,
                       const AsmStmt &Stmt, const bool EarlyClobber,
                       std::string *GCCReg = nullptr) {
  const DeclRefExpr *AsmDeclRef = dyn_cast<DeclRefExpr>(&AsmExpr);
  if (!AsmDeclRef)
    return Constraint;
  const ValueDecl &Value = *AsmDeclRef->getDecl();
  const VarDecl *Variable = dyn_cast<VarDecl>(&Value);
  if (!Variable)
    return Constraint;
  if (Variable->getStorageClass() != SC_Register)
    return Constraint;
  AsmLabelAttr *Attr = Variable->getAttr<AsmLabelAttr>();
  if (!Attr)
    return Constraint;
  StringRef Register = Attr->getLabel();
  assert(Target.isValidGCCRegisterName(Register));
  // We're using validateOutputConstraint here because we only care if
  // this is a register constraint.
  TargetInfo::ConstraintInfo Info(Constraint, "");
  if (Target.validateOutputConstraint(Info) &&
      !Info.allowsRegister()) {
    CGM.ErrorUnsupported(&Stmt, "__asm__");
    return Constraint;
  }
  // Canonicalize the register here before returning it.
  Register = Target.getNormalizedGCCRegisterName(Register);
  if (GCCReg != nullptr)
    *GCCReg = Register.str();
  return (EarlyClobber ? "&{" : "{") + Register.str() + "}";
}

llvm::Value*
CodeGenFunction::EmitAsmInputLValue(const TargetInfo::ConstraintInfo &Info,
                                    LValue InputValue, QualType InputType,
                                    std::string &ConstraintStr,
                                    SourceLocation Loc) {
  llvm::Value *Arg;
  if (Info.allowsRegister() || !Info.allowsMemory()) {
    if (CodeGenFunction::hasScalarEvaluationKind(InputType)) {
      Arg = EmitLoadOfLValue(InputValue, Loc).getScalarVal();
    } else {
      llvm::Type *Ty = ConvertType(InputType);
      uint64_t Size = CGM.getDataLayout().getTypeSizeInBits(Ty);
      if (Size <= 64 && llvm::isPowerOf2_64(Size)) {
        Ty = llvm::IntegerType::get(getLLVMContext(), Size);
        Ty = llvm::PointerType::getUnqual(Ty);

        Arg = Builder.CreateLoad(
            Builder.CreateBitCast(InputValue.getAddress(*this), Ty));
      } else {
        Arg = InputValue.getPointer(*this);
        ConstraintStr += '*';
      }
    }
  } else {
    Arg = InputValue.getPointer(*this);
    ConstraintStr += '*';
  }

  return Arg;
}

llvm::Value* CodeGenFunction::EmitAsmInput(
                                         const TargetInfo::ConstraintInfo &Info,
                                           const Expr *InputExpr,
                                           std::string &ConstraintStr) {
  // If this can't be a register or memory, i.e., has to be a constant
  // (immediate or symbolic), try to emit it as such.
  if (!Info.allowsRegister() && !Info.allowsMemory()) {
    if (Info.requiresImmediateConstant()) {
      Expr::EvalResult EVResult;
      InputExpr->EvaluateAsRValue(EVResult, getContext(), true);

      llvm::APSInt IntResult;
      if (EVResult.Val.toIntegralConstant(IntResult, InputExpr->getType(),
                                          getContext()))
        return llvm::ConstantInt::get(getLLVMContext(), IntResult);
    }

    Expr::EvalResult Result;
    if (InputExpr->EvaluateAsInt(Result, getContext()))
      return llvm::ConstantInt::get(getLLVMContext(), Result.Val.getInt());
  }

  if (Info.allowsRegister() || !Info.allowsMemory())
    if (CodeGenFunction::hasScalarEvaluationKind(InputExpr->getType()))
      return EmitScalarExpr(InputExpr);
  if (InputExpr->getStmtClass() == Expr::CXXThisExprClass)
    return EmitScalarExpr(InputExpr);
  InputExpr = InputExpr->IgnoreParenNoopCasts(getContext());
  LValue Dest = EmitLValue(InputExpr);
  return EmitAsmInputLValue(Info, Dest, InputExpr->getType(), ConstraintStr,
                            InputExpr->getExprLoc());
}

/// getAsmSrcLocInfo - Return the !srcloc metadata node to attach to an inline
/// asm call instruction.  The !srcloc MDNode contains a list of constant
/// integers which are the source locations of the start of each line in the
/// asm.
static llvm::MDNode *getAsmSrcLocInfo(const StringLiteral *Str,
                                      CodeGenFunction &CGF) {
  SmallVector<llvm::Metadata *, 8> Locs;
  // Add the location of the first line to the MDNode.
  Locs.push_back(llvm::ConstantAsMetadata::get(llvm::ConstantInt::get(
      CGF.Int32Ty, Str->getBeginLoc().getRawEncoding())));
  StringRef StrVal = Str->getString();
  if (!StrVal.empty()) {
    const SourceManager &SM = CGF.CGM.getContext().getSourceManager();
    const LangOptions &LangOpts = CGF.CGM.getLangOpts();
    unsigned StartToken = 0;
    unsigned ByteOffset = 0;

    // Add the location of the start of each subsequent line of the asm to the
    // MDNode.
    for (unsigned i = 0, e = StrVal.size() - 1; i != e; ++i) {
      if (StrVal[i] != '\n') continue;
      SourceLocation LineLoc = Str->getLocationOfByte(
          i + 1, SM, LangOpts, CGF.getTarget(), &StartToken, &ByteOffset);
      Locs.push_back(llvm::ConstantAsMetadata::get(
          llvm::ConstantInt::get(CGF.Int32Ty, LineLoc.getRawEncoding())));
    }
  }

  return llvm::MDNode::get(CGF.getLLVMContext(), Locs);
}

static void UpdateAsmCallInst(llvm::CallBase &Result, bool HasSideEffect,
                              bool ReadOnly, bool ReadNone, bool NoMerge,
                              const AsmStmt &S,
                              const std::vector<llvm::Type *> &ResultRegTypes,
                              CodeGenFunction &CGF,
                              std::vector<llvm::Value *> &RegResults) {
  Result.addAttribute(llvm::AttributeList::FunctionIndex,
                      llvm::Attribute::NoUnwind);
  if (NoMerge)
    Result.addAttribute(llvm::AttributeList::FunctionIndex,
                        llvm::Attribute::NoMerge);
  // Attach readnone and readonly attributes.
  if (!HasSideEffect) {
    if (ReadNone)
      Result.addAttribute(llvm::AttributeList::FunctionIndex,
                          llvm::Attribute::ReadNone);
    else if (ReadOnly)
      Result.addAttribute(llvm::AttributeList::FunctionIndex,
                          llvm::Attribute::ReadOnly);
  }

  // Slap the source location of the inline asm into a !srcloc metadata on the
  // call.
  if (const auto *gccAsmStmt = dyn_cast<GCCAsmStmt>(&S))
    Result.setMetadata("srcloc",
                       getAsmSrcLocInfo(gccAsmStmt->getAsmString(), CGF));
  else {
    // At least put the line number on MS inline asm blobs.
    llvm::Constant *Loc = llvm::ConstantInt::get(CGF.Int32Ty,
                                        S.getAsmLoc().getRawEncoding());
    Result.setMetadata("srcloc",
                       llvm::MDNode::get(CGF.getLLVMContext(),
                                         llvm::ConstantAsMetadata::get(Loc)));
  }

  if (CGF.getLangOpts().assumeFunctionsAreConvergent())
    // Conservatively, mark all inline asm blocks in CUDA or OpenCL as
    // convergent (meaning, they may call an intrinsically convergent op, such
    // as bar.sync, and so can't have certain optimizations applied around
    // them).
    Result.addAttribute(llvm::AttributeList::FunctionIndex,
                        llvm::Attribute::Convergent);
  // Extract all of the register value results from the asm.
  if (ResultRegTypes.size() == 1) {
    RegResults.push_back(&Result);
  } else {
    for (unsigned i = 0, e = ResultRegTypes.size(); i != e; ++i) {
      llvm::Value *Tmp = CGF.Builder.CreateExtractValue(&Result, i, "asmresult");
      RegResults.push_back(Tmp);
    }
  }
}

void CodeGenFunction::EmitAsmStmt(const AsmStmt &S) {
  // Assemble the final asm string.
  std::string AsmString = S.generateAsmString(getContext());

  // Get all the output and input constraints together.
  SmallVector<TargetInfo::ConstraintInfo, 4> OutputConstraintInfos;
  SmallVector<TargetInfo::ConstraintInfo, 4> InputConstraintInfos;

  for (unsigned i = 0, e = S.getNumOutputs(); i != e; i++) {
    StringRef Name;
    if (const GCCAsmStmt *GAS = dyn_cast<GCCAsmStmt>(&S))
      Name = GAS->getOutputName(i);
    TargetInfo::ConstraintInfo Info(S.getOutputConstraint(i), Name);
    bool IsValid = getTarget().validateOutputConstraint(Info); (void)IsValid;
    assert(IsValid && "Failed to parse output constraint");
    OutputConstraintInfos.push_back(Info);
  }

  for (unsigned i = 0, e = S.getNumInputs(); i != e; i++) {
    StringRef Name;
    if (const GCCAsmStmt *GAS = dyn_cast<GCCAsmStmt>(&S))
      Name = GAS->getInputName(i);
    TargetInfo::ConstraintInfo Info(S.getInputConstraint(i), Name);
    bool IsValid =
      getTarget().validateInputConstraint(OutputConstraintInfos, Info);
    assert(IsValid && "Failed to parse input constraint"); (void)IsValid;
    InputConstraintInfos.push_back(Info);
  }

  std::string Constraints;

  std::vector<LValue> ResultRegDests;
  std::vector<QualType> ResultRegQualTys;
  std::vector<llvm::Type *> ResultRegTypes;
  std::vector<llvm::Type *> ResultTruncRegTypes;
  std::vector<llvm::Type *> ArgTypes;
  std::vector<llvm::Value*> Args;
  llvm::BitVector ResultTypeRequiresCast;

  // Keep track of inout constraints.
  std::string InOutConstraints;
  std::vector<llvm::Value*> InOutArgs;
  std::vector<llvm::Type*> InOutArgTypes;

  // Keep track of out constraints for tied input operand.
  std::vector<std::string> OutputConstraints;

  // Keep track of defined physregs.
  llvm::SmallSet<std::string, 8> PhysRegOutputs;

  // An inline asm can be marked readonly if it meets the following conditions:
  //  - it doesn't have any sideeffects
  //  - it doesn't clobber memory
  //  - it doesn't return a value by-reference
  // It can be marked readnone if it doesn't have any input memory constraints
  // in addition to meeting the conditions listed above.
  bool ReadOnly = true, ReadNone = true;

  for (unsigned i = 0, e = S.getNumOutputs(); i != e; i++) {
    TargetInfo::ConstraintInfo &Info = OutputConstraintInfos[i];

    // Simplify the output constraint.
    std::string OutputConstraint(S.getOutputConstraint(i));
    OutputConstraint = SimplifyConstraint(OutputConstraint.c_str() + 1,
                                          getTarget(), &OutputConstraintInfos);

    const Expr *OutExpr = S.getOutputExpr(i);
    OutExpr = OutExpr->IgnoreParenNoopCasts(getContext());

    std::string GCCReg;
    OutputConstraint = AddVariableConstraints(OutputConstraint, *OutExpr,
                                              getTarget(), CGM, S,
                                              Info.earlyClobber(),
                                              &GCCReg);
    // Give an error on multiple outputs to same physreg.
    if (!GCCReg.empty() && !PhysRegOutputs.insert(GCCReg).second)
      CGM.Error(S.getAsmLoc(), "multiple outputs to hard register: " + GCCReg);

    OutputConstraints.push_back(OutputConstraint);
    LValue Dest = EmitLValue(OutExpr);
    if (!Constraints.empty())
      Constraints += ',';

    // If this is a register output, then make the inline asm return it
    // by-value.  If this is a memory result, return the value by-reference.
    bool isScalarizableAggregate =
        hasAggregateEvaluationKind(OutExpr->getType());
    if (!Info.allowsMemory() && (hasScalarEvaluationKind(OutExpr->getType()) ||
                                 isScalarizableAggregate)) {
      Constraints += "=" + OutputConstraint;
      ResultRegQualTys.push_back(OutExpr->getType());
      ResultRegDests.push_back(Dest);
      ResultTruncRegTypes.push_back(ConvertTypeForMem(OutExpr->getType()));
      if (Info.allowsRegister() && isScalarizableAggregate) {
        ResultTypeRequiresCast.push_back(true);
        unsigned Size = getContext().getTypeSize(OutExpr->getType());
        llvm::Type *ConvTy = llvm::IntegerType::get(getLLVMContext(), Size);
        ResultRegTypes.push_back(ConvTy);
      } else {
        ResultTypeRequiresCast.push_back(false);
        ResultRegTypes.push_back(ResultTruncRegTypes.back());
      }
      // If this output is tied to an input, and if the input is larger, then
      // we need to set the actual result type of the inline asm node to be the
      // same as the input type.
      if (Info.hasMatchingInput()) {
        unsigned InputNo;
        for (InputNo = 0; InputNo != S.getNumInputs(); ++InputNo) {
          TargetInfo::ConstraintInfo &Input = InputConstraintInfos[InputNo];
          if (Input.hasTiedOperand() && Input.getTiedOperand() == i)
            break;
        }
        assert(InputNo != S.getNumInputs() && "Didn't find matching input!");

        QualType InputTy = S.getInputExpr(InputNo)->getType();
        QualType OutputType = OutExpr->getType();

        uint64_t InputSize = getContext().getTypeSize(InputTy);
        if (getContext().getTypeSize(OutputType) < InputSize) {
          // Form the asm to return the value as a larger integer or fp type.
          ResultRegTypes.back() = ConvertType(InputTy);
        }
      }
      if (llvm::Type* AdjTy =
            getTargetHooks().adjustInlineAsmType(*this, OutputConstraint,
                                                 ResultRegTypes.back()))
        ResultRegTypes.back() = AdjTy;
      else {
        CGM.getDiags().Report(S.getAsmLoc(),
                              diag::err_asm_invalid_type_in_input)
            << OutExpr->getType() << OutputConstraint;
      }

      // Update largest vector width for any vector types.
      if (auto *VT = dyn_cast<llvm::VectorType>(ResultRegTypes.back()))
        LargestVectorWidth =
            std::max((uint64_t)LargestVectorWidth,
                     VT->getPrimitiveSizeInBits().getKnownMinSize());
    } else {
      llvm::Type *DestAddrTy = Dest.getAddress(*this).getType();
      llvm::Value *DestPtr = Dest.getPointer(*this);
      // Matrix types in memory are represented by arrays, but accessed through
      // vector pointers, with the alignment specified on the access operation.
      // For inline assembly, update pointer arguments to use vector pointers.
      // Otherwise there will be a mis-match if the matrix is also an
      // input-argument which is represented as vector.
      if (isa<MatrixType>(OutExpr->getType().getCanonicalType())) {
        DestAddrTy = llvm::PointerType::get(
            ConvertType(OutExpr->getType()),
            cast<llvm::PointerType>(DestAddrTy)->getAddressSpace());
        DestPtr = Builder.CreateBitCast(DestPtr, DestAddrTy);
      }
      ArgTypes.push_back(DestAddrTy);
      Args.push_back(DestPtr);
      Constraints += "=*";
      Constraints += OutputConstraint;
      ReadOnly = ReadNone = false;
    }

    if (Info.isReadWrite()) {
      InOutConstraints += ',';

      const Expr *InputExpr = S.getOutputExpr(i);
      llvm::Value *Arg = EmitAsmInputLValue(Info, Dest, InputExpr->getType(),
                                            InOutConstraints,
                                            InputExpr->getExprLoc());

      if (llvm::Type* AdjTy =
          getTargetHooks().adjustInlineAsmType(*this, OutputConstraint,
                                               Arg->getType()))
        Arg = Builder.CreateBitCast(Arg, AdjTy);

      // Update largest vector width for any vector types.
      if (auto *VT = dyn_cast<llvm::VectorType>(Arg->getType()))
        LargestVectorWidth =
            std::max((uint64_t)LargestVectorWidth,
                     VT->getPrimitiveSizeInBits().getKnownMinSize());
      // Only tie earlyclobber physregs.
      if (Info.allowsRegister() && (GCCReg.empty() || Info.earlyClobber()))
        InOutConstraints += llvm::utostr(i);
      else
        InOutConstraints += OutputConstraint;

      InOutArgTypes.push_back(Arg->getType());
      InOutArgs.push_back(Arg);
    }
  }

  // If this is a Microsoft-style asm blob, store the return registers (EAX:EDX)
  // to the return value slot. Only do this when returning in registers.
  if (isa<MSAsmStmt>(&S)) {
    const ABIArgInfo &RetAI = CurFnInfo->getReturnInfo();
    if (RetAI.isDirect() || RetAI.isExtend()) {
      // Make a fake lvalue for the return value slot.
      LValue ReturnSlot = MakeAddrLValue(ReturnValue, FnRetTy);
      CGM.getTargetCodeGenInfo().addReturnRegisterOutputs(
          *this, ReturnSlot, Constraints, ResultRegTypes, ResultTruncRegTypes,
          ResultRegDests, AsmString, S.getNumOutputs());
      SawAsmBlock = true;
    }
  }

  for (unsigned i = 0, e = S.getNumInputs(); i != e; i++) {
    const Expr *InputExpr = S.getInputExpr(i);

    TargetInfo::ConstraintInfo &Info = InputConstraintInfos[i];

    if (Info.allowsMemory())
      ReadNone = false;

    if (!Constraints.empty())
      Constraints += ',';

    // Simplify the input constraint.
    std::string InputConstraint(S.getInputConstraint(i));
    InputConstraint = SimplifyConstraint(InputConstraint.c_str(), getTarget(),
                                         &OutputConstraintInfos);

    InputConstraint = AddVariableConstraints(
        InputConstraint, *InputExpr->IgnoreParenNoopCasts(getContext()),
        getTarget(), CGM, S, false /* No EarlyClobber */);

    std::string ReplaceConstraint (InputConstraint);
    llvm::Value *Arg = EmitAsmInput(Info, InputExpr, Constraints);

    // If this input argument is tied to a larger output result, extend the
    // input to be the same size as the output.  The LLVM backend wants to see
    // the input and output of a matching constraint be the same size.  Note
    // that GCC does not define what the top bits are here.  We use zext because
    // that is usually cheaper, but LLVM IR should really get an anyext someday.
    if (Info.hasTiedOperand()) {
      unsigned Output = Info.getTiedOperand();
      QualType OutputType = S.getOutputExpr(Output)->getType();
      QualType InputTy = InputExpr->getType();

      if (getContext().getTypeSize(OutputType) >
          getContext().getTypeSize(InputTy)) {
        // Use ptrtoint as appropriate so that we can do our extension.
        if (isa<llvm::PointerType>(Arg->getType()))
          Arg = Builder.CreatePtrToInt(Arg, IntPtrTy);
        llvm::Type *OutputTy = ConvertType(OutputType);
        if (isa<llvm::IntegerType>(OutputTy))
          Arg = Builder.CreateZExt(Arg, OutputTy);
        else if (isa<llvm::PointerType>(OutputTy))
          Arg = Builder.CreateZExt(Arg, IntPtrTy);
        else {
          assert(OutputTy->isFloatingPointTy() && "Unexpected output type");
          Arg = Builder.CreateFPExt(Arg, OutputTy);
        }
      }
      // Deal with the tied operands' constraint code in adjustInlineAsmType.
      ReplaceConstraint = OutputConstraints[Output];
    }
    if (llvm::Type* AdjTy =
          getTargetHooks().adjustInlineAsmType(*this, ReplaceConstraint,
                                                   Arg->getType()))
      Arg = Builder.CreateBitCast(Arg, AdjTy);
    else
      CGM.getDiags().Report(S.getAsmLoc(), diag::err_asm_invalid_type_in_input)
          << InputExpr->getType() << InputConstraint;

    // Update largest vector width for any vector types.
    if (auto *VT = dyn_cast<llvm::VectorType>(Arg->getType()))
      LargestVectorWidth =
          std::max((uint64_t)LargestVectorWidth,
                   VT->getPrimitiveSizeInBits().getKnownMinSize());

    ArgTypes.push_back(Arg->getType());
    Args.push_back(Arg);
    Constraints += InputConstraint;
  }

  // Labels
  SmallVector<llvm::BasicBlock *, 16> Transfer;
  llvm::BasicBlock *Fallthrough = nullptr;
  bool IsGCCAsmGoto = false;
  if (const auto *GS =  dyn_cast<GCCAsmStmt>(&S)) {
    IsGCCAsmGoto = GS->isAsmGoto();
    if (IsGCCAsmGoto) {
      for (const auto *E : GS->labels()) {
        JumpDest Dest = getJumpDestForLabel(E->getLabel());
        Transfer.push_back(Dest.getBlock());
        llvm::BlockAddress *BA =
            llvm::BlockAddress::get(CurFn, Dest.getBlock());
        Args.push_back(BA);
        ArgTypes.push_back(BA->getType());
        if (!Constraints.empty())
          Constraints += ',';
        Constraints += 'X';
      }
      Fallthrough = createBasicBlock("asm.fallthrough");
    }
  }

  // Append the "input" part of inout constraints last.
  for (unsigned i = 0, e = InOutArgs.size(); i != e; i++) {
    ArgTypes.push_back(InOutArgTypes[i]);
    Args.push_back(InOutArgs[i]);
  }
  Constraints += InOutConstraints;

  // Clobbers
  for (unsigned i = 0, e = S.getNumClobbers(); i != e; i++) {
    StringRef Clobber = S.getClobber(i);

    if (Clobber == "memory")
      ReadOnly = ReadNone = false;
    else if (Clobber != "cc") {
      Clobber = getTarget().getNormalizedGCCRegisterName(Clobber);
      if (CGM.getCodeGenOpts().StackClashProtector &&
          getTarget().isSPRegName(Clobber)) {
        CGM.getDiags().Report(S.getAsmLoc(),
                              diag::warn_stack_clash_protection_inline_asm);
      }
    }

    if (isa<MSAsmStmt>(&S)) {
      if (Clobber == "eax" || Clobber == "edx") {
        if (Constraints.find("=&A") != std::string::npos)
          continue;
        std::string::size_type position1 =
            Constraints.find("={" + Clobber.str() + "}");
        if (position1 != std::string::npos) {
          Constraints.insert(position1 + 1, "&");
          continue;
        }
        std::string::size_type position2 = Constraints.find("=A");
        if (position2 != std::string::npos) {
          Constraints.insert(position2 + 1, "&");
          continue;
        }
      }
    }
    if (!Constraints.empty())
      Constraints += ',';

    Constraints += "~{";
    Constraints += Clobber;
    Constraints += '}';
  }

  // Add machine specific clobbers
  std::string MachineClobbers = getTarget().getClobbers();
  if (!MachineClobbers.empty()) {
    if (!Constraints.empty())
      Constraints += ',';
    Constraints += MachineClobbers;
  }

  llvm::Type *ResultType;
  if (ResultRegTypes.empty())
    ResultType = VoidTy;
  else if (ResultRegTypes.size() == 1)
    ResultType = ResultRegTypes[0];
  else
    ResultType = llvm::StructType::get(getLLVMContext(), ResultRegTypes);

  llvm::FunctionType *FTy =
    llvm::FunctionType::get(ResultType, ArgTypes, false);

  bool HasSideEffect = S.isVolatile() || S.getNumOutputs() == 0;
  llvm::InlineAsm::AsmDialect AsmDialect = isa<MSAsmStmt>(&S) ?
    llvm::InlineAsm::AD_Intel : llvm::InlineAsm::AD_ATT;
  llvm::InlineAsm *IA =
    llvm::InlineAsm::get(FTy, AsmString, Constraints, HasSideEffect,
                         /* IsAlignStack */ false, AsmDialect);
  std::vector<llvm::Value*> RegResults;
  if (IsGCCAsmGoto) {
    llvm::CallBrInst *Result =
        Builder.CreateCallBr(IA, Fallthrough, Transfer, Args);
    EmitBlock(Fallthrough);
    UpdateAsmCallInst(cast<llvm::CallBase>(*Result), HasSideEffect, ReadOnly,
                      ReadNone, InNoMergeAttributedStmt, S, ResultRegTypes,
                      *this, RegResults);
  } else {
    llvm::CallInst *Result =
        Builder.CreateCall(IA, Args, getBundlesForFunclet(IA));
    UpdateAsmCallInst(cast<llvm::CallBase>(*Result), HasSideEffect, ReadOnly,
                      ReadNone, InNoMergeAttributedStmt, S, ResultRegTypes,
                      *this, RegResults);
  }

  assert(RegResults.size() == ResultRegTypes.size());
  assert(RegResults.size() == ResultTruncRegTypes.size());
  assert(RegResults.size() == ResultRegDests.size());
  // ResultRegDests can be also populated by addReturnRegisterOutputs() above,
  // in which case its size may grow.
  assert(ResultTypeRequiresCast.size() <= ResultRegDests.size());
  for (unsigned i = 0, e = RegResults.size(); i != e; ++i) {
    llvm::Value *Tmp = RegResults[i];

    // If the result type of the LLVM IR asm doesn't match the result type of
    // the expression, do the conversion.
    if (ResultRegTypes[i] != ResultTruncRegTypes[i]) {
      llvm::Type *TruncTy = ResultTruncRegTypes[i];

      // Truncate the integer result to the right size, note that TruncTy can be
      // a pointer.
      if (TruncTy->isFloatingPointTy())
        Tmp = Builder.CreateFPTrunc(Tmp, TruncTy);
      else if (TruncTy->isPointerTy() && Tmp->getType()->isIntegerTy()) {
        uint64_t ResSize = CGM.getDataLayout().getTypeSizeInBits(TruncTy);
        Tmp = Builder.CreateTrunc(Tmp,
                   llvm::IntegerType::get(getLLVMContext(), (unsigned)ResSize));
        Tmp = Builder.CreateIntToPtr(Tmp, TruncTy);
      } else if (Tmp->getType()->isPointerTy() && TruncTy->isIntegerTy()) {
        uint64_t TmpSize =CGM.getDataLayout().getTypeSizeInBits(Tmp->getType());
        Tmp = Builder.CreatePtrToInt(Tmp,
                   llvm::IntegerType::get(getLLVMContext(), (unsigned)TmpSize));
        Tmp = Builder.CreateTrunc(Tmp, TruncTy);
      } else if (TruncTy->isIntegerTy()) {
        Tmp = Builder.CreateZExtOrTrunc(Tmp, TruncTy);
      } else if (TruncTy->isVectorTy()) {
        Tmp = Builder.CreateBitCast(Tmp, TruncTy);
      }
    }

    LValue Dest = ResultRegDests[i];
    // ResultTypeRequiresCast elements correspond to the first
    // ResultTypeRequiresCast.size() elements of RegResults.
    if ((i < ResultTypeRequiresCast.size()) && ResultTypeRequiresCast[i]) {
      unsigned Size = getContext().getTypeSize(ResultRegQualTys[i]);
      Address A = Builder.CreateBitCast(Dest.getAddress(*this),
                                        ResultRegTypes[i]->getPointerTo());
      QualType Ty = getContext().getIntTypeForBitwidth(Size, /*Signed*/ false);
      if (Ty.isNull()) {
        const Expr *OutExpr = S.getOutputExpr(i);
        CGM.Error(
            OutExpr->getExprLoc(),
            "impossible constraint in asm: can't store value into a register");
        return;
      }
      Dest = MakeAddrLValue(A, Ty);
    }
    EmitStoreThroughLValue(RValue::get(Tmp), Dest);
  }
}

LValue CodeGenFunction::InitCapturedStruct(const CapturedStmt &S) {
  const RecordDecl *RD = S.getCapturedRecordDecl();
  QualType RecordTy = getContext().getRecordType(RD);

  // Initialize the captured struct.
  LValue SlotLV =
    MakeAddrLValue(CreateMemTemp(RecordTy, "agg.captured"), RecordTy);

  RecordDecl::field_iterator CurField = RD->field_begin();
  for (CapturedStmt::const_capture_init_iterator I = S.capture_init_begin(),
                                                 E = S.capture_init_end();
       I != E; ++I, ++CurField) {
    LValue LV = EmitLValueForFieldInitialization(SlotLV, *CurField);
    if (CurField->hasCapturedVLAType()) {
      EmitLambdaVLACapture(CurField->getCapturedVLAType(), LV);
    } else {
      EmitInitializerForField(*CurField, LV, *I);
    }
  }

  return SlotLV;
}

/// Generate an outlined function for the body of a CapturedStmt, store any
/// captured variables into the captured struct, and call the outlined function.
llvm::Function *
CodeGenFunction::EmitCapturedStmt(const CapturedStmt &S, CapturedRegionKind K) {
  LValue CapStruct = InitCapturedStruct(S);

  // Emit the CapturedDecl
  CodeGenFunction CGF(CGM, true);
  CGCapturedStmtRAII CapInfoRAII(CGF, new CGCapturedStmtInfo(S, K));
  llvm::Function *F = CGF.GenerateCapturedStmtFunction(S);
  delete CGF.CapturedStmtInfo;

  // Emit call to the helper function.
  EmitCallOrInvoke(F, CapStruct.getPointer(*this));

  return F;
}

Address CodeGenFunction::GenerateCapturedStmtArgument(const CapturedStmt &S) {
  LValue CapStruct = InitCapturedStruct(S);
  return CapStruct.getAddress(*this);
}

/// Creates the outlined function for a CapturedStmt.
llvm::Function *
CodeGenFunction::GenerateCapturedStmtFunction(const CapturedStmt &S) {
  assert(CapturedStmtInfo &&
    "CapturedStmtInfo should be set when generating the captured function");
  const CapturedDecl *CD = S.getCapturedDecl();
  const RecordDecl *RD = S.getCapturedRecordDecl();
  SourceLocation Loc = S.getBeginLoc();
  assert(CD->hasBody() && "missing CapturedDecl body");

  // Build the argument list.
  ASTContext &Ctx = CGM.getContext();
  FunctionArgList Args;
  Args.append(CD->param_begin(), CD->param_end());

  // Create the function declaration.
  const CGFunctionInfo &FuncInfo =
    CGM.getTypes().arrangeBuiltinFunctionDeclaration(Ctx.VoidTy, Args);
  llvm::FunctionType *FuncLLVMTy = CGM.getTypes().GetFunctionType(FuncInfo);

  llvm::Function *F =
    llvm::Function::Create(FuncLLVMTy, llvm::GlobalValue::InternalLinkage,
                           CapturedStmtInfo->getHelperName(), &CGM.getModule());
  CGM.SetInternalFunctionAttributes(CD, F, FuncInfo);
  if (CD->isNothrow())
    F->addFnAttr(llvm::Attribute::NoUnwind);

  // Generate the function.
  StartFunction(CD, Ctx.VoidTy, F, FuncInfo, Args, CD->getLocation(),
                CD->getBody()->getBeginLoc());
  // Set the context parameter in CapturedStmtInfo.
  Address DeclPtr = GetAddrOfLocalVar(CD->getContextParam());
  CapturedStmtInfo->setContextValue(Builder.CreateLoad(DeclPtr));

  // Initialize variable-length arrays.
  LValue Base = MakeNaturalAlignAddrLValue(CapturedStmtInfo->getContextValue(),
                                           Ctx.getTagDeclType(RD));
  for (auto *FD : RD->fields()) {
    if (FD->hasCapturedVLAType()) {
      auto *ExprArg =
          EmitLoadOfLValue(EmitLValueForField(Base, FD), S.getBeginLoc())
              .getScalarVal();
      auto VAT = FD->getCapturedVLAType();
      VLASizeMap[VAT->getSizeExpr()] = ExprArg;
    }
  }

  // If 'this' is captured, load it into CXXThisValue.
  if (CapturedStmtInfo->isCXXThisExprCaptured()) {
    FieldDecl *FD = CapturedStmtInfo->getThisFieldDecl();
    LValue ThisLValue = EmitLValueForField(Base, FD);
    CXXThisValue = EmitLoadOfLValue(ThisLValue, Loc).getScalarVal();
  }

  PGO.assignRegionCounters(GlobalDecl(CD), F);
  CapturedStmtInfo->EmitBody(*this, CD->getBody());
  FinishFunction(CD->getBodyRBrace());

  return F;
}<|MERGE_RESOLUTION|>--- conflicted
+++ resolved
@@ -383,7 +383,9 @@
   case Stmt::OMPDispatchDirectiveClass:
     llvm_unreachable("Dispatch directive not supported yet.");
     break;
-<<<<<<< HEAD
+  case Stmt::OMPMaskedDirectiveClass:
+    EmitOMPMaskedDirective(cast<OMPMaskedDirective>(*S));
+    break;
   case Stmt::ACCUpdateDirectiveClass:
   case Stmt::ACCEnterDataDirectiveClass:
   case Stmt::ACCExitDataDirectiveClass:
@@ -392,10 +394,6 @@
   case Stmt::ACCLoopDirectiveClass:
   case Stmt::ACCParallelLoopDirectiveClass:
     EmitACCExecutableDirective(cast<ACCExecutableDirective>(*S));
-=======
-  case Stmt::OMPMaskedDirectiveClass:
-    EmitOMPMaskedDirective(cast<OMPMaskedDirective>(*S));
->>>>>>> 6f1b10df
     break;
   }
 }
