--- conflicted
+++ resolved
@@ -393,7 +393,9 @@
   case Stmt::OMPMaskedDirectiveClass:
     EmitOMPMaskedDirective(cast<OMPMaskedDirective>(*S));
     break;
-<<<<<<< HEAD
+  case Stmt::OMPGenericLoopDirectiveClass:
+    EmitOMPGenericLoopDirective(cast<OMPGenericLoopDirective>(*S));
+    break;
   case Stmt::ACCUpdateDirectiveClass:
   case Stmt::ACCEnterDataDirectiveClass:
   case Stmt::ACCExitDataDirectiveClass:
@@ -402,10 +404,6 @@
   case Stmt::ACCLoopDirectiveClass:
   case Stmt::ACCParallelLoopDirectiveClass:
     EmitACCDirectiveStmt(cast<ACCDirectiveStmt>(*S));
-=======
-  case Stmt::OMPGenericLoopDirectiveClass:
-    EmitOMPGenericLoopDirective(cast<OMPGenericLoopDirective>(*S));
->>>>>>> f3d1ddfe
     break;
   }
 }
