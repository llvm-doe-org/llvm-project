//===--- CGStmt.cpp - Emit LLVM Code from Statements ----------------------===//
//
// Part of the LLVM Project, under the Apache License v2.0 with LLVM Exceptions.
// See https://llvm.org/LICENSE.txt for license information.
// SPDX-License-Identifier: Apache-2.0 WITH LLVM-exception
//
//===----------------------------------------------------------------------===//
//
// This contains code to emit Stmt nodes as LLVM code.
//
//===----------------------------------------------------------------------===//

#include "CGDebugInfo.h"
#include "CGOpenMPRuntime.h"
#include "CodeGenFunction.h"
#include "CodeGenModule.h"
#include "TargetInfo.h"
#include "clang/AST/Attr.h"
#include "clang/AST/Expr.h"
#include "clang/AST/Stmt.h"
#include "clang/AST/StmtVisitor.h"
#include "clang/Basic/Builtins.h"
#include "clang/Basic/DiagnosticSema.h"
#include "clang/Basic/PrettyStackTrace.h"
#include "clang/Basic/SourceManager.h"
#include "clang/Basic/TargetInfo.h"
#include "llvm/ADT/SmallSet.h"
#include "llvm/ADT/StringExtras.h"
#include "llvm/IR/Assumptions.h"
#include "llvm/IR/DataLayout.h"
#include "llvm/IR/InlineAsm.h"
#include "llvm/IR/Intrinsics.h"
#include "llvm/IR/MDBuilder.h"
#include "llvm/Support/SaveAndRestore.h"

using namespace clang;
using namespace CodeGen;

//===----------------------------------------------------------------------===//
//                              Statement Emission
//===----------------------------------------------------------------------===//

void CodeGenFunction::EmitStopPoint(const Stmt *S) {
  if (CGDebugInfo *DI = getDebugInfo()) {
    SourceLocation Loc;
    Loc = S->getBeginLoc();
    DI->EmitLocation(Builder, Loc);

    LastStopPoint = Loc;
  }
}

void CodeGenFunction::EmitStmt(const Stmt *S, ArrayRef<const Attr *> Attrs) {
  assert(S && "Null statement?");
  PGO.setCurrentStmt(S);

  // These statements have their own debug info handling.
  if (EmitSimpleStmt(S, Attrs))
    return;

  // Check if we are generating unreachable code.
  if (!HaveInsertPoint()) {
    // If so, and the statement doesn't contain a label, then we do not need to
    // generate actual code. This is safe because (1) the current point is
    // unreachable, so we don't need to execute the code, and (2) we've already
    // handled the statements which update internal data structures (like the
    // local variable map) which could be used by subsequent statements.
    if (!ContainsLabel(S)) {
      // Verify that any decl statements were handled as simple, they may be in
      // scope of subsequent reachable statements.
      assert(!isa<DeclStmt>(*S) && "Unexpected DeclStmt!");
      return;
    }

    // Otherwise, make a new block to hold the code.
    EnsureInsertPoint();
  }

  // Generate a stoppoint if we are emitting debug info.
  EmitStopPoint(S);

  // Ignore all OpenMP directives except for simd if OpenMP with Simd is
  // enabled.
  if (getLangOpts().OpenMP && getLangOpts().OpenMPSimd) {
    if (const auto *D = dyn_cast<OMPExecutableDirective>(S)) {
      EmitSimpleOMPExecutableDirective(*D);
      return;
    }
  }

  switch (S->getStmtClass()) {
  case Stmt::NoStmtClass:
  case Stmt::CXXCatchStmtClass:
  case Stmt::SEHExceptStmtClass:
  case Stmt::SEHFinallyStmtClass:
  case Stmt::MSDependentExistsStmtClass:
    llvm_unreachable("invalid statement class to emit generically");
  case Stmt::NullStmtClass:
  case Stmt::CompoundStmtClass:
  case Stmt::DeclStmtClass:
  case Stmt::LabelStmtClass:
  case Stmt::AttributedStmtClass:
  case Stmt::GotoStmtClass:
  case Stmt::BreakStmtClass:
  case Stmt::ContinueStmtClass:
  case Stmt::DefaultStmtClass:
  case Stmt::CaseStmtClass:
  case Stmt::SEHLeaveStmtClass:
    llvm_unreachable("should have emitted these statements as simple");

#define STMT(Type, Base)
#define ABSTRACT_STMT(Op)
#define EXPR(Type, Base) \
  case Stmt::Type##Class:
#include "clang/AST/StmtNodes.inc"
  {
    // Remember the block we came in on.
    llvm::BasicBlock *incoming = Builder.GetInsertBlock();
    assert(incoming && "expression emission must have an insertion point");

    EmitIgnoredExpr(cast<Expr>(S));

    llvm::BasicBlock *outgoing = Builder.GetInsertBlock();
    assert(outgoing && "expression emission cleared block!");

    // The expression emitters assume (reasonably!) that the insertion
    // point is always set.  To maintain that, the call-emission code
    // for noreturn functions has to enter a new block with no
    // predecessors.  We want to kill that block and mark the current
    // insertion point unreachable in the common case of a call like
    // "exit();".  Since expression emission doesn't otherwise create
    // blocks with no predecessors, we can just test for that.
    // However, we must be careful not to do this to our incoming
    // block, because *statement* emission does sometimes create
    // reachable blocks which will have no predecessors until later in
    // the function.  This occurs with, e.g., labels that are not
    // reachable by fallthrough.
    if (incoming != outgoing && outgoing->use_empty()) {
      outgoing->eraseFromParent();
      Builder.ClearInsertionPoint();
    }
    break;
  }

  case Stmt::IndirectGotoStmtClass:
    EmitIndirectGotoStmt(cast<IndirectGotoStmt>(*S)); break;

  case Stmt::IfStmtClass:      EmitIfStmt(cast<IfStmt>(*S));              break;
  case Stmt::WhileStmtClass:   EmitWhileStmt(cast<WhileStmt>(*S), Attrs); break;
  case Stmt::DoStmtClass:      EmitDoStmt(cast<DoStmt>(*S), Attrs);       break;
  case Stmt::ForStmtClass:     EmitForStmt(cast<ForStmt>(*S), Attrs);     break;

  case Stmt::ReturnStmtClass:  EmitReturnStmt(cast<ReturnStmt>(*S));      break;

  case Stmt::SwitchStmtClass:  EmitSwitchStmt(cast<SwitchStmt>(*S));      break;
  case Stmt::GCCAsmStmtClass:  // Intentional fall-through.
  case Stmt::MSAsmStmtClass:   EmitAsmStmt(cast<AsmStmt>(*S));            break;
  case Stmt::CoroutineBodyStmtClass:
    EmitCoroutineBody(cast<CoroutineBodyStmt>(*S));
    break;
  case Stmt::CoreturnStmtClass:
    EmitCoreturnStmt(cast<CoreturnStmt>(*S));
    break;
  case Stmt::CapturedStmtClass: {
    const CapturedStmt *CS = cast<CapturedStmt>(S);
    EmitCapturedStmt(*CS, CS->getCapturedRegionKind());
    }
    break;
  case Stmt::ObjCAtTryStmtClass:
    EmitObjCAtTryStmt(cast<ObjCAtTryStmt>(*S));
    break;
  case Stmt::ObjCAtCatchStmtClass:
    llvm_unreachable(
                    "@catch statements should be handled by EmitObjCAtTryStmt");
  case Stmt::ObjCAtFinallyStmtClass:
    llvm_unreachable(
                  "@finally statements should be handled by EmitObjCAtTryStmt");
  case Stmt::ObjCAtThrowStmtClass:
    EmitObjCAtThrowStmt(cast<ObjCAtThrowStmt>(*S));
    break;
  case Stmt::ObjCAtSynchronizedStmtClass:
    EmitObjCAtSynchronizedStmt(cast<ObjCAtSynchronizedStmt>(*S));
    break;
  case Stmt::ObjCForCollectionStmtClass:
    EmitObjCForCollectionStmt(cast<ObjCForCollectionStmt>(*S));
    break;
  case Stmt::ObjCAutoreleasePoolStmtClass:
    EmitObjCAutoreleasePoolStmt(cast<ObjCAutoreleasePoolStmt>(*S));
    break;

  case Stmt::CXXTryStmtClass:
    EmitCXXTryStmt(cast<CXXTryStmt>(*S));
    break;
  case Stmt::CXXForRangeStmtClass:
    EmitCXXForRangeStmt(cast<CXXForRangeStmt>(*S), Attrs);
    break;
  case Stmt::SEHTryStmtClass:
    EmitSEHTryStmt(cast<SEHTryStmt>(*S));
    break;
  case Stmt::OMPMetaDirectiveClass:
    EmitOMPMetaDirective(cast<OMPMetaDirective>(*S));
    break;
  case Stmt::OMPCanonicalLoopClass:
    EmitOMPCanonicalLoop(cast<OMPCanonicalLoop>(S));
    break;
  case Stmt::OMPParallelDirectiveClass:
    EmitOMPParallelDirective(cast<OMPParallelDirective>(*S));
    break;
  case Stmt::OMPSimdDirectiveClass:
    EmitOMPSimdDirective(cast<OMPSimdDirective>(*S));
    break;
  case Stmt::OMPTileDirectiveClass:
    EmitOMPTileDirective(cast<OMPTileDirective>(*S));
    break;
  case Stmt::OMPUnrollDirectiveClass:
    EmitOMPUnrollDirective(cast<OMPUnrollDirective>(*S));
    break;
  case Stmt::OMPForDirectiveClass:
    EmitOMPForDirective(cast<OMPForDirective>(*S));
    break;
  case Stmt::OMPForSimdDirectiveClass:
    EmitOMPForSimdDirective(cast<OMPForSimdDirective>(*S));
    break;
  case Stmt::OMPSectionsDirectiveClass:
    EmitOMPSectionsDirective(cast<OMPSectionsDirective>(*S));
    break;
  case Stmt::OMPSectionDirectiveClass:
    EmitOMPSectionDirective(cast<OMPSectionDirective>(*S));
    break;
  case Stmt::OMPSingleDirectiveClass:
    EmitOMPSingleDirective(cast<OMPSingleDirective>(*S));
    break;
  case Stmt::OMPMasterDirectiveClass:
    EmitOMPMasterDirective(cast<OMPMasterDirective>(*S));
    break;
  case Stmt::OMPCriticalDirectiveClass:
    EmitOMPCriticalDirective(cast<OMPCriticalDirective>(*S));
    break;
  case Stmt::OMPParallelForDirectiveClass:
    EmitOMPParallelForDirective(cast<OMPParallelForDirective>(*S));
    break;
  case Stmt::OMPParallelForSimdDirectiveClass:
    EmitOMPParallelForSimdDirective(cast<OMPParallelForSimdDirective>(*S));
    break;
  case Stmt::OMPParallelMasterDirectiveClass:
    EmitOMPParallelMasterDirective(cast<OMPParallelMasterDirective>(*S));
    break;
  case Stmt::OMPParallelSectionsDirectiveClass:
    EmitOMPParallelSectionsDirective(cast<OMPParallelSectionsDirective>(*S));
    break;
  case Stmt::OMPTaskDirectiveClass:
    EmitOMPTaskDirective(cast<OMPTaskDirective>(*S));
    break;
  case Stmt::OMPTaskyieldDirectiveClass:
    EmitOMPTaskyieldDirective(cast<OMPTaskyieldDirective>(*S));
    break;
  case Stmt::OMPBarrierDirectiveClass:
    EmitOMPBarrierDirective(cast<OMPBarrierDirective>(*S));
    break;
  case Stmt::OMPTaskwaitDirectiveClass:
    EmitOMPTaskwaitDirective(cast<OMPTaskwaitDirective>(*S));
    break;
  case Stmt::OMPTaskgroupDirectiveClass:
    EmitOMPTaskgroupDirective(cast<OMPTaskgroupDirective>(*S));
    break;
  case Stmt::OMPFlushDirectiveClass:
    EmitOMPFlushDirective(cast<OMPFlushDirective>(*S));
    break;
  case Stmt::OMPDepobjDirectiveClass:
    EmitOMPDepobjDirective(cast<OMPDepobjDirective>(*S));
    break;
  case Stmt::OMPScanDirectiveClass:
    EmitOMPScanDirective(cast<OMPScanDirective>(*S));
    break;
  case Stmt::OMPOrderedDirectiveClass:
    EmitOMPOrderedDirective(cast<OMPOrderedDirective>(*S));
    break;
  case Stmt::OMPAtomicDirectiveClass:
    EmitOMPAtomicDirective(cast<OMPAtomicDirective>(*S));
    break;
  case Stmt::OMPTargetDirectiveClass:
    EmitOMPTargetDirective(cast<OMPTargetDirective>(*S));
    break;
  case Stmt::OMPTeamsDirectiveClass:
    EmitOMPTeamsDirective(cast<OMPTeamsDirective>(*S));
    break;
  case Stmt::OMPCancellationPointDirectiveClass:
    EmitOMPCancellationPointDirective(cast<OMPCancellationPointDirective>(*S));
    break;
  case Stmt::OMPCancelDirectiveClass:
    EmitOMPCancelDirective(cast<OMPCancelDirective>(*S));
    break;
  case Stmt::OMPTargetDataDirectiveClass:
    EmitOMPTargetDataDirective(cast<OMPTargetDataDirective>(*S));
    break;
  case Stmt::OMPTargetEnterDataDirectiveClass:
    EmitOMPTargetEnterDataDirective(cast<OMPTargetEnterDataDirective>(*S));
    break;
  case Stmt::OMPTargetExitDataDirectiveClass:
    EmitOMPTargetExitDataDirective(cast<OMPTargetExitDataDirective>(*S));
    break;
  case Stmt::OMPTargetParallelDirectiveClass:
    EmitOMPTargetParallelDirective(cast<OMPTargetParallelDirective>(*S));
    break;
  case Stmt::OMPTargetParallelForDirectiveClass:
    EmitOMPTargetParallelForDirective(cast<OMPTargetParallelForDirective>(*S));
    break;
  case Stmt::OMPTaskLoopDirectiveClass:
    EmitOMPTaskLoopDirective(cast<OMPTaskLoopDirective>(*S));
    break;
  case Stmt::OMPTaskLoopSimdDirectiveClass:
    EmitOMPTaskLoopSimdDirective(cast<OMPTaskLoopSimdDirective>(*S));
    break;
  case Stmt::OMPMasterTaskLoopDirectiveClass:
    EmitOMPMasterTaskLoopDirective(cast<OMPMasterTaskLoopDirective>(*S));
    break;
  case Stmt::OMPMasterTaskLoopSimdDirectiveClass:
    EmitOMPMasterTaskLoopSimdDirective(
        cast<OMPMasterTaskLoopSimdDirective>(*S));
    break;
  case Stmt::OMPParallelMasterTaskLoopDirectiveClass:
    EmitOMPParallelMasterTaskLoopDirective(
        cast<OMPParallelMasterTaskLoopDirective>(*S));
    break;
  case Stmt::OMPParallelMasterTaskLoopSimdDirectiveClass:
    EmitOMPParallelMasterTaskLoopSimdDirective(
        cast<OMPParallelMasterTaskLoopSimdDirective>(*S));
    break;
  case Stmt::OMPDistributeDirectiveClass:
    EmitOMPDistributeDirective(cast<OMPDistributeDirective>(*S));
    break;
  case Stmt::OMPTargetUpdateDirectiveClass:
    EmitOMPTargetUpdateDirective(cast<OMPTargetUpdateDirective>(*S));
    break;
  case Stmt::OMPDistributeParallelForDirectiveClass:
    EmitOMPDistributeParallelForDirective(
        cast<OMPDistributeParallelForDirective>(*S));
    break;
  case Stmt::OMPDistributeParallelForSimdDirectiveClass:
    EmitOMPDistributeParallelForSimdDirective(
        cast<OMPDistributeParallelForSimdDirective>(*S));
    break;
  case Stmt::OMPDistributeSimdDirectiveClass:
    EmitOMPDistributeSimdDirective(cast<OMPDistributeSimdDirective>(*S));
    break;
  case Stmt::OMPTargetParallelForSimdDirectiveClass:
    EmitOMPTargetParallelForSimdDirective(
        cast<OMPTargetParallelForSimdDirective>(*S));
    break;
  case Stmt::OMPTargetSimdDirectiveClass:
    EmitOMPTargetSimdDirective(cast<OMPTargetSimdDirective>(*S));
    break;
  case Stmt::OMPTeamsDistributeDirectiveClass:
    EmitOMPTeamsDistributeDirective(cast<OMPTeamsDistributeDirective>(*S));
    break;
  case Stmt::OMPTeamsDistributeSimdDirectiveClass:
    EmitOMPTeamsDistributeSimdDirective(
        cast<OMPTeamsDistributeSimdDirective>(*S));
    break;
  case Stmt::OMPTeamsDistributeParallelForSimdDirectiveClass:
    EmitOMPTeamsDistributeParallelForSimdDirective(
        cast<OMPTeamsDistributeParallelForSimdDirective>(*S));
    break;
  case Stmt::OMPTeamsDistributeParallelForDirectiveClass:
    EmitOMPTeamsDistributeParallelForDirective(
        cast<OMPTeamsDistributeParallelForDirective>(*S));
    break;
  case Stmt::OMPTargetTeamsDirectiveClass:
    EmitOMPTargetTeamsDirective(cast<OMPTargetTeamsDirective>(*S));
    break;
  case Stmt::OMPTargetTeamsDistributeDirectiveClass:
    EmitOMPTargetTeamsDistributeDirective(
        cast<OMPTargetTeamsDistributeDirective>(*S));
    break;
  case Stmt::OMPTargetTeamsDistributeParallelForDirectiveClass:
    EmitOMPTargetTeamsDistributeParallelForDirective(
        cast<OMPTargetTeamsDistributeParallelForDirective>(*S));
    break;
  case Stmt::OMPTargetTeamsDistributeParallelForSimdDirectiveClass:
    EmitOMPTargetTeamsDistributeParallelForSimdDirective(
        cast<OMPTargetTeamsDistributeParallelForSimdDirective>(*S));
    break;
  case Stmt::OMPTargetTeamsDistributeSimdDirectiveClass:
    EmitOMPTargetTeamsDistributeSimdDirective(
        cast<OMPTargetTeamsDistributeSimdDirective>(*S));
    break;
  case Stmt::OMPInteropDirectiveClass:
    EmitOMPInteropDirective(cast<OMPInteropDirective>(*S));
    break;
  case Stmt::OMPDispatchDirectiveClass:
    llvm_unreachable("Dispatch directive not supported yet.");
    break;
  case Stmt::OMPMaskedDirectiveClass:
    EmitOMPMaskedDirective(cast<OMPMaskedDirective>(*S));
    break;
  case Stmt::OMPGenericLoopDirectiveClass:
    EmitOMPGenericLoopDirective(cast<OMPGenericLoopDirective>(*S));
    break;
<<<<<<< HEAD
  case Stmt::ACCUpdateDirectiveClass:
  case Stmt::ACCEnterDataDirectiveClass:
  case Stmt::ACCExitDataDirectiveClass:
  case Stmt::ACCDataDirectiveClass:
  case Stmt::ACCParallelDirectiveClass:
  case Stmt::ACCLoopDirectiveClass:
  case Stmt::ACCParallelLoopDirectiveClass:
    EmitACCDirectiveStmt(cast<ACCDirectiveStmt>(*S));
=======
  case Stmt::OMPTeamsGenericLoopDirectiveClass:
    llvm_unreachable("teams loop directive not supported yet.");
    break;
  case Stmt::OMPTargetTeamsGenericLoopDirectiveClass:
    llvm_unreachable("target teams loop directive not supported yet.");
    break;
  case Stmt::OMPParallelGenericLoopDirectiveClass:
    llvm_unreachable("parallel loop directive not supported yet.");
    break;
  case Stmt::OMPTargetParallelGenericLoopDirectiveClass:
    llvm_unreachable("target parallel loop directive not supported yet.");
>>>>>>> d16a631c
    break;
  }
}

bool CodeGenFunction::EmitSimpleStmt(const Stmt *S,
                                     ArrayRef<const Attr *> Attrs) {
  switch (S->getStmtClass()) {
  default:
    return false;
  case Stmt::NullStmtClass:
    break;
  case Stmt::CompoundStmtClass:
    EmitCompoundStmt(cast<CompoundStmt>(*S));
    break;
  case Stmt::DeclStmtClass:
    EmitDeclStmt(cast<DeclStmt>(*S));
    break;
  case Stmt::LabelStmtClass:
    EmitLabelStmt(cast<LabelStmt>(*S));
    break;
  case Stmt::AttributedStmtClass:
    EmitAttributedStmt(cast<AttributedStmt>(*S));
    break;
  case Stmt::GotoStmtClass:
    EmitGotoStmt(cast<GotoStmt>(*S));
    break;
  case Stmt::BreakStmtClass:
    EmitBreakStmt(cast<BreakStmt>(*S));
    break;
  case Stmt::ContinueStmtClass:
    EmitContinueStmt(cast<ContinueStmt>(*S));
    break;
  case Stmt::DefaultStmtClass:
    EmitDefaultStmt(cast<DefaultStmt>(*S), Attrs);
    break;
  case Stmt::CaseStmtClass:
    EmitCaseStmt(cast<CaseStmt>(*S), Attrs);
    break;
  case Stmt::SEHLeaveStmtClass:
    EmitSEHLeaveStmt(cast<SEHLeaveStmt>(*S));
    break;
  }
  return true;
}

/// EmitCompoundStmt - Emit a compound statement {..} node.  If GetLast is true,
/// this captures the expression result of the last sub-statement and returns it
/// (for use by the statement expression extension).
Address CodeGenFunction::EmitCompoundStmt(const CompoundStmt &S, bool GetLast,
                                          AggValueSlot AggSlot) {
  PrettyStackTraceLoc CrashInfo(getContext().getSourceManager(),S.getLBracLoc(),
                             "LLVM IR generation of compound statement ('{}')");

  // Keep track of the current cleanup stack depth, including debug scopes.
  LexicalScope Scope(*this, S.getSourceRange());

  return EmitCompoundStmtWithoutScope(S, GetLast, AggSlot);
}

Address
CodeGenFunction::EmitCompoundStmtWithoutScope(const CompoundStmt &S,
                                              bool GetLast,
                                              AggValueSlot AggSlot) {

  const Stmt *ExprResult = S.getStmtExprResult();
  assert((!GetLast || (GetLast && ExprResult)) &&
         "If GetLast is true then the CompoundStmt must have a StmtExprResult");

  Address RetAlloca = Address::invalid();

  for (auto *CurStmt : S.body()) {
    if (GetLast && ExprResult == CurStmt) {
      // We have to special case labels here.  They are statements, but when put
      // at the end of a statement expression, they yield the value of their
      // subexpression.  Handle this by walking through all labels we encounter,
      // emitting them before we evaluate the subexpr.
      // Similar issues arise for attributed statements.
      while (!isa<Expr>(ExprResult)) {
        if (const auto *LS = dyn_cast<LabelStmt>(ExprResult)) {
          EmitLabel(LS->getDecl());
          ExprResult = LS->getSubStmt();
        } else if (const auto *AS = dyn_cast<AttributedStmt>(ExprResult)) {
          // FIXME: Update this if we ever have attributes that affect the
          // semantics of an expression.
          ExprResult = AS->getSubStmt();
        } else {
          llvm_unreachable("unknown value statement");
        }
      }

      EnsureInsertPoint();

      const Expr *E = cast<Expr>(ExprResult);
      QualType ExprTy = E->getType();
      if (hasAggregateEvaluationKind(ExprTy)) {
        EmitAggExpr(E, AggSlot);
      } else {
        // We can't return an RValue here because there might be cleanups at
        // the end of the StmtExpr.  Because of that, we have to emit the result
        // here into a temporary alloca.
        RetAlloca = CreateMemTemp(ExprTy);
        EmitAnyExprToMem(E, RetAlloca, Qualifiers(),
                         /*IsInit*/ false);
      }
    } else {
      EmitStmt(CurStmt);
    }
  }

  return RetAlloca;
}

void CodeGenFunction::SimplifyForwardingBlocks(llvm::BasicBlock *BB) {
  llvm::BranchInst *BI = dyn_cast<llvm::BranchInst>(BB->getTerminator());

  // If there is a cleanup stack, then we it isn't worth trying to
  // simplify this block (we would need to remove it from the scope map
  // and cleanup entry).
  if (!EHStack.empty())
    return;

  // Can only simplify direct branches.
  if (!BI || !BI->isUnconditional())
    return;

  // Can only simplify empty blocks.
  if (BI->getIterator() != BB->begin())
    return;

  BB->replaceAllUsesWith(BI->getSuccessor(0));
  BI->eraseFromParent();
  BB->eraseFromParent();
}

void CodeGenFunction::EmitBlock(llvm::BasicBlock *BB, bool IsFinished) {
  llvm::BasicBlock *CurBB = Builder.GetInsertBlock();

  // Fall out of the current block (if necessary).
  EmitBranch(BB);

  if (IsFinished && BB->use_empty()) {
    delete BB;
    return;
  }

  // Place the block after the current block, if possible, or else at
  // the end of the function.
  if (CurBB && CurBB->getParent())
    CurFn->getBasicBlockList().insertAfter(CurBB->getIterator(), BB);
  else
    CurFn->getBasicBlockList().push_back(BB);
  Builder.SetInsertPoint(BB);
}

void CodeGenFunction::EmitBranch(llvm::BasicBlock *Target) {
  // Emit a branch from the current block to the target one if this
  // was a real block.  If this was just a fall-through block after a
  // terminator, don't emit it.
  llvm::BasicBlock *CurBB = Builder.GetInsertBlock();

  if (!CurBB || CurBB->getTerminator()) {
    // If there is no insert point or the previous block is already
    // terminated, don't touch it.
  } else {
    // Otherwise, create a fall-through branch.
    Builder.CreateBr(Target);
  }

  Builder.ClearInsertionPoint();
}

void CodeGenFunction::EmitBlockAfterUses(llvm::BasicBlock *block) {
  bool inserted = false;
  for (llvm::User *u : block->users()) {
    if (llvm::Instruction *insn = dyn_cast<llvm::Instruction>(u)) {
      CurFn->getBasicBlockList().insertAfter(insn->getParent()->getIterator(),
                                             block);
      inserted = true;
      break;
    }
  }

  if (!inserted)
    CurFn->getBasicBlockList().push_back(block);

  Builder.SetInsertPoint(block);
}

CodeGenFunction::JumpDest
CodeGenFunction::getJumpDestForLabel(const LabelDecl *D) {
  JumpDest &Dest = LabelMap[D];
  if (Dest.isValid()) return Dest;

  // Create, but don't insert, the new block.
  Dest = JumpDest(createBasicBlock(D->getName()),
                  EHScopeStack::stable_iterator::invalid(),
                  NextCleanupDestIndex++);
  return Dest;
}

void CodeGenFunction::EmitLabel(const LabelDecl *D) {
  // Add this label to the current lexical scope if we're within any
  // normal cleanups.  Jumps "in" to this label --- when permitted by
  // the language --- may need to be routed around such cleanups.
  if (EHStack.hasNormalCleanups() && CurLexicalScope)
    CurLexicalScope->addLabel(D);

  JumpDest &Dest = LabelMap[D];

  // If we didn't need a forward reference to this label, just go
  // ahead and create a destination at the current scope.
  if (!Dest.isValid()) {
    Dest = getJumpDestInCurrentScope(D->getName());

  // Otherwise, we need to give this label a target depth and remove
  // it from the branch-fixups list.
  } else {
    assert(!Dest.getScopeDepth().isValid() && "already emitted label!");
    Dest.setScopeDepth(EHStack.stable_begin());
    ResolveBranchFixups(Dest.getBlock());
  }

  EmitBlock(Dest.getBlock());

  // Emit debug info for labels.
  if (CGDebugInfo *DI = getDebugInfo()) {
    if (CGM.getCodeGenOpts().hasReducedDebugInfo()) {
      DI->setLocation(D->getLocation());
      DI->EmitLabel(D, Builder);
    }
  }

  incrementProfileCounter(D->getStmt());
}

/// Change the cleanup scope of the labels in this lexical scope to
/// match the scope of the enclosing context.
void CodeGenFunction::LexicalScope::rescopeLabels() {
  assert(!Labels.empty());
  EHScopeStack::stable_iterator innermostScope
    = CGF.EHStack.getInnermostNormalCleanup();

  // Change the scope depth of all the labels.
  for (SmallVectorImpl<const LabelDecl*>::const_iterator
         i = Labels.begin(), e = Labels.end(); i != e; ++i) {
    assert(CGF.LabelMap.count(*i));
    JumpDest &dest = CGF.LabelMap.find(*i)->second;
    assert(dest.getScopeDepth().isValid());
    assert(innermostScope.encloses(dest.getScopeDepth()));
    dest.setScopeDepth(innermostScope);
  }

  // Reparent the labels if the new scope also has cleanups.
  if (innermostScope != EHScopeStack::stable_end() && ParentScope) {
    ParentScope->Labels.append(Labels.begin(), Labels.end());
  }
}


void CodeGenFunction::EmitLabelStmt(const LabelStmt &S) {
  EmitLabel(S.getDecl());

  // IsEHa - emit eha.scope.begin if it's a side entry of a scope
  if (getLangOpts().EHAsynch && S.isSideEntry())
    EmitSehCppScopeBegin();

  EmitStmt(S.getSubStmt());
}

void CodeGenFunction::EmitAttributedStmt(const AttributedStmt &S) {
  bool nomerge = false;
  bool noinline = false;
  bool alwaysinline = false;
  const CallExpr *musttail = nullptr;

  for (const auto *A : S.getAttrs()) {
    switch (A->getKind()) {
    default:
      break;
    case attr::NoMerge:
      nomerge = true;
      break;
    case attr::NoInline:
      noinline = true;
      break;
    case attr::AlwaysInline:
      alwaysinline = true;
      break;
    case attr::MustTail:
      const Stmt *Sub = S.getSubStmt();
      const ReturnStmt *R = cast<ReturnStmt>(Sub);
      musttail = cast<CallExpr>(R->getRetValue()->IgnoreParens());
      break;
    }
  }
  SaveAndRestore<bool> save_nomerge(InNoMergeAttributedStmt, nomerge);
  SaveAndRestore<bool> save_noinline(InNoInlineAttributedStmt, noinline);
  SaveAndRestore<bool> save_alwaysinline(InAlwaysInlineAttributedStmt,
                                         alwaysinline);
  SaveAndRestore<const CallExpr *> save_musttail(MustTailCall, musttail);
  EmitStmt(S.getSubStmt(), S.getAttrs());
}

void CodeGenFunction::EmitGotoStmt(const GotoStmt &S) {
  // If this code is reachable then emit a stop point (if generating
  // debug info). We have to do this ourselves because we are on the
  // "simple" statement path.
  if (HaveInsertPoint())
    EmitStopPoint(&S);

  EmitBranchThroughCleanup(getJumpDestForLabel(S.getLabel()));
}


void CodeGenFunction::EmitIndirectGotoStmt(const IndirectGotoStmt &S) {
  if (const LabelDecl *Target = S.getConstantTarget()) {
    EmitBranchThroughCleanup(getJumpDestForLabel(Target));
    return;
  }

  // Ensure that we have an i8* for our PHI node.
  llvm::Value *V = Builder.CreateBitCast(EmitScalarExpr(S.getTarget()),
                                         Int8PtrTy, "addr");
  llvm::BasicBlock *CurBB = Builder.GetInsertBlock();

  // Get the basic block for the indirect goto.
  llvm::BasicBlock *IndGotoBB = GetIndirectGotoBlock();

  // The first instruction in the block has to be the PHI for the switch dest,
  // add an entry for this branch.
  cast<llvm::PHINode>(IndGotoBB->begin())->addIncoming(V, CurBB);

  EmitBranch(IndGotoBB);
}

void CodeGenFunction::EmitIfStmt(const IfStmt &S) {
  // The else branch of a consteval if statement is always the only branch that
  // can be runtime evaluated.
  if (S.isConsteval()) {
    const Stmt *Executed = S.isNegatedConsteval() ? S.getThen() : S.getElse();
    if (Executed) {
      RunCleanupsScope ExecutedScope(*this);
      EmitStmt(Executed);
    }
    return;
  }

  // C99 6.8.4.1: The first substatement is executed if the expression compares
  // unequal to 0.  The condition must be a scalar type.
  LexicalScope ConditionScope(*this, S.getCond()->getSourceRange());

  if (S.getInit())
    EmitStmt(S.getInit());

  if (S.getConditionVariable())
    EmitDecl(*S.getConditionVariable());

  // If the condition constant folds and can be elided, try to avoid emitting
  // the condition and the dead arm of the if/else.
  bool CondConstant;
  if (ConstantFoldsToSimpleInteger(S.getCond(), CondConstant,
                                   S.isConstexpr())) {
    // Figure out which block (then or else) is executed.
    const Stmt *Executed = S.getThen();
    const Stmt *Skipped  = S.getElse();
    if (!CondConstant)  // Condition false?
      std::swap(Executed, Skipped);

    // If the skipped block has no labels in it, just emit the executed block.
    // This avoids emitting dead code and simplifies the CFG substantially.
    if (S.isConstexpr() || !ContainsLabel(Skipped)) {
      if (CondConstant)
        incrementProfileCounter(&S);
      if (Executed) {
        RunCleanupsScope ExecutedScope(*this);
        EmitStmt(Executed);
      }
      return;
    }
  }

  // Otherwise, the condition did not fold, or we couldn't elide it.  Just emit
  // the conditional branch.
  llvm::BasicBlock *ThenBlock = createBasicBlock("if.then");
  llvm::BasicBlock *ContBlock = createBasicBlock("if.end");
  llvm::BasicBlock *ElseBlock = ContBlock;
  if (S.getElse())
    ElseBlock = createBasicBlock("if.else");

  // Prefer the PGO based weights over the likelihood attribute.
  // When the build isn't optimized the metadata isn't used, so don't generate
  // it.
  Stmt::Likelihood LH = Stmt::LH_None;
  uint64_t Count = getProfileCount(S.getThen());
  if (!Count && CGM.getCodeGenOpts().OptimizationLevel)
    LH = Stmt::getLikelihood(S.getThen(), S.getElse());
  EmitBranchOnBoolExpr(S.getCond(), ThenBlock, ElseBlock, Count, LH);

  // Emit the 'then' code.
  EmitBlock(ThenBlock);
  incrementProfileCounter(&S);
  {
    RunCleanupsScope ThenScope(*this);
    EmitStmt(S.getThen());
  }
  EmitBranch(ContBlock);

  // Emit the 'else' code if present.
  if (const Stmt *Else = S.getElse()) {
    {
      // There is no need to emit line number for an unconditional branch.
      auto NL = ApplyDebugLocation::CreateEmpty(*this);
      EmitBlock(ElseBlock);
    }
    {
      RunCleanupsScope ElseScope(*this);
      EmitStmt(Else);
    }
    {
      // There is no need to emit line number for an unconditional branch.
      auto NL = ApplyDebugLocation::CreateEmpty(*this);
      EmitBranch(ContBlock);
    }
  }

  // Emit the continuation block for code after the if.
  EmitBlock(ContBlock, true);
}

void CodeGenFunction::EmitWhileStmt(const WhileStmt &S,
                                    ArrayRef<const Attr *> WhileAttrs) {
  // Emit the header for the loop, which will also become
  // the continue target.
  JumpDest LoopHeader = getJumpDestInCurrentScope("while.cond");
  EmitBlock(LoopHeader.getBlock());

  // Create an exit block for when the condition fails, which will
  // also become the break target.
  JumpDest LoopExit = getJumpDestInCurrentScope("while.end");

  // Store the blocks to use for break and continue.
  BreakContinueStack.push_back(BreakContinue(LoopExit, LoopHeader));

  // C++ [stmt.while]p2:
  //   When the condition of a while statement is a declaration, the
  //   scope of the variable that is declared extends from its point
  //   of declaration (3.3.2) to the end of the while statement.
  //   [...]
  //   The object created in a condition is destroyed and created
  //   with each iteration of the loop.
  RunCleanupsScope ConditionScope(*this);

  if (S.getConditionVariable())
    EmitDecl(*S.getConditionVariable());

  // Evaluate the conditional in the while header.  C99 6.8.5.1: The
  // evaluation of the controlling expression takes place before each
  // execution of the loop body.
  llvm::Value *BoolCondVal = EvaluateExprAsBool(S.getCond());

  // while(1) is common, avoid extra exit blocks.  Be sure
  // to correctly handle break/continue though.
  llvm::ConstantInt *C = dyn_cast<llvm::ConstantInt>(BoolCondVal);
  bool CondIsConstInt = C != nullptr;
  bool EmitBoolCondBranch = !CondIsConstInt || !C->isOne();
  const SourceRange &R = S.getSourceRange();
  LoopStack.push(LoopHeader.getBlock(), CGM.getContext(), CGM.getCodeGenOpts(),
                 WhileAttrs, SourceLocToDebugLoc(R.getBegin()),
                 SourceLocToDebugLoc(R.getEnd()),
                 checkIfLoopMustProgress(CondIsConstInt));

  // As long as the condition is true, go to the loop body.
  llvm::BasicBlock *LoopBody = createBasicBlock("while.body");
  if (EmitBoolCondBranch) {
    llvm::BasicBlock *ExitBlock = LoopExit.getBlock();
    if (ConditionScope.requiresCleanups())
      ExitBlock = createBasicBlock("while.exit");
    llvm::MDNode *Weights =
        createProfileWeightsForLoop(S.getCond(), getProfileCount(S.getBody()));
    if (!Weights && CGM.getCodeGenOpts().OptimizationLevel)
      BoolCondVal = emitCondLikelihoodViaExpectIntrinsic(
          BoolCondVal, Stmt::getLikelihood(S.getBody()));
    Builder.CreateCondBr(BoolCondVal, LoopBody, ExitBlock, Weights);

    if (ExitBlock != LoopExit.getBlock()) {
      EmitBlock(ExitBlock);
      EmitBranchThroughCleanup(LoopExit);
    }
  } else if (const Attr *A = Stmt::getLikelihoodAttr(S.getBody())) {
    CGM.getDiags().Report(A->getLocation(),
                          diag::warn_attribute_has_no_effect_on_infinite_loop)
        << A << A->getRange();
    CGM.getDiags().Report(
        S.getWhileLoc(),
        diag::note_attribute_has_no_effect_on_infinite_loop_here)
        << SourceRange(S.getWhileLoc(), S.getRParenLoc());
  }

  // Emit the loop body.  We have to emit this in a cleanup scope
  // because it might be a singleton DeclStmt.
  {
    RunCleanupsScope BodyScope(*this);
    EmitBlock(LoopBody);
    incrementProfileCounter(&S);
    EmitStmt(S.getBody());
  }

  BreakContinueStack.pop_back();

  // Immediately force cleanup.
  ConditionScope.ForceCleanup();

  EmitStopPoint(&S);
  // Branch to the loop header again.
  EmitBranch(LoopHeader.getBlock());

  LoopStack.pop();

  // Emit the exit block.
  EmitBlock(LoopExit.getBlock(), true);

  // The LoopHeader typically is just a branch if we skipped emitting
  // a branch, try to erase it.
  if (!EmitBoolCondBranch)
    SimplifyForwardingBlocks(LoopHeader.getBlock());
}

void CodeGenFunction::EmitDoStmt(const DoStmt &S,
                                 ArrayRef<const Attr *> DoAttrs) {
  JumpDest LoopExit = getJumpDestInCurrentScope("do.end");
  JumpDest LoopCond = getJumpDestInCurrentScope("do.cond");

  uint64_t ParentCount = getCurrentProfileCount();

  // Store the blocks to use for break and continue.
  BreakContinueStack.push_back(BreakContinue(LoopExit, LoopCond));

  // Emit the body of the loop.
  llvm::BasicBlock *LoopBody = createBasicBlock("do.body");

  EmitBlockWithFallThrough(LoopBody, &S);
  {
    RunCleanupsScope BodyScope(*this);
    EmitStmt(S.getBody());
  }

  EmitBlock(LoopCond.getBlock());

  // C99 6.8.5.2: "The evaluation of the controlling expression takes place
  // after each execution of the loop body."

  // Evaluate the conditional in the while header.
  // C99 6.8.5p2/p4: The first substatement is executed if the expression
  // compares unequal to 0.  The condition must be a scalar type.
  llvm::Value *BoolCondVal = EvaluateExprAsBool(S.getCond());

  BreakContinueStack.pop_back();

  // "do {} while (0)" is common in macros, avoid extra blocks.  Be sure
  // to correctly handle break/continue though.
  llvm::ConstantInt *C = dyn_cast<llvm::ConstantInt>(BoolCondVal);
  bool CondIsConstInt = C;
  bool EmitBoolCondBranch = !C || !C->isZero();

  const SourceRange &R = S.getSourceRange();
  LoopStack.push(LoopBody, CGM.getContext(), CGM.getCodeGenOpts(), DoAttrs,
                 SourceLocToDebugLoc(R.getBegin()),
                 SourceLocToDebugLoc(R.getEnd()),
                 checkIfLoopMustProgress(CondIsConstInt));

  // As long as the condition is true, iterate the loop.
  if (EmitBoolCondBranch) {
    uint64_t BackedgeCount = getProfileCount(S.getBody()) - ParentCount;
    Builder.CreateCondBr(
        BoolCondVal, LoopBody, LoopExit.getBlock(),
        createProfileWeightsForLoop(S.getCond(), BackedgeCount));
  }

  LoopStack.pop();

  // Emit the exit block.
  EmitBlock(LoopExit.getBlock());

  // The DoCond block typically is just a branch if we skipped
  // emitting a branch, try to erase it.
  if (!EmitBoolCondBranch)
    SimplifyForwardingBlocks(LoopCond.getBlock());
}

void CodeGenFunction::EmitForStmt(const ForStmt &S,
                                  ArrayRef<const Attr *> ForAttrs) {
  JumpDest LoopExit = getJumpDestInCurrentScope("for.end");

  LexicalScope ForScope(*this, S.getSourceRange());

  // Evaluate the first part before the loop.
  if (S.getInit())
    EmitStmt(S.getInit());

  // Start the loop with a block that tests the condition.
  // If there's an increment, the continue scope will be overwritten
  // later.
  JumpDest CondDest = getJumpDestInCurrentScope("for.cond");
  llvm::BasicBlock *CondBlock = CondDest.getBlock();
  EmitBlock(CondBlock);

  Expr::EvalResult Result;
  bool CondIsConstInt =
      !S.getCond() || S.getCond()->EvaluateAsInt(Result, getContext());

  const SourceRange &R = S.getSourceRange();
  LoopStack.push(CondBlock, CGM.getContext(), CGM.getCodeGenOpts(), ForAttrs,
                 SourceLocToDebugLoc(R.getBegin()),
                 SourceLocToDebugLoc(R.getEnd()),
                 checkIfLoopMustProgress(CondIsConstInt));

  // Create a cleanup scope for the condition variable cleanups.
  LexicalScope ConditionScope(*this, S.getSourceRange());

  // If the for loop doesn't have an increment we can just use the condition as
  // the continue block. Otherwise, if there is no condition variable, we can
  // form the continue block now. If there is a condition variable, we can't
  // form the continue block until after we've emitted the condition, because
  // the condition is in scope in the increment, but Sema's jump diagnostics
  // ensure that there are no continues from the condition variable that jump
  // to the loop increment.
  JumpDest Continue;
  if (!S.getInc())
    Continue = CondDest;
  else if (!S.getConditionVariable())
    Continue = getJumpDestInCurrentScope("for.inc");
  BreakContinueStack.push_back(BreakContinue(LoopExit, Continue));

  if (S.getCond()) {
    // If the for statement has a condition scope, emit the local variable
    // declaration.
    if (S.getConditionVariable()) {
      EmitDecl(*S.getConditionVariable());

      // We have entered the condition variable's scope, so we're now able to
      // jump to the continue block.
      Continue = S.getInc() ? getJumpDestInCurrentScope("for.inc") : CondDest;
      BreakContinueStack.back().ContinueBlock = Continue;
    }

    llvm::BasicBlock *ExitBlock = LoopExit.getBlock();
    // If there are any cleanups between here and the loop-exit scope,
    // create a block to stage a loop exit along.
    if (ForScope.requiresCleanups())
      ExitBlock = createBasicBlock("for.cond.cleanup");

    // As long as the condition is true, iterate the loop.
    llvm::BasicBlock *ForBody = createBasicBlock("for.body");

    // C99 6.8.5p2/p4: The first substatement is executed if the expression
    // compares unequal to 0.  The condition must be a scalar type.
    llvm::Value *BoolCondVal = EvaluateExprAsBool(S.getCond());
    llvm::MDNode *Weights =
        createProfileWeightsForLoop(S.getCond(), getProfileCount(S.getBody()));
    if (!Weights && CGM.getCodeGenOpts().OptimizationLevel)
      BoolCondVal = emitCondLikelihoodViaExpectIntrinsic(
          BoolCondVal, Stmt::getLikelihood(S.getBody()));

    Builder.CreateCondBr(BoolCondVal, ForBody, ExitBlock, Weights);

    if (ExitBlock != LoopExit.getBlock()) {
      EmitBlock(ExitBlock);
      EmitBranchThroughCleanup(LoopExit);
    }

    EmitBlock(ForBody);
  } else {
    // Treat it as a non-zero constant.  Don't even create a new block for the
    // body, just fall into it.
  }
  incrementProfileCounter(&S);

  {
    // Create a separate cleanup scope for the body, in case it is not
    // a compound statement.
    RunCleanupsScope BodyScope(*this);
    EmitStmt(S.getBody());
  }

  // If there is an increment, emit it next.
  if (S.getInc()) {
    EmitBlock(Continue.getBlock());
    EmitStmt(S.getInc());
  }

  BreakContinueStack.pop_back();

  ConditionScope.ForceCleanup();

  EmitStopPoint(&S);
  EmitBranch(CondBlock);

  ForScope.ForceCleanup();

  LoopStack.pop();

  // Emit the fall-through block.
  EmitBlock(LoopExit.getBlock(), true);
}

void
CodeGenFunction::EmitCXXForRangeStmt(const CXXForRangeStmt &S,
                                     ArrayRef<const Attr *> ForAttrs) {
  JumpDest LoopExit = getJumpDestInCurrentScope("for.end");

  LexicalScope ForScope(*this, S.getSourceRange());

  // Evaluate the first pieces before the loop.
  if (S.getInit())
    EmitStmt(S.getInit());
  EmitStmt(S.getRangeStmt());
  EmitStmt(S.getBeginStmt());
  EmitStmt(S.getEndStmt());

  // Start the loop with a block that tests the condition.
  // If there's an increment, the continue scope will be overwritten
  // later.
  llvm::BasicBlock *CondBlock = createBasicBlock("for.cond");
  EmitBlock(CondBlock);

  const SourceRange &R = S.getSourceRange();
  LoopStack.push(CondBlock, CGM.getContext(), CGM.getCodeGenOpts(), ForAttrs,
                 SourceLocToDebugLoc(R.getBegin()),
                 SourceLocToDebugLoc(R.getEnd()));

  // If there are any cleanups between here and the loop-exit scope,
  // create a block to stage a loop exit along.
  llvm::BasicBlock *ExitBlock = LoopExit.getBlock();
  if (ForScope.requiresCleanups())
    ExitBlock = createBasicBlock("for.cond.cleanup");

  // The loop body, consisting of the specified body and the loop variable.
  llvm::BasicBlock *ForBody = createBasicBlock("for.body");

  // The body is executed if the expression, contextually converted
  // to bool, is true.
  llvm::Value *BoolCondVal = EvaluateExprAsBool(S.getCond());
  llvm::MDNode *Weights =
      createProfileWeightsForLoop(S.getCond(), getProfileCount(S.getBody()));
  if (!Weights && CGM.getCodeGenOpts().OptimizationLevel)
    BoolCondVal = emitCondLikelihoodViaExpectIntrinsic(
        BoolCondVal, Stmt::getLikelihood(S.getBody()));
  Builder.CreateCondBr(BoolCondVal, ForBody, ExitBlock, Weights);

  if (ExitBlock != LoopExit.getBlock()) {
    EmitBlock(ExitBlock);
    EmitBranchThroughCleanup(LoopExit);
  }

  EmitBlock(ForBody);
  incrementProfileCounter(&S);

  // Create a block for the increment. In case of a 'continue', we jump there.
  JumpDest Continue = getJumpDestInCurrentScope("for.inc");

  // Store the blocks to use for break and continue.
  BreakContinueStack.push_back(BreakContinue(LoopExit, Continue));

  {
    // Create a separate cleanup scope for the loop variable and body.
    LexicalScope BodyScope(*this, S.getSourceRange());
    EmitStmt(S.getLoopVarStmt());
    EmitStmt(S.getBody());
  }

  EmitStopPoint(&S);
  // If there is an increment, emit it next.
  EmitBlock(Continue.getBlock());
  EmitStmt(S.getInc());

  BreakContinueStack.pop_back();

  EmitBranch(CondBlock);

  ForScope.ForceCleanup();

  LoopStack.pop();

  // Emit the fall-through block.
  EmitBlock(LoopExit.getBlock(), true);
}

void CodeGenFunction::EmitReturnOfRValue(RValue RV, QualType Ty) {
  if (RV.isScalar()) {
    Builder.CreateStore(RV.getScalarVal(), ReturnValue);
  } else if (RV.isAggregate()) {
    LValue Dest = MakeAddrLValue(ReturnValue, Ty);
    LValue Src = MakeAddrLValue(RV.getAggregateAddress(), Ty);
    EmitAggregateCopy(Dest, Src, Ty, getOverlapForReturnValue());
  } else {
    EmitStoreOfComplex(RV.getComplexVal(), MakeAddrLValue(ReturnValue, Ty),
                       /*init*/ true);
  }
  EmitBranchThroughCleanup(ReturnBlock);
}

namespace {
// RAII struct used to save and restore a return statment's result expression.
struct SaveRetExprRAII {
  SaveRetExprRAII(const Expr *RetExpr, CodeGenFunction &CGF)
      : OldRetExpr(CGF.RetExpr), CGF(CGF) {
    CGF.RetExpr = RetExpr;
  }
  ~SaveRetExprRAII() { CGF.RetExpr = OldRetExpr; }
  const Expr *OldRetExpr;
  CodeGenFunction &CGF;
};
} // namespace

/// If we have 'return f(...);', where both caller and callee are SwiftAsync,
/// codegen it as 'tail call ...; ret void;'.
static void makeTailCallIfSwiftAsync(const CallExpr *CE, CGBuilderTy &Builder,
                                     const CGFunctionInfo *CurFnInfo) {
  auto calleeQualType = CE->getCallee()->getType();
  const FunctionType *calleeType = nullptr;
  if (calleeQualType->isFunctionPointerType() ||
      calleeQualType->isFunctionReferenceType() ||
      calleeQualType->isBlockPointerType() ||
      calleeQualType->isMemberFunctionPointerType()) {
    calleeType = calleeQualType->getPointeeType()->castAs<FunctionType>();
  } else if (auto *ty = dyn_cast<FunctionType>(calleeQualType)) {
    calleeType = ty;
  } else if (auto CMCE = dyn_cast<CXXMemberCallExpr>(CE)) {
    if (auto methodDecl = CMCE->getMethodDecl()) {
      // getMethodDecl() doesn't handle member pointers at the moment.
      calleeType = methodDecl->getType()->castAs<FunctionType>();
    } else {
      return;
    }
  } else {
    return;
  }
  if (calleeType->getCallConv() == CallingConv::CC_SwiftAsync &&
      (CurFnInfo->getASTCallingConvention() == CallingConv::CC_SwiftAsync)) {
    auto CI = cast<llvm::CallInst>(&Builder.GetInsertBlock()->back());
    CI->setTailCallKind(llvm::CallInst::TCK_MustTail);
    Builder.CreateRetVoid();
    Builder.ClearInsertionPoint();
  }
}

/// EmitReturnStmt - Note that due to GCC extensions, this can have an operand
/// if the function returns void, or may be missing one if the function returns
/// non-void.  Fun stuff :).
void CodeGenFunction::EmitReturnStmt(const ReturnStmt &S) {
  if (requiresReturnValueCheck()) {
    llvm::Constant *SLoc = EmitCheckSourceLocation(S.getBeginLoc());
    auto *SLocPtr =
        new llvm::GlobalVariable(CGM.getModule(), SLoc->getType(), false,
                                 llvm::GlobalVariable::PrivateLinkage, SLoc);
    SLocPtr->setUnnamedAddr(llvm::GlobalValue::UnnamedAddr::Global);
    CGM.getSanitizerMetadata()->disableSanitizerForGlobal(SLocPtr);
    assert(ReturnLocation.isValid() && "No valid return location");
    Builder.CreateStore(Builder.CreateBitCast(SLocPtr, Int8PtrTy),
                        ReturnLocation);
  }

  // Returning from an outlined SEH helper is UB, and we already warn on it.
  if (IsOutlinedSEHHelper) {
    Builder.CreateUnreachable();
    Builder.ClearInsertionPoint();
  }

  // Emit the result value, even if unused, to evaluate the side effects.
  const Expr *RV = S.getRetValue();

  // Record the result expression of the return statement. The recorded
  // expression is used to determine whether a block capture's lifetime should
  // end at the end of the full expression as opposed to the end of the scope
  // enclosing the block expression.
  //
  // This permits a small, easily-implemented exception to our over-conservative
  // rules about not jumping to statements following block literals with
  // non-trivial cleanups.
  SaveRetExprRAII SaveRetExpr(RV, *this);

  RunCleanupsScope cleanupScope(*this);
  if (const auto *EWC = dyn_cast_or_null<ExprWithCleanups>(RV))
    RV = EWC->getSubExpr();
  // FIXME: Clean this up by using an LValue for ReturnTemp,
  // EmitStoreThroughLValue, and EmitAnyExpr.
  // Check if the NRVO candidate was not globalized in OpenMP mode.
  if (getLangOpts().ElideConstructors && S.getNRVOCandidate() &&
      S.getNRVOCandidate()->isNRVOVariable() &&
      (!getLangOpts().OpenMP ||
       !CGM.getOpenMPRuntime()
            .getAddressOfLocalVariable(*this, S.getNRVOCandidate())
            .isValid())) {
    // Apply the named return value optimization for this return statement,
    // which means doing nothing: the appropriate result has already been
    // constructed into the NRVO variable.

    // If there is an NRVO flag for this variable, set it to 1 into indicate
    // that the cleanup code should not destroy the variable.
    if (llvm::Value *NRVOFlag = NRVOFlags[S.getNRVOCandidate()])
      Builder.CreateFlagStore(Builder.getTrue(), NRVOFlag);
  } else if (!ReturnValue.isValid() || (RV && RV->getType()->isVoidType())) {
    // Make sure not to return anything, but evaluate the expression
    // for side effects.
    if (RV) {
      EmitAnyExpr(RV);
      if (auto *CE = dyn_cast<CallExpr>(RV))
        makeTailCallIfSwiftAsync(CE, Builder, CurFnInfo);
    }
  } else if (!RV) {
    // Do nothing (return value is left uninitialized)
  } else if (FnRetTy->isReferenceType()) {
    // If this function returns a reference, take the address of the expression
    // rather than the value.
    RValue Result = EmitReferenceBindingToExpr(RV);
    Builder.CreateStore(Result.getScalarVal(), ReturnValue);
  } else {
    switch (getEvaluationKind(RV->getType())) {
    case TEK_Scalar:
      Builder.CreateStore(EmitScalarExpr(RV), ReturnValue);
      break;
    case TEK_Complex:
      EmitComplexExprIntoLValue(RV, MakeAddrLValue(ReturnValue, RV->getType()),
                                /*isInit*/ true);
      break;
    case TEK_Aggregate:
      EmitAggExpr(RV, AggValueSlot::forAddr(
                          ReturnValue, Qualifiers(),
                          AggValueSlot::IsDestructed,
                          AggValueSlot::DoesNotNeedGCBarriers,
                          AggValueSlot::IsNotAliased,
                          getOverlapForReturnValue()));
      break;
    }
  }

  ++NumReturnExprs;
  if (!RV || RV->isEvaluatable(getContext()))
    ++NumSimpleReturnExprs;

  cleanupScope.ForceCleanup();
  EmitBranchThroughCleanup(ReturnBlock);
}

void CodeGenFunction::EmitDeclStmt(const DeclStmt &S) {
  // As long as debug info is modeled with instructions, we have to ensure we
  // have a place to insert here and write the stop point here.
  if (HaveInsertPoint())
    EmitStopPoint(&S);

  for (const auto *I : S.decls())
    EmitDecl(*I);
}

void CodeGenFunction::EmitBreakStmt(const BreakStmt &S) {
  assert(!BreakContinueStack.empty() && "break stmt not in a loop or switch!");

  // If this code is reachable then emit a stop point (if generating
  // debug info). We have to do this ourselves because we are on the
  // "simple" statement path.
  if (HaveInsertPoint())
    EmitStopPoint(&S);

  EmitBranchThroughCleanup(BreakContinueStack.back().BreakBlock);
}

void CodeGenFunction::EmitContinueStmt(const ContinueStmt &S) {
  assert(!BreakContinueStack.empty() && "continue stmt not in a loop!");

  // If this code is reachable then emit a stop point (if generating
  // debug info). We have to do this ourselves because we are on the
  // "simple" statement path.
  if (HaveInsertPoint())
    EmitStopPoint(&S);

  EmitBranchThroughCleanup(BreakContinueStack.back().ContinueBlock);
}

/// EmitCaseStmtRange - If case statement range is not too big then
/// add multiple cases to switch instruction, one for each value within
/// the range. If range is too big then emit "if" condition check.
void CodeGenFunction::EmitCaseStmtRange(const CaseStmt &S,
                                        ArrayRef<const Attr *> Attrs) {
  assert(S.getRHS() && "Expected RHS value in CaseStmt");

  llvm::APSInt LHS = S.getLHS()->EvaluateKnownConstInt(getContext());
  llvm::APSInt RHS = S.getRHS()->EvaluateKnownConstInt(getContext());

  // Emit the code for this case. We do this first to make sure it is
  // properly chained from our predecessor before generating the
  // switch machinery to enter this block.
  llvm::BasicBlock *CaseDest = createBasicBlock("sw.bb");
  EmitBlockWithFallThrough(CaseDest, &S);
  EmitStmt(S.getSubStmt());

  // If range is empty, do nothing.
  if (LHS.isSigned() ? RHS.slt(LHS) : RHS.ult(LHS))
    return;

  Stmt::Likelihood LH = Stmt::getLikelihood(Attrs);
  llvm::APInt Range = RHS - LHS;
  // FIXME: parameters such as this should not be hardcoded.
  if (Range.ult(llvm::APInt(Range.getBitWidth(), 64))) {
    // Range is small enough to add multiple switch instruction cases.
    uint64_t Total = getProfileCount(&S);
    unsigned NCases = Range.getZExtValue() + 1;
    // We only have one region counter for the entire set of cases here, so we
    // need to divide the weights evenly between the generated cases, ensuring
    // that the total weight is preserved. E.g., a weight of 5 over three cases
    // will be distributed as weights of 2, 2, and 1.
    uint64_t Weight = Total / NCases, Rem = Total % NCases;
    for (unsigned I = 0; I != NCases; ++I) {
      if (SwitchWeights)
        SwitchWeights->push_back(Weight + (Rem ? 1 : 0));
      else if (SwitchLikelihood)
        SwitchLikelihood->push_back(LH);

      if (Rem)
        Rem--;
      SwitchInsn->addCase(Builder.getInt(LHS), CaseDest);
      ++LHS;
    }
    return;
  }

  // The range is too big. Emit "if" condition into a new block,
  // making sure to save and restore the current insertion point.
  llvm::BasicBlock *RestoreBB = Builder.GetInsertBlock();

  // Push this test onto the chain of range checks (which terminates
  // in the default basic block). The switch's default will be changed
  // to the top of this chain after switch emission is complete.
  llvm::BasicBlock *FalseDest = CaseRangeBlock;
  CaseRangeBlock = createBasicBlock("sw.caserange");

  CurFn->getBasicBlockList().push_back(CaseRangeBlock);
  Builder.SetInsertPoint(CaseRangeBlock);

  // Emit range check.
  llvm::Value *Diff =
    Builder.CreateSub(SwitchInsn->getCondition(), Builder.getInt(LHS));
  llvm::Value *Cond =
    Builder.CreateICmpULE(Diff, Builder.getInt(Range), "inbounds");

  llvm::MDNode *Weights = nullptr;
  if (SwitchWeights) {
    uint64_t ThisCount = getProfileCount(&S);
    uint64_t DefaultCount = (*SwitchWeights)[0];
    Weights = createProfileWeights(ThisCount, DefaultCount);

    // Since we're chaining the switch default through each large case range, we
    // need to update the weight for the default, ie, the first case, to include
    // this case.
    (*SwitchWeights)[0] += ThisCount;
  } else if (SwitchLikelihood)
    Cond = emitCondLikelihoodViaExpectIntrinsic(Cond, LH);

  Builder.CreateCondBr(Cond, CaseDest, FalseDest, Weights);

  // Restore the appropriate insertion point.
  if (RestoreBB)
    Builder.SetInsertPoint(RestoreBB);
  else
    Builder.ClearInsertionPoint();
}

void CodeGenFunction::EmitCaseStmt(const CaseStmt &S,
                                   ArrayRef<const Attr *> Attrs) {
  // If there is no enclosing switch instance that we're aware of, then this
  // case statement and its block can be elided.  This situation only happens
  // when we've constant-folded the switch, are emitting the constant case,
  // and part of the constant case includes another case statement.  For
  // instance: switch (4) { case 4: do { case 5: } while (1); }
  if (!SwitchInsn) {
    EmitStmt(S.getSubStmt());
    return;
  }

  // Handle case ranges.
  if (S.getRHS()) {
    EmitCaseStmtRange(S, Attrs);
    return;
  }

  llvm::ConstantInt *CaseVal =
    Builder.getInt(S.getLHS()->EvaluateKnownConstInt(getContext()));
  if (SwitchLikelihood)
    SwitchLikelihood->push_back(Stmt::getLikelihood(Attrs));

  // If the body of the case is just a 'break', try to not emit an empty block.
  // If we're profiling or we're not optimizing, leave the block in for better
  // debug and coverage analysis.
  if (!CGM.getCodeGenOpts().hasProfileClangInstr() &&
      CGM.getCodeGenOpts().OptimizationLevel > 0 &&
      isa<BreakStmt>(S.getSubStmt())) {
    JumpDest Block = BreakContinueStack.back().BreakBlock;

    // Only do this optimization if there are no cleanups that need emitting.
    if (isObviouslyBranchWithoutCleanups(Block)) {
      if (SwitchWeights)
        SwitchWeights->push_back(getProfileCount(&S));
      SwitchInsn->addCase(CaseVal, Block.getBlock());

      // If there was a fallthrough into this case, make sure to redirect it to
      // the end of the switch as well.
      if (Builder.GetInsertBlock()) {
        Builder.CreateBr(Block.getBlock());
        Builder.ClearInsertionPoint();
      }
      return;
    }
  }

  llvm::BasicBlock *CaseDest = createBasicBlock("sw.bb");
  EmitBlockWithFallThrough(CaseDest, &S);
  if (SwitchWeights)
    SwitchWeights->push_back(getProfileCount(&S));
  SwitchInsn->addCase(CaseVal, CaseDest);

  // Recursively emitting the statement is acceptable, but is not wonderful for
  // code where we have many case statements nested together, i.e.:
  //  case 1:
  //    case 2:
  //      case 3: etc.
  // Handling this recursively will create a new block for each case statement
  // that falls through to the next case which is IR intensive.  It also causes
  // deep recursion which can run into stack depth limitations.  Handle
  // sequential non-range case statements specially.
  //
  // TODO When the next case has a likelihood attribute the code returns to the
  // recursive algorithm. Maybe improve this case if it becomes common practice
  // to use a lot of attributes.
  const CaseStmt *CurCase = &S;
  const CaseStmt *NextCase = dyn_cast<CaseStmt>(S.getSubStmt());

  // Otherwise, iteratively add consecutive cases to this switch stmt.
  while (NextCase && NextCase->getRHS() == nullptr) {
    CurCase = NextCase;
    llvm::ConstantInt *CaseVal =
      Builder.getInt(CurCase->getLHS()->EvaluateKnownConstInt(getContext()));

    if (SwitchWeights)
      SwitchWeights->push_back(getProfileCount(NextCase));
    if (CGM.getCodeGenOpts().hasProfileClangInstr()) {
      CaseDest = createBasicBlock("sw.bb");
      EmitBlockWithFallThrough(CaseDest, CurCase);
    }
    // Since this loop is only executed when the CaseStmt has no attributes
    // use a hard-coded value.
    if (SwitchLikelihood)
      SwitchLikelihood->push_back(Stmt::LH_None);

    SwitchInsn->addCase(CaseVal, CaseDest);
    NextCase = dyn_cast<CaseStmt>(CurCase->getSubStmt());
  }

  // Generate a stop point for debug info if the case statement is
  // followed by a default statement. A fallthrough case before a
  // default case gets its own branch target.
  if (CurCase->getSubStmt()->getStmtClass() == Stmt::DefaultStmtClass)
    EmitStopPoint(CurCase);

  // Normal default recursion for non-cases.
  EmitStmt(CurCase->getSubStmt());
}

void CodeGenFunction::EmitDefaultStmt(const DefaultStmt &S,
                                      ArrayRef<const Attr *> Attrs) {
  // If there is no enclosing switch instance that we're aware of, then this
  // default statement can be elided. This situation only happens when we've
  // constant-folded the switch.
  if (!SwitchInsn) {
    EmitStmt(S.getSubStmt());
    return;
  }

  llvm::BasicBlock *DefaultBlock = SwitchInsn->getDefaultDest();
  assert(DefaultBlock->empty() &&
         "EmitDefaultStmt: Default block already defined?");

  if (SwitchLikelihood)
    SwitchLikelihood->front() = Stmt::getLikelihood(Attrs);

  EmitBlockWithFallThrough(DefaultBlock, &S);

  EmitStmt(S.getSubStmt());
}

/// CollectStatementsForCase - Given the body of a 'switch' statement and a
/// constant value that is being switched on, see if we can dead code eliminate
/// the body of the switch to a simple series of statements to emit.  Basically,
/// on a switch (5) we want to find these statements:
///    case 5:
///      printf(...);    <--
///      ++i;            <--
///      break;
///
/// and add them to the ResultStmts vector.  If it is unsafe to do this
/// transformation (for example, one of the elided statements contains a label
/// that might be jumped to), return CSFC_Failure.  If we handled it and 'S'
/// should include statements after it (e.g. the printf() line is a substmt of
/// the case) then return CSFC_FallThrough.  If we handled it and found a break
/// statement, then return CSFC_Success.
///
/// If Case is non-null, then we are looking for the specified case, checking
/// that nothing we jump over contains labels.  If Case is null, then we found
/// the case and are looking for the break.
///
/// If the recursive walk actually finds our Case, then we set FoundCase to
/// true.
///
enum CSFC_Result { CSFC_Failure, CSFC_FallThrough, CSFC_Success };
static CSFC_Result CollectStatementsForCase(const Stmt *S,
                                            const SwitchCase *Case,
                                            bool &FoundCase,
                              SmallVectorImpl<const Stmt*> &ResultStmts) {
  // If this is a null statement, just succeed.
  if (!S)
    return Case ? CSFC_Success : CSFC_FallThrough;

  // If this is the switchcase (case 4: or default) that we're looking for, then
  // we're in business.  Just add the substatement.
  if (const SwitchCase *SC = dyn_cast<SwitchCase>(S)) {
    if (S == Case) {
      FoundCase = true;
      return CollectStatementsForCase(SC->getSubStmt(), nullptr, FoundCase,
                                      ResultStmts);
    }

    // Otherwise, this is some other case or default statement, just ignore it.
    return CollectStatementsForCase(SC->getSubStmt(), Case, FoundCase,
                                    ResultStmts);
  }

  // If we are in the live part of the code and we found our break statement,
  // return a success!
  if (!Case && isa<BreakStmt>(S))
    return CSFC_Success;

  // If this is a switch statement, then it might contain the SwitchCase, the
  // break, or neither.
  if (const CompoundStmt *CS = dyn_cast<CompoundStmt>(S)) {
    // Handle this as two cases: we might be looking for the SwitchCase (if so
    // the skipped statements must be skippable) or we might already have it.
    CompoundStmt::const_body_iterator I = CS->body_begin(), E = CS->body_end();
    bool StartedInLiveCode = FoundCase;
    unsigned StartSize = ResultStmts.size();

    // If we've not found the case yet, scan through looking for it.
    if (Case) {
      // Keep track of whether we see a skipped declaration.  The code could be
      // using the declaration even if it is skipped, so we can't optimize out
      // the decl if the kept statements might refer to it.
      bool HadSkippedDecl = false;

      // If we're looking for the case, just see if we can skip each of the
      // substatements.
      for (; Case && I != E; ++I) {
        HadSkippedDecl |= CodeGenFunction::mightAddDeclToScope(*I);

        switch (CollectStatementsForCase(*I, Case, FoundCase, ResultStmts)) {
        case CSFC_Failure: return CSFC_Failure;
        case CSFC_Success:
          // A successful result means that either 1) that the statement doesn't
          // have the case and is skippable, or 2) does contain the case value
          // and also contains the break to exit the switch.  In the later case,
          // we just verify the rest of the statements are elidable.
          if (FoundCase) {
            // If we found the case and skipped declarations, we can't do the
            // optimization.
            if (HadSkippedDecl)
              return CSFC_Failure;

            for (++I; I != E; ++I)
              if (CodeGenFunction::ContainsLabel(*I, true))
                return CSFC_Failure;
            return CSFC_Success;
          }
          break;
        case CSFC_FallThrough:
          // If we have a fallthrough condition, then we must have found the
          // case started to include statements.  Consider the rest of the
          // statements in the compound statement as candidates for inclusion.
          assert(FoundCase && "Didn't find case but returned fallthrough?");
          // We recursively found Case, so we're not looking for it anymore.
          Case = nullptr;

          // If we found the case and skipped declarations, we can't do the
          // optimization.
          if (HadSkippedDecl)
            return CSFC_Failure;
          break;
        }
      }

      if (!FoundCase)
        return CSFC_Success;

      assert(!HadSkippedDecl && "fallthrough after skipping decl");
    }

    // If we have statements in our range, then we know that the statements are
    // live and need to be added to the set of statements we're tracking.
    bool AnyDecls = false;
    for (; I != E; ++I) {
      AnyDecls |= CodeGenFunction::mightAddDeclToScope(*I);

      switch (CollectStatementsForCase(*I, nullptr, FoundCase, ResultStmts)) {
      case CSFC_Failure: return CSFC_Failure;
      case CSFC_FallThrough:
        // A fallthrough result means that the statement was simple and just
        // included in ResultStmt, keep adding them afterwards.
        break;
      case CSFC_Success:
        // A successful result means that we found the break statement and
        // stopped statement inclusion.  We just ensure that any leftover stmts
        // are skippable and return success ourselves.
        for (++I; I != E; ++I)
          if (CodeGenFunction::ContainsLabel(*I, true))
            return CSFC_Failure;
        return CSFC_Success;
      }
    }

    // If we're about to fall out of a scope without hitting a 'break;', we
    // can't perform the optimization if there were any decls in that scope
    // (we'd lose their end-of-lifetime).
    if (AnyDecls) {
      // If the entire compound statement was live, there's one more thing we
      // can try before giving up: emit the whole thing as a single statement.
      // We can do that unless the statement contains a 'break;'.
      // FIXME: Such a break must be at the end of a construct within this one.
      // We could emit this by just ignoring the BreakStmts entirely.
      if (StartedInLiveCode && !CodeGenFunction::containsBreak(S)) {
        ResultStmts.resize(StartSize);
        ResultStmts.push_back(S);
      } else {
        return CSFC_Failure;
      }
    }

    return CSFC_FallThrough;
  }

  // Okay, this is some other statement that we don't handle explicitly, like a
  // for statement or increment etc.  If we are skipping over this statement,
  // just verify it doesn't have labels, which would make it invalid to elide.
  if (Case) {
    if (CodeGenFunction::ContainsLabel(S, true))
      return CSFC_Failure;
    return CSFC_Success;
  }

  // Otherwise, we want to include this statement.  Everything is cool with that
  // so long as it doesn't contain a break out of the switch we're in.
  if (CodeGenFunction::containsBreak(S)) return CSFC_Failure;

  // Otherwise, everything is great.  Include the statement and tell the caller
  // that we fall through and include the next statement as well.
  ResultStmts.push_back(S);
  return CSFC_FallThrough;
}

/// FindCaseStatementsForValue - Find the case statement being jumped to and
/// then invoke CollectStatementsForCase to find the list of statements to emit
/// for a switch on constant.  See the comment above CollectStatementsForCase
/// for more details.
static bool FindCaseStatementsForValue(const SwitchStmt &S,
                                       const llvm::APSInt &ConstantCondValue,
                                SmallVectorImpl<const Stmt*> &ResultStmts,
                                       ASTContext &C,
                                       const SwitchCase *&ResultCase) {
  // First step, find the switch case that is being branched to.  We can do this
  // efficiently by scanning the SwitchCase list.
  const SwitchCase *Case = S.getSwitchCaseList();
  const DefaultStmt *DefaultCase = nullptr;

  for (; Case; Case = Case->getNextSwitchCase()) {
    // It's either a default or case.  Just remember the default statement in
    // case we're not jumping to any numbered cases.
    if (const DefaultStmt *DS = dyn_cast<DefaultStmt>(Case)) {
      DefaultCase = DS;
      continue;
    }

    // Check to see if this case is the one we're looking for.
    const CaseStmt *CS = cast<CaseStmt>(Case);
    // Don't handle case ranges yet.
    if (CS->getRHS()) return false;

    // If we found our case, remember it as 'case'.
    if (CS->getLHS()->EvaluateKnownConstInt(C) == ConstantCondValue)
      break;
  }

  // If we didn't find a matching case, we use a default if it exists, or we
  // elide the whole switch body!
  if (!Case) {
    // It is safe to elide the body of the switch if it doesn't contain labels
    // etc.  If it is safe, return successfully with an empty ResultStmts list.
    if (!DefaultCase)
      return !CodeGenFunction::ContainsLabel(&S);
    Case = DefaultCase;
  }

  // Ok, we know which case is being jumped to, try to collect all the
  // statements that follow it.  This can fail for a variety of reasons.  Also,
  // check to see that the recursive walk actually found our case statement.
  // Insane cases like this can fail to find it in the recursive walk since we
  // don't handle every stmt kind:
  // switch (4) {
  //   while (1) {
  //     case 4: ...
  bool FoundCase = false;
  ResultCase = Case;
  return CollectStatementsForCase(S.getBody(), Case, FoundCase,
                                  ResultStmts) != CSFC_Failure &&
         FoundCase;
}

static Optional<SmallVector<uint64_t, 16>>
getLikelihoodWeights(ArrayRef<Stmt::Likelihood> Likelihoods) {
  // Are there enough branches to weight them?
  if (Likelihoods.size() <= 1)
    return None;

  uint64_t NumUnlikely = 0;
  uint64_t NumNone = 0;
  uint64_t NumLikely = 0;
  for (const auto LH : Likelihoods) {
    switch (LH) {
    case Stmt::LH_Unlikely:
      ++NumUnlikely;
      break;
    case Stmt::LH_None:
      ++NumNone;
      break;
    case Stmt::LH_Likely:
      ++NumLikely;
      break;
    }
  }

  // Is there a likelihood attribute used?
  if (NumUnlikely == 0 && NumLikely == 0)
    return None;

  // When multiple cases share the same code they can be combined during
  // optimization. In that case the weights of the branch will be the sum of
  // the individual weights. Make sure the combined sum of all neutral cases
  // doesn't exceed the value of a single likely attribute.
  // The additions both avoid divisions by 0 and make sure the weights of None
  // don't exceed the weight of Likely.
  const uint64_t Likely = INT32_MAX / (NumLikely + 2);
  const uint64_t None = Likely / (NumNone + 1);
  const uint64_t Unlikely = 0;

  SmallVector<uint64_t, 16> Result;
  Result.reserve(Likelihoods.size());
  for (const auto LH : Likelihoods) {
    switch (LH) {
    case Stmt::LH_Unlikely:
      Result.push_back(Unlikely);
      break;
    case Stmt::LH_None:
      Result.push_back(None);
      break;
    case Stmt::LH_Likely:
      Result.push_back(Likely);
      break;
    }
  }

  return Result;
}

void CodeGenFunction::EmitSwitchStmt(const SwitchStmt &S) {
  // Handle nested switch statements.
  llvm::SwitchInst *SavedSwitchInsn = SwitchInsn;
  SmallVector<uint64_t, 16> *SavedSwitchWeights = SwitchWeights;
  SmallVector<Stmt::Likelihood, 16> *SavedSwitchLikelihood = SwitchLikelihood;
  llvm::BasicBlock *SavedCRBlock = CaseRangeBlock;

  // See if we can constant fold the condition of the switch and therefore only
  // emit the live case statement (if any) of the switch.
  llvm::APSInt ConstantCondValue;
  if (ConstantFoldsToSimpleInteger(S.getCond(), ConstantCondValue)) {
    SmallVector<const Stmt*, 4> CaseStmts;
    const SwitchCase *Case = nullptr;
    if (FindCaseStatementsForValue(S, ConstantCondValue, CaseStmts,
                                   getContext(), Case)) {
      if (Case)
        incrementProfileCounter(Case);
      RunCleanupsScope ExecutedScope(*this);

      if (S.getInit())
        EmitStmt(S.getInit());

      // Emit the condition variable if needed inside the entire cleanup scope
      // used by this special case for constant folded switches.
      if (S.getConditionVariable())
        EmitDecl(*S.getConditionVariable());

      // At this point, we are no longer "within" a switch instance, so
      // we can temporarily enforce this to ensure that any embedded case
      // statements are not emitted.
      SwitchInsn = nullptr;

      // Okay, we can dead code eliminate everything except this case.  Emit the
      // specified series of statements and we're good.
      for (unsigned i = 0, e = CaseStmts.size(); i != e; ++i)
        EmitStmt(CaseStmts[i]);
      incrementProfileCounter(&S);

      // Now we want to restore the saved switch instance so that nested
      // switches continue to function properly
      SwitchInsn = SavedSwitchInsn;

      return;
    }
  }

  JumpDest SwitchExit = getJumpDestInCurrentScope("sw.epilog");

  RunCleanupsScope ConditionScope(*this);

  if (S.getInit())
    EmitStmt(S.getInit());

  if (S.getConditionVariable())
    EmitDecl(*S.getConditionVariable());
  llvm::Value *CondV = EmitScalarExpr(S.getCond());

  // Create basic block to hold stuff that comes after switch
  // statement. We also need to create a default block now so that
  // explicit case ranges tests can have a place to jump to on
  // failure.
  llvm::BasicBlock *DefaultBlock = createBasicBlock("sw.default");
  SwitchInsn = Builder.CreateSwitch(CondV, DefaultBlock);
  if (PGO.haveRegionCounts()) {
    // Walk the SwitchCase list to find how many there are.
    uint64_t DefaultCount = 0;
    unsigned NumCases = 0;
    for (const SwitchCase *Case = S.getSwitchCaseList();
         Case;
         Case = Case->getNextSwitchCase()) {
      if (isa<DefaultStmt>(Case))
        DefaultCount = getProfileCount(Case);
      NumCases += 1;
    }
    SwitchWeights = new SmallVector<uint64_t, 16>();
    SwitchWeights->reserve(NumCases);
    // The default needs to be first. We store the edge count, so we already
    // know the right weight.
    SwitchWeights->push_back(DefaultCount);
  } else if (CGM.getCodeGenOpts().OptimizationLevel) {
    SwitchLikelihood = new SmallVector<Stmt::Likelihood, 16>();
    // Initialize the default case.
    SwitchLikelihood->push_back(Stmt::LH_None);
  }

  CaseRangeBlock = DefaultBlock;

  // Clear the insertion point to indicate we are in unreachable code.
  Builder.ClearInsertionPoint();

  // All break statements jump to NextBlock. If BreakContinueStack is non-empty
  // then reuse last ContinueBlock.
  JumpDest OuterContinue;
  if (!BreakContinueStack.empty())
    OuterContinue = BreakContinueStack.back().ContinueBlock;

  BreakContinueStack.push_back(BreakContinue(SwitchExit, OuterContinue));

  // Emit switch body.
  EmitStmt(S.getBody());

  BreakContinueStack.pop_back();

  // Update the default block in case explicit case range tests have
  // been chained on top.
  SwitchInsn->setDefaultDest(CaseRangeBlock);

  // If a default was never emitted:
  if (!DefaultBlock->getParent()) {
    // If we have cleanups, emit the default block so that there's a
    // place to jump through the cleanups from.
    if (ConditionScope.requiresCleanups()) {
      EmitBlock(DefaultBlock);

    // Otherwise, just forward the default block to the switch end.
    } else {
      DefaultBlock->replaceAllUsesWith(SwitchExit.getBlock());
      delete DefaultBlock;
    }
  }

  ConditionScope.ForceCleanup();

  // Emit continuation.
  EmitBlock(SwitchExit.getBlock(), true);
  incrementProfileCounter(&S);

  // If the switch has a condition wrapped by __builtin_unpredictable,
  // create metadata that specifies that the switch is unpredictable.
  // Don't bother if not optimizing because that metadata would not be used.
  auto *Call = dyn_cast<CallExpr>(S.getCond());
  if (Call && CGM.getCodeGenOpts().OptimizationLevel != 0) {
    auto *FD = dyn_cast_or_null<FunctionDecl>(Call->getCalleeDecl());
    if (FD && FD->getBuiltinID() == Builtin::BI__builtin_unpredictable) {
      llvm::MDBuilder MDHelper(getLLVMContext());
      SwitchInsn->setMetadata(llvm::LLVMContext::MD_unpredictable,
                              MDHelper.createUnpredictable());
    }
  }

  if (SwitchWeights) {
    assert(SwitchWeights->size() == 1 + SwitchInsn->getNumCases() &&
           "switch weights do not match switch cases");
    // If there's only one jump destination there's no sense weighting it.
    if (SwitchWeights->size() > 1)
      SwitchInsn->setMetadata(llvm::LLVMContext::MD_prof,
                              createProfileWeights(*SwitchWeights));
    delete SwitchWeights;
  } else if (SwitchLikelihood) {
    assert(SwitchLikelihood->size() == 1 + SwitchInsn->getNumCases() &&
           "switch likelihoods do not match switch cases");
    Optional<SmallVector<uint64_t, 16>> LHW =
        getLikelihoodWeights(*SwitchLikelihood);
    if (LHW) {
      llvm::MDBuilder MDHelper(CGM.getLLVMContext());
      SwitchInsn->setMetadata(llvm::LLVMContext::MD_prof,
                              createProfileWeights(*LHW));
    }
    delete SwitchLikelihood;
  }
  SwitchInsn = SavedSwitchInsn;
  SwitchWeights = SavedSwitchWeights;
  SwitchLikelihood = SavedSwitchLikelihood;
  CaseRangeBlock = SavedCRBlock;
}

static std::string
SimplifyConstraint(const char *Constraint, const TargetInfo &Target,
                 SmallVectorImpl<TargetInfo::ConstraintInfo> *OutCons=nullptr) {
  std::string Result;

  while (*Constraint) {
    switch (*Constraint) {
    default:
      Result += Target.convertConstraint(Constraint);
      break;
    // Ignore these
    case '*':
    case '?':
    case '!':
    case '=': // Will see this and the following in mult-alt constraints.
    case '+':
      break;
    case '#': // Ignore the rest of the constraint alternative.
      while (Constraint[1] && Constraint[1] != ',')
        Constraint++;
      break;
    case '&':
    case '%':
      Result += *Constraint;
      while (Constraint[1] && Constraint[1] == *Constraint)
        Constraint++;
      break;
    case ',':
      Result += "|";
      break;
    case 'g':
      Result += "imr";
      break;
    case '[': {
      assert(OutCons &&
             "Must pass output names to constraints with a symbolic name");
      unsigned Index;
      bool result = Target.resolveSymbolicName(Constraint, *OutCons, Index);
      assert(result && "Could not resolve symbolic name"); (void)result;
      Result += llvm::utostr(Index);
      break;
    }
    }

    Constraint++;
  }

  return Result;
}

/// AddVariableConstraints - Look at AsmExpr and if it is a variable declared
/// as using a particular register add that as a constraint that will be used
/// in this asm stmt.
static std::string
AddVariableConstraints(const std::string &Constraint, const Expr &AsmExpr,
                       const TargetInfo &Target, CodeGenModule &CGM,
                       const AsmStmt &Stmt, const bool EarlyClobber,
                       std::string *GCCReg = nullptr) {
  const DeclRefExpr *AsmDeclRef = dyn_cast<DeclRefExpr>(&AsmExpr);
  if (!AsmDeclRef)
    return Constraint;
  const ValueDecl &Value = *AsmDeclRef->getDecl();
  const VarDecl *Variable = dyn_cast<VarDecl>(&Value);
  if (!Variable)
    return Constraint;
  if (Variable->getStorageClass() != SC_Register)
    return Constraint;
  AsmLabelAttr *Attr = Variable->getAttr<AsmLabelAttr>();
  if (!Attr)
    return Constraint;
  StringRef Register = Attr->getLabel();
  assert(Target.isValidGCCRegisterName(Register));
  // We're using validateOutputConstraint here because we only care if
  // this is a register constraint.
  TargetInfo::ConstraintInfo Info(Constraint, "");
  if (Target.validateOutputConstraint(Info) &&
      !Info.allowsRegister()) {
    CGM.ErrorUnsupported(&Stmt, "__asm__");
    return Constraint;
  }
  // Canonicalize the register here before returning it.
  Register = Target.getNormalizedGCCRegisterName(Register);
  if (GCCReg != nullptr)
    *GCCReg = Register.str();
  return (EarlyClobber ? "&{" : "{") + Register.str() + "}";
}

std::pair<llvm::Value*, llvm::Type *> CodeGenFunction::EmitAsmInputLValue(
    const TargetInfo::ConstraintInfo &Info, LValue InputValue,
    QualType InputType, std::string &ConstraintStr, SourceLocation Loc) {
  if (Info.allowsRegister() || !Info.allowsMemory()) {
    if (CodeGenFunction::hasScalarEvaluationKind(InputType))
      return {EmitLoadOfLValue(InputValue, Loc).getScalarVal(), nullptr};

    llvm::Type *Ty = ConvertType(InputType);
    uint64_t Size = CGM.getDataLayout().getTypeSizeInBits(Ty);
    if ((Size <= 64 && llvm::isPowerOf2_64(Size)) ||
        getTargetHooks().isScalarizableAsmOperand(*this, Ty)) {
      Ty = llvm::IntegerType::get(getLLVMContext(), Size);

      return {Builder.CreateLoad(Builder.CreateElementBitCast(
                  InputValue.getAddress(*this), Ty)),
              nullptr};
    }
  }

  Address Addr = InputValue.getAddress(*this);
  ConstraintStr += '*';
  return {Addr.getPointer(), Addr.getElementType()};
}

std::pair<llvm::Value *, llvm::Type *>
CodeGenFunction::EmitAsmInput(const TargetInfo::ConstraintInfo &Info,
                              const Expr *InputExpr,
                              std::string &ConstraintStr) {
  // If this can't be a register or memory, i.e., has to be a constant
  // (immediate or symbolic), try to emit it as such.
  if (!Info.allowsRegister() && !Info.allowsMemory()) {
    if (Info.requiresImmediateConstant()) {
      Expr::EvalResult EVResult;
      InputExpr->EvaluateAsRValue(EVResult, getContext(), true);

      llvm::APSInt IntResult;
      if (EVResult.Val.toIntegralConstant(IntResult, InputExpr->getType(),
                                          getContext()))
        return {llvm::ConstantInt::get(getLLVMContext(), IntResult), nullptr};
    }

    Expr::EvalResult Result;
    if (InputExpr->EvaluateAsInt(Result, getContext()))
      return {llvm::ConstantInt::get(getLLVMContext(), Result.Val.getInt()),
              nullptr};
  }

  if (Info.allowsRegister() || !Info.allowsMemory())
    if (CodeGenFunction::hasScalarEvaluationKind(InputExpr->getType()))
      return {EmitScalarExpr(InputExpr), nullptr};
  if (InputExpr->getStmtClass() == Expr::CXXThisExprClass)
    return {EmitScalarExpr(InputExpr), nullptr};
  InputExpr = InputExpr->IgnoreParenNoopCasts(getContext());
  LValue Dest = EmitLValue(InputExpr);
  return EmitAsmInputLValue(Info, Dest, InputExpr->getType(), ConstraintStr,
                            InputExpr->getExprLoc());
}

/// getAsmSrcLocInfo - Return the !srcloc metadata node to attach to an inline
/// asm call instruction.  The !srcloc MDNode contains a list of constant
/// integers which are the source locations of the start of each line in the
/// asm.
static llvm::MDNode *getAsmSrcLocInfo(const StringLiteral *Str,
                                      CodeGenFunction &CGF) {
  SmallVector<llvm::Metadata *, 8> Locs;
  // Add the location of the first line to the MDNode.
  Locs.push_back(llvm::ConstantAsMetadata::get(llvm::ConstantInt::get(
      CGF.Int64Ty, Str->getBeginLoc().getRawEncoding())));
  StringRef StrVal = Str->getString();
  if (!StrVal.empty()) {
    const SourceManager &SM = CGF.CGM.getContext().getSourceManager();
    const LangOptions &LangOpts = CGF.CGM.getLangOpts();
    unsigned StartToken = 0;
    unsigned ByteOffset = 0;

    // Add the location of the start of each subsequent line of the asm to the
    // MDNode.
    for (unsigned i = 0, e = StrVal.size() - 1; i != e; ++i) {
      if (StrVal[i] != '\n') continue;
      SourceLocation LineLoc = Str->getLocationOfByte(
          i + 1, SM, LangOpts, CGF.getTarget(), &StartToken, &ByteOffset);
      Locs.push_back(llvm::ConstantAsMetadata::get(
          llvm::ConstantInt::get(CGF.Int64Ty, LineLoc.getRawEncoding())));
    }
  }

  return llvm::MDNode::get(CGF.getLLVMContext(), Locs);
}

static void UpdateAsmCallInst(llvm::CallBase &Result, bool HasSideEffect,
                              bool HasUnwindClobber, bool ReadOnly,
                              bool ReadNone, bool NoMerge, const AsmStmt &S,
                              const std::vector<llvm::Type *> &ResultRegTypes,
                              const std::vector<llvm::Type *> &ArgElemTypes,
                              CodeGenFunction &CGF,
                              std::vector<llvm::Value *> &RegResults) {
  if (!HasUnwindClobber)
    Result.addFnAttr(llvm::Attribute::NoUnwind);

  if (NoMerge)
    Result.addFnAttr(llvm::Attribute::NoMerge);
  // Attach readnone and readonly attributes.
  if (!HasSideEffect) {
    if (ReadNone)
      Result.addFnAttr(llvm::Attribute::ReadNone);
    else if (ReadOnly)
      Result.addFnAttr(llvm::Attribute::ReadOnly);
  }

  // Add elementtype attribute for indirect constraints.
  for (auto Pair : llvm::enumerate(ArgElemTypes)) {
    if (Pair.value()) {
      auto Attr = llvm::Attribute::get(
          CGF.getLLVMContext(), llvm::Attribute::ElementType, Pair.value());
      Result.addParamAttr(Pair.index(), Attr);
    }
  }

  // Slap the source location of the inline asm into a !srcloc metadata on the
  // call.
  if (const auto *gccAsmStmt = dyn_cast<GCCAsmStmt>(&S))
    Result.setMetadata("srcloc",
                       getAsmSrcLocInfo(gccAsmStmt->getAsmString(), CGF));
  else {
    // At least put the line number on MS inline asm blobs.
    llvm::Constant *Loc =
        llvm::ConstantInt::get(CGF.Int64Ty, S.getAsmLoc().getRawEncoding());
    Result.setMetadata("srcloc",
                       llvm::MDNode::get(CGF.getLLVMContext(),
                                         llvm::ConstantAsMetadata::get(Loc)));
  }

  if (CGF.getLangOpts().assumeFunctionsAreConvergent())
    // Conservatively, mark all inline asm blocks in CUDA or OpenCL as
    // convergent (meaning, they may call an intrinsically convergent op, such
    // as bar.sync, and so can't have certain optimizations applied around
    // them).
    Result.addFnAttr(llvm::Attribute::Convergent);
  // Extract all of the register value results from the asm.
  if (ResultRegTypes.size() == 1) {
    RegResults.push_back(&Result);
  } else {
    for (unsigned i = 0, e = ResultRegTypes.size(); i != e; ++i) {
      llvm::Value *Tmp = CGF.Builder.CreateExtractValue(&Result, i, "asmresult");
      RegResults.push_back(Tmp);
    }
  }
}

void CodeGenFunction::EmitAsmStmt(const AsmStmt &S) {
  // Assemble the final asm string.
  std::string AsmString = S.generateAsmString(getContext());

  // Get all the output and input constraints together.
  SmallVector<TargetInfo::ConstraintInfo, 4> OutputConstraintInfos;
  SmallVector<TargetInfo::ConstraintInfo, 4> InputConstraintInfos;

  for (unsigned i = 0, e = S.getNumOutputs(); i != e; i++) {
    StringRef Name;
    if (const GCCAsmStmt *GAS = dyn_cast<GCCAsmStmt>(&S))
      Name = GAS->getOutputName(i);
    TargetInfo::ConstraintInfo Info(S.getOutputConstraint(i), Name);
    bool IsValid = getTarget().validateOutputConstraint(Info); (void)IsValid;
    assert(IsValid && "Failed to parse output constraint");
    OutputConstraintInfos.push_back(Info);
  }

  for (unsigned i = 0, e = S.getNumInputs(); i != e; i++) {
    StringRef Name;
    if (const GCCAsmStmt *GAS = dyn_cast<GCCAsmStmt>(&S))
      Name = GAS->getInputName(i);
    TargetInfo::ConstraintInfo Info(S.getInputConstraint(i), Name);
    bool IsValid =
      getTarget().validateInputConstraint(OutputConstraintInfos, Info);
    assert(IsValid && "Failed to parse input constraint"); (void)IsValid;
    InputConstraintInfos.push_back(Info);
  }

  std::string Constraints;

  std::vector<LValue> ResultRegDests;
  std::vector<QualType> ResultRegQualTys;
  std::vector<llvm::Type *> ResultRegTypes;
  std::vector<llvm::Type *> ResultTruncRegTypes;
  std::vector<llvm::Type *> ArgTypes;
  std::vector<llvm::Type *> ArgElemTypes;
  std::vector<llvm::Value*> Args;
  llvm::BitVector ResultTypeRequiresCast;

  // Keep track of inout constraints.
  std::string InOutConstraints;
  std::vector<llvm::Value*> InOutArgs;
  std::vector<llvm::Type*> InOutArgTypes;
  std::vector<llvm::Type*> InOutArgElemTypes;

  // Keep track of out constraints for tied input operand.
  std::vector<std::string> OutputConstraints;

  // Keep track of defined physregs.
  llvm::SmallSet<std::string, 8> PhysRegOutputs;

  // An inline asm can be marked readonly if it meets the following conditions:
  //  - it doesn't have any sideeffects
  //  - it doesn't clobber memory
  //  - it doesn't return a value by-reference
  // It can be marked readnone if it doesn't have any input memory constraints
  // in addition to meeting the conditions listed above.
  bool ReadOnly = true, ReadNone = true;

  for (unsigned i = 0, e = S.getNumOutputs(); i != e; i++) {
    TargetInfo::ConstraintInfo &Info = OutputConstraintInfos[i];

    // Simplify the output constraint.
    std::string OutputConstraint(S.getOutputConstraint(i));
    OutputConstraint = SimplifyConstraint(OutputConstraint.c_str() + 1,
                                          getTarget(), &OutputConstraintInfos);

    const Expr *OutExpr = S.getOutputExpr(i);
    OutExpr = OutExpr->IgnoreParenNoopCasts(getContext());

    std::string GCCReg;
    OutputConstraint = AddVariableConstraints(OutputConstraint, *OutExpr,
                                              getTarget(), CGM, S,
                                              Info.earlyClobber(),
                                              &GCCReg);
    // Give an error on multiple outputs to same physreg.
    if (!GCCReg.empty() && !PhysRegOutputs.insert(GCCReg).second)
      CGM.Error(S.getAsmLoc(), "multiple outputs to hard register: " + GCCReg);

    OutputConstraints.push_back(OutputConstraint);
    LValue Dest = EmitLValue(OutExpr);
    if (!Constraints.empty())
      Constraints += ',';

    // If this is a register output, then make the inline asm return it
    // by-value.  If this is a memory result, return the value by-reference.
    QualType QTy = OutExpr->getType();
    const bool IsScalarOrAggregate = hasScalarEvaluationKind(QTy) ||
                                     hasAggregateEvaluationKind(QTy);
    if (!Info.allowsMemory() && IsScalarOrAggregate) {

      Constraints += "=" + OutputConstraint;
      ResultRegQualTys.push_back(QTy);
      ResultRegDests.push_back(Dest);

      llvm::Type *Ty = ConvertTypeForMem(QTy);
      const bool RequiresCast = Info.allowsRegister() &&
          (getTargetHooks().isScalarizableAsmOperand(*this, Ty) ||
           Ty->isAggregateType());

      ResultTruncRegTypes.push_back(Ty);
      ResultTypeRequiresCast.push_back(RequiresCast);

      if (RequiresCast) {
        unsigned Size = getContext().getTypeSize(QTy);
        Ty = llvm::IntegerType::get(getLLVMContext(), Size);
      }
      ResultRegTypes.push_back(Ty);
      // If this output is tied to an input, and if the input is larger, then
      // we need to set the actual result type of the inline asm node to be the
      // same as the input type.
      if (Info.hasMatchingInput()) {
        unsigned InputNo;
        for (InputNo = 0; InputNo != S.getNumInputs(); ++InputNo) {
          TargetInfo::ConstraintInfo &Input = InputConstraintInfos[InputNo];
          if (Input.hasTiedOperand() && Input.getTiedOperand() == i)
            break;
        }
        assert(InputNo != S.getNumInputs() && "Didn't find matching input!");

        QualType InputTy = S.getInputExpr(InputNo)->getType();
        QualType OutputType = OutExpr->getType();

        uint64_t InputSize = getContext().getTypeSize(InputTy);
        if (getContext().getTypeSize(OutputType) < InputSize) {
          // Form the asm to return the value as a larger integer or fp type.
          ResultRegTypes.back() = ConvertType(InputTy);
        }
      }
      if (llvm::Type* AdjTy =
            getTargetHooks().adjustInlineAsmType(*this, OutputConstraint,
                                                 ResultRegTypes.back()))
        ResultRegTypes.back() = AdjTy;
      else {
        CGM.getDiags().Report(S.getAsmLoc(),
                              diag::err_asm_invalid_type_in_input)
            << OutExpr->getType() << OutputConstraint;
      }

      // Update largest vector width for any vector types.
      if (auto *VT = dyn_cast<llvm::VectorType>(ResultRegTypes.back()))
        LargestVectorWidth =
            std::max((uint64_t)LargestVectorWidth,
                     VT->getPrimitiveSizeInBits().getKnownMinSize());
    } else {
      Address DestAddr = Dest.getAddress(*this);
      // Matrix types in memory are represented by arrays, but accessed through
      // vector pointers, with the alignment specified on the access operation.
      // For inline assembly, update pointer arguments to use vector pointers.
      // Otherwise there will be a mis-match if the matrix is also an
      // input-argument which is represented as vector.
      if (isa<MatrixType>(OutExpr->getType().getCanonicalType()))
        DestAddr = Builder.CreateElementBitCast(
            DestAddr, ConvertType(OutExpr->getType()));

      ArgTypes.push_back(DestAddr.getType());
      ArgElemTypes.push_back(DestAddr.getElementType());
      Args.push_back(DestAddr.getPointer());
      Constraints += "=*";
      Constraints += OutputConstraint;
      ReadOnly = ReadNone = false;
    }

    if (Info.isReadWrite()) {
      InOutConstraints += ',';

      const Expr *InputExpr = S.getOutputExpr(i);
      llvm::Value *Arg;
      llvm::Type *ArgElemType;
      std::tie(Arg, ArgElemType) = EmitAsmInputLValue(
          Info, Dest, InputExpr->getType(), InOutConstraints,
          InputExpr->getExprLoc());

      if (llvm::Type* AdjTy =
          getTargetHooks().adjustInlineAsmType(*this, OutputConstraint,
                                               Arg->getType()))
        Arg = Builder.CreateBitCast(Arg, AdjTy);

      // Update largest vector width for any vector types.
      if (auto *VT = dyn_cast<llvm::VectorType>(Arg->getType()))
        LargestVectorWidth =
            std::max((uint64_t)LargestVectorWidth,
                     VT->getPrimitiveSizeInBits().getKnownMinSize());
      // Only tie earlyclobber physregs.
      if (Info.allowsRegister() && (GCCReg.empty() || Info.earlyClobber()))
        InOutConstraints += llvm::utostr(i);
      else
        InOutConstraints += OutputConstraint;

      InOutArgTypes.push_back(Arg->getType());
      InOutArgElemTypes.push_back(ArgElemType);
      InOutArgs.push_back(Arg);
    }
  }

  // If this is a Microsoft-style asm blob, store the return registers (EAX:EDX)
  // to the return value slot. Only do this when returning in registers.
  if (isa<MSAsmStmt>(&S)) {
    const ABIArgInfo &RetAI = CurFnInfo->getReturnInfo();
    if (RetAI.isDirect() || RetAI.isExtend()) {
      // Make a fake lvalue for the return value slot.
      LValue ReturnSlot = MakeAddrLValueWithoutTBAA(ReturnValue, FnRetTy);
      CGM.getTargetCodeGenInfo().addReturnRegisterOutputs(
          *this, ReturnSlot, Constraints, ResultRegTypes, ResultTruncRegTypes,
          ResultRegDests, AsmString, S.getNumOutputs());
      SawAsmBlock = true;
    }
  }

  for (unsigned i = 0, e = S.getNumInputs(); i != e; i++) {
    const Expr *InputExpr = S.getInputExpr(i);

    TargetInfo::ConstraintInfo &Info = InputConstraintInfos[i];

    if (Info.allowsMemory())
      ReadNone = false;

    if (!Constraints.empty())
      Constraints += ',';

    // Simplify the input constraint.
    std::string InputConstraint(S.getInputConstraint(i));
    InputConstraint = SimplifyConstraint(InputConstraint.c_str(), getTarget(),
                                         &OutputConstraintInfos);

    InputConstraint = AddVariableConstraints(
        InputConstraint, *InputExpr->IgnoreParenNoopCasts(getContext()),
        getTarget(), CGM, S, false /* No EarlyClobber */);

    std::string ReplaceConstraint (InputConstraint);
    llvm::Value *Arg;
    llvm::Type *ArgElemType;
    std::tie(Arg, ArgElemType) = EmitAsmInput(Info, InputExpr, Constraints);

    // If this input argument is tied to a larger output result, extend the
    // input to be the same size as the output.  The LLVM backend wants to see
    // the input and output of a matching constraint be the same size.  Note
    // that GCC does not define what the top bits are here.  We use zext because
    // that is usually cheaper, but LLVM IR should really get an anyext someday.
    if (Info.hasTiedOperand()) {
      unsigned Output = Info.getTiedOperand();
      QualType OutputType = S.getOutputExpr(Output)->getType();
      QualType InputTy = InputExpr->getType();

      if (getContext().getTypeSize(OutputType) >
          getContext().getTypeSize(InputTy)) {
        // Use ptrtoint as appropriate so that we can do our extension.
        if (isa<llvm::PointerType>(Arg->getType()))
          Arg = Builder.CreatePtrToInt(Arg, IntPtrTy);
        llvm::Type *OutputTy = ConvertType(OutputType);
        if (isa<llvm::IntegerType>(OutputTy))
          Arg = Builder.CreateZExt(Arg, OutputTy);
        else if (isa<llvm::PointerType>(OutputTy))
          Arg = Builder.CreateZExt(Arg, IntPtrTy);
        else if (OutputTy->isFloatingPointTy())
          Arg = Builder.CreateFPExt(Arg, OutputTy);
      }
      // Deal with the tied operands' constraint code in adjustInlineAsmType.
      ReplaceConstraint = OutputConstraints[Output];
    }
    if (llvm::Type* AdjTy =
          getTargetHooks().adjustInlineAsmType(*this, ReplaceConstraint,
                                                   Arg->getType()))
      Arg = Builder.CreateBitCast(Arg, AdjTy);
    else
      CGM.getDiags().Report(S.getAsmLoc(), diag::err_asm_invalid_type_in_input)
          << InputExpr->getType() << InputConstraint;

    // Update largest vector width for any vector types.
    if (auto *VT = dyn_cast<llvm::VectorType>(Arg->getType()))
      LargestVectorWidth =
          std::max((uint64_t)LargestVectorWidth,
                   VT->getPrimitiveSizeInBits().getKnownMinSize());

    ArgTypes.push_back(Arg->getType());
    ArgElemTypes.push_back(ArgElemType);
    Args.push_back(Arg);
    Constraints += InputConstraint;
  }

  // Append the "input" part of inout constraints.
  for (unsigned i = 0, e = InOutArgs.size(); i != e; i++) {
    ArgTypes.push_back(InOutArgTypes[i]);
    ArgElemTypes.push_back(InOutArgElemTypes[i]);
    Args.push_back(InOutArgs[i]);
  }
  Constraints += InOutConstraints;

  // Labels
  SmallVector<llvm::BasicBlock *, 16> Transfer;
  llvm::BasicBlock *Fallthrough = nullptr;
  bool IsGCCAsmGoto = false;
  if (const auto *GS =  dyn_cast<GCCAsmStmt>(&S)) {
    IsGCCAsmGoto = GS->isAsmGoto();
    if (IsGCCAsmGoto) {
      for (const auto *E : GS->labels()) {
        JumpDest Dest = getJumpDestForLabel(E->getLabel());
        Transfer.push_back(Dest.getBlock());
        llvm::BlockAddress *BA =
            llvm::BlockAddress::get(CurFn, Dest.getBlock());
        Args.push_back(BA);
        ArgTypes.push_back(BA->getType());
        ArgElemTypes.push_back(nullptr);
        if (!Constraints.empty())
          Constraints += ',';
        Constraints += 'i';
      }
      Fallthrough = createBasicBlock("asm.fallthrough");
    }
  }

  bool HasUnwindClobber = false;

  // Clobbers
  for (unsigned i = 0, e = S.getNumClobbers(); i != e; i++) {
    StringRef Clobber = S.getClobber(i);

    if (Clobber == "memory")
      ReadOnly = ReadNone = false;
    else if (Clobber == "unwind") {
      HasUnwindClobber = true;
      continue;
    } else if (Clobber != "cc") {
      Clobber = getTarget().getNormalizedGCCRegisterName(Clobber);
      if (CGM.getCodeGenOpts().StackClashProtector &&
          getTarget().isSPRegName(Clobber)) {
        CGM.getDiags().Report(S.getAsmLoc(),
                              diag::warn_stack_clash_protection_inline_asm);
      }
    }

    if (isa<MSAsmStmt>(&S)) {
      if (Clobber == "eax" || Clobber == "edx") {
        if (Constraints.find("=&A") != std::string::npos)
          continue;
        std::string::size_type position1 =
            Constraints.find("={" + Clobber.str() + "}");
        if (position1 != std::string::npos) {
          Constraints.insert(position1 + 1, "&");
          continue;
        }
        std::string::size_type position2 = Constraints.find("=A");
        if (position2 != std::string::npos) {
          Constraints.insert(position2 + 1, "&");
          continue;
        }
      }
    }
    if (!Constraints.empty())
      Constraints += ',';

    Constraints += "~{";
    Constraints += Clobber;
    Constraints += '}';
  }

  assert(!(HasUnwindClobber && IsGCCAsmGoto) &&
         "unwind clobber can't be used with asm goto");

  // Add machine specific clobbers
  std::string MachineClobbers = getTarget().getClobbers();
  if (!MachineClobbers.empty()) {
    if (!Constraints.empty())
      Constraints += ',';
    Constraints += MachineClobbers;
  }

  llvm::Type *ResultType;
  if (ResultRegTypes.empty())
    ResultType = VoidTy;
  else if (ResultRegTypes.size() == 1)
    ResultType = ResultRegTypes[0];
  else
    ResultType = llvm::StructType::get(getLLVMContext(), ResultRegTypes);

  llvm::FunctionType *FTy =
    llvm::FunctionType::get(ResultType, ArgTypes, false);

  bool HasSideEffect = S.isVolatile() || S.getNumOutputs() == 0;

  llvm::InlineAsm::AsmDialect GnuAsmDialect =
      CGM.getCodeGenOpts().getInlineAsmDialect() == CodeGenOptions::IAD_ATT
          ? llvm::InlineAsm::AD_ATT
          : llvm::InlineAsm::AD_Intel;
  llvm::InlineAsm::AsmDialect AsmDialect = isa<MSAsmStmt>(&S) ?
    llvm::InlineAsm::AD_Intel : GnuAsmDialect;

  llvm::InlineAsm *IA = llvm::InlineAsm::get(
      FTy, AsmString, Constraints, HasSideEffect,
      /* IsAlignStack */ false, AsmDialect, HasUnwindClobber);
  std::vector<llvm::Value*> RegResults;
  if (IsGCCAsmGoto) {
    llvm::CallBrInst *Result =
        Builder.CreateCallBr(IA, Fallthrough, Transfer, Args);
    EmitBlock(Fallthrough);
    UpdateAsmCallInst(cast<llvm::CallBase>(*Result), HasSideEffect, false,
                      ReadOnly, ReadNone, InNoMergeAttributedStmt, S,
                      ResultRegTypes, ArgElemTypes, *this, RegResults);
  } else if (HasUnwindClobber) {
    llvm::CallBase *Result = EmitCallOrInvoke(IA, Args, "");
    UpdateAsmCallInst(*Result, HasSideEffect, true, ReadOnly, ReadNone,
                      InNoMergeAttributedStmt, S, ResultRegTypes, ArgElemTypes,
                      *this, RegResults);
  } else {
    llvm::CallInst *Result =
        Builder.CreateCall(IA, Args, getBundlesForFunclet(IA));
    UpdateAsmCallInst(cast<llvm::CallBase>(*Result), HasSideEffect, false,
                      ReadOnly, ReadNone, InNoMergeAttributedStmt, S,
                      ResultRegTypes, ArgElemTypes, *this, RegResults);
  }

  assert(RegResults.size() == ResultRegTypes.size());
  assert(RegResults.size() == ResultTruncRegTypes.size());
  assert(RegResults.size() == ResultRegDests.size());
  // ResultRegDests can be also populated by addReturnRegisterOutputs() above,
  // in which case its size may grow.
  assert(ResultTypeRequiresCast.size() <= ResultRegDests.size());
  for (unsigned i = 0, e = RegResults.size(); i != e; ++i) {
    llvm::Value *Tmp = RegResults[i];
    llvm::Type *TruncTy = ResultTruncRegTypes[i];

    // If the result type of the LLVM IR asm doesn't match the result type of
    // the expression, do the conversion.
    if (ResultRegTypes[i] != ResultTruncRegTypes[i]) {

      // Truncate the integer result to the right size, note that TruncTy can be
      // a pointer.
      if (TruncTy->isFloatingPointTy())
        Tmp = Builder.CreateFPTrunc(Tmp, TruncTy);
      else if (TruncTy->isPointerTy() && Tmp->getType()->isIntegerTy()) {
        uint64_t ResSize = CGM.getDataLayout().getTypeSizeInBits(TruncTy);
        Tmp = Builder.CreateTrunc(Tmp,
                   llvm::IntegerType::get(getLLVMContext(), (unsigned)ResSize));
        Tmp = Builder.CreateIntToPtr(Tmp, TruncTy);
      } else if (Tmp->getType()->isPointerTy() && TruncTy->isIntegerTy()) {
        uint64_t TmpSize =CGM.getDataLayout().getTypeSizeInBits(Tmp->getType());
        Tmp = Builder.CreatePtrToInt(Tmp,
                   llvm::IntegerType::get(getLLVMContext(), (unsigned)TmpSize));
        Tmp = Builder.CreateTrunc(Tmp, TruncTy);
      } else if (TruncTy->isIntegerTy()) {
        Tmp = Builder.CreateZExtOrTrunc(Tmp, TruncTy);
      } else if (TruncTy->isVectorTy()) {
        Tmp = Builder.CreateBitCast(Tmp, TruncTy);
      }
    }

    LValue Dest = ResultRegDests[i];
    // ResultTypeRequiresCast elements correspond to the first
    // ResultTypeRequiresCast.size() elements of RegResults.
    if ((i < ResultTypeRequiresCast.size()) && ResultTypeRequiresCast[i]) {
      unsigned Size = getContext().getTypeSize(ResultRegQualTys[i]);
      Address A = Builder.CreateElementBitCast(Dest.getAddress(*this),
                                               ResultRegTypes[i]);
      if (getTargetHooks().isScalarizableAsmOperand(*this, TruncTy)) {
        Builder.CreateStore(Tmp, A);
        continue;
      }

      QualType Ty = getContext().getIntTypeForBitwidth(Size, /*Signed*/ false);
      if (Ty.isNull()) {
        const Expr *OutExpr = S.getOutputExpr(i);
        CGM.getDiags().Report(OutExpr->getExprLoc(),
                              diag::err_store_value_to_reg);
        return;
      }
      Dest = MakeAddrLValue(A, Ty);
    }
    EmitStoreThroughLValue(RValue::get(Tmp), Dest);
  }
}

LValue CodeGenFunction::InitCapturedStruct(const CapturedStmt &S) {
  const RecordDecl *RD = S.getCapturedRecordDecl();
  QualType RecordTy = getContext().getRecordType(RD);

  // Initialize the captured struct.
  LValue SlotLV =
    MakeAddrLValue(CreateMemTemp(RecordTy, "agg.captured"), RecordTy);

  RecordDecl::field_iterator CurField = RD->field_begin();
  for (CapturedStmt::const_capture_init_iterator I = S.capture_init_begin(),
                                                 E = S.capture_init_end();
       I != E; ++I, ++CurField) {
    LValue LV = EmitLValueForFieldInitialization(SlotLV, *CurField);
    if (CurField->hasCapturedVLAType()) {
      EmitLambdaVLACapture(CurField->getCapturedVLAType(), LV);
    } else {
      EmitInitializerForField(*CurField, LV, *I);
    }
  }

  return SlotLV;
}

/// Generate an outlined function for the body of a CapturedStmt, store any
/// captured variables into the captured struct, and call the outlined function.
llvm::Function *
CodeGenFunction::EmitCapturedStmt(const CapturedStmt &S, CapturedRegionKind K) {
  LValue CapStruct = InitCapturedStruct(S);

  // Emit the CapturedDecl
  CodeGenFunction CGF(CGM, true);
  CGCapturedStmtRAII CapInfoRAII(CGF, new CGCapturedStmtInfo(S, K));
  llvm::Function *F = CGF.GenerateCapturedStmtFunction(S);
  delete CGF.CapturedStmtInfo;

  // Emit call to the helper function.
  EmitCallOrInvoke(F, CapStruct.getPointer(*this));

  return F;
}

Address CodeGenFunction::GenerateCapturedStmtArgument(const CapturedStmt &S) {
  LValue CapStruct = InitCapturedStruct(S);
  return CapStruct.getAddress(*this);
}

/// Creates the outlined function for a CapturedStmt.
llvm::Function *
CodeGenFunction::GenerateCapturedStmtFunction(const CapturedStmt &S) {
  assert(CapturedStmtInfo &&
    "CapturedStmtInfo should be set when generating the captured function");
  const CapturedDecl *CD = S.getCapturedDecl();
  const RecordDecl *RD = S.getCapturedRecordDecl();
  SourceLocation Loc = S.getBeginLoc();
  assert(CD->hasBody() && "missing CapturedDecl body");

  // Build the argument list.
  ASTContext &Ctx = CGM.getContext();
  FunctionArgList Args;
  Args.append(CD->param_begin(), CD->param_end());

  // Create the function declaration.
  const CGFunctionInfo &FuncInfo =
    CGM.getTypes().arrangeBuiltinFunctionDeclaration(Ctx.VoidTy, Args);
  llvm::FunctionType *FuncLLVMTy = CGM.getTypes().GetFunctionType(FuncInfo);

  llvm::Function *F =
    llvm::Function::Create(FuncLLVMTy, llvm::GlobalValue::InternalLinkage,
                           CapturedStmtInfo->getHelperName(), &CGM.getModule());
  CGM.SetInternalFunctionAttributes(CD, F, FuncInfo);
  if (CD->isNothrow())
    F->addFnAttr(llvm::Attribute::NoUnwind);

  // Generate the function.
  StartFunction(CD, Ctx.VoidTy, F, FuncInfo, Args, CD->getLocation(),
                CD->getBody()->getBeginLoc());
  // Set the context parameter in CapturedStmtInfo.
  Address DeclPtr = GetAddrOfLocalVar(CD->getContextParam());
  CapturedStmtInfo->setContextValue(Builder.CreateLoad(DeclPtr));

  // Initialize variable-length arrays.
  LValue Base = MakeNaturalAlignAddrLValue(CapturedStmtInfo->getContextValue(),
                                           Ctx.getTagDeclType(RD));
  for (auto *FD : RD->fields()) {
    if (FD->hasCapturedVLAType()) {
      auto *ExprArg =
          EmitLoadOfLValue(EmitLValueForField(Base, FD), S.getBeginLoc())
              .getScalarVal();
      auto VAT = FD->getCapturedVLAType();
      VLASizeMap[VAT->getSizeExpr()] = ExprArg;
    }
  }

  // If 'this' is captured, load it into CXXThisValue.
  if (CapturedStmtInfo->isCXXThisExprCaptured()) {
    FieldDecl *FD = CapturedStmtInfo->getThisFieldDecl();
    LValue ThisLValue = EmitLValueForField(Base, FD);
    CXXThisValue = EmitLoadOfLValue(ThisLValue, Loc).getScalarVal();
  }

  PGO.assignRegionCounters(GlobalDecl(CD), F);
  CapturedStmtInfo->EmitBody(*this, CD->getBody());
  FinishFunction(CD->getBodyRBrace());

  return F;
}<|MERGE_RESOLUTION|>--- conflicted
+++ resolved
@@ -396,7 +396,18 @@
   case Stmt::OMPGenericLoopDirectiveClass:
     EmitOMPGenericLoopDirective(cast<OMPGenericLoopDirective>(*S));
     break;
-<<<<<<< HEAD
+  case Stmt::OMPTeamsGenericLoopDirectiveClass:
+    llvm_unreachable("teams loop directive not supported yet.");
+    break;
+  case Stmt::OMPTargetTeamsGenericLoopDirectiveClass:
+    llvm_unreachable("target teams loop directive not supported yet.");
+    break;
+  case Stmt::OMPParallelGenericLoopDirectiveClass:
+    llvm_unreachable("parallel loop directive not supported yet.");
+    break;
+  case Stmt::OMPTargetParallelGenericLoopDirectiveClass:
+    llvm_unreachable("target parallel loop directive not supported yet.");
+    break;
   case Stmt::ACCUpdateDirectiveClass:
   case Stmt::ACCEnterDataDirectiveClass:
   case Stmt::ACCExitDataDirectiveClass:
@@ -405,19 +416,6 @@
   case Stmt::ACCLoopDirectiveClass:
   case Stmt::ACCParallelLoopDirectiveClass:
     EmitACCDirectiveStmt(cast<ACCDirectiveStmt>(*S));
-=======
-  case Stmt::OMPTeamsGenericLoopDirectiveClass:
-    llvm_unreachable("teams loop directive not supported yet.");
-    break;
-  case Stmt::OMPTargetTeamsGenericLoopDirectiveClass:
-    llvm_unreachable("target teams loop directive not supported yet.");
-    break;
-  case Stmt::OMPParallelGenericLoopDirectiveClass:
-    llvm_unreachable("parallel loop directive not supported yet.");
-    break;
-  case Stmt::OMPTargetParallelGenericLoopDirectiveClass:
-    llvm_unreachable("target parallel loop directive not supported yet.");
->>>>>>> d16a631c
     break;
   }
 }
