--- conflicted
+++ resolved
@@ -5817,21 +5817,6 @@
       CGF.EmitStmt(D.getInnermostCapturedStmt()->getCapturedStmt());
     }
   };
-<<<<<<< HEAD
-  OMPSimdLexicalScope Scope(*this, D);
-  CGM.getOpenMPRuntime().emitInlinedDirective(
-      *this,
-      isOpenMPSimdDirective(D.getDirectiveKind()) ? OMPD_simd
-                                                  : D.getDirectiveKind(),
-      CodeGen);
-}
-
-void
-CodeGenFunction::EmitACCExecutableDirective(const ACCExecutableDirective &D) {
-  CGM.getOpenMPRuntime().enterOpenACCConstruct();
-  EmitStmt(D.getOMPNode());
-  CGM.getOpenMPRuntime().exitOpenACCConstruct();
-=======
   {
     auto LPCRegion =
         CGOpenMPRuntime::LastprivateConditionalRAII::disable(*this, D);
@@ -5844,5 +5829,11 @@
   }
   // Check for outer lastprivate conditional update.
   checkForLastprivateConditionalUpdate(*this, D);
->>>>>>> 8b576b9a
+}
+
+void
+CodeGenFunction::EmitACCExecutableDirective(const ACCExecutableDirective &D) {
+  CGM.getOpenMPRuntime().enterOpenACCConstruct();
+  EmitStmt(D.getOMPNode());
+  CGM.getOpenMPRuntime().exitOpenACCConstruct();
 }