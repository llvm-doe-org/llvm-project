//===--- CGStmtOpenMP.cpp - Emit LLVM Code from Statements ----------------===//
//
// Part of the LLVM Project, under the Apache License v2.0 with LLVM Exceptions.
// See https://llvm.org/LICENSE.txt for license information.
// SPDX-License-Identifier: Apache-2.0 WITH LLVM-exception
//
//===----------------------------------------------------------------------===//
//
// This contains code to emit OpenMP nodes as LLVM code.
//
//===----------------------------------------------------------------------===//

#include "CGCleanup.h"
#include "CGOpenMPRuntime.h"
#include "CodeGenFunction.h"
#include "CodeGenModule.h"
#include "TargetInfo.h"
#include "clang/AST/Stmt.h"
#include "clang/AST/StmtOpenMP.h"
#include "clang/AST/DeclOpenMP.h"
#include "clang/Basic/PrettyStackTrace.h"
using namespace clang;
using namespace CodeGen;

namespace {
/// Lexical scope for OpenMP executable constructs, that handles correct codegen
/// for captured expressions.
class OMPLexicalScope : public CodeGenFunction::LexicalScope {
  void emitPreInitStmt(CodeGenFunction &CGF, const OMPExecutableDirective &S) {
    for (const auto *C : S.clauses()) {
      if (const auto *CPI = OMPClauseWithPreInit::get(C)) {
        if (const auto *PreInit =
                cast_or_null<DeclStmt>(CPI->getPreInitStmt())) {
          for (const auto *I : PreInit->decls()) {
            if (!I->hasAttr<OMPCaptureNoInitAttr>()) {
              CGF.EmitVarDecl(cast<VarDecl>(*I));
            } else {
              CodeGenFunction::AutoVarEmission Emission =
                  CGF.EmitAutoVarAlloca(cast<VarDecl>(*I));
              CGF.EmitAutoVarCleanups(Emission);
            }
          }
        }
      }
    }
  }
  CodeGenFunction::OMPPrivateScope InlinedShareds;

  static bool isCapturedVar(CodeGenFunction &CGF, const VarDecl *VD) {
    return CGF.LambdaCaptureFields.lookup(VD) ||
           (CGF.CapturedStmtInfo && CGF.CapturedStmtInfo->lookup(VD)) ||
           (CGF.CurCodeDecl && isa<BlockDecl>(CGF.CurCodeDecl));
  }

public:
  OMPLexicalScope(
      CodeGenFunction &CGF, const OMPExecutableDirective &S,
      const llvm::Optional<OpenMPDirectiveKind> CapturedRegion = llvm::None,
      const bool EmitPreInitStmt = true)
      : CodeGenFunction::LexicalScope(CGF, S.getSourceRange()),
        InlinedShareds(CGF) {
    if (EmitPreInitStmt)
      emitPreInitStmt(CGF, S);
    if (!CapturedRegion.hasValue())
      return;
    assert(S.hasAssociatedStmt() &&
           "Expected associated statement for inlined directive.");
    const CapturedStmt *CS = S.getCapturedStmt(*CapturedRegion);
    for (const auto &C : CS->captures()) {
      if (C.capturesVariable() || C.capturesVariableByCopy()) {
        auto *VD = C.getCapturedVar();
        assert(VD == VD->getCanonicalDecl() &&
               "Canonical decl must be captured.");
        DeclRefExpr DRE(
            CGF.getContext(), const_cast<VarDecl *>(VD),
            isCapturedVar(CGF, VD) || (CGF.CapturedStmtInfo &&
                                       InlinedShareds.isGlobalVarCaptured(VD)),
            VD->getType().getNonReferenceType(), VK_LValue, C.getLocation());
        InlinedShareds.addPrivate(VD, [&CGF, &DRE]() -> Address {
          return CGF.EmitLValue(&DRE).getAddress();
        });
      }
    }
    (void)InlinedShareds.Privatize();
  }
};

/// Lexical scope for OpenMP parallel construct, that handles correct codegen
/// for captured expressions.
class OMPParallelScope final : public OMPLexicalScope {
  bool EmitPreInitStmt(const OMPExecutableDirective &S) {
    OpenMPDirectiveKind Kind = S.getDirectiveKind();
    return !(isOpenMPTargetExecutionDirective(Kind) ||
             isOpenMPLoopBoundSharingDirective(Kind)) &&
           isOpenMPParallelDirective(Kind);
  }

public:
  OMPParallelScope(CodeGenFunction &CGF, const OMPExecutableDirective &S)
      : OMPLexicalScope(CGF, S, /*CapturedRegion=*/llvm::None,
                        EmitPreInitStmt(S)) {}
};

/// Lexical scope for OpenMP teams construct, that handles correct codegen
/// for captured expressions.
class OMPTeamsScope final : public OMPLexicalScope {
  bool EmitPreInitStmt(const OMPExecutableDirective &S) {
    OpenMPDirectiveKind Kind = S.getDirectiveKind();
    return !isOpenMPTargetExecutionDirective(Kind) &&
           isOpenMPTeamsDirective(Kind);
  }

public:
  OMPTeamsScope(CodeGenFunction &CGF, const OMPExecutableDirective &S)
      : OMPLexicalScope(CGF, S, /*CapturedRegion=*/llvm::None,
                        EmitPreInitStmt(S)) {}
};

/// Private scope for OpenMP loop-based directives, that supports capturing
/// of used expression from loop statement.
class OMPLoopScope : public CodeGenFunction::RunCleanupsScope {
  void emitPreInitStmt(CodeGenFunction &CGF, const OMPLoopDirective &S) {
    CodeGenFunction::OMPMapVars PreCondVars;
    llvm::DenseSet<const VarDecl *> EmittedAsPrivate;
    for (const auto *E : S.counters()) {
      const auto *VD = cast<VarDecl>(cast<DeclRefExpr>(E)->getDecl());
      EmittedAsPrivate.insert(VD->getCanonicalDecl());
      (void)PreCondVars.setVarAddr(
          CGF, VD, CGF.CreateMemTemp(VD->getType().getNonReferenceType()));
    }
    // Mark private vars as undefs.
    for (const auto *C : S.getClausesOfKind<OMPPrivateClause>()) {
      for (const Expr *IRef : C->varlists()) {
        const auto *OrigVD = cast<VarDecl>(cast<DeclRefExpr>(IRef)->getDecl());
        if (EmittedAsPrivate.insert(OrigVD->getCanonicalDecl()).second) {
          (void)PreCondVars.setVarAddr(
              CGF, OrigVD,
              Address(llvm::UndefValue::get(
                          CGF.ConvertTypeForMem(CGF.getContext().getPointerType(
                              OrigVD->getType().getNonReferenceType()))),
                      CGF.getContext().getDeclAlign(OrigVD)));
        }
      }
    }
    (void)PreCondVars.apply(CGF);
    // Emit init, __range and __end variables for C++ range loops.
    const Stmt *Body =
        S.getInnermostCapturedStmt()->getCapturedStmt()->IgnoreContainers();
    for (unsigned Cnt = 0; Cnt < S.getCollapsedNumber(); ++Cnt) {
<<<<<<< HEAD
      Body = Body->IgnoreContainers();
=======
      Body = OMPLoopDirective::tryToFindNextInnerLoop(
          Body, /*TryImperfectlyNestedLoops=*/true);
>>>>>>> c79f07dd
      if (auto *For = dyn_cast<ForStmt>(Body)) {
        Body = For->getBody();
      } else {
        assert(isa<CXXForRangeStmt>(Body) &&
               "Expected canonical for loop or range-based for loop.");
        auto *CXXFor = cast<CXXForRangeStmt>(Body);
        if (const Stmt *Init = CXXFor->getInit())
          CGF.EmitStmt(Init);
        CGF.EmitStmt(CXXFor->getRangeStmt());
        CGF.EmitStmt(CXXFor->getEndStmt());
        Body = CXXFor->getBody();
      }
    }
    if (const auto *PreInits = cast_or_null<DeclStmt>(S.getPreInits())) {
      for (const auto *I : PreInits->decls())
        CGF.EmitVarDecl(cast<VarDecl>(*I));
    }
    PreCondVars.restore(CGF);
  }

public:
  OMPLoopScope(CodeGenFunction &CGF, const OMPLoopDirective &S)
      : CodeGenFunction::RunCleanupsScope(CGF) {
    emitPreInitStmt(CGF, S);
  }
};

class OMPSimdLexicalScope : public CodeGenFunction::LexicalScope {
  CodeGenFunction::OMPPrivateScope InlinedShareds;

  static bool isCapturedVar(CodeGenFunction &CGF, const VarDecl *VD) {
    return CGF.LambdaCaptureFields.lookup(VD) ||
           (CGF.CapturedStmtInfo && CGF.CapturedStmtInfo->lookup(VD)) ||
           (CGF.CurCodeDecl && isa<BlockDecl>(CGF.CurCodeDecl) &&
            cast<BlockDecl>(CGF.CurCodeDecl)->capturesVariable(VD));
  }

public:
  OMPSimdLexicalScope(CodeGenFunction &CGF, const OMPExecutableDirective &S)
      : CodeGenFunction::LexicalScope(CGF, S.getSourceRange()),
        InlinedShareds(CGF) {
    for (const auto *C : S.clauses()) {
      if (const auto *CPI = OMPClauseWithPreInit::get(C)) {
        if (const auto *PreInit =
                cast_or_null<DeclStmt>(CPI->getPreInitStmt())) {
          for (const auto *I : PreInit->decls()) {
            if (!I->hasAttr<OMPCaptureNoInitAttr>()) {
              CGF.EmitVarDecl(cast<VarDecl>(*I));
            } else {
              CodeGenFunction::AutoVarEmission Emission =
                  CGF.EmitAutoVarAlloca(cast<VarDecl>(*I));
              CGF.EmitAutoVarCleanups(Emission);
            }
          }
        }
      } else if (const auto *UDP = dyn_cast<OMPUseDevicePtrClause>(C)) {
        for (const Expr *E : UDP->varlists()) {
          const Decl *D = cast<DeclRefExpr>(E)->getDecl();
          if (const auto *OED = dyn_cast<OMPCapturedExprDecl>(D))
            CGF.EmitVarDecl(*OED);
        }
      }
    }
    if (!isOpenMPSimdDirective(S.getDirectiveKind()))
      CGF.EmitOMPPrivateClause(S, InlinedShareds);
    if (const auto *TG = dyn_cast<OMPTaskgroupDirective>(&S)) {
      if (const Expr *E = TG->getReductionRef())
        CGF.EmitVarDecl(*cast<VarDecl>(cast<DeclRefExpr>(E)->getDecl()));
    }
    const auto *CS = cast_or_null<CapturedStmt>(S.getAssociatedStmt());
    while (CS) {
      for (auto &C : CS->captures()) {
        if (C.capturesVariable() || C.capturesVariableByCopy()) {
          auto *VD = C.getCapturedVar();
          assert(VD == VD->getCanonicalDecl() &&
                 "Canonical decl must be captured.");
          DeclRefExpr DRE(CGF.getContext(), const_cast<VarDecl *>(VD),
                          isCapturedVar(CGF, VD) ||
                              (CGF.CapturedStmtInfo &&
                               InlinedShareds.isGlobalVarCaptured(VD)),
                          VD->getType().getNonReferenceType(), VK_LValue,
                          C.getLocation());
          InlinedShareds.addPrivate(VD, [&CGF, &DRE]() -> Address {
            return CGF.EmitLValue(&DRE).getAddress();
          });
        }
      }
      CS = dyn_cast<CapturedStmt>(CS->getCapturedStmt());
    }
    (void)InlinedShareds.Privatize();
  }
};

} // namespace

static void emitCommonOMPTargetDirective(CodeGenFunction &CGF,
                                         const OMPExecutableDirective &S,
                                         const RegionCodeGenTy &CodeGen);

LValue CodeGenFunction::EmitOMPSharedLValue(const Expr *E) {
  if (const auto *OrigDRE = dyn_cast<DeclRefExpr>(E)) {
    if (const auto *OrigVD = dyn_cast<VarDecl>(OrigDRE->getDecl())) {
      OrigVD = OrigVD->getCanonicalDecl();
      bool IsCaptured =
          LambdaCaptureFields.lookup(OrigVD) ||
          (CapturedStmtInfo && CapturedStmtInfo->lookup(OrigVD)) ||
          (CurCodeDecl && isa<BlockDecl>(CurCodeDecl));
      DeclRefExpr DRE(getContext(), const_cast<VarDecl *>(OrigVD), IsCaptured,
                      OrigDRE->getType(), VK_LValue, OrigDRE->getExprLoc());
      return EmitLValue(&DRE);
    }
  }
  return EmitLValue(E);
}

llvm::Value *CodeGenFunction::getTypeSize(QualType Ty) {
  ASTContext &C = getContext();
  llvm::Value *Size = nullptr;
  auto SizeInChars = C.getTypeSizeInChars(Ty);
  if (SizeInChars.isZero()) {
    // getTypeSizeInChars() returns 0 for a VLA.
    while (const VariableArrayType *VAT = C.getAsVariableArrayType(Ty)) {
      VlaSizePair VlaSize = getVLASize(VAT);
      Ty = VlaSize.Type;
      Size = Size ? Builder.CreateNUWMul(Size, VlaSize.NumElts)
                  : VlaSize.NumElts;
    }
    SizeInChars = C.getTypeSizeInChars(Ty);
    if (SizeInChars.isZero())
      return llvm::ConstantInt::get(SizeTy, /*V=*/0);
    return Builder.CreateNUWMul(Size, CGM.getSize(SizeInChars));
  }
  return CGM.getSize(SizeInChars);
}

void CodeGenFunction::GenerateOpenMPCapturedVars(
    const CapturedStmt &S, SmallVectorImpl<llvm::Value *> &CapturedVars) {
  const RecordDecl *RD = S.getCapturedRecordDecl();
  auto CurField = RD->field_begin();
  auto CurCap = S.captures().begin();
  for (CapturedStmt::const_capture_init_iterator I = S.capture_init_begin(),
                                                 E = S.capture_init_end();
       I != E; ++I, ++CurField, ++CurCap) {
    if (CurField->hasCapturedVLAType()) {
      const VariableArrayType *VAT = CurField->getCapturedVLAType();
      llvm::Value *Val = VLASizeMap[VAT->getSizeExpr()];
      CapturedVars.push_back(Val);
    } else if (CurCap->capturesThis()) {
      CapturedVars.push_back(CXXThisValue);
    } else if (CurCap->capturesVariableByCopy()) {
      llvm::Value *CV = EmitLoadOfScalar(EmitLValue(*I), CurCap->getLocation());

      // If the field is not a pointer, we need to save the actual value
      // and load it as a void pointer.
      if (!CurField->getType()->isAnyPointerType()) {
        ASTContext &Ctx = getContext();
        Address DstAddr = CreateMemTemp(
            Ctx.getUIntPtrType(),
            Twine(CurCap->getCapturedVar()->getName(), ".casted"));
        LValue DstLV = MakeAddrLValue(DstAddr, Ctx.getUIntPtrType());

        llvm::Value *SrcAddrVal = EmitScalarConversion(
            DstAddr.getPointer(), Ctx.getPointerType(Ctx.getUIntPtrType()),
            Ctx.getPointerType(CurField->getType()), CurCap->getLocation());
        LValue SrcLV =
            MakeNaturalAlignAddrLValue(SrcAddrVal, CurField->getType());

        // Store the value using the source type pointer.
        EmitStoreThroughLValue(RValue::get(CV), SrcLV);

        // Load the value using the destination type pointer.
        CV = EmitLoadOfScalar(DstLV, CurCap->getLocation());
      }
      CapturedVars.push_back(CV);
    } else {
      assert(CurCap->capturesVariable() && "Expected capture by reference.");
      CapturedVars.push_back(EmitLValue(*I).getAddress().getPointer());
    }
  }
}

static Address castValueFromUintptr(CodeGenFunction &CGF, SourceLocation Loc,
                                    QualType DstType, StringRef Name,
                                    LValue AddrLV) {
  ASTContext &Ctx = CGF.getContext();

  llvm::Value *CastedPtr = CGF.EmitScalarConversion(
      AddrLV.getAddress().getPointer(), Ctx.getUIntPtrType(),
      Ctx.getPointerType(DstType), Loc);
  Address TmpAddr =
      CGF.MakeNaturalAlignAddrLValue(CastedPtr, Ctx.getPointerType(DstType))
          .getAddress();
  return TmpAddr;
}

static QualType getCanonicalParamType(ASTContext &C, QualType T) {
  if (T->isLValueReferenceType())
    return C.getLValueReferenceType(
        getCanonicalParamType(C, T.getNonReferenceType()),
        /*SpelledAsLValue=*/false);
  if (T->isPointerType())
    return C.getPointerType(getCanonicalParamType(C, T->getPointeeType()));
  if (const ArrayType *A = T->getAsArrayTypeUnsafe()) {
    if (const auto *VLA = dyn_cast<VariableArrayType>(A))
      return getCanonicalParamType(C, VLA->getElementType());
    if (!A->isVariablyModifiedType())
      return C.getCanonicalType(T);
  }
  return C.getCanonicalParamType(T);
}

namespace {
  /// Contains required data for proper outlined function codegen.
  struct FunctionOptions {
    /// Captured statement for which the function is generated.
    const CapturedStmt *S = nullptr;
    /// true if cast to/from  UIntPtr is required for variables captured by
    /// value.
    const bool UIntPtrCastRequired = true;
    /// true if only casted arguments must be registered as local args or VLA
    /// sizes.
    const bool RegisterCastedArgsOnly = false;
    /// Name of the generated function.
    const StringRef FunctionName;
    explicit FunctionOptions(const CapturedStmt *S, bool UIntPtrCastRequired,
                             bool RegisterCastedArgsOnly,
                             StringRef FunctionName)
        : S(S), UIntPtrCastRequired(UIntPtrCastRequired),
          RegisterCastedArgsOnly(UIntPtrCastRequired && RegisterCastedArgsOnly),
          FunctionName(FunctionName) {}
  };
}

static llvm::Function *emitOutlinedFunctionPrologue(
    CodeGenFunction &CGF, FunctionArgList &Args,
    llvm::MapVector<const Decl *, std::pair<const VarDecl *, Address>>
        &LocalAddrs,
    llvm::DenseMap<const Decl *, std::pair<const Expr *, llvm::Value *>>
        &VLASizes,
    llvm::Value *&CXXThisValue, const FunctionOptions &FO) {
  const CapturedDecl *CD = FO.S->getCapturedDecl();
  const RecordDecl *RD = FO.S->getCapturedRecordDecl();
  assert(CD->hasBody() && "missing CapturedDecl body");

  CXXThisValue = nullptr;
  // Build the argument list.
  CodeGenModule &CGM = CGF.CGM;
  ASTContext &Ctx = CGM.getContext();
  FunctionArgList TargetArgs;
  Args.append(CD->param_begin(),
              std::next(CD->param_begin(), CD->getContextParamPosition()));
  TargetArgs.append(
      CD->param_begin(),
      std::next(CD->param_begin(), CD->getContextParamPosition()));
  auto I = FO.S->captures().begin();
  FunctionDecl *DebugFunctionDecl = nullptr;
  if (!FO.UIntPtrCastRequired) {
    FunctionProtoType::ExtProtoInfo EPI;
    QualType FunctionTy = Ctx.getFunctionType(Ctx.VoidTy, llvm::None, EPI);
    DebugFunctionDecl = FunctionDecl::Create(
        Ctx, Ctx.getTranslationUnitDecl(), FO.S->getBeginLoc(),
        SourceLocation(), DeclarationName(), FunctionTy,
        Ctx.getTrivialTypeSourceInfo(FunctionTy), SC_Static,
        /*isInlineSpecified=*/false, /*hasWrittenPrototype=*/false);
  }
  for (const FieldDecl *FD : RD->fields()) {
    QualType ArgType = FD->getType();
    IdentifierInfo *II = nullptr;
    VarDecl *CapVar = nullptr;

    // If this is a capture by copy and the type is not a pointer, the outlined
    // function argument type should be uintptr and the value properly casted to
    // uintptr. This is necessary given that the runtime library is only able to
    // deal with pointers. We can pass in the same way the VLA type sizes to the
    // outlined function.
    if (FO.UIntPtrCastRequired &&
        ((I->capturesVariableByCopy() && !ArgType->isAnyPointerType()) ||
         I->capturesVariableArrayType()))
      ArgType = Ctx.getUIntPtrType();

    if (I->capturesVariable() || I->capturesVariableByCopy()) {
      CapVar = I->getCapturedVar();
      II = CapVar->getIdentifier();
    } else if (I->capturesThis()) {
      II = &Ctx.Idents.get("this");
    } else {
      assert(I->capturesVariableArrayType());
      II = &Ctx.Idents.get("vla");
    }
    if (ArgType->isVariablyModifiedType())
      ArgType = getCanonicalParamType(Ctx, ArgType);
    VarDecl *Arg;
    if (DebugFunctionDecl && (CapVar || I->capturesThis())) {
      Arg = ParmVarDecl::Create(
          Ctx, DebugFunctionDecl,
          CapVar ? CapVar->getBeginLoc() : FD->getBeginLoc(),
          CapVar ? CapVar->getLocation() : FD->getLocation(), II, ArgType,
          /*TInfo=*/nullptr, SC_None, /*DefArg=*/nullptr);
    } else {
      Arg = ImplicitParamDecl::Create(Ctx, /*DC=*/nullptr, FD->getLocation(),
                                      II, ArgType, ImplicitParamDecl::Other);
    }
    Args.emplace_back(Arg);
    // Do not cast arguments if we emit function with non-original types.
    TargetArgs.emplace_back(
        FO.UIntPtrCastRequired
            ? Arg
            : CGM.getOpenMPRuntime().translateParameter(FD, Arg));
    ++I;
  }
  Args.append(
      std::next(CD->param_begin(), CD->getContextParamPosition() + 1),
      CD->param_end());
  TargetArgs.append(
      std::next(CD->param_begin(), CD->getContextParamPosition() + 1),
      CD->param_end());

  // Create the function declaration.
  const CGFunctionInfo &FuncInfo =
      CGM.getTypes().arrangeBuiltinFunctionDeclaration(Ctx.VoidTy, TargetArgs);
  llvm::FunctionType *FuncLLVMTy = CGM.getTypes().GetFunctionType(FuncInfo);

  auto *F =
      llvm::Function::Create(FuncLLVMTy, llvm::GlobalValue::InternalLinkage,
                             FO.FunctionName, &CGM.getModule());
  CGM.SetInternalFunctionAttributes(CD, F, FuncInfo);
  if (CD->isNothrow())
    F->setDoesNotThrow();
  F->setDoesNotRecurse();

  // Generate the function.
  CGF.StartFunction(CD, Ctx.VoidTy, F, FuncInfo, TargetArgs,
                    FO.S->getBeginLoc(), CD->getBody()->getBeginLoc());
  unsigned Cnt = CD->getContextParamPosition();
  I = FO.S->captures().begin();
  for (const FieldDecl *FD : RD->fields()) {
    // Do not map arguments if we emit function with non-original types.
    Address LocalAddr(Address::invalid());
    if (!FO.UIntPtrCastRequired && Args[Cnt] != TargetArgs[Cnt]) {
      LocalAddr = CGM.getOpenMPRuntime().getParameterAddress(CGF, Args[Cnt],
                                                             TargetArgs[Cnt]);
    } else {
      LocalAddr = CGF.GetAddrOfLocalVar(Args[Cnt]);
    }
    // If we are capturing a pointer by copy we don't need to do anything, just
    // use the value that we get from the arguments.
    if (I->capturesVariableByCopy() && FD->getType()->isAnyPointerType()) {
      const VarDecl *CurVD = I->getCapturedVar();
      if (!FO.RegisterCastedArgsOnly)
        LocalAddrs.insert({Args[Cnt], {CurVD, LocalAddr}});
      ++Cnt;
      ++I;
      continue;
    }

    LValue ArgLVal = CGF.MakeAddrLValue(LocalAddr, Args[Cnt]->getType(),
                                        AlignmentSource::Decl);
    if (FD->hasCapturedVLAType()) {
      if (FO.UIntPtrCastRequired) {
        ArgLVal = CGF.MakeAddrLValue(
            castValueFromUintptr(CGF, I->getLocation(), FD->getType(),
                                 Args[Cnt]->getName(), ArgLVal),
            FD->getType(), AlignmentSource::Decl);
      }
      llvm::Value *ExprArg = CGF.EmitLoadOfScalar(ArgLVal, I->getLocation());
      const VariableArrayType *VAT = FD->getCapturedVLAType();
      VLASizes.try_emplace(Args[Cnt], VAT->getSizeExpr(), ExprArg);
    } else if (I->capturesVariable()) {
      const VarDecl *Var = I->getCapturedVar();
      QualType VarTy = Var->getType();
      Address ArgAddr = ArgLVal.getAddress();
      if (ArgLVal.getType()->isLValueReferenceType()) {
        ArgAddr = CGF.EmitLoadOfReference(ArgLVal);
      } else if (!VarTy->isVariablyModifiedType() || !VarTy->isPointerType()) {
        assert(ArgLVal.getType()->isPointerType());
        ArgAddr = CGF.EmitLoadOfPointer(
            ArgAddr, ArgLVal.getType()->castAs<PointerType>());
      }
      if (!FO.RegisterCastedArgsOnly) {
        LocalAddrs.insert(
            {Args[Cnt],
             {Var, Address(ArgAddr.getPointer(), Ctx.getDeclAlign(Var))}});
      }
    } else if (I->capturesVariableByCopy()) {
      assert(!FD->getType()->isAnyPointerType() &&
             "Not expecting a captured pointer.");
      const VarDecl *Var = I->getCapturedVar();
      LocalAddrs.insert({Args[Cnt],
                         {Var, FO.UIntPtrCastRequired
                                   ? castValueFromUintptr(
                                         CGF, I->getLocation(), FD->getType(),
                                         Args[Cnt]->getName(), ArgLVal)
                                   : ArgLVal.getAddress()}});
    } else {
      // If 'this' is captured, load it into CXXThisValue.
      assert(I->capturesThis());
      CXXThisValue = CGF.EmitLoadOfScalar(ArgLVal, I->getLocation());
      LocalAddrs.insert({Args[Cnt], {nullptr, ArgLVal.getAddress()}});
    }
    ++Cnt;
    ++I;
  }

  return F;
}

llvm::Function *
CodeGenFunction::GenerateOpenMPCapturedStmtFunction(const CapturedStmt &S) {
  assert(
      CapturedStmtInfo &&
      "CapturedStmtInfo should be set when generating the captured function");
  const CapturedDecl *CD = S.getCapturedDecl();
  // Build the argument list.
  bool NeedWrapperFunction =
      getDebugInfo() &&
      CGM.getCodeGenOpts().getDebugInfo() >= codegenoptions::LimitedDebugInfo;
  FunctionArgList Args;
  llvm::MapVector<const Decl *, std::pair<const VarDecl *, Address>> LocalAddrs;
  llvm::DenseMap<const Decl *, std::pair<const Expr *, llvm::Value *>> VLASizes;
  SmallString<256> Buffer;
  llvm::raw_svector_ostream Out(Buffer);
  Out << CapturedStmtInfo->getHelperName();
  if (NeedWrapperFunction)
    Out << "_debug__";
  FunctionOptions FO(&S, !NeedWrapperFunction, /*RegisterCastedArgsOnly=*/false,
                     Out.str());
  llvm::Function *F = emitOutlinedFunctionPrologue(*this, Args, LocalAddrs,
                                                   VLASizes, CXXThisValue, FO);
  CodeGenFunction::OMPPrivateScope LocalScope(*this);
  for (const auto &LocalAddrPair : LocalAddrs) {
    if (LocalAddrPair.second.first) {
      LocalScope.addPrivate(LocalAddrPair.second.first, [&LocalAddrPair]() {
        return LocalAddrPair.second.second;
      });
    }
  }
  (void)LocalScope.Privatize();
  for (const auto &VLASizePair : VLASizes)
    VLASizeMap[VLASizePair.second.first] = VLASizePair.second.second;
  PGO.assignRegionCounters(GlobalDecl(CD), F);
  CapturedStmtInfo->EmitBody(*this, CD->getBody());
  (void)LocalScope.ForceCleanup();
  FinishFunction(CD->getBodyRBrace());
  if (!NeedWrapperFunction)
    return F;

  FunctionOptions WrapperFO(&S, /*UIntPtrCastRequired=*/true,
                            /*RegisterCastedArgsOnly=*/true,
                            CapturedStmtInfo->getHelperName());
  CodeGenFunction WrapperCGF(CGM, /*suppressNewContext=*/true);
  WrapperCGF.CapturedStmtInfo = CapturedStmtInfo;
  Args.clear();
  LocalAddrs.clear();
  VLASizes.clear();
  llvm::Function *WrapperF =
      emitOutlinedFunctionPrologue(WrapperCGF, Args, LocalAddrs, VLASizes,
                                   WrapperCGF.CXXThisValue, WrapperFO);
  llvm::SmallVector<llvm::Value *, 4> CallArgs;
  for (const auto *Arg : Args) {
    llvm::Value *CallArg;
    auto I = LocalAddrs.find(Arg);
    if (I != LocalAddrs.end()) {
      LValue LV = WrapperCGF.MakeAddrLValue(
          I->second.second,
          I->second.first ? I->second.first->getType() : Arg->getType(),
          AlignmentSource::Decl);
      CallArg = WrapperCGF.EmitLoadOfScalar(LV, S.getBeginLoc());
    } else {
      auto EI = VLASizes.find(Arg);
      if (EI != VLASizes.end()) {
        CallArg = EI->second.second;
      } else {
        LValue LV = WrapperCGF.MakeAddrLValue(WrapperCGF.GetAddrOfLocalVar(Arg),
                                              Arg->getType(),
                                              AlignmentSource::Decl);
        CallArg = WrapperCGF.EmitLoadOfScalar(LV, S.getBeginLoc());
      }
    }
    CallArgs.emplace_back(WrapperCGF.EmitFromMemory(CallArg, Arg->getType()));
  }
  CGM.getOpenMPRuntime().emitOutlinedFunctionCall(WrapperCGF, S.getBeginLoc(),
                                                  F, CallArgs);
  WrapperCGF.FinishFunction();
  return WrapperF;
}

//===----------------------------------------------------------------------===//
//                              OpenMP Directive Emission
//===----------------------------------------------------------------------===//
void CodeGenFunction::EmitOMPAggregateAssign(
    Address DestAddr, Address SrcAddr, QualType OriginalType,
    const llvm::function_ref<void(Address, Address)> CopyGen) {
  // Perform element-by-element initialization.
  QualType ElementTy;

  // Drill down to the base element type on both arrays.
  const ArrayType *ArrayTy = OriginalType->getAsArrayTypeUnsafe();
  llvm::Value *NumElements = emitArrayLength(ArrayTy, ElementTy, DestAddr);
  SrcAddr = Builder.CreateElementBitCast(SrcAddr, DestAddr.getElementType());

  llvm::Value *SrcBegin = SrcAddr.getPointer();
  llvm::Value *DestBegin = DestAddr.getPointer();
  // Cast from pointer to array type to pointer to single element.
  llvm::Value *DestEnd = Builder.CreateGEP(DestBegin, NumElements);
  // The basic structure here is a while-do loop.
  llvm::BasicBlock *BodyBB = createBasicBlock("omp.arraycpy.body");
  llvm::BasicBlock *DoneBB = createBasicBlock("omp.arraycpy.done");
  llvm::Value *IsEmpty =
      Builder.CreateICmpEQ(DestBegin, DestEnd, "omp.arraycpy.isempty");
  Builder.CreateCondBr(IsEmpty, DoneBB, BodyBB);

  // Enter the loop body, making that address the current address.
  llvm::BasicBlock *EntryBB = Builder.GetInsertBlock();
  EmitBlock(BodyBB);

  CharUnits ElementSize = getContext().getTypeSizeInChars(ElementTy);

  llvm::PHINode *SrcElementPHI =
    Builder.CreatePHI(SrcBegin->getType(), 2, "omp.arraycpy.srcElementPast");
  SrcElementPHI->addIncoming(SrcBegin, EntryBB);
  Address SrcElementCurrent =
      Address(SrcElementPHI,
              SrcAddr.getAlignment().alignmentOfArrayElement(ElementSize));

  llvm::PHINode *DestElementPHI =
    Builder.CreatePHI(DestBegin->getType(), 2, "omp.arraycpy.destElementPast");
  DestElementPHI->addIncoming(DestBegin, EntryBB);
  Address DestElementCurrent =
    Address(DestElementPHI,
            DestAddr.getAlignment().alignmentOfArrayElement(ElementSize));

  // Emit copy.
  CopyGen(DestElementCurrent, SrcElementCurrent);

  // Shift the address forward by one element.
  llvm::Value *DestElementNext = Builder.CreateConstGEP1_32(
      DestElementPHI, /*Idx0=*/1, "omp.arraycpy.dest.element");
  llvm::Value *SrcElementNext = Builder.CreateConstGEP1_32(
      SrcElementPHI, /*Idx0=*/1, "omp.arraycpy.src.element");
  // Check whether we've reached the end.
  llvm::Value *Done =
      Builder.CreateICmpEQ(DestElementNext, DestEnd, "omp.arraycpy.done");
  Builder.CreateCondBr(Done, DoneBB, BodyBB);
  DestElementPHI->addIncoming(DestElementNext, Builder.GetInsertBlock());
  SrcElementPHI->addIncoming(SrcElementNext, Builder.GetInsertBlock());

  // Done.
  EmitBlock(DoneBB, /*IsFinished=*/true);
}

void CodeGenFunction::EmitOMPCopy(QualType OriginalType, Address DestAddr,
                                  Address SrcAddr, const VarDecl *DestVD,
                                  const VarDecl *SrcVD, const Expr *Copy) {
  if (OriginalType->isArrayType()) {
    const auto *BO = dyn_cast<BinaryOperator>(Copy);
    if (BO && BO->getOpcode() == BO_Assign) {
      // Perform simple memcpy for simple copying.
      LValue Dest = MakeAddrLValue(DestAddr, OriginalType);
      LValue Src = MakeAddrLValue(SrcAddr, OriginalType);
      EmitAggregateAssign(Dest, Src, OriginalType);
    } else {
      // For arrays with complex element types perform element by element
      // copying.
      EmitOMPAggregateAssign(
          DestAddr, SrcAddr, OriginalType,
          [this, Copy, SrcVD, DestVD](Address DestElement, Address SrcElement) {
            // Working with the single array element, so have to remap
            // destination and source variables to corresponding array
            // elements.
            CodeGenFunction::OMPPrivateScope Remap(*this);
            Remap.addPrivate(DestVD, [DestElement]() { return DestElement; });
            Remap.addPrivate(SrcVD, [SrcElement]() { return SrcElement; });
            (void)Remap.Privatize();
            EmitIgnoredExpr(Copy);
          });
    }
  } else {
    // Remap pseudo source variable to private copy.
    CodeGenFunction::OMPPrivateScope Remap(*this);
    Remap.addPrivate(SrcVD, [SrcAddr]() { return SrcAddr; });
    Remap.addPrivate(DestVD, [DestAddr]() { return DestAddr; });
    (void)Remap.Privatize();
    // Emit copying of the whole variable.
    EmitIgnoredExpr(Copy);
  }
}

bool CodeGenFunction::EmitOMPFirstprivateClause(const OMPExecutableDirective &D,
                                                OMPPrivateScope &PrivateScope) {
  if (!HaveInsertPoint())
    return false;
  bool DeviceConstTarget =
      getLangOpts().OpenMPIsDevice &&
      isOpenMPTargetExecutionDirective(D.getDirectiveKind());
  bool FirstprivateIsLastprivate = false;
  llvm::DenseSet<const VarDecl *> Lastprivates;
  for (const auto *C : D.getClausesOfKind<OMPLastprivateClause>()) {
    for (const auto *D : C->varlists())
      Lastprivates.insert(
          cast<VarDecl>(cast<DeclRefExpr>(D)->getDecl())->getCanonicalDecl());
  }
  llvm::DenseSet<const VarDecl *> EmittedAsFirstprivate;
  llvm::SmallVector<OpenMPDirectiveKind, 4> CaptureRegions;
  getOpenMPCaptureRegions(CaptureRegions, D.getDirectiveKind());
  // Force emission of the firstprivate copy if the directive does not emit
  // outlined function, like omp for, omp simd, omp distribute etc.
  bool MustEmitFirstprivateCopy =
      CaptureRegions.size() == 1 && CaptureRegions.back() == OMPD_unknown;
  for (const auto *C : D.getClausesOfKind<OMPFirstprivateClause>()) {
    auto IRef = C->varlist_begin();
    auto InitsRef = C->inits().begin();
    for (const Expr *IInit : C->private_copies()) {
      const auto *OrigVD = cast<VarDecl>(cast<DeclRefExpr>(*IRef)->getDecl());
      bool ThisFirstprivateIsLastprivate =
          Lastprivates.count(OrigVD->getCanonicalDecl()) > 0;
      const FieldDecl *FD = CapturedStmtInfo->lookup(OrigVD);
      const auto *VD = cast<VarDecl>(cast<DeclRefExpr>(IInit)->getDecl());
      if (!MustEmitFirstprivateCopy && !ThisFirstprivateIsLastprivate && FD &&
          !FD->getType()->isReferenceType() &&
          (!VD || !VD->hasAttr<OMPAllocateDeclAttr>())) {
        EmittedAsFirstprivate.insert(OrigVD->getCanonicalDecl());
        ++IRef;
        ++InitsRef;
        continue;
      }
      // Do not emit copy for firstprivate constant variables in target regions,
      // captured by reference.
      if (DeviceConstTarget && OrigVD->getType().isConstant(getContext()) &&
          FD && FD->getType()->isReferenceType() &&
          (!VD || !VD->hasAttr<OMPAllocateDeclAttr>())) {
        (void)CGM.getOpenMPRuntime().registerTargetFirstprivateCopy(*this,
                                                                    OrigVD);
        ++IRef;
        ++InitsRef;
        continue;
      }
      FirstprivateIsLastprivate =
          FirstprivateIsLastprivate || ThisFirstprivateIsLastprivate;
      if (EmittedAsFirstprivate.insert(OrigVD->getCanonicalDecl()).second) {
        const auto *VDInit =
            cast<VarDecl>(cast<DeclRefExpr>(*InitsRef)->getDecl());
        bool IsRegistered;
        DeclRefExpr DRE(getContext(), const_cast<VarDecl *>(OrigVD),
                        /*RefersToEnclosingVariableOrCapture=*/FD != nullptr,
                        (*IRef)->getType(), VK_LValue, (*IRef)->getExprLoc());
        LValue OriginalLVal;
        if (!FD) {
          // Check if the firstprivate variable is just a constant value.
          ConstantEmission CE = tryEmitAsConstant(&DRE);
          if (CE && !CE.isReference()) {
            // Constant value, no need to create a copy.
            ++IRef;
            ++InitsRef;
            continue;
          }
          if (CE && CE.isReference()) {
            OriginalLVal = CE.getReferenceLValue(*this, &DRE);
          } else {
            assert(!CE && "Expected non-constant firstprivate.");
            OriginalLVal = EmitLValue(&DRE);
          }
        } else {
          OriginalLVal = EmitLValue(&DRE);
        }
        QualType Type = VD->getType();
        if (Type->isArrayType()) {
          // Emit VarDecl with copy init for arrays.
          // Get the address of the original variable captured in current
          // captured region.
          IsRegistered = PrivateScope.addPrivate(
              OrigVD, [this, VD, Type, OriginalLVal, VDInit]() {
                AutoVarEmission Emission = EmitAutoVarAlloca(*VD);
                const Expr *Init = VD->getInit();
                if (!isa<CXXConstructExpr>(Init) ||
                    isTrivialInitializer(Init)) {
                  // Perform simple memcpy.
                  LValue Dest =
                      MakeAddrLValue(Emission.getAllocatedAddress(), Type);
                  EmitAggregateAssign(Dest, OriginalLVal, Type);
                } else {
                  EmitOMPAggregateAssign(
                      Emission.getAllocatedAddress(), OriginalLVal.getAddress(),
                      Type,
                      [this, VDInit, Init](Address DestElement,
                                           Address SrcElement) {
                        // Clean up any temporaries needed by the
                        // initialization.
                        RunCleanupsScope InitScope(*this);
                        // Emit initialization for single element.
                        setAddrOfLocalVar(VDInit, SrcElement);
                        EmitAnyExprToMem(Init, DestElement,
                                         Init->getType().getQualifiers(),
                                         /*IsInitializer*/ false);
                        LocalDeclMap.erase(VDInit);
                      });
                }
                EmitAutoVarCleanups(Emission);
                return Emission.getAllocatedAddress();
              });
        } else {
          Address OriginalAddr = OriginalLVal.getAddress();
          IsRegistered = PrivateScope.addPrivate(
              OrigVD, [this, VDInit, OriginalAddr, VD]() {
                // Emit private VarDecl with copy init.
                // Remap temp VDInit variable to the address of the original
                // variable (for proper handling of captured global variables).
                setAddrOfLocalVar(VDInit, OriginalAddr);
                EmitDecl(*VD);
                LocalDeclMap.erase(VDInit);
                return GetAddrOfLocalVar(VD);
              });
        }
        assert(IsRegistered &&
               "firstprivate var already registered as private");
        // Silence the warning about unused variable.
        (void)IsRegistered;
      }
      ++IRef;
      ++InitsRef;
    }
  }
  return FirstprivateIsLastprivate && !EmittedAsFirstprivate.empty();
}

void CodeGenFunction::EmitOMPPrivateClause(
    const OMPExecutableDirective &D,
    CodeGenFunction::OMPPrivateScope &PrivateScope) {
  if (!HaveInsertPoint())
    return;
  llvm::DenseSet<const VarDecl *> EmittedAsPrivate;
  for (const auto *C : D.getClausesOfKind<OMPPrivateClause>()) {
    auto IRef = C->varlist_begin();
    for (const Expr *IInit : C->private_copies()) {
      const auto *OrigVD = cast<VarDecl>(cast<DeclRefExpr>(*IRef)->getDecl());
      if (EmittedAsPrivate.insert(OrigVD->getCanonicalDecl()).second) {
        const auto *VD = cast<VarDecl>(cast<DeclRefExpr>(IInit)->getDecl());
        bool IsRegistered = PrivateScope.addPrivate(OrigVD, [this, VD]() {
          // Emit private VarDecl with copy init.
          EmitDecl(*VD);
          return GetAddrOfLocalVar(VD);
        });
        assert(IsRegistered && "private var already registered as private");
        // Silence the warning about unused variable.
        (void)IsRegistered;
      }
      ++IRef;
    }
  }
}

bool CodeGenFunction::EmitOMPCopyinClause(const OMPExecutableDirective &D) {
  if (!HaveInsertPoint())
    return false;
  // threadprivate_var1 = master_threadprivate_var1;
  // operator=(threadprivate_var2, master_threadprivate_var2);
  // ...
  // __kmpc_barrier(&loc, global_tid);
  llvm::DenseSet<const VarDecl *> CopiedVars;
  llvm::BasicBlock *CopyBegin = nullptr, *CopyEnd = nullptr;
  for (const auto *C : D.getClausesOfKind<OMPCopyinClause>()) {
    auto IRef = C->varlist_begin();
    auto ISrcRef = C->source_exprs().begin();
    auto IDestRef = C->destination_exprs().begin();
    for (const Expr *AssignOp : C->assignment_ops()) {
      const auto *VD = cast<VarDecl>(cast<DeclRefExpr>(*IRef)->getDecl());
      QualType Type = VD->getType();
      if (CopiedVars.insert(VD->getCanonicalDecl()).second) {
        // Get the address of the master variable. If we are emitting code with
        // TLS support, the address is passed from the master as field in the
        // captured declaration.
        Address MasterAddr = Address::invalid();
        if (getLangOpts().OpenMPUseTLS &&
            getContext().getTargetInfo().isTLSSupported()) {
          assert(CapturedStmtInfo->lookup(VD) &&
                 "Copyin threadprivates should have been captured!");
          DeclRefExpr DRE(getContext(), const_cast<VarDecl *>(VD), true,
                          (*IRef)->getType(), VK_LValue, (*IRef)->getExprLoc());
          MasterAddr = EmitLValue(&DRE).getAddress();
          LocalDeclMap.erase(VD);
        } else {
          MasterAddr =
            Address(VD->isStaticLocal() ? CGM.getStaticLocalDeclAddress(VD)
                                        : CGM.GetAddrOfGlobal(VD),
                    getContext().getDeclAlign(VD));
        }
        // Get the address of the threadprivate variable.
        Address PrivateAddr = EmitLValue(*IRef).getAddress();
        if (CopiedVars.size() == 1) {
          // At first check if current thread is a master thread. If it is, no
          // need to copy data.
          CopyBegin = createBasicBlock("copyin.not.master");
          CopyEnd = createBasicBlock("copyin.not.master.end");
          Builder.CreateCondBr(
              Builder.CreateICmpNE(
                  Builder.CreatePtrToInt(MasterAddr.getPointer(), CGM.IntPtrTy),
                  Builder.CreatePtrToInt(PrivateAddr.getPointer(),
                                         CGM.IntPtrTy)),
              CopyBegin, CopyEnd);
          EmitBlock(CopyBegin);
        }
        const auto *SrcVD =
            cast<VarDecl>(cast<DeclRefExpr>(*ISrcRef)->getDecl());
        const auto *DestVD =
            cast<VarDecl>(cast<DeclRefExpr>(*IDestRef)->getDecl());
        EmitOMPCopy(Type, PrivateAddr, MasterAddr, DestVD, SrcVD, AssignOp);
      }
      ++IRef;
      ++ISrcRef;
      ++IDestRef;
    }
  }
  if (CopyEnd) {
    // Exit out of copying procedure for non-master thread.
    EmitBlock(CopyEnd, /*IsFinished=*/true);
    return true;
  }
  return false;
}

bool CodeGenFunction::EmitOMPLastprivateClauseInit(
    const OMPExecutableDirective &D, OMPPrivateScope &PrivateScope) {
  if (!HaveInsertPoint())
    return false;
  bool HasAtLeastOneLastprivate = false;
  llvm::DenseSet<const VarDecl *> SIMDLCVs;
  if (isOpenMPSimdDirective(D.getDirectiveKind())) {
    const auto *LoopDirective = cast<OMPLoopDirective>(&D);
    for (const Expr *C : LoopDirective->counters()) {
      SIMDLCVs.insert(
          cast<VarDecl>(cast<DeclRefExpr>(C)->getDecl())->getCanonicalDecl());
    }
  }
  llvm::DenseSet<const VarDecl *> AlreadyEmittedVars;
  for (const auto *C : D.getClausesOfKind<OMPLastprivateClause>()) {
    HasAtLeastOneLastprivate = true;
    if (isOpenMPTaskLoopDirective(D.getDirectiveKind()) &&
        !getLangOpts().OpenMPSimd)
      break;
    auto IRef = C->varlist_begin();
    auto IDestRef = C->destination_exprs().begin();
    for (const Expr *IInit : C->private_copies()) {
      // Keep the address of the original variable for future update at the end
      // of the loop.
      const auto *OrigVD = cast<VarDecl>(cast<DeclRefExpr>(*IRef)->getDecl());
      // Taskloops do not require additional initialization, it is done in
      // runtime support library.
      if (AlreadyEmittedVars.insert(OrigVD->getCanonicalDecl()).second) {
        const auto *DestVD =
            cast<VarDecl>(cast<DeclRefExpr>(*IDestRef)->getDecl());
        PrivateScope.addPrivate(DestVD, [this, OrigVD, IRef]() {
          DeclRefExpr DRE(getContext(), const_cast<VarDecl *>(OrigVD),
                          /*RefersToEnclosingVariableOrCapture=*/
                              CapturedStmtInfo->lookup(OrigVD) != nullptr,
                          (*IRef)->getType(), VK_LValue, (*IRef)->getExprLoc());
          return EmitLValue(&DRE).getAddress();
        });
        // Check if the variable is also a firstprivate: in this case IInit is
        // not generated. Initialization of this variable will happen in codegen
        // for 'firstprivate' clause.
        if (IInit && !SIMDLCVs.count(OrigVD->getCanonicalDecl())) {
          const auto *VD = cast<VarDecl>(cast<DeclRefExpr>(IInit)->getDecl());
          bool IsRegistered = PrivateScope.addPrivate(OrigVD, [this, VD]() {
            // Emit private VarDecl with copy init.
            EmitDecl(*VD);
            return GetAddrOfLocalVar(VD);
          });
          assert(IsRegistered &&
                 "lastprivate var already registered as private");
          (void)IsRegistered;
        }
      }
      ++IRef;
      ++IDestRef;
    }
  }
  return HasAtLeastOneLastprivate;
}

void CodeGenFunction::EmitOMPLastprivateClauseFinal(
    const OMPExecutableDirective &D, bool NoFinals,
    llvm::Value *IsLastIterCond) {
  if (!HaveInsertPoint())
    return;
  // Emit following code:
  // if (<IsLastIterCond>) {
  //   orig_var1 = private_orig_var1;
  //   ...
  //   orig_varn = private_orig_varn;
  // }
  llvm::BasicBlock *ThenBB = nullptr;
  llvm::BasicBlock *DoneBB = nullptr;
  if (IsLastIterCond) {
    ThenBB = createBasicBlock(".omp.lastprivate.then");
    DoneBB = createBasicBlock(".omp.lastprivate.done");
    Builder.CreateCondBr(IsLastIterCond, ThenBB, DoneBB);
    EmitBlock(ThenBB);
  }
  llvm::DenseSet<const VarDecl *> AlreadyEmittedVars;
  llvm::DenseMap<const VarDecl *, const Expr *> LoopCountersAndUpdates;
  if (const auto *LoopDirective = dyn_cast<OMPLoopDirective>(&D)) {
    auto IC = LoopDirective->counters().begin();
    for (const Expr *F : LoopDirective->finals()) {
      const auto *D =
          cast<VarDecl>(cast<DeclRefExpr>(*IC)->getDecl())->getCanonicalDecl();
      if (NoFinals)
        AlreadyEmittedVars.insert(D);
      else
        LoopCountersAndUpdates[D] = F;
      ++IC;
    }
  }
  for (const auto *C : D.getClausesOfKind<OMPLastprivateClause>()) {
    auto IRef = C->varlist_begin();
    auto ISrcRef = C->source_exprs().begin();
    auto IDestRef = C->destination_exprs().begin();
    for (const Expr *AssignOp : C->assignment_ops()) {
      const auto *PrivateVD =
          cast<VarDecl>(cast<DeclRefExpr>(*IRef)->getDecl());
      QualType Type = PrivateVD->getType();
      const auto *CanonicalVD = PrivateVD->getCanonicalDecl();
      if (AlreadyEmittedVars.insert(CanonicalVD).second) {
        // If lastprivate variable is a loop control variable for loop-based
        // directive, update its value before copyin back to original
        // variable.
        if (const Expr *FinalExpr = LoopCountersAndUpdates.lookup(CanonicalVD))
          EmitIgnoredExpr(FinalExpr);
        const auto *SrcVD =
            cast<VarDecl>(cast<DeclRefExpr>(*ISrcRef)->getDecl());
        const auto *DestVD =
            cast<VarDecl>(cast<DeclRefExpr>(*IDestRef)->getDecl());
        // Get the address of the original variable.
        Address OriginalAddr = GetAddrOfLocalVar(DestVD);
        // Get the address of the private variable.
        Address PrivateAddr = GetAddrOfLocalVar(PrivateVD);
        if (const auto *RefTy = PrivateVD->getType()->getAs<ReferenceType>())
          PrivateAddr =
              Address(Builder.CreateLoad(PrivateAddr),
                      getNaturalTypeAlignment(RefTy->getPointeeType()));
        EmitOMPCopy(Type, OriginalAddr, PrivateAddr, DestVD, SrcVD, AssignOp);
      }
      ++IRef;
      ++ISrcRef;
      ++IDestRef;
    }
    if (const Expr *PostUpdate = C->getPostUpdateExpr())
      EmitIgnoredExpr(PostUpdate);
  }
  if (IsLastIterCond)
    EmitBlock(DoneBB, /*IsFinished=*/true);
}

void CodeGenFunction::EmitOMPReductionClauseInit(
    const OMPExecutableDirective &D,
    CodeGenFunction::OMPPrivateScope &PrivateScope) {
  if (!HaveInsertPoint())
    return;
  SmallVector<const Expr *, 4> Shareds;
  SmallVector<const Expr *, 4> Privates;
  SmallVector<const Expr *, 4> ReductionOps;
  SmallVector<const Expr *, 4> LHSs;
  SmallVector<const Expr *, 4> RHSs;
  for (const auto *C : D.getClausesOfKind<OMPReductionClause>()) {
    auto IPriv = C->privates().begin();
    auto IRed = C->reduction_ops().begin();
    auto ILHS = C->lhs_exprs().begin();
    auto IRHS = C->rhs_exprs().begin();
    for (const Expr *Ref : C->varlists()) {
      Shareds.emplace_back(Ref);
      Privates.emplace_back(*IPriv);
      ReductionOps.emplace_back(*IRed);
      LHSs.emplace_back(*ILHS);
      RHSs.emplace_back(*IRHS);
      std::advance(IPriv, 1);
      std::advance(IRed, 1);
      std::advance(ILHS, 1);
      std::advance(IRHS, 1);
    }
  }
  ReductionCodeGen RedCG(Shareds, Privates, ReductionOps);
  unsigned Count = 0;
  auto ILHS = LHSs.begin();
  auto IRHS = RHSs.begin();
  auto IPriv = Privates.begin();
  for (const Expr *IRef : Shareds) {
    const auto *PrivateVD = cast<VarDecl>(cast<DeclRefExpr>(*IPriv)->getDecl());
    // Emit private VarDecl with reduction init.
    RedCG.emitSharedLValue(*this, Count);
    RedCG.emitAggregateType(*this, Count);
    AutoVarEmission Emission = EmitAutoVarAlloca(*PrivateVD);
    RedCG.emitInitialization(*this, Count, Emission.getAllocatedAddress(),
                             RedCG.getSharedLValue(Count),
                             [&Emission](CodeGenFunction &CGF) {
                               CGF.EmitAutoVarInit(Emission);
                               return true;
                             });
    EmitAutoVarCleanups(Emission);
    Address BaseAddr = RedCG.adjustPrivateAddress(
        *this, Count, Emission.getAllocatedAddress());
    bool IsRegistered = PrivateScope.addPrivate(
        RedCG.getBaseDecl(Count), [BaseAddr]() { return BaseAddr; });
    assert(IsRegistered && "private var already registered as private");
    // Silence the warning about unused variable.
    (void)IsRegistered;

    const auto *LHSVD = cast<VarDecl>(cast<DeclRefExpr>(*ILHS)->getDecl());
    const auto *RHSVD = cast<VarDecl>(cast<DeclRefExpr>(*IRHS)->getDecl());
    QualType Type = PrivateVD->getType();
    bool isaOMPArraySectionExpr = isa<OMPArraySectionExpr>(IRef);
    if (isaOMPArraySectionExpr && Type->isVariablyModifiedType()) {
      // Store the address of the original variable associated with the LHS
      // implicit variable.
      PrivateScope.addPrivate(LHSVD, [&RedCG, Count]() {
        return RedCG.getSharedLValue(Count).getAddress();
      });
      PrivateScope.addPrivate(
          RHSVD, [this, PrivateVD]() { return GetAddrOfLocalVar(PrivateVD); });
    } else if ((isaOMPArraySectionExpr && Type->isScalarType()) ||
               isa<ArraySubscriptExpr>(IRef)) {
      // Store the address of the original variable associated with the LHS
      // implicit variable.
      PrivateScope.addPrivate(LHSVD, [&RedCG, Count]() {
        return RedCG.getSharedLValue(Count).getAddress();
      });
      PrivateScope.addPrivate(RHSVD, [this, PrivateVD, RHSVD]() {
        return Builder.CreateElementBitCast(GetAddrOfLocalVar(PrivateVD),
                                            ConvertTypeForMem(RHSVD->getType()),
                                            "rhs.begin");
      });
    } else {
      QualType Type = PrivateVD->getType();
      bool IsArray = getContext().getAsArrayType(Type) != nullptr;
      Address OriginalAddr = RedCG.getSharedLValue(Count).getAddress();
      // Store the address of the original variable associated with the LHS
      // implicit variable.
      if (IsArray) {
        OriginalAddr = Builder.CreateElementBitCast(
            OriginalAddr, ConvertTypeForMem(LHSVD->getType()), "lhs.begin");
      }
      PrivateScope.addPrivate(LHSVD, [OriginalAddr]() { return OriginalAddr; });
      PrivateScope.addPrivate(
          RHSVD, [this, PrivateVD, RHSVD, IsArray]() {
            return IsArray
                       ? Builder.CreateElementBitCast(
                             GetAddrOfLocalVar(PrivateVD),
                             ConvertTypeForMem(RHSVD->getType()), "rhs.begin")
                       : GetAddrOfLocalVar(PrivateVD);
          });
    }
    ++ILHS;
    ++IRHS;
    ++IPriv;
    ++Count;
  }
}

void CodeGenFunction::EmitOMPReductionClauseFinal(
    const OMPExecutableDirective &D, const OpenMPDirectiveKind ReductionKind) {
  if (!HaveInsertPoint())
    return;
  llvm::SmallVector<const Expr *, 8> Privates;
  llvm::SmallVector<const Expr *, 8> LHSExprs;
  llvm::SmallVector<const Expr *, 8> RHSExprs;
  llvm::SmallVector<const Expr *, 8> ReductionOps;
  bool HasAtLeastOneReduction = false;
  for (const auto *C : D.getClausesOfKind<OMPReductionClause>()) {
    HasAtLeastOneReduction = true;
    Privates.append(C->privates().begin(), C->privates().end());
    LHSExprs.append(C->lhs_exprs().begin(), C->lhs_exprs().end());
    RHSExprs.append(C->rhs_exprs().begin(), C->rhs_exprs().end());
    ReductionOps.append(C->reduction_ops().begin(), C->reduction_ops().end());
  }
  if (HasAtLeastOneReduction) {
    bool WithNowait = D.getSingleClause<OMPNowaitClause>() ||
                      isOpenMPParallelDirective(D.getDirectiveKind()) ||
                      ReductionKind == OMPD_simd;
    bool SimpleReduction = ReductionKind == OMPD_simd;
    // Emit nowait reduction if nowait clause is present or directive is a
    // parallel directive (it always has implicit barrier).
    CGM.getOpenMPRuntime().emitReduction(
        *this, D.getEndLoc(), Privates, LHSExprs, RHSExprs, ReductionOps,
        {WithNowait, SimpleReduction, ReductionKind});
  }
}

static void emitPostUpdateForReductionClause(
    CodeGenFunction &CGF, const OMPExecutableDirective &D,
    const llvm::function_ref<llvm::Value *(CodeGenFunction &)> CondGen) {
  if (!CGF.HaveInsertPoint())
    return;
  llvm::BasicBlock *DoneBB = nullptr;
  for (const auto *C : D.getClausesOfKind<OMPReductionClause>()) {
    if (const Expr *PostUpdate = C->getPostUpdateExpr()) {
      if (!DoneBB) {
        if (llvm::Value *Cond = CondGen(CGF)) {
          // If the first post-update expression is found, emit conditional
          // block if it was requested.
          llvm::BasicBlock *ThenBB = CGF.createBasicBlock(".omp.reduction.pu");
          DoneBB = CGF.createBasicBlock(".omp.reduction.pu.done");
          CGF.Builder.CreateCondBr(Cond, ThenBB, DoneBB);
          CGF.EmitBlock(ThenBB);
        }
      }
      CGF.EmitIgnoredExpr(PostUpdate);
    }
  }
  if (DoneBB)
    CGF.EmitBlock(DoneBB, /*IsFinished=*/true);
}

namespace {
/// Codegen lambda for appending distribute lower and upper bounds to outlined
/// parallel function. This is necessary for combined constructs such as
/// 'distribute parallel for'
typedef llvm::function_ref<void(CodeGenFunction &,
                                const OMPExecutableDirective &,
                                llvm::SmallVectorImpl<llvm::Value *> &)>
    CodeGenBoundParametersTy;
} // anonymous namespace

static void emitCommonOMPParallelDirective(
    CodeGenFunction &CGF, const OMPExecutableDirective &S,
    OpenMPDirectiveKind InnermostKind, const RegionCodeGenTy &CodeGen,
    const CodeGenBoundParametersTy &CodeGenBoundParameters) {
  const CapturedStmt *CS = S.getCapturedStmt(OMPD_parallel);
  llvm::Function *OutlinedFn =
      CGF.CGM.getOpenMPRuntime().emitParallelOutlinedFunction(
          S, *CS->getCapturedDecl()->param_begin(), InnermostKind, CodeGen);
  if (const auto *NumThreadsClause = S.getSingleClause<OMPNumThreadsClause>()) {
    CodeGenFunction::RunCleanupsScope NumThreadsScope(CGF);
    llvm::Value *NumThreads =
        CGF.EmitScalarExpr(NumThreadsClause->getNumThreads(),
                           /*IgnoreResultAssign=*/true);
    CGF.CGM.getOpenMPRuntime().emitNumThreadsClause(
        CGF, NumThreads, NumThreadsClause->getBeginLoc());
  }
  if (const auto *ProcBindClause = S.getSingleClause<OMPProcBindClause>()) {
    CodeGenFunction::RunCleanupsScope ProcBindScope(CGF);
    CGF.CGM.getOpenMPRuntime().emitProcBindClause(
        CGF, ProcBindClause->getProcBindKind(), ProcBindClause->getBeginLoc());
  }
  const Expr *IfCond = nullptr;
  for (const auto *C : S.getClausesOfKind<OMPIfClause>()) {
    if (C->getNameModifier() == OMPD_unknown ||
        C->getNameModifier() == OMPD_parallel) {
      IfCond = C->getCondition();
      break;
    }
  }

  OMPParallelScope Scope(CGF, S);
  llvm::SmallVector<llvm::Value *, 16> CapturedVars;
  // Combining 'distribute' with 'for' requires sharing each 'distribute' chunk
  // lower and upper bounds with the pragma 'for' chunking mechanism.
  // The following lambda takes care of appending the lower and upper bound
  // parameters when necessary
  CodeGenBoundParameters(CGF, S, CapturedVars);
  CGF.GenerateOpenMPCapturedVars(*CS, CapturedVars);
  CGF.CGM.getOpenMPRuntime().emitParallelCall(CGF, S.getBeginLoc(), OutlinedFn,
                                              CapturedVars, IfCond);
}

static void emitEmptyBoundParameters(CodeGenFunction &,
                                     const OMPExecutableDirective &,
                                     llvm::SmallVectorImpl<llvm::Value *> &) {}

void CodeGenFunction::EmitOMPParallelDirective(const OMPParallelDirective &S) {
  // Emit parallel region as a standalone region.
  auto &&CodeGen = [&S](CodeGenFunction &CGF, PrePostActionTy &Action) {
    Action.Enter(CGF);
    OMPPrivateScope PrivateScope(CGF);
    bool Copyins = CGF.EmitOMPCopyinClause(S);
    (void)CGF.EmitOMPFirstprivateClause(S, PrivateScope);
    if (Copyins) {
      // Emit implicit barrier to synchronize threads and avoid data races on
      // propagation master's thread values of threadprivate variables to local
      // instances of that variables of all other implicit threads.
      CGF.CGM.getOpenMPRuntime().emitBarrierCall(
          CGF, S.getBeginLoc(), OMPD_unknown, /*EmitChecks=*/false,
          /*ForceSimpleCall=*/true);
    }
    CGF.EmitOMPPrivateClause(S, PrivateScope);
    CGF.EmitOMPReductionClauseInit(S, PrivateScope);
    (void)PrivateScope.Privatize();
    CGF.EmitStmt(S.getCapturedStmt(OMPD_parallel)->getCapturedStmt());
    CGF.EmitOMPReductionClauseFinal(S, /*ReductionKind=*/OMPD_parallel);
  };
  emitCommonOMPParallelDirective(*this, S, OMPD_parallel, CodeGen,
                                 emitEmptyBoundParameters);
  emitPostUpdateForReductionClause(*this, S,
                                   [](CodeGenFunction &) { return nullptr; });
}

static void emitBody(CodeGenFunction &CGF, const Stmt *S, const Stmt *NextLoop,
                     int MaxLevel, int Level = 0) {
  assert(Level < MaxLevel && "Too deep lookup during loop body codegen.");
  const Stmt *SimplifiedS = S->IgnoreContainers();
  if (const auto *CS = dyn_cast<CompoundStmt>(SimplifiedS)) {
    PrettyStackTraceLoc CrashInfo(
        CGF.getContext().getSourceManager(), CS->getLBracLoc(),
        "LLVM IR generation of compound statement ('{}')");

    // Keep track of the current cleanup stack depth, including debug scopes.
    CodeGenFunction::LexicalScope Scope(CGF, S->getSourceRange());
    for (const Stmt *CurStmt : CS->body())
      emitBody(CGF, CurStmt, NextLoop, MaxLevel, Level);
    return;
  }
  if (SimplifiedS == NextLoop) {
    if (const auto *For = dyn_cast<ForStmt>(SimplifiedS)) {
      S = For->getBody();
    } else {
      assert(isa<CXXForRangeStmt>(SimplifiedS) &&
             "Expected canonical for loop or range-based for loop.");
      const auto *CXXFor = cast<CXXForRangeStmt>(SimplifiedS);
      CGF.EmitStmt(CXXFor->getLoopVarStmt());
      S = CXXFor->getBody();
    }
    if (Level + 1 < MaxLevel) {
      NextLoop = OMPLoopDirective::tryToFindNextInnerLoop(
          S, /*TryImperfectlyNestedLoops=*/true);
      emitBody(CGF, S, NextLoop, MaxLevel, Level + 1);
      return;
    }
  }
  CGF.EmitStmt(S);
}

void CodeGenFunction::EmitOMPLoopBody(const OMPLoopDirective &D,
                                      JumpDest LoopExit) {
  RunCleanupsScope BodyScope(*this);
  // Update counters values on current iteration.
  for (const Expr *UE : D.updates())
    EmitIgnoredExpr(UE);
  // Update the linear variables.
  // In distribute directives only loop counters may be marked as linear, no
  // need to generate the code for them.
  if (!isOpenMPDistributeDirective(D.getDirectiveKind())) {
    for (const auto *C : D.getClausesOfKind<OMPLinearClause>()) {
      for (const Expr *UE : C->updates())
        EmitIgnoredExpr(UE);
    }
  }

  // On a continue in the body, jump to the end.
  JumpDest Continue = getJumpDestInCurrentScope("omp.body.continue");
  BreakContinueStack.push_back(BreakContinue(LoopExit, Continue));
  for (const Expr *E : D.finals_conditions()) {
    if (!E)
      continue;
    // Check that loop counter in non-rectangular nest fits into the iteration
    // space.
    llvm::BasicBlock *NextBB = createBasicBlock("omp.body.next");
    EmitBranchOnBoolExpr(E, NextBB, Continue.getBlock(),
                         getProfileCount(D.getBody()));
    EmitBlock(NextBB);
  }
  // Emit loop variables for C++ range loops.
  const Stmt *Body =
      D.getInnermostCapturedStmt()->getCapturedStmt()->IgnoreContainers();
<<<<<<< HEAD
  for (unsigned Cnt = 0; Cnt < D.getCollapsedNumber(); ++Cnt) {
    Body = Body->IgnoreContainers();
    if (auto *For = dyn_cast<ForStmt>(Body)) {
      Body = For->getBody();
    } else {
      assert(isa<CXXForRangeStmt>(Body) &&
             "Expected canonical for loop or range-based for loop.");
      auto *CXXFor = cast<CXXForRangeStmt>(Body);
      EmitStmt(CXXFor->getLoopVarStmt());
      Body = CXXFor->getBody();
    }
  }
=======
>>>>>>> c79f07dd
  // Emit loop body.
  emitBody(*this, Body,
           OMPLoopDirective::tryToFindNextInnerLoop(
               Body, /*TryImperfectlyNestedLoops=*/true),
           D.getCollapsedNumber());

  // The end (updates/cleanups).
  EmitBlock(Continue.getBlock());
  BreakContinueStack.pop_back();
}

void CodeGenFunction::EmitOMPInnerLoop(
    const Stmt &S, bool RequiresCleanup, const Expr *LoopCond,
    const Expr *IncExpr,
    const llvm::function_ref<void(CodeGenFunction &)> BodyGen,
    const llvm::function_ref<void(CodeGenFunction &)> PostIncGen) {
  auto LoopExit = getJumpDestInCurrentScope("omp.inner.for.end");

  // Start the loop with a block that tests the condition.
  auto CondBlock = createBasicBlock("omp.inner.for.cond");
  EmitBlock(CondBlock);
  const SourceRange R = S.getSourceRange();
  LoopStack.push(CondBlock, CurFn, SourceLocToDebugLoc(R.getBegin()),
                 SourceLocToDebugLoc(R.getEnd()));

  // If there are any cleanups between here and the loop-exit scope,
  // create a block to stage a loop exit along.
  llvm::BasicBlock *ExitBlock = LoopExit.getBlock();
  if (RequiresCleanup)
    ExitBlock = createBasicBlock("omp.inner.for.cond.cleanup");

  llvm::BasicBlock *LoopBody = createBasicBlock("omp.inner.for.body");

  // Emit condition.
  EmitBranchOnBoolExpr(LoopCond, LoopBody, ExitBlock, getProfileCount(&S));
  if (ExitBlock != LoopExit.getBlock()) {
    EmitBlock(ExitBlock);
    EmitBranchThroughCleanup(LoopExit);
  }

  EmitBlock(LoopBody);
  incrementProfileCounter(&S);

  // Create a block for the increment.
  JumpDest Continue = getJumpDestInCurrentScope("omp.inner.for.inc");
  BreakContinueStack.push_back(BreakContinue(LoopExit, Continue));

  BodyGen(*this);

  // Emit "IV = IV + 1" and a back-edge to the condition block.
  EmitBlock(Continue.getBlock());
  EmitIgnoredExpr(IncExpr);
  PostIncGen(*this);
  BreakContinueStack.pop_back();
  EmitBranch(CondBlock);
  LoopStack.pop();
  // Emit the fall-through block.
  EmitBlock(LoopExit.getBlock());
}

bool CodeGenFunction::EmitOMPLinearClauseInit(const OMPLoopDirective &D) {
  if (!HaveInsertPoint())
    return false;
  // Emit inits for the linear variables.
  bool HasLinears = false;
  for (const auto *C : D.getClausesOfKind<OMPLinearClause>()) {
    for (const Expr *Init : C->inits()) {
      HasLinears = true;
      const auto *VD = cast<VarDecl>(cast<DeclRefExpr>(Init)->getDecl());
      if (const auto *Ref =
              dyn_cast<DeclRefExpr>(VD->getInit()->IgnoreImpCasts())) {
        AutoVarEmission Emission = EmitAutoVarAlloca(*VD);
        const auto *OrigVD = cast<VarDecl>(Ref->getDecl());
        DeclRefExpr DRE(getContext(), const_cast<VarDecl *>(OrigVD),
                        CapturedStmtInfo->lookup(OrigVD) != nullptr,
                        VD->getInit()->getType(), VK_LValue,
                        VD->getInit()->getExprLoc());
        EmitExprAsInit(&DRE, VD, MakeAddrLValue(Emission.getAllocatedAddress(),
                                                VD->getType()),
                       /*capturedByInit=*/false);
        EmitAutoVarCleanups(Emission);
      } else {
        EmitVarDecl(*VD);
      }
    }
    // Emit the linear steps for the linear clauses.
    // If a step is not constant, it is pre-calculated before the loop.
    if (const auto *CS = cast_or_null<BinaryOperator>(C->getCalcStep()))
      if (const auto *SaveRef = cast<DeclRefExpr>(CS->getLHS())) {
        EmitVarDecl(*cast<VarDecl>(SaveRef->getDecl()));
        // Emit calculation of the linear step.
        EmitIgnoredExpr(CS);
      }
  }
  return HasLinears;
}

void CodeGenFunction::EmitOMPLinearClauseFinal(
    const OMPLoopDirective &D,
    const llvm::function_ref<llvm::Value *(CodeGenFunction &)> CondGen) {
  if (!HaveInsertPoint())
    return;
  llvm::BasicBlock *DoneBB = nullptr;
  // Emit the final values of the linear variables.
  for (const auto *C : D.getClausesOfKind<OMPLinearClause>()) {
    auto IC = C->varlist_begin();
    for (const Expr *F : C->finals()) {
      if (!DoneBB) {
        if (llvm::Value *Cond = CondGen(*this)) {
          // If the first post-update expression is found, emit conditional
          // block if it was requested.
          llvm::BasicBlock *ThenBB = createBasicBlock(".omp.linear.pu");
          DoneBB = createBasicBlock(".omp.linear.pu.done");
          Builder.CreateCondBr(Cond, ThenBB, DoneBB);
          EmitBlock(ThenBB);
        }
      }
      const auto *OrigVD = cast<VarDecl>(cast<DeclRefExpr>(*IC)->getDecl());
      DeclRefExpr DRE(getContext(), const_cast<VarDecl *>(OrigVD),
                      CapturedStmtInfo->lookup(OrigVD) != nullptr,
                      (*IC)->getType(), VK_LValue, (*IC)->getExprLoc());
      Address OrigAddr = EmitLValue(&DRE).getAddress();
      CodeGenFunction::OMPPrivateScope VarScope(*this);
      VarScope.addPrivate(OrigVD, [OrigAddr]() { return OrigAddr; });
      (void)VarScope.Privatize();
      EmitIgnoredExpr(F);
      ++IC;
    }
    if (const Expr *PostUpdate = C->getPostUpdateExpr())
      EmitIgnoredExpr(PostUpdate);
  }
  if (DoneBB)
    EmitBlock(DoneBB, /*IsFinished=*/true);
}

static void emitAlignedClause(CodeGenFunction &CGF,
                              const OMPExecutableDirective &D) {
  if (!CGF.HaveInsertPoint())
    return;
  for (const auto *Clause : D.getClausesOfKind<OMPAlignedClause>()) {
    llvm::APInt ClauseAlignment(64, 0);
    if (const Expr *AlignmentExpr = Clause->getAlignment()) {
      auto *AlignmentCI =
          cast<llvm::ConstantInt>(CGF.EmitScalarExpr(AlignmentExpr));
      ClauseAlignment = AlignmentCI->getValue();
    }
    for (const Expr *E : Clause->varlists()) {
      llvm::APInt Alignment(ClauseAlignment);
      if (Alignment == 0) {
        // OpenMP [2.8.1, Description]
        // If no optional parameter is specified, implementation-defined default
        // alignments for SIMD instructions on the target platforms are assumed.
        Alignment =
            CGF.getContext()
                .toCharUnitsFromBits(CGF.getContext().getOpenMPDefaultSimdAlign(
                    E->getType()->getPointeeType()))
                .getQuantity();
      }
      assert((Alignment == 0 || Alignment.isPowerOf2()) &&
             "alignment is not power of 2");
      if (Alignment != 0) {
        llvm::Value *PtrValue = CGF.EmitScalarExpr(E);
        CGF.EmitAlignmentAssumption(
            PtrValue, E, /*No second loc needed*/ SourceLocation(),
            llvm::ConstantInt::get(CGF.getLLVMContext(), Alignment));
      }
    }
  }
}

void CodeGenFunction::EmitOMPPrivateLoopCounters(
    const OMPLoopDirective &S, CodeGenFunction::OMPPrivateScope &LoopScope) {
  if (!HaveInsertPoint())
    return;
  auto I = S.private_counters().begin();
  for (const Expr *E : S.counters()) {
    const auto *VD = cast<VarDecl>(cast<DeclRefExpr>(E)->getDecl());
    const auto *PrivateVD = cast<VarDecl>(cast<DeclRefExpr>(*I)->getDecl());
    // Emit var without initialization.
    AutoVarEmission VarEmission = EmitAutoVarAlloca(*PrivateVD);
    EmitAutoVarCleanups(VarEmission);
    LocalDeclMap.erase(PrivateVD);
    (void)LoopScope.addPrivate(VD, [&VarEmission]() {
      return VarEmission.getAllocatedAddress();
    });
    if (LocalDeclMap.count(VD) || CapturedStmtInfo->lookup(VD) ||
        VD->hasGlobalStorage()) {
      (void)LoopScope.addPrivate(PrivateVD, [this, VD, E]() {
        DeclRefExpr DRE(getContext(), const_cast<VarDecl *>(VD),
                        LocalDeclMap.count(VD) || CapturedStmtInfo->lookup(VD),
                        E->getType(), VK_LValue, E->getExprLoc());
        return EmitLValue(&DRE).getAddress();
      });
    } else {
      (void)LoopScope.addPrivate(PrivateVD, [&VarEmission]() {
        return VarEmission.getAllocatedAddress();
      });
    }
    ++I;
  }
  // Privatize extra loop counters used in loops for ordered(n) clauses.
  for (const auto *C : S.getClausesOfKind<OMPOrderedClause>()) {
    if (!C->getNumForLoops())
      continue;
    for (unsigned I = S.getCollapsedNumber(),
                  E = C->getLoopNumIterations().size();
         I < E; ++I) {
      const auto *DRE = cast<DeclRefExpr>(C->getLoopCounter(I));
      const auto *VD = cast<VarDecl>(DRE->getDecl());
      // Override only those variables that can be captured to avoid re-emission
      // of the variables declared within the loops.
      if (DRE->refersToEnclosingVariableOrCapture()) {
        (void)LoopScope.addPrivate(VD, [this, DRE, VD]() {
          return CreateMemTemp(DRE->getType(), VD->getName());
        });
      }
    }
  }
}

static void emitPreCond(CodeGenFunction &CGF, const OMPLoopDirective &S,
                        const Expr *Cond, llvm::BasicBlock *TrueBlock,
                        llvm::BasicBlock *FalseBlock, uint64_t TrueCount) {
  if (!CGF.HaveInsertPoint())
    return;
  {
    CodeGenFunction::OMPPrivateScope PreCondScope(CGF);
    CGF.EmitOMPPrivateLoopCounters(S, PreCondScope);
    (void)PreCondScope.Privatize();
    // Get initial values of real counters.
    for (const Expr *I : S.inits()) {
      CGF.EmitIgnoredExpr(I);
    }
  }
  // Create temp loop control variables with their init values to support
  // non-rectangular loops.
  CodeGenFunction::OMPMapVars PreCondVars;
  for (const Expr * E: S.dependent_counters()) {
    if (!E)
      continue;
    assert(!E->getType().getNonReferenceType()->isRecordType() &&
           "dependent counter must not be an iterator.");
    const auto *VD = cast<VarDecl>(cast<DeclRefExpr>(E)->getDecl());
    Address CounterAddr =
        CGF.CreateMemTemp(VD->getType().getNonReferenceType());
    (void)PreCondVars.setVarAddr(CGF, VD, CounterAddr);
  }
  (void)PreCondVars.apply(CGF);
  for (const Expr *E : S.dependent_inits()) {
    if (!E)
      continue;
    CGF.EmitIgnoredExpr(E);
  }
  // Check that loop is executed at least one time.
  CGF.EmitBranchOnBoolExpr(Cond, TrueBlock, FalseBlock, TrueCount);
  PreCondVars.restore(CGF);
}

void CodeGenFunction::EmitOMPLinearClause(
    const OMPLoopDirective &D, CodeGenFunction::OMPPrivateScope &PrivateScope) {
  if (!HaveInsertPoint())
    return;
  llvm::DenseSet<const VarDecl *> SIMDLCVs;
  if (isOpenMPSimdDirective(D.getDirectiveKind())) {
    const auto *LoopDirective = cast<OMPLoopDirective>(&D);
    for (const Expr *C : LoopDirective->counters()) {
      SIMDLCVs.insert(
          cast<VarDecl>(cast<DeclRefExpr>(C)->getDecl())->getCanonicalDecl());
    }
  }
  for (const auto *C : D.getClausesOfKind<OMPLinearClause>()) {
    auto CurPrivate = C->privates().begin();
    for (const Expr *E : C->varlists()) {
      const auto *VD = cast<VarDecl>(cast<DeclRefExpr>(E)->getDecl());
      const auto *PrivateVD =
          cast<VarDecl>(cast<DeclRefExpr>(*CurPrivate)->getDecl());
      if (!SIMDLCVs.count(VD->getCanonicalDecl())) {
        bool IsRegistered = PrivateScope.addPrivate(VD, [this, PrivateVD]() {
          // Emit private VarDecl with copy init.
          EmitVarDecl(*PrivateVD);
          return GetAddrOfLocalVar(PrivateVD);
        });
        assert(IsRegistered && "linear var already registered as private");
        // Silence the warning about unused variable.
        (void)IsRegistered;
      } else {
        EmitVarDecl(*PrivateVD);
      }
      ++CurPrivate;
    }
  }
}

static void emitSimdlenSafelenClause(CodeGenFunction &CGF,
                                     const OMPExecutableDirective &D,
                                     bool IsMonotonic) {
  if (!CGF.HaveInsertPoint())
    return;
  if (const auto *C = D.getSingleClause<OMPSimdlenClause>()) {
    RValue Len = CGF.EmitAnyExpr(C->getSimdlen(), AggValueSlot::ignored(),
                                 /*ignoreResult=*/true);
    auto *Val = cast<llvm::ConstantInt>(Len.getScalarVal());
    CGF.LoopStack.setVectorizeWidth(Val->getZExtValue());
    // In presence of finite 'safelen', it may be unsafe to mark all
    // the memory instructions parallel, because loop-carried
    // dependences of 'safelen' iterations are possible.
    if (!IsMonotonic)
      CGF.LoopStack.setParallel(!D.getSingleClause<OMPSafelenClause>());
  } else if (const auto *C = D.getSingleClause<OMPSafelenClause>()) {
    RValue Len = CGF.EmitAnyExpr(C->getSafelen(), AggValueSlot::ignored(),
                                 /*ignoreResult=*/true);
    auto *Val = cast<llvm::ConstantInt>(Len.getScalarVal());
    CGF.LoopStack.setVectorizeWidth(Val->getZExtValue());
    // In presence of finite 'safelen', it may be unsafe to mark all
    // the memory instructions parallel, because loop-carried
    // dependences of 'safelen' iterations are possible.
    CGF.LoopStack.setParallel(/*Enable=*/false);
  }
}

void CodeGenFunction::EmitOMPSimdInit(const OMPLoopDirective &D,
                                      bool IsMonotonic) {
  // Walk clauses and process safelen/lastprivate.
  LoopStack.setParallel(!IsMonotonic);
  LoopStack.setVectorizeEnable();
  emitSimdlenSafelenClause(*this, D, IsMonotonic);
}

void CodeGenFunction::EmitOMPSimdFinal(
    const OMPLoopDirective &D,
    const llvm::function_ref<llvm::Value *(CodeGenFunction &)> CondGen) {
  if (!HaveInsertPoint())
    return;
  llvm::BasicBlock *DoneBB = nullptr;
  auto IC = D.counters().begin();
  auto IPC = D.private_counters().begin();
  for (const Expr *F : D.finals()) {
    const auto *OrigVD = cast<VarDecl>(cast<DeclRefExpr>((*IC))->getDecl());
    const auto *PrivateVD = cast<VarDecl>(cast<DeclRefExpr>((*IPC))->getDecl());
    const auto *CED = dyn_cast<OMPCapturedExprDecl>(OrigVD);
    if (LocalDeclMap.count(OrigVD) || CapturedStmtInfo->lookup(OrigVD) ||
        OrigVD->hasGlobalStorage() || CED) {
      if (!DoneBB) {
        if (llvm::Value *Cond = CondGen(*this)) {
          // If the first post-update expression is found, emit conditional
          // block if it was requested.
          llvm::BasicBlock *ThenBB = createBasicBlock(".omp.final.then");
          DoneBB = createBasicBlock(".omp.final.done");
          Builder.CreateCondBr(Cond, ThenBB, DoneBB);
          EmitBlock(ThenBB);
        }
      }
      Address OrigAddr = Address::invalid();
      if (CED) {
        OrigAddr = EmitLValue(CED->getInit()->IgnoreImpCasts()).getAddress();
      } else {
        DeclRefExpr DRE(getContext(), const_cast<VarDecl *>(PrivateVD),
                        /*RefersToEnclosingVariableOrCapture=*/false,
                        (*IPC)->getType(), VK_LValue, (*IPC)->getExprLoc());
        OrigAddr = EmitLValue(&DRE).getAddress();
      }
      OMPPrivateScope VarScope(*this);
      VarScope.addPrivate(OrigVD, [OrigAddr]() { return OrigAddr; });
      (void)VarScope.Privatize();
      EmitIgnoredExpr(F);
    }
    ++IC;
    ++IPC;
  }
  if (DoneBB)
    EmitBlock(DoneBB, /*IsFinished=*/true);
}

static void emitOMPLoopBodyWithStopPoint(CodeGenFunction &CGF,
                                         const OMPLoopDirective &S,
                                         CodeGenFunction::JumpDest LoopExit) {
  CGF.EmitOMPLoopBody(S, LoopExit);
  CGF.EmitStopPoint(&S);
}

/// Emit a helper variable and return corresponding lvalue.
static LValue EmitOMPHelperVar(CodeGenFunction &CGF,
                               const DeclRefExpr *Helper) {
  auto VDecl = cast<VarDecl>(Helper->getDecl());
  CGF.EmitVarDecl(*VDecl);
  return CGF.EmitLValue(Helper);
}

static void emitOMPSimdRegion(CodeGenFunction &CGF, const OMPLoopDirective &S,
                              PrePostActionTy &Action) {
  Action.Enter(CGF);
  assert(isOpenMPSimdDirective(S.getDirectiveKind()) &&
         "Expected simd directive");
  OMPLoopScope PreInitScope(CGF, S);
  // if (PreCond) {
  //   for (IV in 0..LastIteration) BODY;
  //   <Final counter/linear vars updates>;
  // }
  //
  if (isOpenMPDistributeDirective(S.getDirectiveKind()) ||
      isOpenMPWorksharingDirective(S.getDirectiveKind()) ||
      isOpenMPTaskLoopDirective(S.getDirectiveKind())) {
    (void)EmitOMPHelperVar(CGF, cast<DeclRefExpr>(S.getLowerBoundVariable()));
    (void)EmitOMPHelperVar(CGF, cast<DeclRefExpr>(S.getUpperBoundVariable()));
  }

  // Emit: if (PreCond) - begin.
  // If the condition constant folds and can be elided, avoid emitting the
  // whole loop.
  bool CondConstant;
  llvm::BasicBlock *ContBlock = nullptr;
  if (CGF.ConstantFoldsToSimpleInteger(S.getPreCond(), CondConstant)) {
    if (!CondConstant)
      return;
  } else {
    llvm::BasicBlock *ThenBlock = CGF.createBasicBlock("simd.if.then");
    ContBlock = CGF.createBasicBlock("simd.if.end");
    emitPreCond(CGF, S, S.getPreCond(), ThenBlock, ContBlock,
                CGF.getProfileCount(&S));
    CGF.EmitBlock(ThenBlock);
    CGF.incrementProfileCounter(&S);
  }

  // Emit the loop iteration variable.
  const Expr *IVExpr = S.getIterationVariable();
  const auto *IVDecl = cast<VarDecl>(cast<DeclRefExpr>(IVExpr)->getDecl());
  CGF.EmitVarDecl(*IVDecl);
  CGF.EmitIgnoredExpr(S.getInit());

  // Emit the iterations count variable.
  // If it is not a variable, Sema decided to calculate iterations count on
  // each iteration (e.g., it is foldable into a constant).
  if (const auto *LIExpr = dyn_cast<DeclRefExpr>(S.getLastIteration())) {
    CGF.EmitVarDecl(*cast<VarDecl>(LIExpr->getDecl()));
    // Emit calculation of the iterations count.
    CGF.EmitIgnoredExpr(S.getCalcLastIteration());
  }

  CGF.EmitOMPSimdInit(S);

  emitAlignedClause(CGF, S);
  (void)CGF.EmitOMPLinearClauseInit(S);
  {
    CodeGenFunction::OMPPrivateScope LoopScope(CGF);
    CGF.EmitOMPPrivateLoopCounters(S, LoopScope);
    CGF.EmitOMPLinearClause(S, LoopScope);
    CGF.EmitOMPPrivateClause(S, LoopScope);
    CGF.EmitOMPReductionClauseInit(S, LoopScope);
    bool HasLastprivateClause = CGF.EmitOMPLastprivateClauseInit(S, LoopScope);
    (void)LoopScope.Privatize();
    if (isOpenMPTargetExecutionDirective(S.getDirectiveKind()))
      CGF.CGM.getOpenMPRuntime().adjustTargetSpecificDataForLambdas(CGF, S);
    CGF.EmitOMPInnerLoop(S, LoopScope.requiresCleanups(), S.getCond(),
                         S.getInc(),
                         [&S](CodeGenFunction &CGF) {
                           CGF.EmitOMPLoopBody(S, CodeGenFunction::JumpDest());
                           CGF.EmitStopPoint(&S);
                         },
                         [](CodeGenFunction &) {});
    CGF.EmitOMPSimdFinal(S, [](CodeGenFunction &) { return nullptr; });
    // Emit final copy of the lastprivate variables at the end of loops.
    if (HasLastprivateClause)
      CGF.EmitOMPLastprivateClauseFinal(S, /*NoFinals=*/true);
    CGF.EmitOMPReductionClauseFinal(S, /*ReductionKind=*/OMPD_simd);
    emitPostUpdateForReductionClause(CGF, S,
                                     [](CodeGenFunction &) { return nullptr; });
  }
  CGF.EmitOMPLinearClauseFinal(S, [](CodeGenFunction &) { return nullptr; });
  // Emit: if (PreCond) - end.
  if (ContBlock) {
    CGF.EmitBranch(ContBlock);
    CGF.EmitBlock(ContBlock, true);
  }
}

void CodeGenFunction::EmitOMPSimdDirective(const OMPSimdDirective &S) {
  auto &&CodeGen = [&S](CodeGenFunction &CGF, PrePostActionTy &Action) {
    emitOMPSimdRegion(CGF, S, Action);
  };
  OMPLexicalScope Scope(*this, S, OMPD_unknown);
  CGM.getOpenMPRuntime().emitInlinedDirective(*this, OMPD_simd, CodeGen);
}

void CodeGenFunction::EmitOMPOuterLoop(
    bool DynamicOrOrdered, bool IsMonotonic, const OMPLoopDirective &S,
    CodeGenFunction::OMPPrivateScope &LoopScope,
    const CodeGenFunction::OMPLoopArguments &LoopArgs,
    const CodeGenFunction::CodeGenLoopTy &CodeGenLoop,
    const CodeGenFunction::CodeGenOrderedTy &CodeGenOrdered) {
  CGOpenMPRuntime &RT = CGM.getOpenMPRuntime();

  const Expr *IVExpr = S.getIterationVariable();
  const unsigned IVSize = getContext().getTypeSize(IVExpr->getType());
  const bool IVSigned = IVExpr->getType()->hasSignedIntegerRepresentation();

  JumpDest LoopExit = getJumpDestInCurrentScope("omp.dispatch.end");

  // Start the loop with a block that tests the condition.
  llvm::BasicBlock *CondBlock = createBasicBlock("omp.dispatch.cond");
  EmitBlock(CondBlock);
  const SourceRange R = S.getSourceRange();
  LoopStack.push(CondBlock, CurFn, SourceLocToDebugLoc(R.getBegin()),
                 SourceLocToDebugLoc(R.getEnd()));

  llvm::Value *BoolCondVal = nullptr;
  if (!DynamicOrOrdered) {
    // UB = min(UB, GlobalUB) or
    // UB = min(UB, PrevUB) for combined loop sharing constructs (e.g.
    // 'distribute parallel for')
    EmitIgnoredExpr(LoopArgs.EUB);
    // IV = LB
    EmitIgnoredExpr(LoopArgs.Init);
    // IV < UB
    BoolCondVal = EvaluateExprAsBool(LoopArgs.Cond);
  } else {
    BoolCondVal =
        RT.emitForNext(*this, S.getBeginLoc(), IVSize, IVSigned, LoopArgs.IL,
                       LoopArgs.LB, LoopArgs.UB, LoopArgs.ST);
  }

  // If there are any cleanups between here and the loop-exit scope,
  // create a block to stage a loop exit along.
  llvm::BasicBlock *ExitBlock = LoopExit.getBlock();
  if (LoopScope.requiresCleanups())
    ExitBlock = createBasicBlock("omp.dispatch.cleanup");

  llvm::BasicBlock *LoopBody = createBasicBlock("omp.dispatch.body");
  Builder.CreateCondBr(BoolCondVal, LoopBody, ExitBlock);
  if (ExitBlock != LoopExit.getBlock()) {
    EmitBlock(ExitBlock);
    EmitBranchThroughCleanup(LoopExit);
  }
  EmitBlock(LoopBody);

  // Emit "IV = LB" (in case of static schedule, we have already calculated new
  // LB for loop condition and emitted it above).
  if (DynamicOrOrdered)
    EmitIgnoredExpr(LoopArgs.Init);

  // Create a block for the increment.
  JumpDest Continue = getJumpDestInCurrentScope("omp.dispatch.inc");
  BreakContinueStack.push_back(BreakContinue(LoopExit, Continue));

  // Generate !llvm.loop.parallel metadata for loads and stores for loops
  // with dynamic/guided scheduling and without ordered clause.
  if (!isOpenMPSimdDirective(S.getDirectiveKind()))
    LoopStack.setParallel(!IsMonotonic);
  else
    EmitOMPSimdInit(S, IsMonotonic);

  SourceLocation Loc = S.getBeginLoc();

  // when 'distribute' is not combined with a 'for':
  // while (idx <= UB) { BODY; ++idx; }
  // when 'distribute' is combined with a 'for'
  // (e.g. 'distribute parallel for')
  // while (idx <= UB) { <CodeGen rest of pragma>; idx += ST; }
  EmitOMPInnerLoop(
      S, LoopScope.requiresCleanups(), LoopArgs.Cond, LoopArgs.IncExpr,
      [&S, LoopExit, &CodeGenLoop](CodeGenFunction &CGF) {
        CodeGenLoop(CGF, S, LoopExit);
      },
      [IVSize, IVSigned, Loc, &CodeGenOrdered](CodeGenFunction &CGF) {
        CodeGenOrdered(CGF, Loc, IVSize, IVSigned);
      });

  EmitBlock(Continue.getBlock());
  BreakContinueStack.pop_back();
  if (!DynamicOrOrdered) {
    // Emit "LB = LB + Stride", "UB = UB + Stride".
    EmitIgnoredExpr(LoopArgs.NextLB);
    EmitIgnoredExpr(LoopArgs.NextUB);
  }

  EmitBranch(CondBlock);
  LoopStack.pop();
  // Emit the fall-through block.
  EmitBlock(LoopExit.getBlock());

  // Tell the runtime we are done.
  auto &&CodeGen = [DynamicOrOrdered, &S](CodeGenFunction &CGF) {
    if (!DynamicOrOrdered)
      CGF.CGM.getOpenMPRuntime().emitForStaticFinish(CGF, S.getEndLoc(),
                                                     S.getDirectiveKind());
  };
  OMPCancelStack.emitExit(*this, S.getDirectiveKind(), CodeGen);
}

void CodeGenFunction::EmitOMPForOuterLoop(
    const OpenMPScheduleTy &ScheduleKind, bool IsMonotonic,
    const OMPLoopDirective &S, OMPPrivateScope &LoopScope, bool Ordered,
    const OMPLoopArguments &LoopArgs,
    const CodeGenDispatchBoundsTy &CGDispatchBounds) {
  CGOpenMPRuntime &RT = CGM.getOpenMPRuntime();

  // Dynamic scheduling of the outer loop (dynamic, guided, auto, runtime).
  const bool DynamicOrOrdered =
      Ordered || RT.isDynamic(ScheduleKind.Schedule);

  assert((Ordered ||
          !RT.isStaticNonchunked(ScheduleKind.Schedule,
                                 LoopArgs.Chunk != nullptr)) &&
         "static non-chunked schedule does not need outer loop");

  // Emit outer loop.
  //
  // OpenMP [2.7.1, Loop Construct, Description, table 2-1]
  // When schedule(dynamic,chunk_size) is specified, the iterations are
  // distributed to threads in the team in chunks as the threads request them.
  // Each thread executes a chunk of iterations, then requests another chunk,
  // until no chunks remain to be distributed. Each chunk contains chunk_size
  // iterations, except for the last chunk to be distributed, which may have
  // fewer iterations. When no chunk_size is specified, it defaults to 1.
  //
  // When schedule(guided,chunk_size) is specified, the iterations are assigned
  // to threads in the team in chunks as the executing threads request them.
  // Each thread executes a chunk of iterations, then requests another chunk,
  // until no chunks remain to be assigned. For a chunk_size of 1, the size of
  // each chunk is proportional to the number of unassigned iterations divided
  // by the number of threads in the team, decreasing to 1. For a chunk_size
  // with value k (greater than 1), the size of each chunk is determined in the
  // same way, with the restriction that the chunks do not contain fewer than k
  // iterations (except for the last chunk to be assigned, which may have fewer
  // than k iterations).
  //
  // When schedule(auto) is specified, the decision regarding scheduling is
  // delegated to the compiler and/or runtime system. The programmer gives the
  // implementation the freedom to choose any possible mapping of iterations to
  // threads in the team.
  //
  // When schedule(runtime) is specified, the decision regarding scheduling is
  // deferred until run time, and the schedule and chunk size are taken from the
  // run-sched-var ICV. If the ICV is set to auto, the schedule is
  // implementation defined
  //
  // while(__kmpc_dispatch_next(&LB, &UB)) {
  //   idx = LB;
  //   while (idx <= UB) { BODY; ++idx;
  //   __kmpc_dispatch_fini_(4|8)[u](); // For ordered loops only.
  //   } // inner loop
  // }
  //
  // OpenMP [2.7.1, Loop Construct, Description, table 2-1]
  // When schedule(static, chunk_size) is specified, iterations are divided into
  // chunks of size chunk_size, and the chunks are assigned to the threads in
  // the team in a round-robin fashion in the order of the thread number.
  //
  // while(UB = min(UB, GlobalUB), idx = LB, idx < UB) {
  //   while (idx <= UB) { BODY; ++idx; } // inner loop
  //   LB = LB + ST;
  //   UB = UB + ST;
  // }
  //

  const Expr *IVExpr = S.getIterationVariable();
  const unsigned IVSize = getContext().getTypeSize(IVExpr->getType());
  const bool IVSigned = IVExpr->getType()->hasSignedIntegerRepresentation();

  if (DynamicOrOrdered) {
    const std::pair<llvm::Value *, llvm::Value *> DispatchBounds =
        CGDispatchBounds(*this, S, LoopArgs.LB, LoopArgs.UB);
    llvm::Value *LBVal = DispatchBounds.first;
    llvm::Value *UBVal = DispatchBounds.second;
    CGOpenMPRuntime::DispatchRTInput DipatchRTInputValues = {LBVal, UBVal,
                                                             LoopArgs.Chunk};
    RT.emitForDispatchInit(*this, S.getBeginLoc(), ScheduleKind, IVSize,
                           IVSigned, Ordered, DipatchRTInputValues);
  } else {
    CGOpenMPRuntime::StaticRTInput StaticInit(
        IVSize, IVSigned, Ordered, LoopArgs.IL, LoopArgs.LB, LoopArgs.UB,
        LoopArgs.ST, LoopArgs.Chunk);
    RT.emitForStaticInit(*this, S.getBeginLoc(), S.getDirectiveKind(),
                         ScheduleKind, StaticInit);
  }

  auto &&CodeGenOrdered = [Ordered](CodeGenFunction &CGF, SourceLocation Loc,
                                    const unsigned IVSize,
                                    const bool IVSigned) {
    if (Ordered) {
      CGF.CGM.getOpenMPRuntime().emitForOrderedIterationEnd(CGF, Loc, IVSize,
                                                            IVSigned);
    }
  };

  OMPLoopArguments OuterLoopArgs(LoopArgs.LB, LoopArgs.UB, LoopArgs.ST,
                                 LoopArgs.IL, LoopArgs.Chunk, LoopArgs.EUB);
  OuterLoopArgs.IncExpr = S.getInc();
  OuterLoopArgs.Init = S.getInit();
  OuterLoopArgs.Cond = S.getCond();
  OuterLoopArgs.NextLB = S.getNextLowerBound();
  OuterLoopArgs.NextUB = S.getNextUpperBound();
  EmitOMPOuterLoop(DynamicOrOrdered, IsMonotonic, S, LoopScope, OuterLoopArgs,
                   emitOMPLoopBodyWithStopPoint, CodeGenOrdered);
}

static void emitEmptyOrdered(CodeGenFunction &, SourceLocation Loc,
                             const unsigned IVSize, const bool IVSigned) {}

void CodeGenFunction::EmitOMPDistributeOuterLoop(
    OpenMPDistScheduleClauseKind ScheduleKind, const OMPLoopDirective &S,
    OMPPrivateScope &LoopScope, const OMPLoopArguments &LoopArgs,
    const CodeGenLoopTy &CodeGenLoopContent) {

  CGOpenMPRuntime &RT = CGM.getOpenMPRuntime();

  // Emit outer loop.
  // Same behavior as a OMPForOuterLoop, except that schedule cannot be
  // dynamic
  //

  const Expr *IVExpr = S.getIterationVariable();
  const unsigned IVSize = getContext().getTypeSize(IVExpr->getType());
  const bool IVSigned = IVExpr->getType()->hasSignedIntegerRepresentation();

  CGOpenMPRuntime::StaticRTInput StaticInit(
      IVSize, IVSigned, /* Ordered = */ false, LoopArgs.IL, LoopArgs.LB,
      LoopArgs.UB, LoopArgs.ST, LoopArgs.Chunk);
  RT.emitDistributeStaticInit(*this, S.getBeginLoc(), ScheduleKind, StaticInit);

  // for combined 'distribute' and 'for' the increment expression of distribute
  // is stored in DistInc. For 'distribute' alone, it is in Inc.
  Expr *IncExpr;
  if (isOpenMPLoopBoundSharingDirective(S.getDirectiveKind()))
    IncExpr = S.getDistInc();
  else
    IncExpr = S.getInc();

  // this routine is shared by 'omp distribute parallel for' and
  // 'omp distribute': select the right EUB expression depending on the
  // directive
  OMPLoopArguments OuterLoopArgs;
  OuterLoopArgs.LB = LoopArgs.LB;
  OuterLoopArgs.UB = LoopArgs.UB;
  OuterLoopArgs.ST = LoopArgs.ST;
  OuterLoopArgs.IL = LoopArgs.IL;
  OuterLoopArgs.Chunk = LoopArgs.Chunk;
  OuterLoopArgs.EUB = isOpenMPLoopBoundSharingDirective(S.getDirectiveKind())
                          ? S.getCombinedEnsureUpperBound()
                          : S.getEnsureUpperBound();
  OuterLoopArgs.IncExpr = IncExpr;
  OuterLoopArgs.Init = isOpenMPLoopBoundSharingDirective(S.getDirectiveKind())
                           ? S.getCombinedInit()
                           : S.getInit();
  OuterLoopArgs.Cond = isOpenMPLoopBoundSharingDirective(S.getDirectiveKind())
                           ? S.getCombinedCond()
                           : S.getCond();
  OuterLoopArgs.NextLB = isOpenMPLoopBoundSharingDirective(S.getDirectiveKind())
                             ? S.getCombinedNextLowerBound()
                             : S.getNextLowerBound();
  OuterLoopArgs.NextUB = isOpenMPLoopBoundSharingDirective(S.getDirectiveKind())
                             ? S.getCombinedNextUpperBound()
                             : S.getNextUpperBound();

  EmitOMPOuterLoop(/* DynamicOrOrdered = */ false, /* IsMonotonic = */ false, S,
                   LoopScope, OuterLoopArgs, CodeGenLoopContent,
                   emitEmptyOrdered);
}

static std::pair<LValue, LValue>
emitDistributeParallelForInnerBounds(CodeGenFunction &CGF,
                                     const OMPExecutableDirective &S) {
  const OMPLoopDirective &LS = cast<OMPLoopDirective>(S);
  LValue LB =
      EmitOMPHelperVar(CGF, cast<DeclRefExpr>(LS.getLowerBoundVariable()));
  LValue UB =
      EmitOMPHelperVar(CGF, cast<DeclRefExpr>(LS.getUpperBoundVariable()));

  // When composing 'distribute' with 'for' (e.g. as in 'distribute
  // parallel for') we need to use the 'distribute'
  // chunk lower and upper bounds rather than the whole loop iteration
  // space. These are parameters to the outlined function for 'parallel'
  // and we copy the bounds of the previous schedule into the
  // the current ones.
  LValue PrevLB = CGF.EmitLValue(LS.getPrevLowerBoundVariable());
  LValue PrevUB = CGF.EmitLValue(LS.getPrevUpperBoundVariable());
  llvm::Value *PrevLBVal = CGF.EmitLoadOfScalar(
      PrevLB, LS.getPrevLowerBoundVariable()->getExprLoc());
  PrevLBVal = CGF.EmitScalarConversion(
      PrevLBVal, LS.getPrevLowerBoundVariable()->getType(),
      LS.getIterationVariable()->getType(),
      LS.getPrevLowerBoundVariable()->getExprLoc());
  llvm::Value *PrevUBVal = CGF.EmitLoadOfScalar(
      PrevUB, LS.getPrevUpperBoundVariable()->getExprLoc());
  PrevUBVal = CGF.EmitScalarConversion(
      PrevUBVal, LS.getPrevUpperBoundVariable()->getType(),
      LS.getIterationVariable()->getType(),
      LS.getPrevUpperBoundVariable()->getExprLoc());

  CGF.EmitStoreOfScalar(PrevLBVal, LB);
  CGF.EmitStoreOfScalar(PrevUBVal, UB);

  return {LB, UB};
}

/// if the 'for' loop has a dispatch schedule (e.g. dynamic, guided) then
/// we need to use the LB and UB expressions generated by the worksharing
/// code generation support, whereas in non combined situations we would
/// just emit 0 and the LastIteration expression
/// This function is necessary due to the difference of the LB and UB
/// types for the RT emission routines for 'for_static_init' and
/// 'for_dispatch_init'
static std::pair<llvm::Value *, llvm::Value *>
emitDistributeParallelForDispatchBounds(CodeGenFunction &CGF,
                                        const OMPExecutableDirective &S,
                                        Address LB, Address UB) {
  const OMPLoopDirective &LS = cast<OMPLoopDirective>(S);
  const Expr *IVExpr = LS.getIterationVariable();
  // when implementing a dynamic schedule for a 'for' combined with a
  // 'distribute' (e.g. 'distribute parallel for'), the 'for' loop
  // is not normalized as each team only executes its own assigned
  // distribute chunk
  QualType IteratorTy = IVExpr->getType();
  llvm::Value *LBVal =
      CGF.EmitLoadOfScalar(LB, /*Volatile=*/false, IteratorTy, S.getBeginLoc());
  llvm::Value *UBVal =
      CGF.EmitLoadOfScalar(UB, /*Volatile=*/false, IteratorTy, S.getBeginLoc());
  return {LBVal, UBVal};
}

static void emitDistributeParallelForDistributeInnerBoundParams(
    CodeGenFunction &CGF, const OMPExecutableDirective &S,
    llvm::SmallVectorImpl<llvm::Value *> &CapturedVars) {
  const auto &Dir = cast<OMPLoopDirective>(S);
  LValue LB =
      CGF.EmitLValue(cast<DeclRefExpr>(Dir.getCombinedLowerBoundVariable()));
  llvm::Value *LBCast = CGF.Builder.CreateIntCast(
      CGF.Builder.CreateLoad(LB.getAddress()), CGF.SizeTy, /*isSigned=*/false);
  CapturedVars.push_back(LBCast);
  LValue UB =
      CGF.EmitLValue(cast<DeclRefExpr>(Dir.getCombinedUpperBoundVariable()));

  llvm::Value *UBCast = CGF.Builder.CreateIntCast(
      CGF.Builder.CreateLoad(UB.getAddress()), CGF.SizeTy, /*isSigned=*/false);
  CapturedVars.push_back(UBCast);
}

static void
emitInnerParallelForWhenCombined(CodeGenFunction &CGF,
                                 const OMPLoopDirective &S,
                                 CodeGenFunction::JumpDest LoopExit) {
  auto &&CGInlinedWorksharingLoop = [&S](CodeGenFunction &CGF,
                                         PrePostActionTy &Action) {
    Action.Enter(CGF);
    bool HasCancel = false;
    if (!isOpenMPSimdDirective(S.getDirectiveKind())) {
      if (const auto *D = dyn_cast<OMPTeamsDistributeParallelForDirective>(&S))
        HasCancel = D->hasCancel();
      else if (const auto *D = dyn_cast<OMPDistributeParallelForDirective>(&S))
        HasCancel = D->hasCancel();
      else if (const auto *D =
                   dyn_cast<OMPTargetTeamsDistributeParallelForDirective>(&S))
        HasCancel = D->hasCancel();
    }
    CodeGenFunction::OMPCancelStackRAII CancelRegion(CGF, S.getDirectiveKind(),
                                                     HasCancel);
    CGF.EmitOMPWorksharingLoop(S, S.getPrevEnsureUpperBound(),
                               emitDistributeParallelForInnerBounds,
                               emitDistributeParallelForDispatchBounds);
  };

  emitCommonOMPParallelDirective(
      CGF, S,
      isOpenMPSimdDirective(S.getDirectiveKind()) ? OMPD_for_simd : OMPD_for,
      CGInlinedWorksharingLoop,
      emitDistributeParallelForDistributeInnerBoundParams);
}

void CodeGenFunction::EmitOMPDistributeParallelForDirective(
    const OMPDistributeParallelForDirective &S) {
  auto &&CodeGen = [&S](CodeGenFunction &CGF, PrePostActionTy &) {
    CGF.EmitOMPDistributeLoop(S, emitInnerParallelForWhenCombined,
                              S.getDistInc());
  };
  OMPLexicalScope Scope(*this, S, OMPD_parallel);
  CGM.getOpenMPRuntime().emitInlinedDirective(*this, OMPD_distribute, CodeGen);
}

void CodeGenFunction::EmitOMPDistributeParallelForSimdDirective(
    const OMPDistributeParallelForSimdDirective &S) {
  auto &&CodeGen = [&S](CodeGenFunction &CGF, PrePostActionTy &) {
    CGF.EmitOMPDistributeLoop(S, emitInnerParallelForWhenCombined,
                              S.getDistInc());
  };
  OMPLexicalScope Scope(*this, S, OMPD_parallel);
  CGM.getOpenMPRuntime().emitInlinedDirective(*this, OMPD_distribute, CodeGen);
}

void CodeGenFunction::EmitOMPDistributeSimdDirective(
    const OMPDistributeSimdDirective &S) {
  auto &&CodeGen = [&S](CodeGenFunction &CGF, PrePostActionTy &) {
    CGF.EmitOMPDistributeLoop(S, emitOMPLoopBodyWithStopPoint, S.getInc());
  };
  OMPLexicalScope Scope(*this, S, OMPD_unknown);
  CGM.getOpenMPRuntime().emitInlinedDirective(*this, OMPD_simd, CodeGen);
}

void CodeGenFunction::EmitOMPTargetSimdDeviceFunction(
    CodeGenModule &CGM, StringRef ParentName, const OMPTargetSimdDirective &S) {
  // Emit SPMD target parallel for region as a standalone region.
  auto &&CodeGen = [&S](CodeGenFunction &CGF, PrePostActionTy &Action) {
    emitOMPSimdRegion(CGF, S, Action);
  };
  llvm::Function *Fn;
  llvm::Constant *Addr;
  // Emit target region as a standalone region.
  CGM.getOpenMPRuntime().emitTargetOutlinedFunction(
      S, ParentName, Fn, Addr, /*IsOffloadEntry=*/true, CodeGen);
  assert(Fn && Addr && "Target device function emission failed.");
}

void CodeGenFunction::EmitOMPTargetSimdDirective(
    const OMPTargetSimdDirective &S) {
  auto &&CodeGen = [&S](CodeGenFunction &CGF, PrePostActionTy &Action) {
    emitOMPSimdRegion(CGF, S, Action);
  };
  emitCommonOMPTargetDirective(*this, S, CodeGen);
}

namespace {
  struct ScheduleKindModifiersTy {
    OpenMPScheduleClauseKind Kind;
    OpenMPScheduleClauseModifier M1;
    OpenMPScheduleClauseModifier M2;
    ScheduleKindModifiersTy(OpenMPScheduleClauseKind Kind,
                            OpenMPScheduleClauseModifier M1,
                            OpenMPScheduleClauseModifier M2)
        : Kind(Kind), M1(M1), M2(M2) {}
  };
} // namespace

bool CodeGenFunction::EmitOMPWorksharingLoop(
    const OMPLoopDirective &S, Expr *EUB,
    const CodeGenLoopBoundsTy &CodeGenLoopBounds,
    const CodeGenDispatchBoundsTy &CGDispatchBounds) {
  // Emit the loop iteration variable.
  const auto *IVExpr = cast<DeclRefExpr>(S.getIterationVariable());
  const auto *IVDecl = cast<VarDecl>(IVExpr->getDecl());
  EmitVarDecl(*IVDecl);

  // Emit the iterations count variable.
  // If it is not a variable, Sema decided to calculate iterations count on each
  // iteration (e.g., it is foldable into a constant).
  if (const auto *LIExpr = dyn_cast<DeclRefExpr>(S.getLastIteration())) {
    EmitVarDecl(*cast<VarDecl>(LIExpr->getDecl()));
    // Emit calculation of the iterations count.
    EmitIgnoredExpr(S.getCalcLastIteration());
  }

  CGOpenMPRuntime &RT = CGM.getOpenMPRuntime();

  bool HasLastprivateClause;
  // Check pre-condition.
  {
    OMPLoopScope PreInitScope(*this, S);
    // Skip the entire loop if we don't meet the precondition.
    // If the condition constant folds and can be elided, avoid emitting the
    // whole loop.
    bool CondConstant;
    llvm::BasicBlock *ContBlock = nullptr;
    if (ConstantFoldsToSimpleInteger(S.getPreCond(), CondConstant)) {
      if (!CondConstant)
        return false;
    } else {
      llvm::BasicBlock *ThenBlock = createBasicBlock("omp.precond.then");
      ContBlock = createBasicBlock("omp.precond.end");
      emitPreCond(*this, S, S.getPreCond(), ThenBlock, ContBlock,
                  getProfileCount(&S));
      EmitBlock(ThenBlock);
      incrementProfileCounter(&S);
    }

    RunCleanupsScope DoacrossCleanupScope(*this);
    bool Ordered = false;
    if (const auto *OrderedClause = S.getSingleClause<OMPOrderedClause>()) {
      if (OrderedClause->getNumForLoops())
        RT.emitDoacrossInit(*this, S, OrderedClause->getLoopNumIterations());
      else
        Ordered = true;
    }

    llvm::DenseSet<const Expr *> EmittedFinals;
    emitAlignedClause(*this, S);
    bool HasLinears = EmitOMPLinearClauseInit(S);
    // Emit helper vars inits.

    std::pair<LValue, LValue> Bounds = CodeGenLoopBounds(*this, S);
    LValue LB = Bounds.first;
    LValue UB = Bounds.second;
    LValue ST =
        EmitOMPHelperVar(*this, cast<DeclRefExpr>(S.getStrideVariable()));
    LValue IL =
        EmitOMPHelperVar(*this, cast<DeclRefExpr>(S.getIsLastIterVariable()));

    // Emit 'then' code.
    {
      OMPPrivateScope LoopScope(*this);
      if (EmitOMPFirstprivateClause(S, LoopScope) || HasLinears) {
        // Emit implicit barrier to synchronize threads and avoid data races on
        // initialization of firstprivate variables and post-update of
        // lastprivate variables.
        CGM.getOpenMPRuntime().emitBarrierCall(
            *this, S.getBeginLoc(), OMPD_unknown, /*EmitChecks=*/false,
            /*ForceSimpleCall=*/true);
      }
      EmitOMPPrivateClause(S, LoopScope);
      HasLastprivateClause = EmitOMPLastprivateClauseInit(S, LoopScope);
      EmitOMPReductionClauseInit(S, LoopScope);
      EmitOMPPrivateLoopCounters(S, LoopScope);
      EmitOMPLinearClause(S, LoopScope);
      (void)LoopScope.Privatize();
      if (isOpenMPTargetExecutionDirective(S.getDirectiveKind()))
        CGM.getOpenMPRuntime().adjustTargetSpecificDataForLambdas(*this, S);

      // Detect the loop schedule kind and chunk.
      const Expr *ChunkExpr = nullptr;
      OpenMPScheduleTy ScheduleKind;
      if (const auto *C = S.getSingleClause<OMPScheduleClause>()) {
        ScheduleKind.Schedule = C->getScheduleKind();
        ScheduleKind.M1 = C->getFirstScheduleModifier();
        ScheduleKind.M2 = C->getSecondScheduleModifier();
        ChunkExpr = C->getChunkSize();
      } else {
        // Default behaviour for schedule clause.
        CGM.getOpenMPRuntime().getDefaultScheduleAndChunk(
            *this, S, ScheduleKind.Schedule, ChunkExpr);
      }
      bool HasChunkSizeOne = false;
      llvm::Value *Chunk = nullptr;
      if (ChunkExpr) {
        Chunk = EmitScalarExpr(ChunkExpr);
        Chunk = EmitScalarConversion(Chunk, ChunkExpr->getType(),
                                     S.getIterationVariable()->getType(),
                                     S.getBeginLoc());
        Expr::EvalResult Result;
        if (ChunkExpr->EvaluateAsInt(Result, getContext())) {
          llvm::APSInt EvaluatedChunk = Result.Val.getInt();
          HasChunkSizeOne = (EvaluatedChunk.getLimitedValue() == 1);
        }
      }
      const unsigned IVSize = getContext().getTypeSize(IVExpr->getType());
      const bool IVSigned = IVExpr->getType()->hasSignedIntegerRepresentation();
      // OpenMP 4.5, 2.7.1 Loop Construct, Description.
      // If the static schedule kind is specified or if the ordered clause is
      // specified, and if no monotonic modifier is specified, the effect will
      // be as if the monotonic modifier was specified.
      bool StaticChunkedOne = RT.isStaticChunked(ScheduleKind.Schedule,
          /* Chunked */ Chunk != nullptr) && HasChunkSizeOne &&
          isOpenMPLoopBoundSharingDirective(S.getDirectiveKind());
      if ((RT.isStaticNonchunked(ScheduleKind.Schedule,
                                 /* Chunked */ Chunk != nullptr) ||
           StaticChunkedOne) &&
          !Ordered) {
        if (isOpenMPSimdDirective(S.getDirectiveKind()))
          EmitOMPSimdInit(S, /*IsMonotonic=*/true);
        // OpenMP [2.7.1, Loop Construct, Description, table 2-1]
        // When no chunk_size is specified, the iteration space is divided into
        // chunks that are approximately equal in size, and at most one chunk is
        // distributed to each thread. Note that the size of the chunks is
        // unspecified in this case.
        CGOpenMPRuntime::StaticRTInput StaticInit(
            IVSize, IVSigned, Ordered, IL.getAddress(), LB.getAddress(),
            UB.getAddress(), ST.getAddress(),
            StaticChunkedOne ? Chunk : nullptr);
        RT.emitForStaticInit(*this, S.getBeginLoc(), S.getDirectiveKind(),
                             ScheduleKind, StaticInit);
        JumpDest LoopExit =
            getJumpDestInCurrentScope(createBasicBlock("omp.loop.exit"));
        // UB = min(UB, GlobalUB);
        if (!StaticChunkedOne)
          EmitIgnoredExpr(S.getEnsureUpperBound());
        // IV = LB;
        EmitIgnoredExpr(S.getInit());
        // For unchunked static schedule generate:
        //
        // while (idx <= UB) {
        //   BODY;
        //   ++idx;
        // }
        //
        // For static schedule with chunk one:
        //
        // while (IV <= PrevUB) {
        //   BODY;
        //   IV += ST;
        // }
        EmitOMPInnerLoop(S, LoopScope.requiresCleanups(),
            StaticChunkedOne ? S.getCombinedParForInDistCond() : S.getCond(),
            StaticChunkedOne ? S.getDistInc() : S.getInc(),
            [&S, LoopExit](CodeGenFunction &CGF) {
             CGF.EmitOMPLoopBody(S, LoopExit);
             CGF.EmitStopPoint(&S);
            },
            [](CodeGenFunction &) {});
        EmitBlock(LoopExit.getBlock());
        // Tell the runtime we are done.
        auto &&CodeGen = [&S](CodeGenFunction &CGF) {
          CGF.CGM.getOpenMPRuntime().emitForStaticFinish(CGF, S.getEndLoc(),
                                                         S.getDirectiveKind());
        };
        OMPCancelStack.emitExit(*this, S.getDirectiveKind(), CodeGen);
      } else {
        const bool IsMonotonic =
            Ordered || ScheduleKind.Schedule == OMPC_SCHEDULE_static ||
            ScheduleKind.Schedule == OMPC_SCHEDULE_unknown ||
            ScheduleKind.M1 == OMPC_SCHEDULE_MODIFIER_monotonic ||
            ScheduleKind.M2 == OMPC_SCHEDULE_MODIFIER_monotonic;
        // Emit the outer loop, which requests its work chunk [LB..UB] from
        // runtime and runs the inner loop to process it.
        const OMPLoopArguments LoopArguments(LB.getAddress(), UB.getAddress(),
                                             ST.getAddress(), IL.getAddress(),
                                             Chunk, EUB);
        EmitOMPForOuterLoop(ScheduleKind, IsMonotonic, S, LoopScope, Ordered,
                            LoopArguments, CGDispatchBounds);
      }
      if (isOpenMPSimdDirective(S.getDirectiveKind())) {
        EmitOMPSimdFinal(S, [IL, &S](CodeGenFunction &CGF) {
          return CGF.Builder.CreateIsNotNull(
              CGF.EmitLoadOfScalar(IL, S.getBeginLoc()));
        });
      }
      EmitOMPReductionClauseFinal(
          S, /*ReductionKind=*/isOpenMPSimdDirective(S.getDirectiveKind())
                 ? /*Parallel and Simd*/ OMPD_parallel_for_simd
                 : /*Parallel only*/ OMPD_parallel);
      // Emit post-update of the reduction variables if IsLastIter != 0.
      emitPostUpdateForReductionClause(
          *this, S, [IL, &S](CodeGenFunction &CGF) {
            return CGF.Builder.CreateIsNotNull(
                CGF.EmitLoadOfScalar(IL, S.getBeginLoc()));
          });
      // Emit final copy of the lastprivate variables if IsLastIter != 0.
      if (HasLastprivateClause)
        EmitOMPLastprivateClauseFinal(
            S, isOpenMPSimdDirective(S.getDirectiveKind()),
            Builder.CreateIsNotNull(EmitLoadOfScalar(IL, S.getBeginLoc())));
    }
    EmitOMPLinearClauseFinal(S, [IL, &S](CodeGenFunction &CGF) {
      return CGF.Builder.CreateIsNotNull(
          CGF.EmitLoadOfScalar(IL, S.getBeginLoc()));
    });
    DoacrossCleanupScope.ForceCleanup();
    // We're now done with the loop, so jump to the continuation block.
    if (ContBlock) {
      EmitBranch(ContBlock);
      EmitBlock(ContBlock, /*IsFinished=*/true);
    }
  }
  return HasLastprivateClause;
}

/// The following two functions generate expressions for the loop lower
/// and upper bounds in case of static and dynamic (dispatch) schedule
/// of the associated 'for' or 'distribute' loop.
static std::pair<LValue, LValue>
emitForLoopBounds(CodeGenFunction &CGF, const OMPExecutableDirective &S) {
  const auto &LS = cast<OMPLoopDirective>(S);
  LValue LB =
      EmitOMPHelperVar(CGF, cast<DeclRefExpr>(LS.getLowerBoundVariable()));
  LValue UB =
      EmitOMPHelperVar(CGF, cast<DeclRefExpr>(LS.getUpperBoundVariable()));
  return {LB, UB};
}

/// When dealing with dispatch schedules (e.g. dynamic, guided) we do not
/// consider the lower and upper bound expressions generated by the
/// worksharing loop support, but we use 0 and the iteration space size as
/// constants
static std::pair<llvm::Value *, llvm::Value *>
emitDispatchForLoopBounds(CodeGenFunction &CGF, const OMPExecutableDirective &S,
                          Address LB, Address UB) {
  const auto &LS = cast<OMPLoopDirective>(S);
  const Expr *IVExpr = LS.getIterationVariable();
  const unsigned IVSize = CGF.getContext().getTypeSize(IVExpr->getType());
  llvm::Value *LBVal = CGF.Builder.getIntN(IVSize, 0);
  llvm::Value *UBVal = CGF.EmitScalarExpr(LS.getLastIteration());
  return {LBVal, UBVal};
}

void CodeGenFunction::EmitOMPForDirective(const OMPForDirective &S) {
  bool HasLastprivates = false;
  auto &&CodeGen = [&S, &HasLastprivates](CodeGenFunction &CGF,
                                          PrePostActionTy &) {
    OMPCancelStackRAII CancelRegion(CGF, OMPD_for, S.hasCancel());
    HasLastprivates = CGF.EmitOMPWorksharingLoop(S, S.getEnsureUpperBound(),
                                                 emitForLoopBounds,
                                                 emitDispatchForLoopBounds);
  };
  {
    OMPLexicalScope Scope(*this, S, OMPD_unknown);
    CGM.getOpenMPRuntime().emitInlinedDirective(*this, OMPD_for, CodeGen,
                                                S.hasCancel());
  }

  // Emit an implicit barrier at the end.
  if (!S.getSingleClause<OMPNowaitClause>() || HasLastprivates)
    CGM.getOpenMPRuntime().emitBarrierCall(*this, S.getBeginLoc(), OMPD_for);
}

void CodeGenFunction::EmitOMPForSimdDirective(const OMPForSimdDirective &S) {
  bool HasLastprivates = false;
  auto &&CodeGen = [&S, &HasLastprivates](CodeGenFunction &CGF,
                                          PrePostActionTy &) {
    HasLastprivates = CGF.EmitOMPWorksharingLoop(S, S.getEnsureUpperBound(),
                                                 emitForLoopBounds,
                                                 emitDispatchForLoopBounds);
  };
  {
    OMPLexicalScope Scope(*this, S, OMPD_unknown);
    CGM.getOpenMPRuntime().emitInlinedDirective(*this, OMPD_simd, CodeGen);
  }

  // Emit an implicit barrier at the end.
  if (!S.getSingleClause<OMPNowaitClause>() || HasLastprivates)
    CGM.getOpenMPRuntime().emitBarrierCall(*this, S.getBeginLoc(), OMPD_for);
}

static LValue createSectionLVal(CodeGenFunction &CGF, QualType Ty,
                                const Twine &Name,
                                llvm::Value *Init = nullptr) {
  LValue LVal = CGF.MakeAddrLValue(CGF.CreateMemTemp(Ty, Name), Ty);
  if (Init)
    CGF.EmitStoreThroughLValue(RValue::get(Init), LVal, /*isInit*/ true);
  return LVal;
}

void CodeGenFunction::EmitSections(const OMPExecutableDirective &S) {
  const Stmt *CapturedStmt = S.getInnermostCapturedStmt()->getCapturedStmt();
  const auto *CS = dyn_cast<CompoundStmt>(CapturedStmt);
  bool HasLastprivates = false;
  auto &&CodeGen = [&S, CapturedStmt, CS,
                    &HasLastprivates](CodeGenFunction &CGF, PrePostActionTy &) {
    ASTContext &C = CGF.getContext();
    QualType KmpInt32Ty =
        C.getIntTypeForBitwidth(/*DestWidth=*/32, /*Signed=*/1);
    // Emit helper vars inits.
    LValue LB = createSectionLVal(CGF, KmpInt32Ty, ".omp.sections.lb.",
                                  CGF.Builder.getInt32(0));
    llvm::ConstantInt *GlobalUBVal = CS != nullptr
                                         ? CGF.Builder.getInt32(CS->size() - 1)
                                         : CGF.Builder.getInt32(0);
    LValue UB =
        createSectionLVal(CGF, KmpInt32Ty, ".omp.sections.ub.", GlobalUBVal);
    LValue ST = createSectionLVal(CGF, KmpInt32Ty, ".omp.sections.st.",
                                  CGF.Builder.getInt32(1));
    LValue IL = createSectionLVal(CGF, KmpInt32Ty, ".omp.sections.il.",
                                  CGF.Builder.getInt32(0));
    // Loop counter.
    LValue IV = createSectionLVal(CGF, KmpInt32Ty, ".omp.sections.iv.");
    OpaqueValueExpr IVRefExpr(S.getBeginLoc(), KmpInt32Ty, VK_LValue);
    CodeGenFunction::OpaqueValueMapping OpaqueIV(CGF, &IVRefExpr, IV);
    OpaqueValueExpr UBRefExpr(S.getBeginLoc(), KmpInt32Ty, VK_LValue);
    CodeGenFunction::OpaqueValueMapping OpaqueUB(CGF, &UBRefExpr, UB);
    // Generate condition for loop.
    BinaryOperator Cond(&IVRefExpr, &UBRefExpr, BO_LE, C.BoolTy, VK_RValue,
                        OK_Ordinary, S.getBeginLoc(), FPOptions());
    // Increment for loop counter.
    UnaryOperator Inc(&IVRefExpr, UO_PreInc, KmpInt32Ty, VK_RValue, OK_Ordinary,
                      S.getBeginLoc(), true);
    auto &&BodyGen = [CapturedStmt, CS, &S, &IV](CodeGenFunction &CGF) {
      // Iterate through all sections and emit a switch construct:
      // switch (IV) {
      //   case 0:
      //     <SectionStmt[0]>;
      //     break;
      // ...
      //   case <NumSection> - 1:
      //     <SectionStmt[<NumSection> - 1]>;
      //     break;
      // }
      // .omp.sections.exit:
      llvm::BasicBlock *ExitBB = CGF.createBasicBlock(".omp.sections.exit");
      llvm::SwitchInst *SwitchStmt =
          CGF.Builder.CreateSwitch(CGF.EmitLoadOfScalar(IV, S.getBeginLoc()),
                                   ExitBB, CS == nullptr ? 1 : CS->size());
      if (CS) {
        unsigned CaseNumber = 0;
        for (const Stmt *SubStmt : CS->children()) {
          auto CaseBB = CGF.createBasicBlock(".omp.sections.case");
          CGF.EmitBlock(CaseBB);
          SwitchStmt->addCase(CGF.Builder.getInt32(CaseNumber), CaseBB);
          CGF.EmitStmt(SubStmt);
          CGF.EmitBranch(ExitBB);
          ++CaseNumber;
        }
      } else {
        llvm::BasicBlock *CaseBB = CGF.createBasicBlock(".omp.sections.case");
        CGF.EmitBlock(CaseBB);
        SwitchStmt->addCase(CGF.Builder.getInt32(0), CaseBB);
        CGF.EmitStmt(CapturedStmt);
        CGF.EmitBranch(ExitBB);
      }
      CGF.EmitBlock(ExitBB, /*IsFinished=*/true);
    };

    CodeGenFunction::OMPPrivateScope LoopScope(CGF);
    if (CGF.EmitOMPFirstprivateClause(S, LoopScope)) {
      // Emit implicit barrier to synchronize threads and avoid data races on
      // initialization of firstprivate variables and post-update of lastprivate
      // variables.
      CGF.CGM.getOpenMPRuntime().emitBarrierCall(
          CGF, S.getBeginLoc(), OMPD_unknown, /*EmitChecks=*/false,
          /*ForceSimpleCall=*/true);
    }
    CGF.EmitOMPPrivateClause(S, LoopScope);
    HasLastprivates = CGF.EmitOMPLastprivateClauseInit(S, LoopScope);
    CGF.EmitOMPReductionClauseInit(S, LoopScope);
    (void)LoopScope.Privatize();
    if (isOpenMPTargetExecutionDirective(S.getDirectiveKind()))
      CGF.CGM.getOpenMPRuntime().adjustTargetSpecificDataForLambdas(CGF, S);

    // Emit static non-chunked loop.
    OpenMPScheduleTy ScheduleKind;
    ScheduleKind.Schedule = OMPC_SCHEDULE_static;
    CGOpenMPRuntime::StaticRTInput StaticInit(
        /*IVSize=*/32, /*IVSigned=*/true, /*Ordered=*/false, IL.getAddress(),
        LB.getAddress(), UB.getAddress(), ST.getAddress());
    CGF.CGM.getOpenMPRuntime().emitForStaticInit(
        CGF, S.getBeginLoc(), S.getDirectiveKind(), ScheduleKind, StaticInit);
    // UB = min(UB, GlobalUB);
    llvm::Value *UBVal = CGF.EmitLoadOfScalar(UB, S.getBeginLoc());
    llvm::Value *MinUBGlobalUB = CGF.Builder.CreateSelect(
        CGF.Builder.CreateICmpSLT(UBVal, GlobalUBVal), UBVal, GlobalUBVal);
    CGF.EmitStoreOfScalar(MinUBGlobalUB, UB);
    // IV = LB;
    CGF.EmitStoreOfScalar(CGF.EmitLoadOfScalar(LB, S.getBeginLoc()), IV);
    // while (idx <= UB) { BODY; ++idx; }
    CGF.EmitOMPInnerLoop(S, /*RequiresCleanup=*/false, &Cond, &Inc, BodyGen,
                         [](CodeGenFunction &) {});
    // Tell the runtime we are done.
    auto &&CodeGen = [&S](CodeGenFunction &CGF) {
      CGF.CGM.getOpenMPRuntime().emitForStaticFinish(CGF, S.getEndLoc(),
                                                     S.getDirectiveKind());
    };
    CGF.OMPCancelStack.emitExit(CGF, S.getDirectiveKind(), CodeGen);
    CGF.EmitOMPReductionClauseFinal(S, /*ReductionKind=*/OMPD_parallel);
    // Emit post-update of the reduction variables if IsLastIter != 0.
    emitPostUpdateForReductionClause(CGF, S, [IL, &S](CodeGenFunction &CGF) {
      return CGF.Builder.CreateIsNotNull(
          CGF.EmitLoadOfScalar(IL, S.getBeginLoc()));
    });

    // Emit final copy of the lastprivate variables if IsLastIter != 0.
    if (HasLastprivates)
      CGF.EmitOMPLastprivateClauseFinal(
          S, /*NoFinals=*/false,
          CGF.Builder.CreateIsNotNull(
              CGF.EmitLoadOfScalar(IL, S.getBeginLoc())));
  };

  bool HasCancel = false;
  if (auto *OSD = dyn_cast<OMPSectionsDirective>(&S))
    HasCancel = OSD->hasCancel();
  else if (auto *OPSD = dyn_cast<OMPParallelSectionsDirective>(&S))
    HasCancel = OPSD->hasCancel();
  OMPCancelStackRAII CancelRegion(*this, S.getDirectiveKind(), HasCancel);
  CGM.getOpenMPRuntime().emitInlinedDirective(*this, OMPD_sections, CodeGen,
                                              HasCancel);
  // Emit barrier for lastprivates only if 'sections' directive has 'nowait'
  // clause. Otherwise the barrier will be generated by the codegen for the
  // directive.
  if (HasLastprivates && S.getSingleClause<OMPNowaitClause>()) {
    // Emit implicit barrier to synchronize threads and avoid data races on
    // initialization of firstprivate variables.
    CGM.getOpenMPRuntime().emitBarrierCall(*this, S.getBeginLoc(),
                                           OMPD_unknown);
  }
}

void CodeGenFunction::EmitOMPSectionsDirective(const OMPSectionsDirective &S) {
  {
    OMPLexicalScope Scope(*this, S, OMPD_unknown);
    EmitSections(S);
  }
  // Emit an implicit barrier at the end.
  if (!S.getSingleClause<OMPNowaitClause>()) {
    CGM.getOpenMPRuntime().emitBarrierCall(*this, S.getBeginLoc(),
                                           OMPD_sections);
  }
}

void CodeGenFunction::EmitOMPSectionDirective(const OMPSectionDirective &S) {
  auto &&CodeGen = [&S](CodeGenFunction &CGF, PrePostActionTy &) {
    CGF.EmitStmt(S.getInnermostCapturedStmt()->getCapturedStmt());
  };
  OMPLexicalScope Scope(*this, S, OMPD_unknown);
  CGM.getOpenMPRuntime().emitInlinedDirective(*this, OMPD_section, CodeGen,
                                              S.hasCancel());
}

void CodeGenFunction::EmitOMPSingleDirective(const OMPSingleDirective &S) {
  llvm::SmallVector<const Expr *, 8> CopyprivateVars;
  llvm::SmallVector<const Expr *, 8> DestExprs;
  llvm::SmallVector<const Expr *, 8> SrcExprs;
  llvm::SmallVector<const Expr *, 8> AssignmentOps;
  // Check if there are any 'copyprivate' clauses associated with this
  // 'single' construct.
  // Build a list of copyprivate variables along with helper expressions
  // (<source>, <destination>, <destination>=<source> expressions)
  for (const auto *C : S.getClausesOfKind<OMPCopyprivateClause>()) {
    CopyprivateVars.append(C->varlists().begin(), C->varlists().end());
    DestExprs.append(C->destination_exprs().begin(),
                     C->destination_exprs().end());
    SrcExprs.append(C->source_exprs().begin(), C->source_exprs().end());
    AssignmentOps.append(C->assignment_ops().begin(),
                         C->assignment_ops().end());
  }
  // Emit code for 'single' region along with 'copyprivate' clauses
  auto &&CodeGen = [&S](CodeGenFunction &CGF, PrePostActionTy &Action) {
    Action.Enter(CGF);
    OMPPrivateScope SingleScope(CGF);
    (void)CGF.EmitOMPFirstprivateClause(S, SingleScope);
    CGF.EmitOMPPrivateClause(S, SingleScope);
    (void)SingleScope.Privatize();
    CGF.EmitStmt(S.getInnermostCapturedStmt()->getCapturedStmt());
  };
  {
    OMPLexicalScope Scope(*this, S, OMPD_unknown);
    CGM.getOpenMPRuntime().emitSingleRegion(*this, CodeGen, S.getBeginLoc(),
                                            CopyprivateVars, DestExprs,
                                            SrcExprs, AssignmentOps);
  }
  // Emit an implicit barrier at the end (to avoid data race on firstprivate
  // init or if no 'nowait' clause was specified and no 'copyprivate' clause).
  if (!S.getSingleClause<OMPNowaitClause>() && CopyprivateVars.empty()) {
    CGM.getOpenMPRuntime().emitBarrierCall(
        *this, S.getBeginLoc(),
        S.getSingleClause<OMPNowaitClause>() ? OMPD_unknown : OMPD_single);
  }
}

void CodeGenFunction::EmitOMPMasterDirective(const OMPMasterDirective &S) {
  auto &&CodeGen = [&S](CodeGenFunction &CGF, PrePostActionTy &Action) {
    Action.Enter(CGF);
    CGF.EmitStmt(S.getInnermostCapturedStmt()->getCapturedStmt());
  };
  OMPLexicalScope Scope(*this, S, OMPD_unknown);
  CGM.getOpenMPRuntime().emitMasterRegion(*this, CodeGen, S.getBeginLoc());
}

void CodeGenFunction::EmitOMPCriticalDirective(const OMPCriticalDirective &S) {
  auto &&CodeGen = [&S](CodeGenFunction &CGF, PrePostActionTy &Action) {
    Action.Enter(CGF);
    CGF.EmitStmt(S.getInnermostCapturedStmt()->getCapturedStmt());
  };
  const Expr *Hint = nullptr;
  if (const auto *HintClause = S.getSingleClause<OMPHintClause>())
    Hint = HintClause->getHint();
  OMPLexicalScope Scope(*this, S, OMPD_unknown);
  CGM.getOpenMPRuntime().emitCriticalRegion(*this,
                                            S.getDirectiveName().getAsString(),
                                            CodeGen, S.getBeginLoc(), Hint);
}

void CodeGenFunction::EmitOMPParallelForDirective(
    const OMPParallelForDirective &S) {
  // Emit directive as a combined directive that consists of two implicit
  // directives: 'parallel' with 'for' directive.
  auto &&CodeGen = [&S](CodeGenFunction &CGF, PrePostActionTy &Action) {
    Action.Enter(CGF);
    OMPCancelStackRAII CancelRegion(CGF, OMPD_parallel_for, S.hasCancel());
    CGF.EmitOMPWorksharingLoop(S, S.getEnsureUpperBound(), emitForLoopBounds,
                               emitDispatchForLoopBounds);
  };
  emitCommonOMPParallelDirective(*this, S, OMPD_for, CodeGen,
                                 emitEmptyBoundParameters);
}

void CodeGenFunction::EmitOMPParallelForSimdDirective(
    const OMPParallelForSimdDirective &S) {
  // Emit directive as a combined directive that consists of two implicit
  // directives: 'parallel' with 'for' directive.
  auto &&CodeGen = [&S](CodeGenFunction &CGF, PrePostActionTy &Action) {
    Action.Enter(CGF);
    CGF.EmitOMPWorksharingLoop(S, S.getEnsureUpperBound(), emitForLoopBounds,
                               emitDispatchForLoopBounds);
  };
  emitCommonOMPParallelDirective(*this, S, OMPD_simd, CodeGen,
                                 emitEmptyBoundParameters);
}

void CodeGenFunction::EmitOMPParallelSectionsDirective(
    const OMPParallelSectionsDirective &S) {
  // Emit directive as a combined directive that consists of two implicit
  // directives: 'parallel' with 'sections' directive.
  auto &&CodeGen = [&S](CodeGenFunction &CGF, PrePostActionTy &Action) {
    Action.Enter(CGF);
    CGF.EmitSections(S);
  };
  emitCommonOMPParallelDirective(*this, S, OMPD_sections, CodeGen,
                                 emitEmptyBoundParameters);
}

void CodeGenFunction::EmitOMPTaskBasedDirective(
    const OMPExecutableDirective &S, const OpenMPDirectiveKind CapturedRegion,
    const RegionCodeGenTy &BodyGen, const TaskGenTy &TaskGen,
    OMPTaskDataTy &Data) {
  // Emit outlined function for task construct.
  const CapturedStmt *CS = S.getCapturedStmt(CapturedRegion);
  auto I = CS->getCapturedDecl()->param_begin();
  auto PartId = std::next(I);
  auto TaskT = std::next(I, 4);
  // Check if the task is final
  if (const auto *Clause = S.getSingleClause<OMPFinalClause>()) {
    // If the condition constant folds and can be elided, try to avoid emitting
    // the condition and the dead arm of the if/else.
    const Expr *Cond = Clause->getCondition();
    bool CondConstant;
    if (ConstantFoldsToSimpleInteger(Cond, CondConstant))
      Data.Final.setInt(CondConstant);
    else
      Data.Final.setPointer(EvaluateExprAsBool(Cond));
  } else {
    // By default the task is not final.
    Data.Final.setInt(/*IntVal=*/false);
  }
  // Check if the task has 'priority' clause.
  if (const auto *Clause = S.getSingleClause<OMPPriorityClause>()) {
    const Expr *Prio = Clause->getPriority();
    Data.Priority.setInt(/*IntVal=*/true);
    Data.Priority.setPointer(EmitScalarConversion(
        EmitScalarExpr(Prio), Prio->getType(),
        getContext().getIntTypeForBitwidth(/*DestWidth=*/32, /*Signed=*/1),
        Prio->getExprLoc()));
  }
  // The first function argument for tasks is a thread id, the second one is a
  // part id (0 for tied tasks, >=0 for untied task).
  llvm::DenseSet<const VarDecl *> EmittedAsPrivate;
  // Get list of private variables.
  for (const auto *C : S.getClausesOfKind<OMPPrivateClause>()) {
    auto IRef = C->varlist_begin();
    for (const Expr *IInit : C->private_copies()) {
      const auto *OrigVD = cast<VarDecl>(cast<DeclRefExpr>(*IRef)->getDecl());
      if (EmittedAsPrivate.insert(OrigVD->getCanonicalDecl()).second) {
        Data.PrivateVars.push_back(*IRef);
        Data.PrivateCopies.push_back(IInit);
      }
      ++IRef;
    }
  }
  EmittedAsPrivate.clear();
  // Get list of firstprivate variables.
  for (const auto *C : S.getClausesOfKind<OMPFirstprivateClause>()) {
    auto IRef = C->varlist_begin();
    auto IElemInitRef = C->inits().begin();
    for (const Expr *IInit : C->private_copies()) {
      const auto *OrigVD = cast<VarDecl>(cast<DeclRefExpr>(*IRef)->getDecl());
      if (EmittedAsPrivate.insert(OrigVD->getCanonicalDecl()).second) {
        Data.FirstprivateVars.push_back(*IRef);
        Data.FirstprivateCopies.push_back(IInit);
        Data.FirstprivateInits.push_back(*IElemInitRef);
      }
      ++IRef;
      ++IElemInitRef;
    }
  }
  // Get list of lastprivate variables (for taskloops).
  llvm::DenseMap<const VarDecl *, const DeclRefExpr *> LastprivateDstsOrigs;
  for (const auto *C : S.getClausesOfKind<OMPLastprivateClause>()) {
    auto IRef = C->varlist_begin();
    auto ID = C->destination_exprs().begin();
    for (const Expr *IInit : C->private_copies()) {
      const auto *OrigVD = cast<VarDecl>(cast<DeclRefExpr>(*IRef)->getDecl());
      if (EmittedAsPrivate.insert(OrigVD->getCanonicalDecl()).second) {
        Data.LastprivateVars.push_back(*IRef);
        Data.LastprivateCopies.push_back(IInit);
      }
      LastprivateDstsOrigs.insert(
          {cast<VarDecl>(cast<DeclRefExpr>(*ID)->getDecl()),
           cast<DeclRefExpr>(*IRef)});
      ++IRef;
      ++ID;
    }
  }
  SmallVector<const Expr *, 4> LHSs;
  SmallVector<const Expr *, 4> RHSs;
  for (const auto *C : S.getClausesOfKind<OMPReductionClause>()) {
    auto IPriv = C->privates().begin();
    auto IRed = C->reduction_ops().begin();
    auto ILHS = C->lhs_exprs().begin();
    auto IRHS = C->rhs_exprs().begin();
    for (const Expr *Ref : C->varlists()) {
      Data.ReductionVars.emplace_back(Ref);
      Data.ReductionCopies.emplace_back(*IPriv);
      Data.ReductionOps.emplace_back(*IRed);
      LHSs.emplace_back(*ILHS);
      RHSs.emplace_back(*IRHS);
      std::advance(IPriv, 1);
      std::advance(IRed, 1);
      std::advance(ILHS, 1);
      std::advance(IRHS, 1);
    }
  }
  Data.Reductions = CGM.getOpenMPRuntime().emitTaskReductionInit(
      *this, S.getBeginLoc(), LHSs, RHSs, Data);
  // Build list of dependences.
  for (const auto *C : S.getClausesOfKind<OMPDependClause>())
    for (const Expr *IRef : C->varlists())
      Data.Dependences.emplace_back(C->getDependencyKind(), IRef);
  auto &&CodeGen = [&Data, &S, CS, &BodyGen, &LastprivateDstsOrigs,
                    CapturedRegion](CodeGenFunction &CGF,
                                    PrePostActionTy &Action) {
    // Set proper addresses for generated private copies.
    OMPPrivateScope Scope(CGF);
    if (!Data.PrivateVars.empty() || !Data.FirstprivateVars.empty() ||
        !Data.LastprivateVars.empty()) {
      llvm::FunctionType *CopyFnTy = llvm::FunctionType::get(
          CGF.Builder.getVoidTy(), {CGF.Builder.getInt8PtrTy()}, true);
      enum { PrivatesParam = 2, CopyFnParam = 3 };
      llvm::Value *CopyFn = CGF.Builder.CreateLoad(
          CGF.GetAddrOfLocalVar(CS->getCapturedDecl()->getParam(CopyFnParam)));
      llvm::Value *PrivatesPtr = CGF.Builder.CreateLoad(CGF.GetAddrOfLocalVar(
          CS->getCapturedDecl()->getParam(PrivatesParam)));
      // Map privates.
      llvm::SmallVector<std::pair<const VarDecl *, Address>, 16> PrivatePtrs;
      llvm::SmallVector<llvm::Value *, 16> CallArgs;
      CallArgs.push_back(PrivatesPtr);
      for (const Expr *E : Data.PrivateVars) {
        const auto *VD = cast<VarDecl>(cast<DeclRefExpr>(E)->getDecl());
        Address PrivatePtr = CGF.CreateMemTemp(
            CGF.getContext().getPointerType(E->getType()), ".priv.ptr.addr");
        PrivatePtrs.emplace_back(VD, PrivatePtr);
        CallArgs.push_back(PrivatePtr.getPointer());
      }
      for (const Expr *E : Data.FirstprivateVars) {
        const auto *VD = cast<VarDecl>(cast<DeclRefExpr>(E)->getDecl());
        Address PrivatePtr =
            CGF.CreateMemTemp(CGF.getContext().getPointerType(E->getType()),
                              ".firstpriv.ptr.addr");
        PrivatePtrs.emplace_back(VD, PrivatePtr);
        CallArgs.push_back(PrivatePtr.getPointer());
      }
      for (const Expr *E : Data.LastprivateVars) {
        const auto *VD = cast<VarDecl>(cast<DeclRefExpr>(E)->getDecl());
        Address PrivatePtr =
            CGF.CreateMemTemp(CGF.getContext().getPointerType(E->getType()),
                              ".lastpriv.ptr.addr");
        PrivatePtrs.emplace_back(VD, PrivatePtr);
        CallArgs.push_back(PrivatePtr.getPointer());
      }
      CGF.CGM.getOpenMPRuntime().emitOutlinedFunctionCall(
          CGF, S.getBeginLoc(), {CopyFnTy, CopyFn}, CallArgs);
      for (const auto &Pair : LastprivateDstsOrigs) {
        const auto *OrigVD = cast<VarDecl>(Pair.second->getDecl());
        DeclRefExpr DRE(CGF.getContext(), const_cast<VarDecl *>(OrigVD),
                        /*RefersToEnclosingVariableOrCapture=*/
                            CGF.CapturedStmtInfo->lookup(OrigVD) != nullptr,
                        Pair.second->getType(), VK_LValue,
                        Pair.second->getExprLoc());
        Scope.addPrivate(Pair.first, [&CGF, &DRE]() {
          return CGF.EmitLValue(&DRE).getAddress();
        });
      }
      for (const auto &Pair : PrivatePtrs) {
        Address Replacement(CGF.Builder.CreateLoad(Pair.second),
                            CGF.getContext().getDeclAlign(Pair.first));
        Scope.addPrivate(Pair.first, [Replacement]() { return Replacement; });
      }
    }
    if (Data.Reductions) {
      OMPLexicalScope LexScope(CGF, S, CapturedRegion);
      ReductionCodeGen RedCG(Data.ReductionVars, Data.ReductionCopies,
                             Data.ReductionOps);
      llvm::Value *ReductionsPtr = CGF.Builder.CreateLoad(
          CGF.GetAddrOfLocalVar(CS->getCapturedDecl()->getParam(9)));
      for (unsigned Cnt = 0, E = Data.ReductionVars.size(); Cnt < E; ++Cnt) {
        RedCG.emitSharedLValue(CGF, Cnt);
        RedCG.emitAggregateType(CGF, Cnt);
        // FIXME: This must removed once the runtime library is fixed.
        // Emit required threadprivate variables for
        // initializer/combiner/finalizer.
        CGF.CGM.getOpenMPRuntime().emitTaskReductionFixups(CGF, S.getBeginLoc(),
                                                           RedCG, Cnt);
        Address Replacement = CGF.CGM.getOpenMPRuntime().getTaskReductionItem(
            CGF, S.getBeginLoc(), ReductionsPtr, RedCG.getSharedLValue(Cnt));
        Replacement =
            Address(CGF.EmitScalarConversion(
                        Replacement.getPointer(), CGF.getContext().VoidPtrTy,
                        CGF.getContext().getPointerType(
                            Data.ReductionCopies[Cnt]->getType()),
                        Data.ReductionCopies[Cnt]->getExprLoc()),
                    Replacement.getAlignment());
        Replacement = RedCG.adjustPrivateAddress(CGF, Cnt, Replacement);
        Scope.addPrivate(RedCG.getBaseDecl(Cnt),
                         [Replacement]() { return Replacement; });
      }
    }
    // Privatize all private variables except for in_reduction items.
    (void)Scope.Privatize();
    SmallVector<const Expr *, 4> InRedVars;
    SmallVector<const Expr *, 4> InRedPrivs;
    SmallVector<const Expr *, 4> InRedOps;
    SmallVector<const Expr *, 4> TaskgroupDescriptors;
    for (const auto *C : S.getClausesOfKind<OMPInReductionClause>()) {
      auto IPriv = C->privates().begin();
      auto IRed = C->reduction_ops().begin();
      auto ITD = C->taskgroup_descriptors().begin();
      for (const Expr *Ref : C->varlists()) {
        InRedVars.emplace_back(Ref);
        InRedPrivs.emplace_back(*IPriv);
        InRedOps.emplace_back(*IRed);
        TaskgroupDescriptors.emplace_back(*ITD);
        std::advance(IPriv, 1);
        std::advance(IRed, 1);
        std::advance(ITD, 1);
      }
    }
    // Privatize in_reduction items here, because taskgroup descriptors must be
    // privatized earlier.
    OMPPrivateScope InRedScope(CGF);
    if (!InRedVars.empty()) {
      ReductionCodeGen RedCG(InRedVars, InRedPrivs, InRedOps);
      for (unsigned Cnt = 0, E = InRedVars.size(); Cnt < E; ++Cnt) {
        RedCG.emitSharedLValue(CGF, Cnt);
        RedCG.emitAggregateType(CGF, Cnt);
        // The taskgroup descriptor variable is always implicit firstprivate and
        // privatized already during processing of the firstprivates.
        // FIXME: This must removed once the runtime library is fixed.
        // Emit required threadprivate variables for
        // initializer/combiner/finalizer.
        CGF.CGM.getOpenMPRuntime().emitTaskReductionFixups(CGF, S.getBeginLoc(),
                                                           RedCG, Cnt);
        llvm::Value *ReductionsPtr =
            CGF.EmitLoadOfScalar(CGF.EmitLValue(TaskgroupDescriptors[Cnt]),
                                 TaskgroupDescriptors[Cnt]->getExprLoc());
        Address Replacement = CGF.CGM.getOpenMPRuntime().getTaskReductionItem(
            CGF, S.getBeginLoc(), ReductionsPtr, RedCG.getSharedLValue(Cnt));
        Replacement = Address(
            CGF.EmitScalarConversion(
                Replacement.getPointer(), CGF.getContext().VoidPtrTy,
                CGF.getContext().getPointerType(InRedPrivs[Cnt]->getType()),
                InRedPrivs[Cnt]->getExprLoc()),
            Replacement.getAlignment());
        Replacement = RedCG.adjustPrivateAddress(CGF, Cnt, Replacement);
        InRedScope.addPrivate(RedCG.getBaseDecl(Cnt),
                              [Replacement]() { return Replacement; });
      }
    }
    (void)InRedScope.Privatize();

    Action.Enter(CGF);
    BodyGen(CGF);
  };
  llvm::Function *OutlinedFn = CGM.getOpenMPRuntime().emitTaskOutlinedFunction(
      S, *I, *PartId, *TaskT, S.getDirectiveKind(), CodeGen, Data.Tied,
      Data.NumberOfParts);
  OMPLexicalScope Scope(*this, S, llvm::None,
                        !isOpenMPParallelDirective(S.getDirectiveKind()));
  TaskGen(*this, OutlinedFn, Data);
}

static ImplicitParamDecl *
createImplicitFirstprivateForType(ASTContext &C, OMPTaskDataTy &Data,
                                  QualType Ty, CapturedDecl *CD,
                                  SourceLocation Loc) {
  auto *OrigVD = ImplicitParamDecl::Create(C, CD, Loc, /*Id=*/nullptr, Ty,
                                           ImplicitParamDecl::Other);
  auto *OrigRef = DeclRefExpr::Create(
      C, NestedNameSpecifierLoc(), SourceLocation(), OrigVD,
      /*RefersToEnclosingVariableOrCapture=*/false, Loc, Ty, VK_LValue);
  auto *PrivateVD = ImplicitParamDecl::Create(C, CD, Loc, /*Id=*/nullptr, Ty,
                                              ImplicitParamDecl::Other);
  auto *PrivateRef = DeclRefExpr::Create(
      C, NestedNameSpecifierLoc(), SourceLocation(), PrivateVD,
      /*RefersToEnclosingVariableOrCapture=*/false, Loc, Ty, VK_LValue);
  QualType ElemType = C.getBaseElementType(Ty);
  auto *InitVD = ImplicitParamDecl::Create(C, CD, Loc, /*Id=*/nullptr, ElemType,
                                           ImplicitParamDecl::Other);
  auto *InitRef = DeclRefExpr::Create(
      C, NestedNameSpecifierLoc(), SourceLocation(), InitVD,
      /*RefersToEnclosingVariableOrCapture=*/false, Loc, ElemType, VK_LValue);
  PrivateVD->setInitStyle(VarDecl::CInit);
  PrivateVD->setInit(ImplicitCastExpr::Create(C, ElemType, CK_LValueToRValue,
                                              InitRef, /*BasePath=*/nullptr,
                                              VK_RValue));
  Data.FirstprivateVars.emplace_back(OrigRef);
  Data.FirstprivateCopies.emplace_back(PrivateRef);
  Data.FirstprivateInits.emplace_back(InitRef);
  return OrigVD;
}

void CodeGenFunction::EmitOMPTargetTaskBasedDirective(
    const OMPExecutableDirective &S, const RegionCodeGenTy &BodyGen,
    OMPTargetDataInfo &InputInfo) {
  // Emit outlined function for task construct.
  const CapturedStmt *CS = S.getCapturedStmt(OMPD_task);
  Address CapturedStruct = GenerateCapturedStmtArgument(*CS);
  QualType SharedsTy = getContext().getRecordType(CS->getCapturedRecordDecl());
  auto I = CS->getCapturedDecl()->param_begin();
  auto PartId = std::next(I);
  auto TaskT = std::next(I, 4);
  OMPTaskDataTy Data;
  // The task is not final.
  Data.Final.setInt(/*IntVal=*/false);
  // Get list of firstprivate variables.
  for (const auto *C : S.getClausesOfKind<OMPFirstprivateClause>()) {
    auto IRef = C->varlist_begin();
    auto IElemInitRef = C->inits().begin();
    for (auto *IInit : C->private_copies()) {
      Data.FirstprivateVars.push_back(*IRef);
      Data.FirstprivateCopies.push_back(IInit);
      Data.FirstprivateInits.push_back(*IElemInitRef);
      ++IRef;
      ++IElemInitRef;
    }
  }
  OMPPrivateScope TargetScope(*this);
  VarDecl *BPVD = nullptr;
  VarDecl *PVD = nullptr;
  VarDecl *SVD = nullptr;
  if (InputInfo.NumberOfTargetItems > 0) {
    auto *CD = CapturedDecl::Create(
        getContext(), getContext().getTranslationUnitDecl(), /*NumParams=*/0);
    llvm::APInt ArrSize(/*numBits=*/32, InputInfo.NumberOfTargetItems);
    QualType BaseAndPointersType = getContext().getConstantArrayType(
        getContext().VoidPtrTy, ArrSize, nullptr, ArrayType::Normal,
        /*IndexTypeQuals=*/0);
    BPVD = createImplicitFirstprivateForType(
        getContext(), Data, BaseAndPointersType, CD, S.getBeginLoc());
    PVD = createImplicitFirstprivateForType(
        getContext(), Data, BaseAndPointersType, CD, S.getBeginLoc());
    QualType SizesType = getContext().getConstantArrayType(
        getContext().getIntTypeForBitwidth(/*DestWidth=*/64, /*Signed=*/1),
        ArrSize, nullptr, ArrayType::Normal,
        /*IndexTypeQuals=*/0);
    SVD = createImplicitFirstprivateForType(getContext(), Data, SizesType, CD,
                                            S.getBeginLoc());
    TargetScope.addPrivate(
        BPVD, [&InputInfo]() { return InputInfo.BasePointersArray; });
    TargetScope.addPrivate(PVD,
                           [&InputInfo]() { return InputInfo.PointersArray; });
    TargetScope.addPrivate(SVD,
                           [&InputInfo]() { return InputInfo.SizesArray; });
  }
  (void)TargetScope.Privatize();
  // Build list of dependences.
  for (const auto *C : S.getClausesOfKind<OMPDependClause>())
    for (const Expr *IRef : C->varlists())
      Data.Dependences.emplace_back(C->getDependencyKind(), IRef);
  auto &&CodeGen = [&Data, &S, CS, &BodyGen, BPVD, PVD, SVD,
                    &InputInfo](CodeGenFunction &CGF, PrePostActionTy &Action) {
    // Set proper addresses for generated private copies.
    OMPPrivateScope Scope(CGF);
    if (!Data.FirstprivateVars.empty()) {
      llvm::FunctionType *CopyFnTy = llvm::FunctionType::get(
          CGF.Builder.getVoidTy(), {CGF.Builder.getInt8PtrTy()}, true);
      enum { PrivatesParam = 2, CopyFnParam = 3 };
      llvm::Value *CopyFn = CGF.Builder.CreateLoad(
          CGF.GetAddrOfLocalVar(CS->getCapturedDecl()->getParam(CopyFnParam)));
      llvm::Value *PrivatesPtr = CGF.Builder.CreateLoad(CGF.GetAddrOfLocalVar(
          CS->getCapturedDecl()->getParam(PrivatesParam)));
      // Map privates.
      llvm::SmallVector<std::pair<const VarDecl *, Address>, 16> PrivatePtrs;
      llvm::SmallVector<llvm::Value *, 16> CallArgs;
      CallArgs.push_back(PrivatesPtr);
      for (const Expr *E : Data.FirstprivateVars) {
        const auto *VD = cast<VarDecl>(cast<DeclRefExpr>(E)->getDecl());
        Address PrivatePtr =
            CGF.CreateMemTemp(CGF.getContext().getPointerType(E->getType()),
                              ".firstpriv.ptr.addr");
        PrivatePtrs.emplace_back(VD, PrivatePtr);
        CallArgs.push_back(PrivatePtr.getPointer());
      }
      CGF.CGM.getOpenMPRuntime().emitOutlinedFunctionCall(
          CGF, S.getBeginLoc(), {CopyFnTy, CopyFn}, CallArgs);
      for (const auto &Pair : PrivatePtrs) {
        Address Replacement(CGF.Builder.CreateLoad(Pair.second),
                            CGF.getContext().getDeclAlign(Pair.first));
        Scope.addPrivate(Pair.first, [Replacement]() { return Replacement; });
      }
    }
    // Privatize all private variables except for in_reduction items.
    (void)Scope.Privatize();
    if (InputInfo.NumberOfTargetItems > 0) {
      InputInfo.BasePointersArray = CGF.Builder.CreateConstArrayGEP(
          CGF.GetAddrOfLocalVar(BPVD), /*Index=*/0);
      InputInfo.PointersArray = CGF.Builder.CreateConstArrayGEP(
          CGF.GetAddrOfLocalVar(PVD), /*Index=*/0);
      InputInfo.SizesArray = CGF.Builder.CreateConstArrayGEP(
          CGF.GetAddrOfLocalVar(SVD), /*Index=*/0);
    }

    Action.Enter(CGF);
    OMPLexicalScope LexScope(CGF, S, OMPD_task, /*EmitPreInitStmt=*/false);
    BodyGen(CGF);
  };
  llvm::Function *OutlinedFn = CGM.getOpenMPRuntime().emitTaskOutlinedFunction(
      S, *I, *PartId, *TaskT, S.getDirectiveKind(), CodeGen, /*Tied=*/true,
      Data.NumberOfParts);
  llvm::APInt TrueOrFalse(32, S.hasClausesOfKind<OMPNowaitClause>() ? 1 : 0);
  IntegerLiteral IfCond(getContext(), TrueOrFalse,
                        getContext().getIntTypeForBitwidth(32, /*Signed=*/0),
                        SourceLocation());

  CGM.getOpenMPRuntime().emitTaskCall(*this, S.getBeginLoc(), S, OutlinedFn,
                                      SharedsTy, CapturedStruct, &IfCond, Data);
}

void CodeGenFunction::EmitOMPTaskDirective(const OMPTaskDirective &S) {
  // Emit outlined function for task construct.
  const CapturedStmt *CS = S.getCapturedStmt(OMPD_task);
  Address CapturedStruct = GenerateCapturedStmtArgument(*CS);
  QualType SharedsTy = getContext().getRecordType(CS->getCapturedRecordDecl());
  const Expr *IfCond = nullptr;
  for (const auto *C : S.getClausesOfKind<OMPIfClause>()) {
    if (C->getNameModifier() == OMPD_unknown ||
        C->getNameModifier() == OMPD_task) {
      IfCond = C->getCondition();
      break;
    }
  }

  OMPTaskDataTy Data;
  // Check if we should emit tied or untied task.
  Data.Tied = !S.getSingleClause<OMPUntiedClause>();
  auto &&BodyGen = [CS](CodeGenFunction &CGF, PrePostActionTy &) {
    CGF.EmitStmt(CS->getCapturedStmt());
  };
  auto &&TaskGen = [&S, SharedsTy, CapturedStruct,
                    IfCond](CodeGenFunction &CGF, llvm::Function *OutlinedFn,
                            const OMPTaskDataTy &Data) {
    CGF.CGM.getOpenMPRuntime().emitTaskCall(CGF, S.getBeginLoc(), S, OutlinedFn,
                                            SharedsTy, CapturedStruct, IfCond,
                                            Data);
  };
  EmitOMPTaskBasedDirective(S, OMPD_task, BodyGen, TaskGen, Data);
}

void CodeGenFunction::EmitOMPTaskyieldDirective(
    const OMPTaskyieldDirective &S) {
  CGM.getOpenMPRuntime().emitTaskyieldCall(*this, S.getBeginLoc());
}

void CodeGenFunction::EmitOMPBarrierDirective(const OMPBarrierDirective &S) {
  CGM.getOpenMPRuntime().emitBarrierCall(*this, S.getBeginLoc(), OMPD_barrier);
}

void CodeGenFunction::EmitOMPTaskwaitDirective(const OMPTaskwaitDirective &S) {
  CGM.getOpenMPRuntime().emitTaskwaitCall(*this, S.getBeginLoc());
}

void CodeGenFunction::EmitOMPTaskgroupDirective(
    const OMPTaskgroupDirective &S) {
  auto &&CodeGen = [&S](CodeGenFunction &CGF, PrePostActionTy &Action) {
    Action.Enter(CGF);
    if (const Expr *E = S.getReductionRef()) {
      SmallVector<const Expr *, 4> LHSs;
      SmallVector<const Expr *, 4> RHSs;
      OMPTaskDataTy Data;
      for (const auto *C : S.getClausesOfKind<OMPTaskReductionClause>()) {
        auto IPriv = C->privates().begin();
        auto IRed = C->reduction_ops().begin();
        auto ILHS = C->lhs_exprs().begin();
        auto IRHS = C->rhs_exprs().begin();
        for (const Expr *Ref : C->varlists()) {
          Data.ReductionVars.emplace_back(Ref);
          Data.ReductionCopies.emplace_back(*IPriv);
          Data.ReductionOps.emplace_back(*IRed);
          LHSs.emplace_back(*ILHS);
          RHSs.emplace_back(*IRHS);
          std::advance(IPriv, 1);
          std::advance(IRed, 1);
          std::advance(ILHS, 1);
          std::advance(IRHS, 1);
        }
      }
      llvm::Value *ReductionDesc =
          CGF.CGM.getOpenMPRuntime().emitTaskReductionInit(CGF, S.getBeginLoc(),
                                                           LHSs, RHSs, Data);
      const auto *VD = cast<VarDecl>(cast<DeclRefExpr>(E)->getDecl());
      CGF.EmitVarDecl(*VD);
      CGF.EmitStoreOfScalar(ReductionDesc, CGF.GetAddrOfLocalVar(VD),
                            /*Volatile=*/false, E->getType());
    }
    CGF.EmitStmt(S.getInnermostCapturedStmt()->getCapturedStmt());
  };
  OMPLexicalScope Scope(*this, S, OMPD_unknown);
  CGM.getOpenMPRuntime().emitTaskgroupRegion(*this, CodeGen, S.getBeginLoc());
}

void CodeGenFunction::EmitOMPFlushDirective(const OMPFlushDirective &S) {
  CGM.getOpenMPRuntime().emitFlush(
      *this,
      [&S]() -> ArrayRef<const Expr *> {
        if (const auto *FlushClause = S.getSingleClause<OMPFlushClause>())
          return llvm::makeArrayRef(FlushClause->varlist_begin(),
                                    FlushClause->varlist_end());
        return llvm::None;
      }(),
      S.getBeginLoc());
}

void CodeGenFunction::EmitOMPDistributeLoop(const OMPLoopDirective &S,
                                            const CodeGenLoopTy &CodeGenLoop,
                                            Expr *IncExpr) {
  // Emit the loop iteration variable.
  const auto *IVExpr = cast<DeclRefExpr>(S.getIterationVariable());
  const auto *IVDecl = cast<VarDecl>(IVExpr->getDecl());
  EmitVarDecl(*IVDecl);

  // Emit the iterations count variable.
  // If it is not a variable, Sema decided to calculate iterations count on each
  // iteration (e.g., it is foldable into a constant).
  if (const auto *LIExpr = dyn_cast<DeclRefExpr>(S.getLastIteration())) {
    EmitVarDecl(*cast<VarDecl>(LIExpr->getDecl()));
    // Emit calculation of the iterations count.
    EmitIgnoredExpr(S.getCalcLastIteration());
  }

  CGOpenMPRuntime &RT = CGM.getOpenMPRuntime();

  bool HasLastprivateClause = false;
  // Check pre-condition.
  {
    OMPLoopScope PreInitScope(*this, S);
    // Skip the entire loop if we don't meet the precondition.
    // If the condition constant folds and can be elided, avoid emitting the
    // whole loop.
    bool CondConstant;
    llvm::BasicBlock *ContBlock = nullptr;
    if (ConstantFoldsToSimpleInteger(S.getPreCond(), CondConstant)) {
      if (!CondConstant)
        return;
    } else {
      llvm::BasicBlock *ThenBlock = createBasicBlock("omp.precond.then");
      ContBlock = createBasicBlock("omp.precond.end");
      emitPreCond(*this, S, S.getPreCond(), ThenBlock, ContBlock,
                  getProfileCount(&S));
      EmitBlock(ThenBlock);
      incrementProfileCounter(&S);
    }

    emitAlignedClause(*this, S);
    // Emit 'then' code.
    {
      // Emit helper vars inits.

      LValue LB = EmitOMPHelperVar(
          *this, cast<DeclRefExpr>(
                     (isOpenMPLoopBoundSharingDirective(S.getDirectiveKind())
                          ? S.getCombinedLowerBoundVariable()
                          : S.getLowerBoundVariable())));
      LValue UB = EmitOMPHelperVar(
          *this, cast<DeclRefExpr>(
                     (isOpenMPLoopBoundSharingDirective(S.getDirectiveKind())
                          ? S.getCombinedUpperBoundVariable()
                          : S.getUpperBoundVariable())));
      LValue ST =
          EmitOMPHelperVar(*this, cast<DeclRefExpr>(S.getStrideVariable()));
      LValue IL =
          EmitOMPHelperVar(*this, cast<DeclRefExpr>(S.getIsLastIterVariable()));

      OMPPrivateScope LoopScope(*this);
      if (EmitOMPFirstprivateClause(S, LoopScope)) {
        // Emit implicit barrier to synchronize threads and avoid data races
        // on initialization of firstprivate variables and post-update of
        // lastprivate variables.
        CGM.getOpenMPRuntime().emitBarrierCall(
            *this, S.getBeginLoc(), OMPD_unknown, /*EmitChecks=*/false,
            /*ForceSimpleCall=*/true);
      }
      EmitOMPPrivateClause(S, LoopScope);
      if (isOpenMPSimdDirective(S.getDirectiveKind()) &&
          !isOpenMPParallelDirective(S.getDirectiveKind()) &&
          !isOpenMPTeamsDirective(S.getDirectiveKind()))
        EmitOMPReductionClauseInit(S, LoopScope);
      HasLastprivateClause = EmitOMPLastprivateClauseInit(S, LoopScope);
      EmitOMPPrivateLoopCounters(S, LoopScope);
      (void)LoopScope.Privatize();
      if (isOpenMPTargetExecutionDirective(S.getDirectiveKind()))
        CGM.getOpenMPRuntime().adjustTargetSpecificDataForLambdas(*this, S);

      // Detect the distribute schedule kind and chunk.
      llvm::Value *Chunk = nullptr;
      OpenMPDistScheduleClauseKind ScheduleKind = OMPC_DIST_SCHEDULE_unknown;
      if (const auto *C = S.getSingleClause<OMPDistScheduleClause>()) {
        ScheduleKind = C->getDistScheduleKind();
        if (const Expr *Ch = C->getChunkSize()) {
          Chunk = EmitScalarExpr(Ch);
          Chunk = EmitScalarConversion(Chunk, Ch->getType(),
                                       S.getIterationVariable()->getType(),
                                       S.getBeginLoc());
        }
      } else {
        // Default behaviour for dist_schedule clause.
        CGM.getOpenMPRuntime().getDefaultDistScheduleAndChunk(
            *this, S, ScheduleKind, Chunk);
      }
      const unsigned IVSize = getContext().getTypeSize(IVExpr->getType());
      const bool IVSigned = IVExpr->getType()->hasSignedIntegerRepresentation();

      // OpenMP [2.10.8, distribute Construct, Description]
      // If dist_schedule is specified, kind must be static. If specified,
      // iterations are divided into chunks of size chunk_size, chunks are
      // assigned to the teams of the league in a round-robin fashion in the
      // order of the team number. When no chunk_size is specified, the
      // iteration space is divided into chunks that are approximately equal
      // in size, and at most one chunk is distributed to each team of the
      // league. The size of the chunks is unspecified in this case.
      bool StaticChunked = RT.isStaticChunked(
          ScheduleKind, /* Chunked */ Chunk != nullptr) &&
          isOpenMPLoopBoundSharingDirective(S.getDirectiveKind());
      if (RT.isStaticNonchunked(ScheduleKind,
                                /* Chunked */ Chunk != nullptr) ||
          StaticChunked) {
        if (isOpenMPSimdDirective(S.getDirectiveKind()))
          EmitOMPSimdInit(S, /*IsMonotonic=*/true);
        CGOpenMPRuntime::StaticRTInput StaticInit(
            IVSize, IVSigned, /* Ordered = */ false, IL.getAddress(),
            LB.getAddress(), UB.getAddress(), ST.getAddress(),
            StaticChunked ? Chunk : nullptr);
        RT.emitDistributeStaticInit(*this, S.getBeginLoc(), ScheduleKind,
                                    StaticInit);
        JumpDest LoopExit =
            getJumpDestInCurrentScope(createBasicBlock("omp.loop.exit"));
        // UB = min(UB, GlobalUB);
        EmitIgnoredExpr(isOpenMPLoopBoundSharingDirective(S.getDirectiveKind())
                            ? S.getCombinedEnsureUpperBound()
                            : S.getEnsureUpperBound());
        // IV = LB;
        EmitIgnoredExpr(isOpenMPLoopBoundSharingDirective(S.getDirectiveKind())
                            ? S.getCombinedInit()
                            : S.getInit());

        const Expr *Cond =
            isOpenMPLoopBoundSharingDirective(S.getDirectiveKind())
                ? S.getCombinedCond()
                : S.getCond();

        if (StaticChunked)
          Cond = S.getCombinedDistCond();

        // For static unchunked schedules generate:
        //
        //  1. For distribute alone, codegen
        //    while (idx <= UB) {
        //      BODY;
        //      ++idx;
        //    }
        //
        //  2. When combined with 'for' (e.g. as in 'distribute parallel for')
        //    while (idx <= UB) {
        //      <CodeGen rest of pragma>(LB, UB);
        //      idx += ST;
        //    }
        //
        // For static chunk one schedule generate:
        //
        // while (IV <= GlobalUB) {
        //   <CodeGen rest of pragma>(LB, UB);
        //   LB += ST;
        //   UB += ST;
        //   UB = min(UB, GlobalUB);
        //   IV = LB;
        // }
        //
        EmitOMPInnerLoop(S, LoopScope.requiresCleanups(), Cond, IncExpr,
                         [&S, LoopExit, &CodeGenLoop](CodeGenFunction &CGF) {
                           CodeGenLoop(CGF, S, LoopExit);
                         },
                         [&S, StaticChunked](CodeGenFunction &CGF) {
                           if (StaticChunked) {
                             CGF.EmitIgnoredExpr(S.getCombinedNextLowerBound());
                             CGF.EmitIgnoredExpr(S.getCombinedNextUpperBound());
                             CGF.EmitIgnoredExpr(S.getCombinedEnsureUpperBound());
                             CGF.EmitIgnoredExpr(S.getCombinedInit());
                           }
                         });
        EmitBlock(LoopExit.getBlock());
        // Tell the runtime we are done.
        RT.emitForStaticFinish(*this, S.getBeginLoc(), S.getDirectiveKind());
      } else {
        // Emit the outer loop, which requests its work chunk [LB..UB] from
        // runtime and runs the inner loop to process it.
        const OMPLoopArguments LoopArguments = {
            LB.getAddress(), UB.getAddress(), ST.getAddress(), IL.getAddress(),
            Chunk};
        EmitOMPDistributeOuterLoop(ScheduleKind, S, LoopScope, LoopArguments,
                                   CodeGenLoop);
      }
      if (isOpenMPSimdDirective(S.getDirectiveKind())) {
        EmitOMPSimdFinal(S, [IL, &S](CodeGenFunction &CGF) {
          return CGF.Builder.CreateIsNotNull(
              CGF.EmitLoadOfScalar(IL, S.getBeginLoc()));
        });
      }
      if (isOpenMPSimdDirective(S.getDirectiveKind()) &&
          !isOpenMPParallelDirective(S.getDirectiveKind()) &&
          !isOpenMPTeamsDirective(S.getDirectiveKind())) {
        EmitOMPReductionClauseFinal(S, OMPD_simd);
        // Emit post-update of the reduction variables if IsLastIter != 0.
        emitPostUpdateForReductionClause(
            *this, S, [IL, &S](CodeGenFunction &CGF) {
              return CGF.Builder.CreateIsNotNull(
                  CGF.EmitLoadOfScalar(IL, S.getBeginLoc()));
            });
      }
      // Emit final copy of the lastprivate variables if IsLastIter != 0.
      if (HasLastprivateClause) {
        EmitOMPLastprivateClauseFinal(
            S, /*NoFinals=*/false,
            Builder.CreateIsNotNull(EmitLoadOfScalar(IL, S.getBeginLoc())));
      }
    }

    // We're now done with the loop, so jump to the continuation block.
    if (ContBlock) {
      EmitBranch(ContBlock);
      EmitBlock(ContBlock, true);
    }
  }
}

void CodeGenFunction::EmitOMPDistributeDirective(
    const OMPDistributeDirective &S) {
  auto &&CodeGen = [&S](CodeGenFunction &CGF, PrePostActionTy &) {
    CGF.EmitOMPDistributeLoop(S, emitOMPLoopBodyWithStopPoint, S.getInc());
  };
  OMPLexicalScope Scope(*this, S, OMPD_unknown);
  CGM.getOpenMPRuntime().emitInlinedDirective(*this, OMPD_distribute, CodeGen);
}

static llvm::Function *emitOutlinedOrderedFunction(CodeGenModule &CGM,
                                                   const CapturedStmt *S) {
  CodeGenFunction CGF(CGM, /*suppressNewContext=*/true);
  CodeGenFunction::CGCapturedStmtInfo CapStmtInfo;
  CGF.CapturedStmtInfo = &CapStmtInfo;
  llvm::Function *Fn = CGF.GenerateOpenMPCapturedStmtFunction(*S);
  Fn->setDoesNotRecurse();
  return Fn;
}

void CodeGenFunction::EmitOMPOrderedDirective(const OMPOrderedDirective &S) {
  if (S.hasClausesOfKind<OMPDependClause>()) {
    assert(!S.getAssociatedStmt() &&
           "No associated statement must be in ordered depend construct.");
    for (const auto *DC : S.getClausesOfKind<OMPDependClause>())
      CGM.getOpenMPRuntime().emitDoacrossOrdered(*this, DC);
    return;
  }
  const auto *C = S.getSingleClause<OMPSIMDClause>();
  auto &&CodeGen = [&S, C, this](CodeGenFunction &CGF,
                                 PrePostActionTy &Action) {
    const CapturedStmt *CS = S.getInnermostCapturedStmt();
    if (C) {
      llvm::SmallVector<llvm::Value *, 16> CapturedVars;
      CGF.GenerateOpenMPCapturedVars(*CS, CapturedVars);
      llvm::Function *OutlinedFn = emitOutlinedOrderedFunction(CGM, CS);
      CGM.getOpenMPRuntime().emitOutlinedFunctionCall(CGF, S.getBeginLoc(),
                                                      OutlinedFn, CapturedVars);
    } else {
      Action.Enter(CGF);
      CGF.EmitStmt(CS->getCapturedStmt());
    }
  };
  OMPLexicalScope Scope(*this, S, OMPD_unknown);
  CGM.getOpenMPRuntime().emitOrderedRegion(*this, CodeGen, S.getBeginLoc(), !C);
}

static llvm::Value *convertToScalarValue(CodeGenFunction &CGF, RValue Val,
                                         QualType SrcType, QualType DestType,
                                         SourceLocation Loc) {
  assert(CGF.hasScalarEvaluationKind(DestType) &&
         "DestType must have scalar evaluation kind.");
  assert(!Val.isAggregate() && "Must be a scalar or complex.");
  return Val.isScalar() ? CGF.EmitScalarConversion(Val.getScalarVal(), SrcType,
                                                   DestType, Loc)
                        : CGF.EmitComplexToScalarConversion(
                              Val.getComplexVal(), SrcType, DestType, Loc);
}

static CodeGenFunction::ComplexPairTy
convertToComplexValue(CodeGenFunction &CGF, RValue Val, QualType SrcType,
                      QualType DestType, SourceLocation Loc) {
  assert(CGF.getEvaluationKind(DestType) == TEK_Complex &&
         "DestType must have complex evaluation kind.");
  CodeGenFunction::ComplexPairTy ComplexVal;
  if (Val.isScalar()) {
    // Convert the input element to the element type of the complex.
    QualType DestElementType =
        DestType->castAs<ComplexType>()->getElementType();
    llvm::Value *ScalarVal = CGF.EmitScalarConversion(
        Val.getScalarVal(), SrcType, DestElementType, Loc);
    ComplexVal = CodeGenFunction::ComplexPairTy(
        ScalarVal, llvm::Constant::getNullValue(ScalarVal->getType()));
  } else {
    assert(Val.isComplex() && "Must be a scalar or complex.");
    QualType SrcElementType = SrcType->castAs<ComplexType>()->getElementType();
    QualType DestElementType =
        DestType->castAs<ComplexType>()->getElementType();
    ComplexVal.first = CGF.EmitScalarConversion(
        Val.getComplexVal().first, SrcElementType, DestElementType, Loc);
    ComplexVal.second = CGF.EmitScalarConversion(
        Val.getComplexVal().second, SrcElementType, DestElementType, Loc);
  }
  return ComplexVal;
}

static void emitSimpleAtomicStore(CodeGenFunction &CGF, bool IsSeqCst,
                                  LValue LVal, RValue RVal) {
  if (LVal.isGlobalReg()) {
    CGF.EmitStoreThroughGlobalRegLValue(RVal, LVal);
  } else {
    CGF.EmitAtomicStore(RVal, LVal,
                        IsSeqCst ? llvm::AtomicOrdering::SequentiallyConsistent
                                 : llvm::AtomicOrdering::Monotonic,
                        LVal.isVolatile(), /*isInit=*/false);
  }
}

void CodeGenFunction::emitOMPSimpleStore(LValue LVal, RValue RVal,
                                         QualType RValTy, SourceLocation Loc) {
  switch (getEvaluationKind(LVal.getType())) {
  case TEK_Scalar:
    EmitStoreThroughLValue(RValue::get(convertToScalarValue(
                               *this, RVal, RValTy, LVal.getType(), Loc)),
                           LVal);
    break;
  case TEK_Complex:
    EmitStoreOfComplex(
        convertToComplexValue(*this, RVal, RValTy, LVal.getType(), Loc), LVal,
        /*isInit=*/false);
    break;
  case TEK_Aggregate:
    llvm_unreachable("Must be a scalar or complex.");
  }
}

static void emitOMPAtomicReadExpr(CodeGenFunction &CGF, bool IsSeqCst,
                                  const Expr *X, const Expr *V,
                                  SourceLocation Loc) {
  // v = x;
  assert(V->isLValue() && "V of 'omp atomic read' is not lvalue");
  assert(X->isLValue() && "X of 'omp atomic read' is not lvalue");
  LValue XLValue = CGF.EmitLValue(X);
  LValue VLValue = CGF.EmitLValue(V);
  RValue Res = XLValue.isGlobalReg()
                   ? CGF.EmitLoadOfLValue(XLValue, Loc)
                   : CGF.EmitAtomicLoad(
                         XLValue, Loc,
                         IsSeqCst ? llvm::AtomicOrdering::SequentiallyConsistent
                                  : llvm::AtomicOrdering::Monotonic,
                         XLValue.isVolatile());
  // OpenMP, 2.12.6, atomic Construct
  // Any atomic construct with a seq_cst clause forces the atomically
  // performed operation to include an implicit flush operation without a
  // list.
  if (IsSeqCst)
    CGF.CGM.getOpenMPRuntime().emitFlush(CGF, llvm::None, Loc);
  CGF.emitOMPSimpleStore(VLValue, Res, X->getType().getNonReferenceType(), Loc);
}

static void emitOMPAtomicWriteExpr(CodeGenFunction &CGF, bool IsSeqCst,
                                   const Expr *X, const Expr *E,
                                   SourceLocation Loc) {
  // x = expr;
  assert(X->isLValue() && "X of 'omp atomic write' is not lvalue");
  emitSimpleAtomicStore(CGF, IsSeqCst, CGF.EmitLValue(X), CGF.EmitAnyExpr(E));
  // OpenMP, 2.12.6, atomic Construct
  // Any atomic construct with a seq_cst clause forces the atomically
  // performed operation to include an implicit flush operation without a
  // list.
  if (IsSeqCst)
    CGF.CGM.getOpenMPRuntime().emitFlush(CGF, llvm::None, Loc);
}

static std::pair<bool, RValue> emitOMPAtomicRMW(CodeGenFunction &CGF, LValue X,
                                                RValue Update,
                                                BinaryOperatorKind BO,
                                                llvm::AtomicOrdering AO,
                                                bool IsXLHSInRHSPart) {
  ASTContext &Context = CGF.getContext();
  // Allow atomicrmw only if 'x' and 'update' are integer values, lvalue for 'x'
  // expression is simple and atomic is allowed for the given type for the
  // target platform.
  if (BO == BO_Comma || !Update.isScalar() ||
      !Update.getScalarVal()->getType()->isIntegerTy() ||
      !X.isSimple() || (!isa<llvm::ConstantInt>(Update.getScalarVal()) &&
                        (Update.getScalarVal()->getType() !=
                         X.getAddress().getElementType())) ||
      !X.getAddress().getElementType()->isIntegerTy() ||
      !Context.getTargetInfo().hasBuiltinAtomic(
          Context.getTypeSize(X.getType()), Context.toBits(X.getAlignment())))
    return std::make_pair(false, RValue::get(nullptr));

  llvm::AtomicRMWInst::BinOp RMWOp;
  switch (BO) {
  case BO_Add:
    RMWOp = llvm::AtomicRMWInst::Add;
    break;
  case BO_Sub:
    if (!IsXLHSInRHSPart)
      return std::make_pair(false, RValue::get(nullptr));
    RMWOp = llvm::AtomicRMWInst::Sub;
    break;
  case BO_And:
    RMWOp = llvm::AtomicRMWInst::And;
    break;
  case BO_Or:
    RMWOp = llvm::AtomicRMWInst::Or;
    break;
  case BO_Xor:
    RMWOp = llvm::AtomicRMWInst::Xor;
    break;
  case BO_LT:
    RMWOp = X.getType()->hasSignedIntegerRepresentation()
                ? (IsXLHSInRHSPart ? llvm::AtomicRMWInst::Min
                                   : llvm::AtomicRMWInst::Max)
                : (IsXLHSInRHSPart ? llvm::AtomicRMWInst::UMin
                                   : llvm::AtomicRMWInst::UMax);
    break;
  case BO_GT:
    RMWOp = X.getType()->hasSignedIntegerRepresentation()
                ? (IsXLHSInRHSPart ? llvm::AtomicRMWInst::Max
                                   : llvm::AtomicRMWInst::Min)
                : (IsXLHSInRHSPart ? llvm::AtomicRMWInst::UMax
                                   : llvm::AtomicRMWInst::UMin);
    break;
  case BO_Assign:
    RMWOp = llvm::AtomicRMWInst::Xchg;
    break;
  case BO_Mul:
  case BO_Div:
  case BO_Rem:
  case BO_Shl:
  case BO_Shr:
  case BO_LAnd:
  case BO_LOr:
    return std::make_pair(false, RValue::get(nullptr));
  case BO_PtrMemD:
  case BO_PtrMemI:
  case BO_LE:
  case BO_GE:
  case BO_EQ:
  case BO_NE:
  case BO_Cmp:
  case BO_AddAssign:
  case BO_SubAssign:
  case BO_AndAssign:
  case BO_OrAssign:
  case BO_XorAssign:
  case BO_MulAssign:
  case BO_DivAssign:
  case BO_RemAssign:
  case BO_ShlAssign:
  case BO_ShrAssign:
  case BO_Comma:
    llvm_unreachable("Unsupported atomic update operation");
  }
  llvm::Value *UpdateVal = Update.getScalarVal();
  if (auto *IC = dyn_cast<llvm::ConstantInt>(UpdateVal)) {
    UpdateVal = CGF.Builder.CreateIntCast(
        IC, X.getAddress().getElementType(),
        X.getType()->hasSignedIntegerRepresentation());
  }
  llvm::Value *Res =
      CGF.Builder.CreateAtomicRMW(RMWOp, X.getPointer(), UpdateVal, AO);
  return std::make_pair(true, RValue::get(Res));
}

std::pair<bool, RValue> CodeGenFunction::EmitOMPAtomicSimpleUpdateExpr(
    LValue X, RValue E, BinaryOperatorKind BO, bool IsXLHSInRHSPart,
    llvm::AtomicOrdering AO, SourceLocation Loc,
    const llvm::function_ref<RValue(RValue)> CommonGen) {
  // Update expressions are allowed to have the following forms:
  // x binop= expr; -> xrval + expr;
  // x++, ++x -> xrval + 1;
  // x--, --x -> xrval - 1;
  // x = x binop expr; -> xrval binop expr
  // x = expr Op x; - > expr binop xrval;
  auto Res = emitOMPAtomicRMW(*this, X, E, BO, AO, IsXLHSInRHSPart);
  if (!Res.first) {
    if (X.isGlobalReg()) {
      // Emit an update expression: 'xrval' binop 'expr' or 'expr' binop
      // 'xrval'.
      EmitStoreThroughLValue(CommonGen(EmitLoadOfLValue(X, Loc)), X);
    } else {
      // Perform compare-and-swap procedure.
      EmitAtomicUpdate(X, AO, CommonGen, X.getType().isVolatileQualified());
    }
  }
  return Res;
}

static void emitOMPAtomicUpdateExpr(CodeGenFunction &CGF, bool IsSeqCst,
                                    const Expr *X, const Expr *E,
                                    const Expr *UE, bool IsXLHSInRHSPart,
                                    SourceLocation Loc) {
  assert(isa<BinaryOperator>(UE->IgnoreImpCasts()) &&
         "Update expr in 'atomic update' must be a binary operator.");
  const auto *BOUE = cast<BinaryOperator>(UE->IgnoreImpCasts());
  // Update expressions are allowed to have the following forms:
  // x binop= expr; -> xrval + expr;
  // x++, ++x -> xrval + 1;
  // x--, --x -> xrval - 1;
  // x = x binop expr; -> xrval binop expr
  // x = expr Op x; - > expr binop xrval;
  assert(X->isLValue() && "X of 'omp atomic update' is not lvalue");
  LValue XLValue = CGF.EmitLValue(X);
  RValue ExprRValue = CGF.EmitAnyExpr(E);
  llvm::AtomicOrdering AO = IsSeqCst
                                ? llvm::AtomicOrdering::SequentiallyConsistent
                                : llvm::AtomicOrdering::Monotonic;
  const auto *LHS = cast<OpaqueValueExpr>(BOUE->getLHS()->IgnoreImpCasts());
  const auto *RHS = cast<OpaqueValueExpr>(BOUE->getRHS()->IgnoreImpCasts());
  const OpaqueValueExpr *XRValExpr = IsXLHSInRHSPart ? LHS : RHS;
  const OpaqueValueExpr *ERValExpr = IsXLHSInRHSPart ? RHS : LHS;
  auto &&Gen = [&CGF, UE, ExprRValue, XRValExpr, ERValExpr](RValue XRValue) {
    CodeGenFunction::OpaqueValueMapping MapExpr(CGF, ERValExpr, ExprRValue);
    CodeGenFunction::OpaqueValueMapping MapX(CGF, XRValExpr, XRValue);
    return CGF.EmitAnyExpr(UE);
  };
  (void)CGF.EmitOMPAtomicSimpleUpdateExpr(
      XLValue, ExprRValue, BOUE->getOpcode(), IsXLHSInRHSPart, AO, Loc, Gen);
  // OpenMP, 2.12.6, atomic Construct
  // Any atomic construct with a seq_cst clause forces the atomically
  // performed operation to include an implicit flush operation without a
  // list.
  if (IsSeqCst)
    CGF.CGM.getOpenMPRuntime().emitFlush(CGF, llvm::None, Loc);
}

static RValue convertToType(CodeGenFunction &CGF, RValue Value,
                            QualType SourceType, QualType ResType,
                            SourceLocation Loc) {
  switch (CGF.getEvaluationKind(ResType)) {
  case TEK_Scalar:
    return RValue::get(
        convertToScalarValue(CGF, Value, SourceType, ResType, Loc));
  case TEK_Complex: {
    auto Res = convertToComplexValue(CGF, Value, SourceType, ResType, Loc);
    return RValue::getComplex(Res.first, Res.second);
  }
  case TEK_Aggregate:
    break;
  }
  llvm_unreachable("Must be a scalar or complex.");
}

static void emitOMPAtomicCaptureExpr(CodeGenFunction &CGF, bool IsSeqCst,
                                     bool IsPostfixUpdate, const Expr *V,
                                     const Expr *X, const Expr *E,
                                     const Expr *UE, bool IsXLHSInRHSPart,
                                     SourceLocation Loc) {
  assert(X->isLValue() && "X of 'omp atomic capture' is not lvalue");
  assert(V->isLValue() && "V of 'omp atomic capture' is not lvalue");
  RValue NewVVal;
  LValue VLValue = CGF.EmitLValue(V);
  LValue XLValue = CGF.EmitLValue(X);
  RValue ExprRValue = CGF.EmitAnyExpr(E);
  llvm::AtomicOrdering AO = IsSeqCst
                                ? llvm::AtomicOrdering::SequentiallyConsistent
                                : llvm::AtomicOrdering::Monotonic;
  QualType NewVValType;
  if (UE) {
    // 'x' is updated with some additional value.
    assert(isa<BinaryOperator>(UE->IgnoreImpCasts()) &&
           "Update expr in 'atomic capture' must be a binary operator.");
    const auto *BOUE = cast<BinaryOperator>(UE->IgnoreImpCasts());
    // Update expressions are allowed to have the following forms:
    // x binop= expr; -> xrval + expr;
    // x++, ++x -> xrval + 1;
    // x--, --x -> xrval - 1;
    // x = x binop expr; -> xrval binop expr
    // x = expr Op x; - > expr binop xrval;
    const auto *LHS = cast<OpaqueValueExpr>(BOUE->getLHS()->IgnoreImpCasts());
    const auto *RHS = cast<OpaqueValueExpr>(BOUE->getRHS()->IgnoreImpCasts());
    const OpaqueValueExpr *XRValExpr = IsXLHSInRHSPart ? LHS : RHS;
    NewVValType = XRValExpr->getType();
    const OpaqueValueExpr *ERValExpr = IsXLHSInRHSPart ? RHS : LHS;
    auto &&Gen = [&CGF, &NewVVal, UE, ExprRValue, XRValExpr, ERValExpr,
                  IsPostfixUpdate](RValue XRValue) {
      CodeGenFunction::OpaqueValueMapping MapExpr(CGF, ERValExpr, ExprRValue);
      CodeGenFunction::OpaqueValueMapping MapX(CGF, XRValExpr, XRValue);
      RValue Res = CGF.EmitAnyExpr(UE);
      NewVVal = IsPostfixUpdate ? XRValue : Res;
      return Res;
    };
    auto Res = CGF.EmitOMPAtomicSimpleUpdateExpr(
        XLValue, ExprRValue, BOUE->getOpcode(), IsXLHSInRHSPart, AO, Loc, Gen);
    if (Res.first) {
      // 'atomicrmw' instruction was generated.
      if (IsPostfixUpdate) {
        // Use old value from 'atomicrmw'.
        NewVVal = Res.second;
      } else {
        // 'atomicrmw' does not provide new value, so evaluate it using old
        // value of 'x'.
        CodeGenFunction::OpaqueValueMapping MapExpr(CGF, ERValExpr, ExprRValue);
        CodeGenFunction::OpaqueValueMapping MapX(CGF, XRValExpr, Res.second);
        NewVVal = CGF.EmitAnyExpr(UE);
      }
    }
  } else {
    // 'x' is simply rewritten with some 'expr'.
    NewVValType = X->getType().getNonReferenceType();
    ExprRValue = convertToType(CGF, ExprRValue, E->getType(),
                               X->getType().getNonReferenceType(), Loc);
    auto &&Gen = [&NewVVal, ExprRValue](RValue XRValue) {
      NewVVal = XRValue;
      return ExprRValue;
    };
    // Try to perform atomicrmw xchg, otherwise simple exchange.
    auto Res = CGF.EmitOMPAtomicSimpleUpdateExpr(
        XLValue, ExprRValue, /*BO=*/BO_Assign, /*IsXLHSInRHSPart=*/false, AO,
        Loc, Gen);
    if (Res.first) {
      // 'atomicrmw' instruction was generated.
      NewVVal = IsPostfixUpdate ? Res.second : ExprRValue;
    }
  }
  // Emit post-update store to 'v' of old/new 'x' value.
  CGF.emitOMPSimpleStore(VLValue, NewVVal, NewVValType, Loc);
  // OpenMP, 2.12.6, atomic Construct
  // Any atomic construct with a seq_cst clause forces the atomically
  // performed operation to include an implicit flush operation without a
  // list.
  if (IsSeqCst)
    CGF.CGM.getOpenMPRuntime().emitFlush(CGF, llvm::None, Loc);
}

static void emitOMPAtomicExpr(CodeGenFunction &CGF, OpenMPClauseKind Kind,
                              bool IsSeqCst, bool IsPostfixUpdate,
                              const Expr *X, const Expr *V, const Expr *E,
                              const Expr *UE, bool IsXLHSInRHSPart,
                              SourceLocation Loc) {
  switch (Kind) {
  case OMPC_read:
    emitOMPAtomicReadExpr(CGF, IsSeqCst, X, V, Loc);
    break;
  case OMPC_write:
    emitOMPAtomicWriteExpr(CGF, IsSeqCst, X, E, Loc);
    break;
  case OMPC_unknown:
  case OMPC_update:
    emitOMPAtomicUpdateExpr(CGF, IsSeqCst, X, E, UE, IsXLHSInRHSPart, Loc);
    break;
  case OMPC_capture:
    emitOMPAtomicCaptureExpr(CGF, IsSeqCst, IsPostfixUpdate, V, X, E, UE,
                             IsXLHSInRHSPart, Loc);
    break;
  case OMPC_if:
  case OMPC_final:
  case OMPC_num_threads:
  case OMPC_private:
  case OMPC_firstprivate:
  case OMPC_lastprivate:
  case OMPC_reduction:
  case OMPC_task_reduction:
  case OMPC_in_reduction:
  case OMPC_safelen:
  case OMPC_simdlen:
  case OMPC_allocator:
  case OMPC_allocate:
  case OMPC_collapse:
  case OMPC_default:
  case OMPC_seq_cst:
  case OMPC_shared:
  case OMPC_linear:
  case OMPC_aligned:
  case OMPC_copyin:
  case OMPC_copyprivate:
  case OMPC_flush:
  case OMPC_proc_bind:
  case OMPC_schedule:
  case OMPC_ordered:
  case OMPC_nowait:
  case OMPC_untied:
  case OMPC_threadprivate:
  case OMPC_depend:
  case OMPC_mergeable:
  case OMPC_device:
  case OMPC_threads:
  case OMPC_simd:
  case OMPC_map:
  case OMPC_num_teams:
  case OMPC_thread_limit:
  case OMPC_priority:
  case OMPC_grainsize:
  case OMPC_nogroup:
  case OMPC_num_tasks:
  case OMPC_hint:
  case OMPC_dist_schedule:
  case OMPC_defaultmap:
  case OMPC_uniform:
  case OMPC_to:
  case OMPC_from:
  case OMPC_use_device_ptr:
  case OMPC_is_device_ptr:
  case OMPC_unified_address:
  case OMPC_unified_shared_memory:
  case OMPC_reverse_offload:
  case OMPC_dynamic_allocators:
  case OMPC_atomic_default_mem_order:
  case OMPC_device_type:
  case OMPC_match:
    llvm_unreachable("Clause is not allowed in 'omp atomic'.");
  }
}

void CodeGenFunction::EmitOMPAtomicDirective(const OMPAtomicDirective &S) {
  bool IsSeqCst = S.getSingleClause<OMPSeqCstClause>();
  OpenMPClauseKind Kind = OMPC_unknown;
  for (const OMPClause *C : S.clauses()) {
    // Find first clause (skip seq_cst clause, if it is first).
    if (C->getClauseKind() != OMPC_seq_cst) {
      Kind = C->getClauseKind();
      break;
    }
  }

  const Stmt *CS = S.getInnermostCapturedStmt()->IgnoreContainers();
  if (const auto *FE = dyn_cast<FullExpr>(CS))
    enterFullExpression(FE);
  // Processing for statements under 'atomic capture'.
  if (const auto *Compound = dyn_cast<CompoundStmt>(CS)) {
    for (const Stmt *C : Compound->body()) {
      if (const auto *FE = dyn_cast<FullExpr>(C))
        enterFullExpression(FE);
    }
  }

  auto &&CodeGen = [&S, Kind, IsSeqCst, CS](CodeGenFunction &CGF,
                                            PrePostActionTy &) {
    CGF.EmitStopPoint(CS);
    emitOMPAtomicExpr(CGF, Kind, IsSeqCst, S.isPostfixUpdate(), S.getX(),
                      S.getV(), S.getExpr(), S.getUpdateExpr(),
                      S.isXLHSInRHSPart(), S.getBeginLoc());
  };
  OMPLexicalScope Scope(*this, S, OMPD_unknown);
  CGM.getOpenMPRuntime().emitInlinedDirective(*this, OMPD_atomic, CodeGen);
}

static void emitCommonOMPTargetDirective(CodeGenFunction &CGF,
                                         const OMPExecutableDirective &S,
                                         const RegionCodeGenTy &CodeGen) {
  assert(isOpenMPTargetExecutionDirective(S.getDirectiveKind()));
  CodeGenModule &CGM = CGF.CGM;

  // On device emit this construct as inlined code.
  if (CGM.getLangOpts().OpenMPIsDevice) {
    OMPLexicalScope Scope(CGF, S, OMPD_target);
    CGM.getOpenMPRuntime().emitInlinedDirective(
        CGF, OMPD_target, [&S](CodeGenFunction &CGF, PrePostActionTy &) {
          CGF.EmitStmt(S.getInnermostCapturedStmt()->getCapturedStmt());
        });
    return;
  }

  llvm::Function *Fn = nullptr;
  llvm::Constant *FnID = nullptr;

  const Expr *IfCond = nullptr;
  // Check for the at most one if clause associated with the target region.
  for (const auto *C : S.getClausesOfKind<OMPIfClause>()) {
    if (C->getNameModifier() == OMPD_unknown ||
        C->getNameModifier() == OMPD_target) {
      IfCond = C->getCondition();
      break;
    }
  }

  // Check if we have any device clause associated with the directive.
  const Expr *Device = nullptr;
  if (auto *C = S.getSingleClause<OMPDeviceClause>())
    Device = C->getDevice();

  // Check if we have an if clause whose conditional always evaluates to false
  // or if we do not have any targets specified. If so the target region is not
  // an offload entry point.
  bool IsOffloadEntry = true;
  if (IfCond) {
    bool Val;
    if (CGF.ConstantFoldsToSimpleInteger(IfCond, Val) && !Val)
      IsOffloadEntry = false;
  }
  if (CGM.getLangOpts().OMPTargetTriples.empty())
    IsOffloadEntry = false;

  assert(CGF.CurFuncDecl && "No parent declaration for target region!");
  StringRef ParentName;
  // In case we have Ctors/Dtors we use the complete type variant to produce
  // the mangling of the device outlined kernel.
  if (const auto *D = dyn_cast<CXXConstructorDecl>(CGF.CurFuncDecl))
    ParentName = CGM.getMangledName(GlobalDecl(D, Ctor_Complete));
  else if (const auto *D = dyn_cast<CXXDestructorDecl>(CGF.CurFuncDecl))
    ParentName = CGM.getMangledName(GlobalDecl(D, Dtor_Complete));
  else
    ParentName =
        CGM.getMangledName(GlobalDecl(cast<FunctionDecl>(CGF.CurFuncDecl)));

  // Emit target region as a standalone region.
  CGM.getOpenMPRuntime().emitTargetOutlinedFunction(S, ParentName, Fn, FnID,
                                                    IsOffloadEntry, CodeGen);
  OMPLexicalScope Scope(CGF, S, OMPD_task);
  auto &&SizeEmitter =
      [IsOffloadEntry](CodeGenFunction &CGF,
                       const OMPLoopDirective &D) -> llvm::Value * {
    if (IsOffloadEntry) {
      OMPLoopScope(CGF, D);
      // Emit calculation of the iterations count.
      llvm::Value *NumIterations = CGF.EmitScalarExpr(D.getNumIterations());
      NumIterations = CGF.Builder.CreateIntCast(NumIterations, CGF.Int64Ty,
                                                /*isSigned=*/false);
      return NumIterations;
    }
    return nullptr;
  };
  CGM.getOpenMPRuntime().emitTargetCall(CGF, S, Fn, FnID, IfCond, Device,
                                        SizeEmitter);
}

static void emitTargetRegion(CodeGenFunction &CGF, const OMPTargetDirective &S,
                             PrePostActionTy &Action) {
  Action.Enter(CGF);
  CodeGenFunction::OMPPrivateScope PrivateScope(CGF);
  (void)CGF.EmitOMPFirstprivateClause(S, PrivateScope);
  CGF.EmitOMPPrivateClause(S, PrivateScope);
  (void)PrivateScope.Privatize();
  if (isOpenMPTargetExecutionDirective(S.getDirectiveKind()))
    CGF.CGM.getOpenMPRuntime().adjustTargetSpecificDataForLambdas(CGF, S);

  CGF.EmitStmt(S.getCapturedStmt(OMPD_target)->getCapturedStmt());
}

void CodeGenFunction::EmitOMPTargetDeviceFunction(CodeGenModule &CGM,
                                                  StringRef ParentName,
                                                  const OMPTargetDirective &S) {
  auto &&CodeGen = [&S](CodeGenFunction &CGF, PrePostActionTy &Action) {
    emitTargetRegion(CGF, S, Action);
  };
  llvm::Function *Fn;
  llvm::Constant *Addr;
  // Emit target region as a standalone region.
  CGM.getOpenMPRuntime().emitTargetOutlinedFunction(
      S, ParentName, Fn, Addr, /*IsOffloadEntry=*/true, CodeGen);
  assert(Fn && Addr && "Target device function emission failed.");
}

void CodeGenFunction::EmitOMPTargetDirective(const OMPTargetDirective &S) {
  auto &&CodeGen = [&S](CodeGenFunction &CGF, PrePostActionTy &Action) {
    emitTargetRegion(CGF, S, Action);
  };
  emitCommonOMPTargetDirective(*this, S, CodeGen);
}

static void emitCommonOMPTeamsDirective(CodeGenFunction &CGF,
                                        const OMPExecutableDirective &S,
                                        OpenMPDirectiveKind InnermostKind,
                                        const RegionCodeGenTy &CodeGen) {
  const CapturedStmt *CS = S.getCapturedStmt(OMPD_teams);
  llvm::Function *OutlinedFn =
      CGF.CGM.getOpenMPRuntime().emitTeamsOutlinedFunction(
          S, *CS->getCapturedDecl()->param_begin(), InnermostKind, CodeGen);

  const auto *NT = S.getSingleClause<OMPNumTeamsClause>();
  const auto *TL = S.getSingleClause<OMPThreadLimitClause>();
  if (NT || TL) {
    const Expr *NumTeams = NT ? NT->getNumTeams() : nullptr;
    const Expr *ThreadLimit = TL ? TL->getThreadLimit() : nullptr;

    CGF.CGM.getOpenMPRuntime().emitNumTeamsClause(CGF, NumTeams, ThreadLimit,
                                                  S.getBeginLoc());
  }

  OMPTeamsScope Scope(CGF, S);
  llvm::SmallVector<llvm::Value *, 16> CapturedVars;
  CGF.GenerateOpenMPCapturedVars(*CS, CapturedVars);
  CGF.CGM.getOpenMPRuntime().emitTeamsCall(CGF, S, S.getBeginLoc(), OutlinedFn,
                                           CapturedVars);
}

void CodeGenFunction::EmitOMPTeamsDirective(const OMPTeamsDirective &S) {
  // Emit teams region as a standalone region.
  auto &&CodeGen = [&S](CodeGenFunction &CGF, PrePostActionTy &Action) {
    Action.Enter(CGF);
    OMPPrivateScope PrivateScope(CGF);
    (void)CGF.EmitOMPFirstprivateClause(S, PrivateScope);
    CGF.EmitOMPPrivateClause(S, PrivateScope);
    CGF.EmitOMPReductionClauseInit(S, PrivateScope);
    (void)PrivateScope.Privatize();
    CGF.EmitStmt(S.getCapturedStmt(OMPD_teams)->getCapturedStmt());
    CGF.EmitOMPReductionClauseFinal(S, /*ReductionKind=*/OMPD_teams);
  };
  emitCommonOMPTeamsDirective(*this, S, OMPD_distribute, CodeGen);
  emitPostUpdateForReductionClause(*this, S,
                                   [](CodeGenFunction &) { return nullptr; });
}

static void emitTargetTeamsRegion(CodeGenFunction &CGF, PrePostActionTy &Action,
                                  const OMPTargetTeamsDirective &S) {
  auto *CS = S.getCapturedStmt(OMPD_teams);
  Action.Enter(CGF);
  // Emit teams region as a standalone region.
  auto &&CodeGen = [&S, CS](CodeGenFunction &CGF, PrePostActionTy &Action) {
    Action.Enter(CGF);
    CodeGenFunction::OMPPrivateScope PrivateScope(CGF);
    (void)CGF.EmitOMPFirstprivateClause(S, PrivateScope);
    CGF.EmitOMPPrivateClause(S, PrivateScope);
    CGF.EmitOMPReductionClauseInit(S, PrivateScope);
    (void)PrivateScope.Privatize();
    if (isOpenMPTargetExecutionDirective(S.getDirectiveKind()))
      CGF.CGM.getOpenMPRuntime().adjustTargetSpecificDataForLambdas(CGF, S);
    CGF.EmitStmt(CS->getCapturedStmt());
    CGF.EmitOMPReductionClauseFinal(S, /*ReductionKind=*/OMPD_teams);
  };
  emitCommonOMPTeamsDirective(CGF, S, OMPD_teams, CodeGen);
  emitPostUpdateForReductionClause(CGF, S,
                                   [](CodeGenFunction &) { return nullptr; });
}

void CodeGenFunction::EmitOMPTargetTeamsDeviceFunction(
    CodeGenModule &CGM, StringRef ParentName,
    const OMPTargetTeamsDirective &S) {
  auto &&CodeGen = [&S](CodeGenFunction &CGF, PrePostActionTy &Action) {
    emitTargetTeamsRegion(CGF, Action, S);
  };
  llvm::Function *Fn;
  llvm::Constant *Addr;
  // Emit target region as a standalone region.
  CGM.getOpenMPRuntime().emitTargetOutlinedFunction(
      S, ParentName, Fn, Addr, /*IsOffloadEntry=*/true, CodeGen);
  assert(Fn && Addr && "Target device function emission failed.");
}

void CodeGenFunction::EmitOMPTargetTeamsDirective(
    const OMPTargetTeamsDirective &S) {
  auto &&CodeGen = [&S](CodeGenFunction &CGF, PrePostActionTy &Action) {
    emitTargetTeamsRegion(CGF, Action, S);
  };
  emitCommonOMPTargetDirective(*this, S, CodeGen);
}

static void
emitTargetTeamsDistributeRegion(CodeGenFunction &CGF, PrePostActionTy &Action,
                                const OMPTargetTeamsDistributeDirective &S) {
  Action.Enter(CGF);
  auto &&CodeGenDistribute = [&S](CodeGenFunction &CGF, PrePostActionTy &) {
    CGF.EmitOMPDistributeLoop(S, emitOMPLoopBodyWithStopPoint, S.getInc());
  };

  // Emit teams region as a standalone region.
  auto &&CodeGen = [&S, &CodeGenDistribute](CodeGenFunction &CGF,
                                            PrePostActionTy &Action) {
    Action.Enter(CGF);
    CodeGenFunction::OMPPrivateScope PrivateScope(CGF);
    CGF.EmitOMPReductionClauseInit(S, PrivateScope);
    (void)PrivateScope.Privatize();
    CGF.CGM.getOpenMPRuntime().emitInlinedDirective(CGF, OMPD_distribute,
                                                    CodeGenDistribute);
    CGF.EmitOMPReductionClauseFinal(S, /*ReductionKind=*/OMPD_teams);
  };
  emitCommonOMPTeamsDirective(CGF, S, OMPD_distribute, CodeGen);
  emitPostUpdateForReductionClause(CGF, S,
                                   [](CodeGenFunction &) { return nullptr; });
}

void CodeGenFunction::EmitOMPTargetTeamsDistributeDeviceFunction(
    CodeGenModule &CGM, StringRef ParentName,
    const OMPTargetTeamsDistributeDirective &S) {
  auto &&CodeGen = [&S](CodeGenFunction &CGF, PrePostActionTy &Action) {
    emitTargetTeamsDistributeRegion(CGF, Action, S);
  };
  llvm::Function *Fn;
  llvm::Constant *Addr;
  // Emit target region as a standalone region.
  CGM.getOpenMPRuntime().emitTargetOutlinedFunction(
      S, ParentName, Fn, Addr, /*IsOffloadEntry=*/true, CodeGen);
  assert(Fn && Addr && "Target device function emission failed.");
}

void CodeGenFunction::EmitOMPTargetTeamsDistributeDirective(
    const OMPTargetTeamsDistributeDirective &S) {
  auto &&CodeGen = [&S](CodeGenFunction &CGF, PrePostActionTy &Action) {
    emitTargetTeamsDistributeRegion(CGF, Action, S);
  };
  emitCommonOMPTargetDirective(*this, S, CodeGen);
}

static void emitTargetTeamsDistributeSimdRegion(
    CodeGenFunction &CGF, PrePostActionTy &Action,
    const OMPTargetTeamsDistributeSimdDirective &S) {
  Action.Enter(CGF);
  auto &&CodeGenDistribute = [&S](CodeGenFunction &CGF, PrePostActionTy &) {
    CGF.EmitOMPDistributeLoop(S, emitOMPLoopBodyWithStopPoint, S.getInc());
  };

  // Emit teams region as a standalone region.
  auto &&CodeGen = [&S, &CodeGenDistribute](CodeGenFunction &CGF,
                                            PrePostActionTy &Action) {
    Action.Enter(CGF);
    CodeGenFunction::OMPPrivateScope PrivateScope(CGF);
    CGF.EmitOMPReductionClauseInit(S, PrivateScope);
    (void)PrivateScope.Privatize();
    CGF.CGM.getOpenMPRuntime().emitInlinedDirective(CGF, OMPD_distribute,
                                                    CodeGenDistribute);
    CGF.EmitOMPReductionClauseFinal(S, /*ReductionKind=*/OMPD_teams);
  };
  emitCommonOMPTeamsDirective(CGF, S, OMPD_distribute_simd, CodeGen);
  emitPostUpdateForReductionClause(CGF, S,
                                   [](CodeGenFunction &) { return nullptr; });
}

void CodeGenFunction::EmitOMPTargetTeamsDistributeSimdDeviceFunction(
    CodeGenModule &CGM, StringRef ParentName,
    const OMPTargetTeamsDistributeSimdDirective &S) {
  auto &&CodeGen = [&S](CodeGenFunction &CGF, PrePostActionTy &Action) {
    emitTargetTeamsDistributeSimdRegion(CGF, Action, S);
  };
  llvm::Function *Fn;
  llvm::Constant *Addr;
  // Emit target region as a standalone region.
  CGM.getOpenMPRuntime().emitTargetOutlinedFunction(
      S, ParentName, Fn, Addr, /*IsOffloadEntry=*/true, CodeGen);
  assert(Fn && Addr && "Target device function emission failed.");
}

void CodeGenFunction::EmitOMPTargetTeamsDistributeSimdDirective(
    const OMPTargetTeamsDistributeSimdDirective &S) {
  auto &&CodeGen = [&S](CodeGenFunction &CGF, PrePostActionTy &Action) {
    emitTargetTeamsDistributeSimdRegion(CGF, Action, S);
  };
  emitCommonOMPTargetDirective(*this, S, CodeGen);
}

void CodeGenFunction::EmitOMPTeamsDistributeDirective(
    const OMPTeamsDistributeDirective &S) {

  auto &&CodeGenDistribute = [&S](CodeGenFunction &CGF, PrePostActionTy &) {
    CGF.EmitOMPDistributeLoop(S, emitOMPLoopBodyWithStopPoint, S.getInc());
  };

  // Emit teams region as a standalone region.
  auto &&CodeGen = [&S, &CodeGenDistribute](CodeGenFunction &CGF,
                                            PrePostActionTy &Action) {
    Action.Enter(CGF);
    OMPPrivateScope PrivateScope(CGF);
    CGF.EmitOMPReductionClauseInit(S, PrivateScope);
    (void)PrivateScope.Privatize();
    CGF.CGM.getOpenMPRuntime().emitInlinedDirective(CGF, OMPD_distribute,
                                                    CodeGenDistribute);
    CGF.EmitOMPReductionClauseFinal(S, /*ReductionKind=*/OMPD_teams);
  };
  emitCommonOMPTeamsDirective(*this, S, OMPD_distribute, CodeGen);
  emitPostUpdateForReductionClause(*this, S,
                                   [](CodeGenFunction &) { return nullptr; });
}

void CodeGenFunction::EmitOMPTeamsDistributeSimdDirective(
    const OMPTeamsDistributeSimdDirective &S) {
  auto &&CodeGenDistribute = [&S](CodeGenFunction &CGF, PrePostActionTy &) {
    CGF.EmitOMPDistributeLoop(S, emitOMPLoopBodyWithStopPoint, S.getInc());
  };

  // Emit teams region as a standalone region.
  auto &&CodeGen = [&S, &CodeGenDistribute](CodeGenFunction &CGF,
                                            PrePostActionTy &Action) {
    Action.Enter(CGF);
    OMPPrivateScope PrivateScope(CGF);
    CGF.EmitOMPReductionClauseInit(S, PrivateScope);
    (void)PrivateScope.Privatize();
    CGF.CGM.getOpenMPRuntime().emitInlinedDirective(CGF, OMPD_simd,
                                                    CodeGenDistribute);
    CGF.EmitOMPReductionClauseFinal(S, /*ReductionKind=*/OMPD_teams);
  };
  emitCommonOMPTeamsDirective(*this, S, OMPD_distribute_simd, CodeGen);
  emitPostUpdateForReductionClause(*this, S,
                                   [](CodeGenFunction &) { return nullptr; });
}

void CodeGenFunction::EmitOMPTeamsDistributeParallelForDirective(
    const OMPTeamsDistributeParallelForDirective &S) {
  auto &&CodeGenDistribute = [&S](CodeGenFunction &CGF, PrePostActionTy &) {
    CGF.EmitOMPDistributeLoop(S, emitInnerParallelForWhenCombined,
                              S.getDistInc());
  };

  // Emit teams region as a standalone region.
  auto &&CodeGen = [&S, &CodeGenDistribute](CodeGenFunction &CGF,
                                            PrePostActionTy &Action) {
    Action.Enter(CGF);
    OMPPrivateScope PrivateScope(CGF);
    CGF.EmitOMPReductionClauseInit(S, PrivateScope);
    (void)PrivateScope.Privatize();
    CGF.CGM.getOpenMPRuntime().emitInlinedDirective(CGF, OMPD_distribute,
                                                    CodeGenDistribute);
    CGF.EmitOMPReductionClauseFinal(S, /*ReductionKind=*/OMPD_teams);
  };
  emitCommonOMPTeamsDirective(*this, S, OMPD_distribute_parallel_for, CodeGen);
  emitPostUpdateForReductionClause(*this, S,
                                   [](CodeGenFunction &) { return nullptr; });
}

void CodeGenFunction::EmitOMPTeamsDistributeParallelForSimdDirective(
    const OMPTeamsDistributeParallelForSimdDirective &S) {
  auto &&CodeGenDistribute = [&S](CodeGenFunction &CGF, PrePostActionTy &) {
    CGF.EmitOMPDistributeLoop(S, emitInnerParallelForWhenCombined,
                              S.getDistInc());
  };

  // Emit teams region as a standalone region.
  auto &&CodeGen = [&S, &CodeGenDistribute](CodeGenFunction &CGF,
                                            PrePostActionTy &Action) {
    Action.Enter(CGF);
    OMPPrivateScope PrivateScope(CGF);
    CGF.EmitOMPReductionClauseInit(S, PrivateScope);
    (void)PrivateScope.Privatize();
    CGF.CGM.getOpenMPRuntime().emitInlinedDirective(
        CGF, OMPD_distribute, CodeGenDistribute, /*HasCancel=*/false);
    CGF.EmitOMPReductionClauseFinal(S, /*ReductionKind=*/OMPD_teams);
  };
  emitCommonOMPTeamsDirective(*this, S, OMPD_distribute_parallel_for, CodeGen);
  emitPostUpdateForReductionClause(*this, S,
                                   [](CodeGenFunction &) { return nullptr; });
}

static void emitTargetTeamsDistributeParallelForRegion(
    CodeGenFunction &CGF, const OMPTargetTeamsDistributeParallelForDirective &S,
    PrePostActionTy &Action) {
  Action.Enter(CGF);
  auto &&CodeGenDistribute = [&S](CodeGenFunction &CGF, PrePostActionTy &) {
    CGF.EmitOMPDistributeLoop(S, emitInnerParallelForWhenCombined,
                              S.getDistInc());
  };

  // Emit teams region as a standalone region.
  auto &&CodeGenTeams = [&S, &CodeGenDistribute](CodeGenFunction &CGF,
                                                 PrePostActionTy &Action) {
    Action.Enter(CGF);
    CodeGenFunction::OMPPrivateScope PrivateScope(CGF);
    CGF.EmitOMPReductionClauseInit(S, PrivateScope);
    (void)PrivateScope.Privatize();
    CGF.CGM.getOpenMPRuntime().emitInlinedDirective(
        CGF, OMPD_distribute, CodeGenDistribute, /*HasCancel=*/false);
    CGF.EmitOMPReductionClauseFinal(S, /*ReductionKind=*/OMPD_teams);
  };

  emitCommonOMPTeamsDirective(CGF, S, OMPD_distribute_parallel_for,
                              CodeGenTeams);
  emitPostUpdateForReductionClause(CGF, S,
                                   [](CodeGenFunction &) { return nullptr; });
}

void CodeGenFunction::EmitOMPTargetTeamsDistributeParallelForDeviceFunction(
    CodeGenModule &CGM, StringRef ParentName,
    const OMPTargetTeamsDistributeParallelForDirective &S) {
  // Emit SPMD target teams distribute parallel for region as a standalone
  // region.
  auto &&CodeGen = [&S](CodeGenFunction &CGF, PrePostActionTy &Action) {
    emitTargetTeamsDistributeParallelForRegion(CGF, S, Action);
  };
  llvm::Function *Fn;
  llvm::Constant *Addr;
  // Emit target region as a standalone region.
  CGM.getOpenMPRuntime().emitTargetOutlinedFunction(
      S, ParentName, Fn, Addr, /*IsOffloadEntry=*/true, CodeGen);
  assert(Fn && Addr && "Target device function emission failed.");
}

void CodeGenFunction::EmitOMPTargetTeamsDistributeParallelForDirective(
    const OMPTargetTeamsDistributeParallelForDirective &S) {
  auto &&CodeGen = [&S](CodeGenFunction &CGF, PrePostActionTy &Action) {
    emitTargetTeamsDistributeParallelForRegion(CGF, S, Action);
  };
  emitCommonOMPTargetDirective(*this, S, CodeGen);
}

static void emitTargetTeamsDistributeParallelForSimdRegion(
    CodeGenFunction &CGF,
    const OMPTargetTeamsDistributeParallelForSimdDirective &S,
    PrePostActionTy &Action) {
  Action.Enter(CGF);
  auto &&CodeGenDistribute = [&S](CodeGenFunction &CGF, PrePostActionTy &) {
    CGF.EmitOMPDistributeLoop(S, emitInnerParallelForWhenCombined,
                              S.getDistInc());
  };

  // Emit teams region as a standalone region.
  auto &&CodeGenTeams = [&S, &CodeGenDistribute](CodeGenFunction &CGF,
                                                 PrePostActionTy &Action) {
    Action.Enter(CGF);
    CodeGenFunction::OMPPrivateScope PrivateScope(CGF);
    CGF.EmitOMPReductionClauseInit(S, PrivateScope);
    (void)PrivateScope.Privatize();
    CGF.CGM.getOpenMPRuntime().emitInlinedDirective(
        CGF, OMPD_distribute, CodeGenDistribute, /*HasCancel=*/false);
    CGF.EmitOMPReductionClauseFinal(S, /*ReductionKind=*/OMPD_teams);
  };

  emitCommonOMPTeamsDirective(CGF, S, OMPD_distribute_parallel_for_simd,
                              CodeGenTeams);
  emitPostUpdateForReductionClause(CGF, S,
                                   [](CodeGenFunction &) { return nullptr; });
}

void CodeGenFunction::EmitOMPTargetTeamsDistributeParallelForSimdDeviceFunction(
    CodeGenModule &CGM, StringRef ParentName,
    const OMPTargetTeamsDistributeParallelForSimdDirective &S) {
  // Emit SPMD target teams distribute parallel for simd region as a standalone
  // region.
  auto &&CodeGen = [&S](CodeGenFunction &CGF, PrePostActionTy &Action) {
    emitTargetTeamsDistributeParallelForSimdRegion(CGF, S, Action);
  };
  llvm::Function *Fn;
  llvm::Constant *Addr;
  // Emit target region as a standalone region.
  CGM.getOpenMPRuntime().emitTargetOutlinedFunction(
      S, ParentName, Fn, Addr, /*IsOffloadEntry=*/true, CodeGen);
  assert(Fn && Addr && "Target device function emission failed.");
}

void CodeGenFunction::EmitOMPTargetTeamsDistributeParallelForSimdDirective(
    const OMPTargetTeamsDistributeParallelForSimdDirective &S) {
  auto &&CodeGen = [&S](CodeGenFunction &CGF, PrePostActionTy &Action) {
    emitTargetTeamsDistributeParallelForSimdRegion(CGF, S, Action);
  };
  emitCommonOMPTargetDirective(*this, S, CodeGen);
}

void CodeGenFunction::EmitOMPCancellationPointDirective(
    const OMPCancellationPointDirective &S) {
  CGM.getOpenMPRuntime().emitCancellationPointCall(*this, S.getBeginLoc(),
                                                   S.getCancelRegion());
}

void CodeGenFunction::EmitOMPCancelDirective(const OMPCancelDirective &S) {
  const Expr *IfCond = nullptr;
  for (const auto *C : S.getClausesOfKind<OMPIfClause>()) {
    if (C->getNameModifier() == OMPD_unknown ||
        C->getNameModifier() == OMPD_cancel) {
      IfCond = C->getCondition();
      break;
    }
  }
  CGM.getOpenMPRuntime().emitCancelCall(*this, S.getBeginLoc(), IfCond,
                                        S.getCancelRegion());
}

CodeGenFunction::JumpDest
CodeGenFunction::getOMPCancelDestination(OpenMPDirectiveKind Kind) {
  if (Kind == OMPD_parallel || Kind == OMPD_task ||
      Kind == OMPD_target_parallel)
    return ReturnBlock;
  assert(Kind == OMPD_for || Kind == OMPD_section || Kind == OMPD_sections ||
         Kind == OMPD_parallel_sections || Kind == OMPD_parallel_for ||
         Kind == OMPD_distribute_parallel_for ||
         Kind == OMPD_target_parallel_for ||
         Kind == OMPD_teams_distribute_parallel_for ||
         Kind == OMPD_target_teams_distribute_parallel_for);
  return OMPCancelStack.getExitBlock();
}

void CodeGenFunction::EmitOMPUseDevicePtrClause(
    const OMPClause &NC, OMPPrivateScope &PrivateScope,
    const llvm::DenseMap<const ValueDecl *, Address> &CaptureDeviceAddrMap) {
  const auto &C = cast<OMPUseDevicePtrClause>(NC);
  auto OrigVarIt = C.varlist_begin();
  auto InitIt = C.inits().begin();
  for (const Expr *PvtVarIt : C.private_copies()) {
    const auto *OrigVD = cast<VarDecl>(cast<DeclRefExpr>(*OrigVarIt)->getDecl());
    const auto *InitVD = cast<VarDecl>(cast<DeclRefExpr>(*InitIt)->getDecl());
    const auto *PvtVD = cast<VarDecl>(cast<DeclRefExpr>(PvtVarIt)->getDecl());

    // In order to identify the right initializer we need to match the
    // declaration used by the mapping logic. In some cases we may get
    // OMPCapturedExprDecl that refers to the original declaration.
    const ValueDecl *MatchingVD = OrigVD;
    if (const auto *OED = dyn_cast<OMPCapturedExprDecl>(MatchingVD)) {
      // OMPCapturedExprDecl are used to privative fields of the current
      // structure.
      const auto *ME = cast<MemberExpr>(OED->getInit());
      assert(isa<CXXThisExpr>(ME->getBase()) &&
             "Base should be the current struct!");
      MatchingVD = ME->getMemberDecl();
    }

    // If we don't have information about the current list item, move on to
    // the next one.
    auto InitAddrIt = CaptureDeviceAddrMap.find(MatchingVD);
    if (InitAddrIt == CaptureDeviceAddrMap.end())
      continue;

    bool IsRegistered = PrivateScope.addPrivate(OrigVD, [this, OrigVD,
                                                         InitAddrIt, InitVD,
                                                         PvtVD]() {
      // Initialize the temporary initialization variable with the address we
      // get from the runtime library. We have to cast the source address
      // because it is always a void *. References are materialized in the
      // privatization scope, so the initialization here disregards the fact
      // the original variable is a reference.
      QualType AddrQTy =
          getContext().getPointerType(OrigVD->getType().getNonReferenceType());
      llvm::Type *AddrTy = ConvertTypeForMem(AddrQTy);
      Address InitAddr = Builder.CreateBitCast(InitAddrIt->second, AddrTy);
      setAddrOfLocalVar(InitVD, InitAddr);

      // Emit private declaration, it will be initialized by the value we
      // declaration we just added to the local declarations map.
      EmitDecl(*PvtVD);

      // The initialization variables reached its purpose in the emission
      // of the previous declaration, so we don't need it anymore.
      LocalDeclMap.erase(InitVD);

      // Return the address of the private variable.
      return GetAddrOfLocalVar(PvtVD);
    });
    assert(IsRegistered && "firstprivate var already registered as private");
    // Silence the warning about unused variable.
    (void)IsRegistered;

    ++OrigVarIt;
    ++InitIt;
  }
}

// Generate the instructions for '#pragma omp target data' directive.
void CodeGenFunction::EmitOMPTargetDataDirective(
    const OMPTargetDataDirective &S) {
  CGOpenMPRuntime::TargetDataInfo Info(/*RequiresDevicePointerInfo=*/true);

  // Create a pre/post action to signal the privatization of the device pointer.
  // This action can be replaced by the OpenMP runtime code generation to
  // deactivate privatization.
  bool PrivatizeDevicePointers = false;
  class DevicePointerPrivActionTy : public PrePostActionTy {
    bool &PrivatizeDevicePointers;

  public:
    explicit DevicePointerPrivActionTy(bool &PrivatizeDevicePointers)
        : PrePostActionTy(), PrivatizeDevicePointers(PrivatizeDevicePointers) {}
    void Enter(CodeGenFunction &CGF) override {
      PrivatizeDevicePointers = true;
    }
  };
  DevicePointerPrivActionTy PrivAction(PrivatizeDevicePointers);

  auto &&CodeGen = [&S, &Info, &PrivatizeDevicePointers](
                       CodeGenFunction &CGF, PrePostActionTy &Action) {
    auto &&InnermostCodeGen = [&S](CodeGenFunction &CGF, PrePostActionTy &) {
      CGF.EmitStmt(S.getInnermostCapturedStmt()->getCapturedStmt());
    };

    // Codegen that selects whether to generate the privatization code or not.
    auto &&PrivCodeGen = [&S, &Info, &PrivatizeDevicePointers,
                          &InnermostCodeGen](CodeGenFunction &CGF,
                                             PrePostActionTy &Action) {
      RegionCodeGenTy RCG(InnermostCodeGen);
      PrivatizeDevicePointers = false;

      // Call the pre-action to change the status of PrivatizeDevicePointers if
      // needed.
      Action.Enter(CGF);

      if (PrivatizeDevicePointers) {
        OMPPrivateScope PrivateScope(CGF);
        // Emit all instances of the use_device_ptr clause.
        for (const auto *C : S.getClausesOfKind<OMPUseDevicePtrClause>())
          CGF.EmitOMPUseDevicePtrClause(*C, PrivateScope,
                                        Info.CaptureDeviceAddrMap);
        (void)PrivateScope.Privatize();
        RCG(CGF);
      } else {
        RCG(CGF);
      }
    };

    // Forward the provided action to the privatization codegen.
    RegionCodeGenTy PrivRCG(PrivCodeGen);
    PrivRCG.setAction(Action);

    // Notwithstanding the body of the region is emitted as inlined directive,
    // we don't use an inline scope as changes in the references inside the
    // region are expected to be visible outside, so we do not privative them.
    OMPLexicalScope Scope(CGF, S);
    CGF.CGM.getOpenMPRuntime().emitInlinedDirective(CGF, OMPD_target_data,
                                                    PrivRCG);
  };

  RegionCodeGenTy RCG(CodeGen);

  // If we don't have target devices, don't bother emitting the data mapping
  // code.
  if (CGM.getLangOpts().OMPTargetTriples.empty()) {
    RCG(*this);
    return;
  }

  // Check if we have any if clause associated with the directive.
  const Expr *IfCond = nullptr;
  if (const auto *C = S.getSingleClause<OMPIfClause>())
    IfCond = C->getCondition();

  // Check if we have any device clause associated with the directive.
  const Expr *Device = nullptr;
  if (const auto *C = S.getSingleClause<OMPDeviceClause>())
    Device = C->getDevice();

  // Set the action to signal privatization of device pointers.
  RCG.setAction(PrivAction);

  // Emit region code.
  CGM.getOpenMPRuntime().emitTargetDataCalls(*this, S, IfCond, Device, RCG,
                                             Info);
}

void CodeGenFunction::EmitOMPTargetEnterDataDirective(
    const OMPTargetEnterDataDirective &S) {
  // If we don't have target devices, don't bother emitting the data mapping
  // code.
  if (CGM.getLangOpts().OMPTargetTriples.empty())
    return;

  // Check if we have any if clause associated with the directive.
  const Expr *IfCond = nullptr;
  if (const auto *C = S.getSingleClause<OMPIfClause>())
    IfCond = C->getCondition();

  // Check if we have any device clause associated with the directive.
  const Expr *Device = nullptr;
  if (const auto *C = S.getSingleClause<OMPDeviceClause>())
    Device = C->getDevice();

  OMPLexicalScope Scope(*this, S, OMPD_task);
  CGM.getOpenMPRuntime().emitTargetDataStandAloneCall(*this, S, IfCond, Device);
}

void CodeGenFunction::EmitOMPTargetExitDataDirective(
    const OMPTargetExitDataDirective &S) {
  // If we don't have target devices, don't bother emitting the data mapping
  // code.
  if (CGM.getLangOpts().OMPTargetTriples.empty())
    return;

  // Check if we have any if clause associated with the directive.
  const Expr *IfCond = nullptr;
  if (const auto *C = S.getSingleClause<OMPIfClause>())
    IfCond = C->getCondition();

  // Check if we have any device clause associated with the directive.
  const Expr *Device = nullptr;
  if (const auto *C = S.getSingleClause<OMPDeviceClause>())
    Device = C->getDevice();

  OMPLexicalScope Scope(*this, S, OMPD_task);
  CGM.getOpenMPRuntime().emitTargetDataStandAloneCall(*this, S, IfCond, Device);
}

static void emitTargetParallelRegion(CodeGenFunction &CGF,
                                     const OMPTargetParallelDirective &S,
                                     PrePostActionTy &Action) {
  // Get the captured statement associated with the 'parallel' region.
  const CapturedStmt *CS = S.getCapturedStmt(OMPD_parallel);
  Action.Enter(CGF);
  auto &&CodeGen = [&S, CS](CodeGenFunction &CGF, PrePostActionTy &Action) {
    Action.Enter(CGF);
    CodeGenFunction::OMPPrivateScope PrivateScope(CGF);
    (void)CGF.EmitOMPFirstprivateClause(S, PrivateScope);
    CGF.EmitOMPPrivateClause(S, PrivateScope);
    CGF.EmitOMPReductionClauseInit(S, PrivateScope);
    (void)PrivateScope.Privatize();
    if (isOpenMPTargetExecutionDirective(S.getDirectiveKind()))
      CGF.CGM.getOpenMPRuntime().adjustTargetSpecificDataForLambdas(CGF, S);
    // TODO: Add support for clauses.
    CGF.EmitStmt(CS->getCapturedStmt());
    CGF.EmitOMPReductionClauseFinal(S, /*ReductionKind=*/OMPD_parallel);
  };
  emitCommonOMPParallelDirective(CGF, S, OMPD_parallel, CodeGen,
                                 emitEmptyBoundParameters);
  emitPostUpdateForReductionClause(CGF, S,
                                   [](CodeGenFunction &) { return nullptr; });
}

void CodeGenFunction::EmitOMPTargetParallelDeviceFunction(
    CodeGenModule &CGM, StringRef ParentName,
    const OMPTargetParallelDirective &S) {
  auto &&CodeGen = [&S](CodeGenFunction &CGF, PrePostActionTy &Action) {
    emitTargetParallelRegion(CGF, S, Action);
  };
  llvm::Function *Fn;
  llvm::Constant *Addr;
  // Emit target region as a standalone region.
  CGM.getOpenMPRuntime().emitTargetOutlinedFunction(
      S, ParentName, Fn, Addr, /*IsOffloadEntry=*/true, CodeGen);
  assert(Fn && Addr && "Target device function emission failed.");
}

void CodeGenFunction::EmitOMPTargetParallelDirective(
    const OMPTargetParallelDirective &S) {
  auto &&CodeGen = [&S](CodeGenFunction &CGF, PrePostActionTy &Action) {
    emitTargetParallelRegion(CGF, S, Action);
  };
  emitCommonOMPTargetDirective(*this, S, CodeGen);
}

static void emitTargetParallelForRegion(CodeGenFunction &CGF,
                                        const OMPTargetParallelForDirective &S,
                                        PrePostActionTy &Action) {
  Action.Enter(CGF);
  // Emit directive as a combined directive that consists of two implicit
  // directives: 'parallel' with 'for' directive.
  auto &&CodeGen = [&S](CodeGenFunction &CGF, PrePostActionTy &Action) {
    Action.Enter(CGF);
    CodeGenFunction::OMPCancelStackRAII CancelRegion(
        CGF, OMPD_target_parallel_for, S.hasCancel());
    CGF.EmitOMPWorksharingLoop(S, S.getEnsureUpperBound(), emitForLoopBounds,
                               emitDispatchForLoopBounds);
  };
  emitCommonOMPParallelDirective(CGF, S, OMPD_for, CodeGen,
                                 emitEmptyBoundParameters);
}

void CodeGenFunction::EmitOMPTargetParallelForDeviceFunction(
    CodeGenModule &CGM, StringRef ParentName,
    const OMPTargetParallelForDirective &S) {
  // Emit SPMD target parallel for region as a standalone region.
  auto &&CodeGen = [&S](CodeGenFunction &CGF, PrePostActionTy &Action) {
    emitTargetParallelForRegion(CGF, S, Action);
  };
  llvm::Function *Fn;
  llvm::Constant *Addr;
  // Emit target region as a standalone region.
  CGM.getOpenMPRuntime().emitTargetOutlinedFunction(
      S, ParentName, Fn, Addr, /*IsOffloadEntry=*/true, CodeGen);
  assert(Fn && Addr && "Target device function emission failed.");
}

void CodeGenFunction::EmitOMPTargetParallelForDirective(
    const OMPTargetParallelForDirective &S) {
  auto &&CodeGen = [&S](CodeGenFunction &CGF, PrePostActionTy &Action) {
    emitTargetParallelForRegion(CGF, S, Action);
  };
  emitCommonOMPTargetDirective(*this, S, CodeGen);
}

static void
emitTargetParallelForSimdRegion(CodeGenFunction &CGF,
                                const OMPTargetParallelForSimdDirective &S,
                                PrePostActionTy &Action) {
  Action.Enter(CGF);
  // Emit directive as a combined directive that consists of two implicit
  // directives: 'parallel' with 'for' directive.
  auto &&CodeGen = [&S](CodeGenFunction &CGF, PrePostActionTy &Action) {
    Action.Enter(CGF);
    CGF.EmitOMPWorksharingLoop(S, S.getEnsureUpperBound(), emitForLoopBounds,
                               emitDispatchForLoopBounds);
  };
  emitCommonOMPParallelDirective(CGF, S, OMPD_simd, CodeGen,
                                 emitEmptyBoundParameters);
}

void CodeGenFunction::EmitOMPTargetParallelForSimdDeviceFunction(
    CodeGenModule &CGM, StringRef ParentName,
    const OMPTargetParallelForSimdDirective &S) {
  // Emit SPMD target parallel for region as a standalone region.
  auto &&CodeGen = [&S](CodeGenFunction &CGF, PrePostActionTy &Action) {
    emitTargetParallelForSimdRegion(CGF, S, Action);
  };
  llvm::Function *Fn;
  llvm::Constant *Addr;
  // Emit target region as a standalone region.
  CGM.getOpenMPRuntime().emitTargetOutlinedFunction(
      S, ParentName, Fn, Addr, /*IsOffloadEntry=*/true, CodeGen);
  assert(Fn && Addr && "Target device function emission failed.");
}

void CodeGenFunction::EmitOMPTargetParallelForSimdDirective(
    const OMPTargetParallelForSimdDirective &S) {
  auto &&CodeGen = [&S](CodeGenFunction &CGF, PrePostActionTy &Action) {
    emitTargetParallelForSimdRegion(CGF, S, Action);
  };
  emitCommonOMPTargetDirective(*this, S, CodeGen);
}

/// Emit a helper variable and return corresponding lvalue.
static void mapParam(CodeGenFunction &CGF, const DeclRefExpr *Helper,
                     const ImplicitParamDecl *PVD,
                     CodeGenFunction::OMPPrivateScope &Privates) {
  const auto *VDecl = cast<VarDecl>(Helper->getDecl());
  Privates.addPrivate(VDecl,
                      [&CGF, PVD]() { return CGF.GetAddrOfLocalVar(PVD); });
}

void CodeGenFunction::EmitOMPTaskLoopBasedDirective(const OMPLoopDirective &S) {
  assert(isOpenMPTaskLoopDirective(S.getDirectiveKind()));
  // Emit outlined function for task construct.
  const CapturedStmt *CS = S.getCapturedStmt(OMPD_taskloop);
  Address CapturedStruct = GenerateCapturedStmtArgument(*CS);
  QualType SharedsTy = getContext().getRecordType(CS->getCapturedRecordDecl());
  const Expr *IfCond = nullptr;
  for (const auto *C : S.getClausesOfKind<OMPIfClause>()) {
    if (C->getNameModifier() == OMPD_unknown ||
        C->getNameModifier() == OMPD_taskloop) {
      IfCond = C->getCondition();
      break;
    }
  }

  OMPTaskDataTy Data;
  // Check if taskloop must be emitted without taskgroup.
  Data.Nogroup = S.getSingleClause<OMPNogroupClause>();
  // TODO: Check if we should emit tied or untied task.
  Data.Tied = true;
  // Set scheduling for taskloop
  if (const auto* Clause = S.getSingleClause<OMPGrainsizeClause>()) {
    // grainsize clause
    Data.Schedule.setInt(/*IntVal=*/false);
    Data.Schedule.setPointer(EmitScalarExpr(Clause->getGrainsize()));
  } else if (const auto* Clause = S.getSingleClause<OMPNumTasksClause>()) {
    // num_tasks clause
    Data.Schedule.setInt(/*IntVal=*/true);
    Data.Schedule.setPointer(EmitScalarExpr(Clause->getNumTasks()));
  }

  auto &&BodyGen = [CS, &S](CodeGenFunction &CGF, PrePostActionTy &) {
    // if (PreCond) {
    //   for (IV in 0..LastIteration) BODY;
    //   <Final counter/linear vars updates>;
    // }
    //

    // Emit: if (PreCond) - begin.
    // If the condition constant folds and can be elided, avoid emitting the
    // whole loop.
    bool CondConstant;
    llvm::BasicBlock *ContBlock = nullptr;
    OMPLoopScope PreInitScope(CGF, S);
    if (CGF.ConstantFoldsToSimpleInteger(S.getPreCond(), CondConstant)) {
      if (!CondConstant)
        return;
    } else {
      llvm::BasicBlock *ThenBlock = CGF.createBasicBlock("taskloop.if.then");
      ContBlock = CGF.createBasicBlock("taskloop.if.end");
      emitPreCond(CGF, S, S.getPreCond(), ThenBlock, ContBlock,
                  CGF.getProfileCount(&S));
      CGF.EmitBlock(ThenBlock);
      CGF.incrementProfileCounter(&S);
    }

    if (isOpenMPSimdDirective(S.getDirectiveKind())) {
      CGF.EmitOMPSimdInit(S);
      (void)CGF.EmitOMPLinearClauseInit(S);
    }

    OMPPrivateScope LoopScope(CGF);
    // Emit helper vars inits.
    enum { LowerBound = 5, UpperBound, Stride, LastIter };
    auto *I = CS->getCapturedDecl()->param_begin();
    auto *LBP = std::next(I, LowerBound);
    auto *UBP = std::next(I, UpperBound);
    auto *STP = std::next(I, Stride);
    auto *LIP = std::next(I, LastIter);
    mapParam(CGF, cast<DeclRefExpr>(S.getLowerBoundVariable()), *LBP,
             LoopScope);
    mapParam(CGF, cast<DeclRefExpr>(S.getUpperBoundVariable()), *UBP,
             LoopScope);
    mapParam(CGF, cast<DeclRefExpr>(S.getStrideVariable()), *STP, LoopScope);
    mapParam(CGF, cast<DeclRefExpr>(S.getIsLastIterVariable()), *LIP,
             LoopScope);
    CGF.EmitOMPPrivateLoopCounters(S, LoopScope);
    CGF.EmitOMPLinearClause(S, LoopScope);
    bool HasLastprivateClause = CGF.EmitOMPLastprivateClauseInit(S, LoopScope);
    (void)LoopScope.Privatize();
    // Emit the loop iteration variable.
    const Expr *IVExpr = S.getIterationVariable();
    const auto *IVDecl = cast<VarDecl>(cast<DeclRefExpr>(IVExpr)->getDecl());
    CGF.EmitVarDecl(*IVDecl);
    CGF.EmitIgnoredExpr(S.getInit());

    // Emit the iterations count variable.
    // If it is not a variable, Sema decided to calculate iterations count on
    // each iteration (e.g., it is foldable into a constant).
    if (const auto *LIExpr = dyn_cast<DeclRefExpr>(S.getLastIteration())) {
      CGF.EmitVarDecl(*cast<VarDecl>(LIExpr->getDecl()));
      // Emit calculation of the iterations count.
      CGF.EmitIgnoredExpr(S.getCalcLastIteration());
    }

    CGF.EmitOMPInnerLoop(S, LoopScope.requiresCleanups(), S.getCond(),
                         S.getInc(),
                         [&S](CodeGenFunction &CGF) {
                           CGF.EmitOMPLoopBody(S, JumpDest());
                           CGF.EmitStopPoint(&S);
                         },
                         [](CodeGenFunction &) {});
    // Emit: if (PreCond) - end.
    if (ContBlock) {
      CGF.EmitBranch(ContBlock);
      CGF.EmitBlock(ContBlock, true);
    }
    // Emit final copy of the lastprivate variables if IsLastIter != 0.
    if (HasLastprivateClause) {
      CGF.EmitOMPLastprivateClauseFinal(
          S, isOpenMPSimdDirective(S.getDirectiveKind()),
          CGF.Builder.CreateIsNotNull(CGF.EmitLoadOfScalar(
              CGF.GetAddrOfLocalVar(*LIP), /*Volatile=*/false,
              (*LIP)->getType(), S.getBeginLoc())));
    }
    CGF.EmitOMPLinearClauseFinal(S, [LIP, &S](CodeGenFunction &CGF) {
      return CGF.Builder.CreateIsNotNull(
          CGF.EmitLoadOfScalar(CGF.GetAddrOfLocalVar(*LIP), /*Volatile=*/false,
                               (*LIP)->getType(), S.getBeginLoc()));
    });
  };
  auto &&TaskGen = [&S, SharedsTy, CapturedStruct,
                    IfCond](CodeGenFunction &CGF, llvm::Function *OutlinedFn,
                            const OMPTaskDataTy &Data) {
    auto &&CodeGen = [&S, OutlinedFn, SharedsTy, CapturedStruct, IfCond,
                      &Data](CodeGenFunction &CGF, PrePostActionTy &) {
      OMPLoopScope PreInitScope(CGF, S);
      CGF.CGM.getOpenMPRuntime().emitTaskLoopCall(CGF, S.getBeginLoc(), S,
                                                  OutlinedFn, SharedsTy,
                                                  CapturedStruct, IfCond, Data);
    };
    CGF.CGM.getOpenMPRuntime().emitInlinedDirective(CGF, OMPD_taskloop,
                                                    CodeGen);
  };
  if (Data.Nogroup) {
    EmitOMPTaskBasedDirective(S, OMPD_taskloop, BodyGen, TaskGen, Data);
  } else {
    CGM.getOpenMPRuntime().emitTaskgroupRegion(
        *this,
        [&S, &BodyGen, &TaskGen, &Data](CodeGenFunction &CGF,
                                        PrePostActionTy &Action) {
          Action.Enter(CGF);
          CGF.EmitOMPTaskBasedDirective(S, OMPD_taskloop, BodyGen, TaskGen,
                                        Data);
        },
        S.getBeginLoc());
  }
}

void CodeGenFunction::EmitOMPTaskLoopDirective(const OMPTaskLoopDirective &S) {
  EmitOMPTaskLoopBasedDirective(S);
}

void CodeGenFunction::EmitOMPTaskLoopSimdDirective(
    const OMPTaskLoopSimdDirective &S) {
  EmitOMPTaskLoopBasedDirective(S);
}

void CodeGenFunction::EmitOMPMasterTaskLoopDirective(
    const OMPMasterTaskLoopDirective &S) {
  auto &&CodeGen = [this, &S](CodeGenFunction &CGF, PrePostActionTy &Action) {
    Action.Enter(CGF);
    EmitOMPTaskLoopBasedDirective(S);
  };
  OMPLexicalScope Scope(*this, S, llvm::None, /*EmitPreInitStmt=*/false);
  CGM.getOpenMPRuntime().emitMasterRegion(*this, CodeGen, S.getBeginLoc());
}

void CodeGenFunction::EmitOMPMasterTaskLoopSimdDirective(
    const OMPMasterTaskLoopSimdDirective &S) {
  auto &&CodeGen = [this, &S](CodeGenFunction &CGF, PrePostActionTy &Action) {
    Action.Enter(CGF);
    EmitOMPTaskLoopBasedDirective(S);
  };
  OMPLexicalScope Scope(*this, S, llvm::None, /*EmitPreInitStmt=*/false);
  CGM.getOpenMPRuntime().emitMasterRegion(*this, CodeGen, S.getBeginLoc());
}

void CodeGenFunction::EmitOMPParallelMasterTaskLoopDirective(
    const OMPParallelMasterTaskLoopDirective &S) {
  auto &&CodeGen = [this, &S](CodeGenFunction &CGF, PrePostActionTy &Action) {
    auto &&TaskLoopCodeGen = [&S](CodeGenFunction &CGF,
                                  PrePostActionTy &Action) {
      Action.Enter(CGF);
      CGF.EmitOMPTaskLoopBasedDirective(S);
    };
    OMPLexicalScope Scope(CGF, S, llvm::None, /*EmitPreInitStmt=*/false);
    CGM.getOpenMPRuntime().emitMasterRegion(CGF, TaskLoopCodeGen,
                                            S.getBeginLoc());
  };
  emitCommonOMPParallelDirective(*this, S, OMPD_master_taskloop, CodeGen,
                                 emitEmptyBoundParameters);
}

<<<<<<< HEAD
=======
void CodeGenFunction::EmitOMPParallelMasterTaskLoopSimdDirective(
    const OMPParallelMasterTaskLoopSimdDirective &S) {
  auto &&CodeGen = [this, &S](CodeGenFunction &CGF, PrePostActionTy &Action) {
    auto &&TaskLoopCodeGen = [&S](CodeGenFunction &CGF,
                                  PrePostActionTy &Action) {
      Action.Enter(CGF);
      CGF.EmitOMPTaskLoopBasedDirective(S);
    };
    OMPLexicalScope Scope(CGF, S, OMPD_parallel, /*EmitPreInitStmt=*/false);
    CGM.getOpenMPRuntime().emitMasterRegion(CGF, TaskLoopCodeGen,
                                            S.getBeginLoc());
  };
  emitCommonOMPParallelDirective(*this, S, OMPD_master_taskloop_simd, CodeGen,
                                 emitEmptyBoundParameters);
}

>>>>>>> c79f07dd
// Generate the instructions for '#pragma omp target update' directive.
void CodeGenFunction::EmitOMPTargetUpdateDirective(
    const OMPTargetUpdateDirective &S) {
  // If we don't have target devices, don't bother emitting the data mapping
  // code.
  if (CGM.getLangOpts().OMPTargetTriples.empty())
    return;

  // Check if we have any if clause associated with the directive.
  const Expr *IfCond = nullptr;
  if (const auto *C = S.getSingleClause<OMPIfClause>())
    IfCond = C->getCondition();

  // Check if we have any device clause associated with the directive.
  const Expr *Device = nullptr;
  if (const auto *C = S.getSingleClause<OMPDeviceClause>())
    Device = C->getDevice();

  OMPLexicalScope Scope(*this, S, OMPD_task);
  CGM.getOpenMPRuntime().emitTargetDataStandAloneCall(*this, S, IfCond, Device);
}

void CodeGenFunction::EmitSimpleOMPExecutableDirective(
    const OMPExecutableDirective &D) {
  if (!D.hasAssociatedStmt() || !D.getAssociatedStmt())
    return;
  auto &&CodeGen = [&D](CodeGenFunction &CGF, PrePostActionTy &Action) {
    if (isOpenMPSimdDirective(D.getDirectiveKind())) {
      emitOMPSimdRegion(CGF, cast<OMPLoopDirective>(D), Action);
    } else {
      OMPPrivateScope LoopGlobals(CGF);
      if (const auto *LD = dyn_cast<OMPLoopDirective>(&D)) {
        for (const Expr *E : LD->counters()) {
          const auto *VD = dyn_cast<VarDecl>(cast<DeclRefExpr>(E)->getDecl());
          if (!VD->hasLocalStorage() && !CGF.LocalDeclMap.count(VD)) {
            LValue GlobLVal = CGF.EmitLValue(E);
            LoopGlobals.addPrivate(
                VD, [&GlobLVal]() { return GlobLVal.getAddress(); });
          }
          if (isa<OMPCapturedExprDecl>(VD)) {
            // Emit only those that were not explicitly referenced in clauses.
            if (!CGF.LocalDeclMap.count(VD))
              CGF.EmitVarDecl(*VD);
          }
        }
        for (const auto *C : D.getClausesOfKind<OMPOrderedClause>()) {
          if (!C->getNumForLoops())
            continue;
          for (unsigned I = LD->getCollapsedNumber(),
                        E = C->getLoopNumIterations().size();
               I < E; ++I) {
            if (const auto *VD = dyn_cast<OMPCapturedExprDecl>(
                    cast<DeclRefExpr>(C->getLoopCounter(I))->getDecl())) {
              // Emit only those that were not explicitly referenced in clauses.
              if (!CGF.LocalDeclMap.count(VD))
                CGF.EmitVarDecl(*VD);
            }
          }
        }
      }
      LoopGlobals.Privatize();
      CGF.EmitStmt(D.getInnermostCapturedStmt()->getCapturedStmt());
    }
  };
  OMPSimdLexicalScope Scope(*this, D);
  CGM.getOpenMPRuntime().emitInlinedDirective(
      *this,
      isOpenMPSimdDirective(D.getDirectiveKind()) ? OMPD_simd
                                                  : D.getDirectiveKind(),
      CodeGen);
}<|MERGE_RESOLUTION|>--- conflicted
+++ resolved
@@ -147,12 +147,8 @@
     const Stmt *Body =
         S.getInnermostCapturedStmt()->getCapturedStmt()->IgnoreContainers();
     for (unsigned Cnt = 0; Cnt < S.getCollapsedNumber(); ++Cnt) {
-<<<<<<< HEAD
-      Body = Body->IgnoreContainers();
-=======
       Body = OMPLoopDirective::tryToFindNextInnerLoop(
           Body, /*TryImperfectlyNestedLoops=*/true);
->>>>>>> c79f07dd
       if (auto *For = dyn_cast<ForStmt>(Body)) {
         Body = For->getBody();
       } else {
@@ -1412,21 +1408,6 @@
   // Emit loop variables for C++ range loops.
   const Stmt *Body =
       D.getInnermostCapturedStmt()->getCapturedStmt()->IgnoreContainers();
-<<<<<<< HEAD
-  for (unsigned Cnt = 0; Cnt < D.getCollapsedNumber(); ++Cnt) {
-    Body = Body->IgnoreContainers();
-    if (auto *For = dyn_cast<ForStmt>(Body)) {
-      Body = For->getBody();
-    } else {
-      assert(isa<CXXForRangeStmt>(Body) &&
-             "Expected canonical for loop or range-based for loop.");
-      auto *CXXFor = cast<CXXForRangeStmt>(Body);
-      EmitStmt(CXXFor->getLoopVarStmt());
-      Body = CXXFor->getBody();
-    }
-  }
-=======
->>>>>>> c79f07dd
   // Emit loop body.
   emitBody(*this, Body,
            OMPLoopDirective::tryToFindNextInnerLoop(
@@ -5203,8 +5184,6 @@
                                  emitEmptyBoundParameters);
 }
 
-<<<<<<< HEAD
-=======
 void CodeGenFunction::EmitOMPParallelMasterTaskLoopSimdDirective(
     const OMPParallelMasterTaskLoopSimdDirective &S) {
   auto &&CodeGen = [this, &S](CodeGenFunction &CGF, PrePostActionTy &Action) {
@@ -5221,7 +5200,6 @@
                                  emitEmptyBoundParameters);
 }
 
->>>>>>> c79f07dd
 // Generate the instructions for '#pragma omp target update' directive.
 void CodeGenFunction::EmitOMPTargetUpdateDirective(
     const OMPTargetUpdateDirective &S) {
