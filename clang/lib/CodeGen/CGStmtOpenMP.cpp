--- conflicted
+++ resolved
@@ -2579,12 +2579,9 @@
   llvm::BasicBlock *CondBlock = createBasicBlock("omp.dispatch.cond");
   EmitBlock(CondBlock);
   const SourceRange R = S.getSourceRange();
-<<<<<<< HEAD
-  OMPLoopNestStack.clear();
-  LoopStack.push(CondBlock, SourceLocToDebugLoc(R.getBegin()),
-=======
+   OMPLoopNestStack.clear();
   LoopStack.push(CondBlock, CurFn, SourceLocToDebugLoc(R.getBegin()),
->>>>>>> f9ffe445
+ 
                  SourceLocToDebugLoc(R.getEnd()));
 
   llvm::Value *BoolCondVal = nullptr;
