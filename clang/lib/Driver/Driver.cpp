//===--- Driver.cpp - Clang GCC Compatible Driver -------------------------===//
//
//                     The LLVM Compiler Infrastructure
//
// This file is distributed under the University of Illinois Open Source
// License. See LICENSE.TXT for details.
//
//===----------------------------------------------------------------------===//

#include "clang/Driver/Driver.h"
#include "InputInfo.h"
#include "ToolChains/AMDGPU.h"
#include "ToolChains/AVR.h"
#include "ToolChains/Ananas.h"
#include "ToolChains/BareMetal.h"
#include "ToolChains/Clang.h"
#include "ToolChains/CloudABI.h"
#include "ToolChains/Contiki.h"
#include "ToolChains/CrossWindows.h"
#include "ToolChains/Cuda.h"
#include "ToolChains/Darwin.h"
#include "ToolChains/DragonFly.h"
#include "ToolChains/FreeBSD.h"
#include "ToolChains/Fuchsia.h"
#include "ToolChains/Gnu.h"
#include "ToolChains/HIP.h"
#include "ToolChains/Haiku.h"
#include "ToolChains/Hexagon.h"
#include "ToolChains/Lanai.h"
#include "ToolChains/Linux.h"
#include "ToolChains/MSVC.h"
#include "ToolChains/MinGW.h"
#include "ToolChains/Minix.h"
#include "ToolChains/MipsLinux.h"
#include "ToolChains/Myriad.h"
#include "ToolChains/NaCl.h"
#include "ToolChains/NetBSD.h"
#include "ToolChains/OpenBSD.h"
#include "ToolChains/PS4CPU.h"
#include "ToolChains/RISCV.h"
#include "ToolChains/Solaris.h"
#include "ToolChains/TCE.h"
#include "ToolChains/WebAssembly.h"
#include "ToolChains/XCore.h"
#include "clang/Basic/Version.h"
#include "clang/Basic/VirtualFileSystem.h"
#include "clang/Config/config.h"
#include "clang/Driver/Action.h"
#include "clang/Driver/Compilation.h"
#include "clang/Driver/DriverDiagnostic.h"
#include "clang/Driver/Job.h"
#include "clang/Driver/Options.h"
#include "clang/Driver/SanitizerArgs.h"
#include "clang/Driver/Tool.h"
#include "clang/Driver/ToolChain.h"
#include "llvm/ADT/ArrayRef.h"
#include "llvm/ADT/STLExtras.h"
#include "llvm/ADT/SmallSet.h"
#include "llvm/ADT/StringExtras.h"
#include "llvm/ADT/StringSet.h"
#include "llvm/ADT/StringSwitch.h"
#include "llvm/Config/llvm-config.h"
#include "llvm/Option/Arg.h"
#include "llvm/Option/ArgList.h"
#include "llvm/Option/OptSpecifier.h"
#include "llvm/Option/OptTable.h"
#include "llvm/Option/Option.h"
#include "llvm/Support/CommandLine.h"
#include "llvm/Support/ErrorHandling.h"
#include "llvm/Support/FileSystem.h"
#include "llvm/Support/Path.h"
#include "llvm/Support/PrettyStackTrace.h"
#include "llvm/Support/Process.h"
#include "llvm/Support/Program.h"
#include "llvm/Support/StringSaver.h"
#include "llvm/Support/TargetRegistry.h"
#include "llvm/Support/raw_ostream.h"
#include <map>
#include <memory>
#include <utility>
#if LLVM_ON_UNIX
#include <unistd.h> // getpid
#endif

using namespace clang::driver;
using namespace clang;
using namespace llvm::opt;

Driver::Driver(StringRef ClangExecutable, StringRef TargetTriple,
               DiagnosticsEngine &Diags,
               IntrusiveRefCntPtr<vfs::FileSystem> VFS)
    : Opts(createDriverOptTable()), Diags(Diags), VFS(std::move(VFS)),
      Mode(GCCMode), SaveTemps(SaveTempsNone), BitcodeEmbed(EmbedNone),
      LTOMode(LTOK_None), ClangExecutable(ClangExecutable),
      SysRoot(DEFAULT_SYSROOT), DriverTitle("clang LLVM compiler"),
      CCPrintOptionsFilename(nullptr), CCPrintHeadersFilename(nullptr),
      CCLogDiagnosticsFilename(nullptr), CCCPrintBindings(false),
      CCPrintOptions(false), CCPrintHeaders(false), CCLogDiagnostics(false),
      CCGenDiagnostics(false), TargetTriple(TargetTriple),
      CCCGenericGCCName(""), Saver(Alloc), CheckInputsExist(true),
      CCCUsePCH(true), GenReproducer(false),
      SuppressMissingInputWarning(false) {

  // Provide a sane fallback if no VFS is specified.
  if (!this->VFS)
    this->VFS = vfs::getRealFileSystem();

  Name = llvm::sys::path::filename(ClangExecutable);
  Dir = llvm::sys::path::parent_path(ClangExecutable);
  InstalledDir = Dir; // Provide a sensible default installed dir.

#if defined(CLANG_CONFIG_FILE_SYSTEM_DIR)
  SystemConfigDir = CLANG_CONFIG_FILE_SYSTEM_DIR;
#endif
#if defined(CLANG_CONFIG_FILE_USER_DIR)
  UserConfigDir = CLANG_CONFIG_FILE_USER_DIR;
#endif

  // Compute the path to the resource directory.
  StringRef ClangResourceDir(CLANG_RESOURCE_DIR);
  SmallString<128> P(Dir);
  if (ClangResourceDir != "") {
    llvm::sys::path::append(P, ClangResourceDir);
  } else {
    StringRef ClangLibdirSuffix(CLANG_LIBDIR_SUFFIX);
    P = llvm::sys::path::parent_path(Dir);
    llvm::sys::path::append(P, Twine("lib") + ClangLibdirSuffix, "clang",
                            CLANG_VERSION_STRING);
  }
  ResourceDir = P.str();
}

void Driver::ParseDriverMode(StringRef ProgramName,
                             ArrayRef<const char *> Args) {
  if (ClangNameParts.isEmpty())
    ClangNameParts = ToolChain::getTargetAndModeFromProgramName(ProgramName);
  setDriverModeFromOption(ClangNameParts.DriverMode);

  for (const char *ArgPtr : Args) {
    // Ignore nullptrs, they are the response file's EOL markers.
    if (ArgPtr == nullptr)
      continue;
    const StringRef Arg = ArgPtr;
    setDriverModeFromOption(Arg);
  }
}

void Driver::setDriverModeFromOption(StringRef Opt) {
  const std::string OptName =
      getOpts().getOption(options::OPT_driver_mode).getPrefixedName();
  if (!Opt.startswith(OptName))
    return;
  StringRef Value = Opt.drop_front(OptName.size());

  if (auto M = llvm::StringSwitch<llvm::Optional<DriverMode>>(Value)
                   .Case("gcc", GCCMode)
                   .Case("g++", GXXMode)
                   .Case("cpp", CPPMode)
                   .Case("cl", CLMode)
                   .Default(None))
    Mode = *M;
  else
    Diag(diag::err_drv_unsupported_option_argument) << OptName << Value;
}

InputArgList Driver::ParseArgStrings(ArrayRef<const char *> ArgStrings,
                                     bool &ContainsError) {
  llvm::PrettyStackTraceString CrashInfo("Command line argument parsing");
  ContainsError = false;

  unsigned IncludedFlagsBitmask;
  unsigned ExcludedFlagsBitmask;
  std::tie(IncludedFlagsBitmask, ExcludedFlagsBitmask) =
      getIncludeExcludeOptionFlagMasks();

  unsigned MissingArgIndex, MissingArgCount;
  InputArgList Args =
      getOpts().ParseArgs(ArgStrings, MissingArgIndex, MissingArgCount,
                          IncludedFlagsBitmask, ExcludedFlagsBitmask);

  // Check for missing argument error.
  if (MissingArgCount) {
    Diag(diag::err_drv_missing_argument)
        << Args.getArgString(MissingArgIndex) << MissingArgCount;
    ContainsError |=
        Diags.getDiagnosticLevel(diag::err_drv_missing_argument,
                                 SourceLocation()) > DiagnosticsEngine::Warning;
  }

  // Check for unsupported options.
  for (const Arg *A : Args) {
    if (A->getOption().hasFlag(options::Unsupported)) {
      unsigned DiagID;
      auto ArgString = A->getAsString(Args);
      std::string Nearest;
      if (getOpts().findNearest(
            ArgString, Nearest, IncludedFlagsBitmask,
            ExcludedFlagsBitmask | options::Unsupported) > 1) {
        DiagID = diag::err_drv_unsupported_opt;
        Diag(DiagID) << ArgString;
      } else {
        DiagID = diag::err_drv_unsupported_opt_with_suggestion;
        Diag(DiagID) << ArgString << Nearest;
      }
      ContainsError |= Diags.getDiagnosticLevel(DiagID, SourceLocation()) >
                       DiagnosticsEngine::Warning;
      continue;
    }

    // Warn about -mcpu= without an argument.
    if (A->getOption().matches(options::OPT_mcpu_EQ) && A->containsValue("")) {
      Diag(diag::warn_drv_empty_joined_argument) << A->getAsString(Args);
      ContainsError |= Diags.getDiagnosticLevel(
                           diag::warn_drv_empty_joined_argument,
                           SourceLocation()) > DiagnosticsEngine::Warning;
    }
  }

  for (const Arg *A : Args.filtered(options::OPT_UNKNOWN)) {
    unsigned DiagID;
    auto ArgString = A->getAsString(Args);
    std::string Nearest;
    if (getOpts().findNearest(
          ArgString, Nearest, IncludedFlagsBitmask, ExcludedFlagsBitmask) > 1) {
      DiagID = IsCLMode() ? diag::warn_drv_unknown_argument_clang_cl
                          : diag::err_drv_unknown_argument;
      Diags.Report(DiagID) << ArgString;
    } else {
      DiagID = IsCLMode() ? diag::warn_drv_unknown_argument_clang_cl_with_suggestion
                          : diag::err_drv_unknown_argument_with_suggestion;
      Diags.Report(DiagID) << ArgString << Nearest;
    }
    ContainsError |= Diags.getDiagnosticLevel(DiagID, SourceLocation()) >
                     DiagnosticsEngine::Warning;
  }

  return Args;
}

// Determine which compilation mode we are in. We look for options which
// affect the phase, starting with the earliest phases, and record which
// option we used to determine the final phase.
phases::ID Driver::getFinalPhase(const DerivedArgList &DAL,
                                 Arg **FinalPhaseArg) const {
  Arg *PhaseArg = nullptr;
  phases::ID FinalPhase;

  // -{E,EP,P,M,MM} only run the preprocessor.
  if (CCCIsCPP() || (PhaseArg = DAL.getLastArg(options::OPT_E)) ||
      (PhaseArg = DAL.getLastArg(options::OPT__SLASH_EP)) ||
      (PhaseArg = DAL.getLastArg(options::OPT_M, options::OPT_MM)) ||
      (PhaseArg = DAL.getLastArg(options::OPT__SLASH_P))) {
    FinalPhase = phases::Preprocess;

    // --precompile only runs up to precompilation.
  } else if ((PhaseArg = DAL.getLastArg(options::OPT__precompile))) {
    FinalPhase = phases::Precompile;

    // -{fsyntax-only,-analyze,emit-ast} only run up to the compiler.
  } else if ((PhaseArg = DAL.getLastArg(options::OPT_fsyntax_only)) ||
             (PhaseArg = DAL.getLastArg(options::OPT_fopenacc_print_EQ)) ||
             (PhaseArg = DAL.getLastArg(options::OPT_module_file_info)) ||
             (PhaseArg = DAL.getLastArg(options::OPT_verify_pch)) ||
             (PhaseArg = DAL.getLastArg(options::OPT_rewrite_objc)) ||
             (PhaseArg = DAL.getLastArg(options::OPT_rewrite_legacy_objc)) ||
             (PhaseArg = DAL.getLastArg(options::OPT__migrate)) ||
             (PhaseArg = DAL.getLastArg(options::OPT__analyze,
                                        options::OPT__analyze_auto)) ||
             (PhaseArg = DAL.getLastArg(options::OPT_emit_ast))) {
    FinalPhase = phases::Compile;

    // -S only runs up to the backend.
  } else if ((PhaseArg = DAL.getLastArg(options::OPT_S))) {
    FinalPhase = phases::Backend;

    // -c compilation only runs up to the assembler.
  } else if ((PhaseArg = DAL.getLastArg(options::OPT_c))) {
    FinalPhase = phases::Assemble;

    // Otherwise do everything.
  } else
    FinalPhase = phases::Link;

  if (FinalPhaseArg)
    *FinalPhaseArg = PhaseArg;

  return FinalPhase;
}

static Arg *MakeInputArg(DerivedArgList &Args, OptTable &Opts,
                         StringRef Value, bool Claim = true) {
  Arg *A = new Arg(Opts.getOption(options::OPT_INPUT), Value,
                   Args.getBaseArgs().MakeIndex(Value), Value.data());
  Args.AddSynthesizedArg(A);
  if (Claim)
    A->claim();
  return A;
}

DerivedArgList *Driver::TranslateInputArgs(const InputArgList &Args) const {
  DerivedArgList *DAL = new DerivedArgList(Args);

  bool HasNostdlib = Args.hasArg(options::OPT_nostdlib);
  bool HasNodefaultlib = Args.hasArg(options::OPT_nodefaultlibs);
  for (Arg *A : Args) {
    // Unfortunately, we have to parse some forwarding options (-Xassembler,
    // -Xlinker, -Xpreprocessor) because we either integrate their functionality
    // (assembler and preprocessor), or bypass a previous driver ('collect2').

    // Rewrite linker options, to replace --no-demangle with a custom internal
    // option.
    if ((A->getOption().matches(options::OPT_Wl_COMMA) ||
         A->getOption().matches(options::OPT_Xlinker)) &&
        A->containsValue("--no-demangle")) {
      // Add the rewritten no-demangle argument.
      DAL->AddFlagArg(A, Opts->getOption(options::OPT_Z_Xlinker__no_demangle));

      // Add the remaining values as Xlinker arguments.
      for (StringRef Val : A->getValues())
        if (Val != "--no-demangle")
          DAL->AddSeparateArg(A, Opts->getOption(options::OPT_Xlinker), Val);

      continue;
    }

    // Rewrite preprocessor options, to replace -Wp,-MD,FOO which is used by
    // some build systems. We don't try to be complete here because we don't
    // care to encourage this usage model.
    if (A->getOption().matches(options::OPT_Wp_COMMA) &&
        (A->getValue(0) == StringRef("-MD") ||
         A->getValue(0) == StringRef("-MMD"))) {
      // Rewrite to -MD/-MMD along with -MF.
      if (A->getValue(0) == StringRef("-MD"))
        DAL->AddFlagArg(A, Opts->getOption(options::OPT_MD));
      else
        DAL->AddFlagArg(A, Opts->getOption(options::OPT_MMD));
      if (A->getNumValues() == 2)
        DAL->AddSeparateArg(A, Opts->getOption(options::OPT_MF),
                            A->getValue(1));
      continue;
    }

    // Rewrite reserved library names.
    if (A->getOption().matches(options::OPT_l)) {
      StringRef Value = A->getValue();

      // Rewrite unless -nostdlib is present.
      if (!HasNostdlib && !HasNodefaultlib && Value == "stdc++") {
        DAL->AddFlagArg(A, Opts->getOption(options::OPT_Z_reserved_lib_stdcxx));
        continue;
      }

      // Rewrite unconditionally.
      if (Value == "cc_kext") {
        DAL->AddFlagArg(A, Opts->getOption(options::OPT_Z_reserved_lib_cckext));
        continue;
      }
    }

    // Pick up inputs via the -- option.
    if (A->getOption().matches(options::OPT__DASH_DASH)) {
      A->claim();
      for (StringRef Val : A->getValues())
        DAL->append(MakeInputArg(*DAL, *Opts, Val, false));
      continue;
    }

    DAL->append(A);
  }

  // Enforce -static if -miamcu is present.
  if (Args.hasFlag(options::OPT_miamcu, options::OPT_mno_iamcu, false))
    DAL->AddFlagArg(0, Opts->getOption(options::OPT_static));

// Add a default value of -mlinker-version=, if one was given and the user
// didn't specify one.
#if defined(HOST_LINK_VERSION)
  if (!Args.hasArg(options::OPT_mlinker_version_EQ) &&
      strlen(HOST_LINK_VERSION) > 0) {
    DAL->AddJoinedArg(0, Opts->getOption(options::OPT_mlinker_version_EQ),
                      HOST_LINK_VERSION);
    DAL->getLastArg(options::OPT_mlinker_version_EQ)->claim();
  }
#endif

  return DAL;
}

/// Compute target triple from args.
///
/// This routine provides the logic to compute a target triple from various
/// args passed to the driver and the default triple string.
static llvm::Triple computeTargetTriple(const Driver &D,
                                        StringRef TargetTriple,
                                        const ArgList &Args,
                                        StringRef DarwinArchName = "") {
  // FIXME: Already done in Compilation *Driver::BuildCompilation
  if (const Arg *A = Args.getLastArg(options::OPT_target))
    TargetTriple = A->getValue();

  llvm::Triple Target(llvm::Triple::normalize(TargetTriple));

  // Handle Apple-specific options available here.
  if (Target.isOSBinFormatMachO()) {
    // If an explicit Darwin arch name is given, that trumps all.
    if (!DarwinArchName.empty()) {
      tools::darwin::setTripleTypeForMachOArchName(Target, DarwinArchName);
      return Target;
    }

    // Handle the Darwin '-arch' flag.
    if (Arg *A = Args.getLastArg(options::OPT_arch)) {
      StringRef ArchName = A->getValue();
      tools::darwin::setTripleTypeForMachOArchName(Target, ArchName);
    }
  }

  // Handle pseudo-target flags '-mlittle-endian'/'-EL' and
  // '-mbig-endian'/'-EB'.
  if (Arg *A = Args.getLastArg(options::OPT_mlittle_endian,
                               options::OPT_mbig_endian)) {
    if (A->getOption().matches(options::OPT_mlittle_endian)) {
      llvm::Triple LE = Target.getLittleEndianArchVariant();
      if (LE.getArch() != llvm::Triple::UnknownArch)
        Target = std::move(LE);
    } else {
      llvm::Triple BE = Target.getBigEndianArchVariant();
      if (BE.getArch() != llvm::Triple::UnknownArch)
        Target = std::move(BE);
    }
  }

  // Skip further flag support on OSes which don't support '-m32' or '-m64'.
  if (Target.getArch() == llvm::Triple::tce ||
      Target.getOS() == llvm::Triple::Minix)
    return Target;

  // Handle pseudo-target flags '-m64', '-mx32', '-m32' and '-m16'.
  Arg *A = Args.getLastArg(options::OPT_m64, options::OPT_mx32,
                           options::OPT_m32, options::OPT_m16);
  if (A) {
    llvm::Triple::ArchType AT = llvm::Triple::UnknownArch;

    if (A->getOption().matches(options::OPT_m64)) {
      AT = Target.get64BitArchVariant().getArch();
      if (Target.getEnvironment() == llvm::Triple::GNUX32)
        Target.setEnvironment(llvm::Triple::GNU);
    } else if (A->getOption().matches(options::OPT_mx32) &&
               Target.get64BitArchVariant().getArch() == llvm::Triple::x86_64) {
      AT = llvm::Triple::x86_64;
      Target.setEnvironment(llvm::Triple::GNUX32);
    } else if (A->getOption().matches(options::OPT_m32)) {
      AT = Target.get32BitArchVariant().getArch();
      if (Target.getEnvironment() == llvm::Triple::GNUX32)
        Target.setEnvironment(llvm::Triple::GNU);
    } else if (A->getOption().matches(options::OPT_m16) &&
               Target.get32BitArchVariant().getArch() == llvm::Triple::x86) {
      AT = llvm::Triple::x86;
      Target.setEnvironment(llvm::Triple::CODE16);
    }

    if (AT != llvm::Triple::UnknownArch && AT != Target.getArch())
      Target.setArch(AT);
  }

  // Handle -miamcu flag.
  if (Args.hasFlag(options::OPT_miamcu, options::OPT_mno_iamcu, false)) {
    if (Target.get32BitArchVariant().getArch() != llvm::Triple::x86)
      D.Diag(diag::err_drv_unsupported_opt_for_target) << "-miamcu"
                                                       << Target.str();

    if (A && !A->getOption().matches(options::OPT_m32))
      D.Diag(diag::err_drv_argument_not_allowed_with)
          << "-miamcu" << A->getBaseArg().getAsString(Args);

    Target.setArch(llvm::Triple::x86);
    Target.setArchName("i586");
    Target.setEnvironment(llvm::Triple::UnknownEnvironment);
    Target.setEnvironmentName("");
    Target.setOS(llvm::Triple::ELFIAMCU);
    Target.setVendor(llvm::Triple::UnknownVendor);
    Target.setVendorName("intel");
  }

  return Target;
}

// Parse the LTO options and record the type of LTO compilation
// based on which -f(no-)?lto(=.*)? option occurs last.
void Driver::setLTOMode(const llvm::opt::ArgList &Args) {
  LTOMode = LTOK_None;
  if (!Args.hasFlag(options::OPT_flto, options::OPT_flto_EQ,
                    options::OPT_fno_lto, false))
    return;

  StringRef LTOName("full");

  const Arg *A = Args.getLastArg(options::OPT_flto_EQ);
  if (A)
    LTOName = A->getValue();

  LTOMode = llvm::StringSwitch<LTOKind>(LTOName)
                .Case("full", LTOK_Full)
                .Case("thin", LTOK_Thin)
                .Default(LTOK_Unknown);

  if (LTOMode == LTOK_Unknown) {
    assert(A);
    Diag(diag::err_drv_unsupported_option_argument) << A->getOption().getName()
                                                    << A->getValue();
  }
}

/// Compute the desired OpenMP runtime from the flags provided.
Driver::OpenMPRuntimeKind Driver::getOpenMPRuntime(const ArgList &Args) const {
  StringRef RuntimeName(CLANG_DEFAULT_OPENMP_RUNTIME);

  const Arg *A = Args.getLastArg(options::OPT_fopenmp_EQ);
  if (A)
    RuntimeName = A->getValue();

  auto RT = llvm::StringSwitch<OpenMPRuntimeKind>(RuntimeName)
                .Case("libomp", OMPRT_OMP)
                .Case("libgomp", OMPRT_GOMP)
                .Case("libiomp5", OMPRT_IOMP5)
                .Default(OMPRT_Unknown);

  if (RT == OMPRT_Unknown) {
    if (A)
      Diag(diag::err_drv_unsupported_option_argument)
          << A->getOption().getName() << A->getValue();
    else
      // FIXME: We could use a nicer diagnostic here.
      Diag(diag::err_drv_unsupported_opt) << "-fopenmp";
  }

  return RT;
}

void Driver::CreateOffloadingDeviceToolChains(Compilation &C,
                                              InputList &Inputs) {

  //
  // CUDA/HIP
  //
  // We need to generate a CUDA/HIP toolchain if any of the inputs has a CUDA
  // or HIP type. However, mixed CUDA/HIP compilation is not supported.
  bool IsCuda =
      llvm::any_of(Inputs, [](std::pair<types::ID, const llvm::opt::Arg *> &I) {
        return types::isCuda(I.first);
      });
  bool IsHIP =
      llvm::any_of(Inputs,
                   [](std::pair<types::ID, const llvm::opt::Arg *> &I) {
                     return types::isHIP(I.first);
                   }) ||
      C.getInputArgs().hasArg(options::OPT_hip_link);
  if (IsCuda && IsHIP) {
    Diag(clang::diag::err_drv_mix_cuda_hip);
    return;
  }
  if (IsCuda) {
    const ToolChain *HostTC = C.getSingleOffloadToolChain<Action::OFK_Host>();
    const llvm::Triple &HostTriple = HostTC->getTriple();
    StringRef DeviceTripleStr;
    auto OFK = Action::OFK_Cuda;
    DeviceTripleStr =
        HostTriple.isArch64Bit() ? "nvptx64-nvidia-cuda" : "nvptx-nvidia-cuda";
    llvm::Triple CudaTriple(DeviceTripleStr);
    // Use the CUDA and host triples as the key into the ToolChains map,
    // because the device toolchain we create depends on both.
    auto &CudaTC = ToolChains[CudaTriple.str() + "/" + HostTriple.str()];
    if (!CudaTC) {
      CudaTC = llvm::make_unique<toolchains::CudaToolChain>(
          *this, CudaTriple, *HostTC, C.getInputArgs(), OFK);
    }
    C.addOffloadDeviceToolChain(CudaTC.get(), OFK);
  } else if (IsHIP) {
    const ToolChain *HostTC = C.getSingleOffloadToolChain<Action::OFK_Host>();
    const llvm::Triple &HostTriple = HostTC->getTriple();
    StringRef DeviceTripleStr;
    auto OFK = Action::OFK_HIP;
    DeviceTripleStr = "amdgcn-amd-amdhsa";
    llvm::Triple HIPTriple(DeviceTripleStr);
    // Use the HIP and host triples as the key into the ToolChains map,
    // because the device toolchain we create depends on both.
    auto &HIPTC = ToolChains[HIPTriple.str() + "/" + HostTriple.str()];
    if (!HIPTC) {
      HIPTC = llvm::make_unique<toolchains::HIPToolChain>(
          *this, HIPTriple, *HostTC, C.getInputArgs());
    }
    C.addOffloadDeviceToolChain(HIPTC.get(), OFK);
  }

  //
  // OpenMP
  //
  // We need to generate an OpenMP toolchain if the user specified targets with
  // the -fopenmp-targets option.
  if (Arg *OpenMPTargets =
          C.getInputArgs().getLastArg(options::OPT_fopenmp_targets_EQ)) {
    if (OpenMPTargets->getNumValues()) {
      // We expect that -fopenmp-targets is always used in conjunction with the
      // option -fopenmp specifying a valid runtime with offloading support,
      // i.e. libomp or libiomp.
      bool HasValidOpenMPRuntime = C.getInputArgs().hasFlag(
          options::OPT_fopenmp, options::OPT_fopenmp_EQ,
          options::OPT_fno_openmp, false);
      if (HasValidOpenMPRuntime) {
        OpenMPRuntimeKind OpenMPKind = getOpenMPRuntime(C.getInputArgs());
        HasValidOpenMPRuntime =
            OpenMPKind == OMPRT_OMP || OpenMPKind == OMPRT_IOMP5;
      }

      if (HasValidOpenMPRuntime) {
        llvm::StringMap<const char *> FoundNormalizedTriples;
        for (const char *Val : OpenMPTargets->getValues()) {
          llvm::Triple TT(Val);
          std::string NormalizedName = TT.normalize();

          // Make sure we don't have a duplicate triple.
          auto Duplicate = FoundNormalizedTriples.find(NormalizedName);
          if (Duplicate != FoundNormalizedTriples.end()) {
            Diag(clang::diag::warn_drv_omp_offload_target_duplicate)
                << Val << Duplicate->second;
            continue;
          }

          // Store the current triple so that we can check for duplicates in the
          // following iterations.
          FoundNormalizedTriples[NormalizedName] = Val;

          // If the specified target is invalid, emit a diagnostic.
          if (TT.getArch() == llvm::Triple::UnknownArch)
            Diag(clang::diag::err_drv_invalid_omp_target) << Val;
          else {
            const ToolChain *TC;
            // CUDA toolchains have to be selected differently. They pair host
            // and device in their implementation.
            if (TT.isNVPTX()) {
              const ToolChain *HostTC =
                  C.getSingleOffloadToolChain<Action::OFK_Host>();
              assert(HostTC && "Host toolchain should be always defined.");
              auto &CudaTC =
                  ToolChains[TT.str() + "/" + HostTC->getTriple().normalize()];
              if (!CudaTC)
                CudaTC = llvm::make_unique<toolchains::CudaToolChain>(
                    *this, TT, *HostTC, C.getInputArgs(), Action::OFK_OpenMP);
              TC = CudaTC.get();
            } else
              TC = &getToolChain(C.getInputArgs(), TT);
            C.addOffloadDeviceToolChain(TC, Action::OFK_OpenMP);
          }
        }
      } else
        Diag(clang::diag::err_drv_expecting_fopenmp_with_fopenmp_targets);
    } else
      Diag(clang::diag::warn_drv_empty_joined_argument)
          << OpenMPTargets->getAsString(C.getInputArgs());
  }

  //
  // TODO: Add support for other offloading programming models here.
  //
}

/// Looks the given directories for the specified file.
///
/// \param[out] FilePath File path, if the file was found.
/// \param[in]  Dirs Directories used for the search.
/// \param[in]  FileName Name of the file to search for.
/// \return True if file was found.
///
/// Looks for file specified by FileName sequentially in directories specified
/// by Dirs.
///
static bool searchForFile(SmallVectorImpl<char> &FilePath,
                          ArrayRef<std::string> Dirs,
                          StringRef FileName) {
  SmallString<128> WPath;
  for (const StringRef &Dir : Dirs) {
    if (Dir.empty())
      continue;
    WPath.clear();
    llvm::sys::path::append(WPath, Dir, FileName);
    llvm::sys::path::native(WPath);
    if (llvm::sys::fs::is_regular_file(WPath)) {
      FilePath = std::move(WPath);
      return true;
    }
  }
  return false;
}

bool Driver::readConfigFile(StringRef FileName) {
  // Try reading the given file.
  SmallVector<const char *, 32> NewCfgArgs;
  if (!llvm::cl::readConfigFile(FileName, Saver, NewCfgArgs)) {
    Diag(diag::err_drv_cannot_read_config_file) << FileName;
    return true;
  }

  // Read options from config file.
  llvm::SmallString<128> CfgFileName(FileName);
  llvm::sys::path::native(CfgFileName);
  ConfigFile = CfgFileName.str();
  bool ContainErrors;
  CfgOptions = llvm::make_unique<InputArgList>(
      ParseArgStrings(NewCfgArgs, ContainErrors));
  if (ContainErrors) {
    CfgOptions.reset();
    return true;
  }

  if (CfgOptions->hasArg(options::OPT_config)) {
    CfgOptions.reset();
    Diag(diag::err_drv_nested_config_file);
    return true;
  }

  // Claim all arguments that come from a configuration file so that the driver
  // does not warn on any that is unused.
  for (Arg *A : *CfgOptions)
    A->claim();
  return false;
}

bool Driver::loadConfigFile() {
  std::string CfgFileName;
  bool FileSpecifiedExplicitly = false;

  // Process options that change search path for config files.
  if (CLOptions) {
    if (CLOptions->hasArg(options::OPT_config_system_dir_EQ)) {
      SmallString<128> CfgDir;
      CfgDir.append(
          CLOptions->getLastArgValue(options::OPT_config_system_dir_EQ));
      if (!CfgDir.empty()) {
        if (llvm::sys::fs::make_absolute(CfgDir).value() != 0)
          SystemConfigDir.clear();
        else
          SystemConfigDir = std::string(CfgDir.begin(), CfgDir.end());
      }
    }
    if (CLOptions->hasArg(options::OPT_config_user_dir_EQ)) {
      SmallString<128> CfgDir;
      CfgDir.append(
          CLOptions->getLastArgValue(options::OPT_config_user_dir_EQ));
      if (!CfgDir.empty()) {
        if (llvm::sys::fs::make_absolute(CfgDir).value() != 0)
          UserConfigDir.clear();
        else
          UserConfigDir = std::string(CfgDir.begin(), CfgDir.end());
      }
    }
  }

  // First try to find config file specified in command line.
  if (CLOptions) {
    std::vector<std::string> ConfigFiles =
        CLOptions->getAllArgValues(options::OPT_config);
    if (ConfigFiles.size() > 1) {
      Diag(diag::err_drv_duplicate_config);
      return true;
    }

    if (!ConfigFiles.empty()) {
      CfgFileName = ConfigFiles.front();
      assert(!CfgFileName.empty());

      // If argument contains directory separator, treat it as a path to
      // configuration file.
      if (llvm::sys::path::has_parent_path(CfgFileName)) {
        SmallString<128> CfgFilePath;
        if (llvm::sys::path::is_relative(CfgFileName))
          llvm::sys::fs::current_path(CfgFilePath);
        llvm::sys::path::append(CfgFilePath, CfgFileName);
        if (!llvm::sys::fs::is_regular_file(CfgFilePath)) {
          Diag(diag::err_drv_config_file_not_exist) << CfgFilePath;
          return true;
        }
        return readConfigFile(CfgFilePath);
      }

      FileSpecifiedExplicitly = true;
    }
  }

  // If config file is not specified explicitly, try to deduce configuration
  // from executable name. For instance, an executable 'armv7l-clang' will
  // search for config file 'armv7l-clang.cfg'.
  if (CfgFileName.empty() && !ClangNameParts.TargetPrefix.empty())
    CfgFileName = ClangNameParts.TargetPrefix + '-' + ClangNameParts.ModeSuffix;

  if (CfgFileName.empty())
    return false;

  // Determine architecture part of the file name, if it is present.
  StringRef CfgFileArch = CfgFileName;
  size_t ArchPrefixLen = CfgFileArch.find('-');
  if (ArchPrefixLen == StringRef::npos)
    ArchPrefixLen = CfgFileArch.size();
  llvm::Triple CfgTriple;
  CfgFileArch = CfgFileArch.take_front(ArchPrefixLen);
  CfgTriple = llvm::Triple(llvm::Triple::normalize(CfgFileArch));
  if (CfgTriple.getArch() == llvm::Triple::ArchType::UnknownArch)
    ArchPrefixLen = 0;

  if (!StringRef(CfgFileName).endswith(".cfg"))
    CfgFileName += ".cfg";

  // If config file starts with architecture name and command line options
  // redefine architecture (with options like -m32 -LE etc), try finding new
  // config file with that architecture.
  SmallString<128> FixedConfigFile;
  size_t FixedArchPrefixLen = 0;
  if (ArchPrefixLen) {
    // Get architecture name from config file name like 'i386.cfg' or
    // 'armv7l-clang.cfg'.
    // Check if command line options changes effective triple.
    llvm::Triple EffectiveTriple = computeTargetTriple(*this,
                                             CfgTriple.getTriple(), *CLOptions);
    if (CfgTriple.getArch() != EffectiveTriple.getArch()) {
      FixedConfigFile = EffectiveTriple.getArchName();
      FixedArchPrefixLen = FixedConfigFile.size();
      // Append the rest of original file name so that file name transforms
      // like: i386-clang.cfg -> x86_64-clang.cfg.
      if (ArchPrefixLen < CfgFileName.size())
        FixedConfigFile += CfgFileName.substr(ArchPrefixLen);
    }
  }

  // Prepare list of directories where config file is searched for.
  SmallVector<std::string, 3> CfgFileSearchDirs;
  CfgFileSearchDirs.push_back(UserConfigDir);
  CfgFileSearchDirs.push_back(SystemConfigDir);
  CfgFileSearchDirs.push_back(Dir);

  // Try to find config file. First try file with corrected architecture.
  llvm::SmallString<128> CfgFilePath;
  if (!FixedConfigFile.empty()) {
    if (searchForFile(CfgFilePath, CfgFileSearchDirs, FixedConfigFile))
      return readConfigFile(CfgFilePath);
    // If 'x86_64-clang.cfg' was not found, try 'x86_64.cfg'.
    FixedConfigFile.resize(FixedArchPrefixLen);
    FixedConfigFile.append(".cfg");
    if (searchForFile(CfgFilePath, CfgFileSearchDirs, FixedConfigFile))
      return readConfigFile(CfgFilePath);
  }

  // Then try original file name.
  if (searchForFile(CfgFilePath, CfgFileSearchDirs, CfgFileName))
    return readConfigFile(CfgFilePath);

  // Finally try removing driver mode part: 'x86_64-clang.cfg' -> 'x86_64.cfg'.
  if (!ClangNameParts.ModeSuffix.empty() &&
      !ClangNameParts.TargetPrefix.empty()) {
    CfgFileName.assign(ClangNameParts.TargetPrefix);
    CfgFileName.append(".cfg");
    if (searchForFile(CfgFilePath, CfgFileSearchDirs, CfgFileName))
      return readConfigFile(CfgFilePath);
  }

  // Report error but only if config file was specified explicitly, by option
  // --config. If it was deduced from executable name, it is not an error.
  if (FileSpecifiedExplicitly) {
    Diag(diag::err_drv_config_file_not_found) << CfgFileName;
    for (const std::string &SearchDir : CfgFileSearchDirs)
      if (!SearchDir.empty())
        Diag(diag::note_drv_config_file_searched_in) << SearchDir;
    return true;
  }

  return false;
}

Compilation *Driver::BuildCompilation(ArrayRef<const char *> ArgList) {
  llvm::PrettyStackTraceString CrashInfo("Compilation construction");

  // FIXME: Handle environment options which affect driver behavior, somewhere
  // (client?). GCC_EXEC_PREFIX, LPATH, CC_PRINT_OPTIONS.

  if (Optional<std::string> CompilerPathValue =
          llvm::sys::Process::GetEnv("COMPILER_PATH")) {
    StringRef CompilerPath = *CompilerPathValue;
    while (!CompilerPath.empty()) {
      std::pair<StringRef, StringRef> Split =
          CompilerPath.split(llvm::sys::EnvPathSeparator);
      PrefixDirs.push_back(Split.first);
      CompilerPath = Split.second;
    }
  }

  // We look for the driver mode option early, because the mode can affect
  // how other options are parsed.
  ParseDriverMode(ClangExecutable, ArgList.slice(1));

  // FIXME: What are we going to do with -V and -b?

  // Arguments specified in command line.
  bool ContainsError;
  CLOptions = llvm::make_unique<InputArgList>(
      ParseArgStrings(ArgList.slice(1), ContainsError));

  // Try parsing configuration file.
  if (!ContainsError)
    ContainsError = loadConfigFile();
  bool HasConfigFile = !ContainsError && (CfgOptions.get() != nullptr);

  // All arguments, from both config file and command line.
  InputArgList Args = std::move(HasConfigFile ? std::move(*CfgOptions)
                                              : std::move(*CLOptions));
  if (HasConfigFile)
    for (auto *Opt : *CLOptions) {
      if (Opt->getOption().matches(options::OPT_config))
        continue;
      unsigned Index = Args.MakeIndex(Opt->getSpelling());
      const Arg *BaseArg = &Opt->getBaseArg();
      if (BaseArg == Opt)
        BaseArg = nullptr;
      Arg *Copy = new llvm::opt::Arg(Opt->getOption(), Opt->getSpelling(),
                                     Index, BaseArg);
      Copy->getValues() = Opt->getValues();
      if (Opt->isClaimed())
        Copy->claim();
      Args.append(Copy);
    }

  // FIXME: This stuff needs to go into the Compilation, not the driver.
  bool CCCPrintPhases;

  // Silence driver warnings if requested
  Diags.setIgnoreAllWarnings(Args.hasArg(options::OPT_w));

  // -no-canonical-prefixes is used very early in main.
  Args.ClaimAllArgs(options::OPT_no_canonical_prefixes);

  // Ignore -pipe.
  Args.ClaimAllArgs(options::OPT_pipe);

  // Extract -ccc args.
  //
  // FIXME: We need to figure out where this behavior should live. Most of it
  // should be outside in the client; the parts that aren't should have proper
  // options, either by introducing new ones or by overloading gcc ones like -V
  // or -b.
  CCCPrintPhases = Args.hasArg(options::OPT_ccc_print_phases);
  CCCPrintBindings = Args.hasArg(options::OPT_ccc_print_bindings);
  if (const Arg *A = Args.getLastArg(options::OPT_ccc_gcc_name))
    CCCGenericGCCName = A->getValue();
  CCCUsePCH =
      Args.hasFlag(options::OPT_ccc_pch_is_pch, options::OPT_ccc_pch_is_pth);
  GenReproducer = Args.hasFlag(options::OPT_gen_reproducer,
                               options::OPT_fno_crash_diagnostics,
                               !!::getenv("FORCE_CLANG_DIAGNOSTICS_CRASH"));
  // FIXME: TargetTriple is used by the target-prefixed calls to as/ld
  // and getToolChain is const.
  if (IsCLMode()) {
    // clang-cl targets MSVC-style Win32.
    llvm::Triple T(TargetTriple);
    T.setOS(llvm::Triple::Win32);
    T.setVendor(llvm::Triple::PC);
    T.setEnvironment(llvm::Triple::MSVC);
    T.setObjectFormat(llvm::Triple::COFF);
    TargetTriple = T.str();
  }
  if (const Arg *A = Args.getLastArg(options::OPT_target))
    TargetTriple = A->getValue();
  if (const Arg *A = Args.getLastArg(options::OPT_ccc_install_dir))
    Dir = InstalledDir = A->getValue();
  for (const Arg *A : Args.filtered(options::OPT_B)) {
    A->claim();
    PrefixDirs.push_back(A->getValue(0));
  }
  if (const Arg *A = Args.getLastArg(options::OPT__sysroot_EQ))
    SysRoot = A->getValue();
  if (const Arg *A = Args.getLastArg(options::OPT__dyld_prefix_EQ))
    DyldPrefix = A->getValue();

  if (const Arg *A = Args.getLastArg(options::OPT_resource_dir))
    ResourceDir = A->getValue();

  if (const Arg *A = Args.getLastArg(options::OPT_save_temps_EQ)) {
    SaveTemps = llvm::StringSwitch<SaveTempsMode>(A->getValue())
                    .Case("cwd", SaveTempsCwd)
                    .Case("obj", SaveTempsObj)
                    .Default(SaveTempsCwd);
  }

  setLTOMode(Args);

  // Process -fembed-bitcode= flags.
  if (Arg *A = Args.getLastArg(options::OPT_fembed_bitcode_EQ)) {
    StringRef Name = A->getValue();
    unsigned Model = llvm::StringSwitch<unsigned>(Name)
        .Case("off", EmbedNone)
        .Case("all", EmbedBitcode)
        .Case("bitcode", EmbedBitcode)
        .Case("marker", EmbedMarker)
        .Default(~0U);
    if (Model == ~0U) {
      Diags.Report(diag::err_drv_invalid_value) << A->getAsString(Args)
                                                << Name;
    } else
      BitcodeEmbed = static_cast<BitcodeEmbedMode>(Model);
  }

  std::unique_ptr<llvm::opt::InputArgList> UArgs =
      llvm::make_unique<InputArgList>(std::move(Args));

  // Perform the default argument translations.
  DerivedArgList *TranslatedArgs = TranslateInputArgs(*UArgs);

  // Owned by the host.
  const ToolChain &TC = getToolChain(
      *UArgs, computeTargetTriple(*this, TargetTriple, *UArgs));

  // The compilation takes ownership of Args.
  Compilation *C = new Compilation(*this, TC, UArgs.release(), TranslatedArgs,
                                   ContainsError);

  if (!HandleImmediateArgs(*C))
    return C;

  // Construct the list of inputs.
  InputList Inputs;
  BuildInputs(C->getDefaultToolChain(), *TranslatedArgs, Inputs);

  // Populate the tool chains for the offloading devices, if any.
  CreateOffloadingDeviceToolChains(*C, Inputs);

  // Construct the list of abstract actions to perform for this compilation. On
  // MachO targets this uses the driver-driver and universal actions.
  if (TC.getTriple().isOSBinFormatMachO())
    BuildUniversalActions(*C, C->getDefaultToolChain(), Inputs);
  else
    BuildActions(*C, C->getArgs(), Inputs, C->getActions());

  if (CCCPrintPhases) {
    PrintActions(*C);
    return C;
  }

  BuildJobs(*C);

  return C;
}

static void printArgList(raw_ostream &OS, const llvm::opt::ArgList &Args) {
  llvm::opt::ArgStringList ASL;
  for (const auto *A : Args)
    A->render(Args, ASL);

  for (auto I = ASL.begin(), E = ASL.end(); I != E; ++I) {
    if (I != ASL.begin())
      OS << ' ';
    Command::printArg(OS, *I, true);
  }
  OS << '\n';
}

bool Driver::getCrashDiagnosticFile(StringRef ReproCrashFilename,
                                    SmallString<128> &CrashDiagDir) {
  using namespace llvm::sys;
  assert(llvm::Triple(llvm::sys::getProcessTriple()).isOSDarwin() &&
         "Only knows about .crash files on Darwin");

  // The .crash file can be found on at ~/Library/Logs/DiagnosticReports/
  // (or /Library/Logs/DiagnosticReports for root) and has the filename pattern
  // clang-<VERSION>_<YYYY-MM-DD-HHMMSS>_<hostname>.crash.
  path::home_directory(CrashDiagDir);
  if (CrashDiagDir.startswith("/var/root"))
    CrashDiagDir = "/";
  path::append(CrashDiagDir, "Library/Logs/DiagnosticReports");
  int PID =
#if LLVM_ON_UNIX
      getpid();
#else
      0;
#endif
  std::error_code EC;
  fs::file_status FileStatus;
  TimePoint<> LastAccessTime;
  SmallString<128> CrashFilePath;
  // Lookup the .crash files and get the one generated by a subprocess spawned
  // by this driver invocation.
  for (fs::directory_iterator File(CrashDiagDir, EC), FileEnd;
       File != FileEnd && !EC; File.increment(EC)) {
    StringRef FileName = path::filename(File->path());
    if (!FileName.startswith(Name))
      continue;
    if (fs::status(File->path(), FileStatus))
      continue;
    llvm::ErrorOr<std::unique_ptr<llvm::MemoryBuffer>> CrashFile =
        llvm::MemoryBuffer::getFile(File->path());
    if (!CrashFile)
      continue;
    // The first line should start with "Process:", otherwise this isn't a real
    // .crash file.
    StringRef Data = CrashFile.get()->getBuffer();
    if (!Data.startswith("Process:"))
      continue;
    // Parse parent process pid line, e.g: "Parent Process: clang-4.0 [79141]"
    size_t ParentProcPos = Data.find("Parent Process:");
    if (ParentProcPos == StringRef::npos)
      continue;
    size_t LineEnd = Data.find_first_of("\n", ParentProcPos);
    if (LineEnd == StringRef::npos)
      continue;
    StringRef ParentProcess = Data.slice(ParentProcPos+15, LineEnd).trim();
    int OpenBracket = -1, CloseBracket = -1;
    for (size_t i = 0, e = ParentProcess.size(); i < e; ++i) {
      if (ParentProcess[i] == '[')
        OpenBracket = i;
      if (ParentProcess[i] == ']')
        CloseBracket = i;
    }
    // Extract the parent process PID from the .crash file and check whether
    // it matches this driver invocation pid.
    int CrashPID;
    if (OpenBracket < 0 || CloseBracket < 0 ||
        ParentProcess.slice(OpenBracket + 1, CloseBracket)
            .getAsInteger(10, CrashPID) || CrashPID != PID) {
      continue;
    }

    // Found a .crash file matching the driver pid. To avoid getting an older
    // and misleading crash file, continue looking for the most recent.
    // FIXME: the driver can dispatch multiple cc1 invocations, leading to
    // multiple crashes poiting to the same parent process. Since the driver
    // does not collect pid information for the dispatched invocation there's
    // currently no way to distinguish among them.
    const auto FileAccessTime = FileStatus.getLastModificationTime();
    if (FileAccessTime > LastAccessTime) {
      CrashFilePath.assign(File->path());
      LastAccessTime = FileAccessTime;
    }
  }

  // If found, copy it over to the location of other reproducer files.
  if (!CrashFilePath.empty()) {
    EC = fs::copy_file(CrashFilePath, ReproCrashFilename);
    if (EC)
      return false;
    return true;
  }

  return false;
}

// When clang crashes, produce diagnostic information including the fully
// preprocessed source file(s).  Request that the developer attach the
// diagnostic information to a bug report.
void Driver::generateCompilationDiagnostics(
    Compilation &C, const Command &FailingCommand,
    StringRef AdditionalInformation, CompilationDiagnosticReport *Report) {
  if (C.getArgs().hasArg(options::OPT_fno_crash_diagnostics))
    return;

  // Don't try to generate diagnostics for link or dsymutil jobs.
  if (FailingCommand.getCreator().isLinkJob() ||
      FailingCommand.getCreator().isDsymutilJob())
    return;

  // Print the version of the compiler.
  PrintVersion(C, llvm::errs());

  Diag(clang::diag::note_drv_command_failed_diag_msg)
      << "PLEASE submit a bug report to " BUG_REPORT_URL " and include the "
         "crash backtrace, preprocessed source, and associated run script.";

  // Suppress driver output and emit preprocessor output to temp file.
  Mode = CPPMode;
  CCGenDiagnostics = true;

  // Save the original job command(s).
  Command Cmd = FailingCommand;

  // Keep track of whether we produce any errors while trying to produce
  // preprocessed sources.
  DiagnosticErrorTrap Trap(Diags);

  // Suppress tool output.
  C.initCompilationForDiagnostics();

  // Construct the list of inputs.
  InputList Inputs;
  BuildInputs(C.getDefaultToolChain(), C.getArgs(), Inputs);

  for (InputList::iterator it = Inputs.begin(), ie = Inputs.end(); it != ie;) {
    bool IgnoreInput = false;

    // Ignore input from stdin or any inputs that cannot be preprocessed.
    // Check type first as not all linker inputs have a value.
    if (types::getPreprocessedType(it->first) == types::TY_INVALID) {
      IgnoreInput = true;
    } else if (!strcmp(it->second->getValue(), "-")) {
      Diag(clang::diag::note_drv_command_failed_diag_msg)
          << "Error generating preprocessed source(s) - "
             "ignoring input from stdin.";
      IgnoreInput = true;
    }

    if (IgnoreInput) {
      it = Inputs.erase(it);
      ie = Inputs.end();
    } else {
      ++it;
    }
  }

  if (Inputs.empty()) {
    Diag(clang::diag::note_drv_command_failed_diag_msg)
        << "Error generating preprocessed source(s) - "
           "no preprocessable inputs.";
    return;
  }

  // Don't attempt to generate preprocessed files if multiple -arch options are
  // used, unless they're all duplicates.
  llvm::StringSet<> ArchNames;
  for (const Arg *A : C.getArgs()) {
    if (A->getOption().matches(options::OPT_arch)) {
      StringRef ArchName = A->getValue();
      ArchNames.insert(ArchName);
    }
  }
  if (ArchNames.size() > 1) {
    Diag(clang::diag::note_drv_command_failed_diag_msg)
        << "Error generating preprocessed source(s) - cannot generate "
           "preprocessed source with multiple -arch options.";
    return;
  }

  // Construct the list of abstract actions to perform for this compilation. On
  // Darwin OSes this uses the driver-driver and builds universal actions.
  const ToolChain &TC = C.getDefaultToolChain();
  if (TC.getTriple().isOSBinFormatMachO())
    BuildUniversalActions(C, TC, Inputs);
  else
    BuildActions(C, C.getArgs(), Inputs, C.getActions());

  BuildJobs(C);

  // If there were errors building the compilation, quit now.
  if (Trap.hasErrorOccurred()) {
    Diag(clang::diag::note_drv_command_failed_diag_msg)
        << "Error generating preprocessed source(s).";
    return;
  }

  // Generate preprocessed output.
  SmallVector<std::pair<int, const Command *>, 4> FailingCommands;
  C.ExecuteJobs(C.getJobs(), FailingCommands);

  // If any of the preprocessing commands failed, clean up and exit.
  if (!FailingCommands.empty()) {
    Diag(clang::diag::note_drv_command_failed_diag_msg)
        << "Error generating preprocessed source(s).";
    return;
  }

  const ArgStringList &TempFiles = C.getTempFiles();
  if (TempFiles.empty()) {
    Diag(clang::diag::note_drv_command_failed_diag_msg)
        << "Error generating preprocessed source(s).";
    return;
  }

  Diag(clang::diag::note_drv_command_failed_diag_msg)
      << "\n********************\n\n"
         "PLEASE ATTACH THE FOLLOWING FILES TO THE BUG REPORT:\n"
         "Preprocessed source(s) and associated run script(s) are located at:";

  SmallString<128> VFS;
  SmallString<128> ReproCrashFilename;
  for (const char *TempFile : TempFiles) {
    Diag(clang::diag::note_drv_command_failed_diag_msg) << TempFile;
    if (Report)
      Report->TemporaryFiles.push_back(TempFile);
    if (ReproCrashFilename.empty()) {
      ReproCrashFilename = TempFile;
      llvm::sys::path::replace_extension(ReproCrashFilename, ".crash");
    }
    if (StringRef(TempFile).endswith(".cache")) {
      // In some cases (modules) we'll dump extra data to help with reproducing
      // the crash into a directory next to the output.
      VFS = llvm::sys::path::filename(TempFile);
      llvm::sys::path::append(VFS, "vfs", "vfs.yaml");
    }
  }

  // Assume associated files are based off of the first temporary file.
  CrashReportInfo CrashInfo(TempFiles[0], VFS);

  llvm::SmallString<128> Script(CrashInfo.Filename);
  llvm::sys::path::replace_extension(Script, "sh");
  std::error_code EC;
  llvm::raw_fd_ostream ScriptOS(Script, EC, llvm::sys::fs::CD_CreateNew);
  if (EC) {
    Diag(clang::diag::note_drv_command_failed_diag_msg)
        << "Error generating run script: " << Script << " " << EC.message();
  } else {
    ScriptOS << "# Crash reproducer for " << getClangFullVersion() << "\n"
             << "# Driver args: ";
    printArgList(ScriptOS, C.getInputArgs());
    ScriptOS << "# Original command: ";
    Cmd.Print(ScriptOS, "\n", /*Quote=*/true);
    Cmd.Print(ScriptOS, "\n", /*Quote=*/true, &CrashInfo);
    if (!AdditionalInformation.empty())
      ScriptOS << "\n# Additional information: " << AdditionalInformation
               << "\n";
    if (Report)
      Report->TemporaryFiles.push_back(Script.str());
    Diag(clang::diag::note_drv_command_failed_diag_msg) << Script;
  }

  // On darwin, provide information about the .crash diagnostic report.
  if (llvm::Triple(llvm::sys::getProcessTriple()).isOSDarwin()) {
    SmallString<128> CrashDiagDir;
    if (getCrashDiagnosticFile(ReproCrashFilename, CrashDiagDir)) {
      Diag(clang::diag::note_drv_command_failed_diag_msg)
          << ReproCrashFilename.str();
    } else { // Suggest a directory for the user to look for .crash files.
      llvm::sys::path::append(CrashDiagDir, Name);
      CrashDiagDir += "_<YYYY-MM-DD-HHMMSS>_<hostname>.crash";
      Diag(clang::diag::note_drv_command_failed_diag_msg)
          << "Crash backtrace is located in";
      Diag(clang::diag::note_drv_command_failed_diag_msg)
          << CrashDiagDir.str();
      Diag(clang::diag::note_drv_command_failed_diag_msg)
          << "(choose the .crash file that corresponds to your crash)";
    }
  }

  for (const auto &A : C.getArgs().filtered(options::OPT_frewrite_map_file,
                                            options::OPT_frewrite_map_file_EQ))
    Diag(clang::diag::note_drv_command_failed_diag_msg) << A->getValue();

  Diag(clang::diag::note_drv_command_failed_diag_msg)
      << "\n\n********************";
}

void Driver::setUpResponseFiles(Compilation &C, Command &Cmd) {
  // Since commandLineFitsWithinSystemLimits() may underestimate system's capacity
  // if the tool does not support response files, there is a chance/ that things
  // will just work without a response file, so we silently just skip it.
  if (Cmd.getCreator().getResponseFilesSupport() == Tool::RF_None ||
      llvm::sys::commandLineFitsWithinSystemLimits(Cmd.getExecutable(), Cmd.getArguments()))
    return;

  std::string TmpName = GetTemporaryPath("response", "txt");
  Cmd.setResponseFile(C.addTempFile(C.getArgs().MakeArgString(TmpName)));
}

int Driver::ExecuteCompilation(
    Compilation &C,
    SmallVectorImpl<std::pair<int, const Command *>> &FailingCommands) {
  // Just print if -### was present.
  if (C.getArgs().hasArg(options::OPT__HASH_HASH_HASH)) {
    C.getJobs().Print(llvm::errs(), "\n", true);
    return 0;
  }

  // If there were errors building the compilation, quit now.
  if (Diags.hasErrorOccurred())
    return 1;

  // Set up response file names for each command, if necessary
  for (auto &Job : C.getJobs())
    setUpResponseFiles(C, Job);

  C.ExecuteJobs(C.getJobs(), FailingCommands);

  // If the command succeeded, we are done.
  if (FailingCommands.empty())
    return 0;

  // Otherwise, remove result files and print extra information about abnormal
  // failures.
  for (const auto &CmdPair : FailingCommands) {
    int Res = CmdPair.first;
    const Command *FailingCommand = CmdPair.second;

    // Remove result files if we're not saving temps.
    if (!isSaveTempsEnabled()) {
      const JobAction *JA = cast<JobAction>(&FailingCommand->getSource());
      C.CleanupFileMap(C.getResultFiles(), JA, true);

      // Failure result files are valid unless we crashed.
      if (Res < 0)
        C.CleanupFileMap(C.getFailureResultFiles(), JA, true);
    }

    // Print extra information about abnormal failures, if possible.
    //
    // This is ad-hoc, but we don't want to be excessively noisy. If the result
    // status was 1, assume the command failed normally. In particular, if it
    // was the compiler then assume it gave a reasonable error code. Failures
    // in other tools are less common, and they generally have worse
    // diagnostics, so always print the diagnostic there.
    const Tool &FailingTool = FailingCommand->getCreator();

    if (!FailingCommand->getCreator().hasGoodDiagnostics() || Res != 1) {
      // FIXME: See FIXME above regarding result code interpretation.
      if (Res < 0)
        Diag(clang::diag::err_drv_command_signalled)
            << FailingTool.getShortName();
      else
        Diag(clang::diag::err_drv_command_failed) << FailingTool.getShortName()
                                                  << Res;
    }
  }
  return 0;
}

void Driver::PrintHelp(bool ShowHidden) const {
  unsigned IncludedFlagsBitmask;
  unsigned ExcludedFlagsBitmask;
  std::tie(IncludedFlagsBitmask, ExcludedFlagsBitmask) =
      getIncludeExcludeOptionFlagMasks();

  ExcludedFlagsBitmask |= options::NoDriverOption;
  if (!ShowHidden)
    ExcludedFlagsBitmask |= HelpHidden;

  getOpts().PrintHelp(llvm::outs(), Name.c_str(), DriverTitle.c_str(),
                      IncludedFlagsBitmask, ExcludedFlagsBitmask,
                      /*ShowAllAliases=*/false);
}

void Driver::PrintVersion(const Compilation &C, raw_ostream &OS) const {
  // FIXME: The following handlers should use a callback mechanism, we don't
  // know what the client would like to do.
  OS << getClangFullVersion() << '\n';
  const ToolChain &TC = C.getDefaultToolChain();
  OS << "Target: " << TC.getTripleString() << '\n';

  // Print the threading model.
  if (Arg *A = C.getArgs().getLastArg(options::OPT_mthread_model)) {
    // Don't print if the ToolChain would have barfed on it already
    if (TC.isThreadModelSupported(A->getValue()))
      OS << "Thread model: " << A->getValue();
  } else
    OS << "Thread model: " << TC.getThreadModel();
  OS << '\n';

  // Print out the install directory.
  OS << "InstalledDir: " << InstalledDir << '\n';

  // If configuration file was used, print its path.
  if (!ConfigFile.empty())
    OS << "Configuration file: " << ConfigFile << '\n';
}

/// PrintDiagnosticCategories - Implement the --print-diagnostic-categories
/// option.
static void PrintDiagnosticCategories(raw_ostream &OS) {
  // Skip the empty category.
  for (unsigned i = 1, max = DiagnosticIDs::getNumberOfCategories(); i != max;
       ++i)
    OS << i << ',' << DiagnosticIDs::getCategoryNameFromID(i) << '\n';
}

void Driver::HandleAutocompletions(StringRef PassedFlags) const {
  if (PassedFlags == "")
    return;
  // Print out all options that start with a given argument. This is used for
  // shell autocompletion.
  std::vector<std::string> SuggestedCompletions;
  std::vector<std::string> Flags;

  unsigned short DisableFlags =
      options::NoDriverOption | options::Unsupported | options::Ignored;

  // Parse PassedFlags by "," as all the command-line flags are passed to this
  // function separated by ","
  StringRef TargetFlags = PassedFlags;
  while (TargetFlags != "") {
    StringRef CurFlag;
    std::tie(CurFlag, TargetFlags) = TargetFlags.split(",");
    Flags.push_back(std::string(CurFlag));
  }

  // We want to show cc1-only options only when clang is invoked with -cc1 or
  // -Xclang.
  if (std::find(Flags.begin(), Flags.end(), "-Xclang") != Flags.end() ||
      std::find(Flags.begin(), Flags.end(), "-cc1") != Flags.end())
    DisableFlags &= ~options::NoDriverOption;

  StringRef Cur;
  Cur = Flags.at(Flags.size() - 1);
  StringRef Prev;
  if (Flags.size() >= 2) {
    Prev = Flags.at(Flags.size() - 2);
    SuggestedCompletions = Opts->suggestValueCompletions(Prev, Cur);
  }

  if (SuggestedCompletions.empty())
    SuggestedCompletions = Opts->suggestValueCompletions(Cur, "");

  if (SuggestedCompletions.empty()) {
    // If the flag is in the form of "--autocomplete=-foo",
    // we were requested to print out all option names that start with "-foo".
    // For example, "--autocomplete=-fsyn" is expanded to "-fsyntax-only".
    SuggestedCompletions = Opts->findByPrefix(Cur, DisableFlags);

    // We have to query the -W flags manually as they're not in the OptTable.
    // TODO: Find a good way to add them to OptTable instead and them remove
    // this code.
    for (StringRef S : DiagnosticIDs::getDiagnosticFlags())
      if (S.startswith(Cur))
        SuggestedCompletions.push_back(S);
  }

  // Sort the autocomplete candidates so that shells print them out in a
  // deterministic order. We could sort in any way, but we chose
  // case-insensitive sorting for consistency with the -help option
  // which prints out options in the case-insensitive alphabetical order.
  llvm::sort(SuggestedCompletions.begin(), SuggestedCompletions.end(),
             [](StringRef A, StringRef B) {
               if (int X = A.compare_lower(B))
                 return X < 0;
               return A.compare(B) > 0;
            });

  llvm::outs() << llvm::join(SuggestedCompletions, "\n") << '\n';
}

bool Driver::HandleImmediateArgs(const Compilation &C) {
  // The order these options are handled in gcc is all over the place, but we
  // don't expect inconsistencies w.r.t. that to matter in practice.

  if (C.getArgs().hasArg(options::OPT_dumpmachine)) {
    llvm::outs() << C.getDefaultToolChain().getTripleString() << '\n';
    return false;
  }

  if (C.getArgs().hasArg(options::OPT_dumpversion)) {
    // Since -dumpversion is only implemented for pedantic GCC compatibility, we
    // return an answer which matches our definition of __VERSION__.
    //
    // If we want to return a more correct answer some day, then we should
    // introduce a non-pedantically GCC compatible mode to Clang in which we
    // provide sensible definitions for -dumpversion, __VERSION__, etc.
    llvm::outs() << "4.2.1\n";
    return false;
  }

  if (C.getArgs().hasArg(options::OPT__print_diagnostic_categories)) {
    PrintDiagnosticCategories(llvm::outs());
    return false;
  }

  if (C.getArgs().hasArg(options::OPT_help) ||
      C.getArgs().hasArg(options::OPT__help_hidden)) {
    PrintHelp(C.getArgs().hasArg(options::OPT__help_hidden));
    return false;
  }

  if (C.getArgs().hasArg(options::OPT__version)) {
    // Follow gcc behavior and use stdout for --version and stderr for -v.
    PrintVersion(C, llvm::outs());
    return false;
  }

  if (C.getArgs().hasArg(options::OPT_v) ||
      C.getArgs().hasArg(options::OPT__HASH_HASH_HASH)) {
    PrintVersion(C, llvm::errs());
    SuppressMissingInputWarning = true;
  }

  if (C.getArgs().hasArg(options::OPT_v)) {
    if (!SystemConfigDir.empty())
      llvm::errs() << "System configuration file directory: "
                   << SystemConfigDir << "\n";
    if (!UserConfigDir.empty())
      llvm::errs() << "User configuration file directory: "
                   << UserConfigDir << "\n";
  }

  const ToolChain &TC = C.getDefaultToolChain();

  if (C.getArgs().hasArg(options::OPT_v))
    TC.printVerboseInfo(llvm::errs());

  if (C.getArgs().hasArg(options::OPT_print_resource_dir)) {
    llvm::outs() << ResourceDir << '\n';
    return false;
  }

  if (C.getArgs().hasArg(options::OPT_print_search_dirs)) {
    llvm::outs() << "programs: =";
    bool separator = false;
    for (const std::string &Path : TC.getProgramPaths()) {
      if (separator)
        llvm::outs() << ':';
      llvm::outs() << Path;
      separator = true;
    }
    llvm::outs() << "\n";
    llvm::outs() << "libraries: =" << ResourceDir;

    StringRef sysroot = C.getSysRoot();

    for (const std::string &Path : TC.getFilePaths()) {
      // Always print a separator. ResourceDir was the first item shown.
      llvm::outs() << ':';
      // Interpretation of leading '=' is needed only for NetBSD.
      if (Path[0] == '=')
        llvm::outs() << sysroot << Path.substr(1);
      else
        llvm::outs() << Path;
    }
    llvm::outs() << "\n";
    return false;
  }

  // FIXME: The following handlers should use a callback mechanism, we don't
  // know what the client would like to do.
  if (Arg *A = C.getArgs().getLastArg(options::OPT_print_file_name_EQ)) {
    llvm::outs() << GetFilePath(A->getValue(), TC) << "\n";
    return false;
  }

  if (Arg *A = C.getArgs().getLastArg(options::OPT_print_prog_name_EQ)) {
    StringRef ProgName = A->getValue();

    // Null program name cannot have a path.
    if (! ProgName.empty())
      llvm::outs() << GetProgramPath(ProgName, TC);

    llvm::outs() << "\n";
    return false;
  }

  if (Arg *A = C.getArgs().getLastArg(options::OPT_autocomplete)) {
    StringRef PassedFlags = A->getValue();
    HandleAutocompletions(PassedFlags);
    return false;
  }

  if (C.getArgs().hasArg(options::OPT_print_libgcc_file_name)) {
    ToolChain::RuntimeLibType RLT = TC.GetRuntimeLibType(C.getArgs());
    const llvm::Triple Triple(TC.ComputeEffectiveClangTriple(C.getArgs()));
    RegisterEffectiveTriple TripleRAII(TC, Triple);
    switch (RLT) {
    case ToolChain::RLT_CompilerRT:
      llvm::outs() << TC.getCompilerRT(C.getArgs(), "builtins") << "\n";
      break;
    case ToolChain::RLT_Libgcc:
      llvm::outs() << GetFilePath("libgcc.a", TC) << "\n";
      break;
    }
    return false;
  }

  if (C.getArgs().hasArg(options::OPT_print_multi_lib)) {
    for (const Multilib &Multilib : TC.getMultilibs())
      llvm::outs() << Multilib << "\n";
    return false;
  }

  if (C.getArgs().hasArg(options::OPT_print_multi_directory)) {
    const Multilib &Multilib = TC.getMultilib();
    if (Multilib.gccSuffix().empty())
      llvm::outs() << ".\n";
    else {
      StringRef Suffix(Multilib.gccSuffix());
      assert(Suffix.front() == '/');
      llvm::outs() << Suffix.substr(1) << "\n";
    }
    return false;
  }

  if (C.getArgs().hasArg(options::OPT_print_target_triple)) {
    llvm::outs() << TC.getTripleString() << "\n";
    return false;
  }

  if (C.getArgs().hasArg(options::OPT_print_effective_triple)) {
    const llvm::Triple Triple(TC.ComputeEffectiveClangTriple(C.getArgs()));
    llvm::outs() << Triple.getTriple() << "\n";
    return false;
  }

  return true;
}

// Display an action graph human-readably.  Action A is the "sink" node
// and latest-occuring action. Traversal is in pre-order, visiting the
// inputs to each action before printing the action itself.
static unsigned PrintActions1(const Compilation &C, Action *A,
                              std::map<Action *, unsigned> &Ids) {
  if (Ids.count(A)) // A was already visited.
    return Ids[A];

  std::string str;
  llvm::raw_string_ostream os(str);

  os << Action::getClassName(A->getKind()) << ", ";
  if (InputAction *IA = dyn_cast<InputAction>(A)) {
    os << "\"" << IA->getInputArg().getValue() << "\"";
  } else if (BindArchAction *BIA = dyn_cast<BindArchAction>(A)) {
    os << '"' << BIA->getArchName() << '"' << ", {"
       << PrintActions1(C, *BIA->input_begin(), Ids) << "}";
  } else if (OffloadAction *OA = dyn_cast<OffloadAction>(A)) {
    bool IsFirst = true;
    OA->doOnEachDependence(
        [&](Action *A, const ToolChain *TC, const char *BoundArch) {
          // E.g. for two CUDA device dependences whose bound arch is sm_20 and
          // sm_35 this will generate:
          // "cuda-device" (nvptx64-nvidia-cuda:sm_20) {#ID}, "cuda-device"
          // (nvptx64-nvidia-cuda:sm_35) {#ID}
          if (!IsFirst)
            os << ", ";
          os << '"';
          if (TC)
            os << A->getOffloadingKindPrefix();
          else
            os << "host";
          os << " (";
          os << TC->getTriple().normalize();

          if (BoundArch)
            os << ":" << BoundArch;
          os << ")";
          os << '"';
          os << " {" << PrintActions1(C, A, Ids) << "}";
          IsFirst = false;
        });
  } else {
    const ActionList *AL = &A->getInputs();

    if (AL->size()) {
      const char *Prefix = "{";
      for (Action *PreRequisite : *AL) {
        os << Prefix << PrintActions1(C, PreRequisite, Ids);
        Prefix = ", ";
      }
      os << "}";
    } else
      os << "{}";
  }

  // Append offload info for all options other than the offloading action
  // itself (e.g. (cuda-device, sm_20) or (cuda-host)).
  std::string offload_str;
  llvm::raw_string_ostream offload_os(offload_str);
  if (!isa<OffloadAction>(A)) {
    auto S = A->getOffloadingKindPrefix();
    if (!S.empty()) {
      offload_os << ", (" << S;
      if (A->getOffloadingArch())
        offload_os << ", " << A->getOffloadingArch();
      offload_os << ")";
    }
  }

  unsigned Id = Ids.size();
  Ids[A] = Id;
  llvm::errs() << Id << ": " << os.str() << ", "
               << types::getTypeName(A->getType()) << offload_os.str() << "\n";

  return Id;
}

// Print the action graphs in a compilation C.
// For example "clang -c file1.c file2.c" is composed of two subgraphs.
void Driver::PrintActions(const Compilation &C) const {
  std::map<Action *, unsigned> Ids;
  for (Action *A : C.getActions())
    PrintActions1(C, A, Ids);
}

/// Check whether the given input tree contains any compilation or
/// assembly actions.
static bool ContainsCompileOrAssembleAction(const Action *A) {
  if (isa<CompileJobAction>(A) || isa<BackendJobAction>(A) ||
      isa<AssembleJobAction>(A))
    return true;

  for (const Action *Input : A->inputs())
    if (ContainsCompileOrAssembleAction(Input))
      return true;

  return false;
}

void Driver::BuildUniversalActions(Compilation &C, const ToolChain &TC,
                                   const InputList &BAInputs) const {
  DerivedArgList &Args = C.getArgs();
  ActionList &Actions = C.getActions();
  llvm::PrettyStackTraceString CrashInfo("Building universal build actions");
  // Collect the list of architectures. Duplicates are allowed, but should only
  // be handled once (in the order seen).
  llvm::StringSet<> ArchNames;
  SmallVector<const char *, 4> Archs;
  for (Arg *A : Args) {
    if (A->getOption().matches(options::OPT_arch)) {
      // Validate the option here; we don't save the type here because its
      // particular spelling may participate in other driver choices.
      llvm::Triple::ArchType Arch =
          tools::darwin::getArchTypeForMachOArchName(A->getValue());
      if (Arch == llvm::Triple::UnknownArch) {
        Diag(clang::diag::err_drv_invalid_arch_name) << A->getAsString(Args);
        continue;
      }

      A->claim();
      if (ArchNames.insert(A->getValue()).second)
        Archs.push_back(A->getValue());
    }
  }

  // When there is no explicit arch for this platform, make sure we still bind
  // the architecture (to the default) so that -Xarch_ is handled correctly.
  if (!Archs.size())
    Archs.push_back(Args.MakeArgString(TC.getDefaultUniversalArchName()));

  ActionList SingleActions;
  BuildActions(C, Args, BAInputs, SingleActions);

  // Add in arch bindings for every top level action, as well as lipo and
  // dsymutil steps if needed.
  for (Action* Act : SingleActions) {
    // Make sure we can lipo this kind of output. If not (and it is an actual
    // output) then we disallow, since we can't create an output file with the
    // right name without overwriting it. We could remove this oddity by just
    // changing the output names to include the arch, which would also fix
    // -save-temps. Compatibility wins for now.

    if (Archs.size() > 1 && !types::canLipoType(Act->getType()))
      Diag(clang::diag::err_drv_invalid_output_with_multiple_archs)
          << types::getTypeName(Act->getType());

    ActionList Inputs;
    for (unsigned i = 0, e = Archs.size(); i != e; ++i)
      Inputs.push_back(C.MakeAction<BindArchAction>(Act, Archs[i]));

    // Lipo if necessary, we do it this way because we need to set the arch flag
    // so that -Xarch_ gets overwritten.
    if (Inputs.size() == 1 || Act->getType() == types::TY_Nothing)
      Actions.append(Inputs.begin(), Inputs.end());
    else
      Actions.push_back(C.MakeAction<LipoJobAction>(Inputs, Act->getType()));

    // Handle debug info queries.
    Arg *A = Args.getLastArg(options::OPT_g_Group);
    if (A && !A->getOption().matches(options::OPT_g0) &&
        !A->getOption().matches(options::OPT_gstabs) &&
        ContainsCompileOrAssembleAction(Actions.back())) {

      // Add a 'dsymutil' step if necessary, when debug info is enabled and we
      // have a compile input. We need to run 'dsymutil' ourselves in such cases
      // because the debug info will refer to a temporary object file which
      // will be removed at the end of the compilation process.
      if (Act->getType() == types::TY_Image) {
        ActionList Inputs;
        Inputs.push_back(Actions.back());
        Actions.pop_back();
        Actions.push_back(
            C.MakeAction<DsymutilJobAction>(Inputs, types::TY_dSYM));
      }

      // Verify the debug info output.
      if (Args.hasArg(options::OPT_verify_debug_info)) {
        Action* LastAction = Actions.back();
        Actions.pop_back();
        Actions.push_back(C.MakeAction<VerifyDebugInfoJobAction>(
            LastAction, types::TY_Nothing));
      }
    }
  }
}

/// Check that the file referenced by Value exists. If it doesn't,
/// issue a diagnostic and return false.
static bool DiagnoseInputExistence(const Driver &D, const DerivedArgList &Args,
                                   StringRef Value, types::ID Ty) {
  if (!D.getCheckInputsExist())
    return true;

  // stdin always exists.
  if (Value == "-")
    return true;

  SmallString<64> Path(Value);
  if (Arg *WorkDir = Args.getLastArg(options::OPT_working_directory)) {
    if (!llvm::sys::path::is_absolute(Path)) {
      SmallString<64> Directory(WorkDir->getValue());
      llvm::sys::path::append(Directory, Value);
      Path.assign(Directory);
    }
  }

  if (llvm::sys::fs::exists(Twine(Path)))
    return true;

  if (D.IsCLMode()) {
    if (!llvm::sys::path::is_absolute(Twine(Path)) &&
        llvm::sys::Process::FindInEnvPath("LIB", Value))
      return true;

    if (Args.hasArg(options::OPT__SLASH_link) && Ty == types::TY_Object) {
      // Arguments to the /link flag might cause the linker to search for object
      // and library files in paths we don't know about. Don't error in such
      // cases.
      return true;
    }
  }

  D.Diag(clang::diag::err_drv_no_such_file) << Path;
  return false;
}

// Construct a the list of inputs and their types.
void Driver::BuildInputs(const ToolChain &TC, DerivedArgList &Args,
                         InputList &Inputs) const {
  // Track the current user specified (-x) input. We also explicitly track the
  // argument used to set the type; we only want to claim the type when we
  // actually use it, so we warn about unused -x arguments.
  types::ID InputType = types::TY_Nothing;
  Arg *InputTypeArg = nullptr;

  // The last /TC or /TP option sets the input type to C or C++ globally.
  if (Arg *TCTP = Args.getLastArgNoClaim(options::OPT__SLASH_TC,
                                         options::OPT__SLASH_TP)) {
    InputTypeArg = TCTP;
    InputType = TCTP->getOption().matches(options::OPT__SLASH_TC)
                    ? types::TY_C
                    : types::TY_CXX;

    Arg *Previous = nullptr;
    bool ShowNote = false;
    for (Arg *A : Args.filtered(options::OPT__SLASH_TC, options::OPT__SLASH_TP)) {
      if (Previous) {
        Diag(clang::diag::warn_drv_overriding_flag_option)
          << Previous->getSpelling() << A->getSpelling();
        ShowNote = true;
      }
      Previous = A;
    }
    if (ShowNote)
      Diag(clang::diag::note_drv_t_option_is_global);

    // No driver mode exposes -x and /TC or /TP; we don't support mixing them.
    assert(!Args.hasArg(options::OPT_x) && "-x and /TC or /TP is not allowed");
  }

  for (Arg *A : Args) {
    if (A->getOption().getKind() == Option::InputClass) {
      const char *Value = A->getValue();
      types::ID Ty = types::TY_INVALID;

      // Infer the input type if necessary.
      if (InputType == types::TY_Nothing) {
        // If there was an explicit arg for this, claim it.
        if (InputTypeArg)
          InputTypeArg->claim();

        // stdin must be handled specially.
        if (memcmp(Value, "-", 2) == 0) {
          // If running with -E, treat as a C input (this changes the builtin
          // macros, for example). This may be overridden by -ObjC below.
          //
          // Otherwise emit an error but still use a valid type to avoid
          // spurious errors (e.g., no inputs).
          if (!Args.hasArgNoClaim(options::OPT_E) && !CCCIsCPP())
            Diag(IsCLMode() ? clang::diag::err_drv_unknown_stdin_type_clang_cl
                            : clang::diag::err_drv_unknown_stdin_type);
          Ty = types::TY_C;
        } else {
          // Otherwise lookup by extension.
          // Fallback is C if invoked as C preprocessor or Object otherwise.
          // We use a host hook here because Darwin at least has its own
          // idea of what .s is.
          if (const char *Ext = strrchr(Value, '.'))
            Ty = TC.LookupTypeForExtension(Ext + 1);

          if (Ty == types::TY_INVALID) {
            if (CCCIsCPP())
              Ty = types::TY_C;
            else
              Ty = types::TY_Object;
          }

          // If the driver is invoked as C++ compiler (like clang++ or c++) it
          // should autodetect some input files as C++ for g++ compatibility.
          if (CCCIsCXX()) {
            types::ID OldTy = Ty;
            Ty = types::lookupCXXTypeForCType(Ty);

            if (Ty != OldTy)
              Diag(clang::diag::warn_drv_treating_input_as_cxx)
                  << getTypeName(OldTy) << getTypeName(Ty);
          }
        }

        // -ObjC and -ObjC++ override the default language, but only for "source
        // files". We just treat everything that isn't a linker input as a
        // source file.
        //
        // FIXME: Clean this up if we move the phase sequence into the type.
        if (Ty != types::TY_Object) {
          if (Args.hasArg(options::OPT_ObjC))
            Ty = types::TY_ObjC;
          else if (Args.hasArg(options::OPT_ObjCXX))
            Ty = types::TY_ObjCXX;
        }
      } else {
        assert(InputTypeArg && "InputType set w/o InputTypeArg");
        if (!InputTypeArg->getOption().matches(options::OPT_x)) {
          // If emulating cl.exe, make sure that /TC and /TP don't affect input
          // object files.
          const char *Ext = strrchr(Value, '.');
          if (Ext && TC.LookupTypeForExtension(Ext + 1) == types::TY_Object)
            Ty = types::TY_Object;
        }
        if (Ty == types::TY_INVALID) {
          Ty = InputType;
          InputTypeArg->claim();
        }
      }

      if (DiagnoseInputExistence(*this, Args, Value, Ty))
        Inputs.push_back(std::make_pair(Ty, A));

    } else if (A->getOption().matches(options::OPT__SLASH_Tc)) {
      StringRef Value = A->getValue();
      if (DiagnoseInputExistence(*this, Args, Value, types::TY_C)) {
        Arg *InputArg = MakeInputArg(Args, *Opts, A->getValue());
        Inputs.push_back(std::make_pair(types::TY_C, InputArg));
      }
      A->claim();
    } else if (A->getOption().matches(options::OPT__SLASH_Tp)) {
      StringRef Value = A->getValue();
      if (DiagnoseInputExistence(*this, Args, Value, types::TY_CXX)) {
        Arg *InputArg = MakeInputArg(Args, *Opts, A->getValue());
        Inputs.push_back(std::make_pair(types::TY_CXX, InputArg));
      }
      A->claim();
    } else if (A->getOption().hasFlag(options::LinkerInput)) {
      // Just treat as object type, we could make a special type for this if
      // necessary.
      Inputs.push_back(std::make_pair(types::TY_Object, A));

    } else if (A->getOption().matches(options::OPT_x)) {
      InputTypeArg = A;
      InputType = types::lookupTypeForTypeSpecifier(A->getValue());
      A->claim();

      // Follow gcc behavior and treat as linker input for invalid -x
      // options. Its not clear why we shouldn't just revert to unknown; but
      // this isn't very important, we might as well be bug compatible.
      if (!InputType) {
        Diag(clang::diag::err_drv_unknown_language) << A->getValue();
        InputType = types::TY_Object;
      }
    } else if (A->getOption().getID() == options::OPT__SLASH_U) {
      assert(A->getNumValues() == 1 && "The /U option has one value.");
      StringRef Val = A->getValue(0);
      if (Val.find_first_of("/\\") != StringRef::npos) {
        // Warn about e.g. "/Users/me/myfile.c".
        Diag(diag::warn_slash_u_filename) << Val;
        Diag(diag::note_use_dashdash);
      }
    }
  }
  if (CCCIsCPP() && Inputs.empty()) {
    // If called as standalone preprocessor, stdin is processed
    // if no other input is present.
    Arg *A = MakeInputArg(Args, *Opts, "-");
    Inputs.push_back(std::make_pair(types::TY_C, A));
  }
}

namespace {
/// Provides a convenient interface for different programming models to generate
/// the required device actions.
class OffloadingActionBuilder final {
  /// Flag used to trace errors in the builder.
  bool IsValid = false;

  /// The compilation that is using this builder.
  Compilation &C;

  /// Map between an input argument and the offload kinds used to process it.
  std::map<const Arg *, unsigned> InputArgToOffloadKindMap;

  /// Builder interface. It doesn't build anything or keep any state.
  class DeviceActionBuilder {
  public:
    typedef llvm::SmallVector<phases::ID, phases::MaxNumberOfPhases> PhasesTy;

    enum ActionBuilderReturnCode {
      // The builder acted successfully on the current action.
      ABRT_Success,
      // The builder didn't have to act on the current action.
      ABRT_Inactive,
      // The builder was successful and requested the host action to not be
      // generated.
      ABRT_Ignore_Host,
    };

  protected:
    /// Compilation associated with this builder.
    Compilation &C;

    /// Tool chains associated with this builder. The same programming
    /// model may have associated one or more tool chains.
    SmallVector<const ToolChain *, 2> ToolChains;

    /// The derived arguments associated with this builder.
    DerivedArgList &Args;

    /// The inputs associated with this builder.
    const Driver::InputList &Inputs;

    /// The associated offload kind.
    Action::OffloadKind AssociatedOffloadKind = Action::OFK_None;

  public:
    DeviceActionBuilder(Compilation &C, DerivedArgList &Args,
                        const Driver::InputList &Inputs,
                        Action::OffloadKind AssociatedOffloadKind)
        : C(C), Args(Args), Inputs(Inputs),
          AssociatedOffloadKind(AssociatedOffloadKind) {}
    virtual ~DeviceActionBuilder() {}

    /// Fill up the array \a DA with all the device dependences that should be
    /// added to the provided host action \a HostAction. By default it is
    /// inactive.
    virtual ActionBuilderReturnCode
    getDeviceDependences(OffloadAction::DeviceDependences &DA,
                         phases::ID CurPhase, phases::ID FinalPhase,
                         PhasesTy &Phases) {
      return ABRT_Inactive;
    }

    /// Update the state to include the provided host action \a HostAction as a
    /// dependency of the current device action. By default it is inactive.
    virtual ActionBuilderReturnCode addDeviceDepences(Action *HostAction) {
      return ABRT_Inactive;
    }

    /// Append top level actions generated by the builder. Return true if errors
    /// were found.
    virtual void appendTopLevelActions(ActionList &AL) {}

    /// Append linker actions generated by the builder. Return true if errors
    /// were found.
    virtual void appendLinkDependences(OffloadAction::DeviceDependences &DA) {}

    /// Initialize the builder. Return true if any initialization errors are
    /// found.
    virtual bool initialize() { return false; }

    /// Return true if the builder can use bundling/unbundling.
    virtual bool canUseBundlerUnbundler() const { return false; }

    /// Return true if this builder is valid. We have a valid builder if we have
    /// associated device tool chains.
    bool isValid() { return !ToolChains.empty(); }

    /// Return the associated offload kind.
    Action::OffloadKind getAssociatedOffloadKind() {
      return AssociatedOffloadKind;
    }
  };

  /// Base class for CUDA/HIP action builder. It injects device code in
  /// the host backend action.
  class CudaActionBuilderBase : public DeviceActionBuilder {
  protected:
    /// Flags to signal if the user requested host-only or device-only
    /// compilation.
    bool CompileHostOnly = false;
    bool CompileDeviceOnly = false;

    /// List of GPU architectures to use in this compilation.
    SmallVector<CudaArch, 4> GpuArchList;

    /// The CUDA actions for the current input.
    ActionList CudaDeviceActions;

    /// The CUDA fat binary if it was generated for the current input.
    Action *CudaFatBinary = nullptr;

    /// Flag that is set to true if this builder acted on the current input.
    bool IsActive = false;
  public:
    CudaActionBuilderBase(Compilation &C, DerivedArgList &Args,
                          const Driver::InputList &Inputs,
                          Action::OffloadKind OFKind)
        : DeviceActionBuilder(C, Args, Inputs, OFKind) {}

    ActionBuilderReturnCode addDeviceDepences(Action *HostAction) override {
      // While generating code for CUDA, we only depend on the host input action
      // to trigger the creation of all the CUDA device actions.

      // If we are dealing with an input action, replicate it for each GPU
      // architecture. If we are in host-only mode we return 'success' so that
      // the host uses the CUDA offload kind.
      if (auto *IA = dyn_cast<InputAction>(HostAction)) {
        assert(!GpuArchList.empty() &&
               "We should have at least one GPU architecture.");

        // If the host input is not CUDA or HIP, we don't need to bother about
        // this input.
        if (IA->getType() != types::TY_CUDA &&
            IA->getType() != types::TY_HIP) {
          // The builder will ignore this input.
          IsActive = false;
          return ABRT_Inactive;
        }

        // Set the flag to true, so that the builder acts on the current input.
        IsActive = true;

        if (CompileHostOnly)
          return ABRT_Success;

        // Replicate inputs for each GPU architecture.
        auto Ty = IA->getType() == types::TY_HIP ? types::TY_HIP_DEVICE
                                                 : types::TY_CUDA_DEVICE;
        for (unsigned I = 0, E = GpuArchList.size(); I != E; ++I) {
          CudaDeviceActions.push_back(
              C.MakeAction<InputAction>(IA->getInputArg(), Ty));
        }

        return ABRT_Success;
      }

      // If this is an unbundling action use it as is for each CUDA toolchain.
      if (auto *UA = dyn_cast<OffloadUnbundlingJobAction>(HostAction)) {
        CudaDeviceActions.clear();
        for (auto Arch : GpuArchList) {
          CudaDeviceActions.push_back(UA);
          UA->registerDependentActionInfo(ToolChains[0], CudaArchToString(Arch),
                                          AssociatedOffloadKind);
        }
        return ABRT_Success;
      }

      return IsActive ? ABRT_Success : ABRT_Inactive;
    }

    void appendTopLevelActions(ActionList &AL) override {
      // Utility to append actions to the top level list.
      auto AddTopLevel = [&](Action *A, CudaArch BoundArch) {
        OffloadAction::DeviceDependences Dep;
        Dep.add(*A, *ToolChains.front(), CudaArchToString(BoundArch),
                AssociatedOffloadKind);
        AL.push_back(C.MakeAction<OffloadAction>(Dep, A->getType()));
      };

      // If we have a fat binary, add it to the list.
      if (CudaFatBinary) {
        AddTopLevel(CudaFatBinary, CudaArch::UNKNOWN);
        CudaDeviceActions.clear();
        CudaFatBinary = nullptr;
        return;
      }

      if (CudaDeviceActions.empty())
        return;

      // If we have CUDA actions at this point, that's because we have a have
      // partial compilation, so we should have an action for each GPU
      // architecture.
      assert(CudaDeviceActions.size() == GpuArchList.size() &&
             "Expecting one action per GPU architecture.");
      assert(ToolChains.size() == 1 &&
             "Expecting to have a sing CUDA toolchain.");
      for (unsigned I = 0, E = GpuArchList.size(); I != E; ++I)
        AddTopLevel(CudaDeviceActions[I], GpuArchList[I]);

      CudaDeviceActions.clear();
    }

    bool initialize() override {
      assert(AssociatedOffloadKind == Action::OFK_Cuda ||
             AssociatedOffloadKind == Action::OFK_HIP);

      // We don't need to support CUDA.
      if (AssociatedOffloadKind == Action::OFK_Cuda &&
          !C.hasOffloadToolChain<Action::OFK_Cuda>())
        return false;

      // We don't need to support HIP.
      if (AssociatedOffloadKind == Action::OFK_HIP &&
          !C.hasOffloadToolChain<Action::OFK_HIP>())
        return false;

      const ToolChain *HostTC = C.getSingleOffloadToolChain<Action::OFK_Host>();
      assert(HostTC && "No toolchain for host compilation.");
      if (HostTC->getTriple().isNVPTX() ||
          HostTC->getTriple().getArch() == llvm::Triple::amdgcn) {
        // We do not support targeting NVPTX/AMDGCN for host compilation. Throw
        // an error and abort pipeline construction early so we don't trip
        // asserts that assume device-side compilation.
        C.getDriver().Diag(diag::err_drv_cuda_host_arch)
            << HostTC->getTriple().getArchName();
        return true;
      }

      ToolChains.push_back(
          AssociatedOffloadKind == Action::OFK_Cuda
              ? C.getSingleOffloadToolChain<Action::OFK_Cuda>()
              : C.getSingleOffloadToolChain<Action::OFK_HIP>());

      Arg *PartialCompilationArg = Args.getLastArg(
          options::OPT_cuda_host_only, options::OPT_cuda_device_only,
          options::OPT_cuda_compile_host_device);
      CompileHostOnly = PartialCompilationArg &&
                        PartialCompilationArg->getOption().matches(
                            options::OPT_cuda_host_only);
      CompileDeviceOnly = PartialCompilationArg &&
                          PartialCompilationArg->getOption().matches(
                              options::OPT_cuda_device_only);

      // Collect all cuda_gpu_arch parameters, removing duplicates.
      std::set<CudaArch> GpuArchs;
      bool Error = false;
      for (Arg *A : Args) {
        if (!(A->getOption().matches(options::OPT_cuda_gpu_arch_EQ) ||
              A->getOption().matches(options::OPT_no_cuda_gpu_arch_EQ)))
          continue;
        A->claim();

        const StringRef ArchStr = A->getValue();
        if (A->getOption().matches(options::OPT_no_cuda_gpu_arch_EQ) &&
            ArchStr == "all") {
          GpuArchs.clear();
          continue;
        }
        CudaArch Arch = StringToCudaArch(ArchStr);
        if (Arch == CudaArch::UNKNOWN) {
          C.getDriver().Diag(clang::diag::err_drv_cuda_bad_gpu_arch) << ArchStr;
          Error = true;
        } else if (A->getOption().matches(options::OPT_cuda_gpu_arch_EQ))
          GpuArchs.insert(Arch);
        else if (A->getOption().matches(options::OPT_no_cuda_gpu_arch_EQ))
          GpuArchs.erase(Arch);
        else
          llvm_unreachable("Unexpected option.");
      }

      // Collect list of GPUs remaining in the set.
      for (CudaArch Arch : GpuArchs)
        GpuArchList.push_back(Arch);

      // Default to sm_20 which is the lowest common denominator for
      // supported GPUs.  sm_20 code should work correctly, if
      // suboptimally, on all newer GPUs.
      if (GpuArchList.empty())
        GpuArchList.push_back(CudaArch::SM_20);

      return Error;
    }
  };

  /// \brief CUDA action builder. It injects device code in the host backend
  /// action.
  class CudaActionBuilder final : public CudaActionBuilderBase {
  public:
    CudaActionBuilder(Compilation &C, DerivedArgList &Args,
                      const Driver::InputList &Inputs)
        : CudaActionBuilderBase(C, Args, Inputs, Action::OFK_Cuda) {}

    ActionBuilderReturnCode
    getDeviceDependences(OffloadAction::DeviceDependences &DA,
                         phases::ID CurPhase, phases::ID FinalPhase,
                         PhasesTy &Phases) override {
      if (!IsActive)
        return ABRT_Inactive;

      // If we don't have more CUDA actions, we don't have any dependences to
      // create for the host.
      if (CudaDeviceActions.empty())
        return ABRT_Success;

      assert(CudaDeviceActions.size() == GpuArchList.size() &&
             "Expecting one action per GPU architecture.");
      assert(!CompileHostOnly &&
             "Not expecting CUDA actions in host-only compilation.");

      // If we are generating code for the device or we are in a backend phase,
      // we attempt to generate the fat binary. We compile each arch to ptx and
      // assemble to cubin, then feed the cubin *and* the ptx into a device
      // "link" action, which uses fatbinary to combine these cubins into one
      // fatbin.  The fatbin is then an input to the host action if not in
      // device-only mode.
      if (CompileDeviceOnly || CurPhase == phases::Backend) {
        ActionList DeviceActions;
        for (unsigned I = 0, E = GpuArchList.size(); I != E; ++I) {
          // Produce the device action from the current phase up to the assemble
          // phase.
          for (auto Ph : Phases) {
            // Skip the phases that were already dealt with.
            if (Ph < CurPhase)
              continue;
            // We have to be consistent with the host final phase.
            if (Ph > FinalPhase)
              break;

            CudaDeviceActions[I] = C.getDriver().ConstructPhaseAction(
                C, Args, Ph, CudaDeviceActions[I], Action::OFK_Cuda);

            if (Ph == phases::Assemble)
              break;
          }

          // If we didn't reach the assemble phase, we can't generate the fat
          // binary. We don't need to generate the fat binary if we are not in
          // device-only mode.
          if (!isa<AssembleJobAction>(CudaDeviceActions[I]) ||
              CompileDeviceOnly)
            continue;

          Action *AssembleAction = CudaDeviceActions[I];
          assert(AssembleAction->getType() == types::TY_Object);
          assert(AssembleAction->getInputs().size() == 1);

          Action *BackendAction = AssembleAction->getInputs()[0];
          assert(BackendAction->getType() == types::TY_PP_Asm);

          for (auto &A : {AssembleAction, BackendAction}) {
            OffloadAction::DeviceDependences DDep;
            DDep.add(*A, *ToolChains.front(), CudaArchToString(GpuArchList[I]),
                     Action::OFK_Cuda);
            DeviceActions.push_back(
                C.MakeAction<OffloadAction>(DDep, A->getType()));
          }
        }

        // We generate the fat binary if we have device input actions.
        if (!DeviceActions.empty()) {
          CudaFatBinary =
              C.MakeAction<LinkJobAction>(DeviceActions, types::TY_CUDA_FATBIN);

          if (!CompileDeviceOnly) {
            DA.add(*CudaFatBinary, *ToolChains.front(), /*BoundArch=*/nullptr,
                   Action::OFK_Cuda);
            // Clear the fat binary, it is already a dependence to an host
            // action.
            CudaFatBinary = nullptr;
          }

          // Remove the CUDA actions as they are already connected to an host
          // action or fat binary.
          CudaDeviceActions.clear();
        }

        // We avoid creating host action in device-only mode.
        return CompileDeviceOnly ? ABRT_Ignore_Host : ABRT_Success;
      } else if (CurPhase > phases::Backend) {
        // If we are past the backend phase and still have a device action, we
        // don't have to do anything as this action is already a device
        // top-level action.
        return ABRT_Success;
      }

      assert(CurPhase < phases::Backend && "Generating single CUDA "
                                           "instructions should only occur "
                                           "before the backend phase!");

      // By default, we produce an action for each device arch.
      for (Action *&A : CudaDeviceActions)
        A = C.getDriver().ConstructPhaseAction(C, Args, CurPhase, A);

      return ABRT_Success;
    }
  };
  /// \brief HIP action builder. It injects device code in the host backend
  /// action.
  class HIPActionBuilder final : public CudaActionBuilderBase {
    /// The linker inputs obtained for each device arch.
    SmallVector<ActionList, 8> DeviceLinkerInputs;

  public:
    HIPActionBuilder(Compilation &C, DerivedArgList &Args,
                     const Driver::InputList &Inputs)
        : CudaActionBuilderBase(C, Args, Inputs, Action::OFK_HIP) {}

    bool canUseBundlerUnbundler() const override { return true; }

    ActionBuilderReturnCode
    getDeviceDependences(OffloadAction::DeviceDependences &DA,
                         phases::ID CurPhase, phases::ID FinalPhase,
                         PhasesTy &Phases) override {
      // amdgcn does not support linking of object files, therefore we skip
      // backend and assemble phases to output LLVM IR.
      if (CudaDeviceActions.empty() || CurPhase == phases::Backend ||
          CurPhase == phases::Assemble)
        return ABRT_Success;

      assert((CurPhase == phases::Link ||
              CudaDeviceActions.size() == GpuArchList.size()) &&
             "Expecting one action per GPU architecture.");
      assert(!CompileHostOnly &&
             "Not expecting CUDA actions in host-only compilation.");

      // Save CudaDeviceActions to DeviceLinkerInputs for each GPU subarch.
      // This happens to each device action originated from each input file.
      // Later on, device actions in DeviceLinkerInputs are used to create
      // device link actions in appendLinkDependences and the created device
      // link actions are passed to the offload action as device dependence.
      if (CurPhase == phases::Link) {
        DeviceLinkerInputs.resize(CudaDeviceActions.size());
        auto LI = DeviceLinkerInputs.begin();
        for (auto *A : CudaDeviceActions) {
          LI->push_back(A);
          ++LI;
        }

        // We will pass the device action as a host dependence, so we don't
        // need to do anything else with them.
        CudaDeviceActions.clear();
        return ABRT_Success;
      }

      // By default, we produce an action for each device arch.
      for (Action *&A : CudaDeviceActions)
        A = C.getDriver().ConstructPhaseAction(C, Args, CurPhase, A,
                                               AssociatedOffloadKind);

      return ABRT_Success;
    }

    void appendLinkDependences(OffloadAction::DeviceDependences &DA) override {
      // Append a new link action for each device.
      unsigned I = 0;
      for (auto &LI : DeviceLinkerInputs) {
        auto *DeviceLinkAction =
            C.MakeAction<LinkJobAction>(LI, types::TY_Image);
        DA.add(*DeviceLinkAction, *ToolChains[0],
               CudaArchToString(GpuArchList[I]), AssociatedOffloadKind);
        ++I;
      }
    }
  };

  /// OpenMP action builder. The host bitcode is passed to the device frontend
  /// and all the device linked images are passed to the host link phase.
  class OpenMPActionBuilder final : public DeviceActionBuilder {
    /// The OpenMP actions for the current input.
    ActionList OpenMPDeviceActions;

    /// The linker inputs obtained for each toolchain.
    SmallVector<ActionList, 8> DeviceLinkerInputs;

  public:
    OpenMPActionBuilder(Compilation &C, DerivedArgList &Args,
                        const Driver::InputList &Inputs)
        : DeviceActionBuilder(C, Args, Inputs, Action::OFK_OpenMP) {}

    ActionBuilderReturnCode
    getDeviceDependences(OffloadAction::DeviceDependences &DA,
                         phases::ID CurPhase, phases::ID FinalPhase,
                         PhasesTy &Phases) override {

      // We should always have an action for each input.
      assert(OpenMPDeviceActions.size() == ToolChains.size() &&
             "Number of OpenMP actions and toolchains do not match.");

      // The host only depends on device action in the linking phase, when all
      // the device images have to be embedded in the host image.
      if (CurPhase == phases::Link) {
        assert(ToolChains.size() == DeviceLinkerInputs.size() &&
               "Toolchains and linker inputs sizes do not match.");
        auto LI = DeviceLinkerInputs.begin();
        for (auto *A : OpenMPDeviceActions) {
          LI->push_back(A);
          ++LI;
        }

        // We passed the device action as a host dependence, so we don't need to
        // do anything else with them.
        OpenMPDeviceActions.clear();
        return ABRT_Success;
      }

      // By default, we produce an action for each device arch.
      for (Action *&A : OpenMPDeviceActions)
        A = C.getDriver().ConstructPhaseAction(C, Args, CurPhase, A);

      return ABRT_Success;
    }

    ActionBuilderReturnCode addDeviceDepences(Action *HostAction) override {

      // If this is an input action replicate it for each OpenMP toolchain.
      if (auto *IA = dyn_cast<InputAction>(HostAction)) {
        OpenMPDeviceActions.clear();
        for (unsigned I = 0; I < ToolChains.size(); ++I)
          OpenMPDeviceActions.push_back(
              C.MakeAction<InputAction>(IA->getInputArg(), IA->getType()));
        return ABRT_Success;
      }

      // If this is an unbundling action use it as is for each OpenMP toolchain.
      if (auto *UA = dyn_cast<OffloadUnbundlingJobAction>(HostAction)) {
        OpenMPDeviceActions.clear();
        for (unsigned I = 0; I < ToolChains.size(); ++I) {
          OpenMPDeviceActions.push_back(UA);
          UA->registerDependentActionInfo(
              ToolChains[I], /*BoundArch=*/StringRef(), Action::OFK_OpenMP);
        }
        return ABRT_Success;
      }

      // When generating code for OpenMP we use the host compile phase result as
      // a dependence to the device compile phase so that it can learn what
      // declarations should be emitted. However, this is not the only use for
      // the host action, so we prevent it from being collapsed.
      if (isa<CompileJobAction>(HostAction)) {
        HostAction->setCannotBeCollapsedWithNextDependentAction();
        assert(ToolChains.size() == OpenMPDeviceActions.size() &&
               "Toolchains and device action sizes do not match.");
        OffloadAction::HostDependence HDep(
            *HostAction, *C.getSingleOffloadToolChain<Action::OFK_Host>(),
            /*BoundArch=*/nullptr, Action::OFK_OpenMP);
        auto TC = ToolChains.begin();
        for (Action *&A : OpenMPDeviceActions) {
          assert(isa<CompileJobAction>(A));
          OffloadAction::DeviceDependences DDep;
          DDep.add(*A, **TC, /*BoundArch=*/nullptr, Action::OFK_OpenMP);
          A = C.MakeAction<OffloadAction>(HDep, DDep);
          ++TC;
        }
      }
      return ABRT_Success;
    }

    void appendTopLevelActions(ActionList &AL) override {
      if (OpenMPDeviceActions.empty())
        return;

      // We should always have an action for each input.
      assert(OpenMPDeviceActions.size() == ToolChains.size() &&
             "Number of OpenMP actions and toolchains do not match.");

      // Append all device actions followed by the proper offload action.
      auto TI = ToolChains.begin();
      for (auto *A : OpenMPDeviceActions) {
        OffloadAction::DeviceDependences Dep;
        Dep.add(*A, **TI, /*BoundArch=*/nullptr, Action::OFK_OpenMP);
        AL.push_back(C.MakeAction<OffloadAction>(Dep, A->getType()));
        ++TI;
      }
      // We no longer need the action stored in this builder.
      OpenMPDeviceActions.clear();
    }

    void appendLinkDependences(OffloadAction::DeviceDependences &DA) override {
      assert(ToolChains.size() == DeviceLinkerInputs.size() &&
             "Toolchains and linker inputs sizes do not match.");

      // Append a new link action for each device.
      auto TC = ToolChains.begin();
      for (auto &LI : DeviceLinkerInputs) {
        auto *DeviceLinkAction =
            C.MakeAction<LinkJobAction>(LI, types::TY_Image);
        DA.add(*DeviceLinkAction, **TC, /*BoundArch=*/nullptr,
               Action::OFK_OpenMP);
        ++TC;
      }
    }

    bool initialize() override {
      // Get the OpenMP toolchains. If we don't get any, the action builder will
      // know there is nothing to do related to OpenMP offloading.
      auto OpenMPTCRange = C.getOffloadToolChains<Action::OFK_OpenMP>();
      for (auto TI = OpenMPTCRange.first, TE = OpenMPTCRange.second; TI != TE;
           ++TI)
        ToolChains.push_back(TI->second);

      DeviceLinkerInputs.resize(ToolChains.size());
      return false;
    }

    bool canUseBundlerUnbundler() const override {
      // OpenMP should use bundled files whenever possible.
      return true;
    }
  };

  ///
  /// TODO: Add the implementation for other specialized builders here.
  ///

  /// Specialized builders being used by this offloading action builder.
  SmallVector<DeviceActionBuilder *, 4> SpecializedBuilders;

  /// Flag set to true if all valid builders allow file bundling/unbundling.
  bool CanUseBundler;

public:
  OffloadingActionBuilder(Compilation &C, DerivedArgList &Args,
                          const Driver::InputList &Inputs)
      : C(C) {
    // Create a specialized builder for each device toolchain.

    IsValid = true;

    // Create a specialized builder for CUDA.
    SpecializedBuilders.push_back(new CudaActionBuilder(C, Args, Inputs));

    // Create a specialized builder for HIP.
    SpecializedBuilders.push_back(new HIPActionBuilder(C, Args, Inputs));

    // Create a specialized builder for OpenMP.
    SpecializedBuilders.push_back(new OpenMPActionBuilder(C, Args, Inputs));

    //
    // TODO: Build other specialized builders here.
    //

    // Initialize all the builders, keeping track of errors. If all valid
    // builders agree that we can use bundling, set the flag to true.
    unsigned ValidBuilders = 0u;
    unsigned ValidBuildersSupportingBundling = 0u;
    for (auto *SB : SpecializedBuilders) {
      IsValid = IsValid && !SB->initialize();

      // Update the counters if the builder is valid.
      if (SB->isValid()) {
        ++ValidBuilders;
        if (SB->canUseBundlerUnbundler())
          ++ValidBuildersSupportingBundling;
      }
    }
    CanUseBundler =
        ValidBuilders && ValidBuilders == ValidBuildersSupportingBundling;
  }

  ~OffloadingActionBuilder() {
    for (auto *SB : SpecializedBuilders)
      delete SB;
  }

  /// Generate an action that adds device dependences (if any) to a host action.
  /// If no device dependence actions exist, just return the host action \a
  /// HostAction. If an error is found or if no builder requires the host action
  /// to be generated, return nullptr.
  Action *
  addDeviceDependencesToHostAction(Action *HostAction, const Arg *InputArg,
                                   phases::ID CurPhase, phases::ID FinalPhase,
                                   DeviceActionBuilder::PhasesTy &Phases) {
    if (!IsValid)
      return nullptr;

    if (SpecializedBuilders.empty())
      return HostAction;

    assert(HostAction && "Invalid host action!");

    OffloadAction::DeviceDependences DDeps;
    // Check if all the programming models agree we should not emit the host
    // action. Also, keep track of the offloading kinds employed.
    auto &OffloadKind = InputArgToOffloadKindMap[InputArg];
    unsigned InactiveBuilders = 0u;
    unsigned IgnoringBuilders = 0u;
    for (auto *SB : SpecializedBuilders) {
      if (!SB->isValid()) {
        ++InactiveBuilders;
        continue;
      }

      auto RetCode =
          SB->getDeviceDependences(DDeps, CurPhase, FinalPhase, Phases);

      // If the builder explicitly says the host action should be ignored,
      // we need to increment the variable that tracks the builders that request
      // the host object to be ignored.
      if (RetCode == DeviceActionBuilder::ABRT_Ignore_Host)
        ++IgnoringBuilders;

      // Unless the builder was inactive for this action, we have to record the
      // offload kind because the host will have to use it.
      if (RetCode != DeviceActionBuilder::ABRT_Inactive)
        OffloadKind |= SB->getAssociatedOffloadKind();
    }

    // If all builders agree that the host object should be ignored, just return
    // nullptr.
    if (IgnoringBuilders &&
        SpecializedBuilders.size() == (InactiveBuilders + IgnoringBuilders))
      return nullptr;

    if (DDeps.getActions().empty())
      return HostAction;

    // We have dependences we need to bundle together. We use an offload action
    // for that.
    OffloadAction::HostDependence HDep(
        *HostAction, *C.getSingleOffloadToolChain<Action::OFK_Host>(),
        /*BoundArch=*/nullptr, DDeps);
    return C.MakeAction<OffloadAction>(HDep, DDeps);
  }

  /// Generate an action that adds a host dependence to a device action. The
  /// results will be kept in this action builder. Return true if an error was
  /// found.
  bool addHostDependenceToDeviceActions(Action *&HostAction,
                                        const Arg *InputArg) {
    if (!IsValid)
      return true;

    // If we are supporting bundling/unbundling and the current action is an
    // input action of non-source file, we replace the host action by the
    // unbundling action. The bundler tool has the logic to detect if an input
    // is a bundle or not and if the input is not a bundle it assumes it is a
    // host file. Therefore it is safe to create an unbundling action even if
    // the input is not a bundle.
    if (CanUseBundler && isa<InputAction>(HostAction) &&
        InputArg->getOption().getKind() == llvm::opt::Option::InputClass &&
        !types::isSrcFile(HostAction->getType())) {
      auto UnbundlingHostAction =
          C.MakeAction<OffloadUnbundlingJobAction>(HostAction);
      UnbundlingHostAction->registerDependentActionInfo(
          C.getSingleOffloadToolChain<Action::OFK_Host>(),
          /*BoundArch=*/StringRef(), Action::OFK_Host);
      HostAction = UnbundlingHostAction;
    }

    assert(HostAction && "Invalid host action!");

    // Register the offload kinds that are used.
    auto &OffloadKind = InputArgToOffloadKindMap[InputArg];
    for (auto *SB : SpecializedBuilders) {
      if (!SB->isValid())
        continue;

      auto RetCode = SB->addDeviceDepences(HostAction);

      // Host dependences for device actions are not compatible with that same
      // action being ignored.
      assert(RetCode != DeviceActionBuilder::ABRT_Ignore_Host &&
             "Host dependence not expected to be ignored.!");

      // Unless the builder was inactive for this action, we have to record the
      // offload kind because the host will have to use it.
      if (RetCode != DeviceActionBuilder::ABRT_Inactive)
        OffloadKind |= SB->getAssociatedOffloadKind();
    }

    return false;
  }

  /// Add the offloading top level actions to the provided action list. This
  /// function can replace the host action by a bundling action if the
  /// programming models allow it.
  bool appendTopLevelActions(ActionList &AL, Action *HostAction,
                             const Arg *InputArg) {
    // Get the device actions to be appended.
    ActionList OffloadAL;
    for (auto *SB : SpecializedBuilders) {
      if (!SB->isValid())
        continue;
      SB->appendTopLevelActions(OffloadAL);
    }

    // If we can use the bundler, replace the host action by the bundling one in
    // the resulting list. Otherwise, just append the device actions.
    if (CanUseBundler && !OffloadAL.empty()) {
      // Add the host action to the list in order to create the bundling action.
      OffloadAL.push_back(HostAction);

      // We expect that the host action was just appended to the action list
      // before this method was called.
      assert(HostAction == AL.back() && "Host action not in the list??");
      HostAction = C.MakeAction<OffloadBundlingJobAction>(OffloadAL);
      AL.back() = HostAction;
    } else
      AL.append(OffloadAL.begin(), OffloadAL.end());

    // Propagate to the current host action (if any) the offload information
    // associated with the current input.
    if (HostAction)
      HostAction->propagateHostOffloadInfo(InputArgToOffloadKindMap[InputArg],
                                           /*BoundArch=*/nullptr);
    return false;
  }

  /// Processes the host linker action. This currently consists of replacing it
  /// with an offload action if there are device link objects and propagate to
  /// the host action all the offload kinds used in the current compilation. The
  /// resulting action is returned.
  Action *processHostLinkAction(Action *HostAction) {
    // Add all the dependences from the device linking actions.
    OffloadAction::DeviceDependences DDeps;
    for (auto *SB : SpecializedBuilders) {
      if (!SB->isValid())
        continue;

      SB->appendLinkDependences(DDeps);
    }

    // Calculate all the offload kinds used in the current compilation.
    unsigned ActiveOffloadKinds = 0u;
    for (auto &I : InputArgToOffloadKindMap)
      ActiveOffloadKinds |= I.second;

    // If we don't have device dependencies, we don't have to create an offload
    // action.
    if (DDeps.getActions().empty()) {
      // Propagate all the active kinds to host action. Given that it is a link
      // action it is assumed to depend on all actions generated so far.
      HostAction->propagateHostOffloadInfo(ActiveOffloadKinds,
                                           /*BoundArch=*/nullptr);
      return HostAction;
    }

    // Create the offload action with all dependences. When an offload action
    // is created the kinds are propagated to the host action, so we don't have
    // to do that explicitly here.
    OffloadAction::HostDependence HDep(
        *HostAction, *C.getSingleOffloadToolChain<Action::OFK_Host>(),
        /*BoundArch*/ nullptr, ActiveOffloadKinds);
    return C.MakeAction<OffloadAction>(HDep, DDeps);
  }
};
} // anonymous namespace.

void Driver::BuildActions(Compilation &C, DerivedArgList &Args,
                          const InputList &Inputs, ActionList &Actions) const {
  llvm::PrettyStackTraceString CrashInfo("Building compilation actions");

  if (!SuppressMissingInputWarning && Inputs.empty()) {
    Diag(clang::diag::err_drv_no_input_files);
    return;
  }

  Arg *FinalPhaseArg;
  phases::ID FinalPhase = getFinalPhase(Args, &FinalPhaseArg);

  if (FinalPhase == phases::Link) {
    if (Args.hasArg(options::OPT_emit_llvm))
      Diag(clang::diag::err_drv_emit_llvm_link);
    if (IsCLMode() && LTOMode != LTOK_None &&
        !Args.getLastArgValue(options::OPT_fuse_ld_EQ).equals_lower("lld"))
      Diag(clang::diag::err_drv_lto_without_lld);
  }

  // Reject -Z* at the top level, these options should never have been exposed
  // by gcc.
  if (Arg *A = Args.getLastArg(options::OPT_Z_Joined))
    Diag(clang::diag::err_drv_use_of_Z_option) << A->getAsString(Args);

  // Diagnose misuse of /Fo.
  if (Arg *A = Args.getLastArg(options::OPT__SLASH_Fo)) {
    StringRef V = A->getValue();
    if (Inputs.size() > 1 && !V.empty() &&
        !llvm::sys::path::is_separator(V.back())) {
      // Check whether /Fo tries to name an output file for multiple inputs.
      Diag(clang::diag::err_drv_out_file_argument_with_multiple_sources)
          << A->getSpelling() << V;
      Args.eraseArg(options::OPT__SLASH_Fo);
    }
  }

  // Diagnose misuse of /Fa.
  if (Arg *A = Args.getLastArg(options::OPT__SLASH_Fa)) {
    StringRef V = A->getValue();
    if (Inputs.size() > 1 && !V.empty() &&
        !llvm::sys::path::is_separator(V.back())) {
      // Check whether /Fa tries to name an asm file for multiple inputs.
      Diag(clang::diag::err_drv_out_file_argument_with_multiple_sources)
          << A->getSpelling() << V;
      Args.eraseArg(options::OPT__SLASH_Fa);
    }
  }

  // Diagnose misuse of /o.
  if (Arg *A = Args.getLastArg(options::OPT__SLASH_o)) {
    if (A->getValue()[0] == '\0') {
      // It has to have a value.
      Diag(clang::diag::err_drv_missing_argument) << A->getSpelling() << 1;
      Args.eraseArg(options::OPT__SLASH_o);
    }
  }

  // Ignore /Yc/Yu if both /Yc and /Yu passed but with different filenames.
  Arg *YcArg = Args.getLastArg(options::OPT__SLASH_Yc);
  Arg *YuArg = Args.getLastArg(options::OPT__SLASH_Yu);
  if (YcArg && YuArg && strcmp(YcArg->getValue(), YuArg->getValue()) != 0) {
    Diag(clang::diag::warn_drv_ycyu_different_arg_clang_cl);
    Args.eraseArg(options::OPT__SLASH_Yc);
    Args.eraseArg(options::OPT__SLASH_Yu);
    YcArg = YuArg = nullptr;
  }
  if (YcArg && Inputs.size() > 1) {
    Diag(clang::diag::warn_drv_yc_multiple_inputs_clang_cl);
    Args.eraseArg(options::OPT__SLASH_Yc);
    YcArg = nullptr;
  }
  if (FinalPhase == phases::Preprocess || Args.hasArg(options::OPT__SLASH_Y_)) {
    // If only preprocessing or /Y- is used, all pch handling is disabled.
    // Rather than check for it everywhere, just remove clang-cl pch-related
    // flags here.
    Args.eraseArg(options::OPT__SLASH_Fp);
    Args.eraseArg(options::OPT__SLASH_Yc);
    Args.eraseArg(options::OPT__SLASH_Yu);
    YcArg = YuArg = nullptr;
  }

  // Builder to be used to build offloading actions.
  OffloadingActionBuilder OffloadBuilder(C, Args, Inputs);

  // Construct the actions to perform.
  HeaderModulePrecompileJobAction *HeaderModuleAction = nullptr;
  ActionList LinkerInputs;

  llvm::SmallVector<phases::ID, phases::MaxNumberOfPhases> PL;
  for (auto &I : Inputs) {
    types::ID InputType = I.first;
    const Arg *InputArg = I.second;

    PL.clear();
    types::getCompilationPhases(InputType, PL);

    // If the first step comes after the final phase we are doing as part of
    // this compilation, warn the user about it.
    phases::ID InitialPhase = PL[0];
    if (InitialPhase > FinalPhase) {
      if (InputArg->isClaimed())
        continue;

      // Claim here to avoid the more general unused warning.
      InputArg->claim();

      // Suppress all unused style warnings with -Qunused-arguments
      if (Args.hasArg(options::OPT_Qunused_arguments))
        continue;

      // Special case when final phase determined by binary name, rather than
      // by a command-line argument with a corresponding Arg.
      if (CCCIsCPP())
        Diag(clang::diag::warn_drv_input_file_unused_by_cpp)
            << InputArg->getAsString(Args) << getPhaseName(InitialPhase);
      // Special case '-E' warning on a previously preprocessed file to make
      // more sense.
      else if (InitialPhase == phases::Compile &&
               FinalPhase == phases::Preprocess &&
               getPreprocessedType(InputType) == types::TY_INVALID)
        Diag(clang::diag::warn_drv_preprocessed_input_file_unused)
            << InputArg->getAsString(Args) << !!FinalPhaseArg
            << (FinalPhaseArg ? FinalPhaseArg->getOption().getName() : "");
      else
        Diag(clang::diag::warn_drv_input_file_unused)
            << InputArg->getAsString(Args) << getPhaseName(InitialPhase)
            << !!FinalPhaseArg
            << (FinalPhaseArg ? FinalPhaseArg->getOption().getName() : "");
      continue;
    }

    if (YcArg) {
      // Add a separate precompile phase for the compile phase.
      if (FinalPhase >= phases::Compile) {
        const types::ID HeaderType = lookupHeaderTypeForSourceType(InputType);
        llvm::SmallVector<phases::ID, phases::MaxNumberOfPhases> PCHPL;
        types::getCompilationPhases(HeaderType, PCHPL);
        // Build the pipeline for the pch file.
        Action *ClangClPch =
            C.MakeAction<InputAction>(*InputArg, HeaderType);
        for (phases::ID Phase : PCHPL)
          ClangClPch = ConstructPhaseAction(C, Args, Phase, ClangClPch);
        assert(ClangClPch);
        Actions.push_back(ClangClPch);
        // The driver currently exits after the first failed command.  This
        // relies on that behavior, to make sure if the pch generation fails,
        // the main compilation won't run.
        // FIXME: If the main compilation fails, the PCH generation should
        // probably not be considered successful either.
      }
    }

    // Build the pipeline for this file.
    Action *Current = C.MakeAction<InputAction>(*InputArg, InputType);

    // Use the current host action in any of the offloading actions, if
    // required.
    if (OffloadBuilder.addHostDependenceToDeviceActions(Current, InputArg))
      break;

    for (SmallVectorImpl<phases::ID>::iterator i = PL.begin(), e = PL.end();
         i != e; ++i) {
      phases::ID Phase = *i;

      // We are done if this step is past what the user requested.
      if (Phase > FinalPhase)
        break;

      // Add any offload action the host action depends on.
      Current = OffloadBuilder.addDeviceDependencesToHostAction(
          Current, InputArg, Phase, FinalPhase, PL);
      if (!Current)
        break;

      // Queue linker inputs.
      if (Phase == phases::Link) {
        assert((i + 1) == e && "linking must be final compilation step.");
        LinkerInputs.push_back(Current);
        Current = nullptr;
        break;
      }

      // Each precompiled header file after a module file action is a module
      // header of that same module file, rather than being compiled to a
      // separate PCH.
      if (Phase == phases::Precompile && HeaderModuleAction &&
          getPrecompiledType(InputType) == types::TY_PCH) {
        HeaderModuleAction->addModuleHeaderInput(Current);
        Current = nullptr;
        break;
      }

      // FIXME: Should we include any prior module file outputs as inputs of
      // later actions in the same command line?

      // Otherwise construct the appropriate action.
      Action *NewCurrent = ConstructPhaseAction(C, Args, Phase, Current);

      // We didn't create a new action, so we will just move to the next phase.
      if (NewCurrent == Current)
        continue;

      if (auto *HMA = dyn_cast<HeaderModulePrecompileJobAction>(NewCurrent))
        HeaderModuleAction = HMA;

      Current = NewCurrent;

      // Use the current host action in any of the offloading actions, if
      // required.
      if (OffloadBuilder.addHostDependenceToDeviceActions(Current, InputArg))
        break;

      if (Current->getType() == types::TY_Nothing)
        break;
    }

    // If we ended with something, add to the output list.
    if (Current)
      Actions.push_back(Current);

    // Add any top level actions generated for offloading.
    OffloadBuilder.appendTopLevelActions(Actions, Current, InputArg);
  }

  // Add a link action if necessary.
  if (!LinkerInputs.empty()) {
    Action *LA = C.MakeAction<LinkJobAction>(LinkerInputs, types::TY_Image);
    LA = OffloadBuilder.processHostLinkAction(LA);
    Actions.push_back(LA);
  }

  // If we are linking, claim any options which are obviously only used for
  // compilation.
  if (FinalPhase == phases::Link && PL.size() == 1) {
    Args.ClaimAllArgs(options::OPT_CompileOnly_Group);
    Args.ClaimAllArgs(options::OPT_cl_compile_Group);
  }

  // Claim ignored clang-cl options.
  Args.ClaimAllArgs(options::OPT_cl_ignored_Group);

  // Claim --cuda-host-only and --cuda-compile-host-device, which may be passed
  // to non-CUDA compilations and should not trigger warnings there.
  Args.ClaimAllArgs(options::OPT_cuda_host_only);
  Args.ClaimAllArgs(options::OPT_cuda_compile_host_device);
}

Action *Driver::ConstructPhaseAction(
    Compilation &C, const ArgList &Args, phases::ID Phase, Action *Input,
    Action::OffloadKind TargetDeviceOffloadKind) const {
  llvm::PrettyStackTraceString CrashInfo("Constructing phase actions");

  // Some types skip the assembler phase (e.g., llvm-bc), but we can't
  // encode this in the steps because the intermediate type depends on
  // arguments. Just special case here.
  if (Phase == phases::Assemble && Input->getType() != types::TY_PP_Asm)
    return Input;

  // Build the appropriate action.
  switch (Phase) {
  case phases::Link:
    llvm_unreachable("link action invalid here.");
  case phases::Preprocess: {
    types::ID OutputTy;
    // -{M, MM} alter the output type.
    if (Args.hasArg(options::OPT_M, options::OPT_MM)) {
      OutputTy = types::TY_Dependencies;
    } else {
      OutputTy = Input->getType();
      if (!Args.hasFlag(options::OPT_frewrite_includes,
                        options::OPT_fno_rewrite_includes, false) &&
          !Args.hasFlag(options::OPT_frewrite_imports,
                        options::OPT_fno_rewrite_imports, false) &&
          !CCGenDiagnostics)
        OutputTy = types::getPreprocessedType(OutputTy);
      assert(OutputTy != types::TY_INVALID &&
             "Cannot preprocess this input type!");
    }
    return C.MakeAction<PreprocessJobAction>(Input, OutputTy);
  }
  case phases::Precompile: {
    types::ID OutputTy = getPrecompiledType(Input->getType());
    assert(OutputTy != types::TY_INVALID &&
           "Cannot precompile this input type!");
<<<<<<< HEAD
    if (Args.hasArg(options::OPT_fsyntax_only) ||
        Args.hasArg(options::OPT_fopenacc_print_EQ)) {
=======

    // If we're given a module name, precompile header file inputs as a
    // module, not as a precompiled header.
    const char *ModName = nullptr;
    if (OutputTy == types::TY_PCH) {
      if (Arg *A = Args.getLastArg(options::OPT_fmodule_name_EQ))
        ModName = A->getValue();
      if (ModName)
        OutputTy = types::TY_ModuleFile;
    }

    if (Args.hasArg(options::OPT_fsyntax_only)) {
>>>>>>> d5b360f9
      // Syntax checks should not emit a PCH file
      OutputTy = types::TY_Nothing;
    }

    if (ModName)
      return C.MakeAction<HeaderModulePrecompileJobAction>(Input, OutputTy,
                                                           ModName);
    return C.MakeAction<PrecompileJobAction>(Input, OutputTy);
  }
  case phases::Compile: {
    if (Args.hasArg(options::OPT_fsyntax_only) ||
        Args.hasArg(options::OPT_fopenacc_print_EQ))
      return C.MakeAction<CompileJobAction>(Input, types::TY_Nothing);
    if (Args.hasArg(options::OPT_rewrite_objc))
      return C.MakeAction<CompileJobAction>(Input, types::TY_RewrittenObjC);
    if (Args.hasArg(options::OPT_rewrite_legacy_objc))
      return C.MakeAction<CompileJobAction>(Input,
                                            types::TY_RewrittenLegacyObjC);
    if (Args.hasArg(options::OPT__analyze, options::OPT__analyze_auto))
      return C.MakeAction<AnalyzeJobAction>(Input, types::TY_Plist);
    if (Args.hasArg(options::OPT__migrate))
      return C.MakeAction<MigrateJobAction>(Input, types::TY_Remap);
    if (Args.hasArg(options::OPT_emit_ast))
      return C.MakeAction<CompileJobAction>(Input, types::TY_AST);
    if (Args.hasArg(options::OPT_module_file_info))
      return C.MakeAction<CompileJobAction>(Input, types::TY_ModuleFile);
    if (Args.hasArg(options::OPT_verify_pch))
      return C.MakeAction<VerifyPCHJobAction>(Input, types::TY_Nothing);
    return C.MakeAction<CompileJobAction>(Input, types::TY_LLVM_BC);
  }
  case phases::Backend: {
    if (isUsingLTO() && TargetDeviceOffloadKind == Action::OFK_None) {
      types::ID Output =
          Args.hasArg(options::OPT_S) ? types::TY_LTO_IR : types::TY_LTO_BC;
      return C.MakeAction<BackendJobAction>(Input, Output);
    }
    if (Args.hasArg(options::OPT_emit_llvm)) {
      types::ID Output =
          Args.hasArg(options::OPT_S) ? types::TY_LLVM_IR : types::TY_LLVM_BC;
      return C.MakeAction<BackendJobAction>(Input, Output);
    }
    return C.MakeAction<BackendJobAction>(Input, types::TY_PP_Asm);
  }
  case phases::Assemble:
    return C.MakeAction<AssembleJobAction>(std::move(Input), types::TY_Object);
  }

  llvm_unreachable("invalid phase in ConstructPhaseAction");
}

void Driver::BuildJobs(Compilation &C) const {
  llvm::PrettyStackTraceString CrashInfo("Building compilation jobs");

  Arg *FinalOutput = C.getArgs().getLastArg(options::OPT_o);

  // It is an error to provide a -o option if we are making multiple output
  // files.
  if (FinalOutput) {
    unsigned NumOutputs = 0;
    for (const Action *A : C.getActions())
      if (A->getType() != types::TY_Nothing)
        ++NumOutputs;

    if (NumOutputs > 1) {
      Diag(clang::diag::err_drv_output_argument_with_multiple_files);
      FinalOutput = nullptr;
    }
  }

  // Collect the list of architectures.
  llvm::StringSet<> ArchNames;
  if (C.getDefaultToolChain().getTriple().isOSBinFormatMachO())
    for (const Arg *A : C.getArgs())
      if (A->getOption().matches(options::OPT_arch))
        ArchNames.insert(A->getValue());

  // Set of (Action, canonical ToolChain triple) pairs we've built jobs for.
  std::map<std::pair<const Action *, std::string>, InputInfo> CachedResults;
  for (Action *A : C.getActions()) {
    // If we are linking an image for multiple archs then the linker wants
    // -arch_multiple and -final_output <final image name>. Unfortunately, this
    // doesn't fit in cleanly because we have to pass this information down.
    //
    // FIXME: This is a hack; find a cleaner way to integrate this into the
    // process.
    const char *LinkingOutput = nullptr;
    if (isa<LipoJobAction>(A)) {
      if (FinalOutput)
        LinkingOutput = FinalOutput->getValue();
      else
        LinkingOutput = getDefaultImageName();
    }

    BuildJobsForAction(C, A, &C.getDefaultToolChain(),
                       /*BoundArch*/ StringRef(),
                       /*AtTopLevel*/ true,
                       /*MultipleArchs*/ ArchNames.size() > 1,
                       /*LinkingOutput*/ LinkingOutput, CachedResults,
                       /*TargetDeviceOffloadKind*/ Action::OFK_None);
  }

  // If the user passed -Qunused-arguments or there were errors, don't warn
  // about any unused arguments.
  if (Diags.hasErrorOccurred() ||
      C.getArgs().hasArg(options::OPT_Qunused_arguments))
    return;

  // Claim -### here.
  (void)C.getArgs().hasArg(options::OPT__HASH_HASH_HASH);

  // Claim --driver-mode, --rsp-quoting, it was handled earlier.
  (void)C.getArgs().hasArg(options::OPT_driver_mode);
  (void)C.getArgs().hasArg(options::OPT_rsp_quoting);

  for (Arg *A : C.getArgs()) {
    // FIXME: It would be nice to be able to send the argument to the
    // DiagnosticsEngine, so that extra values, position, and so on could be
    // printed.
    if (!A->isClaimed()) {
      if (A->getOption().hasFlag(options::NoArgumentUnused))
        continue;

      // Suppress the warning automatically if this is just a flag, and it is an
      // instance of an argument we already claimed.
      const Option &Opt = A->getOption();
      if (Opt.getKind() == Option::FlagClass) {
        bool DuplicateClaimed = false;

        for (const Arg *AA : C.getArgs().filtered(&Opt)) {
          if (AA->isClaimed()) {
            DuplicateClaimed = true;
            break;
          }
        }

        if (DuplicateClaimed)
          continue;
      }

      // In clang-cl, don't mention unknown arguments here since they have
      // already been warned about.
      if (!IsCLMode() || !A->getOption().matches(options::OPT_UNKNOWN))
        Diag(clang::diag::warn_drv_unused_argument)
            << A->getAsString(C.getArgs());
    }
  }
}

namespace {
/// Utility class to control the collapse of dependent actions and select the
/// tools accordingly.
class ToolSelector final {
  /// The tool chain this selector refers to.
  const ToolChain &TC;

  /// The compilation this selector refers to.
  const Compilation &C;

  /// The base action this selector refers to.
  const JobAction *BaseAction;

  /// Set to true if the current toolchain refers to host actions.
  bool IsHostSelector;

  /// Set to true if save-temps and embed-bitcode functionalities are active.
  bool SaveTemps;
  bool EmbedBitcode;

  /// Get previous dependent action or null if that does not exist. If
  /// \a CanBeCollapsed is false, that action must be legal to collapse or
  /// null will be returned.
  const JobAction *getPrevDependentAction(const ActionList &Inputs,
                                          ActionList &SavedOffloadAction,
                                          bool CanBeCollapsed = true) {
    // An option can be collapsed only if it has a single input.
    if (Inputs.size() != 1)
      return nullptr;

    Action *CurAction = *Inputs.begin();
    if (CanBeCollapsed &&
        !CurAction->isCollapsingWithNextDependentActionLegal())
      return nullptr;

    // If the input action is an offload action. Look through it and save any
    // offload action that can be dropped in the event of a collapse.
    if (auto *OA = dyn_cast<OffloadAction>(CurAction)) {
      // If the dependent action is a device action, we will attempt to collapse
      // only with other device actions. Otherwise, we would do the same but
      // with host actions only.
      if (!IsHostSelector) {
        if (OA->hasSingleDeviceDependence(/*DoNotConsiderHostActions=*/true)) {
          CurAction =
              OA->getSingleDeviceDependence(/*DoNotConsiderHostActions=*/true);
          if (CanBeCollapsed &&
              !CurAction->isCollapsingWithNextDependentActionLegal())
            return nullptr;
          SavedOffloadAction.push_back(OA);
          return dyn_cast<JobAction>(CurAction);
        }
      } else if (OA->hasHostDependence()) {
        CurAction = OA->getHostDependence();
        if (CanBeCollapsed &&
            !CurAction->isCollapsingWithNextDependentActionLegal())
          return nullptr;
        SavedOffloadAction.push_back(OA);
        return dyn_cast<JobAction>(CurAction);
      }
      return nullptr;
    }

    return dyn_cast<JobAction>(CurAction);
  }

  /// Return true if an assemble action can be collapsed.
  bool canCollapseAssembleAction() const {
    return TC.useIntegratedAs() && !SaveTemps &&
           !C.getArgs().hasArg(options::OPT_via_file_asm) &&
           !C.getArgs().hasArg(options::OPT__SLASH_FA) &&
           !C.getArgs().hasArg(options::OPT__SLASH_Fa);
  }

  /// Return true if a preprocessor action can be collapsed.
  bool canCollapsePreprocessorAction() const {
    return !C.getArgs().hasArg(options::OPT_no_integrated_cpp) &&
           !C.getArgs().hasArg(options::OPT_traditional_cpp) && !SaveTemps &&
           !C.getArgs().hasArg(options::OPT_rewrite_objc);
  }

  /// Struct that relates an action with the offload actions that would be
  /// collapsed with it.
  struct JobActionInfo final {
    /// The action this info refers to.
    const JobAction *JA = nullptr;
    /// The offload actions we need to take care off if this action is
    /// collapsed.
    ActionList SavedOffloadAction;
  };

  /// Append collapsed offload actions from the give nnumber of elements in the
  /// action info array.
  static void AppendCollapsedOffloadAction(ActionList &CollapsedOffloadAction,
                                           ArrayRef<JobActionInfo> &ActionInfo,
                                           unsigned ElementNum) {
    assert(ElementNum <= ActionInfo.size() && "Invalid number of elements.");
    for (unsigned I = 0; I < ElementNum; ++I)
      CollapsedOffloadAction.append(ActionInfo[I].SavedOffloadAction.begin(),
                                    ActionInfo[I].SavedOffloadAction.end());
  }

  /// Functions that attempt to perform the combining. They detect if that is
  /// legal, and if so they update the inputs \a Inputs and the offload action
  /// that were collapsed in \a CollapsedOffloadAction. A tool that deals with
  /// the combined action is returned. If the combining is not legal or if the
  /// tool does not exist, null is returned.
  /// Currently three kinds of collapsing are supported:
  ///  - Assemble + Backend + Compile;
  ///  - Assemble + Backend ;
  ///  - Backend + Compile.
  const Tool *
  combineAssembleBackendCompile(ArrayRef<JobActionInfo> ActionInfo,
                                ActionList &Inputs,
                                ActionList &CollapsedOffloadAction) {
    if (ActionInfo.size() < 3 || !canCollapseAssembleAction())
      return nullptr;
    auto *AJ = dyn_cast<AssembleJobAction>(ActionInfo[0].JA);
    auto *BJ = dyn_cast<BackendJobAction>(ActionInfo[1].JA);
    auto *CJ = dyn_cast<CompileJobAction>(ActionInfo[2].JA);
    if (!AJ || !BJ || !CJ)
      return nullptr;

    // Get compiler tool.
    const Tool *T = TC.SelectTool(*CJ);
    if (!T)
      return nullptr;

    // When using -fembed-bitcode, it is required to have the same tool (clang)
    // for both CompilerJA and BackendJA. Otherwise, combine two stages.
    if (EmbedBitcode) {
      const Tool *BT = TC.SelectTool(*BJ);
      if (BT == T)
        return nullptr;
    }

    if (!T->hasIntegratedAssembler())
      return nullptr;

    Inputs = CJ->getInputs();
    AppendCollapsedOffloadAction(CollapsedOffloadAction, ActionInfo,
                                 /*NumElements=*/3);
    return T;
  }
  const Tool *combineAssembleBackend(ArrayRef<JobActionInfo> ActionInfo,
                                     ActionList &Inputs,
                                     ActionList &CollapsedOffloadAction) {
    if (ActionInfo.size() < 2 || !canCollapseAssembleAction())
      return nullptr;
    auto *AJ = dyn_cast<AssembleJobAction>(ActionInfo[0].JA);
    auto *BJ = dyn_cast<BackendJobAction>(ActionInfo[1].JA);
    if (!AJ || !BJ)
      return nullptr;

    // Retrieve the compile job, backend action must always be preceded by one.
    ActionList CompileJobOffloadActions;
    auto *CJ = getPrevDependentAction(BJ->getInputs(), CompileJobOffloadActions,
                                      /*CanBeCollapsed=*/false);
    if (!AJ || !BJ || !CJ)
      return nullptr;

    assert(isa<CompileJobAction>(CJ) &&
           "Expecting compile job preceding backend job.");

    // Get compiler tool.
    const Tool *T = TC.SelectTool(*CJ);
    if (!T)
      return nullptr;

    if (!T->hasIntegratedAssembler())
      return nullptr;

    Inputs = BJ->getInputs();
    AppendCollapsedOffloadAction(CollapsedOffloadAction, ActionInfo,
                                 /*NumElements=*/2);
    return T;
  }
  const Tool *combineBackendCompile(ArrayRef<JobActionInfo> ActionInfo,
                                    ActionList &Inputs,
                                    ActionList &CollapsedOffloadAction) {
    if (ActionInfo.size() < 2)
      return nullptr;
    auto *BJ = dyn_cast<BackendJobAction>(ActionInfo[0].JA);
    auto *CJ = dyn_cast<CompileJobAction>(ActionInfo[1].JA);
    if (!BJ || !CJ)
      return nullptr;

    // Check if the initial input (to the compile job or its predessor if one
    // exists) is LLVM bitcode. In that case, no preprocessor step is required
    // and we can still collapse the compile and backend jobs when we have
    // -save-temps. I.e. there is no need for a separate compile job just to
    // emit unoptimized bitcode.
    bool InputIsBitcode = true;
    for (size_t i = 1; i < ActionInfo.size(); i++)
      if (ActionInfo[i].JA->getType() != types::TY_LLVM_BC &&
          ActionInfo[i].JA->getType() != types::TY_LTO_BC) {
        InputIsBitcode = false;
        break;
      }
    if (!InputIsBitcode && !canCollapsePreprocessorAction())
      return nullptr;

    // Get compiler tool.
    const Tool *T = TC.SelectTool(*CJ);
    if (!T)
      return nullptr;

    if (T->canEmitIR() && ((SaveTemps && !InputIsBitcode) || EmbedBitcode))
      return nullptr;

    Inputs = CJ->getInputs();
    AppendCollapsedOffloadAction(CollapsedOffloadAction, ActionInfo,
                                 /*NumElements=*/2);
    return T;
  }

  /// Updates the inputs if the obtained tool supports combining with
  /// preprocessor action, and the current input is indeed a preprocessor
  /// action. If combining results in the collapse of offloading actions, those
  /// are appended to \a CollapsedOffloadAction.
  void combineWithPreprocessor(const Tool *T, ActionList &Inputs,
                               ActionList &CollapsedOffloadAction) {
    if (!T || !canCollapsePreprocessorAction() || !T->hasIntegratedCPP())
      return;

    // Attempt to get a preprocessor action dependence.
    ActionList PreprocessJobOffloadActions;
    ActionList NewInputs;
    for (Action *A : Inputs) {
      auto *PJ = getPrevDependentAction({A}, PreprocessJobOffloadActions);
      if (!PJ || !isa<PreprocessJobAction>(PJ)) {
        NewInputs.push_back(A);
        continue;
      }

      // This is legal to combine. Append any offload action we found and add the
      // current input to preprocessor inputs.
      CollapsedOffloadAction.append(PreprocessJobOffloadActions.begin(),
                                    PreprocessJobOffloadActions.end());
      NewInputs.append(PJ->input_begin(), PJ->input_end());
    }
    Inputs = NewInputs;
  }

public:
  ToolSelector(const JobAction *BaseAction, const ToolChain &TC,
               const Compilation &C, bool SaveTemps, bool EmbedBitcode)
      : TC(TC), C(C), BaseAction(BaseAction), SaveTemps(SaveTemps),
        EmbedBitcode(EmbedBitcode) {
    assert(BaseAction && "Invalid base action.");
    IsHostSelector = BaseAction->getOffloadingDeviceKind() == Action::OFK_None;
  }

  /// Check if a chain of actions can be combined and return the tool that can
  /// handle the combination of actions. The pointer to the current inputs \a
  /// Inputs and the list of offload actions \a CollapsedOffloadActions
  /// connected to collapsed actions are updated accordingly. The latter enables
  /// the caller of the selector to process them afterwards instead of just
  /// dropping them. If no suitable tool is found, null will be returned.
  const Tool *getTool(ActionList &Inputs,
                      ActionList &CollapsedOffloadAction) {
    //
    // Get the largest chain of actions that we could combine.
    //

    SmallVector<JobActionInfo, 5> ActionChain(1);
    ActionChain.back().JA = BaseAction;
    while (ActionChain.back().JA) {
      const Action *CurAction = ActionChain.back().JA;

      // Grow the chain by one element.
      ActionChain.resize(ActionChain.size() + 1);
      JobActionInfo &AI = ActionChain.back();

      // Attempt to fill it with the
      AI.JA =
          getPrevDependentAction(CurAction->getInputs(), AI.SavedOffloadAction);
    }

    // Pop the last action info as it could not be filled.
    ActionChain.pop_back();

    //
    // Attempt to combine actions. If all combining attempts failed, just return
    // the tool of the provided action. At the end we attempt to combine the
    // action with any preprocessor action it may depend on.
    //

    const Tool *T = combineAssembleBackendCompile(ActionChain, Inputs,
                                                  CollapsedOffloadAction);
    if (!T)
      T = combineAssembleBackend(ActionChain, Inputs, CollapsedOffloadAction);
    if (!T)
      T = combineBackendCompile(ActionChain, Inputs, CollapsedOffloadAction);
    if (!T) {
      Inputs = BaseAction->getInputs();
      T = TC.SelectTool(*BaseAction);
    }

    combineWithPreprocessor(T, Inputs, CollapsedOffloadAction);
    return T;
  }
};
}

/// Return a string that uniquely identifies the result of a job. The bound arch
/// is not necessarily represented in the toolchain's triple -- for example,
/// armv7 and armv7s both map to the same triple -- so we need both in our map.
/// Also, we need to add the offloading device kind, as the same tool chain can
/// be used for host and device for some programming models, e.g. OpenMP.
static std::string GetTriplePlusArchString(const ToolChain *TC,
                                           StringRef BoundArch,
                                           Action::OffloadKind OffloadKind) {
  std::string TriplePlusArch = TC->getTriple().normalize();
  if (!BoundArch.empty()) {
    TriplePlusArch += "-";
    TriplePlusArch += BoundArch;
  }
  TriplePlusArch += "-";
  TriplePlusArch += Action::GetOffloadKindName(OffloadKind);
  return TriplePlusArch;
}

InputInfo Driver::BuildJobsForAction(
    Compilation &C, const Action *A, const ToolChain *TC, StringRef BoundArch,
    bool AtTopLevel, bool MultipleArchs, const char *LinkingOutput,
    std::map<std::pair<const Action *, std::string>, InputInfo> &CachedResults,
    Action::OffloadKind TargetDeviceOffloadKind) const {
  std::pair<const Action *, std::string> ActionTC = {
      A, GetTriplePlusArchString(TC, BoundArch, TargetDeviceOffloadKind)};
  auto CachedResult = CachedResults.find(ActionTC);
  if (CachedResult != CachedResults.end()) {
    return CachedResult->second;
  }
  InputInfo Result = BuildJobsForActionNoCache(
      C, A, TC, BoundArch, AtTopLevel, MultipleArchs, LinkingOutput,
      CachedResults, TargetDeviceOffloadKind);
  CachedResults[ActionTC] = Result;
  return Result;
}

InputInfo Driver::BuildJobsForActionNoCache(
    Compilation &C, const Action *A, const ToolChain *TC, StringRef BoundArch,
    bool AtTopLevel, bool MultipleArchs, const char *LinkingOutput,
    std::map<std::pair<const Action *, std::string>, InputInfo> &CachedResults,
    Action::OffloadKind TargetDeviceOffloadKind) const {
  llvm::PrettyStackTraceString CrashInfo("Building compilation jobs");

  InputInfoList OffloadDependencesInputInfo;
  bool BuildingForOffloadDevice = TargetDeviceOffloadKind != Action::OFK_None;
  if (const OffloadAction *OA = dyn_cast<OffloadAction>(A)) {
    // The 'Darwin' toolchain is initialized only when its arguments are
    // computed. Get the default arguments for OFK_None to ensure that
    // initialization is performed before processing the offload action.
    // FIXME: Remove when darwin's toolchain is initialized during construction.
    C.getArgsForToolChain(TC, BoundArch, Action::OFK_None);

    // The offload action is expected to be used in four different situations.
    //
    // a) Set a toolchain/architecture/kind for a host action:
    //    Host Action 1 -> OffloadAction -> Host Action 2
    //
    // b) Set a toolchain/architecture/kind for a device action;
    //    Device Action 1 -> OffloadAction -> Device Action 2
    //
    // c) Specify a device dependence to a host action;
    //    Device Action 1  _
    //                      \
    //      Host Action 1  ---> OffloadAction -> Host Action 2
    //
    // d) Specify a host dependence to a device action.
    //      Host Action 1  _
    //                      \
    //    Device Action 1  ---> OffloadAction -> Device Action 2
    //
    // For a) and b), we just return the job generated for the dependence. For
    // c) and d) we override the current action with the host/device dependence
    // if the current toolchain is host/device and set the offload dependences
    // info with the jobs obtained from the device/host dependence(s).

    // If there is a single device option, just generate the job for it.
    if (OA->hasSingleDeviceDependence()) {
      InputInfo DevA;
      OA->doOnEachDeviceDependence([&](Action *DepA, const ToolChain *DepTC,
                                       const char *DepBoundArch) {
        DevA =
            BuildJobsForAction(C, DepA, DepTC, DepBoundArch, AtTopLevel,
                               /*MultipleArchs*/ !!DepBoundArch, LinkingOutput,
                               CachedResults, DepA->getOffloadingDeviceKind());
      });
      return DevA;
    }

    // If 'Action 2' is host, we generate jobs for the device dependences and
    // override the current action with the host dependence. Otherwise, we
    // generate the host dependences and override the action with the device
    // dependence. The dependences can't therefore be a top-level action.
    OA->doOnEachDependence(
        /*IsHostDependence=*/BuildingForOffloadDevice,
        [&](Action *DepA, const ToolChain *DepTC, const char *DepBoundArch) {
          OffloadDependencesInputInfo.push_back(BuildJobsForAction(
              C, DepA, DepTC, DepBoundArch, /*AtTopLevel=*/false,
              /*MultipleArchs*/ !!DepBoundArch, LinkingOutput, CachedResults,
              DepA->getOffloadingDeviceKind()));
        });

    A = BuildingForOffloadDevice
            ? OA->getSingleDeviceDependence(/*DoNotConsiderHostActions=*/true)
            : OA->getHostDependence();
  }

  if (const InputAction *IA = dyn_cast<InputAction>(A)) {
    // FIXME: It would be nice to not claim this here; maybe the old scheme of
    // just using Args was better?
    const Arg &Input = IA->getInputArg();
    Input.claim();
    if (Input.getOption().matches(options::OPT_INPUT)) {
      const char *Name = Input.getValue();
      return InputInfo(A, Name, /* BaseInput = */ Name);
    }
    return InputInfo(A, &Input, /* BaseInput = */ "");
  }

  if (const BindArchAction *BAA = dyn_cast<BindArchAction>(A)) {
    const ToolChain *TC;
    StringRef ArchName = BAA->getArchName();

    if (!ArchName.empty())
      TC = &getToolChain(C.getArgs(),
                         computeTargetTriple(*this, TargetTriple,
                                             C.getArgs(), ArchName));
    else
      TC = &C.getDefaultToolChain();

    return BuildJobsForAction(C, *BAA->input_begin(), TC, ArchName, AtTopLevel,
                              MultipleArchs, LinkingOutput, CachedResults,
                              TargetDeviceOffloadKind);
  }


  ActionList Inputs = A->getInputs();

  const JobAction *JA = cast<JobAction>(A);
  ActionList CollapsedOffloadActions;

  ToolSelector TS(JA, *TC, C, isSaveTempsEnabled(),
                  embedBitcodeInObject() && !isUsingLTO());
  const Tool *T = TS.getTool(Inputs, CollapsedOffloadActions);

  if (!T)
    return InputInfo();

  // If we've collapsed action list that contained OffloadAction we
  // need to build jobs for host/device-side inputs it may have held.
  for (const auto *OA : CollapsedOffloadActions)
    cast<OffloadAction>(OA)->doOnEachDependence(
        /*IsHostDependence=*/BuildingForOffloadDevice,
        [&](Action *DepA, const ToolChain *DepTC, const char *DepBoundArch) {
          OffloadDependencesInputInfo.push_back(BuildJobsForAction(
              C, DepA, DepTC, DepBoundArch, /* AtTopLevel */ false,
              /*MultipleArchs=*/!!DepBoundArch, LinkingOutput, CachedResults,
              DepA->getOffloadingDeviceKind()));
        });

  // Only use pipes when there is exactly one input.
  InputInfoList InputInfos;
  for (const Action *Input : Inputs) {
    // Treat dsymutil and verify sub-jobs as being at the top-level too, they
    // shouldn't get temporary output names.
    // FIXME: Clean this up.
    bool SubJobAtTopLevel =
        AtTopLevel && (isa<DsymutilJobAction>(A) || isa<VerifyJobAction>(A));
    InputInfos.push_back(BuildJobsForAction(
        C, Input, TC, BoundArch, SubJobAtTopLevel, MultipleArchs, LinkingOutput,
        CachedResults, A->getOffloadingDeviceKind()));
  }

  // Always use the first input as the base input.
  const char *BaseInput = InputInfos[0].getBaseInput();

  // ... except dsymutil actions, which use their actual input as the base
  // input.
  if (JA->getType() == types::TY_dSYM)
    BaseInput = InputInfos[0].getFilename();

  // ... and in header module compilations, which use the module name.
  if (auto *ModuleJA = dyn_cast<HeaderModulePrecompileJobAction>(JA))
    BaseInput = ModuleJA->getModuleName();

  // Append outputs of offload device jobs to the input list
  if (!OffloadDependencesInputInfo.empty())
    InputInfos.append(OffloadDependencesInputInfo.begin(),
                      OffloadDependencesInputInfo.end());

  // Set the effective triple of the toolchain for the duration of this job.
  llvm::Triple EffectiveTriple;
  const ToolChain &ToolTC = T->getToolChain();
  const ArgList &Args =
      C.getArgsForToolChain(TC, BoundArch, A->getOffloadingDeviceKind());
  if (InputInfos.size() != 1) {
    EffectiveTriple = llvm::Triple(ToolTC.ComputeEffectiveClangTriple(Args));
  } else {
    // Pass along the input type if it can be unambiguously determined.
    EffectiveTriple = llvm::Triple(
        ToolTC.ComputeEffectiveClangTriple(Args, InputInfos[0].getType()));
  }
  RegisterEffectiveTriple TripleRAII(ToolTC, EffectiveTriple);

  // Determine the place to write output to, if any.
  InputInfo Result;
  InputInfoList UnbundlingResults;
  if (auto *UA = dyn_cast<OffloadUnbundlingJobAction>(JA)) {
    // If we have an unbundling job, we need to create results for all the
    // outputs. We also update the results cache so that other actions using
    // this unbundling action can get the right results.
    for (auto &UI : UA->getDependentActionsInfo()) {
      assert(UI.DependentOffloadKind != Action::OFK_None &&
             "Unbundling with no offloading??");

      // Unbundling actions are never at the top level. When we generate the
      // offloading prefix, we also do that for the host file because the
      // unbundling action does not change the type of the output which can
      // cause a overwrite.
      std::string OffloadingPrefix = Action::GetOffloadingFileNamePrefix(
          UI.DependentOffloadKind,
          UI.DependentToolChain->getTriple().normalize(),
          /*CreatePrefixForHost=*/true);
      auto CurI = InputInfo(
          UA,
          GetNamedOutputPath(C, *UA, BaseInput, UI.DependentBoundArch,
                             /*AtTopLevel=*/false,
                             MultipleArchs ||
                                 UI.DependentOffloadKind == Action::OFK_HIP,
                             OffloadingPrefix),
          BaseInput);
      // Save the unbundling result.
      UnbundlingResults.push_back(CurI);

      // Get the unique string identifier for this dependence and cache the
      // result.
      StringRef Arch;
      if (TargetDeviceOffloadKind == Action::OFK_HIP) {
        if (UI.DependentOffloadKind == Action::OFK_Host)
          Arch = StringRef();
        else
          Arch = UI.DependentBoundArch;
      } else
        Arch = BoundArch;

      CachedResults[{A, GetTriplePlusArchString(UI.DependentToolChain, Arch,
                                                UI.DependentOffloadKind)}] =
          CurI;
    }

    // Now that we have all the results generated, select the one that should be
    // returned for the current depending action.
    std::pair<const Action *, std::string> ActionTC = {
        A, GetTriplePlusArchString(TC, BoundArch, TargetDeviceOffloadKind)};
    assert(CachedResults.find(ActionTC) != CachedResults.end() &&
           "Result does not exist??");
    Result = CachedResults[ActionTC];
  } else if (JA->getType() == types::TY_Nothing)
    Result = InputInfo(A, BaseInput);
  else {
    // We only have to generate a prefix for the host if this is not a top-level
    // action.
    std::string OffloadingPrefix = Action::GetOffloadingFileNamePrefix(
        A->getOffloadingDeviceKind(), TC->getTriple().normalize(),
        /*CreatePrefixForHost=*/!!A->getOffloadingHostActiveKinds() &&
            !AtTopLevel);
    Result = InputInfo(A, GetNamedOutputPath(C, *JA, BaseInput, BoundArch,
                                             AtTopLevel, MultipleArchs,
                                             OffloadingPrefix),
                       BaseInput);
  }

  if (CCCPrintBindings && !CCGenDiagnostics) {
    llvm::errs() << "# \"" << T->getToolChain().getTripleString() << '"'
                 << " - \"" << T->getName() << "\", inputs: [";
    for (unsigned i = 0, e = InputInfos.size(); i != e; ++i) {
      llvm::errs() << InputInfos[i].getAsString();
      if (i + 1 != e)
        llvm::errs() << ", ";
    }
    if (UnbundlingResults.empty())
      llvm::errs() << "], output: " << Result.getAsString() << "\n";
    else {
      llvm::errs() << "], outputs: [";
      for (unsigned i = 0, e = UnbundlingResults.size(); i != e; ++i) {
        llvm::errs() << UnbundlingResults[i].getAsString();
        if (i + 1 != e)
          llvm::errs() << ", ";
      }
      llvm::errs() << "] \n";
    }
  } else {
    if (UnbundlingResults.empty())
      T->ConstructJob(
          C, *JA, Result, InputInfos,
          C.getArgsForToolChain(TC, BoundArch, JA->getOffloadingDeviceKind()),
          LinkingOutput);
    else
      T->ConstructJobMultipleOutputs(
          C, *JA, UnbundlingResults, InputInfos,
          C.getArgsForToolChain(TC, BoundArch, JA->getOffloadingDeviceKind()),
          LinkingOutput);
  }
  return Result;
}

const char *Driver::getDefaultImageName() const {
  llvm::Triple Target(llvm::Triple::normalize(TargetTriple));
  return Target.isOSWindows() ? "a.exe" : "a.out";
}

/// Create output filename based on ArgValue, which could either be a
/// full filename, filename without extension, or a directory. If ArgValue
/// does not provide a filename, then use BaseName, and use the extension
/// suitable for FileType.
static const char *MakeCLOutputFilename(const ArgList &Args, StringRef ArgValue,
                                        StringRef BaseName,
                                        types::ID FileType) {
  SmallString<128> Filename = ArgValue;

  if (ArgValue.empty()) {
    // If the argument is empty, output to BaseName in the current dir.
    Filename = BaseName;
  } else if (llvm::sys::path::is_separator(Filename.back())) {
    // If the argument is a directory, output to BaseName in that dir.
    llvm::sys::path::append(Filename, BaseName);
  }

  if (!llvm::sys::path::has_extension(ArgValue)) {
    // If the argument didn't provide an extension, then set it.
    const char *Extension = types::getTypeTempSuffix(FileType, true);

    if (FileType == types::TY_Image &&
        Args.hasArg(options::OPT__SLASH_LD, options::OPT__SLASH_LDd)) {
      // The output file is a dll.
      Extension = "dll";
    }

    llvm::sys::path::replace_extension(Filename, Extension);
  }

  return Args.MakeArgString(Filename.c_str());
}

const char *Driver::GetNamedOutputPath(Compilation &C, const JobAction &JA,
                                       const char *BaseInput,
                                       StringRef BoundArch, bool AtTopLevel,
                                       bool MultipleArchs,
                                       StringRef OffloadingPrefix) const {
  llvm::PrettyStackTraceString CrashInfo("Computing output path");
  // Output to a user requested destination?
  if (AtTopLevel && !isa<DsymutilJobAction>(JA) && !isa<VerifyJobAction>(JA)) {
    if (Arg *FinalOutput = C.getArgs().getLastArg(options::OPT_o))
      return C.addResultFile(FinalOutput->getValue(), &JA);
  }

  // For /P, preprocess to file named after BaseInput.
  if (C.getArgs().hasArg(options::OPT__SLASH_P)) {
    assert(AtTopLevel && isa<PreprocessJobAction>(JA));
    StringRef BaseName = llvm::sys::path::filename(BaseInput);
    StringRef NameArg;
    if (Arg *A = C.getArgs().getLastArg(options::OPT__SLASH_Fi))
      NameArg = A->getValue();
    return C.addResultFile(
        MakeCLOutputFilename(C.getArgs(), NameArg, BaseName, types::TY_PP_C),
        &JA);
  }

  // Default to writing to stdout?
  if (AtTopLevel && !CCGenDiagnostics && isa<PreprocessJobAction>(JA))
    return "-";

  // Is this the assembly listing for /FA?
  if (JA.getType() == types::TY_PP_Asm &&
      (C.getArgs().hasArg(options::OPT__SLASH_FA) ||
       C.getArgs().hasArg(options::OPT__SLASH_Fa))) {
    // Use /Fa and the input filename to determine the asm file name.
    StringRef BaseName = llvm::sys::path::filename(BaseInput);
    StringRef FaValue = C.getArgs().getLastArgValue(options::OPT__SLASH_Fa);
    return C.addResultFile(
        MakeCLOutputFilename(C.getArgs(), FaValue, BaseName, JA.getType()),
        &JA);
  }

  // Output to a temporary file?
  if ((!AtTopLevel && !isSaveTempsEnabled() &&
       !C.getArgs().hasArg(options::OPT__SLASH_Fo)) ||
      CCGenDiagnostics) {
    StringRef Name = llvm::sys::path::filename(BaseInput);
    std::pair<StringRef, StringRef> Split = Name.split('.');
    SmallString<128> TmpName;
    const char *Suffix = types::getTypeTempSuffix(JA.getType(), IsCLMode());
    Arg *A = C.getArgs().getLastArg(options::OPT_fcrash_diagnostics_dir);
    if (CCGenDiagnostics && A) {
      SmallString<128> CrashDirectory(A->getValue());
      llvm::sys::path::append(CrashDirectory, Split.first);
      const char *Middle = Suffix ? "-%%%%%%." : "-%%%%%%";
      std::error_code EC =
          llvm::sys::fs::createUniqueFile(CrashDirectory + Middle + Suffix, TmpName);
      if (EC) {
        Diag(clang::diag::err_unable_to_make_temp) << EC.message();
        return "";
      }
    } else {
      TmpName = GetTemporaryPath(Split.first, Suffix);
    }
    return C.addTempFile(C.getArgs().MakeArgString(TmpName));
  }

  SmallString<128> BasePath(BaseInput);
  StringRef BaseName;

  // Dsymutil actions should use the full path.
  if (isa<DsymutilJobAction>(JA) || isa<VerifyJobAction>(JA))
    BaseName = BasePath;
  else
    BaseName = llvm::sys::path::filename(BasePath);

  // Determine what the derived output name should be.
  const char *NamedOutput;

  if ((JA.getType() == types::TY_Object || JA.getType() == types::TY_LTO_BC) &&
      C.getArgs().hasArg(options::OPT__SLASH_Fo, options::OPT__SLASH_o)) {
    // The /Fo or /o flag decides the object filename.
    StringRef Val =
        C.getArgs()
            .getLastArg(options::OPT__SLASH_Fo, options::OPT__SLASH_o)
            ->getValue();
    NamedOutput =
        MakeCLOutputFilename(C.getArgs(), Val, BaseName, types::TY_Object);
  } else if (JA.getType() == types::TY_Image &&
             C.getArgs().hasArg(options::OPT__SLASH_Fe,
                                options::OPT__SLASH_o)) {
    // The /Fe or /o flag names the linked file.
    StringRef Val =
        C.getArgs()
            .getLastArg(options::OPT__SLASH_Fe, options::OPT__SLASH_o)
            ->getValue();
    NamedOutput =
        MakeCLOutputFilename(C.getArgs(), Val, BaseName, types::TY_Image);
  } else if (JA.getType() == types::TY_Image) {
    if (IsCLMode()) {
      // clang-cl uses BaseName for the executable name.
      NamedOutput =
          MakeCLOutputFilename(C.getArgs(), "", BaseName, types::TY_Image);
    } else {
      SmallString<128> Output(getDefaultImageName());
      Output += OffloadingPrefix;
      if (MultipleArchs && !BoundArch.empty()) {
        Output += "-";
        Output.append(BoundArch);
      }
      NamedOutput = C.getArgs().MakeArgString(Output.c_str());
    }
  } else if (JA.getType() == types::TY_PCH && IsCLMode()) {
    NamedOutput = C.getArgs().MakeArgString(GetClPchPath(C, BaseName));
  } else {
    const char *Suffix = types::getTypeTempSuffix(JA.getType(), IsCLMode());
    assert(Suffix && "All types used for output should have a suffix.");

    std::string::size_type End = std::string::npos;
    if (!types::appendSuffixForType(JA.getType()))
      End = BaseName.rfind('.');
    SmallString<128> Suffixed(BaseName.substr(0, End));
    Suffixed += OffloadingPrefix;
    if (MultipleArchs && !BoundArch.empty()) {
      Suffixed += "-";
      Suffixed.append(BoundArch);
    }
    // When using both -save-temps and -emit-llvm, use a ".tmp.bc" suffix for
    // the unoptimized bitcode so that it does not get overwritten by the ".bc"
    // optimized bitcode output.
    if (!AtTopLevel && C.getArgs().hasArg(options::OPT_emit_llvm) &&
        JA.getType() == types::TY_LLVM_BC)
      Suffixed += ".tmp";
    Suffixed += '.';
    Suffixed += Suffix;
    NamedOutput = C.getArgs().MakeArgString(Suffixed.c_str());
  }

  // Prepend object file path if -save-temps=obj
  if (!AtTopLevel && isSaveTempsObj() && C.getArgs().hasArg(options::OPT_o) &&
      JA.getType() != types::TY_PCH) {
    Arg *FinalOutput = C.getArgs().getLastArg(options::OPT_o);
    SmallString<128> TempPath(FinalOutput->getValue());
    llvm::sys::path::remove_filename(TempPath);
    StringRef OutputFileName = llvm::sys::path::filename(NamedOutput);
    llvm::sys::path::append(TempPath, OutputFileName);
    NamedOutput = C.getArgs().MakeArgString(TempPath.c_str());
  }

  // If we're saving temps and the temp file conflicts with the input file,
  // then avoid overwriting input file.
  if (!AtTopLevel && isSaveTempsEnabled() && NamedOutput == BaseName) {
    bool SameFile = false;
    SmallString<256> Result;
    llvm::sys::fs::current_path(Result);
    llvm::sys::path::append(Result, BaseName);
    llvm::sys::fs::equivalent(BaseInput, Result.c_str(), SameFile);
    // Must share the same path to conflict.
    if (SameFile) {
      StringRef Name = llvm::sys::path::filename(BaseInput);
      std::pair<StringRef, StringRef> Split = Name.split('.');
      std::string TmpName = GetTemporaryPath(
          Split.first, types::getTypeTempSuffix(JA.getType(), IsCLMode()));
      return C.addTempFile(C.getArgs().MakeArgString(TmpName));
    }
  }

  // As an annoying special case, PCH generation doesn't strip the pathname.
  if (JA.getType() == types::TY_PCH && !IsCLMode()) {
    llvm::sys::path::remove_filename(BasePath);
    if (BasePath.empty())
      BasePath = NamedOutput;
    else
      llvm::sys::path::append(BasePath, NamedOutput);
    return C.addResultFile(C.getArgs().MakeArgString(BasePath.c_str()), &JA);
  } else {
    return C.addResultFile(NamedOutput, &JA);
  }
}

std::string Driver::GetFilePath(StringRef Name, const ToolChain &TC) const {
  // Seach for Name in a list of paths.
  auto SearchPaths = [&](const llvm::SmallVectorImpl<std::string> &P)
      -> llvm::Optional<std::string> {
    // Respect a limited subset of the '-Bprefix' functionality in GCC by
    // attempting to use this prefix when looking for file paths.
    for (const auto &Dir : P) {
      if (Dir.empty())
        continue;
      SmallString<128> P(Dir[0] == '=' ? SysRoot + Dir.substr(1) : Dir);
      llvm::sys::path::append(P, Name);
      if (llvm::sys::fs::exists(Twine(P)))
        return P.str().str();
    }
    return None;
  };

  if (auto P = SearchPaths(PrefixDirs))
    return *P;

  SmallString<128> R(ResourceDir);
  llvm::sys::path::append(R, Name);
  if (llvm::sys::fs::exists(Twine(R)))
    return R.str();

  SmallString<128> P(TC.getCompilerRTPath());
  llvm::sys::path::append(P, Name);
  if (llvm::sys::fs::exists(Twine(P)))
    return P.str();

  if (auto P = SearchPaths(TC.getLibraryPaths()))
    return *P;

  if (auto P = SearchPaths(TC.getFilePaths()))
    return *P;

  return Name;
}

void Driver::generatePrefixedToolNames(
    StringRef Tool, const ToolChain &TC,
    SmallVectorImpl<std::string> &Names) const {
  // FIXME: Needs a better variable than TargetTriple
  Names.emplace_back((TargetTriple + "-" + Tool).str());
  Names.emplace_back(Tool);

  // Allow the discovery of tools prefixed with LLVM's default target triple.
  std::string DefaultTargetTriple = llvm::sys::getDefaultTargetTriple();
  if (DefaultTargetTriple != TargetTriple)
    Names.emplace_back((DefaultTargetTriple + "-" + Tool).str());
}

static bool ScanDirForExecutable(SmallString<128> &Dir,
                                 ArrayRef<std::string> Names) {
  for (const auto &Name : Names) {
    llvm::sys::path::append(Dir, Name);
    if (llvm::sys::fs::can_execute(Twine(Dir)))
      return true;
    llvm::sys::path::remove_filename(Dir);
  }
  return false;
}

std::string Driver::GetProgramPath(StringRef Name, const ToolChain &TC) const {
  SmallVector<std::string, 2> TargetSpecificExecutables;
  generatePrefixedToolNames(Name, TC, TargetSpecificExecutables);

  // Respect a limited subset of the '-Bprefix' functionality in GCC by
  // attempting to use this prefix when looking for program paths.
  for (const auto &PrefixDir : PrefixDirs) {
    if (llvm::sys::fs::is_directory(PrefixDir)) {
      SmallString<128> P(PrefixDir);
      if (ScanDirForExecutable(P, TargetSpecificExecutables))
        return P.str();
    } else {
      SmallString<128> P((PrefixDir + Name).str());
      if (llvm::sys::fs::can_execute(Twine(P)))
        return P.str();
    }
  }

  const ToolChain::path_list &List = TC.getProgramPaths();
  for (const auto &Path : List) {
    SmallString<128> P(Path);
    if (ScanDirForExecutable(P, TargetSpecificExecutables))
      return P.str();
  }

  // If all else failed, search the path.
  for (const auto &TargetSpecificExecutable : TargetSpecificExecutables)
    if (llvm::ErrorOr<std::string> P =
            llvm::sys::findProgramByName(TargetSpecificExecutable))
      return *P;

  return Name;
}

std::string Driver::GetTemporaryPath(StringRef Prefix, StringRef Suffix) const {
  SmallString<128> Path;
  std::error_code EC = llvm::sys::fs::createTemporaryFile(Prefix, Suffix, Path);
  if (EC) {
    Diag(clang::diag::err_unable_to_make_temp) << EC.message();
    return "";
  }

  return Path.str();
}

std::string Driver::GetClPchPath(Compilation &C, StringRef BaseName) const {
  SmallString<128> Output;
  if (Arg *FpArg = C.getArgs().getLastArg(options::OPT__SLASH_Fp)) {
    // FIXME: If anybody needs it, implement this obscure rule:
    // "If you specify a directory without a file name, the default file name
    // is VCx0.pch., where x is the major version of Visual C++ in use."
    Output = FpArg->getValue();

    // "If you do not specify an extension as part of the path name, an
    // extension of .pch is assumed. "
    if (!llvm::sys::path::has_extension(Output))
      Output += ".pch";
  } else {
    if (Arg *YcArg = C.getArgs().getLastArg(options::OPT__SLASH_Yc))
      Output = YcArg->getValue();
    if (Output.empty())
      Output = BaseName;
    llvm::sys::path::replace_extension(Output, ".pch");
  }
  return Output.str();
}

const ToolChain &Driver::getToolChain(const ArgList &Args,
                                      const llvm::Triple &Target) const {

  auto &TC = ToolChains[Target.str()];
  if (!TC) {
    switch (Target.getOS()) {
    case llvm::Triple::Haiku:
      TC = llvm::make_unique<toolchains::Haiku>(*this, Target, Args);
      break;
    case llvm::Triple::Ananas:
      TC = llvm::make_unique<toolchains::Ananas>(*this, Target, Args);
      break;
    case llvm::Triple::CloudABI:
      TC = llvm::make_unique<toolchains::CloudABI>(*this, Target, Args);
      break;
    case llvm::Triple::Darwin:
    case llvm::Triple::MacOSX:
    case llvm::Triple::IOS:
    case llvm::Triple::TvOS:
    case llvm::Triple::WatchOS:
      TC = llvm::make_unique<toolchains::DarwinClang>(*this, Target, Args);
      break;
    case llvm::Triple::DragonFly:
      TC = llvm::make_unique<toolchains::DragonFly>(*this, Target, Args);
      break;
    case llvm::Triple::OpenBSD:
      TC = llvm::make_unique<toolchains::OpenBSD>(*this, Target, Args);
      break;
    case llvm::Triple::NetBSD:
      TC = llvm::make_unique<toolchains::NetBSD>(*this, Target, Args);
      break;
    case llvm::Triple::FreeBSD:
      TC = llvm::make_unique<toolchains::FreeBSD>(*this, Target, Args);
      break;
    case llvm::Triple::Minix:
      TC = llvm::make_unique<toolchains::Minix>(*this, Target, Args);
      break;
    case llvm::Triple::Linux:
    case llvm::Triple::ELFIAMCU:
      if (Target.getArch() == llvm::Triple::hexagon)
        TC = llvm::make_unique<toolchains::HexagonToolChain>(*this, Target,
                                                             Args);
      else if ((Target.getVendor() == llvm::Triple::MipsTechnologies) &&
               !Target.hasEnvironment())
        TC = llvm::make_unique<toolchains::MipsLLVMToolChain>(*this, Target,
                                                              Args);
      else
        TC = llvm::make_unique<toolchains::Linux>(*this, Target, Args);
      break;
    case llvm::Triple::NaCl:
      TC = llvm::make_unique<toolchains::NaClToolChain>(*this, Target, Args);
      break;
    case llvm::Triple::Fuchsia:
      TC = llvm::make_unique<toolchains::Fuchsia>(*this, Target, Args);
      break;
    case llvm::Triple::Solaris:
      TC = llvm::make_unique<toolchains::Solaris>(*this, Target, Args);
      break;
    case llvm::Triple::AMDHSA:
      TC = llvm::make_unique<toolchains::AMDGPUToolChain>(*this, Target, Args);
      break;
    case llvm::Triple::Win32:
      switch (Target.getEnvironment()) {
      default:
        if (Target.isOSBinFormatELF())
          TC = llvm::make_unique<toolchains::Generic_ELF>(*this, Target, Args);
        else if (Target.isOSBinFormatMachO())
          TC = llvm::make_unique<toolchains::MachO>(*this, Target, Args);
        else
          TC = llvm::make_unique<toolchains::Generic_GCC>(*this, Target, Args);
        break;
      case llvm::Triple::GNU:
        TC = llvm::make_unique<toolchains::MinGW>(*this, Target, Args);
        break;
      case llvm::Triple::Itanium:
        TC = llvm::make_unique<toolchains::CrossWindowsToolChain>(*this, Target,
                                                                  Args);
        break;
      case llvm::Triple::MSVC:
      case llvm::Triple::UnknownEnvironment:
        if (Args.getLastArgValue(options::OPT_fuse_ld_EQ)
                .startswith_lower("bfd"))
          TC = llvm::make_unique<toolchains::CrossWindowsToolChain>(
              *this, Target, Args);
        else
          TC =
              llvm::make_unique<toolchains::MSVCToolChain>(*this, Target, Args);
        break;
      }
      break;
    case llvm::Triple::PS4:
      TC = llvm::make_unique<toolchains::PS4CPU>(*this, Target, Args);
      break;
    case llvm::Triple::Contiki:
      TC = llvm::make_unique<toolchains::Contiki>(*this, Target, Args);
      break;
    default:
      // Of these targets, Hexagon is the only one that might have
      // an OS of Linux, in which case it got handled above already.
      switch (Target.getArch()) {
      case llvm::Triple::tce:
        TC = llvm::make_unique<toolchains::TCEToolChain>(*this, Target, Args);
        break;
      case llvm::Triple::tcele:
        TC = llvm::make_unique<toolchains::TCELEToolChain>(*this, Target, Args);
        break;
      case llvm::Triple::hexagon:
        TC = llvm::make_unique<toolchains::HexagonToolChain>(*this, Target,
                                                             Args);
        break;
      case llvm::Triple::lanai:
        TC = llvm::make_unique<toolchains::LanaiToolChain>(*this, Target, Args);
        break;
      case llvm::Triple::xcore:
        TC = llvm::make_unique<toolchains::XCoreToolChain>(*this, Target, Args);
        break;
      case llvm::Triple::wasm32:
      case llvm::Triple::wasm64:
        TC = llvm::make_unique<toolchains::WebAssembly>(*this, Target, Args);
        break;
      case llvm::Triple::avr:
        TC = llvm::make_unique<toolchains::AVRToolChain>(*this, Target, Args);
        break;
      case llvm::Triple::riscv32:
      case llvm::Triple::riscv64:
        TC = llvm::make_unique<toolchains::RISCVToolChain>(*this, Target, Args);
        break;
      default:
        if (Target.getVendor() == llvm::Triple::Myriad)
          TC = llvm::make_unique<toolchains::MyriadToolChain>(*this, Target,
                                                              Args);
        else if (toolchains::BareMetal::handlesTarget(Target))
          TC = llvm::make_unique<toolchains::BareMetal>(*this, Target, Args);
        else if (Target.isOSBinFormatELF())
          TC = llvm::make_unique<toolchains::Generic_ELF>(*this, Target, Args);
        else if (Target.isOSBinFormatMachO())
          TC = llvm::make_unique<toolchains::MachO>(*this, Target, Args);
        else
          TC = llvm::make_unique<toolchains::Generic_GCC>(*this, Target, Args);
      }
    }
  }

  // Intentionally omitted from the switch above: llvm::Triple::CUDA.  CUDA
  // compiles always need two toolchains, the CUDA toolchain and the host
  // toolchain.  So the only valid way to create a CUDA toolchain is via
  // CreateOffloadingDeviceToolChains.

  return *TC;
}

bool Driver::ShouldUseClangCompiler(const JobAction &JA) const {
  // Say "no" if there is not exactly one input of a type clang understands.
  if (JA.size() != 1 ||
      !types::isAcceptedByClang((*JA.input_begin())->getType()))
    return false;

  // And say "no" if this is not a kind of action clang understands.
  if (!isa<PreprocessJobAction>(JA) && !isa<PrecompileJobAction>(JA) &&
      !isa<CompileJobAction>(JA) && !isa<BackendJobAction>(JA))
    return false;

  return true;
}

/// GetReleaseVersion - Parse (([0-9]+)(.([0-9]+)(.([0-9]+)?))?)? and return the
/// grouped values as integers. Numbers which are not provided are set to 0.
///
/// \return True if the entire string was parsed (9.2), or all groups were
/// parsed (10.3.5extrastuff).
bool Driver::GetReleaseVersion(StringRef Str, unsigned &Major, unsigned &Minor,
                               unsigned &Micro, bool &HadExtra) {
  HadExtra = false;

  Major = Minor = Micro = 0;
  if (Str.empty())
    return false;

  if (Str.consumeInteger(10, Major))
    return false;
  if (Str.empty())
    return true;
  if (Str[0] != '.')
    return false;

  Str = Str.drop_front(1);

  if (Str.consumeInteger(10, Minor))
    return false;
  if (Str.empty())
    return true;
  if (Str[0] != '.')
    return false;
  Str = Str.drop_front(1);

  if (Str.consumeInteger(10, Micro))
    return false;
  if (!Str.empty())
    HadExtra = true;
  return true;
}

/// Parse digits from a string \p Str and fulfill \p Digits with
/// the parsed numbers. This method assumes that the max number of
/// digits to look for is equal to Digits.size().
///
/// \return True if the entire string was parsed and there are
/// no extra characters remaining at the end.
bool Driver::GetReleaseVersion(StringRef Str,
                               MutableArrayRef<unsigned> Digits) {
  if (Str.empty())
    return false;

  unsigned CurDigit = 0;
  while (CurDigit < Digits.size()) {
    unsigned Digit;
    if (Str.consumeInteger(10, Digit))
      return false;
    Digits[CurDigit] = Digit;
    if (Str.empty())
      return true;
    if (Str[0] != '.')
      return false;
    Str = Str.drop_front(1);
    CurDigit++;
  }

  // More digits than requested, bail out...
  return false;
}

std::pair<unsigned, unsigned> Driver::getIncludeExcludeOptionFlagMasks() const {
  unsigned IncludedFlagsBitmask = 0;
  unsigned ExcludedFlagsBitmask = options::NoDriverOption;

  if (Mode == CLMode) {
    // Include CL and Core options.
    IncludedFlagsBitmask |= options::CLOption;
    IncludedFlagsBitmask |= options::CoreOption;
  } else {
    ExcludedFlagsBitmask |= options::CLOption;
  }

  return std::make_pair(IncludedFlagsBitmask, ExcludedFlagsBitmask);
}

bool clang::driver::isOptimizationLevelFast(const ArgList &Args) {
  return Args.hasFlag(options::OPT_Ofast, options::OPT_O_Group, false);
}<|MERGE_RESOLUTION|>--- conflicted
+++ resolved
@@ -3210,10 +3210,6 @@
     types::ID OutputTy = getPrecompiledType(Input->getType());
     assert(OutputTy != types::TY_INVALID &&
            "Cannot precompile this input type!");
-<<<<<<< HEAD
-    if (Args.hasArg(options::OPT_fsyntax_only) ||
-        Args.hasArg(options::OPT_fopenacc_print_EQ)) {
-=======
 
     // If we're given a module name, precompile header file inputs as a
     // module, not as a precompiled header.
@@ -3225,8 +3221,8 @@
         OutputTy = types::TY_ModuleFile;
     }
 
-    if (Args.hasArg(options::OPT_fsyntax_only)) {
->>>>>>> d5b360f9
+    if (Args.hasArg(options::OPT_fsyntax_only) ||
+        Args.hasArg(options::OPT_fopenacc_print_EQ)) {
       // Syntax checks should not emit a PCH file
       OutputTy = types::TY_Nothing;
     }
