--- conflicted
+++ resolved
@@ -280,12 +280,9 @@
 
     // -{fsyntax-only,-analyze,emit-ast} only run up to the compiler.
   } else if ((PhaseArg = DAL.getLastArg(options::OPT_fsyntax_only)) ||
-<<<<<<< HEAD
              (PhaseArg = DAL.getLastArg(options::OPT_fopenacc_print_EQ)) ||
              (PhaseArg = DAL.getLastArg(options::OPT_fopenacc_ast_print_EQ)) ||
-=======
              (PhaseArg = DAL.getLastArg(options::OPT_print_supported_cpus)) ||
->>>>>>> 32551837
              (PhaseArg = DAL.getLastArg(options::OPT_module_file_info)) ||
              (PhaseArg = DAL.getLastArg(options::OPT_verify_pch)) ||
              (PhaseArg = DAL.getLastArg(options::OPT_rewrite_objc)) ||
