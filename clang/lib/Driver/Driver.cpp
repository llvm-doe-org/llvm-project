--- conflicted
+++ resolved
@@ -4170,12 +4170,9 @@
     }
 
     if (Args.hasArg(options::OPT_fsyntax_only) ||
-<<<<<<< HEAD
+        Args.hasArg(options::OPT_extract_api) ||
         Args.hasArg(options::OPT_fopenacc_print_EQ) ||
         Args.hasArg(options::OPT_fopenacc_ast_print_EQ)) {
-=======
-        Args.hasArg(options::OPT_extract_api)) {
->>>>>>> a37c3817
       // Syntax checks should not emit a PCH file
       OutputTy = types::TY_Nothing;
     }
