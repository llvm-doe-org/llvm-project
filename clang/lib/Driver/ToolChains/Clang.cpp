//===-- Clang.cpp - Clang+LLVM ToolChain Implementations --------*- C++ -*-===//
//
// Part of the LLVM Project, under the Apache License v2.0 with LLVM Exceptions.
// See https://llvm.org/LICENSE.txt for license information.
// SPDX-License-Identifier: Apache-2.0 WITH LLVM-exception
//
//===----------------------------------------------------------------------===//

#include "Clang.h"
#include "AMDGPU.h"
#include "Arch/AArch64.h"
#include "Arch/ARM.h"
#include "Arch/Mips.h"
#include "Arch/PPC.h"
#include "Arch/RISCV.h"
#include "Arch/Sparc.h"
#include "Arch/SystemZ.h"
#include "Arch/VE.h"
#include "Arch/X86.h"
#include "CommonArgs.h"
#include "Hexagon.h"
#include "InputInfo.h"
#include "MSP430.h"
#include "PS4CPU.h"
#include "clang/Basic/CharInfo.h"
#include "clang/Basic/CodeGenOptions.h"
#include "clang/Basic/LangOptions.h"
#include "clang/Basic/ObjCRuntime.h"
#include "clang/Basic/Version.h"
#include "clang/Driver/Distro.h"
#include "clang/Driver/DriverDiagnostic.h"
#include "clang/Driver/Options.h"
#include "clang/Driver/SanitizerArgs.h"
#include "clang/Driver/XRayArgs.h"
#include "llvm/ADT/StringExtras.h"
#include "llvm/Config/llvm-config.h"
#include "llvm/Option/ArgList.h"
#include "llvm/Support/CodeGen.h"
#include "llvm/Support/Compiler.h"
#include "llvm/Support/Compression.h"
#include "llvm/Support/FileSystem.h"
#include "llvm/Support/Host.h"
#include "llvm/Support/Path.h"
#include "llvm/Support/Process.h"
#include "llvm/Support/TargetParser.h"
#include "llvm/Support/YAMLParser.h"

using namespace clang::driver;
using namespace clang::driver::tools;
using namespace clang;
using namespace llvm::opt;

static void CheckPreprocessingOptions(const Driver &D, const ArgList &Args) {
  if (Arg *A =
          Args.getLastArg(clang::driver::options::OPT_C, options::OPT_CC)) {
    if (!Args.hasArg(options::OPT_E) && !Args.hasArg(options::OPT__SLASH_P) &&
        !Args.hasArg(options::OPT__SLASH_EP) && !D.CCCIsCPP()) {
      D.Diag(clang::diag::err_drv_argument_only_allowed_with)
          << A->getBaseArg().getAsString(Args)
          << (D.IsCLMode() ? "/E, /P or /EP" : "-E");
    }
  }
}

static void CheckCodeGenerationOptions(const Driver &D, const ArgList &Args) {
  // In gcc, only ARM checks this, but it seems reasonable to check universally.
  if (Args.hasArg(options::OPT_static))
    if (const Arg *A =
            Args.getLastArg(options::OPT_dynamic, options::OPT_mdynamic_no_pic))
      D.Diag(diag::err_drv_argument_not_allowed_with) << A->getAsString(Args)
                                                      << "-static";
}

// Add backslashes to escape spaces and other backslashes.
// This is used for the space-separated argument list specified with
// the -dwarf-debug-flags option.
static void EscapeSpacesAndBackslashes(const char *Arg,
                                       SmallVectorImpl<char> &Res) {
  for (; *Arg; ++Arg) {
    switch (*Arg) {
    default:
      break;
    case ' ':
    case '\\':
      Res.push_back('\\');
      break;
    }
    Res.push_back(*Arg);
  }
}

// Quote target names for inclusion in GNU Make dependency files.
// Only the characters '$', '#', ' ', '\t' are quoted.
static void QuoteTarget(StringRef Target, SmallVectorImpl<char> &Res) {
  for (unsigned i = 0, e = Target.size(); i != e; ++i) {
    switch (Target[i]) {
    case ' ':
    case '\t':
      // Escape the preceding backslashes
      for (int j = i - 1; j >= 0 && Target[j] == '\\'; --j)
        Res.push_back('\\');

      // Escape the space/tab
      Res.push_back('\\');
      break;
    case '$':
      Res.push_back('$');
      break;
    case '#':
      Res.push_back('\\');
      break;
    default:
      break;
    }

    Res.push_back(Target[i]);
  }
}

/// Apply \a Work on the current tool chain \a RegularToolChain and any other
/// offloading tool chain that is associated with the current action \a JA.
static void
forAllAssociatedToolChains(Compilation &C, const JobAction &JA,
                           const ToolChain &RegularToolChain,
                           llvm::function_ref<void(const ToolChain &)> Work) {
  // Apply Work on the current/regular tool chain.
  Work(RegularToolChain);

  // Apply Work on all the offloading tool chains associated with the current
  // action.
  if (JA.isHostOffloading(Action::OFK_Cuda))
    Work(*C.getSingleOffloadToolChain<Action::OFK_Cuda>());
  else if (JA.isDeviceOffloading(Action::OFK_Cuda))
    Work(*C.getSingleOffloadToolChain<Action::OFK_Host>());
  else if (JA.isHostOffloading(Action::OFK_HIP))
    Work(*C.getSingleOffloadToolChain<Action::OFK_HIP>());
  else if (JA.isDeviceOffloading(Action::OFK_HIP))
    Work(*C.getSingleOffloadToolChain<Action::OFK_Host>());

  if (JA.isHostOffloading(Action::OFK_OpenMP)) {
    auto TCs = C.getOffloadToolChains<Action::OFK_OpenMP>();
    for (auto II = TCs.first, IE = TCs.second; II != IE; ++II)
      Work(*II->second);
  } else if (JA.isDeviceOffloading(Action::OFK_OpenMP))
    Work(*C.getSingleOffloadToolChain<Action::OFK_Host>());

  //
  // TODO: Add support for other offloading programming models here.
  //
}

/// This is a helper function for validating the optional refinement step
/// parameter in reciprocal argument strings. Return false if there is an error
/// parsing the refinement step. Otherwise, return true and set the Position
/// of the refinement step in the input string.
static bool getRefinementStep(StringRef In, const Driver &D,
                              const Arg &A, size_t &Position) {
  const char RefinementStepToken = ':';
  Position = In.find(RefinementStepToken);
  if (Position != StringRef::npos) {
    StringRef Option = A.getOption().getName();
    StringRef RefStep = In.substr(Position + 1);
    // Allow exactly one numeric character for the additional refinement
    // step parameter. This is reasonable for all currently-supported
    // operations and architectures because we would expect that a larger value
    // of refinement steps would cause the estimate "optimization" to
    // under-perform the native operation. Also, if the estimate does not
    // converge quickly, it probably will not ever converge, so further
    // refinement steps will not produce a better answer.
    if (RefStep.size() != 1) {
      D.Diag(diag::err_drv_invalid_value) << Option << RefStep;
      return false;
    }
    char RefStepChar = RefStep[0];
    if (RefStepChar < '0' || RefStepChar > '9') {
      D.Diag(diag::err_drv_invalid_value) << Option << RefStep;
      return false;
    }
  }
  return true;
}

/// The -mrecip flag requires processing of many optional parameters.
static void ParseMRecip(const Driver &D, const ArgList &Args,
                        ArgStringList &OutStrings) {
  StringRef DisabledPrefixIn = "!";
  StringRef DisabledPrefixOut = "!";
  StringRef EnabledPrefixOut = "";
  StringRef Out = "-mrecip=";

  Arg *A = Args.getLastArg(options::OPT_mrecip, options::OPT_mrecip_EQ);
  if (!A)
    return;

  unsigned NumOptions = A->getNumValues();
  if (NumOptions == 0) {
    // No option is the same as "all".
    OutStrings.push_back(Args.MakeArgString(Out + "all"));
    return;
  }

  // Pass through "all", "none", or "default" with an optional refinement step.
  if (NumOptions == 1) {
    StringRef Val = A->getValue(0);
    size_t RefStepLoc;
    if (!getRefinementStep(Val, D, *A, RefStepLoc))
      return;
    StringRef ValBase = Val.slice(0, RefStepLoc);
    if (ValBase == "all" || ValBase == "none" || ValBase == "default") {
      OutStrings.push_back(Args.MakeArgString(Out + Val));
      return;
    }
  }

  // Each reciprocal type may be enabled or disabled individually.
  // Check each input value for validity, concatenate them all back together,
  // and pass through.

  llvm::StringMap<bool> OptionStrings;
  OptionStrings.insert(std::make_pair("divd", false));
  OptionStrings.insert(std::make_pair("divf", false));
  OptionStrings.insert(std::make_pair("vec-divd", false));
  OptionStrings.insert(std::make_pair("vec-divf", false));
  OptionStrings.insert(std::make_pair("sqrtd", false));
  OptionStrings.insert(std::make_pair("sqrtf", false));
  OptionStrings.insert(std::make_pair("vec-sqrtd", false));
  OptionStrings.insert(std::make_pair("vec-sqrtf", false));

  for (unsigned i = 0; i != NumOptions; ++i) {
    StringRef Val = A->getValue(i);

    bool IsDisabled = Val.startswith(DisabledPrefixIn);
    // Ignore the disablement token for string matching.
    if (IsDisabled)
      Val = Val.substr(1);

    size_t RefStep;
    if (!getRefinementStep(Val, D, *A, RefStep))
      return;

    StringRef ValBase = Val.slice(0, RefStep);
    llvm::StringMap<bool>::iterator OptionIter = OptionStrings.find(ValBase);
    if (OptionIter == OptionStrings.end()) {
      // Try again specifying float suffix.
      OptionIter = OptionStrings.find(ValBase.str() + 'f');
      if (OptionIter == OptionStrings.end()) {
        // The input name did not match any known option string.
        D.Diag(diag::err_drv_unknown_argument) << Val;
        return;
      }
      // The option was specified without a float or double suffix.
      // Make sure that the double entry was not already specified.
      // The float entry will be checked below.
      if (OptionStrings[ValBase.str() + 'd']) {
        D.Diag(diag::err_drv_invalid_value) << A->getOption().getName() << Val;
        return;
      }
    }

    if (OptionIter->second == true) {
      // Duplicate option specified.
      D.Diag(diag::err_drv_invalid_value) << A->getOption().getName() << Val;
      return;
    }

    // Mark the matched option as found. Do not allow duplicate specifiers.
    OptionIter->second = true;

    // If the precision was not specified, also mark the double entry as found.
    if (ValBase.back() != 'f' && ValBase.back() != 'd')
      OptionStrings[ValBase.str() + 'd'] = true;

    // Build the output string.
    StringRef Prefix = IsDisabled ? DisabledPrefixOut : EnabledPrefixOut;
    Out = Args.MakeArgString(Out + Prefix + Val);
    if (i != NumOptions - 1)
      Out = Args.MakeArgString(Out + ",");
  }

  OutStrings.push_back(Args.MakeArgString(Out));
}

/// The -mprefer-vector-width option accepts either a positive integer
/// or the string "none".
static void ParseMPreferVectorWidth(const Driver &D, const ArgList &Args,
                                    ArgStringList &CmdArgs) {
  Arg *A = Args.getLastArg(options::OPT_mprefer_vector_width_EQ);
  if (!A)
    return;

  StringRef Value = A->getValue();
  if (Value == "none") {
    CmdArgs.push_back("-mprefer-vector-width=none");
  } else {
    unsigned Width;
    if (Value.getAsInteger(10, Width)) {
      D.Diag(diag::err_drv_invalid_value) << A->getOption().getName() << Value;
      return;
    }
    CmdArgs.push_back(Args.MakeArgString("-mprefer-vector-width=" + Value));
  }
}

static void getWebAssemblyTargetFeatures(const ArgList &Args,
                                         std::vector<StringRef> &Features) {
  handleTargetFeaturesGroup(Args, Features, options::OPT_m_wasm_Features_Group);
}

static void getTargetFeatures(const Driver &D, const llvm::Triple &Triple,
                              const ArgList &Args, ArgStringList &CmdArgs,
                              bool ForAS, bool IsAux = false) {
  std::vector<StringRef> Features;
  switch (Triple.getArch()) {
  default:
    break;
  case llvm::Triple::mips:
  case llvm::Triple::mipsel:
  case llvm::Triple::mips64:
  case llvm::Triple::mips64el:
    mips::getMIPSTargetFeatures(D, Triple, Args, Features);
    break;

  case llvm::Triple::arm:
  case llvm::Triple::armeb:
  case llvm::Triple::thumb:
  case llvm::Triple::thumbeb:
    arm::getARMTargetFeatures(D, Triple, Args, CmdArgs, Features, ForAS);
    break;

  case llvm::Triple::ppc:
  case llvm::Triple::ppcle:
  case llvm::Triple::ppc64:
  case llvm::Triple::ppc64le:
    ppc::getPPCTargetFeatures(D, Triple, Args, Features);
    break;
  case llvm::Triple::riscv32:
  case llvm::Triple::riscv64:
    riscv::getRISCVTargetFeatures(D, Triple, Args, Features);
    break;
  case llvm::Triple::systemz:
    systemz::getSystemZTargetFeatures(D, Args, Features);
    break;
  case llvm::Triple::aarch64:
  case llvm::Triple::aarch64_32:
  case llvm::Triple::aarch64_be:
    aarch64::getAArch64TargetFeatures(D, Triple, Args, Features);
    break;
  case llvm::Triple::x86:
  case llvm::Triple::x86_64:
    x86::getX86TargetFeatures(D, Triple, Args, Features);
    break;
  case llvm::Triple::hexagon:
    hexagon::getHexagonTargetFeatures(D, Args, Features);
    break;
  case llvm::Triple::wasm32:
  case llvm::Triple::wasm64:
    getWebAssemblyTargetFeatures(Args, Features);
    break;
  case llvm::Triple::sparc:
  case llvm::Triple::sparcel:
  case llvm::Triple::sparcv9:
    sparc::getSparcTargetFeatures(D, Args, Features);
    break;
  case llvm::Triple::r600:
  case llvm::Triple::amdgcn:
    amdgpu::getAMDGPUTargetFeatures(D, Triple, Args, Features);
    break;
  case llvm::Triple::msp430:
    msp430::getMSP430TargetFeatures(D, Args, Features);
    break;
  case llvm::Triple::ve:
    ve::getVETargetFeatures(D, Args, Features);
    break;
  }

  for (auto Feature : unifyTargetFeatures(Features)) {
    CmdArgs.push_back(IsAux ? "-aux-target-feature" : "-target-feature");
    CmdArgs.push_back(Feature.data());
  }
}

static bool
shouldUseExceptionTablesForObjCExceptions(const ObjCRuntime &runtime,
                                          const llvm::Triple &Triple) {
  // We use the zero-cost exception tables for Objective-C if the non-fragile
  // ABI is enabled or when compiling for x86_64 and ARM on Snow Leopard and
  // later.
  if (runtime.isNonFragile())
    return true;

  if (!Triple.isMacOSX())
    return false;

  return (!Triple.isMacOSXVersionLT(10, 5) &&
          (Triple.getArch() == llvm::Triple::x86_64 ||
           Triple.getArch() == llvm::Triple::arm));
}

/// Adds exception related arguments to the driver command arguments. There's a
/// master flag, -fexceptions and also language specific flags to enable/disable
/// C++ and Objective-C exceptions. This makes it possible to for example
/// disable C++ exceptions but enable Objective-C exceptions.
static void addExceptionArgs(const ArgList &Args, types::ID InputType,
                             const ToolChain &TC, bool KernelOrKext,
                             const ObjCRuntime &objcRuntime,
                             ArgStringList &CmdArgs) {
  const llvm::Triple &Triple = TC.getTriple();

  if (KernelOrKext) {
    // -mkernel and -fapple-kext imply no exceptions, so claim exception related
    // arguments now to avoid warnings about unused arguments.
    Args.ClaimAllArgs(options::OPT_fexceptions);
    Args.ClaimAllArgs(options::OPT_fno_exceptions);
    Args.ClaimAllArgs(options::OPT_fobjc_exceptions);
    Args.ClaimAllArgs(options::OPT_fno_objc_exceptions);
    Args.ClaimAllArgs(options::OPT_fcxx_exceptions);
    Args.ClaimAllArgs(options::OPT_fno_cxx_exceptions);
    return;
  }

  // See if the user explicitly enabled exceptions.
  bool EH = Args.hasFlag(options::OPT_fexceptions, options::OPT_fno_exceptions,
                         false);

  // Obj-C exceptions are enabled by default, regardless of -fexceptions. This
  // is not necessarily sensible, but follows GCC.
  if (types::isObjC(InputType) &&
      Args.hasFlag(options::OPT_fobjc_exceptions,
                   options::OPT_fno_objc_exceptions, true)) {
    CmdArgs.push_back("-fobjc-exceptions");

    EH |= shouldUseExceptionTablesForObjCExceptions(objcRuntime, Triple);
  }

  if (types::isCXX(InputType)) {
    // Disable C++ EH by default on XCore and PS4.
    bool CXXExceptionsEnabled =
        Triple.getArch() != llvm::Triple::xcore && !Triple.isPS4CPU();
    Arg *ExceptionArg = Args.getLastArg(
        options::OPT_fcxx_exceptions, options::OPT_fno_cxx_exceptions,
        options::OPT_fexceptions, options::OPT_fno_exceptions);
    if (ExceptionArg)
      CXXExceptionsEnabled =
          ExceptionArg->getOption().matches(options::OPT_fcxx_exceptions) ||
          ExceptionArg->getOption().matches(options::OPT_fexceptions);

    if (CXXExceptionsEnabled) {
      CmdArgs.push_back("-fcxx-exceptions");

      EH = true;
    }
  }

  // OPT_fignore_exceptions means exception could still be thrown,
  // but no clean up or catch would happen in current module.
  // So we do not set EH to false.
  Args.AddLastArg(CmdArgs, options::OPT_fignore_exceptions);

  if (EH)
    CmdArgs.push_back("-fexceptions");
}

static bool ShouldEnableAutolink(const ArgList &Args, const ToolChain &TC,
                                 const JobAction &JA) {
  bool Default = true;
  if (TC.getTriple().isOSDarwin()) {
    // The native darwin assembler doesn't support the linker_option directives,
    // so we disable them if we think the .s file will be passed to it.
    Default = TC.useIntegratedAs();
  }
  // The linker_option directives are intended for host compilation.
  if (JA.isDeviceOffloading(Action::OFK_Cuda) ||
      JA.isDeviceOffloading(Action::OFK_HIP))
    Default = false;
  return Args.hasFlag(options::OPT_fautolink, options::OPT_fno_autolink,
                      Default);
}

static bool ShouldDisableDwarfDirectory(const ArgList &Args,
                                        const ToolChain &TC) {
  bool UseDwarfDirectory =
      Args.hasFlag(options::OPT_fdwarf_directory_asm,
                   options::OPT_fno_dwarf_directory_asm, TC.useIntegratedAs());
  return !UseDwarfDirectory;
}

// Convert an arg of the form "-gN" or "-ggdbN" or one of their aliases
// to the corresponding DebugInfoKind.
static codegenoptions::DebugInfoKind DebugLevelToInfoKind(const Arg &A) {
  assert(A.getOption().matches(options::OPT_gN_Group) &&
         "Not a -g option that specifies a debug-info level");
  if (A.getOption().matches(options::OPT_g0) ||
      A.getOption().matches(options::OPT_ggdb0))
    return codegenoptions::NoDebugInfo;
  if (A.getOption().matches(options::OPT_gline_tables_only) ||
      A.getOption().matches(options::OPT_ggdb1))
    return codegenoptions::DebugLineTablesOnly;
  if (A.getOption().matches(options::OPT_gline_directives_only))
    return codegenoptions::DebugDirectivesOnly;
  return codegenoptions::LimitedDebugInfo;
}

static bool mustUseNonLeafFramePointerForTarget(const llvm::Triple &Triple) {
  switch (Triple.getArch()){
  default:
    return false;
  case llvm::Triple::arm:
  case llvm::Triple::thumb:
    // ARM Darwin targets require a frame pointer to be always present to aid
    // offline debugging via backtraces.
    return Triple.isOSDarwin();
  }
}

static bool useFramePointerForTargetByDefault(const ArgList &Args,
                                              const llvm::Triple &Triple) {
  if (Args.hasArg(options::OPT_pg) && !Args.hasArg(options::OPT_mfentry))
    return true;

  switch (Triple.getArch()) {
  case llvm::Triple::xcore:
  case llvm::Triple::wasm32:
  case llvm::Triple::wasm64:
  case llvm::Triple::msp430:
    // XCore never wants frame pointers, regardless of OS.
    // WebAssembly never wants frame pointers.
    return false;
  case llvm::Triple::ppc:
  case llvm::Triple::ppcle:
  case llvm::Triple::ppc64:
  case llvm::Triple::ppc64le:
  case llvm::Triple::riscv32:
  case llvm::Triple::riscv64:
  case llvm::Triple::amdgcn:
  case llvm::Triple::r600:
    return !areOptimizationsEnabled(Args);
  default:
    break;
  }

  if (Triple.isOSNetBSD()) {
    return !areOptimizationsEnabled(Args);
  }

  if (Triple.isOSLinux() || Triple.getOS() == llvm::Triple::CloudABI ||
      Triple.isOSHurd()) {
    switch (Triple.getArch()) {
    // Don't use a frame pointer on linux if optimizing for certain targets.
    case llvm::Triple::arm:
    case llvm::Triple::armeb:
    case llvm::Triple::thumb:
    case llvm::Triple::thumbeb:
      if (Triple.isAndroid())
        return true;
      LLVM_FALLTHROUGH;
    case llvm::Triple::mips64:
    case llvm::Triple::mips64el:
    case llvm::Triple::mips:
    case llvm::Triple::mipsel:
    case llvm::Triple::systemz:
    case llvm::Triple::x86:
    case llvm::Triple::x86_64:
      return !areOptimizationsEnabled(Args);
    default:
      return true;
    }
  }

  if (Triple.isOSWindows()) {
    switch (Triple.getArch()) {
    case llvm::Triple::x86:
      return !areOptimizationsEnabled(Args);
    case llvm::Triple::x86_64:
      return Triple.isOSBinFormatMachO();
    case llvm::Triple::arm:
    case llvm::Triple::thumb:
      // Windows on ARM builds with FPO disabled to aid fast stack walking
      return true;
    default:
      // All other supported Windows ISAs use xdata unwind information, so frame
      // pointers are not generally useful.
      return false;
    }
  }

  return true;
}

static CodeGenOptions::FramePointerKind
getFramePointerKind(const ArgList &Args, const llvm::Triple &Triple) {
  // We have 4 states:
  //
  //  00) leaf retained, non-leaf retained
  //  01) leaf retained, non-leaf omitted (this is invalid)
  //  10) leaf omitted, non-leaf retained
  //      (what -momit-leaf-frame-pointer was designed for)
  //  11) leaf omitted, non-leaf omitted
  //
  //  "omit" options taking precedence over "no-omit" options is the only way
  //  to make 3 valid states representable
  Arg *A = Args.getLastArg(options::OPT_fomit_frame_pointer,
                           options::OPT_fno_omit_frame_pointer);
  bool OmitFP = A && A->getOption().matches(options::OPT_fomit_frame_pointer);
  bool NoOmitFP =
      A && A->getOption().matches(options::OPT_fno_omit_frame_pointer);
  bool OmitLeafFP = Args.hasFlag(options::OPT_momit_leaf_frame_pointer,
                                 options::OPT_mno_omit_leaf_frame_pointer,
                                 Triple.isAArch64() || Triple.isPS4CPU());
  if (NoOmitFP || mustUseNonLeafFramePointerForTarget(Triple) ||
      (!OmitFP && useFramePointerForTargetByDefault(Args, Triple))) {
    if (OmitLeafFP)
      return CodeGenOptions::FramePointerKind::NonLeaf;
    return CodeGenOptions::FramePointerKind::All;
  }
  return CodeGenOptions::FramePointerKind::None;
}

/// Add a CC1 option to specify the debug compilation directory.
static void addDebugCompDirArg(const ArgList &Args, ArgStringList &CmdArgs,
                               const llvm::vfs::FileSystem &VFS) {
  if (Arg *A = Args.getLastArg(options::OPT_ffile_compilation_dir_EQ,
                               options::OPT_fdebug_compilation_dir_EQ)) {
    if (A->getOption().matches(options::OPT_ffile_compilation_dir_EQ))
      CmdArgs.push_back(Args.MakeArgString(Twine("-fdebug-compilation-dir=") +
                                           A->getValue()));
    else
      A->render(Args, CmdArgs);
  } else if (llvm::ErrorOr<std::string> CWD =
                 VFS.getCurrentWorkingDirectory()) {
    CmdArgs.push_back(Args.MakeArgString("-fdebug-compilation-dir=" + *CWD));
  }
}

/// Add a CC1 and CC1AS option to specify the debug file path prefix map.
static void addDebugPrefixMapArg(const Driver &D, const ArgList &Args, ArgStringList &CmdArgs) {
  for (const Arg *A : Args.filtered(options::OPT_ffile_prefix_map_EQ,
                                    options::OPT_fdebug_prefix_map_EQ)) {
    StringRef Map = A->getValue();
    if (Map.find('=') == StringRef::npos)
      D.Diag(diag::err_drv_invalid_argument_to_option)
          << Map << A->getOption().getName();
    else
      CmdArgs.push_back(Args.MakeArgString("-fdebug-prefix-map=" + Map));
    A->claim();
  }
}

/// Add a CC1 and CC1AS option to specify the macro file path prefix map.
static void addMacroPrefixMapArg(const Driver &D, const ArgList &Args,
                                 ArgStringList &CmdArgs) {
  for (const Arg *A : Args.filtered(options::OPT_ffile_prefix_map_EQ,
                                    options::OPT_fmacro_prefix_map_EQ)) {
    StringRef Map = A->getValue();
    if (Map.find('=') == StringRef::npos)
      D.Diag(diag::err_drv_invalid_argument_to_option)
          << Map << A->getOption().getName();
    else
      CmdArgs.push_back(Args.MakeArgString("-fmacro-prefix-map=" + Map));
    A->claim();
  }
}

/// Add a CC1 and CC1AS option to specify the coverage file path prefix map.
static void addCoveragePrefixMapArg(const Driver &D, const ArgList &Args,
                                   ArgStringList &CmdArgs) {
  for (const Arg *A : Args.filtered(options::OPT_ffile_prefix_map_EQ,
                                    options::OPT_fcoverage_prefix_map_EQ)) {
    StringRef Map = A->getValue();
    if (Map.find('=') == StringRef::npos)
      D.Diag(diag::err_drv_invalid_argument_to_option)
          << Map << A->getOption().getName();
    else
      CmdArgs.push_back(Args.MakeArgString("-fcoverage-prefix-map=" + Map));
    A->claim();
  }
}

/// Vectorize at all optimization levels greater than 1 except for -Oz.
/// For -Oz the loop vectorizer is disabled, while the slp vectorizer is
/// enabled.
static bool shouldEnableVectorizerAtOLevel(const ArgList &Args, bool isSlpVec) {
  if (Arg *A = Args.getLastArg(options::OPT_O_Group)) {
    if (A->getOption().matches(options::OPT_O4) ||
        A->getOption().matches(options::OPT_Ofast))
      return true;

    if (A->getOption().matches(options::OPT_O0))
      return false;

    assert(A->getOption().matches(options::OPT_O) && "Must have a -O flag");

    // Vectorize -Os.
    StringRef S(A->getValue());
    if (S == "s")
      return true;

    // Don't vectorize -Oz, unless it's the slp vectorizer.
    if (S == "z")
      return isSlpVec;

    unsigned OptLevel = 0;
    if (S.getAsInteger(10, OptLevel))
      return false;

    return OptLevel > 1;
  }

  return false;
}

/// Add -x lang to \p CmdArgs for \p Input.
static void addDashXForInput(const ArgList &Args, const InputInfo &Input,
                             ArgStringList &CmdArgs) {
  // When using -verify-pch, we don't want to provide the type
  // 'precompiled-header' if it was inferred from the file extension
  if (Args.hasArg(options::OPT_verify_pch) && Input.getType() == types::TY_PCH)
    return;

  CmdArgs.push_back("-x");
  if (Args.hasArg(options::OPT_rewrite_objc))
    CmdArgs.push_back(types::getTypeName(types::TY_PP_ObjCXX));
  else {
    // Map the driver type to the frontend type. This is mostly an identity
    // mapping, except that the distinction between module interface units
    // and other source files does not exist at the frontend layer.
    const char *ClangType;
    switch (Input.getType()) {
    case types::TY_CXXModule:
      ClangType = "c++";
      break;
    case types::TY_PP_CXXModule:
      ClangType = "c++-cpp-output";
      break;
    default:
      ClangType = types::getTypeName(Input.getType());
      break;
    }
    CmdArgs.push_back(ClangType);
  }
}

static void addPGOAndCoverageFlags(const ToolChain &TC, Compilation &C,
                                   const Driver &D, const InputInfo &Output,
                                   const ArgList &Args,
                                   ArgStringList &CmdArgs) {

  auto *PGOGenerateArg = Args.getLastArg(options::OPT_fprofile_generate,
                                         options::OPT_fprofile_generate_EQ,
                                         options::OPT_fno_profile_generate);
  if (PGOGenerateArg &&
      PGOGenerateArg->getOption().matches(options::OPT_fno_profile_generate))
    PGOGenerateArg = nullptr;

  auto *CSPGOGenerateArg = Args.getLastArg(options::OPT_fcs_profile_generate,
                                           options::OPT_fcs_profile_generate_EQ,
                                           options::OPT_fno_profile_generate);
  if (CSPGOGenerateArg &&
      CSPGOGenerateArg->getOption().matches(options::OPT_fno_profile_generate))
    CSPGOGenerateArg = nullptr;

  auto *ProfileGenerateArg = Args.getLastArg(
      options::OPT_fprofile_instr_generate,
      options::OPT_fprofile_instr_generate_EQ,
      options::OPT_fno_profile_instr_generate);
  if (ProfileGenerateArg &&
      ProfileGenerateArg->getOption().matches(
          options::OPT_fno_profile_instr_generate))
    ProfileGenerateArg = nullptr;

  if (PGOGenerateArg && ProfileGenerateArg)
    D.Diag(diag::err_drv_argument_not_allowed_with)
        << PGOGenerateArg->getSpelling() << ProfileGenerateArg->getSpelling();

  auto *ProfileUseArg = getLastProfileUseArg(Args);

  if (PGOGenerateArg && ProfileUseArg)
    D.Diag(diag::err_drv_argument_not_allowed_with)
        << ProfileUseArg->getSpelling() << PGOGenerateArg->getSpelling();

  if (ProfileGenerateArg && ProfileUseArg)
    D.Diag(diag::err_drv_argument_not_allowed_with)
        << ProfileGenerateArg->getSpelling() << ProfileUseArg->getSpelling();

  if (CSPGOGenerateArg && PGOGenerateArg) {
    D.Diag(diag::err_drv_argument_not_allowed_with)
        << CSPGOGenerateArg->getSpelling() << PGOGenerateArg->getSpelling();
    PGOGenerateArg = nullptr;
  }

  if (ProfileGenerateArg) {
    if (ProfileGenerateArg->getOption().matches(
            options::OPT_fprofile_instr_generate_EQ))
      CmdArgs.push_back(Args.MakeArgString(Twine("-fprofile-instrument-path=") +
                                           ProfileGenerateArg->getValue()));
    // The default is to use Clang Instrumentation.
    CmdArgs.push_back("-fprofile-instrument=clang");
    if (TC.getTriple().isWindowsMSVCEnvironment()) {
      // Add dependent lib for clang_rt.profile
      CmdArgs.push_back(Args.MakeArgString(
          "--dependent-lib=" + TC.getCompilerRTBasename(Args, "profile")));
    }
  }

  Arg *PGOGenArg = nullptr;
  if (PGOGenerateArg) {
    assert(!CSPGOGenerateArg);
    PGOGenArg = PGOGenerateArg;
    CmdArgs.push_back("-fprofile-instrument=llvm");
  }
  if (CSPGOGenerateArg) {
    assert(!PGOGenerateArg);
    PGOGenArg = CSPGOGenerateArg;
    CmdArgs.push_back("-fprofile-instrument=csllvm");
  }
  if (PGOGenArg) {
    if (TC.getTriple().isWindowsMSVCEnvironment()) {
      // Add dependent lib for clang_rt.profile
      CmdArgs.push_back(Args.MakeArgString(
          "--dependent-lib=" + TC.getCompilerRTBasename(Args, "profile")));
    }
    if (PGOGenArg->getOption().matches(
            PGOGenerateArg ? options::OPT_fprofile_generate_EQ
                           : options::OPT_fcs_profile_generate_EQ)) {
      SmallString<128> Path(PGOGenArg->getValue());
      llvm::sys::path::append(Path, "default_%m.profraw");
      CmdArgs.push_back(
          Args.MakeArgString(Twine("-fprofile-instrument-path=") + Path));
    }
  }

  if (ProfileUseArg) {
    if (ProfileUseArg->getOption().matches(options::OPT_fprofile_instr_use_EQ))
      CmdArgs.push_back(Args.MakeArgString(
          Twine("-fprofile-instrument-use-path=") + ProfileUseArg->getValue()));
    else if ((ProfileUseArg->getOption().matches(
                  options::OPT_fprofile_use_EQ) ||
              ProfileUseArg->getOption().matches(
                  options::OPT_fprofile_instr_use))) {
      SmallString<128> Path(
          ProfileUseArg->getNumValues() == 0 ? "" : ProfileUseArg->getValue());
      if (Path.empty() || llvm::sys::fs::is_directory(Path))
        llvm::sys::path::append(Path, "default.profdata");
      CmdArgs.push_back(
          Args.MakeArgString(Twine("-fprofile-instrument-use-path=") + Path));
    }
  }

  bool EmitCovNotes = Args.hasFlag(options::OPT_ftest_coverage,
                                   options::OPT_fno_test_coverage, false) ||
                      Args.hasArg(options::OPT_coverage);
  bool EmitCovData = TC.needsGCovInstrumentation(Args);
  if (EmitCovNotes)
    CmdArgs.push_back("-ftest-coverage");
  if (EmitCovData)
    CmdArgs.push_back("-fprofile-arcs");

  if (Args.hasFlag(options::OPT_fcoverage_mapping,
                   options::OPT_fno_coverage_mapping, false)) {
    if (!ProfileGenerateArg)
      D.Diag(clang::diag::err_drv_argument_only_allowed_with)
          << "-fcoverage-mapping"
          << "-fprofile-instr-generate";

    CmdArgs.push_back("-fcoverage-mapping");
  }

  if (Arg *A = Args.getLastArg(options::OPT_ffile_compilation_dir_EQ,
                               options::OPT_fcoverage_compilation_dir_EQ)) {
    if (A->getOption().matches(options::OPT_ffile_compilation_dir_EQ))
      CmdArgs.push_back(Args.MakeArgString(
          Twine("-fcoverage-compilation-dir=") + A->getValue()));
    else
      A->render(Args, CmdArgs);
  } else if (llvm::ErrorOr<std::string> CWD =
                 D.getVFS().getCurrentWorkingDirectory()) {
    CmdArgs.push_back(Args.MakeArgString("-fcoverage-compilation-dir=" + *CWD));
  }

  if (Args.hasArg(options::OPT_fprofile_exclude_files_EQ)) {
    auto *Arg = Args.getLastArg(options::OPT_fprofile_exclude_files_EQ);
    if (!Args.hasArg(options::OPT_coverage))
      D.Diag(clang::diag::err_drv_argument_only_allowed_with)
          << "-fprofile-exclude-files="
          << "--coverage";

    StringRef v = Arg->getValue();
    CmdArgs.push_back(
        Args.MakeArgString(Twine("-fprofile-exclude-files=" + v)));
  }

  if (Args.hasArg(options::OPT_fprofile_filter_files_EQ)) {
    auto *Arg = Args.getLastArg(options::OPT_fprofile_filter_files_EQ);
    if (!Args.hasArg(options::OPT_coverage))
      D.Diag(clang::diag::err_drv_argument_only_allowed_with)
          << "-fprofile-filter-files="
          << "--coverage";

    StringRef v = Arg->getValue();
    CmdArgs.push_back(Args.MakeArgString(Twine("-fprofile-filter-files=" + v)));
  }

  if (const auto *A = Args.getLastArg(options::OPT_fprofile_update_EQ)) {
    StringRef Val = A->getValue();
    if (Val == "atomic" || Val == "prefer-atomic")
      CmdArgs.push_back("-fprofile-update=atomic");
    else if (Val != "single")
      D.Diag(diag::err_drv_unsupported_option_argument)
          << A->getOption().getName() << Val;
  } else if (TC.getSanitizerArgs().needsTsanRt()) {
    CmdArgs.push_back("-fprofile-update=atomic");
  }

  // Leave -fprofile-dir= an unused argument unless .gcda emission is
  // enabled. To be polite, with '-fprofile-arcs -fno-profile-arcs' consider
  // the flag used. There is no -fno-profile-dir, so the user has no
  // targeted way to suppress the warning.
  Arg *FProfileDir = nullptr;
  if (Args.hasArg(options::OPT_fprofile_arcs) ||
      Args.hasArg(options::OPT_coverage))
    FProfileDir = Args.getLastArg(options::OPT_fprofile_dir);

  // Put the .gcno and .gcda files (if needed) next to the object file or
  // bitcode file in the case of LTO.
  // FIXME: There should be a simpler way to find the object file for this
  // input, and this code probably does the wrong thing for commands that
  // compile and link all at once.
  if ((Args.hasArg(options::OPT_c) || Args.hasArg(options::OPT_S)) &&
      (EmitCovNotes || EmitCovData) && Output.isFilename()) {
    SmallString<128> OutputFilename;
    if (Arg *FinalOutput = C.getArgs().getLastArg(options::OPT__SLASH_Fo))
      OutputFilename = FinalOutput->getValue();
    else if (Arg *FinalOutput = C.getArgs().getLastArg(options::OPT_o))
      OutputFilename = FinalOutput->getValue();
    else
      OutputFilename = llvm::sys::path::filename(Output.getBaseInput());
    SmallString<128> CoverageFilename = OutputFilename;
    if (llvm::sys::path::is_relative(CoverageFilename))
      (void)D.getVFS().makeAbsolute(CoverageFilename);
    llvm::sys::path::replace_extension(CoverageFilename, "gcno");

    CmdArgs.push_back("-coverage-notes-file");
    CmdArgs.push_back(Args.MakeArgString(CoverageFilename));

    if (EmitCovData) {
      if (FProfileDir) {
        CoverageFilename = FProfileDir->getValue();
        llvm::sys::path::append(CoverageFilename, OutputFilename);
      }
      llvm::sys::path::replace_extension(CoverageFilename, "gcda");
      CmdArgs.push_back("-coverage-data-file");
      CmdArgs.push_back(Args.MakeArgString(CoverageFilename));
    }
  }
}

/// Check whether the given input tree contains any compilation actions.
static bool ContainsCompileAction(const Action *A) {
  if (isa<CompileJobAction>(A) || isa<BackendJobAction>(A))
    return true;

  for (const auto &AI : A->inputs())
    if (ContainsCompileAction(AI))
      return true;

  return false;
}

/// Check if -relax-all should be passed to the internal assembler.
/// This is done by default when compiling non-assembler source with -O0.
static bool UseRelaxAll(Compilation &C, const ArgList &Args) {
  bool RelaxDefault = true;

  if (Arg *A = Args.getLastArg(options::OPT_O_Group))
    RelaxDefault = A->getOption().matches(options::OPT_O0);

  if (RelaxDefault) {
    RelaxDefault = false;
    for (const auto &Act : C.getActions()) {
      if (ContainsCompileAction(Act)) {
        RelaxDefault = true;
        break;
      }
    }
  }

  return Args.hasFlag(options::OPT_mrelax_all, options::OPT_mno_relax_all,
                      RelaxDefault);
}

// Extract the integer N from a string spelled "-dwarf-N", returning 0
// on mismatch. The StringRef input (rather than an Arg) allows
// for use by the "-Xassembler" option parser.
static unsigned DwarfVersionNum(StringRef ArgValue) {
  return llvm::StringSwitch<unsigned>(ArgValue)
      .Case("-gdwarf-2", 2)
      .Case("-gdwarf-3", 3)
      .Case("-gdwarf-4", 4)
      .Case("-gdwarf-5", 5)
      .Default(0);
}

// Find a DWARF format version option.
// This function is a complementary for DwarfVersionNum().
static const Arg *getDwarfNArg(const ArgList &Args) {
  return Args.getLastArg(options::OPT_gdwarf_2, options::OPT_gdwarf_3,
                         options::OPT_gdwarf_4, options::OPT_gdwarf_5,
                         options::OPT_gdwarf);
}

static void RenderDebugEnablingArgs(const ArgList &Args, ArgStringList &CmdArgs,
                                    codegenoptions::DebugInfoKind DebugInfoKind,
                                    unsigned DwarfVersion,
                                    llvm::DebuggerKind DebuggerTuning) {
  switch (DebugInfoKind) {
  case codegenoptions::DebugDirectivesOnly:
    CmdArgs.push_back("-debug-info-kind=line-directives-only");
    break;
  case codegenoptions::DebugLineTablesOnly:
    CmdArgs.push_back("-debug-info-kind=line-tables-only");
    break;
  case codegenoptions::DebugInfoConstructor:
    CmdArgs.push_back("-debug-info-kind=constructor");
    break;
  case codegenoptions::LimitedDebugInfo:
    CmdArgs.push_back("-debug-info-kind=limited");
    break;
  case codegenoptions::FullDebugInfo:
    CmdArgs.push_back("-debug-info-kind=standalone");
    break;
  case codegenoptions::UnusedTypeInfo:
    CmdArgs.push_back("-debug-info-kind=unused-types");
    break;
  default:
    break;
  }
  if (DwarfVersion > 0)
    CmdArgs.push_back(
        Args.MakeArgString("-dwarf-version=" + Twine(DwarfVersion)));
  switch (DebuggerTuning) {
  case llvm::DebuggerKind::GDB:
    CmdArgs.push_back("-debugger-tuning=gdb");
    break;
  case llvm::DebuggerKind::LLDB:
    CmdArgs.push_back("-debugger-tuning=lldb");
    break;
  case llvm::DebuggerKind::SCE:
    CmdArgs.push_back("-debugger-tuning=sce");
    break;
  default:
    break;
  }
}

static bool checkDebugInfoOption(const Arg *A, const ArgList &Args,
                                 const Driver &D, const ToolChain &TC) {
  assert(A && "Expected non-nullptr argument.");
  if (TC.supportsDebugInfoOption(A))
    return true;
  D.Diag(diag::warn_drv_unsupported_debug_info_opt_for_target)
      << A->getAsString(Args) << TC.getTripleString();
  return false;
}

static void RenderDebugInfoCompressionArgs(const ArgList &Args,
                                           ArgStringList &CmdArgs,
                                           const Driver &D,
                                           const ToolChain &TC) {
  const Arg *A = Args.getLastArg(options::OPT_gz_EQ);
  if (!A)
    return;
  if (checkDebugInfoOption(A, Args, D, TC)) {
    StringRef Value = A->getValue();
    if (Value == "none") {
      CmdArgs.push_back("--compress-debug-sections=none");
    } else if (Value == "zlib" || Value == "zlib-gnu") {
      if (llvm::zlib::isAvailable()) {
        CmdArgs.push_back(
            Args.MakeArgString("--compress-debug-sections=" + Twine(Value)));
      } else {
        D.Diag(diag::warn_debug_compression_unavailable);
      }
    } else {
      D.Diag(diag::err_drv_unsupported_option_argument)
          << A->getOption().getName() << Value;
    }
  }
}

static const char *RelocationModelName(llvm::Reloc::Model Model) {
  switch (Model) {
  case llvm::Reloc::Static:
    return "static";
  case llvm::Reloc::PIC_:
    return "pic";
  case llvm::Reloc::DynamicNoPIC:
    return "dynamic-no-pic";
  case llvm::Reloc::ROPI:
    return "ropi";
  case llvm::Reloc::RWPI:
    return "rwpi";
  case llvm::Reloc::ROPI_RWPI:
    return "ropi-rwpi";
  }
  llvm_unreachable("Unknown Reloc::Model kind");
}
static void handleAMDGPUCodeObjectVersionOptions(const Driver &D,
                                                 const ArgList &Args,
                                                 ArgStringList &CmdArgs) {
  unsigned CodeObjVer = getOrCheckAMDGPUCodeObjectVersion(D, Args);
  CmdArgs.insert(CmdArgs.begin() + 1,
                 Args.MakeArgString(Twine("--amdhsa-code-object-version=") +
                                    Twine(CodeObjVer)));
  CmdArgs.insert(CmdArgs.begin() + 1, "-mllvm");
}

void Clang::AddPreprocessingOptions(Compilation &C, const JobAction &JA,
                                    const Driver &D, const ArgList &Args,
                                    ArgStringList &CmdArgs,
                                    const InputInfo &Output,
                                    const InputInfoList &Inputs) const {
  const bool IsIAMCU = getToolChain().getTriple().isOSIAMCU();

  CheckPreprocessingOptions(D, Args);

  Args.AddLastArg(CmdArgs, options::OPT_C);
  Args.AddLastArg(CmdArgs, options::OPT_CC);

  // Handle dependency file generation.
  Arg *ArgM = Args.getLastArg(options::OPT_MM);
  if (!ArgM)
    ArgM = Args.getLastArg(options::OPT_M);
  Arg *ArgMD = Args.getLastArg(options::OPT_MMD);
  if (!ArgMD)
    ArgMD = Args.getLastArg(options::OPT_MD);

  // -M and -MM imply -w.
  if (ArgM)
    CmdArgs.push_back("-w");
  else
    ArgM = ArgMD;

  if (ArgM) {
    // Determine the output location.
    const char *DepFile;
    if (Arg *MF = Args.getLastArg(options::OPT_MF)) {
      DepFile = MF->getValue();
      C.addFailureResultFile(DepFile, &JA);
    } else if (Output.getType() == types::TY_Dependencies) {
      DepFile = Output.getFilename();
    } else if (!ArgMD) {
      DepFile = "-";
    } else {
      DepFile = getDependencyFileName(Args, Inputs);
      C.addFailureResultFile(DepFile, &JA);
    }
    CmdArgs.push_back("-dependency-file");
    CmdArgs.push_back(DepFile);

    bool HasTarget = false;
    for (const Arg *A : Args.filtered(options::OPT_MT, options::OPT_MQ)) {
      HasTarget = true;
      A->claim();
      if (A->getOption().matches(options::OPT_MT)) {
        A->render(Args, CmdArgs);
      } else {
        CmdArgs.push_back("-MT");
        SmallString<128> Quoted;
        QuoteTarget(A->getValue(), Quoted);
        CmdArgs.push_back(Args.MakeArgString(Quoted));
      }
    }

    // Add a default target if one wasn't specified.
    if (!HasTarget) {
      const char *DepTarget;

      // If user provided -o, that is the dependency target, except
      // when we are only generating a dependency file.
      Arg *OutputOpt = Args.getLastArg(options::OPT_o);
      if (OutputOpt && Output.getType() != types::TY_Dependencies) {
        DepTarget = OutputOpt->getValue();
      } else {
        // Otherwise derive from the base input.
        //
        // FIXME: This should use the computed output file location.
        SmallString<128> P(Inputs[0].getBaseInput());
        llvm::sys::path::replace_extension(P, "o");
        DepTarget = Args.MakeArgString(llvm::sys::path::filename(P));
      }

      CmdArgs.push_back("-MT");
      SmallString<128> Quoted;
      QuoteTarget(DepTarget, Quoted);
      CmdArgs.push_back(Args.MakeArgString(Quoted));
    }

    if (ArgM->getOption().matches(options::OPT_M) ||
        ArgM->getOption().matches(options::OPT_MD))
      CmdArgs.push_back("-sys-header-deps");
    if ((isa<PrecompileJobAction>(JA) &&
         !Args.hasArg(options::OPT_fno_module_file_deps)) ||
        Args.hasArg(options::OPT_fmodule_file_deps))
      CmdArgs.push_back("-module-file-deps");
  }

  if (Args.hasArg(options::OPT_MG)) {
    if (!ArgM || ArgM->getOption().matches(options::OPT_MD) ||
        ArgM->getOption().matches(options::OPT_MMD))
      D.Diag(diag::err_drv_mg_requires_m_or_mm);
    CmdArgs.push_back("-MG");
  }

  Args.AddLastArg(CmdArgs, options::OPT_MP);
  Args.AddLastArg(CmdArgs, options::OPT_MV);

  // Add offload include arguments specific for CUDA/HIP.  This must happen
  // before we -I or -include anything else, because we must pick up the
  // CUDA/HIP headers from the particular CUDA/ROCm installation, rather than
  // from e.g. /usr/local/include.
  if (JA.isOffloading(Action::OFK_Cuda))
    getToolChain().AddCudaIncludeArgs(Args, CmdArgs);
  if (JA.isOffloading(Action::OFK_HIP))
    getToolChain().AddHIPIncludeArgs(Args, CmdArgs);

  // If we are offloading to a target via OpenMP we need to include the
  // openmp_wrappers folder which contains alternative system headers.
  if (JA.isDeviceOffloading(Action::OFK_OpenMP) &&
      getToolChain().getTriple().isNVPTX()){
    if (!Args.hasArg(options::OPT_nobuiltininc)) {
      // Add openmp_wrappers/* to our system include path.  This lets us wrap
      // standard library headers.
      SmallString<128> P(D.ResourceDir);
      llvm::sys::path::append(P, "include");
      llvm::sys::path::append(P, "openmp_wrappers");
      CmdArgs.push_back("-internal-isystem");
      CmdArgs.push_back(Args.MakeArgString(P));
    }

    CmdArgs.push_back("-include");
    CmdArgs.push_back("__clang_openmp_device_functions.h");
  }

  // Add -i* options, and automatically translate to
  // -include-pch/-include-pth for transparent PCH support. It's
  // wonky, but we include looking for .gch so we can support seamless
  // replacement into a build system already set up to be generating
  // .gch files.

  if (getToolChain().getDriver().IsCLMode()) {
    const Arg *YcArg = Args.getLastArg(options::OPT__SLASH_Yc);
    const Arg *YuArg = Args.getLastArg(options::OPT__SLASH_Yu);
    if (YcArg && JA.getKind() >= Action::PrecompileJobClass &&
        JA.getKind() <= Action::AssembleJobClass) {
      CmdArgs.push_back(Args.MakeArgString("-building-pch-with-obj"));
      // -fpch-instantiate-templates is the default when creating
      // precomp using /Yc
      if (Args.hasFlag(options::OPT_fpch_instantiate_templates,
                       options::OPT_fno_pch_instantiate_templates, true))
        CmdArgs.push_back(Args.MakeArgString("-fpch-instantiate-templates"));
    }
    if (YcArg || YuArg) {
      StringRef ThroughHeader = YcArg ? YcArg->getValue() : YuArg->getValue();
      if (!isa<PrecompileJobAction>(JA)) {
        CmdArgs.push_back("-include-pch");
        CmdArgs.push_back(Args.MakeArgString(D.GetClPchPath(
            C, !ThroughHeader.empty()
                   ? ThroughHeader
                   : llvm::sys::path::filename(Inputs[0].getBaseInput()))));
      }

      if (ThroughHeader.empty()) {
        CmdArgs.push_back(Args.MakeArgString(
            Twine("-pch-through-hdrstop-") + (YcArg ? "create" : "use")));
      } else {
        CmdArgs.push_back(
            Args.MakeArgString(Twine("-pch-through-header=") + ThroughHeader));
      }
    }
  }

  bool RenderedImplicitInclude = false;
  for (const Arg *A : Args.filtered(options::OPT_clang_i_Group)) {
    if (A->getOption().matches(options::OPT_include)) {
      // Handling of gcc-style gch precompiled headers.
      bool IsFirstImplicitInclude = !RenderedImplicitInclude;
      RenderedImplicitInclude = true;

      bool FoundPCH = false;
      SmallString<128> P(A->getValue());
      // We want the files to have a name like foo.h.pch. Add a dummy extension
      // so that replace_extension does the right thing.
      P += ".dummy";
      llvm::sys::path::replace_extension(P, "pch");
      if (llvm::sys::fs::exists(P))
        FoundPCH = true;

      if (!FoundPCH) {
        llvm::sys::path::replace_extension(P, "gch");
        if (llvm::sys::fs::exists(P)) {
          FoundPCH = true;
        }
      }

      if (FoundPCH) {
        if (IsFirstImplicitInclude) {
          A->claim();
          CmdArgs.push_back("-include-pch");
          CmdArgs.push_back(Args.MakeArgString(P));
          continue;
        } else {
          // Ignore the PCH if not first on command line and emit warning.
          D.Diag(diag::warn_drv_pch_not_first_include) << P
                                                       << A->getAsString(Args);
        }
      }
    } else if (A->getOption().matches(options::OPT_isystem_after)) {
      // Handling of paths which must come late.  These entries are handled by
      // the toolchain itself after the resource dir is inserted in the right
      // search order.
      // Do not claim the argument so that the use of the argument does not
      // silently go unnoticed on toolchains which do not honour the option.
      continue;
    } else if (A->getOption().matches(options::OPT_stdlibxx_isystem)) {
      // Translated to -internal-isystem by the driver, no need to pass to cc1.
      continue;
    }

    // Not translated, render as usual.
    A->claim();
    A->render(Args, CmdArgs);
  }

  Args.AddAllArgs(CmdArgs,
                  {options::OPT_D, options::OPT_U, options::OPT_I_Group,
                   options::OPT_F, options::OPT_index_header_map});

  // Add -Wp, and -Xpreprocessor if using the preprocessor.

  // FIXME: There is a very unfortunate problem here, some troubled
  // souls abuse -Wp, to pass preprocessor options in gcc syntax. To
  // really support that we would have to parse and then translate
  // those options. :(
  Args.AddAllArgValues(CmdArgs, options::OPT_Wp_COMMA,
                       options::OPT_Xpreprocessor);

  // -I- is a deprecated GCC feature, reject it.
  if (Arg *A = Args.getLastArg(options::OPT_I_))
    D.Diag(diag::err_drv_I_dash_not_supported) << A->getAsString(Args);

  // If we have a --sysroot, and don't have an explicit -isysroot flag, add an
  // -isysroot to the CC1 invocation.
  StringRef sysroot = C.getSysRoot();
  if (sysroot != "") {
    if (!Args.hasArg(options::OPT_isysroot)) {
      CmdArgs.push_back("-isysroot");
      CmdArgs.push_back(C.getArgs().MakeArgString(sysroot));
    }
  }

  // Parse additional include paths from environment variables.
  // FIXME: We should probably sink the logic for handling these from the
  // frontend into the driver. It will allow deleting 4 otherwise unused flags.
  // CPATH - included following the user specified includes (but prior to
  // builtin and standard includes).
  addDirectoryList(Args, CmdArgs, "-I", "CPATH");
  // C_INCLUDE_PATH - system includes enabled when compiling C.
  addDirectoryList(Args, CmdArgs, "-c-isystem", "C_INCLUDE_PATH");
  // CPLUS_INCLUDE_PATH - system includes enabled when compiling C++.
  addDirectoryList(Args, CmdArgs, "-cxx-isystem", "CPLUS_INCLUDE_PATH");
  // OBJC_INCLUDE_PATH - system includes enabled when compiling ObjC.
  addDirectoryList(Args, CmdArgs, "-objc-isystem", "OBJC_INCLUDE_PATH");
  // OBJCPLUS_INCLUDE_PATH - system includes enabled when compiling ObjC++.
  addDirectoryList(Args, CmdArgs, "-objcxx-isystem", "OBJCPLUS_INCLUDE_PATH");

  // While adding the include arguments, we also attempt to retrieve the
  // arguments of related offloading toolchains or arguments that are specific
  // of an offloading programming model.

  // Add C++ include arguments, if needed.
  if (types::isCXX(Inputs[0].getType())) {
    bool HasStdlibxxIsystem = Args.hasArg(options::OPT_stdlibxx_isystem);
    forAllAssociatedToolChains(
        C, JA, getToolChain(),
        [&Args, &CmdArgs, HasStdlibxxIsystem](const ToolChain &TC) {
          HasStdlibxxIsystem ? TC.AddClangCXXStdlibIsystemArgs(Args, CmdArgs)
                             : TC.AddClangCXXStdlibIncludeArgs(Args, CmdArgs);
        });
  }

  // Add system include arguments for all targets but IAMCU.
  if (!IsIAMCU)
    forAllAssociatedToolChains(C, JA, getToolChain(),
                               [&Args, &CmdArgs](const ToolChain &TC) {
                                 TC.AddClangSystemIncludeArgs(Args, CmdArgs);
                               });
  else {
    // For IAMCU add special include arguments.
    getToolChain().AddIAMCUIncludeArgs(Args, CmdArgs);
  }

  addMacroPrefixMapArg(D, Args, CmdArgs);
  addCoveragePrefixMapArg(D, Args, CmdArgs);
}

// FIXME: Move to target hook.
static bool isSignedCharDefault(const llvm::Triple &Triple) {
  switch (Triple.getArch()) {
  default:
    return true;

  case llvm::Triple::aarch64:
  case llvm::Triple::aarch64_32:
  case llvm::Triple::aarch64_be:
  case llvm::Triple::arm:
  case llvm::Triple::armeb:
  case llvm::Triple::thumb:
  case llvm::Triple::thumbeb:
    if (Triple.isOSDarwin() || Triple.isOSWindows())
      return true;
    return false;

  case llvm::Triple::ppc:
  case llvm::Triple::ppc64:
    if (Triple.isOSDarwin())
      return true;
    return false;

  case llvm::Triple::hexagon:
  case llvm::Triple::ppcle:
  case llvm::Triple::ppc64le:
  case llvm::Triple::riscv32:
  case llvm::Triple::riscv64:
  case llvm::Triple::systemz:
  case llvm::Triple::xcore:
    return false;
  }
}

static bool hasMultipleInvocations(const llvm::Triple &Triple,
                                   const ArgList &Args) {
  // Supported only on Darwin where we invoke the compiler multiple times
  // followed by an invocation to lipo.
  if (!Triple.isOSDarwin())
    return false;
  // If more than one "-arch <arch>" is specified, we're targeting multiple
  // architectures resulting in a fat binary.
  return Args.getAllArgValues(options::OPT_arch).size() > 1;
}

static bool checkRemarksOptions(const Driver &D, const ArgList &Args,
                                const llvm::Triple &Triple) {
  // When enabling remarks, we need to error if:
  // * The remark file is specified but we're targeting multiple architectures,
  // which means more than one remark file is being generated.
  bool hasMultipleInvocations = ::hasMultipleInvocations(Triple, Args);
  bool hasExplicitOutputFile =
      Args.getLastArg(options::OPT_foptimization_record_file_EQ);
  if (hasMultipleInvocations && hasExplicitOutputFile) {
    D.Diag(diag::err_drv_invalid_output_with_multiple_archs)
        << "-foptimization-record-file";
    return false;
  }
  return true;
}

static void renderRemarksOptions(const ArgList &Args, ArgStringList &CmdArgs,
                                 const llvm::Triple &Triple,
                                 const InputInfo &Input,
                                 const InputInfo &Output, const JobAction &JA) {
  StringRef Format = "yaml";
  if (const Arg *A = Args.getLastArg(options::OPT_fsave_optimization_record_EQ))
    Format = A->getValue();

  CmdArgs.push_back("-opt-record-file");

  const Arg *A = Args.getLastArg(options::OPT_foptimization_record_file_EQ);
  if (A) {
    CmdArgs.push_back(A->getValue());
  } else {
    bool hasMultipleArchs =
        Triple.isOSDarwin() && // Only supported on Darwin platforms.
        Args.getAllArgValues(options::OPT_arch).size() > 1;

    SmallString<128> F;

    if (Args.hasArg(options::OPT_c) || Args.hasArg(options::OPT_S)) {
      if (Arg *FinalOutput = Args.getLastArg(options::OPT_o))
        F = FinalOutput->getValue();
    } else {
      if (Format != "yaml" && // For YAML, keep the original behavior.
          Triple.isOSDarwin() && // Enable this only on darwin, since it's the only platform supporting .dSYM bundles.
          Output.isFilename())
        F = Output.getFilename();
    }

    if (F.empty()) {
      // Use the input filename.
      F = llvm::sys::path::stem(Input.getBaseInput());

      // If we're compiling for an offload architecture (i.e. a CUDA device),
      // we need to make the file name for the device compilation different
      // from the host compilation.
      if (!JA.isDeviceOffloading(Action::OFK_None) &&
          !JA.isDeviceOffloading(Action::OFK_Host)) {
        llvm::sys::path::replace_extension(F, "");
        F += Action::GetOffloadingFileNamePrefix(JA.getOffloadingDeviceKind(),
                                                 Triple.normalize());
        F += "-";
        F += JA.getOffloadingArch();
      }
    }

    // If we're having more than one "-arch", we should name the files
    // differently so that every cc1 invocation writes to a different file.
    // We're doing that by appending "-<arch>" with "<arch>" being the arch
    // name from the triple.
    if (hasMultipleArchs) {
      // First, remember the extension.
      SmallString<64> OldExtension = llvm::sys::path::extension(F);
      // then, remove it.
      llvm::sys::path::replace_extension(F, "");
      // attach -<arch> to it.
      F += "-";
      F += Triple.getArchName();
      // put back the extension.
      llvm::sys::path::replace_extension(F, OldExtension);
    }

    SmallString<32> Extension;
    Extension += "opt.";
    Extension += Format;

    llvm::sys::path::replace_extension(F, Extension);
    CmdArgs.push_back(Args.MakeArgString(F));
  }

  if (const Arg *A =
          Args.getLastArg(options::OPT_foptimization_record_passes_EQ)) {
    CmdArgs.push_back("-opt-record-passes");
    CmdArgs.push_back(A->getValue());
  }

  if (!Format.empty()) {
    CmdArgs.push_back("-opt-record-format");
    CmdArgs.push_back(Format.data());
  }
}

void AddAAPCSVolatileBitfieldArgs(const ArgList &Args, ArgStringList &CmdArgs) {
  if (!Args.hasFlag(options::OPT_faapcs_bitfield_width,
                    options::OPT_fno_aapcs_bitfield_width, true))
    CmdArgs.push_back("-fno-aapcs-bitfield-width");

  if (Args.getLastArg(options::OPT_ForceAAPCSBitfieldLoad))
    CmdArgs.push_back("-faapcs-bitfield-load");
}

namespace {
void RenderARMABI(const llvm::Triple &Triple, const ArgList &Args,
                  ArgStringList &CmdArgs) {
  // Select the ABI to use.
  // FIXME: Support -meabi.
  // FIXME: Parts of this are duplicated in the backend, unify this somehow.
  const char *ABIName = nullptr;
  if (Arg *A = Args.getLastArg(options::OPT_mabi_EQ)) {
    ABIName = A->getValue();
  } else {
    std::string CPU = getCPUName(Args, Triple, /*FromAs*/ false);
    ABIName = llvm::ARM::computeDefaultTargetABI(Triple, CPU).data();
  }

  CmdArgs.push_back("-target-abi");
  CmdArgs.push_back(ABIName);
}
}

void Clang::AddARMTargetArgs(const llvm::Triple &Triple, const ArgList &Args,
                             ArgStringList &CmdArgs, bool KernelOrKext) const {
  RenderARMABI(Triple, Args, CmdArgs);

  // Determine floating point ABI from the options & target defaults.
  arm::FloatABI ABI = arm::getARMFloatABI(getToolChain(), Args);
  if (ABI == arm::FloatABI::Soft) {
    // Floating point operations and argument passing are soft.
    // FIXME: This changes CPP defines, we need -target-soft-float.
    CmdArgs.push_back("-msoft-float");
    CmdArgs.push_back("-mfloat-abi");
    CmdArgs.push_back("soft");
  } else if (ABI == arm::FloatABI::SoftFP) {
    // Floating point operations are hard, but argument passing is soft.
    CmdArgs.push_back("-mfloat-abi");
    CmdArgs.push_back("soft");
  } else {
    // Floating point operations and argument passing are hard.
    assert(ABI == arm::FloatABI::Hard && "Invalid float abi!");
    CmdArgs.push_back("-mfloat-abi");
    CmdArgs.push_back("hard");
  }

  // Forward the -mglobal-merge option for explicit control over the pass.
  if (Arg *A = Args.getLastArg(options::OPT_mglobal_merge,
                               options::OPT_mno_global_merge)) {
    CmdArgs.push_back("-mllvm");
    if (A->getOption().matches(options::OPT_mno_global_merge))
      CmdArgs.push_back("-arm-global-merge=false");
    else
      CmdArgs.push_back("-arm-global-merge=true");
  }

  if (!Args.hasFlag(options::OPT_mimplicit_float,
                    options::OPT_mno_implicit_float, true))
    CmdArgs.push_back("-no-implicit-float");

  if (Args.getLastArg(options::OPT_mcmse))
    CmdArgs.push_back("-mcmse");

  AddAAPCSVolatileBitfieldArgs(Args, CmdArgs);
}

void Clang::RenderTargetOptions(const llvm::Triple &EffectiveTriple,
                                const ArgList &Args, bool KernelOrKext,
                                ArgStringList &CmdArgs) const {
  const ToolChain &TC = getToolChain();

  // Add the target features
  getTargetFeatures(TC.getDriver(), EffectiveTriple, Args, CmdArgs, false);

  // Add target specific flags.
  switch (TC.getArch()) {
  default:
    break;

  case llvm::Triple::arm:
  case llvm::Triple::armeb:
  case llvm::Triple::thumb:
  case llvm::Triple::thumbeb:
    // Use the effective triple, which takes into account the deployment target.
    AddARMTargetArgs(EffectiveTriple, Args, CmdArgs, KernelOrKext);
    CmdArgs.push_back("-fallow-half-arguments-and-returns");
    break;

  case llvm::Triple::aarch64:
  case llvm::Triple::aarch64_32:
  case llvm::Triple::aarch64_be:
    AddAArch64TargetArgs(Args, CmdArgs);
    CmdArgs.push_back("-fallow-half-arguments-and-returns");
    break;

  case llvm::Triple::mips:
  case llvm::Triple::mipsel:
  case llvm::Triple::mips64:
  case llvm::Triple::mips64el:
    AddMIPSTargetArgs(Args, CmdArgs);
    break;

  case llvm::Triple::ppc:
  case llvm::Triple::ppcle:
  case llvm::Triple::ppc64:
  case llvm::Triple::ppc64le:
    AddPPCTargetArgs(Args, CmdArgs);
    break;

  case llvm::Triple::riscv32:
  case llvm::Triple::riscv64:
    AddRISCVTargetArgs(Args, CmdArgs);
    break;

  case llvm::Triple::sparc:
  case llvm::Triple::sparcel:
  case llvm::Triple::sparcv9:
    AddSparcTargetArgs(Args, CmdArgs);
    break;

  case llvm::Triple::systemz:
    AddSystemZTargetArgs(Args, CmdArgs);
    break;

  case llvm::Triple::x86:
  case llvm::Triple::x86_64:
    AddX86TargetArgs(Args, CmdArgs);
    break;

  case llvm::Triple::lanai:
    AddLanaiTargetArgs(Args, CmdArgs);
    break;

  case llvm::Triple::hexagon:
    AddHexagonTargetArgs(Args, CmdArgs);
    break;

  case llvm::Triple::wasm32:
  case llvm::Triple::wasm64:
    AddWebAssemblyTargetArgs(Args, CmdArgs);
    break;

  case llvm::Triple::ve:
    AddVETargetArgs(Args, CmdArgs);
    break;
  }
}

namespace {
void RenderAArch64ABI(const llvm::Triple &Triple, const ArgList &Args,
                      ArgStringList &CmdArgs) {
  const char *ABIName = nullptr;
  if (Arg *A = Args.getLastArg(options::OPT_mabi_EQ))
    ABIName = A->getValue();
  else if (Triple.isOSDarwin())
    ABIName = "darwinpcs";
  else
    ABIName = "aapcs";

  CmdArgs.push_back("-target-abi");
  CmdArgs.push_back(ABIName);
}
}

void Clang::AddAArch64TargetArgs(const ArgList &Args,
                                 ArgStringList &CmdArgs) const {
  const llvm::Triple &Triple = getToolChain().getEffectiveTriple();

  if (!Args.hasFlag(options::OPT_mred_zone, options::OPT_mno_red_zone, true) ||
      Args.hasArg(options::OPT_mkernel) ||
      Args.hasArg(options::OPT_fapple_kext))
    CmdArgs.push_back("-disable-red-zone");

  if (!Args.hasFlag(options::OPT_mimplicit_float,
                    options::OPT_mno_implicit_float, true))
    CmdArgs.push_back("-no-implicit-float");

  RenderAArch64ABI(Triple, Args, CmdArgs);

  if (Arg *A = Args.getLastArg(options::OPT_mfix_cortex_a53_835769,
                               options::OPT_mno_fix_cortex_a53_835769)) {
    CmdArgs.push_back("-mllvm");
    if (A->getOption().matches(options::OPT_mfix_cortex_a53_835769))
      CmdArgs.push_back("-aarch64-fix-cortex-a53-835769=1");
    else
      CmdArgs.push_back("-aarch64-fix-cortex-a53-835769=0");
  } else if (Triple.isAndroid()) {
    // Enabled A53 errata (835769) workaround by default on android
    CmdArgs.push_back("-mllvm");
    CmdArgs.push_back("-aarch64-fix-cortex-a53-835769=1");
  }

  // Forward the -mglobal-merge option for explicit control over the pass.
  if (Arg *A = Args.getLastArg(options::OPT_mglobal_merge,
                               options::OPT_mno_global_merge)) {
    CmdArgs.push_back("-mllvm");
    if (A->getOption().matches(options::OPT_mno_global_merge))
      CmdArgs.push_back("-aarch64-enable-global-merge=false");
    else
      CmdArgs.push_back("-aarch64-enable-global-merge=true");
  }

  // Enable/disable return address signing and indirect branch targets.
  if (Arg *A = Args.getLastArg(options::OPT_msign_return_address_EQ,
                               options::OPT_mbranch_protection_EQ)) {

    const Driver &D = getToolChain().getDriver();

    StringRef Scope, Key;
    bool IndirectBranches;

    if (A->getOption().matches(options::OPT_msign_return_address_EQ)) {
      Scope = A->getValue();
      if (!Scope.equals("none") && !Scope.equals("non-leaf") &&
          !Scope.equals("all"))
        D.Diag(diag::err_invalid_branch_protection)
            << Scope << A->getAsString(Args);
      Key = "a_key";
      IndirectBranches = false;
    } else {
      StringRef Err;
      llvm::AArch64::ParsedBranchProtection PBP;
      if (!llvm::AArch64::parseBranchProtection(A->getValue(), PBP, Err))
        D.Diag(diag::err_invalid_branch_protection)
            << Err << A->getAsString(Args);
      Scope = PBP.Scope;
      Key = PBP.Key;
      IndirectBranches = PBP.BranchTargetEnforcement;
    }

    CmdArgs.push_back(
        Args.MakeArgString(Twine("-msign-return-address=") + Scope));
    CmdArgs.push_back(
        Args.MakeArgString(Twine("-msign-return-address-key=") + Key));
    if (IndirectBranches)
      CmdArgs.push_back("-mbranch-target-enforce");
  }

  // Handle -msve_vector_bits=<bits>
  if (Arg *A = Args.getLastArg(options::OPT_msve_vector_bits_EQ)) {
    StringRef Val = A->getValue();
    const Driver &D = getToolChain().getDriver();
    if (Val.equals("128") || Val.equals("256") || Val.equals("512") ||
        Val.equals("1024") || Val.equals("2048"))
      CmdArgs.push_back(
          Args.MakeArgString(llvm::Twine("-msve-vector-bits=") + Val));
    // Silently drop requests for vector-length agnostic code as it's implied.
    else if (!Val.equals("scalable"))
      // Handle the unsupported values passed to msve-vector-bits.
      D.Diag(diag::err_drv_unsupported_option_argument)
          << A->getOption().getName() << Val;
  }

  AddAAPCSVolatileBitfieldArgs(Args, CmdArgs);
}

void Clang::AddMIPSTargetArgs(const ArgList &Args,
                              ArgStringList &CmdArgs) const {
  const Driver &D = getToolChain().getDriver();
  StringRef CPUName;
  StringRef ABIName;
  const llvm::Triple &Triple = getToolChain().getTriple();
  mips::getMipsCPUAndABI(Args, Triple, CPUName, ABIName);

  CmdArgs.push_back("-target-abi");
  CmdArgs.push_back(ABIName.data());

  mips::FloatABI ABI = mips::getMipsFloatABI(D, Args, Triple);
  if (ABI == mips::FloatABI::Soft) {
    // Floating point operations and argument passing are soft.
    CmdArgs.push_back("-msoft-float");
    CmdArgs.push_back("-mfloat-abi");
    CmdArgs.push_back("soft");
  } else {
    // Floating point operations and argument passing are hard.
    assert(ABI == mips::FloatABI::Hard && "Invalid float abi!");
    CmdArgs.push_back("-mfloat-abi");
    CmdArgs.push_back("hard");
  }

  if (Arg *A = Args.getLastArg(options::OPT_mldc1_sdc1,
                               options::OPT_mno_ldc1_sdc1)) {
    if (A->getOption().matches(options::OPT_mno_ldc1_sdc1)) {
      CmdArgs.push_back("-mllvm");
      CmdArgs.push_back("-mno-ldc1-sdc1");
    }
  }

  if (Arg *A = Args.getLastArg(options::OPT_mcheck_zero_division,
                               options::OPT_mno_check_zero_division)) {
    if (A->getOption().matches(options::OPT_mno_check_zero_division)) {
      CmdArgs.push_back("-mllvm");
      CmdArgs.push_back("-mno-check-zero-division");
    }
  }

  if (Arg *A = Args.getLastArg(options::OPT_G)) {
    StringRef v = A->getValue();
    CmdArgs.push_back("-mllvm");
    CmdArgs.push_back(Args.MakeArgString("-mips-ssection-threshold=" + v));
    A->claim();
  }

  Arg *GPOpt = Args.getLastArg(options::OPT_mgpopt, options::OPT_mno_gpopt);
  Arg *ABICalls =
      Args.getLastArg(options::OPT_mabicalls, options::OPT_mno_abicalls);

  // -mabicalls is the default for many MIPS environments, even with -fno-pic.
  // -mgpopt is the default for static, -fno-pic environments but these two
  // options conflict. We want to be certain that -mno-abicalls -mgpopt is
  // the only case where -mllvm -mgpopt is passed.
  // NOTE: We need a warning here or in the backend to warn when -mgpopt is
  //       passed explicitly when compiling something with -mabicalls
  //       (implictly) in affect. Currently the warning is in the backend.
  //
  // When the ABI in use is  N64, we also need to determine the PIC mode that
  // is in use, as -fno-pic for N64 implies -mno-abicalls.
  bool NoABICalls =
      ABICalls && ABICalls->getOption().matches(options::OPT_mno_abicalls);

  llvm::Reloc::Model RelocationModel;
  unsigned PICLevel;
  bool IsPIE;
  std::tie(RelocationModel, PICLevel, IsPIE) =
      ParsePICArgs(getToolChain(), Args);

  NoABICalls = NoABICalls ||
               (RelocationModel == llvm::Reloc::Static && ABIName == "n64");

  bool WantGPOpt = GPOpt && GPOpt->getOption().matches(options::OPT_mgpopt);
  // We quietly ignore -mno-gpopt as the backend defaults to -mno-gpopt.
  if (NoABICalls && (!GPOpt || WantGPOpt)) {
    CmdArgs.push_back("-mllvm");
    CmdArgs.push_back("-mgpopt");

    Arg *LocalSData = Args.getLastArg(options::OPT_mlocal_sdata,
                                      options::OPT_mno_local_sdata);
    Arg *ExternSData = Args.getLastArg(options::OPT_mextern_sdata,
                                       options::OPT_mno_extern_sdata);
    Arg *EmbeddedData = Args.getLastArg(options::OPT_membedded_data,
                                        options::OPT_mno_embedded_data);
    if (LocalSData) {
      CmdArgs.push_back("-mllvm");
      if (LocalSData->getOption().matches(options::OPT_mlocal_sdata)) {
        CmdArgs.push_back("-mlocal-sdata=1");
      } else {
        CmdArgs.push_back("-mlocal-sdata=0");
      }
      LocalSData->claim();
    }

    if (ExternSData) {
      CmdArgs.push_back("-mllvm");
      if (ExternSData->getOption().matches(options::OPT_mextern_sdata)) {
        CmdArgs.push_back("-mextern-sdata=1");
      } else {
        CmdArgs.push_back("-mextern-sdata=0");
      }
      ExternSData->claim();
    }

    if (EmbeddedData) {
      CmdArgs.push_back("-mllvm");
      if (EmbeddedData->getOption().matches(options::OPT_membedded_data)) {
        CmdArgs.push_back("-membedded-data=1");
      } else {
        CmdArgs.push_back("-membedded-data=0");
      }
      EmbeddedData->claim();
    }

  } else if ((!ABICalls || (!NoABICalls && ABICalls)) && WantGPOpt)
    D.Diag(diag::warn_drv_unsupported_gpopt) << (ABICalls ? 0 : 1);

  if (GPOpt)
    GPOpt->claim();

  if (Arg *A = Args.getLastArg(options::OPT_mcompact_branches_EQ)) {
    StringRef Val = StringRef(A->getValue());
    if (mips::hasCompactBranches(CPUName)) {
      if (Val == "never" || Val == "always" || Val == "optimal") {
        CmdArgs.push_back("-mllvm");
        CmdArgs.push_back(Args.MakeArgString("-mips-compact-branches=" + Val));
      } else
        D.Diag(diag::err_drv_unsupported_option_argument)
            << A->getOption().getName() << Val;
    } else
      D.Diag(diag::warn_target_unsupported_compact_branches) << CPUName;
  }

  if (Arg *A = Args.getLastArg(options::OPT_mrelax_pic_calls,
                               options::OPT_mno_relax_pic_calls)) {
    if (A->getOption().matches(options::OPT_mno_relax_pic_calls)) {
      CmdArgs.push_back("-mllvm");
      CmdArgs.push_back("-mips-jalr-reloc=0");
    }
  }
}

void Clang::AddPPCTargetArgs(const ArgList &Args,
                             ArgStringList &CmdArgs) const {
  // Select the ABI to use.
  const char *ABIName = nullptr;
  const llvm::Triple &T = getToolChain().getTriple();
  if (T.isOSBinFormatELF()) {
    switch (getToolChain().getArch()) {
    case llvm::Triple::ppc64: {
      if ((T.isOSFreeBSD() && T.getOSMajorVersion() >= 13) ||
          T.isOSOpenBSD() || T.isMusl())
        ABIName = "elfv2";
      else
        ABIName = "elfv1";
      break;
    }
    case llvm::Triple::ppc64le:
      ABIName = "elfv2";
      break;
    default:
      break;
    }
  }

  bool IEEELongDouble = false;
  for (const Arg *A : Args.filtered(options::OPT_mabi_EQ)) {
    StringRef V = A->getValue();
    if (V == "ieeelongdouble")
      IEEELongDouble = true;
    else if (V == "ibmlongdouble")
      IEEELongDouble = false;
    else if (V != "altivec")
      // The ppc64 linux abis are all "altivec" abis by default. Accept and ignore
      // the option if given as we don't have backend support for any targets
      // that don't use the altivec abi.
      ABIName = A->getValue();
  }
  if (IEEELongDouble)
    CmdArgs.push_back("-mabi=ieeelongdouble");

  ppc::FloatABI FloatABI =
      ppc::getPPCFloatABI(getToolChain().getDriver(), Args);

  if (FloatABI == ppc::FloatABI::Soft) {
    // Floating point operations and argument passing are soft.
    CmdArgs.push_back("-msoft-float");
    CmdArgs.push_back("-mfloat-abi");
    CmdArgs.push_back("soft");
  } else {
    // Floating point operations and argument passing are hard.
    assert(FloatABI == ppc::FloatABI::Hard && "Invalid float abi!");
    CmdArgs.push_back("-mfloat-abi");
    CmdArgs.push_back("hard");
  }

  if (ABIName) {
    CmdArgs.push_back("-target-abi");
    CmdArgs.push_back(ABIName);
  }
}

static void SetRISCVSmallDataLimit(const ToolChain &TC, const ArgList &Args,
                                   ArgStringList &CmdArgs) {
  const Driver &D = TC.getDriver();
  const llvm::Triple &Triple = TC.getTriple();
  // Default small data limitation is eight.
  const char *SmallDataLimit = "8";
  // Get small data limitation.
  if (Args.getLastArg(options::OPT_shared, options::OPT_fpic,
                      options::OPT_fPIC)) {
    // Not support linker relaxation for PIC.
    SmallDataLimit = "0";
    if (Args.hasArg(options::OPT_G)) {
      D.Diag(diag::warn_drv_unsupported_sdata);
    }
  } else if (Args.getLastArgValue(options::OPT_mcmodel_EQ)
                 .equals_lower("large") &&
             (Triple.getArch() == llvm::Triple::riscv64)) {
    // Not support linker relaxation for RV64 with large code model.
    SmallDataLimit = "0";
    if (Args.hasArg(options::OPT_G)) {
      D.Diag(diag::warn_drv_unsupported_sdata);
    }
  } else if (Arg *A = Args.getLastArg(options::OPT_G)) {
    SmallDataLimit = A->getValue();
  }
  // Forward the -msmall-data-limit= option.
  CmdArgs.push_back("-msmall-data-limit");
  CmdArgs.push_back(SmallDataLimit);
}

void Clang::AddRISCVTargetArgs(const ArgList &Args,
                               ArgStringList &CmdArgs) const {
  const llvm::Triple &Triple = getToolChain().getTriple();
  StringRef ABIName = riscv::getRISCVABI(Args, Triple);

  CmdArgs.push_back("-target-abi");
  CmdArgs.push_back(ABIName.data());

  SetRISCVSmallDataLimit(getToolChain(), Args, CmdArgs);

  std::string TuneCPU;

  if (const Arg *A = Args.getLastArg(clang::driver::options::OPT_mtune_EQ)) {
    StringRef Name = A->getValue();

    Name = llvm::RISCV::resolveTuneCPUAlias(Name, Triple.isArch64Bit());
    TuneCPU = std::string(Name);
  }

  if (!TuneCPU.empty()) {
    CmdArgs.push_back("-tune-cpu");
    CmdArgs.push_back(Args.MakeArgString(TuneCPU));
  }
}

void Clang::AddSparcTargetArgs(const ArgList &Args,
                               ArgStringList &CmdArgs) const {
  sparc::FloatABI FloatABI =
      sparc::getSparcFloatABI(getToolChain().getDriver(), Args);

  if (FloatABI == sparc::FloatABI::Soft) {
    // Floating point operations and argument passing are soft.
    CmdArgs.push_back("-msoft-float");
    CmdArgs.push_back("-mfloat-abi");
    CmdArgs.push_back("soft");
  } else {
    // Floating point operations and argument passing are hard.
    assert(FloatABI == sparc::FloatABI::Hard && "Invalid float abi!");
    CmdArgs.push_back("-mfloat-abi");
    CmdArgs.push_back("hard");
  }
}

void Clang::AddSystemZTargetArgs(const ArgList &Args,
                                 ArgStringList &CmdArgs) const {
  bool HasBackchain = Args.hasFlag(options::OPT_mbackchain,
                                   options::OPT_mno_backchain, false);
  bool HasPackedStack = Args.hasFlag(options::OPT_mpacked_stack,
                                     options::OPT_mno_packed_stack, false);
  systemz::FloatABI FloatABI =
      systemz::getSystemZFloatABI(getToolChain().getDriver(), Args);
  bool HasSoftFloat = (FloatABI == systemz::FloatABI::Soft);
  if (HasBackchain && HasPackedStack && !HasSoftFloat) {
    const Driver &D = getToolChain().getDriver();
    D.Diag(diag::err_drv_unsupported_opt)
      << "-mpacked-stack -mbackchain -mhard-float";
  }
  if (HasBackchain)
    CmdArgs.push_back("-mbackchain");
  if (HasPackedStack)
    CmdArgs.push_back("-mpacked-stack");
  if (HasSoftFloat) {
    // Floating point operations and argument passing are soft.
    CmdArgs.push_back("-msoft-float");
    CmdArgs.push_back("-mfloat-abi");
    CmdArgs.push_back("soft");
  }
}

void Clang::AddX86TargetArgs(const ArgList &Args,
                             ArgStringList &CmdArgs) const {
  const Driver &D = getToolChain().getDriver();
  addX86AlignBranchArgs(D, Args, CmdArgs, /*IsLTO=*/false);

  if (!Args.hasFlag(options::OPT_mred_zone, options::OPT_mno_red_zone, true) ||
      Args.hasArg(options::OPT_mkernel) ||
      Args.hasArg(options::OPT_fapple_kext))
    CmdArgs.push_back("-disable-red-zone");

  if (!Args.hasFlag(options::OPT_mtls_direct_seg_refs,
                    options::OPT_mno_tls_direct_seg_refs, true))
    CmdArgs.push_back("-mno-tls-direct-seg-refs");

  // Default to avoid implicit floating-point for kernel/kext code, but allow
  // that to be overridden with -mno-soft-float.
  bool NoImplicitFloat = (Args.hasArg(options::OPT_mkernel) ||
                          Args.hasArg(options::OPT_fapple_kext));
  if (Arg *A = Args.getLastArg(
          options::OPT_msoft_float, options::OPT_mno_soft_float,
          options::OPT_mimplicit_float, options::OPT_mno_implicit_float)) {
    const Option &O = A->getOption();
    NoImplicitFloat = (O.matches(options::OPT_mno_implicit_float) ||
                       O.matches(options::OPT_msoft_float));
  }
  if (NoImplicitFloat)
    CmdArgs.push_back("-no-implicit-float");

  if (Arg *A = Args.getLastArg(options::OPT_masm_EQ)) {
    StringRef Value = A->getValue();
    if (Value == "intel" || Value == "att") {
      CmdArgs.push_back("-mllvm");
      CmdArgs.push_back(Args.MakeArgString("-x86-asm-syntax=" + Value));
    } else {
      D.Diag(diag::err_drv_unsupported_option_argument)
          << A->getOption().getName() << Value;
    }
  } else if (D.IsCLMode()) {
    CmdArgs.push_back("-mllvm");
    CmdArgs.push_back("-x86-asm-syntax=intel");
  }

  // Set flags to support MCU ABI.
  if (Args.hasFlag(options::OPT_miamcu, options::OPT_mno_iamcu, false)) {
    CmdArgs.push_back("-mfloat-abi");
    CmdArgs.push_back("soft");
    CmdArgs.push_back("-mstack-alignment=4");
  }

  // Handle -mtune.

  // Default to "generic" unless -march is present or targetting the PS4.
  std::string TuneCPU;
  if (!Args.hasArg(clang::driver::options::OPT_march_EQ) &&
      !getToolChain().getTriple().isPS4CPU())
    TuneCPU = "generic";

  // Override based on -mtune.
  if (const Arg *A = Args.getLastArg(clang::driver::options::OPT_mtune_EQ)) {
    StringRef Name = A->getValue();

    if (Name == "native") {
      Name = llvm::sys::getHostCPUName();
      if (!Name.empty())
        TuneCPU = std::string(Name);
    } else
      TuneCPU = std::string(Name);
  }

  if (!TuneCPU.empty()) {
    CmdArgs.push_back("-tune-cpu");
    CmdArgs.push_back(Args.MakeArgString(TuneCPU));
  }
}

void Clang::AddHexagonTargetArgs(const ArgList &Args,
                                 ArgStringList &CmdArgs) const {
  CmdArgs.push_back("-mqdsp6-compat");
  CmdArgs.push_back("-Wreturn-type");

  if (auto G = toolchains::HexagonToolChain::getSmallDataThreshold(Args)) {
    CmdArgs.push_back("-mllvm");
    CmdArgs.push_back(Args.MakeArgString("-hexagon-small-data-threshold=" +
                                         Twine(G.getValue())));
  }

  if (!Args.hasArg(options::OPT_fno_short_enums))
    CmdArgs.push_back("-fshort-enums");
  if (Args.getLastArg(options::OPT_mieee_rnd_near)) {
    CmdArgs.push_back("-mllvm");
    CmdArgs.push_back("-enable-hexagon-ieee-rnd-near");
  }
  CmdArgs.push_back("-mllvm");
  CmdArgs.push_back("-machine-sink-split=0");
}

void Clang::AddLanaiTargetArgs(const ArgList &Args,
                               ArgStringList &CmdArgs) const {
  if (Arg *A = Args.getLastArg(options::OPT_mcpu_EQ)) {
    StringRef CPUName = A->getValue();

    CmdArgs.push_back("-target-cpu");
    CmdArgs.push_back(Args.MakeArgString(CPUName));
  }
  if (Arg *A = Args.getLastArg(options::OPT_mregparm_EQ)) {
    StringRef Value = A->getValue();
    // Only support mregparm=4 to support old usage. Report error for all other
    // cases.
    int Mregparm;
    if (Value.getAsInteger(10, Mregparm)) {
      if (Mregparm != 4) {
        getToolChain().getDriver().Diag(
            diag::err_drv_unsupported_option_argument)
            << A->getOption().getName() << Value;
      }
    }
  }
}

void Clang::AddWebAssemblyTargetArgs(const ArgList &Args,
                                     ArgStringList &CmdArgs) const {
  // Default to "hidden" visibility.
  if (!Args.hasArg(options::OPT_fvisibility_EQ,
                   options::OPT_fvisibility_ms_compat)) {
    CmdArgs.push_back("-fvisibility");
    CmdArgs.push_back("hidden");
  }
}

void Clang::AddVETargetArgs(const ArgList &Args, ArgStringList &CmdArgs) const {
  // Floating point operations and argument passing are hard.
  CmdArgs.push_back("-mfloat-abi");
  CmdArgs.push_back("hard");
}

void Clang::DumpCompilationDatabase(Compilation &C, StringRef Filename,
                                    StringRef Target, const InputInfo &Output,
                                    const InputInfo &Input, const ArgList &Args) const {
  // If this is a dry run, do not create the compilation database file.
  if (C.getArgs().hasArg(options::OPT__HASH_HASH_HASH))
    return;

  using llvm::yaml::escape;
  const Driver &D = getToolChain().getDriver();

  if (!CompilationDatabase) {
    std::error_code EC;
    auto File = std::make_unique<llvm::raw_fd_ostream>(Filename, EC,
                                                        llvm::sys::fs::OF_Text);
    if (EC) {
      D.Diag(clang::diag::err_drv_compilationdatabase) << Filename
                                                       << EC.message();
      return;
    }
    CompilationDatabase = std::move(File);
  }
  auto &CDB = *CompilationDatabase;
  auto CWD = D.getVFS().getCurrentWorkingDirectory();
  if (!CWD)
    CWD = ".";
  CDB << "{ \"directory\": \"" << escape(*CWD) << "\"";
  CDB << ", \"file\": \"" << escape(Input.getFilename()) << "\"";
  CDB << ", \"output\": \"" << escape(Output.getFilename()) << "\"";
  CDB << ", \"arguments\": [\"" << escape(D.ClangExecutable) << "\"";
  SmallString<128> Buf;
  Buf = "-x";
  Buf += types::getTypeName(Input.getType());
  CDB << ", \"" << escape(Buf) << "\"";
  if (!D.SysRoot.empty() && !Args.hasArg(options::OPT__sysroot_EQ)) {
    Buf = "--sysroot=";
    Buf += D.SysRoot;
    CDB << ", \"" << escape(Buf) << "\"";
  }
  CDB << ", \"" << escape(Input.getFilename()) << "\"";
  for (auto &A: Args) {
    auto &O = A->getOption();
    // Skip language selection, which is positional.
    if (O.getID() == options::OPT_x)
      continue;
    // Skip writing dependency output and the compilation database itself.
    if (O.getGroup().isValid() && O.getGroup().getID() == options::OPT_M_Group)
      continue;
    if (O.getID() == options::OPT_gen_cdb_fragment_path)
      continue;
    // Skip inputs.
    if (O.getKind() == Option::InputClass)
      continue;
    // All other arguments are quoted and appended.
    ArgStringList ASL;
    A->render(Args, ASL);
    for (auto &it: ASL)
      CDB << ", \"" << escape(it) << "\"";
  }
  Buf = "--target=";
  Buf += Target;
  CDB << ", \"" << escape(Buf) << "\"]},\n";
}

void Clang::DumpCompilationDatabaseFragmentToDir(
    StringRef Dir, Compilation &C, StringRef Target, const InputInfo &Output,
    const InputInfo &Input, const llvm::opt::ArgList &Args) const {
  // If this is a dry run, do not create the compilation database file.
  if (C.getArgs().hasArg(options::OPT__HASH_HASH_HASH))
    return;

  if (CompilationDatabase)
    DumpCompilationDatabase(C, "", Target, Output, Input, Args);

  SmallString<256> Path = Dir;
  const auto &Driver = C.getDriver();
  Driver.getVFS().makeAbsolute(Path);
  auto Err = llvm::sys::fs::create_directory(Path, /*IgnoreExisting=*/true);
  if (Err) {
    Driver.Diag(diag::err_drv_compilationdatabase) << Dir << Err.message();
    return;
  }

  llvm::sys::path::append(
      Path,
      Twine(llvm::sys::path::filename(Input.getFilename())) + ".%%%%.json");
  int FD;
  SmallString<256> TempPath;
  Err = llvm::sys::fs::createUniqueFile(Path, FD, TempPath);
  if (Err) {
    Driver.Diag(diag::err_drv_compilationdatabase) << Path << Err.message();
    return;
  }
  CompilationDatabase =
      std::make_unique<llvm::raw_fd_ostream>(FD, /*shouldClose=*/true);
  DumpCompilationDatabase(C, "", Target, Output, Input, Args);
}

static bool AddARMImplicitITArgs(const ArgList &Args, ArgStringList &CmdArgs,
                                 StringRef Value) {
  if (Value == "always" || Value == "never" || Value == "arm" ||
      Value == "thumb") {
    CmdArgs.push_back("-mllvm");
    CmdArgs.push_back(Args.MakeArgString("-arm-implicit-it=" + Value));
    return true;
  }
  return false;
}

static void CollectArgsForIntegratedAssembler(Compilation &C,
                                              const ArgList &Args,
                                              ArgStringList &CmdArgs,
                                              const Driver &D) {
  if (UseRelaxAll(C, Args))
    CmdArgs.push_back("-mrelax-all");

  // Only default to -mincremental-linker-compatible if we think we are
  // targeting the MSVC linker.
  bool DefaultIncrementalLinkerCompatible =
      C.getDefaultToolChain().getTriple().isWindowsMSVCEnvironment();
  if (Args.hasFlag(options::OPT_mincremental_linker_compatible,
                   options::OPT_mno_incremental_linker_compatible,
                   DefaultIncrementalLinkerCompatible))
    CmdArgs.push_back("-mincremental-linker-compatible");

  switch (C.getDefaultToolChain().getArch()) {
  case llvm::Triple::arm:
  case llvm::Triple::armeb:
  case llvm::Triple::thumb:
  case llvm::Triple::thumbeb:
    if (Arg *A = Args.getLastArg(options::OPT_mimplicit_it_EQ)) {
      StringRef Value = A->getValue();
      if (!AddARMImplicitITArgs(Args, CmdArgs, Value))
        D.Diag(diag::err_drv_unsupported_option_argument)
            << A->getOption().getName() << Value;
    }
    break;
  default:
    break;
  }

  // If you add more args here, also add them to the block below that
  // starts with "// If CollectArgsForIntegratedAssembler() isn't called below".

  // When passing -I arguments to the assembler we sometimes need to
  // unconditionally take the next argument.  For example, when parsing
  // '-Wa,-I -Wa,foo' we need to accept the -Wa,foo arg after seeing the
  // -Wa,-I arg and when parsing '-Wa,-I,foo' we need to accept the 'foo'
  // arg after parsing the '-I' arg.
  bool TakeNextArg = false;

  bool UseRelaxRelocations = C.getDefaultToolChain().useRelaxRelocations();
  bool UseNoExecStack = C.getDefaultToolChain().isNoExecStackDefault();
  const char *MipsTargetFeature = nullptr;
  for (const Arg *A :
       Args.filtered(options::OPT_Wa_COMMA, options::OPT_Xassembler)) {
    A->claim();

    for (StringRef Value : A->getValues()) {
      if (TakeNextArg) {
        CmdArgs.push_back(Value.data());
        TakeNextArg = false;
        continue;
      }

      if (C.getDefaultToolChain().getTriple().isOSBinFormatCOFF() &&
          Value == "-mbig-obj")
        continue; // LLVM handles bigobj automatically

      switch (C.getDefaultToolChain().getArch()) {
      default:
        break;
      case llvm::Triple::thumb:
      case llvm::Triple::thumbeb:
      case llvm::Triple::arm:
      case llvm::Triple::armeb:
        if (Value.startswith("-mimplicit-it=") &&
            AddARMImplicitITArgs(Args, CmdArgs, Value.split("=").second))
          continue;
        if (Value == "-mthumb")
          // -mthumb has already been processed in ComputeLLVMTriple()
          // recognize but skip over here.
          continue;
        break;
      case llvm::Triple::mips:
      case llvm::Triple::mipsel:
      case llvm::Triple::mips64:
      case llvm::Triple::mips64el:
        if (Value == "--trap") {
          CmdArgs.push_back("-target-feature");
          CmdArgs.push_back("+use-tcc-in-div");
          continue;
        }
        if (Value == "--break") {
          CmdArgs.push_back("-target-feature");
          CmdArgs.push_back("-use-tcc-in-div");
          continue;
        }
        if (Value.startswith("-msoft-float")) {
          CmdArgs.push_back("-target-feature");
          CmdArgs.push_back("+soft-float");
          continue;
        }
        if (Value.startswith("-mhard-float")) {
          CmdArgs.push_back("-target-feature");
          CmdArgs.push_back("-soft-float");
          continue;
        }

        MipsTargetFeature = llvm::StringSwitch<const char *>(Value)
                                .Case("-mips1", "+mips1")
                                .Case("-mips2", "+mips2")
                                .Case("-mips3", "+mips3")
                                .Case("-mips4", "+mips4")
                                .Case("-mips5", "+mips5")
                                .Case("-mips32", "+mips32")
                                .Case("-mips32r2", "+mips32r2")
                                .Case("-mips32r3", "+mips32r3")
                                .Case("-mips32r5", "+mips32r5")
                                .Case("-mips32r6", "+mips32r6")
                                .Case("-mips64", "+mips64")
                                .Case("-mips64r2", "+mips64r2")
                                .Case("-mips64r3", "+mips64r3")
                                .Case("-mips64r5", "+mips64r5")
                                .Case("-mips64r6", "+mips64r6")
                                .Default(nullptr);
        if (MipsTargetFeature)
          continue;
      }

      if (Value == "-force_cpusubtype_ALL") {
        // Do nothing, this is the default and we don't support anything else.
      } else if (Value == "-L") {
        CmdArgs.push_back("-msave-temp-labels");
      } else if (Value == "--fatal-warnings") {
        CmdArgs.push_back("-massembler-fatal-warnings");
      } else if (Value == "--no-warn" || Value == "-W") {
        CmdArgs.push_back("-massembler-no-warn");
      } else if (Value == "--noexecstack") {
        UseNoExecStack = true;
      } else if (Value.startswith("-compress-debug-sections") ||
                 Value.startswith("--compress-debug-sections") ||
                 Value == "-nocompress-debug-sections" ||
                 Value == "--nocompress-debug-sections") {
        CmdArgs.push_back(Value.data());
      } else if (Value == "-mrelax-relocations=yes" ||
                 Value == "--mrelax-relocations=yes") {
        UseRelaxRelocations = true;
      } else if (Value == "-mrelax-relocations=no" ||
                 Value == "--mrelax-relocations=no") {
        UseRelaxRelocations = false;
      } else if (Value.startswith("-I")) {
        CmdArgs.push_back(Value.data());
        // We need to consume the next argument if the current arg is a plain
        // -I. The next arg will be the include directory.
        if (Value == "-I")
          TakeNextArg = true;
      } else if (Value.startswith("-gdwarf-")) {
        // "-gdwarf-N" options are not cc1as options.
        unsigned DwarfVersion = DwarfVersionNum(Value);
        if (DwarfVersion == 0) { // Send it onward, and let cc1as complain.
          CmdArgs.push_back(Value.data());
        } else {
          RenderDebugEnablingArgs(Args, CmdArgs,
                                  codegenoptions::LimitedDebugInfo,
                                  DwarfVersion, llvm::DebuggerKind::Default);
        }
      } else if (Value.startswith("-mcpu") || Value.startswith("-mfpu") ||
                 Value.startswith("-mhwdiv") || Value.startswith("-march")) {
        // Do nothing, we'll validate it later.
      } else if (Value == "-defsym") {
          if (A->getNumValues() != 2) {
            D.Diag(diag::err_drv_defsym_invalid_format) << Value;
            break;
          }
          const char *S = A->getValue(1);
          auto Pair = StringRef(S).split('=');
          auto Sym = Pair.first;
          auto SVal = Pair.second;

          if (Sym.empty() || SVal.empty()) {
            D.Diag(diag::err_drv_defsym_invalid_format) << S;
            break;
          }
          int64_t IVal;
          if (SVal.getAsInteger(0, IVal)) {
            D.Diag(diag::err_drv_defsym_invalid_symval) << SVal;
            break;
          }
          CmdArgs.push_back(Value.data());
          TakeNextArg = true;
      } else if (Value == "-fdebug-compilation-dir") {
        CmdArgs.push_back("-fdebug-compilation-dir");
        TakeNextArg = true;
      } else if (Value.consume_front("-fdebug-compilation-dir=")) {
        // The flag is a -Wa / -Xassembler argument and Options doesn't
        // parse the argument, so this isn't automatically aliased to
        // -fdebug-compilation-dir (without '=') here.
        CmdArgs.push_back("-fdebug-compilation-dir");
        CmdArgs.push_back(Value.data());
      } else {
        D.Diag(diag::err_drv_unsupported_option_argument)
            << A->getOption().getName() << Value;
      }
    }
  }
  if (UseRelaxRelocations)
    CmdArgs.push_back("--mrelax-relocations");
  if (UseNoExecStack)
    CmdArgs.push_back("-mnoexecstack");
  if (MipsTargetFeature != nullptr) {
    CmdArgs.push_back("-target-feature");
    CmdArgs.push_back(MipsTargetFeature);
  }

  // forward -fembed-bitcode to assmebler
  if (C.getDriver().embedBitcodeEnabled() ||
      C.getDriver().embedBitcodeMarkerOnly())
    Args.AddLastArg(CmdArgs, options::OPT_fembed_bitcode_EQ);
}

static void RenderFloatingPointOptions(const ToolChain &TC, const Driver &D,
                                       bool OFastEnabled, const ArgList &Args,
                                       ArgStringList &CmdArgs,
                                       const JobAction &JA) {
  // Handle various floating point optimization flags, mapping them to the
  // appropriate LLVM code generation flags. This is complicated by several
  // "umbrella" flags, so we do this by stepping through the flags incrementally
  // adjusting what we think is enabled/disabled, then at the end setting the
  // LLVM flags based on the final state.
  bool HonorINFs = true;
  bool HonorNaNs = true;
  // -fmath-errno is the default on some platforms, e.g. BSD-derived OSes.
  bool MathErrno = TC.IsMathErrnoDefault();
  bool AssociativeMath = false;
  bool ReciprocalMath = false;
  bool SignedZeros = true;
  bool TrappingMath = false; // Implemented via -ffp-exception-behavior
  bool TrappingMathPresent = false; // Is trapping-math in args, and not
                                    // overriden by ffp-exception-behavior?
  bool RoundingFPMath = false;
  bool RoundingMathPresent = false; // Is rounding-math in args?
  // -ffp-model values: strict, fast, precise
  StringRef FPModel = "";
  // -ffp-exception-behavior options: strict, maytrap, ignore
  StringRef FPExceptionBehavior = "";
  const llvm::DenormalMode DefaultDenormalFPMath =
      TC.getDefaultDenormalModeForType(Args, JA);
  const llvm::DenormalMode DefaultDenormalFP32Math =
      TC.getDefaultDenormalModeForType(Args, JA, &llvm::APFloat::IEEEsingle());

  llvm::DenormalMode DenormalFPMath = DefaultDenormalFPMath;
  llvm::DenormalMode DenormalFP32Math = DefaultDenormalFP32Math;
  StringRef FPContract = "";
  bool StrictFPModel = false;


  if (const Arg *A = Args.getLastArg(options::OPT_flimited_precision_EQ)) {
    CmdArgs.push_back("-mlimit-float-precision");
    CmdArgs.push_back(A->getValue());
  }

  for (const Arg *A : Args) {
    auto optID = A->getOption().getID();
    bool PreciseFPModel = false;
    switch (optID) {
    default:
      break;
    case options::OPT_ffp_model_EQ: {
      // If -ffp-model= is seen, reset to fno-fast-math
      HonorINFs = true;
      HonorNaNs = true;
      // Turning *off* -ffast-math restores the toolchain default.
      MathErrno = TC.IsMathErrnoDefault();
      AssociativeMath = false;
      ReciprocalMath = false;
      SignedZeros = true;
      // -fno_fast_math restores default denormal and fpcontract handling
      FPContract = "";
      DenormalFPMath = llvm::DenormalMode::getIEEE();

      // FIXME: The target may have picked a non-IEEE default mode here based on
      // -cl-denorms-are-zero. Should the target consider -fp-model interaction?
      DenormalFP32Math = llvm::DenormalMode::getIEEE();

      StringRef Val = A->getValue();
      if (OFastEnabled && !Val.equals("fast")) {
          // Only -ffp-model=fast is compatible with OFast, ignore.
        D.Diag(clang::diag::warn_drv_overriding_flag_option)
          << Args.MakeArgString("-ffp-model=" + Val)
          << "-Ofast";
        break;
      }
      StrictFPModel = false;
      PreciseFPModel = true;
      // ffp-model= is a Driver option, it is entirely rewritten into more
      // granular options before being passed into cc1.
      // Use the gcc option in the switch below.
      if (!FPModel.empty() && !FPModel.equals(Val)) {
        D.Diag(clang::diag::warn_drv_overriding_flag_option)
          << Args.MakeArgString("-ffp-model=" + FPModel)
          << Args.MakeArgString("-ffp-model=" + Val);
        FPContract = "";
      }
      if (Val.equals("fast")) {
        optID = options::OPT_ffast_math;
        FPModel = Val;
        FPContract = "fast";
      } else if (Val.equals("precise")) {
        optID = options::OPT_ffp_contract;
        FPModel = Val;
        FPContract = "fast";
        PreciseFPModel = true;
      } else if (Val.equals("strict")) {
        StrictFPModel = true;
        optID = options::OPT_frounding_math;
        FPExceptionBehavior = "strict";
        FPModel = Val;
        FPContract = "off";
        TrappingMath = true;
      } else
        D.Diag(diag::err_drv_unsupported_option_argument)
            << A->getOption().getName() << Val;
      break;
      }
    }

    switch (optID) {
    // If this isn't an FP option skip the claim below
    default: continue;

    // Options controlling individual features
    case options::OPT_fhonor_infinities:    HonorINFs = true;         break;
    case options::OPT_fno_honor_infinities: HonorINFs = false;        break;
    case options::OPT_fhonor_nans:          HonorNaNs = true;         break;
    case options::OPT_fno_honor_nans:       HonorNaNs = false;        break;
    case options::OPT_fmath_errno:          MathErrno = true;         break;
    case options::OPT_fno_math_errno:       MathErrno = false;        break;
    case options::OPT_fassociative_math:    AssociativeMath = true;   break;
    case options::OPT_fno_associative_math: AssociativeMath = false;  break;
    case options::OPT_freciprocal_math:     ReciprocalMath = true;    break;
    case options::OPT_fno_reciprocal_math:  ReciprocalMath = false;   break;
    case options::OPT_fsigned_zeros:        SignedZeros = true;       break;
    case options::OPT_fno_signed_zeros:     SignedZeros = false;      break;
    case options::OPT_ftrapping_math:
      if (!TrappingMathPresent && !FPExceptionBehavior.empty() &&
          !FPExceptionBehavior.equals("strict"))
        // Warn that previous value of option is overridden.
        D.Diag(clang::diag::warn_drv_overriding_flag_option)
          << Args.MakeArgString("-ffp-exception-behavior=" + FPExceptionBehavior)
          << "-ftrapping-math";
      TrappingMath = true;
      TrappingMathPresent = true;
      FPExceptionBehavior = "strict";
      break;
    case options::OPT_fno_trapping_math:
      if (!TrappingMathPresent && !FPExceptionBehavior.empty() &&
          !FPExceptionBehavior.equals("ignore"))
        // Warn that previous value of option is overridden.
        D.Diag(clang::diag::warn_drv_overriding_flag_option)
          << Args.MakeArgString("-ffp-exception-behavior=" + FPExceptionBehavior)
          << "-fno-trapping-math";
      TrappingMath = false;
      TrappingMathPresent = true;
      FPExceptionBehavior = "ignore";
      break;

    case options::OPT_frounding_math:
      RoundingFPMath = true;
      RoundingMathPresent = true;
      break;

    case options::OPT_fno_rounding_math:
      RoundingFPMath = false;
      RoundingMathPresent = false;
      break;

    case options::OPT_fdenormal_fp_math_EQ:
      DenormalFPMath = llvm::parseDenormalFPAttribute(A->getValue());
      if (!DenormalFPMath.isValid()) {
        D.Diag(diag::err_drv_invalid_value)
            << A->getAsString(Args) << A->getValue();
      }
      break;

    case options::OPT_fdenormal_fp_math_f32_EQ:
      DenormalFP32Math = llvm::parseDenormalFPAttribute(A->getValue());
      if (!DenormalFP32Math.isValid()) {
        D.Diag(diag::err_drv_invalid_value)
            << A->getAsString(Args) << A->getValue();
      }
      break;

    // Validate and pass through -ffp-contract option.
    case options::OPT_ffp_contract: {
      StringRef Val = A->getValue();
      if (PreciseFPModel) {
        // -ffp-model=precise enables ffp-contract=fast as a side effect
        // the FPContract value has already been set to a string literal
        // and the Val string isn't a pertinent value.
        ;
      } else if (Val.equals("fast") || Val.equals("on") || Val.equals("off"))
        FPContract = Val;
      else
        D.Diag(diag::err_drv_unsupported_option_argument)
           << A->getOption().getName() << Val;
      break;
    }

    // Validate and pass through -ffp-model option.
    case options::OPT_ffp_model_EQ:
      // This should only occur in the error case
      // since the optID has been replaced by a more granular
      // floating point option.
      break;

    // Validate and pass through -ffp-exception-behavior option.
    case options::OPT_ffp_exception_behavior_EQ: {
      StringRef Val = A->getValue();
      if (!TrappingMathPresent && !FPExceptionBehavior.empty() &&
          !FPExceptionBehavior.equals(Val))
        // Warn that previous value of option is overridden.
        D.Diag(clang::diag::warn_drv_overriding_flag_option)
          << Args.MakeArgString("-ffp-exception-behavior=" + FPExceptionBehavior)
          << Args.MakeArgString("-ffp-exception-behavior=" + Val);
      TrappingMath = TrappingMathPresent = false;
      if (Val.equals("ignore") || Val.equals("maytrap"))
        FPExceptionBehavior = Val;
      else if (Val.equals("strict")) {
        FPExceptionBehavior = Val;
        TrappingMath = TrappingMathPresent = true;
      } else
        D.Diag(diag::err_drv_unsupported_option_argument)
            << A->getOption().getName() << Val;
      break;
    }

    case options::OPT_ffinite_math_only:
      HonorINFs = false;
      HonorNaNs = false;
      break;
    case options::OPT_fno_finite_math_only:
      HonorINFs = true;
      HonorNaNs = true;
      break;

    case options::OPT_funsafe_math_optimizations:
      AssociativeMath = true;
      ReciprocalMath = true;
      SignedZeros = false;
      TrappingMath = false;
      FPExceptionBehavior = "";
      break;
    case options::OPT_fno_unsafe_math_optimizations:
      AssociativeMath = false;
      ReciprocalMath = false;
      SignedZeros = true;
      TrappingMath = true;
      FPExceptionBehavior = "strict";

      // The target may have opted to flush by default, so force IEEE.
      DenormalFPMath = llvm::DenormalMode::getIEEE();
      DenormalFP32Math = llvm::DenormalMode::getIEEE();
      break;

    case options::OPT_Ofast:
      // If -Ofast is the optimization level, then -ffast-math should be enabled
      if (!OFastEnabled)
        continue;
      LLVM_FALLTHROUGH;
    case options::OPT_ffast_math:
      HonorINFs = false;
      HonorNaNs = false;
      MathErrno = false;
      AssociativeMath = true;
      ReciprocalMath = true;
      SignedZeros = false;
      TrappingMath = false;
      RoundingFPMath = false;
      // If fast-math is set then set the fp-contract mode to fast.
      FPContract = "fast";
      break;
    case options::OPT_fno_fast_math:
      HonorINFs = true;
      HonorNaNs = true;
      // Turning on -ffast-math (with either flag) removes the need for
      // MathErrno. However, turning *off* -ffast-math merely restores the
      // toolchain default (which may be false).
      MathErrno = TC.IsMathErrnoDefault();
      AssociativeMath = false;
      ReciprocalMath = false;
      SignedZeros = true;
      TrappingMath = false;
      RoundingFPMath = false;
      // -fno_fast_math restores default denormal and fpcontract handling
      DenormalFPMath = DefaultDenormalFPMath;
      DenormalFP32Math = llvm::DenormalMode::getIEEE();
      FPContract = "";
      break;
    }
    if (StrictFPModel) {
      // If -ffp-model=strict has been specified on command line but
      // subsequent options conflict then emit warning diagnostic.
      if (HonorINFs && HonorNaNs &&
        !AssociativeMath && !ReciprocalMath &&
        SignedZeros && TrappingMath && RoundingFPMath &&
        (FPContract.equals("off") || FPContract.empty()) &&
        DenormalFPMath == llvm::DenormalMode::getIEEE() &&
        DenormalFP32Math == llvm::DenormalMode::getIEEE())
        // OK: Current Arg doesn't conflict with -ffp-model=strict
        ;
      else {
        StrictFPModel = false;
        FPModel = "";
        D.Diag(clang::diag::warn_drv_overriding_flag_option)
            << "-ffp-model=strict" <<
            ((A->getNumValues() == 0) ?  A->getSpelling()
            : Args.MakeArgString(A->getSpelling() + A->getValue()));
      }
    }

    // If we handled this option claim it
    A->claim();
  }

  if (!HonorINFs)
    CmdArgs.push_back("-menable-no-infs");

  if (!HonorNaNs)
    CmdArgs.push_back("-menable-no-nans");

  if (MathErrno)
    CmdArgs.push_back("-fmath-errno");

  if (!MathErrno && AssociativeMath && ReciprocalMath && !SignedZeros &&
      !TrappingMath)
    CmdArgs.push_back("-menable-unsafe-fp-math");

  if (!SignedZeros)
    CmdArgs.push_back("-fno-signed-zeros");

  if (AssociativeMath && !SignedZeros && !TrappingMath)
    CmdArgs.push_back("-mreassociate");

  if (ReciprocalMath)
    CmdArgs.push_back("-freciprocal-math");

  if (TrappingMath) {
    // FP Exception Behavior is also set to strict
    assert(FPExceptionBehavior.equals("strict"));
  }

  // The default is IEEE.
  if (DenormalFPMath != llvm::DenormalMode::getIEEE()) {
    llvm::SmallString<64> DenormFlag;
    llvm::raw_svector_ostream ArgStr(DenormFlag);
    ArgStr << "-fdenormal-fp-math=" << DenormalFPMath;
    CmdArgs.push_back(Args.MakeArgString(ArgStr.str()));
  }

  // Add f32 specific denormal mode flag if it's different.
  if (DenormalFP32Math != DenormalFPMath) {
    llvm::SmallString<64> DenormFlag;
    llvm::raw_svector_ostream ArgStr(DenormFlag);
    ArgStr << "-fdenormal-fp-math-f32=" << DenormalFP32Math;
    CmdArgs.push_back(Args.MakeArgString(ArgStr.str()));
  }

  if (!FPContract.empty())
    CmdArgs.push_back(Args.MakeArgString("-ffp-contract=" + FPContract));

  if (!RoundingFPMath)
    CmdArgs.push_back(Args.MakeArgString("-fno-rounding-math"));

  if (RoundingFPMath && RoundingMathPresent)
    CmdArgs.push_back(Args.MakeArgString("-frounding-math"));

  if (!FPExceptionBehavior.empty())
    CmdArgs.push_back(Args.MakeArgString("-ffp-exception-behavior=" +
                      FPExceptionBehavior));

  ParseMRecip(D, Args, CmdArgs);

  // -ffast-math enables the __FAST_MATH__ preprocessor macro, but check for the
  // individual features enabled by -ffast-math instead of the option itself as
  // that's consistent with gcc's behaviour.
  if (!HonorINFs && !HonorNaNs && !MathErrno && AssociativeMath &&
      ReciprocalMath && !SignedZeros && !TrappingMath && !RoundingFPMath) {
    CmdArgs.push_back("-ffast-math");
    if (FPModel.equals("fast")) {
      if (FPContract.equals("fast"))
        // All set, do nothing.
        ;
      else if (FPContract.empty())
        // Enable -ffp-contract=fast
        CmdArgs.push_back(Args.MakeArgString("-ffp-contract=fast"));
      else
        D.Diag(clang::diag::warn_drv_overriding_flag_option)
          << "-ffp-model=fast"
          << Args.MakeArgString("-ffp-contract=" + FPContract);
    }
  }

  // Handle __FINITE_MATH_ONLY__ similarly.
  if (!HonorINFs && !HonorNaNs)
    CmdArgs.push_back("-ffinite-math-only");

  if (const Arg *A = Args.getLastArg(options::OPT_mfpmath_EQ)) {
    CmdArgs.push_back("-mfpmath");
    CmdArgs.push_back(A->getValue());
  }

  // Disable a codegen optimization for floating-point casts.
  if (Args.hasFlag(options::OPT_fno_strict_float_cast_overflow,
                   options::OPT_fstrict_float_cast_overflow, false))
    CmdArgs.push_back("-fno-strict-float-cast-overflow");
}

static void RenderAnalyzerOptions(const ArgList &Args, ArgStringList &CmdArgs,
                                  const llvm::Triple &Triple,
                                  const InputInfo &Input) {
  // Enable region store model by default.
  CmdArgs.push_back("-analyzer-store=region");

  // Treat blocks as analysis entry points.
  CmdArgs.push_back("-analyzer-opt-analyze-nested-blocks");

  // Add default argument set.
  if (!Args.hasArg(options::OPT__analyzer_no_default_checks)) {
    CmdArgs.push_back("-analyzer-checker=core");
    CmdArgs.push_back("-analyzer-checker=apiModeling");

    if (!Triple.isWindowsMSVCEnvironment()) {
      CmdArgs.push_back("-analyzer-checker=unix");
    } else {
      // Enable "unix" checkers that also work on Windows.
      CmdArgs.push_back("-analyzer-checker=unix.API");
      CmdArgs.push_back("-analyzer-checker=unix.Malloc");
      CmdArgs.push_back("-analyzer-checker=unix.MallocSizeof");
      CmdArgs.push_back("-analyzer-checker=unix.MismatchedDeallocator");
      CmdArgs.push_back("-analyzer-checker=unix.cstring.BadSizeArg");
      CmdArgs.push_back("-analyzer-checker=unix.cstring.NullArg");
    }

    // Disable some unix checkers for PS4.
    if (Triple.isPS4CPU()) {
      CmdArgs.push_back("-analyzer-disable-checker=unix.API");
      CmdArgs.push_back("-analyzer-disable-checker=unix.Vfork");
    }

    if (Triple.isOSDarwin()) {
      CmdArgs.push_back("-analyzer-checker=osx");
      CmdArgs.push_back(
          "-analyzer-checker=security.insecureAPI.decodeValueOfObjCType");
    }
    else if (Triple.isOSFuchsia())
      CmdArgs.push_back("-analyzer-checker=fuchsia");

    CmdArgs.push_back("-analyzer-checker=deadcode");

    if (types::isCXX(Input.getType()))
      CmdArgs.push_back("-analyzer-checker=cplusplus");

    if (!Triple.isPS4CPU()) {
      CmdArgs.push_back("-analyzer-checker=security.insecureAPI.UncheckedReturn");
      CmdArgs.push_back("-analyzer-checker=security.insecureAPI.getpw");
      CmdArgs.push_back("-analyzer-checker=security.insecureAPI.gets");
      CmdArgs.push_back("-analyzer-checker=security.insecureAPI.mktemp");
      CmdArgs.push_back("-analyzer-checker=security.insecureAPI.mkstemp");
      CmdArgs.push_back("-analyzer-checker=security.insecureAPI.vfork");
    }

    // Default nullability checks.
    CmdArgs.push_back("-analyzer-checker=nullability.NullPassedToNonnull");
    CmdArgs.push_back("-analyzer-checker=nullability.NullReturnedFromNonnull");
  }

  // Set the output format. The default is plist, for (lame) historical reasons.
  CmdArgs.push_back("-analyzer-output");
  if (Arg *A = Args.getLastArg(options::OPT__analyzer_output))
    CmdArgs.push_back(A->getValue());
  else
    CmdArgs.push_back("plist");

  // Disable the presentation of standard compiler warnings when using
  // --analyze.  We only want to show static analyzer diagnostics or frontend
  // errors.
  CmdArgs.push_back("-w");

  // Add -Xanalyzer arguments when running as analyzer.
  Args.AddAllArgValues(CmdArgs, options::OPT_Xanalyzer);
}

static void RenderSSPOptions(const Driver &D, const ToolChain &TC,
                             const ArgList &Args, ArgStringList &CmdArgs,
                             bool KernelOrKext) {
  const llvm::Triple &EffectiveTriple = TC.getEffectiveTriple();

  // NVPTX doesn't support stack protectors; from the compiler's perspective, it
  // doesn't even have a stack!
  if (EffectiveTriple.isNVPTX())
    return;

  // -stack-protector=0 is default.
  LangOptions::StackProtectorMode StackProtectorLevel = LangOptions::SSPOff;
  LangOptions::StackProtectorMode DefaultStackProtectorLevel =
      TC.GetDefaultStackProtectorLevel(KernelOrKext);

  if (Arg *A = Args.getLastArg(options::OPT_fno_stack_protector,
                               options::OPT_fstack_protector_all,
                               options::OPT_fstack_protector_strong,
                               options::OPT_fstack_protector)) {
    if (A->getOption().matches(options::OPT_fstack_protector))
      StackProtectorLevel =
          std::max<>(LangOptions::SSPOn, DefaultStackProtectorLevel);
    else if (A->getOption().matches(options::OPT_fstack_protector_strong))
      StackProtectorLevel = LangOptions::SSPStrong;
    else if (A->getOption().matches(options::OPT_fstack_protector_all))
      StackProtectorLevel = LangOptions::SSPReq;
  } else {
    StackProtectorLevel = DefaultStackProtectorLevel;
  }

  if (StackProtectorLevel) {
    CmdArgs.push_back("-stack-protector");
    CmdArgs.push_back(Args.MakeArgString(Twine(StackProtectorLevel)));
  }

  // --param ssp-buffer-size=
  for (const Arg *A : Args.filtered(options::OPT__param)) {
    StringRef Str(A->getValue());
    if (Str.startswith("ssp-buffer-size=")) {
      if (StackProtectorLevel) {
        CmdArgs.push_back("-stack-protector-buffer-size");
        // FIXME: Verify the argument is a valid integer.
        CmdArgs.push_back(Args.MakeArgString(Str.drop_front(16)));
      }
      A->claim();
    }
  }

  // First support "tls" and "global" for X86 target.
  // TODO: Support "sysreg" for AArch64.
  const std::string &TripleStr = EffectiveTriple.getTriple();
  if (Arg *A = Args.getLastArg(options::OPT_mstack_protector_guard_EQ)) {
    StringRef Value = A->getValue();
    if (!EffectiveTriple.isX86() && !EffectiveTriple.isAArch64())
      D.Diag(diag::err_drv_unsupported_opt_for_target)
          << A->getAsString(Args) << TripleStr;
    if (Value != "tls" && Value != "global") {
      D.Diag(diag::err_drv_invalid_value_with_suggestion)
      << A->getOption().getName() << Value
      << "valid arguments to '-mstack-protector-guard=' are:tls global";
      return;
    }
    A->render(Args, CmdArgs);
  }

  if (Arg *A = Args.getLastArg(options::OPT_mstack_protector_guard_offset_EQ)) {
    StringRef Value = A->getValue();
    if (!EffectiveTriple.isX86())
      D.Diag(diag::err_drv_unsupported_opt_for_target)
          << A->getAsString(Args) << TripleStr;
    unsigned Offset;
    if (Value.getAsInteger(10, Offset)) {
      D.Diag(diag::err_drv_invalid_value) << A->getOption().getName() << Value;
      return;
    }
    A->render(Args, CmdArgs);
  }

  if (Arg *A = Args.getLastArg(options::OPT_mstack_protector_guard_reg_EQ)) {
    StringRef Value = A->getValue();
    if (!EffectiveTriple.isX86())
      D.Diag(diag::err_drv_unsupported_opt_for_target)
          << A->getAsString(Args) << TripleStr;
    if (EffectiveTriple.isX86() && (Value != "fs" && Value != "gs")) {
      D.Diag(diag::err_drv_invalid_value_with_suggestion)
      << A->getOption().getName() << Value
      << "for X86, valid arguments to '-mstack-protector-guard-reg=' are:fs gs";
      return;
    }
    A->render(Args, CmdArgs);
  }
}

static void RenderSCPOptions(const ToolChain &TC, const ArgList &Args,
                             ArgStringList &CmdArgs) {
  const llvm::Triple &EffectiveTriple = TC.getEffectiveTriple();

  if (!EffectiveTriple.isOSLinux())
    return;

  if (!EffectiveTriple.isX86() && !EffectiveTriple.isSystemZ() &&
      !EffectiveTriple.isPPC64())
    return;

  if (Args.hasFlag(options::OPT_fstack_clash_protection,
                   options::OPT_fno_stack_clash_protection, false))
    CmdArgs.push_back("-fstack-clash-protection");
}

static void RenderTrivialAutoVarInitOptions(const Driver &D,
                                            const ToolChain &TC,
                                            const ArgList &Args,
                                            ArgStringList &CmdArgs) {
  auto DefaultTrivialAutoVarInit = TC.GetDefaultTrivialAutoVarInit();
  StringRef TrivialAutoVarInit = "";

  for (const Arg *A : Args) {
    switch (A->getOption().getID()) {
    default:
      continue;
    case options::OPT_ftrivial_auto_var_init: {
      A->claim();
      StringRef Val = A->getValue();
      if (Val == "uninitialized" || Val == "zero" || Val == "pattern")
        TrivialAutoVarInit = Val;
      else
        D.Diag(diag::err_drv_unsupported_option_argument)
            << A->getOption().getName() << Val;
      break;
    }
    }
  }

  if (TrivialAutoVarInit.empty())
    switch (DefaultTrivialAutoVarInit) {
    case LangOptions::TrivialAutoVarInitKind::Uninitialized:
      break;
    case LangOptions::TrivialAutoVarInitKind::Pattern:
      TrivialAutoVarInit = "pattern";
      break;
    case LangOptions::TrivialAutoVarInitKind::Zero:
      TrivialAutoVarInit = "zero";
      break;
    }

  if (!TrivialAutoVarInit.empty()) {
    if (TrivialAutoVarInit == "zero" && !Args.hasArg(options::OPT_enable_trivial_var_init_zero))
      D.Diag(diag::err_drv_trivial_auto_var_init_zero_disabled);
    CmdArgs.push_back(
        Args.MakeArgString("-ftrivial-auto-var-init=" + TrivialAutoVarInit));
  }

  if (Arg *A =
          Args.getLastArg(options::OPT_ftrivial_auto_var_init_stop_after)) {
    if (!Args.hasArg(options::OPT_ftrivial_auto_var_init) ||
        StringRef(
            Args.getLastArg(options::OPT_ftrivial_auto_var_init)->getValue()) ==
            "uninitialized")
      D.Diag(diag::err_drv_trivial_auto_var_init_stop_after_missing_dependency);
    A->claim();
    StringRef Val = A->getValue();
    if (std::stoi(Val.str()) <= 0)
      D.Diag(diag::err_drv_trivial_auto_var_init_stop_after_invalid_value);
    CmdArgs.push_back(
        Args.MakeArgString("-ftrivial-auto-var-init-stop-after=" + Val));
  }
}

static void RenderOpenCLOptions(const ArgList &Args, ArgStringList &CmdArgs,
                                types::ID InputType) {
  // cl-denorms-are-zero is not forwarded. It is translated into a generic flag
  // for denormal flushing handling based on the target.
  const unsigned ForwardedArguments[] = {
      options::OPT_cl_opt_disable,
      options::OPT_cl_strict_aliasing,
      options::OPT_cl_single_precision_constant,
      options::OPT_cl_finite_math_only,
      options::OPT_cl_kernel_arg_info,
      options::OPT_cl_unsafe_math_optimizations,
      options::OPT_cl_fast_relaxed_math,
      options::OPT_cl_mad_enable,
      options::OPT_cl_no_signed_zeros,
      options::OPT_cl_fp32_correctly_rounded_divide_sqrt,
      options::OPT_cl_uniform_work_group_size
  };

  if (Arg *A = Args.getLastArg(options::OPT_cl_std_EQ)) {
    std::string CLStdStr = std::string("-cl-std=") + A->getValue();
    CmdArgs.push_back(Args.MakeArgString(CLStdStr));
  }

  for (const auto &Arg : ForwardedArguments)
    if (const auto *A = Args.getLastArg(Arg))
      CmdArgs.push_back(Args.MakeArgString(A->getOption().getPrefixedName()));

  // Only add the default headers if we are compiling OpenCL sources.
  if ((types::isOpenCL(InputType) || Args.hasArg(options::OPT_cl_std_EQ)) &&
      !Args.hasArg(options::OPT_cl_no_stdinc)) {
    CmdArgs.push_back("-finclude-default-header");
    CmdArgs.push_back("-fdeclare-opencl-builtins");
  }
}

static void RenderARCMigrateToolOptions(const Driver &D, const ArgList &Args,
                                        ArgStringList &CmdArgs) {
  bool ARCMTEnabled = false;
  if (!Args.hasArg(options::OPT_fno_objc_arc, options::OPT_fobjc_arc)) {
    if (const Arg *A = Args.getLastArg(options::OPT_ccc_arcmt_check,
                                       options::OPT_ccc_arcmt_modify,
                                       options::OPT_ccc_arcmt_migrate)) {
      ARCMTEnabled = true;
      switch (A->getOption().getID()) {
      default: llvm_unreachable("missed a case");
      case options::OPT_ccc_arcmt_check:
        CmdArgs.push_back("-arcmt-action=check");
        break;
      case options::OPT_ccc_arcmt_modify:
        CmdArgs.push_back("-arcmt-action=modify");
        break;
      case options::OPT_ccc_arcmt_migrate:
        CmdArgs.push_back("-arcmt-action=migrate");
        CmdArgs.push_back("-mt-migrate-directory");
        CmdArgs.push_back(A->getValue());

        Args.AddLastArg(CmdArgs, options::OPT_arcmt_migrate_report_output);
        Args.AddLastArg(CmdArgs, options::OPT_arcmt_migrate_emit_arc_errors);
        break;
      }
    }
  } else {
    Args.ClaimAllArgs(options::OPT_ccc_arcmt_check);
    Args.ClaimAllArgs(options::OPT_ccc_arcmt_modify);
    Args.ClaimAllArgs(options::OPT_ccc_arcmt_migrate);
  }

  if (const Arg *A = Args.getLastArg(options::OPT_ccc_objcmt_migrate)) {
    if (ARCMTEnabled)
      D.Diag(diag::err_drv_argument_not_allowed_with)
          << A->getAsString(Args) << "-ccc-arcmt-migrate";

    CmdArgs.push_back("-mt-migrate-directory");
    CmdArgs.push_back(A->getValue());

    if (!Args.hasArg(options::OPT_objcmt_migrate_literals,
                     options::OPT_objcmt_migrate_subscripting,
                     options::OPT_objcmt_migrate_property)) {
      // None specified, means enable them all.
      CmdArgs.push_back("-objcmt-migrate-literals");
      CmdArgs.push_back("-objcmt-migrate-subscripting");
      CmdArgs.push_back("-objcmt-migrate-property");
    } else {
      Args.AddLastArg(CmdArgs, options::OPT_objcmt_migrate_literals);
      Args.AddLastArg(CmdArgs, options::OPT_objcmt_migrate_subscripting);
      Args.AddLastArg(CmdArgs, options::OPT_objcmt_migrate_property);
    }
  } else {
    Args.AddLastArg(CmdArgs, options::OPT_objcmt_migrate_literals);
    Args.AddLastArg(CmdArgs, options::OPT_objcmt_migrate_subscripting);
    Args.AddLastArg(CmdArgs, options::OPT_objcmt_migrate_property);
    Args.AddLastArg(CmdArgs, options::OPT_objcmt_migrate_all);
    Args.AddLastArg(CmdArgs, options::OPT_objcmt_migrate_readonly_property);
    Args.AddLastArg(CmdArgs, options::OPT_objcmt_migrate_readwrite_property);
    Args.AddLastArg(CmdArgs, options::OPT_objcmt_migrate_property_dot_syntax);
    Args.AddLastArg(CmdArgs, options::OPT_objcmt_migrate_annotation);
    Args.AddLastArg(CmdArgs, options::OPT_objcmt_migrate_instancetype);
    Args.AddLastArg(CmdArgs, options::OPT_objcmt_migrate_nsmacros);
    Args.AddLastArg(CmdArgs, options::OPT_objcmt_migrate_protocol_conformance);
    Args.AddLastArg(CmdArgs, options::OPT_objcmt_atomic_property);
    Args.AddLastArg(CmdArgs, options::OPT_objcmt_returns_innerpointer_property);
    Args.AddLastArg(CmdArgs, options::OPT_objcmt_ns_nonatomic_iosonly);
    Args.AddLastArg(CmdArgs, options::OPT_objcmt_migrate_designated_init);
    Args.AddLastArg(CmdArgs, options::OPT_objcmt_whitelist_dir_path);
  }
}

static void RenderBuiltinOptions(const ToolChain &TC, const llvm::Triple &T,
                                 const ArgList &Args, ArgStringList &CmdArgs) {
  // -fbuiltin is default unless -mkernel is used.
  bool UseBuiltins =
      Args.hasFlag(options::OPT_fbuiltin, options::OPT_fno_builtin,
                   !Args.hasArg(options::OPT_mkernel));
  if (!UseBuiltins)
    CmdArgs.push_back("-fno-builtin");

  // -ffreestanding implies -fno-builtin.
  if (Args.hasArg(options::OPT_ffreestanding))
    UseBuiltins = false;

  // Process the -fno-builtin-* options.
  for (const auto &Arg : Args) {
    const Option &O = Arg->getOption();
    if (!O.matches(options::OPT_fno_builtin_))
      continue;

    Arg->claim();

    // If -fno-builtin is specified, then there's no need to pass the option to
    // the frontend.
    if (!UseBuiltins)
      continue;

    StringRef FuncName = Arg->getValue();
    CmdArgs.push_back(Args.MakeArgString("-fno-builtin-" + FuncName));
  }

  // le32-specific flags:
  //  -fno-math-builtin: clang should not convert math builtins to intrinsics
  //                     by default.
  if (TC.getArch() == llvm::Triple::le32)
    CmdArgs.push_back("-fno-math-builtin");
}

bool Driver::getDefaultModuleCachePath(SmallVectorImpl<char> &Result) {
  if (llvm::sys::path::cache_directory(Result)) {
    llvm::sys::path::append(Result, "clang");
    llvm::sys::path::append(Result, "ModuleCache");
    return true;
  }
  return false;
}

static void RenderModulesOptions(Compilation &C, const Driver &D,
                                 const ArgList &Args, const InputInfo &Input,
                                 const InputInfo &Output,
                                 ArgStringList &CmdArgs, bool &HaveModules) {
  // -fmodules enables the use of precompiled modules (off by default).
  // Users can pass -fno-cxx-modules to turn off modules support for
  // C++/Objective-C++ programs.
  bool HaveClangModules = false;
  if (Args.hasFlag(options::OPT_fmodules, options::OPT_fno_modules, false)) {
    bool AllowedInCXX = Args.hasFlag(options::OPT_fcxx_modules,
                                     options::OPT_fno_cxx_modules, true);
    if (AllowedInCXX || !types::isCXX(Input.getType())) {
      CmdArgs.push_back("-fmodules");
      HaveClangModules = true;
    }
  }

  HaveModules |= HaveClangModules;
  if (Args.hasArg(options::OPT_fmodules_ts)) {
    CmdArgs.push_back("-fmodules-ts");
    HaveModules = true;
  }

  // -fmodule-maps enables implicit reading of module map files. By default,
  // this is enabled if we are using Clang's flavor of precompiled modules.
  if (Args.hasFlag(options::OPT_fimplicit_module_maps,
                   options::OPT_fno_implicit_module_maps, HaveClangModules))
    CmdArgs.push_back("-fimplicit-module-maps");

  // -fmodules-decluse checks that modules used are declared so (off by default)
  if (Args.hasFlag(options::OPT_fmodules_decluse,
                   options::OPT_fno_modules_decluse, false))
    CmdArgs.push_back("-fmodules-decluse");

  // -fmodules-strict-decluse is like -fmodule-decluse, but also checks that
  // all #included headers are part of modules.
  if (Args.hasFlag(options::OPT_fmodules_strict_decluse,
                   options::OPT_fno_modules_strict_decluse, false))
    CmdArgs.push_back("-fmodules-strict-decluse");

  // -fno-implicit-modules turns off implicitly compiling modules on demand.
  bool ImplicitModules = false;
  if (!Args.hasFlag(options::OPT_fimplicit_modules,
                    options::OPT_fno_implicit_modules, HaveClangModules)) {
    if (HaveModules)
      CmdArgs.push_back("-fno-implicit-modules");
  } else if (HaveModules) {
    ImplicitModules = true;
    // -fmodule-cache-path specifies where our implicitly-built module files
    // should be written.
    SmallString<128> Path;
    if (Arg *A = Args.getLastArg(options::OPT_fmodules_cache_path))
      Path = A->getValue();

    bool HasPath = true;
    if (C.isForDiagnostics()) {
      // When generating crash reports, we want to emit the modules along with
      // the reproduction sources, so we ignore any provided module path.
      Path = Output.getFilename();
      llvm::sys::path::replace_extension(Path, ".cache");
      llvm::sys::path::append(Path, "modules");
    } else if (Path.empty()) {
      // No module path was provided: use the default.
      HasPath = Driver::getDefaultModuleCachePath(Path);
    }

    // `HasPath` will only be false if getDefaultModuleCachePath() fails.
    // That being said, that failure is unlikely and not caching is harmless.
    if (HasPath) {
      const char Arg[] = "-fmodules-cache-path=";
      Path.insert(Path.begin(), Arg, Arg + strlen(Arg));
      CmdArgs.push_back(Args.MakeArgString(Path));
    }
  }

  if (HaveModules) {
    // -fprebuilt-module-path specifies where to load the prebuilt module files.
    for (const Arg *A : Args.filtered(options::OPT_fprebuilt_module_path)) {
      CmdArgs.push_back(Args.MakeArgString(
          std::string("-fprebuilt-module-path=") + A->getValue()));
      A->claim();
    }
    if (Args.hasFlag(options::OPT_fprebuilt_implicit_modules,
                     options::OPT_fno_prebuilt_implicit_modules, false))
      CmdArgs.push_back("-fprebuilt-implicit-modules");
    if (Args.hasFlag(options::OPT_fmodules_validate_input_files_content,
                     options::OPT_fno_modules_validate_input_files_content,
                     false))
      CmdArgs.push_back("-fvalidate-ast-input-files-content");
  }

  // -fmodule-name specifies the module that is currently being built (or
  // used for header checking by -fmodule-maps).
  Args.AddLastArg(CmdArgs, options::OPT_fmodule_name_EQ);

  // -fmodule-map-file can be used to specify files containing module
  // definitions.
  Args.AddAllArgs(CmdArgs, options::OPT_fmodule_map_file);

  // -fbuiltin-module-map can be used to load the clang
  // builtin headers modulemap file.
  if (Args.hasArg(options::OPT_fbuiltin_module_map)) {
    SmallString<128> BuiltinModuleMap(D.ResourceDir);
    llvm::sys::path::append(BuiltinModuleMap, "include");
    llvm::sys::path::append(BuiltinModuleMap, "module.modulemap");
    if (llvm::sys::fs::exists(BuiltinModuleMap))
      CmdArgs.push_back(
          Args.MakeArgString("-fmodule-map-file=" + BuiltinModuleMap));
  }

  // The -fmodule-file=<name>=<file> form specifies the mapping of module
  // names to precompiled module files (the module is loaded only if used).
  // The -fmodule-file=<file> form can be used to unconditionally load
  // precompiled module files (whether used or not).
  if (HaveModules)
    Args.AddAllArgs(CmdArgs, options::OPT_fmodule_file);
  else
    Args.ClaimAllArgs(options::OPT_fmodule_file);

  // When building modules and generating crashdumps, we need to dump a module
  // dependency VFS alongside the output.
  if (HaveClangModules && C.isForDiagnostics()) {
    SmallString<128> VFSDir(Output.getFilename());
    llvm::sys::path::replace_extension(VFSDir, ".cache");
    // Add the cache directory as a temp so the crash diagnostics pick it up.
    C.addTempFile(Args.MakeArgString(VFSDir));

    llvm::sys::path::append(VFSDir, "vfs");
    CmdArgs.push_back("-module-dependency-dir");
    CmdArgs.push_back(Args.MakeArgString(VFSDir));
  }

  if (HaveClangModules)
    Args.AddLastArg(CmdArgs, options::OPT_fmodules_user_build_path);

  // Pass through all -fmodules-ignore-macro arguments.
  Args.AddAllArgs(CmdArgs, options::OPT_fmodules_ignore_macro);
  Args.AddLastArg(CmdArgs, options::OPT_fmodules_prune_interval);
  Args.AddLastArg(CmdArgs, options::OPT_fmodules_prune_after);

  Args.AddLastArg(CmdArgs, options::OPT_fbuild_session_timestamp);

  if (Arg *A = Args.getLastArg(options::OPT_fbuild_session_file)) {
    if (Args.hasArg(options::OPT_fbuild_session_timestamp))
      D.Diag(diag::err_drv_argument_not_allowed_with)
          << A->getAsString(Args) << "-fbuild-session-timestamp";

    llvm::sys::fs::file_status Status;
    if (llvm::sys::fs::status(A->getValue(), Status))
      D.Diag(diag::err_drv_no_such_file) << A->getValue();
    CmdArgs.push_back(
        Args.MakeArgString("-fbuild-session-timestamp=" +
                           Twine((uint64_t)Status.getLastModificationTime()
                                     .time_since_epoch()
                                     .count())));
  }

  if (Args.getLastArg(options::OPT_fmodules_validate_once_per_build_session)) {
    if (!Args.getLastArg(options::OPT_fbuild_session_timestamp,
                         options::OPT_fbuild_session_file))
      D.Diag(diag::err_drv_modules_validate_once_requires_timestamp);

    Args.AddLastArg(CmdArgs,
                    options::OPT_fmodules_validate_once_per_build_session);
  }

  if (Args.hasFlag(options::OPT_fmodules_validate_system_headers,
                   options::OPT_fno_modules_validate_system_headers,
                   ImplicitModules))
    CmdArgs.push_back("-fmodules-validate-system-headers");

  Args.AddLastArg(CmdArgs, options::OPT_fmodules_disable_diagnostic_validation);
}

static void RenderCharacterOptions(const ArgList &Args, const llvm::Triple &T,
                                   ArgStringList &CmdArgs) {
  // -fsigned-char is default.
  if (const Arg *A = Args.getLastArg(options::OPT_fsigned_char,
                                     options::OPT_fno_signed_char,
                                     options::OPT_funsigned_char,
                                     options::OPT_fno_unsigned_char)) {
    if (A->getOption().matches(options::OPT_funsigned_char) ||
        A->getOption().matches(options::OPT_fno_signed_char)) {
      CmdArgs.push_back("-fno-signed-char");
    }
  } else if (!isSignedCharDefault(T)) {
    CmdArgs.push_back("-fno-signed-char");
  }

  // The default depends on the language standard.
  Args.AddLastArg(CmdArgs, options::OPT_fchar8__t, options::OPT_fno_char8__t);

  if (const Arg *A = Args.getLastArg(options::OPT_fshort_wchar,
                                     options::OPT_fno_short_wchar)) {
    if (A->getOption().matches(options::OPT_fshort_wchar)) {
      CmdArgs.push_back("-fwchar-type=short");
      CmdArgs.push_back("-fno-signed-wchar");
    } else {
      bool IsARM = T.isARM() || T.isThumb() || T.isAArch64();
      CmdArgs.push_back("-fwchar-type=int");
      if (T.isOSzOS() ||
          (IsARM && !(T.isOSWindows() || T.isOSNetBSD() || T.isOSOpenBSD())))
        CmdArgs.push_back("-fno-signed-wchar");
      else
        CmdArgs.push_back("-fsigned-wchar");
    }
  }
}

static void RenderObjCOptions(const ToolChain &TC, const Driver &D,
                              const llvm::Triple &T, const ArgList &Args,
                              ObjCRuntime &Runtime, bool InferCovariantReturns,
                              const InputInfo &Input, ArgStringList &CmdArgs) {
  const llvm::Triple::ArchType Arch = TC.getArch();

  // -fobjc-dispatch-method is only relevant with the nonfragile-abi, and legacy
  // is the default. Except for deployment target of 10.5, next runtime is
  // always legacy dispatch and -fno-objc-legacy-dispatch gets ignored silently.
  if (Runtime.isNonFragile()) {
    if (!Args.hasFlag(options::OPT_fobjc_legacy_dispatch,
                      options::OPT_fno_objc_legacy_dispatch,
                      Runtime.isLegacyDispatchDefaultForArch(Arch))) {
      if (TC.UseObjCMixedDispatch())
        CmdArgs.push_back("-fobjc-dispatch-method=mixed");
      else
        CmdArgs.push_back("-fobjc-dispatch-method=non-legacy");
    }
  }

  // When ObjectiveC legacy runtime is in effect on MacOSX, turn on the option
  // to do Array/Dictionary subscripting by default.
  if (Arch == llvm::Triple::x86 && T.isMacOSX() &&
      Runtime.getKind() == ObjCRuntime::FragileMacOSX && Runtime.isNeXTFamily())
    CmdArgs.push_back("-fobjc-subscripting-legacy-runtime");

  // Allow -fno-objc-arr to trump -fobjc-arr/-fobjc-arc.
  // NOTE: This logic is duplicated in ToolChains.cpp.
  if (isObjCAutoRefCount(Args)) {
    TC.CheckObjCARC();

    CmdArgs.push_back("-fobjc-arc");

    // FIXME: It seems like this entire block, and several around it should be
    // wrapped in isObjC, but for now we just use it here as this is where it
    // was being used previously.
    if (types::isCXX(Input.getType()) && types::isObjC(Input.getType())) {
      if (TC.GetCXXStdlibType(Args) == ToolChain::CST_Libcxx)
        CmdArgs.push_back("-fobjc-arc-cxxlib=libc++");
      else
        CmdArgs.push_back("-fobjc-arc-cxxlib=libstdc++");
    }

    // Allow the user to enable full exceptions code emission.
    // We default off for Objective-C, on for Objective-C++.
    if (Args.hasFlag(options::OPT_fobjc_arc_exceptions,
                     options::OPT_fno_objc_arc_exceptions,
                     /*Default=*/types::isCXX(Input.getType())))
      CmdArgs.push_back("-fobjc-arc-exceptions");
  }

  // Silence warning for full exception code emission options when explicitly
  // set to use no ARC.
  if (Args.hasArg(options::OPT_fno_objc_arc)) {
    Args.ClaimAllArgs(options::OPT_fobjc_arc_exceptions);
    Args.ClaimAllArgs(options::OPT_fno_objc_arc_exceptions);
  }

  // Allow the user to control whether messages can be converted to runtime
  // functions.
  if (types::isObjC(Input.getType())) {
    auto *Arg = Args.getLastArg(
        options::OPT_fobjc_convert_messages_to_runtime_calls,
        options::OPT_fno_objc_convert_messages_to_runtime_calls);
    if (Arg &&
        Arg->getOption().matches(
            options::OPT_fno_objc_convert_messages_to_runtime_calls))
      CmdArgs.push_back("-fno-objc-convert-messages-to-runtime-calls");
  }

  // -fobjc-infer-related-result-type is the default, except in the Objective-C
  // rewriter.
  if (InferCovariantReturns)
    CmdArgs.push_back("-fno-objc-infer-related-result-type");

  // Pass down -fobjc-weak or -fno-objc-weak if present.
  if (types::isObjC(Input.getType())) {
    auto WeakArg =
        Args.getLastArg(options::OPT_fobjc_weak, options::OPT_fno_objc_weak);
    if (!WeakArg) {
      // nothing to do
    } else if (!Runtime.allowsWeak()) {
      if (WeakArg->getOption().matches(options::OPT_fobjc_weak))
        D.Diag(diag::err_objc_weak_unsupported);
    } else {
      WeakArg->render(Args, CmdArgs);
    }
  }
}

static void RenderDiagnosticsOptions(const Driver &D, const ArgList &Args,
                                     ArgStringList &CmdArgs) {
  bool CaretDefault = true;
  bool ColumnDefault = true;

  if (const Arg *A = Args.getLastArg(options::OPT__SLASH_diagnostics_classic,
                                     options::OPT__SLASH_diagnostics_column,
                                     options::OPT__SLASH_diagnostics_caret)) {
    switch (A->getOption().getID()) {
    case options::OPT__SLASH_diagnostics_caret:
      CaretDefault = true;
      ColumnDefault = true;
      break;
    case options::OPT__SLASH_diagnostics_column:
      CaretDefault = false;
      ColumnDefault = true;
      break;
    case options::OPT__SLASH_diagnostics_classic:
      CaretDefault = false;
      ColumnDefault = false;
      break;
    }
  }

  // -fcaret-diagnostics is default.
  if (!Args.hasFlag(options::OPT_fcaret_diagnostics,
                    options::OPT_fno_caret_diagnostics, CaretDefault))
    CmdArgs.push_back("-fno-caret-diagnostics");

  // -fdiagnostics-fixit-info is default, only pass non-default.
  if (!Args.hasFlag(options::OPT_fdiagnostics_fixit_info,
                    options::OPT_fno_diagnostics_fixit_info))
    CmdArgs.push_back("-fno-diagnostics-fixit-info");

  // Enable -fdiagnostics-show-option by default.
  if (!Args.hasFlag(options::OPT_fdiagnostics_show_option,
                    options::OPT_fno_diagnostics_show_option, true))
    CmdArgs.push_back("-fno-diagnostics-show-option");

  if (const Arg *A =
          Args.getLastArg(options::OPT_fdiagnostics_show_category_EQ)) {
    CmdArgs.push_back("-fdiagnostics-show-category");
    CmdArgs.push_back(A->getValue());
  }

  if (Args.hasFlag(options::OPT_fdiagnostics_show_hotness,
                   options::OPT_fno_diagnostics_show_hotness, false))
    CmdArgs.push_back("-fdiagnostics-show-hotness");

  if (const Arg *A =
          Args.getLastArg(options::OPT_fdiagnostics_hotness_threshold_EQ)) {
    std::string Opt =
        std::string("-fdiagnostics-hotness-threshold=") + A->getValue();
    CmdArgs.push_back(Args.MakeArgString(Opt));
  }

  if (const Arg *A = Args.getLastArg(options::OPT_fdiagnostics_format_EQ)) {
    CmdArgs.push_back("-fdiagnostics-format");
    CmdArgs.push_back(A->getValue());
  }

  if (const Arg *A = Args.getLastArg(
          options::OPT_fdiagnostics_show_note_include_stack,
          options::OPT_fno_diagnostics_show_note_include_stack)) {
    const Option &O = A->getOption();
    if (O.matches(options::OPT_fdiagnostics_show_note_include_stack))
      CmdArgs.push_back("-fdiagnostics-show-note-include-stack");
    else
      CmdArgs.push_back("-fno-diagnostics-show-note-include-stack");
  }

  // Color diagnostics are parsed by the driver directly from argv and later
  // re-parsed to construct this job; claim any possible color diagnostic here
  // to avoid warn_drv_unused_argument and diagnose bad
  // OPT_fdiagnostics_color_EQ values.
  for (const Arg *A : Args) {
    const Option &O = A->getOption();
    if (!O.matches(options::OPT_fcolor_diagnostics) &&
        !O.matches(options::OPT_fdiagnostics_color) &&
        !O.matches(options::OPT_fno_color_diagnostics) &&
        !O.matches(options::OPT_fno_diagnostics_color) &&
        !O.matches(options::OPT_fdiagnostics_color_EQ))
      continue;

    if (O.matches(options::OPT_fdiagnostics_color_EQ)) {
      StringRef Value(A->getValue());
      if (Value != "always" && Value != "never" && Value != "auto")
        D.Diag(diag::err_drv_clang_unsupported)
            << ("-fdiagnostics-color=" + Value).str();
    }
    A->claim();
  }

  if (D.getDiags().getDiagnosticOptions().ShowColors)
    CmdArgs.push_back("-fcolor-diagnostics");

  if (Args.hasArg(options::OPT_fansi_escape_codes))
    CmdArgs.push_back("-fansi-escape-codes");

  if (!Args.hasFlag(options::OPT_fshow_source_location,
                    options::OPT_fno_show_source_location))
    CmdArgs.push_back("-fno-show-source-location");

  if (Args.hasArg(options::OPT_fdiagnostics_absolute_paths))
    CmdArgs.push_back("-fdiagnostics-absolute-paths");

  if (!Args.hasFlag(options::OPT_fshow_column, options::OPT_fno_show_column,
                    ColumnDefault))
    CmdArgs.push_back("-fno-show-column");

  if (!Args.hasFlag(options::OPT_fspell_checking,
                    options::OPT_fno_spell_checking))
    CmdArgs.push_back("-fno-spell-checking");
}

enum class DwarfFissionKind { None, Split, Single };

static DwarfFissionKind getDebugFissionKind(const Driver &D,
                                            const ArgList &Args, Arg *&Arg) {
  Arg = Args.getLastArg(options::OPT_gsplit_dwarf, options::OPT_gsplit_dwarf_EQ,
                        options::OPT_gno_split_dwarf);
  if (!Arg || Arg->getOption().matches(options::OPT_gno_split_dwarf))
    return DwarfFissionKind::None;

  if (Arg->getOption().matches(options::OPT_gsplit_dwarf))
    return DwarfFissionKind::Split;

  StringRef Value = Arg->getValue();
  if (Value == "split")
    return DwarfFissionKind::Split;
  if (Value == "single")
    return DwarfFissionKind::Single;

  D.Diag(diag::err_drv_unsupported_option_argument)
      << Arg->getOption().getName() << Arg->getValue();
  return DwarfFissionKind::None;
}

static void renderDwarfFormat(const Driver &D, const llvm::Triple &T,
                              const ArgList &Args, ArgStringList &CmdArgs,
                              unsigned DwarfVersion) {
  auto *DwarfFormatArg =
      Args.getLastArg(options::OPT_gdwarf64, options::OPT_gdwarf32);
  if (!DwarfFormatArg)
    return;

  if (DwarfFormatArg->getOption().matches(options::OPT_gdwarf64)) {
    if (DwarfVersion < 3)
      D.Diag(diag::err_drv_argument_only_allowed_with)
          << DwarfFormatArg->getAsString(Args) << "DWARFv3 or greater";
    else if (!T.isArch64Bit())
      D.Diag(diag::err_drv_argument_only_allowed_with)
          << DwarfFormatArg->getAsString(Args) << "64 bit architecture";
    else if (!T.isOSBinFormatELF())
      D.Diag(diag::err_drv_argument_only_allowed_with)
          << DwarfFormatArg->getAsString(Args) << "ELF platforms";
  }

  DwarfFormatArg->render(Args, CmdArgs);
}

static void renderDebugOptions(const ToolChain &TC, const Driver &D,
                               const llvm::Triple &T, const ArgList &Args,
                               bool EmitCodeView, bool IRInput,
                               ArgStringList &CmdArgs,
                               codegenoptions::DebugInfoKind &DebugInfoKind,
                               DwarfFissionKind &DwarfFission) {
  // These two forms of profiling info can't be used together.
  if (const Arg *A1 = Args.getLastArg(options::OPT_fpseudo_probe_for_profiling))
    if (const Arg *A2 = Args.getLastArg(options::OPT_fdebug_info_for_profiling))
      D.Diag(diag::err_drv_argument_not_allowed_with)
          << A1->getAsString(Args) << A2->getAsString(Args);

  if (Args.hasFlag(options::OPT_fdebug_info_for_profiling,
                   options::OPT_fno_debug_info_for_profiling, false) &&
      checkDebugInfoOption(
          Args.getLastArg(options::OPT_fdebug_info_for_profiling), Args, D, TC))
    CmdArgs.push_back("-fdebug-info-for-profiling");

  // The 'g' groups options involve a somewhat intricate sequence of decisions
  // about what to pass from the driver to the frontend, but by the time they
  // reach cc1 they've been factored into three well-defined orthogonal choices:
  //  * what level of debug info to generate
  //  * what dwarf version to write
  //  * what debugger tuning to use
  // This avoids having to monkey around further in cc1 other than to disable
  // codeview if not running in a Windows environment. Perhaps even that
  // decision should be made in the driver as well though.
  llvm::DebuggerKind DebuggerTuning = TC.getDefaultDebuggerTuning();

  bool SplitDWARFInlining =
      Args.hasFlag(options::OPT_fsplit_dwarf_inlining,
                   options::OPT_fno_split_dwarf_inlining, false);

  // Normally -gsplit-dwarf is only useful with -gN. For IR input, Clang does
  // object file generation and no IR generation, -gN should not be needed. So
  // allow -gsplit-dwarf with either -gN or IR input.
  if (IRInput || Args.hasArg(options::OPT_g_Group)) {
    Arg *SplitDWARFArg;
    DwarfFission = getDebugFissionKind(D, Args, SplitDWARFArg);
    if (DwarfFission != DwarfFissionKind::None &&
        !checkDebugInfoOption(SplitDWARFArg, Args, D, TC)) {
      DwarfFission = DwarfFissionKind::None;
      SplitDWARFInlining = false;
    }
  }
  if (const Arg *A = Args.getLastArg(options::OPT_g_Group)) {
    DebugInfoKind = codegenoptions::LimitedDebugInfo;

    // If the last option explicitly specified a debug-info level, use it.
    if (checkDebugInfoOption(A, Args, D, TC) &&
        A->getOption().matches(options::OPT_gN_Group)) {
      DebugInfoKind = DebugLevelToInfoKind(*A);
      // For -g0 or -gline-tables-only, drop -gsplit-dwarf. This gets a bit more
      // complicated if you've disabled inline info in the skeleton CUs
      // (SplitDWARFInlining) - then there's value in composing split-dwarf and
      // line-tables-only, so let those compose naturally in that case.
      if (DebugInfoKind == codegenoptions::NoDebugInfo ||
          DebugInfoKind == codegenoptions::DebugDirectivesOnly ||
          (DebugInfoKind == codegenoptions::DebugLineTablesOnly &&
           SplitDWARFInlining))
        DwarfFission = DwarfFissionKind::None;
    }
  }

  // If a debugger tuning argument appeared, remember it.
  if (const Arg *A =
          Args.getLastArg(options::OPT_gTune_Group, options::OPT_ggdbN_Group)) {
    if (checkDebugInfoOption(A, Args, D, TC)) {
      if (A->getOption().matches(options::OPT_glldb))
        DebuggerTuning = llvm::DebuggerKind::LLDB;
      else if (A->getOption().matches(options::OPT_gsce))
        DebuggerTuning = llvm::DebuggerKind::SCE;
      else
        DebuggerTuning = llvm::DebuggerKind::GDB;
    }
  }

  // If a -gdwarf argument appeared, remember it.
  const Arg *GDwarfN = getDwarfNArg(Args);
  bool EmitDwarf = false;
  if (GDwarfN) {
    if (checkDebugInfoOption(GDwarfN, Args, D, TC))
      EmitDwarf = true;
    else
      GDwarfN = nullptr;
  }

  if (const Arg *A = Args.getLastArg(options::OPT_gcodeview)) {
    if (checkDebugInfoOption(A, Args, D, TC))
      EmitCodeView = true;
  }

  // If the user asked for debug info but did not explicitly specify -gcodeview
  // or -gdwarf, ask the toolchain for the default format.
  if (!EmitCodeView && !EmitDwarf &&
      DebugInfoKind != codegenoptions::NoDebugInfo) {
    switch (TC.getDefaultDebugFormat()) {
    case codegenoptions::DIF_CodeView:
      EmitCodeView = true;
      break;
    case codegenoptions::DIF_DWARF:
      EmitDwarf = true;
      break;
    }
  }

  unsigned RequestedDWARFVersion = 0; // DWARF version requested by the user
  unsigned EffectiveDWARFVersion = 0; // DWARF version TC can generate. It may
                                      // be lower than what the user wanted.
  unsigned DefaultDWARFVersion = ParseDebugDefaultVersion(TC, Args);
  if (EmitDwarf) {
    // Start with the platform default DWARF version
    RequestedDWARFVersion = TC.GetDefaultDwarfVersion();
    assert(RequestedDWARFVersion &&
           "toolchain default DWARF version must be nonzero");

    // If the user specified a default DWARF version, that takes precedence
    // over the platform default.
    if (DefaultDWARFVersion)
      RequestedDWARFVersion = DefaultDWARFVersion;

    // Override with a user-specified DWARF version
    if (GDwarfN)
      if (auto ExplicitVersion = DwarfVersionNum(GDwarfN->getSpelling()))
        RequestedDWARFVersion = ExplicitVersion;
    // Clamp effective DWARF version to the max supported by the toolchain.
    EffectiveDWARFVersion =
        std::min(RequestedDWARFVersion, TC.getMaxDwarfVersion());
  }

  // -gline-directives-only supported only for the DWARF debug info.
  if (RequestedDWARFVersion == 0 &&
      DebugInfoKind == codegenoptions::DebugDirectivesOnly)
    DebugInfoKind = codegenoptions::NoDebugInfo;

  // We ignore flag -gstrict-dwarf for now.
  // And we handle flag -grecord-gcc-switches later with DWARFDebugFlags.
  Args.ClaimAllArgs(options::OPT_g_flags_Group);

  // Column info is included by default for everything except SCE and
  // CodeView. Clang doesn't track end columns, just starting columns, which,
  // in theory, is fine for CodeView (and PDB).  In practice, however, the
  // Microsoft debuggers don't handle missing end columns well, so it's better
  // not to include any column info.
  if (const Arg *A = Args.getLastArg(options::OPT_gcolumn_info))
    (void)checkDebugInfoOption(A, Args, D, TC);
  if (!Args.hasFlag(options::OPT_gcolumn_info, options::OPT_gno_column_info,
                    !EmitCodeView && DebuggerTuning != llvm::DebuggerKind::SCE))
    CmdArgs.push_back("-gno-column-info");

  // FIXME: Move backend command line options to the module.
  // If -gline-tables-only or -gline-directives-only is the last option it wins.
  if (const Arg *A = Args.getLastArg(options::OPT_gmodules))
    if (checkDebugInfoOption(A, Args, D, TC)) {
      if (DebugInfoKind != codegenoptions::DebugLineTablesOnly &&
          DebugInfoKind != codegenoptions::DebugDirectivesOnly) {
        DebugInfoKind = codegenoptions::LimitedDebugInfo;
        CmdArgs.push_back("-dwarf-ext-refs");
        CmdArgs.push_back("-fmodule-format=obj");
      }
    }

  if (T.isOSBinFormatELF() && SplitDWARFInlining)
    CmdArgs.push_back("-fsplit-dwarf-inlining");

  // After we've dealt with all combinations of things that could
  // make DebugInfoKind be other than None or DebugLineTablesOnly,
  // figure out if we need to "upgrade" it to standalone debug info.
  // We parse these two '-f' options whether or not they will be used,
  // to claim them even if you wrote "-fstandalone-debug -gline-tables-only"
  bool NeedFullDebug = Args.hasFlag(
      options::OPT_fstandalone_debug, options::OPT_fno_standalone_debug,
      DebuggerTuning == llvm::DebuggerKind::LLDB ||
          TC.GetDefaultStandaloneDebug());
  if (const Arg *A = Args.getLastArg(options::OPT_fstandalone_debug))
    (void)checkDebugInfoOption(A, Args, D, TC);

  if (DebugInfoKind == codegenoptions::LimitedDebugInfo) {
    if (Args.hasFlag(options::OPT_fno_eliminate_unused_debug_types,
                     options::OPT_feliminate_unused_debug_types, false))
      DebugInfoKind = codegenoptions::UnusedTypeInfo;
    else if (NeedFullDebug)
      DebugInfoKind = codegenoptions::FullDebugInfo;
  }

  if (Args.hasFlag(options::OPT_gembed_source, options::OPT_gno_embed_source,
                   false)) {
    // Source embedding is a vendor extension to DWARF v5. By now we have
    // checked if a DWARF version was stated explicitly, and have otherwise
    // fallen back to the target default, so if this is still not at least 5
    // we emit an error.
    const Arg *A = Args.getLastArg(options::OPT_gembed_source);
    if (RequestedDWARFVersion < 5)
      D.Diag(diag::err_drv_argument_only_allowed_with)
          << A->getAsString(Args) << "-gdwarf-5";
    else if (EffectiveDWARFVersion < 5)
      // The toolchain has reduced allowed dwarf version, so we can't enable
      // -gembed-source.
      D.Diag(diag::warn_drv_dwarf_version_limited_by_target)
          << A->getAsString(Args) << TC.getTripleString() << 5
          << EffectiveDWARFVersion;
    else if (checkDebugInfoOption(A, Args, D, TC))
      CmdArgs.push_back("-gembed-source");
  }

  if (EmitCodeView) {
    CmdArgs.push_back("-gcodeview");

    // Emit codeview type hashes if requested.
    if (Args.hasFlag(options::OPT_gcodeview_ghash,
                     options::OPT_gno_codeview_ghash, false)) {
      CmdArgs.push_back("-gcodeview-ghash");
    }
  }

  // Omit inline line tables if requested.
  if (Args.hasFlag(options::OPT_gno_inline_line_tables,
                   options::OPT_ginline_line_tables, false)) {
    CmdArgs.push_back("-gno-inline-line-tables");
  }

  // When emitting remarks, we need at least debug lines in the output.
  if (willEmitRemarks(Args) &&
      DebugInfoKind <= codegenoptions::DebugDirectivesOnly)
    DebugInfoKind = codegenoptions::DebugLineTablesOnly;

  // Adjust the debug info kind for the given toolchain.
  TC.adjustDebugInfoKind(DebugInfoKind, Args);

  RenderDebugEnablingArgs(Args, CmdArgs, DebugInfoKind, EffectiveDWARFVersion,
                          DebuggerTuning);

  // -fdebug-macro turns on macro debug info generation.
  if (Args.hasFlag(options::OPT_fdebug_macro, options::OPT_fno_debug_macro,
                   false))
    if (checkDebugInfoOption(Args.getLastArg(options::OPT_fdebug_macro), Args,
                             D, TC))
      CmdArgs.push_back("-debug-info-macro");

  // -ggnu-pubnames turns on gnu style pubnames in the backend.
  const auto *PubnamesArg =
      Args.getLastArg(options::OPT_ggnu_pubnames, options::OPT_gno_gnu_pubnames,
                      options::OPT_gpubnames, options::OPT_gno_pubnames);
  if (DwarfFission != DwarfFissionKind::None ||
      (PubnamesArg && checkDebugInfoOption(PubnamesArg, Args, D, TC)))
    if (!PubnamesArg ||
        (!PubnamesArg->getOption().matches(options::OPT_gno_gnu_pubnames) &&
         !PubnamesArg->getOption().matches(options::OPT_gno_pubnames)))
      CmdArgs.push_back(PubnamesArg && PubnamesArg->getOption().matches(
                                           options::OPT_gpubnames)
                            ? "-gpubnames"
                            : "-ggnu-pubnames");

  if (Args.hasFlag(options::OPT_fdebug_ranges_base_address,
                   options::OPT_fno_debug_ranges_base_address, false)) {
    CmdArgs.push_back("-fdebug-ranges-base-address");
  }

  // -gdwarf-aranges turns on the emission of the aranges section in the
  // backend.
  // Always enabled for SCE tuning.
  bool NeedAranges = DebuggerTuning == llvm::DebuggerKind::SCE;
  if (const Arg *A = Args.getLastArg(options::OPT_gdwarf_aranges))
    NeedAranges = checkDebugInfoOption(A, Args, D, TC) || NeedAranges;
  if (NeedAranges) {
    CmdArgs.push_back("-mllvm");
    CmdArgs.push_back("-generate-arange-section");
  }

  if (Args.hasFlag(options::OPT_fforce_dwarf_frame,
                   options::OPT_fno_force_dwarf_frame, false))
    CmdArgs.push_back("-fforce-dwarf-frame");

  if (Args.hasFlag(options::OPT_fdebug_types_section,
                   options::OPT_fno_debug_types_section, false)) {
    if (!(T.isOSBinFormatELF() || T.isOSBinFormatWasm())) {
      D.Diag(diag::err_drv_unsupported_opt_for_target)
          << Args.getLastArg(options::OPT_fdebug_types_section)
                 ->getAsString(Args)
          << T.getTriple();
    } else if (checkDebugInfoOption(
                   Args.getLastArg(options::OPT_fdebug_types_section), Args, D,
                   TC)) {
      CmdArgs.push_back("-mllvm");
      CmdArgs.push_back("-generate-type-units");
    }
  }

  // Decide how to render forward declarations of template instantiations.
  // SCE wants full descriptions, others just get them in the name.
  if (DebuggerTuning == llvm::DebuggerKind::SCE)
    CmdArgs.push_back("-debug-forward-template-params");

  // Do we need to explicitly import anonymous namespaces into the parent
  // scope?
  if (DebuggerTuning == llvm::DebuggerKind::SCE)
    CmdArgs.push_back("-dwarf-explicit-import");

  renderDwarfFormat(D, T, Args, CmdArgs, EffectiveDWARFVersion);
  RenderDebugInfoCompressionArgs(Args, CmdArgs, D, TC);
}

void Clang::ConstructJob(Compilation &C, const JobAction &JA,
                         const InputInfo &Output, const InputInfoList &Inputs,
                         const ArgList &Args, const char *LinkingOutput) const {
  const auto &TC = getToolChain();
  const llvm::Triple &RawTriple = TC.getTriple();
  const llvm::Triple &Triple = TC.getEffectiveTriple();
  const std::string &TripleStr = Triple.getTriple();

  bool KernelOrKext =
      Args.hasArg(options::OPT_mkernel, options::OPT_fapple_kext);
  const Driver &D = TC.getDriver();
  ArgStringList CmdArgs;

  // Check number of inputs for sanity. We need at least one input.
  assert(Inputs.size() >= 1 && "Must have at least one input.");
  // CUDA/HIP compilation may have multiple inputs (source file + results of
  // device-side compilations). OpenMP device jobs also take the host IR as a
  // second input. Module precompilation accepts a list of header files to
  // include as part of the module. All other jobs are expected to have exactly
  // one input.
  bool IsCuda = JA.isOffloading(Action::OFK_Cuda);
  bool IsHIP = JA.isOffloading(Action::OFK_HIP);
  bool IsOpenMPDevice = JA.isDeviceOffloading(Action::OFK_OpenMP);
  bool IsHeaderModulePrecompile = isa<HeaderModulePrecompileJobAction>(JA);

  // A header module compilation doesn't have a main input file, so invent a
  // fake one as a placeholder.
  const char *ModuleName = [&]{
    auto *ModuleNameArg = Args.getLastArg(options::OPT_fmodule_name_EQ);
    return ModuleNameArg ? ModuleNameArg->getValue() : "";
  }();
  InputInfo HeaderModuleInput(Inputs[0].getType(), ModuleName, ModuleName);

  const InputInfo &Input =
      IsHeaderModulePrecompile ? HeaderModuleInput : Inputs[0];

  InputInfoList ModuleHeaderInputs;
  const InputInfo *CudaDeviceInput = nullptr;
  const InputInfo *OpenMPDeviceInput = nullptr;
  for (const InputInfo &I : Inputs) {
    if (&I == &Input) {
      // This is the primary input.
    } else if (IsHeaderModulePrecompile &&
               types::getPrecompiledType(I.getType()) == types::TY_PCH) {
      types::ID Expected = HeaderModuleInput.getType();
      if (I.getType() != Expected) {
        D.Diag(diag::err_drv_module_header_wrong_kind)
            << I.getFilename() << types::getTypeName(I.getType())
            << types::getTypeName(Expected);
      }
      ModuleHeaderInputs.push_back(I);
    } else if ((IsCuda || IsHIP) && !CudaDeviceInput) {
      CudaDeviceInput = &I;
    } else if (IsOpenMPDevice && !OpenMPDeviceInput) {
      OpenMPDeviceInput = &I;
    } else {
      llvm_unreachable("unexpectedly given multiple inputs");
    }
  }

  const llvm::Triple *AuxTriple =
      (IsCuda || IsHIP) ? TC.getAuxTriple() : nullptr;
  bool IsWindowsMSVC = RawTriple.isWindowsMSVCEnvironment();
  bool IsIAMCU = RawTriple.isOSIAMCU();

  // Adjust IsWindowsXYZ for CUDA/HIP compilations.  Even when compiling in
  // device mode (i.e., getToolchain().getTriple() is NVPTX/AMDGCN, not
  // Windows), we need to pass Windows-specific flags to cc1.
  if (IsCuda || IsHIP)
    IsWindowsMSVC |= AuxTriple && AuxTriple->isWindowsMSVCEnvironment();

  // C++ is not supported for IAMCU.
  if (IsIAMCU && types::isCXX(Input.getType()))
    D.Diag(diag::err_drv_clang_unsupported) << "C++ for IAMCU";

  // Invoke ourselves in -cc1 mode.
  //
  // FIXME: Implement custom jobs for internal actions.
  CmdArgs.push_back("-cc1");

  // Add the "effective" target triple.
  CmdArgs.push_back("-triple");
  CmdArgs.push_back(Args.MakeArgString(TripleStr));

  if (const Arg *MJ = Args.getLastArg(options::OPT_MJ)) {
    DumpCompilationDatabase(C, MJ->getValue(), TripleStr, Output, Input, Args);
    Args.ClaimAllArgs(options::OPT_MJ);
  } else if (const Arg *GenCDBFragment =
                 Args.getLastArg(options::OPT_gen_cdb_fragment_path)) {
    DumpCompilationDatabaseFragmentToDir(GenCDBFragment->getValue(), C,
                                         TripleStr, Output, Input, Args);
    Args.ClaimAllArgs(options::OPT_gen_cdb_fragment_path);
  }

  if (IsCuda || IsHIP) {
    // We have to pass the triple of the host if compiling for a CUDA/HIP device
    // and vice-versa.
    std::string NormalizedTriple;
    if (JA.isDeviceOffloading(Action::OFK_Cuda) ||
        JA.isDeviceOffloading(Action::OFK_HIP))
      NormalizedTriple = C.getSingleOffloadToolChain<Action::OFK_Host>()
                             ->getTriple()
                             .normalize();
    else {
      // Host-side compilation.
      NormalizedTriple =
          (IsCuda ? C.getSingleOffloadToolChain<Action::OFK_Cuda>()
                  : C.getSingleOffloadToolChain<Action::OFK_HIP>())
              ->getTriple()
              .normalize();
      if (IsCuda) {
        // We need to figure out which CUDA version we're compiling for, as that
        // determines how we load and launch GPU kernels.
        auto *CTC = static_cast<const toolchains::CudaToolChain *>(
            C.getSingleOffloadToolChain<Action::OFK_Cuda>());
        assert(CTC && "Expected valid CUDA Toolchain.");
        if (CTC && CTC->CudaInstallation.version() != CudaVersion::UNKNOWN)
          CmdArgs.push_back(Args.MakeArgString(
              Twine("-target-sdk-version=") +
              CudaVersionToString(CTC->CudaInstallation.version())));
      }
    }
    CmdArgs.push_back("-aux-triple");
    CmdArgs.push_back(Args.MakeArgString(NormalizedTriple));
  }

  if (Args.hasFlag(options::OPT_fsycl, options::OPT_fno_sycl, false)) {
    CmdArgs.push_back("-fsycl");
    CmdArgs.push_back("-fsycl-is-device");

    if (Arg *A = Args.getLastArg(options::OPT_sycl_std_EQ)) {
      A->render(Args, CmdArgs);
    } else {
      // Ensure the default version in SYCL mode is 1.2.1 (aka 2017)
      CmdArgs.push_back("-sycl-std=2017");
    }
  }

  if (IsOpenMPDevice) {
    // We have to pass the triple of the host if compiling for an OpenMP device.
    std::string NormalizedTriple =
        C.getSingleOffloadToolChain<Action::OFK_Host>()
            ->getTriple()
            .normalize();
    CmdArgs.push_back("-aux-triple");
    CmdArgs.push_back(Args.MakeArgString(NormalizedTriple));
  }

  if (Triple.isOSWindows() && (Triple.getArch() == llvm::Triple::arm ||
                               Triple.getArch() == llvm::Triple::thumb)) {
    unsigned Offset = Triple.getArch() == llvm::Triple::arm ? 4 : 6;
    unsigned Version = 0;
    bool Failure =
        Triple.getArchName().substr(Offset).consumeInteger(10, Version);
    if (Failure || Version < 7)
      D.Diag(diag::err_target_unsupported_arch) << Triple.getArchName()
                                                << TripleStr;
  }

  // Push all default warning arguments that are specific to
  // the given target.  These come before user provided warning options
  // are provided.
  TC.addClangWarningOptions(CmdArgs);

<<<<<<< HEAD
  // OpenACC source-to-source mode implies error diagnostics about non-standard
  // OpenMP features in the translation.  This must come before user-provided
  // warning options so the user can override.
  const Arg *OpenACCPrint = Args.getLastArg(
      options::OPT_fopenacc_print_EQ, options::OPT_fopenacc_ast_print_EQ);
  if (OpenACCPrint && StringRef(OpenACCPrint->getValue()) != "acc") {
    CmdArgs.push_back("-Werror=openacc-omp-update-present");
    CmdArgs.push_back("-Werror=openacc-omp-map-hold");
    CmdArgs.push_back("-Werror=openacc-omp-map-present");
    CmdArgs.push_back("-Werror=openacc-omp-map-no-alloc");
  }
=======
  // FIXME: Subclass ToolChain for SPIR and move this to addClangWarningOptions.
  if (Triple.isSPIR())
    CmdArgs.push_back("-Wspir-compat");
>>>>>>> ad532be0

  // Select the appropriate action.
  RewriteKind rewriteKind = RK_None;

  // If CollectArgsForIntegratedAssembler() isn't called below, claim the args
  // it claims when not running an assembler. Otherwise, clang would emit
  // "argument unused" warnings for assembler flags when e.g. adding "-E" to
  // flags while debugging something. That'd be somewhat inconvenient, and it's
  // also inconsistent with most other flags -- we don't warn on
  // -ffunction-sections not being used in -E mode either for example, even
  // though it's not really used either.
  if (!isa<AssembleJobAction>(JA)) {
    // The args claimed here should match the args used in
    // CollectArgsForIntegratedAssembler().
    if (TC.useIntegratedAs()) {
      Args.ClaimAllArgs(options::OPT_mrelax_all);
      Args.ClaimAllArgs(options::OPT_mno_relax_all);
      Args.ClaimAllArgs(options::OPT_mincremental_linker_compatible);
      Args.ClaimAllArgs(options::OPT_mno_incremental_linker_compatible);
      switch (C.getDefaultToolChain().getArch()) {
      case llvm::Triple::arm:
      case llvm::Triple::armeb:
      case llvm::Triple::thumb:
      case llvm::Triple::thumbeb:
        Args.ClaimAllArgs(options::OPT_mimplicit_it_EQ);
        break;
      default:
        break;
      }
    }
    Args.ClaimAllArgs(options::OPT_Wa_COMMA);
    Args.ClaimAllArgs(options::OPT_Xassembler);
  }

  if (isa<AnalyzeJobAction>(JA)) {
    assert(JA.getType() == types::TY_Plist && "Invalid output type.");
    CmdArgs.push_back("-analyze");
  } else if (isa<MigrateJobAction>(JA)) {
    CmdArgs.push_back("-migrate");
  } else if (isa<PreprocessJobAction>(JA)) {
    if (Output.getType() == types::TY_Dependencies)
      CmdArgs.push_back("-Eonly");
    else {
      CmdArgs.push_back("-E");
      if (Args.hasArg(options::OPT_rewrite_objc) &&
          !Args.hasArg(options::OPT_g_Group))
        CmdArgs.push_back("-P");
    }
  } else if (isa<AssembleJobAction>(JA)) {
    CmdArgs.push_back("-emit-obj");

    CollectArgsForIntegratedAssembler(C, Args, CmdArgs, D);

    // Also ignore explicit -force_cpusubtype_ALL option.
    (void)Args.hasArg(options::OPT_force__cpusubtype__ALL);
  } else if (isa<PrecompileJobAction>(JA)) {
    if (JA.getType() == types::TY_Nothing)
      CmdArgs.push_back("-fsyntax-only");
    else if (JA.getType() == types::TY_ModuleFile)
      CmdArgs.push_back(IsHeaderModulePrecompile
                            ? "-emit-header-module"
                            : "-emit-module-interface");
    else
      CmdArgs.push_back("-emit-pch");
  } else if (isa<VerifyPCHJobAction>(JA)) {
    CmdArgs.push_back("-verify-pch");
  } else {
    assert((isa<CompileJobAction>(JA) || isa<BackendJobAction>(JA)) &&
           "Invalid action for clang tool.");
    if (JA.getType() == types::TY_Nothing) {
      CmdArgs.push_back("-fsyntax-only");
    } else if (JA.getType() == types::TY_LLVM_IR ||
               JA.getType() == types::TY_LTO_IR) {
      CmdArgs.push_back("-emit-llvm");
    } else if (JA.getType() == types::TY_LLVM_BC ||
               JA.getType() == types::TY_LTO_BC) {
      CmdArgs.push_back("-emit-llvm-bc");
    } else if (JA.getType() == types::TY_IFS ||
               JA.getType() == types::TY_IFS_CPP) {
      StringRef ArgStr =
          Args.hasArg(options::OPT_interface_stub_version_EQ)
              ? Args.getLastArgValue(options::OPT_interface_stub_version_EQ)
              : "experimental-ifs-v2";
      CmdArgs.push_back("-emit-interface-stubs");
      CmdArgs.push_back(
          Args.MakeArgString(Twine("-interface-stub-version=") + ArgStr.str()));
    } else if (JA.getType() == types::TY_PP_Asm) {
      CmdArgs.push_back("-S");
    } else if (JA.getType() == types::TY_AST) {
      CmdArgs.push_back("-emit-pch");
    } else if (JA.getType() == types::TY_ModuleFile) {
      CmdArgs.push_back("-module-file-info");
    } else if (JA.getType() == types::TY_RewrittenObjC) {
      CmdArgs.push_back("-rewrite-objc");
      rewriteKind = RK_NonFragile;
    } else if (JA.getType() == types::TY_RewrittenLegacyObjC) {
      CmdArgs.push_back("-rewrite-objc");
      rewriteKind = RK_Fragile;
    } else {
      assert(JA.getType() == types::TY_PP_Asm && "Unexpected output type!");
    }

    // Preserve use-list order by default when emitting bitcode, so that
    // loading the bitcode up in 'opt' or 'llc' and running passes gives the
    // same result as running passes here.  For LTO, we don't need to preserve
    // the use-list order, since serialization to bitcode is part of the flow.
    if (JA.getType() == types::TY_LLVM_BC)
      CmdArgs.push_back("-emit-llvm-uselists");

    // Device-side jobs do not support LTO.
    bool isDeviceOffloadAction = !(JA.isDeviceOffloading(Action::OFK_None) ||
                                   JA.isDeviceOffloading(Action::OFK_Host));

    if (D.isUsingLTO() && !isDeviceOffloadAction) {
      Args.AddLastArg(CmdArgs, options::OPT_flto, options::OPT_flto_EQ);
      CmdArgs.push_back("-flto-unit");
    }
  }

  if (const Arg *A = Args.getLastArg(options::OPT_fthinlto_index_EQ)) {
    if (!types::isLLVMIR(Input.getType()))
      D.Diag(diag::err_drv_arg_requires_bitcode_input) << A->getAsString(Args);
    Args.AddLastArg(CmdArgs, options::OPT_fthinlto_index_EQ);
  }

  if (Args.getLastArg(options::OPT_fthin_link_bitcode_EQ))
    Args.AddLastArg(CmdArgs, options::OPT_fthin_link_bitcode_EQ);

  if (Args.getLastArg(options::OPT_save_temps_EQ))
    Args.AddLastArg(CmdArgs, options::OPT_save_temps_EQ);

  auto *MemProfArg = Args.getLastArg(options::OPT_fmemory_profile,
                                     options::OPT_fmemory_profile_EQ,
                                     options::OPT_fno_memory_profile);
  if (MemProfArg &&
      !MemProfArg->getOption().matches(options::OPT_fno_memory_profile))
    MemProfArg->render(Args, CmdArgs);

  // Embed-bitcode option.
  // Only white-listed flags below are allowed to be embedded.
  if (C.getDriver().embedBitcodeInObject() && !C.getDriver().isUsingLTO() &&
      (isa<BackendJobAction>(JA) || isa<AssembleJobAction>(JA))) {
    // Add flags implied by -fembed-bitcode.
    Args.AddLastArg(CmdArgs, options::OPT_fembed_bitcode_EQ);
    // Disable all llvm IR level optimizations.
    CmdArgs.push_back("-disable-llvm-passes");

    // Render target options.
    TC.addClangTargetOptions(Args, CmdArgs, JA.getOffloadingDeviceKind());

    // reject options that shouldn't be supported in bitcode
    // also reject kernel/kext
    static const constexpr unsigned kBitcodeOptionBlacklist[] = {
        options::OPT_mkernel,
        options::OPT_fapple_kext,
        options::OPT_ffunction_sections,
        options::OPT_fno_function_sections,
        options::OPT_fdata_sections,
        options::OPT_fno_data_sections,
        options::OPT_fbasic_block_sections_EQ,
        options::OPT_funique_internal_linkage_names,
        options::OPT_fno_unique_internal_linkage_names,
        options::OPT_funique_section_names,
        options::OPT_fno_unique_section_names,
        options::OPT_funique_basic_block_section_names,
        options::OPT_fno_unique_basic_block_section_names,
        options::OPT_mrestrict_it,
        options::OPT_mno_restrict_it,
        options::OPT_mstackrealign,
        options::OPT_mno_stackrealign,
        options::OPT_mstack_alignment,
        options::OPT_mcmodel_EQ,
        options::OPT_mlong_calls,
        options::OPT_mno_long_calls,
        options::OPT_ggnu_pubnames,
        options::OPT_gdwarf_aranges,
        options::OPT_fdebug_types_section,
        options::OPT_fno_debug_types_section,
        options::OPT_fdwarf_directory_asm,
        options::OPT_fno_dwarf_directory_asm,
        options::OPT_mrelax_all,
        options::OPT_mno_relax_all,
        options::OPT_ftrap_function_EQ,
        options::OPT_ffixed_r9,
        options::OPT_mfix_cortex_a53_835769,
        options::OPT_mno_fix_cortex_a53_835769,
        options::OPT_ffixed_x18,
        options::OPT_mglobal_merge,
        options::OPT_mno_global_merge,
        options::OPT_mred_zone,
        options::OPT_mno_red_zone,
        options::OPT_Wa_COMMA,
        options::OPT_Xassembler,
        options::OPT_mllvm,
    };
    for (const auto &A : Args)
      if (llvm::find(kBitcodeOptionBlacklist, A->getOption().getID()) !=
          std::end(kBitcodeOptionBlacklist))
        D.Diag(diag::err_drv_unsupported_embed_bitcode) << A->getSpelling();

    // Render the CodeGen options that need to be passed.
    if (!Args.hasFlag(options::OPT_foptimize_sibling_calls,
                      options::OPT_fno_optimize_sibling_calls))
      CmdArgs.push_back("-mdisable-tail-calls");

    RenderFloatingPointOptions(TC, D, isOptimizationLevelFast(Args), Args,
                               CmdArgs, JA);

    // Render ABI arguments
    switch (TC.getArch()) {
    default: break;
    case llvm::Triple::arm:
    case llvm::Triple::armeb:
    case llvm::Triple::thumbeb:
      RenderARMABI(Triple, Args, CmdArgs);
      break;
    case llvm::Triple::aarch64:
    case llvm::Triple::aarch64_32:
    case llvm::Triple::aarch64_be:
      RenderAArch64ABI(Triple, Args, CmdArgs);
      break;
    }

    // Optimization level for CodeGen.
    if (const Arg *A = Args.getLastArg(options::OPT_O_Group)) {
      if (A->getOption().matches(options::OPT_O4)) {
        CmdArgs.push_back("-O3");
        D.Diag(diag::warn_O4_is_O3);
      } else {
        A->render(Args, CmdArgs);
      }
    }

    // Input/Output file.
    if (Output.getType() == types::TY_Dependencies) {
      // Handled with other dependency code.
    } else if (Output.isFilename()) {
      CmdArgs.push_back("-o");
      CmdArgs.push_back(Output.getFilename());
    } else {
      assert(Output.isNothing() && "Input output.");
    }

    for (const auto &II : Inputs) {
      addDashXForInput(Args, II, CmdArgs);
      if (II.isFilename())
        CmdArgs.push_back(II.getFilename());
      else
        II.getInputArg().renderAsInput(Args, CmdArgs);
    }

    C.addCommand(std::make_unique<Command>(
        JA, *this, ResponseFileSupport::AtFileUTF8(), D.getClangProgramPath(),
        CmdArgs, Inputs, Output));
    return;
  }

  if (C.getDriver().embedBitcodeMarkerOnly() && !C.getDriver().isUsingLTO())
    CmdArgs.push_back("-fembed-bitcode=marker");

  // We normally speed up the clang process a bit by skipping destructors at
  // exit, but when we're generating diagnostics we can rely on some of the
  // cleanup.
  if (!C.isForDiagnostics())
    CmdArgs.push_back("-disable-free");

#ifdef NDEBUG
  const bool IsAssertBuild = false;
#else
  const bool IsAssertBuild = true;
#endif

  // Disable the verification pass in -asserts builds.
  if (!IsAssertBuild)
    CmdArgs.push_back("-disable-llvm-verifier");

  // Discard value names in assert builds unless otherwise specified.
  if (Args.hasFlag(options::OPT_fdiscard_value_names,
                   options::OPT_fno_discard_value_names, !IsAssertBuild)) {
    if (Args.hasArg(options::OPT_fdiscard_value_names) &&
        (std::any_of(Inputs.begin(), Inputs.end(),
                     [](const clang::driver::InputInfo &II) {
                       return types::isLLVMIR(II.getType());
                     }))) {
      D.Diag(diag::warn_ignoring_fdiscard_for_bitcode);
    }
    CmdArgs.push_back("-discard-value-names");
  }

  // Set the main file name, so that debug info works even with
  // -save-temps.
  CmdArgs.push_back("-main-file-name");
  CmdArgs.push_back(getBaseInputName(Args, Input));

  // Some flags which affect the language (via preprocessor
  // defines).
  if (Args.hasArg(options::OPT_static))
    CmdArgs.push_back("-static-define");

  if (Args.hasArg(options::OPT_municode))
    CmdArgs.push_back("-DUNICODE");

  if (isa<AnalyzeJobAction>(JA))
    RenderAnalyzerOptions(Args, CmdArgs, Triple, Input);

  if (isa<AnalyzeJobAction>(JA) ||
      (isa<PreprocessJobAction>(JA) && Args.hasArg(options::OPT__analyze)))
    CmdArgs.push_back("-setup-static-analyzer");

  // Enable compatilibily mode to avoid analyzer-config related errors.
  // Since we can't access frontend flags through hasArg, let's manually iterate
  // through them.
  bool FoundAnalyzerConfig = false;
  for (auto Arg : Args.filtered(options::OPT_Xclang))
    if (StringRef(Arg->getValue()) == "-analyzer-config") {
      FoundAnalyzerConfig = true;
      break;
    }
  if (!FoundAnalyzerConfig)
    for (auto Arg : Args.filtered(options::OPT_Xanalyzer))
      if (StringRef(Arg->getValue()) == "-analyzer-config") {
        FoundAnalyzerConfig = true;
        break;
      }
  if (FoundAnalyzerConfig)
    CmdArgs.push_back("-analyzer-config-compatibility-mode=true");

  CheckCodeGenerationOptions(D, Args);

  unsigned FunctionAlignment = ParseFunctionAlignment(TC, Args);
  assert(FunctionAlignment <= 31 && "function alignment will be truncated!");
  if (FunctionAlignment) {
    CmdArgs.push_back("-function-alignment");
    CmdArgs.push_back(Args.MakeArgString(std::to_string(FunctionAlignment)));
  }

  llvm::Reloc::Model RelocationModel;
  unsigned PICLevel;
  bool IsPIE;
  std::tie(RelocationModel, PICLevel, IsPIE) = ParsePICArgs(TC, Args);

  bool IsROPI = RelocationModel == llvm::Reloc::ROPI ||
                RelocationModel == llvm::Reloc::ROPI_RWPI;
  bool IsRWPI = RelocationModel == llvm::Reloc::RWPI ||
                RelocationModel == llvm::Reloc::ROPI_RWPI;

  if (Args.hasArg(options::OPT_mcmse) &&
      !Args.hasArg(options::OPT_fallow_unsupported)) {
    if (IsROPI)
      D.Diag(diag::err_cmse_pi_are_incompatible) << IsROPI;
    if (IsRWPI)
      D.Diag(diag::err_cmse_pi_are_incompatible) << !IsRWPI;
  }

  if (IsROPI && types::isCXX(Input.getType()) &&
      !Args.hasArg(options::OPT_fallow_unsupported))
    D.Diag(diag::err_drv_ropi_incompatible_with_cxx);

  const char *RMName = RelocationModelName(RelocationModel);
  if (RMName) {
    CmdArgs.push_back("-mrelocation-model");
    CmdArgs.push_back(RMName);
  }
  if (PICLevel > 0) {
    CmdArgs.push_back("-pic-level");
    CmdArgs.push_back(PICLevel == 1 ? "1" : "2");
    if (IsPIE)
      CmdArgs.push_back("-pic-is-pie");
  }

  if (RelocationModel == llvm::Reloc::ROPI ||
      RelocationModel == llvm::Reloc::ROPI_RWPI)
    CmdArgs.push_back("-fropi");
  if (RelocationModel == llvm::Reloc::RWPI ||
      RelocationModel == llvm::Reloc::ROPI_RWPI)
    CmdArgs.push_back("-frwpi");

  if (Arg *A = Args.getLastArg(options::OPT_meabi)) {
    CmdArgs.push_back("-meabi");
    CmdArgs.push_back(A->getValue());
  }

  // -fsemantic-interposition is forwarded to CC1: set the
  // "SemanticInterposition" metadata to 1 (make some linkages interposable) and
  // make default visibility external linkage definitions dso_preemptable.
  //
  // -fno-semantic-interposition: if the target supports .Lfoo$local local
  // aliases (make default visibility external linkage definitions dso_local).
  // This is the CC1 default for ELF to match COFF/Mach-O.
  //
  // Otherwise use Clang's traditional behavior: like
  // -fno-semantic-interposition but local aliases are not used. So references
  // can be interposed if not optimized out.
  if (Triple.isOSBinFormatELF()) {
    Arg *A = Args.getLastArg(options::OPT_fsemantic_interposition,
                             options::OPT_fno_semantic_interposition);
    if (RelocationModel != llvm::Reloc::Static && !IsPIE) {
      // The supported targets need to call AsmPrinter::getSymbolPreferLocal.
      bool SupportsLocalAlias = Triple.isX86();
      if (!A)
        CmdArgs.push_back("-fhalf-no-semantic-interposition");
      else if (A->getOption().matches(options::OPT_fsemantic_interposition))
        A->render(Args, CmdArgs);
      else if (!SupportsLocalAlias)
        CmdArgs.push_back("-fhalf-no-semantic-interposition");
    }
  }

  {
    std::string Model;
    if (Arg *A = Args.getLastArg(options::OPT_mthread_model)) {
      if (!TC.isThreadModelSupported(A->getValue()))
        D.Diag(diag::err_drv_invalid_thread_model_for_target)
            << A->getValue() << A->getAsString(Args);
      Model = A->getValue();
    } else
      Model = TC.getThreadModel();
    if (Model != "posix") {
      CmdArgs.push_back("-mthread-model");
      CmdArgs.push_back(Args.MakeArgString(Model));
    }
  }

  Args.AddLastArg(CmdArgs, options::OPT_fveclib);

  if (Args.hasFlag(options::OPT_fmerge_all_constants,
                   options::OPT_fno_merge_all_constants, false))
    CmdArgs.push_back("-fmerge-all-constants");

  if (Args.hasFlag(options::OPT_fno_delete_null_pointer_checks,
                   options::OPT_fdelete_null_pointer_checks, false))
    CmdArgs.push_back("-fno-delete-null-pointer-checks");

  // LLVM Code Generator Options.

  for (const Arg *A : Args.filtered(options::OPT_frewrite_map_file_EQ)) {
    StringRef Map = A->getValue();
    if (!llvm::sys::fs::exists(Map)) {
      D.Diag(diag::err_drv_no_such_file) << Map;
    } else {
      A->render(Args, CmdArgs);
      A->claim();
    }
  }

  if (Arg *A = Args.getLastArg(options::OPT_mabi_EQ_vec_extabi,
                               options::OPT_mabi_EQ_vec_default)) {
    if (!Triple.isOSAIX())
      D.Diag(diag::err_drv_unsupported_opt_for_target)
          << A->getSpelling() << RawTriple.str();
    if (A->getOption().getID() == options::OPT_mabi_EQ_vec_extabi)
      CmdArgs.push_back("-mabi=vec-extabi");
    else
      D.Diag(diag::err_aix_default_altivec_abi);
  }

  if (Arg *A = Args.getLastArg(options::OPT_Wframe_larger_than_EQ)) {
    StringRef v = A->getValue();
    CmdArgs.push_back("-mllvm");
    CmdArgs.push_back(Args.MakeArgString("-warn-stack-size=" + v));
    A->claim();
  }

  if (!Args.hasFlag(options::OPT_fjump_tables, options::OPT_fno_jump_tables,
                    true))
    CmdArgs.push_back("-fno-jump-tables");

  if (Args.hasFlag(options::OPT_fprofile_sample_accurate,
                   options::OPT_fno_profile_sample_accurate, false))
    CmdArgs.push_back("-fprofile-sample-accurate");

  if (!Args.hasFlag(options::OPT_fpreserve_as_comments,
                    options::OPT_fno_preserve_as_comments, true))
    CmdArgs.push_back("-fno-preserve-as-comments");

  if (Arg *A = Args.getLastArg(options::OPT_mregparm_EQ)) {
    CmdArgs.push_back("-mregparm");
    CmdArgs.push_back(A->getValue());
  }

  if (Arg *A = Args.getLastArg(options::OPT_maix_struct_return,
                               options::OPT_msvr4_struct_return)) {
    if (!TC.getTriple().isPPC32()) {
      D.Diag(diag::err_drv_unsupported_opt_for_target)
          << A->getSpelling() << RawTriple.str();
    } else if (A->getOption().matches(options::OPT_maix_struct_return)) {
      CmdArgs.push_back("-maix-struct-return");
    } else {
      assert(A->getOption().matches(options::OPT_msvr4_struct_return));
      CmdArgs.push_back("-msvr4-struct-return");
    }
  }

  if (Arg *A = Args.getLastArg(options::OPT_fpcc_struct_return,
                               options::OPT_freg_struct_return)) {
    if (TC.getArch() != llvm::Triple::x86) {
      D.Diag(diag::err_drv_unsupported_opt_for_target)
          << A->getSpelling() << RawTriple.str();
    } else if (A->getOption().matches(options::OPT_fpcc_struct_return)) {
      CmdArgs.push_back("-fpcc-struct-return");
    } else {
      assert(A->getOption().matches(options::OPT_freg_struct_return));
      CmdArgs.push_back("-freg-struct-return");
    }
  }

  if (Args.hasFlag(options::OPT_mrtd, options::OPT_mno_rtd, false))
    CmdArgs.push_back("-fdefault-calling-conv=stdcall");

  if (Args.hasArg(options::OPT_fenable_matrix)) {
    // enable-matrix is needed by both the LangOpts and by LLVM.
    CmdArgs.push_back("-fenable-matrix");
    CmdArgs.push_back("-mllvm");
    CmdArgs.push_back("-enable-matrix");
  }

  CodeGenOptions::FramePointerKind FPKeepKind =
                  getFramePointerKind(Args, RawTriple);
  const char *FPKeepKindStr = nullptr;
  switch (FPKeepKind) {
  case CodeGenOptions::FramePointerKind::None:
    FPKeepKindStr = "-mframe-pointer=none";
    break;
  case CodeGenOptions::FramePointerKind::NonLeaf:
    FPKeepKindStr = "-mframe-pointer=non-leaf";
    break;
  case CodeGenOptions::FramePointerKind::All:
    FPKeepKindStr = "-mframe-pointer=all";
    break;
  }
  assert(FPKeepKindStr && "unknown FramePointerKind");
  CmdArgs.push_back(FPKeepKindStr);

  if (!Args.hasFlag(options::OPT_fzero_initialized_in_bss,
                    options::OPT_fno_zero_initialized_in_bss, true))
    CmdArgs.push_back("-fno-zero-initialized-in-bss");

  bool OFastEnabled = isOptimizationLevelFast(Args);
  // If -Ofast is the optimization level, then -fstrict-aliasing should be
  // enabled.  This alias option is being used to simplify the hasFlag logic.
  OptSpecifier StrictAliasingAliasOption =
      OFastEnabled ? options::OPT_Ofast : options::OPT_fstrict_aliasing;
  // We turn strict aliasing off by default if we're in CL mode, since MSVC
  // doesn't do any TBAA.
  bool TBAAOnByDefault = !D.IsCLMode();
  if (!Args.hasFlag(options::OPT_fstrict_aliasing, StrictAliasingAliasOption,
                    options::OPT_fno_strict_aliasing, TBAAOnByDefault))
    CmdArgs.push_back("-relaxed-aliasing");
  if (!Args.hasFlag(options::OPT_fstruct_path_tbaa,
                    options::OPT_fno_struct_path_tbaa))
    CmdArgs.push_back("-no-struct-path-tbaa");
  if (Args.hasFlag(options::OPT_fstrict_enums, options::OPT_fno_strict_enums,
                   false))
    CmdArgs.push_back("-fstrict-enums");
  if (!Args.hasFlag(options::OPT_fstrict_return, options::OPT_fno_strict_return,
                    true))
    CmdArgs.push_back("-fno-strict-return");
  if (Args.hasFlag(options::OPT_fallow_editor_placeholders,
                   options::OPT_fno_allow_editor_placeholders, false))
    CmdArgs.push_back("-fallow-editor-placeholders");
  if (Args.hasFlag(options::OPT_fstrict_vtable_pointers,
                   options::OPT_fno_strict_vtable_pointers,
                   false))
    CmdArgs.push_back("-fstrict-vtable-pointers");
  if (Args.hasFlag(options::OPT_fforce_emit_vtables,
                   options::OPT_fno_force_emit_vtables,
                   false))
    CmdArgs.push_back("-fforce-emit-vtables");
  if (!Args.hasFlag(options::OPT_foptimize_sibling_calls,
                    options::OPT_fno_optimize_sibling_calls))
    CmdArgs.push_back("-mdisable-tail-calls");
  if (Args.hasFlag(options::OPT_fno_escaping_block_tail_calls,
                   options::OPT_fescaping_block_tail_calls, false))
    CmdArgs.push_back("-fno-escaping-block-tail-calls");

  Args.AddLastArg(CmdArgs, options::OPT_ffine_grained_bitfield_accesses,
                  options::OPT_fno_fine_grained_bitfield_accesses);

  // Handle segmented stacks.
  if (Args.hasArg(options::OPT_fsplit_stack))
    CmdArgs.push_back("-split-stacks");

  RenderFloatingPointOptions(TC, D, OFastEnabled, Args, CmdArgs, JA);

  if (Arg *A = Args.getLastArg(options::OPT_mdouble_EQ)) {
    if (TC.getArch() == llvm::Triple::avr)
      A->render(Args, CmdArgs);
    else
      D.Diag(diag::err_drv_unsupported_opt_for_target)
          << A->getAsString(Args) << TripleStr;
  }

  if (Arg *A = Args.getLastArg(options::OPT_LongDouble_Group)) {
    if (TC.getTriple().isX86())
      A->render(Args, CmdArgs);
    else if (TC.getTriple().isPPC() &&
             (A->getOption().getID() != options::OPT_mlong_double_80))
      A->render(Args, CmdArgs);
    else
      D.Diag(diag::err_drv_unsupported_opt_for_target)
          << A->getAsString(Args) << TripleStr;
  }

  // Decide whether to use verbose asm. Verbose assembly is the default on
  // toolchains which have the integrated assembler on by default.
  bool IsIntegratedAssemblerDefault = TC.IsIntegratedAssemblerDefault();
  if (!Args.hasFlag(options::OPT_fverbose_asm, options::OPT_fno_verbose_asm,
                    IsIntegratedAssemblerDefault))
    CmdArgs.push_back("-fno-verbose-asm");

  // Parse 'none' or '$major.$minor'. Disallow -fbinutils-version=0 because we
  // use that to indicate the MC default in the backend.
  if (Arg *A = Args.getLastArg(options::OPT_fbinutils_version_EQ)) {
    StringRef V = A->getValue();
    unsigned Num;
    if (V == "none")
      A->render(Args, CmdArgs);
    else if (!V.consumeInteger(10, Num) && Num > 0 &&
             (V.empty() || (V.consume_front(".") &&
                            !V.consumeInteger(10, Num) && V.empty())))
      A->render(Args, CmdArgs);
    else
      D.Diag(diag::err_drv_invalid_argument_to_option)
          << A->getValue() << A->getOption().getName();
  }

  if (!TC.useIntegratedAs())
    CmdArgs.push_back("-no-integrated-as");

  if (Args.hasArg(options::OPT_fdebug_pass_structure)) {
    CmdArgs.push_back("-mdebug-pass");
    CmdArgs.push_back("Structure");
  }
  if (Args.hasArg(options::OPT_fdebug_pass_arguments)) {
    CmdArgs.push_back("-mdebug-pass");
    CmdArgs.push_back("Arguments");
  }

  // Enable -mconstructor-aliases except on darwin, where we have to work around
  // a linker bug (see <rdar://problem/7651567>), and CUDA device code, where
  // aliases aren't supported. Similarly, aliases aren't yet supported for AIX.
  if (!RawTriple.isOSDarwin() && !RawTriple.isNVPTX() && !RawTriple.isOSAIX())
    CmdArgs.push_back("-mconstructor-aliases");

  // Darwin's kernel doesn't support guard variables; just die if we
  // try to use them.
  if (KernelOrKext && RawTriple.isOSDarwin())
    CmdArgs.push_back("-fforbid-guard-variables");

  if (Args.hasFlag(options::OPT_mms_bitfields, options::OPT_mno_ms_bitfields,
                   Triple.isWindowsGNUEnvironment())) {
    CmdArgs.push_back("-mms-bitfields");
  }

  // Non-PIC code defaults to -fdirect-access-external-data while PIC code
  // defaults to -fno-direct-access-external-data. Pass the option if different
  // from the default.
  if (Arg *A = Args.getLastArg(options::OPT_fdirect_access_external_data,
                               options::OPT_fno_direct_access_external_data))
    if (A->getOption().matches(options::OPT_fdirect_access_external_data) !=
        (PICLevel == 0))
      A->render(Args, CmdArgs);

  if (Args.hasFlag(options::OPT_fno_plt, options::OPT_fplt, false)) {
    CmdArgs.push_back("-fno-plt");
  }

  // -fhosted is default.
  // TODO: Audit uses of KernelOrKext and see where it'd be more appropriate to
  // use Freestanding.
  bool Freestanding =
      Args.hasFlag(options::OPT_ffreestanding, options::OPT_fhosted, false) ||
      KernelOrKext;
  if (Freestanding)
    CmdArgs.push_back("-ffreestanding");

  // This is a coarse approximation of what llvm-gcc actually does, both
  // -fasynchronous-unwind-tables and -fnon-call-exceptions interact in more
  // complicated ways.
  bool AsynchronousUnwindTables =
      Args.hasFlag(options::OPT_fasynchronous_unwind_tables,
                   options::OPT_fno_asynchronous_unwind_tables,
                   (TC.IsUnwindTablesDefault(Args) ||
                    TC.getSanitizerArgs().needsUnwindTables()) &&
                       !Freestanding);
  if (Args.hasFlag(options::OPT_funwind_tables, options::OPT_fno_unwind_tables,
                   AsynchronousUnwindTables))
    CmdArgs.push_back("-munwind-tables");

  // Prepare `-aux-target-cpu` and `-aux-target-feature` unless
  // `--gpu-use-aux-triple-only` is specified.
  if (!Args.getLastArg(options::OPT_gpu_use_aux_triple_only) &&
      ((IsCuda && JA.isDeviceOffloading(Action::OFK_Cuda)) ||
       (IsHIP && JA.isDeviceOffloading(Action::OFK_HIP)))) {
    const ArgList &HostArgs =
        C.getArgsForToolChain(nullptr, StringRef(), Action::OFK_None);
    std::string HostCPU =
        getCPUName(HostArgs, *TC.getAuxTriple(), /*FromAs*/ false);
    if (!HostCPU.empty()) {
      CmdArgs.push_back("-aux-target-cpu");
      CmdArgs.push_back(Args.MakeArgString(HostCPU));
    }
    getTargetFeatures(D, *TC.getAuxTriple(), HostArgs, CmdArgs,
                      /*ForAS*/ false, /*IsAux*/ true);
  }

  TC.addClangTargetOptions(Args, CmdArgs, JA.getOffloadingDeviceKind());

  // FIXME: Handle -mtune=.
  (void)Args.hasArg(options::OPT_mtune_EQ);

  if (Arg *A = Args.getLastArg(options::OPT_mcmodel_EQ)) {
    StringRef CM = A->getValue();
    if (CM == "small" || CM == "kernel" || CM == "medium" || CM == "large" ||
        CM == "tiny")
      A->render(Args, CmdArgs);
    else
      D.Diag(diag::err_drv_invalid_argument_to_option)
          << CM << A->getOption().getName();
  }

  if (Arg *A = Args.getLastArg(options::OPT_mtls_size_EQ)) {
    StringRef Value = A->getValue();
    unsigned TLSSize = 0;
    Value.getAsInteger(10, TLSSize);
    if (!Triple.isAArch64() || !Triple.isOSBinFormatELF())
      D.Diag(diag::err_drv_unsupported_opt_for_target)
          << A->getOption().getName() << TripleStr;
    if (TLSSize != 12 && TLSSize != 24 && TLSSize != 32 && TLSSize != 48)
      D.Diag(diag::err_drv_invalid_int_value)
          << A->getOption().getName() << Value;
    Args.AddLastArg(CmdArgs, options::OPT_mtls_size_EQ);
  }

  // Add the target cpu
  std::string CPU = getCPUName(Args, Triple, /*FromAs*/ false);
  if (!CPU.empty()) {
    CmdArgs.push_back("-target-cpu");
    CmdArgs.push_back(Args.MakeArgString(CPU));
  }

  RenderTargetOptions(Triple, Args, KernelOrKext, CmdArgs);

  // These two are potentially updated by AddClangCLArgs.
  codegenoptions::DebugInfoKind DebugInfoKind = codegenoptions::NoDebugInfo;
  bool EmitCodeView = false;

  // Add clang-cl arguments.
  types::ID InputType = Input.getType();
  if (D.IsCLMode())
    AddClangCLArgs(Args, InputType, CmdArgs, &DebugInfoKind, &EmitCodeView);

  DwarfFissionKind DwarfFission = DwarfFissionKind::None;
  renderDebugOptions(TC, D, RawTriple, Args, EmitCodeView,
                     types::isLLVMIR(InputType), CmdArgs, DebugInfoKind,
                     DwarfFission);

  // Add the split debug info name to the command lines here so we
  // can propagate it to the backend.
  bool SplitDWARF = (DwarfFission != DwarfFissionKind::None) &&
                    (TC.getTriple().isOSBinFormatELF() ||
                     TC.getTriple().isOSBinFormatWasm()) &&
                    (isa<AssembleJobAction>(JA) || isa<CompileJobAction>(JA) ||
                     isa<BackendJobAction>(JA));
  if (SplitDWARF) {
    const char *SplitDWARFOut = SplitDebugName(JA, Args, Input, Output);
    CmdArgs.push_back("-split-dwarf-file");
    CmdArgs.push_back(SplitDWARFOut);
    if (DwarfFission == DwarfFissionKind::Split) {
      CmdArgs.push_back("-split-dwarf-output");
      CmdArgs.push_back(SplitDWARFOut);
    }
  }

  // Pass the linker version in use.
  if (Arg *A = Args.getLastArg(options::OPT_mlinker_version_EQ)) {
    CmdArgs.push_back("-target-linker-version");
    CmdArgs.push_back(A->getValue());
  }

  // Explicitly error on some things we know we don't support and can't just
  // ignore.
  if (!Args.hasArg(options::OPT_fallow_unsupported)) {
    Arg *Unsupported;
    if (types::isCXX(InputType) && RawTriple.isOSDarwin() &&
        TC.getArch() == llvm::Triple::x86) {
      if ((Unsupported = Args.getLastArg(options::OPT_fapple_kext)) ||
          (Unsupported = Args.getLastArg(options::OPT_mkernel)))
        D.Diag(diag::err_drv_clang_unsupported_opt_cxx_darwin_i386)
            << Unsupported->getOption().getName();
    }
    // The faltivec option has been superseded by the maltivec option.
    if ((Unsupported = Args.getLastArg(options::OPT_faltivec)))
      D.Diag(diag::err_drv_clang_unsupported_opt_faltivec)
          << Unsupported->getOption().getName()
          << "please use -maltivec and include altivec.h explicitly";
    if ((Unsupported = Args.getLastArg(options::OPT_fno_altivec)))
      D.Diag(diag::err_drv_clang_unsupported_opt_faltivec)
          << Unsupported->getOption().getName() << "please use -mno-altivec";
  }

  Args.AddAllArgs(CmdArgs, options::OPT_v);

  if (Args.getLastArg(options::OPT_H)) {
    CmdArgs.push_back("-H");
    CmdArgs.push_back("-sys-header-deps");
  }

  if (D.CCPrintHeaders && !D.CCGenDiagnostics) {
    CmdArgs.push_back("-header-include-file");
    CmdArgs.push_back(D.CCPrintHeadersFilename ? D.CCPrintHeadersFilename
                                               : "-");
    CmdArgs.push_back("-sys-header-deps");
  }
  Args.AddLastArg(CmdArgs, options::OPT_P);
  Args.AddLastArg(CmdArgs, options::OPT_print_ivar_layout);

  if (D.CCLogDiagnostics && !D.CCGenDiagnostics) {
    CmdArgs.push_back("-diagnostic-log-file");
    CmdArgs.push_back(D.CCLogDiagnosticsFilename ? D.CCLogDiagnosticsFilename
                                                 : "-");
  }

  // Give the gen diagnostics more chances to succeed, by avoiding intentional
  // crashes.
  if (D.CCGenDiagnostics)
    CmdArgs.push_back("-disable-pragma-debug-crash");

  bool UseSeparateSections = isUseSeparateSections(Triple);

  if (Args.hasFlag(options::OPT_ffunction_sections,
                   options::OPT_fno_function_sections, UseSeparateSections)) {
    CmdArgs.push_back("-ffunction-sections");
  }

  if (Arg *A = Args.getLastArg(options::OPT_fbasic_block_sections_EQ)) {
    if (Triple.isX86() && Triple.isOSBinFormatELF()) {
      StringRef Val = A->getValue();
      if (Val != "all" && Val != "labels" && Val != "none" &&
          !Val.startswith("list="))
        D.Diag(diag::err_drv_invalid_value)
            << A->getAsString(Args) << A->getValue();
      else
        A->render(Args, CmdArgs);
    } else {
      D.Diag(diag::err_drv_unsupported_opt_for_target)
          << A->getAsString(Args) << TripleStr;
    }
  }

  bool HasDefaultDataSections = Triple.isOSBinFormatXCOFF();
  if (Args.hasFlag(options::OPT_fdata_sections, options::OPT_fno_data_sections,
                   UseSeparateSections || HasDefaultDataSections)) {
    CmdArgs.push_back("-fdata-sections");
  }

  if (!Args.hasFlag(options::OPT_funique_section_names,
                    options::OPT_fno_unique_section_names, true))
    CmdArgs.push_back("-fno-unique-section-names");

  if (Args.hasFlag(options::OPT_funique_internal_linkage_names,
                   options::OPT_fno_unique_internal_linkage_names, false))
    CmdArgs.push_back("-funique-internal-linkage-names");

  if (Args.hasFlag(options::OPT_funique_basic_block_section_names,
                   options::OPT_fno_unique_basic_block_section_names, false))
    CmdArgs.push_back("-funique-basic-block-section-names");

  if (Arg *A = Args.getLastArg(options::OPT_fsplit_machine_functions,
                               options::OPT_fno_split_machine_functions)) {
    // This codegen pass is only available on x86-elf targets.
    if (Triple.isX86() && Triple.isOSBinFormatELF()) {
      if (A->getOption().matches(options::OPT_fsplit_machine_functions))
        A->render(Args, CmdArgs);
    } else {
      D.Diag(diag::err_drv_unsupported_opt_for_target)
          << A->getAsString(Args) << TripleStr;
    }
  }

  Args.AddLastArg(CmdArgs, options::OPT_finstrument_functions,
                  options::OPT_finstrument_functions_after_inlining,
                  options::OPT_finstrument_function_entry_bare);

  // NVPTX/AMDGCN doesn't support PGO or coverage. There's no runtime support
  // for sampling, overhead of call arc collection is way too high and there's
  // no way to collect the output.
  if (!Triple.isNVPTX() && !Triple.isAMDGCN())
    addPGOAndCoverageFlags(TC, C, D, Output, Args, CmdArgs);

  Args.AddLastArg(CmdArgs, options::OPT_fclang_abi_compat_EQ);

  // Add runtime flag for PS4 when PGO, coverage, or sanitizers are enabled.
  if (RawTriple.isPS4CPU() &&
      !Args.hasArg(options::OPT_nostdlib, options::OPT_nodefaultlibs)) {
    PS4cpu::addProfileRTArgs(TC, Args, CmdArgs);
    PS4cpu::addSanitizerArgs(TC, CmdArgs);
  }

  // Pass options for controlling the default header search paths.
  if (Args.hasArg(options::OPT_nostdinc)) {
    CmdArgs.push_back("-nostdsysteminc");
    CmdArgs.push_back("-nobuiltininc");
  } else {
    if (Args.hasArg(options::OPT_nostdlibinc))
      CmdArgs.push_back("-nostdsysteminc");
    Args.AddLastArg(CmdArgs, options::OPT_nostdincxx);
    Args.AddLastArg(CmdArgs, options::OPT_nobuiltininc);
  }

  // Pass the path to compiler resource files.
  CmdArgs.push_back("-resource-dir");
  CmdArgs.push_back(D.ResourceDir.c_str());

  Args.AddLastArg(CmdArgs, options::OPT_working_directory);

  RenderARCMigrateToolOptions(D, Args, CmdArgs);

  // Add preprocessing options like -I, -D, etc. if we are using the
  // preprocessor.
  //
  // FIXME: Support -fpreprocessed
  if (types::getPreprocessedType(InputType) != types::TY_INVALID)
    AddPreprocessingOptions(C, JA, D, Args, CmdArgs, Output, Inputs);

  // Don't warn about "clang -c -DPIC -fPIC test.i" because libtool.m4 assumes
  // that "The compiler can only warn and ignore the option if not recognized".
  // When building with ccache, it will pass -D options to clang even on
  // preprocessed inputs and configure concludes that -fPIC is not supported.
  Args.ClaimAllArgs(options::OPT_D);

  // Manually translate -O4 to -O3; let clang reject others.
  if (Arg *A = Args.getLastArg(options::OPT_O_Group)) {
    if (A->getOption().matches(options::OPT_O4)) {
      CmdArgs.push_back("-O3");
      D.Diag(diag::warn_O4_is_O3);
    } else {
      A->render(Args, CmdArgs);
    }
  }

  // Warn about ignored options to clang.
  for (const Arg *A :
       Args.filtered(options::OPT_clang_ignored_gcc_optimization_f_Group)) {
    D.Diag(diag::warn_ignored_gcc_optimization) << A->getAsString(Args);
    A->claim();
  }

  for (const Arg *A :
       Args.filtered(options::OPT_clang_ignored_legacy_options_Group)) {
    D.Diag(diag::warn_ignored_clang_option) << A->getAsString(Args);
    A->claim();
  }

  claimNoWarnArgs(Args);

  Args.AddAllArgs(CmdArgs, options::OPT_R_Group);

  Args.AddAllArgs(CmdArgs, options::OPT_W_Group);
  if (Args.hasFlag(options::OPT_pedantic, options::OPT_no_pedantic, false))
    CmdArgs.push_back("-pedantic");
  Args.AddLastArg(CmdArgs, options::OPT_pedantic_errors);
  Args.AddLastArg(CmdArgs, options::OPT_w);

  // Fixed point flags
  if (Args.hasFlag(options::OPT_ffixed_point, options::OPT_fno_fixed_point,
                   /*Default=*/false))
    Args.AddLastArg(CmdArgs, options::OPT_ffixed_point);

  // Handle -{std, ansi, trigraphs} -- take the last of -{std, ansi}
  // (-ansi is equivalent to -std=c89 or -std=c++98).
  //
  // If a std is supplied, only add -trigraphs if it follows the
  // option.
  bool ImplyVCPPCVer = false;
  bool ImplyVCPPCXXVer = false;
  const Arg *Std = Args.getLastArg(options::OPT_std_EQ, options::OPT_ansi);
  if (Std) {
    if (Std->getOption().matches(options::OPT_ansi))
      if (types::isCXX(InputType))
        CmdArgs.push_back("-std=c++98");
      else
        CmdArgs.push_back("-std=c89");
    else
      Std->render(Args, CmdArgs);

    // If -f(no-)trigraphs appears after the language standard flag, honor it.
    if (Arg *A = Args.getLastArg(options::OPT_std_EQ, options::OPT_ansi,
                                 options::OPT_ftrigraphs,
                                 options::OPT_fno_trigraphs))
      if (A != Std)
        A->render(Args, CmdArgs);
  } else {
    // Honor -std-default.
    //
    // FIXME: Clang doesn't correctly handle -std= when the input language
    // doesn't match. For the time being just ignore this for C++ inputs;
    // eventually we want to do all the standard defaulting here instead of
    // splitting it between the driver and clang -cc1.
    if (!types::isCXX(InputType)) {
      if (!Args.hasArg(options::OPT__SLASH_std)) {
        Args.AddAllArgsTranslated(CmdArgs, options::OPT_std_default_EQ, "-std=",
                                  /*Joined=*/true);
      } else
        ImplyVCPPCVer = true;
    }
    else if (IsWindowsMSVC)
      ImplyVCPPCXXVer = true;

    Args.AddLastArg(CmdArgs, options::OPT_ftrigraphs,
                    options::OPT_fno_trigraphs);

    // HIP headers has minimum C++ standard requirements. Therefore set the
    // default language standard.
    if (IsHIP)
      CmdArgs.push_back(IsWindowsMSVC ? "-std=c++14" : "-std=c++11");
  }

  // GCC's behavior for -Wwrite-strings is a bit strange:
  //  * In C, this "warning flag" changes the types of string literals from
  //    'char[N]' to 'const char[N]', and thus triggers an unrelated warning
  //    for the discarded qualifier.
  //  * In C++, this is just a normal warning flag.
  //
  // Implementing this warning correctly in C is hard, so we follow GCC's
  // behavior for now. FIXME: Directly diagnose uses of a string literal as
  // a non-const char* in C, rather than using this crude hack.
  if (!types::isCXX(InputType)) {
    // FIXME: This should behave just like a warning flag, and thus should also
    // respect -Weverything, -Wno-everything, -Werror=write-strings, and so on.
    Arg *WriteStrings =
        Args.getLastArg(options::OPT_Wwrite_strings,
                        options::OPT_Wno_write_strings, options::OPT_w);
    if (WriteStrings &&
        WriteStrings->getOption().matches(options::OPT_Wwrite_strings))
      CmdArgs.push_back("-fconst-strings");
  }

  // GCC provides a macro definition '__DEPRECATED' when -Wdeprecated is active
  // during C++ compilation, which it is by default. GCC keeps this define even
  // in the presence of '-w', match this behavior bug-for-bug.
  if (types::isCXX(InputType) &&
      Args.hasFlag(options::OPT_Wdeprecated, options::OPT_Wno_deprecated,
                   true)) {
    CmdArgs.push_back("-fdeprecated-macro");
  }

  // Translate GCC's misnamer '-fasm' arguments to '-fgnu-keywords'.
  if (Arg *Asm = Args.getLastArg(options::OPT_fasm, options::OPT_fno_asm)) {
    if (Asm->getOption().matches(options::OPT_fasm))
      CmdArgs.push_back("-fgnu-keywords");
    else
      CmdArgs.push_back("-fno-gnu-keywords");
  }

  if (ShouldDisableDwarfDirectory(Args, TC))
    CmdArgs.push_back("-fno-dwarf-directory-asm");

  if (!ShouldEnableAutolink(Args, TC, JA))
    CmdArgs.push_back("-fno-autolink");

  // Add in -fdebug-compilation-dir if necessary.
  addDebugCompDirArg(Args, CmdArgs, D.getVFS());

  addDebugPrefixMapArg(D, Args, CmdArgs);

  if (Arg *A = Args.getLastArg(options::OPT_ftemplate_depth_,
                               options::OPT_ftemplate_depth_EQ)) {
    CmdArgs.push_back("-ftemplate-depth");
    CmdArgs.push_back(A->getValue());
  }

  if (Arg *A = Args.getLastArg(options::OPT_foperator_arrow_depth_EQ)) {
    CmdArgs.push_back("-foperator-arrow-depth");
    CmdArgs.push_back(A->getValue());
  }

  if (Arg *A = Args.getLastArg(options::OPT_fconstexpr_depth_EQ)) {
    CmdArgs.push_back("-fconstexpr-depth");
    CmdArgs.push_back(A->getValue());
  }

  if (Arg *A = Args.getLastArg(options::OPT_fconstexpr_steps_EQ)) {
    CmdArgs.push_back("-fconstexpr-steps");
    CmdArgs.push_back(A->getValue());
  }

  if (Args.hasArg(options::OPT_fexperimental_new_constant_interpreter))
    CmdArgs.push_back("-fexperimental-new-constant-interpreter");

  if (Arg *A = Args.getLastArg(options::OPT_fbracket_depth_EQ)) {
    CmdArgs.push_back("-fbracket-depth");
    CmdArgs.push_back(A->getValue());
  }

  if (Arg *A = Args.getLastArg(options::OPT_Wlarge_by_value_copy_EQ,
                               options::OPT_Wlarge_by_value_copy_def)) {
    if (A->getNumValues()) {
      StringRef bytes = A->getValue();
      CmdArgs.push_back(Args.MakeArgString("-Wlarge-by-value-copy=" + bytes));
    } else
      CmdArgs.push_back("-Wlarge-by-value-copy=64"); // default value
  }

  if (Args.hasArg(options::OPT_relocatable_pch))
    CmdArgs.push_back("-relocatable-pch");

  if (const Arg *A = Args.getLastArg(options::OPT_fcf_runtime_abi_EQ)) {
    static const char *kCFABIs[] = {
      "standalone", "objc", "swift", "swift-5.0", "swift-4.2", "swift-4.1",
    };

    if (find(kCFABIs, StringRef(A->getValue())) == std::end(kCFABIs))
      D.Diag(diag::err_drv_invalid_cf_runtime_abi) << A->getValue();
    else
      A->render(Args, CmdArgs);
  }

  if (Arg *A = Args.getLastArg(options::OPT_fconstant_string_class_EQ)) {
    CmdArgs.push_back("-fconstant-string-class");
    CmdArgs.push_back(A->getValue());
  }

  if (Arg *A = Args.getLastArg(options::OPT_ftabstop_EQ)) {
    CmdArgs.push_back("-ftabstop");
    CmdArgs.push_back(A->getValue());
  }

  if (Args.hasFlag(options::OPT_fstack_size_section,
                   options::OPT_fno_stack_size_section, RawTriple.isPS4()))
    CmdArgs.push_back("-fstack-size-section");

  CmdArgs.push_back("-ferror-limit");
  if (Arg *A = Args.getLastArg(options::OPT_ferror_limit_EQ))
    CmdArgs.push_back(A->getValue());
  else
    CmdArgs.push_back("19");

  if (Arg *A = Args.getLastArg(options::OPT_fmacro_backtrace_limit_EQ)) {
    CmdArgs.push_back("-fmacro-backtrace-limit");
    CmdArgs.push_back(A->getValue());
  }

  if (Arg *A = Args.getLastArg(options::OPT_ftemplate_backtrace_limit_EQ)) {
    CmdArgs.push_back("-ftemplate-backtrace-limit");
    CmdArgs.push_back(A->getValue());
  }

  if (Arg *A = Args.getLastArg(options::OPT_fconstexpr_backtrace_limit_EQ)) {
    CmdArgs.push_back("-fconstexpr-backtrace-limit");
    CmdArgs.push_back(A->getValue());
  }

  if (Arg *A = Args.getLastArg(options::OPT_fspell_checking_limit_EQ)) {
    CmdArgs.push_back("-fspell-checking-limit");
    CmdArgs.push_back(A->getValue());
  }

  // Pass -fmessage-length=.
  unsigned MessageLength = 0;
  if (Arg *A = Args.getLastArg(options::OPT_fmessage_length_EQ)) {
    StringRef V(A->getValue());
    if (V.getAsInteger(0, MessageLength))
      D.Diag(diag::err_drv_invalid_argument_to_option)
          << V << A->getOption().getName();
  } else {
    // If -fmessage-length=N was not specified, determine whether this is a
    // terminal and, if so, implicitly define -fmessage-length appropriately.
    MessageLength = llvm::sys::Process::StandardErrColumns();
  }
  if (MessageLength != 0)
    CmdArgs.push_back(
        Args.MakeArgString("-fmessage-length=" + Twine(MessageLength)));

  // -fvisibility= and -fvisibility-ms-compat are of a piece.
  if (const Arg *A = Args.getLastArg(options::OPT_fvisibility_EQ,
                                     options::OPT_fvisibility_ms_compat)) {
    if (A->getOption().matches(options::OPT_fvisibility_EQ)) {
      CmdArgs.push_back("-fvisibility");
      CmdArgs.push_back(A->getValue());
    } else {
      assert(A->getOption().matches(options::OPT_fvisibility_ms_compat));
      CmdArgs.push_back("-fvisibility");
      CmdArgs.push_back("hidden");
      CmdArgs.push_back("-ftype-visibility");
      CmdArgs.push_back("default");
    }
  }

  if (!RawTriple.isPS4())
    if (const Arg *A =
            Args.getLastArg(options::OPT_fvisibility_from_dllstorageclass,
                            options::OPT_fno_visibility_from_dllstorageclass)) {
      if (A->getOption().matches(
              options::OPT_fvisibility_from_dllstorageclass)) {
        CmdArgs.push_back("-fvisibility-from-dllstorageclass");
        Args.AddLastArg(CmdArgs, options::OPT_fvisibility_dllexport_EQ);
        Args.AddLastArg(CmdArgs, options::OPT_fvisibility_nodllstorageclass_EQ);
        Args.AddLastArg(CmdArgs, options::OPT_fvisibility_externs_dllimport_EQ);
        Args.AddLastArg(CmdArgs,
                        options::OPT_fvisibility_externs_nodllstorageclass_EQ);
      }
    }

  if (const Arg *A = Args.getLastArg(options::OPT_mignore_xcoff_visibility)) {
    if (Triple.isOSAIX())
      CmdArgs.push_back("-mignore-xcoff-visibility");
    else
      D.Diag(diag::err_drv_unsupported_opt_for_target)
          << A->getAsString(Args) << TripleStr;
  }

  Args.AddLastArg(CmdArgs, options::OPT_fvisibility_inlines_hidden);
  Args.AddLastArg(CmdArgs, options::OPT_fvisibility_inlines_hidden_static_local_var,
                           options::OPT_fno_visibility_inlines_hidden_static_local_var);
  Args.AddLastArg(CmdArgs, options::OPT_fvisibility_global_new_delete_hidden);

  Args.AddLastArg(CmdArgs, options::OPT_ftlsmodel_EQ);

  // Forward -f (flag) options which we can pass directly.
  Args.AddLastArg(CmdArgs, options::OPT_femit_all_decls);
  Args.AddLastArg(CmdArgs, options::OPT_fheinous_gnu_extensions);
  Args.AddLastArg(CmdArgs, options::OPT_fdigraphs, options::OPT_fno_digraphs);
  Args.AddLastArg(CmdArgs, options::OPT_fno_operator_names);
  Args.AddLastArg(CmdArgs, options::OPT_femulated_tls,
                  options::OPT_fno_emulated_tls);

  // AltiVec-like language extensions aren't relevant for assembling.
  if (!isa<PreprocessJobAction>(JA) || Output.getType() != types::TY_PP_Asm)
    Args.AddLastArg(CmdArgs, options::OPT_fzvector);

  Args.AddLastArg(CmdArgs, options::OPT_fdiagnostics_show_template_tree);
  Args.AddLastArg(CmdArgs, options::OPT_fno_elide_type);

  // Forward flags for OpenMP or OpenACC. We don't do this if the current
  // action is a device offloading action other than OpenMP or OpenACC.
  bool HasOpenMPFlag = Args.hasFlag(options::OPT_fopenmp,
                                    options::OPT_fopenmp_EQ,
                                    options::OPT_fno_openmp, false);
  bool HasOpenACCFlag = Args.hasFlag(options::OPT_fopenacc,
                                     options::OPT_fno_openacc, false);
  if ((HasOpenMPFlag || HasOpenACCFlag) &&
      (JA.isDeviceOffloading(Action::OFK_None) ||
       JA.isDeviceOffloading(Action::OFK_OpenMP))) {
    switch (D.getOpenMPRuntime(Args)) {
    case Driver::OMPRT_OMP:
    case Driver::OMPRT_IOMP5:
      // Clang can generate useful OpenMP code for these two runtime libraries.
      if (HasOpenMPFlag)
        CmdArgs.push_back("-fopenmp");
      if (HasOpenACCFlag)
        CmdArgs.push_back("-fopenacc");

      // If no option regarding the use of TLS in OpenMP codegeneration is
      // given, decide a default based on the target. Otherwise rely on the
      // options and pass the right information to the frontend.
      if (!Args.hasFlag(options::OPT_fopenmp_use_tls,
                        options::OPT_fnoopenmp_use_tls, /*Default=*/true))
        CmdArgs.push_back("-fnoopenmp-use-tls");
      Args.AddLastArg(CmdArgs, options::OPT_fopenmp_simd,
                      options::OPT_fno_openmp_simd);
      Args.AddAllArgs(CmdArgs, options::OPT_fopenmp_enable_irbuilder);
      Args.AddAllArgs(CmdArgs, options::OPT_fopenmp_version_EQ);
      Args.AddAllArgs(CmdArgs, options::OPT_fopenmp_cuda_number_of_sm_EQ);
      Args.AddAllArgs(CmdArgs, options::OPT_fopenmp_cuda_blocks_per_sm_EQ);
      Args.AddAllArgs(CmdArgs,
                      options::OPT_fopenmp_cuda_teams_reduction_recs_num_EQ);
      if (Args.hasFlag(options::OPT_fopenmp_optimistic_collapse,
                       options::OPT_fno_openmp_optimistic_collapse,
                       /*Default=*/false))
        CmdArgs.push_back("-fopenmp-optimistic-collapse");

      // When in OpenMP offloading mode with NVPTX target, forward
      // cuda-mode flag
      if (Args.hasFlag(options::OPT_fopenmp_cuda_mode,
                       options::OPT_fno_openmp_cuda_mode, /*Default=*/false))
        CmdArgs.push_back("-fopenmp-cuda-mode");

      // When in OpenMP offloading mode with NVPTX target, forward
      // cuda-parallel-target-regions flag
      if (Args.hasFlag(options::OPT_fopenmp_cuda_parallel_target_regions,
                       options::OPT_fno_openmp_cuda_parallel_target_regions,
                       /*Default=*/true))
        CmdArgs.push_back("-fopenmp-cuda-parallel-target-regions");

      // When in OpenMP offloading mode with NVPTX target, check if full runtime
      // is required.
      if (Args.hasFlag(options::OPT_fopenmp_cuda_force_full_runtime,
                       options::OPT_fno_openmp_cuda_force_full_runtime,
                       /*Default=*/false))
        CmdArgs.push_back("-fopenmp-cuda-force-full-runtime");
      break;
    default:
      // By default, if Clang doesn't know how to generate useful OpenMP code
      // for a specific runtime library, we just don't pass the '-fopenmp' flag
      // down to the actual compilation.
      // FIXME: It would be better to have a mode which *only* omits IR
      // generation based on the OpenMP support so that we get consistent
      // semantic analysis, etc.
      break;
    }
  } else {
    Args.AddLastArg(CmdArgs, options::OPT_fopenmp_simd,
                    options::OPT_fno_openmp_simd);
    Args.AddAllArgs(CmdArgs, options::OPT_fopenmp_version_EQ);
  }
  Args.AddLastArg(CmdArgs, options::OPT_fopenacc_print_EQ);
  Args.AddLastArg(CmdArgs, options::OPT_fopenacc_ast_print_EQ);
  Args.AddAllArgs(CmdArgs, options::OPT_fopenacc_update_present_omp_EQ);
  Args.AddAllArgs(CmdArgs, options::OPT_fopenacc_structured_ref_count_omp_EQ);
  Args.AddAllArgs(CmdArgs, options::OPT_fopenacc_present_omp_EQ);
  Args.AddAllArgs(CmdArgs, options::OPT_fopenacc_no_create_omp_EQ);

  const SanitizerArgs &Sanitize = TC.getSanitizerArgs();
  Sanitize.addArgs(TC, Args, CmdArgs, InputType);

  const XRayArgs &XRay = TC.getXRayArgs();
  XRay.addArgs(TC, Args, CmdArgs, InputType);

  for (const auto &Filename :
       Args.getAllArgValues(options::OPT_fprofile_list_EQ)) {
    if (D.getVFS().exists(Filename))
      CmdArgs.push_back(Args.MakeArgString("-fprofile-list=" + Filename));
    else
      D.Diag(clang::diag::err_drv_no_such_file) << Filename;
  }

  if (Arg *A = Args.getLastArg(options::OPT_fpatchable_function_entry_EQ)) {
    StringRef S0 = A->getValue(), S = S0;
    unsigned Size, Offset = 0;
    if (!Triple.isAArch64() && Triple.getArch() != llvm::Triple::x86 &&
        Triple.getArch() != llvm::Triple::x86_64)
      D.Diag(diag::err_drv_unsupported_opt_for_target)
          << A->getAsString(Args) << TripleStr;
    else if (S.consumeInteger(10, Size) ||
             (!S.empty() && (!S.consume_front(",") ||
                             S.consumeInteger(10, Offset) || !S.empty())))
      D.Diag(diag::err_drv_invalid_argument_to_option)
          << S0 << A->getOption().getName();
    else if (Size < Offset)
      D.Diag(diag::err_drv_unsupported_fpatchable_function_entry_argument);
    else {
      CmdArgs.push_back(Args.MakeArgString(A->getSpelling() + Twine(Size)));
      CmdArgs.push_back(Args.MakeArgString(
          "-fpatchable-function-entry-offset=" + Twine(Offset)));
    }
  }

  if (TC.SupportsProfiling()) {
    Args.AddLastArg(CmdArgs, options::OPT_pg);

    llvm::Triple::ArchType Arch = TC.getArch();
    if (Arg *A = Args.getLastArg(options::OPT_mfentry)) {
      if (Arch == llvm::Triple::systemz || TC.getTriple().isX86())
        A->render(Args, CmdArgs);
      else
        D.Diag(diag::err_drv_unsupported_opt_for_target)
            << A->getAsString(Args) << TripleStr;
    }
    if (Arg *A = Args.getLastArg(options::OPT_mnop_mcount)) {
      if (Arch == llvm::Triple::systemz)
        A->render(Args, CmdArgs);
      else
        D.Diag(diag::err_drv_unsupported_opt_for_target)
            << A->getAsString(Args) << TripleStr;
    }
    if (Arg *A = Args.getLastArg(options::OPT_mrecord_mcount)) {
      if (Arch == llvm::Triple::systemz)
        A->render(Args, CmdArgs);
      else
        D.Diag(diag::err_drv_unsupported_opt_for_target)
            << A->getAsString(Args) << TripleStr;
    }
  }

  if (Args.getLastArg(options::OPT_fapple_kext) ||
      (Args.hasArg(options::OPT_mkernel) && types::isCXX(InputType)))
    CmdArgs.push_back("-fapple-kext");

  Args.AddLastArg(CmdArgs, options::OPT_flax_vector_conversions_EQ);
  Args.AddLastArg(CmdArgs, options::OPT_fobjc_sender_dependent_dispatch);
  Args.AddLastArg(CmdArgs, options::OPT_fdiagnostics_print_source_range_info);
  Args.AddLastArg(CmdArgs, options::OPT_fdiagnostics_parseable_fixits);
  Args.AddLastArg(CmdArgs, options::OPT_ftime_report);
  Args.AddLastArg(CmdArgs, options::OPT_ftime_report_EQ);
  Args.AddLastArg(CmdArgs, options::OPT_ftime_trace);
  Args.AddLastArg(CmdArgs, options::OPT_ftime_trace_granularity_EQ);
  Args.AddLastArg(CmdArgs, options::OPT_ftrapv);
  Args.AddLastArg(CmdArgs, options::OPT_malign_double);
  Args.AddLastArg(CmdArgs, options::OPT_fno_temp_file);

  if (Arg *A = Args.getLastArg(options::OPT_ftrapv_handler_EQ)) {
    CmdArgs.push_back("-ftrapv-handler");
    CmdArgs.push_back(A->getValue());
  }

  Args.AddLastArg(CmdArgs, options::OPT_ftrap_function_EQ);

  // -fno-strict-overflow implies -fwrapv if it isn't disabled, but
  // -fstrict-overflow won't turn off an explicitly enabled -fwrapv.
  if (Arg *A = Args.getLastArg(options::OPT_fwrapv, options::OPT_fno_wrapv)) {
    if (A->getOption().matches(options::OPT_fwrapv))
      CmdArgs.push_back("-fwrapv");
  } else if (Arg *A = Args.getLastArg(options::OPT_fstrict_overflow,
                                      options::OPT_fno_strict_overflow)) {
    if (A->getOption().matches(options::OPT_fno_strict_overflow))
      CmdArgs.push_back("-fwrapv");
  }

  if (Arg *A = Args.getLastArg(options::OPT_freroll_loops,
                               options::OPT_fno_reroll_loops))
    if (A->getOption().matches(options::OPT_freroll_loops))
      CmdArgs.push_back("-freroll-loops");

  Args.AddLastArg(CmdArgs, options::OPT_ffinite_loops,
                  options::OPT_fno_finite_loops);

  Args.AddLastArg(CmdArgs, options::OPT_fwritable_strings);
  Args.AddLastArg(CmdArgs, options::OPT_funroll_loops,
                  options::OPT_fno_unroll_loops);

  Args.AddLastArg(CmdArgs, options::OPT_pthread);

  if (Args.hasFlag(options::OPT_mspeculative_load_hardening,
                   options::OPT_mno_speculative_load_hardening, false))
    CmdArgs.push_back(Args.MakeArgString("-mspeculative-load-hardening"));

  RenderSSPOptions(D, TC, Args, CmdArgs, KernelOrKext);
  RenderSCPOptions(TC, Args, CmdArgs);
  RenderTrivialAutoVarInitOptions(D, TC, Args, CmdArgs);

  // Translate -mstackrealign
  if (Args.hasFlag(options::OPT_mstackrealign, options::OPT_mno_stackrealign,
                   false))
    CmdArgs.push_back(Args.MakeArgString("-mstackrealign"));

  if (Args.hasArg(options::OPT_mstack_alignment)) {
    StringRef alignment = Args.getLastArgValue(options::OPT_mstack_alignment);
    CmdArgs.push_back(Args.MakeArgString("-mstack-alignment=" + alignment));
  }

  if (Args.hasArg(options::OPT_mstack_probe_size)) {
    StringRef Size = Args.getLastArgValue(options::OPT_mstack_probe_size);

    if (!Size.empty())
      CmdArgs.push_back(Args.MakeArgString("-mstack-probe-size=" + Size));
    else
      CmdArgs.push_back("-mstack-probe-size=0");
  }

  if (!Args.hasFlag(options::OPT_mstack_arg_probe,
                    options::OPT_mno_stack_arg_probe, true))
    CmdArgs.push_back(Args.MakeArgString("-mno-stack-arg-probe"));

  if (Arg *A = Args.getLastArg(options::OPT_mrestrict_it,
                               options::OPT_mno_restrict_it)) {
    if (A->getOption().matches(options::OPT_mrestrict_it)) {
      CmdArgs.push_back("-mllvm");
      CmdArgs.push_back("-arm-restrict-it");
    } else {
      CmdArgs.push_back("-mllvm");
      CmdArgs.push_back("-arm-no-restrict-it");
    }
  } else if (Triple.isOSWindows() &&
             (Triple.getArch() == llvm::Triple::arm ||
              Triple.getArch() == llvm::Triple::thumb)) {
    // Windows on ARM expects restricted IT blocks
    CmdArgs.push_back("-mllvm");
    CmdArgs.push_back("-arm-restrict-it");
  }

  // Forward -cl options to -cc1
  RenderOpenCLOptions(Args, CmdArgs, InputType);

  if (IsHIP) {
    if (Args.hasFlag(options::OPT_fhip_new_launch_api,
                     options::OPT_fno_hip_new_launch_api, true))
      CmdArgs.push_back("-fhip-new-launch-api");
    if (Args.hasFlag(options::OPT_fgpu_allow_device_init,
                     options::OPT_fno_gpu_allow_device_init, false))
      CmdArgs.push_back("-fgpu-allow-device-init");
  }

  if (IsCuda || IsHIP) {
    if (Args.hasFlag(options::OPT_fgpu_rdc, options::OPT_fno_gpu_rdc, false))
      CmdArgs.push_back("-fgpu-rdc");
    if (Args.hasFlag(options::OPT_fgpu_defer_diag,
                     options::OPT_fno_gpu_defer_diag, false))
      CmdArgs.push_back("-fgpu-defer-diag");
    if (Args.hasFlag(options::OPT_fgpu_exclude_wrong_side_overloads,
                     options::OPT_fno_gpu_exclude_wrong_side_overloads,
                     false)) {
      CmdArgs.push_back("-fgpu-exclude-wrong-side-overloads");
      CmdArgs.push_back("-fgpu-defer-diag");
    }
  }

  if (Arg *A = Args.getLastArg(options::OPT_fcf_protection_EQ)) {
    CmdArgs.push_back(
        Args.MakeArgString(Twine("-fcf-protection=") + A->getValue()));
  }

  // Forward -f options with positive and negative forms; we translate
  // these by hand.
  if (Arg *A = getLastProfileSampleUseArg(Args)) {
    auto *PGOArg = Args.getLastArg(
        options::OPT_fprofile_generate, options::OPT_fprofile_generate_EQ,
        options::OPT_fcs_profile_generate, options::OPT_fcs_profile_generate_EQ,
        options::OPT_fprofile_use, options::OPT_fprofile_use_EQ);
    if (PGOArg)
      D.Diag(diag::err_drv_argument_not_allowed_with)
          << "SampleUse with PGO options";

    StringRef fname = A->getValue();
    if (!llvm::sys::fs::exists(fname))
      D.Diag(diag::err_drv_no_such_file) << fname;
    else
      A->render(Args, CmdArgs);
  }
  Args.AddLastArg(CmdArgs, options::OPT_fprofile_remapping_file_EQ);

  if (Args.hasFlag(options::OPT_fpseudo_probe_for_profiling,
                   options::OPT_fno_pseudo_probe_for_profiling, false))
    CmdArgs.push_back("-fpseudo-probe-for-profiling");

  RenderBuiltinOptions(TC, RawTriple, Args, CmdArgs);

  if (!Args.hasFlag(options::OPT_fassume_sane_operator_new,
                    options::OPT_fno_assume_sane_operator_new))
    CmdArgs.push_back("-fno-assume-sane-operator-new");

  // -fblocks=0 is default.
  if (Args.hasFlag(options::OPT_fblocks, options::OPT_fno_blocks,
                   TC.IsBlocksDefault()) ||
      (Args.hasArg(options::OPT_fgnu_runtime) &&
       Args.hasArg(options::OPT_fobjc_nonfragile_abi) &&
       !Args.hasArg(options::OPT_fno_blocks))) {
    CmdArgs.push_back("-fblocks");

    if (!Args.hasArg(options::OPT_fgnu_runtime) && !TC.hasBlocksRuntime())
      CmdArgs.push_back("-fblocks-runtime-optional");
  }

  // -fencode-extended-block-signature=1 is default.
  if (TC.IsEncodeExtendedBlockSignatureDefault())
    CmdArgs.push_back("-fencode-extended-block-signature");

  if (Args.hasFlag(options::OPT_fcoroutines_ts, options::OPT_fno_coroutines_ts,
                   false) &&
      types::isCXX(InputType)) {
    CmdArgs.push_back("-fcoroutines-ts");
  }

  Args.AddLastArg(CmdArgs, options::OPT_fdouble_square_bracket_attributes,
                  options::OPT_fno_double_square_bracket_attributes);

  // -faccess-control is default.
  if (Args.hasFlag(options::OPT_fno_access_control,
                   options::OPT_faccess_control, false))
    CmdArgs.push_back("-fno-access-control");

  // -felide-constructors is the default.
  if (Args.hasFlag(options::OPT_fno_elide_constructors,
                   options::OPT_felide_constructors, false))
    CmdArgs.push_back("-fno-elide-constructors");

  ToolChain::RTTIMode RTTIMode = TC.getRTTIMode();

  if (KernelOrKext || (types::isCXX(InputType) &&
                       (RTTIMode == ToolChain::RM_Disabled)))
    CmdArgs.push_back("-fno-rtti");

  // -fshort-enums=0 is default for all architectures except Hexagon and z/OS.
  if (Args.hasFlag(options::OPT_fshort_enums, options::OPT_fno_short_enums,
                   TC.getArch() == llvm::Triple::hexagon || Triple.isOSzOS()))
    CmdArgs.push_back("-fshort-enums");

  RenderCharacterOptions(Args, AuxTriple ? *AuxTriple : RawTriple, CmdArgs);

  // -fuse-cxa-atexit is default.
  if (!Args.hasFlag(
          options::OPT_fuse_cxa_atexit, options::OPT_fno_use_cxa_atexit,
          !RawTriple.isOSAIX() && !RawTriple.isOSWindows() &&
              TC.getArch() != llvm::Triple::xcore &&
              ((RawTriple.getVendor() != llvm::Triple::MipsTechnologies) ||
               RawTriple.hasEnvironment())) ||
      KernelOrKext)
    CmdArgs.push_back("-fno-use-cxa-atexit");

  if (Args.hasFlag(options::OPT_fregister_global_dtors_with_atexit,
                   options::OPT_fno_register_global_dtors_with_atexit,
                   RawTriple.isOSDarwin() && !KernelOrKext))
    CmdArgs.push_back("-fregister-global-dtors-with-atexit");

  // -fno-use-line-directives is default.
  if (Args.hasFlag(options::OPT_fuse_line_directives,
                   options::OPT_fno_use_line_directives, false))
    CmdArgs.push_back("-fuse-line-directives");

  // -fms-extensions=0 is default.
  if (Args.hasFlag(options::OPT_fms_extensions, options::OPT_fno_ms_extensions,
                   IsWindowsMSVC))
    CmdArgs.push_back("-fms-extensions");

  // -fms-compatibility=0 is default.
  bool IsMSVCCompat = Args.hasFlag(
      options::OPT_fms_compatibility, options::OPT_fno_ms_compatibility,
      (IsWindowsMSVC && Args.hasFlag(options::OPT_fms_extensions,
                                     options::OPT_fno_ms_extensions, true)));
  if (IsMSVCCompat)
    CmdArgs.push_back("-fms-compatibility");

  // Handle -fgcc-version, if present.
  VersionTuple GNUCVer;
  if (Arg *A = Args.getLastArg(options::OPT_fgnuc_version_EQ)) {
    // Check that the version has 1 to 3 components and the minor and patch
    // versions fit in two decimal digits.
    StringRef Val = A->getValue();
    Val = Val.empty() ? "0" : Val; // Treat "" as 0 or disable.
    bool Invalid = GNUCVer.tryParse(Val);
    unsigned Minor = GNUCVer.getMinor().getValueOr(0);
    unsigned Patch = GNUCVer.getSubminor().getValueOr(0);
    if (Invalid || GNUCVer.getBuild() || Minor >= 100 || Patch >= 100) {
      D.Diag(diag::err_drv_invalid_value)
          << A->getAsString(Args) << A->getValue();
    }
  } else if (!IsMSVCCompat) {
    // Imitate GCC 4.2.1 by default if -fms-compatibility is not in effect.
    GNUCVer = VersionTuple(4, 2, 1);
  }
  if (!GNUCVer.empty()) {
    CmdArgs.push_back(
        Args.MakeArgString("-fgnuc-version=" + GNUCVer.getAsString()));
  }

  VersionTuple MSVT = TC.computeMSVCVersion(&D, Args);
  if (!MSVT.empty())
    CmdArgs.push_back(
        Args.MakeArgString("-fms-compatibility-version=" + MSVT.getAsString()));

  bool IsMSVC2015Compatible = MSVT.getMajor() >= 19;
  if (ImplyVCPPCVer) {
    StringRef LanguageStandard;
    if (const Arg *StdArg = Args.getLastArg(options::OPT__SLASH_std)) {
      Std = StdArg;
      LanguageStandard = llvm::StringSwitch<StringRef>(StdArg->getValue())
                             .Case("c11", "-std=c11")
                             .Case("c17", "-std=c17")
                             .Default("");
      if (LanguageStandard.empty())
        D.Diag(clang::diag::warn_drv_unused_argument)
            << StdArg->getAsString(Args);
    }
    CmdArgs.push_back(LanguageStandard.data());
  }
  if (ImplyVCPPCXXVer) {
    StringRef LanguageStandard;
    if (const Arg *StdArg = Args.getLastArg(options::OPT__SLASH_std)) {
      Std = StdArg;
      LanguageStandard = llvm::StringSwitch<StringRef>(StdArg->getValue())
                             .Case("c++14", "-std=c++14")
                             .Case("c++17", "-std=c++17")
                             .Case("c++latest", "-std=c++20")
                             .Default("");
      if (LanguageStandard.empty())
        D.Diag(clang::diag::warn_drv_unused_argument)
            << StdArg->getAsString(Args);
    }

    if (LanguageStandard.empty()) {
      if (IsMSVC2015Compatible)
        LanguageStandard = "-std=c++14";
      else
        LanguageStandard = "-std=c++11";
    }

    CmdArgs.push_back(LanguageStandard.data());
  }

  // -fno-borland-extensions is default.
  if (Args.hasFlag(options::OPT_fborland_extensions,
                   options::OPT_fno_borland_extensions, false))
    CmdArgs.push_back("-fborland-extensions");

  // -fno-declspec is default, except for PS4.
  if (Args.hasFlag(options::OPT_fdeclspec, options::OPT_fno_declspec,
                   RawTriple.isPS4()))
    CmdArgs.push_back("-fdeclspec");
  else if (Args.hasArg(options::OPT_fno_declspec))
    CmdArgs.push_back("-fno-declspec"); // Explicitly disabling __declspec.

  // -fthreadsafe-static is default, except for MSVC compatibility versions less
  // than 19.
  if (!Args.hasFlag(options::OPT_fthreadsafe_statics,
                    options::OPT_fno_threadsafe_statics,
                    !IsWindowsMSVC || IsMSVC2015Compatible))
    CmdArgs.push_back("-fno-threadsafe-statics");

  // -fno-delayed-template-parsing is default, except when targeting MSVC.
  // Many old Windows SDK versions require this to parse.
  // FIXME: MSVC introduced /Zc:twoPhase- to disable this behavior in their
  // compiler. We should be able to disable this by default at some point.
  if (Args.hasFlag(options::OPT_fdelayed_template_parsing,
                   options::OPT_fno_delayed_template_parsing, IsWindowsMSVC))
    CmdArgs.push_back("-fdelayed-template-parsing");

  // -fgnu-keywords default varies depending on language; only pass if
  // specified.
  Args.AddLastArg(CmdArgs, options::OPT_fgnu_keywords,
                  options::OPT_fno_gnu_keywords);

  if (Args.hasFlag(options::OPT_fgnu89_inline, options::OPT_fno_gnu89_inline,
                   false))
    CmdArgs.push_back("-fgnu89-inline");

  if (Args.hasArg(options::OPT_fno_inline))
    CmdArgs.push_back("-fno-inline");

  Args.AddLastArg(CmdArgs, options::OPT_finline_functions,
                  options::OPT_finline_hint_functions,
                  options::OPT_fno_inline_functions);

  // FIXME: Find a better way to determine whether the language has modules
  // support by default, or just assume that all languages do.
  bool HaveModules =
      Std && (Std->containsValue("c++2a") || Std->containsValue("c++20") ||
              Std->containsValue("c++latest"));
  RenderModulesOptions(C, D, Args, Input, Output, CmdArgs, HaveModules);

  if (Args.hasFlag(options::OPT_fpch_validate_input_files_content,
                   options::OPT_fno_pch_validate_input_files_content, false))
    CmdArgs.push_back("-fvalidate-ast-input-files-content");
  if (Args.hasFlag(options::OPT_fpch_instantiate_templates,
                   options::OPT_fno_pch_instantiate_templates, false))
    CmdArgs.push_back("-fpch-instantiate-templates");
  if (Args.hasFlag(options::OPT_fpch_codegen, options::OPT_fno_pch_codegen,
                   false))
    CmdArgs.push_back("-fmodules-codegen");
  if (Args.hasFlag(options::OPT_fpch_debuginfo, options::OPT_fno_pch_debuginfo,
                   false))
    CmdArgs.push_back("-fmodules-debuginfo");

  Args.AddLastArg(CmdArgs, options::OPT_flegacy_pass_manager,
                  options::OPT_fno_legacy_pass_manager);

  ObjCRuntime Runtime = AddObjCRuntimeArgs(Args, Inputs, CmdArgs, rewriteKind);
  RenderObjCOptions(TC, D, RawTriple, Args, Runtime, rewriteKind != RK_None,
                    Input, CmdArgs);

  if (types::isObjC(Input.getType()) &&
      Args.hasFlag(options::OPT_fobjc_encode_cxx_class_template_spec,
                   options::OPT_fno_objc_encode_cxx_class_template_spec,
                   !Runtime.isNeXTFamily()))
    CmdArgs.push_back("-fobjc-encode-cxx-class-template-spec");

  if (Args.hasFlag(options::OPT_fapplication_extension,
                   options::OPT_fno_application_extension, false))
    CmdArgs.push_back("-fapplication-extension");

  // Handle GCC-style exception args.
  if (!C.getDriver().IsCLMode())
    addExceptionArgs(Args, InputType, TC, KernelOrKext, Runtime, CmdArgs);

  // Handle exception personalities
  Arg *A = Args.getLastArg(
      options::OPT_fsjlj_exceptions, options::OPT_fseh_exceptions,
      options::OPT_fdwarf_exceptions, options::OPT_fwasm_exceptions);
  if (A) {
    const Option &Opt = A->getOption();
    if (Opt.matches(options::OPT_fsjlj_exceptions))
      CmdArgs.push_back("-exception-model=sjlj");
    if (Opt.matches(options::OPT_fseh_exceptions))
      CmdArgs.push_back("-exception-model=seh");
    if (Opt.matches(options::OPT_fdwarf_exceptions))
      CmdArgs.push_back("-exception-model=dwarf");
    if (Opt.matches(options::OPT_fwasm_exceptions))
      CmdArgs.push_back("-exception-model=wasm");
  } else {
    switch (TC.GetExceptionModel(Args)) {
    default:
      break;
    case llvm::ExceptionHandling::DwarfCFI:
      CmdArgs.push_back("-exception-model=dwarf");
      break;
    case llvm::ExceptionHandling::SjLj:
      CmdArgs.push_back("-exception-model=sjlj");
      break;
    case llvm::ExceptionHandling::WinEH:
      CmdArgs.push_back("-exception-model=seh");
      break;
    }
  }

  // C++ "sane" operator new.
  if (!Args.hasFlag(options::OPT_fassume_sane_operator_new,
                    options::OPT_fno_assume_sane_operator_new))
    CmdArgs.push_back("-fno-assume-sane-operator-new");

  // -frelaxed-template-template-args is off by default, as it is a severe
  // breaking change until a corresponding change to template partial ordering
  // is provided.
  if (Args.hasFlag(options::OPT_frelaxed_template_template_args,
                   options::OPT_fno_relaxed_template_template_args, false))
    CmdArgs.push_back("-frelaxed-template-template-args");

  // -fsized-deallocation is off by default, as it is an ABI-breaking change for
  // most platforms.
  if (Args.hasFlag(options::OPT_fsized_deallocation,
                   options::OPT_fno_sized_deallocation, false))
    CmdArgs.push_back("-fsized-deallocation");

  // -faligned-allocation is on by default in C++17 onwards and otherwise off
  // by default.
  if (Arg *A = Args.getLastArg(options::OPT_faligned_allocation,
                               options::OPT_fno_aligned_allocation,
                               options::OPT_faligned_new_EQ)) {
    if (A->getOption().matches(options::OPT_fno_aligned_allocation))
      CmdArgs.push_back("-fno-aligned-allocation");
    else
      CmdArgs.push_back("-faligned-allocation");
  }

  // The default new alignment can be specified using a dedicated option or via
  // a GCC-compatible option that also turns on aligned allocation.
  if (Arg *A = Args.getLastArg(options::OPT_fnew_alignment_EQ,
                               options::OPT_faligned_new_EQ))
    CmdArgs.push_back(
        Args.MakeArgString(Twine("-fnew-alignment=") + A->getValue()));

  // -fconstant-cfstrings is default, and may be subject to argument translation
  // on Darwin.
  if (!Args.hasFlag(options::OPT_fconstant_cfstrings,
                    options::OPT_fno_constant_cfstrings) ||
      !Args.hasFlag(options::OPT_mconstant_cfstrings,
                    options::OPT_mno_constant_cfstrings))
    CmdArgs.push_back("-fno-constant-cfstrings");

  // -fno-pascal-strings is default, only pass non-default.
  if (Args.hasFlag(options::OPT_fpascal_strings,
                   options::OPT_fno_pascal_strings, false))
    CmdArgs.push_back("-fpascal-strings");

  // Honor -fpack-struct= and -fpack-struct, if given. Note that
  // -fno-pack-struct doesn't apply to -fpack-struct=.
  if (Arg *A = Args.getLastArg(options::OPT_fpack_struct_EQ)) {
    std::string PackStructStr = "-fpack-struct=";
    PackStructStr += A->getValue();
    CmdArgs.push_back(Args.MakeArgString(PackStructStr));
  } else if (Args.hasFlag(options::OPT_fpack_struct,
                          options::OPT_fno_pack_struct, false)) {
    CmdArgs.push_back("-fpack-struct=1");
  }

  // Handle -fmax-type-align=N and -fno-type-align
  bool SkipMaxTypeAlign = Args.hasArg(options::OPT_fno_max_type_align);
  if (Arg *A = Args.getLastArg(options::OPT_fmax_type_align_EQ)) {
    if (!SkipMaxTypeAlign) {
      std::string MaxTypeAlignStr = "-fmax-type-align=";
      MaxTypeAlignStr += A->getValue();
      CmdArgs.push_back(Args.MakeArgString(MaxTypeAlignStr));
    }
  } else if (RawTriple.isOSDarwin()) {
    if (!SkipMaxTypeAlign) {
      std::string MaxTypeAlignStr = "-fmax-type-align=16";
      CmdArgs.push_back(Args.MakeArgString(MaxTypeAlignStr));
    }
  }

  if (!Args.hasFlag(options::OPT_Qy, options::OPT_Qn, true))
    CmdArgs.push_back("-Qn");

  // -fno-common is the default, set -fcommon only when that flag is set.
  if (Args.hasFlag(options::OPT_fcommon, options::OPT_fno_common, false))
    CmdArgs.push_back("-fcommon");

  // -fsigned-bitfields is default, and clang doesn't yet support
  // -funsigned-bitfields.
  if (!Args.hasFlag(options::OPT_fsigned_bitfields,
                    options::OPT_funsigned_bitfields))
    D.Diag(diag::warn_drv_clang_unsupported)
        << Args.getLastArg(options::OPT_funsigned_bitfields)->getAsString(Args);

  // -fsigned-bitfields is default, and clang doesn't support -fno-for-scope.
  if (!Args.hasFlag(options::OPT_ffor_scope, options::OPT_fno_for_scope))
    D.Diag(diag::err_drv_clang_unsupported)
        << Args.getLastArg(options::OPT_fno_for_scope)->getAsString(Args);

  // -finput_charset=UTF-8 is default. Reject others
  if (Arg *inputCharset = Args.getLastArg(options::OPT_finput_charset_EQ)) {
    StringRef value = inputCharset->getValue();
    if (!value.equals_lower("utf-8"))
      D.Diag(diag::err_drv_invalid_value) << inputCharset->getAsString(Args)
                                          << value;
  }

  // -fexec_charset=UTF-8 is default. Reject others
  if (Arg *execCharset = Args.getLastArg(options::OPT_fexec_charset_EQ)) {
    StringRef value = execCharset->getValue();
    if (!value.equals_lower("utf-8"))
      D.Diag(diag::err_drv_invalid_value) << execCharset->getAsString(Args)
                                          << value;
  }

  RenderDiagnosticsOptions(D, Args, CmdArgs);

  // -fno-asm-blocks is default.
  if (Args.hasFlag(options::OPT_fasm_blocks, options::OPT_fno_asm_blocks,
                   false))
    CmdArgs.push_back("-fasm-blocks");

  // -fgnu-inline-asm is default.
  if (!Args.hasFlag(options::OPT_fgnu_inline_asm,
                    options::OPT_fno_gnu_inline_asm, true))
    CmdArgs.push_back("-fno-gnu-inline-asm");

  // Enable vectorization per default according to the optimization level
  // selected. For optimization levels that want vectorization we use the alias
  // option to simplify the hasFlag logic.
  bool EnableVec = shouldEnableVectorizerAtOLevel(Args, false);
  OptSpecifier VectorizeAliasOption =
      EnableVec ? options::OPT_O_Group : options::OPT_fvectorize;
  if (Args.hasFlag(options::OPT_fvectorize, VectorizeAliasOption,
                   options::OPT_fno_vectorize, EnableVec))
    CmdArgs.push_back("-vectorize-loops");

  // -fslp-vectorize is enabled based on the optimization level selected.
  bool EnableSLPVec = shouldEnableVectorizerAtOLevel(Args, true);
  OptSpecifier SLPVectAliasOption =
      EnableSLPVec ? options::OPT_O_Group : options::OPT_fslp_vectorize;
  if (Args.hasFlag(options::OPT_fslp_vectorize, SLPVectAliasOption,
                   options::OPT_fno_slp_vectorize, EnableSLPVec))
    CmdArgs.push_back("-vectorize-slp");

  ParseMPreferVectorWidth(D, Args, CmdArgs);

  Args.AddLastArg(CmdArgs, options::OPT_fshow_overloads_EQ);
  Args.AddLastArg(CmdArgs,
                  options::OPT_fsanitize_undefined_strip_path_components_EQ);

  // -fdollars-in-identifiers default varies depending on platform and
  // language; only pass if specified.
  if (Arg *A = Args.getLastArg(options::OPT_fdollars_in_identifiers,
                               options::OPT_fno_dollars_in_identifiers)) {
    if (A->getOption().matches(options::OPT_fdollars_in_identifiers))
      CmdArgs.push_back("-fdollars-in-identifiers");
    else
      CmdArgs.push_back("-fno-dollars-in-identifiers");
  }

  // -funit-at-a-time is default, and we don't support -fno-unit-at-a-time for
  // practical purposes.
  if (Arg *A = Args.getLastArg(options::OPT_funit_at_a_time,
                               options::OPT_fno_unit_at_a_time)) {
    if (A->getOption().matches(options::OPT_fno_unit_at_a_time))
      D.Diag(diag::warn_drv_clang_unsupported) << A->getAsString(Args);
  }

  if (Args.hasFlag(options::OPT_fapple_pragma_pack,
                   options::OPT_fno_apple_pragma_pack, false))
    CmdArgs.push_back("-fapple-pragma-pack");

  if (Args.hasFlag(options::OPT_fxl_pragma_pack,
                   options::OPT_fno_xl_pragma_pack, RawTriple.isOSAIX()))
    CmdArgs.push_back("-fxl-pragma-pack");

  // Remarks can be enabled with any of the `-f.*optimization-record.*` flags.
  if (willEmitRemarks(Args) && checkRemarksOptions(D, Args, Triple))
    renderRemarksOptions(Args, CmdArgs, Triple, Input, Output, JA);

  bool RewriteImports = Args.hasFlag(options::OPT_frewrite_imports,
                                     options::OPT_fno_rewrite_imports, false);
  if (RewriteImports)
    CmdArgs.push_back("-frewrite-imports");

  // Enable rewrite includes if the user's asked for it or if we're generating
  // diagnostics.
  // TODO: Once -module-dependency-dir works with -frewrite-includes it'd be
  // nice to enable this when doing a crashdump for modules as well.
  if (Args.hasFlag(options::OPT_frewrite_includes,
                   options::OPT_fno_rewrite_includes, false) ||
      (C.isForDiagnostics() && !HaveModules))
    CmdArgs.push_back("-frewrite-includes");

  // Only allow -traditional or -traditional-cpp outside in preprocessing modes.
  if (Arg *A = Args.getLastArg(options::OPT_traditional,
                               options::OPT_traditional_cpp)) {
    if (isa<PreprocessJobAction>(JA))
      CmdArgs.push_back("-traditional-cpp");
    else
      D.Diag(diag::err_drv_clang_unsupported) << A->getAsString(Args);
  }

  Args.AddLastArg(CmdArgs, options::OPT_dM);
  Args.AddLastArg(CmdArgs, options::OPT_dD);

  Args.AddLastArg(CmdArgs, options::OPT_fmax_tokens_EQ);

  // Handle serialized diagnostics.
  if (Arg *A = Args.getLastArg(options::OPT__serialize_diags)) {
    CmdArgs.push_back("-serialize-diagnostic-file");
    CmdArgs.push_back(Args.MakeArgString(A->getValue()));
  }

  if (Args.hasArg(options::OPT_fretain_comments_from_system_headers))
    CmdArgs.push_back("-fretain-comments-from-system-headers");

  // Forward -fcomment-block-commands to -cc1.
  Args.AddAllArgs(CmdArgs, options::OPT_fcomment_block_commands);
  // Forward -fparse-all-comments to -cc1.
  Args.AddAllArgs(CmdArgs, options::OPT_fparse_all_comments);

  // Turn -fplugin=name.so into -load name.so
  for (const Arg *A : Args.filtered(options::OPT_fplugin_EQ)) {
    CmdArgs.push_back("-load");
    CmdArgs.push_back(A->getValue());
    A->claim();
  }

  // Forward -fpass-plugin=name.so to -cc1.
  for (const Arg *A : Args.filtered(options::OPT_fpass_plugin_EQ)) {
    CmdArgs.push_back(
        Args.MakeArgString(Twine("-fpass-plugin=") + A->getValue()));
    A->claim();
  }

  // Setup statistics file output.
  SmallString<128> StatsFile = getStatsFileName(Args, Output, Input, D);
  if (!StatsFile.empty())
    CmdArgs.push_back(Args.MakeArgString(Twine("-stats-file=") + StatsFile));

  // Forward -Xclang arguments to -cc1, and -mllvm arguments to the LLVM option
  // parser.
  // -finclude-default-header flag is for preprocessor,
  // do not pass it to other cc1 commands when save-temps is enabled
  if (C.getDriver().isSaveTempsEnabled() &&
      !isa<PreprocessJobAction>(JA)) {
    for (auto Arg : Args.filtered(options::OPT_Xclang)) {
      Arg->claim();
      if (StringRef(Arg->getValue()) != "-finclude-default-header")
        CmdArgs.push_back(Arg->getValue());
    }
  }
  else {
    Args.AddAllArgValues(CmdArgs, options::OPT_Xclang);
  }
  for (const Arg *A : Args.filtered(options::OPT_mllvm)) {
    A->claim();

    // We translate this by hand to the -cc1 argument, since nightly test uses
    // it and developers have been trained to spell it with -mllvm. Both
    // spellings are now deprecated and should be removed.
    if (StringRef(A->getValue(0)) == "-disable-llvm-optzns") {
      CmdArgs.push_back("-disable-llvm-optzns");
    } else {
      A->render(Args, CmdArgs);
    }
  }

  // With -save-temps, we want to save the unoptimized bitcode output from the
  // CompileJobAction, use -disable-llvm-passes to get pristine IR generated
  // by the frontend.
  // When -fembed-bitcode is enabled, optimized bitcode is emitted because it
  // has slightly different breakdown between stages.
  // FIXME: -fembed-bitcode -save-temps will save optimized bitcode instead of
  // pristine IR generated by the frontend. Ideally, a new compile action should
  // be added so both IR can be captured.
  if ((C.getDriver().isSaveTempsEnabled() ||
       JA.isHostOffloading(Action::OFK_OpenMP)) &&
      !(C.getDriver().embedBitcodeInObject() && !C.getDriver().isUsingLTO()) &&
      isa<CompileJobAction>(JA))
    CmdArgs.push_back("-disable-llvm-passes");

  Args.AddAllArgs(CmdArgs, options::OPT_undef);

  const char *Exec = D.getClangProgramPath();

  // Optionally embed the -cc1 level arguments into the debug info or a
  // section, for build analysis.
  // Also record command line arguments into the debug info if
  // -grecord-gcc-switches options is set on.
  // By default, -gno-record-gcc-switches is set on and no recording.
  auto GRecordSwitches =
      Args.hasFlag(options::OPT_grecord_command_line,
                   options::OPT_gno_record_command_line, false);
  auto FRecordSwitches =
      Args.hasFlag(options::OPT_frecord_command_line,
                   options::OPT_fno_record_command_line, false);
  if (FRecordSwitches && !Triple.isOSBinFormatELF())
    D.Diag(diag::err_drv_unsupported_opt_for_target)
        << Args.getLastArg(options::OPT_frecord_command_line)->getAsString(Args)
        << TripleStr;
  if (TC.UseDwarfDebugFlags() || GRecordSwitches || FRecordSwitches) {
    ArgStringList OriginalArgs;
    for (const auto &Arg : Args)
      Arg->render(Args, OriginalArgs);

    SmallString<256> Flags;
    EscapeSpacesAndBackslashes(Exec, Flags);
    for (const char *OriginalArg : OriginalArgs) {
      SmallString<128> EscapedArg;
      EscapeSpacesAndBackslashes(OriginalArg, EscapedArg);
      Flags += " ";
      Flags += EscapedArg;
    }
    auto FlagsArgString = Args.MakeArgString(Flags);
    if (TC.UseDwarfDebugFlags() || GRecordSwitches) {
      CmdArgs.push_back("-dwarf-debug-flags");
      CmdArgs.push_back(FlagsArgString);
    }
    if (FRecordSwitches) {
      CmdArgs.push_back("-record-command-line");
      CmdArgs.push_back(FlagsArgString);
    }
  }

  // Host-side cuda compilation receives all device-side outputs in a single
  // fatbin as Inputs[1]. Include the binary with -fcuda-include-gpubinary.
  if ((IsCuda || IsHIP) && CudaDeviceInput) {
      CmdArgs.push_back("-fcuda-include-gpubinary");
      CmdArgs.push_back(CudaDeviceInput->getFilename());
      if (Args.hasFlag(options::OPT_fgpu_rdc, options::OPT_fno_gpu_rdc, false))
        CmdArgs.push_back("-fgpu-rdc");
  }

  if (IsCuda) {
    if (Args.hasFlag(options::OPT_fcuda_short_ptr,
                     options::OPT_fno_cuda_short_ptr, false))
      CmdArgs.push_back("-fcuda-short-ptr");
  }

  if (IsCuda || IsHIP) {
    // Determine the original source input.
    const Action *SourceAction = &JA;
    while (SourceAction->getKind() != Action::InputClass) {
      assert(!SourceAction->getInputs().empty() && "unexpected root action!");
      SourceAction = SourceAction->getInputs()[0];
    }
    auto CUID = cast<InputAction>(SourceAction)->getId();
    if (!CUID.empty())
      CmdArgs.push_back(Args.MakeArgString(Twine("-cuid=") + Twine(CUID)));
  }

  if (IsHIP)
    CmdArgs.push_back("-fcuda-allow-variadic-functions");

  // OpenMP offloading device jobs take the argument -fopenmp-host-ir-file-path
  // to specify the result of the compile phase on the host, so the meaningful
  // device declarations can be identified. Also, -fopenmp-is-device is passed
  // along to tell the frontend that it is generating code for a device, so that
  // only the relevant declarations are emitted.
  if (IsOpenMPDevice) {
    CmdArgs.push_back("-fopenmp-is-device");
    if (OpenMPDeviceInput) {
      CmdArgs.push_back("-fopenmp-host-ir-file-path");
      CmdArgs.push_back(Args.MakeArgString(OpenMPDeviceInput->getFilename()));
    }
  }

  if (Triple.isAMDGPU()) {
    handleAMDGPUCodeObjectVersionOptions(D, Args, CmdArgs);

    if (Args.hasFlag(options::OPT_munsafe_fp_atomics,
                     options::OPT_mno_unsafe_fp_atomics))
      CmdArgs.push_back("-munsafe-fp-atomics");
  }

  // For all the host OpenMP offloading compile jobs we need to pass the targets
  // information using -fopenmp-targets= option.
  if (JA.isHostOffloading(Action::OFK_OpenMP)) {
    SmallString<128> TargetInfo("-fopenmp-targets=");

    Arg *Tgts = Args.getLastArg(options::OPT_fopenmp_targets_EQ);
    assert(Tgts && Tgts->getNumValues() &&
           "OpenMP offloading has to have targets specified.");
    for (unsigned i = 0; i < Tgts->getNumValues(); ++i) {
      if (i)
        TargetInfo += ',';
      // We need to get the string from the triple because it may be not exactly
      // the same as the one we get directly from the arguments.
      llvm::Triple T(Tgts->getValue(i));
      TargetInfo += T.getTriple();
    }
    CmdArgs.push_back(Args.MakeArgString(TargetInfo.str()));
  }

  bool VirtualFunctionElimination =
      Args.hasFlag(options::OPT_fvirtual_function_elimination,
                   options::OPT_fno_virtual_function_elimination, false);
  if (VirtualFunctionElimination) {
    // VFE requires full LTO (currently, this might be relaxed to allow ThinLTO
    // in the future).
    if (D.getLTOMode() != LTOK_Full)
      D.Diag(diag::err_drv_argument_only_allowed_with)
          << "-fvirtual-function-elimination"
          << "-flto=full";

    CmdArgs.push_back("-fvirtual-function-elimination");
  }

  // VFE requires whole-program-vtables, and enables it by default.
  bool WholeProgramVTables = Args.hasFlag(
      options::OPT_fwhole_program_vtables,
      options::OPT_fno_whole_program_vtables, VirtualFunctionElimination);
  if (VirtualFunctionElimination && !WholeProgramVTables) {
    D.Diag(diag::err_drv_argument_not_allowed_with)
        << "-fno-whole-program-vtables"
        << "-fvirtual-function-elimination";
  }

  if (WholeProgramVTables) {
    if (!D.isUsingLTO())
      D.Diag(diag::err_drv_argument_only_allowed_with)
          << "-fwhole-program-vtables"
          << "-flto";
    CmdArgs.push_back("-fwhole-program-vtables");
  }

  bool DefaultsSplitLTOUnit =
      (WholeProgramVTables || Sanitize.needsLTO()) &&
      (D.getLTOMode() == LTOK_Full || TC.canSplitThinLTOUnit());
  bool SplitLTOUnit =
      Args.hasFlag(options::OPT_fsplit_lto_unit,
                   options::OPT_fno_split_lto_unit, DefaultsSplitLTOUnit);
  if (Sanitize.needsLTO() && !SplitLTOUnit)
    D.Diag(diag::err_drv_argument_not_allowed_with) << "-fno-split-lto-unit"
                                                    << "-fsanitize=cfi";
  if (SplitLTOUnit)
    CmdArgs.push_back("-fsplit-lto-unit");

  if (Arg *A = Args.getLastArg(options::OPT_fglobal_isel,
                               options::OPT_fno_global_isel)) {
    CmdArgs.push_back("-mllvm");
    if (A->getOption().matches(options::OPT_fglobal_isel)) {
      CmdArgs.push_back("-global-isel=1");

      // GISel is on by default on AArch64 -O0, so don't bother adding
      // the fallback remarks for it. Other combinations will add a warning of
      // some kind.
      bool IsArchSupported = Triple.getArch() == llvm::Triple::aarch64;
      bool IsOptLevelSupported = false;

      Arg *A = Args.getLastArg(options::OPT_O_Group);
      if (Triple.getArch() == llvm::Triple::aarch64) {
        if (!A || A->getOption().matches(options::OPT_O0))
          IsOptLevelSupported = true;
      }
      if (!IsArchSupported || !IsOptLevelSupported) {
        CmdArgs.push_back("-mllvm");
        CmdArgs.push_back("-global-isel-abort=2");

        if (!IsArchSupported)
          D.Diag(diag::warn_drv_global_isel_incomplete) << Triple.getArchName();
        else
          D.Diag(diag::warn_drv_global_isel_incomplete_opt);
      }
    } else {
      CmdArgs.push_back("-global-isel=0");
    }
  }

  if (Args.hasArg(options::OPT_forder_file_instrumentation)) {
     CmdArgs.push_back("-forder-file-instrumentation");
     // Enable order file instrumentation when ThinLTO is not on. When ThinLTO is
     // on, we need to pass these flags as linker flags and that will be handled
     // outside of the compiler.
     if (!D.isUsingLTO()) {
       CmdArgs.push_back("-mllvm");
       CmdArgs.push_back("-enable-order-file-instrumentation");
     }
  }

  if (Arg *A = Args.getLastArg(options::OPT_fforce_enable_int128,
                               options::OPT_fno_force_enable_int128)) {
    if (A->getOption().matches(options::OPT_fforce_enable_int128))
      CmdArgs.push_back("-fforce-enable-int128");
  }

  if (Args.hasFlag(options::OPT_fkeep_static_consts,
                   options::OPT_fno_keep_static_consts, false))
    CmdArgs.push_back("-fkeep-static-consts");

  if (Args.hasFlag(options::OPT_fcomplete_member_pointers,
                   options::OPT_fno_complete_member_pointers, false))
    CmdArgs.push_back("-fcomplete-member-pointers");

  if (!Args.hasFlag(options::OPT_fcxx_static_destructors,
                    options::OPT_fno_cxx_static_destructors, true))
    CmdArgs.push_back("-fno-c++-static-destructors");

  addMachineOutlinerArgs(D, Args, CmdArgs, Triple, /*IsLTO=*/false);

  if (Arg *A = Args.getLastArg(options::OPT_moutline_atomics,
                               options::OPT_mno_outline_atomics)) {
    if (A->getOption().matches(options::OPT_moutline_atomics)) {
      // Option -moutline-atomics supported for AArch64 target only.
      if (!Triple.isAArch64()) {
        D.Diag(diag::warn_drv_moutline_atomics_unsupported_opt)
            << Triple.getArchName();
      } else {
        CmdArgs.push_back("-target-feature");
        CmdArgs.push_back("+outline-atomics");
      }
    } else {
      CmdArgs.push_back("-target-feature");
      CmdArgs.push_back("-outline-atomics");
    }
  } else if (Triple.isAArch64() &&
             getToolChain().IsAArch64OutlineAtomicsDefault(Args)) {
    CmdArgs.push_back("-target-feature");
    CmdArgs.push_back("+outline-atomics");
  }

  if (Args.hasFlag(options::OPT_faddrsig, options::OPT_fno_addrsig,
                   (TC.getTriple().isOSBinFormatELF() ||
                    TC.getTriple().isOSBinFormatCOFF()) &&
                       !TC.getTriple().isPS4() && !TC.getTriple().isVE() &&
                       !TC.getTriple().isOSNetBSD() &&
                       !Distro(D.getVFS(), TC.getTriple()).IsGentoo() &&
                       !TC.getTriple().isAndroid() && TC.useIntegratedAs()))
    CmdArgs.push_back("-faddrsig");

  if (Arg *A = Args.getLastArg(options::OPT_fsymbol_partition_EQ)) {
    std::string Str = A->getAsString(Args);
    if (!TC.getTriple().isOSBinFormatELF())
      D.Diag(diag::err_drv_unsupported_opt_for_target)
          << Str << TC.getTripleString();
    CmdArgs.push_back(Args.MakeArgString(Str));
  }

  // Add the "-o out -x type src.c" flags last. This is done primarily to make
  // the -cc1 command easier to edit when reproducing compiler crashes.
  if (Output.getType() == types::TY_Dependencies) {
    // Handled with other dependency code.
  } else if (Output.isFilename()) {
    if (Output.getType() == clang::driver::types::TY_IFS_CPP ||
        Output.getType() == clang::driver::types::TY_IFS) {
      SmallString<128> OutputFilename(Output.getFilename());
      llvm::sys::path::replace_extension(OutputFilename, "ifs");
      CmdArgs.push_back("-o");
      CmdArgs.push_back(Args.MakeArgString(OutputFilename));
    } else {
      CmdArgs.push_back("-o");
      CmdArgs.push_back(Output.getFilename());
    }
  } else {
    assert(Output.isNothing() && "Invalid output.");
  }

  addDashXForInput(Args, Input, CmdArgs);

  ArrayRef<InputInfo> FrontendInputs = Input;
  if (IsHeaderModulePrecompile)
    FrontendInputs = ModuleHeaderInputs;
  else if (Input.isNothing())
    FrontendInputs = {};

  for (const InputInfo &Input : FrontendInputs) {
    if (Input.isFilename())
      CmdArgs.push_back(Input.getFilename());
    else
      Input.getInputArg().renderAsInput(Args, CmdArgs);
  }

  if (D.CC1Main && !D.CCGenDiagnostics) {
    // Invoke the CC1 directly in this process
    C.addCommand(std::make_unique<CC1Command>(JA, *this,
                                              ResponseFileSupport::AtFileUTF8(),
                                              Exec, CmdArgs, Inputs, Output));
  } else {
    C.addCommand(std::make_unique<Command>(JA, *this,
                                           ResponseFileSupport::AtFileUTF8(),
                                           Exec, CmdArgs, Inputs, Output));
  }

  // Make the compile command echo its inputs for /showFilenames.
  if (Output.getType() == types::TY_Object &&
      Args.hasFlag(options::OPT__SLASH_showFilenames,
                   options::OPT__SLASH_showFilenames_, false)) {
    C.getJobs().getJobs().back()->PrintInputFilenames = true;
  }

  if (Arg *A = Args.getLastArg(options::OPT_pg))
    if (FPKeepKind == CodeGenOptions::FramePointerKind::None &&
        !Args.hasArg(options::OPT_mfentry))
      D.Diag(diag::err_drv_argument_not_allowed_with) << "-fomit-frame-pointer"
                                                      << A->getAsString(Args);

  // Claim some arguments which clang supports automatically.

  // -fpch-preprocess is used with gcc to add a special marker in the output to
  // include the PCH file.
  Args.ClaimAllArgs(options::OPT_fpch_preprocess);

  // Claim some arguments which clang doesn't support, but we don't
  // care to warn the user about.
  Args.ClaimAllArgs(options::OPT_clang_ignored_f_Group);
  Args.ClaimAllArgs(options::OPT_clang_ignored_m_Group);

  // Disable warnings for clang -E -emit-llvm foo.c
  Args.ClaimAllArgs(options::OPT_emit_llvm);
}

Clang::Clang(const ToolChain &TC)
    // CAUTION! The first constructor argument ("clang") is not arbitrary,
    // as it is for other tools. Some operations on a Tool actually test
    // whether that tool is Clang based on the Tool's Name as a string.
    : Tool("clang", "clang frontend", TC) {}

Clang::~Clang() {}

/// Add options related to the Objective-C runtime/ABI.
///
/// Returns true if the runtime is non-fragile.
ObjCRuntime Clang::AddObjCRuntimeArgs(const ArgList &args,
                                      const InputInfoList &inputs,
                                      ArgStringList &cmdArgs,
                                      RewriteKind rewriteKind) const {
  // Look for the controlling runtime option.
  Arg *runtimeArg =
      args.getLastArg(options::OPT_fnext_runtime, options::OPT_fgnu_runtime,
                      options::OPT_fobjc_runtime_EQ);

  // Just forward -fobjc-runtime= to the frontend.  This supercedes
  // options about fragility.
  if (runtimeArg &&
      runtimeArg->getOption().matches(options::OPT_fobjc_runtime_EQ)) {
    ObjCRuntime runtime;
    StringRef value = runtimeArg->getValue();
    if (runtime.tryParse(value)) {
      getToolChain().getDriver().Diag(diag::err_drv_unknown_objc_runtime)
          << value;
    }
    if ((runtime.getKind() == ObjCRuntime::GNUstep) &&
        (runtime.getVersion() >= VersionTuple(2, 0)))
      if (!getToolChain().getTriple().isOSBinFormatELF() &&
          !getToolChain().getTriple().isOSBinFormatCOFF()) {
        getToolChain().getDriver().Diag(
            diag::err_drv_gnustep_objc_runtime_incompatible_binary)
          << runtime.getVersion().getMajor();
      }

    runtimeArg->render(args, cmdArgs);
    return runtime;
  }

  // Otherwise, we'll need the ABI "version".  Version numbers are
  // slightly confusing for historical reasons:
  //   1 - Traditional "fragile" ABI
  //   2 - Non-fragile ABI, version 1
  //   3 - Non-fragile ABI, version 2
  unsigned objcABIVersion = 1;
  // If -fobjc-abi-version= is present, use that to set the version.
  if (Arg *abiArg = args.getLastArg(options::OPT_fobjc_abi_version_EQ)) {
    StringRef value = abiArg->getValue();
    if (value == "1")
      objcABIVersion = 1;
    else if (value == "2")
      objcABIVersion = 2;
    else if (value == "3")
      objcABIVersion = 3;
    else
      getToolChain().getDriver().Diag(diag::err_drv_clang_unsupported) << value;
  } else {
    // Otherwise, determine if we are using the non-fragile ABI.
    bool nonFragileABIIsDefault =
        (rewriteKind == RK_NonFragile ||
         (rewriteKind == RK_None &&
          getToolChain().IsObjCNonFragileABIDefault()));
    if (args.hasFlag(options::OPT_fobjc_nonfragile_abi,
                     options::OPT_fno_objc_nonfragile_abi,
                     nonFragileABIIsDefault)) {
// Determine the non-fragile ABI version to use.
#ifdef DISABLE_DEFAULT_NONFRAGILEABI_TWO
      unsigned nonFragileABIVersion = 1;
#else
      unsigned nonFragileABIVersion = 2;
#endif

      if (Arg *abiArg =
              args.getLastArg(options::OPT_fobjc_nonfragile_abi_version_EQ)) {
        StringRef value = abiArg->getValue();
        if (value == "1")
          nonFragileABIVersion = 1;
        else if (value == "2")
          nonFragileABIVersion = 2;
        else
          getToolChain().getDriver().Diag(diag::err_drv_clang_unsupported)
              << value;
      }

      objcABIVersion = 1 + nonFragileABIVersion;
    } else {
      objcABIVersion = 1;
    }
  }

  // We don't actually care about the ABI version other than whether
  // it's non-fragile.
  bool isNonFragile = objcABIVersion != 1;

  // If we have no runtime argument, ask the toolchain for its default runtime.
  // However, the rewriter only really supports the Mac runtime, so assume that.
  ObjCRuntime runtime;
  if (!runtimeArg) {
    switch (rewriteKind) {
    case RK_None:
      runtime = getToolChain().getDefaultObjCRuntime(isNonFragile);
      break;
    case RK_Fragile:
      runtime = ObjCRuntime(ObjCRuntime::FragileMacOSX, VersionTuple());
      break;
    case RK_NonFragile:
      runtime = ObjCRuntime(ObjCRuntime::MacOSX, VersionTuple());
      break;
    }

    // -fnext-runtime
  } else if (runtimeArg->getOption().matches(options::OPT_fnext_runtime)) {
    // On Darwin, make this use the default behavior for the toolchain.
    if (getToolChain().getTriple().isOSDarwin()) {
      runtime = getToolChain().getDefaultObjCRuntime(isNonFragile);

      // Otherwise, build for a generic macosx port.
    } else {
      runtime = ObjCRuntime(ObjCRuntime::MacOSX, VersionTuple());
    }

    // -fgnu-runtime
  } else {
    assert(runtimeArg->getOption().matches(options::OPT_fgnu_runtime));
    // Legacy behaviour is to target the gnustep runtime if we are in
    // non-fragile mode or the GCC runtime in fragile mode.
    if (isNonFragile)
      runtime = ObjCRuntime(ObjCRuntime::GNUstep, VersionTuple(2, 0));
    else
      runtime = ObjCRuntime(ObjCRuntime::GCC, VersionTuple());
  }

  if (llvm::any_of(inputs, [](const InputInfo &input) {
        return types::isObjC(input.getType());
      }))
    cmdArgs.push_back(
        args.MakeArgString("-fobjc-runtime=" + runtime.getAsString()));
  return runtime;
}

static bool maybeConsumeDash(const std::string &EH, size_t &I) {
  bool HaveDash = (I + 1 < EH.size() && EH[I + 1] == '-');
  I += HaveDash;
  return !HaveDash;
}

namespace {
struct EHFlags {
  bool Synch = false;
  bool Asynch = false;
  bool NoUnwindC = false;
};
} // end anonymous namespace

/// /EH controls whether to run destructor cleanups when exceptions are
/// thrown.  There are three modifiers:
/// - s: Cleanup after "synchronous" exceptions, aka C++ exceptions.
/// - a: Cleanup after "asynchronous" exceptions, aka structured exceptions.
///      The 'a' modifier is unimplemented and fundamentally hard in LLVM IR.
/// - c: Assume that extern "C" functions are implicitly nounwind.
/// The default is /EHs-c-, meaning cleanups are disabled.
static EHFlags parseClangCLEHFlags(const Driver &D, const ArgList &Args) {
  EHFlags EH;

  std::vector<std::string> EHArgs =
      Args.getAllArgValues(options::OPT__SLASH_EH);
  for (auto EHVal : EHArgs) {
    for (size_t I = 0, E = EHVal.size(); I != E; ++I) {
      switch (EHVal[I]) {
      case 'a':
        EH.Asynch = maybeConsumeDash(EHVal, I);
        if (EH.Asynch)
          EH.Synch = false;
        continue;
      case 'c':
        EH.NoUnwindC = maybeConsumeDash(EHVal, I);
        continue;
      case 's':
        EH.Synch = maybeConsumeDash(EHVal, I);
        if (EH.Synch)
          EH.Asynch = false;
        continue;
      default:
        break;
      }
      D.Diag(clang::diag::err_drv_invalid_value) << "/EH" << EHVal;
      break;
    }
  }
  // The /GX, /GX- flags are only processed if there are not /EH flags.
  // The default is that /GX is not specified.
  if (EHArgs.empty() &&
      Args.hasFlag(options::OPT__SLASH_GX, options::OPT__SLASH_GX_,
                   /*Default=*/false)) {
    EH.Synch = true;
    EH.NoUnwindC = true;
  }

  return EH;
}

void Clang::AddClangCLArgs(const ArgList &Args, types::ID InputType,
                           ArgStringList &CmdArgs,
                           codegenoptions::DebugInfoKind *DebugInfoKind,
                           bool *EmitCodeView) const {
  unsigned RTOptionID = options::OPT__SLASH_MT;
  bool isNVPTX = getToolChain().getTriple().isNVPTX();

  if (Args.hasArg(options::OPT__SLASH_LDd))
    // The /LDd option implies /MTd. The dependent lib part can be overridden,
    // but defining _DEBUG is sticky.
    RTOptionID = options::OPT__SLASH_MTd;

  if (Arg *A = Args.getLastArg(options::OPT__SLASH_M_Group))
    RTOptionID = A->getOption().getID();

  StringRef FlagForCRT;
  switch (RTOptionID) {
  case options::OPT__SLASH_MD:
    if (Args.hasArg(options::OPT__SLASH_LDd))
      CmdArgs.push_back("-D_DEBUG");
    CmdArgs.push_back("-D_MT");
    CmdArgs.push_back("-D_DLL");
    FlagForCRT = "--dependent-lib=msvcrt";
    break;
  case options::OPT__SLASH_MDd:
    CmdArgs.push_back("-D_DEBUG");
    CmdArgs.push_back("-D_MT");
    CmdArgs.push_back("-D_DLL");
    FlagForCRT = "--dependent-lib=msvcrtd";
    break;
  case options::OPT__SLASH_MT:
    if (Args.hasArg(options::OPT__SLASH_LDd))
      CmdArgs.push_back("-D_DEBUG");
    CmdArgs.push_back("-D_MT");
    CmdArgs.push_back("-flto-visibility-public-std");
    FlagForCRT = "--dependent-lib=libcmt";
    break;
  case options::OPT__SLASH_MTd:
    CmdArgs.push_back("-D_DEBUG");
    CmdArgs.push_back("-D_MT");
    CmdArgs.push_back("-flto-visibility-public-std");
    FlagForCRT = "--dependent-lib=libcmtd";
    break;
  default:
    llvm_unreachable("Unexpected option ID.");
  }

  if (Args.hasArg(options::OPT__SLASH_Zl)) {
    CmdArgs.push_back("-D_VC_NODEFAULTLIB");
  } else {
    CmdArgs.push_back(FlagForCRT.data());

    // This provides POSIX compatibility (maps 'open' to '_open'), which most
    // users want.  The /Za flag to cl.exe turns this off, but it's not
    // implemented in clang.
    CmdArgs.push_back("--dependent-lib=oldnames");
  }

  if (Arg *ShowIncludes =
          Args.getLastArg(options::OPT__SLASH_showIncludes,
                          options::OPT__SLASH_showIncludes_user)) {
    CmdArgs.push_back("--show-includes");
    if (ShowIncludes->getOption().matches(options::OPT__SLASH_showIncludes))
      CmdArgs.push_back("-sys-header-deps");
  }

  // This controls whether or not we emit RTTI data for polymorphic types.
  if (Args.hasFlag(options::OPT__SLASH_GR_, options::OPT__SLASH_GR,
                   /*Default=*/false))
    CmdArgs.push_back("-fno-rtti-data");

  // This controls whether or not we emit stack-protector instrumentation.
  // In MSVC, Buffer Security Check (/GS) is on by default.
  if (!isNVPTX && Args.hasFlag(options::OPT__SLASH_GS, options::OPT__SLASH_GS_,
                               /*Default=*/true)) {
    CmdArgs.push_back("-stack-protector");
    CmdArgs.push_back(Args.MakeArgString(Twine(LangOptions::SSPStrong)));
  }

  // Emit CodeView if -Z7 or -gline-tables-only are present.
  if (Arg *DebugInfoArg = Args.getLastArg(options::OPT__SLASH_Z7,
                                          options::OPT_gline_tables_only)) {
    *EmitCodeView = true;
    if (DebugInfoArg->getOption().matches(options::OPT__SLASH_Z7))
      *DebugInfoKind = codegenoptions::LimitedDebugInfo;
    else
      *DebugInfoKind = codegenoptions::DebugLineTablesOnly;
  } else {
    *EmitCodeView = false;
  }

  const Driver &D = getToolChain().getDriver();
  EHFlags EH = parseClangCLEHFlags(D, Args);
  if (!isNVPTX && (EH.Synch || EH.Asynch)) {
    if (types::isCXX(InputType))
      CmdArgs.push_back("-fcxx-exceptions");
    CmdArgs.push_back("-fexceptions");
  }
  if (types::isCXX(InputType) && EH.Synch && EH.NoUnwindC)
    CmdArgs.push_back("-fexternc-nounwind");

  // /EP should expand to -E -P.
  if (Args.hasArg(options::OPT__SLASH_EP)) {
    CmdArgs.push_back("-E");
    CmdArgs.push_back("-P");
  }

  unsigned VolatileOptionID;
  if (getToolChain().getTriple().isX86())
    VolatileOptionID = options::OPT__SLASH_volatile_ms;
  else
    VolatileOptionID = options::OPT__SLASH_volatile_iso;

  if (Arg *A = Args.getLastArg(options::OPT__SLASH_volatile_Group))
    VolatileOptionID = A->getOption().getID();

  if (VolatileOptionID == options::OPT__SLASH_volatile_ms)
    CmdArgs.push_back("-fms-volatile");

 if (Args.hasFlag(options::OPT__SLASH_Zc_dllexportInlines_,
                  options::OPT__SLASH_Zc_dllexportInlines,
                  false)) {
  CmdArgs.push_back("-fno-dllexport-inlines");
 }

  Arg *MostGeneralArg = Args.getLastArg(options::OPT__SLASH_vmg);
  Arg *BestCaseArg = Args.getLastArg(options::OPT__SLASH_vmb);
  if (MostGeneralArg && BestCaseArg)
    D.Diag(clang::diag::err_drv_argument_not_allowed_with)
        << MostGeneralArg->getAsString(Args) << BestCaseArg->getAsString(Args);

  if (MostGeneralArg) {
    Arg *SingleArg = Args.getLastArg(options::OPT__SLASH_vms);
    Arg *MultipleArg = Args.getLastArg(options::OPT__SLASH_vmm);
    Arg *VirtualArg = Args.getLastArg(options::OPT__SLASH_vmv);

    Arg *FirstConflict = SingleArg ? SingleArg : MultipleArg;
    Arg *SecondConflict = VirtualArg ? VirtualArg : MultipleArg;
    if (FirstConflict && SecondConflict && FirstConflict != SecondConflict)
      D.Diag(clang::diag::err_drv_argument_not_allowed_with)
          << FirstConflict->getAsString(Args)
          << SecondConflict->getAsString(Args);

    if (SingleArg)
      CmdArgs.push_back("-fms-memptr-rep=single");
    else if (MultipleArg)
      CmdArgs.push_back("-fms-memptr-rep=multiple");
    else
      CmdArgs.push_back("-fms-memptr-rep=virtual");
  }

  // Parse the default calling convention options.
  if (Arg *CCArg =
          Args.getLastArg(options::OPT__SLASH_Gd, options::OPT__SLASH_Gr,
                          options::OPT__SLASH_Gz, options::OPT__SLASH_Gv,
                          options::OPT__SLASH_Gregcall)) {
    unsigned DCCOptId = CCArg->getOption().getID();
    const char *DCCFlag = nullptr;
    bool ArchSupported = !isNVPTX;
    llvm::Triple::ArchType Arch = getToolChain().getArch();
    switch (DCCOptId) {
    case options::OPT__SLASH_Gd:
      DCCFlag = "-fdefault-calling-conv=cdecl";
      break;
    case options::OPT__SLASH_Gr:
      ArchSupported = Arch == llvm::Triple::x86;
      DCCFlag = "-fdefault-calling-conv=fastcall";
      break;
    case options::OPT__SLASH_Gz:
      ArchSupported = Arch == llvm::Triple::x86;
      DCCFlag = "-fdefault-calling-conv=stdcall";
      break;
    case options::OPT__SLASH_Gv:
      ArchSupported = Arch == llvm::Triple::x86 || Arch == llvm::Triple::x86_64;
      DCCFlag = "-fdefault-calling-conv=vectorcall";
      break;
    case options::OPT__SLASH_Gregcall:
      ArchSupported = Arch == llvm::Triple::x86 || Arch == llvm::Triple::x86_64;
      DCCFlag = "-fdefault-calling-conv=regcall";
      break;
    }

    // MSVC doesn't warn if /Gr or /Gz is used on x64, so we don't either.
    if (ArchSupported && DCCFlag)
      CmdArgs.push_back(DCCFlag);
  }

  Args.AddLastArg(CmdArgs, options::OPT_vtordisp_mode_EQ);

  if (!Args.hasArg(options::OPT_fdiagnostics_format_EQ)) {
    CmdArgs.push_back("-fdiagnostics-format");
    CmdArgs.push_back("msvc");
  }

  if (Arg *A = Args.getLastArg(options::OPT__SLASH_guard)) {
    StringRef GuardArgs = A->getValue();
    // The only valid options are "cf", "cf,nochecks", "cf-", "ehcont" and
    // "ehcont-".
    if (GuardArgs.equals_lower("cf")) {
      // Emit CFG instrumentation and the table of address-taken functions.
      CmdArgs.push_back("-cfguard");
    } else if (GuardArgs.equals_lower("cf,nochecks")) {
      // Emit only the table of address-taken functions.
      CmdArgs.push_back("-cfguard-no-checks");
    } else if (GuardArgs.equals_lower("ehcont")) {
      // Emit EH continuation table.
      CmdArgs.push_back("-ehcontguard");
    } else if (GuardArgs.equals_lower("cf-") ||
               GuardArgs.equals_lower("ehcont-")) {
      // Do nothing, but we might want to emit a security warning in future.
    } else {
      D.Diag(diag::err_drv_invalid_value) << A->getSpelling() << GuardArgs;
    }
  }
}

const char *Clang::getBaseInputName(const ArgList &Args,
                                    const InputInfo &Input) {
  return Args.MakeArgString(llvm::sys::path::filename(Input.getBaseInput()));
}

const char *Clang::getBaseInputStem(const ArgList &Args,
                                    const InputInfoList &Inputs) {
  const char *Str = getBaseInputName(Args, Inputs[0]);

  if (const char *End = strrchr(Str, '.'))
    return Args.MakeArgString(std::string(Str, End));

  return Str;
}

const char *Clang::getDependencyFileName(const ArgList &Args,
                                         const InputInfoList &Inputs) {
  // FIXME: Think about this more.

  if (Arg *OutputOpt = Args.getLastArg(options::OPT_o)) {
    SmallString<128> OutputFilename(OutputOpt->getValue());
    llvm::sys::path::replace_extension(OutputFilename, llvm::Twine('d'));
    return Args.MakeArgString(OutputFilename);
  }

  return Args.MakeArgString(Twine(getBaseInputStem(Args, Inputs)) + ".d");
}

// Begin ClangAs

void ClangAs::AddMIPSTargetArgs(const ArgList &Args,
                                ArgStringList &CmdArgs) const {
  StringRef CPUName;
  StringRef ABIName;
  const llvm::Triple &Triple = getToolChain().getTriple();
  mips::getMipsCPUAndABI(Args, Triple, CPUName, ABIName);

  CmdArgs.push_back("-target-abi");
  CmdArgs.push_back(ABIName.data());
}

void ClangAs::AddX86TargetArgs(const ArgList &Args,
                               ArgStringList &CmdArgs) const {
  addX86AlignBranchArgs(getToolChain().getDriver(), Args, CmdArgs,
                        /*IsLTO=*/false);

  if (Arg *A = Args.getLastArg(options::OPT_masm_EQ)) {
    StringRef Value = A->getValue();
    if (Value == "intel" || Value == "att") {
      CmdArgs.push_back("-mllvm");
      CmdArgs.push_back(Args.MakeArgString("-x86-asm-syntax=" + Value));
    } else {
      getToolChain().getDriver().Diag(diag::err_drv_unsupported_option_argument)
          << A->getOption().getName() << Value;
    }
  }
}

void ClangAs::AddRISCVTargetArgs(const ArgList &Args,
                               ArgStringList &CmdArgs) const {
  const llvm::Triple &Triple = getToolChain().getTriple();
  StringRef ABIName = riscv::getRISCVABI(Args, Triple);

  CmdArgs.push_back("-target-abi");
  CmdArgs.push_back(ABIName.data());
}

void ClangAs::ConstructJob(Compilation &C, const JobAction &JA,
                           const InputInfo &Output, const InputInfoList &Inputs,
                           const ArgList &Args,
                           const char *LinkingOutput) const {
  ArgStringList CmdArgs;

  assert(Inputs.size() == 1 && "Unexpected number of inputs.");
  const InputInfo &Input = Inputs[0];

  const llvm::Triple &Triple = getToolChain().getEffectiveTriple();
  const std::string &TripleStr = Triple.getTriple();
  const auto &D = getToolChain().getDriver();

  // Don't warn about "clang -w -c foo.s"
  Args.ClaimAllArgs(options::OPT_w);
  // and "clang -emit-llvm -c foo.s"
  Args.ClaimAllArgs(options::OPT_emit_llvm);

  claimNoWarnArgs(Args);

  // Invoke ourselves in -cc1as mode.
  //
  // FIXME: Implement custom jobs for internal actions.
  CmdArgs.push_back("-cc1as");

  // Add the "effective" target triple.
  CmdArgs.push_back("-triple");
  CmdArgs.push_back(Args.MakeArgString(TripleStr));

  // Set the output mode, we currently only expect to be used as a real
  // assembler.
  CmdArgs.push_back("-filetype");
  CmdArgs.push_back("obj");

  // Set the main file name, so that debug info works even with
  // -save-temps or preprocessed assembly.
  CmdArgs.push_back("-main-file-name");
  CmdArgs.push_back(Clang::getBaseInputName(Args, Input));

  // Add the target cpu
  std::string CPU = getCPUName(Args, Triple, /*FromAs*/ true);
  if (!CPU.empty()) {
    CmdArgs.push_back("-target-cpu");
    CmdArgs.push_back(Args.MakeArgString(CPU));
  }

  // Add the target features
  getTargetFeatures(D, Triple, Args, CmdArgs, true);

  // Ignore explicit -force_cpusubtype_ALL option.
  (void)Args.hasArg(options::OPT_force__cpusubtype__ALL);

  // Pass along any -I options so we get proper .include search paths.
  Args.AddAllArgs(CmdArgs, options::OPT_I_Group);

  // Determine the original source input.
  const Action *SourceAction = &JA;
  while (SourceAction->getKind() != Action::InputClass) {
    assert(!SourceAction->getInputs().empty() && "unexpected root action!");
    SourceAction = SourceAction->getInputs()[0];
  }

  // Forward -g and handle debug info related flags, assuming we are dealing
  // with an actual assembly file.
  bool WantDebug = false;
  Args.ClaimAllArgs(options::OPT_g_Group);
  if (Arg *A = Args.getLastArg(options::OPT_g_Group))
    WantDebug = !A->getOption().matches(options::OPT_g0) &&
                !A->getOption().matches(options::OPT_ggdb0);

  unsigned DwarfVersion = ParseDebugDefaultVersion(getToolChain(), Args);
  if (const Arg *GDwarfN = getDwarfNArg(Args))
    DwarfVersion = DwarfVersionNum(GDwarfN->getSpelling());

  if (DwarfVersion == 0)
    DwarfVersion = getToolChain().GetDefaultDwarfVersion();

  codegenoptions::DebugInfoKind DebugInfoKind = codegenoptions::NoDebugInfo;

  if (SourceAction->getType() == types::TY_Asm ||
      SourceAction->getType() == types::TY_PP_Asm) {
    // You might think that it would be ok to set DebugInfoKind outside of
    // the guard for source type, however there is a test which asserts
    // that some assembler invocation receives no -debug-info-kind,
    // and it's not clear whether that test is just overly restrictive.
    DebugInfoKind = (WantDebug ? codegenoptions::LimitedDebugInfo
                               : codegenoptions::NoDebugInfo);
    // Add the -fdebug-compilation-dir flag if needed.
    addDebugCompDirArg(Args, CmdArgs, C.getDriver().getVFS());

    addDebugPrefixMapArg(getToolChain().getDriver(), Args, CmdArgs);

    // Set the AT_producer to the clang version when using the integrated
    // assembler on assembly source files.
    CmdArgs.push_back("-dwarf-debug-producer");
    CmdArgs.push_back(Args.MakeArgString(getClangFullVersion()));

    // And pass along -I options
    Args.AddAllArgs(CmdArgs, options::OPT_I);
  }
  RenderDebugEnablingArgs(Args, CmdArgs, DebugInfoKind, DwarfVersion,
                          llvm::DebuggerKind::Default);
  renderDwarfFormat(D, Triple, Args, CmdArgs, DwarfVersion);
  RenderDebugInfoCompressionArgs(Args, CmdArgs, D, getToolChain());


  // Handle -fPIC et al -- the relocation-model affects the assembler
  // for some targets.
  llvm::Reloc::Model RelocationModel;
  unsigned PICLevel;
  bool IsPIE;
  std::tie(RelocationModel, PICLevel, IsPIE) =
      ParsePICArgs(getToolChain(), Args);

  const char *RMName = RelocationModelName(RelocationModel);
  if (RMName) {
    CmdArgs.push_back("-mrelocation-model");
    CmdArgs.push_back(RMName);
  }

  // Optionally embed the -cc1as level arguments into the debug info, for build
  // analysis.
  if (getToolChain().UseDwarfDebugFlags()) {
    ArgStringList OriginalArgs;
    for (const auto &Arg : Args)
      Arg->render(Args, OriginalArgs);

    SmallString<256> Flags;
    const char *Exec = getToolChain().getDriver().getClangProgramPath();
    EscapeSpacesAndBackslashes(Exec, Flags);
    for (const char *OriginalArg : OriginalArgs) {
      SmallString<128> EscapedArg;
      EscapeSpacesAndBackslashes(OriginalArg, EscapedArg);
      Flags += " ";
      Flags += EscapedArg;
    }
    CmdArgs.push_back("-dwarf-debug-flags");
    CmdArgs.push_back(Args.MakeArgString(Flags));
  }

  // FIXME: Add -static support, once we have it.

  // Add target specific flags.
  switch (getToolChain().getArch()) {
  default:
    break;

  case llvm::Triple::mips:
  case llvm::Triple::mipsel:
  case llvm::Triple::mips64:
  case llvm::Triple::mips64el:
    AddMIPSTargetArgs(Args, CmdArgs);
    break;

  case llvm::Triple::x86:
  case llvm::Triple::x86_64:
    AddX86TargetArgs(Args, CmdArgs);
    break;

  case llvm::Triple::arm:
  case llvm::Triple::armeb:
  case llvm::Triple::thumb:
  case llvm::Triple::thumbeb:
    // This isn't in AddARMTargetArgs because we want to do this for assembly
    // only, not C/C++.
    if (Args.hasFlag(options::OPT_mdefault_build_attributes,
                     options::OPT_mno_default_build_attributes, true)) {
        CmdArgs.push_back("-mllvm");
        CmdArgs.push_back("-arm-add-build-attributes");
    }
    break;

  case llvm::Triple::aarch64:
  case llvm::Triple::aarch64_32:
  case llvm::Triple::aarch64_be:
    if (Args.hasArg(options::OPT_mmark_bti_property)) {
      CmdArgs.push_back("-mllvm");
      CmdArgs.push_back("-aarch64-mark-bti-property");
    }
    break;

  case llvm::Triple::riscv32:
  case llvm::Triple::riscv64:
    AddRISCVTargetArgs(Args, CmdArgs);
    break;
  }

  // Consume all the warning flags. Usually this would be handled more
  // gracefully by -cc1 (warning about unknown warning flags, etc) but -cc1as
  // doesn't handle that so rather than warning about unused flags that are
  // actually used, we'll lie by omission instead.
  // FIXME: Stop lying and consume only the appropriate driver flags
  Args.ClaimAllArgs(options::OPT_W_Group);

  CollectArgsForIntegratedAssembler(C, Args, CmdArgs,
                                    getToolChain().getDriver());

  Args.AddAllArgs(CmdArgs, options::OPT_mllvm);

  assert(Output.isFilename() && "Unexpected lipo output.");
  CmdArgs.push_back("-o");
  CmdArgs.push_back(Output.getFilename());

  const llvm::Triple &T = getToolChain().getTriple();
  Arg *A;
  if (getDebugFissionKind(D, Args, A) == DwarfFissionKind::Split &&
      T.isOSBinFormatELF()) {
    CmdArgs.push_back("-split-dwarf-output");
    CmdArgs.push_back(SplitDebugName(JA, Args, Input, Output));
  }

  if (Triple.isAMDGPU())
    handleAMDGPUCodeObjectVersionOptions(D, Args, CmdArgs);

  assert(Input.isFilename() && "Invalid input.");
  CmdArgs.push_back(Input.getFilename());

  const char *Exec = getToolChain().getDriver().getClangProgramPath();
  if (D.CC1Main && !D.CCGenDiagnostics) {
    // Invoke cc1as directly in this process.
    C.addCommand(std::make_unique<CC1Command>(JA, *this,
                                              ResponseFileSupport::AtFileUTF8(),
                                              Exec, CmdArgs, Inputs, Output));
  } else {
    C.addCommand(std::make_unique<Command>(JA, *this,
                                           ResponseFileSupport::AtFileUTF8(),
                                           Exec, CmdArgs, Inputs, Output));
  }
}

// Begin OffloadBundler

void OffloadBundler::ConstructJob(Compilation &C, const JobAction &JA,
                                  const InputInfo &Output,
                                  const InputInfoList &Inputs,
                                  const llvm::opt::ArgList &TCArgs,
                                  const char *LinkingOutput) const {
  // The version with only one output is expected to refer to a bundling job.
  assert(isa<OffloadBundlingJobAction>(JA) && "Expecting bundling job!");

  // The bundling command looks like this:
  // clang-offload-bundler -type=bc
  //   -targets=host-triple,openmp-triple1,openmp-triple2
  //   -outputs=input_file
  //   -inputs=unbundle_file_host,unbundle_file_tgt1,unbundle_file_tgt2"

  ArgStringList CmdArgs;

  // Get the type.
  CmdArgs.push_back(TCArgs.MakeArgString(
      Twine("-type=") + types::getTypeTempSuffix(Output.getType())));

  assert(JA.getInputs().size() == Inputs.size() &&
         "Not have inputs for all dependence actions??");

  // Get the targets.
  SmallString<128> Triples;
  Triples += "-targets=";
  for (unsigned I = 0; I < Inputs.size(); ++I) {
    if (I)
      Triples += ',';

    // Find ToolChain for this input.
    Action::OffloadKind CurKind = Action::OFK_Host;
    const ToolChain *CurTC = &getToolChain();
    const Action *CurDep = JA.getInputs()[I];

    if (const auto *OA = dyn_cast<OffloadAction>(CurDep)) {
      CurTC = nullptr;
      OA->doOnEachDependence([&](Action *A, const ToolChain *TC, const char *) {
        assert(CurTC == nullptr && "Expected one dependence!");
        CurKind = A->getOffloadingDeviceKind();
        CurTC = TC;
      });
    }
    Triples += Action::GetOffloadKindName(CurKind);
    Triples += '-';
    Triples += CurTC->getTriple().normalize();
    if (CurKind == Action::OFK_HIP && CurDep->getOffloadingArch()) {
      Triples += '-';
      Triples += CurDep->getOffloadingArch();
    }
  }
  CmdArgs.push_back(TCArgs.MakeArgString(Triples));

  // Get bundled file command.
  CmdArgs.push_back(
      TCArgs.MakeArgString(Twine("-outputs=") + Output.getFilename()));

  // Get unbundled files command.
  SmallString<128> UB;
  UB += "-inputs=";
  for (unsigned I = 0; I < Inputs.size(); ++I) {
    if (I)
      UB += ',';

    // Find ToolChain for this input.
    const ToolChain *CurTC = &getToolChain();
    if (const auto *OA = dyn_cast<OffloadAction>(JA.getInputs()[I])) {
      CurTC = nullptr;
      OA->doOnEachDependence([&](Action *, const ToolChain *TC, const char *) {
        assert(CurTC == nullptr && "Expected one dependence!");
        CurTC = TC;
      });
    }
    UB += CurTC->getInputFilename(Inputs[I]);
  }
  CmdArgs.push_back(TCArgs.MakeArgString(UB));

  // All the inputs are encoded as commands.
  C.addCommand(std::make_unique<Command>(
      JA, *this, ResponseFileSupport::None(),
      TCArgs.MakeArgString(getToolChain().GetProgramPath(getShortName())),
      CmdArgs, None, Output));
}

void OffloadBundler::ConstructJobMultipleOutputs(
    Compilation &C, const JobAction &JA, const InputInfoList &Outputs,
    const InputInfoList &Inputs, const llvm::opt::ArgList &TCArgs,
    const char *LinkingOutput) const {
  // The version with multiple outputs is expected to refer to a unbundling job.
  auto &UA = cast<OffloadUnbundlingJobAction>(JA);

  // The unbundling command looks like this:
  // clang-offload-bundler -type=bc
  //   -targets=host-triple,openmp-triple1,openmp-triple2
  //   -inputs=input_file
  //   -outputs=unbundle_file_host,unbundle_file_tgt1,unbundle_file_tgt2"
  //   -unbundle

  ArgStringList CmdArgs;

  assert(Inputs.size() == 1 && "Expecting to unbundle a single file!");
  InputInfo Input = Inputs.front();

  // Get the type.
  CmdArgs.push_back(TCArgs.MakeArgString(
      Twine("-type=") + types::getTypeTempSuffix(Input.getType())));

  // Get the targets.
  SmallString<128> Triples;
  Triples += "-targets=";
  auto DepInfo = UA.getDependentActionsInfo();
  for (unsigned I = 0; I < DepInfo.size(); ++I) {
    if (I)
      Triples += ',';

    auto &Dep = DepInfo[I];
    Triples += Action::GetOffloadKindName(Dep.DependentOffloadKind);
    Triples += '-';
    Triples += Dep.DependentToolChain->getTriple().normalize();
    if (Dep.DependentOffloadKind == Action::OFK_HIP &&
        !Dep.DependentBoundArch.empty()) {
      Triples += '-';
      Triples += Dep.DependentBoundArch;
    }
  }

  CmdArgs.push_back(TCArgs.MakeArgString(Triples));

  // Get bundled file command.
  CmdArgs.push_back(
      TCArgs.MakeArgString(Twine("-inputs=") + Input.getFilename()));

  // Get unbundled files command.
  SmallString<128> UB;
  UB += "-outputs=";
  for (unsigned I = 0; I < Outputs.size(); ++I) {
    if (I)
      UB += ',';
    UB += DepInfo[I].DependentToolChain->getInputFilename(Outputs[I]);
  }
  CmdArgs.push_back(TCArgs.MakeArgString(UB));
  CmdArgs.push_back("-unbundle");
  CmdArgs.push_back("-allow-missing-bundles");

  // All the inputs are encoded as commands.
  C.addCommand(std::make_unique<Command>(
      JA, *this, ResponseFileSupport::None(),
      TCArgs.MakeArgString(getToolChain().GetProgramPath(getShortName())),
      CmdArgs, None, Outputs));
}

void OffloadWrapper::ConstructJob(Compilation &C, const JobAction &JA,
                                  const InputInfo &Output,
                                  const InputInfoList &Inputs,
                                  const ArgList &Args,
                                  const char *LinkingOutput) const {
  ArgStringList CmdArgs;

  const llvm::Triple &Triple = getToolChain().getEffectiveTriple();

  // Add the "effective" target triple.
  CmdArgs.push_back("-target");
  CmdArgs.push_back(Args.MakeArgString(Triple.getTriple()));

  // Add the output file name.
  assert(Output.isFilename() && "Invalid output.");
  CmdArgs.push_back("-o");
  CmdArgs.push_back(Output.getFilename());

  // Add inputs.
  for (const InputInfo &I : Inputs) {
    assert(I.isFilename() && "Invalid input.");
    CmdArgs.push_back(I.getFilename());
  }

  C.addCommand(std::make_unique<Command>(
      JA, *this, ResponseFileSupport::None(),
      Args.MakeArgString(getToolChain().GetProgramPath(getShortName())),
      CmdArgs, Inputs, Output));
}<|MERGE_RESOLUTION|>--- conflicted
+++ resolved
@@ -4283,7 +4283,6 @@
   // are provided.
   TC.addClangWarningOptions(CmdArgs);
 
-<<<<<<< HEAD
   // OpenACC source-to-source mode implies error diagnostics about non-standard
   // OpenMP features in the translation.  This must come before user-provided
   // warning options so the user can override.
@@ -4295,11 +4294,10 @@
     CmdArgs.push_back("-Werror=openacc-omp-map-present");
     CmdArgs.push_back("-Werror=openacc-omp-map-no-alloc");
   }
-=======
+
   // FIXME: Subclass ToolChain for SPIR and move this to addClangWarningOptions.
   if (Triple.isSPIR())
     CmdArgs.push_back("-Wspir-compat");
->>>>>>> ad532be0
 
   // Select the appropriate action.
   RewriteKind rewriteKind = RK_None;
