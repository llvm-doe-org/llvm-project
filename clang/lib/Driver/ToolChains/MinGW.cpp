//===--- MinGW.cpp - MinGWToolChain Implementation ------------------------===//
//
//                     The LLVM Compiler Infrastructure
//
// This file is distributed under the University of Illinois Open Source
// License. See LICENSE.TXT for details.
//
//===----------------------------------------------------------------------===//

#include "MinGW.h"
#include "InputInfo.h"
#include "CommonArgs.h"
#include "clang/Config/config.h"
#include "clang/Driver/Compilation.h"
#include "clang/Driver/Driver.h"
#include "clang/Driver/DriverDiagnostic.h"
#include "clang/Driver/Options.h"
#include "clang/Driver/SanitizerArgs.h"
#include "llvm/Option/ArgList.h"
#include "llvm/Support/FileSystem.h"
#include "llvm/Support/Path.h"
#include <system_error>

using namespace clang::diag;
using namespace clang::driver;
using namespace clang;
using namespace llvm::opt;

/// MinGW Tools
void tools::MinGW::Assembler::ConstructJob(Compilation &C, const JobAction &JA,
                                           const InputInfo &Output,
                                           const InputInfoList &Inputs,
                                           const ArgList &Args,
                                           const char *LinkingOutput) const {
  claimNoWarnArgs(Args);
  ArgStringList CmdArgs;

  if (getToolChain().getArch() == llvm::Triple::x86) {
    CmdArgs.push_back("--32");
  } else if (getToolChain().getArch() == llvm::Triple::x86_64) {
    CmdArgs.push_back("--64");
  }

  Args.AddAllArgValues(CmdArgs, options::OPT_Wa_COMMA, options::OPT_Xassembler);

  CmdArgs.push_back("-o");
  CmdArgs.push_back(Output.getFilename());

  for (const auto &II : Inputs)
    CmdArgs.push_back(II.getFilename());

  const char *Exec = Args.MakeArgString(getToolChain().GetProgramPath("as"));
  C.addCommand(llvm::make_unique<Command>(JA, *this, Exec, CmdArgs, Inputs));

  if (Args.hasArg(options::OPT_gsplit_dwarf))
    SplitDebugInfo(getToolChain(), C, *this, JA, Args, Output,
                   SplitDebugName(Args, Inputs[0]));
}

void tools::MinGW::Linker::AddLibGCC(const ArgList &Args,
                                     ArgStringList &CmdArgs) const {
  if (Args.hasArg(options::OPT_mthreads))
    CmdArgs.push_back("-lmingwthrd");
  CmdArgs.push_back("-lmingw32");

  // Make use of compiler-rt if --rtlib option is used
  ToolChain::RuntimeLibType RLT = getToolChain().GetRuntimeLibType(Args);
  if (RLT == ToolChain::RLT_Libgcc) {
    bool Static = Args.hasArg(options::OPT_static_libgcc) ||
                  Args.hasArg(options::OPT_static);
    bool Shared = Args.hasArg(options::OPT_shared);
    bool CXX = getToolChain().getDriver().CCCIsCXX();

    if (Static || (!CXX && !Shared)) {
      CmdArgs.push_back("-lgcc");
      CmdArgs.push_back("-lgcc_eh");
    } else {
      CmdArgs.push_back("-lgcc_s");
      CmdArgs.push_back("-lgcc");
    }
  } else {
    AddRunTimeLibs(getToolChain(), getToolChain().getDriver(), CmdArgs, Args);
  }

  CmdArgs.push_back("-lmoldname");
  CmdArgs.push_back("-lmingwex");
  for (auto Lib : Args.getAllArgValues(options::OPT_l))
    if (StringRef(Lib).startswith("msvcr") || StringRef(Lib).startswith("ucrt"))
      return;
  CmdArgs.push_back("-lmsvcrt");
}

void tools::MinGW::Linker::ConstructJob(Compilation &C, const JobAction &JA,
                                        const InputInfo &Output,
                                        const InputInfoList &Inputs,
                                        const ArgList &Args,
                                        const char *LinkingOutput) const {
  const ToolChain &TC = getToolChain();
  const Driver &D = TC.getDriver();
  const SanitizerArgs &Sanitize = TC.getSanitizerArgs();

  ArgStringList CmdArgs;

  // Silence warning for "clang -g foo.o -o foo"
  Args.ClaimAllArgs(options::OPT_g_Group);
  // and "clang -emit-llvm foo.o -o foo"
  Args.ClaimAllArgs(options::OPT_emit_llvm);
  // and for "clang -w foo.o -o foo". Other warning options are already
  // handled somewhere else.
  Args.ClaimAllArgs(options::OPT_w);

  if (!D.SysRoot.empty())
    CmdArgs.push_back(Args.MakeArgString("--sysroot=" + D.SysRoot));

  if (Args.hasArg(options::OPT_s))
    CmdArgs.push_back("-s");

  CmdArgs.push_back("-m");
  switch (TC.getArch()) {
  case llvm::Triple::x86:
    CmdArgs.push_back("i386pe");
    break;
  case llvm::Triple::x86_64:
    CmdArgs.push_back("i386pep");
    break;
  case llvm::Triple::arm:
  case llvm::Triple::thumb:
    // FIXME: this is incorrect for WinCE
    CmdArgs.push_back("thumb2pe");
    break;
  case llvm::Triple::aarch64:
    CmdArgs.push_back("arm64pe");
    break;
  default:
    llvm_unreachable("Unsupported target architecture.");
  }

  if (Args.hasArg(options::OPT_mwindows)) {
    CmdArgs.push_back("--subsystem");
    CmdArgs.push_back("windows");
  } else if (Args.hasArg(options::OPT_mconsole)) {
    CmdArgs.push_back("--subsystem");
    CmdArgs.push_back("console");
  }

  if (Args.hasArg(options::OPT_mdll))
    CmdArgs.push_back("--dll");
  else if (Args.hasArg(options::OPT_shared))
    CmdArgs.push_back("--shared");
  if (Args.hasArg(options::OPT_static))
    CmdArgs.push_back("-Bstatic");
  else
    CmdArgs.push_back("-Bdynamic");
  if (Args.hasArg(options::OPT_mdll) || Args.hasArg(options::OPT_shared)) {
    CmdArgs.push_back("-e");
    if (TC.getArch() == llvm::Triple::x86)
      CmdArgs.push_back("_DllMainCRTStartup@12");
    else
      CmdArgs.push_back("DllMainCRTStartup");
    CmdArgs.push_back("--enable-auto-image-base");
  }

  CmdArgs.push_back("-o");
  CmdArgs.push_back(Output.getFilename());

  Args.AddAllArgs(CmdArgs, options::OPT_e);
  // FIXME: add -N, -n flags
  Args.AddLastArg(CmdArgs, options::OPT_r);
  Args.AddLastArg(CmdArgs, options::OPT_s);
  Args.AddLastArg(CmdArgs, options::OPT_t);
  Args.AddAllArgs(CmdArgs, options::OPT_u_Group);
  Args.AddLastArg(CmdArgs, options::OPT_Z_Flag);

  if (!Args.hasArg(options::OPT_nostdlib, options::OPT_nostartfiles)) {
    if (Args.hasArg(options::OPT_shared) || Args.hasArg(options::OPT_mdll)) {
      CmdArgs.push_back(Args.MakeArgString(TC.GetFilePath("dllcrt2.o")));
    } else {
      if (Args.hasArg(options::OPT_municode))
        CmdArgs.push_back(Args.MakeArgString(TC.GetFilePath("crt2u.o")));
      else
        CmdArgs.push_back(Args.MakeArgString(TC.GetFilePath("crt2.o")));
    }
    if (Args.hasArg(options::OPT_pg))
      CmdArgs.push_back(Args.MakeArgString(TC.GetFilePath("gcrt2.o")));
    CmdArgs.push_back(Args.MakeArgString(TC.GetFilePath("crtbegin.o")));
  }

  Args.AddAllArgs(CmdArgs, options::OPT_L);
  TC.AddFilePathLibArgs(Args, CmdArgs);
  AddLinkerInputs(TC, Inputs, Args, CmdArgs, JA);

  // TODO: Add profile stuff here

  if (TC.ShouldLinkCXXStdlib(Args)) {
    bool OnlyLibstdcxxStatic = Args.hasArg(options::OPT_static_libstdcxx) &&
                               !Args.hasArg(options::OPT_static);
    if (OnlyLibstdcxxStatic)
      CmdArgs.push_back("-Bstatic");
    TC.AddCXXStdlibLibArgs(Args, CmdArgs);
    if (OnlyLibstdcxxStatic)
      CmdArgs.push_back("-Bdynamic");
  }

  bool HasWindowsApp = false;
  for (auto Lib : Args.getAllArgValues(options::OPT_l)) {
    if (Lib == "windowsapp") {
      HasWindowsApp = true;
      break;
    }
  }

  if (!Args.hasArg(options::OPT_nostdlib)) {
    if (!Args.hasArg(options::OPT_nodefaultlibs)) {
      if (Args.hasArg(options::OPT_static))
        CmdArgs.push_back("--start-group");

      if (Args.hasArg(options::OPT_fstack_protector) ||
          Args.hasArg(options::OPT_fstack_protector_strong) ||
          Args.hasArg(options::OPT_fstack_protector_all)) {
        CmdArgs.push_back("-lssp_nonshared");
        CmdArgs.push_back("-lssp");
      }
<<<<<<< HEAD
      if (Args.hasArg(options::OPT_fopenmp)
          || Args.hasArg(options::OPT_fopenacc))
        CmdArgs.push_back("-lgomp");
=======

      if (Args.hasFlag(options::OPT_fopenmp, options::OPT_fopenmp_EQ,
                       options::OPT_fno_openmp, false)) {
        switch (TC.getDriver().getOpenMPRuntime(Args)) {
        case Driver::OMPRT_OMP:
          CmdArgs.push_back("-lomp");
          break;
        case Driver::OMPRT_IOMP5:
          CmdArgs.push_back("-liomp5md");
          break;
        case Driver::OMPRT_GOMP:
          CmdArgs.push_back("-lgomp");
          break;
        case Driver::OMPRT_Unknown:
          // Already diagnosed.
          break;
        }
      }
>>>>>>> 092da1c3

      AddLibGCC(Args, CmdArgs);

      if (Args.hasArg(options::OPT_pg))
        CmdArgs.push_back("-lgmon");

      if (Args.hasArg(options::OPT_pthread))
        CmdArgs.push_back("-lpthread");

      if (Sanitize.needsAsanRt()) {
        // MinGW always links against a shared MSVCRT.
        CmdArgs.push_back(
            TC.getCompilerRTArgString(Args, "asan_dynamic", true));
        CmdArgs.push_back(
            TC.getCompilerRTArgString(Args, "asan_dynamic_runtime_thunk"));
        CmdArgs.push_back(Args.MakeArgString("--require-defined"));
        CmdArgs.push_back(Args.MakeArgString(TC.getArch() == llvm::Triple::x86
                                                 ? "___asan_seh_interceptor"
                                                 : "__asan_seh_interceptor"));
        // Make sure the linker consider all object files from the dynamic
        // runtime thunk.
        CmdArgs.push_back(Args.MakeArgString("--whole-archive"));
        CmdArgs.push_back(Args.MakeArgString(
            TC.getCompilerRT(Args, "asan_dynamic_runtime_thunk")));
        CmdArgs.push_back(Args.MakeArgString("--no-whole-archive"));
      }

      if (!HasWindowsApp) {
        // Add system libraries. If linking to libwindowsapp.a, that import
        // library replaces all these and we shouldn't accidentally try to
        // link to the normal desktop mode dlls.
        if (Args.hasArg(options::OPT_mwindows)) {
          CmdArgs.push_back("-lgdi32");
          CmdArgs.push_back("-lcomdlg32");
        }
        CmdArgs.push_back("-ladvapi32");
        CmdArgs.push_back("-lshell32");
        CmdArgs.push_back("-luser32");
        CmdArgs.push_back("-lkernel32");
      }

      if (Args.hasArg(options::OPT_static))
        CmdArgs.push_back("--end-group");
      else
        AddLibGCC(Args, CmdArgs);
    }

    if (!Args.hasArg(options::OPT_nostartfiles)) {
      // Add crtfastmath.o if available and fast math is enabled.
      TC.AddFastMathRuntimeIfAvailable(Args, CmdArgs);

      CmdArgs.push_back(Args.MakeArgString(TC.GetFilePath("crtend.o")));
    }
  }
  const char *Exec = Args.MakeArgString(TC.GetLinkerPath());
  C.addCommand(llvm::make_unique<Command>(JA, *this, Exec, CmdArgs, Inputs));
}

// Simplified from Generic_GCC::GCCInstallationDetector::ScanLibDirForGCCTriple.
static bool findGccVersion(StringRef LibDir, std::string &GccLibDir,
                           std::string &Ver) {
  auto Version = toolchains::Generic_GCC::GCCVersion::Parse("0.0.0");
  std::error_code EC;
  for (llvm::sys::fs::directory_iterator LI(LibDir, EC), LE; !EC && LI != LE;
       LI = LI.increment(EC)) {
    StringRef VersionText = llvm::sys::path::filename(LI->path());
    auto CandidateVersion =
        toolchains::Generic_GCC::GCCVersion::Parse(VersionText);
    if (CandidateVersion.Major == -1)
      continue;
    if (CandidateVersion <= Version)
      continue;
    Ver = VersionText;
    GccLibDir = LI->path();
  }
  return Ver.size();
}

void toolchains::MinGW::findGccLibDir() {
  llvm::SmallVector<llvm::SmallString<32>, 2> Archs;
  Archs.emplace_back(getTriple().getArchName());
  Archs[0] += "-w64-mingw32";
  Archs.emplace_back("mingw32");
  if (Arch.empty())
    Arch = Archs[0].str();
  // lib: Arch Linux, Ubuntu, Windows
  // lib64: openSUSE Linux
  for (StringRef CandidateLib : {"lib", "lib64"}) {
    for (StringRef CandidateArch : Archs) {
      llvm::SmallString<1024> LibDir(Base);
      llvm::sys::path::append(LibDir, CandidateLib, "gcc", CandidateArch);
      if (findGccVersion(LibDir, GccLibDir, Ver)) {
        Arch = CandidateArch;
        return;
      }
    }
  }
}

llvm::ErrorOr<std::string> toolchains::MinGW::findGcc() {
  llvm::SmallVector<llvm::SmallString<32>, 2> Gccs;
  Gccs.emplace_back(getTriple().getArchName());
  Gccs[0] += "-w64-mingw32-gcc";
  Gccs.emplace_back("mingw32-gcc");
  // Please do not add "gcc" here
  for (StringRef CandidateGcc : Gccs)
    if (llvm::ErrorOr<std::string> GPPName = llvm::sys::findProgramByName(CandidateGcc))
      return GPPName;
  return make_error_code(std::errc::no_such_file_or_directory);
}

llvm::ErrorOr<std::string> toolchains::MinGW::findClangRelativeSysroot() {
  llvm::SmallVector<llvm::SmallString<32>, 2> Subdirs;
  Subdirs.emplace_back(getTriple().str());
  Subdirs.emplace_back(getTriple().getArchName());
  Subdirs[1] += "-w64-mingw32";
  StringRef ClangRoot =
      llvm::sys::path::parent_path(getDriver().getInstalledDir());
  StringRef Sep = llvm::sys::path::get_separator();
  for (StringRef CandidateSubdir : Subdirs) {
    if (llvm::sys::fs::is_directory(ClangRoot + Sep + CandidateSubdir)) {
      Arch = CandidateSubdir;
      return (ClangRoot + Sep + CandidateSubdir).str();
    }
  }
  return make_error_code(std::errc::no_such_file_or_directory);
}

toolchains::MinGW::MinGW(const Driver &D, const llvm::Triple &Triple,
                         const ArgList &Args)
    : ToolChain(D, Triple, Args), CudaInstallation(D, Triple, Args) {
  getProgramPaths().push_back(getDriver().getInstalledDir());

  if (getDriver().SysRoot.size())
    Base = getDriver().SysRoot;
  // Look for <clang-bin>/../<triplet>; if found, use <clang-bin>/.. as the
  // base as it could still be a base for a gcc setup with libgcc.
  else if (llvm::ErrorOr<std::string> TargetSubdir = findClangRelativeSysroot())
    Base = llvm::sys::path::parent_path(TargetSubdir.get());
  else if (llvm::ErrorOr<std::string> GPPName = findGcc())
    Base = llvm::sys::path::parent_path(
        llvm::sys::path::parent_path(GPPName.get()));
  else
    Base = llvm::sys::path::parent_path(getDriver().getInstalledDir());

  Base += llvm::sys::path::get_separator();
  findGccLibDir();
  // GccLibDir must precede Base/lib so that the
  // correct crtbegin.o ,cetend.o would be found.
  getFilePaths().push_back(GccLibDir);
  getFilePaths().push_back(
      (Base + Arch + llvm::sys::path::get_separator() + "lib").str());
  getFilePaths().push_back(Base + "lib");
  // openSUSE
  getFilePaths().push_back(Base + Arch + "/sys-root/mingw/lib");

  NativeLLVMSupport =
      Args.getLastArgValue(options::OPT_fuse_ld_EQ, CLANG_DEFAULT_LINKER)
          .equals_lower("lld");
}

bool toolchains::MinGW::IsIntegratedAssemblerDefault() const { return true; }

Tool *toolchains::MinGW::getTool(Action::ActionClass AC) const {
  switch (AC) {
  case Action::PreprocessJobClass:
    if (!Preprocessor)
      Preprocessor.reset(new tools::gcc::Preprocessor(*this));
    return Preprocessor.get();
  case Action::CompileJobClass:
    if (!Compiler)
      Compiler.reset(new tools::gcc::Compiler(*this));
    return Compiler.get();
  default:
    return ToolChain::getTool(AC);
  }
}

Tool *toolchains::MinGW::buildAssembler() const {
  return new tools::MinGW::Assembler(*this);
}

Tool *toolchains::MinGW::buildLinker() const {
  return new tools::MinGW::Linker(*this);
}

bool toolchains::MinGW::HasNativeLLVMSupport() const {
  return NativeLLVMSupport;
}

bool toolchains::MinGW::IsUnwindTablesDefault(const ArgList &Args) const {
  return getArch() == llvm::Triple::x86_64;
}

bool toolchains::MinGW::isPICDefault() const {
  return getArch() == llvm::Triple::x86_64;
}

bool toolchains::MinGW::isPIEDefault() const { return false; }

bool toolchains::MinGW::isPICDefaultForced() const {
  return getArch() == llvm::Triple::x86_64;
}

llvm::ExceptionHandling
toolchains::MinGW::GetExceptionModel(const ArgList &Args) const {
  if (getArch() == llvm::Triple::x86_64)
    return llvm::ExceptionHandling::WinEH;
  return llvm::ExceptionHandling::DwarfCFI;
}

SanitizerMask toolchains::MinGW::getSupportedSanitizers() const {
  SanitizerMask Res = ToolChain::getSupportedSanitizers();
  Res |= SanitizerKind::Address;
  return Res;
}

void toolchains::MinGW::AddCudaIncludeArgs(const ArgList &DriverArgs,
                                           ArgStringList &CC1Args) const {
  CudaInstallation.AddCudaIncludeArgs(DriverArgs, CC1Args);
}

void toolchains::MinGW::printVerboseInfo(raw_ostream &OS) const {
  CudaInstallation.print(OS);
}

// Include directories for various hosts:

// Windows, mingw.org
// c:\mingw\lib\gcc\mingw32\4.8.1\include\c++
// c:\mingw\lib\gcc\mingw32\4.8.1\include\c++\mingw32
// c:\mingw\lib\gcc\mingw32\4.8.1\include\c++\backward
// c:\mingw\include
// c:\mingw\mingw32\include

// Windows, mingw-w64 mingw-builds
// c:\mingw32\i686-w64-mingw32\include
// c:\mingw32\i686-w64-mingw32\include\c++
// c:\mingw32\i686-w64-mingw32\include\c++\i686-w64-mingw32
// c:\mingw32\i686-w64-mingw32\include\c++\backward

// Windows, mingw-w64 msys2
// c:\msys64\mingw32\include
// c:\msys64\mingw32\i686-w64-mingw32\include
// c:\msys64\mingw32\include\c++\4.9.2
// c:\msys64\mingw32\include\c++\4.9.2\i686-w64-mingw32
// c:\msys64\mingw32\include\c++\4.9.2\backward

// openSUSE
// /usr/lib64/gcc/x86_64-w64-mingw32/5.1.0/include/c++
// /usr/lib64/gcc/x86_64-w64-mingw32/5.1.0/include/c++/x86_64-w64-mingw32
// /usr/lib64/gcc/x86_64-w64-mingw32/5.1.0/include/c++/backward
// /usr/x86_64-w64-mingw32/sys-root/mingw/include

// Arch Linux
// /usr/i686-w64-mingw32/include/c++/5.1.0
// /usr/i686-w64-mingw32/include/c++/5.1.0/i686-w64-mingw32
// /usr/i686-w64-mingw32/include/c++/5.1.0/backward
// /usr/i686-w64-mingw32/include

// Ubuntu
// /usr/include/c++/4.8
// /usr/include/c++/4.8/x86_64-w64-mingw32
// /usr/include/c++/4.8/backward
// /usr/x86_64-w64-mingw32/include

void toolchains::MinGW::AddClangSystemIncludeArgs(const ArgList &DriverArgs,
                                                  ArgStringList &CC1Args) const {
  if (DriverArgs.hasArg(options::OPT_nostdinc))
    return;

  if (!DriverArgs.hasArg(options::OPT_nobuiltininc)) {
    SmallString<1024> P(getDriver().ResourceDir);
    llvm::sys::path::append(P, "include");
    addSystemInclude(DriverArgs, CC1Args, P.str());
  }

  if (DriverArgs.hasArg(options::OPT_nostdlibinc))
    return;

  if (GetRuntimeLibType(DriverArgs) == ToolChain::RLT_Libgcc) {
    // openSUSE
    addSystemInclude(DriverArgs, CC1Args,
                     Base + Arch + "/sys-root/mingw/include");
  }

  addSystemInclude(DriverArgs, CC1Args,
                   Base + Arch + llvm::sys::path::get_separator() + "include");
  addSystemInclude(DriverArgs, CC1Args, Base + "include");
}

void toolchains::MinGW::AddClangCXXStdlibIncludeArgs(
    const ArgList &DriverArgs, ArgStringList &CC1Args) const {
  if (DriverArgs.hasArg(options::OPT_nostdlibinc) ||
      DriverArgs.hasArg(options::OPT_nostdincxx))
    return;

  StringRef Slash = llvm::sys::path::get_separator();

  switch (GetCXXStdlibType(DriverArgs)) {
  case ToolChain::CST_Libcxx:
    addSystemInclude(DriverArgs, CC1Args, Base + Arch + Slash + "include" +
                                              Slash + "c++" + Slash + "v1");
    addSystemInclude(DriverArgs, CC1Args,
                     Base + "include" + Slash + "c++" + Slash + "v1");
    break;

  case ToolChain::CST_Libstdcxx:
    llvm::SmallVector<llvm::SmallString<1024>, 4> CppIncludeBases;
    CppIncludeBases.emplace_back(Base);
    llvm::sys::path::append(CppIncludeBases[0], Arch, "include", "c++");
    CppIncludeBases.emplace_back(Base);
    llvm::sys::path::append(CppIncludeBases[1], Arch, "include", "c++", Ver);
    CppIncludeBases.emplace_back(Base);
    llvm::sys::path::append(CppIncludeBases[2], "include", "c++", Ver);
    CppIncludeBases.emplace_back(GccLibDir);
    llvm::sys::path::append(CppIncludeBases[3], "include", "c++");
    for (auto &CppIncludeBase : CppIncludeBases) {
      addSystemInclude(DriverArgs, CC1Args, CppIncludeBase);
      CppIncludeBase += Slash;
      addSystemInclude(DriverArgs, CC1Args, CppIncludeBase + Arch);
      addSystemInclude(DriverArgs, CC1Args, CppIncludeBase + "backward");
    }
    break;
  }
}<|MERGE_RESOLUTION|>--- conflicted
+++ resolved
@@ -220,14 +220,10 @@
         CmdArgs.push_back("-lssp_nonshared");
         CmdArgs.push_back("-lssp");
       }
-<<<<<<< HEAD
-      if (Args.hasArg(options::OPT_fopenmp)
-          || Args.hasArg(options::OPT_fopenacc))
-        CmdArgs.push_back("-lgomp");
-=======
-
       if (Args.hasFlag(options::OPT_fopenmp, options::OPT_fopenmp_EQ,
-                       options::OPT_fno_openmp, false)) {
+                       options::OPT_fno_openmp, false)
+          || Args.hasArg(options::OPT_fopenacc, options::OPT_fno_openacc,
+		         false)) {
         switch (TC.getDriver().getOpenMPRuntime(Args)) {
         case Driver::OMPRT_OMP:
           CmdArgs.push_back("-lomp");
@@ -243,7 +239,6 @@
           break;
         }
       }
->>>>>>> 092da1c3
 
       AddLibGCC(Args, CmdArgs);
 
