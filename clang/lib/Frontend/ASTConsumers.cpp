//===--- ASTConsumers.cpp - ASTConsumer implementations -------------------===//
//
// Part of the LLVM Project, under the Apache License v2.0 with LLVM Exceptions.
// See https://llvm.org/LICENSE.txt for license information.
// SPDX-License-Identifier: Apache-2.0 WITH LLVM-exception
//
//===----------------------------------------------------------------------===//
//
// AST Consumer Implementations.
//
//===----------------------------------------------------------------------===//

#include "clang/Frontend/ASTConsumers.h"
#include "clang/AST/AST.h"
#include "clang/AST/ASTConsumer.h"
#include "clang/AST/ASTContext.h"
#include "clang/AST/PrettyPrinter.h"
#include "clang/AST/RecordLayout.h"
#include "clang/AST/RecursiveASTVisitor.h"
#include "clang/Basic/Diagnostic.h"
#include "clang/Basic/SourceManager.h"
#include "llvm/Support/Path.h"
#include "llvm/Support/Timer.h"
#include "llvm/Support/raw_ostream.h"
using namespace clang;

//===----------------------------------------------------------------------===//
/// ASTPrinter - Pretty-printer and dumper of ASTs

namespace {
  class ASTPrinter : public ASTConsumer,
                     public RecursiveASTVisitor<ASTPrinter> {
    typedef RecursiveASTVisitor<ASTPrinter> base;

  public:
    enum Kind { DumpFull, Dump, Print, None };
    ASTPrinter(std::unique_ptr<raw_ostream> Out, Kind K,
               ASTDumpOutputFormat Format, StringRef FilterString,
<<<<<<< HEAD
               bool DumpLookups = false,
               OpenACCPrintKind OpenACCPrint = OpenACCPrint_ACC)
        : Out(Out ? *Out : llvm::outs()), OwnedOut(std::move(Out)),
          OutputKind(K), OutputFormat(Format), FilterString(FilterString),
          DumpLookups(DumpLookups), OpenACCPrint(OpenACCPrint) {}
=======
               bool DumpLookups = false, bool DumpDeclTypes = false)
        : Out(Out ? *Out : llvm::outs()), OwnedOut(std::move(Out)),
          OutputKind(K), OutputFormat(Format), FilterString(FilterString),
          DumpLookups(DumpLookups), DumpDeclTypes(DumpDeclTypes) {}
>>>>>>> 51776499

    void HandleTranslationUnit(ASTContext &Context) override {
      TranslationUnitDecl *D = Context.getTranslationUnitDecl();

      if (FilterString.empty())
        return print(D);

      TraverseDecl(D);
    }

    bool shouldWalkTypesOfTypeLocs() const { return false; }

    bool TraverseDecl(Decl *D) {
      if (D && filterMatches(D)) {
        bool ShowColors = Out.has_colors();
        if (ShowColors)
          Out.changeColor(raw_ostream::BLUE);
        Out << (OutputKind != Print ? "Dumping " : "Printing ") << getName(D)
            << ":\n";
        if (ShowColors)
          Out.resetColor();
        print(D);
        Out << "\n";
        // Don't traverse child nodes to avoid output duplication.
        return true;
      }
      return base::TraverseDecl(D);
    }

  private:
    std::string getName(Decl *D) {
      if (isa<NamedDecl>(D))
        return cast<NamedDecl>(D)->getQualifiedNameAsString();
      return "";
    }
    bool filterMatches(Decl *D) {
      return getName(D).find(FilterString) != std::string::npos;
    }
    void print(Decl *D) {
      if (DumpLookups) {
        if (DeclContext *DC = dyn_cast<DeclContext>(D)) {
          if (DC == DC->getPrimaryContext())
            DC->dumpLookups(Out, OutputKind != None, OutputKind == DumpFull);
          else
            Out << "Lookup map is in primary DeclContext "
                << DC->getPrimaryContext() << "\n";
        } else
          Out << "Not a DeclContext\n";
      } else if (OutputKind == Print) {
        PrintingPolicy Policy(D->getASTContext().getLangOpts());
        Policy.OpenACCPrint = OpenACCPrint;
        D->print(Out, Policy, /*Indentation=*/0, /*PrintInstantiation=*/true);
      } else if (OutputKind != None) {
        D->dump(Out, OutputKind == DumpFull, OutputFormat);
      }

      if (DumpDeclTypes) {
        Decl *InnerD = D;
        if (auto *TD = dyn_cast<TemplateDecl>(D))
          InnerD = TD->getTemplatedDecl();

        // FIXME: Support OutputFormat in type dumping.
        // FIXME: Support combining -ast-dump-decl-types with -ast-dump-lookups.
        if (auto *VD = dyn_cast<ValueDecl>(InnerD))
          VD->getType().dump(Out);
        if (auto *TD = dyn_cast<TypeDecl>(InnerD))
          TD->getTypeForDecl()->dump(Out);
      }
    }

    raw_ostream &Out;
    std::unique_ptr<raw_ostream> OwnedOut;

    /// How to output individual declarations.
    Kind OutputKind;

    /// What format should the output take?
    ASTDumpOutputFormat OutputFormat;

    /// Which declarations or DeclContexts to display.
    std::string FilterString;

    /// Whether the primary output is lookup results or declarations. Individual
    /// results will be output with a format determined by OutputKind. This is
    /// incompatible with OutputKind == Print.
    bool DumpLookups;

<<<<<<< HEAD
    /// How to print OpenACC nodes.
    OpenACCPrintKind OpenACCPrint;
=======
    /// Whether to dump the type for each declaration dumped.
    bool DumpDeclTypes;
>>>>>>> 51776499
  };

  class ASTDeclNodeLister : public ASTConsumer,
                     public RecursiveASTVisitor<ASTDeclNodeLister> {
  public:
    ASTDeclNodeLister(raw_ostream *Out = nullptr)
        : Out(Out ? *Out : llvm::outs()) {}

    void HandleTranslationUnit(ASTContext &Context) override {
      TraverseDecl(Context.getTranslationUnitDecl());
    }

    bool shouldWalkTypesOfTypeLocs() const { return false; }

    bool VisitNamedDecl(NamedDecl *D) {
      D->printQualifiedName(Out);
      Out << '\n';
      return true;
    }

  private:
    raw_ostream &Out;
  };
} // end anonymous namespace

std::unique_ptr<ASTConsumer>
clang::CreateASTPrinter(std::unique_ptr<raw_ostream> Out,
                        StringRef FilterString,
                        OpenACCPrintKind OpenACCPrint) {
  return std::make_unique<ASTPrinter>(std::move(Out), ASTPrinter::Print,
                                      ADOF_Default, FilterString, false,
                                      OpenACCPrint);
}

std::unique_ptr<ASTConsumer>
clang::CreateASTDumper(std::unique_ptr<raw_ostream> Out, StringRef FilterString,
                       bool DumpDecls, bool Deserialize, bool DumpLookups,
                       bool DumpDeclTypes, ASTDumpOutputFormat Format) {
  assert((DumpDecls || Deserialize || DumpLookups) && "nothing to dump");
  return std::make_unique<ASTPrinter>(
      std::move(Out),
      Deserialize ? ASTPrinter::DumpFull
                  : DumpDecls ? ASTPrinter::Dump : ASTPrinter::None,
      Format, FilterString, DumpLookups, DumpDeclTypes);
}

std::unique_ptr<ASTConsumer> clang::CreateASTDeclNodeLister() {
  return std::make_unique<ASTDeclNodeLister>(nullptr);
}

//===----------------------------------------------------------------------===//
/// ASTViewer - AST Visualization

namespace {
  class ASTViewer : public ASTConsumer {
    ASTContext *Context;
  public:
    void Initialize(ASTContext &Context) override {
      this->Context = &Context;
    }

    bool HandleTopLevelDecl(DeclGroupRef D) override {
      for (DeclGroupRef::iterator I = D.begin(), E = D.end(); I != E; ++I)
        HandleTopLevelSingleDecl(*I);
      return true;
    }

    void HandleTopLevelSingleDecl(Decl *D);
  };
}

void ASTViewer::HandleTopLevelSingleDecl(Decl *D) {
  if (isa<FunctionDecl>(D) || isa<ObjCMethodDecl>(D)) {
    D->print(llvm::errs());

    if (Stmt *Body = D->getBody()) {
      llvm::errs() << '\n';
      Body->viewAST();
      llvm::errs() << '\n';
    }
  }
}

std::unique_ptr<ASTConsumer> clang::CreateASTViewer() {
  return std::make_unique<ASTViewer>();
}<|MERGE_RESOLUTION|>--- conflicted
+++ resolved
@@ -36,18 +36,12 @@
     enum Kind { DumpFull, Dump, Print, None };
     ASTPrinter(std::unique_ptr<raw_ostream> Out, Kind K,
                ASTDumpOutputFormat Format, StringRef FilterString,
-<<<<<<< HEAD
-               bool DumpLookups = false,
+               bool DumpLookups = false, bool DumpDeclTypes = false,
                OpenACCPrintKind OpenACCPrint = OpenACCPrint_ACC)
         : Out(Out ? *Out : llvm::outs()), OwnedOut(std::move(Out)),
           OutputKind(K), OutputFormat(Format), FilterString(FilterString),
-          DumpLookups(DumpLookups), OpenACCPrint(OpenACCPrint) {}
-=======
-               bool DumpLookups = false, bool DumpDeclTypes = false)
-        : Out(Out ? *Out : llvm::outs()), OwnedOut(std::move(Out)),
-          OutputKind(K), OutputFormat(Format), FilterString(FilterString),
-          DumpLookups(DumpLookups), DumpDeclTypes(DumpDeclTypes) {}
->>>>>>> 51776499
+          DumpLookups(DumpLookups), DumpDeclTypes(DumpDeclTypes),
+          OpenACCPrint(OpenACCPrint) {}
 
     void HandleTranslationUnit(ASTContext &Context) override {
       TranslationUnitDecl *D = Context.getTranslationUnitDecl();
@@ -135,13 +129,11 @@
     /// incompatible with OutputKind == Print.
     bool DumpLookups;
 
-<<<<<<< HEAD
+    /// Whether to dump the type for each declaration dumped.
+    bool DumpDeclTypes;
+
     /// How to print OpenACC nodes.
     OpenACCPrintKind OpenACCPrint;
-=======
-    /// Whether to dump the type for each declaration dumped.
-    bool DumpDeclTypes;
->>>>>>> 51776499
   };
 
   class ASTDeclNodeLister : public ASTConsumer,
@@ -173,7 +165,7 @@
                         OpenACCPrintKind OpenACCPrint) {
   return std::make_unique<ASTPrinter>(std::move(Out), ASTPrinter::Print,
                                       ADOF_Default, FilterString, false,
-                                      OpenACCPrint);
+                                      /*DumpDeclTypes=*/false, OpenACCPrint);
 }
 
 std::unique_ptr<ASTConsumer>
