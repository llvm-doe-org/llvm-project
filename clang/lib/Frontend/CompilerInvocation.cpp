//===- CompilerInvocation.cpp ---------------------------------------------===//
//
// Part of the LLVM Project, under the Apache License v2.0 with LLVM Exceptions.
// See https://llvm.org/LICENSE.txt for license information.
// SPDX-License-Identifier: Apache-2.0 WITH LLVM-exception
//
//===----------------------------------------------------------------------===//

#include "clang/Frontend/CompilerInvocation.h"
#include "TestModuleFileExtension.h"
#include "clang/Basic/Builtins.h"
#include "clang/Basic/CharInfo.h"
#include "clang/Basic/CodeGenOptions.h"
#include "clang/Basic/CommentOptions.h"
#include "clang/Basic/DebugInfoOptions.h"
#include "clang/Basic/Diagnostic.h"
#include "clang/Basic/DiagnosticOptions.h"
#include "clang/Basic/FileSystemOptions.h"
#include "clang/Basic/LLVM.h"
#include "clang/Basic/LangOptions.h"
#include "clang/Basic/LangStandard.h"
#include "clang/Basic/ObjCRuntime.h"
#include "clang/Basic/Sanitizers.h"
#include "clang/Basic/SourceLocation.h"
#include "clang/Basic/TargetOptions.h"
#include "clang/Basic/Version.h"
#include "clang/Basic/Visibility.h"
#include "clang/Basic/XRayInstr.h"
#include "clang/Config/config.h"
#include "clang/Driver/Driver.h"
#include "clang/Driver/DriverDiagnostic.h"
#include "clang/Driver/Options.h"
#include "clang/Frontend/CommandLineSourceLoc.h"
#include "clang/Frontend/DependencyOutputOptions.h"
#include "clang/Frontend/FrontendDiagnostic.h"
#include "clang/Frontend/FrontendOptions.h"
#include "clang/Frontend/FrontendPluginRegistry.h"
#include "clang/Frontend/MigratorOptions.h"
#include "clang/Frontend/PreprocessorOutputOptions.h"
#include "clang/Frontend/Utils.h"
#include "clang/Lex/HeaderSearchOptions.h"
#include "clang/Lex/PreprocessorOptions.h"
#include "clang/Sema/CodeCompleteOptions.h"
#include "clang/Serialization/ModuleFileExtension.h"
#include "clang/StaticAnalyzer/Core/AnalyzerOptions.h"
#include "llvm/ADT/APInt.h"
#include "llvm/ADT/ArrayRef.h"
#include "llvm/ADT/CachedHashString.h"
#include "llvm/ADT/Hashing.h"
#include "llvm/ADT/None.h"
#include "llvm/ADT/Optional.h"
#include "llvm/ADT/SmallString.h"
#include "llvm/ADT/SmallVector.h"
#include "llvm/ADT/StringRef.h"
#include "llvm/ADT/StringSwitch.h"
#include "llvm/ADT/Triple.h"
#include "llvm/ADT/Twine.h"
#include "llvm/IR/DebugInfoMetadata.h"
#include "llvm/Linker/Linker.h"
#include "llvm/MC/MCTargetOptions.h"
#include "llvm/Option/Arg.h"
#include "llvm/Option/ArgList.h"
#include "llvm/Option/OptSpecifier.h"
#include "llvm/Option/OptTable.h"
#include "llvm/Option/Option.h"
#include "llvm/ProfileData/InstrProfReader.h"
#include "llvm/Support/CodeGen.h"
#include "llvm/Support/Compiler.h"
#include "llvm/Support/Error.h"
#include "llvm/Support/ErrorHandling.h"
#include "llvm/Support/ErrorOr.h"
#include "llvm/Support/FileSystem.h"
#include "llvm/Support/Host.h"
#include "llvm/Support/MathExtras.h"
#include "llvm/Support/MemoryBuffer.h"
#include "llvm/Support/Path.h"
#include "llvm/Support/Process.h"
#include "llvm/Support/Regex.h"
#include "llvm/Support/VersionTuple.h"
#include "llvm/Support/VirtualFileSystem.h"
#include "llvm/Support/raw_ostream.h"
#include "llvm/Target/TargetOptions.h"
#include <algorithm>
#include <atomic>
#include <cassert>
#include <cstddef>
#include <cstring>
#include <memory>
#include <string>
#include <tuple>
#include <utility>
#include <vector>

using namespace clang;
using namespace driver;
using namespace options;
using namespace llvm::opt;

//===----------------------------------------------------------------------===//
// Initialization.
//===----------------------------------------------------------------------===//

CompilerInvocationBase::CompilerInvocationBase()
    : LangOpts(new LangOptions()), TargetOpts(new TargetOptions()),
      DiagnosticOpts(new DiagnosticOptions()),
      HeaderSearchOpts(new HeaderSearchOptions()),
      PreprocessorOpts(new PreprocessorOptions()) {}

CompilerInvocationBase::CompilerInvocationBase(const CompilerInvocationBase &X)
    : LangOpts(new LangOptions(*X.getLangOpts())),
      TargetOpts(new TargetOptions(X.getTargetOpts())),
      DiagnosticOpts(new DiagnosticOptions(X.getDiagnosticOpts())),
      HeaderSearchOpts(new HeaderSearchOptions(X.getHeaderSearchOpts())),
      PreprocessorOpts(new PreprocessorOptions(X.getPreprocessorOpts())) {}

CompilerInvocationBase::~CompilerInvocationBase() = default;

//===----------------------------------------------------------------------===//
// Deserialization (from args)
//===----------------------------------------------------------------------===//

static unsigned getOptimizationLevel(ArgList &Args, InputKind IK,
                                     DiagnosticsEngine &Diags) {
  unsigned DefaultOpt = llvm::CodeGenOpt::None;
  if (IK.getLanguage() == Language::OpenCL && !Args.hasArg(OPT_cl_opt_disable))
    DefaultOpt = llvm::CodeGenOpt::Default;

  if (Arg *A = Args.getLastArg(options::OPT_O_Group)) {
    if (A->getOption().matches(options::OPT_O0))
      return llvm::CodeGenOpt::None;

    if (A->getOption().matches(options::OPT_Ofast))
      return llvm::CodeGenOpt::Aggressive;

    assert(A->getOption().matches(options::OPT_O));

    StringRef S(A->getValue());
    if (S == "s" || S == "z" || S.empty())
      return llvm::CodeGenOpt::Default;

    if (S == "g")
      return llvm::CodeGenOpt::Less;

    return getLastArgIntValue(Args, OPT_O, DefaultOpt, Diags);
  }

  return DefaultOpt;
}

static unsigned getOptimizationLevelSize(ArgList &Args) {
  if (Arg *A = Args.getLastArg(options::OPT_O_Group)) {
    if (A->getOption().matches(options::OPT_O)) {
      switch (A->getValue()[0]) {
      default:
        return 0;
      case 's':
        return 1;
      case 'z':
        return 2;
      }
    }
  }
  return 0;
}

static void addDiagnosticArgs(ArgList &Args, OptSpecifier Group,
                              OptSpecifier GroupWithValue,
                              std::vector<std::string> &Diagnostics) {
  for (auto *A : Args.filtered(Group)) {
    if (A->getOption().getKind() == Option::FlagClass) {
      // The argument is a pure flag (such as OPT_Wall or OPT_Wdeprecated). Add
      // its name (minus the "W" or "R" at the beginning) to the warning list.
      Diagnostics.push_back(A->getOption().getName().drop_front(1));
    } else if (A->getOption().matches(GroupWithValue)) {
      // This is -Wfoo= or -Rfoo=, where foo is the name of the diagnostic group.
      Diagnostics.push_back(A->getOption().getName().drop_front(1).rtrim("=-"));
    } else {
      // Otherwise, add its value (for OPT_W_Joined and similar).
      for (const auto *Arg : A->getValues())
        Diagnostics.emplace_back(Arg);
    }
  }
}

// Parse the Static Analyzer configuration. If \p Diags is set to nullptr,
// it won't verify the input.
static void parseAnalyzerConfigs(AnalyzerOptions &AnOpts,
                                 DiagnosticsEngine *Diags);

static void getAllNoBuiltinFuncValues(ArgList &Args,
                                      std::vector<std::string> &Funcs) {
  SmallVector<const char *, 8> Values;
  for (const auto &Arg : Args) {
    const Option &O = Arg->getOption();
    if (O.matches(options::OPT_fno_builtin_)) {
      const char *FuncName = Arg->getValue();
      if (Builtin::Context::isBuiltinFunc(FuncName))
        Values.push_back(FuncName);
    }
  }
  Funcs.insert(Funcs.end(), Values.begin(), Values.end());
}

static bool ParseAnalyzerArgs(AnalyzerOptions &Opts, ArgList &Args,
                              DiagnosticsEngine &Diags) {
  bool Success = true;
  if (Arg *A = Args.getLastArg(OPT_analyzer_store)) {
    StringRef Name = A->getValue();
    AnalysisStores Value = llvm::StringSwitch<AnalysisStores>(Name)
#define ANALYSIS_STORE(NAME, CMDFLAG, DESC, CREATFN) \
      .Case(CMDFLAG, NAME##Model)
#include "clang/StaticAnalyzer/Core/Analyses.def"
      .Default(NumStores);
    if (Value == NumStores) {
      Diags.Report(diag::err_drv_invalid_value)
        << A->getAsString(Args) << Name;
      Success = false;
    } else {
      Opts.AnalysisStoreOpt = Value;
    }
  }

  if (Arg *A = Args.getLastArg(OPT_analyzer_constraints)) {
    StringRef Name = A->getValue();
    AnalysisConstraints Value = llvm::StringSwitch<AnalysisConstraints>(Name)
#define ANALYSIS_CONSTRAINTS(NAME, CMDFLAG, DESC, CREATFN) \
      .Case(CMDFLAG, NAME##Model)
#include "clang/StaticAnalyzer/Core/Analyses.def"
      .Default(NumConstraints);
    if (Value == NumConstraints) {
      Diags.Report(diag::err_drv_invalid_value)
        << A->getAsString(Args) << Name;
      Success = false;
    } else {
      Opts.AnalysisConstraintsOpt = Value;
    }
  }

  if (Arg *A = Args.getLastArg(OPT_analyzer_output)) {
    StringRef Name = A->getValue();
    AnalysisDiagClients Value = llvm::StringSwitch<AnalysisDiagClients>(Name)
#define ANALYSIS_DIAGNOSTICS(NAME, CMDFLAG, DESC, CREATFN) \
      .Case(CMDFLAG, PD_##NAME)
#include "clang/StaticAnalyzer/Core/Analyses.def"
      .Default(NUM_ANALYSIS_DIAG_CLIENTS);
    if (Value == NUM_ANALYSIS_DIAG_CLIENTS) {
      Diags.Report(diag::err_drv_invalid_value)
        << A->getAsString(Args) << Name;
      Success = false;
    } else {
      Opts.AnalysisDiagOpt = Value;
    }
  }

  if (Arg *A = Args.getLastArg(OPT_analyzer_purge)) {
    StringRef Name = A->getValue();
    AnalysisPurgeMode Value = llvm::StringSwitch<AnalysisPurgeMode>(Name)
#define ANALYSIS_PURGE(NAME, CMDFLAG, DESC) \
      .Case(CMDFLAG, NAME)
#include "clang/StaticAnalyzer/Core/Analyses.def"
      .Default(NumPurgeModes);
    if (Value == NumPurgeModes) {
      Diags.Report(diag::err_drv_invalid_value)
        << A->getAsString(Args) << Name;
      Success = false;
    } else {
      Opts.AnalysisPurgeOpt = Value;
    }
  }

  if (Arg *A = Args.getLastArg(OPT_analyzer_inlining_mode)) {
    StringRef Name = A->getValue();
    AnalysisInliningMode Value = llvm::StringSwitch<AnalysisInliningMode>(Name)
#define ANALYSIS_INLINING_MODE(NAME, CMDFLAG, DESC) \
      .Case(CMDFLAG, NAME)
#include "clang/StaticAnalyzer/Core/Analyses.def"
      .Default(NumInliningModes);
    if (Value == NumInliningModes) {
      Diags.Report(diag::err_drv_invalid_value)
        << A->getAsString(Args) << Name;
      Success = false;
    } else {
      Opts.InliningMode = Value;
    }
  }

  Opts.ShowCheckerHelp = Args.hasArg(OPT_analyzer_checker_help);
  Opts.ShowCheckerHelpAlpha = Args.hasArg(OPT_analyzer_checker_help_alpha);
  Opts.ShowCheckerHelpDeveloper =
      Args.hasArg(OPT_analyzer_checker_help_developer);

  Opts.ShowCheckerOptionList = Args.hasArg(OPT_analyzer_checker_option_help);
  Opts.ShowCheckerOptionAlphaList =
      Args.hasArg(OPT_analyzer_checker_option_help_alpha);
  Opts.ShowCheckerOptionDeveloperList =
      Args.hasArg(OPT_analyzer_checker_option_help_developer);

  Opts.ShowConfigOptionsList = Args.hasArg(OPT_analyzer_config_help);
  Opts.ShowEnabledCheckerList = Args.hasArg(OPT_analyzer_list_enabled_checkers);
  Opts.ShouldEmitErrorsOnInvalidConfigValue =
      /* negated */!llvm::StringSwitch<bool>(
                   Args.getLastArgValue(OPT_analyzer_config_compatibility_mode))
        .Case("true", true)
        .Case("false", false)
        .Default(false);
  Opts.DisableAllChecks = Args.hasArg(OPT_analyzer_disable_all_checks);

  Opts.visualizeExplodedGraphWithGraphViz =
    Args.hasArg(OPT_analyzer_viz_egraph_graphviz);
  Opts.DumpExplodedGraphTo = Args.getLastArgValue(OPT_analyzer_dump_egraph);
  Opts.NoRetryExhausted = Args.hasArg(OPT_analyzer_disable_retry_exhausted);
  Opts.AnalyzerWerror = Args.hasArg(OPT_analyzer_werror);
  Opts.AnalyzeAll = Args.hasArg(OPT_analyzer_opt_analyze_headers);
  Opts.AnalyzerDisplayProgress = Args.hasArg(OPT_analyzer_display_progress);
  Opts.AnalyzeNestedBlocks =
    Args.hasArg(OPT_analyzer_opt_analyze_nested_blocks);
  Opts.AnalyzeSpecificFunction = Args.getLastArgValue(OPT_analyze_function);
  Opts.UnoptimizedCFG = Args.hasArg(OPT_analysis_UnoptimizedCFG);
  Opts.TrimGraph = Args.hasArg(OPT_trim_egraph);
  Opts.maxBlockVisitOnPath =
      getLastArgIntValue(Args, OPT_analyzer_max_loop, 4, Diags);
  Opts.PrintStats = Args.hasArg(OPT_analyzer_stats);
  Opts.InlineMaxStackDepth =
      getLastArgIntValue(Args, OPT_analyzer_inline_max_stack_depth,
                         Opts.InlineMaxStackDepth, Diags);

  Opts.CheckersAndPackages.clear();
  for (const Arg *A :
       Args.filtered(OPT_analyzer_checker, OPT_analyzer_disable_checker)) {
    A->claim();
    bool IsEnabled = A->getOption().getID() == OPT_analyzer_checker;
    // We can have a list of comma separated checker names, e.g:
    // '-analyzer-checker=cocoa,unix'
    StringRef CheckerAndPackageList = A->getValue();
    SmallVector<StringRef, 16> CheckersAndPackages;
    CheckerAndPackageList.split(CheckersAndPackages, ",");
    for (const StringRef CheckerOrPackage : CheckersAndPackages)
      Opts.CheckersAndPackages.emplace_back(CheckerOrPackage, IsEnabled);
  }

  // Go through the analyzer configuration options.
  for (const auto *A : Args.filtered(OPT_analyzer_config)) {

    // We can have a list of comma separated config names, e.g:
    // '-analyzer-config key1=val1,key2=val2'
    StringRef configList = A->getValue();
    SmallVector<StringRef, 4> configVals;
    configList.split(configVals, ",");
    for (const auto &configVal : configVals) {
      StringRef key, val;
      std::tie(key, val) = configVal.split("=");
      if (val.empty()) {
        Diags.Report(SourceLocation(),
                     diag::err_analyzer_config_no_value) << configVal;
        Success = false;
        break;
      }
      if (val.find('=') != StringRef::npos) {
        Diags.Report(SourceLocation(),
                     diag::err_analyzer_config_multiple_values)
          << configVal;
        Success = false;
        break;
      }

      // TODO: Check checker options too, possibly in CheckerRegistry.
      // Leave unknown non-checker configs unclaimed.
      if (!key.contains(":") && Opts.isUnknownAnalyzerConfig(key)) {
        if (Opts.ShouldEmitErrorsOnInvalidConfigValue)
          Diags.Report(diag::err_analyzer_config_unknown) << key;
        continue;
      }

      A->claim();
      Opts.Config[key] = val;
    }
  }

  if (Opts.ShouldEmitErrorsOnInvalidConfigValue)
    parseAnalyzerConfigs(Opts, &Diags);
  else
    parseAnalyzerConfigs(Opts, nullptr);

  llvm::raw_string_ostream os(Opts.FullCompilerInvocation);
  for (unsigned i = 0; i < Args.getNumInputArgStrings(); ++i) {
    if (i != 0)
      os << " ";
    os << Args.getArgString(i);
  }
  os.flush();

  return Success;
}

static StringRef getStringOption(AnalyzerOptions::ConfigTable &Config,
                                 StringRef OptionName, StringRef DefaultVal) {
  return Config.insert({OptionName, DefaultVal}).first->second;
}

static void initOption(AnalyzerOptions::ConfigTable &Config,
                       DiagnosticsEngine *Diags,
                       StringRef &OptionField, StringRef Name,
                       StringRef DefaultVal) {
  // String options may be known to invalid (e.g. if the expected string is a
  // file name, but the file does not exist), those will have to be checked in
  // parseConfigs.
  OptionField = getStringOption(Config, Name, DefaultVal);
}

static void initOption(AnalyzerOptions::ConfigTable &Config,
                       DiagnosticsEngine *Diags,
                       bool &OptionField, StringRef Name, bool DefaultVal) {
  auto PossiblyInvalidVal = llvm::StringSwitch<Optional<bool>>(
                 getStringOption(Config, Name, (DefaultVal ? "true" : "false")))
      .Case("true", true)
      .Case("false", false)
      .Default(None);

  if (!PossiblyInvalidVal) {
    if (Diags)
      Diags->Report(diag::err_analyzer_config_invalid_input)
        << Name << "a boolean";
    else
      OptionField = DefaultVal;
  } else
    OptionField = PossiblyInvalidVal.getValue();
}

static void initOption(AnalyzerOptions::ConfigTable &Config,
                       DiagnosticsEngine *Diags,
                       unsigned &OptionField, StringRef Name,
                       unsigned DefaultVal) {

  OptionField = DefaultVal;
  bool HasFailed = getStringOption(Config, Name, std::to_string(DefaultVal))
                     .getAsInteger(0, OptionField);
  if (Diags && HasFailed)
    Diags->Report(diag::err_analyzer_config_invalid_input)
      << Name << "an unsigned";
}

static void parseAnalyzerConfigs(AnalyzerOptions &AnOpts,
                                 DiagnosticsEngine *Diags) {
  // TODO: There's no need to store the entire configtable, it'd be plenty
  // enough tostore checker options.

#define ANALYZER_OPTION(TYPE, NAME, CMDFLAG, DESC, DEFAULT_VAL)                \
  initOption(AnOpts.Config, Diags, AnOpts.NAME, CMDFLAG, DEFAULT_VAL);

#define ANALYZER_OPTION_DEPENDS_ON_USER_MODE(TYPE, NAME, CMDFLAG, DESC,        \
                                           SHALLOW_VAL, DEEP_VAL)              \
  switch (AnOpts.getUserMode()) {                                              \
  case UMK_Shallow:                                                            \
    initOption(AnOpts.Config, Diags, AnOpts.NAME, CMDFLAG, SHALLOW_VAL);       \
    break;                                                                     \
  case UMK_Deep:                                                               \
    initOption(AnOpts.Config, Diags, AnOpts.NAME, CMDFLAG, DEEP_VAL);          \
    break;                                                                     \
  }                                                                            \

#include "clang/StaticAnalyzer/Core/AnalyzerOptions.def"
#undef ANALYZER_OPTION
#undef ANALYZER_OPTION_DEPENDS_ON_USER_MODE

  // At this point, AnalyzerOptions is configured. Let's validate some options.

  if (!Diags)
    return;

  if (AnOpts.ShouldTrackConditionsDebug && !AnOpts.ShouldTrackConditions)
    Diags->Report(diag::err_analyzer_config_invalid_input)
        << "track-conditions-debug" << "'track-conditions' to also be enabled";

  if (!AnOpts.CTUDir.empty() && !llvm::sys::fs::is_directory(AnOpts.CTUDir))
    Diags->Report(diag::err_analyzer_config_invalid_input) << "ctu-dir"
                                                           << "a filename";

  if (!AnOpts.ModelPath.empty() &&
      !llvm::sys::fs::is_directory(AnOpts.ModelPath))
    Diags->Report(diag::err_analyzer_config_invalid_input) << "model-path"
                                                           << "a filename";

  // FIXME: Here we try to validate the silenced checkers or packages are valid.
  // The current approach only validates the registered checkers which does not
  // contain the runtime enabled checkers and optimally we would validate both.
  if (!AnOpts.RawSilencedCheckersAndPackages.empty()) {
    std::vector<StringRef> Checkers =
        AnOpts.getRegisteredCheckers(/*IncludeExperimental=*/true);
    std::vector<StringRef> Packages =
        AnOpts.getRegisteredPackages(/*IncludeExperimental=*/true);

    SmallVector<StringRef, 16> CheckersAndPackages;
    AnOpts.RawSilencedCheckersAndPackages.split(CheckersAndPackages, ";");

    for (const StringRef CheckerOrPackage : CheckersAndPackages) {
      bool IsChecker = CheckerOrPackage.contains('.');
      bool IsValidName =
          IsChecker ? llvm::find(Checkers, CheckerOrPackage) != Checkers.end()
                    : llvm::find(Packages, CheckerOrPackage) != Packages.end();

      if (!IsValidName)
        Diags->Report(diag::err_unknown_analyzer_checker_or_package)
            << CheckerOrPackage;

      AnOpts.SilencedCheckersAndPackages.emplace_back(CheckerOrPackage);
    }
  }
}

static bool ParseMigratorArgs(MigratorOptions &Opts, ArgList &Args) {
  Opts.NoNSAllocReallocError = Args.hasArg(OPT_migrator_no_nsalloc_error);
  Opts.NoFinalizeRemoval = Args.hasArg(OPT_migrator_no_finalize_removal);
  return true;
}

static void ParseCommentArgs(CommentOptions &Opts, ArgList &Args) {
  Opts.BlockCommandNames = Args.getAllArgValues(OPT_fcomment_block_commands);
  Opts.ParseAllComments = Args.hasArg(OPT_fparse_all_comments);
}

static StringRef getCodeModel(ArgList &Args, DiagnosticsEngine &Diags) {
  if (Arg *A = Args.getLastArg(OPT_mcode_model)) {
    StringRef Value = A->getValue();
    if (Value == "small" || Value == "kernel" || Value == "medium" ||
        Value == "large" || Value == "tiny")
      return Value;
    Diags.Report(diag::err_drv_invalid_value) << A->getAsString(Args) << Value;
  }
  return "default";
}

static llvm::Reloc::Model getRelocModel(ArgList &Args,
                                        DiagnosticsEngine &Diags) {
  if (Arg *A = Args.getLastArg(OPT_mrelocation_model)) {
    StringRef Value = A->getValue();
    auto RM = llvm::StringSwitch<llvm::Optional<llvm::Reloc::Model>>(Value)
                  .Case("static", llvm::Reloc::Static)
                  .Case("pic", llvm::Reloc::PIC_)
                  .Case("ropi", llvm::Reloc::ROPI)
                  .Case("rwpi", llvm::Reloc::RWPI)
                  .Case("ropi-rwpi", llvm::Reloc::ROPI_RWPI)
                  .Case("dynamic-no-pic", llvm::Reloc::DynamicNoPIC)
                  .Default(None);
    if (RM.hasValue())
      return *RM;
    Diags.Report(diag::err_drv_invalid_value) << A->getAsString(Args) << Value;
  }
  return llvm::Reloc::PIC_;
}

/// Create a new Regex instance out of the string value in \p RpassArg.
/// It returns a pointer to the newly generated Regex instance.
static std::shared_ptr<llvm::Regex>
GenerateOptimizationRemarkRegex(DiagnosticsEngine &Diags, ArgList &Args,
                                Arg *RpassArg) {
  StringRef Val = RpassArg->getValue();
  std::string RegexError;
  std::shared_ptr<llvm::Regex> Pattern = std::make_shared<llvm::Regex>(Val);
  if (!Pattern->isValid(RegexError)) {
    Diags.Report(diag::err_drv_optimization_remark_pattern)
        << RegexError << RpassArg->getAsString(Args);
    Pattern.reset();
  }
  return Pattern;
}

static bool parseDiagnosticLevelMask(StringRef FlagName,
                                     const std::vector<std::string> &Levels,
                                     DiagnosticsEngine *Diags,
                                     DiagnosticLevelMask &M) {
  bool Success = true;
  for (const auto &Level : Levels) {
    DiagnosticLevelMask const PM =
      llvm::StringSwitch<DiagnosticLevelMask>(Level)
        .Case("note",    DiagnosticLevelMask::Note)
        .Case("remark",  DiagnosticLevelMask::Remark)
        .Case("warning", DiagnosticLevelMask::Warning)
        .Case("error",   DiagnosticLevelMask::Error)
        .Default(DiagnosticLevelMask::None);
    if (PM == DiagnosticLevelMask::None) {
      Success = false;
      if (Diags)
        Diags->Report(diag::err_drv_invalid_value) << FlagName << Level;
    }
    M = M | PM;
  }
  return Success;
}

static void parseSanitizerKinds(StringRef FlagName,
                                const std::vector<std::string> &Sanitizers,
                                DiagnosticsEngine &Diags, SanitizerSet &S) {
  for (const auto &Sanitizer : Sanitizers) {
    SanitizerMask K = parseSanitizerValue(Sanitizer, /*AllowGroups=*/false);
    if (K == SanitizerMask())
      Diags.Report(diag::err_drv_invalid_value) << FlagName << Sanitizer;
    else
      S.set(K, true);
  }
}

static void parseXRayInstrumentationBundle(StringRef FlagName, StringRef Bundle,
                                           ArgList &Args, DiagnosticsEngine &D,
                                           XRayInstrSet &S) {
  llvm::SmallVector<StringRef, 2> BundleParts;
  llvm::SplitString(Bundle, BundleParts, ",");
  for (const auto B : BundleParts) {
    auto Mask = parseXRayInstrValue(B);
    if (Mask == XRayInstrKind::None)
      if (B != "none")
        D.Report(diag::err_drv_invalid_value) << FlagName << Bundle;
      else
        S.Mask = Mask;
    else if (Mask == XRayInstrKind::All)
      S.Mask = Mask;
    else
      S.set(Mask, true);
  }
}

// Set the profile kind for fprofile-instrument.
static void setPGOInstrumentor(CodeGenOptions &Opts, ArgList &Args,
                               DiagnosticsEngine &Diags) {
  Arg *A = Args.getLastArg(OPT_fprofile_instrument_EQ);
  if (A == nullptr)
    return;
  StringRef S = A->getValue();
  unsigned I = llvm::StringSwitch<unsigned>(S)
                   .Case("none", CodeGenOptions::ProfileNone)
                   .Case("clang", CodeGenOptions::ProfileClangInstr)
                   .Case("llvm", CodeGenOptions::ProfileIRInstr)
                   .Case("csllvm", CodeGenOptions::ProfileCSIRInstr)
                   .Default(~0U);
  if (I == ~0U) {
    Diags.Report(diag::err_drv_invalid_pgo_instrumentor) << A->getAsString(Args)
                                                         << S;
    return;
  }
  auto Instrumentor = static_cast<CodeGenOptions::ProfileInstrKind>(I);
  Opts.setProfileInstr(Instrumentor);
}

// Set the profile kind using fprofile-instrument-use-path.
static void setPGOUseInstrumentor(CodeGenOptions &Opts,
                                  const Twine &ProfileName) {
  auto ReaderOrErr = llvm::IndexedInstrProfReader::create(ProfileName);
  // In error, return silently and let Clang PGOUse report the error message.
  if (auto E = ReaderOrErr.takeError()) {
    llvm::consumeError(std::move(E));
    Opts.setProfileUse(CodeGenOptions::ProfileClangInstr);
    return;
  }
  std::unique_ptr<llvm::IndexedInstrProfReader> PGOReader =
    std::move(ReaderOrErr.get());
  if (PGOReader->isIRLevelProfile()) {
    if (PGOReader->hasCSIRLevelProfile())
      Opts.setProfileUse(CodeGenOptions::ProfileCSIRInstr);
    else
      Opts.setProfileUse(CodeGenOptions::ProfileIRInstr);
  } else
    Opts.setProfileUse(CodeGenOptions::ProfileClangInstr);
}

static bool ParseCodeGenArgs(CodeGenOptions &Opts, ArgList &Args, InputKind IK,
                             DiagnosticsEngine &Diags,
                             const TargetOptions &TargetOpts,
                             const FrontendOptions &FrontendOpts) {
  bool Success = true;
  llvm::Triple Triple = llvm::Triple(TargetOpts.Triple);

  unsigned OptimizationLevel = getOptimizationLevel(Args, IK, Diags);
  // TODO: This could be done in Driver
  unsigned MaxOptLevel = 3;
  if (OptimizationLevel > MaxOptLevel) {
    // If the optimization level is not supported, fall back on the default
    // optimization
    Diags.Report(diag::warn_drv_optimization_value)
        << Args.getLastArg(OPT_O)->getAsString(Args) << "-O" << MaxOptLevel;
    OptimizationLevel = MaxOptLevel;
  }
  Opts.OptimizationLevel = OptimizationLevel;

  // At O0 we want to fully disable inlining outside of cases marked with
  // 'alwaysinline' that are required for correctness.
  Opts.setInlining((Opts.OptimizationLevel == 0)
                       ? CodeGenOptions::OnlyAlwaysInlining
                       : CodeGenOptions::NormalInlining);
  // Explicit inlining flags can disable some or all inlining even at
  // optimization levels above zero.
  if (Arg *InlineArg = Args.getLastArg(
          options::OPT_finline_functions, options::OPT_finline_hint_functions,
          options::OPT_fno_inline_functions, options::OPT_fno_inline)) {
    if (Opts.OptimizationLevel > 0) {
      const Option &InlineOpt = InlineArg->getOption();
      if (InlineOpt.matches(options::OPT_finline_functions))
        Opts.setInlining(CodeGenOptions::NormalInlining);
      else if (InlineOpt.matches(options::OPT_finline_hint_functions))
        Opts.setInlining(CodeGenOptions::OnlyHintInlining);
      else
        Opts.setInlining(CodeGenOptions::OnlyAlwaysInlining);
    }
  }

  Opts.ExperimentalNewPassManager = Args.hasFlag(
      OPT_fexperimental_new_pass_manager, OPT_fno_experimental_new_pass_manager,
      /* Default */ ENABLE_EXPERIMENTAL_NEW_PASS_MANAGER);

  Opts.DebugPassManager =
      Args.hasFlag(OPT_fdebug_pass_manager, OPT_fno_debug_pass_manager,
                   /* Default */ false);

  if (Arg *A = Args.getLastArg(OPT_fveclib)) {
    StringRef Name = A->getValue();
    if (Name == "Accelerate")
      Opts.setVecLib(CodeGenOptions::Accelerate);
    else if (Name == "MASSV")
      Opts.setVecLib(CodeGenOptions::MASSV);
    else if (Name == "SVML")
      Opts.setVecLib(CodeGenOptions::SVML);
    else if (Name == "none")
      Opts.setVecLib(CodeGenOptions::NoLibrary);
    else
      Diags.Report(diag::err_drv_invalid_value) << A->getAsString(Args) << Name;
  }

  if (Arg *A = Args.getLastArg(OPT_debug_info_kind_EQ)) {
    unsigned Val =
        llvm::StringSwitch<unsigned>(A->getValue())
            .Case("line-tables-only", codegenoptions::DebugLineTablesOnly)
            .Case("line-directives-only", codegenoptions::DebugDirectivesOnly)
            .Case("limited", codegenoptions::LimitedDebugInfo)
            .Case("standalone", codegenoptions::FullDebugInfo)
            .Default(~0U);
    if (Val == ~0U)
      Diags.Report(diag::err_drv_invalid_value) << A->getAsString(Args)
                                                << A->getValue();
    else
      Opts.setDebugInfo(static_cast<codegenoptions::DebugInfoKind>(Val));
  }
  if (Arg *A = Args.getLastArg(OPT_debugger_tuning_EQ)) {
    unsigned Val = llvm::StringSwitch<unsigned>(A->getValue())
                       .Case("gdb", unsigned(llvm::DebuggerKind::GDB))
                       .Case("lldb", unsigned(llvm::DebuggerKind::LLDB))
                       .Case("sce", unsigned(llvm::DebuggerKind::SCE))
                       .Default(~0U);
    if (Val == ~0U)
      Diags.Report(diag::err_drv_invalid_value) << A->getAsString(Args)
                                                << A->getValue();
    else
      Opts.setDebuggerTuning(static_cast<llvm::DebuggerKind>(Val));
  }
  Opts.DwarfVersion = getLastArgIntValue(Args, OPT_dwarf_version_EQ, 0, Diags);
  Opts.DebugColumnInfo = Args.hasArg(OPT_dwarf_column_info);
  Opts.EmitCodeView = Args.hasArg(OPT_gcodeview);
  Opts.CodeViewGHash = Args.hasArg(OPT_gcodeview_ghash);
  Opts.MacroDebugInfo = Args.hasArg(OPT_debug_info_macro);
  Opts.WholeProgramVTables = Args.hasArg(OPT_fwhole_program_vtables);
  Opts.LTOVisibilityPublicStd = Args.hasArg(OPT_flto_visibility_public_std);
  Opts.SplitDwarfFile = Args.getLastArgValue(OPT_split_dwarf_file);
  Opts.SplitDwarfOutput = Args.getLastArgValue(OPT_split_dwarf_output);
  Opts.SplitDwarfInlining = !Args.hasArg(OPT_fno_split_dwarf_inlining);
  Opts.DebugTypeExtRefs = Args.hasArg(OPT_dwarf_ext_refs);
  Opts.DebugExplicitImport = Args.hasArg(OPT_dwarf_explicit_import);
  Opts.DebugFwdTemplateParams = Args.hasArg(OPT_debug_forward_template_params);
  Opts.EmbedSource = Args.hasArg(OPT_gembed_source);

  for (const auto &Arg : Args.getAllArgValues(OPT_fdebug_prefix_map_EQ))
    Opts.DebugPrefixMap.insert(StringRef(Arg).split('='));

  if (const Arg *A =
          Args.getLastArg(OPT_emit_llvm_uselists, OPT_no_emit_llvm_uselists))
    Opts.EmitLLVMUseLists = A->getOption().getID() == OPT_emit_llvm_uselists;

  Opts.DisableLLVMPasses = Args.hasArg(OPT_disable_llvm_passes);
  Opts.DisableLifetimeMarkers = Args.hasArg(OPT_disable_lifetimemarkers);

  llvm::Triple T(TargetOpts.Triple);
  llvm::Triple::ArchType Arch = T.getArch();
  if (Opts.OptimizationLevel > 0 &&
      (Arch == llvm::Triple::x86 || Arch == llvm::Triple::x86_64))
    Opts.EnableDebugEntryValues = Args.hasArg(OPT_femit_debug_entry_values);

  Opts.DisableO0ImplyOptNone = Args.hasArg(OPT_disable_O0_optnone);
  Opts.DisableRedZone = Args.hasArg(OPT_disable_red_zone);
  Opts.IndirectTlsSegRefs = Args.hasArg(OPT_mno_tls_direct_seg_refs);
  Opts.ForbidGuardVariables = Args.hasArg(OPT_fforbid_guard_variables);
  Opts.UseRegisterSizedBitfieldAccess = Args.hasArg(
    OPT_fuse_register_sized_bitfield_access);
  Opts.RelaxedAliasing = Args.hasArg(OPT_relaxed_aliasing);
  Opts.StructPathTBAA = !Args.hasArg(OPT_no_struct_path_tbaa);
  Opts.NewStructPathTBAA = !Args.hasArg(OPT_no_struct_path_tbaa) &&
                           Args.hasArg(OPT_new_struct_path_tbaa);
  Opts.FineGrainedBitfieldAccesses =
      Args.hasFlag(OPT_ffine_grained_bitfield_accesses,
                   OPT_fno_fine_grained_bitfield_accesses, false);
  Opts.DwarfDebugFlags = Args.getLastArgValue(OPT_dwarf_debug_flags);
  Opts.RecordCommandLine = Args.getLastArgValue(OPT_record_command_line);
  Opts.MergeAllConstants = Args.hasArg(OPT_fmerge_all_constants);
  Opts.NoCommon = Args.hasArg(OPT_fno_common);
  Opts.NoImplicitFloat = Args.hasArg(OPT_no_implicit_float);
  Opts.OptimizeSize = getOptimizationLevelSize(Args);
  Opts.SimplifyLibCalls = !(Args.hasArg(OPT_fno_builtin) ||
                            Args.hasArg(OPT_ffreestanding));
  if (Opts.SimplifyLibCalls)
    getAllNoBuiltinFuncValues(Args, Opts.NoBuiltinFuncs);
  Opts.UnrollLoops =
      Args.hasFlag(OPT_funroll_loops, OPT_fno_unroll_loops,
                   (Opts.OptimizationLevel > 1));
  Opts.RerollLoops = Args.hasArg(OPT_freroll_loops);

  Opts.DisableIntegratedAS = Args.hasArg(OPT_fno_integrated_as);
  Opts.Autolink = !Args.hasArg(OPT_fno_autolink);
  Opts.SampleProfileFile = Args.getLastArgValue(OPT_fprofile_sample_use_EQ);
  Opts.DebugInfoForProfiling = Args.hasFlag(
      OPT_fdebug_info_for_profiling, OPT_fno_debug_info_for_profiling, false);
  Opts.DebugNameTable = static_cast<unsigned>(
      Args.hasArg(OPT_ggnu_pubnames)
          ? llvm::DICompileUnit::DebugNameTableKind::GNU
          : Args.hasArg(OPT_gpubnames)
                ? llvm::DICompileUnit::DebugNameTableKind::Default
                : llvm::DICompileUnit::DebugNameTableKind::None);
  Opts.DebugRangesBaseAddress = Args.hasArg(OPT_fdebug_ranges_base_address);

  setPGOInstrumentor(Opts, Args, Diags);
  Opts.InstrProfileOutput =
      Args.getLastArgValue(OPT_fprofile_instrument_path_EQ);
  Opts.ProfileInstrumentUsePath =
      Args.getLastArgValue(OPT_fprofile_instrument_use_path_EQ);
  if (!Opts.ProfileInstrumentUsePath.empty())
    setPGOUseInstrumentor(Opts, Opts.ProfileInstrumentUsePath);
  Opts.ProfileRemappingFile =
      Args.getLastArgValue(OPT_fprofile_remapping_file_EQ);
  if (!Opts.ProfileRemappingFile.empty() && !Opts.ExperimentalNewPassManager) {
    Diags.Report(diag::err_drv_argument_only_allowed_with)
      << Args.getLastArg(OPT_fprofile_remapping_file_EQ)->getAsString(Args)
      << "-fexperimental-new-pass-manager";
  }

  Opts.CoverageMapping =
      Args.hasFlag(OPT_fcoverage_mapping, OPT_fno_coverage_mapping, false);
  Opts.DumpCoverageMapping = Args.hasArg(OPT_dump_coverage_mapping);
  Opts.AsmVerbose = Args.hasArg(OPT_masm_verbose);
  Opts.PreserveAsmComments = !Args.hasArg(OPT_fno_preserve_as_comments);
  Opts.AssumeSaneOperatorNew = !Args.hasArg(OPT_fno_assume_sane_operator_new);
  Opts.ObjCAutoRefCountExceptions = Args.hasArg(OPT_fobjc_arc_exceptions);
  Opts.CXAAtExit = !Args.hasArg(OPT_fno_use_cxa_atexit);
  Opts.RegisterGlobalDtorsWithAtExit =
      Args.hasArg(OPT_fregister_global_dtors_with_atexit);
  Opts.CXXCtorDtorAliases = Args.hasArg(OPT_mconstructor_aliases);
  Opts.CodeModel = TargetOpts.CodeModel;
  Opts.DebugPass = Args.getLastArgValue(OPT_mdebug_pass);

  // Handle -mframe-pointer option.
  if (Arg *A = Args.getLastArg(OPT_mframe_pointer_EQ)) {
    CodeGenOptions::FramePointerKind FP;
    StringRef Name = A->getValue();
    bool ValidFP = true;
    if (Name == "none")
      FP = CodeGenOptions::FramePointerKind::None;
    else if (Name == "non-leaf")
      FP = CodeGenOptions::FramePointerKind::NonLeaf;
    else if (Name == "all")
      FP = CodeGenOptions::FramePointerKind::All;
    else {
      Diags.Report(diag::err_drv_invalid_value) << A->getAsString(Args) << Name;
      Success = false;
      ValidFP = false;
    }
    if (ValidFP)
      Opts.setFramePointer(FP);
  }

  // -pg may override -mframe-pointer
  // TODO: This should be merged into getFramePointerKind in Clang.cpp.
  if (Args.hasArg(OPT_pg))
    Opts.setFramePointer(CodeGenOptions::FramePointerKind::All);

  Opts.DisableFree = Args.hasArg(OPT_disable_free);
  Opts.DiscardValueNames = Args.hasArg(OPT_discard_value_names);
  Opts.DisableTailCalls = Args.hasArg(OPT_mdisable_tail_calls);
  Opts.NoEscapingBlockTailCalls =
      Args.hasArg(OPT_fno_escaping_block_tail_calls);
  Opts.FloatABI = Args.getLastArgValue(OPT_mfloat_abi);
  Opts.LessPreciseFPMAD = Args.hasArg(OPT_cl_mad_enable) ||
                          Args.hasArg(OPT_cl_unsafe_math_optimizations) ||
                          Args.hasArg(OPT_cl_fast_relaxed_math);
  Opts.LimitFloatPrecision = Args.getLastArgValue(OPT_mlimit_float_precision);
  Opts.NoInfsFPMath = (Args.hasArg(OPT_menable_no_infinities) ||
                       Args.hasArg(OPT_cl_finite_math_only) ||
                       Args.hasArg(OPT_cl_fast_relaxed_math));
  Opts.NoNaNsFPMath = (Args.hasArg(OPT_menable_no_nans) ||
                       Args.hasArg(OPT_cl_unsafe_math_optimizations) ||
                       Args.hasArg(OPT_cl_finite_math_only) ||
                       Args.hasArg(OPT_cl_fast_relaxed_math));
  Opts.NoSignedZeros = (Args.hasArg(OPT_fno_signed_zeros) ||
                        Args.hasArg(OPT_cl_no_signed_zeros) ||
                        Args.hasArg(OPT_cl_unsafe_math_optimizations) ||
                        Args.hasArg(OPT_cl_fast_relaxed_math));
  Opts.Reassociate = Args.hasArg(OPT_mreassociate);
  Opts.FlushDenorm = Args.hasArg(OPT_cl_denorms_are_zero) ||
                     (Args.hasArg(OPT_fcuda_is_device) &&
                      Args.hasArg(OPT_fcuda_flush_denormals_to_zero));
  Opts.CorrectlyRoundedDivSqrt =
      Args.hasArg(OPT_cl_fp32_correctly_rounded_divide_sqrt);
  Opts.UniformWGSize =
      Args.hasArg(OPT_cl_uniform_work_group_size);
  Opts.Reciprocals = Args.getAllArgValues(OPT_mrecip_EQ);
  Opts.ReciprocalMath = Args.hasArg(OPT_freciprocal_math);
  Opts.NoTrappingMath = Args.hasArg(OPT_fno_trapping_math);
  Opts.StrictFloatCastOverflow =
      !Args.hasArg(OPT_fno_strict_float_cast_overflow);

  Opts.NoZeroInitializedInBSS = Args.hasArg(OPT_mno_zero_initialized_in_bss);
  Opts.NumRegisterParameters = getLastArgIntValue(Args, OPT_mregparm, 0, Diags);
  Opts.NoExecStack = Args.hasArg(OPT_mno_exec_stack);
  Opts.FatalWarnings = Args.hasArg(OPT_massembler_fatal_warnings);
  Opts.NoWarn = Args.hasArg(OPT_massembler_no_warn);
  Opts.EnableSegmentedStacks = Args.hasArg(OPT_split_stacks);
  Opts.RelaxAll = Args.hasArg(OPT_mrelax_all);
  Opts.IncrementalLinkerCompatible =
      Args.hasArg(OPT_mincremental_linker_compatible);
  Opts.PIECopyRelocations =
      Args.hasArg(OPT_mpie_copy_relocations);
  Opts.NoPLT = Args.hasArg(OPT_fno_plt);
  Opts.SaveTempLabels = Args.hasArg(OPT_msave_temp_labels);
  Opts.NoDwarfDirectoryAsm = Args.hasArg(OPT_fno_dwarf_directory_asm);
  Opts.SoftFloat = Args.hasArg(OPT_msoft_float);
  Opts.StrictEnums = Args.hasArg(OPT_fstrict_enums);
  Opts.StrictReturn = !Args.hasArg(OPT_fno_strict_return);
  Opts.StrictVTablePointers = Args.hasArg(OPT_fstrict_vtable_pointers);
  Opts.ForceEmitVTables = Args.hasArg(OPT_fforce_emit_vtables);
  Opts.UnsafeFPMath = Args.hasArg(OPT_menable_unsafe_fp_math) ||
                      Args.hasArg(OPT_cl_unsafe_math_optimizations) ||
                      Args.hasArg(OPT_cl_fast_relaxed_math);
  Opts.UnwindTables = Args.hasArg(OPT_munwind_tables);
  Opts.RelocationModel = getRelocModel(Args, Diags);
  Opts.ThreadModel = Args.getLastArgValue(OPT_mthread_model, "posix");
  if (Opts.ThreadModel != "posix" && Opts.ThreadModel != "single")
    Diags.Report(diag::err_drv_invalid_value)
        << Args.getLastArg(OPT_mthread_model)->getAsString(Args)
        << Opts.ThreadModel;
  Opts.TrapFuncName = Args.getLastArgValue(OPT_ftrap_function_EQ);
  Opts.UseInitArray = Args.hasArg(OPT_fuse_init_array);

  Opts.FunctionSections = Args.hasFlag(OPT_ffunction_sections,
                                       OPT_fno_function_sections, false);
  Opts.DataSections = Args.hasFlag(OPT_fdata_sections,
                                   OPT_fno_data_sections, false);
  Opts.StackSizeSection =
      Args.hasFlag(OPT_fstack_size_section, OPT_fno_stack_size_section, false);
  Opts.UniqueSectionNames = Args.hasFlag(OPT_funique_section_names,
                                         OPT_fno_unique_section_names, true);

  Opts.MergeFunctions = Args.hasArg(OPT_fmerge_functions);

  Opts.NoUseJumpTables = Args.hasArg(OPT_fno_jump_tables);

  Opts.NullPointerIsValid = Args.hasArg(OPT_fno_delete_null_pointer_checks);

  Opts.ProfileSampleAccurate = Args.hasArg(OPT_fprofile_sample_accurate);

  Opts.PrepareForLTO = Args.hasArg(OPT_flto, OPT_flto_EQ);
  Opts.PrepareForThinLTO = false;
  if (Arg *A = Args.getLastArg(OPT_flto_EQ)) {
    StringRef S = A->getValue();
    if (S == "thin")
      Opts.PrepareForThinLTO = true;
    else if (S != "full")
      Diags.Report(diag::err_drv_invalid_value) << A->getAsString(Args) << S;
  }
  Opts.LTOUnit = Args.hasFlag(OPT_flto_unit, OPT_fno_lto_unit, false);
  Opts.EnableSplitLTOUnit = Args.hasArg(OPT_fsplit_lto_unit);
  if (Arg *A = Args.getLastArg(OPT_fthinlto_index_EQ)) {
    if (IK.getLanguage() != Language::LLVM_IR)
      Diags.Report(diag::err_drv_argument_only_allowed_with)
          << A->getAsString(Args) << "-x ir";
    Opts.ThinLTOIndexFile = Args.getLastArgValue(OPT_fthinlto_index_EQ);
  }
  if (Arg *A = Args.getLastArg(OPT_save_temps_EQ))
    Opts.SaveTempsFilePrefix =
        llvm::StringSwitch<std::string>(A->getValue())
            .Case("obj", FrontendOpts.OutputFile)
            .Default(llvm::sys::path::filename(FrontendOpts.OutputFile).str());

  Opts.ThinLinkBitcodeFile = Args.getLastArgValue(OPT_fthin_link_bitcode_EQ);

  Opts.MSVolatile = Args.hasArg(OPT_fms_volatile);

  Opts.VectorizeLoop = Args.hasArg(OPT_vectorize_loops);
  Opts.VectorizeSLP = Args.hasArg(OPT_vectorize_slp);

  Opts.PreferVectorWidth = Args.getLastArgValue(OPT_mprefer_vector_width_EQ);

  Opts.MainFileName = Args.getLastArgValue(OPT_main_file_name);
  Opts.VerifyModule = !Args.hasArg(OPT_disable_llvm_verifier);

  Opts.ControlFlowGuard = Args.hasArg(OPT_cfguard);

  Opts.DisableGCov = Args.hasArg(OPT_test_coverage);
  Opts.EmitGcovArcs = Args.hasArg(OPT_femit_coverage_data);
  Opts.EmitGcovNotes = Args.hasArg(OPT_femit_coverage_notes);
  if (Opts.EmitGcovArcs || Opts.EmitGcovNotes) {
    Opts.CoverageDataFile = Args.getLastArgValue(OPT_coverage_data_file);
    Opts.CoverageNotesFile = Args.getLastArgValue(OPT_coverage_notes_file);
    Opts.CoverageExtraChecksum = Args.hasArg(OPT_coverage_cfg_checksum);
    Opts.CoverageNoFunctionNamesInData =
        Args.hasArg(OPT_coverage_no_function_names_in_data);
    Opts.ProfileFilterFiles =
        Args.getLastArgValue(OPT_fprofile_filter_files_EQ);
    Opts.ProfileExcludeFiles =
        Args.getLastArgValue(OPT_fprofile_exclude_files_EQ);
    Opts.CoverageExitBlockBeforeBody =
        Args.hasArg(OPT_coverage_exit_block_before_body);
    if (Args.hasArg(OPT_coverage_version_EQ)) {
      StringRef CoverageVersion = Args.getLastArgValue(OPT_coverage_version_EQ);
      if (CoverageVersion.size() != 4) {
        Diags.Report(diag::err_drv_invalid_value)
            << Args.getLastArg(OPT_coverage_version_EQ)->getAsString(Args)
            << CoverageVersion;
      } else {
        memcpy(Opts.CoverageVersion, CoverageVersion.data(), 4);
      }
    }
  }
  // Handle -fembed-bitcode option.
  if (Arg *A = Args.getLastArg(OPT_fembed_bitcode_EQ)) {
    StringRef Name = A->getValue();
    unsigned Model = llvm::StringSwitch<unsigned>(Name)
        .Case("off", CodeGenOptions::Embed_Off)
        .Case("all", CodeGenOptions::Embed_All)
        .Case("bitcode", CodeGenOptions::Embed_Bitcode)
        .Case("marker", CodeGenOptions::Embed_Marker)
        .Default(~0U);
    if (Model == ~0U) {
      Diags.Report(diag::err_drv_invalid_value) << A->getAsString(Args) << Name;
      Success = false;
    } else
      Opts.setEmbedBitcode(
          static_cast<CodeGenOptions::EmbedBitcodeKind>(Model));
  }
  // FIXME: For backend options that are not yet recorded as function
  // attributes in the IR, keep track of them so we can embed them in a
  // separate data section and use them when building the bitcode.
  if (Opts.getEmbedBitcode() == CodeGenOptions::Embed_All) {
    for (const auto &A : Args) {
      // Do not encode output and input.
      if (A->getOption().getID() == options::OPT_o ||
          A->getOption().getID() == options::OPT_INPUT ||
          A->getOption().getID() == options::OPT_x ||
          A->getOption().getID() == options::OPT_fembed_bitcode ||
          (A->getOption().getGroup().isValid() &&
           A->getOption().getGroup().getID() == options::OPT_W_Group))
        continue;
      ArgStringList ASL;
      A->render(Args, ASL);
      for (const auto &arg : ASL) {
        StringRef ArgStr(arg);
        Opts.CmdArgs.insert(Opts.CmdArgs.end(), ArgStr.begin(), ArgStr.end());
        // using \00 to separate each commandline options.
        Opts.CmdArgs.push_back('\0');
      }
    }
  }

  Opts.PreserveVec3Type = Args.hasArg(OPT_fpreserve_vec3_type);
  Opts.InstrumentFunctions = Args.hasArg(OPT_finstrument_functions);
  Opts.InstrumentFunctionsAfterInlining =
      Args.hasArg(OPT_finstrument_functions_after_inlining);
  Opts.InstrumentFunctionEntryBare =
      Args.hasArg(OPT_finstrument_function_entry_bare);

  Opts.XRayInstrumentFunctions =
      Args.hasArg(OPT_fxray_instrument);
  Opts.XRayAlwaysEmitCustomEvents =
      Args.hasArg(OPT_fxray_always_emit_customevents);
  Opts.XRayAlwaysEmitTypedEvents =
      Args.hasArg(OPT_fxray_always_emit_typedevents);
  Opts.XRayInstructionThreshold =
      getLastArgIntValue(Args, OPT_fxray_instruction_threshold_EQ, 200, Diags);

  auto XRayInstrBundles =
      Args.getAllArgValues(OPT_fxray_instrumentation_bundle);
  if (XRayInstrBundles.empty())
    Opts.XRayInstrumentationBundle.Mask = XRayInstrKind::All;
  else
    for (const auto &A : XRayInstrBundles)
      parseXRayInstrumentationBundle("-fxray-instrumentation-bundle=", A, Args,
                                     Diags, Opts.XRayInstrumentationBundle);

  Opts.InstrumentForProfiling = Args.hasArg(OPT_pg);
  Opts.CallFEntry = Args.hasArg(OPT_mfentry);
  Opts.EmitOpenCLArgMetadata = Args.hasArg(OPT_cl_kernel_arg_info);

  if (const Arg *A = Args.getLastArg(OPT_fcf_protection_EQ)) {
    StringRef Name = A->getValue();
    if (Name == "full") {
      Opts.CFProtectionReturn = 1;
      Opts.CFProtectionBranch = 1;
    } else if (Name == "return")
      Opts.CFProtectionReturn = 1;
    else if (Name == "branch")
      Opts.CFProtectionBranch = 1;
    else if (Name != "none") {
      Diags.Report(diag::err_drv_invalid_value) << A->getAsString(Args) << Name;
      Success = false;
    }
  }

  if (const Arg *A = Args.getLastArg(OPT_compress_debug_sections,
                                     OPT_compress_debug_sections_EQ)) {
    if (A->getOption().getID() == OPT_compress_debug_sections) {
      // TODO: be more clever about the compression type auto-detection
      Opts.setCompressDebugSections(llvm::DebugCompressionType::GNU);
    } else {
      auto DCT = llvm::StringSwitch<llvm::DebugCompressionType>(A->getValue())
                     .Case("none", llvm::DebugCompressionType::None)
                     .Case("zlib", llvm::DebugCompressionType::Z)
                     .Case("zlib-gnu", llvm::DebugCompressionType::GNU)
                     .Default(llvm::DebugCompressionType::None);
      Opts.setCompressDebugSections(DCT);
    }
  }

  Opts.RelaxELFRelocations = Args.hasArg(OPT_mrelax_relocations);
  Opts.DebugCompilationDir = Args.getLastArgValue(OPT_fdebug_compilation_dir);
  for (auto *A :
       Args.filtered(OPT_mlink_bitcode_file, OPT_mlink_builtin_bitcode)) {
    CodeGenOptions::BitcodeFileToLink F;
    F.Filename = A->getValue();
    if (A->getOption().matches(OPT_mlink_builtin_bitcode)) {
      F.LinkFlags = llvm::Linker::Flags::LinkOnlyNeeded;
      // When linking CUDA bitcode, propagate function attributes so that
      // e.g. libdevice gets fast-math attrs if we're building with fast-math.
      F.PropagateAttrs = true;
      F.Internalize = true;
    }
    Opts.LinkBitcodeFiles.push_back(F);
  }
  Opts.SanitizeCoverageType =
      getLastArgIntValue(Args, OPT_fsanitize_coverage_type, 0, Diags);
  Opts.SanitizeCoverageIndirectCalls =
      Args.hasArg(OPT_fsanitize_coverage_indirect_calls);
  Opts.SanitizeCoverageTraceBB = Args.hasArg(OPT_fsanitize_coverage_trace_bb);
  Opts.SanitizeCoverageTraceCmp = Args.hasArg(OPT_fsanitize_coverage_trace_cmp);
  Opts.SanitizeCoverageTraceDiv = Args.hasArg(OPT_fsanitize_coverage_trace_div);
  Opts.SanitizeCoverageTraceGep = Args.hasArg(OPT_fsanitize_coverage_trace_gep);
  Opts.SanitizeCoverage8bitCounters =
      Args.hasArg(OPT_fsanitize_coverage_8bit_counters);
  Opts.SanitizeCoverageTracePC = Args.hasArg(OPT_fsanitize_coverage_trace_pc);
  Opts.SanitizeCoverageTracePCGuard =
      Args.hasArg(OPT_fsanitize_coverage_trace_pc_guard);
  Opts.SanitizeCoverageNoPrune = Args.hasArg(OPT_fsanitize_coverage_no_prune);
  Opts.SanitizeCoverageInline8bitCounters =
      Args.hasArg(OPT_fsanitize_coverage_inline_8bit_counters);
  Opts.SanitizeCoveragePCTable = Args.hasArg(OPT_fsanitize_coverage_pc_table);
  Opts.SanitizeCoverageStackDepth =
      Args.hasArg(OPT_fsanitize_coverage_stack_depth);
  Opts.SanitizeMemoryTrackOrigins =
      getLastArgIntValue(Args, OPT_fsanitize_memory_track_origins_EQ, 0, Diags);
  Opts.SanitizeMemoryUseAfterDtor =
      Args.hasFlag(OPT_fsanitize_memory_use_after_dtor,
                   OPT_fno_sanitize_memory_use_after_dtor,
                   false);
  Opts.SanitizeMinimalRuntime = Args.hasArg(OPT_fsanitize_minimal_runtime);
  Opts.SanitizeCfiCrossDso = Args.hasArg(OPT_fsanitize_cfi_cross_dso);
  Opts.SanitizeCfiICallGeneralizePointers =
      Args.hasArg(OPT_fsanitize_cfi_icall_generalize_pointers);
  Opts.SanitizeCfiCanonicalJumpTables =
      Args.hasArg(OPT_fsanitize_cfi_canonical_jump_tables);
  Opts.SanitizeStats = Args.hasArg(OPT_fsanitize_stats);
  if (Arg *A = Args.getLastArg(
          OPT_fsanitize_address_poison_custom_array_cookie,
          OPT_fno_sanitize_address_poison_custom_array_cookie)) {
    Opts.SanitizeAddressPoisonCustomArrayCookie =
        A->getOption().getID() ==
        OPT_fsanitize_address_poison_custom_array_cookie;
  }
  if (Arg *A = Args.getLastArg(OPT_fsanitize_address_use_after_scope,
                               OPT_fno_sanitize_address_use_after_scope)) {
    Opts.SanitizeAddressUseAfterScope =
        A->getOption().getID() == OPT_fsanitize_address_use_after_scope;
  }
  Opts.SanitizeAddressGlobalsDeadStripping =
      Args.hasArg(OPT_fsanitize_address_globals_dead_stripping);
  if (Arg *A = Args.getLastArg(OPT_fsanitize_address_use_odr_indicator,
                               OPT_fno_sanitize_address_use_odr_indicator)) {
    Opts.SanitizeAddressUseOdrIndicator =
        A->getOption().getID() == OPT_fsanitize_address_use_odr_indicator;
  }
  Opts.SSPBufferSize =
      getLastArgIntValue(Args, OPT_stack_protector_buffer_size, 8, Diags);
  Opts.StackRealignment = Args.hasArg(OPT_mstackrealign);
  if (Arg *A = Args.getLastArg(OPT_mstack_alignment)) {
    StringRef Val = A->getValue();
    unsigned StackAlignment = Opts.StackAlignment;
    Val.getAsInteger(10, StackAlignment);
    Opts.StackAlignment = StackAlignment;
  }

  if (Arg *A = Args.getLastArg(OPT_mstack_probe_size)) {
    StringRef Val = A->getValue();
    unsigned StackProbeSize = Opts.StackProbeSize;
    Val.getAsInteger(0, StackProbeSize);
    Opts.StackProbeSize = StackProbeSize;
  }

  Opts.NoStackArgProbe = Args.hasArg(OPT_mno_stack_arg_probe);

  if (Arg *A = Args.getLastArg(OPT_fobjc_dispatch_method_EQ)) {
    StringRef Name = A->getValue();
    unsigned Method = llvm::StringSwitch<unsigned>(Name)
      .Case("legacy", CodeGenOptions::Legacy)
      .Case("non-legacy", CodeGenOptions::NonLegacy)
      .Case("mixed", CodeGenOptions::Mixed)
      .Default(~0U);
    if (Method == ~0U) {
      Diags.Report(diag::err_drv_invalid_value) << A->getAsString(Args) << Name;
      Success = false;
    } else {
      Opts.setObjCDispatchMethod(
        static_cast<CodeGenOptions::ObjCDispatchMethodKind>(Method));
    }
  }


  if (Args.hasArg(OPT_fno_objc_convert_messages_to_runtime_calls))
    Opts.ObjCConvertMessagesToRuntimeCalls = 0;

  if (Args.getLastArg(OPT_femulated_tls) ||
      Args.getLastArg(OPT_fno_emulated_tls)) {
    Opts.ExplicitEmulatedTLS = true;
    Opts.EmulatedTLS =
        Args.hasFlag(OPT_femulated_tls, OPT_fno_emulated_tls, false);
  }

  if (Arg *A = Args.getLastArg(OPT_ftlsmodel_EQ)) {
    StringRef Name = A->getValue();
    unsigned Model = llvm::StringSwitch<unsigned>(Name)
        .Case("global-dynamic", CodeGenOptions::GeneralDynamicTLSModel)
        .Case("local-dynamic", CodeGenOptions::LocalDynamicTLSModel)
        .Case("initial-exec", CodeGenOptions::InitialExecTLSModel)
        .Case("local-exec", CodeGenOptions::LocalExecTLSModel)
        .Default(~0U);
    if (Model == ~0U) {
      Diags.Report(diag::err_drv_invalid_value) << A->getAsString(Args) << Name;
      Success = false;
    } else {
      Opts.setDefaultTLSModel(static_cast<CodeGenOptions::TLSModel>(Model));
    }
  }

  if (Arg *A = Args.getLastArg(OPT_fdenormal_fp_math_EQ)) {
    StringRef Val = A->getValue();
    if (Val == "ieee")
      Opts.FPDenormalMode = "ieee";
    else if (Val == "preserve-sign")
      Opts.FPDenormalMode = "preserve-sign";
    else if (Val == "positive-zero")
      Opts.FPDenormalMode = "positive-zero";
    else
      Diags.Report(diag::err_drv_invalid_value) << A->getAsString(Args) << Val;
  }

  if (Arg *A = Args.getLastArg(OPT_fpcc_struct_return, OPT_freg_struct_return)) {
    if (A->getOption().matches(OPT_fpcc_struct_return)) {
      Opts.setStructReturnConvention(CodeGenOptions::SRCK_OnStack);
    } else {
      assert(A->getOption().matches(OPT_freg_struct_return));
      Opts.setStructReturnConvention(CodeGenOptions::SRCK_InRegs);
    }
  }

  Opts.DependentLibraries = Args.getAllArgValues(OPT_dependent_lib);
  Opts.LinkerOptions = Args.getAllArgValues(OPT_linker_option);
  bool NeedLocTracking = false;

  Opts.OptRecordFile = Args.getLastArgValue(OPT_opt_record_file);
  if (!Opts.OptRecordFile.empty())
    NeedLocTracking = true;

  if (Arg *A = Args.getLastArg(OPT_opt_record_passes)) {
    Opts.OptRecordPasses = A->getValue();
    NeedLocTracking = true;
  }

  if (Arg *A = Args.getLastArg(OPT_opt_record_format)) {
    Opts.OptRecordFormat = A->getValue();
    NeedLocTracking = true;
  }

  if (Arg *A = Args.getLastArg(OPT_Rpass_EQ)) {
    Opts.OptimizationRemarkPattern =
        GenerateOptimizationRemarkRegex(Diags, Args, A);
    NeedLocTracking = true;
  }

  if (Arg *A = Args.getLastArg(OPT_Rpass_missed_EQ)) {
    Opts.OptimizationRemarkMissedPattern =
        GenerateOptimizationRemarkRegex(Diags, Args, A);
    NeedLocTracking = true;
  }

  if (Arg *A = Args.getLastArg(OPT_Rpass_analysis_EQ)) {
    Opts.OptimizationRemarkAnalysisPattern =
        GenerateOptimizationRemarkRegex(Diags, Args, A);
    NeedLocTracking = true;
  }

  Opts.DiagnosticsWithHotness =
      Args.hasArg(options::OPT_fdiagnostics_show_hotness);
  bool UsingSampleProfile = !Opts.SampleProfileFile.empty();
  bool UsingProfile = UsingSampleProfile ||
      (Opts.getProfileUse() != CodeGenOptions::ProfileNone);

  if (Opts.DiagnosticsWithHotness && !UsingProfile &&
      // An IR file will contain PGO as metadata
      IK.getLanguage() != Language::LLVM_IR)
    Diags.Report(diag::warn_drv_diagnostics_hotness_requires_pgo)
        << "-fdiagnostics-show-hotness";

  Opts.DiagnosticsHotnessThreshold = getLastArgUInt64Value(
      Args, options::OPT_fdiagnostics_hotness_threshold_EQ, 0);
  if (Opts.DiagnosticsHotnessThreshold > 0 && !UsingProfile)
    Diags.Report(diag::warn_drv_diagnostics_hotness_requires_pgo)
        << "-fdiagnostics-hotness-threshold=";

  // If the user requested to use a sample profile for PGO, then the
  // backend will need to track source location information so the profile
  // can be incorporated into the IR.
  if (UsingSampleProfile)
    NeedLocTracking = true;

  // If the user requested a flag that requires source locations available in
  // the backend, make sure that the backend tracks source location information.
  if (NeedLocTracking && Opts.getDebugInfo() == codegenoptions::NoDebugInfo)
    Opts.setDebugInfo(codegenoptions::LocTrackingOnly);

  Opts.RewriteMapFiles = Args.getAllArgValues(OPT_frewrite_map_file);

  // Parse -fsanitize-recover= arguments.
  // FIXME: Report unrecoverable sanitizers incorrectly specified here.
  parseSanitizerKinds("-fsanitize-recover=",
                      Args.getAllArgValues(OPT_fsanitize_recover_EQ), Diags,
                      Opts.SanitizeRecover);
  parseSanitizerKinds("-fsanitize-trap=",
                      Args.getAllArgValues(OPT_fsanitize_trap_EQ), Diags,
                      Opts.SanitizeTrap);

  Opts.CudaGpuBinaryFileName =
      Args.getLastArgValue(OPT_fcuda_include_gpubinary);

  Opts.Backchain = Args.hasArg(OPT_mbackchain);

  Opts.EmitCheckPathComponentsToStrip = getLastArgIntValue(
      Args, OPT_fsanitize_undefined_strip_path_components_EQ, 0, Diags);

  Opts.EmitVersionIdentMetadata = Args.hasFlag(OPT_Qy, OPT_Qn, true);

  Opts.Addrsig = Args.hasArg(OPT_faddrsig);

  if (Arg *A = Args.getLastArg(OPT_msign_return_address_EQ)) {
    StringRef SignScope = A->getValue();

    if (SignScope.equals_lower("none"))
      Opts.setSignReturnAddress(CodeGenOptions::SignReturnAddressScope::None);
    else if (SignScope.equals_lower("all"))
      Opts.setSignReturnAddress(CodeGenOptions::SignReturnAddressScope::All);
    else if (SignScope.equals_lower("non-leaf"))
      Opts.setSignReturnAddress(
          CodeGenOptions::SignReturnAddressScope::NonLeaf);
    else
      Diags.Report(diag::err_drv_invalid_value)
          << A->getAsString(Args) << SignScope;

    if (Arg *A = Args.getLastArg(OPT_msign_return_address_key_EQ)) {
      StringRef SignKey = A->getValue();
      if (!SignScope.empty() && !SignKey.empty()) {
        if (SignKey.equals_lower("a_key"))
          Opts.setSignReturnAddressKey(
              CodeGenOptions::SignReturnAddressKeyValue::AKey);
        else if (SignKey.equals_lower("b_key"))
          Opts.setSignReturnAddressKey(
              CodeGenOptions::SignReturnAddressKeyValue::BKey);
        else
          Diags.Report(diag::err_drv_invalid_value)
              << A->getAsString(Args) << SignKey;
      }
    }
  }

  Opts.BranchTargetEnforcement = Args.hasArg(OPT_mbranch_target_enforce);

  Opts.KeepStaticConsts = Args.hasArg(OPT_fkeep_static_consts);

  Opts.SpeculativeLoadHardening = Args.hasArg(OPT_mspeculative_load_hardening);

  Opts.DefaultFunctionAttrs = Args.getAllArgValues(OPT_default_function_attr);

  Opts.PassPlugins = Args.getAllArgValues(OPT_fpass_plugin_EQ);

  Opts.SymbolPartition = Args.getLastArgValue(OPT_fsymbol_partition_EQ);

  return Success;
}

static void ParseDependencyOutputArgs(DependencyOutputOptions &Opts,
                                      ArgList &Args) {
  Opts.OutputFile = Args.getLastArgValue(OPT_dependency_file);
  Opts.Targets = Args.getAllArgValues(OPT_MT);
  Opts.IncludeSystemHeaders = Args.hasArg(OPT_sys_header_deps);
  Opts.IncludeModuleFiles = Args.hasArg(OPT_module_file_deps);
  Opts.UsePhonyTargets = Args.hasArg(OPT_MP);
  Opts.ShowHeaderIncludes = Args.hasArg(OPT_H);
  Opts.HeaderIncludeOutputFile = Args.getLastArgValue(OPT_header_include_file);
  Opts.AddMissingHeaderDeps = Args.hasArg(OPT_MG);
  if (Args.hasArg(OPT_show_includes)) {
    // Writing both /showIncludes and preprocessor output to stdout
    // would produce interleaved output, so use stderr for /showIncludes.
    // This behaves the same as cl.exe, when /E, /EP or /P are passed.
    if (Args.hasArg(options::OPT_E) || Args.hasArg(options::OPT_P))
      Opts.ShowIncludesDest = ShowIncludesDestination::Stderr;
    else
      Opts.ShowIncludesDest = ShowIncludesDestination::Stdout;
  } else {
    Opts.ShowIncludesDest = ShowIncludesDestination::None;
  }
  Opts.DOTOutputFile = Args.getLastArgValue(OPT_dependency_dot);
  Opts.ModuleDependencyOutputDir =
      Args.getLastArgValue(OPT_module_dependency_dir);
  if (Args.hasArg(OPT_MV))
    Opts.OutputFormat = DependencyOutputFormat::NMake;
  // Add sanitizer blacklists as extra dependencies.
  // They won't be discovered by the regular preprocessor, so
  // we let make / ninja to know about this implicit dependency.
  Opts.ExtraDeps = Args.getAllArgValues(OPT_fdepfile_entry);
  // Only the -fmodule-file=<file> form.
  for (const auto *A : Args.filtered(OPT_fmodule_file)) {
    StringRef Val = A->getValue();
    if (Val.find('=') == StringRef::npos)
      Opts.ExtraDeps.push_back(Val);
  }
}

static bool parseShowColorsArgs(const ArgList &Args, bool DefaultColor) {
  // Color diagnostics default to auto ("on" if terminal supports) in the driver
  // but default to off in cc1, needing an explicit OPT_fdiagnostics_color.
  // Support both clang's -f[no-]color-diagnostics and gcc's
  // -f[no-]diagnostics-colors[=never|always|auto].
  enum {
    Colors_On,
    Colors_Off,
    Colors_Auto
  } ShowColors = DefaultColor ? Colors_Auto : Colors_Off;
  for (auto *A : Args) {
    const Option &O = A->getOption();
    if (O.matches(options::OPT_fcolor_diagnostics) ||
        O.matches(options::OPT_fdiagnostics_color)) {
      ShowColors = Colors_On;
    } else if (O.matches(options::OPT_fno_color_diagnostics) ||
               O.matches(options::OPT_fno_diagnostics_color)) {
      ShowColors = Colors_Off;
    } else if (O.matches(options::OPT_fdiagnostics_color_EQ)) {
      StringRef Value(A->getValue());
      if (Value == "always")
        ShowColors = Colors_On;
      else if (Value == "never")
        ShowColors = Colors_Off;
      else if (Value == "auto")
        ShowColors = Colors_Auto;
    }
  }
  return ShowColors == Colors_On ||
         (ShowColors == Colors_Auto &&
          llvm::sys::Process::StandardErrHasColors());
}

static bool checkVerifyPrefixes(const std::vector<std::string> &VerifyPrefixes,
                                DiagnosticsEngine *Diags) {
  bool Success = true;
  for (const auto &Prefix : VerifyPrefixes) {
    // Every prefix must start with a letter and contain only alphanumeric
    // characters, hyphens, and underscores.
    auto BadChar = llvm::find_if(Prefix, [](char C) {
      return !isAlphanumeric(C) && C != '-' && C != '_';
    });
    if (BadChar != Prefix.end() || !isLetter(Prefix[0])) {
      Success = false;
      if (Diags) {
        Diags->Report(diag::err_drv_invalid_value) << "-verify=" << Prefix;
        Diags->Report(diag::note_drv_verify_prefix_spelling);
      }
    }
  }
  return Success;
}

bool clang::ParseDiagnosticArgs(DiagnosticOptions &Opts, ArgList &Args,
                                DiagnosticsEngine *Diags,
                                bool DefaultDiagColor, bool DefaultShowOpt) {
  bool Success = true;

  Opts.DiagnosticLogFile = Args.getLastArgValue(OPT_diagnostic_log_file);
  if (Arg *A =
          Args.getLastArg(OPT_diagnostic_serialized_file, OPT__serialize_diags))
    Opts.DiagnosticSerializationFile = A->getValue();
  Opts.IgnoreWarnings = Args.hasArg(OPT_w);
  Opts.NoRewriteMacros = Args.hasArg(OPT_Wno_rewrite_macros);
  Opts.Pedantic = Args.hasArg(OPT_pedantic);
  Opts.PedanticErrors = Args.hasArg(OPT_pedantic_errors);
  Opts.ShowCarets = !Args.hasArg(OPT_fno_caret_diagnostics);
  Opts.ShowColors = parseShowColorsArgs(Args, DefaultDiagColor);
  Opts.ShowColumn = Args.hasFlag(OPT_fshow_column,
                                 OPT_fno_show_column,
                                 /*Default=*/true);
  Opts.ShowFixits = !Args.hasArg(OPT_fno_diagnostics_fixit_info);
  Opts.ShowLocation = !Args.hasArg(OPT_fno_show_source_location);
  Opts.AbsolutePath = Args.hasArg(OPT_fdiagnostics_absolute_paths);
  Opts.ShowOptionNames =
      Args.hasFlag(OPT_fdiagnostics_show_option,
                   OPT_fno_diagnostics_show_option, DefaultShowOpt);

  llvm::sys::Process::UseANSIEscapeCodes(Args.hasArg(OPT_fansi_escape_codes));

  // Default behavior is to not to show note include stacks.
  Opts.ShowNoteIncludeStack = false;
  if (Arg *A = Args.getLastArg(OPT_fdiagnostics_show_note_include_stack,
                               OPT_fno_diagnostics_show_note_include_stack))
    if (A->getOption().matches(OPT_fdiagnostics_show_note_include_stack))
      Opts.ShowNoteIncludeStack = true;

  StringRef ShowOverloads =
    Args.getLastArgValue(OPT_fshow_overloads_EQ, "all");
  if (ShowOverloads == "best")
    Opts.setShowOverloads(Ovl_Best);
  else if (ShowOverloads == "all")
    Opts.setShowOverloads(Ovl_All);
  else {
    Success = false;
    if (Diags)
      Diags->Report(diag::err_drv_invalid_value)
      << Args.getLastArg(OPT_fshow_overloads_EQ)->getAsString(Args)
      << ShowOverloads;
  }

  StringRef ShowCategory =
    Args.getLastArgValue(OPT_fdiagnostics_show_category, "none");
  if (ShowCategory == "none")
    Opts.ShowCategories = 0;
  else if (ShowCategory == "id")
    Opts.ShowCategories = 1;
  else if (ShowCategory == "name")
    Opts.ShowCategories = 2;
  else {
    Success = false;
    if (Diags)
      Diags->Report(diag::err_drv_invalid_value)
      << Args.getLastArg(OPT_fdiagnostics_show_category)->getAsString(Args)
      << ShowCategory;
  }

  StringRef Format =
    Args.getLastArgValue(OPT_fdiagnostics_format, "clang");
  if (Format == "clang")
    Opts.setFormat(DiagnosticOptions::Clang);
  else if (Format == "msvc")
    Opts.setFormat(DiagnosticOptions::MSVC);
  else if (Format == "msvc-fallback") {
    Opts.setFormat(DiagnosticOptions::MSVC);
    Opts.CLFallbackMode = true;
  } else if (Format == "vi")
    Opts.setFormat(DiagnosticOptions::Vi);
  else {
    Success = false;
    if (Diags)
      Diags->Report(diag::err_drv_invalid_value)
      << Args.getLastArg(OPT_fdiagnostics_format)->getAsString(Args)
      << Format;
  }

  Opts.ShowSourceRanges = Args.hasArg(OPT_fdiagnostics_print_source_range_info);
  Opts.ShowParseableFixits = Args.hasArg(OPT_fdiagnostics_parseable_fixits);
  Opts.ShowPresumedLoc = !Args.hasArg(OPT_fno_diagnostics_use_presumed_location);
  Opts.VerifyDiagnostics = Args.hasArg(OPT_verify) || Args.hasArg(OPT_verify_EQ);
  Opts.VerifyPrefixes = Args.getAllArgValues(OPT_verify_EQ);
  if (Args.hasArg(OPT_verify))
    Opts.VerifyPrefixes.push_back("expected");
  // Keep VerifyPrefixes in its original order for the sake of diagnostics, and
  // then sort it to prepare for fast lookup using std::binary_search.
  if (!checkVerifyPrefixes(Opts.VerifyPrefixes, Diags)) {
    Opts.VerifyDiagnostics = false;
    Success = false;
  }
  else
    llvm::sort(Opts.VerifyPrefixes);
  DiagnosticLevelMask DiagMask = DiagnosticLevelMask::None;
  Success &= parseDiagnosticLevelMask("-verify-ignore-unexpected=",
    Args.getAllArgValues(OPT_verify_ignore_unexpected_EQ),
    Diags, DiagMask);
  if (Args.hasArg(OPT_verify_ignore_unexpected))
    DiagMask = DiagnosticLevelMask::All;
  Opts.setVerifyIgnoreUnexpected(DiagMask);
  Opts.ElideType = !Args.hasArg(OPT_fno_elide_type);
  Opts.ShowTemplateTree = Args.hasArg(OPT_fdiagnostics_show_template_tree);
  Opts.ErrorLimit = getLastArgIntValue(Args, OPT_ferror_limit, 0, Diags);
  Opts.MacroBacktraceLimit =
      getLastArgIntValue(Args, OPT_fmacro_backtrace_limit,
                         DiagnosticOptions::DefaultMacroBacktraceLimit, Diags);
  Opts.TemplateBacktraceLimit = getLastArgIntValue(
      Args, OPT_ftemplate_backtrace_limit,
      DiagnosticOptions::DefaultTemplateBacktraceLimit, Diags);
  Opts.ConstexprBacktraceLimit = getLastArgIntValue(
      Args, OPT_fconstexpr_backtrace_limit,
      DiagnosticOptions::DefaultConstexprBacktraceLimit, Diags);
  Opts.SpellCheckingLimit = getLastArgIntValue(
      Args, OPT_fspell_checking_limit,
      DiagnosticOptions::DefaultSpellCheckingLimit, Diags);
  Opts.SnippetLineLimit = getLastArgIntValue(
      Args, OPT_fcaret_diagnostics_max_lines,
      DiagnosticOptions::DefaultSnippetLineLimit, Diags);
  Opts.TabStop = getLastArgIntValue(Args, OPT_ftabstop,
                                    DiagnosticOptions::DefaultTabStop, Diags);
  if (Opts.TabStop == 0 || Opts.TabStop > DiagnosticOptions::MaxTabStop) {
    Opts.TabStop = DiagnosticOptions::DefaultTabStop;
    if (Diags)
      Diags->Report(diag::warn_ignoring_ftabstop_value)
      << Opts.TabStop << DiagnosticOptions::DefaultTabStop;
  }
  Opts.MessageLength = getLastArgIntValue(Args, OPT_fmessage_length, 0, Diags);
  addDiagnosticArgs(Args, OPT_W_Group, OPT_W_value_Group, Opts.Warnings);
  addDiagnosticArgs(Args, OPT_R_Group, OPT_R_value_Group, Opts.Remarks);

  return Success;
}

static void ParseFileSystemArgs(FileSystemOptions &Opts, ArgList &Args) {
  Opts.WorkingDir = Args.getLastArgValue(OPT_working_directory);
}

/// Parse the argument to the -ftest-module-file-extension
/// command-line argument.
///
/// \returns true on error, false on success.
static bool parseTestModuleFileExtensionArg(StringRef Arg,
                                            std::string &BlockName,
                                            unsigned &MajorVersion,
                                            unsigned &MinorVersion,
                                            bool &Hashed,
                                            std::string &UserInfo) {
  SmallVector<StringRef, 5> Args;
  Arg.split(Args, ':', 5);
  if (Args.size() < 5)
    return true;

  BlockName = Args[0];
  if (Args[1].getAsInteger(10, MajorVersion)) return true;
  if (Args[2].getAsInteger(10, MinorVersion)) return true;
  if (Args[3].getAsInteger(2, Hashed)) return true;
  if (Args.size() > 4)
    UserInfo = Args[4];
  return false;
}

static InputKind ParseFrontendArgs(FrontendOptions &Opts, ArgList &Args,
                                   DiagnosticsEngine &Diags,
                                   bool &IsHeaderFile) {
  Opts.ProgramAction = frontend::ParseSyntaxOnly;
  const Arg *OpenACCPrint = nullptr;
  if (const Arg *A = Args.getLastArg(OPT_Action_Group)) {
    switch (A->getOption().getID()) {
    default:
      llvm_unreachable("Invalid option in group!");
    case OPT_ast_list:
      Opts.ProgramAction = frontend::ASTDeclList; break;
    case OPT_ast_dump_all_EQ:
    case OPT_ast_dump_EQ: {
      unsigned Val = llvm::StringSwitch<unsigned>(A->getValue())
                         .CaseLower("default", ADOF_Default)
                         .CaseLower("json", ADOF_JSON)
                         .Default(std::numeric_limits<unsigned>::max());

      if (Val != std::numeric_limits<unsigned>::max())
        Opts.ASTDumpFormat = static_cast<ASTDumpOutputFormat>(Val);
      else {
        Diags.Report(diag::err_drv_invalid_value)
            << A->getAsString(Args) << A->getValue();
        Opts.ASTDumpFormat = ADOF_Default;
      }
      LLVM_FALLTHROUGH;
    }
    case OPT_ast_dump:
    case OPT_ast_dump_all:
    case OPT_ast_dump_lookups:
      Opts.ProgramAction = frontend::ASTDump; break;
    case OPT_ast_print:
      Opts.ProgramAction = frontend::ASTPrint; break;
    case OPT_fopenacc_print_EQ:
      OpenACCPrint = A;
      Opts.ProgramAction = frontend::RewriteOpenACC;
      break;
    case OPT_fopenacc_ast_print_EQ:
      OpenACCPrint = A;
      Opts.ProgramAction = frontend::ASTPrint;
      break;
    case OPT_ast_view:
      Opts.ProgramAction = frontend::ASTView; break;
    case OPT_compiler_options_dump:
      Opts.ProgramAction = frontend::DumpCompilerOptions; break;
    case OPT_dump_raw_tokens:
      Opts.ProgramAction = frontend::DumpRawTokens; break;
    case OPT_dump_tokens:
      Opts.ProgramAction = frontend::DumpTokens; break;
    case OPT_S:
      Opts.ProgramAction = frontend::EmitAssembly; break;
    case OPT_emit_llvm_bc:
      Opts.ProgramAction = frontend::EmitBC; break;
    case OPT_emit_html:
      Opts.ProgramAction = frontend::EmitHTML; break;
    case OPT_emit_llvm:
      Opts.ProgramAction = frontend::EmitLLVM; break;
    case OPT_emit_llvm_only:
      Opts.ProgramAction = frontend::EmitLLVMOnly; break;
    case OPT_emit_codegen_only:
      Opts.ProgramAction = frontend::EmitCodeGenOnly; break;
    case OPT_emit_obj:
      Opts.ProgramAction = frontend::EmitObj; break;
    case OPT_fixit_EQ:
      Opts.FixItSuffix = A->getValue();
      LLVM_FALLTHROUGH;
    case OPT_fixit:
      Opts.ProgramAction = frontend::FixIt; break;
    case OPT_emit_module:
      Opts.ProgramAction = frontend::GenerateModule; break;
    case OPT_emit_module_interface:
      Opts.ProgramAction = frontend::GenerateModuleInterface; break;
    case OPT_emit_header_module:
      Opts.ProgramAction = frontend::GenerateHeaderModule; break;
    case OPT_emit_pch:
      Opts.ProgramAction = frontend::GeneratePCH; break;
    case OPT_emit_iterface_stubs: {
      llvm::Optional<frontend::ActionKind> ProgramAction =
          llvm::StringSwitch<llvm::Optional<frontend::ActionKind>>(
              Args.hasArg(OPT_iterface_stub_version_EQ)
                  ? Args.getLastArgValue(OPT_iterface_stub_version_EQ)
                  : "")
              .Case("experimental-yaml-elf-v1",
                    frontend::GenerateInterfaceYAMLExpV1)
              .Case("experimental-tapi-elf-v1",
                    frontend::GenerateInterfaceTBEExpV1)
              .Default(llvm::None);
      if (!ProgramAction)
        Diags.Report(diag::err_drv_invalid_value)
            << "Must specify a valid interface stub format type using "
            << "-interface-stub-version=<experimental-tapi-elf-v1 | "
               "experimental-yaml-elf-v1>";
      Opts.ProgramAction = *ProgramAction;
      break;
    }
    case OPT_init_only:
      Opts.ProgramAction = frontend::InitOnly; break;
    case OPT_fsyntax_only:
      Opts.ProgramAction = frontend::ParseSyntaxOnly; break;
    case OPT_module_file_info:
      Opts.ProgramAction = frontend::ModuleFileInfo; break;
    case OPT_verify_pch:
      Opts.ProgramAction = frontend::VerifyPCH; break;
    case OPT_print_preamble:
      Opts.ProgramAction = frontend::PrintPreamble; break;
    case OPT_E:
      Opts.ProgramAction = frontend::PrintPreprocessedInput; break;
    case OPT_templight_dump:
      Opts.ProgramAction = frontend::TemplightDump; break;
    case OPT_rewrite_macros:
      Opts.ProgramAction = frontend::RewriteMacros; break;
    case OPT_rewrite_objc:
      Opts.ProgramAction = frontend::RewriteObjC; break;
    case OPT_rewrite_test:
      Opts.ProgramAction = frontend::RewriteTest; break;
    case OPT_analyze:
      Opts.ProgramAction = frontend::RunAnalysis; break;
    case OPT_migrate:
      Opts.ProgramAction = frontend::MigrateSource; break;
    case OPT_Eonly:
      Opts.ProgramAction = frontend::RunPreprocessorOnly; break;
    case OPT_print_dependency_directives_minimized_source:
      Opts.ProgramAction =
          frontend::PrintDependencyDirectivesSourceMinimizerOutput;
      break;
    }
  }

  if (OpenACCPrint) {
    StringRef Val = OpenACCPrint->getValue();
    if (Val == "acc")
      Opts.OpenACCPrint = OpenACCPrint_ACC;
    else if (Val == "omp")
      Opts.OpenACCPrint = OpenACCPrint_OMP;
    else if (Val == "acc-omp")
      Opts.OpenACCPrint = OpenACCPrint_ACC_OMP;
    else if (Val == "omp-acc")
      Opts.OpenACCPrint = OpenACCPrint_OMP_ACC;
    else
      Diags.Report(diag::err_drv_invalid_value)
          << OpenACCPrint->getAsString(Args) << Val;
  }

  if (const Arg* A = Args.getLastArg(OPT_plugin)) {
    Opts.Plugins.emplace_back(A->getValue(0));
    Opts.ProgramAction = frontend::PluginAction;
    Opts.ActionName = A->getValue();
  }
  Opts.AddPluginActions = Args.getAllArgValues(OPT_add_plugin);
  for (const auto *AA : Args.filtered(OPT_plugin_arg))
    Opts.PluginArgs[AA->getValue(0)].emplace_back(AA->getValue(1));

  for (const std::string &Arg :
         Args.getAllArgValues(OPT_ftest_module_file_extension_EQ)) {
    std::string BlockName;
    unsigned MajorVersion;
    unsigned MinorVersion;
    bool Hashed;
    std::string UserInfo;
    if (parseTestModuleFileExtensionArg(Arg, BlockName, MajorVersion,
                                        MinorVersion, Hashed, UserInfo)) {
      Diags.Report(diag::err_test_module_file_extension_format) << Arg;

      continue;
    }

    // Add the testing module file extension.
    Opts.ModuleFileExtensions.push_back(
        std::make_shared<TestModuleFileExtension>(
            BlockName, MajorVersion, MinorVersion, Hashed, UserInfo));
  }

  if (const Arg *A = Args.getLastArg(OPT_code_completion_at)) {
    Opts.CodeCompletionAt =
      ParsedSourceLocation::FromString(A->getValue());
    if (Opts.CodeCompletionAt.FileName.empty())
      Diags.Report(diag::err_drv_invalid_value)
        << A->getAsString(Args) << A->getValue();
  }
  Opts.DisableFree = Args.hasArg(OPT_disable_free);

  Opts.OutputFile = Args.getLastArgValue(OPT_o);
  Opts.Plugins = Args.getAllArgValues(OPT_load);
  Opts.RelocatablePCH = Args.hasArg(OPT_relocatable_pch);
  Opts.ShowHelp = Args.hasArg(OPT_help);
  Opts.ShowStats = Args.hasArg(OPT_print_stats);
  Opts.ShowTimers = Args.hasArg(OPT_ftime_report);
  Opts.PrintSupportedCPUs = Args.hasArg(OPT_print_supported_cpus);
  Opts.TimeTrace = Args.hasArg(OPT_ftime_trace);
  Opts.TimeTraceGranularity = getLastArgIntValue(
      Args, OPT_ftime_trace_granularity_EQ, Opts.TimeTraceGranularity, Diags);
  Opts.ShowVersion = Args.hasArg(OPT_version);
  Opts.ASTMergeFiles = Args.getAllArgValues(OPT_ast_merge);
  Opts.LLVMArgs = Args.getAllArgValues(OPT_mllvm);
  Opts.FixWhatYouCan = Args.hasArg(OPT_fix_what_you_can);
  Opts.FixOnlyWarnings = Args.hasArg(OPT_fix_only_warnings);
  Opts.FixAndRecompile = Args.hasArg(OPT_fixit_recompile);
  Opts.FixToTemporaries = Args.hasArg(OPT_fixit_to_temp);
  Opts.ASTDumpDecls = Args.hasArg(OPT_ast_dump, OPT_ast_dump_EQ);
  Opts.ASTDumpAll = Args.hasArg(OPT_ast_dump_all, OPT_ast_dump_all_EQ);
  Opts.ASTDumpFilter = Args.getLastArgValue(OPT_ast_dump_filter);
  Opts.ASTDumpLookups = Args.hasArg(OPT_ast_dump_lookups);
  Opts.UseGlobalModuleIndex = !Args.hasArg(OPT_fno_modules_global_index);
  Opts.GenerateGlobalModuleIndex = Opts.UseGlobalModuleIndex;
  Opts.ModuleMapFiles = Args.getAllArgValues(OPT_fmodule_map_file);
  // Only the -fmodule-file=<file> form.
  for (const auto *A : Args.filtered(OPT_fmodule_file)) {
    StringRef Val = A->getValue();
    if (Val.find('=') == StringRef::npos)
      Opts.ModuleFiles.push_back(Val);
  }
  Opts.ModulesEmbedFiles = Args.getAllArgValues(OPT_fmodules_embed_file_EQ);
  Opts.ModulesEmbedAllFiles = Args.hasArg(OPT_fmodules_embed_all_files);
  Opts.IncludeTimestamps = !Args.hasArg(OPT_fno_pch_timestamp);

  Opts.CodeCompleteOpts.IncludeMacros
    = Args.hasArg(OPT_code_completion_macros);
  Opts.CodeCompleteOpts.IncludeCodePatterns
    = Args.hasArg(OPT_code_completion_patterns);
  Opts.CodeCompleteOpts.IncludeGlobals
    = !Args.hasArg(OPT_no_code_completion_globals);
  Opts.CodeCompleteOpts.IncludeNamespaceLevelDecls
    = !Args.hasArg(OPT_no_code_completion_ns_level_decls);
  Opts.CodeCompleteOpts.IncludeBriefComments
    = Args.hasArg(OPT_code_completion_brief_comments);
  Opts.CodeCompleteOpts.IncludeFixIts
    = Args.hasArg(OPT_code_completion_with_fixits);

  Opts.OverrideRecordLayoutsFile
    = Args.getLastArgValue(OPT_foverride_record_layout_EQ);
  Opts.AuxTriple = Args.getLastArgValue(OPT_aux_triple);
  Opts.StatsFile = Args.getLastArgValue(OPT_stats_file);

  if (const Arg *A = Args.getLastArg(OPT_arcmt_check,
                                     OPT_arcmt_modify,
                                     OPT_arcmt_migrate)) {
    switch (A->getOption().getID()) {
    default:
      llvm_unreachable("missed a case");
    case OPT_arcmt_check:
      Opts.ARCMTAction = FrontendOptions::ARCMT_Check;
      break;
    case OPT_arcmt_modify:
      Opts.ARCMTAction = FrontendOptions::ARCMT_Modify;
      break;
    case OPT_arcmt_migrate:
      Opts.ARCMTAction = FrontendOptions::ARCMT_Migrate;
      break;
    }
  }
  Opts.MTMigrateDir = Args.getLastArgValue(OPT_mt_migrate_directory);
  Opts.ARCMTMigrateReportOut
    = Args.getLastArgValue(OPT_arcmt_migrate_report_output);
  Opts.ARCMTMigrateEmitARCErrors
    = Args.hasArg(OPT_arcmt_migrate_emit_arc_errors);

  if (Args.hasArg(OPT_objcmt_migrate_literals))
    Opts.ObjCMTAction |= FrontendOptions::ObjCMT_Literals;
  if (Args.hasArg(OPT_objcmt_migrate_subscripting))
    Opts.ObjCMTAction |= FrontendOptions::ObjCMT_Subscripting;
  if (Args.hasArg(OPT_objcmt_migrate_property_dot_syntax))
    Opts.ObjCMTAction |= FrontendOptions::ObjCMT_PropertyDotSyntax;
  if (Args.hasArg(OPT_objcmt_migrate_property))
    Opts.ObjCMTAction |= FrontendOptions::ObjCMT_Property;
  if (Args.hasArg(OPT_objcmt_migrate_readonly_property))
    Opts.ObjCMTAction |= FrontendOptions::ObjCMT_ReadonlyProperty;
  if (Args.hasArg(OPT_objcmt_migrate_readwrite_property))
    Opts.ObjCMTAction |= FrontendOptions::ObjCMT_ReadwriteProperty;
  if (Args.hasArg(OPT_objcmt_migrate_annotation))
    Opts.ObjCMTAction |= FrontendOptions::ObjCMT_Annotation;
  if (Args.hasArg(OPT_objcmt_returns_innerpointer_property))
    Opts.ObjCMTAction |= FrontendOptions::ObjCMT_ReturnsInnerPointerProperty;
  if (Args.hasArg(OPT_objcmt_migrate_instancetype))
    Opts.ObjCMTAction |= FrontendOptions::ObjCMT_Instancetype;
  if (Args.hasArg(OPT_objcmt_migrate_nsmacros))
    Opts.ObjCMTAction |= FrontendOptions::ObjCMT_NsMacros;
  if (Args.hasArg(OPT_objcmt_migrate_protocol_conformance))
    Opts.ObjCMTAction |= FrontendOptions::ObjCMT_ProtocolConformance;
  if (Args.hasArg(OPT_objcmt_atomic_property))
    Opts.ObjCMTAction |= FrontendOptions::ObjCMT_AtomicProperty;
  if (Args.hasArg(OPT_objcmt_ns_nonatomic_iosonly))
    Opts.ObjCMTAction |= FrontendOptions::ObjCMT_NsAtomicIOSOnlyProperty;
  if (Args.hasArg(OPT_objcmt_migrate_designated_init))
    Opts.ObjCMTAction |= FrontendOptions::ObjCMT_DesignatedInitializer;
  if (Args.hasArg(OPT_objcmt_migrate_all))
    Opts.ObjCMTAction |= FrontendOptions::ObjCMT_MigrateDecls;

  Opts.ObjCMTWhiteListPath = Args.getLastArgValue(OPT_objcmt_whitelist_dir_path);

  if (Opts.ARCMTAction != FrontendOptions::ARCMT_None &&
      Opts.ObjCMTAction != FrontendOptions::ObjCMT_None) {
    Diags.Report(diag::err_drv_argument_not_allowed_with)
      << "ARC migration" << "ObjC migration";
  }

  InputKind DashX(Language::Unknown);
  if (const Arg *A = Args.getLastArg(OPT_x)) {
    StringRef XValue = A->getValue();

    // Parse suffixes: '<lang>(-header|[-module-map][-cpp-output])'.
    // FIXME: Supporting '<lang>-header-cpp-output' would be useful.
    bool Preprocessed = XValue.consume_back("-cpp-output");
    bool ModuleMap = XValue.consume_back("-module-map");
    IsHeaderFile =
        !Preprocessed && !ModuleMap && XValue.consume_back("-header");

    // Principal languages.
    DashX = llvm::StringSwitch<InputKind>(XValue)
                .Case("c", Language::C)
                .Case("cl", Language::OpenCL)
                .Case("cuda", Language::CUDA)
                .Case("hip", Language::HIP)
                .Case("c++", Language::CXX)
                .Case("objective-c", Language::ObjC)
                .Case("objective-c++", Language::ObjCXX)
                .Case("renderscript", Language::RenderScript)
                .Default(Language::Unknown);

    // "objc[++]-cpp-output" is an acceptable synonym for
    // "objective-c[++]-cpp-output".
    if (DashX.isUnknown() && Preprocessed && !IsHeaderFile && !ModuleMap)
      DashX = llvm::StringSwitch<InputKind>(XValue)
                  .Case("objc", Language::ObjC)
                  .Case("objc++", Language::ObjCXX)
                  .Default(Language::Unknown);

    // Some special cases cannot be combined with suffixes.
    if (DashX.isUnknown() && !Preprocessed && !ModuleMap && !IsHeaderFile)
      DashX = llvm::StringSwitch<InputKind>(XValue)
                  .Case("cpp-output", InputKind(Language::C).getPreprocessed())
                  .Case("assembler-with-cpp", Language::Asm)
                  .Cases("ast", "pcm",
                         InputKind(Language::Unknown, InputKind::Precompiled))
                  .Case("ir", Language::LLVM_IR)
                  .Default(Language::Unknown);

    if (DashX.isUnknown())
      Diags.Report(diag::err_drv_invalid_value)
        << A->getAsString(Args) << A->getValue();

    if (Preprocessed)
      DashX = DashX.getPreprocessed();
    if (ModuleMap)
      DashX = DashX.withFormat(InputKind::ModuleMap);
  }

  // '-' is the default input if none is given.
  std::vector<std::string> Inputs = Args.getAllArgValues(OPT_INPUT);
  Opts.Inputs.clear();
  if (Inputs.empty())
    Inputs.push_back("-");
  for (unsigned i = 0, e = Inputs.size(); i != e; ++i) {
    InputKind IK = DashX;
    if (IK.isUnknown()) {
      IK = FrontendOptions::getInputKindForExtension(
        StringRef(Inputs[i]).rsplit('.').second);
      // FIXME: Warn on this?
      if (IK.isUnknown())
        IK = Language::C;
      // FIXME: Remove this hack.
      if (i == 0)
        DashX = IK;
    }

    // The -emit-module action implicitly takes a module map.
    if (Opts.ProgramAction == frontend::GenerateModule &&
        IK.getFormat() == InputKind::Source)
      IK = IK.withFormat(InputKind::ModuleMap);

    Opts.Inputs.emplace_back(std::move(Inputs[i]), IK);
  }

  return DashX;
}

std::string CompilerInvocation::GetResourcesPath(const char *Argv0,
                                                 void *MainAddr) {
  std::string ClangExecutable =
      llvm::sys::fs::getMainExecutable(Argv0, MainAddr);
  return Driver::GetResourcesPath(ClangExecutable, CLANG_RESOURCE_DIR);
}

static void ParseHeaderSearchArgs(HeaderSearchOptions &Opts, ArgList &Args,
                                  const std::string &WorkingDir) {
  Opts.Sysroot = Args.getLastArgValue(OPT_isysroot, "/");
  Opts.Verbose = Args.hasArg(OPT_v);
  Opts.UseBuiltinIncludes = !Args.hasArg(OPT_nobuiltininc);
  Opts.UseStandardSystemIncludes = !Args.hasArg(OPT_nostdsysteminc);
  Opts.UseStandardCXXIncludes = !Args.hasArg(OPT_nostdincxx);
  if (const Arg *A = Args.getLastArg(OPT_stdlib_EQ))
    Opts.UseLibcxx = (strcmp(A->getValue(), "libc++") == 0);
  Opts.ResourceDir = Args.getLastArgValue(OPT_resource_dir);

  // Canonicalize -fmodules-cache-path before storing it.
  SmallString<128> P(Args.getLastArgValue(OPT_fmodules_cache_path));
  if (!(P.empty() || llvm::sys::path::is_absolute(P))) {
    if (WorkingDir.empty())
      llvm::sys::fs::make_absolute(P);
    else
      llvm::sys::fs::make_absolute(WorkingDir, P);
  }
  llvm::sys::path::remove_dots(P);
  Opts.ModuleCachePath = P.str();

  Opts.ModuleUserBuildPath = Args.getLastArgValue(OPT_fmodules_user_build_path);
  // Only the -fmodule-file=<name>=<file> form.
  for (const auto *A : Args.filtered(OPT_fmodule_file)) {
    StringRef Val = A->getValue();
    if (Val.find('=') != StringRef::npos)
      Opts.PrebuiltModuleFiles.insert(Val.split('='));
  }
  for (const auto *A : Args.filtered(OPT_fprebuilt_module_path))
    Opts.AddPrebuiltModulePath(A->getValue());
  Opts.DisableModuleHash = Args.hasArg(OPT_fdisable_module_hash);
  Opts.ModulesHashContent = Args.hasArg(OPT_fmodules_hash_content);
  Opts.ModulesValidateDiagnosticOptions =
      !Args.hasArg(OPT_fmodules_disable_diagnostic_validation);
  Opts.ImplicitModuleMaps = Args.hasArg(OPT_fimplicit_module_maps);
  Opts.ModuleMapFileHomeIsCwd = Args.hasArg(OPT_fmodule_map_file_home_is_cwd);
  Opts.ModuleCachePruneInterval =
      getLastArgIntValue(Args, OPT_fmodules_prune_interval, 7 * 24 * 60 * 60);
  Opts.ModuleCachePruneAfter =
      getLastArgIntValue(Args, OPT_fmodules_prune_after, 31 * 24 * 60 * 60);
  Opts.ModulesValidateOncePerBuildSession =
      Args.hasArg(OPT_fmodules_validate_once_per_build_session);
  Opts.BuildSessionTimestamp =
      getLastArgUInt64Value(Args, OPT_fbuild_session_timestamp, 0);
  Opts.ModulesValidateSystemHeaders =
      Args.hasArg(OPT_fmodules_validate_system_headers);
  if (const Arg *A = Args.getLastArg(OPT_fmodule_format_EQ))
    Opts.ModuleFormat = A->getValue();

  for (const auto *A : Args.filtered(OPT_fmodules_ignore_macro)) {
    StringRef MacroDef = A->getValue();
    Opts.ModulesIgnoreMacros.insert(
        llvm::CachedHashString(MacroDef.split('=').first));
  }

  // Add -I..., -F..., and -index-header-map options in order.
  bool IsIndexHeaderMap = false;
  bool IsSysrootSpecified =
      Args.hasArg(OPT__sysroot_EQ) || Args.hasArg(OPT_isysroot);
  for (const auto *A : Args.filtered(OPT_I, OPT_F, OPT_index_header_map)) {
    if (A->getOption().matches(OPT_index_header_map)) {
      // -index-header-map applies to the next -I or -F.
      IsIndexHeaderMap = true;
      continue;
    }

    frontend::IncludeDirGroup Group =
        IsIndexHeaderMap ? frontend::IndexHeaderMap : frontend::Angled;

    bool IsFramework = A->getOption().matches(OPT_F);
    std::string Path = A->getValue();

    if (IsSysrootSpecified && !IsFramework && A->getValue()[0] == '=') {
      SmallString<32> Buffer;
      llvm::sys::path::append(Buffer, Opts.Sysroot,
                              llvm::StringRef(A->getValue()).substr(1));
      Path = Buffer.str();
    }

    Opts.AddPath(Path, Group, IsFramework,
                 /*IgnoreSysroot*/ true);
    IsIndexHeaderMap = false;
  }

  // Add -iprefix/-iwithprefix/-iwithprefixbefore options.
  StringRef Prefix = ""; // FIXME: This isn't the correct default prefix.
  for (const auto *A :
       Args.filtered(OPT_iprefix, OPT_iwithprefix, OPT_iwithprefixbefore)) {
    if (A->getOption().matches(OPT_iprefix))
      Prefix = A->getValue();
    else if (A->getOption().matches(OPT_iwithprefix))
      Opts.AddPath(Prefix.str() + A->getValue(), frontend::After, false, true);
    else
      Opts.AddPath(Prefix.str() + A->getValue(), frontend::Angled, false, true);
  }

  for (const auto *A : Args.filtered(OPT_idirafter))
    Opts.AddPath(A->getValue(), frontend::After, false, true);
  for (const auto *A : Args.filtered(OPT_iquote))
    Opts.AddPath(A->getValue(), frontend::Quoted, false, true);
  for (const auto *A : Args.filtered(OPT_isystem, OPT_iwithsysroot))
    Opts.AddPath(A->getValue(), frontend::System, false,
                 !A->getOption().matches(OPT_iwithsysroot));
  for (const auto *A : Args.filtered(OPT_iframework))
    Opts.AddPath(A->getValue(), frontend::System, true, true);
  for (const auto *A : Args.filtered(OPT_iframeworkwithsysroot))
    Opts.AddPath(A->getValue(), frontend::System, /*IsFramework=*/true,
                 /*IgnoreSysRoot=*/false);

  // Add the paths for the various language specific isystem flags.
  for (const auto *A : Args.filtered(OPT_c_isystem))
    Opts.AddPath(A->getValue(), frontend::CSystem, false, true);
  for (const auto *A : Args.filtered(OPT_cxx_isystem))
    Opts.AddPath(A->getValue(), frontend::CXXSystem, false, true);
  for (const auto *A : Args.filtered(OPT_objc_isystem))
    Opts.AddPath(A->getValue(), frontend::ObjCSystem, false,true);
  for (const auto *A : Args.filtered(OPT_objcxx_isystem))
    Opts.AddPath(A->getValue(), frontend::ObjCXXSystem, false, true);

  // Add the internal paths from a driver that detects standard include paths.
  for (const auto *A :
       Args.filtered(OPT_internal_isystem, OPT_internal_externc_isystem)) {
    frontend::IncludeDirGroup Group = frontend::System;
    if (A->getOption().matches(OPT_internal_externc_isystem))
      Group = frontend::ExternCSystem;
    Opts.AddPath(A->getValue(), Group, false, true);
  }

  // Add the path prefixes which are implicitly treated as being system headers.
  for (const auto *A :
       Args.filtered(OPT_system_header_prefix, OPT_no_system_header_prefix))
    Opts.AddSystemHeaderPrefix(
        A->getValue(), A->getOption().matches(OPT_system_header_prefix));

  for (const auto *A : Args.filtered(OPT_ivfsoverlay))
    Opts.AddVFSOverlayFile(A->getValue());
}

void CompilerInvocation::setLangDefaults(LangOptions &Opts, InputKind IK,
                                         const llvm::Triple &T,
                                         PreprocessorOptions &PPOpts,
                                         LangStandard::Kind LangStd) {
  // Set some properties which depend solely on the input kind; it would be nice
  // to move these to the language standard, and have the driver resolve the
  // input kind + language standard.
  //
  // FIXME: Perhaps a better model would be for a single source file to have
  // multiple language standards (C / C++ std, ObjC std, OpenCL std, OpenMP std)
  // simultaneously active?
  if (IK.getLanguage() == Language::Asm) {
    Opts.AsmPreprocessor = 1;
  } else if (IK.isObjectiveC()) {
    Opts.ObjC = 1;
  }

  if (LangStd == LangStandard::lang_unspecified) {
    // Based on the base language, pick one.
    switch (IK.getLanguage()) {
    case Language::Unknown:
    case Language::LLVM_IR:
      llvm_unreachable("Invalid input kind!");
    case Language::OpenCL:
      LangStd = LangStandard::lang_opencl10;
      break;
    case Language::CUDA:
      LangStd = LangStandard::lang_cuda;
      break;
    case Language::Asm:
    case Language::C:
#if defined(CLANG_DEFAULT_STD_C)
      LangStd = CLANG_DEFAULT_STD_C;
#else
      // The PS4 uses C99 as the default C standard.
      if (T.isPS4())
        LangStd = LangStandard::lang_gnu99;
      else
        LangStd = LangStandard::lang_gnu11;
#endif
      break;
    case Language::ObjC:
#if defined(CLANG_DEFAULT_STD_C)
      LangStd = CLANG_DEFAULT_STD_C;
#else
      LangStd = LangStandard::lang_gnu11;
#endif
      break;
    case Language::CXX:
    case Language::ObjCXX:
#if defined(CLANG_DEFAULT_STD_CXX)
      LangStd = CLANG_DEFAULT_STD_CXX;
#else
      LangStd = LangStandard::lang_gnucxx14;
#endif
      break;
    case Language::RenderScript:
      LangStd = LangStandard::lang_c99;
      break;
    case Language::HIP:
      LangStd = LangStandard::lang_hip;
      break;
    }
  }

  const LangStandard &Std = LangStandard::getLangStandardForKind(LangStd);
  Opts.LineComment = Std.hasLineComments();
  Opts.C99 = Std.isC99();
  Opts.C11 = Std.isC11();
  Opts.C17 = Std.isC17();
  Opts.C2x = Std.isC2x();
  Opts.CPlusPlus = Std.isCPlusPlus();
  Opts.CPlusPlus11 = Std.isCPlusPlus11();
  Opts.CPlusPlus14 = Std.isCPlusPlus14();
  Opts.CPlusPlus17 = Std.isCPlusPlus17();
  Opts.CPlusPlus2a = Std.isCPlusPlus2a();
  Opts.Digraphs = Std.hasDigraphs();
  Opts.GNUMode = Std.isGNUMode();
  Opts.GNUInline = !Opts.C99 && !Opts.CPlusPlus;
  Opts.HexFloats = Std.hasHexFloats();
  Opts.ImplicitInt = Std.hasImplicitInt();

  // Set OpenCL Version.
  Opts.OpenCL = Std.isOpenCL();
  if (LangStd == LangStandard::lang_opencl10)
    Opts.OpenCLVersion = 100;
  else if (LangStd == LangStandard::lang_opencl11)
    Opts.OpenCLVersion = 110;
  else if (LangStd == LangStandard::lang_opencl12)
    Opts.OpenCLVersion = 120;
  else if (LangStd == LangStandard::lang_opencl20)
    Opts.OpenCLVersion = 200;
  else if (LangStd == LangStandard::lang_openclcpp)
    Opts.OpenCLCPlusPlusVersion = 100;

  // OpenCL has some additional defaults.
  if (Opts.OpenCL) {
    Opts.AltiVec = 0;
    Opts.ZVector = 0;
    Opts.LaxVectorConversions = 0;
    Opts.setDefaultFPContractMode(LangOptions::FPC_On);
    Opts.NativeHalfType = 1;
    Opts.NativeHalfArgsAndReturns = 1;
    Opts.OpenCLCPlusPlus = Opts.CPlusPlus;

    // Include default header file for OpenCL.
    if (Opts.IncludeDefaultHeader) {
      if (Opts.DeclareOpenCLBuiltins) {
        // Only include base header file for builtin types and constants.
        PPOpts.Includes.push_back("opencl-c-base.h");
      } else {
        PPOpts.Includes.push_back("opencl-c.h");
      }
    }
  }

  Opts.HIP = IK.getLanguage() == Language::HIP;
  Opts.CUDA = IK.getLanguage() == Language::CUDA || Opts.HIP;
  if (Opts.CUDA)
    // Set default FP_CONTRACT to FAST.
    Opts.setDefaultFPContractMode(LangOptions::FPC_Fast);

  Opts.RenderScript = IK.getLanguage() == Language::RenderScript;
  if (Opts.RenderScript) {
    Opts.NativeHalfType = 1;
    Opts.NativeHalfArgsAndReturns = 1;
  }

  // OpenCL and C++ both have bool, true, false keywords.
  Opts.Bool = Opts.OpenCL || Opts.CPlusPlus;

  // OpenCL has half keyword
  Opts.Half = Opts.OpenCL;

  // C++ has wchar_t keyword.
  Opts.WChar = Opts.CPlusPlus;

  Opts.GNUKeywords = Opts.GNUMode;
  Opts.CXXOperatorNames = Opts.CPlusPlus;

  Opts.AlignedAllocation = Opts.CPlusPlus17;

  Opts.DollarIdents = !Opts.AsmPreprocessor;

  // Enable [[]] attributes in C++11 and C2x by default.
  Opts.DoubleSquareBracketAttributes = Opts.CPlusPlus11 || Opts.C2x;
}

/// Attempt to parse a visibility value out of the given argument.
static Visibility parseVisibility(Arg *arg, ArgList &args,
                                  DiagnosticsEngine &diags) {
  StringRef value = arg->getValue();
  if (value == "default") {
    return DefaultVisibility;
  } else if (value == "hidden" || value == "internal") {
    return HiddenVisibility;
  } else if (value == "protected") {
    // FIXME: diagnose if target does not support protected visibility
    return ProtectedVisibility;
  }

  diags.Report(diag::err_drv_invalid_value)
    << arg->getAsString(args) << value;
  return DefaultVisibility;
}

/// Check if input file kind and language standard are compatible.
static bool IsInputCompatibleWithStandard(InputKind IK,
                                          const LangStandard &S) {
  switch (IK.getLanguage()) {
  case Language::Unknown:
  case Language::LLVM_IR:
    llvm_unreachable("should not parse language flags for this input");

  case Language::C:
  case Language::ObjC:
  case Language::RenderScript:
    return S.getLanguage() == Language::C;

  case Language::OpenCL:
    return S.getLanguage() == Language::OpenCL;

  case Language::CXX:
  case Language::ObjCXX:
    return S.getLanguage() == Language::CXX;

  case Language::CUDA:
    // FIXME: What -std= values should be permitted for CUDA compilations?
    return S.getLanguage() == Language::CUDA ||
           S.getLanguage() == Language::CXX;

  case Language::HIP:
    return S.getLanguage() == Language::CXX || S.getLanguage() == Language::HIP;

  case Language::Asm:
    // Accept (and ignore) all -std= values.
    // FIXME: The -std= value is not ignored; it affects the tokenization
    // and preprocessing rules if we're preprocessing this asm input.
    return true;
  }

  llvm_unreachable("unexpected input language");
}

/// Get language name for given input kind.
static const StringRef GetInputKindName(InputKind IK) {
  switch (IK.getLanguage()) {
  case Language::C:
    return "C";
  case Language::ObjC:
    return "Objective-C";
  case Language::CXX:
    return "C++";
  case Language::ObjCXX:
    return "Objective-C++";
  case Language::OpenCL:
    return "OpenCL";
  case Language::CUDA:
    return "CUDA";
  case Language::RenderScript:
    return "RenderScript";
  case Language::HIP:
    return "HIP";

  case Language::Asm:
    return "Asm";
  case Language::LLVM_IR:
    return "LLVM IR";

  case Language::Unknown:
    break;
  }
  llvm_unreachable("unknown input language");
}

static void ParseLangArgs(LangOptions &Opts, ArgList &Args, InputKind IK,
                          const TargetOptions &TargetOpts,
                          PreprocessorOptions &PPOpts,
                          DiagnosticsEngine &Diags) {
  // FIXME: Cleanup per-file based stuff.
  LangStandard::Kind LangStd = LangStandard::lang_unspecified;
  if (const Arg *A = Args.getLastArg(OPT_std_EQ)) {
    LangStd = LangStandard::getLangKind(A->getValue());
    if (LangStd == LangStandard::lang_unspecified) {
      Diags.Report(diag::err_drv_invalid_value)
        << A->getAsString(Args) << A->getValue();
      // Report supported standards with short description.
      for (unsigned KindValue = 0;
           KindValue != LangStandard::lang_unspecified;
           ++KindValue) {
        const LangStandard &Std = LangStandard::getLangStandardForKind(
          static_cast<LangStandard::Kind>(KindValue));
        if (IsInputCompatibleWithStandard(IK, Std)) {
          auto Diag = Diags.Report(diag::note_drv_use_standard);
          Diag << Std.getName() << Std.getDescription();
          unsigned NumAliases = 0;
#define LANGSTANDARD(id, name, lang, desc, features)
#define LANGSTANDARD_ALIAS(id, alias) \
          if (KindValue == LangStandard::lang_##id) ++NumAliases;
#define LANGSTANDARD_ALIAS_DEPR(id, alias)
#include "clang/Basic/LangStandards.def"
          Diag << NumAliases;
#define LANGSTANDARD(id, name, lang, desc, features)
#define LANGSTANDARD_ALIAS(id, alias) \
          if (KindValue == LangStandard::lang_##id) Diag << alias;
#define LANGSTANDARD_ALIAS_DEPR(id, alias)
#include "clang/Basic/LangStandards.def"
        }
      }
    } else {
      // Valid standard, check to make sure language and standard are
      // compatible.
      const LangStandard &Std = LangStandard::getLangStandardForKind(LangStd);
      if (!IsInputCompatibleWithStandard(IK, Std)) {
        Diags.Report(diag::err_drv_argument_not_allowed_with)
          << A->getAsString(Args) << GetInputKindName(IK);
      }
    }
  }

  if (Args.hasArg(OPT_fno_dllexport_inlines))
    Opts.DllExportInlines = false;

  if (const Arg *A = Args.getLastArg(OPT_fcf_protection_EQ)) {
    StringRef Name = A->getValue();
    if (Name == "full" || Name == "branch") {
      Opts.CFProtectionBranch = 1;
    }
  }
  // -cl-std only applies for OpenCL language standards.
  // Override the -std option in this case.
  if (const Arg *A = Args.getLastArg(OPT_cl_std_EQ)) {
    LangStandard::Kind OpenCLLangStd
      = llvm::StringSwitch<LangStandard::Kind>(A->getValue())
        .Cases("cl", "CL", LangStandard::lang_opencl10)
        .Cases("cl1.1", "CL1.1", LangStandard::lang_opencl11)
        .Cases("cl1.2", "CL1.2", LangStandard::lang_opencl12)
        .Cases("cl2.0", "CL2.0", LangStandard::lang_opencl20)
        .Cases("clc++", "CLC++", LangStandard::lang_openclcpp)
        .Default(LangStandard::lang_unspecified);

    if (OpenCLLangStd == LangStandard::lang_unspecified) {
      Diags.Report(diag::err_drv_invalid_value)
        << A->getAsString(Args) << A->getValue();
    }
    else
      LangStd = OpenCLLangStd;
  }

  Opts.IncludeDefaultHeader = Args.hasArg(OPT_finclude_default_header);
  Opts.DeclareOpenCLBuiltins = Args.hasArg(OPT_fdeclare_opencl_builtins);

  llvm::Triple T(TargetOpts.Triple);
  CompilerInvocation::setLangDefaults(Opts, IK, T, PPOpts, LangStd);

  // -cl-strict-aliasing needs to emit diagnostic in the case where CL > 1.0.
  // This option should be deprecated for CL > 1.0 because
  // this option was added for compatibility with OpenCL 1.0.
  if (Args.getLastArg(OPT_cl_strict_aliasing)
       && Opts.OpenCLVersion > 100) {
    Diags.Report(diag::warn_option_invalid_ocl_version)
        << Opts.getOpenCLVersionTuple().getAsString()
        << Args.getLastArg(OPT_cl_strict_aliasing)->getAsString(Args);
  }

  // We abuse '-f[no-]gnu-keywords' to force overriding all GNU-extension
  // keywords. This behavior is provided by GCC's poorly named '-fasm' flag,
  // while a subset (the non-C++ GNU keywords) is provided by GCC's
  // '-fgnu-keywords'. Clang conflates the two for simplicity under the single
  // name, as it doesn't seem a useful distinction.
  Opts.GNUKeywords = Args.hasFlag(OPT_fgnu_keywords, OPT_fno_gnu_keywords,
                                  Opts.GNUKeywords);

  Opts.Digraphs = Args.hasFlag(OPT_fdigraphs, OPT_fno_digraphs, Opts.Digraphs);

  if (Args.hasArg(OPT_fno_operator_names))
    Opts.CXXOperatorNames = 0;

  if (Args.hasArg(OPT_fcuda_is_device))
    Opts.CUDAIsDevice = 1;

  if (Args.hasArg(OPT_fcuda_allow_variadic_functions))
    Opts.CUDAAllowVariadicFunctions = 1;

  if (Args.hasArg(OPT_fno_cuda_host_device_constexpr))
    Opts.CUDAHostDeviceConstexpr = 0;

  if (Opts.CUDAIsDevice && Args.hasArg(OPT_fcuda_approx_transcendentals))
    Opts.CUDADeviceApproxTranscendentals = 1;

  Opts.GPURelocatableDeviceCode = Args.hasArg(OPT_fgpu_rdc);

  if (Opts.ObjC) {
    if (Arg *arg = Args.getLastArg(OPT_fobjc_runtime_EQ)) {
      StringRef value = arg->getValue();
      if (Opts.ObjCRuntime.tryParse(value))
        Diags.Report(diag::err_drv_unknown_objc_runtime) << value;
    }

    if (Args.hasArg(OPT_fobjc_gc_only))
      Opts.setGC(LangOptions::GCOnly);
    else if (Args.hasArg(OPT_fobjc_gc))
      Opts.setGC(LangOptions::HybridGC);
    else if (Args.hasArg(OPT_fobjc_arc)) {
      Opts.ObjCAutoRefCount = 1;
      if (!Opts.ObjCRuntime.allowsARC())
        Diags.Report(diag::err_arc_unsupported_on_runtime);
    }

    // ObjCWeakRuntime tracks whether the runtime supports __weak, not
    // whether the feature is actually enabled.  This is predominantly
    // determined by -fobjc-runtime, but we allow it to be overridden
    // from the command line for testing purposes.
    if (Args.hasArg(OPT_fobjc_runtime_has_weak))
      Opts.ObjCWeakRuntime = 1;
    else
      Opts.ObjCWeakRuntime = Opts.ObjCRuntime.allowsWeak();

    // ObjCWeak determines whether __weak is actually enabled.
    // Note that we allow -fno-objc-weak to disable this even in ARC mode.
    if (auto weakArg = Args.getLastArg(OPT_fobjc_weak, OPT_fno_objc_weak)) {
      if (!weakArg->getOption().matches(OPT_fobjc_weak)) {
        assert(!Opts.ObjCWeak);
      } else if (Opts.getGC() != LangOptions::NonGC) {
        Diags.Report(diag::err_objc_weak_with_gc);
      } else if (!Opts.ObjCWeakRuntime) {
        Diags.Report(diag::err_objc_weak_unsupported);
      } else {
        Opts.ObjCWeak = 1;
      }
    } else if (Opts.ObjCAutoRefCount) {
      Opts.ObjCWeak = Opts.ObjCWeakRuntime;
    }

    if (Args.hasArg(OPT_fno_objc_infer_related_result_type))
      Opts.ObjCInferRelatedResultType = 0;

    if (Args.hasArg(OPT_fobjc_subscripting_legacy_runtime))
      Opts.ObjCSubscriptingLegacyRuntime =
        (Opts.ObjCRuntime.getKind() == ObjCRuntime::FragileMacOSX);
  }

  if (Args.hasArg(OPT_fgnu89_inline)) {
    if (Opts.CPlusPlus)
      Diags.Report(diag::err_drv_argument_not_allowed_with)
        << "-fgnu89-inline" << GetInputKindName(IK);
    else
      Opts.GNUInline = 1;
  }

  if (Args.hasArg(OPT_fapple_kext)) {
    if (!Opts.CPlusPlus)
      Diags.Report(diag::warn_c_kext);
    else
      Opts.AppleKext = 1;
  }

  if (Args.hasArg(OPT_print_ivar_layout))
    Opts.ObjCGCBitmapPrint = 1;

  if (Args.hasArg(OPT_fno_constant_cfstrings))
    Opts.NoConstantCFStrings = 1;
  if (const auto *A = Args.getLastArg(OPT_fcf_runtime_abi_EQ))
    Opts.CFRuntime =
        llvm::StringSwitch<LangOptions::CoreFoundationABI>(A->getValue())
            .Cases("unspecified", "standalone", "objc",
                   LangOptions::CoreFoundationABI::ObjectiveC)
            .Cases("swift", "swift-5.0",
                   LangOptions::CoreFoundationABI::Swift5_0)
            .Case("swift-4.2", LangOptions::CoreFoundationABI::Swift4_2)
            .Case("swift-4.1", LangOptions::CoreFoundationABI::Swift4_1)
            .Default(LangOptions::CoreFoundationABI::ObjectiveC);

  if (Args.hasArg(OPT_fzvector))
    Opts.ZVector = 1;

  if (Args.hasArg(OPT_pthread))
    Opts.POSIXThreads = 1;

  // The value-visibility mode defaults to "default".
  if (Arg *visOpt = Args.getLastArg(OPT_fvisibility)) {
    Opts.setValueVisibilityMode(parseVisibility(visOpt, Args, Diags));
  } else {
    Opts.setValueVisibilityMode(DefaultVisibility);
  }

  // The type-visibility mode defaults to the value-visibility mode.
  if (Arg *typeVisOpt = Args.getLastArg(OPT_ftype_visibility)) {
    Opts.setTypeVisibilityMode(parseVisibility(typeVisOpt, Args, Diags));
  } else {
    Opts.setTypeVisibilityMode(Opts.getValueVisibilityMode());
  }

  if (Args.hasArg(OPT_fvisibility_inlines_hidden))
    Opts.InlineVisibilityHidden = 1;

  if (Args.hasArg(OPT_fvisibility_global_new_delete_hidden))
    Opts.GlobalAllocationFunctionVisibilityHidden = 1;

  if (Args.hasArg(OPT_fapply_global_visibility_to_externs))
    Opts.SetVisibilityForExternDecls = 1;

  if (Args.hasArg(OPT_ftrapv)) {
    Opts.setSignedOverflowBehavior(LangOptions::SOB_Trapping);
    // Set the handler, if one is specified.
    Opts.OverflowHandler =
        Args.getLastArgValue(OPT_ftrapv_handler);
  }
  else if (Args.hasArg(OPT_fwrapv))
    Opts.setSignedOverflowBehavior(LangOptions::SOB_Defined);

  Opts.MSVCCompat = Args.hasArg(OPT_fms_compatibility);
  Opts.MicrosoftExt = Opts.MSVCCompat || Args.hasArg(OPT_fms_extensions);
  Opts.AsmBlocks = Args.hasArg(OPT_fasm_blocks) || Opts.MicrosoftExt;
  Opts.MSCompatibilityVersion = 0;
  if (const Arg *A = Args.getLastArg(OPT_fms_compatibility_version)) {
    VersionTuple VT;
    if (VT.tryParse(A->getValue()))
      Diags.Report(diag::err_drv_invalid_value) << A->getAsString(Args)
                                                << A->getValue();
    Opts.MSCompatibilityVersion = VT.getMajor() * 10000000 +
                                  VT.getMinor().getValueOr(0) * 100000 +
                                  VT.getSubminor().getValueOr(0);
  }

  // Mimicking gcc's behavior, trigraphs are only enabled if -trigraphs
  // is specified, or -std is set to a conforming mode.
  // Trigraphs are disabled by default in c++1z onwards.
  Opts.Trigraphs = !Opts.GNUMode && !Opts.MSVCCompat && !Opts.CPlusPlus17;
  Opts.Trigraphs =
      Args.hasFlag(OPT_ftrigraphs, OPT_fno_trigraphs, Opts.Trigraphs);

  Opts.DollarIdents = Args.hasFlag(OPT_fdollars_in_identifiers,
                                   OPT_fno_dollars_in_identifiers,
                                   Opts.DollarIdents);
  Opts.PascalStrings = Args.hasArg(OPT_fpascal_strings);
  Opts.VtorDispMode = getLastArgIntValue(Args, OPT_vtordisp_mode_EQ, 1, Diags);
  Opts.Borland = Args.hasArg(OPT_fborland_extensions);
  Opts.WritableStrings = Args.hasArg(OPT_fwritable_strings);
  Opts.ConstStrings = Args.hasFlag(OPT_fconst_strings, OPT_fno_const_strings,
                                   Opts.ConstStrings);
  if (Args.hasArg(OPT_fno_lax_vector_conversions))
    Opts.LaxVectorConversions = 0;
  if (Args.hasArg(OPT_fno_threadsafe_statics))
    Opts.ThreadsafeStatics = 0;
  Opts.Exceptions = Args.hasArg(OPT_fexceptions);
  Opts.ObjCExceptions = Args.hasArg(OPT_fobjc_exceptions);
  Opts.CXXExceptions = Args.hasArg(OPT_fcxx_exceptions);

  // -ffixed-point
  Opts.FixedPoint =
      Args.hasFlag(OPT_ffixed_point, OPT_fno_fixed_point, /*Default=*/false) &&
      !Opts.CPlusPlus;
  Opts.PaddingOnUnsignedFixedPoint =
      Args.hasFlag(OPT_fpadding_on_unsigned_fixed_point,
                   OPT_fno_padding_on_unsigned_fixed_point,
                   /*Default=*/false) &&
      Opts.FixedPoint;

  // Handle exception personalities
  Arg *A = Args.getLastArg(options::OPT_fsjlj_exceptions,
                           options::OPT_fseh_exceptions,
                           options::OPT_fdwarf_exceptions);
  if (A) {
    const Option &Opt = A->getOption();
    llvm::Triple T(TargetOpts.Triple);
    if (T.isWindowsMSVCEnvironment())
      Diags.Report(diag::err_fe_invalid_exception_model)
          << Opt.getName() << T.str();

    Opts.SjLjExceptions = Opt.matches(options::OPT_fsjlj_exceptions);
    Opts.SEHExceptions = Opt.matches(options::OPT_fseh_exceptions);
    Opts.DWARFExceptions = Opt.matches(options::OPT_fdwarf_exceptions);
  }

  Opts.ExternCNoUnwind = Args.hasArg(OPT_fexternc_nounwind);
  Opts.TraditionalCPP = Args.hasArg(OPT_traditional_cpp);

  Opts.RTTI = Opts.CPlusPlus && !Args.hasArg(OPT_fno_rtti);
  Opts.RTTIData = Opts.RTTI && !Args.hasArg(OPT_fno_rtti_data);
  Opts.Blocks = Args.hasArg(OPT_fblocks) || (Opts.OpenCL
    && Opts.OpenCLVersion == 200);
  Opts.BlocksRuntimeOptional = Args.hasArg(OPT_fblocks_runtime_optional);
  Opts.Coroutines = Opts.CPlusPlus2a || Args.hasArg(OPT_fcoroutines_ts);

  Opts.DoubleSquareBracketAttributes =
      Args.hasFlag(OPT_fdouble_square_bracket_attributes,
                   OPT_fno_double_square_bracket_attributes,
                   Opts.DoubleSquareBracketAttributes);

  Opts.CPlusPlusModules = Opts.CPlusPlus2a;
  Opts.ModulesTS = Args.hasArg(OPT_fmodules_ts);
  Opts.Modules =
      Args.hasArg(OPT_fmodules) || Opts.ModulesTS || Opts.CPlusPlusModules;
  Opts.ModulesStrictDeclUse = Args.hasArg(OPT_fmodules_strict_decluse);
  Opts.ModulesDeclUse =
      Args.hasArg(OPT_fmodules_decluse) || Opts.ModulesStrictDeclUse;
  // FIXME: We only need this in C++ modules / Modules TS if we might textually
  // enter a different module (eg, when building a header unit).
  Opts.ModulesLocalVisibility =
      Args.hasArg(OPT_fmodules_local_submodule_visibility) || Opts.ModulesTS ||
      Opts.CPlusPlusModules;
  Opts.ModulesCodegen = Args.hasArg(OPT_fmodules_codegen);
  Opts.ModulesDebugInfo = Args.hasArg(OPT_fmodules_debuginfo);
  Opts.ModulesSearchAll = Opts.Modules &&
    !Args.hasArg(OPT_fno_modules_search_all) &&
    Args.hasArg(OPT_fmodules_search_all);
  Opts.ModulesErrorRecovery = !Args.hasArg(OPT_fno_modules_error_recovery);
  Opts.ImplicitModules = !Args.hasArg(OPT_fno_implicit_modules);
  Opts.CharIsSigned = Opts.OpenCL || !Args.hasArg(OPT_fno_signed_char);
  Opts.WChar = Opts.CPlusPlus && !Args.hasArg(OPT_fno_wchar);
  Opts.Char8 = Args.hasFlag(OPT_fchar8__t, OPT_fno_char8__t, Opts.CPlusPlus2a);
  if (const Arg *A = Args.getLastArg(OPT_fwchar_type_EQ)) {
    Opts.WCharSize = llvm::StringSwitch<unsigned>(A->getValue())
                         .Case("char", 1)
                         .Case("short", 2)
                         .Case("int", 4)
                         .Default(0);
    if (Opts.WCharSize == 0)
      Diags.Report(diag::err_fe_invalid_wchar_type) << A->getValue();
  }
  Opts.WCharIsSigned = Args.hasFlag(OPT_fsigned_wchar, OPT_fno_signed_wchar, true);
  Opts.ShortEnums = Args.hasArg(OPT_fshort_enums);
  Opts.Freestanding = Args.hasArg(OPT_ffreestanding);
  Opts.NoBuiltin = Args.hasArg(OPT_fno_builtin) || Opts.Freestanding;
  if (!Opts.NoBuiltin)
    getAllNoBuiltinFuncValues(Args, Opts.NoBuiltinFuncs);
  Opts.NoMathBuiltin = Args.hasArg(OPT_fno_math_builtin);
  Opts.RelaxedTemplateTemplateArgs =
      Args.hasArg(OPT_frelaxed_template_template_args);
  Opts.SizedDeallocation = Args.hasArg(OPT_fsized_deallocation);
  Opts.AlignedAllocation =
      Args.hasFlag(OPT_faligned_allocation, OPT_fno_aligned_allocation,
                   Opts.AlignedAllocation);
  Opts.AlignedAllocationUnavailable =
      Opts.AlignedAllocation && Args.hasArg(OPT_aligned_alloc_unavailable);
  Opts.NewAlignOverride =
      getLastArgIntValue(Args, OPT_fnew_alignment_EQ, 0, Diags);
  if (Opts.NewAlignOverride && !llvm::isPowerOf2_32(Opts.NewAlignOverride)) {
    Arg *A = Args.getLastArg(OPT_fnew_alignment_EQ);
    Diags.Report(diag::err_fe_invalid_alignment) << A->getAsString(Args)
                                                 << A->getValue();
    Opts.NewAlignOverride = 0;
  }
  Opts.ConceptsTS = Args.hasArg(OPT_fconcepts_ts);
  Opts.HeinousExtensions = Args.hasArg(OPT_fheinous_gnu_extensions);
  Opts.AccessControl = !Args.hasArg(OPT_fno_access_control);
  Opts.ElideConstructors = !Args.hasArg(OPT_fno_elide_constructors);
  Opts.MathErrno = !Opts.OpenCL && Args.hasArg(OPT_fmath_errno);
  Opts.InstantiationDepth =
      getLastArgIntValue(Args, OPT_ftemplate_depth, 1024, Diags);
  Opts.ArrowDepth =
      getLastArgIntValue(Args, OPT_foperator_arrow_depth, 256, Diags);
  Opts.ConstexprCallDepth =
      getLastArgIntValue(Args, OPT_fconstexpr_depth, 512, Diags);
  Opts.ConstexprStepLimit =
      getLastArgIntValue(Args, OPT_fconstexpr_steps, 1048576, Diags);
  Opts.BracketDepth = getLastArgIntValue(Args, OPT_fbracket_depth, 256, Diags);
  Opts.DelayedTemplateParsing = Args.hasArg(OPT_fdelayed_template_parsing);
  Opts.NumLargeByValueCopy =
      getLastArgIntValue(Args, OPT_Wlarge_by_value_copy_EQ, 0, Diags);
  Opts.MSBitfields = Args.hasArg(OPT_mms_bitfields);
  Opts.ObjCConstantStringClass =
    Args.getLastArgValue(OPT_fconstant_string_class);
  Opts.ObjCDefaultSynthProperties =
    !Args.hasArg(OPT_disable_objc_default_synthesize_properties);
  Opts.EncodeExtendedBlockSig =
    Args.hasArg(OPT_fencode_extended_block_signature);
  Opts.EmitAllDecls = Args.hasArg(OPT_femit_all_decls);
  Opts.PackStruct = getLastArgIntValue(Args, OPT_fpack_struct_EQ, 0, Diags);
  Opts.MaxTypeAlign = getLastArgIntValue(Args, OPT_fmax_type_align_EQ, 0, Diags);
  Opts.AlignDouble = Args.hasArg(OPT_malign_double);
  Opts.LongDoubleSize = Args.hasArg(OPT_mlong_double_128)
                            ? 128
                            : Args.hasArg(OPT_mlong_double_64) ? 64 : 0;
  Opts.PPCIEEELongDouble = Args.hasArg(OPT_mabi_EQ_ieeelongdouble);
  Opts.PICLevel = getLastArgIntValue(Args, OPT_pic_level, 0, Diags);
  Opts.ROPI = Args.hasArg(OPT_fropi);
  Opts.RWPI = Args.hasArg(OPT_frwpi);
  Opts.PIE = Args.hasArg(OPT_pic_is_pie);
  Opts.Static = Args.hasArg(OPT_static_define);
  Opts.DumpRecordLayoutsSimple = Args.hasArg(OPT_fdump_record_layouts_simple);
  Opts.DumpRecordLayouts = Opts.DumpRecordLayoutsSimple
                        || Args.hasArg(OPT_fdump_record_layouts);
  Opts.DumpVTableLayouts = Args.hasArg(OPT_fdump_vtable_layouts);
  Opts.SpellChecking = !Args.hasArg(OPT_fno_spell_checking);
  Opts.NoBitFieldTypeAlign = Args.hasArg(OPT_fno_bitfield_type_align);
  Opts.SinglePrecisionConstants = Args.hasArg(OPT_cl_single_precision_constant);
  Opts.FastRelaxedMath = Args.hasArg(OPT_cl_fast_relaxed_math);
  Opts.HexagonQdsp6Compat = Args.hasArg(OPT_mqdsp6_compat);
  Opts.FakeAddressSpaceMap = Args.hasArg(OPT_ffake_address_space_map);
  Opts.ParseUnknownAnytype = Args.hasArg(OPT_funknown_anytype);
  Opts.DebuggerSupport = Args.hasArg(OPT_fdebugger_support);
  Opts.DebuggerCastResultToId = Args.hasArg(OPT_fdebugger_cast_result_to_id);
  Opts.DebuggerObjCLiteral = Args.hasArg(OPT_fdebugger_objc_literal);
  Opts.ApplePragmaPack = Args.hasArg(OPT_fapple_pragma_pack);
  Opts.ModuleName = Args.getLastArgValue(OPT_fmodule_name_EQ);
  Opts.CurrentModule = Opts.ModuleName;
  Opts.AppExt = Args.hasArg(OPT_fapplication_extension);
  Opts.ModuleFeatures = Args.getAllArgValues(OPT_fmodule_feature);
  llvm::sort(Opts.ModuleFeatures);
  Opts.NativeHalfType |= Args.hasArg(OPT_fnative_half_type);
  Opts.NativeHalfArgsAndReturns |= Args.hasArg(OPT_fnative_half_arguments_and_returns);
  // Enable HalfArgsAndReturns if present in Args or if NativeHalfArgsAndReturns
  // is enabled.
  Opts.HalfArgsAndReturns = Args.hasArg(OPT_fallow_half_arguments_and_returns)
                            | Opts.NativeHalfArgsAndReturns;
  Opts.GNUAsm = !Args.hasArg(OPT_fno_gnu_inline_asm);
  Opts.Cmse = Args.hasArg(OPT_mcmse); // Armv8-M Security Extensions

  // __declspec is enabled by default for the PS4 by the driver, and also
  // enabled for Microsoft Extensions or Borland Extensions, here.
  //
  // FIXME: __declspec is also currently enabled for CUDA, but isn't really a
  // CUDA extension. However, it is required for supporting
  // __clang_cuda_builtin_vars.h, which uses __declspec(property). Once that has
  // been rewritten in terms of something more generic, remove the Opts.CUDA
  // term here.
  Opts.DeclSpecKeyword =
      Args.hasFlag(OPT_fdeclspec, OPT_fno_declspec,
                   (Opts.MicrosoftExt || Opts.Borland || Opts.CUDA));

  if (Arg *A = Args.getLastArg(OPT_faddress_space_map_mangling_EQ)) {
    switch (llvm::StringSwitch<unsigned>(A->getValue())
      .Case("target", LangOptions::ASMM_Target)
      .Case("no", LangOptions::ASMM_Off)
      .Case("yes", LangOptions::ASMM_On)
      .Default(255)) {
    default:
      Diags.Report(diag::err_drv_invalid_value)
        << "-faddress-space-map-mangling=" << A->getValue();
      break;
    case LangOptions::ASMM_Target:
      Opts.setAddressSpaceMapMangling(LangOptions::ASMM_Target);
      break;
    case LangOptions::ASMM_On:
      Opts.setAddressSpaceMapMangling(LangOptions::ASMM_On);
      break;
    case LangOptions::ASMM_Off:
      Opts.setAddressSpaceMapMangling(LangOptions::ASMM_Off);
      break;
    }
  }

  if (Arg *A = Args.getLastArg(OPT_fms_memptr_rep_EQ)) {
    LangOptions::PragmaMSPointersToMembersKind InheritanceModel =
        llvm::StringSwitch<LangOptions::PragmaMSPointersToMembersKind>(
            A->getValue())
            .Case("single",
                  LangOptions::PPTMK_FullGeneralitySingleInheritance)
            .Case("multiple",
                  LangOptions::PPTMK_FullGeneralityMultipleInheritance)
            .Case("virtual",
                  LangOptions::PPTMK_FullGeneralityVirtualInheritance)
            .Default(LangOptions::PPTMK_BestCase);
    if (InheritanceModel == LangOptions::PPTMK_BestCase)
      Diags.Report(diag::err_drv_invalid_value)
          << "-fms-memptr-rep=" << A->getValue();

    Opts.setMSPointerToMemberRepresentationMethod(InheritanceModel);
  }

  // Check for MS default calling conventions being specified.
  if (Arg *A = Args.getLastArg(OPT_fdefault_calling_conv_EQ)) {
    LangOptions::DefaultCallingConvention DefaultCC =
        llvm::StringSwitch<LangOptions::DefaultCallingConvention>(A->getValue())
            .Case("cdecl", LangOptions::DCC_CDecl)
            .Case("fastcall", LangOptions::DCC_FastCall)
            .Case("stdcall", LangOptions::DCC_StdCall)
            .Case("vectorcall", LangOptions::DCC_VectorCall)
            .Case("regcall", LangOptions::DCC_RegCall)
            .Default(LangOptions::DCC_None);
    if (DefaultCC == LangOptions::DCC_None)
      Diags.Report(diag::err_drv_invalid_value)
          << "-fdefault-calling-conv=" << A->getValue();

    llvm::Triple T(TargetOpts.Triple);
    llvm::Triple::ArchType Arch = T.getArch();
    bool emitError = (DefaultCC == LangOptions::DCC_FastCall ||
                      DefaultCC == LangOptions::DCC_StdCall) &&
                     Arch != llvm::Triple::x86;
    emitError |= (DefaultCC == LangOptions::DCC_VectorCall ||
                  DefaultCC == LangOptions::DCC_RegCall) &&
                 !(Arch == llvm::Triple::x86 || Arch == llvm::Triple::x86_64);
    if (emitError)
      Diags.Report(diag::err_drv_argument_not_allowed_with)
          << A->getSpelling() << T.getTriple();
    else
      Opts.setDefaultCallingConv(DefaultCC);
  }

  // -mrtd option
  if (Arg *A = Args.getLastArg(OPT_mrtd)) {
    if (Opts.getDefaultCallingConv() != LangOptions::DCC_None)
      Diags.Report(diag::err_drv_argument_not_allowed_with)
          << A->getSpelling() << "-fdefault-calling-conv";
    else {
      llvm::Triple T(TargetOpts.Triple);
      if (T.getArch() != llvm::Triple::x86)
        Diags.Report(diag::err_drv_argument_not_allowed_with)
            << A->getSpelling() << T.getTriple();
      else
        Opts.setDefaultCallingConv(LangOptions::DCC_StdCall);
    }
  }

<<<<<<< HEAD
  // Check if -fopenacc is specified.
  Opts.OpenACC = Args.hasArg(OPT_fopenacc) ||
                 Args.hasArg(OPT_fopenacc_print_EQ) ||
                 Args.hasArg(OPT_fopenacc_ast_print_EQ);
  if (Opts.OpenACC && Opts.CPlusPlus)
    Diags.Report(clang::diag::err_drv_acc_cxx_not_supported);

  // Check if -fopenmp is specified, and add it for -fopenacc.
  Opts.OpenMP = Args.hasArg(options::OPT_fopenmp);
  if (Opts.OpenACC) {
    if (Opts.OpenMP)
      Diags.Report(clang::diag::err_drv_acc_omp_not_supported);
    Opts.OpenMP = true;
  }

=======
  // Check if -fopenmp is specified and set default version to 4.5.
  Opts.OpenMP = Args.hasArg(options::OPT_fopenmp) ? 45 : 0;
>>>>>>> d057f881
  // Check if -fopenmp-simd is specified.
  bool IsSimdSpecified =
      Args.hasFlag(options::OPT_fopenmp_simd, options::OPT_fno_openmp_simd,
                   /*Default=*/false);
  Opts.OpenMPSimd = !Opts.OpenMP && IsSimdSpecified;
  Opts.OpenMPUseTLS =
      Opts.OpenMP && !Args.hasArg(options::OPT_fnoopenmp_use_tls);
  Opts.OpenMPIsDevice =
      Opts.OpenMP && Args.hasArg(options::OPT_fopenmp_is_device);
  bool IsTargetSpecified =
      Opts.OpenMPIsDevice || Args.hasArg(options::OPT_fopenmp_targets_EQ);

  if (Opts.OpenMP || Opts.OpenMPSimd) {
    if (int Version = getLastArgIntValue(
            Args, OPT_fopenmp_version_EQ,
            (IsSimdSpecified || IsTargetSpecified) ? 45 : Opts.OpenMP, Diags))
      Opts.OpenMP = Version;
    else if (IsSimdSpecified || IsTargetSpecified)
      Opts.OpenMP = 45;
    // Provide diagnostic when a given target is not expected to be an OpenMP
    // device or host.
    if (!Opts.OpenMPIsDevice) {
      switch (T.getArch()) {
      default:
        break;
      // Add unsupported host targets here:
      case llvm::Triple::nvptx:
      case llvm::Triple::nvptx64:
        Diags.Report(diag::err_drv_omp_host_target_not_supported)
            << TargetOpts.Triple;
        break;
      }
    }
  }

  // Set the flag to prevent the implementation from emitting device exception
  // handling code for those requiring so.
  if ((Opts.OpenMPIsDevice && T.isNVPTX()) || Opts.OpenCLCPlusPlus) {
    Opts.Exceptions = 0;
    Opts.CXXExceptions = 0;
  }
  if (Opts.OpenMPIsDevice && T.isNVPTX()) {
    Opts.OpenMPCUDANumSMs =
        getLastArgIntValue(Args, options::OPT_fopenmp_cuda_number_of_sm_EQ,
                           Opts.OpenMPCUDANumSMs, Diags);
    Opts.OpenMPCUDABlocksPerSM =
        getLastArgIntValue(Args, options::OPT_fopenmp_cuda_blocks_per_sm_EQ,
                           Opts.OpenMPCUDABlocksPerSM, Diags);
    Opts.OpenMPCUDAReductionBufNum = getLastArgIntValue(
        Args, options::OPT_fopenmp_cuda_teams_reduction_recs_num_EQ,
        Opts.OpenMPCUDAReductionBufNum, Diags);
  }

  // Prevent auto-widening the representation of loop counters during an
  // OpenMP collapse clause.
  Opts.OpenMPOptimisticCollapse =
      Args.hasArg(options::OPT_fopenmp_optimistic_collapse) ? 1 : 0;

  // Get the OpenMP target triples if any.
  if (Arg *A = Args.getLastArg(options::OPT_fopenmp_targets_EQ)) {

    for (unsigned i = 0; i < A->getNumValues(); ++i) {
      llvm::Triple TT(A->getValue(i));

      if (TT.getArch() == llvm::Triple::UnknownArch ||
          !(TT.getArch() == llvm::Triple::ppc ||
            TT.getArch() == llvm::Triple::ppc64 ||
            TT.getArch() == llvm::Triple::ppc64le ||
            TT.getArch() == llvm::Triple::nvptx ||
            TT.getArch() == llvm::Triple::nvptx64 ||
            TT.getArch() == llvm::Triple::x86 ||
            TT.getArch() == llvm::Triple::x86_64))
        Diags.Report(diag::err_drv_invalid_omp_target) << A->getValue(i);
      else
        Opts.OMPTargetTriples.push_back(TT);
    }
  }

  // Get OpenMP host file path if any and report if a non existent file is
  // found
  if (Arg *A = Args.getLastArg(options::OPT_fopenmp_host_ir_file_path)) {
    Opts.OMPHostIRFile = A->getValue();
    if (!llvm::sys::fs::exists(Opts.OMPHostIRFile))
      Diags.Report(diag::err_drv_omp_host_ir_file_not_found)
          << Opts.OMPHostIRFile;
  }

  Opts.SYCLIsDevice = Args.hasArg(options::OPT_fsycl_is_device);

  // Set CUDA mode for OpenMP target NVPTX if specified in options
  Opts.OpenMPCUDAMode = Opts.OpenMPIsDevice && T.isNVPTX() &&
                        Args.hasArg(options::OPT_fopenmp_cuda_mode);

  // Set CUDA mode for OpenMP target NVPTX if specified in options
  Opts.OpenMPCUDAForceFullRuntime =
      Opts.OpenMPIsDevice && T.isNVPTX() &&
      Args.hasArg(options::OPT_fopenmp_cuda_force_full_runtime);

  // Record whether the __DEPRECATED define was requested.
  Opts.Deprecated = Args.hasFlag(OPT_fdeprecated_macro,
                                 OPT_fno_deprecated_macro,
                                 Opts.Deprecated);

  // FIXME: Eliminate this dependency.
  unsigned Opt = getOptimizationLevel(Args, IK, Diags),
       OptSize = getOptimizationLevelSize(Args);
  Opts.Optimize = Opt != 0;
  Opts.OptimizeSize = OptSize != 0;

  // This is the __NO_INLINE__ define, which just depends on things like the
  // optimization level and -fno-inline, not actually whether the backend has
  // inlining enabled.
  Opts.NoInlineDefine = !Opts.Optimize;
  if (Arg *InlineArg = Args.getLastArg(
          options::OPT_finline_functions, options::OPT_finline_hint_functions,
          options::OPT_fno_inline_functions, options::OPT_fno_inline))
    if (InlineArg->getOption().matches(options::OPT_fno_inline))
      Opts.NoInlineDefine = true;

  Opts.FastMath = Args.hasArg(OPT_ffast_math) ||
      Args.hasArg(OPT_cl_fast_relaxed_math);
  Opts.FiniteMathOnly = Args.hasArg(OPT_ffinite_math_only) ||
      Args.hasArg(OPT_cl_finite_math_only) ||
      Args.hasArg(OPT_cl_fast_relaxed_math);
  Opts.UnsafeFPMath = Args.hasArg(OPT_menable_unsafe_fp_math) ||
                      Args.hasArg(OPT_cl_unsafe_math_optimizations) ||
                      Args.hasArg(OPT_cl_fast_relaxed_math);

  if (Arg *A = Args.getLastArg(OPT_ffp_contract)) {
    StringRef Val = A->getValue();
    if (Val == "fast")
      Opts.setDefaultFPContractMode(LangOptions::FPC_Fast);
    else if (Val == "on")
      Opts.setDefaultFPContractMode(LangOptions::FPC_On);
    else if (Val == "off")
      Opts.setDefaultFPContractMode(LangOptions::FPC_Off);
    else
      Diags.Report(diag::err_drv_invalid_value) << A->getAsString(Args) << Val;
  }

  Opts.RetainCommentsFromSystemHeaders =
      Args.hasArg(OPT_fretain_comments_from_system_headers);

  unsigned SSP = getLastArgIntValue(Args, OPT_stack_protector, 0, Diags);
  switch (SSP) {
  default:
    Diags.Report(diag::err_drv_invalid_value)
      << Args.getLastArg(OPT_stack_protector)->getAsString(Args) << SSP;
    break;
  case 0: Opts.setStackProtector(LangOptions::SSPOff); break;
  case 1: Opts.setStackProtector(LangOptions::SSPOn);  break;
  case 2: Opts.setStackProtector(LangOptions::SSPStrong); break;
  case 3: Opts.setStackProtector(LangOptions::SSPReq); break;
  }

  if (Arg *A = Args.getLastArg(OPT_ftrivial_auto_var_init)) {
    StringRef Val = A->getValue();
    if (Val == "uninitialized")
      Opts.setTrivialAutoVarInit(
          LangOptions::TrivialAutoVarInitKind::Uninitialized);
    else if (Val == "zero")
      Opts.setTrivialAutoVarInit(LangOptions::TrivialAutoVarInitKind::Zero);
    else if (Val == "pattern")
      Opts.setTrivialAutoVarInit(LangOptions::TrivialAutoVarInitKind::Pattern);
    else
      Diags.Report(diag::err_drv_invalid_value) << A->getAsString(Args) << Val;
  }

  // Parse -fsanitize= arguments.
  parseSanitizerKinds("-fsanitize=", Args.getAllArgValues(OPT_fsanitize_EQ),
                      Diags, Opts.Sanitize);
  // -fsanitize-address-field-padding=N has to be a LangOpt, parse it here.
  Opts.SanitizeAddressFieldPadding =
      getLastArgIntValue(Args, OPT_fsanitize_address_field_padding, 0, Diags);
  Opts.SanitizerBlacklistFiles = Args.getAllArgValues(OPT_fsanitize_blacklist);

  // -fxray-instrument
  Opts.XRayInstrument =
      Args.hasFlag(OPT_fxray_instrument, OPT_fnoxray_instrument, false);

  // -fxray-always-emit-customevents
  Opts.XRayAlwaysEmitCustomEvents =
      Args.hasFlag(OPT_fxray_always_emit_customevents,
                   OPT_fnoxray_always_emit_customevents, false);

  // -fxray-always-emit-typedevents
  Opts.XRayAlwaysEmitTypedEvents =
      Args.hasFlag(OPT_fxray_always_emit_typedevents,
                   OPT_fnoxray_always_emit_customevents, false);

  // -fxray-{always,never}-instrument= filenames.
  Opts.XRayAlwaysInstrumentFiles =
      Args.getAllArgValues(OPT_fxray_always_instrument);
  Opts.XRayNeverInstrumentFiles =
      Args.getAllArgValues(OPT_fxray_never_instrument);
  Opts.XRayAttrListFiles = Args.getAllArgValues(OPT_fxray_attr_list);

  // -fforce-emit-vtables
  Opts.ForceEmitVTables = Args.hasArg(OPT_fforce_emit_vtables);

  // -fallow-editor-placeholders
  Opts.AllowEditorPlaceholders = Args.hasArg(OPT_fallow_editor_placeholders);

  Opts.RegisterStaticDestructors = !Args.hasArg(OPT_fno_cxx_static_destructors);

  if (Arg *A = Args.getLastArg(OPT_fclang_abi_compat_EQ)) {
    Opts.setClangABICompat(LangOptions::ClangABI::Latest);

    StringRef Ver = A->getValue();
    std::pair<StringRef, StringRef> VerParts = Ver.split('.');
    unsigned Major, Minor = 0;

    // Check the version number is valid: either 3.x (0 <= x <= 9) or
    // y or y.0 (4 <= y <= current version).
    if (!VerParts.first.startswith("0") &&
        !VerParts.first.getAsInteger(10, Major) &&
        3 <= Major && Major <= CLANG_VERSION_MAJOR &&
        (Major == 3 ? VerParts.second.size() == 1 &&
                      !VerParts.second.getAsInteger(10, Minor)
                    : VerParts.first.size() == Ver.size() ||
                      VerParts.second == "0")) {
      // Got a valid version number.
      if (Major == 3 && Minor <= 8)
        Opts.setClangABICompat(LangOptions::ClangABI::Ver3_8);
      else if (Major <= 4)
        Opts.setClangABICompat(LangOptions::ClangABI::Ver4);
      else if (Major <= 6)
        Opts.setClangABICompat(LangOptions::ClangABI::Ver6);
      else if (Major <= 7)
        Opts.setClangABICompat(LangOptions::ClangABI::Ver7);
    } else if (Ver != "latest") {
      Diags.Report(diag::err_drv_invalid_value)
          << A->getAsString(Args) << A->getValue();
    }
  }

  Opts.CompleteMemberPointers = Args.hasArg(OPT_fcomplete_member_pointers);
  Opts.BuildingPCHWithObjectFile = Args.hasArg(OPT_building_pch_with_obj);
}

static bool isStrictlyPreprocessorAction(frontend::ActionKind Action) {
  switch (Action) {
  case frontend::ASTDeclList:
  case frontend::ASTDump:
  case frontend::ASTPrint:
  case frontend::ASTView:
  case frontend::EmitAssembly:
  case frontend::EmitBC:
  case frontend::EmitHTML:
  case frontend::EmitLLVM:
  case frontend::EmitLLVMOnly:
  case frontend::EmitCodeGenOnly:
  case frontend::EmitObj:
  case frontend::FixIt:
  case frontend::GenerateModule:
  case frontend::GenerateModuleInterface:
  case frontend::GenerateHeaderModule:
  case frontend::GeneratePCH:
  case frontend::GenerateInterfaceYAMLExpV1:
  case frontend::GenerateInterfaceTBEExpV1:
  case frontend::ParseSyntaxOnly:
  case frontend::ModuleFileInfo:
  case frontend::VerifyPCH:
  case frontend::PluginAction:
  case frontend::RewriteObjC:
  case frontend::RewriteOpenACC:
  case frontend::RewriteTest:
  case frontend::RunAnalysis:
  case frontend::TemplightDump:
  case frontend::MigrateSource:
    return false;

  case frontend::DumpCompilerOptions:
  case frontend::DumpRawTokens:
  case frontend::DumpTokens:
  case frontend::InitOnly:
  case frontend::PrintPreamble:
  case frontend::PrintPreprocessedInput:
  case frontend::RewriteMacros:
  case frontend::RunPreprocessorOnly:
  case frontend::PrintDependencyDirectivesSourceMinimizerOutput:
    return true;
  }
  llvm_unreachable("invalid frontend action");
}

static void ParsePreprocessorArgs(PreprocessorOptions &Opts, ArgList &Args,
                                  DiagnosticsEngine &Diags,
                                  frontend::ActionKind Action) {
  Opts.ImplicitPCHInclude = Args.getLastArgValue(OPT_include_pch);
  Opts.PCHWithHdrStop = Args.hasArg(OPT_pch_through_hdrstop_create) ||
                        Args.hasArg(OPT_pch_through_hdrstop_use);
  Opts.PCHWithHdrStopCreate = Args.hasArg(OPT_pch_through_hdrstop_create);
  Opts.PCHThroughHeader = Args.getLastArgValue(OPT_pch_through_header_EQ);
  Opts.UsePredefines = !Args.hasArg(OPT_undef);
  Opts.DetailedRecord = Args.hasArg(OPT_detailed_preprocessing_record);
  Opts.DisablePCHValidation = Args.hasArg(OPT_fno_validate_pch);
  Opts.AllowPCHWithCompilerErrors = Args.hasArg(OPT_fallow_pch_with_errors);

  Opts.DumpDeserializedPCHDecls = Args.hasArg(OPT_dump_deserialized_pch_decls);
  for (const auto *A : Args.filtered(OPT_error_on_deserialized_pch_decl))
    Opts.DeserializedPCHDeclsToErrorOn.insert(A->getValue());

  if (const Arg *A = Args.getLastArg(OPT_preamble_bytes_EQ)) {
    StringRef Value(A->getValue());
    size_t Comma = Value.find(',');
    unsigned Bytes = 0;
    unsigned EndOfLine = 0;

    if (Comma == StringRef::npos ||
        Value.substr(0, Comma).getAsInteger(10, Bytes) ||
        Value.substr(Comma + 1).getAsInteger(10, EndOfLine))
      Diags.Report(diag::err_drv_preamble_format);
    else {
      Opts.PrecompiledPreambleBytes.first = Bytes;
      Opts.PrecompiledPreambleBytes.second = (EndOfLine != 0);
    }
  }

  // Add the __CET__ macro if a CFProtection option is set.
  if (const Arg *A = Args.getLastArg(OPT_fcf_protection_EQ)) {
    StringRef Name = A->getValue();
    if (Name == "branch")
      Opts.addMacroDef("__CET__=1");
    else if (Name == "return")
      Opts.addMacroDef("__CET__=2");
    else if (Name == "full")
      Opts.addMacroDef("__CET__=3");
  }

  // Add macros from the command line.
  for (const auto *A : Args.filtered(OPT_D, OPT_U)) {
    if (A->getOption().matches(OPT_D))
      Opts.addMacroDef(A->getValue());
    else
      Opts.addMacroUndef(A->getValue());
  }

  Opts.MacroIncludes = Args.getAllArgValues(OPT_imacros);

  // Add the ordered list of -includes.
  for (const auto *A : Args.filtered(OPT_include))
    Opts.Includes.emplace_back(A->getValue());

  for (const auto *A : Args.filtered(OPT_chain_include))
    Opts.ChainedIncludes.emplace_back(A->getValue());

  for (const auto *A : Args.filtered(OPT_remap_file)) {
    std::pair<StringRef, StringRef> Split = StringRef(A->getValue()).split(';');

    if (Split.second.empty()) {
      Diags.Report(diag::err_drv_invalid_remap_file) << A->getAsString(Args);
      continue;
    }

    Opts.addRemappedFile(Split.first, Split.second);
  }

  if (Arg *A = Args.getLastArg(OPT_fobjc_arc_cxxlib_EQ)) {
    StringRef Name = A->getValue();
    unsigned Library = llvm::StringSwitch<unsigned>(Name)
      .Case("libc++", ARCXX_libcxx)
      .Case("libstdc++", ARCXX_libstdcxx)
      .Case("none", ARCXX_nolib)
      .Default(~0U);
    if (Library == ~0U)
      Diags.Report(diag::err_drv_invalid_value) << A->getAsString(Args) << Name;
    else
      Opts.ObjCXXARCStandardLibrary = (ObjCXXARCStandardLibraryKind)Library;
  }

  // Always avoid lexing editor placeholders when we're just running the
  // preprocessor as we never want to emit the
  // "editor placeholder in source file" error in PP only mode.
  if (isStrictlyPreprocessorAction(Action))
    Opts.LexEditorPlaceholders = false;
}

static void ParsePreprocessorOutputArgs(PreprocessorOutputOptions &Opts,
                                        ArgList &Args,
                                        frontend::ActionKind Action) {
  if (isStrictlyPreprocessorAction(Action))
    Opts.ShowCPP = !Args.hasArg(OPT_dM);
  else
    Opts.ShowCPP = 0;

  Opts.ShowComments = Args.hasArg(OPT_C);
  Opts.ShowLineMarkers = !Args.hasArg(OPT_P);
  Opts.ShowMacroComments = Args.hasArg(OPT_CC);
  Opts.ShowMacros = Args.hasArg(OPT_dM) || Args.hasArg(OPT_dD);
  Opts.ShowIncludeDirectives = Args.hasArg(OPT_dI);
  Opts.RewriteIncludes = Args.hasArg(OPT_frewrite_includes);
  Opts.RewriteImports = Args.hasArg(OPT_frewrite_imports);
  Opts.UseLineDirectives = Args.hasArg(OPT_fuse_line_directives);
}

static void ParseTargetArgs(TargetOptions &Opts, ArgList &Args,
                            DiagnosticsEngine &Diags) {
  Opts.CodeModel = getCodeModel(Args, Diags);
  Opts.ABI = Args.getLastArgValue(OPT_target_abi);
  if (Arg *A = Args.getLastArg(OPT_meabi)) {
    StringRef Value = A->getValue();
    llvm::EABI EABIVersion = llvm::StringSwitch<llvm::EABI>(Value)
                                 .Case("default", llvm::EABI::Default)
                                 .Case("4", llvm::EABI::EABI4)
                                 .Case("5", llvm::EABI::EABI5)
                                 .Case("gnu", llvm::EABI::GNU)
                                 .Default(llvm::EABI::Unknown);
    if (EABIVersion == llvm::EABI::Unknown)
      Diags.Report(diag::err_drv_invalid_value) << A->getAsString(Args)
                                                << Value;
    else
      Opts.EABIVersion = EABIVersion;
  }
  Opts.CPU = Args.getLastArgValue(OPT_target_cpu);
  Opts.FPMath = Args.getLastArgValue(OPT_mfpmath);
  Opts.FeaturesAsWritten = Args.getAllArgValues(OPT_target_feature);
  Opts.LinkerVersion = Args.getLastArgValue(OPT_target_linker_version);
  Opts.Triple = Args.getLastArgValue(OPT_triple);
  // Use the default target triple if unspecified.
  if (Opts.Triple.empty())
    Opts.Triple = llvm::sys::getDefaultTargetTriple();
  Opts.Triple = llvm::Triple::normalize(Opts.Triple);
  Opts.OpenCLExtensionsAsWritten = Args.getAllArgValues(OPT_cl_ext_EQ);
  Opts.ForceEnableInt128 = Args.hasArg(OPT_fforce_enable_int128);
  Opts.NVPTXUseShortPointers = Args.hasFlag(
      options::OPT_fcuda_short_ptr, options::OPT_fno_cuda_short_ptr, false);
  if (Arg *A = Args.getLastArg(options::OPT_target_sdk_version_EQ)) {
    llvm::VersionTuple Version;
    if (Version.tryParse(A->getValue()))
      Diags.Report(diag::err_drv_invalid_value)
          << A->getAsString(Args) << A->getValue();
    else
      Opts.SDKVersion = Version;
  }
}

bool CompilerInvocation::CreateFromArgs(CompilerInvocation &Res,
                                        const char *const *ArgBegin,
                                        const char *const *ArgEnd,
                                        DiagnosticsEngine &Diags) {
  bool Success = true;

  // Parse the arguments.
  std::unique_ptr<OptTable> Opts = createDriverOptTable();
  const unsigned IncludedFlagsBitmask = options::CC1Option;
  unsigned MissingArgIndex, MissingArgCount;
  InputArgList Args =
      Opts->ParseArgs(llvm::makeArrayRef(ArgBegin, ArgEnd), MissingArgIndex,
                      MissingArgCount, IncludedFlagsBitmask);
  LangOptions &LangOpts = *Res.getLangOpts();

  // Check for missing argument error.
  if (MissingArgCount) {
    Diags.Report(diag::err_drv_missing_argument)
        << Args.getArgString(MissingArgIndex) << MissingArgCount;
    Success = false;
  }

  // Issue errors on unknown arguments.
  for (const auto *A : Args.filtered(OPT_UNKNOWN)) {
    auto ArgString = A->getAsString(Args);
    std::string Nearest;
    if (Opts->findNearest(ArgString, Nearest, IncludedFlagsBitmask) > 1)
      Diags.Report(diag::err_drv_unknown_argument) << ArgString;
    else
      Diags.Report(diag::err_drv_unknown_argument_with_suggestion)
          << ArgString << Nearest;
    Success = false;
  }

  Success &= ParseAnalyzerArgs(*Res.getAnalyzerOpts(), Args, Diags);
  Success &= ParseMigratorArgs(Res.getMigratorOpts(), Args);
  ParseDependencyOutputArgs(Res.getDependencyOutputOpts(), Args);
  Success &=
      ParseDiagnosticArgs(Res.getDiagnosticOpts(), Args, &Diags,
                          false /*DefaultDiagColor*/, false /*DefaultShowOpt*/);
  ParseCommentArgs(LangOpts.CommentOpts, Args);
  ParseFileSystemArgs(Res.getFileSystemOpts(), Args);
  // FIXME: We shouldn't have to pass the DashX option around here
  InputKind DashX = ParseFrontendArgs(Res.getFrontendOpts(), Args, Diags,
                                      LangOpts.IsHeaderFile);
  ParseTargetArgs(Res.getTargetOpts(), Args, Diags);
  Success &= ParseCodeGenArgs(Res.getCodeGenOpts(), Args, DashX, Diags,
                              Res.getTargetOpts(), Res.getFrontendOpts());
  ParseHeaderSearchArgs(Res.getHeaderSearchOpts(), Args,
                        Res.getFileSystemOpts().WorkingDir);
  llvm::Triple T(Res.getTargetOpts().Triple);
  if (DashX.getFormat() == InputKind::Precompiled ||
      DashX.getLanguage() == Language::LLVM_IR) {
    // ObjCAAutoRefCount and Sanitize LangOpts are used to setup the
    // PassManager in BackendUtil.cpp. They need to be initializd no matter
    // what the input type is.
    if (Args.hasArg(OPT_fobjc_arc))
      LangOpts.ObjCAutoRefCount = 1;
    // PIClevel and PIELevel are needed during code generation and this should be
    // set regardless of the input type.
    LangOpts.PICLevel = getLastArgIntValue(Args, OPT_pic_level, 0, Diags);
    LangOpts.PIE = Args.hasArg(OPT_pic_is_pie);
    parseSanitizerKinds("-fsanitize=", Args.getAllArgValues(OPT_fsanitize_EQ),
                        Diags, LangOpts.Sanitize);
  } else {
    // Other LangOpts are only initialized when the input is not AST or LLVM IR.
    // FIXME: Should we really be calling this for an Language::Asm input?
    ParseLangArgs(LangOpts, Args, DashX, Res.getTargetOpts(),
                  Res.getPreprocessorOpts(), Diags);
    if (Res.getFrontendOpts().ProgramAction == frontend::RewriteObjC)
      LangOpts.ObjCExceptions = 1;
    if (T.isOSDarwin() && DashX.isPreprocessed()) {
      // Supress the darwin-specific 'stdlibcxx-not-found' diagnostic for
      // preprocessed input as we don't expect it to be used with -std=libc++
      // anyway.
      Res.getDiagnosticOpts().Warnings.push_back("no-stdlibcxx-not-found");
    }
  }

  LangOpts.FunctionAlignment =
      getLastArgIntValue(Args, OPT_function_alignment, 0, Diags);

  if (LangOpts.CUDA) {
    // During CUDA device-side compilation, the aux triple is the
    // triple used for host compilation.
    if (LangOpts.CUDAIsDevice)
      Res.getTargetOpts().HostTriple = Res.getFrontendOpts().AuxTriple;
  }

  // Set the triple of the host for OpenMP device compile.
  if (LangOpts.OpenMPIsDevice)
    Res.getTargetOpts().HostTriple = Res.getFrontendOpts().AuxTriple;

  // FIXME: Override value name discarding when asan or msan is used because the
  // backend passes depend on the name of the alloca in order to print out
  // names.
  Res.getCodeGenOpts().DiscardValueNames &=
      !LangOpts.Sanitize.has(SanitizerKind::Address) &&
      !LangOpts.Sanitize.has(SanitizerKind::KernelAddress) &&
      !LangOpts.Sanitize.has(SanitizerKind::Memory) &&
      !LangOpts.Sanitize.has(SanitizerKind::KernelMemory);

  ParsePreprocessorArgs(Res.getPreprocessorOpts(), Args, Diags,
                        Res.getFrontendOpts().ProgramAction);
  ParsePreprocessorOutputArgs(Res.getPreprocessorOutputOpts(), Args,
                              Res.getFrontendOpts().ProgramAction);

  // Turn on -Wspir-compat for SPIR target.
  if (T.isSPIR())
    Res.getDiagnosticOpts().Warnings.push_back("spir-compat");

  // If sanitizer is enabled, disable OPT_ffine_grained_bitfield_accesses.
  if (Res.getCodeGenOpts().FineGrainedBitfieldAccesses &&
      !Res.getLangOpts()->Sanitize.empty()) {
    Res.getCodeGenOpts().FineGrainedBitfieldAccesses = false;
    Diags.Report(diag::warn_drv_fine_grained_bitfield_accesses_ignored);
  }
  return Success;
}

std::string CompilerInvocation::getModuleHash() const {
  // Note: For QoI reasons, the things we use as a hash here should all be
  // dumped via the -module-info flag.
  using llvm::hash_code;
  using llvm::hash_value;
  using llvm::hash_combine;

  // Start the signature with the compiler version.
  // FIXME: We'd rather use something more cryptographically sound than
  // CityHash, but this will do for now.
  hash_code code = hash_value(getClangFullRepositoryVersion());

  // Extend the signature with the language options
#define LANGOPT(Name, Bits, Default, Description) \
   code = hash_combine(code, LangOpts->Name);
#define ENUM_LANGOPT(Name, Type, Bits, Default, Description) \
  code = hash_combine(code, static_cast<unsigned>(LangOpts->get##Name()));
#define BENIGN_LANGOPT(Name, Bits, Default, Description)
#define BENIGN_ENUM_LANGOPT(Name, Type, Bits, Default, Description)
#include "clang/Basic/LangOptions.def"

  for (StringRef Feature : LangOpts->ModuleFeatures)
    code = hash_combine(code, Feature);

  // Extend the signature with the target options.
  code = hash_combine(code, TargetOpts->Triple, TargetOpts->CPU,
                      TargetOpts->ABI);
  for (const auto &FeatureAsWritten : TargetOpts->FeaturesAsWritten)
    code = hash_combine(code, FeatureAsWritten);

  // Extend the signature with preprocessor options.
  const PreprocessorOptions &ppOpts = getPreprocessorOpts();
  const HeaderSearchOptions &hsOpts = getHeaderSearchOpts();
  code = hash_combine(code, ppOpts.UsePredefines, ppOpts.DetailedRecord);

  for (const auto &I : getPreprocessorOpts().Macros) {
    // If we're supposed to ignore this macro for the purposes of modules,
    // don't put it into the hash.
    if (!hsOpts.ModulesIgnoreMacros.empty()) {
      // Check whether we're ignoring this macro.
      StringRef MacroDef = I.first;
      if (hsOpts.ModulesIgnoreMacros.count(
              llvm::CachedHashString(MacroDef.split('=').first)))
        continue;
    }

    code = hash_combine(code, I.first, I.second);
  }

  // Extend the signature with the sysroot and other header search options.
  code = hash_combine(code, hsOpts.Sysroot,
                      hsOpts.ModuleFormat,
                      hsOpts.UseDebugInfo,
                      hsOpts.UseBuiltinIncludes,
                      hsOpts.UseStandardSystemIncludes,
                      hsOpts.UseStandardCXXIncludes,
                      hsOpts.UseLibcxx,
                      hsOpts.ModulesValidateDiagnosticOptions);
  code = hash_combine(code, hsOpts.ResourceDir);

  // Extend the signature with the user build path.
  code = hash_combine(code, hsOpts.ModuleUserBuildPath);

  // Extend the signature with the module file extensions.
  const FrontendOptions &frontendOpts = getFrontendOpts();
  for (const auto &ext : frontendOpts.ModuleFileExtensions) {
    code = ext->hashExtension(code);
  }

  // When compiling with -gmodules, also hash -fdebug-prefix-map as it
  // affects the debug info in the PCM.
  if (getCodeGenOpts().DebugTypeExtRefs)
    for (const auto &KeyValue : getCodeGenOpts().DebugPrefixMap)
      code = hash_combine(code, KeyValue.first, KeyValue.second);

  // Extend the signature with the enabled sanitizers, if at least one is
  // enabled. Sanitizers which cannot affect AST generation aren't hashed.
  SanitizerSet SanHash = LangOpts->Sanitize;
  SanHash.clear(getPPTransparentSanitizers());
  if (!SanHash.empty())
    code = hash_combine(code, SanHash.Mask);

  return llvm::APInt(64, code).toString(36, /*Signed=*/false);
}

template<typename IntTy>
static IntTy getLastArgIntValueImpl(const ArgList &Args, OptSpecifier Id,
                                    IntTy Default,
                                    DiagnosticsEngine *Diags) {
  IntTy Res = Default;
  if (Arg *A = Args.getLastArg(Id)) {
    if (StringRef(A->getValue()).getAsInteger(10, Res)) {
      if (Diags)
        Diags->Report(diag::err_drv_invalid_int_value) << A->getAsString(Args)
                                                       << A->getValue();
    }
  }
  return Res;
}

namespace clang {

// Declared in clang/Frontend/Utils.h.
int getLastArgIntValue(const ArgList &Args, OptSpecifier Id, int Default,
                       DiagnosticsEngine *Diags) {
  return getLastArgIntValueImpl<int>(Args, Id, Default, Diags);
}

uint64_t getLastArgUInt64Value(const ArgList &Args, OptSpecifier Id,
                               uint64_t Default,
                               DiagnosticsEngine *Diags) {
  return getLastArgIntValueImpl<uint64_t>(Args, Id, Default, Diags);
}

IntrusiveRefCntPtr<llvm::vfs::FileSystem>
createVFSFromCompilerInvocation(const CompilerInvocation &CI,
                                DiagnosticsEngine &Diags) {
  return createVFSFromCompilerInvocation(CI, Diags,
                                         llvm::vfs::getRealFileSystem());
}

IntrusiveRefCntPtr<llvm::vfs::FileSystem> createVFSFromCompilerInvocation(
    const CompilerInvocation &CI, DiagnosticsEngine &Diags,
    IntrusiveRefCntPtr<llvm::vfs::FileSystem> BaseFS) {
  if (CI.getHeaderSearchOpts().VFSOverlayFiles.empty())
    return BaseFS;

  IntrusiveRefCntPtr<llvm::vfs::FileSystem> Result = BaseFS;
  // earlier vfs files are on the bottom
  for (const auto &File : CI.getHeaderSearchOpts().VFSOverlayFiles) {
    llvm::ErrorOr<std::unique_ptr<llvm::MemoryBuffer>> Buffer =
        Result->getBufferForFile(File);
    if (!Buffer) {
      Diags.Report(diag::err_missing_vfs_overlay_file) << File;
      continue;
    }

    IntrusiveRefCntPtr<llvm::vfs::FileSystem> FS = llvm::vfs::getVFSFromYAML(
        std::move(Buffer.get()), /*DiagHandler*/ nullptr, File,
        /*DiagContext*/ nullptr, Result);
    if (!FS) {
      Diags.Report(diag::err_invalid_vfs_overlay) << File;
      continue;
    }

    Result = FS;
  }
  return Result;
}

} // namespace clang<|MERGE_RESOLUTION|>--- conflicted
+++ resolved
@@ -2947,7 +2947,6 @@
     }
   }
 
-<<<<<<< HEAD
   // Check if -fopenacc is specified.
   Opts.OpenACC = Args.hasArg(OPT_fopenacc) ||
                  Args.hasArg(OPT_fopenacc_print_EQ) ||
@@ -2955,18 +2954,19 @@
   if (Opts.OpenACC && Opts.CPlusPlus)
     Diags.Report(clang::diag::err_drv_acc_cxx_not_supported);
 
-  // Check if -fopenmp is specified, and add it for -fopenacc.
-  Opts.OpenMP = Args.hasArg(options::OPT_fopenmp);
+  // Check if -fopenmp is specified and set default version to 4.5.
+  Opts.OpenMP = Args.hasArg(options::OPT_fopenmp) ? 45 : 0;
+
+  // Don't permit -fopenacc with -fopenmp because we cannot accept OpenACC and
+  // OpenMP in the same source.  However, if only -fopenacc, activate OpenMP
+  // for the sake of translating OpenACC to it.  (Parsing of OpenMP directives
+  // is disabled if Opts.OpenACC despite Opts.OpenMP.)
   if (Opts.OpenACC) {
     if (Opts.OpenMP)
       Diags.Report(clang::diag::err_drv_acc_omp_not_supported);
-    Opts.OpenMP = true;
-  }
-
-=======
-  // Check if -fopenmp is specified and set default version to 4.5.
-  Opts.OpenMP = Args.hasArg(options::OPT_fopenmp) ? 45 : 0;
->>>>>>> d057f881
+    Opts.OpenMP = 45;
+  }
+
   // Check if -fopenmp-simd is specified.
   bool IsSimdSpecified =
       Args.hasFlag(options::OPT_fopenmp_simd, options::OPT_fno_openmp_simd,
