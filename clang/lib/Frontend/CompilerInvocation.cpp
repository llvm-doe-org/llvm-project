//===- CompilerInvocation.cpp ---------------------------------------------===//
//
// Part of the LLVM Project, under the Apache License v2.0 with LLVM Exceptions.
// See https://llvm.org/LICENSE.txt for license information.
// SPDX-License-Identifier: Apache-2.0 WITH LLVM-exception
//
//===----------------------------------------------------------------------===//

#include "clang/Frontend/CompilerInvocation.h"
#include "TestModuleFileExtension.h"
#include "clang/Basic/Builtins.h"
#include "clang/Basic/CharInfo.h"
#include "clang/Basic/CodeGenOptions.h"
#include "clang/Basic/CommentOptions.h"
#include "clang/Basic/DebugInfoOptions.h"
#include "clang/Basic/Diagnostic.h"
#include "clang/Basic/DiagnosticDriver.h"
#include "clang/Basic/DiagnosticOptions.h"
#include "clang/Basic/FileSystemOptions.h"
#include "clang/Basic/LLVM.h"
#include "clang/Basic/LangOptions.h"
#include "clang/Basic/LangStandard.h"
#include "clang/Basic/ObjCRuntime.h"
#include "clang/Basic/Sanitizers.h"
#include "clang/Basic/SourceLocation.h"
#include "clang/Basic/TargetOptions.h"
#include "clang/Basic/Version.h"
#include "clang/Basic/Visibility.h"
#include "clang/Basic/XRayInstr.h"
#include "clang/Config/config.h"
#include "clang/Driver/Driver.h"
#include "clang/Driver/DriverDiagnostic.h"
#include "clang/Driver/Options.h"
#include "clang/Frontend/CommandLineSourceLoc.h"
#include "clang/Frontend/DependencyOutputOptions.h"
#include "clang/Frontend/FrontendDiagnostic.h"
#include "clang/Frontend/FrontendOptions.h"
#include "clang/Frontend/FrontendPluginRegistry.h"
#include "clang/Frontend/MigratorOptions.h"
#include "clang/Frontend/PreprocessorOutputOptions.h"
#include "clang/Frontend/Utils.h"
#include "clang/Lex/HeaderSearchOptions.h"
#include "clang/Lex/PreprocessorOptions.h"
#include "clang/Sema/CodeCompleteOptions.h"
#include "clang/Serialization/ASTBitCodes.h"
#include "clang/Serialization/ModuleFileExtension.h"
#include "clang/StaticAnalyzer/Core/AnalyzerOptions.h"
#include "llvm/ADT/APInt.h"
#include "llvm/ADT/ArrayRef.h"
#include "llvm/ADT/CachedHashString.h"
#include "llvm/ADT/FloatingPointMode.h"
#include "llvm/ADT/Hashing.h"
#include "llvm/ADT/None.h"
#include "llvm/ADT/Optional.h"
#include "llvm/ADT/SmallString.h"
#include "llvm/ADT/SmallVector.h"
#include "llvm/ADT/StringRef.h"
#include "llvm/ADT/StringSwitch.h"
#include "llvm/ADT/Triple.h"
#include "llvm/ADT/Twine.h"
#include "llvm/Config/llvm-config.h"
#include "llvm/IR/DebugInfoMetadata.h"
#include "llvm/Linker/Linker.h"
#include "llvm/MC/MCTargetOptions.h"
#include "llvm/Option/Arg.h"
#include "llvm/Option/ArgList.h"
#include "llvm/Option/OptSpecifier.h"
#include "llvm/Option/OptTable.h"
#include "llvm/Option/Option.h"
#include "llvm/ProfileData/InstrProfReader.h"
#include "llvm/Remarks/HotnessThresholdParser.h"
#include "llvm/Support/CodeGen.h"
#include "llvm/Support/Compiler.h"
#include "llvm/Support/Error.h"
#include "llvm/Support/ErrorHandling.h"
#include "llvm/Support/ErrorOr.h"
#include "llvm/Support/FileSystem.h"
#include "llvm/Support/Host.h"
#include "llvm/Support/MathExtras.h"
#include "llvm/Support/MemoryBuffer.h"
#include "llvm/Support/Path.h"
#include "llvm/Support/Process.h"
#include "llvm/Support/Regex.h"
#include "llvm/Support/VersionTuple.h"
#include "llvm/Support/VirtualFileSystem.h"
#include "llvm/Support/raw_ostream.h"
#include "llvm/Target/TargetOptions.h"
#include <algorithm>
#include <atomic>
#include <cassert>
#include <cstddef>
#include <cstring>
#include <memory>
#include <string>
#include <tuple>
#include <type_traits>
#include <utility>
#include <vector>

using namespace clang;
using namespace driver;
using namespace options;
using namespace llvm::opt;

//===----------------------------------------------------------------------===//
// Initialization.
//===----------------------------------------------------------------------===//

CompilerInvocationBase::CompilerInvocationBase()
    : LangOpts(new LangOptions()), TargetOpts(new TargetOptions()),
      DiagnosticOpts(new DiagnosticOptions()),
      HeaderSearchOpts(new HeaderSearchOptions()),
      PreprocessorOpts(new PreprocessorOptions()) {}

CompilerInvocationBase::CompilerInvocationBase(const CompilerInvocationBase &X)
    : LangOpts(new LangOptions(*X.getLangOpts())),
      TargetOpts(new TargetOptions(X.getTargetOpts())),
      DiagnosticOpts(new DiagnosticOptions(X.getDiagnosticOpts())),
      HeaderSearchOpts(new HeaderSearchOptions(X.getHeaderSearchOpts())),
      PreprocessorOpts(new PreprocessorOptions(X.getPreprocessorOpts())) {}

CompilerInvocationBase::~CompilerInvocationBase() = default;

//===----------------------------------------------------------------------===//
// Normalizers
//===----------------------------------------------------------------------===//

#define SIMPLE_ENUM_VALUE_TABLE
#include "clang/Driver/Options.inc"
#undef SIMPLE_ENUM_VALUE_TABLE

static llvm::Optional<bool>
normalizeSimpleFlag(OptSpecifier Opt, unsigned TableIndex, const ArgList &Args,
                    DiagnosticsEngine &Diags, bool &Success) {
  if (Args.hasArg(Opt))
    return true;
  return None;
}

static Optional<bool> normalizeSimpleNegativeFlag(OptSpecifier Opt, unsigned,
                                                  const ArgList &Args,
                                                  DiagnosticsEngine &,
                                                  bool &Success) {
  if (Args.hasArg(Opt))
    return false;
  return None;
}

/// The tblgen-erated code passes in a fifth parameter of an arbitrary type, but
/// denormalizeSimpleFlags never looks at it. Avoid bloating compile-time with
/// unnecessary template instantiations and just ignore it with a variadic
/// argument.
static void denormalizeSimpleFlag(SmallVectorImpl<const char *> &Args,
                                  const char *Spelling,
                                  CompilerInvocation::StringAllocator,
                                  Option::OptionClass, unsigned, /*T*/...) {
  Args.push_back(Spelling);
}

template <typename T> static constexpr bool is_uint64_t_convertible() {
  return !std::is_same<T, uint64_t>::value &&
         llvm::is_integral_or_enum<T>::value;
}

template <typename T,
          std::enable_if_t<!is_uint64_t_convertible<T>(), bool> = false>
static auto makeFlagToValueNormalizer(T Value) {
  return [Value](OptSpecifier Opt, unsigned, const ArgList &Args,
                 DiagnosticsEngine &, bool &Success) -> Optional<T> {
    if (Args.hasArg(Opt))
      return Value;
    return None;
  };
}

template <typename T,
          std::enable_if_t<is_uint64_t_convertible<T>(), bool> = false>
static auto makeFlagToValueNormalizer(T Value) {
  return makeFlagToValueNormalizer(uint64_t(Value));
}

static auto makeBooleanOptionNormalizer(bool Value, bool OtherValue,
                                        OptSpecifier OtherOpt) {
  return [Value, OtherValue, OtherOpt](OptSpecifier Opt, unsigned,
                                       const ArgList &Args, DiagnosticsEngine &,
                                       bool &Success) -> Optional<bool> {
    if (const Arg *A = Args.getLastArg(Opt, OtherOpt)) {
      return A->getOption().matches(Opt) ? Value : OtherValue;
    }
    return None;
  };
}

static auto makeBooleanOptionDenormalizer(bool Value) {
  return [Value](SmallVectorImpl<const char *> &Args, const char *Spelling,
                 CompilerInvocation::StringAllocator, Option::OptionClass,
                 unsigned, bool KeyPath) {
    if (KeyPath == Value)
      Args.push_back(Spelling);
  };
}

static void denormalizeStringImpl(SmallVectorImpl<const char *> &Args,
                                  const char *Spelling,
                                  CompilerInvocation::StringAllocator SA,
                                  Option::OptionClass OptClass, unsigned,
                                  Twine Value) {
  switch (OptClass) {
  case Option::SeparateClass:
  case Option::JoinedOrSeparateClass:
    Args.push_back(Spelling);
    Args.push_back(SA(Value));
    break;
  case Option::JoinedClass:
    Args.push_back(SA(Twine(Spelling) + Value));
    break;
  default:
    llvm_unreachable("Cannot denormalize an option with option class "
                     "incompatible with string denormalization.");
  }
}

template <typename T>
static void
denormalizeString(SmallVectorImpl<const char *> &Args, const char *Spelling,
                  CompilerInvocation::StringAllocator SA,
                  Option::OptionClass OptClass, unsigned TableIndex, T Value) {
  denormalizeStringImpl(Args, Spelling, SA, OptClass, TableIndex, Twine(Value));
}

static Optional<SimpleEnumValue>
findValueTableByName(const SimpleEnumValueTable &Table, StringRef Name) {
  for (int I = 0, E = Table.Size; I != E; ++I)
    if (Name == Table.Table[I].Name)
      return Table.Table[I];

  return None;
}

static Optional<SimpleEnumValue>
findValueTableByValue(const SimpleEnumValueTable &Table, unsigned Value) {
  for (int I = 0, E = Table.Size; I != E; ++I)
    if (Value == Table.Table[I].Value)
      return Table.Table[I];

  return None;
}

static llvm::Optional<unsigned>
normalizeSimpleEnum(OptSpecifier Opt, unsigned TableIndex, const ArgList &Args,
                    DiagnosticsEngine &Diags, bool &Success) {
  assert(TableIndex < SimpleEnumValueTablesSize);
  const SimpleEnumValueTable &Table = SimpleEnumValueTables[TableIndex];

  auto *Arg = Args.getLastArg(Opt);
  if (!Arg)
    return None;

  StringRef ArgValue = Arg->getValue();
  if (auto MaybeEnumVal = findValueTableByName(Table, ArgValue))
    return MaybeEnumVal->Value;

  Success = false;
  Diags.Report(diag::err_drv_invalid_value)
      << Arg->getAsString(Args) << ArgValue;
  return None;
}

static void denormalizeSimpleEnumImpl(SmallVectorImpl<const char *> &Args,
                                      const char *Spelling,
                                      CompilerInvocation::StringAllocator SA,
                                      Option::OptionClass OptClass,
                                      unsigned TableIndex, unsigned Value) {
  assert(TableIndex < SimpleEnumValueTablesSize);
  const SimpleEnumValueTable &Table = SimpleEnumValueTables[TableIndex];
  if (auto MaybeEnumVal = findValueTableByValue(Table, Value)) {
    denormalizeString(Args, Spelling, SA, OptClass, TableIndex,
                      MaybeEnumVal->Name);
  } else {
    llvm_unreachable("The simple enum value was not correctly defined in "
                     "the tablegen option description");
  }
}

template <typename T>
static void denormalizeSimpleEnum(SmallVectorImpl<const char *> &Args,
                                  const char *Spelling,
                                  CompilerInvocation::StringAllocator SA,
                                  Option::OptionClass OptClass,
                                  unsigned TableIndex, T Value) {
  return denormalizeSimpleEnumImpl(Args, Spelling, SA, OptClass, TableIndex,
                                   static_cast<unsigned>(Value));
}

static Optional<std::string> normalizeString(OptSpecifier Opt, int TableIndex,
                                             const ArgList &Args,
                                             DiagnosticsEngine &Diags,
                                             bool &Success) {
  auto *Arg = Args.getLastArg(Opt);
  if (!Arg)
    return None;
  return std::string(Arg->getValue());
}

template <typename IntTy>
static Optional<IntTy>
normalizeStringIntegral(OptSpecifier Opt, int, const ArgList &Args,
                        DiagnosticsEngine &Diags, bool &Success) {
  auto *Arg = Args.getLastArg(Opt);
  if (!Arg)
    return None;
  IntTy Res;
  if (StringRef(Arg->getValue()).getAsInteger(0, Res)) {
    Success = false;
    Diags.Report(diag::err_drv_invalid_int_value)
        << Arg->getAsString(Args) << Arg->getValue();
    return None;
  }
  return Res;
}

static Optional<std::vector<std::string>>
normalizeStringVector(OptSpecifier Opt, int, const ArgList &Args,
                      DiagnosticsEngine &, bool &Success) {
  return Args.getAllArgValues(Opt);
}

static void denormalizeStringVector(SmallVectorImpl<const char *> &Args,
                                    const char *Spelling,
                                    CompilerInvocation::StringAllocator SA,
                                    Option::OptionClass OptClass,
                                    unsigned TableIndex,
                                    const std::vector<std::string> &Values) {
  switch (OptClass) {
  case Option::CommaJoinedClass: {
    std::string CommaJoinedValue;
    if (!Values.empty()) {
      CommaJoinedValue.append(Values.front());
      for (const std::string &Value : llvm::drop_begin(Values, 1)) {
        CommaJoinedValue.append(",");
        CommaJoinedValue.append(Value);
      }
    }
    denormalizeString(Args, Spelling, SA, Option::OptionClass::JoinedClass,
                      TableIndex, CommaJoinedValue);
    break;
  }
  case Option::JoinedClass:
  case Option::SeparateClass:
  case Option::JoinedOrSeparateClass:
    for (const std::string &Value : Values)
      denormalizeString(Args, Spelling, SA, OptClass, TableIndex, Value);
    break;
  default:
    llvm_unreachable("Cannot denormalize an option with option class "
                     "incompatible with string vector denormalization.");
  }
}

static Optional<std::string> normalizeTriple(OptSpecifier Opt, int TableIndex,
                                             const ArgList &Args,
                                             DiagnosticsEngine &Diags,
                                             bool &Success) {
  auto *Arg = Args.getLastArg(Opt);
  if (!Arg)
    return None;
  return llvm::Triple::normalize(Arg->getValue());
}

template <typename T, typename U>
static T mergeForwardValue(T KeyPath, U Value) {
  return static_cast<T>(Value);
}

template <typename T, typename U> static T mergeMaskValue(T KeyPath, U Value) {
  return KeyPath | Value;
}

template <typename T> static T extractForwardValue(T KeyPath) {
  return KeyPath;
}

template <typename T, typename U, U Value>
static T extractMaskValue(T KeyPath) {
  return KeyPath & Value;
}

#define PARSE_OPTION_WITH_MARSHALLING(ARGS, DIAGS, SUCCESS, ID, FLAGS, PARAM,  \
                                      SHOULD_PARSE, KEYPATH, DEFAULT_VALUE,    \
                                      IMPLIED_CHECK, IMPLIED_VALUE,            \
                                      NORMALIZER, MERGER, TABLE_INDEX)         \
  if ((FLAGS)&options::CC1Option) {                                            \
    KEYPATH = MERGER(KEYPATH, DEFAULT_VALUE);                                  \
    if (IMPLIED_CHECK)                                                         \
      KEYPATH = MERGER(KEYPATH, IMPLIED_VALUE);                                \
    if (SHOULD_PARSE)                                                          \
      if (auto MaybeValue =                                                    \
              NORMALIZER(OPT_##ID, TABLE_INDEX, ARGS, DIAGS, SUCCESS))         \
        KEYPATH =                                                              \
            MERGER(KEYPATH, static_cast<decltype(KEYPATH)>(*MaybeValue));      \
  }

// Capture the extracted value as a lambda argument to avoid potential issues
// with lifetime extension of the reference.
#define GENERATE_OPTION_WITH_MARSHALLING(                                      \
    ARGS, STRING_ALLOCATOR, KIND, FLAGS, SPELLING, ALWAYS_EMIT, KEYPATH,       \
    DEFAULT_VALUE, IMPLIED_CHECK, IMPLIED_VALUE, DENORMALIZER, EXTRACTOR,      \
    TABLE_INDEX)                                                               \
  if ((FLAGS)&options::CC1Option) {                                            \
    [&](const auto &Extracted) {                                               \
      if (ALWAYS_EMIT ||                                                       \
          (Extracted !=                                                        \
           static_cast<decltype(KEYPATH)>((IMPLIED_CHECK) ? (IMPLIED_VALUE)    \
                                                          : (DEFAULT_VALUE)))) \
        DENORMALIZER(ARGS, SPELLING, STRING_ALLOCATOR, Option::KIND##Class,    \
                     TABLE_INDEX, Extracted);                                  \
    }(EXTRACTOR(KEYPATH));                                                     \
  }

static const StringRef GetInputKindName(InputKind IK);

static void FixupInvocation(CompilerInvocation &Invocation,
                            DiagnosticsEngine &Diags, const InputArgList &Args,
                            InputKind IK) {
  LangOptions &LangOpts = *Invocation.getLangOpts();
  CodeGenOptions &CodeGenOpts = Invocation.getCodeGenOpts();
  TargetOptions &TargetOpts = Invocation.getTargetOpts();
  FrontendOptions &FrontendOpts = Invocation.getFrontendOpts();
  CodeGenOpts.XRayInstrumentFunctions = LangOpts.XRayInstrument;
  CodeGenOpts.XRayAlwaysEmitCustomEvents = LangOpts.XRayAlwaysEmitCustomEvents;
  CodeGenOpts.XRayAlwaysEmitTypedEvents = LangOpts.XRayAlwaysEmitTypedEvents;
  CodeGenOpts.DisableFree = FrontendOpts.DisableFree;
  FrontendOpts.GenerateGlobalModuleIndex = FrontendOpts.UseGlobalModuleIndex;

  LangOpts.ForceEmitVTables = CodeGenOpts.ForceEmitVTables;
  LangOpts.SpeculativeLoadHardening = CodeGenOpts.SpeculativeLoadHardening;
  LangOpts.CurrentModule = LangOpts.ModuleName;

  llvm::Triple T(TargetOpts.Triple);
  llvm::Triple::ArchType Arch = T.getArch();

  CodeGenOpts.CodeModel = TargetOpts.CodeModel;

  if (LangOpts.getExceptionHandling() != llvm::ExceptionHandling::None &&
      T.isWindowsMSVCEnvironment())
    Diags.Report(diag::err_fe_invalid_exception_model)
        << static_cast<unsigned>(LangOpts.getExceptionHandling()) << T.str();

  if (LangOpts.AppleKext && !LangOpts.CPlusPlus)
    Diags.Report(diag::warn_c_kext);

  if (Args.hasArg(OPT_fconcepts_ts))
    Diags.Report(diag::warn_fe_concepts_ts_flag);

  if (LangOpts.NewAlignOverride &&
      !llvm::isPowerOf2_32(LangOpts.NewAlignOverride)) {
    Arg *A = Args.getLastArg(OPT_fnew_alignment_EQ);
    Diags.Report(diag::err_fe_invalid_alignment)
        << A->getAsString(Args) << A->getValue();
    LangOpts.NewAlignOverride = 0;
  }

  if (Args.hasArg(OPT_fgnu89_inline) && LangOpts.CPlusPlus)
    Diags.Report(diag::err_drv_argument_not_allowed_with)
        << "-fgnu89-inline" << GetInputKindName(IK);

  if (Args.hasArg(OPT_fgpu_allow_device_init) && !LangOpts.HIP)
    Diags.Report(diag::warn_ignored_hip_only_option)
        << Args.getLastArg(OPT_fgpu_allow_device_init)->getAsString(Args);

  if (Args.hasArg(OPT_gpu_max_threads_per_block_EQ) && !LangOpts.HIP)
    Diags.Report(diag::warn_ignored_hip_only_option)
        << Args.getLastArg(OPT_gpu_max_threads_per_block_EQ)->getAsString(Args);

  // -cl-strict-aliasing needs to emit diagnostic in the case where CL > 1.0.
  // This option should be deprecated for CL > 1.0 because
  // this option was added for compatibility with OpenCL 1.0.
  if (Args.getLastArg(OPT_cl_strict_aliasing) && LangOpts.OpenCLVersion > 100)
    Diags.Report(diag::warn_option_invalid_ocl_version)
        << LangOpts.getOpenCLVersionTuple().getAsString()
        << Args.getLastArg(OPT_cl_strict_aliasing)->getAsString(Args);

  if (Arg *A = Args.getLastArg(OPT_fdefault_calling_conv_EQ)) {
    auto DefaultCC = LangOpts.getDefaultCallingConv();

    bool emitError = (DefaultCC == LangOptions::DCC_FastCall ||
                      DefaultCC == LangOptions::DCC_StdCall) &&
                     Arch != llvm::Triple::x86;
    emitError |= (DefaultCC == LangOptions::DCC_VectorCall ||
                  DefaultCC == LangOptions::DCC_RegCall) &&
                 !T.isX86();
    if (emitError)
      Diags.Report(diag::err_drv_argument_not_allowed_with)
          << A->getSpelling() << T.getTriple();
  }

  if (!CodeGenOpts.ProfileRemappingFile.empty() && CodeGenOpts.LegacyPassManager)
    Diags.Report(diag::err_drv_argument_only_allowed_with)
        << Args.getLastArg(OPT_fprofile_remapping_file_EQ)->getAsString(Args)
        << "-fno-legacy-pass-manager";
}

//===----------------------------------------------------------------------===//
// Deserialization (from args)
//===----------------------------------------------------------------------===//

static unsigned getOptimizationLevel(ArgList &Args, InputKind IK,
                                     DiagnosticsEngine &Diags) {
  unsigned DefaultOpt = llvm::CodeGenOpt::None;
  if (IK.getLanguage() == Language::OpenCL && !Args.hasArg(OPT_cl_opt_disable))
    DefaultOpt = llvm::CodeGenOpt::Default;

  if (Arg *A = Args.getLastArg(options::OPT_O_Group)) {
    if (A->getOption().matches(options::OPT_O0))
      return llvm::CodeGenOpt::None;

    if (A->getOption().matches(options::OPT_Ofast))
      return llvm::CodeGenOpt::Aggressive;

    assert(A->getOption().matches(options::OPT_O));

    StringRef S(A->getValue());
    if (S == "s" || S == "z")
      return llvm::CodeGenOpt::Default;

    if (S == "g")
      return llvm::CodeGenOpt::Less;

    return getLastArgIntValue(Args, OPT_O, DefaultOpt, Diags);
  }

  return DefaultOpt;
}

static unsigned getOptimizationLevelSize(ArgList &Args) {
  if (Arg *A = Args.getLastArg(options::OPT_O_Group)) {
    if (A->getOption().matches(options::OPT_O)) {
      switch (A->getValue()[0]) {
      default:
        return 0;
      case 's':
        return 1;
      case 'z':
        return 2;
      }
    }
  }
  return 0;
}

static std::string GetOptName(llvm::opt::OptSpecifier OptSpecifier) {
  static const OptTable &OptTable = getDriverOptTable();
  return OptTable.getOption(OptSpecifier).getPrefixedName();
}

static void addDiagnosticArgs(ArgList &Args, OptSpecifier Group,
                              OptSpecifier GroupWithValue,
                              std::vector<std::string> &Diagnostics) {
  for (auto *A : Args.filtered(Group)) {
    if (A->getOption().getKind() == Option::FlagClass) {
      // The argument is a pure flag (such as OPT_Wall or OPT_Wdeprecated). Add
      // its name (minus the "W" or "R" at the beginning) to the warning list.
      Diagnostics.push_back(
          std::string(A->getOption().getName().drop_front(1)));
    } else if (A->getOption().matches(GroupWithValue)) {
      // This is -Wfoo= or -Rfoo=, where foo is the name of the diagnostic group.
      Diagnostics.push_back(
          std::string(A->getOption().getName().drop_front(1).rtrim("=-")));
    } else {
      // Otherwise, add its value (for OPT_W_Joined and similar).
      for (const auto *Arg : A->getValues())
        Diagnostics.emplace_back(Arg);
    }
  }
}

// Parse the Static Analyzer configuration. If \p Diags is set to nullptr,
// it won't verify the input.
static void parseAnalyzerConfigs(AnalyzerOptions &AnOpts,
                                 DiagnosticsEngine *Diags);

static void getAllNoBuiltinFuncValues(ArgList &Args,
                                      std::vector<std::string> &Funcs) {
  SmallVector<const char *, 8> Values;
  for (const auto &Arg : Args) {
    const Option &O = Arg->getOption();
    if (O.matches(options::OPT_fno_builtin_)) {
      const char *FuncName = Arg->getValue();
      if (Builtin::Context::isBuiltinFunc(FuncName))
        Values.push_back(FuncName);
    }
  }
  Funcs.insert(Funcs.end(), Values.begin(), Values.end());
}

static bool ParseAnalyzerArgs(AnalyzerOptions &Opts, ArgList &Args,
                              DiagnosticsEngine &Diags) {
  bool Success = true;
  if (Arg *A = Args.getLastArg(OPT_analyzer_store)) {
    StringRef Name = A->getValue();
    AnalysisStores Value = llvm::StringSwitch<AnalysisStores>(Name)
#define ANALYSIS_STORE(NAME, CMDFLAG, DESC, CREATFN) \
      .Case(CMDFLAG, NAME##Model)
#include "clang/StaticAnalyzer/Core/Analyses.def"
      .Default(NumStores);
    if (Value == NumStores) {
      Diags.Report(diag::err_drv_invalid_value)
        << A->getAsString(Args) << Name;
      Success = false;
    } else {
      Opts.AnalysisStoreOpt = Value;
    }
  }

  if (Arg *A = Args.getLastArg(OPT_analyzer_constraints)) {
    StringRef Name = A->getValue();
    AnalysisConstraints Value = llvm::StringSwitch<AnalysisConstraints>(Name)
#define ANALYSIS_CONSTRAINTS(NAME, CMDFLAG, DESC, CREATFN) \
      .Case(CMDFLAG, NAME##Model)
#include "clang/StaticAnalyzer/Core/Analyses.def"
      .Default(NumConstraints);
    if (Value == NumConstraints) {
      Diags.Report(diag::err_drv_invalid_value)
        << A->getAsString(Args) << Name;
      Success = false;
    } else {
      Opts.AnalysisConstraintsOpt = Value;
    }
  }

  if (Arg *A = Args.getLastArg(OPT_analyzer_output)) {
    StringRef Name = A->getValue();
    AnalysisDiagClients Value = llvm::StringSwitch<AnalysisDiagClients>(Name)
#define ANALYSIS_DIAGNOSTICS(NAME, CMDFLAG, DESC, CREATFN) \
      .Case(CMDFLAG, PD_##NAME)
#include "clang/StaticAnalyzer/Core/Analyses.def"
      .Default(NUM_ANALYSIS_DIAG_CLIENTS);
    if (Value == NUM_ANALYSIS_DIAG_CLIENTS) {
      Diags.Report(diag::err_drv_invalid_value)
        << A->getAsString(Args) << Name;
      Success = false;
    } else {
      Opts.AnalysisDiagOpt = Value;
    }
  }

  if (Arg *A = Args.getLastArg(OPT_analyzer_purge)) {
    StringRef Name = A->getValue();
    AnalysisPurgeMode Value = llvm::StringSwitch<AnalysisPurgeMode>(Name)
#define ANALYSIS_PURGE(NAME, CMDFLAG, DESC) \
      .Case(CMDFLAG, NAME)
#include "clang/StaticAnalyzer/Core/Analyses.def"
      .Default(NumPurgeModes);
    if (Value == NumPurgeModes) {
      Diags.Report(diag::err_drv_invalid_value)
        << A->getAsString(Args) << Name;
      Success = false;
    } else {
      Opts.AnalysisPurgeOpt = Value;
    }
  }

  if (Arg *A = Args.getLastArg(OPT_analyzer_inlining_mode)) {
    StringRef Name = A->getValue();
    AnalysisInliningMode Value = llvm::StringSwitch<AnalysisInliningMode>(Name)
#define ANALYSIS_INLINING_MODE(NAME, CMDFLAG, DESC) \
      .Case(CMDFLAG, NAME)
#include "clang/StaticAnalyzer/Core/Analyses.def"
      .Default(NumInliningModes);
    if (Value == NumInliningModes) {
      Diags.Report(diag::err_drv_invalid_value)
        << A->getAsString(Args) << Name;
      Success = false;
    } else {
      Opts.InliningMode = Value;
    }
  }

  Opts.CheckersAndPackages.clear();
  for (const Arg *A :
       Args.filtered(OPT_analyzer_checker, OPT_analyzer_disable_checker)) {
    A->claim();
    bool IsEnabled = A->getOption().getID() == OPT_analyzer_checker;
    // We can have a list of comma separated checker names, e.g:
    // '-analyzer-checker=cocoa,unix'
    StringRef CheckerAndPackageList = A->getValue();
    SmallVector<StringRef, 16> CheckersAndPackages;
    CheckerAndPackageList.split(CheckersAndPackages, ",");
    for (const StringRef &CheckerOrPackage : CheckersAndPackages)
      Opts.CheckersAndPackages.emplace_back(std::string(CheckerOrPackage),
                                            IsEnabled);
  }

  // Go through the analyzer configuration options.
  for (const auto *A : Args.filtered(OPT_analyzer_config)) {

    // We can have a list of comma separated config names, e.g:
    // '-analyzer-config key1=val1,key2=val2'
    StringRef configList = A->getValue();
    SmallVector<StringRef, 4> configVals;
    configList.split(configVals, ",");
    for (const auto &configVal : configVals) {
      StringRef key, val;
      std::tie(key, val) = configVal.split("=");
      if (val.empty()) {
        Diags.Report(SourceLocation(),
                     diag::err_analyzer_config_no_value) << configVal;
        Success = false;
        break;
      }
      if (val.find('=') != StringRef::npos) {
        Diags.Report(SourceLocation(),
                     diag::err_analyzer_config_multiple_values)
          << configVal;
        Success = false;
        break;
      }

      // TODO: Check checker options too, possibly in CheckerRegistry.
      // Leave unknown non-checker configs unclaimed.
      if (!key.contains(":") && Opts.isUnknownAnalyzerConfig(key)) {
        if (Opts.ShouldEmitErrorsOnInvalidConfigValue)
          Diags.Report(diag::err_analyzer_config_unknown) << key;
        continue;
      }

      A->claim();
      Opts.Config[key] = std::string(val);
    }
  }

  if (Opts.ShouldEmitErrorsOnInvalidConfigValue)
    parseAnalyzerConfigs(Opts, &Diags);
  else
    parseAnalyzerConfigs(Opts, nullptr);

  llvm::raw_string_ostream os(Opts.FullCompilerInvocation);
  for (unsigned i = 0; i < Args.getNumInputArgStrings(); ++i) {
    if (i != 0)
      os << " ";
    os << Args.getArgString(i);
  }
  os.flush();

  return Success;
}

static StringRef getStringOption(AnalyzerOptions::ConfigTable &Config,
                                 StringRef OptionName, StringRef DefaultVal) {
  return Config.insert({OptionName, std::string(DefaultVal)}).first->second;
}

static void initOption(AnalyzerOptions::ConfigTable &Config,
                       DiagnosticsEngine *Diags,
                       StringRef &OptionField, StringRef Name,
                       StringRef DefaultVal) {
  // String options may be known to invalid (e.g. if the expected string is a
  // file name, but the file does not exist), those will have to be checked in
  // parseConfigs.
  OptionField = getStringOption(Config, Name, DefaultVal);
}

static void initOption(AnalyzerOptions::ConfigTable &Config,
                       DiagnosticsEngine *Diags,
                       bool &OptionField, StringRef Name, bool DefaultVal) {
  auto PossiblyInvalidVal = llvm::StringSwitch<Optional<bool>>(
                 getStringOption(Config, Name, (DefaultVal ? "true" : "false")))
      .Case("true", true)
      .Case("false", false)
      .Default(None);

  if (!PossiblyInvalidVal) {
    if (Diags)
      Diags->Report(diag::err_analyzer_config_invalid_input)
        << Name << "a boolean";
    else
      OptionField = DefaultVal;
  } else
    OptionField = PossiblyInvalidVal.getValue();
}

static void initOption(AnalyzerOptions::ConfigTable &Config,
                       DiagnosticsEngine *Diags,
                       unsigned &OptionField, StringRef Name,
                       unsigned DefaultVal) {

  OptionField = DefaultVal;
  bool HasFailed = getStringOption(Config, Name, std::to_string(DefaultVal))
                     .getAsInteger(0, OptionField);
  if (Diags && HasFailed)
    Diags->Report(diag::err_analyzer_config_invalid_input)
      << Name << "an unsigned";
}

static void parseAnalyzerConfigs(AnalyzerOptions &AnOpts,
                                 DiagnosticsEngine *Diags) {
  // TODO: There's no need to store the entire configtable, it'd be plenty
  // enough tostore checker options.

#define ANALYZER_OPTION(TYPE, NAME, CMDFLAG, DESC, DEFAULT_VAL)                \
  initOption(AnOpts.Config, Diags, AnOpts.NAME, CMDFLAG, DEFAULT_VAL);

#define ANALYZER_OPTION_DEPENDS_ON_USER_MODE(TYPE, NAME, CMDFLAG, DESC,        \
                                           SHALLOW_VAL, DEEP_VAL)              \
  switch (AnOpts.getUserMode()) {                                              \
  case UMK_Shallow:                                                            \
    initOption(AnOpts.Config, Diags, AnOpts.NAME, CMDFLAG, SHALLOW_VAL);       \
    break;                                                                     \
  case UMK_Deep:                                                               \
    initOption(AnOpts.Config, Diags, AnOpts.NAME, CMDFLAG, DEEP_VAL);          \
    break;                                                                     \
  }                                                                            \

#include "clang/StaticAnalyzer/Core/AnalyzerOptions.def"
#undef ANALYZER_OPTION
#undef ANALYZER_OPTION_DEPENDS_ON_USER_MODE

  // At this point, AnalyzerOptions is configured. Let's validate some options.

  // FIXME: Here we try to validate the silenced checkers or packages are valid.
  // The current approach only validates the registered checkers which does not
  // contain the runtime enabled checkers and optimally we would validate both.
  if (!AnOpts.RawSilencedCheckersAndPackages.empty()) {
    std::vector<StringRef> Checkers =
        AnOpts.getRegisteredCheckers(/*IncludeExperimental=*/true);
    std::vector<StringRef> Packages =
        AnOpts.getRegisteredPackages(/*IncludeExperimental=*/true);

    SmallVector<StringRef, 16> CheckersAndPackages;
    AnOpts.RawSilencedCheckersAndPackages.split(CheckersAndPackages, ";");

    for (const StringRef &CheckerOrPackage : CheckersAndPackages) {
      if (Diags) {
        bool IsChecker = CheckerOrPackage.contains('.');
        bool IsValidName =
            IsChecker
                ? llvm::find(Checkers, CheckerOrPackage) != Checkers.end()
                : llvm::find(Packages, CheckerOrPackage) != Packages.end();

        if (!IsValidName)
          Diags->Report(diag::err_unknown_analyzer_checker_or_package)
              << CheckerOrPackage;
      }

      AnOpts.SilencedCheckersAndPackages.emplace_back(CheckerOrPackage);
    }
  }

  if (!Diags)
    return;

  if (AnOpts.ShouldTrackConditionsDebug && !AnOpts.ShouldTrackConditions)
    Diags->Report(diag::err_analyzer_config_invalid_input)
        << "track-conditions-debug" << "'track-conditions' to also be enabled";

  if (!AnOpts.CTUDir.empty() && !llvm::sys::fs::is_directory(AnOpts.CTUDir))
    Diags->Report(diag::err_analyzer_config_invalid_input) << "ctu-dir"
                                                           << "a filename";

  if (!AnOpts.ModelPath.empty() &&
      !llvm::sys::fs::is_directory(AnOpts.ModelPath))
    Diags->Report(diag::err_analyzer_config_invalid_input) << "model-path"
                                                           << "a filename";
}

/// Create a new Regex instance out of the string value in \p RpassArg.
/// It returns a pointer to the newly generated Regex instance.
static std::shared_ptr<llvm::Regex>
GenerateOptimizationRemarkRegex(DiagnosticsEngine &Diags, ArgList &Args,
                                Arg *RpassArg) {
  StringRef Val = RpassArg->getValue();
  std::string RegexError;
  std::shared_ptr<llvm::Regex> Pattern = std::make_shared<llvm::Regex>(Val);
  if (!Pattern->isValid(RegexError)) {
    Diags.Report(diag::err_drv_optimization_remark_pattern)
        << RegexError << RpassArg->getAsString(Args);
    Pattern.reset();
  }
  return Pattern;
}

static bool parseDiagnosticLevelMask(StringRef FlagName,
                                     const std::vector<std::string> &Levels,
                                     DiagnosticsEngine &Diags,
                                     DiagnosticLevelMask &M) {
  bool Success = true;
  for (const auto &Level : Levels) {
    DiagnosticLevelMask const PM =
      llvm::StringSwitch<DiagnosticLevelMask>(Level)
        .Case("note",    DiagnosticLevelMask::Note)
        .Case("remark",  DiagnosticLevelMask::Remark)
        .Case("warning", DiagnosticLevelMask::Warning)
        .Case("error",   DiagnosticLevelMask::Error)
        .Default(DiagnosticLevelMask::None);
    if (PM == DiagnosticLevelMask::None) {
      Success = false;
      Diags.Report(diag::err_drv_invalid_value) << FlagName << Level;
    }
    M = M | PM;
  }
  return Success;
}

static void parseSanitizerKinds(StringRef FlagName,
                                const std::vector<std::string> &Sanitizers,
                                DiagnosticsEngine &Diags, SanitizerSet &S) {
  for (const auto &Sanitizer : Sanitizers) {
    SanitizerMask K = parseSanitizerValue(Sanitizer, /*AllowGroups=*/false);
    if (K == SanitizerMask())
      Diags.Report(diag::err_drv_invalid_value) << FlagName << Sanitizer;
    else
      S.set(K, true);
  }
}

static void parseXRayInstrumentationBundle(StringRef FlagName, StringRef Bundle,
                                           ArgList &Args, DiagnosticsEngine &D,
                                           XRayInstrSet &S) {
  llvm::SmallVector<StringRef, 2> BundleParts;
  llvm::SplitString(Bundle, BundleParts, ",");
  for (const auto &B : BundleParts) {
    auto Mask = parseXRayInstrValue(B);
    if (Mask == XRayInstrKind::None)
      if (B != "none")
        D.Report(diag::err_drv_invalid_value) << FlagName << Bundle;
      else
        S.Mask = Mask;
    else if (Mask == XRayInstrKind::All)
      S.Mask = Mask;
    else
      S.set(Mask, true);
  }
}

// Set the profile kind using fprofile-instrument-use-path.
static void setPGOUseInstrumentor(CodeGenOptions &Opts,
                                  const Twine &ProfileName) {
  auto ReaderOrErr = llvm::IndexedInstrProfReader::create(ProfileName);
  // In error, return silently and let Clang PGOUse report the error message.
  if (auto E = ReaderOrErr.takeError()) {
    llvm::consumeError(std::move(E));
    Opts.setProfileUse(CodeGenOptions::ProfileClangInstr);
    return;
  }
  std::unique_ptr<llvm::IndexedInstrProfReader> PGOReader =
    std::move(ReaderOrErr.get());
  if (PGOReader->isIRLevelProfile()) {
    if (PGOReader->hasCSIRLevelProfile())
      Opts.setProfileUse(CodeGenOptions::ProfileCSIRInstr);
    else
      Opts.setProfileUse(CodeGenOptions::ProfileIRInstr);
  } else
    Opts.setProfileUse(CodeGenOptions::ProfileClangInstr);
}

bool CompilerInvocation::ParseCodeGenArgs(CodeGenOptions &Opts, ArgList &Args,
                                          InputKind IK,
                                          DiagnosticsEngine &Diags,
                                          const llvm::Triple &T,
                                          const std::string &OutputFile,
                                          const LangOptions &LangOptsRef) {
  bool Success = true;

  unsigned OptimizationLevel = getOptimizationLevel(Args, IK, Diags);
  // TODO: This could be done in Driver
  unsigned MaxOptLevel = 3;
  if (OptimizationLevel > MaxOptLevel) {
    // If the optimization level is not supported, fall back on the default
    // optimization
    Diags.Report(diag::warn_drv_optimization_value)
        << Args.getLastArg(OPT_O)->getAsString(Args) << "-O" << MaxOptLevel;
    OptimizationLevel = MaxOptLevel;
  }
  Opts.OptimizationLevel = OptimizationLevel;

  // The key paths of codegen options defined in Options.td start with
  // "CodeGenOpts.". Let's provide the expected variable name and type.
  CodeGenOptions &CodeGenOpts = Opts;
  // Some codegen options depend on language options. Let's provide the expected
  // variable name and type.
  const LangOptions *LangOpts = &LangOptsRef;

#define CODEGEN_OPTION_WITH_MARSHALLING(                                       \
    PREFIX_TYPE, NAME, ID, KIND, GROUP, ALIAS, ALIASARGS, FLAGS, PARAM,        \
    HELPTEXT, METAVAR, VALUES, SPELLING, SHOULD_PARSE, ALWAYS_EMIT, KEYPATH,   \
    DEFAULT_VALUE, IMPLIED_CHECK, IMPLIED_VALUE, NORMALIZER, DENORMALIZER,     \
    MERGER, EXTRACTOR, TABLE_INDEX)                                            \
  PARSE_OPTION_WITH_MARSHALLING(Args, Diags, Success, ID, FLAGS, PARAM,        \
                                SHOULD_PARSE, KEYPATH, DEFAULT_VALUE,          \
                                IMPLIED_CHECK, IMPLIED_VALUE, NORMALIZER,      \
                                MERGER, TABLE_INDEX)
#include "clang/Driver/Options.inc"
#undef CODEGEN_OPTION_WITH_MARSHALLING

  // At O0 we want to fully disable inlining outside of cases marked with
  // 'alwaysinline' that are required for correctness.
  Opts.setInlining((Opts.OptimizationLevel == 0)
                       ? CodeGenOptions::OnlyAlwaysInlining
                       : CodeGenOptions::NormalInlining);
  // Explicit inlining flags can disable some or all inlining even at
  // optimization levels above zero.
  if (Arg *InlineArg = Args.getLastArg(
          options::OPT_finline_functions, options::OPT_finline_hint_functions,
          options::OPT_fno_inline_functions, options::OPT_fno_inline)) {
    if (Opts.OptimizationLevel > 0) {
      const Option &InlineOpt = InlineArg->getOption();
      if (InlineOpt.matches(options::OPT_finline_functions))
        Opts.setInlining(CodeGenOptions::NormalInlining);
      else if (InlineOpt.matches(options::OPT_finline_hint_functions))
        Opts.setInlining(CodeGenOptions::OnlyHintInlining);
      else
        Opts.setInlining(CodeGenOptions::OnlyAlwaysInlining);
    }
  }

  // PIC defaults to -fno-direct-access-external-data while non-PIC defaults to
  // -fdirect-access-external-data.
  Opts.DirectAccessExternalData =
      Args.hasArg(OPT_fdirect_access_external_data) ||
      (!Args.hasArg(OPT_fno_direct_access_external_data) &&
       getLastArgIntValue(Args, OPT_pic_level, 0, Diags) == 0);

  // If -fuse-ctor-homing is set and limited debug info is already on, then use
  // constructor homing.
  if (Args.getLastArg(OPT_fuse_ctor_homing))
    if (Opts.getDebugInfo() == codegenoptions::LimitedDebugInfo)
      Opts.setDebugInfo(codegenoptions::DebugInfoConstructor);

  for (const auto &Arg : Args.getAllArgValues(OPT_fdebug_prefix_map_EQ)) {
    auto Split = StringRef(Arg).split('=');
    Opts.DebugPrefixMap.insert(
        {std::string(Split.first), std::string(Split.second)});
  }

  for (const auto &Arg : Args.getAllArgValues(OPT_fprofile_prefix_map_EQ)) {
    auto Split = StringRef(Arg).split('=');
    Opts.ProfilePrefixMap.insert(
        {std::string(Split.first), std::string(Split.second)});
  }

  const llvm::Triple::ArchType DebugEntryValueArchs[] = {
      llvm::Triple::x86, llvm::Triple::x86_64, llvm::Triple::aarch64,
      llvm::Triple::arm, llvm::Triple::armeb, llvm::Triple::mips,
      llvm::Triple::mipsel, llvm::Triple::mips64, llvm::Triple::mips64el};

  if (Opts.OptimizationLevel > 0 && Opts.hasReducedDebugInfo() &&
      llvm::is_contained(DebugEntryValueArchs, T.getArch()))
    Opts.EmitCallSiteInfo = true;

  Opts.NewStructPathTBAA = !Args.hasArg(OPT_no_struct_path_tbaa) &&
                           Args.hasArg(OPT_new_struct_path_tbaa);
  Opts.OptimizeSize = getOptimizationLevelSize(Args);
  Opts.SimplifyLibCalls = !(Args.hasArg(OPT_fno_builtin) ||
                            Args.hasArg(OPT_ffreestanding));
  if (Opts.SimplifyLibCalls)
    getAllNoBuiltinFuncValues(Args, Opts.NoBuiltinFuncs);
  Opts.UnrollLoops =
      Args.hasFlag(OPT_funroll_loops, OPT_fno_unroll_loops,
                   (Opts.OptimizationLevel > 1));

  Opts.BinutilsVersion =
      std::string(Args.getLastArgValue(OPT_fbinutils_version_EQ));

  Opts.DebugNameTable = static_cast<unsigned>(
      Args.hasArg(OPT_ggnu_pubnames)
          ? llvm::DICompileUnit::DebugNameTableKind::GNU
          : Args.hasArg(OPT_gpubnames)
                ? llvm::DICompileUnit::DebugNameTableKind::Default
                : llvm::DICompileUnit::DebugNameTableKind::None);

  if (!Opts.ProfileInstrumentUsePath.empty())
    setPGOUseInstrumentor(Opts, Opts.ProfileInstrumentUsePath);

  if (const Arg *A = Args.getLastArg(OPT_ftime_report, OPT_ftime_report_EQ)) {
    Opts.TimePasses = true;

    // -ftime-report= is only for new pass manager.
    if (A->getOption().getID() == OPT_ftime_report_EQ) {
      if (Opts.LegacyPassManager)
        Diags.Report(diag::err_drv_argument_only_allowed_with)
            << A->getAsString(Args) << "-fno-legacy-pass-manager";

      StringRef Val = A->getValue();
      if (Val == "per-pass")
        Opts.TimePassesPerRun = false;
      else if (Val == "per-pass-run")
        Opts.TimePassesPerRun = true;
      else
        Diags.Report(diag::err_drv_invalid_value)
            << A->getAsString(Args) << A->getValue();
    }
  }

  // Basic Block Sections implies Function Sections.
  Opts.FunctionSections =
      Args.hasArg(OPT_ffunction_sections) ||
      (Opts.BBSections != "none" && Opts.BBSections != "labels");

  Opts.PrepareForLTO = Args.hasArg(OPT_flto, OPT_flto_EQ);
  Opts.PrepareForThinLTO = false;
  if (Arg *A = Args.getLastArg(OPT_flto_EQ)) {
    StringRef S = A->getValue();
    if (S == "thin")
      Opts.PrepareForThinLTO = true;
    else if (S != "full")
      Diags.Report(diag::err_drv_invalid_value) << A->getAsString(Args) << S;
  }
  if (Arg *A = Args.getLastArg(OPT_fthinlto_index_EQ)) {
    if (IK.getLanguage() != Language::LLVM_IR)
      Diags.Report(diag::err_drv_argument_only_allowed_with)
          << A->getAsString(Args) << "-x ir";
    Opts.ThinLTOIndexFile =
        std::string(Args.getLastArgValue(OPT_fthinlto_index_EQ));
  }
  if (Arg *A = Args.getLastArg(OPT_save_temps_EQ))
    Opts.SaveTempsFilePrefix =
        llvm::StringSwitch<std::string>(A->getValue())
            .Case("obj", OutputFile)
            .Default(llvm::sys::path::filename(OutputFile).str());

  // The memory profile runtime appends the pid to make this name more unique.
  const char *MemProfileBasename = "memprof.profraw";
  if (Args.hasArg(OPT_fmemory_profile_EQ)) {
    SmallString<128> Path(
        std::string(Args.getLastArgValue(OPT_fmemory_profile_EQ)));
    llvm::sys::path::append(Path, MemProfileBasename);
    Opts.MemoryProfileOutput = std::string(Path);
  } else if (Args.hasArg(OPT_fmemory_profile))
    Opts.MemoryProfileOutput = MemProfileBasename;

  if (Opts.EmitGcovArcs || Opts.EmitGcovNotes) {
    if (Args.hasArg(OPT_coverage_version_EQ)) {
      StringRef CoverageVersion = Args.getLastArgValue(OPT_coverage_version_EQ);
      if (CoverageVersion.size() != 4) {
        Diags.Report(diag::err_drv_invalid_value)
            << Args.getLastArg(OPT_coverage_version_EQ)->getAsString(Args)
            << CoverageVersion;
      } else {
        memcpy(Opts.CoverageVersion, CoverageVersion.data(), 4);
      }
    }
  }
  // FIXME: For backend options that are not yet recorded as function
  // attributes in the IR, keep track of them so we can embed them in a
  // separate data section and use them when building the bitcode.
  for (const auto &A : Args) {
    // Do not encode output and input.
    if (A->getOption().getID() == options::OPT_o ||
        A->getOption().getID() == options::OPT_INPUT ||
        A->getOption().getID() == options::OPT_x ||
        A->getOption().getID() == options::OPT_fembed_bitcode ||
        A->getOption().matches(options::OPT_W_Group))
      continue;
    ArgStringList ASL;
    A->render(Args, ASL);
    for (const auto &arg : ASL) {
      StringRef ArgStr(arg);
      Opts.CmdArgs.insert(Opts.CmdArgs.end(), ArgStr.begin(), ArgStr.end());
      // using \00 to separate each commandline options.
      Opts.CmdArgs.push_back('\0');
    }
  }

  auto XRayInstrBundles =
      Args.getAllArgValues(OPT_fxray_instrumentation_bundle);
  if (XRayInstrBundles.empty())
    Opts.XRayInstrumentationBundle.Mask = XRayInstrKind::All;
  else
    for (const auto &A : XRayInstrBundles)
      parseXRayInstrumentationBundle("-fxray-instrumentation-bundle=", A, Args,
                                     Diags, Opts.XRayInstrumentationBundle);

  if (const Arg *A = Args.getLastArg(OPT_fcf_protection_EQ)) {
    StringRef Name = A->getValue();
    if (Name == "full") {
      Opts.CFProtectionReturn = 1;
      Opts.CFProtectionBranch = 1;
    } else if (Name == "return")
      Opts.CFProtectionReturn = 1;
    else if (Name == "branch")
      Opts.CFProtectionBranch = 1;
    else if (Name != "none") {
      Diags.Report(diag::err_drv_invalid_value) << A->getAsString(Args) << Name;
      Success = false;
    }
  }

  for (auto *A :
       Args.filtered(OPT_mlink_bitcode_file, OPT_mlink_builtin_bitcode)) {
    CodeGenOptions::BitcodeFileToLink F;
    F.Filename = A->getValue();
    if (A->getOption().matches(OPT_mlink_builtin_bitcode)) {
      F.LinkFlags = llvm::Linker::Flags::LinkOnlyNeeded;
      // When linking CUDA bitcode, propagate function attributes so that
      // e.g. libdevice gets fast-math attrs if we're building with fast-math.
      F.PropagateAttrs = true;
      F.Internalize = true;
    }
    Opts.LinkBitcodeFiles.push_back(F);
  }

  if (Args.getLastArg(OPT_femulated_tls) ||
      Args.getLastArg(OPT_fno_emulated_tls)) {
    Opts.ExplicitEmulatedTLS = true;
  }

  if (Arg *A = Args.getLastArg(OPT_fdenormal_fp_math_EQ)) {
    StringRef Val = A->getValue();
    Opts.FPDenormalMode = llvm::parseDenormalFPAttribute(Val);
    if (!Opts.FPDenormalMode.isValid())
      Diags.Report(diag::err_drv_invalid_value) << A->getAsString(Args) << Val;
  }

  if (Arg *A = Args.getLastArg(OPT_fdenormal_fp_math_f32_EQ)) {
    StringRef Val = A->getValue();
    Opts.FP32DenormalMode = llvm::parseDenormalFPAttribute(Val);
    if (!Opts.FP32DenormalMode.isValid())
      Diags.Report(diag::err_drv_invalid_value) << A->getAsString(Args) << Val;
  }

  // X86_32 has -fppc-struct-return and -freg-struct-return.
  // PPC32 has -maix-struct-return and -msvr4-struct-return.
  if (Arg *A =
          Args.getLastArg(OPT_fpcc_struct_return, OPT_freg_struct_return,
                          OPT_maix_struct_return, OPT_msvr4_struct_return)) {
    // TODO: We might want to consider enabling these options on AIX in the
    // future.
    if (T.isOSAIX())
      Diags.Report(diag::err_drv_unsupported_opt_for_target)
          << A->getSpelling() << T.str();

    const Option &O = A->getOption();
    if (O.matches(OPT_fpcc_struct_return) ||
        O.matches(OPT_maix_struct_return)) {
      Opts.setStructReturnConvention(CodeGenOptions::SRCK_OnStack);
    } else {
      assert(O.matches(OPT_freg_struct_return) ||
             O.matches(OPT_msvr4_struct_return));
      Opts.setStructReturnConvention(CodeGenOptions::SRCK_InRegs);
    }
  }

  if (T.isOSAIX() && (Args.hasArg(OPT_mignore_xcoff_visibility) ||
                      !Args.hasArg(OPT_fvisibility)))
    Opts.IgnoreXCOFFVisibility = 1;

  if (Arg *A =
          Args.getLastArg(OPT_mabi_EQ_vec_default, OPT_mabi_EQ_vec_extabi)) {
    if (!T.isOSAIX())
      Diags.Report(diag::err_drv_unsupported_opt_for_target)
          << A->getSpelling() << T.str();

    const Option &O = A->getOption();
    if (O.matches(OPT_mabi_EQ_vec_default))
      Diags.Report(diag::err_aix_default_altivec_abi)
          << A->getSpelling() << T.str();
    else {
      assert(O.matches(OPT_mabi_EQ_vec_extabi));
      Opts.EnableAIXExtendedAltivecABI = 1;
    }
  }

  bool NeedLocTracking = false;

  if (!Opts.OptRecordFile.empty())
    NeedLocTracking = true;

  if (Arg *A = Args.getLastArg(OPT_opt_record_passes)) {
    Opts.OptRecordPasses = A->getValue();
    NeedLocTracking = true;
  }

  if (Arg *A = Args.getLastArg(OPT_opt_record_format)) {
    Opts.OptRecordFormat = A->getValue();
    NeedLocTracking = true;
  }

  if (Arg *A = Args.getLastArg(OPT_Rpass_EQ)) {
    Opts.OptimizationRemarkPattern =
        GenerateOptimizationRemarkRegex(Diags, Args, A);
    NeedLocTracking = true;
  }

  if (Arg *A = Args.getLastArg(OPT_Rpass_missed_EQ)) {
    Opts.OptimizationRemarkMissedPattern =
        GenerateOptimizationRemarkRegex(Diags, Args, A);
    NeedLocTracking = true;
  }

  if (Arg *A = Args.getLastArg(OPT_Rpass_analysis_EQ)) {
    Opts.OptimizationRemarkAnalysisPattern =
        GenerateOptimizationRemarkRegex(Diags, Args, A);
    NeedLocTracking = true;
  }

  bool UsingSampleProfile = !Opts.SampleProfileFile.empty();
  bool UsingProfile = UsingSampleProfile ||
      (Opts.getProfileUse() != CodeGenOptions::ProfileNone);

  if (Opts.DiagnosticsWithHotness && !UsingProfile &&
      // An IR file will contain PGO as metadata
      IK.getLanguage() != Language::LLVM_IR)
    Diags.Report(diag::warn_drv_diagnostics_hotness_requires_pgo)
        << "-fdiagnostics-show-hotness";

  // Parse remarks hotness threshold. Valid value is either integer or 'auto'.
  if (auto *arg =
          Args.getLastArg(options::OPT_fdiagnostics_hotness_threshold_EQ)) {
    auto ResultOrErr =
        llvm::remarks::parseHotnessThresholdOption(arg->getValue());

    if (!ResultOrErr) {
      Diags.Report(diag::err_drv_invalid_diagnotics_hotness_threshold)
          << "-fdiagnostics-hotness-threshold=";
    } else {
      Opts.DiagnosticsHotnessThreshold = *ResultOrErr;
      if ((!Opts.DiagnosticsHotnessThreshold.hasValue() ||
           Opts.DiagnosticsHotnessThreshold.getValue() > 0) &&
          !UsingProfile)
        Diags.Report(diag::warn_drv_diagnostics_hotness_requires_pgo)
            << "-fdiagnostics-hotness-threshold=";
    }
  }

  // If the user requested to use a sample profile for PGO, then the
  // backend will need to track source location information so the profile
  // can be incorporated into the IR.
  if (UsingSampleProfile)
    NeedLocTracking = true;

  // If the user requested a flag that requires source locations available in
  // the backend, make sure that the backend tracks source location information.
  if (NeedLocTracking && Opts.getDebugInfo() == codegenoptions::NoDebugInfo)
    Opts.setDebugInfo(codegenoptions::LocTrackingOnly);

  // Parse -fsanitize-recover= arguments.
  // FIXME: Report unrecoverable sanitizers incorrectly specified here.
  parseSanitizerKinds("-fsanitize-recover=",
                      Args.getAllArgValues(OPT_fsanitize_recover_EQ), Diags,
                      Opts.SanitizeRecover);
  parseSanitizerKinds("-fsanitize-trap=",
                      Args.getAllArgValues(OPT_fsanitize_trap_EQ), Diags,
                      Opts.SanitizeTrap);

  Opts.EmitVersionIdentMetadata = Args.hasFlag(OPT_Qy, OPT_Qn, true);

<<<<<<< HEAD
=======
  Opts.Addrsig = Args.hasArg(OPT_faddrsig);

  Opts.KeepStaticConsts = Args.hasArg(OPT_fkeep_static_consts);

  Opts.SpeculativeLoadHardening = Args.hasArg(OPT_mspeculative_load_hardening);

  Opts.DefaultFunctionAttrs = Args.getAllArgValues(OPT_default_function_attr);

  Opts.PassPlugins = Args.getAllArgValues(OPT_fpass_plugin_EQ);

  Opts.SymbolPartition =
      std::string(Args.getLastArgValue(OPT_fsymbol_partition_EQ));

  Opts.ForceAAPCSBitfieldLoad = Args.hasArg(OPT_ForceAAPCSBitfieldLoad);
  Opts.AAPCSBitfieldWidth =
      Args.hasFlag(OPT_AAPCSBitfieldWidth, OPT_ForceNoAAPCSBitfieldWidth, true);
      
       
  Opts.DisableLegacyLoopTransformation =
    Args.hasArg(OPT_disable_legacy_loop_transformations);

  Opts.PassByValueIsNoAlias = Args.hasArg(OPT_fpass_by_value_is_noalias);

>>>>>>> 4cde9487
  return Success;
}

static void ParseDependencyOutputArgs(DependencyOutputOptions &Opts,
                                      ArgList &Args) {
  if (Args.hasArg(OPT_show_includes)) {
    // Writing both /showIncludes and preprocessor output to stdout
    // would produce interleaved output, so use stderr for /showIncludes.
    // This behaves the same as cl.exe, when /E, /EP or /P are passed.
    if (Args.hasArg(options::OPT_E) || Args.hasArg(options::OPT_P))
      Opts.ShowIncludesDest = ShowIncludesDestination::Stderr;
    else
      Opts.ShowIncludesDest = ShowIncludesDestination::Stdout;
  } else {
    Opts.ShowIncludesDest = ShowIncludesDestination::None;
  }
  // Add sanitizer blacklists as extra dependencies.
  // They won't be discovered by the regular preprocessor, so
  // we let make / ninja to know about this implicit dependency.
  if (!Args.hasArg(OPT_fno_sanitize_blacklist)) {
    for (const auto *A : Args.filtered(OPT_fsanitize_blacklist)) {
      StringRef Val = A->getValue();
      if (Val.find('=') == StringRef::npos)
        Opts.ExtraDeps.push_back(std::string(Val));
    }
    if (Opts.IncludeSystemHeaders) {
      for (const auto *A : Args.filtered(OPT_fsanitize_system_blacklist)) {
        StringRef Val = A->getValue();
        if (Val.find('=') == StringRef::npos)
          Opts.ExtraDeps.push_back(std::string(Val));
      }
    }
  }

  // -fprofile-list= dependencies.
  for (const auto &Filename : Args.getAllArgValues(OPT_fprofile_list_EQ))
    Opts.ExtraDeps.push_back(Filename);

  // Propagate the extra dependencies.
  for (const auto *A : Args.filtered(OPT_fdepfile_entry)) {
    Opts.ExtraDeps.push_back(A->getValue());
  }

  // Only the -fmodule-file=<file> form.
  for (const auto *A : Args.filtered(OPT_fmodule_file)) {
    StringRef Val = A->getValue();
    if (Val.find('=') == StringRef::npos)
      Opts.ExtraDeps.push_back(std::string(Val));
  }
}

static bool parseShowColorsArgs(const ArgList &Args, bool DefaultColor) {
  // Color diagnostics default to auto ("on" if terminal supports) in the driver
  // but default to off in cc1, needing an explicit OPT_fdiagnostics_color.
  // Support both clang's -f[no-]color-diagnostics and gcc's
  // -f[no-]diagnostics-colors[=never|always|auto].
  enum {
    Colors_On,
    Colors_Off,
    Colors_Auto
  } ShowColors = DefaultColor ? Colors_Auto : Colors_Off;
  for (auto *A : Args) {
    const Option &O = A->getOption();
    if (O.matches(options::OPT_fcolor_diagnostics) ||
        O.matches(options::OPT_fdiagnostics_color)) {
      ShowColors = Colors_On;
    } else if (O.matches(options::OPT_fno_color_diagnostics) ||
               O.matches(options::OPT_fno_diagnostics_color)) {
      ShowColors = Colors_Off;
    } else if (O.matches(options::OPT_fdiagnostics_color_EQ)) {
      StringRef Value(A->getValue());
      if (Value == "always")
        ShowColors = Colors_On;
      else if (Value == "never")
        ShowColors = Colors_Off;
      else if (Value == "auto")
        ShowColors = Colors_Auto;
    }
  }
  return ShowColors == Colors_On ||
         (ShowColors == Colors_Auto &&
          llvm::sys::Process::StandardErrHasColors());
}

static bool checkVerifyPrefixes(const std::vector<std::string> &VerifyPrefixes,
                                DiagnosticsEngine &Diags) {
  bool Success = true;
  for (const auto &Prefix : VerifyPrefixes) {
    // Every prefix must start with a letter and contain only alphanumeric
    // characters, hyphens, and underscores.
    auto BadChar = llvm::find_if(Prefix, [](char C) {
      return !isAlphanumeric(C) && C != '-' && C != '_';
    });
    if (BadChar != Prefix.end() || !isLetter(Prefix[0])) {
      Success = false;
      Diags.Report(diag::err_drv_invalid_value) << "-verify=" << Prefix;
      Diags.Report(diag::note_drv_verify_prefix_spelling);
    }
  }
  return Success;
}

bool CompilerInvocation::parseSimpleArgs(const ArgList &Args,
                                         DiagnosticsEngine &Diags) {
  bool Success = true;

#define OPTION_WITH_MARSHALLING(                                               \
    PREFIX_TYPE, NAME, ID, KIND, GROUP, ALIAS, ALIASARGS, FLAGS, PARAM,        \
    HELPTEXT, METAVAR, VALUES, SPELLING, SHOULD_PARSE, ALWAYS_EMIT, KEYPATH,   \
    DEFAULT_VALUE, IMPLIED_CHECK, IMPLIED_VALUE, NORMALIZER, DENORMALIZER,     \
    MERGER, EXTRACTOR, TABLE_INDEX)                                            \
  PARSE_OPTION_WITH_MARSHALLING(Args, Diags, Success, ID, FLAGS, PARAM,        \
                                SHOULD_PARSE, this->KEYPATH, DEFAULT_VALUE,    \
                                IMPLIED_CHECK, IMPLIED_VALUE, NORMALIZER,      \
                                MERGER, TABLE_INDEX)
#include "clang/Driver/Options.inc"
#undef OPTION_WITH_MARSHALLING

  return Success;
}

bool clang::ParseDiagnosticArgs(DiagnosticOptions &Opts, ArgList &Args,
                                DiagnosticsEngine *Diags,
                                bool DefaultDiagColor) {
  Optional<DiagnosticsEngine> IgnoringDiags;
  if (!Diags) {
    IgnoringDiags.emplace(new DiagnosticIDs(), new DiagnosticOptions(),
                          new IgnoringDiagConsumer());
    Diags = &*IgnoringDiags;
  }

  // The key paths of diagnostic options defined in Options.td start with
  // "DiagnosticOpts->". Let's provide the expected variable name and type.
  DiagnosticOptions *DiagnosticOpts = &Opts;
  bool Success = true;

#define DIAG_OPTION_WITH_MARSHALLING(                                          \
    PREFIX_TYPE, NAME, ID, KIND, GROUP, ALIAS, ALIASARGS, FLAGS, PARAM,        \
    HELPTEXT, METAVAR, VALUES, SPELLING, SHOULD_PARSE, ALWAYS_EMIT, KEYPATH,   \
    DEFAULT_VALUE, IMPLIED_CHECK, IMPLIED_VALUE, NORMALIZER, DENORMALIZER,     \
    MERGER, EXTRACTOR, TABLE_INDEX)                                            \
  PARSE_OPTION_WITH_MARSHALLING(Args, *Diags, Success, ID, FLAGS, PARAM,       \
                                SHOULD_PARSE, KEYPATH, DEFAULT_VALUE,          \
                                IMPLIED_CHECK, IMPLIED_VALUE, NORMALIZER,      \
                                MERGER, TABLE_INDEX)
#include "clang/Driver/Options.inc"
#undef DIAG_OPTION_WITH_MARSHALLING

  llvm::sys::Process::UseANSIEscapeCodes(Opts.UseANSIEscapeCodes);

  if (Arg *A =
          Args.getLastArg(OPT_diagnostic_serialized_file, OPT__serialize_diags))
    Opts.DiagnosticSerializationFile = A->getValue();
  Opts.ShowColors = parseShowColorsArgs(Args, DefaultDiagColor);

  if (Args.getLastArgValue(OPT_fdiagnostics_format) == "msvc-fallback")
    Opts.CLFallbackMode = true;

  Opts.VerifyDiagnostics = Args.hasArg(OPT_verify) || Args.hasArg(OPT_verify_EQ);
  if (Args.hasArg(OPT_verify))
    Opts.VerifyPrefixes.push_back("expected");
  // Keep VerifyPrefixes in its original order for the sake of diagnostics, and
  // then sort it to prepare for fast lookup using std::binary_search.
  if (!checkVerifyPrefixes(Opts.VerifyPrefixes, *Diags)) {
    Opts.VerifyDiagnostics = false;
    Success = false;
  }
  else
    llvm::sort(Opts.VerifyPrefixes);
  DiagnosticLevelMask DiagMask = DiagnosticLevelMask::None;
  Success &= parseDiagnosticLevelMask("-verify-ignore-unexpected=",
    Args.getAllArgValues(OPT_verify_ignore_unexpected_EQ),
    *Diags, DiagMask);
  if (Args.hasArg(OPT_verify_ignore_unexpected))
    DiagMask = DiagnosticLevelMask::All;
  Opts.setVerifyIgnoreUnexpected(DiagMask);
  if (Opts.TabStop == 0 || Opts.TabStop > DiagnosticOptions::MaxTabStop) {
    Opts.TabStop = DiagnosticOptions::DefaultTabStop;
    Diags->Report(diag::warn_ignoring_ftabstop_value)
        << Opts.TabStop << DiagnosticOptions::DefaultTabStop;
  }

  addDiagnosticArgs(Args, OPT_W_Group, OPT_W_value_Group, Opts.Warnings);
  addDiagnosticArgs(Args, OPT_R_Group, OPT_R_value_Group, Opts.Remarks);

  return Success;
}

/// Parse the argument to the -ftest-module-file-extension
/// command-line argument.
///
/// \returns true on error, false on success.
static bool parseTestModuleFileExtensionArg(StringRef Arg,
                                            std::string &BlockName,
                                            unsigned &MajorVersion,
                                            unsigned &MinorVersion,
                                            bool &Hashed,
                                            std::string &UserInfo) {
  SmallVector<StringRef, 5> Args;
  Arg.split(Args, ':', 5);
  if (Args.size() < 5)
    return true;

  BlockName = std::string(Args[0]);
  if (Args[1].getAsInteger(10, MajorVersion)) return true;
  if (Args[2].getAsInteger(10, MinorVersion)) return true;
  if (Args[3].getAsInteger(2, Hashed)) return true;
  if (Args.size() > 4)
    UserInfo = std::string(Args[4]);
  return false;
}

static InputKind ParseFrontendArgs(FrontendOptions &Opts, ArgList &Args,
                                   DiagnosticsEngine &Diags,
                                   bool &IsHeaderFile) {
  Opts.ProgramAction = frontend::ParseSyntaxOnly;
  if (const Arg *A = Args.getLastArg(OPT_Action_Group)) {
    switch (A->getOption().getID()) {
    default:
      llvm_unreachable("Invalid option in group!");
    case OPT_ast_list:
      Opts.ProgramAction = frontend::ASTDeclList; break;
    case OPT_ast_dump_all_EQ:
    case OPT_ast_dump_EQ: {
      unsigned Val = llvm::StringSwitch<unsigned>(A->getValue())
                         .CaseLower("default", ADOF_Default)
                         .CaseLower("json", ADOF_JSON)
                         .Default(std::numeric_limits<unsigned>::max());

      if (Val != std::numeric_limits<unsigned>::max())
        Opts.ASTDumpFormat = static_cast<ASTDumpOutputFormat>(Val);
      else {
        Diags.Report(diag::err_drv_invalid_value)
            << A->getAsString(Args) << A->getValue();
        Opts.ASTDumpFormat = ADOF_Default;
      }
      LLVM_FALLTHROUGH;
    }
    case OPT_ast_dump:
    case OPT_ast_dump_all:
    case OPT_ast_dump_lookups:
    case OPT_ast_dump_decl_types:
      Opts.ProgramAction = frontend::ASTDump; break;
    case OPT_ast_print:
      Opts.ProgramAction = frontend::ASTPrint; break;
    case OPT_ast_view:
      Opts.ProgramAction = frontend::ASTView; break;
    case OPT_compiler_options_dump:
      Opts.ProgramAction = frontend::DumpCompilerOptions; break;
    case OPT_dump_raw_tokens:
      Opts.ProgramAction = frontend::DumpRawTokens; break;
    case OPT_dump_tokens:
      Opts.ProgramAction = frontend::DumpTokens; break;
    case OPT_S:
      Opts.ProgramAction = frontend::EmitAssembly; break;
    case OPT_emit_llvm_bc:
      Opts.ProgramAction = frontend::EmitBC; break;
    case OPT_emit_html:
      Opts.ProgramAction = frontend::EmitHTML; break;
    case OPT_emit_llvm:
      Opts.ProgramAction = frontend::EmitLLVM; break;
    case OPT_emit_llvm_only:
      Opts.ProgramAction = frontend::EmitLLVMOnly; break;
    case OPT_emit_codegen_only:
      Opts.ProgramAction = frontend::EmitCodeGenOnly; break;
    case OPT_emit_obj:
      Opts.ProgramAction = frontend::EmitObj; break;
    case OPT_fixit_EQ:
      Opts.FixItSuffix = A->getValue();
      LLVM_FALLTHROUGH;
    case OPT_fixit:
      Opts.ProgramAction = frontend::FixIt; break;
    case OPT_emit_module:
      Opts.ProgramAction = frontend::GenerateModule; break;
    case OPT_emit_module_interface:
      Opts.ProgramAction = frontend::GenerateModuleInterface; break;
    case OPT_emit_header_module:
      Opts.ProgramAction = frontend::GenerateHeaderModule; break;
    case OPT_emit_pch:
      Opts.ProgramAction = frontend::GeneratePCH; break;
    case OPT_emit_interface_stubs: {
      StringRef ArgStr =
          Args.hasArg(OPT_interface_stub_version_EQ)
              ? Args.getLastArgValue(OPT_interface_stub_version_EQ)
              : "experimental-ifs-v2";
      if (ArgStr == "experimental-yaml-elf-v1" ||
          ArgStr == "experimental-ifs-v1" ||
          ArgStr == "experimental-tapi-elf-v1") {
        std::string ErrorMessage =
            "Invalid interface stub format: " + ArgStr.str() +
            " is deprecated.";
        Diags.Report(diag::err_drv_invalid_value)
            << "Must specify a valid interface stub format type, ie: "
               "-interface-stub-version=experimental-ifs-v2"
            << ErrorMessage;
      } else if (!ArgStr.startswith("experimental-ifs-")) {
        std::string ErrorMessage =
            "Invalid interface stub format: " + ArgStr.str() + ".";
        Diags.Report(diag::err_drv_invalid_value)
            << "Must specify a valid interface stub format type, ie: "
               "-interface-stub-version=experimental-ifs-v2"
            << ErrorMessage;
      } else {
        Opts.ProgramAction = frontend::GenerateInterfaceStubs;
      }
      break;
    }
    case OPT_init_only:
      Opts.ProgramAction = frontend::InitOnly; break;
    case OPT_fsyntax_only:
      Opts.ProgramAction = frontend::ParseSyntaxOnly; break;
    case OPT_module_file_info:
      Opts.ProgramAction = frontend::ModuleFileInfo; break;
    case OPT_verify_pch:
      Opts.ProgramAction = frontend::VerifyPCH; break;
    case OPT_print_preamble:
      Opts.ProgramAction = frontend::PrintPreamble; break;
    case OPT_E:
      Opts.ProgramAction = frontend::PrintPreprocessedInput; break;
    case OPT_templight_dump:
      Opts.ProgramAction = frontend::TemplightDump; break;
    case OPT_rewrite_macros:
      Opts.ProgramAction = frontend::RewriteMacros; break;
    case OPT_rewrite_objc:
      Opts.ProgramAction = frontend::RewriteObjC; break;
    case OPT_rewrite_test:
      Opts.ProgramAction = frontend::RewriteTest; break;
    case OPT_analyze:
      Opts.ProgramAction = frontend::RunAnalysis; break;
    case OPT_migrate:
      Opts.ProgramAction = frontend::MigrateSource; break;
    case OPT_Eonly:
      Opts.ProgramAction = frontend::RunPreprocessorOnly; break;
    case OPT_print_dependency_directives_minimized_source:
      Opts.ProgramAction =
          frontend::PrintDependencyDirectivesSourceMinimizerOutput;
      break;
    }
  }

  if (const Arg* A = Args.getLastArg(OPT_plugin)) {
    Opts.Plugins.emplace_back(A->getValue(0));
    Opts.ProgramAction = frontend::PluginAction;
    Opts.ActionName = A->getValue();
  }
  for (const auto *AA : Args.filtered(OPT_plugin_arg))
    Opts.PluginArgs[AA->getValue(0)].emplace_back(AA->getValue(1));

  for (const std::string &Arg :
         Args.getAllArgValues(OPT_ftest_module_file_extension_EQ)) {
    std::string BlockName;
    unsigned MajorVersion;
    unsigned MinorVersion;
    bool Hashed;
    std::string UserInfo;
    if (parseTestModuleFileExtensionArg(Arg, BlockName, MajorVersion,
                                        MinorVersion, Hashed, UserInfo)) {
      Diags.Report(diag::err_test_module_file_extension_format) << Arg;

      continue;
    }

    // Add the testing module file extension.
    Opts.ModuleFileExtensions.push_back(
        std::make_shared<TestModuleFileExtension>(
            BlockName, MajorVersion, MinorVersion, Hashed, UserInfo));
  }

  if (const Arg *A = Args.getLastArg(OPT_code_completion_at)) {
    Opts.CodeCompletionAt =
      ParsedSourceLocation::FromString(A->getValue());
    if (Opts.CodeCompletionAt.FileName.empty())
      Diags.Report(diag::err_drv_invalid_value)
        << A->getAsString(Args) << A->getValue();
  }

  Opts.Plugins = Args.getAllArgValues(OPT_load);
  Opts.ASTDumpDecls = Args.hasArg(OPT_ast_dump, OPT_ast_dump_EQ);
  Opts.ASTDumpAll = Args.hasArg(OPT_ast_dump_all, OPT_ast_dump_all_EQ);
  // Only the -fmodule-file=<file> form.
  for (const auto *A : Args.filtered(OPT_fmodule_file)) {
    StringRef Val = A->getValue();
    if (Val.find('=') == StringRef::npos)
      Opts.ModuleFiles.push_back(std::string(Val));
  }

  if (Opts.ProgramAction != frontend::GenerateModule && Opts.IsSystemModule)
    Diags.Report(diag::err_drv_argument_only_allowed_with) << "-fsystem-module"
                                                           << "-emit-module";

  if (Args.hasArg(OPT_aux_target_cpu))
    Opts.AuxTargetCPU = std::string(Args.getLastArgValue(OPT_aux_target_cpu));
  if (Args.hasArg(OPT_aux_target_feature))
    Opts.AuxTargetFeatures = Args.getAllArgValues(OPT_aux_target_feature);

  if (Opts.ARCMTAction != FrontendOptions::ARCMT_None &&
      Opts.ObjCMTAction != FrontendOptions::ObjCMT_None) {
    Diags.Report(diag::err_drv_argument_not_allowed_with)
      << "ARC migration" << "ObjC migration";
  }

  InputKind DashX(Language::Unknown);
  if (const Arg *A = Args.getLastArg(OPT_x)) {
    StringRef XValue = A->getValue();

    // Parse suffixes: '<lang>(-header|[-module-map][-cpp-output])'.
    // FIXME: Supporting '<lang>-header-cpp-output' would be useful.
    bool Preprocessed = XValue.consume_back("-cpp-output");
    bool ModuleMap = XValue.consume_back("-module-map");
    IsHeaderFile = !Preprocessed && !ModuleMap &&
                   XValue != "precompiled-header" &&
                   XValue.consume_back("-header");

    // Principal languages.
    DashX = llvm::StringSwitch<InputKind>(XValue)
                .Case("c", Language::C)
                .Case("cl", Language::OpenCL)
                .Case("cuda", Language::CUDA)
                .Case("hip", Language::HIP)
                .Case("c++", Language::CXX)
                .Case("objective-c", Language::ObjC)
                .Case("objective-c++", Language::ObjCXX)
                .Case("renderscript", Language::RenderScript)
                .Default(Language::Unknown);

    // "objc[++]-cpp-output" is an acceptable synonym for
    // "objective-c[++]-cpp-output".
    if (DashX.isUnknown() && Preprocessed && !IsHeaderFile && !ModuleMap)
      DashX = llvm::StringSwitch<InputKind>(XValue)
                  .Case("objc", Language::ObjC)
                  .Case("objc++", Language::ObjCXX)
                  .Default(Language::Unknown);

    // Some special cases cannot be combined with suffixes.
    if (DashX.isUnknown() && !Preprocessed && !ModuleMap && !IsHeaderFile)
      DashX = llvm::StringSwitch<InputKind>(XValue)
                  .Case("cpp-output", InputKind(Language::C).getPreprocessed())
                  .Case("assembler-with-cpp", Language::Asm)
                  .Cases("ast", "pcm", "precompiled-header",
                         InputKind(Language::Unknown, InputKind::Precompiled))
                  .Case("ir", Language::LLVM_IR)
                  .Default(Language::Unknown);

    if (DashX.isUnknown())
      Diags.Report(diag::err_drv_invalid_value)
        << A->getAsString(Args) << A->getValue();

    if (Preprocessed)
      DashX = DashX.getPreprocessed();
    if (ModuleMap)
      DashX = DashX.withFormat(InputKind::ModuleMap);
  }

  // '-' is the default input if none is given.
  std::vector<std::string> Inputs = Args.getAllArgValues(OPT_INPUT);
  Opts.Inputs.clear();
  if (Inputs.empty())
    Inputs.push_back("-");
  for (unsigned i = 0, e = Inputs.size(); i != e; ++i) {
    InputKind IK = DashX;
    if (IK.isUnknown()) {
      IK = FrontendOptions::getInputKindForExtension(
        StringRef(Inputs[i]).rsplit('.').second);
      // FIXME: Warn on this?
      if (IK.isUnknown())
        IK = Language::C;
      // FIXME: Remove this hack.
      if (i == 0)
        DashX = IK;
    }

    bool IsSystem = false;

    // The -emit-module action implicitly takes a module map.
    if (Opts.ProgramAction == frontend::GenerateModule &&
        IK.getFormat() == InputKind::Source) {
      IK = IK.withFormat(InputKind::ModuleMap);
      IsSystem = Opts.IsSystemModule;
    }

    Opts.Inputs.emplace_back(std::move(Inputs[i]), IK, IsSystem);
  }

  return DashX;
}

std::string CompilerInvocation::GetResourcesPath(const char *Argv0,
                                                 void *MainAddr) {
  std::string ClangExecutable =
      llvm::sys::fs::getMainExecutable(Argv0, MainAddr);
  return Driver::GetResourcesPath(ClangExecutable, CLANG_RESOURCE_DIR);
}

static void GenerateHeaderSearchArgs(const HeaderSearchOptions &Opts,
                                     SmallVectorImpl<const char *> &Args,
                                     CompilerInvocation::StringAllocator SA) {
  const HeaderSearchOptions *HeaderSearchOpts = &Opts;
#define HEADER_SEARCH_OPTION_WITH_MARSHALLING(                                 \
    PREFIX_TYPE, NAME, ID, KIND, GROUP, ALIAS, ALIASARGS, FLAGS, PARAM,        \
    HELPTEXT, METAVAR, VALUES, SPELLING, SHOULD_PARSE, ALWAYS_EMIT, KEYPATH,   \
    DEFAULT_VALUE, IMPLIED_CHECK, IMPLIED_VALUE, NORMALIZER, DENORMALIZER,     \
    MERGER, EXTRACTOR, TABLE_INDEX)                                            \
  GENERATE_OPTION_WITH_MARSHALLING(                                            \
      Args, SA, KIND, FLAGS, SPELLING, ALWAYS_EMIT, KEYPATH, DEFAULT_VALUE,    \
      IMPLIED_CHECK, IMPLIED_VALUE, DENORMALIZER, EXTRACTOR, TABLE_INDEX)
#include "clang/Driver/Options.inc"
#undef HEADER_SEARCH_OPTION_WITH_MARSHALLING
}

static void ParseHeaderSearchArgs(HeaderSearchOptions &Opts, ArgList &Args,
                                  DiagnosticsEngine &Diags,
                                  const std::string &WorkingDir) {
  HeaderSearchOptions *HeaderSearchOpts = &Opts;
  bool Success = true;

#define HEADER_SEARCH_OPTION_WITH_MARSHALLING(                                 \
    PREFIX_TYPE, NAME, ID, KIND, GROUP, ALIAS, ALIASARGS, FLAGS, PARAM,        \
    HELPTEXT, METAVAR, VALUES, SPELLING, SHOULD_PARSE, ALWAYS_EMIT, KEYPATH,   \
    DEFAULT_VALUE, IMPLIED_CHECK, IMPLIED_VALUE, NORMALIZER, DENORMALIZER,     \
    MERGER, EXTRACTOR, TABLE_INDEX)                                            \
  PARSE_OPTION_WITH_MARSHALLING(Args, Diags, Success, ID, FLAGS, PARAM,        \
                                SHOULD_PARSE, KEYPATH, DEFAULT_VALUE,          \
                                IMPLIED_CHECK, IMPLIED_VALUE, NORMALIZER,      \
                                MERGER, TABLE_INDEX)
#include "clang/Driver/Options.inc"
#undef HEADER_SEARCH_OPTION_WITH_MARSHALLING

  if (const Arg *A = Args.getLastArg(OPT_stdlib_EQ))
    Opts.UseLibcxx = (strcmp(A->getValue(), "libc++") == 0);

  // Canonicalize -fmodules-cache-path before storing it.
  SmallString<128> P(Args.getLastArgValue(OPT_fmodules_cache_path));
  if (!(P.empty() || llvm::sys::path::is_absolute(P))) {
    if (WorkingDir.empty())
      llvm::sys::fs::make_absolute(P);
    else
      llvm::sys::fs::make_absolute(WorkingDir, P);
  }
  llvm::sys::path::remove_dots(P);
  Opts.ModuleCachePath = std::string(P.str());

  // Only the -fmodule-file=<name>=<file> form.
  for (const auto *A : Args.filtered(OPT_fmodule_file)) {
    StringRef Val = A->getValue();
    if (Val.find('=') != StringRef::npos){
      auto Split = Val.split('=');
      Opts.PrebuiltModuleFiles.insert(
          {std::string(Split.first), std::string(Split.second)});
    }
  }
  for (const auto *A : Args.filtered(OPT_fprebuilt_module_path))
    Opts.AddPrebuiltModulePath(A->getValue());

  for (const auto *A : Args.filtered(OPT_fmodules_ignore_macro)) {
    StringRef MacroDef = A->getValue();
    Opts.ModulesIgnoreMacros.insert(
        llvm::CachedHashString(MacroDef.split('=').first));
  }

  // Add -I..., -F..., and -index-header-map options in order.
  bool IsIndexHeaderMap = false;
  bool IsSysrootSpecified =
      Args.hasArg(OPT__sysroot_EQ) || Args.hasArg(OPT_isysroot);
  for (const auto *A : Args.filtered(OPT_I, OPT_F, OPT_index_header_map)) {
    if (A->getOption().matches(OPT_index_header_map)) {
      // -index-header-map applies to the next -I or -F.
      IsIndexHeaderMap = true;
      continue;
    }

    frontend::IncludeDirGroup Group =
        IsIndexHeaderMap ? frontend::IndexHeaderMap : frontend::Angled;

    bool IsFramework = A->getOption().matches(OPT_F);
    std::string Path = A->getValue();

    if (IsSysrootSpecified && !IsFramework && A->getValue()[0] == '=') {
      SmallString<32> Buffer;
      llvm::sys::path::append(Buffer, Opts.Sysroot,
                              llvm::StringRef(A->getValue()).substr(1));
      Path = std::string(Buffer.str());
    }

    Opts.AddPath(Path, Group, IsFramework,
                 /*IgnoreSysroot*/ true);
    IsIndexHeaderMap = false;
  }

  // Add -iprefix/-iwithprefix/-iwithprefixbefore options.
  StringRef Prefix = ""; // FIXME: This isn't the correct default prefix.
  for (const auto *A :
       Args.filtered(OPT_iprefix, OPT_iwithprefix, OPT_iwithprefixbefore)) {
    if (A->getOption().matches(OPT_iprefix))
      Prefix = A->getValue();
    else if (A->getOption().matches(OPT_iwithprefix))
      Opts.AddPath(Prefix.str() + A->getValue(), frontend::After, false, true);
    else
      Opts.AddPath(Prefix.str() + A->getValue(), frontend::Angled, false, true);
  }

  for (const auto *A : Args.filtered(OPT_idirafter))
    Opts.AddPath(A->getValue(), frontend::After, false, true);
  for (const auto *A : Args.filtered(OPT_iquote))
    Opts.AddPath(A->getValue(), frontend::Quoted, false, true);
  for (const auto *A : Args.filtered(OPT_isystem, OPT_iwithsysroot))
    Opts.AddPath(A->getValue(), frontend::System, false,
                 !A->getOption().matches(OPT_iwithsysroot));
  for (const auto *A : Args.filtered(OPT_iframework))
    Opts.AddPath(A->getValue(), frontend::System, true, true);
  for (const auto *A : Args.filtered(OPT_iframeworkwithsysroot))
    Opts.AddPath(A->getValue(), frontend::System, /*IsFramework=*/true,
                 /*IgnoreSysRoot=*/false);

  // Add the paths for the various language specific isystem flags.
  for (const auto *A : Args.filtered(OPT_c_isystem))
    Opts.AddPath(A->getValue(), frontend::CSystem, false, true);
  for (const auto *A : Args.filtered(OPT_cxx_isystem))
    Opts.AddPath(A->getValue(), frontend::CXXSystem, false, true);
  for (const auto *A : Args.filtered(OPT_objc_isystem))
    Opts.AddPath(A->getValue(), frontend::ObjCSystem, false,true);
  for (const auto *A : Args.filtered(OPT_objcxx_isystem))
    Opts.AddPath(A->getValue(), frontend::ObjCXXSystem, false, true);

  // Add the internal paths from a driver that detects standard include paths.
  for (const auto *A :
       Args.filtered(OPT_internal_isystem, OPT_internal_externc_isystem)) {
    frontend::IncludeDirGroup Group = frontend::System;
    if (A->getOption().matches(OPT_internal_externc_isystem))
      Group = frontend::ExternCSystem;
    Opts.AddPath(A->getValue(), Group, false, true);
  }

  // Add the path prefixes which are implicitly treated as being system headers.
  for (const auto *A :
       Args.filtered(OPT_system_header_prefix, OPT_no_system_header_prefix))
    Opts.AddSystemHeaderPrefix(
        A->getValue(), A->getOption().matches(OPT_system_header_prefix));

  for (const auto *A : Args.filtered(OPT_ivfsoverlay))
    Opts.AddVFSOverlayFile(A->getValue());
}

void CompilerInvocation::setLangDefaults(LangOptions &Opts, InputKind IK,
                                         const llvm::Triple &T,
                                         std::vector<std::string> &Includes,
                                         LangStandard::Kind LangStd) {
  // Set some properties which depend solely on the input kind; it would be nice
  // to move these to the language standard, and have the driver resolve the
  // input kind + language standard.
  //
  // FIXME: Perhaps a better model would be for a single source file to have
  // multiple language standards (C / C++ std, ObjC std, OpenCL std, OpenMP std)
  // simultaneously active?
  if (IK.getLanguage() == Language::Asm) {
    Opts.AsmPreprocessor = 1;
  } else if (IK.isObjectiveC()) {
    Opts.ObjC = 1;
  }

  if (LangStd == LangStandard::lang_unspecified) {
    // Based on the base language, pick one.
    switch (IK.getLanguage()) {
    case Language::Unknown:
    case Language::LLVM_IR:
      llvm_unreachable("Invalid input kind!");
    case Language::OpenCL:
      LangStd = LangStandard::lang_opencl10;
      break;
    case Language::CUDA:
      LangStd = LangStandard::lang_cuda;
      break;
    case Language::Asm:
    case Language::C:
#if defined(CLANG_DEFAULT_STD_C)
      LangStd = CLANG_DEFAULT_STD_C;
#else
      // The PS4 uses C99 as the default C standard.
      if (T.isPS4())
        LangStd = LangStandard::lang_gnu99;
      else
        LangStd = LangStandard::lang_gnu17;
#endif
      break;
    case Language::ObjC:
#if defined(CLANG_DEFAULT_STD_C)
      LangStd = CLANG_DEFAULT_STD_C;
#else
      LangStd = LangStandard::lang_gnu11;
#endif
      break;
    case Language::CXX:
    case Language::ObjCXX:
#if defined(CLANG_DEFAULT_STD_CXX)
      LangStd = CLANG_DEFAULT_STD_CXX;
#else
      LangStd = LangStandard::lang_gnucxx14;
#endif
      break;
    case Language::RenderScript:
      LangStd = LangStandard::lang_c99;
      break;
    case Language::HIP:
      LangStd = LangStandard::lang_hip;
      break;
    }
  }

  const LangStandard &Std = LangStandard::getLangStandardForKind(LangStd);
  Opts.LangStd = LangStd;
  Opts.LineComment = Std.hasLineComments();
  Opts.C99 = Std.isC99();
  Opts.C11 = Std.isC11();
  Opts.C17 = Std.isC17();
  Opts.C2x = Std.isC2x();
  Opts.CPlusPlus = Std.isCPlusPlus();
  Opts.CPlusPlus11 = Std.isCPlusPlus11();
  Opts.CPlusPlus14 = Std.isCPlusPlus14();
  Opts.CPlusPlus17 = Std.isCPlusPlus17();
  Opts.CPlusPlus20 = Std.isCPlusPlus20();
  Opts.CPlusPlus2b = Std.isCPlusPlus2b();
  Opts.GNUMode = Std.isGNUMode();
  Opts.GNUCVersion = 0;
  Opts.HexFloats = Std.hasHexFloats();
  Opts.ImplicitInt = Std.hasImplicitInt();

  Opts.CPlusPlusModules = Opts.CPlusPlus20;

  // Set OpenCL Version.
  Opts.OpenCL = Std.isOpenCL();
  if (LangStd == LangStandard::lang_opencl10)
    Opts.OpenCLVersion = 100;
  else if (LangStd == LangStandard::lang_opencl11)
    Opts.OpenCLVersion = 110;
  else if (LangStd == LangStandard::lang_opencl12)
    Opts.OpenCLVersion = 120;
  else if (LangStd == LangStandard::lang_opencl20)
    Opts.OpenCLVersion = 200;
  else if (LangStd == LangStandard::lang_opencl30)
    Opts.OpenCLVersion = 300;
  else if (LangStd == LangStandard::lang_openclcpp)
    Opts.OpenCLCPlusPlusVersion = 100;

  // OpenCL has some additional defaults.
  if (Opts.OpenCL) {
    Opts.AltiVec = 0;
    Opts.ZVector = 0;
    Opts.setDefaultFPContractMode(LangOptions::FPM_On);
    Opts.OpenCLCPlusPlus = Opts.CPlusPlus;

    // Include default header file for OpenCL.
    if (Opts.IncludeDefaultHeader) {
      if (Opts.DeclareOpenCLBuiltins) {
        // Only include base header file for builtin types and constants.
        Includes.push_back("opencl-c-base.h");
      } else {
        Includes.push_back("opencl-c.h");
      }
    }
  }

  Opts.HIP = IK.getLanguage() == Language::HIP;
  Opts.CUDA = IK.getLanguage() == Language::CUDA || Opts.HIP;
  if (Opts.HIP) {
    // HIP toolchain does not support 'Fast' FPOpFusion in backends since it
    // fuses multiplication/addition instructions without contract flag from
    // device library functions in LLVM bitcode, which causes accuracy loss in
    // certain math functions, e.g. tan(-1e20) becomes -0.933 instead of 0.8446.
    // For device library functions in bitcode to work, 'Strict' or 'Standard'
    // FPOpFusion options in backends is needed. Therefore 'fast-honor-pragmas'
    // FP contract option is used to allow fuse across statements in frontend
    // whereas respecting contract flag in backend.
    Opts.setDefaultFPContractMode(LangOptions::FPM_FastHonorPragmas);
  } else if (Opts.CUDA) {
    // Allow fuse across statements disregarding pragmas.
    Opts.setDefaultFPContractMode(LangOptions::FPM_Fast);
  }

  Opts.RenderScript = IK.getLanguage() == Language::RenderScript;

  // OpenCL and C++ both have bool, true, false keywords.
  Opts.Bool = Opts.OpenCL || Opts.CPlusPlus;

  // OpenCL has half keyword
  Opts.Half = Opts.OpenCL;
}

/// Check if input file kind and language standard are compatible.
static bool IsInputCompatibleWithStandard(InputKind IK,
                                          const LangStandard &S) {
  switch (IK.getLanguage()) {
  case Language::Unknown:
  case Language::LLVM_IR:
    llvm_unreachable("should not parse language flags for this input");

  case Language::C:
  case Language::ObjC:
  case Language::RenderScript:
    return S.getLanguage() == Language::C;

  case Language::OpenCL:
    return S.getLanguage() == Language::OpenCL;

  case Language::CXX:
  case Language::ObjCXX:
    return S.getLanguage() == Language::CXX;

  case Language::CUDA:
    // FIXME: What -std= values should be permitted for CUDA compilations?
    return S.getLanguage() == Language::CUDA ||
           S.getLanguage() == Language::CXX;

  case Language::HIP:
    return S.getLanguage() == Language::CXX || S.getLanguage() == Language::HIP;

  case Language::Asm:
    // Accept (and ignore) all -std= values.
    // FIXME: The -std= value is not ignored; it affects the tokenization
    // and preprocessing rules if we're preprocessing this asm input.
    return true;
  }

  llvm_unreachable("unexpected input language");
}

/// Get language name for given input kind.
static const StringRef GetInputKindName(InputKind IK) {
  switch (IK.getLanguage()) {
  case Language::C:
    return "C";
  case Language::ObjC:
    return "Objective-C";
  case Language::CXX:
    return "C++";
  case Language::ObjCXX:
    return "Objective-C++";
  case Language::OpenCL:
    return "OpenCL";
  case Language::CUDA:
    return "CUDA";
  case Language::RenderScript:
    return "RenderScript";
  case Language::HIP:
    return "HIP";

  case Language::Asm:
    return "Asm";
  case Language::LLVM_IR:
    return "LLVM IR";

  case Language::Unknown:
    break;
  }
  llvm_unreachable("unknown input language");
}

static void GenerateLangArgs(const LangOptions &Opts,
                             SmallVectorImpl<const char *> &Args,
                             CompilerInvocation::StringAllocator SA) {
  if (Opts.IncludeDefaultHeader)
    Args.push_back(SA(GetOptName(OPT_finclude_default_header)));
  if (Opts.DeclareOpenCLBuiltins)
    Args.push_back(SA(GetOptName(OPT_fdeclare_opencl_builtins)));
}

void CompilerInvocation::ParseLangArgs(LangOptions &Opts, ArgList &Args,
                                       InputKind IK, const llvm::Triple &T,
                                       std::vector<std::string> &Includes,
                                       DiagnosticsEngine &Diags) {
  // FIXME: Cleanup per-file based stuff.
  LangStandard::Kind LangStd = LangStandard::lang_unspecified;
  if (const Arg *A = Args.getLastArg(OPT_std_EQ)) {
    LangStd = LangStandard::getLangKind(A->getValue());
    if (LangStd == LangStandard::lang_unspecified) {
      Diags.Report(diag::err_drv_invalid_value)
        << A->getAsString(Args) << A->getValue();
      // Report supported standards with short description.
      for (unsigned KindValue = 0;
           KindValue != LangStandard::lang_unspecified;
           ++KindValue) {
        const LangStandard &Std = LangStandard::getLangStandardForKind(
          static_cast<LangStandard::Kind>(KindValue));
        if (IsInputCompatibleWithStandard(IK, Std)) {
          auto Diag = Diags.Report(diag::note_drv_use_standard);
          Diag << Std.getName() << Std.getDescription();
          unsigned NumAliases = 0;
#define LANGSTANDARD(id, name, lang, desc, features)
#define LANGSTANDARD_ALIAS(id, alias) \
          if (KindValue == LangStandard::lang_##id) ++NumAliases;
#define LANGSTANDARD_ALIAS_DEPR(id, alias)
#include "clang/Basic/LangStandards.def"
          Diag << NumAliases;
#define LANGSTANDARD(id, name, lang, desc, features)
#define LANGSTANDARD_ALIAS(id, alias) \
          if (KindValue == LangStandard::lang_##id) Diag << alias;
#define LANGSTANDARD_ALIAS_DEPR(id, alias)
#include "clang/Basic/LangStandards.def"
        }
      }
    } else {
      // Valid standard, check to make sure language and standard are
      // compatible.
      const LangStandard &Std = LangStandard::getLangStandardForKind(LangStd);
      if (!IsInputCompatibleWithStandard(IK, Std)) {
        Diags.Report(diag::err_drv_argument_not_allowed_with)
          << A->getAsString(Args) << GetInputKindName(IK);
      }
    }
  }

  // -cl-std only applies for OpenCL language standards.
  // Override the -std option in this case.
  if (const Arg *A = Args.getLastArg(OPT_cl_std_EQ)) {
    LangStandard::Kind OpenCLLangStd
      = llvm::StringSwitch<LangStandard::Kind>(A->getValue())
        .Cases("cl", "CL", LangStandard::lang_opencl10)
        .Cases("cl1.0", "CL1.0", LangStandard::lang_opencl10)
        .Cases("cl1.1", "CL1.1", LangStandard::lang_opencl11)
        .Cases("cl1.2", "CL1.2", LangStandard::lang_opencl12)
        .Cases("cl2.0", "CL2.0", LangStandard::lang_opencl20)
        .Cases("cl3.0", "CL3.0", LangStandard::lang_opencl30)
        .Cases("clc++", "CLC++", LangStandard::lang_openclcpp)
        .Default(LangStandard::lang_unspecified);

    if (OpenCLLangStd == LangStandard::lang_unspecified) {
      Diags.Report(diag::err_drv_invalid_value)
        << A->getAsString(Args) << A->getValue();
    }
    else
      LangStd = OpenCLLangStd;
  }

  // These need to be parsed now. They are used to set OpenCL defaults.
  Opts.IncludeDefaultHeader = Args.hasArg(OPT_finclude_default_header);
  Opts.DeclareOpenCLBuiltins = Args.hasArg(OPT_fdeclare_opencl_builtins);

  CompilerInvocation::setLangDefaults(Opts, IK, T, Includes, LangStd);

  // The key paths of codegen options defined in Options.td start with
  // "LangOpts->". Let's provide the expected variable name and type.
  LangOptions *LangOpts = &Opts;
  bool Success = true;

#define LANG_OPTION_WITH_MARSHALLING(                                          \
    PREFIX_TYPE, NAME, ID, KIND, GROUP, ALIAS, ALIASARGS, FLAGS, PARAM,        \
    HELPTEXT, METAVAR, VALUES, SPELLING, SHOULD_PARSE, ALWAYS_EMIT, KEYPATH,   \
    DEFAULT_VALUE, IMPLIED_CHECK, IMPLIED_VALUE, NORMALIZER, DENORMALIZER,     \
    MERGER, EXTRACTOR, TABLE_INDEX)                                            \
  PARSE_OPTION_WITH_MARSHALLING(Args, Diags, Success, ID, FLAGS, PARAM,        \
                                SHOULD_PARSE, KEYPATH, DEFAULT_VALUE,          \
                                IMPLIED_CHECK, IMPLIED_VALUE, NORMALIZER,      \
                                MERGER, TABLE_INDEX)
#include "clang/Driver/Options.inc"
#undef LANG_OPTION_WITH_MARSHALLING

  if (const Arg *A = Args.getLastArg(OPT_fcf_protection_EQ)) {
    StringRef Name = A->getValue();
    if (Name == "full" || Name == "branch") {
      Opts.CFProtectionBranch = 1;
    }
  }

  if (Opts.ObjC) {
    if (Arg *arg = Args.getLastArg(OPT_fobjc_runtime_EQ)) {
      StringRef value = arg->getValue();
      if (Opts.ObjCRuntime.tryParse(value))
        Diags.Report(diag::err_drv_unknown_objc_runtime) << value;
    }

    if (Args.hasArg(OPT_fobjc_gc_only))
      Opts.setGC(LangOptions::GCOnly);
    else if (Args.hasArg(OPT_fobjc_gc))
      Opts.setGC(LangOptions::HybridGC);
    else if (Args.hasArg(OPT_fobjc_arc)) {
      Opts.ObjCAutoRefCount = 1;
      if (!Opts.ObjCRuntime.allowsARC())
        Diags.Report(diag::err_arc_unsupported_on_runtime);
    }

    // ObjCWeakRuntime tracks whether the runtime supports __weak, not
    // whether the feature is actually enabled.  This is predominantly
    // determined by -fobjc-runtime, but we allow it to be overridden
    // from the command line for testing purposes.
    if (Args.hasArg(OPT_fobjc_runtime_has_weak))
      Opts.ObjCWeakRuntime = 1;
    else
      Opts.ObjCWeakRuntime = Opts.ObjCRuntime.allowsWeak();

    // ObjCWeak determines whether __weak is actually enabled.
    // Note that we allow -fno-objc-weak to disable this even in ARC mode.
    if (auto weakArg = Args.getLastArg(OPT_fobjc_weak, OPT_fno_objc_weak)) {
      if (!weakArg->getOption().matches(OPT_fobjc_weak)) {
        assert(!Opts.ObjCWeak);
      } else if (Opts.getGC() != LangOptions::NonGC) {
        Diags.Report(diag::err_objc_weak_with_gc);
      } else if (!Opts.ObjCWeakRuntime) {
        Diags.Report(diag::err_objc_weak_unsupported);
      } else {
        Opts.ObjCWeak = 1;
      }
    } else if (Opts.ObjCAutoRefCount) {
      Opts.ObjCWeak = Opts.ObjCWeakRuntime;
    }

    if (Args.hasArg(OPT_fobjc_subscripting_legacy_runtime))
      Opts.ObjCSubscriptingLegacyRuntime =
        (Opts.ObjCRuntime.getKind() == ObjCRuntime::FragileMacOSX);
  }

  if (Arg *A = Args.getLastArg(options::OPT_fgnuc_version_EQ)) {
    // Check that the version has 1 to 3 components and the minor and patch
    // versions fit in two decimal digits.
    VersionTuple GNUCVer;
    bool Invalid = GNUCVer.tryParse(A->getValue());
    unsigned Major = GNUCVer.getMajor();
    unsigned Minor = GNUCVer.getMinor().getValueOr(0);
    unsigned Patch = GNUCVer.getSubminor().getValueOr(0);
    if (Invalid || GNUCVer.getBuild() || Minor >= 100 || Patch >= 100) {
      Diags.Report(diag::err_drv_invalid_value)
          << A->getAsString(Args) << A->getValue();
    }
    Opts.GNUCVersion = Major * 100 * 100 + Minor * 100 + Patch;
  }

  if (Args.hasArg(OPT_ftrapv)) {
    Opts.setSignedOverflowBehavior(LangOptions::SOB_Trapping);
    // Set the handler, if one is specified.
    Opts.OverflowHandler =
        std::string(Args.getLastArgValue(OPT_ftrapv_handler));
  }
  else if (Args.hasArg(OPT_fwrapv))
    Opts.setSignedOverflowBehavior(LangOptions::SOB_Defined);

  Opts.MSCompatibilityVersion = 0;
  if (const Arg *A = Args.getLastArg(OPT_fms_compatibility_version)) {
    VersionTuple VT;
    if (VT.tryParse(A->getValue()))
      Diags.Report(diag::err_drv_invalid_value) << A->getAsString(Args)
                                                << A->getValue();
    Opts.MSCompatibilityVersion = VT.getMajor() * 10000000 +
                                  VT.getMinor().getValueOr(0) * 100000 +
                                  VT.getSubminor().getValueOr(0);
  }

  // Mimicking gcc's behavior, trigraphs are only enabled if -trigraphs
  // is specified, or -std is set to a conforming mode.
  // Trigraphs are disabled by default in c++1z onwards.
  // For z/OS, trigraphs are enabled by default (without regard to the above).
  Opts.Trigraphs =
      (!Opts.GNUMode && !Opts.MSVCCompat && !Opts.CPlusPlus17) || T.isOSzOS();
  Opts.Trigraphs =
      Args.hasFlag(OPT_ftrigraphs, OPT_fno_trigraphs, Opts.Trigraphs);

  Opts.Blocks = Args.hasArg(OPT_fblocks) || (Opts.OpenCL
    && Opts.OpenCLVersion == 200);

  Opts.ConvergentFunctions = Opts.OpenCL || (Opts.CUDA && Opts.CUDAIsDevice) ||
                             Opts.SYCLIsDevice ||
                             Args.hasArg(OPT_fconvergent_functions);

  Opts.NoBuiltin = Args.hasArg(OPT_fno_builtin) || Opts.Freestanding;
  if (!Opts.NoBuiltin)
    getAllNoBuiltinFuncValues(Args, Opts.NoBuiltinFuncs);
  Opts.LongDoubleSize = Args.hasArg(OPT_mlong_double_128)
                            ? 128
                            : Args.hasArg(OPT_mlong_double_64) ? 64 : 0;
  if (Opts.FastRelaxedMath)
    Opts.setDefaultFPContractMode(LangOptions::FPM_Fast);
  llvm::sort(Opts.ModuleFeatures);

  // -mrtd option
  if (Arg *A = Args.getLastArg(OPT_mrtd)) {
    if (Opts.getDefaultCallingConv() != LangOptions::DCC_None)
      Diags.Report(diag::err_drv_argument_not_allowed_with)
          << A->getSpelling() << "-fdefault-calling-conv";
    else {
      if (T.getArch() != llvm::Triple::x86)
        Diags.Report(diag::err_drv_argument_not_allowed_with)
            << A->getSpelling() << T.getTriple();
      else
        Opts.setDefaultCallingConv(LangOptions::DCC_StdCall);
    }
  }

  // Check if -fopenmp-simd is specified.
  bool IsSimdSpecified =
      Args.hasFlag(options::OPT_fopenmp_simd, options::OPT_fno_openmp_simd,
                   /*Default=*/false);
  Opts.OpenMPSimd = !Opts.OpenMP && IsSimdSpecified;
  Opts.OpenMPUseTLS =
      Opts.OpenMP && !Args.hasArg(options::OPT_fnoopenmp_use_tls);
  Opts.OpenMPIsDevice =
      Opts.OpenMP && Args.hasArg(options::OPT_fopenmp_is_device);
  Opts.OpenMPIRBuilder =
      Opts.OpenMP && Args.hasArg(options::OPT_fopenmp_enable_irbuilder);
  bool IsTargetSpecified =
      Opts.OpenMPIsDevice || Args.hasArg(options::OPT_fopenmp_targets_EQ);

  if (Opts.OpenMP || Opts.OpenMPSimd) {
    if (int Version = getLastArgIntValue(
            Args, OPT_fopenmp_version_EQ,
            (IsSimdSpecified || IsTargetSpecified) ? 50 : Opts.OpenMP, Diags))
      Opts.OpenMP = Version;
    // Provide diagnostic when a given target is not expected to be an OpenMP
    // device or host.
    if (!Opts.OpenMPIsDevice) {
      switch (T.getArch()) {
      default:
        break;
      // Add unsupported host targets here:
      case llvm::Triple::nvptx:
      case llvm::Triple::nvptx64:
        Diags.Report(diag::err_drv_omp_host_target_not_supported) << T.str();
        break;
      }
    }
  }

  // Set the flag to prevent the implementation from emitting device exception
  // handling code for those requiring so.
  if ((Opts.OpenMPIsDevice && (T.isNVPTX() || T.isAMDGCN())) ||
      Opts.OpenCLCPlusPlus) {
    Opts.Exceptions = 0;
    Opts.CXXExceptions = 0;
  }
  if (Opts.OpenMPIsDevice && T.isNVPTX()) {
    Opts.OpenMPCUDANumSMs =
        getLastArgIntValue(Args, options::OPT_fopenmp_cuda_number_of_sm_EQ,
                           Opts.OpenMPCUDANumSMs, Diags);
    Opts.OpenMPCUDABlocksPerSM =
        getLastArgIntValue(Args, options::OPT_fopenmp_cuda_blocks_per_sm_EQ,
                           Opts.OpenMPCUDABlocksPerSM, Diags);
    Opts.OpenMPCUDAReductionBufNum = getLastArgIntValue(
        Args, options::OPT_fopenmp_cuda_teams_reduction_recs_num_EQ,
        Opts.OpenMPCUDAReductionBufNum, Diags);
  }

  // Get the OpenMP target triples if any.
  if (Arg *A = Args.getLastArg(options::OPT_fopenmp_targets_EQ)) {
    enum ArchPtrSize { Arch16Bit, Arch32Bit, Arch64Bit };
    auto getArchPtrSize = [](const llvm::Triple &T) {
      if (T.isArch16Bit())
        return Arch16Bit;
      if (T.isArch32Bit())
        return Arch32Bit;
      assert(T.isArch64Bit() && "Expected 64-bit architecture");
      return Arch64Bit;
    };

    for (unsigned i = 0; i < A->getNumValues(); ++i) {
      llvm::Triple TT(A->getValue(i));

      if (TT.getArch() == llvm::Triple::UnknownArch ||
          !(TT.getArch() == llvm::Triple::aarch64 || TT.isPPC() ||
            TT.getArch() == llvm::Triple::nvptx ||
            TT.getArch() == llvm::Triple::nvptx64 ||
            TT.getArch() == llvm::Triple::amdgcn ||
            TT.getArch() == llvm::Triple::x86 ||
            TT.getArch() == llvm::Triple::x86_64))
        Diags.Report(diag::err_drv_invalid_omp_target) << A->getValue(i);
      else if (getArchPtrSize(T) != getArchPtrSize(TT))
        Diags.Report(diag::err_drv_incompatible_omp_arch)
            << A->getValue(i) << T.str();
      else
        Opts.OMPTargetTriples.push_back(TT);
    }
  }

  // Get OpenMP host file path if any and report if a non existent file is
  // found
  if (Arg *A = Args.getLastArg(options::OPT_fopenmp_host_ir_file_path)) {
    Opts.OMPHostIRFile = A->getValue();
    if (!llvm::sys::fs::exists(Opts.OMPHostIRFile))
      Diags.Report(diag::err_drv_omp_host_ir_file_not_found)
          << Opts.OMPHostIRFile;
  }

  // Set CUDA mode for OpenMP target NVPTX/AMDGCN if specified in options
  Opts.OpenMPCUDAMode = Opts.OpenMPIsDevice && (T.isNVPTX() || T.isAMDGCN()) &&
                        Args.hasArg(options::OPT_fopenmp_cuda_mode);

  // Set CUDA support for parallel execution of target regions for OpenMP target
  // NVPTX/AMDGCN if specified in options.
  Opts.OpenMPCUDATargetParallel =
      Opts.OpenMPIsDevice && (T.isNVPTX() || T.isAMDGCN()) &&
      Args.hasArg(options::OPT_fopenmp_cuda_parallel_target_regions);

  // Set CUDA mode for OpenMP target NVPTX/AMDGCN if specified in options
  Opts.OpenMPCUDAForceFullRuntime =
      Opts.OpenMPIsDevice && (T.isNVPTX() || T.isAMDGCN()) &&
      Args.hasArg(options::OPT_fopenmp_cuda_force_full_runtime);

  // FIXME: Eliminate this dependency.
  unsigned Opt = getOptimizationLevel(Args, IK, Diags),
       OptSize = getOptimizationLevelSize(Args);
  Opts.Optimize = Opt != 0;
  Opts.OptimizeSize = OptSize != 0;

  // This is the __NO_INLINE__ define, which just depends on things like the
  // optimization level and -fno-inline, not actually whether the backend has
  // inlining enabled.
  Opts.NoInlineDefine = !Opts.Optimize;
  if (Arg *InlineArg = Args.getLastArg(
          options::OPT_finline_functions, options::OPT_finline_hint_functions,
          options::OPT_fno_inline_functions, options::OPT_fno_inline))
    if (InlineArg->getOption().matches(options::OPT_fno_inline))
      Opts.NoInlineDefine = true;

  if (Arg *A = Args.getLastArg(OPT_ffp_contract)) {
    StringRef Val = A->getValue();
    if (Val == "fast")
      Opts.setDefaultFPContractMode(LangOptions::FPM_Fast);
    else if (Val == "on")
      Opts.setDefaultFPContractMode(LangOptions::FPM_On);
    else if (Val == "off")
      Opts.setDefaultFPContractMode(LangOptions::FPM_Off);
    else if (Val == "fast-honor-pragmas")
      Opts.setDefaultFPContractMode(LangOptions::FPM_FastHonorPragmas);
    else
      Diags.Report(diag::err_drv_invalid_value) << A->getAsString(Args) << Val;
  }

  // Parse -fsanitize= arguments.
  parseSanitizerKinds("-fsanitize=", Args.getAllArgValues(OPT_fsanitize_EQ),
                      Diags, Opts.Sanitize);
  std::vector<std::string> systemBlacklists =
      Args.getAllArgValues(OPT_fsanitize_system_blacklist);
  Opts.SanitizerBlacklistFiles.insert(Opts.SanitizerBlacklistFiles.end(),
                                      systemBlacklists.begin(),
                                      systemBlacklists.end());

  if (Arg *A = Args.getLastArg(OPT_fclang_abi_compat_EQ)) {
    Opts.setClangABICompat(LangOptions::ClangABI::Latest);

    StringRef Ver = A->getValue();
    std::pair<StringRef, StringRef> VerParts = Ver.split('.');
    unsigned Major, Minor = 0;

    // Check the version number is valid: either 3.x (0 <= x <= 9) or
    // y or y.0 (4 <= y <= current version).
    if (!VerParts.first.startswith("0") &&
        !VerParts.first.getAsInteger(10, Major) &&
        3 <= Major && Major <= CLANG_VERSION_MAJOR &&
        (Major == 3 ? VerParts.second.size() == 1 &&
                      !VerParts.second.getAsInteger(10, Minor)
                    : VerParts.first.size() == Ver.size() ||
                      VerParts.second == "0")) {
      // Got a valid version number.
      if (Major == 3 && Minor <= 8)
        Opts.setClangABICompat(LangOptions::ClangABI::Ver3_8);
      else if (Major <= 4)
        Opts.setClangABICompat(LangOptions::ClangABI::Ver4);
      else if (Major <= 6)
        Opts.setClangABICompat(LangOptions::ClangABI::Ver6);
      else if (Major <= 7)
        Opts.setClangABICompat(LangOptions::ClangABI::Ver7);
      else if (Major <= 9)
        Opts.setClangABICompat(LangOptions::ClangABI::Ver9);
      else if (Major <= 11)
        Opts.setClangABICompat(LangOptions::ClangABI::Ver11);
    } else if (Ver != "latest") {
      Diags.Report(diag::err_drv_invalid_value)
          << A->getAsString(Args) << A->getValue();
    }
  }

  if (Arg *A = Args.getLastArg(OPT_msign_return_address_EQ)) {
    StringRef SignScope = A->getValue();

    if (SignScope.equals_lower("none"))
      Opts.setSignReturnAddressScope(
          LangOptions::SignReturnAddressScopeKind::None);
    else if (SignScope.equals_lower("all"))
      Opts.setSignReturnAddressScope(
          LangOptions::SignReturnAddressScopeKind::All);
    else if (SignScope.equals_lower("non-leaf"))
      Opts.setSignReturnAddressScope(
          LangOptions::SignReturnAddressScopeKind::NonLeaf);
    else
      Diags.Report(diag::err_drv_invalid_value)
          << A->getAsString(Args) << SignScope;

    if (Arg *A = Args.getLastArg(OPT_msign_return_address_key_EQ)) {
      StringRef SignKey = A->getValue();
      if (!SignScope.empty() && !SignKey.empty()) {
        if (SignKey.equals_lower("a_key"))
          Opts.setSignReturnAddressKey(
              LangOptions::SignReturnAddressKeyKind::AKey);
        else if (SignKey.equals_lower("b_key"))
          Opts.setSignReturnAddressKey(
              LangOptions::SignReturnAddressKeyKind::BKey);
        else
          Diags.Report(diag::err_drv_invalid_value)
              << A->getAsString(Args) << SignKey;
      }
    }
  }
}

static bool isStrictlyPreprocessorAction(frontend::ActionKind Action) {
  switch (Action) {
  case frontend::ASTDeclList:
  case frontend::ASTDump:
  case frontend::ASTPrint:
  case frontend::ASTView:
  case frontend::EmitAssembly:
  case frontend::EmitBC:
  case frontend::EmitHTML:
  case frontend::EmitLLVM:
  case frontend::EmitLLVMOnly:
  case frontend::EmitCodeGenOnly:
  case frontend::EmitObj:
  case frontend::FixIt:
  case frontend::GenerateModule:
  case frontend::GenerateModuleInterface:
  case frontend::GenerateHeaderModule:
  case frontend::GeneratePCH:
  case frontend::GenerateInterfaceStubs:
  case frontend::ParseSyntaxOnly:
  case frontend::ModuleFileInfo:
  case frontend::VerifyPCH:
  case frontend::PluginAction:
  case frontend::RewriteObjC:
  case frontend::RewriteTest:
  case frontend::RunAnalysis:
  case frontend::TemplightDump:
  case frontend::MigrateSource:
    return false;

  case frontend::DumpCompilerOptions:
  case frontend::DumpRawTokens:
  case frontend::DumpTokens:
  case frontend::InitOnly:
  case frontend::PrintPreamble:
  case frontend::PrintPreprocessedInput:
  case frontend::RewriteMacros:
  case frontend::RunPreprocessorOnly:
  case frontend::PrintDependencyDirectivesSourceMinimizerOutput:
    return true;
  }
  llvm_unreachable("invalid frontend action");
}

static void ParsePreprocessorArgs(PreprocessorOptions &Opts, ArgList &Args,
                                  DiagnosticsEngine &Diags,
                                  frontend::ActionKind Action) {
  Opts.PCHWithHdrStop = Args.hasArg(OPT_pch_through_hdrstop_create) ||
                        Args.hasArg(OPT_pch_through_hdrstop_use);

  for (const auto *A : Args.filtered(OPT_error_on_deserialized_pch_decl))
    Opts.DeserializedPCHDeclsToErrorOn.insert(A->getValue());

  for (const auto &A : Args.getAllArgValues(OPT_fmacro_prefix_map_EQ)) {
    auto Split = StringRef(A).split('=');
    Opts.MacroPrefixMap.insert(
        {std::string(Split.first), std::string(Split.second)});
  }

  if (const Arg *A = Args.getLastArg(OPT_preamble_bytes_EQ)) {
    StringRef Value(A->getValue());
    size_t Comma = Value.find(',');
    unsigned Bytes = 0;
    unsigned EndOfLine = 0;

    if (Comma == StringRef::npos ||
        Value.substr(0, Comma).getAsInteger(10, Bytes) ||
        Value.substr(Comma + 1).getAsInteger(10, EndOfLine))
      Diags.Report(diag::err_drv_preamble_format);
    else {
      Opts.PrecompiledPreambleBytes.first = Bytes;
      Opts.PrecompiledPreambleBytes.second = (EndOfLine != 0);
    }
  }

  // Add the __CET__ macro if a CFProtection option is set.
  if (const Arg *A = Args.getLastArg(OPT_fcf_protection_EQ)) {
    StringRef Name = A->getValue();
    if (Name == "branch")
      Opts.addMacroDef("__CET__=1");
    else if (Name == "return")
      Opts.addMacroDef("__CET__=2");
    else if (Name == "full")
      Opts.addMacroDef("__CET__=3");
  }

  // Add macros from the command line.
  for (const auto *A : Args.filtered(OPT_D, OPT_U)) {
    if (A->getOption().matches(OPT_D))
      Opts.addMacroDef(A->getValue());
    else
      Opts.addMacroUndef(A->getValue());
  }

  // Add the ordered list of -includes.
  for (const auto *A : Args.filtered(OPT_include))
    Opts.Includes.emplace_back(A->getValue());

  for (const auto *A : Args.filtered(OPT_chain_include))
    Opts.ChainedIncludes.emplace_back(A->getValue());

  for (const auto *A : Args.filtered(OPT_remap_file)) {
    std::pair<StringRef, StringRef> Split = StringRef(A->getValue()).split(';');

    if (Split.second.empty()) {
      Diags.Report(diag::err_drv_invalid_remap_file) << A->getAsString(Args);
      continue;
    }

    Opts.addRemappedFile(Split.first, Split.second);
  }

  // Always avoid lexing editor placeholders when we're just running the
  // preprocessor as we never want to emit the
  // "editor placeholder in source file" error in PP only mode.
  if (isStrictlyPreprocessorAction(Action))
    Opts.LexEditorPlaceholders = false;
}

static void ParsePreprocessorOutputArgs(PreprocessorOutputOptions &Opts,
                                        ArgList &Args,
                                        frontend::ActionKind Action) {
  if (isStrictlyPreprocessorAction(Action))
    Opts.ShowCPP = !Args.hasArg(OPT_dM);
  else
    Opts.ShowCPP = 0;

  Opts.ShowMacros = Args.hasArg(OPT_dM) || Args.hasArg(OPT_dD);
}

static void ParseTargetArgs(TargetOptions &Opts, ArgList &Args,
                            DiagnosticsEngine &Diags) {
  if (Arg *A = Args.getLastArg(options::OPT_target_sdk_version_EQ)) {
    llvm::VersionTuple Version;
    if (Version.tryParse(A->getValue()))
      Diags.Report(diag::err_drv_invalid_value)
          << A->getAsString(Args) << A->getValue();
    else
      Opts.SDKVersion = Version;
  }
}

bool CompilerInvocation::CreateFromArgs(CompilerInvocation &Res,
                                        ArrayRef<const char *> CommandLineArgs,
                                        DiagnosticsEngine &Diags,
                                        const char *Argv0) {
  bool Success = true;

  // Parse the arguments.
  const OptTable &Opts = getDriverOptTable();
  const unsigned IncludedFlagsBitmask = options::CC1Option;
  unsigned MissingArgIndex, MissingArgCount;
  InputArgList Args = Opts.ParseArgs(CommandLineArgs, MissingArgIndex,
                                     MissingArgCount, IncludedFlagsBitmask);
  LangOptions &LangOpts = *Res.getLangOpts();

  // Check for missing argument error.
  if (MissingArgCount) {
    Diags.Report(diag::err_drv_missing_argument)
        << Args.getArgString(MissingArgIndex) << MissingArgCount;
    Success = false;
  }

  // Issue errors on unknown arguments.
  for (const auto *A : Args.filtered(OPT_UNKNOWN)) {
    auto ArgString = A->getAsString(Args);
    std::string Nearest;
    if (Opts.findNearest(ArgString, Nearest, IncludedFlagsBitmask) > 1)
      Diags.Report(diag::err_drv_unknown_argument) << ArgString;
    else
      Diags.Report(diag::err_drv_unknown_argument_with_suggestion)
          << ArgString << Nearest;
    Success = false;
  }

  Success &= Res.parseSimpleArgs(Args, Diags);

  Success &= ParseAnalyzerArgs(*Res.getAnalyzerOpts(), Args, Diags);
  ParseDependencyOutputArgs(Res.getDependencyOutputOpts(), Args);
  if (!Res.getDependencyOutputOpts().OutputFile.empty() &&
      Res.getDependencyOutputOpts().Targets.empty()) {
    Diags.Report(diag::err_fe_dependency_file_requires_MT);
    Success = false;
  }
  Success &= ParseDiagnosticArgs(Res.getDiagnosticOpts(), Args, &Diags,
                                 /*DefaultDiagColor=*/false);
  // FIXME: We shouldn't have to pass the DashX option around here
  InputKind DashX = ParseFrontendArgs(Res.getFrontendOpts(), Args, Diags,
                                      LangOpts.IsHeaderFile);
  ParseTargetArgs(Res.getTargetOpts(), Args, Diags);
  llvm::Triple T(Res.getTargetOpts().Triple);
  ParseHeaderSearchArgs(Res.getHeaderSearchOpts(), Args, Diags,
                        Res.getFileSystemOpts().WorkingDir);
  if (DashX.getFormat() == InputKind::Precompiled ||
      DashX.getLanguage() == Language::LLVM_IR) {
    // ObjCAAutoRefCount and Sanitize LangOpts are used to setup the
    // PassManager in BackendUtil.cpp. They need to be initializd no matter
    // what the input type is.
    if (Args.hasArg(OPT_fobjc_arc))
      LangOpts.ObjCAutoRefCount = 1;
    // PIClevel and PIELevel are needed during code generation and this should be
    // set regardless of the input type.
    LangOpts.PICLevel = getLastArgIntValue(Args, OPT_pic_level, 0, Diags);
    LangOpts.PIE = Args.hasArg(OPT_pic_is_pie);
    parseSanitizerKinds("-fsanitize=", Args.getAllArgValues(OPT_fsanitize_EQ),
                        Diags, LangOpts.Sanitize);
  } else {
    // Other LangOpts are only initialized when the input is not AST or LLVM IR.
    // FIXME: Should we really be calling this for an Language::Asm input?
    ParseLangArgs(LangOpts, Args, DashX, T, Res.getPreprocessorOpts().Includes,
                  Diags);
    if (Res.getFrontendOpts().ProgramAction == frontend::RewriteObjC)
      LangOpts.ObjCExceptions = 1;
    if (T.isOSDarwin() && DashX.isPreprocessed()) {
      // Supress the darwin-specific 'stdlibcxx-not-found' diagnostic for
      // preprocessed input as we don't expect it to be used with -std=libc++
      // anyway.
      Res.getDiagnosticOpts().Warnings.push_back("no-stdlibcxx-not-found");
    }
  }

  if (LangOpts.CUDA) {
    // During CUDA device-side compilation, the aux triple is the
    // triple used for host compilation.
    if (LangOpts.CUDAIsDevice)
      Res.getTargetOpts().HostTriple = Res.getFrontendOpts().AuxTriple;
  }

  // Set the triple of the host for OpenMP device compile.
  if (LangOpts.OpenMPIsDevice)
    Res.getTargetOpts().HostTriple = Res.getFrontendOpts().AuxTriple;

  Success &= ParseCodeGenArgs(Res.getCodeGenOpts(), Args, DashX, Diags, T,
                              Res.getFrontendOpts().OutputFile, LangOpts);

  // FIXME: Override value name discarding when asan or msan is used because the
  // backend passes depend on the name of the alloca in order to print out
  // names.
  Res.getCodeGenOpts().DiscardValueNames &=
      !LangOpts.Sanitize.has(SanitizerKind::Address) &&
      !LangOpts.Sanitize.has(SanitizerKind::KernelAddress) &&
      !LangOpts.Sanitize.has(SanitizerKind::Memory) &&
      !LangOpts.Sanitize.has(SanitizerKind::KernelMemory);

  ParsePreprocessorArgs(Res.getPreprocessorOpts(), Args, Diags,
                        Res.getFrontendOpts().ProgramAction);
  ParsePreprocessorOutputArgs(Res.getPreprocessorOutputOpts(), Args,
                              Res.getFrontendOpts().ProgramAction);

  // Turn on -Wspir-compat for SPIR target.
  if (T.isSPIR())
    Res.getDiagnosticOpts().Warnings.push_back("spir-compat");

  // If sanitizer is enabled, disable OPT_ffine_grained_bitfield_accesses.
  if (Res.getCodeGenOpts().FineGrainedBitfieldAccesses &&
      !Res.getLangOpts()->Sanitize.empty()) {
    Res.getCodeGenOpts().FineGrainedBitfieldAccesses = false;
    Diags.Report(diag::warn_drv_fine_grained_bitfield_accesses_ignored);
  }

  // Store the command-line for using in the CodeView backend.
  Res.getCodeGenOpts().Argv0 = Argv0;
  Res.getCodeGenOpts().CommandLineArgs = CommandLineArgs;

  FixupInvocation(Res, Diags, Args, DashX);

  return Success;
}

std::string CompilerInvocation::getModuleHash() const {
  // Note: For QoI reasons, the things we use as a hash here should all be
  // dumped via the -module-info flag.
  using llvm::hash_code;
  using llvm::hash_value;
  using llvm::hash_combine;
  using llvm::hash_combine_range;

  // Start the signature with the compiler version.
  // FIXME: We'd rather use something more cryptographically sound than
  // CityHash, but this will do for now.
  hash_code code = hash_value(getClangFullRepositoryVersion());

  // Also include the serialization version, in case LLVM_APPEND_VC_REV is off
  // and getClangFullRepositoryVersion() doesn't include git revision.
  code = hash_combine(code, serialization::VERSION_MAJOR,
                      serialization::VERSION_MINOR);

  // Extend the signature with the language options
#define LANGOPT(Name, Bits, Default, Description) \
   code = hash_combine(code, LangOpts->Name);
#define ENUM_LANGOPT(Name, Type, Bits, Default, Description) \
  code = hash_combine(code, static_cast<unsigned>(LangOpts->get##Name()));
#define BENIGN_LANGOPT(Name, Bits, Default, Description)
#define BENIGN_ENUM_LANGOPT(Name, Type, Bits, Default, Description)
#include "clang/Basic/LangOptions.def"

  for (StringRef Feature : LangOpts->ModuleFeatures)
    code = hash_combine(code, Feature);

  code = hash_combine(code, LangOpts->ObjCRuntime);
  const auto &BCN = LangOpts->CommentOpts.BlockCommandNames;
  code = hash_combine(code, hash_combine_range(BCN.begin(), BCN.end()));

  // Extend the signature with the target options.
  code = hash_combine(code, TargetOpts->Triple, TargetOpts->CPU,
                      TargetOpts->TuneCPU, TargetOpts->ABI);
  for (const auto &FeatureAsWritten : TargetOpts->FeaturesAsWritten)
    code = hash_combine(code, FeatureAsWritten);

  // Extend the signature with preprocessor options.
  const PreprocessorOptions &ppOpts = getPreprocessorOpts();
  const HeaderSearchOptions &hsOpts = getHeaderSearchOpts();
  code = hash_combine(code, ppOpts.UsePredefines, ppOpts.DetailedRecord);

  for (const auto &I : getPreprocessorOpts().Macros) {
    // If we're supposed to ignore this macro for the purposes of modules,
    // don't put it into the hash.
    if (!hsOpts.ModulesIgnoreMacros.empty()) {
      // Check whether we're ignoring this macro.
      StringRef MacroDef = I.first;
      if (hsOpts.ModulesIgnoreMacros.count(
              llvm::CachedHashString(MacroDef.split('=').first)))
        continue;
    }

    code = hash_combine(code, I.first, I.second);
  }

  // Extend the signature with the sysroot and other header search options.
  code = hash_combine(code, hsOpts.Sysroot,
                      hsOpts.ModuleFormat,
                      hsOpts.UseDebugInfo,
                      hsOpts.UseBuiltinIncludes,
                      hsOpts.UseStandardSystemIncludes,
                      hsOpts.UseStandardCXXIncludes,
                      hsOpts.UseLibcxx,
                      hsOpts.ModulesValidateDiagnosticOptions);
  code = hash_combine(code, hsOpts.ResourceDir);

  if (hsOpts.ModulesStrictContextHash) {
    hash_code SHPC = hash_combine_range(hsOpts.SystemHeaderPrefixes.begin(),
                                        hsOpts.SystemHeaderPrefixes.end());
    hash_code UEC = hash_combine_range(hsOpts.UserEntries.begin(),
                                       hsOpts.UserEntries.end());
    code = hash_combine(code, hsOpts.SystemHeaderPrefixes.size(), SHPC,
                        hsOpts.UserEntries.size(), UEC);

    const DiagnosticOptions &diagOpts = getDiagnosticOpts();
    #define DIAGOPT(Name, Bits, Default) \
      code = hash_combine(code, diagOpts.Name);
    #define ENUM_DIAGOPT(Name, Type, Bits, Default) \
      code = hash_combine(code, diagOpts.get##Name());
    #include "clang/Basic/DiagnosticOptions.def"
    #undef DIAGOPT
    #undef ENUM_DIAGOPT
  }

  // Extend the signature with the user build path.
  code = hash_combine(code, hsOpts.ModuleUserBuildPath);

  // Extend the signature with the module file extensions.
  const FrontendOptions &frontendOpts = getFrontendOpts();
  for (const auto &ext : frontendOpts.ModuleFileExtensions) {
    code = ext->hashExtension(code);
  }

  // When compiling with -gmodules, also hash -fdebug-prefix-map as it
  // affects the debug info in the PCM.
  if (getCodeGenOpts().DebugTypeExtRefs)
    for (const auto &KeyValue : getCodeGenOpts().DebugPrefixMap)
      code = hash_combine(code, KeyValue.first, KeyValue.second);

  // Extend the signature with the enabled sanitizers, if at least one is
  // enabled. Sanitizers which cannot affect AST generation aren't hashed.
  SanitizerSet SanHash = LangOpts->Sanitize;
  SanHash.clear(getPPTransparentSanitizers());
  if (!SanHash.empty())
    code = hash_combine(code, SanHash.Mask);

  return llvm::APInt(64, code).toString(36, /*Signed=*/false);
}

void CompilerInvocation::generateCC1CommandLine(
    SmallVectorImpl<const char *> &Args, StringAllocator SA) const {
#define OPTION_WITH_MARSHALLING(                                               \
    PREFIX_TYPE, NAME, ID, KIND, GROUP, ALIAS, ALIASARGS, FLAGS, PARAM,        \
    HELPTEXT, METAVAR, VALUES, SPELLING, SHOULD_PARSE, ALWAYS_EMIT, KEYPATH,   \
    DEFAULT_VALUE, IMPLIED_CHECK, IMPLIED_VALUE, NORMALIZER, DENORMALIZER,     \
    MERGER, EXTRACTOR, TABLE_INDEX)                                            \
  GENERATE_OPTION_WITH_MARSHALLING(Args, SA, KIND, FLAGS, SPELLING,            \
                                   ALWAYS_EMIT, this->KEYPATH, DEFAULT_VALUE,  \
                                   IMPLIED_CHECK, IMPLIED_VALUE, DENORMALIZER, \
                                   EXTRACTOR, TABLE_INDEX)

#define DIAG_OPTION_WITH_MARSHALLING OPTION_WITH_MARSHALLING
#define LANG_OPTION_WITH_MARSHALLING OPTION_WITH_MARSHALLING
#define CODEGEN_OPTION_WITH_MARSHALLING OPTION_WITH_MARSHALLING

#include "clang/Driver/Options.inc"

#undef CODEGEN_OPTION_WITH_MARSHALLING
#undef LANG_OPTION_WITH_MARSHALLING
#undef DIAG_OPTION_WITH_MARSHALLING
#undef OPTION_WITH_MARSHALLING

  GenerateHeaderSearchArgs(*HeaderSearchOpts, Args, SA);
  GenerateLangArgs(*LangOpts, Args, SA);
}

IntrusiveRefCntPtr<llvm::vfs::FileSystem>
clang::createVFSFromCompilerInvocation(const CompilerInvocation &CI,
                                       DiagnosticsEngine &Diags) {
  return createVFSFromCompilerInvocation(CI, Diags,
                                         llvm::vfs::getRealFileSystem());
}

IntrusiveRefCntPtr<llvm::vfs::FileSystem>
clang::createVFSFromCompilerInvocation(
    const CompilerInvocation &CI, DiagnosticsEngine &Diags,
    IntrusiveRefCntPtr<llvm::vfs::FileSystem> BaseFS) {
  if (CI.getHeaderSearchOpts().VFSOverlayFiles.empty())
    return BaseFS;

  IntrusiveRefCntPtr<llvm::vfs::FileSystem> Result = BaseFS;
  // earlier vfs files are on the bottom
  for (const auto &File : CI.getHeaderSearchOpts().VFSOverlayFiles) {
    llvm::ErrorOr<std::unique_ptr<llvm::MemoryBuffer>> Buffer =
        Result->getBufferForFile(File);
    if (!Buffer) {
      Diags.Report(diag::err_missing_vfs_overlay_file) << File;
      continue;
    }

    IntrusiveRefCntPtr<llvm::vfs::FileSystem> FS = llvm::vfs::getVFSFromYAML(
        std::move(Buffer.get()), /*DiagHandler*/ nullptr, File,
        /*DiagContext*/ nullptr, Result);
    if (!FS) {
      Diags.Report(diag::err_invalid_vfs_overlay) << File;
      continue;
    }

    Result = FS;
  }
  return Result;
}<|MERGE_RESOLUTION|>--- conflicted
+++ resolved
@@ -1344,32 +1344,11 @@
 
   Opts.EmitVersionIdentMetadata = Args.hasFlag(OPT_Qy, OPT_Qn, true);
 
-<<<<<<< HEAD
-=======
-  Opts.Addrsig = Args.hasArg(OPT_faddrsig);
-
-  Opts.KeepStaticConsts = Args.hasArg(OPT_fkeep_static_consts);
-
-  Opts.SpeculativeLoadHardening = Args.hasArg(OPT_mspeculative_load_hardening);
-
-  Opts.DefaultFunctionAttrs = Args.getAllArgValues(OPT_default_function_attr);
-
-  Opts.PassPlugins = Args.getAllArgValues(OPT_fpass_plugin_EQ);
-
-  Opts.SymbolPartition =
-      std::string(Args.getLastArgValue(OPT_fsymbol_partition_EQ));
-
-  Opts.ForceAAPCSBitfieldLoad = Args.hasArg(OPT_ForceAAPCSBitfieldLoad);
-  Opts.AAPCSBitfieldWidth =
-      Args.hasFlag(OPT_AAPCSBitfieldWidth, OPT_ForceNoAAPCSBitfieldWidth, true);
       
        
   Opts.DisableLegacyLoopTransformation =
     Args.hasArg(OPT_disable_legacy_loop_transformations);
 
-  Opts.PassByValueIsNoAlias = Args.hasArg(OPT_fpass_by_value_is_noalias);
-
->>>>>>> 4cde9487
   return Success;
 }
 
