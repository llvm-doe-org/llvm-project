//===- CompilerInvocation.cpp ---------------------------------------------===//
//
// Part of the LLVM Project, under the Apache License v2.0 with LLVM Exceptions.
// See https://llvm.org/LICENSE.txt for license information.
// SPDX-License-Identifier: Apache-2.0 WITH LLVM-exception
//
//===----------------------------------------------------------------------===//

#include "clang/Frontend/CompilerInvocation.h"
#include "TestModuleFileExtension.h"
#include "clang/Basic/Builtins.h"
#include "clang/Basic/CharInfo.h"
#include "clang/Basic/CodeGenOptions.h"
#include "clang/Basic/CommentOptions.h"
#include "clang/Basic/DebugInfoOptions.h"
#include "clang/Basic/Diagnostic.h"
#include "clang/Basic/DiagnosticOptions.h"
#include "clang/Basic/FileSystemOptions.h"
#include "clang/Basic/LLVM.h"
#include "clang/Basic/LangOptions.h"
#include "clang/Basic/LangStandard.h"
#include "clang/Basic/ObjCRuntime.h"
#include "clang/Basic/Sanitizers.h"
#include "clang/Basic/SourceLocation.h"
#include "clang/Basic/TargetOptions.h"
#include "clang/Basic/Version.h"
#include "clang/Basic/Visibility.h"
#include "clang/Basic/XRayInstr.h"
#include "clang/Config/config.h"
#include "clang/Driver/Driver.h"
#include "clang/Driver/DriverDiagnostic.h"
#include "clang/Driver/Options.h"
#include "clang/Driver/Tapir.h"
#include "clang/Frontend/CommandLineSourceLoc.h"
#include "clang/Frontend/DependencyOutputOptions.h"
#include "clang/Frontend/FrontendDiagnostic.h"
#include "clang/Frontend/FrontendOptions.h"
#include "clang/Frontend/FrontendPluginRegistry.h"
#include "clang/Frontend/MigratorOptions.h"
#include "clang/Frontend/PreprocessorOutputOptions.h"
#include "clang/Frontend/Utils.h"
#include "clang/Lex/HeaderSearchOptions.h"
#include "clang/Lex/PreprocessorOptions.h"
#include "clang/Sema/CodeCompleteOptions.h"
#include "clang/Serialization/ModuleFileExtension.h"
#include "clang/StaticAnalyzer/Core/AnalyzerOptions.h"
#include "llvm/ADT/APInt.h"
#include "llvm/ADT/ArrayRef.h"
#include "llvm/ADT/CachedHashString.h"
#include "llvm/ADT/Hashing.h"
#include "llvm/ADT/None.h"
#include "llvm/ADT/Optional.h"
#include "llvm/ADT/SmallString.h"
#include "llvm/ADT/SmallVector.h"
#include "llvm/ADT/StringRef.h"
#include "llvm/ADT/StringSwitch.h"
#include "llvm/ADT/Triple.h"
#include "llvm/ADT/Twine.h"
#include "llvm/IR/DebugInfoMetadata.h"
#include "llvm/Linker/Linker.h"
#include "llvm/MC/MCTargetOptions.h"
#include "llvm/Option/Arg.h"
#include "llvm/Option/ArgList.h"
#include "llvm/Option/OptSpecifier.h"
#include "llvm/Option/OptTable.h"
#include "llvm/Option/Option.h"
#include "llvm/ProfileData/InstrProfReader.h"
#include "llvm/Support/CodeGen.h"
#include "llvm/Support/Compiler.h"
#include "llvm/Support/Error.h"
#include "llvm/Support/ErrorHandling.h"
#include "llvm/Support/ErrorOr.h"
#include "llvm/Support/FileSystem.h"
#include "llvm/Support/Host.h"
#include "llvm/Support/MathExtras.h"
#include "llvm/Support/MemoryBuffer.h"
#include "llvm/Support/Path.h"
#include "llvm/Support/Process.h"
#include "llvm/Support/Regex.h"
#include "llvm/Support/VersionTuple.h"
#include "llvm/Support/VirtualFileSystem.h"
#include "llvm/Support/raw_ostream.h"
#include "llvm/Target/TargetOptions.h"
#include "llvm/Transforms/Tapir/TapirTargetIDs.h"
#include "llvm/Support/ScopedPrinter.h"
#include <algorithm>
#include <atomic>
#include <cassert>
#include <cstddef>
#include <cstring>
#include <memory>
#include <string>
#include <tuple>
#include <utility>
#include <vector>

using namespace clang;
using namespace driver;
using namespace options;
using namespace llvm::opt;

//===----------------------------------------------------------------------===//
// Initialization.
//===----------------------------------------------------------------------===//

CompilerInvocationBase::CompilerInvocationBase()
    : LangOpts(new LangOptions()), TargetOpts(new TargetOptions()),
      DiagnosticOpts(new DiagnosticOptions()),
      HeaderSearchOpts(new HeaderSearchOptions()),
      PreprocessorOpts(new PreprocessorOptions()) {}

CompilerInvocationBase::CompilerInvocationBase(const CompilerInvocationBase &X)
    : LangOpts(new LangOptions(*X.getLangOpts())),
      TargetOpts(new TargetOptions(X.getTargetOpts())),
      DiagnosticOpts(new DiagnosticOptions(X.getDiagnosticOpts())),
      HeaderSearchOpts(new HeaderSearchOptions(X.getHeaderSearchOpts())),
      PreprocessorOpts(new PreprocessorOptions(X.getPreprocessorOpts())) {}

CompilerInvocationBase::~CompilerInvocationBase() = default;

//===----------------------------------------------------------------------===//
// Deserialization (from args)
//===----------------------------------------------------------------------===//

static unsigned getOptimizationLevel(ArgList &Args, InputKind IK,
                                     DiagnosticsEngine &Diags) {
  unsigned DefaultOpt = llvm::CodeGenOpt::None;
  if (IK.getLanguage() == Language::OpenCL && !Args.hasArg(OPT_cl_opt_disable))
    DefaultOpt = llvm::CodeGenOpt::Default;

  if (Arg *A = Args.getLastArg(options::OPT_O_Group)) {
    if (A->getOption().matches(options::OPT_O0))
      return llvm::CodeGenOpt::None;

    if (A->getOption().matches(options::OPT_Ofast))
      return llvm::CodeGenOpt::Aggressive;

    assert(A->getOption().matches(options::OPT_O));

    StringRef S(A->getValue());
    if (S == "s" || S == "z" || S.empty())
      return llvm::CodeGenOpt::Default;

    if (S == "g")
      return llvm::CodeGenOpt::Less;

    return getLastArgIntValue(Args, OPT_O, DefaultOpt, Diags);
  }

  return DefaultOpt;
}

static unsigned getOptimizationLevelSize(ArgList &Args) {
  if (Arg *A = Args.getLastArg(options::OPT_O_Group)) {
    if (A->getOption().matches(options::OPT_O)) {
      switch (A->getValue()[0]) {
      default:
        return 0;
      case 's':
        return 1;
      case 'z':
        return 2;
      }
    }
  }
  return 0;
}

static void addDiagnosticArgs(ArgList &Args, OptSpecifier Group,
                              OptSpecifier GroupWithValue,
                              std::vector<std::string> &Diagnostics) {
  for (auto *A : Args.filtered(Group)) {
    if (A->getOption().getKind() == Option::FlagClass) {
      // The argument is a pure flag (such as OPT_Wall or OPT_Wdeprecated). Add
      // its name (minus the "W" or "R" at the beginning) to the warning list.
      Diagnostics.push_back(A->getOption().getName().drop_front(1));
    } else if (A->getOption().matches(GroupWithValue)) {
      // This is -Wfoo= or -Rfoo=, where foo is the name of the diagnostic group.
      Diagnostics.push_back(A->getOption().getName().drop_front(1).rtrim("=-"));
    } else {
      // Otherwise, add its value (for OPT_W_Joined and similar).
      for (const auto *Arg : A->getValues())
        Diagnostics.emplace_back(Arg);
    }
  }
}

// Parse the Static Analyzer configuration. If \p Diags is set to nullptr,
// it won't verify the input.
static void parseAnalyzerConfigs(AnalyzerOptions &AnOpts,
                                 DiagnosticsEngine *Diags);

static void getAllNoBuiltinFuncValues(ArgList &Args,
                                      std::vector<std::string> &Funcs) {
  SmallVector<const char *, 8> Values;
  for (const auto &Arg : Args) {
    const Option &O = Arg->getOption();
    if (O.matches(options::OPT_fno_builtin_)) {
      const char *FuncName = Arg->getValue();
      if (Builtin::Context::isBuiltinFunc(FuncName))
        Values.push_back(FuncName);
    }
  }
  Funcs.insert(Funcs.end(), Values.begin(), Values.end());
}

static bool ParseAnalyzerArgs(AnalyzerOptions &Opts, ArgList &Args,
                              DiagnosticsEngine &Diags) {
  bool Success = true;
  if (Arg *A = Args.getLastArg(OPT_analyzer_store)) {
    StringRef Name = A->getValue();
    AnalysisStores Value = llvm::StringSwitch<AnalysisStores>(Name)
#define ANALYSIS_STORE(NAME, CMDFLAG, DESC, CREATFN) \
      .Case(CMDFLAG, NAME##Model)
#include "clang/StaticAnalyzer/Core/Analyses.def"
      .Default(NumStores);
    if (Value == NumStores) {
      Diags.Report(diag::err_drv_invalid_value)
        << A->getAsString(Args) << Name;
      Success = false;
    } else {
      Opts.AnalysisStoreOpt = Value;
    }
  }

  if (Arg *A = Args.getLastArg(OPT_analyzer_constraints)) {
    StringRef Name = A->getValue();
    AnalysisConstraints Value = llvm::StringSwitch<AnalysisConstraints>(Name)
#define ANALYSIS_CONSTRAINTS(NAME, CMDFLAG, DESC, CREATFN) \
      .Case(CMDFLAG, NAME##Model)
#include "clang/StaticAnalyzer/Core/Analyses.def"
      .Default(NumConstraints);
    if (Value == NumConstraints) {
      Diags.Report(diag::err_drv_invalid_value)
        << A->getAsString(Args) << Name;
      Success = false;
    } else {
      Opts.AnalysisConstraintsOpt = Value;
    }
  }

  if (Arg *A = Args.getLastArg(OPT_analyzer_output)) {
    StringRef Name = A->getValue();
    AnalysisDiagClients Value = llvm::StringSwitch<AnalysisDiagClients>(Name)
#define ANALYSIS_DIAGNOSTICS(NAME, CMDFLAG, DESC, CREATFN) \
      .Case(CMDFLAG, PD_##NAME)
#include "clang/StaticAnalyzer/Core/Analyses.def"
      .Default(NUM_ANALYSIS_DIAG_CLIENTS);
    if (Value == NUM_ANALYSIS_DIAG_CLIENTS) {
      Diags.Report(diag::err_drv_invalid_value)
        << A->getAsString(Args) << Name;
      Success = false;
    } else {
      Opts.AnalysisDiagOpt = Value;
    }
  }

  if (Arg *A = Args.getLastArg(OPT_analyzer_purge)) {
    StringRef Name = A->getValue();
    AnalysisPurgeMode Value = llvm::StringSwitch<AnalysisPurgeMode>(Name)
#define ANALYSIS_PURGE(NAME, CMDFLAG, DESC) \
      .Case(CMDFLAG, NAME)
#include "clang/StaticAnalyzer/Core/Analyses.def"
      .Default(NumPurgeModes);
    if (Value == NumPurgeModes) {
      Diags.Report(diag::err_drv_invalid_value)
        << A->getAsString(Args) << Name;
      Success = false;
    } else {
      Opts.AnalysisPurgeOpt = Value;
    }
  }

  if (Arg *A = Args.getLastArg(OPT_analyzer_inlining_mode)) {
    StringRef Name = A->getValue();
    AnalysisInliningMode Value = llvm::StringSwitch<AnalysisInliningMode>(Name)
#define ANALYSIS_INLINING_MODE(NAME, CMDFLAG, DESC) \
      .Case(CMDFLAG, NAME)
#include "clang/StaticAnalyzer/Core/Analyses.def"
      .Default(NumInliningModes);
    if (Value == NumInliningModes) {
      Diags.Report(diag::err_drv_invalid_value)
        << A->getAsString(Args) << Name;
      Success = false;
    } else {
      Opts.InliningMode = Value;
    }
  }

  Opts.ShowCheckerHelp = Args.hasArg(OPT_analyzer_checker_help);
  Opts.ShowCheckerHelpAlpha = Args.hasArg(OPT_analyzer_checker_help_alpha);
  Opts.ShowCheckerHelpDeveloper =
      Args.hasArg(OPT_analyzer_checker_help_developer);

  Opts.ShowCheckerOptionList = Args.hasArg(OPT_analyzer_checker_option_help);
  Opts.ShowCheckerOptionAlphaList =
      Args.hasArg(OPT_analyzer_checker_option_help_alpha);
  Opts.ShowCheckerOptionDeveloperList =
      Args.hasArg(OPT_analyzer_checker_option_help_developer);

  Opts.ShowConfigOptionsList = Args.hasArg(OPT_analyzer_config_help);
  Opts.ShowEnabledCheckerList = Args.hasArg(OPT_analyzer_list_enabled_checkers);
  Opts.ShouldEmitErrorsOnInvalidConfigValue =
      /* negated */!llvm::StringSwitch<bool>(
                   Args.getLastArgValue(OPT_analyzer_config_compatibility_mode))
        .Case("true", true)
        .Case("false", false)
        .Default(false);
  Opts.DisableAllCheckers = Args.hasArg(OPT_analyzer_disable_all_checks);

  Opts.visualizeExplodedGraphWithGraphViz =
    Args.hasArg(OPT_analyzer_viz_egraph_graphviz);
  Opts.DumpExplodedGraphTo = Args.getLastArgValue(OPT_analyzer_dump_egraph);
  Opts.NoRetryExhausted = Args.hasArg(OPT_analyzer_disable_retry_exhausted);
  Opts.AnalyzerWerror = Args.hasArg(OPT_analyzer_werror);
  Opts.AnalyzeAll = Args.hasArg(OPT_analyzer_opt_analyze_headers);
  Opts.AnalyzerDisplayProgress = Args.hasArg(OPT_analyzer_display_progress);
  Opts.AnalyzeNestedBlocks =
    Args.hasArg(OPT_analyzer_opt_analyze_nested_blocks);
  Opts.AnalyzeSpecificFunction = Args.getLastArgValue(OPT_analyze_function);
  Opts.UnoptimizedCFG = Args.hasArg(OPT_analysis_UnoptimizedCFG);
  Opts.TrimGraph = Args.hasArg(OPT_trim_egraph);
  Opts.maxBlockVisitOnPath =
      getLastArgIntValue(Args, OPT_analyzer_max_loop, 4, Diags);
  Opts.PrintStats = Args.hasArg(OPT_analyzer_stats);
  Opts.InlineMaxStackDepth =
      getLastArgIntValue(Args, OPT_analyzer_inline_max_stack_depth,
                         Opts.InlineMaxStackDepth, Diags);

  Opts.CheckersAndPackages.clear();
  for (const Arg *A :
       Args.filtered(OPT_analyzer_checker, OPT_analyzer_disable_checker)) {
    A->claim();
    bool IsEnabled = A->getOption().getID() == OPT_analyzer_checker;
    // We can have a list of comma separated checker names, e.g:
    // '-analyzer-checker=cocoa,unix'
    StringRef CheckerAndPackageList = A->getValue();
    SmallVector<StringRef, 16> CheckersAndPackages;
    CheckerAndPackageList.split(CheckersAndPackages, ",");
    for (const StringRef &CheckerOrPackage : CheckersAndPackages)
      Opts.CheckersAndPackages.emplace_back(CheckerOrPackage, IsEnabled);
  }

  // Go through the analyzer configuration options.
  for (const auto *A : Args.filtered(OPT_analyzer_config)) {

    // We can have a list of comma separated config names, e.g:
    // '-analyzer-config key1=val1,key2=val2'
    StringRef configList = A->getValue();
    SmallVector<StringRef, 4> configVals;
    configList.split(configVals, ",");
    for (const auto &configVal : configVals) {
      StringRef key, val;
      std::tie(key, val) = configVal.split("=");
      if (val.empty()) {
        Diags.Report(SourceLocation(),
                     diag::err_analyzer_config_no_value) << configVal;
        Success = false;
        break;
      }
      if (val.find('=') != StringRef::npos) {
        Diags.Report(SourceLocation(),
                     diag::err_analyzer_config_multiple_values)
          << configVal;
        Success = false;
        break;
      }

      // TODO: Check checker options too, possibly in CheckerRegistry.
      // Leave unknown non-checker configs unclaimed.
      if (!key.contains(":") && Opts.isUnknownAnalyzerConfig(key)) {
        if (Opts.ShouldEmitErrorsOnInvalidConfigValue)
          Diags.Report(diag::err_analyzer_config_unknown) << key;
        continue;
      }

      A->claim();
      Opts.Config[key] = val;
    }
  }

  if (Opts.ShouldEmitErrorsOnInvalidConfigValue)
    parseAnalyzerConfigs(Opts, &Diags);
  else
    parseAnalyzerConfigs(Opts, nullptr);

  llvm::raw_string_ostream os(Opts.FullCompilerInvocation);
  for (unsigned i = 0; i < Args.getNumInputArgStrings(); ++i) {
    if (i != 0)
      os << " ";
    os << Args.getArgString(i);
  }
  os.flush();

  return Success;
}

static StringRef getStringOption(AnalyzerOptions::ConfigTable &Config,
                                 StringRef OptionName, StringRef DefaultVal) {
  return Config.insert({OptionName, DefaultVal}).first->second;
}

static void initOption(AnalyzerOptions::ConfigTable &Config,
                       DiagnosticsEngine *Diags,
                       StringRef &OptionField, StringRef Name,
                       StringRef DefaultVal) {
  // String options may be known to invalid (e.g. if the expected string is a
  // file name, but the file does not exist), those will have to be checked in
  // parseConfigs.
  OptionField = getStringOption(Config, Name, DefaultVal);
}

static void initOption(AnalyzerOptions::ConfigTable &Config,
                       DiagnosticsEngine *Diags,
                       bool &OptionField, StringRef Name, bool DefaultVal) {
  auto PossiblyInvalidVal = llvm::StringSwitch<Optional<bool>>(
                 getStringOption(Config, Name, (DefaultVal ? "true" : "false")))
      .Case("true", true)
      .Case("false", false)
      .Default(None);

  if (!PossiblyInvalidVal) {
    if (Diags)
      Diags->Report(diag::err_analyzer_config_invalid_input)
        << Name << "a boolean";
    else
      OptionField = DefaultVal;
  } else
    OptionField = PossiblyInvalidVal.getValue();
}

static void initOption(AnalyzerOptions::ConfigTable &Config,
                       DiagnosticsEngine *Diags,
                       unsigned &OptionField, StringRef Name,
                       unsigned DefaultVal) {

  OptionField = DefaultVal;
  bool HasFailed = getStringOption(Config, Name, std::to_string(DefaultVal))
                     .getAsInteger(0, OptionField);
  if (Diags && HasFailed)
    Diags->Report(diag::err_analyzer_config_invalid_input)
      << Name << "an unsigned";
}

static void parseAnalyzerConfigs(AnalyzerOptions &AnOpts,
                                 DiagnosticsEngine *Diags) {
  // TODO: There's no need to store the entire configtable, it'd be plenty
  // enough tostore checker options.

#define ANALYZER_OPTION(TYPE, NAME, CMDFLAG, DESC, DEFAULT_VAL)                \
  initOption(AnOpts.Config, Diags, AnOpts.NAME, CMDFLAG, DEFAULT_VAL);

#define ANALYZER_OPTION_DEPENDS_ON_USER_MODE(TYPE, NAME, CMDFLAG, DESC,        \
                                           SHALLOW_VAL, DEEP_VAL)              \
  switch (AnOpts.getUserMode()) {                                              \
  case UMK_Shallow:                                                            \
    initOption(AnOpts.Config, Diags, AnOpts.NAME, CMDFLAG, SHALLOW_VAL);       \
    break;                                                                     \
  case UMK_Deep:                                                               \
    initOption(AnOpts.Config, Diags, AnOpts.NAME, CMDFLAG, DEEP_VAL);          \
    break;                                                                     \
  }                                                                            \

#include "clang/StaticAnalyzer/Core/AnalyzerOptions.def"
#undef ANALYZER_OPTION
#undef ANALYZER_OPTION_DEPENDS_ON_USER_MODE

  // At this point, AnalyzerOptions is configured. Let's validate some options.

  // FIXME: Here we try to validate the silenced checkers or packages are valid.
  // The current approach only validates the registered checkers which does not
  // contain the runtime enabled checkers and optimally we would validate both.
  if (!AnOpts.RawSilencedCheckersAndPackages.empty()) {
    std::vector<StringRef> Checkers =
        AnOpts.getRegisteredCheckers(/*IncludeExperimental=*/true);
    std::vector<StringRef> Packages =
        AnOpts.getRegisteredPackages(/*IncludeExperimental=*/true);

    SmallVector<StringRef, 16> CheckersAndPackages;
    AnOpts.RawSilencedCheckersAndPackages.split(CheckersAndPackages, ";");

    for (const StringRef &CheckerOrPackage : CheckersAndPackages) {
      if (Diags) {
        bool IsChecker = CheckerOrPackage.contains('.');
        bool IsValidName =
            IsChecker
                ? llvm::find(Checkers, CheckerOrPackage) != Checkers.end()
                : llvm::find(Packages, CheckerOrPackage) != Packages.end();

        if (!IsValidName)
          Diags->Report(diag::err_unknown_analyzer_checker_or_package)
              << CheckerOrPackage;
      }

      AnOpts.SilencedCheckersAndPackages.emplace_back(CheckerOrPackage);
    }
  }

  if (!Diags)
    return;

  if (AnOpts.ShouldTrackConditionsDebug && !AnOpts.ShouldTrackConditions)
    Diags->Report(diag::err_analyzer_config_invalid_input)
        << "track-conditions-debug" << "'track-conditions' to also be enabled";

  if (!AnOpts.CTUDir.empty() && !llvm::sys::fs::is_directory(AnOpts.CTUDir))
    Diags->Report(diag::err_analyzer_config_invalid_input) << "ctu-dir"
                                                           << "a filename";

  if (!AnOpts.ModelPath.empty() &&
      !llvm::sys::fs::is_directory(AnOpts.ModelPath))
    Diags->Report(diag::err_analyzer_config_invalid_input) << "model-path"
                                                           << "a filename";
}

static bool ParseMigratorArgs(MigratorOptions &Opts, ArgList &Args) {
  Opts.NoNSAllocReallocError = Args.hasArg(OPT_migrator_no_nsalloc_error);
  Opts.NoFinalizeRemoval = Args.hasArg(OPT_migrator_no_finalize_removal);
  return true;
}

static void ParseCommentArgs(CommentOptions &Opts, ArgList &Args) {
  Opts.BlockCommandNames = Args.getAllArgValues(OPT_fcomment_block_commands);
  Opts.ParseAllComments = Args.hasArg(OPT_fparse_all_comments);
}

static StringRef getCodeModel(ArgList &Args, DiagnosticsEngine &Diags) {
  if (Arg *A = Args.getLastArg(OPT_mcode_model)) {
    StringRef Value = A->getValue();
    if (Value == "small" || Value == "kernel" || Value == "medium" ||
        Value == "large" || Value == "tiny")
      return Value;
    Diags.Report(diag::err_drv_invalid_value) << A->getAsString(Args) << Value;
  }
  return "default";
}

static llvm::Reloc::Model getRelocModel(ArgList &Args,
                                        DiagnosticsEngine &Diags) {
  if (Arg *A = Args.getLastArg(OPT_mrelocation_model)) {
    StringRef Value = A->getValue();
    auto RM = llvm::StringSwitch<llvm::Optional<llvm::Reloc::Model>>(Value)
                  .Case("static", llvm::Reloc::Static)
                  .Case("pic", llvm::Reloc::PIC_)
                  .Case("ropi", llvm::Reloc::ROPI)
                  .Case("rwpi", llvm::Reloc::RWPI)
                  .Case("ropi-rwpi", llvm::Reloc::ROPI_RWPI)
                  .Case("dynamic-no-pic", llvm::Reloc::DynamicNoPIC)
                  .Default(None);
    if (RM.hasValue())
      return *RM;
    Diags.Report(diag::err_drv_invalid_value) << A->getAsString(Args) << Value;
  }
  return llvm::Reloc::PIC_;
}

/// Create a new Regex instance out of the string value in \p RpassArg.
/// It returns a pointer to the newly generated Regex instance.
static std::shared_ptr<llvm::Regex>
GenerateOptimizationRemarkRegex(DiagnosticsEngine &Diags, ArgList &Args,
                                Arg *RpassArg) {
  StringRef Val = RpassArg->getValue();
  std::string RegexError;
  std::shared_ptr<llvm::Regex> Pattern = std::make_shared<llvm::Regex>(Val);
  if (!Pattern->isValid(RegexError)) {
    Diags.Report(diag::err_drv_optimization_remark_pattern)
        << RegexError << RpassArg->getAsString(Args);
    Pattern.reset();
  }
  return Pattern;
}

static bool parseDiagnosticLevelMask(StringRef FlagName,
                                     const std::vector<std::string> &Levels,
                                     DiagnosticsEngine *Diags,
                                     DiagnosticLevelMask &M) {
  bool Success = true;
  for (const auto &Level : Levels) {
    DiagnosticLevelMask const PM =
      llvm::StringSwitch<DiagnosticLevelMask>(Level)
        .Case("note",    DiagnosticLevelMask::Note)
        .Case("remark",  DiagnosticLevelMask::Remark)
        .Case("warning", DiagnosticLevelMask::Warning)
        .Case("error",   DiagnosticLevelMask::Error)
        .Default(DiagnosticLevelMask::None);
    if (PM == DiagnosticLevelMask::None) {
      Success = false;
      if (Diags)
        Diags->Report(diag::err_drv_invalid_value) << FlagName << Level;
    }
    M = M | PM;
  }
  return Success;
}

static void parseSanitizerKinds(StringRef FlagName,
                                const std::vector<std::string> &Sanitizers,
                                DiagnosticsEngine &Diags, SanitizerSet &S) {
  for (const auto &Sanitizer : Sanitizers) {
    SanitizerMask K = parseSanitizerValue(Sanitizer, /*AllowGroups=*/false);
    if (K == SanitizerMask())
      Diags.Report(diag::err_drv_invalid_value) << FlagName << Sanitizer;
    else
      S.set(K, true);
  }
}

static LangOptions::CilktoolKind parseCilktoolKind(StringRef FlagName,
                                                   ArgList &Args,
                                                   DiagnosticsEngine &Diags) {
  if (Arg *A = Args.getLastArg(OPT_fcilktool_EQ)) {
    StringRef Val = A->getValue();
    LangOptions::CilktoolKind ParsedCilktool =
      llvm::StringSwitch<LangOptions::CilktoolKind>(Val)
      .Case("cilkscale", LangOptions::Cilktool_Cilkscale)
      .Case("cilkscale-instructions",
            LangOptions::Cilktool_Cilkscale_InstructionCount)
      .Case("cilkscale-benchmark",
            LangOptions::Cilktool_Cilkscale_Benchmark)
      .Default(LangOptions::Cilktool_None);
    if (ParsedCilktool == LangOptions::Cilktool_None)
      Diags.Report(diag::err_drv_invalid_value) << FlagName << Val;
    else
      return ParsedCilktool;
  }
  return LangOptions::Cilktool_None;
}

static LangOptions::CSIExtensionPoint
parseCSIExtensionPoint(StringRef FlagName, ArgList &Args,
                       DiagnosticsEngine &Diags) {
  if (Arg *A = Args.getLastArg(OPT_fcsi_EQ)) {
    StringRef Val = A->getValue();
    LangOptions::CSIExtensionPoint ParsedExt =
      llvm::StringSwitch<LangOptions::CSIExtensionPoint>(Val)
      .Case("first",           LangOptions::CSI_EarlyAsPossible)
      .Case("early",           LangOptions::CSI_ModuleOptimizerEarly)
      .Case("last",            LangOptions::CSI_OptimizerLast)
      .Case("tapirlate",       LangOptions::CSI_TapirLate)
      .Case("aftertapirloops", LangOptions::CSI_TapirLoopEnd)
      .Default(LangOptions::CSI_None);
    if (ParsedExt == LangOptions::CSI_None) {
      Diags.Report(diag::err_drv_invalid_value) << FlagName << Val;
      return LangOptions::CSI_None;
    } else
      return ParsedExt;
  } else if (Args.hasArg(OPT_fcsi))
    // Use TapirLate extension point by default, for backwards compatability.
    return LangOptions::CSI_TapirLate;
  return LangOptions::CSI_None;
}

static void parseXRayInstrumentationBundle(StringRef FlagName, StringRef Bundle,
                                           ArgList &Args, DiagnosticsEngine &D,
                                           XRayInstrSet &S) {
  llvm::SmallVector<StringRef, 2> BundleParts;
  llvm::SplitString(Bundle, BundleParts, ",");
  for (const auto &B : BundleParts) {
    auto Mask = parseXRayInstrValue(B);
    if (Mask == XRayInstrKind::None)
      if (B != "none")
        D.Report(diag::err_drv_invalid_value) << FlagName << Bundle;
      else
        S.Mask = Mask;
    else if (Mask == XRayInstrKind::All)
      S.Mask = Mask;
    else
      S.set(Mask, true);
  }
}

// Set the profile kind for fprofile-instrument.
static void setPGOInstrumentor(CodeGenOptions &Opts, ArgList &Args,
                               DiagnosticsEngine &Diags) {
  Arg *A = Args.getLastArg(OPT_fprofile_instrument_EQ);
  if (A == nullptr)
    return;
  StringRef S = A->getValue();
  unsigned I = llvm::StringSwitch<unsigned>(S)
                   .Case("none", CodeGenOptions::ProfileNone)
                   .Case("clang", CodeGenOptions::ProfileClangInstr)
                   .Case("llvm", CodeGenOptions::ProfileIRInstr)
                   .Case("csllvm", CodeGenOptions::ProfileCSIRInstr)
                   .Default(~0U);
  if (I == ~0U) {
    Diags.Report(diag::err_drv_invalid_pgo_instrumentor) << A->getAsString(Args)
                                                         << S;
    return;
  }
  auto Instrumentor = static_cast<CodeGenOptions::ProfileInstrKind>(I);
  Opts.setProfileInstr(Instrumentor);
}

// Set the profile kind using fprofile-instrument-use-path.
static void setPGOUseInstrumentor(CodeGenOptions &Opts,
                                  const Twine &ProfileName) {
  auto ReaderOrErr = llvm::IndexedInstrProfReader::create(ProfileName);
  // In error, return silently and let Clang PGOUse report the error message.
  if (auto E = ReaderOrErr.takeError()) {
    llvm::consumeError(std::move(E));
    Opts.setProfileUse(CodeGenOptions::ProfileClangInstr);
    return;
  }
  std::unique_ptr<llvm::IndexedInstrProfReader> PGOReader =
    std::move(ReaderOrErr.get());
  if (PGOReader->isIRLevelProfile()) {
    if (PGOReader->hasCSIRLevelProfile())
      Opts.setProfileUse(CodeGenOptions::ProfileCSIRInstr);
    else
      Opts.setProfileUse(CodeGenOptions::ProfileIRInstr);
  } else
    Opts.setProfileUse(CodeGenOptions::ProfileClangInstr);
}

static bool ParseCodeGenArgs(CodeGenOptions &Opts, ArgList &Args, InputKind IK,
                             DiagnosticsEngine &Diags,
                             const TargetOptions &TargetOpts,
                             const FrontendOptions &FrontendOpts) {
  bool Success = true;
  llvm::Triple Triple = llvm::Triple(TargetOpts.Triple);

  unsigned OptimizationLevel = getOptimizationLevel(Args, IK, Diags);
  // TODO: This could be done in Driver
  unsigned MaxOptLevel = 3;
  if (OptimizationLevel > MaxOptLevel) {
    // If the optimization level is not supported, fall back on the default
    // optimization
    Diags.Report(diag::warn_drv_optimization_value)
        << Args.getLastArg(OPT_O)->getAsString(Args) << "-O" << MaxOptLevel;
    OptimizationLevel = MaxOptLevel;
  }
  Opts.OptimizationLevel = OptimizationLevel;

  // At O0 we want to fully disable inlining outside of cases marked with
  // 'alwaysinline' that are required for correctness.
  Opts.setInlining((Opts.OptimizationLevel == 0)
                       ? CodeGenOptions::OnlyAlwaysInlining
                       : CodeGenOptions::NormalInlining);
  // Explicit inlining flags can disable some or all inlining even at
  // optimization levels above zero.
  if (Arg *InlineArg = Args.getLastArg(
          options::OPT_finline_functions, options::OPT_finline_hint_functions,
          options::OPT_fno_inline_functions, options::OPT_fno_inline)) {
    if (Opts.OptimizationLevel > 0) {
      const Option &InlineOpt = InlineArg->getOption();
      if (InlineOpt.matches(options::OPT_finline_functions))
        Opts.setInlining(CodeGenOptions::NormalInlining);
      else if (InlineOpt.matches(options::OPT_finline_hint_functions))
        Opts.setInlining(CodeGenOptions::OnlyHintInlining);
      else
        Opts.setInlining(CodeGenOptions::OnlyAlwaysInlining);
    }
  }

  Opts.ExperimentalNewPassManager = Args.hasFlag(
      OPT_fexperimental_new_pass_manager, OPT_fno_experimental_new_pass_manager,
      /* Default */ ENABLE_EXPERIMENTAL_NEW_PASS_MANAGER);

  Opts.DebugPassManager =
      Args.hasFlag(OPT_fdebug_pass_manager, OPT_fno_debug_pass_manager,
                   /* Default */ false);

  if (Arg *A = Args.getLastArg(OPT_fveclib)) {
    StringRef Name = A->getValue();
    if (Name == "Accelerate")
      Opts.setVecLib(CodeGenOptions::Accelerate);
    else if (Name == "MASSV")
      Opts.setVecLib(CodeGenOptions::MASSV);
    else if (Name == "SVML")
      Opts.setVecLib(CodeGenOptions::SVML);
    else if (Name == "none")
      Opts.setVecLib(CodeGenOptions::NoLibrary);
    else
      Diags.Report(diag::err_drv_invalid_value) << A->getAsString(Args) << Name;
  }

  // Parse Tapir-related codegen options.
  TapirTargetID TapirTarget = parseTapirTarget(Args);
  if (TapirTarget == TapirTargetID::Last_TapirTargetID)
    if (const Arg *A = Args.getLastArg(OPT_ftapir_EQ))
      Diags.Report(diag::err_drv_invalid_value) << A->getAsString(Args)
                                                << A->getValue();
  Opts.setTapirTarget(TapirTarget);

  if (Arg *A = Args.getLastArg(OPT_debug_info_kind_EQ)) {
    unsigned Val =
        llvm::StringSwitch<unsigned>(A->getValue())
            .Case("line-tables-only", codegenoptions::DebugLineTablesOnly)
            .Case("line-directives-only", codegenoptions::DebugDirectivesOnly)
            .Case("constructor", codegenoptions::DebugInfoConstructor)
            .Case("limited", codegenoptions::LimitedDebugInfo)
            .Case("standalone", codegenoptions::FullDebugInfo)
            .Default(~0U);
    if (Val == ~0U)
      Diags.Report(diag::err_drv_invalid_value) << A->getAsString(Args)
                                                << A->getValue();
    else
      Opts.setDebugInfo(static_cast<codegenoptions::DebugInfoKind>(Val));
  }
  if (Arg *A = Args.getLastArg(OPT_debugger_tuning_EQ)) {
    unsigned Val = llvm::StringSwitch<unsigned>(A->getValue())
                       .Case("gdb", unsigned(llvm::DebuggerKind::GDB))
                       .Case("lldb", unsigned(llvm::DebuggerKind::LLDB))
                       .Case("sce", unsigned(llvm::DebuggerKind::SCE))
                       .Default(~0U);
    if (Val == ~0U)
      Diags.Report(diag::err_drv_invalid_value) << A->getAsString(Args)
                                                << A->getValue();
    else
      Opts.setDebuggerTuning(static_cast<llvm::DebuggerKind>(Val));
  }
  Opts.DwarfVersion = getLastArgIntValue(Args, OPT_dwarf_version_EQ, 0, Diags);
  Opts.DebugColumnInfo = Args.hasArg(OPT_dwarf_column_info);
  Opts.EmitCodeView = Args.hasArg(OPT_gcodeview);
  Opts.CodeViewGHash = Args.hasArg(OPT_gcodeview_ghash);
  Opts.MacroDebugInfo = Args.hasArg(OPT_debug_info_macro);
  Opts.WholeProgramVTables = Args.hasArg(OPT_fwhole_program_vtables);
  Opts.VirtualFunctionElimination =
      Args.hasArg(OPT_fvirtual_function_elimination);
  Opts.LTOVisibilityPublicStd = Args.hasArg(OPT_flto_visibility_public_std);
  Opts.SplitDwarfFile = Args.getLastArgValue(OPT_split_dwarf_file);
  Opts.SplitDwarfOutput = Args.getLastArgValue(OPT_split_dwarf_output);
  Opts.SplitDwarfInlining = !Args.hasArg(OPT_fno_split_dwarf_inlining);
  Opts.DebugTypeExtRefs = Args.hasArg(OPT_dwarf_ext_refs);
  Opts.DebugExplicitImport = Args.hasArg(OPT_dwarf_explicit_import);
  Opts.DebugFwdTemplateParams = Args.hasArg(OPT_debug_forward_template_params);
  Opts.EmbedSource = Args.hasArg(OPT_gembed_source);

  Opts.ForceDwarfFrameSection =
      Args.hasFlag(OPT_fforce_dwarf_frame, OPT_fno_force_dwarf_frame, false);

  for (const auto &Arg : Args.getAllArgValues(OPT_fdebug_prefix_map_EQ))
    Opts.DebugPrefixMap.insert(StringRef(Arg).split('='));

  if (const Arg *A =
          Args.getLastArg(OPT_emit_llvm_uselists, OPT_no_emit_llvm_uselists))
    Opts.EmitLLVMUseLists = A->getOption().getID() == OPT_emit_llvm_uselists;

  Opts.DisableLLVMPasses = Args.hasArg(OPT_disable_llvm_passes);
  Opts.DisableLifetimeMarkers = Args.hasArg(OPT_disable_lifetimemarkers);

  const llvm::Triple::ArchType DebugEntryValueArchs[] = {
      llvm::Triple::x86, llvm::Triple::x86_64, llvm::Triple::aarch64,
      llvm::Triple::arm, llvm::Triple::armeb};

  llvm::Triple T(TargetOpts.Triple);
  if (Opts.OptimizationLevel > 0 && Opts.hasReducedDebugInfo() &&
      llvm::is_contained(DebugEntryValueArchs, T.getArch()))
    Opts.EnableDebugEntryValues = Args.hasArg(OPT_femit_debug_entry_values);

  Opts.DisableO0ImplyOptNone = Args.hasArg(OPT_disable_O0_optnone);
  Opts.DisableRedZone = Args.hasArg(OPT_disable_red_zone);
  Opts.IndirectTlsSegRefs = Args.hasArg(OPT_mno_tls_direct_seg_refs);
  Opts.ForbidGuardVariables = Args.hasArg(OPT_fforbid_guard_variables);
  Opts.UseRegisterSizedBitfieldAccess = Args.hasArg(
    OPT_fuse_register_sized_bitfield_access);
  Opts.RelaxedAliasing = Args.hasArg(OPT_relaxed_aliasing);
  Opts.StructPathTBAA = !Args.hasArg(OPT_no_struct_path_tbaa);
  Opts.NewStructPathTBAA = !Args.hasArg(OPT_no_struct_path_tbaa) &&
                           Args.hasArg(OPT_new_struct_path_tbaa);
  Opts.FineGrainedBitfieldAccesses =
      Args.hasFlag(OPT_ffine_grained_bitfield_accesses,
                   OPT_fno_fine_grained_bitfield_accesses, false);
  Opts.DwarfDebugFlags = Args.getLastArgValue(OPT_dwarf_debug_flags);
  Opts.RecordCommandLine = Args.getLastArgValue(OPT_record_command_line);
  Opts.MergeAllConstants = Args.hasArg(OPT_fmerge_all_constants);
  Opts.NoCommon = Args.hasArg(OPT_fno_common);
  Opts.NoInlineLineTables = Args.hasArg(OPT_gno_inline_line_tables);
  Opts.NoImplicitFloat = Args.hasArg(OPT_no_implicit_float);
  Opts.OptimizeSize = getOptimizationLevelSize(Args);
  Opts.SimplifyLibCalls = !(Args.hasArg(OPT_fno_builtin) ||
                            Args.hasArg(OPT_ffreestanding));
  if (Opts.SimplifyLibCalls)
    getAllNoBuiltinFuncValues(Args, Opts.NoBuiltinFuncs);
  Opts.UnrollLoops =
      Args.hasFlag(OPT_funroll_loops, OPT_fno_unroll_loops,
                   (Opts.OptimizationLevel > 1));
  Opts.RerollLoops = Args.hasArg(OPT_freroll_loops);

  Opts.DisableIntegratedAS = Args.hasArg(OPT_fno_integrated_as);
  Opts.Autolink = !Args.hasArg(OPT_fno_autolink);
  Opts.SampleProfileFile = Args.getLastArgValue(OPT_fprofile_sample_use_EQ);
  Opts.DebugInfoForProfiling = Args.hasFlag(
      OPT_fdebug_info_for_profiling, OPT_fno_debug_info_for_profiling, false);
  Opts.DebugNameTable = static_cast<unsigned>(
      Args.hasArg(OPT_ggnu_pubnames)
          ? llvm::DICompileUnit::DebugNameTableKind::GNU
          : Args.hasArg(OPT_gpubnames)
                ? llvm::DICompileUnit::DebugNameTableKind::Default
                : llvm::DICompileUnit::DebugNameTableKind::None);
  Opts.DebugRangesBaseAddress = Args.hasArg(OPT_fdebug_ranges_base_address);

  setPGOInstrumentor(Opts, Args, Diags);
  Opts.InstrProfileOutput =
      Args.getLastArgValue(OPT_fprofile_instrument_path_EQ);
  Opts.ProfileInstrumentUsePath =
      Args.getLastArgValue(OPT_fprofile_instrument_use_path_EQ);
  if (!Opts.ProfileInstrumentUsePath.empty())
    setPGOUseInstrumentor(Opts, Opts.ProfileInstrumentUsePath);
  Opts.ProfileRemappingFile =
      Args.getLastArgValue(OPT_fprofile_remapping_file_EQ);
  if (!Opts.ProfileRemappingFile.empty() && !Opts.ExperimentalNewPassManager) {
    Diags.Report(diag::err_drv_argument_only_allowed_with)
      << Args.getLastArg(OPT_fprofile_remapping_file_EQ)->getAsString(Args)
      << "-fexperimental-new-pass-manager";
  }

  Opts.CoverageMapping =
      Args.hasFlag(OPT_fcoverage_mapping, OPT_fno_coverage_mapping, false);
  Opts.DumpCoverageMapping = Args.hasArg(OPT_dump_coverage_mapping);
  Opts.AsmVerbose = Args.hasArg(OPT_masm_verbose);
  Opts.PreserveAsmComments = !Args.hasArg(OPT_fno_preserve_as_comments);
  Opts.AssumeSaneOperatorNew = !Args.hasArg(OPT_fno_assume_sane_operator_new);
  Opts.ObjCAutoRefCountExceptions = Args.hasArg(OPT_fobjc_arc_exceptions);
  Opts.CXAAtExit = !Args.hasArg(OPT_fno_use_cxa_atexit);
  Opts.RegisterGlobalDtorsWithAtExit =
      Args.hasArg(OPT_fregister_global_dtors_with_atexit);
  Opts.CXXCtorDtorAliases = Args.hasArg(OPT_mconstructor_aliases);
  Opts.CodeModel = TargetOpts.CodeModel;
  Opts.DebugPass = Args.getLastArgValue(OPT_mdebug_pass);

  // Handle -mframe-pointer option.
  if (Arg *A = Args.getLastArg(OPT_mframe_pointer_EQ)) {
    CodeGenOptions::FramePointerKind FP;
    StringRef Name = A->getValue();
    bool ValidFP = true;
    if (Name == "none")
      FP = CodeGenOptions::FramePointerKind::None;
    else if (Name == "non-leaf")
      FP = CodeGenOptions::FramePointerKind::NonLeaf;
    else if (Name == "all")
      FP = CodeGenOptions::FramePointerKind::All;
    else {
      Diags.Report(diag::err_drv_invalid_value) << A->getAsString(Args) << Name;
      Success = false;
      ValidFP = false;
    }
    if (ValidFP)
      Opts.setFramePointer(FP);
  }

  // -pg may override -mframe-pointer
  // TODO: This should be merged into getFramePointerKind in Clang.cpp.
  if (Args.hasArg(OPT_pg))
    Opts.setFramePointer(CodeGenOptions::FramePointerKind::All);

  Opts.DisableFree = Args.hasArg(OPT_disable_free);
  Opts.DiscardValueNames = Args.hasArg(OPT_discard_value_names);
  Opts.DisableTailCalls = Args.hasArg(OPT_mdisable_tail_calls);
  Opts.NoEscapingBlockTailCalls =
      Args.hasArg(OPT_fno_escaping_block_tail_calls);
  Opts.FloatABI = Args.getLastArgValue(OPT_mfloat_abi);
  Opts.LessPreciseFPMAD = Args.hasArg(OPT_cl_mad_enable) ||
                          Args.hasArg(OPT_cl_unsafe_math_optimizations) ||
                          Args.hasArg(OPT_cl_fast_relaxed_math);
  Opts.LimitFloatPrecision = Args.getLastArgValue(OPT_mlimit_float_precision);
  Opts.NoInfsFPMath = (Args.hasArg(OPT_menable_no_infinities) ||
                       Args.hasArg(OPT_cl_finite_math_only) ||
                       Args.hasArg(OPT_cl_fast_relaxed_math));
  Opts.NoNaNsFPMath = (Args.hasArg(OPT_menable_no_nans) ||
                       Args.hasArg(OPT_cl_unsafe_math_optimizations) ||
                       Args.hasArg(OPT_cl_finite_math_only) ||
                       Args.hasArg(OPT_cl_fast_relaxed_math));
  Opts.NoSignedZeros = (Args.hasArg(OPT_fno_signed_zeros) ||
                        Args.hasArg(OPT_cl_no_signed_zeros) ||
                        Args.hasArg(OPT_cl_unsafe_math_optimizations) ||
                        Args.hasArg(OPT_cl_fast_relaxed_math));
  Opts.Reassociate = Args.hasArg(OPT_mreassociate);
  Opts.FlushDenorm = Args.hasArg(OPT_cl_denorms_are_zero) ||
                     (Args.hasArg(OPT_fcuda_is_device) &&
                      Args.hasArg(OPT_fcuda_flush_denormals_to_zero));
  Opts.CorrectlyRoundedDivSqrt =
      Args.hasArg(OPT_cl_fp32_correctly_rounded_divide_sqrt);
  Opts.UniformWGSize =
      Args.hasArg(OPT_cl_uniform_work_group_size);
  Opts.Reciprocals = Args.getAllArgValues(OPT_mrecip_EQ);
  Opts.ReciprocalMath = Args.hasArg(OPT_freciprocal_math);
  Opts.NoTrappingMath = Args.hasArg(OPT_fno_trapping_math);
  Opts.StrictFloatCastOverflow =
      !Args.hasArg(OPT_fno_strict_float_cast_overflow);

  Opts.NoZeroInitializedInBSS = Args.hasArg(OPT_mno_zero_initialized_in_bss);
  Opts.NumRegisterParameters = getLastArgIntValue(Args, OPT_mregparm, 0, Diags);
  Opts.NoExecStack = Args.hasArg(OPT_mno_exec_stack);
  Opts.FatalWarnings = Args.hasArg(OPT_massembler_fatal_warnings);
  Opts.NoWarn = Args.hasArg(OPT_massembler_no_warn);
  Opts.EnableSegmentedStacks = Args.hasArg(OPT_split_stacks);
  Opts.RelaxAll = Args.hasArg(OPT_mrelax_all);
  Opts.IncrementalLinkerCompatible =
      Args.hasArg(OPT_mincremental_linker_compatible);
  Opts.PIECopyRelocations =
      Args.hasArg(OPT_mpie_copy_relocations);
  Opts.NoPLT = Args.hasArg(OPT_fno_plt);
  Opts.SaveTempLabels = Args.hasArg(OPT_msave_temp_labels);
  Opts.NoDwarfDirectoryAsm = Args.hasArg(OPT_fno_dwarf_directory_asm);
  Opts.SoftFloat = Args.hasArg(OPT_msoft_float);
  Opts.StrictEnums = Args.hasArg(OPT_fstrict_enums);
  Opts.StrictReturn = !Args.hasArg(OPT_fno_strict_return);
  Opts.StrictVTablePointers = Args.hasArg(OPT_fstrict_vtable_pointers);
  Opts.ForceEmitVTables = Args.hasArg(OPT_fforce_emit_vtables);
  Opts.UnsafeFPMath = Args.hasArg(OPT_menable_unsafe_fp_math) ||
                      Args.hasArg(OPT_cl_unsafe_math_optimizations) ||
                      Args.hasArg(OPT_cl_fast_relaxed_math);
  Opts.UnwindTables = Args.hasArg(OPT_munwind_tables);
  Opts.RelocationModel = getRelocModel(Args, Diags);
  Opts.ThreadModel = Args.getLastArgValue(OPT_mthread_model, "posix");
  if (Opts.ThreadModel != "posix" && Opts.ThreadModel != "single")
    Diags.Report(diag::err_drv_invalid_value)
        << Args.getLastArg(OPT_mthread_model)->getAsString(Args)
        << Opts.ThreadModel;
  Opts.TrapFuncName = Args.getLastArgValue(OPT_ftrap_function_EQ);
  Opts.UseInitArray = !Args.hasArg(OPT_fno_use_init_array);

  Opts.FunctionSections = Args.hasFlag(OPT_ffunction_sections,
                                       OPT_fno_function_sections, false);
  Opts.DataSections = Args.hasFlag(OPT_fdata_sections,
                                   OPT_fno_data_sections, false);
  Opts.StackSizeSection =
      Args.hasFlag(OPT_fstack_size_section, OPT_fno_stack_size_section, false);
  Opts.UniqueSectionNames = Args.hasFlag(OPT_funique_section_names,
                                         OPT_fno_unique_section_names, true);

  Opts.MergeFunctions = Args.hasArg(OPT_fmerge_functions);

  Opts.NoUseJumpTables = Args.hasArg(OPT_fno_jump_tables);

  Opts.NullPointerIsValid = Args.hasArg(OPT_fno_delete_null_pointer_checks);

  Opts.ProfileSampleAccurate = Args.hasArg(OPT_fprofile_sample_accurate);

  Opts.PrepareForLTO = Args.hasArg(OPT_flto, OPT_flto_EQ);
  Opts.PrepareForThinLTO = false;
  if (Arg *A = Args.getLastArg(OPT_flto_EQ)) {
    StringRef S = A->getValue();
    if (S == "thin")
      Opts.PrepareForThinLTO = true;
    else if (S != "full")
      Diags.Report(diag::err_drv_invalid_value) << A->getAsString(Args) << S;
  }
  Opts.LTOUnit = Args.hasFlag(OPT_flto_unit, OPT_fno_lto_unit, false);
  Opts.EnableSplitLTOUnit = Args.hasArg(OPT_fsplit_lto_unit);
  if (Arg *A = Args.getLastArg(OPT_fthinlto_index_EQ)) {
    if (IK.getLanguage() != Language::LLVM_IR)
      Diags.Report(diag::err_drv_argument_only_allowed_with)
          << A->getAsString(Args) << "-x ir";
    Opts.ThinLTOIndexFile = Args.getLastArgValue(OPT_fthinlto_index_EQ);
  }
  if (Arg *A = Args.getLastArg(OPT_save_temps_EQ))
    Opts.SaveTempsFilePrefix =
        llvm::StringSwitch<std::string>(A->getValue())
            .Case("obj", FrontendOpts.OutputFile)
            .Default(llvm::sys::path::filename(FrontendOpts.OutputFile).str());

  Opts.ThinLinkBitcodeFile = Args.getLastArgValue(OPT_fthin_link_bitcode_EQ);

  Opts.MSVolatile = Args.hasArg(OPT_fms_volatile);

  Opts.VectorizeLoop = Args.hasArg(OPT_vectorize_loops);
  Opts.VectorizeSLP = Args.hasArg(OPT_vectorize_slp);

  Opts.StripmineLoop = Args.hasArg(OPT_stripmine_loops);

  Opts.PreferVectorWidth = Args.getLastArgValue(OPT_mprefer_vector_width_EQ);

  Opts.MainFileName = Args.getLastArgValue(OPT_main_file_name);
  Opts.VerifyModule = !Args.hasArg(OPT_disable_llvm_verifier);

  Opts.ControlFlowGuardNoChecks = Args.hasArg(OPT_cfguard_no_checks);
  Opts.ControlFlowGuard = Args.hasArg(OPT_cfguard);

  Opts.DisableGCov = Args.hasArg(OPT_test_coverage);
  Opts.EmitGcovArcs = Args.hasArg(OPT_femit_coverage_data);
  Opts.EmitGcovNotes = Args.hasArg(OPT_femit_coverage_notes);
  if (Opts.EmitGcovArcs || Opts.EmitGcovNotes) {
    Opts.CoverageDataFile = Args.getLastArgValue(OPT_coverage_data_file);
    Opts.CoverageNotesFile = Args.getLastArgValue(OPT_coverage_notes_file);
    Opts.CoverageExtraChecksum = Args.hasArg(OPT_coverage_cfg_checksum);
    Opts.CoverageNoFunctionNamesInData =
        Args.hasArg(OPT_coverage_no_function_names_in_data);
    Opts.ProfileFilterFiles =
        Args.getLastArgValue(OPT_fprofile_filter_files_EQ);
    Opts.ProfileExcludeFiles =
        Args.getLastArgValue(OPT_fprofile_exclude_files_EQ);
    Opts.CoverageExitBlockBeforeBody =
        Args.hasArg(OPT_coverage_exit_block_before_body);
    if (Args.hasArg(OPT_coverage_version_EQ)) {
      StringRef CoverageVersion = Args.getLastArgValue(OPT_coverage_version_EQ);
      if (CoverageVersion.size() != 4) {
        Diags.Report(diag::err_drv_invalid_value)
            << Args.getLastArg(OPT_coverage_version_EQ)->getAsString(Args)
            << CoverageVersion;
      } else {
        memcpy(Opts.CoverageVersion, CoverageVersion.data(), 4);
      }
    }
  }
  // Handle -fembed-bitcode option.
  if (Arg *A = Args.getLastArg(OPT_fembed_bitcode_EQ)) {
    StringRef Name = A->getValue();
    unsigned Model = llvm::StringSwitch<unsigned>(Name)
        .Case("off", CodeGenOptions::Embed_Off)
        .Case("all", CodeGenOptions::Embed_All)
        .Case("bitcode", CodeGenOptions::Embed_Bitcode)
        .Case("marker", CodeGenOptions::Embed_Marker)
        .Default(~0U);
    if (Model == ~0U) {
      Diags.Report(diag::err_drv_invalid_value) << A->getAsString(Args) << Name;
      Success = false;
    } else
      Opts.setEmbedBitcode(
          static_cast<CodeGenOptions::EmbedBitcodeKind>(Model));
  }
  // FIXME: For backend options that are not yet recorded as function
  // attributes in the IR, keep track of them so we can embed them in a
  // separate data section and use them when building the bitcode.
  if (Opts.getEmbedBitcode() == CodeGenOptions::Embed_All) {
    for (const auto &A : Args) {
      // Do not encode output and input.
      if (A->getOption().getID() == options::OPT_o ||
          A->getOption().getID() == options::OPT_INPUT ||
          A->getOption().getID() == options::OPT_x ||
          A->getOption().getID() == options::OPT_fembed_bitcode ||
          (A->getOption().getGroup().isValid() &&
           A->getOption().getGroup().getID() == options::OPT_W_Group))
        continue;
      ArgStringList ASL;
      A->render(Args, ASL);
      for (const auto &arg : ASL) {
        StringRef ArgStr(arg);
        Opts.CmdArgs.insert(Opts.CmdArgs.end(), ArgStr.begin(), ArgStr.end());
        // using \00 to separate each commandline options.
        Opts.CmdArgs.push_back('\0');
      }
    }
  }

  Opts.PreserveVec3Type = Args.hasArg(OPT_fpreserve_vec3_type);
  Opts.InstrumentFunctions = Args.hasArg(OPT_finstrument_functions);
  Opts.InstrumentFunctionsAfterInlining =
      Args.hasArg(OPT_finstrument_functions_after_inlining);
  Opts.InstrumentFunctionEntryBare =
      Args.hasArg(OPT_finstrument_function_entry_bare);

  Opts.XRayInstrumentFunctions =
      Args.hasArg(OPT_fxray_instrument);
  Opts.XRayAlwaysEmitCustomEvents =
      Args.hasArg(OPT_fxray_always_emit_customevents);
  Opts.XRayAlwaysEmitTypedEvents =
      Args.hasArg(OPT_fxray_always_emit_typedevents);
  Opts.XRayInstructionThreshold =
      getLastArgIntValue(Args, OPT_fxray_instruction_threshold_EQ, 200, Diags);

  auto XRayInstrBundles =
      Args.getAllArgValues(OPT_fxray_instrumentation_bundle);
  if (XRayInstrBundles.empty())
    Opts.XRayInstrumentationBundle.Mask = XRayInstrKind::All;
  else
    for (const auto &A : XRayInstrBundles)
      parseXRayInstrumentationBundle("-fxray-instrumentation-bundle=", A, Args,
                                     Diags, Opts.XRayInstrumentationBundle);

  Opts.PatchableFunctionEntryCount =
      getLastArgIntValue(Args, OPT_fpatchable_function_entry_EQ, 0, Diags);
  Opts.PatchableFunctionEntryOffset = getLastArgIntValue(
      Args, OPT_fpatchable_function_entry_offset_EQ, 0, Diags);
  Opts.InstrumentForProfiling = Args.hasArg(OPT_pg);
  Opts.CallFEntry = Args.hasArg(OPT_mfentry);
  Opts.MNopMCount = Args.hasArg(OPT_mnop_mcount);
  Opts.RecordMCount = Args.hasArg(OPT_mrecord_mcount);
  Opts.PackedStack = Args.hasArg(OPT_mpacked_stack);
  Opts.EmitOpenCLArgMetadata = Args.hasArg(OPT_cl_kernel_arg_info);

  if (const Arg *A = Args.getLastArg(OPT_fcf_protection_EQ)) {
    StringRef Name = A->getValue();
    if (Name == "full") {
      Opts.CFProtectionReturn = 1;
      Opts.CFProtectionBranch = 1;
    } else if (Name == "return")
      Opts.CFProtectionReturn = 1;
    else if (Name == "branch")
      Opts.CFProtectionBranch = 1;
    else if (Name != "none") {
      Diags.Report(diag::err_drv_invalid_value) << A->getAsString(Args) << Name;
      Success = false;
    }
  }

  if (const Arg *A = Args.getLastArg(OPT_compress_debug_sections,
                                     OPT_compress_debug_sections_EQ)) {
    if (A->getOption().getID() == OPT_compress_debug_sections) {
      // TODO: be more clever about the compression type auto-detection
      Opts.setCompressDebugSections(llvm::DebugCompressionType::GNU);
    } else {
      auto DCT = llvm::StringSwitch<llvm::DebugCompressionType>(A->getValue())
                     .Case("none", llvm::DebugCompressionType::None)
                     .Case("zlib", llvm::DebugCompressionType::Z)
                     .Case("zlib-gnu", llvm::DebugCompressionType::GNU)
                     .Default(llvm::DebugCompressionType::None);
      Opts.setCompressDebugSections(DCT);
    }
  }

  Opts.RelaxELFRelocations = Args.hasArg(OPT_mrelax_relocations);
  Opts.DebugCompilationDir = Args.getLastArgValue(OPT_fdebug_compilation_dir);
  for (auto *A :
       Args.filtered(OPT_mlink_bitcode_file, OPT_mlink_builtin_bitcode)) {
    CodeGenOptions::BitcodeFileToLink F;
    F.Filename = A->getValue();
    if (A->getOption().matches(OPT_mlink_builtin_bitcode)) {
      F.LinkFlags = llvm::Linker::Flags::LinkOnlyNeeded;
      // When linking CUDA bitcode, propagate function attributes so that
      // e.g. libdevice gets fast-math attrs if we're building with fast-math.
      F.PropagateAttrs = true;
      F.Internalize = true;
    }
    Opts.LinkBitcodeFiles.push_back(F);
  }
  Opts.SanitizeCoverageType =
      getLastArgIntValue(Args, OPT_fsanitize_coverage_type, 0, Diags);
  Opts.SanitizeCoverageIndirectCalls =
      Args.hasArg(OPT_fsanitize_coverage_indirect_calls);
  Opts.SanitizeCoverageTraceBB = Args.hasArg(OPT_fsanitize_coverage_trace_bb);
  Opts.SanitizeCoverageTraceCmp = Args.hasArg(OPT_fsanitize_coverage_trace_cmp);
  Opts.SanitizeCoverageTraceDiv = Args.hasArg(OPT_fsanitize_coverage_trace_div);
  Opts.SanitizeCoverageTraceGep = Args.hasArg(OPT_fsanitize_coverage_trace_gep);
  Opts.SanitizeCoverage8bitCounters =
      Args.hasArg(OPT_fsanitize_coverage_8bit_counters);
  Opts.SanitizeCoverageTracePC = Args.hasArg(OPT_fsanitize_coverage_trace_pc);
  Opts.SanitizeCoverageTracePCGuard =
      Args.hasArg(OPT_fsanitize_coverage_trace_pc_guard);
  Opts.SanitizeCoverageNoPrune = Args.hasArg(OPT_fsanitize_coverage_no_prune);
  Opts.SanitizeCoverageInline8bitCounters =
      Args.hasArg(OPT_fsanitize_coverage_inline_8bit_counters);
  Opts.SanitizeCoveragePCTable = Args.hasArg(OPT_fsanitize_coverage_pc_table);
  Opts.SanitizeCoverageStackDepth =
      Args.hasArg(OPT_fsanitize_coverage_stack_depth);
  Opts.SanitizeMemoryTrackOrigins =
      getLastArgIntValue(Args, OPT_fsanitize_memory_track_origins_EQ, 0, Diags);
  Opts.SanitizeMemoryUseAfterDtor =
      Args.hasFlag(OPT_fsanitize_memory_use_after_dtor,
                   OPT_fno_sanitize_memory_use_after_dtor,
                   false);
  Opts.SanitizeMinimalRuntime = Args.hasArg(OPT_fsanitize_minimal_runtime);
  Opts.SanitizeCfiCrossDso = Args.hasArg(OPT_fsanitize_cfi_cross_dso);
  Opts.SanitizeCfiICallGeneralizePointers =
      Args.hasArg(OPT_fsanitize_cfi_icall_generalize_pointers);
  Opts.SanitizeCfiCanonicalJumpTables =
      Args.hasArg(OPT_fsanitize_cfi_canonical_jump_tables);
  Opts.SanitizeStats = Args.hasArg(OPT_fsanitize_stats);
  if (Arg *A = Args.getLastArg(
          OPT_fsanitize_address_poison_custom_array_cookie,
          OPT_fno_sanitize_address_poison_custom_array_cookie)) {
    Opts.SanitizeAddressPoisonCustomArrayCookie =
        A->getOption().getID() ==
        OPT_fsanitize_address_poison_custom_array_cookie;
  }
  if (Arg *A = Args.getLastArg(OPT_fsanitize_address_use_after_scope,
                               OPT_fno_sanitize_address_use_after_scope)) {
    Opts.SanitizeAddressUseAfterScope =
        A->getOption().getID() == OPT_fsanitize_address_use_after_scope;
  }
  Opts.SanitizeAddressGlobalsDeadStripping =
      Args.hasArg(OPT_fsanitize_address_globals_dead_stripping);
  if (Arg *A = Args.getLastArg(OPT_fsanitize_address_use_odr_indicator,
                               OPT_fno_sanitize_address_use_odr_indicator)) {
    Opts.SanitizeAddressUseOdrIndicator =
        A->getOption().getID() == OPT_fsanitize_address_use_odr_indicator;
  }
  Opts.SSPBufferSize =
      getLastArgIntValue(Args, OPT_stack_protector_buffer_size, 8, Diags);
  Opts.StackRealignment = Args.hasArg(OPT_mstackrealign);
  if (Arg *A = Args.getLastArg(OPT_mstack_alignment)) {
    StringRef Val = A->getValue();
    unsigned StackAlignment = Opts.StackAlignment;
    Val.getAsInteger(10, StackAlignment);
    Opts.StackAlignment = StackAlignment;
  }

  if (Arg *A = Args.getLastArg(OPT_mstack_probe_size)) {
    StringRef Val = A->getValue();
    unsigned StackProbeSize = Opts.StackProbeSize;
    Val.getAsInteger(0, StackProbeSize);
    Opts.StackProbeSize = StackProbeSize;
  }

  Opts.NoStackArgProbe = Args.hasArg(OPT_mno_stack_arg_probe);

  if (Arg *A = Args.getLastArg(OPT_fobjc_dispatch_method_EQ)) {
    StringRef Name = A->getValue();
    unsigned Method = llvm::StringSwitch<unsigned>(Name)
      .Case("legacy", CodeGenOptions::Legacy)
      .Case("non-legacy", CodeGenOptions::NonLegacy)
      .Case("mixed", CodeGenOptions::Mixed)
      .Default(~0U);
    if (Method == ~0U) {
      Diags.Report(diag::err_drv_invalid_value) << A->getAsString(Args) << Name;
      Success = false;
    } else {
      Opts.setObjCDispatchMethod(
        static_cast<CodeGenOptions::ObjCDispatchMethodKind>(Method));
    }
  }


  if (Args.hasArg(OPT_fno_objc_convert_messages_to_runtime_calls))
    Opts.ObjCConvertMessagesToRuntimeCalls = 0;

  if (Args.getLastArg(OPT_femulated_tls) ||
      Args.getLastArg(OPT_fno_emulated_tls)) {
    Opts.ExplicitEmulatedTLS = true;
    Opts.EmulatedTLS =
        Args.hasFlag(OPT_femulated_tls, OPT_fno_emulated_tls, false);
  }

  if (Arg *A = Args.getLastArg(OPT_ftlsmodel_EQ)) {
    StringRef Name = A->getValue();
    unsigned Model = llvm::StringSwitch<unsigned>(Name)
        .Case("global-dynamic", CodeGenOptions::GeneralDynamicTLSModel)
        .Case("local-dynamic", CodeGenOptions::LocalDynamicTLSModel)
        .Case("initial-exec", CodeGenOptions::InitialExecTLSModel)
        .Case("local-exec", CodeGenOptions::LocalExecTLSModel)
        .Default(~0U);
    if (Model == ~0U) {
      Diags.Report(diag::err_drv_invalid_value) << A->getAsString(Args) << Name;
      Success = false;
    } else {
      Opts.setDefaultTLSModel(static_cast<CodeGenOptions::TLSModel>(Model));
    }
  }

  Opts.TLSSize = getLastArgIntValue(Args, OPT_mtls_size_EQ, 0, Diags);

  if (Arg *A = Args.getLastArg(OPT_fdenormal_fp_math_EQ)) {
    StringRef Val = A->getValue();
    Opts.FPDenormalMode = llvm::parseDenormalFPAttribute(Val);
    if (Opts.FPDenormalMode == llvm::DenormalMode::Invalid)
      Diags.Report(diag::err_drv_invalid_value) << A->getAsString(Args) << Val;
  }

  if (Arg *A = Args.getLastArg(OPT_fpcc_struct_return, OPT_freg_struct_return)) {
    if (A->getOption().matches(OPT_fpcc_struct_return)) {
      Opts.setStructReturnConvention(CodeGenOptions::SRCK_OnStack);
    } else {
      assert(A->getOption().matches(OPT_freg_struct_return));
      Opts.setStructReturnConvention(CodeGenOptions::SRCK_InRegs);
    }
  }

  Opts.DependentLibraries = Args.getAllArgValues(OPT_dependent_lib);
  Opts.LinkerOptions = Args.getAllArgValues(OPT_linker_option);
  bool NeedLocTracking = false;

  Opts.OptRecordFile = Args.getLastArgValue(OPT_opt_record_file);
  if (!Opts.OptRecordFile.empty())
    NeedLocTracking = true;

  if (Arg *A = Args.getLastArg(OPT_opt_record_passes)) {
    Opts.OptRecordPasses = A->getValue();
    NeedLocTracking = true;
  }

  if (Arg *A = Args.getLastArg(OPT_opt_record_format)) {
    Opts.OptRecordFormat = A->getValue();
    NeedLocTracking = true;
  }

  if (Arg *A = Args.getLastArg(OPT_Rpass_EQ)) {
    Opts.OptimizationRemarkPattern =
        GenerateOptimizationRemarkRegex(Diags, Args, A);
    NeedLocTracking = true;
  }

  if (Arg *A = Args.getLastArg(OPT_Rpass_missed_EQ)) {
    Opts.OptimizationRemarkMissedPattern =
        GenerateOptimizationRemarkRegex(Diags, Args, A);
    NeedLocTracking = true;
  }

  if (Arg *A = Args.getLastArg(OPT_Rpass_analysis_EQ)) {
    Opts.OptimizationRemarkAnalysisPattern =
        GenerateOptimizationRemarkRegex(Diags, Args, A);
    NeedLocTracking = true;
  }

  Opts.DiagnosticsWithHotness =
      Args.hasArg(options::OPT_fdiagnostics_show_hotness);
  bool UsingSampleProfile = !Opts.SampleProfileFile.empty();
  bool UsingProfile = UsingSampleProfile ||
      (Opts.getProfileUse() != CodeGenOptions::ProfileNone);

  if (Opts.DiagnosticsWithHotness && !UsingProfile &&
      // An IR file will contain PGO as metadata
      IK.getLanguage() != Language::LLVM_IR)
    Diags.Report(diag::warn_drv_diagnostics_hotness_requires_pgo)
        << "-fdiagnostics-show-hotness";

  Opts.DiagnosticsHotnessThreshold = getLastArgUInt64Value(
      Args, options::OPT_fdiagnostics_hotness_threshold_EQ, 0);
  if (Opts.DiagnosticsHotnessThreshold > 0 && !UsingProfile)
    Diags.Report(diag::warn_drv_diagnostics_hotness_requires_pgo)
        << "-fdiagnostics-hotness-threshold=";

  // If the user requested to use a sample profile for PGO, then the
  // backend will need to track source location information so the profile
  // can be incorporated into the IR.
  if (UsingSampleProfile)
    NeedLocTracking = true;

  // If the user requested a flag that requires source locations available in
  // the backend, make sure that the backend tracks source location information.
  if (NeedLocTracking && Opts.getDebugInfo() == codegenoptions::NoDebugInfo)
    Opts.setDebugInfo(codegenoptions::LocTrackingOnly);

  Opts.RewriteMapFiles = Args.getAllArgValues(OPT_frewrite_map_file);

  // Parse -fsanitize-recover= arguments.
  // FIXME: Report unrecoverable sanitizers incorrectly specified here.
  parseSanitizerKinds("-fsanitize-recover=",
                      Args.getAllArgValues(OPT_fsanitize_recover_EQ), Diags,
                      Opts.SanitizeRecover);
  parseSanitizerKinds("-fsanitize-trap=",
                      Args.getAllArgValues(OPT_fsanitize_trap_EQ), Diags,
                      Opts.SanitizeTrap);

  Opts.CudaGpuBinaryFileName =
      Args.getLastArgValue(OPT_fcuda_include_gpubinary);

  Opts.Backchain = Args.hasArg(OPT_mbackchain);

  Opts.EmitCheckPathComponentsToStrip = getLastArgIntValue(
      Args, OPT_fsanitize_undefined_strip_path_components_EQ, 0, Diags);

  Opts.EmitVersionIdentMetadata = Args.hasFlag(OPT_Qy, OPT_Qn, true);

  Opts.Addrsig = Args.hasArg(OPT_faddrsig);

  if (Arg *A = Args.getLastArg(OPT_msign_return_address_EQ)) {
    StringRef SignScope = A->getValue();

    if (SignScope.equals_lower("none"))
      Opts.setSignReturnAddress(CodeGenOptions::SignReturnAddressScope::None);
    else if (SignScope.equals_lower("all"))
      Opts.setSignReturnAddress(CodeGenOptions::SignReturnAddressScope::All);
    else if (SignScope.equals_lower("non-leaf"))
      Opts.setSignReturnAddress(
          CodeGenOptions::SignReturnAddressScope::NonLeaf);
    else
      Diags.Report(diag::err_drv_invalid_value)
          << A->getAsString(Args) << SignScope;

    if (Arg *A = Args.getLastArg(OPT_msign_return_address_key_EQ)) {
      StringRef SignKey = A->getValue();
      if (!SignScope.empty() && !SignKey.empty()) {
        if (SignKey.equals_lower("a_key"))
          Opts.setSignReturnAddressKey(
              CodeGenOptions::SignReturnAddressKeyValue::AKey);
        else if (SignKey.equals_lower("b_key"))
          Opts.setSignReturnAddressKey(
              CodeGenOptions::SignReturnAddressKeyValue::BKey);
        else
          Diags.Report(diag::err_drv_invalid_value)
              << A->getAsString(Args) << SignKey;
      }
    }
  }

  Opts.BranchTargetEnforcement = Args.hasArg(OPT_mbranch_target_enforce);

  Opts.KeepStaticConsts = Args.hasArg(OPT_fkeep_static_consts);

  Opts.SpeculativeLoadHardening = Args.hasArg(OPT_mspeculative_load_hardening);

  Opts.DefaultFunctionAttrs = Args.getAllArgValues(OPT_default_function_attr);

  Opts.PassPlugins = Args.getAllArgValues(OPT_fpass_plugin_EQ);

  Opts.SymbolPartition = Args.getLastArgValue(OPT_fsymbol_partition_EQ);

  return Success;
}

static void ParseDependencyOutputArgs(DependencyOutputOptions &Opts,
                                      ArgList &Args) {
  Opts.OutputFile = Args.getLastArgValue(OPT_dependency_file);
  Opts.Targets = Args.getAllArgValues(OPT_MT);
  Opts.IncludeSystemHeaders = Args.hasArg(OPT_sys_header_deps);
  Opts.IncludeModuleFiles = Args.hasArg(OPT_module_file_deps);
  Opts.UsePhonyTargets = Args.hasArg(OPT_MP);
  Opts.ShowHeaderIncludes = Args.hasArg(OPT_H);
  Opts.HeaderIncludeOutputFile = Args.getLastArgValue(OPT_header_include_file);
  Opts.AddMissingHeaderDeps = Args.hasArg(OPT_MG);
  if (Args.hasArg(OPT_show_includes)) {
    // Writing both /showIncludes and preprocessor output to stdout
    // would produce interleaved output, so use stderr for /showIncludes.
    // This behaves the same as cl.exe, when /E, /EP or /P are passed.
    if (Args.hasArg(options::OPT_E) || Args.hasArg(options::OPT_P))
      Opts.ShowIncludesDest = ShowIncludesDestination::Stderr;
    else
      Opts.ShowIncludesDest = ShowIncludesDestination::Stdout;
  } else {
    Opts.ShowIncludesDest = ShowIncludesDestination::None;
  }
  Opts.DOTOutputFile = Args.getLastArgValue(OPT_dependency_dot);
  Opts.ModuleDependencyOutputDir =
      Args.getLastArgValue(OPT_module_dependency_dir);
  if (Args.hasArg(OPT_MV))
    Opts.OutputFormat = DependencyOutputFormat::NMake;
  // Add sanitizer blacklists as extra dependencies.
  // They won't be discovered by the regular preprocessor, so
  // we let make / ninja to know about this implicit dependency.
  if (!Args.hasArg(OPT_fno_sanitize_blacklist)) {
    for (const auto *A : Args.filtered(OPT_fsanitize_blacklist)) {
      StringRef Val = A->getValue();
      if (Val.find('=') == StringRef::npos)
        Opts.ExtraDeps.push_back(Val);
    }
    if (Opts.IncludeSystemHeaders) {
      for (const auto *A : Args.filtered(OPT_fsanitize_system_blacklist)) {
        StringRef Val = A->getValue();
        if (Val.find('=') == StringRef::npos)
          Opts.ExtraDeps.push_back(Val);
      }
    }
  }

  // Propagate the extra dependencies.
  for (const auto *A : Args.filtered(OPT_fdepfile_entry)) {
    Opts.ExtraDeps.push_back(A->getValue());
  }

  // Only the -fmodule-file=<file> form.
  for (const auto *A : Args.filtered(OPT_fmodule_file)) {
    StringRef Val = A->getValue();
    if (Val.find('=') == StringRef::npos)
      Opts.ExtraDeps.push_back(Val);
  }
}

static bool parseShowColorsArgs(const ArgList &Args, bool DefaultColor) {
  // Color diagnostics default to auto ("on" if terminal supports) in the driver
  // but default to off in cc1, needing an explicit OPT_fdiagnostics_color.
  // Support both clang's -f[no-]color-diagnostics and gcc's
  // -f[no-]diagnostics-colors[=never|always|auto].
  enum {
    Colors_On,
    Colors_Off,
    Colors_Auto
  } ShowColors = DefaultColor ? Colors_Auto : Colors_Off;
  for (auto *A : Args) {
    const Option &O = A->getOption();
    if (O.matches(options::OPT_fcolor_diagnostics) ||
        O.matches(options::OPT_fdiagnostics_color)) {
      ShowColors = Colors_On;
    } else if (O.matches(options::OPT_fno_color_diagnostics) ||
               O.matches(options::OPT_fno_diagnostics_color)) {
      ShowColors = Colors_Off;
    } else if (O.matches(options::OPT_fdiagnostics_color_EQ)) {
      StringRef Value(A->getValue());
      if (Value == "always")
        ShowColors = Colors_On;
      else if (Value == "never")
        ShowColors = Colors_Off;
      else if (Value == "auto")
        ShowColors = Colors_Auto;
    }
  }
  return ShowColors == Colors_On ||
         (ShowColors == Colors_Auto &&
          llvm::sys::Process::StandardErrHasColors());
}

static bool checkVerifyPrefixes(const std::vector<std::string> &VerifyPrefixes,
                                DiagnosticsEngine *Diags) {
  bool Success = true;
  for (const auto &Prefix : VerifyPrefixes) {
    // Every prefix must start with a letter and contain only alphanumeric
    // characters, hyphens, and underscores.
    auto BadChar = llvm::find_if(Prefix, [](char C) {
      return !isAlphanumeric(C) && C != '-' && C != '_';
    });
    if (BadChar != Prefix.end() || !isLetter(Prefix[0])) {
      Success = false;
      if (Diags) {
        Diags->Report(diag::err_drv_invalid_value) << "-verify=" << Prefix;
        Diags->Report(diag::note_drv_verify_prefix_spelling);
      }
    }
  }
  return Success;
}

bool clang::ParseDiagnosticArgs(DiagnosticOptions &Opts, ArgList &Args,
                                DiagnosticsEngine *Diags,
                                bool DefaultDiagColor, bool DefaultShowOpt) {
  bool Success = true;

  Opts.DiagnosticLogFile = Args.getLastArgValue(OPT_diagnostic_log_file);
  if (Arg *A =
          Args.getLastArg(OPT_diagnostic_serialized_file, OPT__serialize_diags))
    Opts.DiagnosticSerializationFile = A->getValue();
  Opts.IgnoreWarnings = Args.hasArg(OPT_w);
  Opts.NoRewriteMacros = Args.hasArg(OPT_Wno_rewrite_macros);
  Opts.Pedantic = Args.hasArg(OPT_pedantic);
  Opts.PedanticErrors = Args.hasArg(OPT_pedantic_errors);
  Opts.ShowCarets = !Args.hasArg(OPT_fno_caret_diagnostics);
  Opts.ShowColors = parseShowColorsArgs(Args, DefaultDiagColor);
  Opts.ShowColumn = Args.hasFlag(OPT_fshow_column,
                                 OPT_fno_show_column,
                                 /*Default=*/true);
  Opts.ShowFixits = !Args.hasArg(OPT_fno_diagnostics_fixit_info);
  Opts.ShowLocation = !Args.hasArg(OPT_fno_show_source_location);
  Opts.AbsolutePath = Args.hasArg(OPT_fdiagnostics_absolute_paths);
  Opts.ShowOptionNames =
      Args.hasFlag(OPT_fdiagnostics_show_option,
                   OPT_fno_diagnostics_show_option, DefaultShowOpt);

  llvm::sys::Process::UseANSIEscapeCodes(Args.hasArg(OPT_fansi_escape_codes));

  // Default behavior is to not to show note include stacks.
  Opts.ShowNoteIncludeStack = false;
  if (Arg *A = Args.getLastArg(OPT_fdiagnostics_show_note_include_stack,
                               OPT_fno_diagnostics_show_note_include_stack))
    if (A->getOption().matches(OPT_fdiagnostics_show_note_include_stack))
      Opts.ShowNoteIncludeStack = true;

  StringRef ShowOverloads =
    Args.getLastArgValue(OPT_fshow_overloads_EQ, "all");
  if (ShowOverloads == "best")
    Opts.setShowOverloads(Ovl_Best);
  else if (ShowOverloads == "all")
    Opts.setShowOverloads(Ovl_All);
  else {
    Success = false;
    if (Diags)
      Diags->Report(diag::err_drv_invalid_value)
      << Args.getLastArg(OPT_fshow_overloads_EQ)->getAsString(Args)
      << ShowOverloads;
  }

  StringRef ShowCategory =
    Args.getLastArgValue(OPT_fdiagnostics_show_category, "none");
  if (ShowCategory == "none")
    Opts.ShowCategories = 0;
  else if (ShowCategory == "id")
    Opts.ShowCategories = 1;
  else if (ShowCategory == "name")
    Opts.ShowCategories = 2;
  else {
    Success = false;
    if (Diags)
      Diags->Report(diag::err_drv_invalid_value)
      << Args.getLastArg(OPT_fdiagnostics_show_category)->getAsString(Args)
      << ShowCategory;
  }

  StringRef Format =
    Args.getLastArgValue(OPT_fdiagnostics_format, "clang");
  if (Format == "clang")
    Opts.setFormat(DiagnosticOptions::Clang);
  else if (Format == "msvc")
    Opts.setFormat(DiagnosticOptions::MSVC);
  else if (Format == "msvc-fallback") {
    Opts.setFormat(DiagnosticOptions::MSVC);
    Opts.CLFallbackMode = true;
  } else if (Format == "vi")
    Opts.setFormat(DiagnosticOptions::Vi);
  else {
    Success = false;
    if (Diags)
      Diags->Report(diag::err_drv_invalid_value)
      << Args.getLastArg(OPT_fdiagnostics_format)->getAsString(Args)
      << Format;
  }

  Opts.ShowSourceRanges = Args.hasArg(OPT_fdiagnostics_print_source_range_info);
  Opts.ShowParseableFixits = Args.hasArg(OPT_fdiagnostics_parseable_fixits);
  Opts.ShowPresumedLoc = !Args.hasArg(OPT_fno_diagnostics_use_presumed_location);
  Opts.VerifyDiagnostics = Args.hasArg(OPT_verify) || Args.hasArg(OPT_verify_EQ);
  Opts.VerifyPrefixes = Args.getAllArgValues(OPT_verify_EQ);
  if (Args.hasArg(OPT_verify))
    Opts.VerifyPrefixes.push_back("expected");
  // Keep VerifyPrefixes in its original order for the sake of diagnostics, and
  // then sort it to prepare for fast lookup using std::binary_search.
  if (!checkVerifyPrefixes(Opts.VerifyPrefixes, Diags)) {
    Opts.VerifyDiagnostics = false;
    Success = false;
  }
  else
    llvm::sort(Opts.VerifyPrefixes);
  DiagnosticLevelMask DiagMask = DiagnosticLevelMask::None;
  Success &= parseDiagnosticLevelMask("-verify-ignore-unexpected=",
    Args.getAllArgValues(OPT_verify_ignore_unexpected_EQ),
    Diags, DiagMask);
  if (Args.hasArg(OPT_verify_ignore_unexpected))
    DiagMask = DiagnosticLevelMask::All;
  Opts.setVerifyIgnoreUnexpected(DiagMask);
  Opts.ElideType = !Args.hasArg(OPT_fno_elide_type);
  Opts.ShowTemplateTree = Args.hasArg(OPT_fdiagnostics_show_template_tree);
  Opts.ErrorLimit = getLastArgIntValue(Args, OPT_ferror_limit, 0, Diags);
  Opts.MacroBacktraceLimit =
      getLastArgIntValue(Args, OPT_fmacro_backtrace_limit,
                         DiagnosticOptions::DefaultMacroBacktraceLimit, Diags);
  Opts.TemplateBacktraceLimit = getLastArgIntValue(
      Args, OPT_ftemplate_backtrace_limit,
      DiagnosticOptions::DefaultTemplateBacktraceLimit, Diags);
  Opts.ConstexprBacktraceLimit = getLastArgIntValue(
      Args, OPT_fconstexpr_backtrace_limit,
      DiagnosticOptions::DefaultConstexprBacktraceLimit, Diags);
  Opts.SpellCheckingLimit = getLastArgIntValue(
      Args, OPT_fspell_checking_limit,
      DiagnosticOptions::DefaultSpellCheckingLimit, Diags);
  Opts.SnippetLineLimit = getLastArgIntValue(
      Args, OPT_fcaret_diagnostics_max_lines,
      DiagnosticOptions::DefaultSnippetLineLimit, Diags);
  Opts.TabStop = getLastArgIntValue(Args, OPT_ftabstop,
                                    DiagnosticOptions::DefaultTabStop, Diags);
  if (Opts.TabStop == 0 || Opts.TabStop > DiagnosticOptions::MaxTabStop) {
    Opts.TabStop = DiagnosticOptions::DefaultTabStop;
    if (Diags)
      Diags->Report(diag::warn_ignoring_ftabstop_value)
      << Opts.TabStop << DiagnosticOptions::DefaultTabStop;
  }
  Opts.MessageLength = getLastArgIntValue(Args, OPT_fmessage_length, 0, Diags);
  addDiagnosticArgs(Args, OPT_W_Group, OPT_W_value_Group, Opts.Warnings);
  addDiagnosticArgs(Args, OPT_R_Group, OPT_R_value_Group, Opts.Remarks);

  return Success;
}

static void ParseFileSystemArgs(FileSystemOptions &Opts, ArgList &Args) {
  Opts.WorkingDir = Args.getLastArgValue(OPT_working_directory);
}

/// Parse the argument to the -ftest-module-file-extension
/// command-line argument.
///
/// \returns true on error, false on success.
static bool parseTestModuleFileExtensionArg(StringRef Arg,
                                            std::string &BlockName,
                                            unsigned &MajorVersion,
                                            unsigned &MinorVersion,
                                            bool &Hashed,
                                            std::string &UserInfo) {
  SmallVector<StringRef, 5> Args;
  Arg.split(Args, ':', 5);
  if (Args.size() < 5)
    return true;

  BlockName = Args[0];
  if (Args[1].getAsInteger(10, MajorVersion)) return true;
  if (Args[2].getAsInteger(10, MinorVersion)) return true;
  if (Args[3].getAsInteger(2, Hashed)) return true;
  if (Args.size() > 4)
    UserInfo = Args[4];
  return false;
}

static InputKind ParseFrontendArgs(FrontendOptions &Opts, ArgList &Args,
                                   DiagnosticsEngine &Diags,
                                   bool &IsHeaderFile) {
  Opts.ProgramAction = frontend::ParseSyntaxOnly;
  if (const Arg *A = Args.getLastArg(OPT_Action_Group)) {
    switch (A->getOption().getID()) {
    default:
      llvm_unreachable("Invalid option in group!");
    case OPT_ast_list:
      Opts.ProgramAction = frontend::ASTDeclList; break;
    case OPT_ast_dump_all_EQ:
    case OPT_ast_dump_EQ: {
      unsigned Val = llvm::StringSwitch<unsigned>(A->getValue())
                         .CaseLower("default", ADOF_Default)
                         .CaseLower("json", ADOF_JSON)
                         .Default(std::numeric_limits<unsigned>::max());

      if (Val != std::numeric_limits<unsigned>::max())
        Opts.ASTDumpFormat = static_cast<ASTDumpOutputFormat>(Val);
      else {
        Diags.Report(diag::err_drv_invalid_value)
            << A->getAsString(Args) << A->getValue();
        Opts.ASTDumpFormat = ADOF_Default;
      }
      LLVM_FALLTHROUGH;
    }
    case OPT_ast_dump:
    case OPT_ast_dump_all:
    case OPT_ast_dump_lookups:
      Opts.ProgramAction = frontend::ASTDump; break;
    case OPT_ast_print:
      Opts.ProgramAction = frontend::ASTPrint; break;
    case OPT_ast_view:
      Opts.ProgramAction = frontend::ASTView; break;
    case OPT_compiler_options_dump:
      Opts.ProgramAction = frontend::DumpCompilerOptions; break;
    case OPT_dump_raw_tokens:
      Opts.ProgramAction = frontend::DumpRawTokens; break;
    case OPT_dump_tokens:
      Opts.ProgramAction = frontend::DumpTokens; break;
    case OPT_S:
      Opts.ProgramAction = frontend::EmitAssembly; break;
    case OPT_emit_llvm_bc:
      Opts.ProgramAction = frontend::EmitBC; break;
    case OPT_emit_html:
      Opts.ProgramAction = frontend::EmitHTML; break;
    case OPT_emit_llvm:
      Opts.ProgramAction = frontend::EmitLLVM; break;
    case OPT_emit_llvm_only:
      Opts.ProgramAction = frontend::EmitLLVMOnly; break;
    case OPT_emit_codegen_only:
      Opts.ProgramAction = frontend::EmitCodeGenOnly; break;
    case OPT_emit_obj:
      Opts.ProgramAction = frontend::EmitObj; break;
    case OPT_fixit_EQ:
      Opts.FixItSuffix = A->getValue();
      LLVM_FALLTHROUGH;
    case OPT_fixit:
      Opts.ProgramAction = frontend::FixIt; break;
    case OPT_emit_module:
      Opts.ProgramAction = frontend::GenerateModule; break;
    case OPT_emit_module_interface:
      Opts.ProgramAction = frontend::GenerateModuleInterface; break;
    case OPT_emit_header_module:
      Opts.ProgramAction = frontend::GenerateHeaderModule; break;
    case OPT_emit_pch:
      Opts.ProgramAction = frontend::GeneratePCH; break;
    case OPT_emit_interface_stubs: {
      StringRef ArgStr =
          Args.hasArg(OPT_interface_stub_version_EQ)
              ? Args.getLastArgValue(OPT_interface_stub_version_EQ)
              : "experimental-ifs-v1";
      if (ArgStr == "experimental-yaml-elf-v1" ||
          ArgStr == "experimental-tapi-elf-v1") {
        std::string ErrorMessage =
            "Invalid interface stub format: " + ArgStr.str() +
            " is deprecated.";
        Diags.Report(diag::err_drv_invalid_value)
            << "Must specify a valid interface stub format type, ie: "
               "-interface-stub-version=experimental-ifs-v1"
            << ErrorMessage;
      } else if (ArgStr != "experimental-ifs-v1") {
        std::string ErrorMessage =
            "Invalid interface stub format: " + ArgStr.str() + ".";
        Diags.Report(diag::err_drv_invalid_value)
            << "Must specify a valid interface stub format type, ie: "
               "-interface-stub-version=experimental-ifs-v1"
            << ErrorMessage;
      } else {
        Opts.ProgramAction = frontend::GenerateInterfaceIfsExpV1;
      }
      break;
    }
    case OPT_init_only:
      Opts.ProgramAction = frontend::InitOnly; break;
    case OPT_fsyntax_only:
      Opts.ProgramAction = frontend::ParseSyntaxOnly; break;
    case OPT_module_file_info:
      Opts.ProgramAction = frontend::ModuleFileInfo; break;
    case OPT_verify_pch:
      Opts.ProgramAction = frontend::VerifyPCH; break;
    case OPT_print_preamble:
      Opts.ProgramAction = frontend::PrintPreamble; break;
    case OPT_E:
      Opts.ProgramAction = frontend::PrintPreprocessedInput; break;
    case OPT_templight_dump:
      Opts.ProgramAction = frontend::TemplightDump; break;
    case OPT_rewrite_macros:
      Opts.ProgramAction = frontend::RewriteMacros; break;
    case OPT_rewrite_objc:
      Opts.ProgramAction = frontend::RewriteObjC; break;
    case OPT_rewrite_test:
      Opts.ProgramAction = frontend::RewriteTest; break;
    case OPT_analyze:
      Opts.ProgramAction = frontend::RunAnalysis; break;
    case OPT_migrate:
      Opts.ProgramAction = frontend::MigrateSource; break;
    case OPT_Eonly:
      Opts.ProgramAction = frontend::RunPreprocessorOnly; break;
    case OPT_print_dependency_directives_minimized_source:
      Opts.ProgramAction =
          frontend::PrintDependencyDirectivesSourceMinimizerOutput;
      break;
    }
  }

  if (const Arg* A = Args.getLastArg(OPT_plugin)) {
    Opts.Plugins.emplace_back(A->getValue(0));
    Opts.ProgramAction = frontend::PluginAction;
    Opts.ActionName = A->getValue();
  }
  Opts.AddPluginActions = Args.getAllArgValues(OPT_add_plugin);
  for (const auto *AA : Args.filtered(OPT_plugin_arg))
    Opts.PluginArgs[AA->getValue(0)].emplace_back(AA->getValue(1));

  for (const std::string &Arg :
         Args.getAllArgValues(OPT_ftest_module_file_extension_EQ)) {
    std::string BlockName;
    unsigned MajorVersion;
    unsigned MinorVersion;
    bool Hashed;
    std::string UserInfo;
    if (parseTestModuleFileExtensionArg(Arg, BlockName, MajorVersion,
                                        MinorVersion, Hashed, UserInfo)) {
      Diags.Report(diag::err_test_module_file_extension_format) << Arg;

      continue;
    }

    // Add the testing module file extension.
    Opts.ModuleFileExtensions.push_back(
        std::make_shared<TestModuleFileExtension>(
            BlockName, MajorVersion, MinorVersion, Hashed, UserInfo));
  }

  if (const Arg *A = Args.getLastArg(OPT_code_completion_at)) {
    Opts.CodeCompletionAt =
      ParsedSourceLocation::FromString(A->getValue());
    if (Opts.CodeCompletionAt.FileName.empty())
      Diags.Report(diag::err_drv_invalid_value)
        << A->getAsString(Args) << A->getValue();
  }
  Opts.DisableFree = Args.hasArg(OPT_disable_free);

  Opts.OutputFile = Args.getLastArgValue(OPT_o);
  Opts.Plugins = Args.getAllArgValues(OPT_load);
  Opts.RelocatablePCH = Args.hasArg(OPT_relocatable_pch);
  Opts.ShowHelp = Args.hasArg(OPT_help);
  Opts.ShowStats = Args.hasArg(OPT_print_stats);
  Opts.ShowTimers = Args.hasArg(OPT_ftime_report);
  Opts.PrintSupportedCPUs = Args.hasArg(OPT_print_supported_cpus);
  Opts.TimeTrace = Args.hasArg(OPT_ftime_trace);
  Opts.TimeTraceGranularity = getLastArgIntValue(
      Args, OPT_ftime_trace_granularity_EQ, Opts.TimeTraceGranularity, Diags);
  Opts.ShowVersion = Args.hasArg(OPT_version);
  Opts.ASTMergeFiles = Args.getAllArgValues(OPT_ast_merge);
  Opts.LLVMArgs = Args.getAllArgValues(OPT_mllvm);
  Opts.FixWhatYouCan = Args.hasArg(OPT_fix_what_you_can);
  Opts.FixOnlyWarnings = Args.hasArg(OPT_fix_only_warnings);
  Opts.FixAndRecompile = Args.hasArg(OPT_fixit_recompile);
  Opts.FixToTemporaries = Args.hasArg(OPT_fixit_to_temp);
  Opts.ASTDumpDecls = Args.hasArg(OPT_ast_dump, OPT_ast_dump_EQ);
  Opts.ASTDumpAll = Args.hasArg(OPT_ast_dump_all, OPT_ast_dump_all_EQ);
  Opts.ASTDumpFilter = Args.getLastArgValue(OPT_ast_dump_filter);
  Opts.ASTDumpLookups = Args.hasArg(OPT_ast_dump_lookups);
  Opts.UseGlobalModuleIndex = !Args.hasArg(OPT_fno_modules_global_index);
  Opts.GenerateGlobalModuleIndex = Opts.UseGlobalModuleIndex;
  Opts.ModuleMapFiles = Args.getAllArgValues(OPT_fmodule_map_file);
  // Only the -fmodule-file=<file> form.
  for (const auto *A : Args.filtered(OPT_fmodule_file)) {
    StringRef Val = A->getValue();
    if (Val.find('=') == StringRef::npos)
      Opts.ModuleFiles.push_back(Val);
  }
  Opts.ModulesEmbedFiles = Args.getAllArgValues(OPT_fmodules_embed_file_EQ);
  Opts.ModulesEmbedAllFiles = Args.hasArg(OPT_fmodules_embed_all_files);
  Opts.IncludeTimestamps = !Args.hasArg(OPT_fno_pch_timestamp);
  Opts.UseTemporary = !Args.hasArg(OPT_fno_temp_file);

  Opts.CodeCompleteOpts.IncludeMacros
    = Args.hasArg(OPT_code_completion_macros);
  Opts.CodeCompleteOpts.IncludeCodePatterns
    = Args.hasArg(OPT_code_completion_patterns);
  Opts.CodeCompleteOpts.IncludeGlobals
    = !Args.hasArg(OPT_no_code_completion_globals);
  Opts.CodeCompleteOpts.IncludeNamespaceLevelDecls
    = !Args.hasArg(OPT_no_code_completion_ns_level_decls);
  Opts.CodeCompleteOpts.IncludeBriefComments
    = Args.hasArg(OPT_code_completion_brief_comments);
  Opts.CodeCompleteOpts.IncludeFixIts
    = Args.hasArg(OPT_code_completion_with_fixits);

  Opts.OverrideRecordLayoutsFile
    = Args.getLastArgValue(OPT_foverride_record_layout_EQ);
  Opts.AuxTriple = Args.getLastArgValue(OPT_aux_triple);
  Opts.StatsFile = Args.getLastArgValue(OPT_stats_file);

  if (const Arg *A = Args.getLastArg(OPT_arcmt_check,
                                     OPT_arcmt_modify,
                                     OPT_arcmt_migrate)) {
    switch (A->getOption().getID()) {
    default:
      llvm_unreachable("missed a case");
    case OPT_arcmt_check:
      Opts.ARCMTAction = FrontendOptions::ARCMT_Check;
      break;
    case OPT_arcmt_modify:
      Opts.ARCMTAction = FrontendOptions::ARCMT_Modify;
      break;
    case OPT_arcmt_migrate:
      Opts.ARCMTAction = FrontendOptions::ARCMT_Migrate;
      break;
    }
  }
  Opts.MTMigrateDir = Args.getLastArgValue(OPT_mt_migrate_directory);
  Opts.ARCMTMigrateReportOut
    = Args.getLastArgValue(OPT_arcmt_migrate_report_output);
  Opts.ARCMTMigrateEmitARCErrors
    = Args.hasArg(OPT_arcmt_migrate_emit_arc_errors);

  if (Args.hasArg(OPT_objcmt_migrate_literals))
    Opts.ObjCMTAction |= FrontendOptions::ObjCMT_Literals;
  if (Args.hasArg(OPT_objcmt_migrate_subscripting))
    Opts.ObjCMTAction |= FrontendOptions::ObjCMT_Subscripting;
  if (Args.hasArg(OPT_objcmt_migrate_property_dot_syntax))
    Opts.ObjCMTAction |= FrontendOptions::ObjCMT_PropertyDotSyntax;
  if (Args.hasArg(OPT_objcmt_migrate_property))
    Opts.ObjCMTAction |= FrontendOptions::ObjCMT_Property;
  if (Args.hasArg(OPT_objcmt_migrate_readonly_property))
    Opts.ObjCMTAction |= FrontendOptions::ObjCMT_ReadonlyProperty;
  if (Args.hasArg(OPT_objcmt_migrate_readwrite_property))
    Opts.ObjCMTAction |= FrontendOptions::ObjCMT_ReadwriteProperty;
  if (Args.hasArg(OPT_objcmt_migrate_annotation))
    Opts.ObjCMTAction |= FrontendOptions::ObjCMT_Annotation;
  if (Args.hasArg(OPT_objcmt_returns_innerpointer_property))
    Opts.ObjCMTAction |= FrontendOptions::ObjCMT_ReturnsInnerPointerProperty;
  if (Args.hasArg(OPT_objcmt_migrate_instancetype))
    Opts.ObjCMTAction |= FrontendOptions::ObjCMT_Instancetype;
  if (Args.hasArg(OPT_objcmt_migrate_nsmacros))
    Opts.ObjCMTAction |= FrontendOptions::ObjCMT_NsMacros;
  if (Args.hasArg(OPT_objcmt_migrate_protocol_conformance))
    Opts.ObjCMTAction |= FrontendOptions::ObjCMT_ProtocolConformance;
  if (Args.hasArg(OPT_objcmt_atomic_property))
    Opts.ObjCMTAction |= FrontendOptions::ObjCMT_AtomicProperty;
  if (Args.hasArg(OPT_objcmt_ns_nonatomic_iosonly))
    Opts.ObjCMTAction |= FrontendOptions::ObjCMT_NsAtomicIOSOnlyProperty;
  if (Args.hasArg(OPT_objcmt_migrate_designated_init))
    Opts.ObjCMTAction |= FrontendOptions::ObjCMT_DesignatedInitializer;
  if (Args.hasArg(OPT_objcmt_migrate_all))
    Opts.ObjCMTAction |= FrontendOptions::ObjCMT_MigrateDecls;

  Opts.ObjCMTWhiteListPath = Args.getLastArgValue(OPT_objcmt_whitelist_dir_path);

  if (Opts.ARCMTAction != FrontendOptions::ARCMT_None &&
      Opts.ObjCMTAction != FrontendOptions::ObjCMT_None) {
    Diags.Report(diag::err_drv_argument_not_allowed_with)
      << "ARC migration" << "ObjC migration";
  }

  InputKind DashX(Language::Unknown);
  if (const Arg *A = Args.getLastArg(OPT_x)) {
    StringRef XValue = A->getValue();

    // Parse suffixes: '<lang>(-header|[-module-map][-cpp-output])'.
    // FIXME: Supporting '<lang>-header-cpp-output' would be useful.
    bool Preprocessed = XValue.consume_back("-cpp-output");
    bool ModuleMap = XValue.consume_back("-module-map");
    IsHeaderFile =
        !Preprocessed && !ModuleMap && XValue.consume_back("-header");

    // Principal languages.
    DashX = llvm::StringSwitch<InputKind>(XValue)
                .Case("c", Language::C)
                .Case("cl", Language::OpenCL)
                .Case("cuda", Language::CUDA)
                .Case("hip", Language::HIP)
                .Case("c++", Language::CXX)
                .Case("objective-c", Language::ObjC)
                .Case("objective-c++", Language::ObjCXX)
                .Case("renderscript", Language::RenderScript)
                .Default(Language::Unknown);

    // "objc[++]-cpp-output" is an acceptable synonym for
    // "objective-c[++]-cpp-output".
    if (DashX.isUnknown() && Preprocessed && !IsHeaderFile && !ModuleMap)
      DashX = llvm::StringSwitch<InputKind>(XValue)
                  .Case("objc", Language::ObjC)
                  .Case("objc++", Language::ObjCXX)
                  .Default(Language::Unknown);

    // Some special cases cannot be combined with suffixes.
    if (DashX.isUnknown() && !Preprocessed && !ModuleMap && !IsHeaderFile)
      DashX = llvm::StringSwitch<InputKind>(XValue)
                  .Case("cpp-output", InputKind(Language::C).getPreprocessed())
                  .Case("assembler-with-cpp", Language::Asm)
                  .Cases("ast", "pcm",
                         InputKind(Language::Unknown, InputKind::Precompiled))
                  .Case("ir", Language::LLVM_IR)
                  .Default(Language::Unknown);

    if (DashX.isUnknown())
      Diags.Report(diag::err_drv_invalid_value)
        << A->getAsString(Args) << A->getValue();

    if (Preprocessed)
      DashX = DashX.getPreprocessed();
    if (ModuleMap)
      DashX = DashX.withFormat(InputKind::ModuleMap);
  }

  // '-' is the default input if none is given.
  std::vector<std::string> Inputs = Args.getAllArgValues(OPT_INPUT);
  Opts.Inputs.clear();
  if (Inputs.empty())
    Inputs.push_back("-");
  for (unsigned i = 0, e = Inputs.size(); i != e; ++i) {
    InputKind IK = DashX;
    if (IK.isUnknown()) {
      IK = FrontendOptions::getInputKindForExtension(
        StringRef(Inputs[i]).rsplit('.').second);
      // FIXME: Warn on this?
      if (IK.isUnknown())
        IK = Language::C;
      // FIXME: Remove this hack.
      if (i == 0)
        DashX = IK;
    }

    // The -emit-module action implicitly takes a module map.
    if (Opts.ProgramAction == frontend::GenerateModule &&
        IK.getFormat() == InputKind::Source)
      IK = IK.withFormat(InputKind::ModuleMap);

    Opts.Inputs.emplace_back(std::move(Inputs[i]), IK);
  }

  return DashX;
}

std::string CompilerInvocation::GetResourcesPath(const char *Argv0,
                                                 void *MainAddr) {
  std::string ClangExecutable =
      llvm::sys::fs::getMainExecutable(Argv0, MainAddr);
  return Driver::GetResourcesPath(ClangExecutable, CLANG_RESOURCE_DIR);
}

static void ParseHeaderSearchArgs(HeaderSearchOptions &Opts, ArgList &Args,
                                  const std::string &WorkingDir) {
  Opts.Sysroot = Args.getLastArgValue(OPT_isysroot, "/");
  Opts.Verbose = Args.hasArg(OPT_v);
  Opts.UseBuiltinIncludes = !Args.hasArg(OPT_nobuiltininc);
  Opts.UseStandardSystemIncludes = !Args.hasArg(OPT_nostdsysteminc);
  Opts.UseStandardCXXIncludes = !Args.hasArg(OPT_nostdincxx);
  if (const Arg *A = Args.getLastArg(OPT_stdlib_EQ))
    Opts.UseLibcxx = (strcmp(A->getValue(), "libc++") == 0);
  Opts.ResourceDir = Args.getLastArgValue(OPT_resource_dir);

  // Canonicalize -fmodules-cache-path before storing it.
  SmallString<128> P(Args.getLastArgValue(OPT_fmodules_cache_path));
  if (!(P.empty() || llvm::sys::path::is_absolute(P))) {
    if (WorkingDir.empty())
      llvm::sys::fs::make_absolute(P);
    else
      llvm::sys::fs::make_absolute(WorkingDir, P);
  }
  llvm::sys::path::remove_dots(P);
  Opts.ModuleCachePath = P.str();

  Opts.ModuleUserBuildPath = Args.getLastArgValue(OPT_fmodules_user_build_path);
  // Only the -fmodule-file=<name>=<file> form.
  for (const auto *A : Args.filtered(OPT_fmodule_file)) {
    StringRef Val = A->getValue();
    if (Val.find('=') != StringRef::npos)
      Opts.PrebuiltModuleFiles.insert(Val.split('='));
  }
  for (const auto *A : Args.filtered(OPT_fprebuilt_module_path))
    Opts.AddPrebuiltModulePath(A->getValue());
  Opts.DisableModuleHash = Args.hasArg(OPT_fdisable_module_hash);
  Opts.ModulesHashContent = Args.hasArg(OPT_fmodules_hash_content);
  Opts.ModulesStrictContextHash = Args.hasArg(OPT_fmodules_strict_context_hash);
  Opts.ModulesValidateDiagnosticOptions =
      !Args.hasArg(OPT_fmodules_disable_diagnostic_validation);
  Opts.ImplicitModuleMaps = Args.hasArg(OPT_fimplicit_module_maps);
  Opts.ModuleMapFileHomeIsCwd = Args.hasArg(OPT_fmodule_map_file_home_is_cwd);
  Opts.ModuleCachePruneInterval =
      getLastArgIntValue(Args, OPT_fmodules_prune_interval, 7 * 24 * 60 * 60);
  Opts.ModuleCachePruneAfter =
      getLastArgIntValue(Args, OPT_fmodules_prune_after, 31 * 24 * 60 * 60);
  Opts.ModulesValidateOncePerBuildSession =
      Args.hasArg(OPT_fmodules_validate_once_per_build_session);
  Opts.BuildSessionTimestamp =
      getLastArgUInt64Value(Args, OPT_fbuild_session_timestamp, 0);
  Opts.ModulesValidateSystemHeaders =
      Args.hasArg(OPT_fmodules_validate_system_headers);
  Opts.ValidateASTInputFilesContent =
      Args.hasArg(OPT_fvalidate_ast_input_files_content);
  if (const Arg *A = Args.getLastArg(OPT_fmodule_format_EQ))
    Opts.ModuleFormat = A->getValue();

  for (const auto *A : Args.filtered(OPT_fmodules_ignore_macro)) {
    StringRef MacroDef = A->getValue();
    Opts.ModulesIgnoreMacros.insert(
        llvm::CachedHashString(MacroDef.split('=').first));
  }

  // Add -I..., -F..., and -index-header-map options in order.
  bool IsIndexHeaderMap = false;
  bool IsSysrootSpecified =
      Args.hasArg(OPT__sysroot_EQ) || Args.hasArg(OPT_isysroot);
  for (const auto *A : Args.filtered(OPT_I, OPT_F, OPT_index_header_map)) {
    if (A->getOption().matches(OPT_index_header_map)) {
      // -index-header-map applies to the next -I or -F.
      IsIndexHeaderMap = true;
      continue;
    }

    frontend::IncludeDirGroup Group =
        IsIndexHeaderMap ? frontend::IndexHeaderMap : frontend::Angled;

    bool IsFramework = A->getOption().matches(OPT_F);
    std::string Path = A->getValue();

    if (IsSysrootSpecified && !IsFramework && A->getValue()[0] == '=') {
      SmallString<32> Buffer;
      llvm::sys::path::append(Buffer, Opts.Sysroot,
                              llvm::StringRef(A->getValue()).substr(1));
      Path = Buffer.str();
    }

    Opts.AddPath(Path, Group, IsFramework,
                 /*IgnoreSysroot*/ true);
    IsIndexHeaderMap = false;
  }

  // Add -iprefix/-iwithprefix/-iwithprefixbefore options.
  StringRef Prefix = ""; // FIXME: This isn't the correct default prefix.
  for (const auto *A :
       Args.filtered(OPT_iprefix, OPT_iwithprefix, OPT_iwithprefixbefore)) {
    if (A->getOption().matches(OPT_iprefix))
      Prefix = A->getValue();
    else if (A->getOption().matches(OPT_iwithprefix))
      Opts.AddPath(Prefix.str() + A->getValue(), frontend::After, false, true);
    else
      Opts.AddPath(Prefix.str() + A->getValue(), frontend::Angled, false, true);
  }

  for (const auto *A : Args.filtered(OPT_idirafter))
    Opts.AddPath(A->getValue(), frontend::After, false, true);
  for (const auto *A : Args.filtered(OPT_iquote))
    Opts.AddPath(A->getValue(), frontend::Quoted, false, true);
  for (const auto *A : Args.filtered(OPT_isystem, OPT_iwithsysroot))
    Opts.AddPath(A->getValue(), frontend::System, false,
                 !A->getOption().matches(OPT_iwithsysroot));
  for (const auto *A : Args.filtered(OPT_iframework))
    Opts.AddPath(A->getValue(), frontend::System, true, true);
  for (const auto *A : Args.filtered(OPT_iframeworkwithsysroot))
    Opts.AddPath(A->getValue(), frontend::System, /*IsFramework=*/true,
                 /*IgnoreSysRoot=*/false);

  // Add the paths for the various language specific isystem flags.
  for (const auto *A : Args.filtered(OPT_c_isystem))
    Opts.AddPath(A->getValue(), frontend::CSystem, false, true);
  for (const auto *A : Args.filtered(OPT_cxx_isystem))
    Opts.AddPath(A->getValue(), frontend::CXXSystem, false, true);
  for (const auto *A : Args.filtered(OPT_objc_isystem))
    Opts.AddPath(A->getValue(), frontend::ObjCSystem, false,true);
  for (const auto *A : Args.filtered(OPT_objcxx_isystem))
    Opts.AddPath(A->getValue(), frontend::ObjCXXSystem, false, true);

  // Add the internal paths from a driver that detects standard include paths.
  for (const auto *A :
       Args.filtered(OPT_internal_isystem, OPT_internal_externc_isystem)) {
    frontend::IncludeDirGroup Group = frontend::System;
    if (A->getOption().matches(OPT_internal_externc_isystem))
      Group = frontend::ExternCSystem;
    Opts.AddPath(A->getValue(), Group, false, true);
  }

  // Add the path prefixes which are implicitly treated as being system headers.
  for (const auto *A :
       Args.filtered(OPT_system_header_prefix, OPT_no_system_header_prefix))
    Opts.AddSystemHeaderPrefix(
        A->getValue(), A->getOption().matches(OPT_system_header_prefix));

  for (const auto *A : Args.filtered(OPT_ivfsoverlay))
    Opts.AddVFSOverlayFile(A->getValue());
}

void CompilerInvocation::setLangDefaults(LangOptions &Opts, InputKind IK,
                                         const llvm::Triple &T,
                                         PreprocessorOptions &PPOpts,
                                         LangStandard::Kind LangStd) {
  // Set some properties which depend solely on the input kind; it would be nice
  // to move these to the language standard, and have the driver resolve the
  // input kind + language standard.
  //
  // FIXME: Perhaps a better model would be for a single source file to have
  // multiple language standards (C / C++ std, ObjC std, OpenCL std, OpenMP std)
  // simultaneously active?
  if (IK.getLanguage() == Language::Asm) {
    Opts.AsmPreprocessor = 1;
  } else if (IK.isObjectiveC()) {
    Opts.ObjC = 1;
  }

  if (LangStd == LangStandard::lang_unspecified) {
    // Based on the base language, pick one.
    switch (IK.getLanguage()) {
    case Language::Unknown:
    case Language::LLVM_IR:
      llvm_unreachable("Invalid input kind!");
    case Language::OpenCL:
      LangStd = LangStandard::lang_opencl10;
      break;
    case Language::CUDA:
      LangStd = LangStandard::lang_cuda;
      break;
    case Language::Asm:
    case Language::C:
#if defined(CLANG_DEFAULT_STD_C)
      LangStd = CLANG_DEFAULT_STD_C;
#else
      // The PS4 uses C99 as the default C standard.
      if (T.isPS4())
        LangStd = LangStandard::lang_gnu99;
      else
        LangStd = LangStandard::lang_gnu11;
#endif
      break;
    case Language::ObjC:
#if defined(CLANG_DEFAULT_STD_C)
      LangStd = CLANG_DEFAULT_STD_C;
#else
      LangStd = LangStandard::lang_gnu11;
#endif
      break;
    case Language::CXX:
    case Language::ObjCXX:
#if defined(CLANG_DEFAULT_STD_CXX)
      LangStd = CLANG_DEFAULT_STD_CXX;
#else
      LangStd = LangStandard::lang_gnucxx14;
#endif
      break;
    case Language::RenderScript:
      LangStd = LangStandard::lang_c99;
      break;
    case Language::HIP:
      LangStd = LangStandard::lang_hip;
      break;
    }
  }

  const LangStandard &Std = LangStandard::getLangStandardForKind(LangStd);
  Opts.LineComment = Std.hasLineComments();
  Opts.C99 = Std.isC99();
  Opts.C11 = Std.isC11();
  Opts.C17 = Std.isC17();
  Opts.C2x = Std.isC2x();
  Opts.CPlusPlus = Std.isCPlusPlus();
  Opts.CPlusPlus11 = Std.isCPlusPlus11();
  Opts.CPlusPlus14 = Std.isCPlusPlus14();
  Opts.CPlusPlus17 = Std.isCPlusPlus17();
  Opts.CPlusPlus2a = Std.isCPlusPlus2a();
  Opts.Digraphs = Std.hasDigraphs();
  Opts.GNUMode = Std.isGNUMode();
  Opts.GNUInline = !Opts.C99 && !Opts.CPlusPlus;
  Opts.GNUCVersion = 0;
  Opts.HexFloats = Std.hasHexFloats();
  Opts.ImplicitInt = Std.hasImplicitInt();

  // Set OpenCL Version.
  Opts.OpenCL = Std.isOpenCL();
  if (LangStd == LangStandard::lang_opencl10)
    Opts.OpenCLVersion = 100;
  else if (LangStd == LangStandard::lang_opencl11)
    Opts.OpenCLVersion = 110;
  else if (LangStd == LangStandard::lang_opencl12)
    Opts.OpenCLVersion = 120;
  else if (LangStd == LangStandard::lang_opencl20)
    Opts.OpenCLVersion = 200;
  else if (LangStd == LangStandard::lang_openclcpp)
    Opts.OpenCLCPlusPlusVersion = 100;

  // OpenCL has some additional defaults.
  if (Opts.OpenCL) {
    Opts.AltiVec = 0;
    Opts.ZVector = 0;
    Opts.setLaxVectorConversions(LangOptions::LaxVectorConversionKind::None);
    Opts.setDefaultFPContractMode(LangOptions::FPC_On);
    Opts.NativeHalfType = 1;
    Opts.NativeHalfArgsAndReturns = 1;
    Opts.OpenCLCPlusPlus = Opts.CPlusPlus;

    // Include default header file for OpenCL.
    if (Opts.IncludeDefaultHeader) {
      if (Opts.DeclareOpenCLBuiltins) {
        // Only include base header file for builtin types and constants.
        PPOpts.Includes.push_back("opencl-c-base.h");
      } else {
        PPOpts.Includes.push_back("opencl-c.h");
      }
    }
  }

  Opts.HIP = IK.getLanguage() == Language::HIP;
  Opts.CUDA = IK.getLanguage() == Language::CUDA || Opts.HIP;
  if (Opts.CUDA)
    // Set default FP_CONTRACT to FAST.
    Opts.setDefaultFPContractMode(LangOptions::FPC_Fast);

  Opts.RenderScript = IK.getLanguage() == Language::RenderScript;
  if (Opts.RenderScript) {
    Opts.NativeHalfType = 1;
    Opts.NativeHalfArgsAndReturns = 1;
  }

  // OpenCL and C++ both have bool, true, false keywords.
  Opts.Bool = Opts.OpenCL || Opts.CPlusPlus;

  // OpenCL has half keyword
  Opts.Half = Opts.OpenCL;

  // C++ has wchar_t keyword.
  Opts.WChar = Opts.CPlusPlus;

  Opts.GNUKeywords = Opts.GNUMode;
  Opts.CXXOperatorNames = Opts.CPlusPlus;

  Opts.AlignedAllocation = Opts.CPlusPlus17;

  Opts.DollarIdents = !Opts.AsmPreprocessor;

  // Enable [[]] attributes in C++11 and C2x by default.
  Opts.DoubleSquareBracketAttributes = Opts.CPlusPlus11 || Opts.C2x;
}

/// Attempt to parse a visibility value out of the given argument.
static Visibility parseVisibility(Arg *arg, ArgList &args,
                                  DiagnosticsEngine &diags) {
  StringRef value = arg->getValue();
  if (value == "default") {
    return DefaultVisibility;
  } else if (value == "hidden" || value == "internal") {
    return HiddenVisibility;
  } else if (value == "protected") {
    // FIXME: diagnose if target does not support protected visibility
    return ProtectedVisibility;
  }

  diags.Report(diag::err_drv_invalid_value)
    << arg->getAsString(args) << value;
  return DefaultVisibility;
}

/// Check if input file kind and language standard are compatible.
static bool IsInputCompatibleWithStandard(InputKind IK,
                                          const LangStandard &S) {
  switch (IK.getLanguage()) {
  case Language::Unknown:
  case Language::LLVM_IR:
    llvm_unreachable("should not parse language flags for this input");

  case Language::C:
  case Language::ObjC:
  case Language::RenderScript:
    return S.getLanguage() == Language::C;

  case Language::OpenCL:
    return S.getLanguage() == Language::OpenCL;

  case Language::CXX:
  case Language::ObjCXX:
    return S.getLanguage() == Language::CXX;

  case Language::CUDA:
    // FIXME: What -std= values should be permitted for CUDA compilations?
    return S.getLanguage() == Language::CUDA ||
           S.getLanguage() == Language::CXX;

  case Language::HIP:
    return S.getLanguage() == Language::CXX || S.getLanguage() == Language::HIP;

  case Language::Asm:
    // Accept (and ignore) all -std= values.
    // FIXME: The -std= value is not ignored; it affects the tokenization
    // and preprocessing rules if we're preprocessing this asm input.
    return true;
  }

  llvm_unreachable("unexpected input language");
}

/// Get language name for given input kind.
static const StringRef GetInputKindName(InputKind IK) {
  switch (IK.getLanguage()) {
  case Language::C:
    return "C";
  case Language::ObjC:
    return "Objective-C";
  case Language::CXX:
    return "C++";
  case Language::ObjCXX:
    return "Objective-C++";
  case Language::OpenCL:
    return "OpenCL";
  case Language::CUDA:
    return "CUDA";
  case Language::RenderScript:
    return "RenderScript";
  case Language::HIP:
    return "HIP";

  case Language::Asm:
    return "Asm";
  case Language::LLVM_IR:
    return "LLVM IR";

  case Language::Unknown:
    break;
  }
  llvm_unreachable("unknown input language");
}

static void ParseLangArgs(LangOptions &Opts, ArgList &Args, InputKind IK,
                          const TargetOptions &TargetOpts,
                          PreprocessorOptions &PPOpts,
                          DiagnosticsEngine &Diags) {
  // FIXME: Cleanup per-file based stuff.
  LangStandard::Kind LangStd = LangStandard::lang_unspecified;
  if (const Arg *A = Args.getLastArg(OPT_std_EQ)) {
    LangStd = LangStandard::getLangKind(A->getValue());
    if (LangStd == LangStandard::lang_unspecified) {
      Diags.Report(diag::err_drv_invalid_value)
        << A->getAsString(Args) << A->getValue();
      // Report supported standards with short description.
      for (unsigned KindValue = 0;
           KindValue != LangStandard::lang_unspecified;
           ++KindValue) {
        const LangStandard &Std = LangStandard::getLangStandardForKind(
          static_cast<LangStandard::Kind>(KindValue));
        if (IsInputCompatibleWithStandard(IK, Std)) {
          auto Diag = Diags.Report(diag::note_drv_use_standard);
          Diag << Std.getName() << Std.getDescription();
          unsigned NumAliases = 0;
#define LANGSTANDARD(id, name, lang, desc, features)
#define LANGSTANDARD_ALIAS(id, alias) \
          if (KindValue == LangStandard::lang_##id) ++NumAliases;
#define LANGSTANDARD_ALIAS_DEPR(id, alias)
#include "clang/Basic/LangStandards.def"
          Diag << NumAliases;
#define LANGSTANDARD(id, name, lang, desc, features)
#define LANGSTANDARD_ALIAS(id, alias) \
          if (KindValue == LangStandard::lang_##id) Diag << alias;
#define LANGSTANDARD_ALIAS_DEPR(id, alias)
#include "clang/Basic/LangStandards.def"
        }
      }
    } else {
      // Valid standard, check to make sure language and standard are
      // compatible.
      const LangStandard &Std = LangStandard::getLangStandardForKind(LangStd);
      if (!IsInputCompatibleWithStandard(IK, Std)) {
        Diags.Report(diag::err_drv_argument_not_allowed_with)
          << A->getAsString(Args) << GetInputKindName(IK);
      }
    }
  }

  if (Args.hasArg(OPT_fno_dllexport_inlines))
    Opts.DllExportInlines = false;

  if (const Arg *A = Args.getLastArg(OPT_fcf_protection_EQ)) {
    StringRef Name = A->getValue();
    if (Name == "full" || Name == "branch") {
      Opts.CFProtectionBranch = 1;
    }
  }
  // -cl-std only applies for OpenCL language standards.
  // Override the -std option in this case.
  if (const Arg *A = Args.getLastArg(OPT_cl_std_EQ)) {
    LangStandard::Kind OpenCLLangStd
      = llvm::StringSwitch<LangStandard::Kind>(A->getValue())
        .Cases("cl", "CL", LangStandard::lang_opencl10)
        .Cases("cl1.1", "CL1.1", LangStandard::lang_opencl11)
        .Cases("cl1.2", "CL1.2", LangStandard::lang_opencl12)
        .Cases("cl2.0", "CL2.0", LangStandard::lang_opencl20)
        .Cases("clc++", "CLC++", LangStandard::lang_openclcpp)
        .Default(LangStandard::lang_unspecified);

    if (OpenCLLangStd == LangStandard::lang_unspecified) {
      Diags.Report(diag::err_drv_invalid_value)
        << A->getAsString(Args) << A->getValue();
    }
    else
      LangStd = OpenCLLangStd;
  }

  Opts.IncludeDefaultHeader = Args.hasArg(OPT_finclude_default_header);
  Opts.DeclareOpenCLBuiltins = Args.hasArg(OPT_fdeclare_opencl_builtins);

  llvm::Triple T(TargetOpts.Triple);
  CompilerInvocation::setLangDefaults(Opts, IK, T, PPOpts, LangStd);

  // -cl-strict-aliasing needs to emit diagnostic in the case where CL > 1.0.
  // This option should be deprecated for CL > 1.0 because
  // this option was added for compatibility with OpenCL 1.0.
  if (Args.getLastArg(OPT_cl_strict_aliasing)
       && Opts.OpenCLVersion > 100) {
    Diags.Report(diag::warn_option_invalid_ocl_version)
        << Opts.getOpenCLVersionTuple().getAsString()
        << Args.getLastArg(OPT_cl_strict_aliasing)->getAsString(Args);
  }

  // We abuse '-f[no-]gnu-keywords' to force overriding all GNU-extension
  // keywords. This behavior is provided by GCC's poorly named '-fasm' flag,
  // while a subset (the non-C++ GNU keywords) is provided by GCC's
  // '-fgnu-keywords'. Clang conflates the two for simplicity under the single
  // name, as it doesn't seem a useful distinction.
  Opts.GNUKeywords = Args.hasFlag(OPT_fgnu_keywords, OPT_fno_gnu_keywords,
                                  Opts.GNUKeywords);

  Opts.Digraphs = Args.hasFlag(OPT_fdigraphs, OPT_fno_digraphs, Opts.Digraphs);

  if (Args.hasArg(OPT_fno_operator_names))
    Opts.CXXOperatorNames = 0;

  if (Args.hasArg(OPT_fcuda_is_device))
    Opts.CUDAIsDevice = 1;

  if (Args.hasArg(OPT_fcuda_allow_variadic_functions))
    Opts.CUDAAllowVariadicFunctions = 1;

  if (Args.hasArg(OPT_fno_cuda_host_device_constexpr))
    Opts.CUDAHostDeviceConstexpr = 0;

  if (Opts.CUDAIsDevice && Args.hasArg(OPT_fcuda_approx_transcendentals))
    Opts.CUDADeviceApproxTranscendentals = 1;

  Opts.GPURelocatableDeviceCode = Args.hasArg(OPT_fgpu_rdc);
  if (Args.hasArg(OPT_fgpu_allow_device_init)) {
    if (Opts.HIP)
      Opts.GPUAllowDeviceInit = 1;
    else
      Diags.Report(diag::warn_ignored_hip_only_option)
          << Args.getLastArg(OPT_fgpu_allow_device_init)->getAsString(Args);
  }
  Opts.HIPUseNewLaunchAPI = Args.hasArg(OPT_fhip_new_launch_api);
  if (Opts.HIP)
    Opts.GPUMaxThreadsPerBlock = getLastArgIntValue(
        Args, OPT_gpu_max_threads_per_block_EQ, Opts.GPUMaxThreadsPerBlock);
  else if (Args.hasArg(OPT_gpu_max_threads_per_block_EQ))
    Diags.Report(diag::warn_ignored_hip_only_option)
        << Args.getLastArg(OPT_gpu_max_threads_per_block_EQ)->getAsString(Args);

  if (Opts.ObjC) {
    if (Arg *arg = Args.getLastArg(OPT_fobjc_runtime_EQ)) {
      StringRef value = arg->getValue();
      if (Opts.ObjCRuntime.tryParse(value))
        Diags.Report(diag::err_drv_unknown_objc_runtime) << value;
    }

    if (Args.hasArg(OPT_fobjc_gc_only))
      Opts.setGC(LangOptions::GCOnly);
    else if (Args.hasArg(OPT_fobjc_gc))
      Opts.setGC(LangOptions::HybridGC);
    else if (Args.hasArg(OPT_fobjc_arc)) {
      Opts.ObjCAutoRefCount = 1;
      if (!Opts.ObjCRuntime.allowsARC())
        Diags.Report(diag::err_arc_unsupported_on_runtime);
    }

    // ObjCWeakRuntime tracks whether the runtime supports __weak, not
    // whether the feature is actually enabled.  This is predominantly
    // determined by -fobjc-runtime, but we allow it to be overridden
    // from the command line for testing purposes.
    if (Args.hasArg(OPT_fobjc_runtime_has_weak))
      Opts.ObjCWeakRuntime = 1;
    else
      Opts.ObjCWeakRuntime = Opts.ObjCRuntime.allowsWeak();

    // ObjCWeak determines whether __weak is actually enabled.
    // Note that we allow -fno-objc-weak to disable this even in ARC mode.
    if (auto weakArg = Args.getLastArg(OPT_fobjc_weak, OPT_fno_objc_weak)) {
      if (!weakArg->getOption().matches(OPT_fobjc_weak)) {
        assert(!Opts.ObjCWeak);
      } else if (Opts.getGC() != LangOptions::NonGC) {
        Diags.Report(diag::err_objc_weak_with_gc);
      } else if (!Opts.ObjCWeakRuntime) {
        Diags.Report(diag::err_objc_weak_unsupported);
      } else {
        Opts.ObjCWeak = 1;
      }
    } else if (Opts.ObjCAutoRefCount) {
      Opts.ObjCWeak = Opts.ObjCWeakRuntime;
    }

    if (Args.hasArg(OPT_fno_objc_infer_related_result_type))
      Opts.ObjCInferRelatedResultType = 0;

    if (Args.hasArg(OPT_fobjc_subscripting_legacy_runtime))
      Opts.ObjCSubscriptingLegacyRuntime =
        (Opts.ObjCRuntime.getKind() == ObjCRuntime::FragileMacOSX);
  }

  if (Arg *A = Args.getLastArg(options::OPT_fgnuc_version_EQ)) {
    // Check that the version has 1 to 3 components and the minor and patch
    // versions fit in two decimal digits.
    VersionTuple GNUCVer;
    bool Invalid = GNUCVer.tryParse(A->getValue());
    unsigned Major = GNUCVer.getMajor();
    unsigned Minor = GNUCVer.getMinor().getValueOr(0);
    unsigned Patch = GNUCVer.getSubminor().getValueOr(0);
    if (Invalid || GNUCVer.getBuild() || Minor >= 100 || Patch >= 100) {
      Diags.Report(diag::err_drv_invalid_value)
          << A->getAsString(Args) << A->getValue();
    }
    Opts.GNUCVersion = Major * 100 * 100 + Minor * 100 + Patch;
  }

  bool OpenCilk = Args.hasArg(OPT_fopencilk);
  bool CilkPlus = Args.hasArg(OPT_fcilkplus);
  if (OpenCilk) {
    if (CilkPlus) {
      Diags.Report(diag::err_drv_double_cilk);
    }
    Opts.setCilk(LangOptions::Cilk_opencilk);
  } else if (CilkPlus) {
    Opts.setCilk(LangOptions::Cilk_plus);
  }

  if (Opts.getCilk() != LangOptions::Cilk_none && Opts.ObjC)
    Diags.Report(diag::err_drv_cilk_objc);

  if (Args.hasArg(OPT_fgnu89_inline)) {
    if (Opts.CPlusPlus)
      Diags.Report(diag::err_drv_argument_not_allowed_with)
        << "-fgnu89-inline" << GetInputKindName(IK);
    else
      Opts.GNUInline = 1;
  }

  if (Args.hasArg(OPT_fapple_kext)) {
    if (!Opts.CPlusPlus)
      Diags.Report(diag::warn_c_kext);
    else
      Opts.AppleKext = 1;
  }

  if (Args.hasArg(OPT_print_ivar_layout))
    Opts.ObjCGCBitmapPrint = 1;

  if (Args.hasArg(OPT_fno_constant_cfstrings))
    Opts.NoConstantCFStrings = 1;
  if (const auto *A = Args.getLastArg(OPT_fcf_runtime_abi_EQ))
    Opts.CFRuntime =
        llvm::StringSwitch<LangOptions::CoreFoundationABI>(A->getValue())
            .Cases("unspecified", "standalone", "objc",
                   LangOptions::CoreFoundationABI::ObjectiveC)
            .Cases("swift", "swift-5.0",
                   LangOptions::CoreFoundationABI::Swift5_0)
            .Case("swift-4.2", LangOptions::CoreFoundationABI::Swift4_2)
            .Case("swift-4.1", LangOptions::CoreFoundationABI::Swift4_1)
            .Default(LangOptions::CoreFoundationABI::ObjectiveC);

  if (Args.hasArg(OPT_fzvector))
    Opts.ZVector = 1;

  if (Args.hasArg(OPT_pthread))
    Opts.POSIXThreads = 1;

  // The value-visibility mode defaults to "default".
  if (Arg *visOpt = Args.getLastArg(OPT_fvisibility)) {
    Opts.setValueVisibilityMode(parseVisibility(visOpt, Args, Diags));
  } else {
    Opts.setValueVisibilityMode(DefaultVisibility);
  }

  // The type-visibility mode defaults to the value-visibility mode.
  if (Arg *typeVisOpt = Args.getLastArg(OPT_ftype_visibility)) {
    Opts.setTypeVisibilityMode(parseVisibility(typeVisOpt, Args, Diags));
  } else {
    Opts.setTypeVisibilityMode(Opts.getValueVisibilityMode());
  }

  if (Args.hasArg(OPT_fvisibility_inlines_hidden))
    Opts.InlineVisibilityHidden = 1;

  if (Args.hasArg(OPT_fvisibility_global_new_delete_hidden))
    Opts.GlobalAllocationFunctionVisibilityHidden = 1;

  if (Args.hasArg(OPT_fapply_global_visibility_to_externs))
    Opts.SetVisibilityForExternDecls = 1;

  if (Args.hasArg(OPT_ftrapv)) {
    Opts.setSignedOverflowBehavior(LangOptions::SOB_Trapping);
    // Set the handler, if one is specified.
    Opts.OverflowHandler =
        Args.getLastArgValue(OPT_ftrapv_handler);
  }
  else if (Args.hasArg(OPT_fwrapv))
    Opts.setSignedOverflowBehavior(LangOptions::SOB_Defined);

  Opts.MSVCCompat = Args.hasArg(OPT_fms_compatibility);
  Opts.MicrosoftExt = Opts.MSVCCompat || Args.hasArg(OPT_fms_extensions);
  Opts.AsmBlocks = Args.hasArg(OPT_fasm_blocks) || Opts.MicrosoftExt;
  Opts.MSCompatibilityVersion = 0;
  if (const Arg *A = Args.getLastArg(OPT_fms_compatibility_version)) {
    VersionTuple VT;
    if (VT.tryParse(A->getValue()))
      Diags.Report(diag::err_drv_invalid_value) << A->getAsString(Args)
                                                << A->getValue();
    Opts.MSCompatibilityVersion = VT.getMajor() * 10000000 +
                                  VT.getMinor().getValueOr(0) * 100000 +
                                  VT.getSubminor().getValueOr(0);
  }

  // Mimicking gcc's behavior, trigraphs are only enabled if -trigraphs
  // is specified, or -std is set to a conforming mode.
  // Trigraphs are disabled by default in c++1z onwards.
  Opts.Trigraphs = !Opts.GNUMode && !Opts.MSVCCompat && !Opts.CPlusPlus17;
  Opts.Trigraphs =
      Args.hasFlag(OPT_ftrigraphs, OPT_fno_trigraphs, Opts.Trigraphs);

  Opts.DollarIdents = Args.hasFlag(OPT_fdollars_in_identifiers,
                                   OPT_fno_dollars_in_identifiers,
                                   Opts.DollarIdents);
  Opts.PascalStrings = Args.hasArg(OPT_fpascal_strings);
  Opts.setVtorDispMode(
      MSVtorDispMode(getLastArgIntValue(Args, OPT_vtordisp_mode_EQ, 1, Diags)));
  Opts.Borland = Args.hasArg(OPT_fborland_extensions);

  Opts.WritableStrings = Args.hasArg(OPT_fwritable_strings);
  Opts.ConstStrings = Args.hasFlag(OPT_fconst_strings, OPT_fno_const_strings,
                                   Opts.ConstStrings);
  if (Arg *A = Args.getLastArg(OPT_flax_vector_conversions_EQ)) {
    using LaxKind = LangOptions::LaxVectorConversionKind;
    if (auto Kind = llvm::StringSwitch<Optional<LaxKind>>(A->getValue())
                        .Case("none", LaxKind::None)
                        .Case("integer", LaxKind::Integer)
                        .Case("all", LaxKind::All)
                        .Default(llvm::None))
      Opts.setLaxVectorConversions(*Kind);
    else
      Diags.Report(diag::err_drv_invalid_value)
          << A->getAsString(Args) << A->getValue();
  }
  if (Args.hasArg(OPT_fno_threadsafe_statics))
    Opts.ThreadsafeStatics = 0;
  Opts.Exceptions = Args.hasArg(OPT_fexceptions);
  Opts.ObjCExceptions = Args.hasArg(OPT_fobjc_exceptions);
  Opts.CXXExceptions = Args.hasArg(OPT_fcxx_exceptions);

  // -ffixed-point
  Opts.FixedPoint =
      Args.hasFlag(OPT_ffixed_point, OPT_fno_fixed_point, /*Default=*/false) &&
      !Opts.CPlusPlus;
  Opts.PaddingOnUnsignedFixedPoint =
      Args.hasFlag(OPT_fpadding_on_unsigned_fixed_point,
                   OPT_fno_padding_on_unsigned_fixed_point,
                   /*Default=*/false) &&
      Opts.FixedPoint;

  // Handle exception personalities
  Arg *A = Args.getLastArg(
      options::OPT_fsjlj_exceptions, options::OPT_fseh_exceptions,
      options::OPT_fdwarf_exceptions, options::OPT_fwasm_exceptions);
  if (A) {
    const Option &Opt = A->getOption();
    llvm::Triple T(TargetOpts.Triple);
    if (T.isWindowsMSVCEnvironment())
      Diags.Report(diag::err_fe_invalid_exception_model)
          << Opt.getName() << T.str();

    Opts.SjLjExceptions = Opt.matches(options::OPT_fsjlj_exceptions);
    Opts.SEHExceptions = Opt.matches(options::OPT_fseh_exceptions);
    Opts.DWARFExceptions = Opt.matches(options::OPT_fdwarf_exceptions);
    Opts.WasmExceptions = Opt.matches(options::OPT_fwasm_exceptions);
  }

  Opts.ExternCNoUnwind = Args.hasArg(OPT_fexternc_nounwind);
  Opts.TraditionalCPP = Args.hasArg(OPT_traditional_cpp);

  Opts.RTTI = Opts.CPlusPlus && !Args.hasArg(OPT_fno_rtti);
  Opts.RTTIData = Opts.RTTI && !Args.hasArg(OPT_fno_rtti_data);
  Opts.Blocks = Args.hasArg(OPT_fblocks) || (Opts.OpenCL
    && Opts.OpenCLVersion == 200);
  Opts.BlocksRuntimeOptional = Args.hasArg(OPT_fblocks_runtime_optional);
  Opts.Coroutines = Opts.CPlusPlus2a || Args.hasArg(OPT_fcoroutines_ts);

  Opts.ConvergentFunctions = Opts.OpenCL || (Opts.CUDA && Opts.CUDAIsDevice) ||
    Args.hasArg(OPT_fconvergent_functions);

  Opts.DoubleSquareBracketAttributes =
      Args.hasFlag(OPT_fdouble_square_bracket_attributes,
                   OPT_fno_double_square_bracket_attributes,
                   Opts.DoubleSquareBracketAttributes);

  Opts.CPlusPlusModules = Opts.CPlusPlus2a;
  Opts.ModulesTS = Args.hasArg(OPT_fmodules_ts);
  Opts.Modules =
      Args.hasArg(OPT_fmodules) || Opts.ModulesTS || Opts.CPlusPlusModules;
  Opts.ModulesStrictDeclUse = Args.hasArg(OPT_fmodules_strict_decluse);
  Opts.ModulesDeclUse =
      Args.hasArg(OPT_fmodules_decluse) || Opts.ModulesStrictDeclUse;
  // FIXME: We only need this in C++ modules / Modules TS if we might textually
  // enter a different module (eg, when building a header unit).
  Opts.ModulesLocalVisibility =
      Args.hasArg(OPT_fmodules_local_submodule_visibility) || Opts.ModulesTS ||
      Opts.CPlusPlusModules;
  Opts.ModulesCodegen = Args.hasArg(OPT_fmodules_codegen);
  Opts.ModulesDebugInfo = Args.hasArg(OPT_fmodules_debuginfo);
  Opts.ModulesSearchAll = Opts.Modules &&
    !Args.hasArg(OPT_fno_modules_search_all) &&
    Args.hasArg(OPT_fmodules_search_all);
  Opts.ModulesErrorRecovery = !Args.hasArg(OPT_fno_modules_error_recovery);
  Opts.ImplicitModules = !Args.hasArg(OPT_fno_implicit_modules);
  Opts.CharIsSigned = Opts.OpenCL || !Args.hasArg(OPT_fno_signed_char);
  Opts.WChar = Opts.CPlusPlus && !Args.hasArg(OPT_fno_wchar);
  Opts.Char8 = Args.hasFlag(OPT_fchar8__t, OPT_fno_char8__t, Opts.CPlusPlus2a);
  if (const Arg *A = Args.getLastArg(OPT_fwchar_type_EQ)) {
    Opts.WCharSize = llvm::StringSwitch<unsigned>(A->getValue())
                         .Case("char", 1)
                         .Case("short", 2)
                         .Case("int", 4)
                         .Default(0);
    if (Opts.WCharSize == 0)
      Diags.Report(diag::err_fe_invalid_wchar_type) << A->getValue();
  }
  Opts.WCharIsSigned = Args.hasFlag(OPT_fsigned_wchar, OPT_fno_signed_wchar, true);
  Opts.ShortEnums = Args.hasArg(OPT_fshort_enums);
  Opts.Freestanding = Args.hasArg(OPT_ffreestanding);
  Opts.NoBuiltin = Args.hasArg(OPT_fno_builtin) || Opts.Freestanding;
  if (!Opts.NoBuiltin)
    getAllNoBuiltinFuncValues(Args, Opts.NoBuiltinFuncs);
  Opts.NoMathBuiltin = Args.hasArg(OPT_fno_math_builtin);
  Opts.RelaxedTemplateTemplateArgs =
      Args.hasArg(OPT_frelaxed_template_template_args);
  Opts.SizedDeallocation = Args.hasArg(OPT_fsized_deallocation);
  Opts.AlignedAllocation =
      Args.hasFlag(OPT_faligned_allocation, OPT_fno_aligned_allocation,
                   Opts.AlignedAllocation);
  Opts.AlignedAllocationUnavailable =
      Opts.AlignedAllocation && Args.hasArg(OPT_aligned_alloc_unavailable);
  Opts.NewAlignOverride =
      getLastArgIntValue(Args, OPT_fnew_alignment_EQ, 0, Diags);
  if (Opts.NewAlignOverride && !llvm::isPowerOf2_32(Opts.NewAlignOverride)) {
    Arg *A = Args.getLastArg(OPT_fnew_alignment_EQ);
    Diags.Report(diag::err_fe_invalid_alignment) << A->getAsString(Args)
                                                 << A->getValue();
    Opts.NewAlignOverride = 0;
  }
  Opts.ConceptSatisfactionCaching =
      !Args.hasArg(OPT_fno_concept_satisfaction_caching);
  if (Args.hasArg(OPT_fconcepts_ts))
    Diags.Report(diag::warn_fe_concepts_ts_flag);
  Opts.HeinousExtensions = Args.hasArg(OPT_fheinous_gnu_extensions);
  Opts.AccessControl = !Args.hasArg(OPT_fno_access_control);
  Opts.ElideConstructors = !Args.hasArg(OPT_fno_elide_constructors);
  Opts.MathErrno = !Opts.OpenCL && Args.hasArg(OPT_fmath_errno);
  Opts.InstantiationDepth =
      getLastArgIntValue(Args, OPT_ftemplate_depth, 1024, Diags);
  Opts.ArrowDepth =
      getLastArgIntValue(Args, OPT_foperator_arrow_depth, 256, Diags);
  Opts.ConstexprCallDepth =
      getLastArgIntValue(Args, OPT_fconstexpr_depth, 512, Diags);
  Opts.ConstexprStepLimit =
      getLastArgIntValue(Args, OPT_fconstexpr_steps, 1048576, Diags);
  Opts.EnableNewConstInterp =
      Args.hasArg(OPT_fexperimental_new_constant_interpreter);
  Opts.BracketDepth = getLastArgIntValue(Args, OPT_fbracket_depth, 256, Diags);
  Opts.DelayedTemplateParsing = Args.hasArg(OPT_fdelayed_template_parsing);
  Opts.NumLargeByValueCopy =
      getLastArgIntValue(Args, OPT_Wlarge_by_value_copy_EQ, 0, Diags);
  Opts.MSBitfields = Args.hasArg(OPT_mms_bitfields);
  Opts.ObjCConstantStringClass =
    Args.getLastArgValue(OPT_fconstant_string_class);
  Opts.ObjCDefaultSynthProperties =
    !Args.hasArg(OPT_disable_objc_default_synthesize_properties);
  Opts.EncodeExtendedBlockSig =
    Args.hasArg(OPT_fencode_extended_block_signature);
  Opts.EmitAllDecls = Args.hasArg(OPT_femit_all_decls);
  Opts.PackStruct = getLastArgIntValue(Args, OPT_fpack_struct_EQ, 0, Diags);
  Opts.MaxTypeAlign = getLastArgIntValue(Args, OPT_fmax_type_align_EQ, 0, Diags);
  Opts.AlignDouble = Args.hasArg(OPT_malign_double);
  Opts.LongDoubleSize = Args.hasArg(OPT_mlong_double_128)
                            ? 128
                            : Args.hasArg(OPT_mlong_double_64) ? 64 : 0;
  Opts.PPCIEEELongDouble = Args.hasArg(OPT_mabi_EQ_ieeelongdouble);
  Opts.PICLevel = getLastArgIntValue(Args, OPT_pic_level, 0, Diags);
  Opts.ROPI = Args.hasArg(OPT_fropi);
  Opts.RWPI = Args.hasArg(OPT_frwpi);
  Opts.PIE = Args.hasArg(OPT_pic_is_pie);
  Opts.Static = Args.hasArg(OPT_static_define);
  Opts.DumpRecordLayoutsSimple = Args.hasArg(OPT_fdump_record_layouts_simple);
  Opts.DumpRecordLayouts = Opts.DumpRecordLayoutsSimple
                        || Args.hasArg(OPT_fdump_record_layouts);
  Opts.DumpVTableLayouts = Args.hasArg(OPT_fdump_vtable_layouts);
  Opts.SpellChecking = !Args.hasArg(OPT_fno_spell_checking);
  Opts.NoBitFieldTypeAlign = Args.hasArg(OPT_fno_bitfield_type_align);
  Opts.SinglePrecisionConstants = Args.hasArg(OPT_cl_single_precision_constant);
  Opts.FastRelaxedMath = Args.hasArg(OPT_cl_fast_relaxed_math);
  Opts.HexagonQdsp6Compat = Args.hasArg(OPT_mqdsp6_compat);
  Opts.FakeAddressSpaceMap = Args.hasArg(OPT_ffake_address_space_map);
  Opts.ParseUnknownAnytype = Args.hasArg(OPT_funknown_anytype);
  Opts.DebuggerSupport = Args.hasArg(OPT_fdebugger_support);
  Opts.DebuggerCastResultToId = Args.hasArg(OPT_fdebugger_cast_result_to_id);
  Opts.DebuggerObjCLiteral = Args.hasArg(OPT_fdebugger_objc_literal);
  Opts.ApplePragmaPack = Args.hasArg(OPT_fapple_pragma_pack);
  Opts.ModuleName = Args.getLastArgValue(OPT_fmodule_name_EQ);
  Opts.CurrentModule = Opts.ModuleName;
  Opts.AppExt = Args.hasArg(OPT_fapplication_extension);
  Opts.ModuleFeatures = Args.getAllArgValues(OPT_fmodule_feature);
  llvm::sort(Opts.ModuleFeatures);
  Opts.NativeHalfType |= Args.hasArg(OPT_fnative_half_type);
  Opts.NativeHalfArgsAndReturns |= Args.hasArg(OPT_fnative_half_arguments_and_returns);
  // Enable HalfArgsAndReturns if present in Args or if NativeHalfArgsAndReturns
  // is enabled.
  Opts.HalfArgsAndReturns = Args.hasArg(OPT_fallow_half_arguments_and_returns)
                            | Opts.NativeHalfArgsAndReturns;
  Opts.GNUAsm = !Args.hasArg(OPT_fno_gnu_inline_asm);
  Opts.Cmse = Args.hasArg(OPT_mcmse); // Armv8-M Security Extensions

  // __declspec is enabled by default for the PS4 by the driver, and also
  // enabled for Microsoft Extensions or Borland Extensions, here.
  //
  // FIXME: __declspec is also currently enabled for CUDA, but isn't really a
  // CUDA extension. However, it is required for supporting
  // __clang_cuda_builtin_vars.h, which uses __declspec(property). Once that has
  // been rewritten in terms of something more generic, remove the Opts.CUDA
  // term here.
  Opts.DeclSpecKeyword =
      Args.hasFlag(OPT_fdeclspec, OPT_fno_declspec,
                   (Opts.MicrosoftExt || Opts.Borland || Opts.CUDA));

  if (Arg *A = Args.getLastArg(OPT_faddress_space_map_mangling_EQ)) {
    switch (llvm::StringSwitch<unsigned>(A->getValue())
      .Case("target", LangOptions::ASMM_Target)
      .Case("no", LangOptions::ASMM_Off)
      .Case("yes", LangOptions::ASMM_On)
      .Default(255)) {
    default:
      Diags.Report(diag::err_drv_invalid_value)
        << "-faddress-space-map-mangling=" << A->getValue();
      break;
    case LangOptions::ASMM_Target:
      Opts.setAddressSpaceMapMangling(LangOptions::ASMM_Target);
      break;
    case LangOptions::ASMM_On:
      Opts.setAddressSpaceMapMangling(LangOptions::ASMM_On);
      break;
    case LangOptions::ASMM_Off:
      Opts.setAddressSpaceMapMangling(LangOptions::ASMM_Off);
      break;
    }
  }

  if (Arg *A = Args.getLastArg(OPT_fms_memptr_rep_EQ)) {
    LangOptions::PragmaMSPointersToMembersKind InheritanceModel =
        llvm::StringSwitch<LangOptions::PragmaMSPointersToMembersKind>(
            A->getValue())
            .Case("single",
                  LangOptions::PPTMK_FullGeneralitySingleInheritance)
            .Case("multiple",
                  LangOptions::PPTMK_FullGeneralityMultipleInheritance)
            .Case("virtual",
                  LangOptions::PPTMK_FullGeneralityVirtualInheritance)
            .Default(LangOptions::PPTMK_BestCase);
    if (InheritanceModel == LangOptions::PPTMK_BestCase)
      Diags.Report(diag::err_drv_invalid_value)
          << "-fms-memptr-rep=" << A->getValue();

    Opts.setMSPointerToMemberRepresentationMethod(InheritanceModel);
  }

  // Check for MS default calling conventions being specified.
  if (Arg *A = Args.getLastArg(OPT_fdefault_calling_conv_EQ)) {
    LangOptions::DefaultCallingConvention DefaultCC =
        llvm::StringSwitch<LangOptions::DefaultCallingConvention>(A->getValue())
            .Case("cdecl", LangOptions::DCC_CDecl)
            .Case("fastcall", LangOptions::DCC_FastCall)
            .Case("stdcall", LangOptions::DCC_StdCall)
            .Case("vectorcall", LangOptions::DCC_VectorCall)
            .Case("regcall", LangOptions::DCC_RegCall)
            .Default(LangOptions::DCC_None);
    if (DefaultCC == LangOptions::DCC_None)
      Diags.Report(diag::err_drv_invalid_value)
          << "-fdefault-calling-conv=" << A->getValue();

    llvm::Triple T(TargetOpts.Triple);
    llvm::Triple::ArchType Arch = T.getArch();
    bool emitError = (DefaultCC == LangOptions::DCC_FastCall ||
                      DefaultCC == LangOptions::DCC_StdCall) &&
                     Arch != llvm::Triple::x86;
    emitError |= (DefaultCC == LangOptions::DCC_VectorCall ||
                  DefaultCC == LangOptions::DCC_RegCall) &&
                 !T.isX86();
    if (emitError)
      Diags.Report(diag::err_drv_argument_not_allowed_with)
          << A->getSpelling() << T.getTriple();
    else
      Opts.setDefaultCallingConv(DefaultCC);
  }

  // -mrtd option
  if (Arg *A = Args.getLastArg(OPT_mrtd)) {
    if (Opts.getDefaultCallingConv() != LangOptions::DCC_None)
      Diags.Report(diag::err_drv_argument_not_allowed_with)
          << A->getSpelling() << "-fdefault-calling-conv";
    else {
      llvm::Triple T(TargetOpts.Triple);
      if (T.getArch() != llvm::Triple::x86)
        Diags.Report(diag::err_drv_argument_not_allowed_with)
            << A->getSpelling() << T.getTriple();
      else
        Opts.setDefaultCallingConv(LangOptions::DCC_StdCall);
    }
  }

  // Check if -fopenmp is specified and set default version to 4.5.
  Opts.OpenMP = Args.hasArg(options::OPT_fopenmp) ? 45 : 0;

  // Check if -fkitsune is specified.
  Opts.Kitsune = Args.hasArg(options::OPT_fkitsune) ? 1 : 0;

  // Check if -fkokkos is specified.
  Opts.Kokkos = Args.hasArg(options::OPT_fkokkos) ? 1 : 0;
  Opts.KokkosNoInit = Args.hasArg(options::OPT_fkokkos_no_init) ? 1: 0;

  // Check if -fflecsi is specified.
  Opts.FleCSI = Args.hasArg(options::OPT_fflecsi) ? 1 : 0;

  // Check if -fopenmp-simd is specified.
  bool IsSimdSpecified =
      Args.hasFlag(options::OPT_fopenmp_simd, options::OPT_fno_openmp_simd,
                   /*Default=*/false);
  Opts.OpenMPSimd = !Opts.OpenMP && IsSimdSpecified;
  Opts.OpenMPUseTLS =
      Opts.OpenMP && !Args.hasArg(options::OPT_fnoopenmp_use_tls);
  Opts.OpenMPIsDevice =
      Opts.OpenMP && Args.hasArg(options::OPT_fopenmp_is_device);
  Opts.OpenMPIRBuilder =
      Opts.OpenMP && Args.hasArg(options::OPT_fopenmp_enable_irbuilder);
  bool IsTargetSpecified =
      Opts.OpenMPIsDevice || Args.hasArg(options::OPT_fopenmp_targets_EQ);

  if (Opts.OpenMP || Opts.OpenMPSimd) {
    if (int Version = getLastArgIntValue(
            Args, OPT_fopenmp_version_EQ,
            (IsSimdSpecified || IsTargetSpecified) ? 45 : Opts.OpenMP, Diags))
      Opts.OpenMP = Version;
    else if (IsSimdSpecified || IsTargetSpecified)
      Opts.OpenMP = 45;
    // Provide diagnostic when a given target is not expected to be an OpenMP
    // device or host.
    if (!Opts.OpenMPIsDevice) {
      switch (T.getArch()) {
      default:
        break;
      // Add unsupported host targets here:
      case llvm::Triple::nvptx:
      case llvm::Triple::nvptx64:
        Diags.Report(diag::err_drv_omp_host_target_not_supported)
            << TargetOpts.Triple;
        break;
      }
    }
  }

  // Set the flag to prevent the implementation from emitting device exception
  // handling code for those requiring so.
  if ((Opts.OpenMPIsDevice && T.isNVPTX()) || Opts.OpenCLCPlusPlus ||
      Opts.Kokkos) {
    Opts.Exceptions = 0;
    Opts.CXXExceptions = 0;
  }
  if (Opts.OpenMPIsDevice && T.isNVPTX()) {
    Opts.OpenMPCUDANumSMs =
        getLastArgIntValue(Args, options::OPT_fopenmp_cuda_number_of_sm_EQ,
                           Opts.OpenMPCUDANumSMs, Diags);
    Opts.OpenMPCUDABlocksPerSM =
        getLastArgIntValue(Args, options::OPT_fopenmp_cuda_blocks_per_sm_EQ,
                           Opts.OpenMPCUDABlocksPerSM, Diags);
    Opts.OpenMPCUDAReductionBufNum = getLastArgIntValue(
        Args, options::OPT_fopenmp_cuda_teams_reduction_recs_num_EQ,
        Opts.OpenMPCUDAReductionBufNum, Diags);
  }

  // Prevent auto-widening the representation of loop counters during an
  // OpenMP collapse clause.
  Opts.OpenMPOptimisticCollapse =
      Args.hasArg(options::OPT_fopenmp_optimistic_collapse) ? 1 : 0;

  // Get the OpenMP target triples if any.
  if (Arg *A = Args.getLastArg(options::OPT_fopenmp_targets_EQ)) {

    for (unsigned i = 0; i < A->getNumValues(); ++i) {
      llvm::Triple TT(A->getValue(i));

      if (TT.getArch() == llvm::Triple::UnknownArch ||
          !(TT.getArch() == llvm::Triple::aarch64 ||
            TT.getArch() == llvm::Triple::ppc ||
            TT.getArch() == llvm::Triple::ppc64 ||
            TT.getArch() == llvm::Triple::ppc64le ||
            TT.getArch() == llvm::Triple::nvptx ||
            TT.getArch() == llvm::Triple::nvptx64 ||
            TT.getArch() == llvm::Triple::x86 ||
            TT.getArch() == llvm::Triple::x86_64))
        Diags.Report(diag::err_drv_invalid_omp_target) << A->getValue(i);
      else
        Opts.OMPTargetTriples.push_back(TT);
    }
  }

  // Get OpenMP host file path if any and report if a non existent file is
  // found
  if (Arg *A = Args.getLastArg(options::OPT_fopenmp_host_ir_file_path)) {
    Opts.OMPHostIRFile = A->getValue();
    if (!llvm::sys::fs::exists(Opts.OMPHostIRFile))
      Diags.Report(diag::err_drv_omp_host_ir_file_not_found)
          << Opts.OMPHostIRFile;
  }

  Opts.SYCLIsDevice = Args.hasArg(options::OPT_fsycl_is_device);

  // Set CUDA mode for OpenMP target NVPTX if specified in options
  Opts.OpenMPCUDAMode = Opts.OpenMPIsDevice && T.isNVPTX() &&
                        Args.hasArg(options::OPT_fopenmp_cuda_mode);

  // Set CUDA mode for OpenMP target NVPTX if specified in options
  Opts.OpenMPCUDAForceFullRuntime =
      Opts.OpenMPIsDevice && T.isNVPTX() &&
      Args.hasArg(options::OPT_fopenmp_cuda_force_full_runtime);

  // Record whether the __DEPRECATED define was requested.
  Opts.Deprecated = Args.hasFlag(OPT_fdeprecated_macro,
                                 OPT_fno_deprecated_macro,
                                 Opts.Deprecated);

  // FIXME: Eliminate this dependency.
  unsigned Opt = getOptimizationLevel(Args, IK, Diags),
       OptSize = getOptimizationLevelSize(Args);
  Opts.Optimize = Opt != 0;
  Opts.OptimizeSize = OptSize != 0;

  // This is the __NO_INLINE__ define, which just depends on things like the
  // optimization level and -fno-inline, not actually whether the backend has
  // inlining enabled.
  Opts.NoInlineDefine = !Opts.Optimize;
  if (Arg *InlineArg = Args.getLastArg(
          options::OPT_finline_functions, options::OPT_finline_hint_functions,
          options::OPT_fno_inline_functions, options::OPT_fno_inline))
    if (InlineArg->getOption().matches(options::OPT_fno_inline))
      Opts.NoInlineDefine = true;

  Opts.FastMath = Args.hasArg(OPT_ffast_math) ||
      Args.hasArg(OPT_cl_fast_relaxed_math);
  Opts.FiniteMathOnly = Args.hasArg(OPT_ffinite_math_only) ||
      Args.hasArg(OPT_cl_finite_math_only) ||
      Args.hasArg(OPT_cl_fast_relaxed_math);
  Opts.UnsafeFPMath = Args.hasArg(OPT_menable_unsafe_fp_math) ||
                      Args.hasArg(OPT_cl_unsafe_math_optimizations) ||
                      Args.hasArg(OPT_cl_fast_relaxed_math);

  if (Arg *A = Args.getLastArg(OPT_ffp_contract)) {
    StringRef Val = A->getValue();
    if (Val == "fast")
      Opts.setDefaultFPContractMode(LangOptions::FPC_Fast);
    else if (Val == "on")
      Opts.setDefaultFPContractMode(LangOptions::FPC_On);
    else if (Val == "off")
      Opts.setDefaultFPContractMode(LangOptions::FPC_Off);
    else
      Diags.Report(diag::err_drv_invalid_value) << A->getAsString(Args) << Val;
  }

  LangOptions::FPRoundingModeKind FPRM = LangOptions::FPR_ToNearest;
  if (Args.hasArg(OPT_frounding_math)) {
    FPRM = LangOptions::FPR_Dynamic;
  }
  Opts.setFPRoundingMode(FPRM);

  if (Args.hasArg(OPT_ftrapping_math)) {
    Opts.setFPExceptionMode(LangOptions::FPE_Strict);
  }

  if (Args.hasArg(OPT_fno_trapping_math)) {
    Opts.setFPExceptionMode(LangOptions::FPE_Ignore);
  }

  LangOptions::FPExceptionModeKind FPEB = LangOptions::FPE_Ignore;
  if (Arg *A = Args.getLastArg(OPT_ffp_exception_behavior_EQ)) {
    StringRef Val = A->getValue();
    if (Val.equals("ignore"))
      FPEB = LangOptions::FPE_Ignore;
    else if (Val.equals("maytrap"))
      FPEB = LangOptions::FPE_MayTrap;
    else if (Val.equals("strict"))
      FPEB = LangOptions::FPE_Strict;
    else
      Diags.Report(diag::err_drv_invalid_value) << A->getAsString(Args) << Val;
  }
  Opts.setFPExceptionMode(FPEB);

  Opts.RetainCommentsFromSystemHeaders =
      Args.hasArg(OPT_fretain_comments_from_system_headers);

  unsigned SSP = getLastArgIntValue(Args, OPT_stack_protector, 0, Diags);
  switch (SSP) {
  default:
    Diags.Report(diag::err_drv_invalid_value)
      << Args.getLastArg(OPT_stack_protector)->getAsString(Args) << SSP;
    break;
  case 0: Opts.setStackProtector(LangOptions::SSPOff); break;
  case 1: Opts.setStackProtector(LangOptions::SSPOn);  break;
  case 2: Opts.setStackProtector(LangOptions::SSPStrong); break;
  case 3: Opts.setStackProtector(LangOptions::SSPReq); break;
  }

  if (Arg *A = Args.getLastArg(OPT_ftrivial_auto_var_init)) {
    StringRef Val = A->getValue();
    if (Val == "uninitialized")
      Opts.setTrivialAutoVarInit(
          LangOptions::TrivialAutoVarInitKind::Uninitialized);
    else if (Val == "zero")
      Opts.setTrivialAutoVarInit(LangOptions::TrivialAutoVarInitKind::Zero);
    else if (Val == "pattern")
      Opts.setTrivialAutoVarInit(LangOptions::TrivialAutoVarInitKind::Pattern);
    else
      Diags.Report(diag::err_drv_invalid_value) << A->getAsString(Args) << Val;
  }

  // Parse -fsanitize= arguments.
  parseSanitizerKinds("-fsanitize=", Args.getAllArgValues(OPT_fsanitize_EQ),
                      Diags, Opts.Sanitize);
  // -fsanitize-address-field-padding=N has to be a LangOpt, parse it here.
  Opts.SanitizeAddressFieldPadding =
      getLastArgIntValue(Args, OPT_fsanitize_address_field_padding, 0, Diags);
  Opts.SanitizerBlacklistFiles = Args.getAllArgValues(OPT_fsanitize_blacklist);
  std::vector<std::string> systemBlacklists =
      Args.getAllArgValues(OPT_fsanitize_system_blacklist);
  Opts.SanitizerBlacklistFiles.insert(Opts.SanitizerBlacklistFiles.end(),
                                      systemBlacklists.begin(),
                                      systemBlacklists.end());

  // -fcsi
  if (Args.hasArg(OPT_fcsi_EQ) || Args.hasArg(OPT_fcsi))
    Opts.setComprehensiveStaticInstrumentation(
        parseCSIExtensionPoint("-fcsi=", Args, Diags));

  // -fcilktool=
  if (Args.hasArg(OPT_fcilktool_EQ))
    Opts.setCilktool(parseCilktoolKind("-fcilktool=", Args, Diags));

  // -fxray-instrument
  Opts.XRayInstrument =
      Args.hasFlag(OPT_fxray_instrument, OPT_fnoxray_instrument, false);

  // -fxray-always-emit-customevents
  Opts.XRayAlwaysEmitCustomEvents =
      Args.hasFlag(OPT_fxray_always_emit_customevents,
                   OPT_fnoxray_always_emit_customevents, false);

  // -fxray-always-emit-typedevents
  Opts.XRayAlwaysEmitTypedEvents =
      Args.hasFlag(OPT_fxray_always_emit_typedevents,
                   OPT_fnoxray_always_emit_customevents, false);

  // -fxray-{always,never}-instrument= filenames.
  Opts.XRayAlwaysInstrumentFiles =
      Args.getAllArgValues(OPT_fxray_always_instrument);
  Opts.XRayNeverInstrumentFiles =
      Args.getAllArgValues(OPT_fxray_never_instrument);
  Opts.XRayAttrListFiles = Args.getAllArgValues(OPT_fxray_attr_list);

  // -fforce-emit-vtables
  Opts.ForceEmitVTables = Args.hasArg(OPT_fforce_emit_vtables);

  // -fallow-editor-placeholders
  Opts.AllowEditorPlaceholders = Args.hasArg(OPT_fallow_editor_placeholders);

  Opts.RegisterStaticDestructors = !Args.hasArg(OPT_fno_cxx_static_destructors);

  if (Arg *A = Args.getLastArg(OPT_fclang_abi_compat_EQ)) {
    Opts.setClangABICompat(LangOptions::ClangABI::Latest);

    StringRef Ver = A->getValue();
    std::pair<StringRef, StringRef> VerParts = Ver.split('.');
    unsigned Major, Minor = 0;

    // Check the version number is valid: either 3.x (0 <= x <= 9) or
    // y or y.0 (4 <= y <= current version).
    if (!VerParts.first.startswith("0") &&
        !VerParts.first.getAsInteger(10, Major) &&
        3 <= Major && Major <= CLANG_VERSION_MAJOR &&
        (Major == 3 ? VerParts.second.size() == 1 &&
                      !VerParts.second.getAsInteger(10, Minor)
                    : VerParts.first.size() == Ver.size() ||
                      VerParts.second == "0")) {
      // Got a valid version number.
      if (Major == 3 && Minor <= 8)
        Opts.setClangABICompat(LangOptions::ClangABI::Ver3_8);
      else if (Major <= 4)
        Opts.setClangABICompat(LangOptions::ClangABI::Ver4);
      else if (Major <= 6)
        Opts.setClangABICompat(LangOptions::ClangABI::Ver6);
      else if (Major <= 7)
        Opts.setClangABICompat(LangOptions::ClangABI::Ver7);
      else if (Major <= 9)
        Opts.setClangABICompat(LangOptions::ClangABI::Ver9);
    } else if (Ver != "latest") {
      Diags.Report(diag::err_drv_invalid_value)
          << A->getAsString(Args) << A->getValue();
    }
  }

  Opts.CompleteMemberPointers = Args.hasArg(OPT_fcomplete_member_pointers);
  Opts.BuildingPCHWithObjectFile = Args.hasArg(OPT_building_pch_with_obj);
}

static bool isStrictlyPreprocessorAction(frontend::ActionKind Action) {
  switch (Action) {
  case frontend::ASTDeclList:
  case frontend::ASTDump:
  case frontend::ASTPrint:
  case frontend::ASTView:
  case frontend::EmitAssembly:
  case frontend::EmitBC:
  case frontend::EmitHTML:
  case frontend::EmitLLVM:
  case frontend::EmitLLVMOnly:
  case frontend::EmitCodeGenOnly:
  case frontend::EmitObj:
  case frontend::FixIt:
  case frontend::GenerateModule:
  case frontend::GenerateModuleInterface:
  case frontend::GenerateHeaderModule:
  case frontend::GeneratePCH:
  case frontend::GenerateInterfaceIfsExpV1:
  case frontend::ParseSyntaxOnly:
  case frontend::ModuleFileInfo:
  case frontend::VerifyPCH:
  case frontend::PluginAction:
  case frontend::RewriteObjC:
  case frontend::RewriteTest:
  case frontend::RunAnalysis:
  case frontend::TemplightDump:
  case frontend::MigrateSource:
    return false;

  case frontend::DumpCompilerOptions:
  case frontend::DumpRawTokens:
  case frontend::DumpTokens:
  case frontend::InitOnly:
  case frontend::PrintPreamble:
  case frontend::PrintPreprocessedInput:
  case frontend::RewriteMacros:
  case frontend::RunPreprocessorOnly:
  case frontend::PrintDependencyDirectivesSourceMinimizerOutput:
    return true;
  }
  llvm_unreachable("invalid frontend action");
}

static void ParsePreprocessorArgs(PreprocessorOptions &Opts, ArgList &Args,
                                  DiagnosticsEngine &Diags,
                                  frontend::ActionKind Action) {
  Opts.ImplicitPCHInclude = Args.getLastArgValue(OPT_include_pch);
  Opts.PCHWithHdrStop = Args.hasArg(OPT_pch_through_hdrstop_create) ||
                        Args.hasArg(OPT_pch_through_hdrstop_use);
  Opts.PCHWithHdrStopCreate = Args.hasArg(OPT_pch_through_hdrstop_create);
  Opts.PCHThroughHeader = Args.getLastArgValue(OPT_pch_through_header_EQ);
  Opts.UsePredefines = !Args.hasArg(OPT_undef);
  Opts.DetailedRecord = Args.hasArg(OPT_detailed_preprocessing_record);
  Opts.DisablePCHValidation = Args.hasArg(OPT_fno_validate_pch);
  Opts.AllowPCHWithCompilerErrors = Args.hasArg(OPT_fallow_pch_with_errors);

  Opts.DumpDeserializedPCHDecls = Args.hasArg(OPT_dump_deserialized_pch_decls);
  for (const auto *A : Args.filtered(OPT_error_on_deserialized_pch_decl))
    Opts.DeserializedPCHDeclsToErrorOn.insert(A->getValue());

  for (const auto &A : Args.getAllArgValues(OPT_fmacro_prefix_map_EQ))
    Opts.MacroPrefixMap.insert(StringRef(A).split('='));

  if (const Arg *A = Args.getLastArg(OPT_preamble_bytes_EQ)) {
    StringRef Value(A->getValue());
    size_t Comma = Value.find(',');
    unsigned Bytes = 0;
    unsigned EndOfLine = 0;

    if (Comma == StringRef::npos ||
        Value.substr(0, Comma).getAsInteger(10, Bytes) ||
        Value.substr(Comma + 1).getAsInteger(10, EndOfLine))
      Diags.Report(diag::err_drv_preamble_format);
    else {
      Opts.PrecompiledPreambleBytes.first = Bytes;
      Opts.PrecompiledPreambleBytes.second = (EndOfLine != 0);
    }
  }

  // Add the __CET__ macro if a CFProtection option is set.
  if (const Arg *A = Args.getLastArg(OPT_fcf_protection_EQ)) {
    StringRef Name = A->getValue();
    if (Name == "branch")
      Opts.addMacroDef("__CET__=1");
    else if (Name == "return")
      Opts.addMacroDef("__CET__=2");
    else if (Name == "full")
      Opts.addMacroDef("__CET__=3");
  }

  // Add macros from the command line.
  for (const auto *A : Args.filtered(OPT_D, OPT_U)) {
    if (A->getOption().matches(OPT_D))
      Opts.addMacroDef(A->getValue());
    else
      Opts.addMacroUndef(A->getValue());
  }

  Opts.MacroIncludes = Args.getAllArgValues(OPT_imacros);

  // Add the ordered list of -includes.
  for (const auto *A : Args.filtered(OPT_include))
    Opts.Includes.emplace_back(A->getValue());

  for (const auto *A : Args.filtered(OPT_chain_include))
    Opts.ChainedIncludes.emplace_back(A->getValue());

  for (const auto *A : Args.filtered(OPT_remap_file)) {
    std::pair<StringRef, StringRef> Split = StringRef(A->getValue()).split(';');

    if (Split.second.empty()) {
      Diags.Report(diag::err_drv_invalid_remap_file) << A->getAsString(Args);
      continue;
    }

    Opts.addRemappedFile(Split.first, Split.second);
  }

  if (Arg *A = Args.getLastArg(OPT_fobjc_arc_cxxlib_EQ)) {
    StringRef Name = A->getValue();
    unsigned Library = llvm::StringSwitch<unsigned>(Name)
      .Case("libc++", ARCXX_libcxx)
      .Case("libstdc++", ARCXX_libstdcxx)
      .Case("none", ARCXX_nolib)
      .Default(~0U);
    if (Library == ~0U)
      Diags.Report(diag::err_drv_invalid_value) << A->getAsString(Args) << Name;
    else
      Opts.ObjCXXARCStandardLibrary = (ObjCXXARCStandardLibraryKind)Library;
  }

  // Always avoid lexing editor placeholders when we're just running the
  // preprocessor as we never want to emit the
  // "editor placeholder in source file" error in PP only mode.
  if (isStrictlyPreprocessorAction(Action))
    Opts.LexEditorPlaceholders = false;

  Opts.SetUpStaticAnalyzer = Args.hasArg(OPT_setup_static_analyzer);
  Opts.DisablePragmaDebugCrash = Args.hasArg(OPT_disable_pragma_debug_crash);
}

static void ParsePreprocessorOutputArgs(PreprocessorOutputOptions &Opts,
                                        ArgList &Args,
                                        frontend::ActionKind Action) {
  if (isStrictlyPreprocessorAction(Action))
    Opts.ShowCPP = !Args.hasArg(OPT_dM);
  else
    Opts.ShowCPP = 0;

  Opts.ShowComments = Args.hasArg(OPT_C);
  Opts.ShowLineMarkers = !Args.hasArg(OPT_P);
  Opts.ShowMacroComments = Args.hasArg(OPT_CC);
  Opts.ShowMacros = Args.hasArg(OPT_dM) || Args.hasArg(OPT_dD);
  Opts.ShowIncludeDirectives = Args.hasArg(OPT_dI);
  Opts.RewriteIncludes = Args.hasArg(OPT_frewrite_includes);
  Opts.RewriteImports = Args.hasArg(OPT_frewrite_imports);
  Opts.UseLineDirectives = Args.hasArg(OPT_fuse_line_directives);
}

static void ParseTargetArgs(TargetOptions &Opts, ArgList &Args,
                            DiagnosticsEngine &Diags) {
  Opts.CodeModel = getCodeModel(Args, Diags);
  Opts.ABI = Args.getLastArgValue(OPT_target_abi);
  if (Arg *A = Args.getLastArg(OPT_meabi)) {
    StringRef Value = A->getValue();
    llvm::EABI EABIVersion = llvm::StringSwitch<llvm::EABI>(Value)
                                 .Case("default", llvm::EABI::Default)
                                 .Case("4", llvm::EABI::EABI4)
                                 .Case("5", llvm::EABI::EABI5)
                                 .Case("gnu", llvm::EABI::GNU)
                                 .Default(llvm::EABI::Unknown);
    if (EABIVersion == llvm::EABI::Unknown)
      Diags.Report(diag::err_drv_invalid_value) << A->getAsString(Args)
                                                << Value;
    else
      Opts.EABIVersion = EABIVersion;
  }
  Opts.CPU = Args.getLastArgValue(OPT_target_cpu);
  Opts.FPMath = Args.getLastArgValue(OPT_mfpmath);
  Opts.FeaturesAsWritten = Args.getAllArgValues(OPT_target_feature);
  Opts.LinkerVersion = Args.getLastArgValue(OPT_target_linker_version);
  Opts.Triple = Args.getLastArgValue(OPT_triple);
  // Use the default target triple if unspecified.
  if (Opts.Triple.empty())
    Opts.Triple = llvm::sys::getDefaultTargetTriple();
  Opts.Triple = llvm::Triple::normalize(Opts.Triple);
  Opts.OpenCLExtensionsAsWritten = Args.getAllArgValues(OPT_cl_ext_EQ);
  Opts.ForceEnableInt128 = Args.hasArg(OPT_fforce_enable_int128);
  Opts.NVPTXUseShortPointers = Args.hasFlag(
      options::OPT_fcuda_short_ptr, options::OPT_fno_cuda_short_ptr, false);
  if (Arg *A = Args.getLastArg(options::OPT_target_sdk_version_EQ)) {
    llvm::VersionTuple Version;
    if (Version.tryParse(A->getValue()))
      Diags.Report(diag::err_drv_invalid_value)
          << A->getAsString(Args) << A->getValue();
    else
      Opts.SDKVersion = Version;
  }
}

bool CompilerInvocation::CreateFromArgs(CompilerInvocation &Res,
                                        ArrayRef<const char *> CommandLineArgs,
                                        DiagnosticsEngine &Diags) {
  bool Success = true;

  // Parse the arguments.
  const OptTable &Opts = getDriverOptTable();
  const unsigned IncludedFlagsBitmask = options::CC1Option;
  unsigned MissingArgIndex, MissingArgCount;
  InputArgList Args = Opts.ParseArgs(CommandLineArgs, MissingArgIndex,
                                     MissingArgCount, IncludedFlagsBitmask);
  LangOptions &LangOpts = *Res.getLangOpts();

  // Check for missing argument error.
  if (MissingArgCount) {
    Diags.Report(diag::err_drv_missing_argument)
        << Args.getArgString(MissingArgIndex) << MissingArgCount;
    Success = false;
  }

  // Issue errors on unknown arguments.
  for (const auto *A : Args.filtered(OPT_UNKNOWN)) {
    auto ArgString = A->getAsString(Args);
    std::string Nearest;
    if (Opts.findNearest(ArgString, Nearest, IncludedFlagsBitmask) > 1)
      Diags.Report(diag::err_drv_unknown_argument) << ArgString;
    else
      Diags.Report(diag::err_drv_unknown_argument_with_suggestion)
          << ArgString << Nearest;
    Success = false;
  }

  Success &= ParseAnalyzerArgs(*Res.getAnalyzerOpts(), Args, Diags);
  Success &= ParseMigratorArgs(Res.getMigratorOpts(), Args);
  ParseDependencyOutputArgs(Res.getDependencyOutputOpts(), Args);
  if (!Res.getDependencyOutputOpts().OutputFile.empty() &&
      Res.getDependencyOutputOpts().Targets.empty()) {
    Diags.Report(diag::err_fe_dependency_file_requires_MT);
    Success = false;
  }
  Success &=
      ParseDiagnosticArgs(Res.getDiagnosticOpts(), Args, &Diags,
                          false /*DefaultDiagColor*/, false /*DefaultShowOpt*/);
  ParseCommentArgs(LangOpts.CommentOpts, Args);
  ParseFileSystemArgs(Res.getFileSystemOpts(), Args);
  // FIXME: We shouldn't have to pass the DashX option around here
  InputKind DashX = ParseFrontendArgs(Res.getFrontendOpts(), Args, Diags,
                                      LangOpts.IsHeaderFile);
  ParseTargetArgs(Res.getTargetOpts(), Args, Diags);
  Success &= ParseCodeGenArgs(Res.getCodeGenOpts(), Args, DashX, Diags,
                              Res.getTargetOpts(), Res.getFrontendOpts());
  ParseHeaderSearchArgs(Res.getHeaderSearchOpts(), Args,
                        Res.getFileSystemOpts().WorkingDir);
  llvm::Triple T(Res.getTargetOpts().Triple);
  if (DashX.getFormat() == InputKind::Precompiled ||
      DashX.getLanguage() == Language::LLVM_IR) {
    // ObjCAAutoRefCount and Sanitize LangOpts are used to setup the
    // PassManager in BackendUtil.cpp. They need to be initializd no matter
    // what the input type is.
    if (Args.hasArg(OPT_fobjc_arc))
      LangOpts.ObjCAutoRefCount = 1;
    // PIClevel and PIELevel are needed during code generation and this should be
    // set regardless of the input type.
    LangOpts.PICLevel = getLastArgIntValue(Args, OPT_pic_level, 0, Diags);
    LangOpts.PIE = Args.hasArg(OPT_pic_is_pie);
    parseSanitizerKinds("-fsanitize=", Args.getAllArgValues(OPT_fsanitize_EQ),
                        Diags, LangOpts.Sanitize);
    if (Args.hasArg(OPT_fcsi_EQ) || Args.hasArg(OPT_fcsi))
      LangOpts.setComprehensiveStaticInstrumentation(
          parseCSIExtensionPoint("-fcsi=", Args, Diags));
    if (Args.hasArg(OPT_fcilktool_EQ))
      LangOpts.setCilktool(parseCilktoolKind("-fcilktool=", Args, Diags));
  } else {
    // Other LangOpts are only initialized when the input is not AST or LLVM IR.
    // FIXME: Should we really be calling this for an Language::Asm input?
    ParseLangArgs(LangOpts, Args, DashX, Res.getTargetOpts(),
                  Res.getPreprocessorOpts(), Diags);
    if (Res.getFrontendOpts().ProgramAction == frontend::RewriteObjC)
      LangOpts.ObjCExceptions = 1;
    if (T.isOSDarwin() && DashX.isPreprocessed()) {
      // Supress the darwin-specific 'stdlibcxx-not-found' diagnostic for
      // preprocessed input as we don't expect it to be used with -std=libc++
      // anyway.
      Res.getDiagnosticOpts().Warnings.push_back("no-stdlibcxx-not-found");
    }
  }

  if (Diags.isIgnored(diag::warn_profile_data_misexpect, SourceLocation()))
    Res.FrontendOpts.LLVMArgs.push_back("-pgo-warn-misexpect");

  // Check if -ftapir is specified
  if (Arg *A = Args.getLastArg(OPT_ftapir_EQ)){
    StringRef Name = A->getValue();
    if (Name == "none")
      LangOpts.Tapir = TapirTargetID::None;
    else if (Name == "cilk")
      LangOpts.Tapir = TapirTargetID::Cilk;
    else if (Name == "opencilk")
      LangOpts.Tapir = TapirTargetID::OpenCilk;
    else if (Name == "openmp")
      LangOpts.Tapir = TapirTargetID::OpenMP;
    else if (Name == "qthreads")
      LangOpts.Tapir = TapirTargetID::Qthreads;
    else if (Name == "realm")
      LangOpts.Tapir = TapirTargetID::Realm;
    else if (Name == "cuda")
      LangOpts.Tapir = TapirTargetID::Cuda;
    else if (Name == "realm")
      LangOpts.Tapir = TapirTargetID::Realm;
    else if (Name == "opencl")
      LangOpts.Tapir = TapirTargetID::OpenCL;
<<<<<<< HEAD
=======
    else if (Name == "gpu")
      LangOpts.Tapir = TapirTargetID::GPU;
>>>>>>> 29b6491b
    else if (Name == "serial")
      LangOpts.Tapir = TapirTargetID::Serial;
    else
      Diags.Report(diag::err_drv_invalid_value) << A->getAsString(Args) <<
        Name;
  } else {
    LangOpts.Tapir = TapirTargetID::Off;
  }

  LangOpts.FunctionAlignment =
      getLastArgIntValue(Args, OPT_function_alignment, 0, Diags);

  if (LangOpts.CUDA) {
    // During CUDA device-side compilation, the aux triple is the
    // triple used for host compilation.
    if (LangOpts.CUDAIsDevice)
      Res.getTargetOpts().HostTriple = Res.getFrontendOpts().AuxTriple;
  }

  // Set the triple of the host for OpenMP device compile.
  if (LangOpts.OpenMPIsDevice)
    Res.getTargetOpts().HostTriple = Res.getFrontendOpts().AuxTriple;

  // FIXME: Override value name discarding when asan or msan is used because the
  // backend passes depend on the name of the alloca in order to print out
  // names.
  Res.getCodeGenOpts().DiscardValueNames &=
      !LangOpts.Sanitize.has(SanitizerKind::Address) &&
      !LangOpts.Sanitize.has(SanitizerKind::KernelAddress) &&
      !LangOpts.Sanitize.has(SanitizerKind::Memory) &&
      !LangOpts.Sanitize.has(SanitizerKind::KernelMemory);

  ParsePreprocessorArgs(Res.getPreprocessorOpts(), Args, Diags,
                        Res.getFrontendOpts().ProgramAction);
  ParsePreprocessorOutputArgs(Res.getPreprocessorOutputOpts(), Args,
                              Res.getFrontendOpts().ProgramAction);

  // Turn on -Wspir-compat for SPIR target.
  if (T.isSPIR())
    Res.getDiagnosticOpts().Warnings.push_back("spir-compat");

  // If sanitizer is enabled, disable OPT_ffine_grained_bitfield_accesses.
  if (Res.getCodeGenOpts().FineGrainedBitfieldAccesses &&
      !Res.getLangOpts()->Sanitize.empty()) {
    Res.getCodeGenOpts().FineGrainedBitfieldAccesses = false;
    Diags.Report(diag::warn_drv_fine_grained_bitfield_accesses_ignored);
  }
  return Success;
}

std::string CompilerInvocation::getModuleHash() const {
  // Note: For QoI reasons, the things we use as a hash here should all be
  // dumped via the -module-info flag.
  using llvm::hash_code;
  using llvm::hash_value;
  using llvm::hash_combine;
  using llvm::hash_combine_range;

  // Start the signature with the compiler version.
  // FIXME: We'd rather use something more cryptographically sound than
  // CityHash, but this will do for now.
  hash_code code = hash_value(getClangFullRepositoryVersion());

  // Extend the signature with the language options
#define LANGOPT(Name, Bits, Default, Description) \
   code = hash_combine(code, LangOpts->Name);
#define ENUM_LANGOPT(Name, Type, Bits, Default, Description) \
  code = hash_combine(code, static_cast<unsigned>(LangOpts->get##Name()));
#define BENIGN_LANGOPT(Name, Bits, Default, Description)
#define BENIGN_ENUM_LANGOPT(Name, Type, Bits, Default, Description)
#include "clang/Basic/LangOptions.def"

  for (StringRef Feature : LangOpts->ModuleFeatures)
    code = hash_combine(code, Feature);

  // Extend the signature with the target options.
  code = hash_combine(code, TargetOpts->Triple, TargetOpts->CPU,
                      TargetOpts->ABI);
  for (const auto &FeatureAsWritten : TargetOpts->FeaturesAsWritten)
    code = hash_combine(code, FeatureAsWritten);

  // Extend the signature with preprocessor options.
  const PreprocessorOptions &ppOpts = getPreprocessorOpts();
  const HeaderSearchOptions &hsOpts = getHeaderSearchOpts();
  code = hash_combine(code, ppOpts.UsePredefines, ppOpts.DetailedRecord);

  for (const auto &I : getPreprocessorOpts().Macros) {
    // If we're supposed to ignore this macro for the purposes of modules,
    // don't put it into the hash.
    if (!hsOpts.ModulesIgnoreMacros.empty()) {
      // Check whether we're ignoring this macro.
      StringRef MacroDef = I.first;
      if (hsOpts.ModulesIgnoreMacros.count(
              llvm::CachedHashString(MacroDef.split('=').first)))
        continue;
    }

    code = hash_combine(code, I.first, I.second);
  }

  // Extend the signature with the sysroot and other header search options.
  code = hash_combine(code, hsOpts.Sysroot,
                      hsOpts.ModuleFormat,
                      hsOpts.UseDebugInfo,
                      hsOpts.UseBuiltinIncludes,
                      hsOpts.UseStandardSystemIncludes,
                      hsOpts.UseStandardCXXIncludes,
                      hsOpts.UseLibcxx,
                      hsOpts.ModulesValidateDiagnosticOptions);
  code = hash_combine(code, hsOpts.ResourceDir);

  if (hsOpts.ModulesStrictContextHash) {
    hash_code SHPC = hash_combine_range(hsOpts.SystemHeaderPrefixes.begin(),
                                        hsOpts.SystemHeaderPrefixes.end());
    hash_code UEC = hash_combine_range(hsOpts.UserEntries.begin(),
                                       hsOpts.UserEntries.end());
    code = hash_combine(code, hsOpts.SystemHeaderPrefixes.size(), SHPC,
                        hsOpts.UserEntries.size(), UEC);

    const DiagnosticOptions &diagOpts = getDiagnosticOpts();
    #define DIAGOPT(Name, Bits, Default) \
      code = hash_combine(code, diagOpts.Name);
    #define ENUM_DIAGOPT(Name, Type, Bits, Default) \
      code = hash_combine(code, diagOpts.get##Name());
    #include "clang/Basic/DiagnosticOptions.def"
    #undef DIAGOPT
    #undef ENUM_DIAGOPT
  }

  // Extend the signature with the user build path.
  code = hash_combine(code, hsOpts.ModuleUserBuildPath);

  // Extend the signature with the module file extensions.
  const FrontendOptions &frontendOpts = getFrontendOpts();
  for (const auto &ext : frontendOpts.ModuleFileExtensions) {
    code = ext->hashExtension(code);
  }

  // When compiling with -gmodules, also hash -fdebug-prefix-map as it
  // affects the debug info in the PCM.
  if (getCodeGenOpts().DebugTypeExtRefs)
    for (const auto &KeyValue : getCodeGenOpts().DebugPrefixMap)
      code = hash_combine(code, KeyValue.first, KeyValue.second);

  // Extend the signature with the enabled sanitizers, if at least one is
  // enabled. Sanitizers which cannot affect AST generation aren't hashed.
  SanitizerSet SanHash = LangOpts->Sanitize;
  SanHash.clear(getPPTransparentSanitizers());
  if (!SanHash.empty())
    code = hash_combine(code, SanHash.Mask);

  return llvm::APInt(64, code).toString(36, /*Signed=*/false);
}

namespace clang {

IntrusiveRefCntPtr<llvm::vfs::FileSystem>
createVFSFromCompilerInvocation(const CompilerInvocation &CI,
                                DiagnosticsEngine &Diags) {
  return createVFSFromCompilerInvocation(CI, Diags,
                                         llvm::vfs::getRealFileSystem());
}

IntrusiveRefCntPtr<llvm::vfs::FileSystem> createVFSFromCompilerInvocation(
    const CompilerInvocation &CI, DiagnosticsEngine &Diags,
    IntrusiveRefCntPtr<llvm::vfs::FileSystem> BaseFS) {
  if (CI.getHeaderSearchOpts().VFSOverlayFiles.empty())
    return BaseFS;

  IntrusiveRefCntPtr<llvm::vfs::FileSystem> Result = BaseFS;
  // earlier vfs files are on the bottom
  for (const auto &File : CI.getHeaderSearchOpts().VFSOverlayFiles) {
    llvm::ErrorOr<std::unique_ptr<llvm::MemoryBuffer>> Buffer =
        Result->getBufferForFile(File);
    if (!Buffer) {
      Diags.Report(diag::err_missing_vfs_overlay_file) << File;
      continue;
    }

    IntrusiveRefCntPtr<llvm::vfs::FileSystem> FS = llvm::vfs::getVFSFromYAML(
        std::move(Buffer.get()), /*DiagHandler*/ nullptr, File,
        /*DiagContext*/ nullptr, Result);
    if (!FS) {
      Diags.Report(diag::err_invalid_vfs_overlay) << File;
      continue;
    }

    Result = FS;
  }
  return Result;
}

} // namespace clang<|MERGE_RESOLUTION|>--- conflicted
+++ resolved
@@ -3707,11 +3707,8 @@
       LangOpts.Tapir = TapirTargetID::Realm;
     else if (Name == "opencl")
       LangOpts.Tapir = TapirTargetID::OpenCL;
-<<<<<<< HEAD
-=======
     else if (Name == "gpu")
       LangOpts.Tapir = TapirTargetID::GPU;
->>>>>>> 29b6491b
     else if (Name == "serial")
       LangOpts.Tapir = TapirTargetID::Serial;
     else
