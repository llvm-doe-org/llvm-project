--- conflicted
+++ resolved
@@ -1464,20 +1464,15 @@
       std::string(Args.getLastArgValue(OPT_fsymbol_partition_EQ));
 
   Opts.ForceAAPCSBitfieldLoad = Args.hasArg(OPT_ForceAAPCSBitfieldLoad);
-<<<<<<< HEAD
   Opts.AAPCSBitfieldWidth =
       Args.hasFlag(OPT_AAPCSBitfieldWidth, OPT_ForceNoAAPCSBitfieldWidth, true);
-
-  Opts.PassByValueIsNoAlias = Args.hasArg(OPT_fpass_by_value_is_noalias);
-
-=======
-  
+      
+       
   Opts.DisableLegacyLoopTransformation =
     Args.hasArg(OPT_disable_legacy_loop_transformations);
 
-  Opts.DisableLegacyLoopTransformation =
-      Args.hasArg(OPT_disable_legacy_loop_transformations);
->>>>>>> a4b9a663
+  Opts.PassByValueIsNoAlias = Args.hasArg(OPT_fpass_by_value_is_noalias);
+
   return Success;
 }
 
