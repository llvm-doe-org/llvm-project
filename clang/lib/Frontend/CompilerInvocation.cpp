--- conflicted
+++ resolved
@@ -2341,6 +2341,8 @@
       {frontend::ASTDump, OPT_ast_dump_decl_types},
 
       {frontend::ASTPrint, OPT_ast_print},
+      {frontend::RewriteOpenACC, OPT_fopenacc_print_EQ},
+      {frontend::ASTPrint, OPT_fopenacc_ast_print_EQ},
       {frontend::ASTView, OPT_ast_view},
       {frontend::DumpCompilerOptions, OPT_compiler_options_dump},
       {frontend::DumpRawTokens, OPT_dump_raw_tokens},
@@ -2590,49 +2592,11 @@
         Opts.ASTDumpFormat = ADOF_Default;
       }
     }
-<<<<<<< HEAD
-    case OPT_ast_dump:
-    case OPT_ast_dump_all:
-    case OPT_ast_dump_lookups:
-    case OPT_ast_dump_decl_types:
-      Opts.ProgramAction = frontend::ASTDump; break;
-    case OPT_ast_print:
-      Opts.ProgramAction = frontend::ASTPrint; break;
-    case OPT_fopenacc_print_EQ:
+
+    if (Opt == OPT_fopenacc_print_EQ || Opt == OPT_fopenacc_ast_print_EQ)
       OpenACCPrint = A;
-      Opts.ProgramAction = frontend::RewriteOpenACC;
-      break;
-    case OPT_fopenacc_ast_print_EQ:
-      OpenACCPrint = A;
-      Opts.ProgramAction = frontend::ASTPrint;
-      break;
-    case OPT_ast_view:
-      Opts.ProgramAction = frontend::ASTView; break;
-    case OPT_compiler_options_dump:
-      Opts.ProgramAction = frontend::DumpCompilerOptions; break;
-    case OPT_dump_raw_tokens:
-      Opts.ProgramAction = frontend::DumpRawTokens; break;
-    case OPT_dump_tokens:
-      Opts.ProgramAction = frontend::DumpTokens; break;
-    case OPT_S:
-      Opts.ProgramAction = frontend::EmitAssembly; break;
-    case OPT_emit_llvm_bc:
-      Opts.ProgramAction = frontend::EmitBC; break;
-    case OPT_emit_html:
-      Opts.ProgramAction = frontend::EmitHTML; break;
-    case OPT_emit_llvm:
-      Opts.ProgramAction = frontend::EmitLLVM; break;
-    case OPT_emit_llvm_only:
-      Opts.ProgramAction = frontend::EmitLLVMOnly; break;
-    case OPT_emit_codegen_only:
-      Opts.ProgramAction = frontend::EmitCodeGenOnly; break;
-    case OPT_emit_obj:
-      Opts.ProgramAction = frontend::EmitObj; break;
-    case OPT_fixit_EQ:
-=======
 
     if (ProgramAction == frontend::FixIt && Opt == OPT_fixit_EQ)
->>>>>>> ad532be0
       Opts.FixItSuffix = A->getValue();
 
     if (ProgramAction == frontend::GenerateInterfaceStubs) {
@@ -3749,7 +3713,6 @@
     }
   }
 
-<<<<<<< HEAD
   // Check if -fopenacc is specified.
   Opts.OpenACC = Args.hasArg(OPT_fopenacc) ||
                  Args.hasArg(OPT_fopenacc_print_EQ) ||
@@ -3817,6 +3780,9 @@
     if (I == LangOptions::OpenACCNoCreateOMP_Last + 1)
       Diags.Report(diag::err_drv_invalid_value) << A->getAsString(Args) << Val;
   }
+
+  // Check if -fopenmp is specified and set default version to 5.0.
+  Opts.OpenMP = Args.hasArg(OPT_fopenmp) ? 50 : 0;
 
   // Don't permit -fopenacc with -fopenmp because we cannot accept OpenACC and
   // OpenMP in the same source.  However, if only -fopenacc, activate OpenMP
@@ -3843,10 +3809,6 @@
     Opts.OpenMP = 51;
   }
 
-=======
-  // Check if -fopenmp is specified and set default version to 5.0.
-  Opts.OpenMP = Args.hasArg(OPT_fopenmp) ? 50 : 0;
->>>>>>> ad532be0
   // Check if -fopenmp-simd is specified.
   bool IsSimdSpecified =
       Args.hasFlag(options::OPT_fopenmp_simd, options::OPT_fno_openmp_simd,
