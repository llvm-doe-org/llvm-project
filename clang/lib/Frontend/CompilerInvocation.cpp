//===- CompilerInvocation.cpp ---------------------------------------------===//
//
// Part of the LLVM Project, under the Apache License v2.0 with LLVM Exceptions.
// See https://llvm.org/LICENSE.txt for license information.
// SPDX-License-Identifier: Apache-2.0 WITH LLVM-exception
//
//===----------------------------------------------------------------------===//

#include "clang/Frontend/CompilerInvocation.h"
#include "TestModuleFileExtension.h"
#include "clang/Basic/Builtins.h"
#include "clang/Basic/CharInfo.h"
#include "clang/Basic/CodeGenOptions.h"
#include "clang/Basic/CommentOptions.h"
#include "clang/Basic/DebugInfoOptions.h"
#include "clang/Basic/Diagnostic.h"
#include "clang/Basic/DiagnosticOptions.h"
#include "clang/Basic/FileSystemOptions.h"
#include "clang/Basic/LLVM.h"
#include "clang/Basic/LangOptions.h"
#include "clang/Basic/LangStandard.h"
#include "clang/Basic/ObjCRuntime.h"
#include "clang/Basic/Sanitizers.h"
#include "clang/Basic/SourceLocation.h"
#include "clang/Basic/TargetOptions.h"
#include "clang/Basic/Version.h"
#include "clang/Basic/Visibility.h"
#include "clang/Basic/XRayInstr.h"
#include "clang/Config/config.h"
#include "clang/Driver/Driver.h"
#include "clang/Driver/DriverDiagnostic.h"
#include "clang/Driver/Options.h"
#include "clang/Frontend/CommandLineSourceLoc.h"
#include "clang/Frontend/DependencyOutputOptions.h"
#include "clang/Frontend/FrontendDiagnostic.h"
#include "clang/Frontend/FrontendOptions.h"
#include "clang/Frontend/FrontendPluginRegistry.h"
#include "clang/Frontend/MigratorOptions.h"
#include "clang/Frontend/PreprocessorOutputOptions.h"
#include "clang/Frontend/Utils.h"
#include "clang/Lex/HeaderSearchOptions.h"
#include "clang/Lex/PreprocessorOptions.h"
#include "clang/Sema/CodeCompleteOptions.h"
#include "clang/Serialization/ASTBitCodes.h"
#include "clang/Serialization/ModuleFileExtension.h"
#include "clang/StaticAnalyzer/Core/AnalyzerOptions.h"
#include "llvm/ADT/APInt.h"
#include "llvm/ADT/ArrayRef.h"
#include "llvm/ADT/CachedHashString.h"
#include "llvm/ADT/FloatingPointMode.h"
#include "llvm/ADT/Hashing.h"
#include "llvm/ADT/None.h"
#include "llvm/ADT/Optional.h"
#include "llvm/ADT/SmallString.h"
#include "llvm/ADT/SmallVector.h"
#include "llvm/ADT/StringRef.h"
#include "llvm/ADT/StringSwitch.h"
#include "llvm/ADT/Triple.h"
#include "llvm/ADT/Twine.h"
#include "llvm/IR/DebugInfoMetadata.h"
#include "llvm/Linker/Linker.h"
#include "llvm/MC/MCTargetOptions.h"
#include "llvm/Option/Arg.h"
#include "llvm/Option/ArgList.h"
#include "llvm/Option/OptSpecifier.h"
#include "llvm/Option/OptTable.h"
#include "llvm/Option/Option.h"
#include "llvm/ProfileData/InstrProfReader.h"
#include "llvm/Support/CodeGen.h"
#include "llvm/Support/Compiler.h"
#include "llvm/Support/Error.h"
#include "llvm/Support/ErrorHandling.h"
#include "llvm/Support/ErrorOr.h"
#include "llvm/Support/FileSystem.h"
#include "llvm/Support/Host.h"
#include "llvm/Support/MathExtras.h"
#include "llvm/Support/MemoryBuffer.h"
#include "llvm/Support/Path.h"
#include "llvm/Support/Process.h"
#include "llvm/Support/Regex.h"
#include "llvm/Support/VersionTuple.h"
#include "llvm/Support/VirtualFileSystem.h"
#include "llvm/Support/raw_ostream.h"
#include "llvm/Target/TargetOptions.h"
#include <algorithm>
#include <atomic>
#include <cassert>
#include <cstddef>
#include <cstring>
#include <memory>
#include <string>
#include <tuple>
#include <utility>
#include <vector>

using namespace clang;
using namespace driver;
using namespace options;
using namespace llvm::opt;

//===----------------------------------------------------------------------===//
// Initialization.
//===----------------------------------------------------------------------===//

CompilerInvocationBase::CompilerInvocationBase()
    : LangOpts(new LangOptions()), TargetOpts(new TargetOptions()),
      DiagnosticOpts(new DiagnosticOptions()),
      HeaderSearchOpts(new HeaderSearchOptions()),
      PreprocessorOpts(new PreprocessorOptions()) {}

CompilerInvocationBase::CompilerInvocationBase(const CompilerInvocationBase &X)
    : LangOpts(new LangOptions(*X.getLangOpts())),
      TargetOpts(new TargetOptions(X.getTargetOpts())),
      DiagnosticOpts(new DiagnosticOptions(X.getDiagnosticOpts())),
      HeaderSearchOpts(new HeaderSearchOptions(X.getHeaderSearchOpts())),
      PreprocessorOpts(new PreprocessorOptions(X.getPreprocessorOpts())) {}

CompilerInvocationBase::~CompilerInvocationBase() = default;

//===----------------------------------------------------------------------===//
// Normalizers
//===----------------------------------------------------------------------===//

#define SIMPLE_ENUM_VALUE_TABLE
#include "clang/Driver/Options.inc"
#undef SIMPLE_ENUM_VALUE_TABLE

static llvm::Optional<unsigned> normalizeSimpleEnum(OptSpecifier Opt,
                                                    unsigned TableIndex,
                                                    const ArgList &Args,
                                                    DiagnosticsEngine &Diags) {
  assert(TableIndex < SimpleEnumValueTablesSize);
  const SimpleEnumValueTable &Table = SimpleEnumValueTables[TableIndex];

  auto *Arg = Args.getLastArg(Opt);
  if (!Arg)
    return None;

  StringRef ArgValue = Arg->getValue();
  for (int I = 0, E = Table.Size; I != E; ++I)
    if (ArgValue == Table.Table[I].Name)
      return Table.Table[I].Value;

  Diags.Report(diag::err_drv_invalid_value)
      << Arg->getAsString(Args) << ArgValue;
  return None;
}

static const char *denormalizeSimpleEnum(CompilerInvocation::StringAllocator SA,
                                         unsigned TableIndex, unsigned Value) {
  assert(TableIndex < SimpleEnumValueTablesSize);
  const SimpleEnumValueTable &Table = SimpleEnumValueTables[TableIndex];
  for (int I = 0, E = Table.Size; I != E; ++I)
    if (Value == Table.Table[I].Value)
      return Table.Table[I].Name;

  llvm_unreachable("The simple enum value was not correctly defined in "
                   "the tablegen option description");
}

static const char *denormalizeString(CompilerInvocation::StringAllocator SA,
                                     unsigned TableIndex,
                                     const std::string &Value) {
  return SA(Value);
}

static Optional<std::string> normalizeTriple(OptSpecifier Opt, int TableIndex,
                                             const ArgList &Args,
                                             DiagnosticsEngine &Diags) {
  auto *Arg = Args.getLastArg(Opt);
  if (!Arg)
    return None;
  return llvm::Triple::normalize(Arg->getValue());
}

//===----------------------------------------------------------------------===//
// Deserialization (from args)
//===----------------------------------------------------------------------===//

static unsigned getOptimizationLevel(ArgList &Args, InputKind IK,
                                     DiagnosticsEngine &Diags) {
  unsigned DefaultOpt = llvm::CodeGenOpt::None;
  if (IK.getLanguage() == Language::OpenCL && !Args.hasArg(OPT_cl_opt_disable))
    DefaultOpt = llvm::CodeGenOpt::Default;

  if (Arg *A = Args.getLastArg(options::OPT_O_Group)) {
    if (A->getOption().matches(options::OPT_O0))
      return llvm::CodeGenOpt::None;

    if (A->getOption().matches(options::OPT_Ofast))
      return llvm::CodeGenOpt::Aggressive;

    assert(A->getOption().matches(options::OPT_O));

    StringRef S(A->getValue());
    if (S == "s" || S == "z")
      return llvm::CodeGenOpt::Default;

    if (S == "g")
      return llvm::CodeGenOpt::Less;

    return getLastArgIntValue(Args, OPT_O, DefaultOpt, Diags);
  }

  return DefaultOpt;
}

static unsigned getOptimizationLevelSize(ArgList &Args) {
  if (Arg *A = Args.getLastArg(options::OPT_O_Group)) {
    if (A->getOption().matches(options::OPT_O)) {
      switch (A->getValue()[0]) {
      default:
        return 0;
      case 's':
        return 1;
      case 'z':
        return 2;
      }
    }
  }
  return 0;
}

static void addDiagnosticArgs(ArgList &Args, OptSpecifier Group,
                              OptSpecifier GroupWithValue,
                              std::vector<std::string> &Diagnostics) {
  for (auto *A : Args.filtered(Group)) {
    if (A->getOption().getKind() == Option::FlagClass) {
      // The argument is a pure flag (such as OPT_Wall or OPT_Wdeprecated). Add
      // its name (minus the "W" or "R" at the beginning) to the warning list.
      Diagnostics.push_back(
          std::string(A->getOption().getName().drop_front(1)));
    } else if (A->getOption().matches(GroupWithValue)) {
      // This is -Wfoo= or -Rfoo=, where foo is the name of the diagnostic group.
      Diagnostics.push_back(
          std::string(A->getOption().getName().drop_front(1).rtrim("=-")));
    } else {
      // Otherwise, add its value (for OPT_W_Joined and similar).
      for (const auto *Arg : A->getValues())
        Diagnostics.emplace_back(Arg);
    }
  }
}

// Parse the Static Analyzer configuration. If \p Diags is set to nullptr,
// it won't verify the input.
static void parseAnalyzerConfigs(AnalyzerOptions &AnOpts,
                                 DiagnosticsEngine *Diags);

static void getAllNoBuiltinFuncValues(ArgList &Args,
                                      std::vector<std::string> &Funcs) {
  SmallVector<const char *, 8> Values;
  for (const auto &Arg : Args) {
    const Option &O = Arg->getOption();
    if (O.matches(options::OPT_fno_builtin_)) {
      const char *FuncName = Arg->getValue();
      if (Builtin::Context::isBuiltinFunc(FuncName))
        Values.push_back(FuncName);
    }
  }
  Funcs.insert(Funcs.end(), Values.begin(), Values.end());
}

static bool ParseAnalyzerArgs(AnalyzerOptions &Opts, ArgList &Args,
                              DiagnosticsEngine &Diags) {
  bool Success = true;
  if (Arg *A = Args.getLastArg(OPT_analyzer_store)) {
    StringRef Name = A->getValue();
    AnalysisStores Value = llvm::StringSwitch<AnalysisStores>(Name)
#define ANALYSIS_STORE(NAME, CMDFLAG, DESC, CREATFN) \
      .Case(CMDFLAG, NAME##Model)
#include "clang/StaticAnalyzer/Core/Analyses.def"
      .Default(NumStores);
    if (Value == NumStores) {
      Diags.Report(diag::err_drv_invalid_value)
        << A->getAsString(Args) << Name;
      Success = false;
    } else {
      Opts.AnalysisStoreOpt = Value;
    }
  }

  if (Arg *A = Args.getLastArg(OPT_analyzer_constraints)) {
    StringRef Name = A->getValue();
    AnalysisConstraints Value = llvm::StringSwitch<AnalysisConstraints>(Name)
#define ANALYSIS_CONSTRAINTS(NAME, CMDFLAG, DESC, CREATFN) \
      .Case(CMDFLAG, NAME##Model)
#include "clang/StaticAnalyzer/Core/Analyses.def"
      .Default(NumConstraints);
    if (Value == NumConstraints) {
      Diags.Report(diag::err_drv_invalid_value)
        << A->getAsString(Args) << Name;
      Success = false;
    } else {
      Opts.AnalysisConstraintsOpt = Value;
    }
  }

  if (Arg *A = Args.getLastArg(OPT_analyzer_output)) {
    StringRef Name = A->getValue();
    AnalysisDiagClients Value = llvm::StringSwitch<AnalysisDiagClients>(Name)
#define ANALYSIS_DIAGNOSTICS(NAME, CMDFLAG, DESC, CREATFN) \
      .Case(CMDFLAG, PD_##NAME)
#include "clang/StaticAnalyzer/Core/Analyses.def"
      .Default(NUM_ANALYSIS_DIAG_CLIENTS);
    if (Value == NUM_ANALYSIS_DIAG_CLIENTS) {
      Diags.Report(diag::err_drv_invalid_value)
        << A->getAsString(Args) << Name;
      Success = false;
    } else {
      Opts.AnalysisDiagOpt = Value;
    }
  }

  if (Arg *A = Args.getLastArg(OPT_analyzer_purge)) {
    StringRef Name = A->getValue();
    AnalysisPurgeMode Value = llvm::StringSwitch<AnalysisPurgeMode>(Name)
#define ANALYSIS_PURGE(NAME, CMDFLAG, DESC) \
      .Case(CMDFLAG, NAME)
#include "clang/StaticAnalyzer/Core/Analyses.def"
      .Default(NumPurgeModes);
    if (Value == NumPurgeModes) {
      Diags.Report(diag::err_drv_invalid_value)
        << A->getAsString(Args) << Name;
      Success = false;
    } else {
      Opts.AnalysisPurgeOpt = Value;
    }
  }

  if (Arg *A = Args.getLastArg(OPT_analyzer_inlining_mode)) {
    StringRef Name = A->getValue();
    AnalysisInliningMode Value = llvm::StringSwitch<AnalysisInliningMode>(Name)
#define ANALYSIS_INLINING_MODE(NAME, CMDFLAG, DESC) \
      .Case(CMDFLAG, NAME)
#include "clang/StaticAnalyzer/Core/Analyses.def"
      .Default(NumInliningModes);
    if (Value == NumInliningModes) {
      Diags.Report(diag::err_drv_invalid_value)
        << A->getAsString(Args) << Name;
      Success = false;
    } else {
      Opts.InliningMode = Value;
    }
  }

  Opts.ShowCheckerHelp = Args.hasArg(OPT_analyzer_checker_help);
  Opts.ShowCheckerHelpAlpha = Args.hasArg(OPT_analyzer_checker_help_alpha);
  Opts.ShowCheckerHelpDeveloper =
      Args.hasArg(OPT_analyzer_checker_help_developer);

  Opts.ShowCheckerOptionList = Args.hasArg(OPT_analyzer_checker_option_help);
  Opts.ShowCheckerOptionAlphaList =
      Args.hasArg(OPT_analyzer_checker_option_help_alpha);
  Opts.ShowCheckerOptionDeveloperList =
      Args.hasArg(OPT_analyzer_checker_option_help_developer);

  Opts.ShowConfigOptionsList = Args.hasArg(OPT_analyzer_config_help);
  Opts.ShowEnabledCheckerList = Args.hasArg(OPT_analyzer_list_enabled_checkers);
  Opts.ShouldEmitErrorsOnInvalidConfigValue =
      /* negated */!llvm::StringSwitch<bool>(
                   Args.getLastArgValue(OPT_analyzer_config_compatibility_mode))
        .Case("true", true)
        .Case("false", false)
        .Default(false);
  Opts.DisableAllCheckers = Args.hasArg(OPT_analyzer_disable_all_checks);

  Opts.visualizeExplodedGraphWithGraphViz =
    Args.hasArg(OPT_analyzer_viz_egraph_graphviz);
  Opts.DumpExplodedGraphTo =
      std::string(Args.getLastArgValue(OPT_analyzer_dump_egraph));
  Opts.NoRetryExhausted = Args.hasArg(OPT_analyzer_disable_retry_exhausted);
  Opts.AnalyzerWerror = Args.hasArg(OPT_analyzer_werror);
  Opts.AnalyzeAll = Args.hasArg(OPT_analyzer_opt_analyze_headers);
  Opts.AnalyzerDisplayProgress = Args.hasArg(OPT_analyzer_display_progress);
  Opts.AnalyzeNestedBlocks =
    Args.hasArg(OPT_analyzer_opt_analyze_nested_blocks);
  Opts.AnalyzeSpecificFunction =
      std::string(Args.getLastArgValue(OPT_analyze_function));
  Opts.UnoptimizedCFG = Args.hasArg(OPT_analysis_UnoptimizedCFG);
  Opts.TrimGraph = Args.hasArg(OPT_trim_egraph);
  Opts.maxBlockVisitOnPath =
      getLastArgIntValue(Args, OPT_analyzer_max_loop, 4, Diags);
  Opts.PrintStats = Args.hasArg(OPT_analyzer_stats);
  Opts.InlineMaxStackDepth =
      getLastArgIntValue(Args, OPT_analyzer_inline_max_stack_depth,
                         Opts.InlineMaxStackDepth, Diags);

  Opts.CheckersAndPackages.clear();
  for (const Arg *A :
       Args.filtered(OPT_analyzer_checker, OPT_analyzer_disable_checker)) {
    A->claim();
    bool IsEnabled = A->getOption().getID() == OPT_analyzer_checker;
    // We can have a list of comma separated checker names, e.g:
    // '-analyzer-checker=cocoa,unix'
    StringRef CheckerAndPackageList = A->getValue();
    SmallVector<StringRef, 16> CheckersAndPackages;
    CheckerAndPackageList.split(CheckersAndPackages, ",");
    for (const StringRef &CheckerOrPackage : CheckersAndPackages)
      Opts.CheckersAndPackages.emplace_back(std::string(CheckerOrPackage),
                                            IsEnabled);
  }

  // Go through the analyzer configuration options.
  for (const auto *A : Args.filtered(OPT_analyzer_config)) {

    // We can have a list of comma separated config names, e.g:
    // '-analyzer-config key1=val1,key2=val2'
    StringRef configList = A->getValue();
    SmallVector<StringRef, 4> configVals;
    configList.split(configVals, ",");
    for (const auto &configVal : configVals) {
      StringRef key, val;
      std::tie(key, val) = configVal.split("=");
      if (val.empty()) {
        Diags.Report(SourceLocation(),
                     diag::err_analyzer_config_no_value) << configVal;
        Success = false;
        break;
      }
      if (val.find('=') != StringRef::npos) {
        Diags.Report(SourceLocation(),
                     diag::err_analyzer_config_multiple_values)
          << configVal;
        Success = false;
        break;
      }

      // TODO: Check checker options too, possibly in CheckerRegistry.
      // Leave unknown non-checker configs unclaimed.
      if (!key.contains(":") && Opts.isUnknownAnalyzerConfig(key)) {
        if (Opts.ShouldEmitErrorsOnInvalidConfigValue)
          Diags.Report(diag::err_analyzer_config_unknown) << key;
        continue;
      }

      A->claim();
      Opts.Config[key] = std::string(val);
    }
  }

  if (Opts.ShouldEmitErrorsOnInvalidConfigValue)
    parseAnalyzerConfigs(Opts, &Diags);
  else
    parseAnalyzerConfigs(Opts, nullptr);

  llvm::raw_string_ostream os(Opts.FullCompilerInvocation);
  for (unsigned i = 0; i < Args.getNumInputArgStrings(); ++i) {
    if (i != 0)
      os << " ";
    os << Args.getArgString(i);
  }
  os.flush();

  return Success;
}

static StringRef getStringOption(AnalyzerOptions::ConfigTable &Config,
                                 StringRef OptionName, StringRef DefaultVal) {
  return Config.insert({OptionName, std::string(DefaultVal)}).first->second;
}

static void initOption(AnalyzerOptions::ConfigTable &Config,
                       DiagnosticsEngine *Diags,
                       StringRef &OptionField, StringRef Name,
                       StringRef DefaultVal) {
  // String options may be known to invalid (e.g. if the expected string is a
  // file name, but the file does not exist), those will have to be checked in
  // parseConfigs.
  OptionField = getStringOption(Config, Name, DefaultVal);
}

static void initOption(AnalyzerOptions::ConfigTable &Config,
                       DiagnosticsEngine *Diags,
                       bool &OptionField, StringRef Name, bool DefaultVal) {
  auto PossiblyInvalidVal = llvm::StringSwitch<Optional<bool>>(
                 getStringOption(Config, Name, (DefaultVal ? "true" : "false")))
      .Case("true", true)
      .Case("false", false)
      .Default(None);

  if (!PossiblyInvalidVal) {
    if (Diags)
      Diags->Report(diag::err_analyzer_config_invalid_input)
        << Name << "a boolean";
    else
      OptionField = DefaultVal;
  } else
    OptionField = PossiblyInvalidVal.getValue();
}

static void initOption(AnalyzerOptions::ConfigTable &Config,
                       DiagnosticsEngine *Diags,
                       unsigned &OptionField, StringRef Name,
                       unsigned DefaultVal) {

  OptionField = DefaultVal;
  bool HasFailed = getStringOption(Config, Name, std::to_string(DefaultVal))
                     .getAsInteger(0, OptionField);
  if (Diags && HasFailed)
    Diags->Report(diag::err_analyzer_config_invalid_input)
      << Name << "an unsigned";
}

static void parseAnalyzerConfigs(AnalyzerOptions &AnOpts,
                                 DiagnosticsEngine *Diags) {
  // TODO: There's no need to store the entire configtable, it'd be plenty
  // enough tostore checker options.

#define ANALYZER_OPTION(TYPE, NAME, CMDFLAG, DESC, DEFAULT_VAL)                \
  initOption(AnOpts.Config, Diags, AnOpts.NAME, CMDFLAG, DEFAULT_VAL);

#define ANALYZER_OPTION_DEPENDS_ON_USER_MODE(TYPE, NAME, CMDFLAG, DESC,        \
                                           SHALLOW_VAL, DEEP_VAL)              \
  switch (AnOpts.getUserMode()) {                                              \
  case UMK_Shallow:                                                            \
    initOption(AnOpts.Config, Diags, AnOpts.NAME, CMDFLAG, SHALLOW_VAL);       \
    break;                                                                     \
  case UMK_Deep:                                                               \
    initOption(AnOpts.Config, Diags, AnOpts.NAME, CMDFLAG, DEEP_VAL);          \
    break;                                                                     \
  }                                                                            \

#include "clang/StaticAnalyzer/Core/AnalyzerOptions.def"
#undef ANALYZER_OPTION
#undef ANALYZER_OPTION_DEPENDS_ON_USER_MODE

  // At this point, AnalyzerOptions is configured. Let's validate some options.

  // FIXME: Here we try to validate the silenced checkers or packages are valid.
  // The current approach only validates the registered checkers which does not
  // contain the runtime enabled checkers and optimally we would validate both.
  if (!AnOpts.RawSilencedCheckersAndPackages.empty()) {
    std::vector<StringRef> Checkers =
        AnOpts.getRegisteredCheckers(/*IncludeExperimental=*/true);
    std::vector<StringRef> Packages =
        AnOpts.getRegisteredPackages(/*IncludeExperimental=*/true);

    SmallVector<StringRef, 16> CheckersAndPackages;
    AnOpts.RawSilencedCheckersAndPackages.split(CheckersAndPackages, ";");

    for (const StringRef &CheckerOrPackage : CheckersAndPackages) {
      if (Diags) {
        bool IsChecker = CheckerOrPackage.contains('.');
        bool IsValidName =
            IsChecker
                ? llvm::find(Checkers, CheckerOrPackage) != Checkers.end()
                : llvm::find(Packages, CheckerOrPackage) != Packages.end();

        if (!IsValidName)
          Diags->Report(diag::err_unknown_analyzer_checker_or_package)
              << CheckerOrPackage;
      }

      AnOpts.SilencedCheckersAndPackages.emplace_back(CheckerOrPackage);
    }
  }

  if (!Diags)
    return;

  if (AnOpts.ShouldTrackConditionsDebug && !AnOpts.ShouldTrackConditions)
    Diags->Report(diag::err_analyzer_config_invalid_input)
        << "track-conditions-debug" << "'track-conditions' to also be enabled";

  if (!AnOpts.CTUDir.empty() && !llvm::sys::fs::is_directory(AnOpts.CTUDir))
    Diags->Report(diag::err_analyzer_config_invalid_input) << "ctu-dir"
                                                           << "a filename";

  if (!AnOpts.ModelPath.empty() &&
      !llvm::sys::fs::is_directory(AnOpts.ModelPath))
    Diags->Report(diag::err_analyzer_config_invalid_input) << "model-path"
                                                           << "a filename";
}

static bool ParseMigratorArgs(MigratorOptions &Opts, ArgList &Args) {
  Opts.NoNSAllocReallocError = Args.hasArg(OPT_migrator_no_nsalloc_error);
  Opts.NoFinalizeRemoval = Args.hasArg(OPT_migrator_no_finalize_removal);
  return true;
}

static void ParseCommentArgs(CommentOptions &Opts, ArgList &Args) {
  Opts.BlockCommandNames = Args.getAllArgValues(OPT_fcomment_block_commands);
  Opts.ParseAllComments = Args.hasArg(OPT_fparse_all_comments);
}

/// Create a new Regex instance out of the string value in \p RpassArg.
/// It returns a pointer to the newly generated Regex instance.
static std::shared_ptr<llvm::Regex>
GenerateOptimizationRemarkRegex(DiagnosticsEngine &Diags, ArgList &Args,
                                Arg *RpassArg) {
  StringRef Val = RpassArg->getValue();
  std::string RegexError;
  std::shared_ptr<llvm::Regex> Pattern = std::make_shared<llvm::Regex>(Val);
  if (!Pattern->isValid(RegexError)) {
    Diags.Report(diag::err_drv_optimization_remark_pattern)
        << RegexError << RpassArg->getAsString(Args);
    Pattern.reset();
  }
  return Pattern;
}

static bool parseDiagnosticLevelMask(StringRef FlagName,
                                     const std::vector<std::string> &Levels,
                                     DiagnosticsEngine *Diags,
                                     DiagnosticLevelMask &M) {
  bool Success = true;
  for (const auto &Level : Levels) {
    DiagnosticLevelMask const PM =
      llvm::StringSwitch<DiagnosticLevelMask>(Level)
        .Case("note",    DiagnosticLevelMask::Note)
        .Case("remark",  DiagnosticLevelMask::Remark)
        .Case("warning", DiagnosticLevelMask::Warning)
        .Case("error",   DiagnosticLevelMask::Error)
        .Default(DiagnosticLevelMask::None);
    if (PM == DiagnosticLevelMask::None) {
      Success = false;
      if (Diags)
        Diags->Report(diag::err_drv_invalid_value) << FlagName << Level;
    }
    M = M | PM;
  }
  return Success;
}

static void parseSanitizerKinds(StringRef FlagName,
                                const std::vector<std::string> &Sanitizers,
                                DiagnosticsEngine &Diags, SanitizerSet &S) {
  for (const auto &Sanitizer : Sanitizers) {
    SanitizerMask K = parseSanitizerValue(Sanitizer, /*AllowGroups=*/false);
    if (K == SanitizerMask())
      Diags.Report(diag::err_drv_invalid_value) << FlagName << Sanitizer;
    else
      S.set(K, true);
  }
}

static void parseXRayInstrumentationBundle(StringRef FlagName, StringRef Bundle,
                                           ArgList &Args, DiagnosticsEngine &D,
                                           XRayInstrSet &S) {
  llvm::SmallVector<StringRef, 2> BundleParts;
  llvm::SplitString(Bundle, BundleParts, ",");
  for (const auto &B : BundleParts) {
    auto Mask = parseXRayInstrValue(B);
    if (Mask == XRayInstrKind::None)
      if (B != "none")
        D.Report(diag::err_drv_invalid_value) << FlagName << Bundle;
      else
        S.Mask = Mask;
    else if (Mask == XRayInstrKind::All)
      S.Mask = Mask;
    else
      S.set(Mask, true);
  }
}

// Set the profile kind for fprofile-instrument.
static void setPGOInstrumentor(CodeGenOptions &Opts, ArgList &Args,
                               DiagnosticsEngine &Diags) {
  Arg *A = Args.getLastArg(OPT_fprofile_instrument_EQ);
  if (A == nullptr)
    return;
  StringRef S = A->getValue();
  unsigned I = llvm::StringSwitch<unsigned>(S)
                   .Case("none", CodeGenOptions::ProfileNone)
                   .Case("clang", CodeGenOptions::ProfileClangInstr)
                   .Case("llvm", CodeGenOptions::ProfileIRInstr)
                   .Case("csllvm", CodeGenOptions::ProfileCSIRInstr)
                   .Default(~0U);
  if (I == ~0U) {
    Diags.Report(diag::err_drv_invalid_pgo_instrumentor) << A->getAsString(Args)
                                                         << S;
    return;
  }
  auto Instrumentor = static_cast<CodeGenOptions::ProfileInstrKind>(I);
  Opts.setProfileInstr(Instrumentor);
}

// Set the profile kind using fprofile-instrument-use-path.
static void setPGOUseInstrumentor(CodeGenOptions &Opts,
                                  const Twine &ProfileName) {
  auto ReaderOrErr = llvm::IndexedInstrProfReader::create(ProfileName);
  // In error, return silently and let Clang PGOUse report the error message.
  if (auto E = ReaderOrErr.takeError()) {
    llvm::consumeError(std::move(E));
    Opts.setProfileUse(CodeGenOptions::ProfileClangInstr);
    return;
  }
  std::unique_ptr<llvm::IndexedInstrProfReader> PGOReader =
    std::move(ReaderOrErr.get());
  if (PGOReader->isIRLevelProfile()) {
    if (PGOReader->hasCSIRLevelProfile())
      Opts.setProfileUse(CodeGenOptions::ProfileCSIRInstr);
    else
      Opts.setProfileUse(CodeGenOptions::ProfileIRInstr);
  } else
    Opts.setProfileUse(CodeGenOptions::ProfileClangInstr);
}

static bool ParseCodeGenArgs(CodeGenOptions &Opts, ArgList &Args, InputKind IK,
                             DiagnosticsEngine &Diags,
                             const TargetOptions &TargetOpts,
                             const FrontendOptions &FrontendOpts) {
  bool Success = true;
  llvm::Triple Triple = llvm::Triple(TargetOpts.Triple);

  unsigned OptimizationLevel = getOptimizationLevel(Args, IK, Diags);
  // TODO: This could be done in Driver
  unsigned MaxOptLevel = 3;
  if (OptimizationLevel > MaxOptLevel) {
    // If the optimization level is not supported, fall back on the default
    // optimization
    Diags.Report(diag::warn_drv_optimization_value)
        << Args.getLastArg(OPT_O)->getAsString(Args) << "-O" << MaxOptLevel;
    OptimizationLevel = MaxOptLevel;
  }
  Opts.OptimizationLevel = OptimizationLevel;

  // At O0 we want to fully disable inlining outside of cases marked with
  // 'alwaysinline' that are required for correctness.
  Opts.setInlining((Opts.OptimizationLevel == 0)
                       ? CodeGenOptions::OnlyAlwaysInlining
                       : CodeGenOptions::NormalInlining);
  // Explicit inlining flags can disable some or all inlining even at
  // optimization levels above zero.
  if (Arg *InlineArg = Args.getLastArg(
          options::OPT_finline_functions, options::OPT_finline_hint_functions,
          options::OPT_fno_inline_functions, options::OPT_fno_inline)) {
    if (Opts.OptimizationLevel > 0) {
      const Option &InlineOpt = InlineArg->getOption();
      if (InlineOpt.matches(options::OPT_finline_functions))
        Opts.setInlining(CodeGenOptions::NormalInlining);
      else if (InlineOpt.matches(options::OPT_finline_hint_functions))
        Opts.setInlining(CodeGenOptions::OnlyHintInlining);
      else
        Opts.setInlining(CodeGenOptions::OnlyAlwaysInlining);
    }
  }

  Opts.ExperimentalNewPassManager = Args.hasFlag(
      OPT_fexperimental_new_pass_manager, OPT_fno_experimental_new_pass_manager,
      /* Default */ ENABLE_EXPERIMENTAL_NEW_PASS_MANAGER);

  Opts.DebugPassManager =
      Args.hasFlag(OPT_fdebug_pass_manager, OPT_fno_debug_pass_manager,
                   /* Default */ false);

  if (Arg *A = Args.getLastArg(OPT_fveclib)) {
    StringRef Name = A->getValue();
    if (Name == "Accelerate")
      Opts.setVecLib(CodeGenOptions::Accelerate);
    else if (Name == "MASSV")
      Opts.setVecLib(CodeGenOptions::MASSV);
    else if (Name == "SVML")
      Opts.setVecLib(CodeGenOptions::SVML);
    else if (Name == "none")
      Opts.setVecLib(CodeGenOptions::NoLibrary);
    else
      Diags.Report(diag::err_drv_invalid_value) << A->getAsString(Args) << Name;
  }

  if (Arg *A = Args.getLastArg(OPT_debug_info_kind_EQ)) {
    unsigned Val =
        llvm::StringSwitch<unsigned>(A->getValue())
            .Case("line-tables-only", codegenoptions::DebugLineTablesOnly)
            .Case("line-directives-only", codegenoptions::DebugDirectivesOnly)
            .Case("constructor", codegenoptions::DebugInfoConstructor)
            .Case("limited", codegenoptions::LimitedDebugInfo)
            .Case("standalone", codegenoptions::FullDebugInfo)
            .Default(~0U);
    if (Val == ~0U)
      Diags.Report(diag::err_drv_invalid_value) << A->getAsString(Args)
                                                << A->getValue();
    else
      Opts.setDebugInfo(static_cast<codegenoptions::DebugInfoKind>(Val));
  }
  if (Arg *A = Args.getLastArg(OPT_debugger_tuning_EQ)) {
    unsigned Val = llvm::StringSwitch<unsigned>(A->getValue())
                       .Case("gdb", unsigned(llvm::DebuggerKind::GDB))
                       .Case("lldb", unsigned(llvm::DebuggerKind::LLDB))
                       .Case("sce", unsigned(llvm::DebuggerKind::SCE))
                       .Default(~0U);
    if (Val == ~0U)
      Diags.Report(diag::err_drv_invalid_value) << A->getAsString(Args)
                                                << A->getValue();
    else
      Opts.setDebuggerTuning(static_cast<llvm::DebuggerKind>(Val));
  }
  Opts.DwarfVersion = getLastArgIntValue(Args, OPT_dwarf_version_EQ, 0, Diags);
  Opts.DebugColumnInfo = Args.hasArg(OPT_dwarf_column_info);
  Opts.EmitCodeView = Args.hasArg(OPT_gcodeview);
  Opts.CodeViewGHash = Args.hasArg(OPT_gcodeview_ghash);
  Opts.MacroDebugInfo = Args.hasArg(OPT_debug_info_macro);
  Opts.WholeProgramVTables = Args.hasArg(OPT_fwhole_program_vtables);
  Opts.VirtualFunctionElimination =
      Args.hasArg(OPT_fvirtual_function_elimination);
  Opts.LTOVisibilityPublicStd = Args.hasArg(OPT_flto_visibility_public_std);
  Opts.SplitDwarfFile = std::string(Args.getLastArgValue(OPT_split_dwarf_file));
  Opts.SplitDwarfOutput =
      std::string(Args.getLastArgValue(OPT_split_dwarf_output));
  Opts.SplitDwarfInlining = !Args.hasArg(OPT_fno_split_dwarf_inlining);
  Opts.DebugTypeExtRefs = Args.hasArg(OPT_dwarf_ext_refs);
  Opts.DebugExplicitImport = Args.hasArg(OPT_dwarf_explicit_import);
  Opts.DebugFwdTemplateParams = Args.hasArg(OPT_debug_forward_template_params);
  Opts.EmbedSource = Args.hasArg(OPT_gembed_source);
  Opts.ForceDwarfFrameSection = Args.hasArg(OPT_fforce_dwarf_frame);

  for (const auto &Arg : Args.getAllArgValues(OPT_fdebug_prefix_map_EQ)) {
    auto Split = StringRef(Arg).split('=');
    Opts.DebugPrefixMap.insert(
        {std::string(Split.first), std::string(Split.second)});
  }

  if (const Arg *A =
          Args.getLastArg(OPT_emit_llvm_uselists, OPT_no_emit_llvm_uselists))
    Opts.EmitLLVMUseLists = A->getOption().getID() == OPT_emit_llvm_uselists;

  Opts.DisableLLVMPasses = Args.hasArg(OPT_disable_llvm_passes);
  Opts.DisableLifetimeMarkers = Args.hasArg(OPT_disable_lifetimemarkers);

  const llvm::Triple::ArchType DebugEntryValueArchs[] = {
      llvm::Triple::x86, llvm::Triple::x86_64, llvm::Triple::aarch64,
      llvm::Triple::arm, llvm::Triple::armeb, llvm::Triple::mips,
      llvm::Triple::mipsel, llvm::Triple::mips64, llvm::Triple::mips64el};

  llvm::Triple T(TargetOpts.Triple);
  if (Opts.OptimizationLevel > 0 && Opts.hasReducedDebugInfo() &&
      llvm::is_contained(DebugEntryValueArchs, T.getArch()))
    Opts.EmitCallSiteInfo = true;

  Opts.DisableO0ImplyOptNone = Args.hasArg(OPT_disable_O0_optnone);
  Opts.DisableRedZone = Args.hasArg(OPT_disable_red_zone);
  Opts.IndirectTlsSegRefs = Args.hasArg(OPT_mno_tls_direct_seg_refs);
  Opts.ForbidGuardVariables = Args.hasArg(OPT_fforbid_guard_variables);
  Opts.UseRegisterSizedBitfieldAccess = Args.hasArg(
    OPT_fuse_register_sized_bitfield_access);
  Opts.RelaxedAliasing = Args.hasArg(OPT_relaxed_aliasing);
  Opts.StructPathTBAA = !Args.hasArg(OPT_no_struct_path_tbaa);
  Opts.NewStructPathTBAA = !Args.hasArg(OPT_no_struct_path_tbaa) &&
                           Args.hasArg(OPT_new_struct_path_tbaa);
  Opts.FineGrainedBitfieldAccesses =
      Args.hasFlag(OPT_ffine_grained_bitfield_accesses,
                   OPT_fno_fine_grained_bitfield_accesses, false);
  Opts.DwarfDebugFlags =
      std::string(Args.getLastArgValue(OPT_dwarf_debug_flags));
  Opts.RecordCommandLine =
      std::string(Args.getLastArgValue(OPT_record_command_line));
  Opts.MergeAllConstants = Args.hasArg(OPT_fmerge_all_constants);
  Opts.NoCommon = !Args.hasArg(OPT_fcommon);
  Opts.NoInlineLineTables = Args.hasArg(OPT_gno_inline_line_tables);
  Opts.NoImplicitFloat = Args.hasArg(OPT_no_implicit_float);
  Opts.OptimizeSize = getOptimizationLevelSize(Args);
  Opts.SimplifyLibCalls = !(Args.hasArg(OPT_fno_builtin) ||
                            Args.hasArg(OPT_ffreestanding));
  if (Opts.SimplifyLibCalls)
    getAllNoBuiltinFuncValues(Args, Opts.NoBuiltinFuncs);
  Opts.UnrollLoops =
      Args.hasFlag(OPT_funroll_loops, OPT_fno_unroll_loops,
                   (Opts.OptimizationLevel > 1));
  Opts.RerollLoops = Args.hasArg(OPT_freroll_loops);

  Opts.DisableIntegratedAS = Args.hasArg(OPT_fno_integrated_as);
  Opts.CallGraphProfile = !Opts.DisableIntegratedAS;
  Opts.Autolink = !Args.hasArg(OPT_fno_autolink);
  Opts.SampleProfileFile =
      std::string(Args.getLastArgValue(OPT_fprofile_sample_use_EQ));
  Opts.DebugInfoForProfiling = Args.hasFlag(
      OPT_fdebug_info_for_profiling, OPT_fno_debug_info_for_profiling, false);
  Opts.DebugNameTable = static_cast<unsigned>(
      Args.hasArg(OPT_ggnu_pubnames)
          ? llvm::DICompileUnit::DebugNameTableKind::GNU
          : Args.hasArg(OPT_gpubnames)
                ? llvm::DICompileUnit::DebugNameTableKind::Default
                : llvm::DICompileUnit::DebugNameTableKind::None);
  Opts.DebugRangesBaseAddress = Args.hasArg(OPT_fdebug_ranges_base_address);

  setPGOInstrumentor(Opts, Args, Diags);
  Opts.InstrProfileOutput =
      std::string(Args.getLastArgValue(OPT_fprofile_instrument_path_EQ));
  Opts.ProfileInstrumentUsePath =
      std::string(Args.getLastArgValue(OPT_fprofile_instrument_use_path_EQ));
  if (!Opts.ProfileInstrumentUsePath.empty())
    setPGOUseInstrumentor(Opts, Opts.ProfileInstrumentUsePath);
  Opts.ProfileRemappingFile =
      std::string(Args.getLastArgValue(OPT_fprofile_remapping_file_EQ));
  if (!Opts.ProfileRemappingFile.empty() && !Opts.ExperimentalNewPassManager) {
    Diags.Report(diag::err_drv_argument_only_allowed_with)
      << Args.getLastArg(OPT_fprofile_remapping_file_EQ)->getAsString(Args)
      << "-fexperimental-new-pass-manager";
  }

  Opts.CoverageMapping =
      Args.hasFlag(OPT_fcoverage_mapping, OPT_fno_coverage_mapping, false);
  Opts.DumpCoverageMapping = Args.hasArg(OPT_dump_coverage_mapping);
  Opts.AsmVerbose = !Args.hasArg(OPT_fno_verbose_asm);
  Opts.PreserveAsmComments = !Args.hasArg(OPT_fno_preserve_as_comments);
  Opts.AssumeSaneOperatorNew = !Args.hasArg(OPT_fno_assume_sane_operator_new);
  Opts.ObjCAutoRefCountExceptions = Args.hasArg(OPT_fobjc_arc_exceptions);
  Opts.CXAAtExit = !Args.hasArg(OPT_fno_use_cxa_atexit);
  Opts.RegisterGlobalDtorsWithAtExit =
      Args.hasArg(OPT_fregister_global_dtors_with_atexit);
  Opts.CXXCtorDtorAliases = Args.hasArg(OPT_mconstructor_aliases);
  Opts.CodeModel = TargetOpts.CodeModel;
  Opts.DebugPass = std::string(Args.getLastArgValue(OPT_mdebug_pass));

  // Handle -mframe-pointer option.
  if (Arg *A = Args.getLastArg(OPT_mframe_pointer_EQ)) {
    CodeGenOptions::FramePointerKind FP;
    StringRef Name = A->getValue();
    bool ValidFP = true;
    if (Name == "none")
      FP = CodeGenOptions::FramePointerKind::None;
    else if (Name == "non-leaf")
      FP = CodeGenOptions::FramePointerKind::NonLeaf;
    else if (Name == "all")
      FP = CodeGenOptions::FramePointerKind::All;
    else {
      Diags.Report(diag::err_drv_invalid_value) << A->getAsString(Args) << Name;
      Success = false;
      ValidFP = false;
    }
    if (ValidFP)
      Opts.setFramePointer(FP);
  }

  Opts.DisableFree = Args.hasArg(OPT_disable_free);
  Opts.DiscardValueNames = Args.hasArg(OPT_discard_value_names);
  Opts.DisableTailCalls = Args.hasArg(OPT_mdisable_tail_calls);
  Opts.NoEscapingBlockTailCalls =
      Args.hasArg(OPT_fno_escaping_block_tail_calls);
  Opts.FloatABI = std::string(Args.getLastArgValue(OPT_mfloat_abi));
  Opts.LessPreciseFPMAD = Args.hasArg(OPT_cl_mad_enable) ||
                          Args.hasArg(OPT_cl_unsafe_math_optimizations) ||
                          Args.hasArg(OPT_cl_fast_relaxed_math);
  Opts.LimitFloatPrecision =
      std::string(Args.getLastArgValue(OPT_mlimit_float_precision));
  Opts.CorrectlyRoundedDivSqrt =
      Args.hasArg(OPT_cl_fp32_correctly_rounded_divide_sqrt);
  Opts.UniformWGSize =
      Args.hasArg(OPT_cl_uniform_work_group_size);
  Opts.Reciprocals = Args.getAllArgValues(OPT_mrecip_EQ);
  Opts.StrictFloatCastOverflow =
      !Args.hasArg(OPT_fno_strict_float_cast_overflow);

  Opts.NoZeroInitializedInBSS = Args.hasArg(OPT_mno_zero_initialized_in_bss);
  Opts.NumRegisterParameters = getLastArgIntValue(Args, OPT_mregparm, 0, Diags);
  Opts.NoExecStack = Args.hasArg(OPT_mno_exec_stack);
  Opts.SmallDataLimit =
      getLastArgIntValue(Args, OPT_msmall_data_limit, 0, Diags);
  Opts.FatalWarnings = Args.hasArg(OPT_massembler_fatal_warnings);
  Opts.NoWarn = Args.hasArg(OPT_massembler_no_warn);
  Opts.EnableSegmentedStacks = Args.hasArg(OPT_split_stacks);
  Opts.RelaxAll = Args.hasArg(OPT_mrelax_all);
  Opts.IncrementalLinkerCompatible =
      Args.hasArg(OPT_mincremental_linker_compatible);
  Opts.PIECopyRelocations =
      Args.hasArg(OPT_mpie_copy_relocations);
  Opts.NoPLT = Args.hasArg(OPT_fno_plt);
  Opts.SaveTempLabels = Args.hasArg(OPT_msave_temp_labels);
  Opts.NoDwarfDirectoryAsm = Args.hasArg(OPT_fno_dwarf_directory_asm);
  Opts.SoftFloat = Args.hasArg(OPT_msoft_float);
  Opts.StrictEnums = Args.hasArg(OPT_fstrict_enums);
  Opts.StrictReturn = !Args.hasArg(OPT_fno_strict_return);
  Opts.StrictVTablePointers = Args.hasArg(OPT_fstrict_vtable_pointers);
  Opts.ForceEmitVTables = Args.hasArg(OPT_fforce_emit_vtables);
  Opts.UnwindTables = Args.hasArg(OPT_munwind_tables);
  Opts.ThreadModel =
      std::string(Args.getLastArgValue(OPT_mthread_model, "posix"));
  if (Opts.ThreadModel != "posix" && Opts.ThreadModel != "single")
    Diags.Report(diag::err_drv_invalid_value)
        << Args.getLastArg(OPT_mthread_model)->getAsString(Args)
        << Opts.ThreadModel;
  Opts.TrapFuncName = std::string(Args.getLastArgValue(OPT_ftrap_function_EQ));
  Opts.UseInitArray = !Args.hasArg(OPT_fno_use_init_array);

  Opts.BBSections =
      std::string(Args.getLastArgValue(OPT_fbasic_block_sections_EQ, "none"));

  // Basic Block Sections implies Function Sections.
  Opts.FunctionSections =
      Args.hasArg(OPT_ffunction_sections) ||
      (Opts.BBSections != "none" && Opts.BBSections != "labels");

  Opts.DataSections = Args.hasArg(OPT_fdata_sections);
  Opts.StackSizeSection = Args.hasArg(OPT_fstack_size_section);
  Opts.UniqueSectionNames = !Args.hasArg(OPT_fno_unique_section_names);
  Opts.UniqueBasicBlockSectionNames =
      Args.hasArg(OPT_funique_basic_block_section_names);
  Opts.UniqueInternalLinkageNames =
      Args.hasArg(OPT_funique_internal_linkage_names);

  Opts.MergeFunctions = Args.hasArg(OPT_fmerge_functions);

  Opts.NoUseJumpTables = Args.hasArg(OPT_fno_jump_tables);

  Opts.NullPointerIsValid = Args.hasArg(OPT_fno_delete_null_pointer_checks);

  Opts.ProfileSampleAccurate = Args.hasArg(OPT_fprofile_sample_accurate);

  Opts.PrepareForLTO = Args.hasArg(OPT_flto, OPT_flto_EQ);
  Opts.PrepareForThinLTO = false;
  if (Arg *A = Args.getLastArg(OPT_flto_EQ)) {
    StringRef S = A->getValue();
    if (S == "thin")
      Opts.PrepareForThinLTO = true;
    else if (S != "full")
      Diags.Report(diag::err_drv_invalid_value) << A->getAsString(Args) << S;
  }
  Opts.LTOUnit = Args.hasFlag(OPT_flto_unit, OPT_fno_lto_unit, false);
  Opts.EnableSplitLTOUnit = Args.hasArg(OPT_fsplit_lto_unit);
  if (Arg *A = Args.getLastArg(OPT_fthinlto_index_EQ)) {
    if (IK.getLanguage() != Language::LLVM_IR)
      Diags.Report(diag::err_drv_argument_only_allowed_with)
          << A->getAsString(Args) << "-x ir";
    Opts.ThinLTOIndexFile =
        std::string(Args.getLastArgValue(OPT_fthinlto_index_EQ));
  }
  if (Arg *A = Args.getLastArg(OPT_save_temps_EQ))
    Opts.SaveTempsFilePrefix =
        llvm::StringSwitch<std::string>(A->getValue())
            .Case("obj", FrontendOpts.OutputFile)
            .Default(llvm::sys::path::filename(FrontendOpts.OutputFile).str());

  Opts.ThinLinkBitcodeFile =
      std::string(Args.getLastArgValue(OPT_fthin_link_bitcode_EQ));

  Opts.MSVolatile = Args.hasArg(OPT_fms_volatile);

  Opts.VectorizeLoop = Args.hasArg(OPT_vectorize_loops);
  Opts.VectorizeSLP = Args.hasArg(OPT_vectorize_slp);

  Opts.PreferVectorWidth =
      std::string(Args.getLastArgValue(OPT_mprefer_vector_width_EQ));

  Opts.MainFileName = std::string(Args.getLastArgValue(OPT_main_file_name));
  Opts.VerifyModule = !Args.hasArg(OPT_disable_llvm_verifier);

  Opts.ControlFlowGuardNoChecks = Args.hasArg(OPT_cfguard_no_checks);
  Opts.ControlFlowGuard = Args.hasArg(OPT_cfguard);

  Opts.DisableGCov = Args.hasArg(OPT_test_coverage);
  Opts.EmitGcovArcs = Args.hasArg(OPT_femit_coverage_data);
  Opts.EmitGcovNotes = Args.hasArg(OPT_femit_coverage_notes);
  if (Opts.EmitGcovArcs || Opts.EmitGcovNotes) {
    Opts.CoverageDataFile =
        std::string(Args.getLastArgValue(OPT_coverage_data_file));
    Opts.CoverageNotesFile =
        std::string(Args.getLastArgValue(OPT_coverage_notes_file));
    Opts.ProfileFilterFiles =
        std::string(Args.getLastArgValue(OPT_fprofile_filter_files_EQ));
    Opts.ProfileExcludeFiles =
        std::string(Args.getLastArgValue(OPT_fprofile_exclude_files_EQ));
    if (Args.hasArg(OPT_coverage_version_EQ)) {
      StringRef CoverageVersion = Args.getLastArgValue(OPT_coverage_version_EQ);
      if (CoverageVersion.size() != 4) {
        Diags.Report(diag::err_drv_invalid_value)
            << Args.getLastArg(OPT_coverage_version_EQ)->getAsString(Args)
            << CoverageVersion;
      } else {
        memcpy(Opts.CoverageVersion, CoverageVersion.data(), 4);
      }
    }
  }
  // Handle -fembed-bitcode option.
  if (Arg *A = Args.getLastArg(OPT_fembed_bitcode_EQ)) {
    StringRef Name = A->getValue();
    unsigned Model = llvm::StringSwitch<unsigned>(Name)
        .Case("off", CodeGenOptions::Embed_Off)
        .Case("all", CodeGenOptions::Embed_All)
        .Case("bitcode", CodeGenOptions::Embed_Bitcode)
        .Case("marker", CodeGenOptions::Embed_Marker)
        .Default(~0U);
    if (Model == ~0U) {
      Diags.Report(diag::err_drv_invalid_value) << A->getAsString(Args) << Name;
      Success = false;
    } else
      Opts.setEmbedBitcode(
          static_cast<CodeGenOptions::EmbedBitcodeKind>(Model));
  }
  // FIXME: For backend options that are not yet recorded as function
  // attributes in the IR, keep track of them so we can embed them in a
  // separate data section and use them when building the bitcode.
  if (Opts.getEmbedBitcode() == CodeGenOptions::Embed_All) {
    for (const auto &A : Args) {
      // Do not encode output and input.
      if (A->getOption().getID() == options::OPT_o ||
          A->getOption().getID() == options::OPT_INPUT ||
          A->getOption().getID() == options::OPT_x ||
          A->getOption().getID() == options::OPT_fembed_bitcode ||
          (A->getOption().getGroup().isValid() &&
           A->getOption().getGroup().getID() == options::OPT_W_Group))
        continue;
      ArgStringList ASL;
      A->render(Args, ASL);
      for (const auto &arg : ASL) {
        StringRef ArgStr(arg);
        Opts.CmdArgs.insert(Opts.CmdArgs.end(), ArgStr.begin(), ArgStr.end());
        // using \00 to separate each commandline options.
        Opts.CmdArgs.push_back('\0');
      }
    }
  }

  Opts.PreserveVec3Type = Args.hasArg(OPT_fpreserve_vec3_type);
  Opts.InstrumentFunctions = Args.hasArg(OPT_finstrument_functions);
  Opts.InstrumentFunctionsAfterInlining =
      Args.hasArg(OPT_finstrument_functions_after_inlining);
  Opts.InstrumentFunctionEntryBare =
      Args.hasArg(OPT_finstrument_function_entry_bare);

  Opts.XRayInstrumentFunctions =
      Args.hasArg(OPT_fxray_instrument);
  Opts.XRayAlwaysEmitCustomEvents =
      Args.hasArg(OPT_fxray_always_emit_customevents);
  Opts.XRayAlwaysEmitTypedEvents =
      Args.hasArg(OPT_fxray_always_emit_typedevents);
  Opts.XRayInstructionThreshold =
      getLastArgIntValue(Args, OPT_fxray_instruction_threshold_EQ, 200, Diags);
  Opts.XRayIgnoreLoops = Args.hasArg(OPT_fxray_ignore_loops);
  Opts.XRayOmitFunctionIndex = Args.hasArg(OPT_fno_xray_function_index);

  auto XRayInstrBundles =
      Args.getAllArgValues(OPT_fxray_instrumentation_bundle);
  if (XRayInstrBundles.empty())
    Opts.XRayInstrumentationBundle.Mask = XRayInstrKind::All;
  else
    for (const auto &A : XRayInstrBundles)
      parseXRayInstrumentationBundle("-fxray-instrumentation-bundle=", A, Args,
                                     Diags, Opts.XRayInstrumentationBundle);

  Opts.PatchableFunctionEntryCount =
      getLastArgIntValue(Args, OPT_fpatchable_function_entry_EQ, 0, Diags);
  Opts.PatchableFunctionEntryOffset = getLastArgIntValue(
      Args, OPT_fpatchable_function_entry_offset_EQ, 0, Diags);
  Opts.InstrumentForProfiling = Args.hasArg(OPT_pg);
  Opts.CallFEntry = Args.hasArg(OPT_mfentry);
  Opts.MNopMCount = Args.hasArg(OPT_mnop_mcount);
  Opts.RecordMCount = Args.hasArg(OPT_mrecord_mcount);
  Opts.PackedStack = Args.hasArg(OPT_mpacked_stack);
  Opts.EmitOpenCLArgMetadata = Args.hasArg(OPT_cl_kernel_arg_info);

  if (const Arg *A = Args.getLastArg(OPT_fcf_protection_EQ)) {
    StringRef Name = A->getValue();
    if (Name == "full") {
      Opts.CFProtectionReturn = 1;
      Opts.CFProtectionBranch = 1;
    } else if (Name == "return")
      Opts.CFProtectionReturn = 1;
    else if (Name == "branch")
      Opts.CFProtectionBranch = 1;
    else if (Name != "none") {
      Diags.Report(diag::err_drv_invalid_value) << A->getAsString(Args) << Name;
      Success = false;
    }
  }

  if (const Arg *A = Args.getLastArg(OPT_compress_debug_sections,
                                     OPT_compress_debug_sections_EQ)) {
    if (A->getOption().getID() == OPT_compress_debug_sections) {
      // TODO: be more clever about the compression type auto-detection
      Opts.setCompressDebugSections(llvm::DebugCompressionType::GNU);
    } else {
      auto DCT = llvm::StringSwitch<llvm::DebugCompressionType>(A->getValue())
                     .Case("none", llvm::DebugCompressionType::None)
                     .Case("zlib", llvm::DebugCompressionType::Z)
                     .Case("zlib-gnu", llvm::DebugCompressionType::GNU)
                     .Default(llvm::DebugCompressionType::None);
      Opts.setCompressDebugSections(DCT);
    }
  }

  Opts.RelaxELFRelocations = Args.hasArg(OPT_mrelax_relocations);
  Opts.DebugCompilationDir =
      std::string(Args.getLastArgValue(OPT_fdebug_compilation_dir));
  for (auto *A :
       Args.filtered(OPT_mlink_bitcode_file, OPT_mlink_builtin_bitcode)) {
    CodeGenOptions::BitcodeFileToLink F;
    F.Filename = A->getValue();
    if (A->getOption().matches(OPT_mlink_builtin_bitcode)) {
      F.LinkFlags = llvm::Linker::Flags::LinkOnlyNeeded;
      // When linking CUDA bitcode, propagate function attributes so that
      // e.g. libdevice gets fast-math attrs if we're building with fast-math.
      F.PropagateAttrs = true;
      F.Internalize = true;
    }
    Opts.LinkBitcodeFiles.push_back(F);
  }
  Opts.SanitizeCoverageType =
      getLastArgIntValue(Args, OPT_fsanitize_coverage_type, 0, Diags);
  Opts.SanitizeCoverageIndirectCalls =
      Args.hasArg(OPT_fsanitize_coverage_indirect_calls);
  Opts.SanitizeCoverageTraceBB = Args.hasArg(OPT_fsanitize_coverage_trace_bb);
  Opts.SanitizeCoverageTraceCmp = Args.hasArg(OPT_fsanitize_coverage_trace_cmp);
  Opts.SanitizeCoverageTraceDiv = Args.hasArg(OPT_fsanitize_coverage_trace_div);
  Opts.SanitizeCoverageTraceGep = Args.hasArg(OPT_fsanitize_coverage_trace_gep);
  Opts.SanitizeCoverage8bitCounters =
      Args.hasArg(OPT_fsanitize_coverage_8bit_counters);
  Opts.SanitizeCoverageTracePC = Args.hasArg(OPT_fsanitize_coverage_trace_pc);
  Opts.SanitizeCoverageTracePCGuard =
      Args.hasArg(OPT_fsanitize_coverage_trace_pc_guard);
  Opts.SanitizeCoverageNoPrune = Args.hasArg(OPT_fsanitize_coverage_no_prune);
  Opts.SanitizeCoverageInline8bitCounters =
      Args.hasArg(OPT_fsanitize_coverage_inline_8bit_counters);
  Opts.SanitizeCoverageInlineBoolFlag =
      Args.hasArg(OPT_fsanitize_coverage_inline_bool_flag);
  Opts.SanitizeCoveragePCTable = Args.hasArg(OPT_fsanitize_coverage_pc_table);
  Opts.SanitizeCoverageStackDepth =
      Args.hasArg(OPT_fsanitize_coverage_stack_depth);
  Opts.SanitizeCoverageAllowlistFiles =
      Args.getAllArgValues(OPT_fsanitize_coverage_allowlist);
  Opts.SanitizeCoverageBlocklistFiles =
      Args.getAllArgValues(OPT_fsanitize_coverage_blocklist);
  Opts.SanitizeMemoryTrackOrigins =
      getLastArgIntValue(Args, OPT_fsanitize_memory_track_origins_EQ, 0, Diags);
  Opts.SanitizeMemoryUseAfterDtor =
      Args.hasFlag(OPT_fsanitize_memory_use_after_dtor,
                   OPT_fno_sanitize_memory_use_after_dtor,
                   false);
  Opts.SanitizeMinimalRuntime = Args.hasArg(OPT_fsanitize_minimal_runtime);
  Opts.SanitizeCfiCrossDso = Args.hasArg(OPT_fsanitize_cfi_cross_dso);
  Opts.SanitizeCfiICallGeneralizePointers =
      Args.hasArg(OPT_fsanitize_cfi_icall_generalize_pointers);
  Opts.SanitizeCfiCanonicalJumpTables =
      Args.hasArg(OPT_fsanitize_cfi_canonical_jump_tables);
  Opts.SanitizeStats = Args.hasArg(OPT_fsanitize_stats);
  if (Arg *A = Args.getLastArg(
          OPT_fsanitize_address_poison_custom_array_cookie,
          OPT_fno_sanitize_address_poison_custom_array_cookie)) {
    Opts.SanitizeAddressPoisonCustomArrayCookie =
        A->getOption().getID() ==
        OPT_fsanitize_address_poison_custom_array_cookie;
  }
  if (Arg *A = Args.getLastArg(OPT_fsanitize_address_use_after_scope,
                               OPT_fno_sanitize_address_use_after_scope)) {
    Opts.SanitizeAddressUseAfterScope =
        A->getOption().getID() == OPT_fsanitize_address_use_after_scope;
  }
  Opts.SanitizeAddressGlobalsDeadStripping =
      Args.hasArg(OPT_fsanitize_address_globals_dead_stripping);
  if (Arg *A = Args.getLastArg(OPT_fsanitize_address_use_odr_indicator,
                               OPT_fno_sanitize_address_use_odr_indicator)) {
    Opts.SanitizeAddressUseOdrIndicator =
        A->getOption().getID() == OPT_fsanitize_address_use_odr_indicator;
  }
  Opts.SSPBufferSize =
      getLastArgIntValue(Args, OPT_stack_protector_buffer_size, 8, Diags);
  Opts.StackRealignment = Args.hasArg(OPT_mstackrealign);
  if (Arg *A = Args.getLastArg(OPT_mstack_alignment)) {
    StringRef Val = A->getValue();
    unsigned StackAlignment = Opts.StackAlignment;
    Val.getAsInteger(10, StackAlignment);
    Opts.StackAlignment = StackAlignment;
  }

  if (Arg *A = Args.getLastArg(OPT_mstack_probe_size)) {
    StringRef Val = A->getValue();
    unsigned StackProbeSize = Opts.StackProbeSize;
    Val.getAsInteger(0, StackProbeSize);
    Opts.StackProbeSize = StackProbeSize;
  }

  Opts.NoStackArgProbe = Args.hasArg(OPT_mno_stack_arg_probe);

  Opts.StackClashProtector = Args.hasArg(OPT_fstack_clash_protection);

  if (Arg *A = Args.getLastArg(OPT_fobjc_dispatch_method_EQ)) {
    StringRef Name = A->getValue();
    unsigned Method = llvm::StringSwitch<unsigned>(Name)
      .Case("legacy", CodeGenOptions::Legacy)
      .Case("non-legacy", CodeGenOptions::NonLegacy)
      .Case("mixed", CodeGenOptions::Mixed)
      .Default(~0U);
    if (Method == ~0U) {
      Diags.Report(diag::err_drv_invalid_value) << A->getAsString(Args) << Name;
      Success = false;
    } else {
      Opts.setObjCDispatchMethod(
        static_cast<CodeGenOptions::ObjCDispatchMethodKind>(Method));
    }
  }


  if (Args.hasArg(OPT_fno_objc_convert_messages_to_runtime_calls))
    Opts.ObjCConvertMessagesToRuntimeCalls = 0;

  if (Args.getLastArg(OPT_femulated_tls) ||
      Args.getLastArg(OPT_fno_emulated_tls)) {
    Opts.ExplicitEmulatedTLS = true;
    Opts.EmulatedTLS =
        Args.hasFlag(OPT_femulated_tls, OPT_fno_emulated_tls, false);
  }

  if (Arg *A = Args.getLastArg(OPT_ftlsmodel_EQ)) {
    StringRef Name = A->getValue();
    unsigned Model = llvm::StringSwitch<unsigned>(Name)
        .Case("global-dynamic", CodeGenOptions::GeneralDynamicTLSModel)
        .Case("local-dynamic", CodeGenOptions::LocalDynamicTLSModel)
        .Case("initial-exec", CodeGenOptions::InitialExecTLSModel)
        .Case("local-exec", CodeGenOptions::LocalExecTLSModel)
        .Default(~0U);
    if (Model == ~0U) {
      Diags.Report(diag::err_drv_invalid_value) << A->getAsString(Args) << Name;
      Success = false;
    } else {
      Opts.setDefaultTLSModel(static_cast<CodeGenOptions::TLSModel>(Model));
    }
  }

  Opts.TLSSize = getLastArgIntValue(Args, OPT_mtls_size_EQ, 0, Diags);

  if (Arg *A = Args.getLastArg(OPT_fdenormal_fp_math_EQ)) {
    StringRef Val = A->getValue();
    Opts.FPDenormalMode = llvm::parseDenormalFPAttribute(Val);
    if (!Opts.FPDenormalMode.isValid())
      Diags.Report(diag::err_drv_invalid_value) << A->getAsString(Args) << Val;
  }

  if (Arg *A = Args.getLastArg(OPT_fdenormal_fp_math_f32_EQ)) {
    StringRef Val = A->getValue();
    Opts.FP32DenormalMode = llvm::parseDenormalFPAttribute(Val);
    if (!Opts.FP32DenormalMode.isValid())
      Diags.Report(diag::err_drv_invalid_value) << A->getAsString(Args) << Val;
  }

  // X86_32 has -fppc-struct-return and -freg-struct-return.
  // PPC32 has -maix-struct-return and -msvr4-struct-return.
  if (Arg *A =
          Args.getLastArg(OPT_fpcc_struct_return, OPT_freg_struct_return,
                          OPT_maix_struct_return, OPT_msvr4_struct_return)) {
    // TODO: We might want to consider enabling these options on AIX in the
    // future.
    if (T.isOSAIX())
      Diags.Report(diag::err_drv_unsupported_opt_for_target)
          << A->getSpelling() << T.str();

    const Option &O = A->getOption();
    if (O.matches(OPT_fpcc_struct_return) ||
        O.matches(OPT_maix_struct_return)) {
      Opts.setStructReturnConvention(CodeGenOptions::SRCK_OnStack);
    } else {
      assert(O.matches(OPT_freg_struct_return) ||
             O.matches(OPT_msvr4_struct_return));
      Opts.setStructReturnConvention(CodeGenOptions::SRCK_InRegs);
    }
  }

  Opts.DependentLibraries = Args.getAllArgValues(OPT_dependent_lib);
  Opts.LinkerOptions = Args.getAllArgValues(OPT_linker_option);
  bool NeedLocTracking = false;

  Opts.OptRecordFile = std::string(Args.getLastArgValue(OPT_opt_record_file));
  if (!Opts.OptRecordFile.empty())
    NeedLocTracking = true;

  if (Arg *A = Args.getLastArg(OPT_opt_record_passes)) {
    Opts.OptRecordPasses = A->getValue();
    NeedLocTracking = true;
  }

  if (Arg *A = Args.getLastArg(OPT_opt_record_format)) {
    Opts.OptRecordFormat = A->getValue();
    NeedLocTracking = true;
  }

  if (Arg *A = Args.getLastArg(OPT_Rpass_EQ)) {
    Opts.OptimizationRemarkPattern =
        GenerateOptimizationRemarkRegex(Diags, Args, A);
    NeedLocTracking = true;
  }

  if (Arg *A = Args.getLastArg(OPT_Rpass_missed_EQ)) {
    Opts.OptimizationRemarkMissedPattern =
        GenerateOptimizationRemarkRegex(Diags, Args, A);
    NeedLocTracking = true;
  }

  if (Arg *A = Args.getLastArg(OPT_Rpass_analysis_EQ)) {
    Opts.OptimizationRemarkAnalysisPattern =
        GenerateOptimizationRemarkRegex(Diags, Args, A);
    NeedLocTracking = true;
  }

  Opts.DiagnosticsWithHotness =
      Args.hasArg(options::OPT_fdiagnostics_show_hotness);
  bool UsingSampleProfile = !Opts.SampleProfileFile.empty();
  bool UsingProfile = UsingSampleProfile ||
      (Opts.getProfileUse() != CodeGenOptions::ProfileNone);

  if (Opts.DiagnosticsWithHotness && !UsingProfile &&
      // An IR file will contain PGO as metadata
      IK.getLanguage() != Language::LLVM_IR)
    Diags.Report(diag::warn_drv_diagnostics_hotness_requires_pgo)
        << "-fdiagnostics-show-hotness";

  Opts.DiagnosticsHotnessThreshold = getLastArgUInt64Value(
      Args, options::OPT_fdiagnostics_hotness_threshold_EQ, 0);
  if (Opts.DiagnosticsHotnessThreshold > 0 && !UsingProfile)
    Diags.Report(diag::warn_drv_diagnostics_hotness_requires_pgo)
        << "-fdiagnostics-hotness-threshold=";

  // If the user requested to use a sample profile for PGO, then the
  // backend will need to track source location information so the profile
  // can be incorporated into the IR.
  if (UsingSampleProfile)
    NeedLocTracking = true;

  // If the user requested a flag that requires source locations available in
  // the backend, make sure that the backend tracks source location information.
  if (NeedLocTracking && Opts.getDebugInfo() == codegenoptions::NoDebugInfo)
    Opts.setDebugInfo(codegenoptions::LocTrackingOnly);

  Opts.RewriteMapFiles = Args.getAllArgValues(OPT_frewrite_map_file);

  // Parse -fsanitize-recover= arguments.
  // FIXME: Report unrecoverable sanitizers incorrectly specified here.
  parseSanitizerKinds("-fsanitize-recover=",
                      Args.getAllArgValues(OPT_fsanitize_recover_EQ), Diags,
                      Opts.SanitizeRecover);
  parseSanitizerKinds("-fsanitize-trap=",
                      Args.getAllArgValues(OPT_fsanitize_trap_EQ), Diags,
                      Opts.SanitizeTrap);

  Opts.CudaGpuBinaryFileName =
      std::string(Args.getLastArgValue(OPT_fcuda_include_gpubinary));

  Opts.Backchain = Args.hasArg(OPT_mbackchain);

  Opts.EmitCheckPathComponentsToStrip = getLastArgIntValue(
      Args, OPT_fsanitize_undefined_strip_path_components_EQ, 0, Diags);

  Opts.EmitVersionIdentMetadata = Args.hasFlag(OPT_Qy, OPT_Qn, true);

  Opts.Addrsig = Args.hasArg(OPT_faddrsig);

  Opts.KeepStaticConsts = Args.hasArg(OPT_fkeep_static_consts);

  Opts.SpeculativeLoadHardening = Args.hasArg(OPT_mspeculative_load_hardening);

  Opts.DefaultFunctionAttrs = Args.getAllArgValues(OPT_default_function_attr);

  Opts.PassPlugins = Args.getAllArgValues(OPT_fpass_plugin_EQ);

  Opts.SymbolPartition =
      std::string(Args.getLastArgValue(OPT_fsymbol_partition_EQ));

  Opts.ForceAAPCSBitfieldLoad = Args.hasArg(OPT_ForceAAPCSBitfieldLoad);
  return Success;
}

static void ParseDependencyOutputArgs(DependencyOutputOptions &Opts,
                                      ArgList &Args) {
  Opts.OutputFile = std::string(Args.getLastArgValue(OPT_dependency_file));
  Opts.Targets = Args.getAllArgValues(OPT_MT);
  Opts.IncludeSystemHeaders = Args.hasArg(OPT_sys_header_deps);
  Opts.IncludeModuleFiles = Args.hasArg(OPT_module_file_deps);
  Opts.UsePhonyTargets = Args.hasArg(OPT_MP);
  Opts.ShowHeaderIncludes = Args.hasArg(OPT_H);
  Opts.HeaderIncludeOutputFile =
      std::string(Args.getLastArgValue(OPT_header_include_file));
  Opts.AddMissingHeaderDeps = Args.hasArg(OPT_MG);
  if (Args.hasArg(OPT_show_includes)) {
    // Writing both /showIncludes and preprocessor output to stdout
    // would produce interleaved output, so use stderr for /showIncludes.
    // This behaves the same as cl.exe, when /E, /EP or /P are passed.
    if (Args.hasArg(options::OPT_E) || Args.hasArg(options::OPT_P))
      Opts.ShowIncludesDest = ShowIncludesDestination::Stderr;
    else
      Opts.ShowIncludesDest = ShowIncludesDestination::Stdout;
  } else {
    Opts.ShowIncludesDest = ShowIncludesDestination::None;
  }
  Opts.DOTOutputFile = std::string(Args.getLastArgValue(OPT_dependency_dot));
  Opts.ModuleDependencyOutputDir =
      std::string(Args.getLastArgValue(OPT_module_dependency_dir));
  if (Args.hasArg(OPT_MV))
    Opts.OutputFormat = DependencyOutputFormat::NMake;
  // Add sanitizer blacklists as extra dependencies.
  // They won't be discovered by the regular preprocessor, so
  // we let make / ninja to know about this implicit dependency.
  if (!Args.hasArg(OPT_fno_sanitize_blacklist)) {
    for (const auto *A : Args.filtered(OPT_fsanitize_blacklist)) {
      StringRef Val = A->getValue();
      if (Val.find('=') == StringRef::npos)
        Opts.ExtraDeps.push_back(std::string(Val));
    }
    if (Opts.IncludeSystemHeaders) {
      for (const auto *A : Args.filtered(OPT_fsanitize_system_blacklist)) {
        StringRef Val = A->getValue();
        if (Val.find('=') == StringRef::npos)
          Opts.ExtraDeps.push_back(std::string(Val));
      }
    }
  }

  // Propagate the extra dependencies.
  for (const auto *A : Args.filtered(OPT_fdepfile_entry)) {
    Opts.ExtraDeps.push_back(A->getValue());
  }

  // Only the -fmodule-file=<file> form.
  for (const auto *A : Args.filtered(OPT_fmodule_file)) {
    StringRef Val = A->getValue();
    if (Val.find('=') == StringRef::npos)
      Opts.ExtraDeps.push_back(std::string(Val));
  }
}

static bool parseShowColorsArgs(const ArgList &Args, bool DefaultColor) {
  // Color diagnostics default to auto ("on" if terminal supports) in the driver
  // but default to off in cc1, needing an explicit OPT_fdiagnostics_color.
  // Support both clang's -f[no-]color-diagnostics and gcc's
  // -f[no-]diagnostics-colors[=never|always|auto].
  enum {
    Colors_On,
    Colors_Off,
    Colors_Auto
  } ShowColors = DefaultColor ? Colors_Auto : Colors_Off;
  for (auto *A : Args) {
    const Option &O = A->getOption();
    if (O.matches(options::OPT_fcolor_diagnostics) ||
        O.matches(options::OPT_fdiagnostics_color)) {
      ShowColors = Colors_On;
    } else if (O.matches(options::OPT_fno_color_diagnostics) ||
               O.matches(options::OPT_fno_diagnostics_color)) {
      ShowColors = Colors_Off;
    } else if (O.matches(options::OPT_fdiagnostics_color_EQ)) {
      StringRef Value(A->getValue());
      if (Value == "always")
        ShowColors = Colors_On;
      else if (Value == "never")
        ShowColors = Colors_Off;
      else if (Value == "auto")
        ShowColors = Colors_Auto;
    }
  }
  return ShowColors == Colors_On ||
         (ShowColors == Colors_Auto &&
          llvm::sys::Process::StandardErrHasColors());
}

static bool checkVerifyPrefixes(const std::vector<std::string> &VerifyPrefixes,
                                DiagnosticsEngine *Diags) {
  bool Success = true;
  for (const auto &Prefix : VerifyPrefixes) {
    // Every prefix must start with a letter and contain only alphanumeric
    // characters, hyphens, and underscores.
    auto BadChar = llvm::find_if(Prefix, [](char C) {
      return !isAlphanumeric(C) && C != '-' && C != '_';
    });
    if (BadChar != Prefix.end() || !isLetter(Prefix[0])) {
      Success = false;
      if (Diags) {
        Diags->Report(diag::err_drv_invalid_value) << "-verify=" << Prefix;
        Diags->Report(diag::note_drv_verify_prefix_spelling);
      }
    }
  }
  return Success;
}

bool clang::ParseDiagnosticArgs(DiagnosticOptions &Opts, ArgList &Args,
                                DiagnosticsEngine *Diags,
                                bool DefaultDiagColor) {
  bool Success = true;

  Opts.DiagnosticLogFile =
      std::string(Args.getLastArgValue(OPT_diagnostic_log_file));
  if (Arg *A =
          Args.getLastArg(OPT_diagnostic_serialized_file, OPT__serialize_diags))
    Opts.DiagnosticSerializationFile = A->getValue();
  Opts.IgnoreWarnings = Args.hasArg(OPT_w);
  Opts.NoRewriteMacros = Args.hasArg(OPT_Wno_rewrite_macros);
  Opts.Pedantic = Args.hasArg(OPT_pedantic);
  Opts.PedanticErrors = Args.hasArg(OPT_pedantic_errors);
  Opts.ShowCarets = !Args.hasArg(OPT_fno_caret_diagnostics);
  Opts.ShowColors = parseShowColorsArgs(Args, DefaultDiagColor);
  Opts.ShowColumn = !Args.hasArg(OPT_fno_show_column);
  Opts.ShowFixits = !Args.hasArg(OPT_fno_diagnostics_fixit_info);
  Opts.ShowLocation = !Args.hasArg(OPT_fno_show_source_location);
  Opts.AbsolutePath = Args.hasArg(OPT_fdiagnostics_absolute_paths);
  Opts.ShowOptionNames = !Args.hasArg(OPT_fno_diagnostics_show_option);

  llvm::sys::Process::UseANSIEscapeCodes(Args.hasArg(OPT_fansi_escape_codes));

  // Default behavior is to not to show note include stacks.
  Opts.ShowNoteIncludeStack = false;
  if (Arg *A = Args.getLastArg(OPT_fdiagnostics_show_note_include_stack,
                               OPT_fno_diagnostics_show_note_include_stack))
    if (A->getOption().matches(OPT_fdiagnostics_show_note_include_stack))
      Opts.ShowNoteIncludeStack = true;

  StringRef ShowOverloads =
    Args.getLastArgValue(OPT_fshow_overloads_EQ, "all");
  if (ShowOverloads == "best")
    Opts.setShowOverloads(Ovl_Best);
  else if (ShowOverloads == "all")
    Opts.setShowOverloads(Ovl_All);
  else {
    Success = false;
    if (Diags)
      Diags->Report(diag::err_drv_invalid_value)
      << Args.getLastArg(OPT_fshow_overloads_EQ)->getAsString(Args)
      << ShowOverloads;
  }

  StringRef ShowCategory =
    Args.getLastArgValue(OPT_fdiagnostics_show_category, "none");
  if (ShowCategory == "none")
    Opts.ShowCategories = 0;
  else if (ShowCategory == "id")
    Opts.ShowCategories = 1;
  else if (ShowCategory == "name")
    Opts.ShowCategories = 2;
  else {
    Success = false;
    if (Diags)
      Diags->Report(diag::err_drv_invalid_value)
      << Args.getLastArg(OPT_fdiagnostics_show_category)->getAsString(Args)
      << ShowCategory;
  }

  StringRef Format =
    Args.getLastArgValue(OPT_fdiagnostics_format, "clang");
  if (Format == "clang")
    Opts.setFormat(DiagnosticOptions::Clang);
  else if (Format == "msvc")
    Opts.setFormat(DiagnosticOptions::MSVC);
  else if (Format == "msvc-fallback") {
    Opts.setFormat(DiagnosticOptions::MSVC);
    Opts.CLFallbackMode = true;
  } else if (Format == "vi")
    Opts.setFormat(DiagnosticOptions::Vi);
  else {
    Success = false;
    if (Diags)
      Diags->Report(diag::err_drv_invalid_value)
      << Args.getLastArg(OPT_fdiagnostics_format)->getAsString(Args)
      << Format;
  }

  Opts.ShowSourceRanges = Args.hasArg(OPT_fdiagnostics_print_source_range_info);
  Opts.ShowParseableFixits = Args.hasArg(OPT_fdiagnostics_parseable_fixits);
  Opts.ShowPresumedLoc = !Args.hasArg(OPT_fno_diagnostics_use_presumed_location);
  Opts.VerifyDiagnostics = Args.hasArg(OPT_verify) || Args.hasArg(OPT_verify_EQ);
  Opts.VerifyPrefixes = Args.getAllArgValues(OPT_verify_EQ);
  if (Args.hasArg(OPT_verify))
    Opts.VerifyPrefixes.push_back("expected");
  // Keep VerifyPrefixes in its original order for the sake of diagnostics, and
  // then sort it to prepare for fast lookup using std::binary_search.
  if (!checkVerifyPrefixes(Opts.VerifyPrefixes, Diags)) {
    Opts.VerifyDiagnostics = false;
    Success = false;
  }
  else
    llvm::sort(Opts.VerifyPrefixes);
  DiagnosticLevelMask DiagMask = DiagnosticLevelMask::None;
  Success &= parseDiagnosticLevelMask("-verify-ignore-unexpected=",
    Args.getAllArgValues(OPT_verify_ignore_unexpected_EQ),
    Diags, DiagMask);
  if (Args.hasArg(OPT_verify_ignore_unexpected))
    DiagMask = DiagnosticLevelMask::All;
  Opts.setVerifyIgnoreUnexpected(DiagMask);
  Opts.ElideType = !Args.hasArg(OPT_fno_elide_type);
  Opts.ShowTemplateTree = Args.hasArg(OPT_fdiagnostics_show_template_tree);
  Opts.ErrorLimit = getLastArgIntValue(Args, OPT_ferror_limit, 0, Diags);
  Opts.MacroBacktraceLimit =
      getLastArgIntValue(Args, OPT_fmacro_backtrace_limit,
                         DiagnosticOptions::DefaultMacroBacktraceLimit, Diags);
  Opts.TemplateBacktraceLimit = getLastArgIntValue(
      Args, OPT_ftemplate_backtrace_limit,
      DiagnosticOptions::DefaultTemplateBacktraceLimit, Diags);
  Opts.ConstexprBacktraceLimit = getLastArgIntValue(
      Args, OPT_fconstexpr_backtrace_limit,
      DiagnosticOptions::DefaultConstexprBacktraceLimit, Diags);
  Opts.SpellCheckingLimit = getLastArgIntValue(
      Args, OPT_fspell_checking_limit,
      DiagnosticOptions::DefaultSpellCheckingLimit, Diags);
  Opts.SnippetLineLimit = getLastArgIntValue(
      Args, OPT_fcaret_diagnostics_max_lines,
      DiagnosticOptions::DefaultSnippetLineLimit, Diags);
  Opts.TabStop = getLastArgIntValue(Args, OPT_ftabstop,
                                    DiagnosticOptions::DefaultTabStop, Diags);
  if (Opts.TabStop == 0 || Opts.TabStop > DiagnosticOptions::MaxTabStop) {
    Opts.TabStop = DiagnosticOptions::DefaultTabStop;
    if (Diags)
      Diags->Report(diag::warn_ignoring_ftabstop_value)
      << Opts.TabStop << DiagnosticOptions::DefaultTabStop;
  }
  Opts.MessageLength =
      getLastArgIntValue(Args, OPT_fmessage_length_EQ, 0, Diags);
  addDiagnosticArgs(Args, OPT_W_Group, OPT_W_value_Group, Opts.Warnings);
  addDiagnosticArgs(Args, OPT_R_Group, OPT_R_value_Group, Opts.Remarks);

  return Success;
}

static void ParseFileSystemArgs(FileSystemOptions &Opts, ArgList &Args) {
  Opts.WorkingDir = std::string(Args.getLastArgValue(OPT_working_directory));
}

/// Parse the argument to the -ftest-module-file-extension
/// command-line argument.
///
/// \returns true on error, false on success.
static bool parseTestModuleFileExtensionArg(StringRef Arg,
                                            std::string &BlockName,
                                            unsigned &MajorVersion,
                                            unsigned &MinorVersion,
                                            bool &Hashed,
                                            std::string &UserInfo) {
  SmallVector<StringRef, 5> Args;
  Arg.split(Args, ':', 5);
  if (Args.size() < 5)
    return true;

  BlockName = std::string(Args[0]);
  if (Args[1].getAsInteger(10, MajorVersion)) return true;
  if (Args[2].getAsInteger(10, MinorVersion)) return true;
  if (Args[3].getAsInteger(2, Hashed)) return true;
  if (Args.size() > 4)
    UserInfo = std::string(Args[4]);
  return false;
}

static InputKind ParseFrontendArgs(FrontendOptions &Opts, ArgList &Args,
                                   DiagnosticsEngine &Diags,
                                   bool &IsHeaderFile) {
  Opts.ProgramAction = frontend::ParseSyntaxOnly;
  const Arg *OpenACCPrint = nullptr;
  if (const Arg *A = Args.getLastArg(OPT_Action_Group)) {
    switch (A->getOption().getID()) {
    default:
      llvm_unreachable("Invalid option in group!");
    case OPT_ast_list:
      Opts.ProgramAction = frontend::ASTDeclList; break;
    case OPT_ast_dump_all_EQ:
    case OPT_ast_dump_EQ: {
      unsigned Val = llvm::StringSwitch<unsigned>(A->getValue())
                         .CaseLower("default", ADOF_Default)
                         .CaseLower("json", ADOF_JSON)
                         .Default(std::numeric_limits<unsigned>::max());

      if (Val != std::numeric_limits<unsigned>::max())
        Opts.ASTDumpFormat = static_cast<ASTDumpOutputFormat>(Val);
      else {
        Diags.Report(diag::err_drv_invalid_value)
            << A->getAsString(Args) << A->getValue();
        Opts.ASTDumpFormat = ADOF_Default;
      }
      LLVM_FALLTHROUGH;
    }
    case OPT_ast_dump:
    case OPT_ast_dump_all:
    case OPT_ast_dump_lookups:
    case OPT_ast_dump_decl_types:
      Opts.ProgramAction = frontend::ASTDump; break;
    case OPT_ast_print:
      Opts.ProgramAction = frontend::ASTPrint; break;
    case OPT_fopenacc_print_EQ:
      OpenACCPrint = A;
      Opts.ProgramAction = frontend::RewriteOpenACC;
      break;
    case OPT_fopenacc_ast_print_EQ:
      OpenACCPrint = A;
      Opts.ProgramAction = frontend::ASTPrint;
      break;
    case OPT_ast_view:
      Opts.ProgramAction = frontend::ASTView; break;
    case OPT_compiler_options_dump:
      Opts.ProgramAction = frontend::DumpCompilerOptions; break;
    case OPT_dump_raw_tokens:
      Opts.ProgramAction = frontend::DumpRawTokens; break;
    case OPT_dump_tokens:
      Opts.ProgramAction = frontend::DumpTokens; break;
    case OPT_S:
      Opts.ProgramAction = frontend::EmitAssembly; break;
    case OPT_emit_llvm_bc:
      Opts.ProgramAction = frontend::EmitBC; break;
    case OPT_emit_html:
      Opts.ProgramAction = frontend::EmitHTML; break;
    case OPT_emit_llvm:
      Opts.ProgramAction = frontend::EmitLLVM; break;
    case OPT_emit_llvm_only:
      Opts.ProgramAction = frontend::EmitLLVMOnly; break;
    case OPT_emit_codegen_only:
      Opts.ProgramAction = frontend::EmitCodeGenOnly; break;
    case OPT_emit_obj:
      Opts.ProgramAction = frontend::EmitObj; break;
    case OPT_fixit_EQ:
      Opts.FixItSuffix = A->getValue();
      LLVM_FALLTHROUGH;
    case OPT_fixit:
      Opts.ProgramAction = frontend::FixIt; break;
    case OPT_emit_module:
      Opts.ProgramAction = frontend::GenerateModule; break;
    case OPT_emit_module_interface:
      Opts.ProgramAction = frontend::GenerateModuleInterface; break;
    case OPT_emit_header_module:
      Opts.ProgramAction = frontend::GenerateHeaderModule; break;
    case OPT_emit_pch:
      Opts.ProgramAction = frontend::GeneratePCH; break;
    case OPT_emit_interface_stubs: {
      StringRef ArgStr =
          Args.hasArg(OPT_interface_stub_version_EQ)
              ? Args.getLastArgValue(OPT_interface_stub_version_EQ)
              : "experimental-ifs-v2";
      if (ArgStr == "experimental-yaml-elf-v1" ||
          ArgStr == "experimental-ifs-v1" ||
          ArgStr == "experimental-tapi-elf-v1") {
        std::string ErrorMessage =
            "Invalid interface stub format: " + ArgStr.str() +
            " is deprecated.";
        Diags.Report(diag::err_drv_invalid_value)
            << "Must specify a valid interface stub format type, ie: "
               "-interface-stub-version=experimental-ifs-v2"
            << ErrorMessage;
      } else if (!ArgStr.startswith("experimental-ifs-")) {
        std::string ErrorMessage =
            "Invalid interface stub format: " + ArgStr.str() + ".";
        Diags.Report(diag::err_drv_invalid_value)
            << "Must specify a valid interface stub format type, ie: "
               "-interface-stub-version=experimental-ifs-v2"
            << ErrorMessage;
      } else {
        Opts.ProgramAction = frontend::GenerateInterfaceStubs;
      }
      break;
    }
    case OPT_init_only:
      Opts.ProgramAction = frontend::InitOnly; break;
    case OPT_fsyntax_only:
      Opts.ProgramAction = frontend::ParseSyntaxOnly; break;
    case OPT_module_file_info:
      Opts.ProgramAction = frontend::ModuleFileInfo; break;
    case OPT_verify_pch:
      Opts.ProgramAction = frontend::VerifyPCH; break;
    case OPT_print_preamble:
      Opts.ProgramAction = frontend::PrintPreamble; break;
    case OPT_E:
      Opts.ProgramAction = frontend::PrintPreprocessedInput; break;
    case OPT_templight_dump:
      Opts.ProgramAction = frontend::TemplightDump; break;
    case OPT_rewrite_macros:
      Opts.ProgramAction = frontend::RewriteMacros; break;
    case OPT_rewrite_objc:
      Opts.ProgramAction = frontend::RewriteObjC; break;
    case OPT_rewrite_test:
      Opts.ProgramAction = frontend::RewriteTest; break;
    case OPT_analyze:
      Opts.ProgramAction = frontend::RunAnalysis; break;
    case OPT_migrate:
      Opts.ProgramAction = frontend::MigrateSource; break;
    case OPT_Eonly:
      Opts.ProgramAction = frontend::RunPreprocessorOnly; break;
    case OPT_print_dependency_directives_minimized_source:
      Opts.ProgramAction =
          frontend::PrintDependencyDirectivesSourceMinimizerOutput;
      break;
    }
  }

  if (OpenACCPrint) {
    StringRef Val = OpenACCPrint->getValue();
    if (Val == "acc")
      Opts.OpenACCPrint = OpenACCPrint_ACC;
    else if (Val == "omp")
      Opts.OpenACCPrint = OpenACCPrint_OMP;
    else if (Val == "acc-omp")
      Opts.OpenACCPrint = OpenACCPrint_ACC_OMP;
    else if (Val == "omp-acc")
      Opts.OpenACCPrint = OpenACCPrint_OMP_ACC;
    else
      Diags.Report(diag::err_drv_invalid_value)
          << OpenACCPrint->getAsString(Args) << Val;
  }

  if (const Arg* A = Args.getLastArg(OPT_plugin)) {
    Opts.Plugins.emplace_back(A->getValue(0));
    Opts.ProgramAction = frontend::PluginAction;
    Opts.ActionName = A->getValue();
  }
  Opts.AddPluginActions = Args.getAllArgValues(OPT_add_plugin);
  for (const auto *AA : Args.filtered(OPT_plugin_arg))
    Opts.PluginArgs[AA->getValue(0)].emplace_back(AA->getValue(1));

  for (const std::string &Arg :
         Args.getAllArgValues(OPT_ftest_module_file_extension_EQ)) {
    std::string BlockName;
    unsigned MajorVersion;
    unsigned MinorVersion;
    bool Hashed;
    std::string UserInfo;
    if (parseTestModuleFileExtensionArg(Arg, BlockName, MajorVersion,
                                        MinorVersion, Hashed, UserInfo)) {
      Diags.Report(diag::err_test_module_file_extension_format) << Arg;

      continue;
    }

    // Add the testing module file extension.
    Opts.ModuleFileExtensions.push_back(
        std::make_shared<TestModuleFileExtension>(
            BlockName, MajorVersion, MinorVersion, Hashed, UserInfo));
  }

  if (const Arg *A = Args.getLastArg(OPT_code_completion_at)) {
    Opts.CodeCompletionAt =
      ParsedSourceLocation::FromString(A->getValue());
    if (Opts.CodeCompletionAt.FileName.empty())
      Diags.Report(diag::err_drv_invalid_value)
        << A->getAsString(Args) << A->getValue();
  }
  Opts.DisableFree = Args.hasArg(OPT_disable_free);

  Opts.OutputFile = std::string(Args.getLastArgValue(OPT_o));
  Opts.Plugins = Args.getAllArgValues(OPT_load);
  Opts.RelocatablePCH = Args.hasArg(OPT_relocatable_pch);
  Opts.ShowHelp = Args.hasArg(OPT_help);
  Opts.ShowStats = Args.hasArg(OPT_print_stats);
  Opts.ShowTimers = Args.hasArg(OPT_ftime_report);
  Opts.PrintSupportedCPUs = Args.hasArg(OPT_print_supported_cpus);
  Opts.TimeTrace = Args.hasArg(OPT_ftime_trace);
  Opts.TimeTraceGranularity = getLastArgIntValue(
      Args, OPT_ftime_trace_granularity_EQ, Opts.TimeTraceGranularity, Diags);
  Opts.ShowVersion = Args.hasArg(OPT_version);
  Opts.ASTMergeFiles = Args.getAllArgValues(OPT_ast_merge);
  Opts.LLVMArgs = Args.getAllArgValues(OPT_mllvm);
  Opts.FixWhatYouCan = Args.hasArg(OPT_fix_what_you_can);
  Opts.FixOnlyWarnings = Args.hasArg(OPT_fix_only_warnings);
  Opts.FixAndRecompile = Args.hasArg(OPT_fixit_recompile);
  Opts.FixToTemporaries = Args.hasArg(OPT_fixit_to_temp);
  Opts.ASTDumpDecls = Args.hasArg(OPT_ast_dump, OPT_ast_dump_EQ);
  Opts.ASTDumpAll = Args.hasArg(OPT_ast_dump_all, OPT_ast_dump_all_EQ);
  Opts.ASTDumpFilter = std::string(Args.getLastArgValue(OPT_ast_dump_filter));
  Opts.ASTDumpLookups = Args.hasArg(OPT_ast_dump_lookups);
  Opts.ASTDumpDeclTypes = Args.hasArg(OPT_ast_dump_decl_types);
  Opts.UseGlobalModuleIndex = !Args.hasArg(OPT_fno_modules_global_index);
  Opts.GenerateGlobalModuleIndex = Opts.UseGlobalModuleIndex;
  Opts.ModuleMapFiles = Args.getAllArgValues(OPT_fmodule_map_file);
  // Only the -fmodule-file=<file> form.
  for (const auto *A : Args.filtered(OPT_fmodule_file)) {
    StringRef Val = A->getValue();
    if (Val.find('=') == StringRef::npos)
      Opts.ModuleFiles.push_back(std::string(Val));
  }
  Opts.ModulesEmbedFiles = Args.getAllArgValues(OPT_fmodules_embed_file_EQ);
  Opts.ModulesEmbedAllFiles = Args.hasArg(OPT_fmodules_embed_all_files);
  Opts.IncludeTimestamps = !Args.hasArg(OPT_fno_pch_timestamp);
  Opts.UseTemporary = !Args.hasArg(OPT_fno_temp_file);
  Opts.IsSystemModule = Args.hasArg(OPT_fsystem_module);

  if (Opts.ProgramAction != frontend::GenerateModule && Opts.IsSystemModule)
    Diags.Report(diag::err_drv_argument_only_allowed_with) << "-fsystem-module"
                                                           << "-emit-module";

  Opts.CodeCompleteOpts.IncludeMacros
    = Args.hasArg(OPT_code_completion_macros);
  Opts.CodeCompleteOpts.IncludeCodePatterns
    = Args.hasArg(OPT_code_completion_patterns);
  Opts.CodeCompleteOpts.IncludeGlobals
    = !Args.hasArg(OPT_no_code_completion_globals);
  Opts.CodeCompleteOpts.IncludeNamespaceLevelDecls
    = !Args.hasArg(OPT_no_code_completion_ns_level_decls);
  Opts.CodeCompleteOpts.IncludeBriefComments
    = Args.hasArg(OPT_code_completion_brief_comments);
  Opts.CodeCompleteOpts.IncludeFixIts
    = Args.hasArg(OPT_code_completion_with_fixits);

  Opts.OverrideRecordLayoutsFile =
      std::string(Args.getLastArgValue(OPT_foverride_record_layout_EQ));
  Opts.AuxTriple = std::string(Args.getLastArgValue(OPT_aux_triple));
  if (Args.hasArg(OPT_aux_target_cpu))
    Opts.AuxTargetCPU = std::string(Args.getLastArgValue(OPT_aux_target_cpu));
  if (Args.hasArg(OPT_aux_target_feature))
    Opts.AuxTargetFeatures = Args.getAllArgValues(OPT_aux_target_feature);
  Opts.StatsFile = std::string(Args.getLastArgValue(OPT_stats_file));

  if (const Arg *A = Args.getLastArg(OPT_arcmt_check,
                                     OPT_arcmt_modify,
                                     OPT_arcmt_migrate)) {
    switch (A->getOption().getID()) {
    default:
      llvm_unreachable("missed a case");
    case OPT_arcmt_check:
      Opts.ARCMTAction = FrontendOptions::ARCMT_Check;
      break;
    case OPT_arcmt_modify:
      Opts.ARCMTAction = FrontendOptions::ARCMT_Modify;
      break;
    case OPT_arcmt_migrate:
      Opts.ARCMTAction = FrontendOptions::ARCMT_Migrate;
      break;
    }
  }
  Opts.MTMigrateDir =
      std::string(Args.getLastArgValue(OPT_mt_migrate_directory));
  Opts.ARCMTMigrateReportOut =
      std::string(Args.getLastArgValue(OPT_arcmt_migrate_report_output));
  Opts.ARCMTMigrateEmitARCErrors
    = Args.hasArg(OPT_arcmt_migrate_emit_arc_errors);

  if (Args.hasArg(OPT_objcmt_migrate_literals))
    Opts.ObjCMTAction |= FrontendOptions::ObjCMT_Literals;
  if (Args.hasArg(OPT_objcmt_migrate_subscripting))
    Opts.ObjCMTAction |= FrontendOptions::ObjCMT_Subscripting;
  if (Args.hasArg(OPT_objcmt_migrate_property_dot_syntax))
    Opts.ObjCMTAction |= FrontendOptions::ObjCMT_PropertyDotSyntax;
  if (Args.hasArg(OPT_objcmt_migrate_property))
    Opts.ObjCMTAction |= FrontendOptions::ObjCMT_Property;
  if (Args.hasArg(OPT_objcmt_migrate_readonly_property))
    Opts.ObjCMTAction |= FrontendOptions::ObjCMT_ReadonlyProperty;
  if (Args.hasArg(OPT_objcmt_migrate_readwrite_property))
    Opts.ObjCMTAction |= FrontendOptions::ObjCMT_ReadwriteProperty;
  if (Args.hasArg(OPT_objcmt_migrate_annotation))
    Opts.ObjCMTAction |= FrontendOptions::ObjCMT_Annotation;
  if (Args.hasArg(OPT_objcmt_returns_innerpointer_property))
    Opts.ObjCMTAction |= FrontendOptions::ObjCMT_ReturnsInnerPointerProperty;
  if (Args.hasArg(OPT_objcmt_migrate_instancetype))
    Opts.ObjCMTAction |= FrontendOptions::ObjCMT_Instancetype;
  if (Args.hasArg(OPT_objcmt_migrate_nsmacros))
    Opts.ObjCMTAction |= FrontendOptions::ObjCMT_NsMacros;
  if (Args.hasArg(OPT_objcmt_migrate_protocol_conformance))
    Opts.ObjCMTAction |= FrontendOptions::ObjCMT_ProtocolConformance;
  if (Args.hasArg(OPT_objcmt_atomic_property))
    Opts.ObjCMTAction |= FrontendOptions::ObjCMT_AtomicProperty;
  if (Args.hasArg(OPT_objcmt_ns_nonatomic_iosonly))
    Opts.ObjCMTAction |= FrontendOptions::ObjCMT_NsAtomicIOSOnlyProperty;
  if (Args.hasArg(OPT_objcmt_migrate_designated_init))
    Opts.ObjCMTAction |= FrontendOptions::ObjCMT_DesignatedInitializer;
  if (Args.hasArg(OPT_objcmt_migrate_all))
    Opts.ObjCMTAction |= FrontendOptions::ObjCMT_MigrateDecls;

  Opts.ObjCMTWhiteListPath =
      std::string(Args.getLastArgValue(OPT_objcmt_whitelist_dir_path));

  if (Opts.ARCMTAction != FrontendOptions::ARCMT_None &&
      Opts.ObjCMTAction != FrontendOptions::ObjCMT_None) {
    Diags.Report(diag::err_drv_argument_not_allowed_with)
      << "ARC migration" << "ObjC migration";
  }

  InputKind DashX(Language::Unknown);
  if (const Arg *A = Args.getLastArg(OPT_x)) {
    StringRef XValue = A->getValue();

    // Parse suffixes: '<lang>(-header|[-module-map][-cpp-output])'.
    // FIXME: Supporting '<lang>-header-cpp-output' would be useful.
    bool Preprocessed = XValue.consume_back("-cpp-output");
    bool ModuleMap = XValue.consume_back("-module-map");
    IsHeaderFile =
        !Preprocessed && !ModuleMap && XValue.consume_back("-header");

    // Principal languages.
    DashX = llvm::StringSwitch<InputKind>(XValue)
                .Case("c", Language::C)
                .Case("cl", Language::OpenCL)
                .Case("cuda", Language::CUDA)
                .Case("hip", Language::HIP)
                .Case("c++", Language::CXX)
                .Case("objective-c", Language::ObjC)
                .Case("objective-c++", Language::ObjCXX)
                .Case("renderscript", Language::RenderScript)
                .Default(Language::Unknown);

    // "objc[++]-cpp-output" is an acceptable synonym for
    // "objective-c[++]-cpp-output".
    if (DashX.isUnknown() && Preprocessed && !IsHeaderFile && !ModuleMap)
      DashX = llvm::StringSwitch<InputKind>(XValue)
                  .Case("objc", Language::ObjC)
                  .Case("objc++", Language::ObjCXX)
                  .Default(Language::Unknown);

    // Some special cases cannot be combined with suffixes.
    if (DashX.isUnknown() && !Preprocessed && !ModuleMap && !IsHeaderFile)
      DashX = llvm::StringSwitch<InputKind>(XValue)
                  .Case("cpp-output", InputKind(Language::C).getPreprocessed())
                  .Case("assembler-with-cpp", Language::Asm)
                  .Cases("ast", "pcm",
                         InputKind(Language::Unknown, InputKind::Precompiled))
                  .Case("ir", Language::LLVM_IR)
                  .Default(Language::Unknown);

    if (DashX.isUnknown())
      Diags.Report(diag::err_drv_invalid_value)
        << A->getAsString(Args) << A->getValue();

    if (Preprocessed)
      DashX = DashX.getPreprocessed();
    if (ModuleMap)
      DashX = DashX.withFormat(InputKind::ModuleMap);
  }

  // '-' is the default input if none is given.
  std::vector<std::string> Inputs = Args.getAllArgValues(OPT_INPUT);
  Opts.Inputs.clear();
  if (Inputs.empty())
    Inputs.push_back("-");
  for (unsigned i = 0, e = Inputs.size(); i != e; ++i) {
    InputKind IK = DashX;
    if (IK.isUnknown()) {
      IK = FrontendOptions::getInputKindForExtension(
        StringRef(Inputs[i]).rsplit('.').second);
      // FIXME: Warn on this?
      if (IK.isUnknown())
        IK = Language::C;
      // FIXME: Remove this hack.
      if (i == 0)
        DashX = IK;
    }

    bool IsSystem = false;

    // The -emit-module action implicitly takes a module map.
    if (Opts.ProgramAction == frontend::GenerateModule &&
        IK.getFormat() == InputKind::Source) {
      IK = IK.withFormat(InputKind::ModuleMap);
      IsSystem = Opts.IsSystemModule;
    }

    Opts.Inputs.emplace_back(std::move(Inputs[i]), IK, IsSystem);
  }

  return DashX;
}

std::string CompilerInvocation::GetResourcesPath(const char *Argv0,
                                                 void *MainAddr) {
  std::string ClangExecutable =
      llvm::sys::fs::getMainExecutable(Argv0, MainAddr);
  return Driver::GetResourcesPath(ClangExecutable, CLANG_RESOURCE_DIR);
}

static void ParseHeaderSearchArgs(HeaderSearchOptions &Opts, ArgList &Args,
                                  const std::string &WorkingDir) {
  Opts.Sysroot = std::string(Args.getLastArgValue(OPT_isysroot, "/"));
  Opts.Verbose = Args.hasArg(OPT_v);
  Opts.UseBuiltinIncludes = !Args.hasArg(OPT_nobuiltininc);
  Opts.UseStandardSystemIncludes = !Args.hasArg(OPT_nostdsysteminc);
  Opts.UseStandardCXXIncludes = !Args.hasArg(OPT_nostdincxx);
  if (const Arg *A = Args.getLastArg(OPT_stdlib_EQ))
    Opts.UseLibcxx = (strcmp(A->getValue(), "libc++") == 0);
  Opts.ResourceDir = std::string(Args.getLastArgValue(OPT_resource_dir));

  // Canonicalize -fmodules-cache-path before storing it.
  SmallString<128> P(Args.getLastArgValue(OPT_fmodules_cache_path));
  if (!(P.empty() || llvm::sys::path::is_absolute(P))) {
    if (WorkingDir.empty())
      llvm::sys::fs::make_absolute(P);
    else
      llvm::sys::fs::make_absolute(WorkingDir, P);
  }
  llvm::sys::path::remove_dots(P);
  Opts.ModuleCachePath = std::string(P.str());

  Opts.ModuleUserBuildPath =
      std::string(Args.getLastArgValue(OPT_fmodules_user_build_path));
  // Only the -fmodule-file=<name>=<file> form.
  for (const auto *A : Args.filtered(OPT_fmodule_file)) {
    StringRef Val = A->getValue();
    if (Val.find('=') != StringRef::npos){
      auto Split = Val.split('=');
      Opts.PrebuiltModuleFiles.insert(
          {std::string(Split.first), std::string(Split.second)});
    }
  }
  for (const auto *A : Args.filtered(OPT_fprebuilt_module_path))
    Opts.AddPrebuiltModulePath(A->getValue());
  Opts.DisableModuleHash = Args.hasArg(OPT_fdisable_module_hash);
  Opts.ModulesHashContent = Args.hasArg(OPT_fmodules_hash_content);
  Opts.ModulesValidateDiagnosticOptions =
      !Args.hasArg(OPT_fmodules_disable_diagnostic_validation);
  Opts.ImplicitModuleMaps = Args.hasArg(OPT_fimplicit_module_maps);
  Opts.ModuleMapFileHomeIsCwd = Args.hasArg(OPT_fmodule_map_file_home_is_cwd);
  Opts.ModuleCachePruneInterval =
      getLastArgIntValue(Args, OPT_fmodules_prune_interval, 7 * 24 * 60 * 60);
  Opts.ModuleCachePruneAfter =
      getLastArgIntValue(Args, OPT_fmodules_prune_after, 31 * 24 * 60 * 60);
  Opts.ModulesValidateOncePerBuildSession =
      Args.hasArg(OPT_fmodules_validate_once_per_build_session);
  Opts.BuildSessionTimestamp =
      getLastArgUInt64Value(Args, OPT_fbuild_session_timestamp, 0);
  Opts.ModulesValidateSystemHeaders =
      Args.hasArg(OPT_fmodules_validate_system_headers);
  Opts.ValidateASTInputFilesContent =
      Args.hasArg(OPT_fvalidate_ast_input_files_content);
  if (const Arg *A = Args.getLastArg(OPT_fmodule_format_EQ))
    Opts.ModuleFormat = A->getValue();

  for (const auto *A : Args.filtered(OPT_fmodules_ignore_macro)) {
    StringRef MacroDef = A->getValue();
    Opts.ModulesIgnoreMacros.insert(
        llvm::CachedHashString(MacroDef.split('=').first));
  }

  // Add -I..., -F..., and -index-header-map options in order.
  bool IsIndexHeaderMap = false;
  bool IsSysrootSpecified =
      Args.hasArg(OPT__sysroot_EQ) || Args.hasArg(OPT_isysroot);
  for (const auto *A : Args.filtered(OPT_I, OPT_F, OPT_index_header_map)) {
    if (A->getOption().matches(OPT_index_header_map)) {
      // -index-header-map applies to the next -I or -F.
      IsIndexHeaderMap = true;
      continue;
    }

    frontend::IncludeDirGroup Group =
        IsIndexHeaderMap ? frontend::IndexHeaderMap : frontend::Angled;

    bool IsFramework = A->getOption().matches(OPT_F);
    std::string Path = A->getValue();

    if (IsSysrootSpecified && !IsFramework && A->getValue()[0] == '=') {
      SmallString<32> Buffer;
      llvm::sys::path::append(Buffer, Opts.Sysroot,
                              llvm::StringRef(A->getValue()).substr(1));
      Path = std::string(Buffer.str());
    }

    Opts.AddPath(Path, Group, IsFramework,
                 /*IgnoreSysroot*/ true);
    IsIndexHeaderMap = false;
  }

  // Add -iprefix/-iwithprefix/-iwithprefixbefore options.
  StringRef Prefix = ""; // FIXME: This isn't the correct default prefix.
  for (const auto *A :
       Args.filtered(OPT_iprefix, OPT_iwithprefix, OPT_iwithprefixbefore)) {
    if (A->getOption().matches(OPT_iprefix))
      Prefix = A->getValue();
    else if (A->getOption().matches(OPT_iwithprefix))
      Opts.AddPath(Prefix.str() + A->getValue(), frontend::After, false, true);
    else
      Opts.AddPath(Prefix.str() + A->getValue(), frontend::Angled, false, true);
  }

  for (const auto *A : Args.filtered(OPT_idirafter))
    Opts.AddPath(A->getValue(), frontend::After, false, true);
  for (const auto *A : Args.filtered(OPT_iquote))
    Opts.AddPath(A->getValue(), frontend::Quoted, false, true);
  for (const auto *A : Args.filtered(OPT_isystem, OPT_iwithsysroot))
    Opts.AddPath(A->getValue(), frontend::System, false,
                 !A->getOption().matches(OPT_iwithsysroot));
  for (const auto *A : Args.filtered(OPT_iframework))
    Opts.AddPath(A->getValue(), frontend::System, true, true);
  for (const auto *A : Args.filtered(OPT_iframeworkwithsysroot))
    Opts.AddPath(A->getValue(), frontend::System, /*IsFramework=*/true,
                 /*IgnoreSysRoot=*/false);

  // Add the paths for the various language specific isystem flags.
  for (const auto *A : Args.filtered(OPT_c_isystem))
    Opts.AddPath(A->getValue(), frontend::CSystem, false, true);
  for (const auto *A : Args.filtered(OPT_cxx_isystem))
    Opts.AddPath(A->getValue(), frontend::CXXSystem, false, true);
  for (const auto *A : Args.filtered(OPT_objc_isystem))
    Opts.AddPath(A->getValue(), frontend::ObjCSystem, false,true);
  for (const auto *A : Args.filtered(OPT_objcxx_isystem))
    Opts.AddPath(A->getValue(), frontend::ObjCXXSystem, false, true);

  // Add the internal paths from a driver that detects standard include paths.
  for (const auto *A :
       Args.filtered(OPT_internal_isystem, OPT_internal_externc_isystem)) {
    frontend::IncludeDirGroup Group = frontend::System;
    if (A->getOption().matches(OPT_internal_externc_isystem))
      Group = frontend::ExternCSystem;
    Opts.AddPath(A->getValue(), Group, false, true);
  }

  // Add the path prefixes which are implicitly treated as being system headers.
  for (const auto *A :
       Args.filtered(OPT_system_header_prefix, OPT_no_system_header_prefix))
    Opts.AddSystemHeaderPrefix(
        A->getValue(), A->getOption().matches(OPT_system_header_prefix));

  for (const auto *A : Args.filtered(OPT_ivfsoverlay))
    Opts.AddVFSOverlayFile(A->getValue());
}

void CompilerInvocation::setLangDefaults(LangOptions &Opts, InputKind IK,
                                         const llvm::Triple &T,
                                         PreprocessorOptions &PPOpts,
                                         LangStandard::Kind LangStd) {
  // Set some properties which depend solely on the input kind; it would be nice
  // to move these to the language standard, and have the driver resolve the
  // input kind + language standard.
  //
  // FIXME: Perhaps a better model would be for a single source file to have
  // multiple language standards (C / C++ std, ObjC std, OpenCL std, OpenMP std)
  // simultaneously active?
  if (IK.getLanguage() == Language::Asm) {
    Opts.AsmPreprocessor = 1;
  } else if (IK.isObjectiveC()) {
    Opts.ObjC = 1;
  }

  if (LangStd == LangStandard::lang_unspecified) {
    // Based on the base language, pick one.
    switch (IK.getLanguage()) {
    case Language::Unknown:
    case Language::LLVM_IR:
      llvm_unreachable("Invalid input kind!");
    case Language::OpenCL:
      LangStd = LangStandard::lang_opencl10;
      break;
    case Language::CUDA:
      LangStd = LangStandard::lang_cuda;
      break;
    case Language::Asm:
    case Language::C:
#if defined(CLANG_DEFAULT_STD_C)
      LangStd = CLANG_DEFAULT_STD_C;
#else
      // The PS4 uses C99 as the default C standard.
      if (T.isPS4())
        LangStd = LangStandard::lang_gnu99;
      else
        LangStd = LangStandard::lang_gnu17;
#endif
      break;
    case Language::ObjC:
#if defined(CLANG_DEFAULT_STD_C)
      LangStd = CLANG_DEFAULT_STD_C;
#else
      LangStd = LangStandard::lang_gnu11;
#endif
      break;
    case Language::CXX:
    case Language::ObjCXX:
#if defined(CLANG_DEFAULT_STD_CXX)
      LangStd = CLANG_DEFAULT_STD_CXX;
#else
      LangStd = LangStandard::lang_gnucxx14;
#endif
      break;
    case Language::RenderScript:
      LangStd = LangStandard::lang_c99;
      break;
    case Language::HIP:
      LangStd = LangStandard::lang_hip;
      break;
    }
  }

  const LangStandard &Std = LangStandard::getLangStandardForKind(LangStd);
  Opts.LineComment = Std.hasLineComments();
  Opts.C99 = Std.isC99();
  Opts.C11 = Std.isC11();
  Opts.C17 = Std.isC17();
  Opts.C2x = Std.isC2x();
  Opts.CPlusPlus = Std.isCPlusPlus();
  Opts.CPlusPlus11 = Std.isCPlusPlus11();
  Opts.CPlusPlus14 = Std.isCPlusPlus14();
  Opts.CPlusPlus17 = Std.isCPlusPlus17();
  Opts.CPlusPlus20 = Std.isCPlusPlus20();
  Opts.Digraphs = Std.hasDigraphs();
  Opts.GNUMode = Std.isGNUMode();
  Opts.GNUInline = !Opts.C99 && !Opts.CPlusPlus;
  Opts.GNUCVersion = 0;
  Opts.HexFloats = Std.hasHexFloats();
  Opts.ImplicitInt = Std.hasImplicitInt();

  // Set OpenCL Version.
  Opts.OpenCL = Std.isOpenCL();
  if (LangStd == LangStandard::lang_opencl10)
    Opts.OpenCLVersion = 100;
  else if (LangStd == LangStandard::lang_opencl11)
    Opts.OpenCLVersion = 110;
  else if (LangStd == LangStandard::lang_opencl12)
    Opts.OpenCLVersion = 120;
  else if (LangStd == LangStandard::lang_opencl20)
    Opts.OpenCLVersion = 200;
  else if (LangStd == LangStandard::lang_openclcpp)
    Opts.OpenCLCPlusPlusVersion = 100;

  // OpenCL has some additional defaults.
  if (Opts.OpenCL) {
    Opts.AltiVec = 0;
    Opts.ZVector = 0;
    Opts.setLaxVectorConversions(LangOptions::LaxVectorConversionKind::None);
    Opts.setDefaultFPContractMode(LangOptions::FPM_On);
    Opts.NativeHalfType = 1;
    Opts.NativeHalfArgsAndReturns = 1;
    Opts.OpenCLCPlusPlus = Opts.CPlusPlus;

    // Include default header file for OpenCL.
    if (Opts.IncludeDefaultHeader) {
      if (Opts.DeclareOpenCLBuiltins) {
        // Only include base header file for builtin types and constants.
        PPOpts.Includes.push_back("opencl-c-base.h");
      } else {
        PPOpts.Includes.push_back("opencl-c.h");
      }
    }
  }

  Opts.HIP = IK.getLanguage() == Language::HIP;
  Opts.CUDA = IK.getLanguage() == Language::CUDA || Opts.HIP;
  if (Opts.CUDA)
    // Set default FP_CONTRACT to FAST.
    Opts.setDefaultFPContractMode(LangOptions::FPM_Fast);

  Opts.RenderScript = IK.getLanguage() == Language::RenderScript;
  if (Opts.RenderScript) {
    Opts.NativeHalfType = 1;
    Opts.NativeHalfArgsAndReturns = 1;
  }

  // OpenCL and C++ both have bool, true, false keywords.
  Opts.Bool = Opts.OpenCL || Opts.CPlusPlus;

  // OpenCL has half keyword
  Opts.Half = Opts.OpenCL;

  // C++ has wchar_t keyword.
  Opts.WChar = Opts.CPlusPlus;

  Opts.GNUKeywords = Opts.GNUMode;
  Opts.CXXOperatorNames = Opts.CPlusPlus;

  Opts.AlignedAllocation = Opts.CPlusPlus17;

  Opts.DollarIdents = !Opts.AsmPreprocessor;

  // Enable [[]] attributes in C++11 and C2x by default.
  Opts.DoubleSquareBracketAttributes = Opts.CPlusPlus11 || Opts.C2x;
}

/// Attempt to parse a visibility value out of the given argument.
static Visibility parseVisibility(Arg *arg, ArgList &args,
                                  DiagnosticsEngine &diags) {
  StringRef value = arg->getValue();
  if (value == "default") {
    return DefaultVisibility;
  } else if (value == "hidden" || value == "internal") {
    return HiddenVisibility;
  } else if (value == "protected") {
    // FIXME: diagnose if target does not support protected visibility
    return ProtectedVisibility;
  }

  diags.Report(diag::err_drv_invalid_value)
    << arg->getAsString(args) << value;
  return DefaultVisibility;
}

/// Check if input file kind and language standard are compatible.
static bool IsInputCompatibleWithStandard(InputKind IK,
                                          const LangStandard &S) {
  switch (IK.getLanguage()) {
  case Language::Unknown:
  case Language::LLVM_IR:
    llvm_unreachable("should not parse language flags for this input");

  case Language::C:
  case Language::ObjC:
  case Language::RenderScript:
    return S.getLanguage() == Language::C;

  case Language::OpenCL:
    return S.getLanguage() == Language::OpenCL;

  case Language::CXX:
  case Language::ObjCXX:
    return S.getLanguage() == Language::CXX;

  case Language::CUDA:
    // FIXME: What -std= values should be permitted for CUDA compilations?
    return S.getLanguage() == Language::CUDA ||
           S.getLanguage() == Language::CXX;

  case Language::HIP:
    return S.getLanguage() == Language::CXX || S.getLanguage() == Language::HIP;

  case Language::Asm:
    // Accept (and ignore) all -std= values.
    // FIXME: The -std= value is not ignored; it affects the tokenization
    // and preprocessing rules if we're preprocessing this asm input.
    return true;
  }

  llvm_unreachable("unexpected input language");
}

/// Get language name for given input kind.
static const StringRef GetInputKindName(InputKind IK) {
  switch (IK.getLanguage()) {
  case Language::C:
    return "C";
  case Language::ObjC:
    return "Objective-C";
  case Language::CXX:
    return "C++";
  case Language::ObjCXX:
    return "Objective-C++";
  case Language::OpenCL:
    return "OpenCL";
  case Language::CUDA:
    return "CUDA";
  case Language::RenderScript:
    return "RenderScript";
  case Language::HIP:
    return "HIP";

  case Language::Asm:
    return "Asm";
  case Language::LLVM_IR:
    return "LLVM IR";

  case Language::Unknown:
    break;
  }
  llvm_unreachable("unknown input language");
}

static void ParseLangArgs(LangOptions &Opts, ArgList &Args, InputKind IK,
                          const TargetOptions &TargetOpts,
                          PreprocessorOptions &PPOpts,
                          DiagnosticsEngine &Diags) {
  // FIXME: Cleanup per-file based stuff.
  LangStandard::Kind LangStd = LangStandard::lang_unspecified;
  if (const Arg *A = Args.getLastArg(OPT_std_EQ)) {
    LangStd = LangStandard::getLangKind(A->getValue());
    if (LangStd == LangStandard::lang_unspecified) {
      Diags.Report(diag::err_drv_invalid_value)
        << A->getAsString(Args) << A->getValue();
      // Report supported standards with short description.
      for (unsigned KindValue = 0;
           KindValue != LangStandard::lang_unspecified;
           ++KindValue) {
        const LangStandard &Std = LangStandard::getLangStandardForKind(
          static_cast<LangStandard::Kind>(KindValue));
        if (IsInputCompatibleWithStandard(IK, Std)) {
          auto Diag = Diags.Report(diag::note_drv_use_standard);
          Diag << Std.getName() << Std.getDescription();
          unsigned NumAliases = 0;
#define LANGSTANDARD(id, name, lang, desc, features)
#define LANGSTANDARD_ALIAS(id, alias) \
          if (KindValue == LangStandard::lang_##id) ++NumAliases;
#define LANGSTANDARD_ALIAS_DEPR(id, alias)
#include "clang/Basic/LangStandards.def"
          Diag << NumAliases;
#define LANGSTANDARD(id, name, lang, desc, features)
#define LANGSTANDARD_ALIAS(id, alias) \
          if (KindValue == LangStandard::lang_##id) Diag << alias;
#define LANGSTANDARD_ALIAS_DEPR(id, alias)
#include "clang/Basic/LangStandards.def"
        }
      }
    } else {
      // Valid standard, check to make sure language and standard are
      // compatible.
      const LangStandard &Std = LangStandard::getLangStandardForKind(LangStd);
      if (!IsInputCompatibleWithStandard(IK, Std)) {
        Diags.Report(diag::err_drv_argument_not_allowed_with)
          << A->getAsString(Args) << GetInputKindName(IK);
      }
    }
  }

  if (Args.hasArg(OPT_fno_dllexport_inlines))
    Opts.DllExportInlines = false;

  if (const Arg *A = Args.getLastArg(OPT_fcf_protection_EQ)) {
    StringRef Name = A->getValue();
    if (Name == "full" || Name == "branch") {
      Opts.CFProtectionBranch = 1;
    }
  }
  // -cl-std only applies for OpenCL language standards.
  // Override the -std option in this case.
  if (const Arg *A = Args.getLastArg(OPT_cl_std_EQ)) {
    LangStandard::Kind OpenCLLangStd
      = llvm::StringSwitch<LangStandard::Kind>(A->getValue())
        .Cases("cl", "CL", LangStandard::lang_opencl10)
        .Cases("cl1.1", "CL1.1", LangStandard::lang_opencl11)
        .Cases("cl1.2", "CL1.2", LangStandard::lang_opencl12)
        .Cases("cl2.0", "CL2.0", LangStandard::lang_opencl20)
        .Cases("clc++", "CLC++", LangStandard::lang_openclcpp)
        .Default(LangStandard::lang_unspecified);

    if (OpenCLLangStd == LangStandard::lang_unspecified) {
      Diags.Report(diag::err_drv_invalid_value)
        << A->getAsString(Args) << A->getValue();
    }
    else
      LangStd = OpenCLLangStd;
  }

  Opts.SYCL = Args.hasArg(options::OPT_fsycl);
  Opts.SYCLIsDevice = Opts.SYCL && Args.hasArg(options::OPT_fsycl_is_device);
  if (Opts.SYCL) {
    // -sycl-std applies to any SYCL source, not only those containing kernels,
    // but also those using the SYCL API
    if (const Arg *A = Args.getLastArg(OPT_sycl_std_EQ)) {
      Opts.SYCLVersion = llvm::StringSwitch<unsigned>(A->getValue())
                             .Cases("2017", "1.2.1", "121", "sycl-1.2.1", 2017)
                             .Default(0U);

      if (Opts.SYCLVersion == 0U) {
        // User has passed an invalid value to the flag, this is an error
        Diags.Report(diag::err_drv_invalid_value)
            << A->getAsString(Args) << A->getValue();
      }
    }
  }

  Opts.IncludeDefaultHeader = Args.hasArg(OPT_finclude_default_header);
  Opts.DeclareOpenCLBuiltins = Args.hasArg(OPT_fdeclare_opencl_builtins);

  llvm::Triple T(TargetOpts.Triple);
  CompilerInvocation::setLangDefaults(Opts, IK, T, PPOpts, LangStd);

  // -cl-strict-aliasing needs to emit diagnostic in the case where CL > 1.0.
  // This option should be deprecated for CL > 1.0 because
  // this option was added for compatibility with OpenCL 1.0.
  if (Args.getLastArg(OPT_cl_strict_aliasing)
       && Opts.OpenCLVersion > 100) {
    Diags.Report(diag::warn_option_invalid_ocl_version)
        << Opts.getOpenCLVersionTuple().getAsString()
        << Args.getLastArg(OPT_cl_strict_aliasing)->getAsString(Args);
  }

  // We abuse '-f[no-]gnu-keywords' to force overriding all GNU-extension
  // keywords. This behavior is provided by GCC's poorly named '-fasm' flag,
  // while a subset (the non-C++ GNU keywords) is provided by GCC's
  // '-fgnu-keywords'. Clang conflates the two for simplicity under the single
  // name, as it doesn't seem a useful distinction.
  Opts.GNUKeywords = Args.hasFlag(OPT_fgnu_keywords, OPT_fno_gnu_keywords,
                                  Opts.GNUKeywords);

  Opts.Digraphs = Args.hasFlag(OPT_fdigraphs, OPT_fno_digraphs, Opts.Digraphs);

  if (Args.hasArg(OPT_fno_operator_names))
    Opts.CXXOperatorNames = 0;

  if (Args.hasArg(OPT_fcuda_is_device))
    Opts.CUDAIsDevice = 1;

  if (Args.hasArg(OPT_fcuda_allow_variadic_functions))
    Opts.CUDAAllowVariadicFunctions = 1;

  if (Args.hasArg(OPT_fno_cuda_host_device_constexpr))
    Opts.CUDAHostDeviceConstexpr = 0;

  if (Opts.CUDAIsDevice && Args.hasArg(OPT_fcuda_approx_transcendentals))
    Opts.CUDADeviceApproxTranscendentals = 1;

  Opts.GPURelocatableDeviceCode = Args.hasArg(OPT_fgpu_rdc);
  if (Args.hasArg(OPT_fgpu_allow_device_init)) {
    if (Opts.HIP)
      Opts.GPUAllowDeviceInit = 1;
    else
      Diags.Report(diag::warn_ignored_hip_only_option)
          << Args.getLastArg(OPT_fgpu_allow_device_init)->getAsString(Args);
  }
  Opts.HIPUseNewLaunchAPI = Args.hasArg(OPT_fhip_new_launch_api);
  if (Opts.HIP)
    Opts.GPUMaxThreadsPerBlock = getLastArgIntValue(
        Args, OPT_gpu_max_threads_per_block_EQ, Opts.GPUMaxThreadsPerBlock);
  else if (Args.hasArg(OPT_gpu_max_threads_per_block_EQ))
    Diags.Report(diag::warn_ignored_hip_only_option)
        << Args.getLastArg(OPT_gpu_max_threads_per_block_EQ)->getAsString(Args);

  if (Opts.ObjC) {
    if (Arg *arg = Args.getLastArg(OPT_fobjc_runtime_EQ)) {
      StringRef value = arg->getValue();
      if (Opts.ObjCRuntime.tryParse(value))
        Diags.Report(diag::err_drv_unknown_objc_runtime) << value;
    }

    if (Args.hasArg(OPT_fobjc_gc_only))
      Opts.setGC(LangOptions::GCOnly);
    else if (Args.hasArg(OPT_fobjc_gc))
      Opts.setGC(LangOptions::HybridGC);
    else if (Args.hasArg(OPT_fobjc_arc)) {
      Opts.ObjCAutoRefCount = 1;
      if (!Opts.ObjCRuntime.allowsARC())
        Diags.Report(diag::err_arc_unsupported_on_runtime);
    }

    // ObjCWeakRuntime tracks whether the runtime supports __weak, not
    // whether the feature is actually enabled.  This is predominantly
    // determined by -fobjc-runtime, but we allow it to be overridden
    // from the command line for testing purposes.
    if (Args.hasArg(OPT_fobjc_runtime_has_weak))
      Opts.ObjCWeakRuntime = 1;
    else
      Opts.ObjCWeakRuntime = Opts.ObjCRuntime.allowsWeak();

    // ObjCWeak determines whether __weak is actually enabled.
    // Note that we allow -fno-objc-weak to disable this even in ARC mode.
    if (auto weakArg = Args.getLastArg(OPT_fobjc_weak, OPT_fno_objc_weak)) {
      if (!weakArg->getOption().matches(OPT_fobjc_weak)) {
        assert(!Opts.ObjCWeak);
      } else if (Opts.getGC() != LangOptions::NonGC) {
        Diags.Report(diag::err_objc_weak_with_gc);
      } else if (!Opts.ObjCWeakRuntime) {
        Diags.Report(diag::err_objc_weak_unsupported);
      } else {
        Opts.ObjCWeak = 1;
      }
    } else if (Opts.ObjCAutoRefCount) {
      Opts.ObjCWeak = Opts.ObjCWeakRuntime;
    }

    if (Args.hasArg(OPT_fno_objc_infer_related_result_type))
      Opts.ObjCInferRelatedResultType = 0;

    if (Args.hasArg(OPT_fobjc_subscripting_legacy_runtime))
      Opts.ObjCSubscriptingLegacyRuntime =
        (Opts.ObjCRuntime.getKind() == ObjCRuntime::FragileMacOSX);
  }

  if (Arg *A = Args.getLastArg(options::OPT_fgnuc_version_EQ)) {
    // Check that the version has 1 to 3 components and the minor and patch
    // versions fit in two decimal digits.
    VersionTuple GNUCVer;
    bool Invalid = GNUCVer.tryParse(A->getValue());
    unsigned Major = GNUCVer.getMajor();
    unsigned Minor = GNUCVer.getMinor().getValueOr(0);
    unsigned Patch = GNUCVer.getSubminor().getValueOr(0);
    if (Invalid || GNUCVer.getBuild() || Minor >= 100 || Patch >= 100) {
      Diags.Report(diag::err_drv_invalid_value)
          << A->getAsString(Args) << A->getValue();
    }
    Opts.GNUCVersion = Major * 100 * 100 + Minor * 100 + Patch;
  }

  if (Args.hasArg(OPT_fgnu89_inline)) {
    if (Opts.CPlusPlus)
      Diags.Report(diag::err_drv_argument_not_allowed_with)
        << "-fgnu89-inline" << GetInputKindName(IK);
    else
      Opts.GNUInline = 1;
  }

  if (Args.hasArg(OPT_fapple_kext)) {
    if (!Opts.CPlusPlus)
      Diags.Report(diag::warn_c_kext);
    else
      Opts.AppleKext = 1;
  }

  if (Args.hasArg(OPT_print_ivar_layout))
    Opts.ObjCGCBitmapPrint = 1;

  if (Args.hasArg(OPT_fno_constant_cfstrings))
    Opts.NoConstantCFStrings = 1;
  if (const auto *A = Args.getLastArg(OPT_fcf_runtime_abi_EQ))
    Opts.CFRuntime =
        llvm::StringSwitch<LangOptions::CoreFoundationABI>(A->getValue())
            .Cases("unspecified", "standalone", "objc",
                   LangOptions::CoreFoundationABI::ObjectiveC)
            .Cases("swift", "swift-5.0",
                   LangOptions::CoreFoundationABI::Swift5_0)
            .Case("swift-4.2", LangOptions::CoreFoundationABI::Swift4_2)
            .Case("swift-4.1", LangOptions::CoreFoundationABI::Swift4_1)
            .Default(LangOptions::CoreFoundationABI::ObjectiveC);

  if (Args.hasArg(OPT_fzvector))
    Opts.ZVector = 1;

  if (Args.hasArg(OPT_pthread))
    Opts.POSIXThreads = 1;

  // The value-visibility mode defaults to "default".
  if (Arg *visOpt = Args.getLastArg(OPT_fvisibility)) {
    Opts.setValueVisibilityMode(parseVisibility(visOpt, Args, Diags));
  } else {
    Opts.setValueVisibilityMode(DefaultVisibility);
  }

  // The type-visibility mode defaults to the value-visibility mode.
  if (Arg *typeVisOpt = Args.getLastArg(OPT_ftype_visibility)) {
    Opts.setTypeVisibilityMode(parseVisibility(typeVisOpt, Args, Diags));
  } else {
    Opts.setTypeVisibilityMode(Opts.getValueVisibilityMode());
  }

  if (Args.hasArg(OPT_fvisibility_inlines_hidden))
    Opts.InlineVisibilityHidden = 1;

  if (Args.hasArg(OPT_fvisibility_global_new_delete_hidden))
    Opts.GlobalAllocationFunctionVisibilityHidden = 1;

  if (Args.hasArg(OPT_fapply_global_visibility_to_externs))
    Opts.SetVisibilityForExternDecls = 1;

  if (Args.hasArg(OPT_ftrapv)) {
    Opts.setSignedOverflowBehavior(LangOptions::SOB_Trapping);
    // Set the handler, if one is specified.
    Opts.OverflowHandler =
        std::string(Args.getLastArgValue(OPT_ftrapv_handler));
  }
  else if (Args.hasArg(OPT_fwrapv))
    Opts.setSignedOverflowBehavior(LangOptions::SOB_Defined);

  Opts.MSVCCompat = Args.hasArg(OPT_fms_compatibility);
  Opts.MicrosoftExt = Opts.MSVCCompat || Args.hasArg(OPT_fms_extensions);
  Opts.AsmBlocks = Args.hasArg(OPT_fasm_blocks) || Opts.MicrosoftExt;
  Opts.MSCompatibilityVersion = 0;
  if (const Arg *A = Args.getLastArg(OPT_fms_compatibility_version)) {
    VersionTuple VT;
    if (VT.tryParse(A->getValue()))
      Diags.Report(diag::err_drv_invalid_value) << A->getAsString(Args)
                                                << A->getValue();
    Opts.MSCompatibilityVersion = VT.getMajor() * 10000000 +
                                  VT.getMinor().getValueOr(0) * 100000 +
                                  VT.getSubminor().getValueOr(0);
  }

  // Mimicking gcc's behavior, trigraphs are only enabled if -trigraphs
  // is specified, or -std is set to a conforming mode.
  // Trigraphs are disabled by default in c++1z onwards.
  Opts.Trigraphs = !Opts.GNUMode && !Opts.MSVCCompat && !Opts.CPlusPlus17;
  Opts.Trigraphs =
      Args.hasFlag(OPT_ftrigraphs, OPT_fno_trigraphs, Opts.Trigraphs);

  Opts.DollarIdents = Args.hasFlag(OPT_fdollars_in_identifiers,
                                   OPT_fno_dollars_in_identifiers,
                                   Opts.DollarIdents);
  Opts.PascalStrings = Args.hasArg(OPT_fpascal_strings);
  Opts.setVtorDispMode(
      MSVtorDispMode(getLastArgIntValue(Args, OPT_vtordisp_mode_EQ, 1, Diags)));
  Opts.Borland = Args.hasArg(OPT_fborland_extensions);
  Opts.WritableStrings = Args.hasArg(OPT_fwritable_strings);
  Opts.ConstStrings = Args.hasFlag(OPT_fconst_strings, OPT_fno_const_strings,
                                   Opts.ConstStrings);
  if (Arg *A = Args.getLastArg(OPT_flax_vector_conversions_EQ)) {
    using LaxKind = LangOptions::LaxVectorConversionKind;
    if (auto Kind = llvm::StringSwitch<Optional<LaxKind>>(A->getValue())
                        .Case("none", LaxKind::None)
                        .Case("integer", LaxKind::Integer)
                        .Case("all", LaxKind::All)
                        .Default(llvm::None))
      Opts.setLaxVectorConversions(*Kind);
    else
      Diags.Report(diag::err_drv_invalid_value)
          << A->getAsString(Args) << A->getValue();
  }
  if (Args.hasArg(OPT_fno_threadsafe_statics))
    Opts.ThreadsafeStatics = 0;
  Opts.Exceptions = Args.hasArg(OPT_fexceptions);
  Opts.IgnoreExceptions = Args.hasArg(OPT_fignore_exceptions);
  Opts.ObjCExceptions = Args.hasArg(OPT_fobjc_exceptions);
  Opts.CXXExceptions = Args.hasArg(OPT_fcxx_exceptions);

  // -ffixed-point
  Opts.FixedPoint =
      Args.hasFlag(OPT_ffixed_point, OPT_fno_fixed_point, /*Default=*/false) &&
      !Opts.CPlusPlus;
  Opts.PaddingOnUnsignedFixedPoint =
      Args.hasFlag(OPT_fpadding_on_unsigned_fixed_point,
                   OPT_fno_padding_on_unsigned_fixed_point,
                   /*Default=*/false) &&
      Opts.FixedPoint;

  // Handle exception personalities
  Arg *A = Args.getLastArg(
      options::OPT_fsjlj_exceptions, options::OPT_fseh_exceptions,
      options::OPT_fdwarf_exceptions, options::OPT_fwasm_exceptions);
  if (A) {
    const Option &Opt = A->getOption();
    llvm::Triple T(TargetOpts.Triple);
    if (T.isWindowsMSVCEnvironment())
      Diags.Report(diag::err_fe_invalid_exception_model)
          << Opt.getName() << T.str();

    Opts.SjLjExceptions = Opt.matches(options::OPT_fsjlj_exceptions);
    Opts.SEHExceptions = Opt.matches(options::OPT_fseh_exceptions);
    Opts.DWARFExceptions = Opt.matches(options::OPT_fdwarf_exceptions);
    Opts.WasmExceptions = Opt.matches(options::OPT_fwasm_exceptions);
  }

  Opts.ExternCNoUnwind = Args.hasArg(OPT_fexternc_nounwind);
  Opts.TraditionalCPP = Args.hasArg(OPT_traditional_cpp);

  Opts.RTTI = Opts.CPlusPlus && !Args.hasArg(OPT_fno_rtti);
  Opts.RTTIData = Opts.RTTI && !Args.hasArg(OPT_fno_rtti_data);
  Opts.Blocks = Args.hasArg(OPT_fblocks) || (Opts.OpenCL
    && Opts.OpenCLVersion == 200);
  Opts.BlocksRuntimeOptional = Args.hasArg(OPT_fblocks_runtime_optional);
  Opts.Coroutines = Opts.CPlusPlus20 || Args.hasArg(OPT_fcoroutines_ts);

  Opts.ConvergentFunctions = Opts.OpenCL || (Opts.CUDA && Opts.CUDAIsDevice) ||
    Args.hasArg(OPT_fconvergent_functions);

  Opts.DoubleSquareBracketAttributes =
      Args.hasFlag(OPT_fdouble_square_bracket_attributes,
                   OPT_fno_double_square_bracket_attributes,
                   Opts.DoubleSquareBracketAttributes);

  Opts.CPlusPlusModules = Opts.CPlusPlus20;
  Opts.ModulesTS = Args.hasArg(OPT_fmodules_ts);
  Opts.Modules =
      Args.hasArg(OPT_fmodules) || Opts.ModulesTS || Opts.CPlusPlusModules;
  Opts.ModulesStrictDeclUse = Args.hasArg(OPT_fmodules_strict_decluse);
  Opts.ModulesDeclUse =
      Args.hasArg(OPT_fmodules_decluse) || Opts.ModulesStrictDeclUse;
  // FIXME: We only need this in C++ modules / Modules TS if we might textually
  // enter a different module (eg, when building a header unit).
  Opts.ModulesLocalVisibility =
      Args.hasArg(OPT_fmodules_local_submodule_visibility) || Opts.ModulesTS ||
      Opts.CPlusPlusModules;
  Opts.ModulesCodegen = Args.hasArg(OPT_fmodules_codegen);
  Opts.ModulesDebugInfo = Args.hasArg(OPT_fmodules_debuginfo);
  Opts.ModulesSearchAll = Opts.Modules &&
    !Args.hasArg(OPT_fno_modules_search_all) &&
    Args.hasArg(OPT_fmodules_search_all);
  Opts.ModulesErrorRecovery = !Args.hasArg(OPT_fno_modules_error_recovery);
  Opts.ImplicitModules = !Args.hasArg(OPT_fno_implicit_modules);
  Opts.CharIsSigned = Opts.OpenCL || !Args.hasArg(OPT_fno_signed_char);
  Opts.WChar = Opts.CPlusPlus && !Args.hasArg(OPT_fno_wchar);
  Opts.Char8 = Args.hasFlag(OPT_fchar8__t, OPT_fno_char8__t, Opts.CPlusPlus20);
  if (const Arg *A = Args.getLastArg(OPT_fwchar_type_EQ)) {
    Opts.WCharSize = llvm::StringSwitch<unsigned>(A->getValue())
                         .Case("char", 1)
                         .Case("short", 2)
                         .Case("int", 4)
                         .Default(0);
    if (Opts.WCharSize == 0)
      Diags.Report(diag::err_fe_invalid_wchar_type) << A->getValue();
  }
  Opts.WCharIsSigned = Args.hasFlag(OPT_fsigned_wchar, OPT_fno_signed_wchar, true);
  Opts.ShortEnums = Args.hasArg(OPT_fshort_enums);
  Opts.Freestanding = Args.hasArg(OPT_ffreestanding);
  Opts.NoBuiltin = Args.hasArg(OPT_fno_builtin) || Opts.Freestanding;
  if (!Opts.NoBuiltin)
    getAllNoBuiltinFuncValues(Args, Opts.NoBuiltinFuncs);
  Opts.NoMathBuiltin = Args.hasArg(OPT_fno_math_builtin);
  Opts.RelaxedTemplateTemplateArgs =
      Args.hasArg(OPT_frelaxed_template_template_args);
  Opts.SizedDeallocation = Args.hasArg(OPT_fsized_deallocation);
  Opts.AlignedAllocation =
      Args.hasFlag(OPT_faligned_allocation, OPT_fno_aligned_allocation,
                   Opts.AlignedAllocation);
  Opts.AlignedAllocationUnavailable =
      Opts.AlignedAllocation && Args.hasArg(OPT_aligned_alloc_unavailable);
  Opts.NewAlignOverride =
      getLastArgIntValue(Args, OPT_fnew_alignment_EQ, 0, Diags);
  if (Opts.NewAlignOverride && !llvm::isPowerOf2_32(Opts.NewAlignOverride)) {
    Arg *A = Args.getLastArg(OPT_fnew_alignment_EQ);
    Diags.Report(diag::err_fe_invalid_alignment) << A->getAsString(Args)
                                                 << A->getValue();
    Opts.NewAlignOverride = 0;
  }
  Opts.ConceptSatisfactionCaching =
      !Args.hasArg(OPT_fno_concept_satisfaction_caching);
  if (Args.hasArg(OPT_fconcepts_ts))
    Diags.Report(diag::warn_fe_concepts_ts_flag);
  // Recovery AST still heavily relies on dependent-type machinery.
  Opts.RecoveryAST =
      Args.hasFlag(OPT_frecovery_ast, OPT_fno_recovery_ast, Opts.CPlusPlus);
  Opts.RecoveryASTType =
      Args.hasFlag(OPT_frecovery_ast_type, OPT_fno_recovery_ast_type, false);
  Opts.HeinousExtensions = Args.hasArg(OPT_fheinous_gnu_extensions);
  Opts.AccessControl = !Args.hasArg(OPT_fno_access_control);
  Opts.ElideConstructors = !Args.hasArg(OPT_fno_elide_constructors);
  Opts.MathErrno = !Opts.OpenCL && Args.hasArg(OPT_fmath_errno);
  Opts.InstantiationDepth =
      getLastArgIntValue(Args, OPT_ftemplate_depth, 1024, Diags);
  Opts.ArrowDepth =
      getLastArgIntValue(Args, OPT_foperator_arrow_depth, 256, Diags);
  Opts.ConstexprCallDepth =
      getLastArgIntValue(Args, OPT_fconstexpr_depth, 512, Diags);
  Opts.ConstexprStepLimit =
      getLastArgIntValue(Args, OPT_fconstexpr_steps, 1048576, Diags);
  Opts.EnableNewConstInterp =
      Args.hasArg(OPT_fexperimental_new_constant_interpreter);
  Opts.BracketDepth = getLastArgIntValue(Args, OPT_fbracket_depth, 256, Diags);
  Opts.DelayedTemplateParsing = Args.hasArg(OPT_fdelayed_template_parsing);
  Opts.NumLargeByValueCopy =
      getLastArgIntValue(Args, OPT_Wlarge_by_value_copy_EQ, 0, Diags);
  Opts.MSBitfields = Args.hasArg(OPT_mms_bitfields);
  Opts.ObjCConstantStringClass =
      std::string(Args.getLastArgValue(OPT_fconstant_string_class));
  Opts.ObjCDefaultSynthProperties =
    !Args.hasArg(OPT_disable_objc_default_synthesize_properties);
  Opts.EncodeExtendedBlockSig =
    Args.hasArg(OPT_fencode_extended_block_signature);
  Opts.EmitAllDecls = Args.hasArg(OPT_femit_all_decls);
  Opts.PackStruct = getLastArgIntValue(Args, OPT_fpack_struct_EQ, 0, Diags);
  Opts.MaxTypeAlign = getLastArgIntValue(Args, OPT_fmax_type_align_EQ, 0, Diags);
  Opts.AlignDouble = Args.hasArg(OPT_malign_double);
  Opts.DoubleSize = getLastArgIntValue(Args, OPT_mdouble_EQ, 0, Diags);
  Opts.LongDoubleSize = Args.hasArg(OPT_mlong_double_128)
                            ? 128
                            : Args.hasArg(OPT_mlong_double_64) ? 64 : 0;
  Opts.PPCIEEELongDouble = Args.hasArg(OPT_mabi_EQ_ieeelongdouble);
  Opts.PICLevel = getLastArgIntValue(Args, OPT_pic_level, 0, Diags);
  Opts.ROPI = Args.hasArg(OPT_fropi);
  Opts.RWPI = Args.hasArg(OPT_frwpi);
  Opts.PIE = Args.hasArg(OPT_pic_is_pie);
  Opts.Static = Args.hasArg(OPT_static_define);
  Opts.DumpRecordLayoutsSimple = Args.hasArg(OPT_fdump_record_layouts_simple);
  Opts.DumpRecordLayouts = Opts.DumpRecordLayoutsSimple
                        || Args.hasArg(OPT_fdump_record_layouts);
  Opts.DumpVTableLayouts = Args.hasArg(OPT_fdump_vtable_layouts);
  Opts.SpellChecking = !Args.hasArg(OPT_fno_spell_checking);
  Opts.NoBitFieldTypeAlign = Args.hasArg(OPT_fno_bitfield_type_align);
  Opts.SinglePrecisionConstants = Args.hasArg(OPT_cl_single_precision_constant);
  Opts.FastRelaxedMath = Args.hasArg(OPT_cl_fast_relaxed_math);
  if (Opts.FastRelaxedMath)
    Opts.setDefaultFPContractMode(LangOptions::FPM_Fast);
  Opts.HexagonQdsp6Compat = Args.hasArg(OPT_mqdsp6_compat);
  Opts.FakeAddressSpaceMap = Args.hasArg(OPT_ffake_address_space_map);
  Opts.ParseUnknownAnytype = Args.hasArg(OPT_funknown_anytype);
  Opts.DebuggerSupport = Args.hasArg(OPT_fdebugger_support);
  Opts.DebuggerCastResultToId = Args.hasArg(OPT_fdebugger_cast_result_to_id);
  Opts.DebuggerObjCLiteral = Args.hasArg(OPT_fdebugger_objc_literal);
  Opts.ApplePragmaPack = Args.hasArg(OPT_fapple_pragma_pack);
  Opts.ModuleName = std::string(Args.getLastArgValue(OPT_fmodule_name_EQ));
  Opts.CurrentModule = Opts.ModuleName;
  Opts.AppExt = Args.hasArg(OPT_fapplication_extension);
  Opts.ModuleFeatures = Args.getAllArgValues(OPT_fmodule_feature);
  llvm::sort(Opts.ModuleFeatures);
  Opts.NativeHalfType |= Args.hasArg(OPT_fnative_half_type);
  Opts.NativeHalfArgsAndReturns |= Args.hasArg(OPT_fnative_half_arguments_and_returns);
  // Enable HalfArgsAndReturns if present in Args or if NativeHalfArgsAndReturns
  // is enabled.
  Opts.HalfArgsAndReturns = Args.hasArg(OPT_fallow_half_arguments_and_returns)
                            | Opts.NativeHalfArgsAndReturns;
  Opts.GNUAsm = !Args.hasArg(OPT_fno_gnu_inline_asm);
  Opts.Cmse = Args.hasArg(OPT_mcmse); // Armv8-M Security Extensions

  // __declspec is enabled by default for the PS4 by the driver, and also
  // enabled for Microsoft Extensions or Borland Extensions, here.
  //
  // FIXME: __declspec is also currently enabled for CUDA, but isn't really a
  // CUDA extension. However, it is required for supporting
  // __clang_cuda_builtin_vars.h, which uses __declspec(property). Once that has
  // been rewritten in terms of something more generic, remove the Opts.CUDA
  // term here.
  Opts.DeclSpecKeyword =
      Args.hasFlag(OPT_fdeclspec, OPT_fno_declspec,
                   (Opts.MicrosoftExt || Opts.Borland || Opts.CUDA));

  if (Arg *A = Args.getLastArg(OPT_faddress_space_map_mangling_EQ)) {
    switch (llvm::StringSwitch<unsigned>(A->getValue())
      .Case("target", LangOptions::ASMM_Target)
      .Case("no", LangOptions::ASMM_Off)
      .Case("yes", LangOptions::ASMM_On)
      .Default(255)) {
    default:
      Diags.Report(diag::err_drv_invalid_value)
        << "-faddress-space-map-mangling=" << A->getValue();
      break;
    case LangOptions::ASMM_Target:
      Opts.setAddressSpaceMapMangling(LangOptions::ASMM_Target);
      break;
    case LangOptions::ASMM_On:
      Opts.setAddressSpaceMapMangling(LangOptions::ASMM_On);
      break;
    case LangOptions::ASMM_Off:
      Opts.setAddressSpaceMapMangling(LangOptions::ASMM_Off);
      break;
    }
  }

  if (Arg *A = Args.getLastArg(OPT_fms_memptr_rep_EQ)) {
    LangOptions::PragmaMSPointersToMembersKind InheritanceModel =
        llvm::StringSwitch<LangOptions::PragmaMSPointersToMembersKind>(
            A->getValue())
            .Case("single",
                  LangOptions::PPTMK_FullGeneralitySingleInheritance)
            .Case("multiple",
                  LangOptions::PPTMK_FullGeneralityMultipleInheritance)
            .Case("virtual",
                  LangOptions::PPTMK_FullGeneralityVirtualInheritance)
            .Default(LangOptions::PPTMK_BestCase);
    if (InheritanceModel == LangOptions::PPTMK_BestCase)
      Diags.Report(diag::err_drv_invalid_value)
          << "-fms-memptr-rep=" << A->getValue();

    Opts.setMSPointerToMemberRepresentationMethod(InheritanceModel);
  }

  // Check for MS default calling conventions being specified.
  if (Arg *A = Args.getLastArg(OPT_fdefault_calling_conv_EQ)) {
    LangOptions::DefaultCallingConvention DefaultCC =
        llvm::StringSwitch<LangOptions::DefaultCallingConvention>(A->getValue())
            .Case("cdecl", LangOptions::DCC_CDecl)
            .Case("fastcall", LangOptions::DCC_FastCall)
            .Case("stdcall", LangOptions::DCC_StdCall)
            .Case("vectorcall", LangOptions::DCC_VectorCall)
            .Case("regcall", LangOptions::DCC_RegCall)
            .Default(LangOptions::DCC_None);
    if (DefaultCC == LangOptions::DCC_None)
      Diags.Report(diag::err_drv_invalid_value)
          << "-fdefault-calling-conv=" << A->getValue();

    llvm::Triple T(TargetOpts.Triple);
    llvm::Triple::ArchType Arch = T.getArch();
    bool emitError = (DefaultCC == LangOptions::DCC_FastCall ||
                      DefaultCC == LangOptions::DCC_StdCall) &&
                     Arch != llvm::Triple::x86;
    emitError |= (DefaultCC == LangOptions::DCC_VectorCall ||
                  DefaultCC == LangOptions::DCC_RegCall) &&
                 !T.isX86();
    if (emitError)
      Diags.Report(diag::err_drv_argument_not_allowed_with)
          << A->getSpelling() << T.getTriple();
    else
      Opts.setDefaultCallingConv(DefaultCC);
  }

  Opts.SemanticInterposition = Args.hasArg(OPT_fsemantic_interposition);
  // An explicit -fno-semantic-interposition infers dso_local.
  Opts.ExplicitNoSemanticInterposition =
      Args.hasArg(OPT_fno_semantic_interposition);

  // -mrtd option
  if (Arg *A = Args.getLastArg(OPT_mrtd)) {
    if (Opts.getDefaultCallingConv() != LangOptions::DCC_None)
      Diags.Report(diag::err_drv_argument_not_allowed_with)
          << A->getSpelling() << "-fdefault-calling-conv";
    else {
      llvm::Triple T(TargetOpts.Triple);
      if (T.getArch() != llvm::Triple::x86)
        Diags.Report(diag::err_drv_argument_not_allowed_with)
            << A->getSpelling() << T.getTriple();
      else
        Opts.setDefaultCallingConv(LangOptions::DCC_StdCall);
    }
  }

<<<<<<< HEAD
  // Check if -fopenacc is specified.
  Opts.OpenACC = Args.hasArg(OPT_fopenacc) ||
                 Args.hasArg(OPT_fopenacc_print_EQ) ||
                 Args.hasArg(OPT_fopenacc_ast_print_EQ);
  if (Opts.OpenACC && Opts.CPlusPlus)
    Diags.Report(clang::diag::err_drv_acc_cxx_not_supported);

  // Check if -fopenacc-present-omp is specified.
  if (Arg *A = Args.getLastArg(OPT_fopenacc_present_omp_EQ)) {
    StringRef Val = A->getValue();
    unsigned I;
    for (I = 0; I <= (unsigned)LangOptions::OpenACCPresentOMP_Last; ++I) {
      auto K = (LangOptions::OpenACCPresentOMPKind)I;
      if (Val == LangOptions::getOpenACCPresentOMPValue(K)) {
        Opts.setOpenACCPresentOMP(K);
        break;
      }
    }
    if (I == LangOptions::OpenACCPresentOMP_Last + 1)
      Diags.Report(diag::err_drv_invalid_value) << A->getAsString(Args) << Val;
  }

  // Check if -fopenacc-no-create-omp is specified.
  if (Arg *A = Args.getLastArg(OPT_fopenacc_no_create_omp_EQ)) {
    StringRef Val = A->getValue();
    unsigned I;
    for (I = 0; I <= (unsigned)LangOptions::OpenACCNoCreateOMP_Last; ++I) {
      auto K = (LangOptions::OpenACCNoCreateOMPKind)I;
      if (Val == LangOptions::getOpenACCNoCreateOMPValue(K)) {
        Opts.setOpenACCNoCreateOMP(K);
        break;
      }
    }
    if (I == LangOptions::OpenACCNoCreateOMP_Last + 1)
      Diags.Report(diag::err_drv_invalid_value) << A->getAsString(Args) << Val;
  }

  // Check if -fopenmp is specified and set default version to 4.5.
  Opts.OpenMP = Args.hasArg(options::OPT_fopenmp) ? 45 : 0;

  // Don't permit -fopenacc with -fopenmp because we cannot accept OpenACC and
  // OpenMP in the same source.  However, if only -fopenacc, activate OpenMP
  // for the sake of translating OpenACC to it.  (Parsing of OpenMP directives
  // is disabled if Opts.OpenACC despite Opts.OpenMP.)
  if (Opts.OpenACC) {
    if (Opts.OpenMP)
      Diags.Report(clang::diag::err_drv_acc_omp_not_supported);
    // We choose OpenMP 5.0 so that, for example, "acc parallel copyin(x)
    // reduction(+:x)" can be translated to "omp target teams map(to:x)
    // reduction(+:x)" without the OpenMP implementation complaining that map
    // and reduction cannot be specified for the same variable.  That is,
    // OpenMP 5.0 sec. 2.19.7.1 p. 321 L25-26 says:
    //
    // "A list item cannot appear in both a map clause and a data-sharing
    // attribute clause on the same construct unless the construct is a
    // combined construct."
    //
    // However, OpenMP 4.5 omits the text "unless the construct is a combined
    // construct".
    Opts.OpenMP = 50;
  }

=======
  // Check if -fopenmp is specified and set default version to 5.0.
  Opts.OpenMP = Args.hasArg(options::OPT_fopenmp) ? 50 : 0;
>>>>>>> 51776499
  // Check if -fopenmp-simd is specified.
  bool IsSimdSpecified =
      Args.hasFlag(options::OPT_fopenmp_simd, options::OPT_fno_openmp_simd,
                   /*Default=*/false);
  Opts.OpenMPSimd = !Opts.OpenMP && IsSimdSpecified;
  Opts.OpenMPUseTLS =
      Opts.OpenMP && !Args.hasArg(options::OPT_fnoopenmp_use_tls);
  Opts.OpenMPIsDevice =
      Opts.OpenMP && Args.hasArg(options::OPT_fopenmp_is_device);
  Opts.OpenMPIRBuilder =
      Opts.OpenMP && Args.hasArg(options::OPT_fopenmp_enable_irbuilder);
  bool IsTargetSpecified =
      Opts.OpenMPIsDevice || Args.hasArg(options::OPT_fopenmp_targets_EQ);

  if (Opts.OpenMP || Opts.OpenMPSimd) {
    if (int Version = getLastArgIntValue(
            Args, OPT_fopenmp_version_EQ,
<<<<<<< HEAD
            ((IsSimdSpecified || IsTargetSpecified)) && !Opts.OpenACC
            ? 45 : Opts.OpenMP, Diags))
      Opts.OpenMP = Version;
    else if ((IsSimdSpecified || IsTargetSpecified) && !Opts.OpenACC)
      Opts.OpenMP = 45;
=======
            (IsSimdSpecified || IsTargetSpecified) ? 50 : Opts.OpenMP, Diags))
      Opts.OpenMP = Version;
>>>>>>> 51776499
    // Provide diagnostic when a given target is not expected to be an OpenMP
    // device or host.
    if (!Opts.OpenMPIsDevice) {
      switch (T.getArch()) {
      default:
        break;
      // Add unsupported host targets here:
      case llvm::Triple::nvptx:
      case llvm::Triple::nvptx64:
        Diags.Report(diag::err_drv_omp_host_target_not_supported)
            << TargetOpts.Triple;
        break;
      }
    }
  }

  // Set the flag to prevent the implementation from emitting device exception
  // handling code for those requiring so.
  if ((Opts.OpenMPIsDevice && (T.isNVPTX() || T.isAMDGCN())) ||
      Opts.OpenCLCPlusPlus) {
    Opts.Exceptions = 0;
    Opts.CXXExceptions = 0;
  }
  if (Opts.OpenMPIsDevice && T.isNVPTX()) {
    Opts.OpenMPCUDANumSMs =
        getLastArgIntValue(Args, options::OPT_fopenmp_cuda_number_of_sm_EQ,
                           Opts.OpenMPCUDANumSMs, Diags);
    Opts.OpenMPCUDABlocksPerSM =
        getLastArgIntValue(Args, options::OPT_fopenmp_cuda_blocks_per_sm_EQ,
                           Opts.OpenMPCUDABlocksPerSM, Diags);
    Opts.OpenMPCUDAReductionBufNum = getLastArgIntValue(
        Args, options::OPT_fopenmp_cuda_teams_reduction_recs_num_EQ,
        Opts.OpenMPCUDAReductionBufNum, Diags);
  }

  // Prevent auto-widening the representation of loop counters during an
  // OpenMP collapse clause.
  Opts.OpenMPOptimisticCollapse =
      Args.hasArg(options::OPT_fopenmp_optimistic_collapse) ? 1 : 0;

  // Get the OpenMP target triples if any.
  if (Arg *A = Args.getLastArg(options::OPT_fopenmp_targets_EQ)) {

    for (unsigned i = 0; i < A->getNumValues(); ++i) {
      llvm::Triple TT(A->getValue(i));

      if (TT.getArch() == llvm::Triple::UnknownArch ||
          !(TT.getArch() == llvm::Triple::aarch64 ||
            TT.getArch() == llvm::Triple::ppc ||
            TT.getArch() == llvm::Triple::ppc64 ||
            TT.getArch() == llvm::Triple::ppc64le ||
            TT.getArch() == llvm::Triple::nvptx ||
            TT.getArch() == llvm::Triple::nvptx64 ||
            TT.getArch() == llvm::Triple::amdgcn ||
            TT.getArch() == llvm::Triple::x86 ||
            TT.getArch() == llvm::Triple::x86_64))
        Diags.Report(diag::err_drv_invalid_omp_target) << A->getValue(i);
      else
        Opts.OMPTargetTriples.push_back(TT);
    }
  }

  // Get OpenMP host file path if any and report if a non existent file is
  // found
  if (Arg *A = Args.getLastArg(options::OPT_fopenmp_host_ir_file_path)) {
    Opts.OMPHostIRFile = A->getValue();
    if (!llvm::sys::fs::exists(Opts.OMPHostIRFile))
      Diags.Report(diag::err_drv_omp_host_ir_file_not_found)
          << Opts.OMPHostIRFile;
  }

  // Set CUDA mode for OpenMP target NVPTX/AMDGCN if specified in options
  Opts.OpenMPCUDAMode = Opts.OpenMPIsDevice && (T.isNVPTX() || T.isAMDGCN()) &&
                        Args.hasArg(options::OPT_fopenmp_cuda_mode);

  // Set CUDA support for parallel execution of target regions for OpenMP target
  // NVPTX/AMDGCN if specified in options.
  Opts.OpenMPCUDATargetParallel =
      Opts.OpenMPIsDevice && (T.isNVPTX() || T.isAMDGCN()) &&
      Args.hasArg(options::OPT_fopenmp_cuda_parallel_target_regions);

  // Set CUDA mode for OpenMP target NVPTX/AMDGCN if specified in options
  Opts.OpenMPCUDAForceFullRuntime =
      Opts.OpenMPIsDevice && (T.isNVPTX() || T.isAMDGCN()) &&
      Args.hasArg(options::OPT_fopenmp_cuda_force_full_runtime);

  // Record whether the __DEPRECATED define was requested.
  Opts.Deprecated = Args.hasFlag(OPT_fdeprecated_macro,
                                 OPT_fno_deprecated_macro,
                                 Opts.Deprecated);

  // FIXME: Eliminate this dependency.
  unsigned Opt = getOptimizationLevel(Args, IK, Diags),
       OptSize = getOptimizationLevelSize(Args);
  Opts.Optimize = Opt != 0;
  Opts.OptimizeSize = OptSize != 0;

  // This is the __NO_INLINE__ define, which just depends on things like the
  // optimization level and -fno-inline, not actually whether the backend has
  // inlining enabled.
  Opts.NoInlineDefine = !Opts.Optimize;
  if (Arg *InlineArg = Args.getLastArg(
          options::OPT_finline_functions, options::OPT_finline_hint_functions,
          options::OPT_fno_inline_functions, options::OPT_fno_inline))
    if (InlineArg->getOption().matches(options::OPT_fno_inline))
      Opts.NoInlineDefine = true;

  Opts.FastMath =
      Args.hasArg(OPT_ffast_math) || Args.hasArg(OPT_cl_fast_relaxed_math);
  Opts.FiniteMathOnly = Args.hasArg(OPT_ffinite_math_only) ||
                        Args.hasArg(OPT_ffast_math) ||
                        Args.hasArg(OPT_cl_finite_math_only) ||
                        Args.hasArg(OPT_cl_fast_relaxed_math);
  Opts.UnsafeFPMath = Args.hasArg(OPT_menable_unsafe_fp_math) ||
                      Args.hasArg(OPT_ffast_math) ||
                      Args.hasArg(OPT_cl_unsafe_math_optimizations) ||
                      Args.hasArg(OPT_cl_fast_relaxed_math);
  Opts.AllowFPReassoc = Args.hasArg(OPT_mreassociate) ||
                        Args.hasArg(OPT_menable_unsafe_fp_math) ||
                        Args.hasArg(OPT_ffast_math) ||
                        Args.hasArg(OPT_cl_unsafe_math_optimizations) ||
                        Args.hasArg(OPT_cl_fast_relaxed_math);
  Opts.NoHonorNaNs =
      Args.hasArg(OPT_menable_no_nans) || Args.hasArg(OPT_ffinite_math_only) ||
      Args.hasArg(OPT_ffast_math) || Args.hasArg(OPT_cl_finite_math_only) ||
      Args.hasArg(OPT_cl_fast_relaxed_math);
  Opts.NoHonorInfs = Args.hasArg(OPT_menable_no_infinities) ||
                     Args.hasArg(OPT_ffinite_math_only) ||
                     Args.hasArg(OPT_ffast_math) ||
                     Args.hasArg(OPT_cl_finite_math_only) ||
                     Args.hasArg(OPT_cl_fast_relaxed_math);
  Opts.NoSignedZero = Args.hasArg(OPT_fno_signed_zeros) ||
                      Args.hasArg(OPT_menable_unsafe_fp_math) ||
                      Args.hasArg(OPT_ffast_math) ||
                      Args.hasArg(OPT_cl_no_signed_zeros) ||
                      Args.hasArg(OPT_cl_unsafe_math_optimizations) ||
                      Args.hasArg(OPT_cl_fast_relaxed_math);
  Opts.AllowRecip = Args.hasArg(OPT_freciprocal_math) ||
                    Args.hasArg(OPT_menable_unsafe_fp_math) ||
                    Args.hasArg(OPT_ffast_math) ||
                    Args.hasArg(OPT_cl_unsafe_math_optimizations) ||
                    Args.hasArg(OPT_cl_fast_relaxed_math);
  // Currently there's no clang option to enable this individually
  Opts.ApproxFunc = Args.hasArg(OPT_menable_unsafe_fp_math) ||
                    Args.hasArg(OPT_ffast_math) ||
                    Args.hasArg(OPT_cl_unsafe_math_optimizations) ||
                    Args.hasArg(OPT_cl_fast_relaxed_math);

  if (Arg *A = Args.getLastArg(OPT_ffp_contract)) {
    StringRef Val = A->getValue();
    if (Val == "fast")
      Opts.setDefaultFPContractMode(LangOptions::FPM_Fast);
    else if (Val == "on")
      Opts.setDefaultFPContractMode(LangOptions::FPM_On);
    else if (Val == "off")
      Opts.setDefaultFPContractMode(LangOptions::FPM_Off);
    else
      Diags.Report(diag::err_drv_invalid_value) << A->getAsString(Args) << Val;
  }

  auto FPRM = llvm::RoundingMode::NearestTiesToEven;
  if (Args.hasArg(OPT_frounding_math)) {
    FPRM = llvm::RoundingMode::Dynamic;
  }
  Opts.setFPRoundingMode(FPRM);

  if (Args.hasArg(OPT_ftrapping_math)) {
    Opts.setFPExceptionMode(LangOptions::FPE_Strict);
  }

  if (Args.hasArg(OPT_fno_trapping_math)) {
    Opts.setFPExceptionMode(LangOptions::FPE_Ignore);
  }

  LangOptions::FPExceptionModeKind FPEB = LangOptions::FPE_Ignore;
  if (Arg *A = Args.getLastArg(OPT_ffp_exception_behavior_EQ)) {
    StringRef Val = A->getValue();
    if (Val.equals("ignore"))
      FPEB = LangOptions::FPE_Ignore;
    else if (Val.equals("maytrap"))
      FPEB = LangOptions::FPE_MayTrap;
    else if (Val.equals("strict"))
      FPEB = LangOptions::FPE_Strict;
    else
      Diags.Report(diag::err_drv_invalid_value) << A->getAsString(Args) << Val;
  }
  Opts.setFPExceptionMode(FPEB);

  Opts.RetainCommentsFromSystemHeaders =
      Args.hasArg(OPT_fretain_comments_from_system_headers);

  unsigned SSP = getLastArgIntValue(Args, OPT_stack_protector, 0, Diags);
  switch (SSP) {
  default:
    Diags.Report(diag::err_drv_invalid_value)
      << Args.getLastArg(OPT_stack_protector)->getAsString(Args) << SSP;
    break;
  case 0: Opts.setStackProtector(LangOptions::SSPOff); break;
  case 1: Opts.setStackProtector(LangOptions::SSPOn);  break;
  case 2: Opts.setStackProtector(LangOptions::SSPStrong); break;
  case 3: Opts.setStackProtector(LangOptions::SSPReq); break;
  }

  if (Arg *A = Args.getLastArg(OPT_ftrivial_auto_var_init)) {
    StringRef Val = A->getValue();
    if (Val == "uninitialized")
      Opts.setTrivialAutoVarInit(
          LangOptions::TrivialAutoVarInitKind::Uninitialized);
    else if (Val == "zero")
      Opts.setTrivialAutoVarInit(LangOptions::TrivialAutoVarInitKind::Zero);
    else if (Val == "pattern")
      Opts.setTrivialAutoVarInit(LangOptions::TrivialAutoVarInitKind::Pattern);
    else
      Diags.Report(diag::err_drv_invalid_value) << A->getAsString(Args) << Val;
  }

  if (Arg *A = Args.getLastArg(OPT_ftrivial_auto_var_init_stop_after)) {
    int Val = std::stoi(A->getValue());
    Opts.TrivialAutoVarInitStopAfter = Val;
  }

  // Parse -fsanitize= arguments.
  parseSanitizerKinds("-fsanitize=", Args.getAllArgValues(OPT_fsanitize_EQ),
                      Diags, Opts.Sanitize);
  // -fsanitize-address-field-padding=N has to be a LangOpt, parse it here.
  Opts.SanitizeAddressFieldPadding =
      getLastArgIntValue(Args, OPT_fsanitize_address_field_padding, 0, Diags);
  Opts.SanitizerBlacklistFiles = Args.getAllArgValues(OPT_fsanitize_blacklist);
  std::vector<std::string> systemBlacklists =
      Args.getAllArgValues(OPT_fsanitize_system_blacklist);
  Opts.SanitizerBlacklistFiles.insert(Opts.SanitizerBlacklistFiles.end(),
                                      systemBlacklists.begin(),
                                      systemBlacklists.end());

  // -fxray-instrument
  Opts.XRayInstrument = Args.hasArg(OPT_fxray_instrument);
  Opts.XRayAlwaysEmitCustomEvents =
      Args.hasArg(OPT_fxray_always_emit_customevents);
  Opts.XRayAlwaysEmitTypedEvents =
      Args.hasArg(OPT_fxray_always_emit_typedevents);

  // -fxray-{always,never}-instrument= filenames.
  Opts.XRayAlwaysInstrumentFiles =
      Args.getAllArgValues(OPT_fxray_always_instrument);
  Opts.XRayNeverInstrumentFiles =
      Args.getAllArgValues(OPT_fxray_never_instrument);
  Opts.XRayAttrListFiles = Args.getAllArgValues(OPT_fxray_attr_list);

  // -fforce-emit-vtables
  Opts.ForceEmitVTables = Args.hasArg(OPT_fforce_emit_vtables);

  // -fallow-editor-placeholders
  Opts.AllowEditorPlaceholders = Args.hasArg(OPT_fallow_editor_placeholders);

  Opts.RegisterStaticDestructors = !Args.hasArg(OPT_fno_cxx_static_destructors);

  if (Arg *A = Args.getLastArg(OPT_fclang_abi_compat_EQ)) {
    Opts.setClangABICompat(LangOptions::ClangABI::Latest);

    StringRef Ver = A->getValue();
    std::pair<StringRef, StringRef> VerParts = Ver.split('.');
    unsigned Major, Minor = 0;

    // Check the version number is valid: either 3.x (0 <= x <= 9) or
    // y or y.0 (4 <= y <= current version).
    if (!VerParts.first.startswith("0") &&
        !VerParts.first.getAsInteger(10, Major) &&
        3 <= Major && Major <= CLANG_VERSION_MAJOR &&
        (Major == 3 ? VerParts.second.size() == 1 &&
                      !VerParts.second.getAsInteger(10, Minor)
                    : VerParts.first.size() == Ver.size() ||
                      VerParts.second == "0")) {
      // Got a valid version number.
      if (Major == 3 && Minor <= 8)
        Opts.setClangABICompat(LangOptions::ClangABI::Ver3_8);
      else if (Major <= 4)
        Opts.setClangABICompat(LangOptions::ClangABI::Ver4);
      else if (Major <= 6)
        Opts.setClangABICompat(LangOptions::ClangABI::Ver6);
      else if (Major <= 7)
        Opts.setClangABICompat(LangOptions::ClangABI::Ver7);
      else if (Major <= 9)
        Opts.setClangABICompat(LangOptions::ClangABI::Ver9);
    } else if (Ver != "latest") {
      Diags.Report(diag::err_drv_invalid_value)
          << A->getAsString(Args) << A->getValue();
    }
  }

  Opts.CompleteMemberPointers = Args.hasArg(OPT_fcomplete_member_pointers);
  Opts.BuildingPCHWithObjectFile = Args.hasArg(OPT_building_pch_with_obj);
  Opts.PCHInstantiateTemplates = Args.hasArg(OPT_fpch_instantiate_templates);

  Opts.MatrixTypes = Args.hasArg(OPT_fenable_matrix);

  Opts.MaxTokens = getLastArgIntValue(Args, OPT_fmax_tokens_EQ, 0, Diags);

  if (Arg *A = Args.getLastArg(OPT_msign_return_address_EQ)) {
    StringRef SignScope = A->getValue();

    if (SignScope.equals_lower("none"))
      Opts.setSignReturnAddressScope(
          LangOptions::SignReturnAddressScopeKind::None);
    else if (SignScope.equals_lower("all"))
      Opts.setSignReturnAddressScope(
          LangOptions::SignReturnAddressScopeKind::All);
    else if (SignScope.equals_lower("non-leaf"))
      Opts.setSignReturnAddressScope(
          LangOptions::SignReturnAddressScopeKind::NonLeaf);
    else
      Diags.Report(diag::err_drv_invalid_value)
          << A->getAsString(Args) << SignScope;

    if (Arg *A = Args.getLastArg(OPT_msign_return_address_key_EQ)) {
      StringRef SignKey = A->getValue();
      if (!SignScope.empty() && !SignKey.empty()) {
        if (SignKey.equals_lower("a_key"))
          Opts.setSignReturnAddressKey(
              LangOptions::SignReturnAddressKeyKind::AKey);
        else if (SignKey.equals_lower("b_key"))
          Opts.setSignReturnAddressKey(
              LangOptions::SignReturnAddressKeyKind::BKey);
        else
          Diags.Report(diag::err_drv_invalid_value)
              << A->getAsString(Args) << SignKey;
      }
    }
  }

  Opts.BranchTargetEnforcement = Args.hasArg(OPT_mbranch_target_enforce);
  Opts.SpeculativeLoadHardening = Args.hasArg(OPT_mspeculative_load_hardening);

  Opts.CompatibilityQualifiedIdBlockParamTypeChecking =
      Args.hasArg(OPT_fcompatibility_qualified_id_block_param_type_checking);

  Opts.RelativeCXXABIVTables =
      Args.hasFlag(OPT_fexperimental_relative_cxx_abi_vtables,
                   OPT_fno_experimental_relative_cxx_abi_vtables,
                   /*default=*/false);
}

static bool isStrictlyPreprocessorAction(frontend::ActionKind Action) {
  switch (Action) {
  case frontend::ASTDeclList:
  case frontend::ASTDump:
  case frontend::ASTPrint:
  case frontend::ASTView:
  case frontend::EmitAssembly:
  case frontend::EmitBC:
  case frontend::EmitHTML:
  case frontend::EmitLLVM:
  case frontend::EmitLLVMOnly:
  case frontend::EmitCodeGenOnly:
  case frontend::EmitObj:
  case frontend::FixIt:
  case frontend::GenerateModule:
  case frontend::GenerateModuleInterface:
  case frontend::GenerateHeaderModule:
  case frontend::GeneratePCH:
  case frontend::GenerateInterfaceStubs:
  case frontend::ParseSyntaxOnly:
  case frontend::ModuleFileInfo:
  case frontend::VerifyPCH:
  case frontend::PluginAction:
  case frontend::RewriteObjC:
  case frontend::RewriteOpenACC:
  case frontend::RewriteTest:
  case frontend::RunAnalysis:
  case frontend::TemplightDump:
  case frontend::MigrateSource:
    return false;

  case frontend::DumpCompilerOptions:
  case frontend::DumpRawTokens:
  case frontend::DumpTokens:
  case frontend::InitOnly:
  case frontend::PrintPreamble:
  case frontend::PrintPreprocessedInput:
  case frontend::RewriteMacros:
  case frontend::RunPreprocessorOnly:
  case frontend::PrintDependencyDirectivesSourceMinimizerOutput:
    return true;
  }
  llvm_unreachable("invalid frontend action");
}

static void ParsePreprocessorArgs(PreprocessorOptions &Opts, ArgList &Args,
                                  DiagnosticsEngine &Diags,
                                  frontend::ActionKind Action) {
  Opts.ImplicitPCHInclude = std::string(Args.getLastArgValue(OPT_include_pch));
  Opts.PCHWithHdrStop = Args.hasArg(OPT_pch_through_hdrstop_create) ||
                        Args.hasArg(OPT_pch_through_hdrstop_use);
  Opts.PCHWithHdrStopCreate = Args.hasArg(OPT_pch_through_hdrstop_create);
  Opts.PCHThroughHeader =
      std::string(Args.getLastArgValue(OPT_pch_through_header_EQ));
  Opts.UsePredefines = !Args.hasArg(OPT_undef);
  Opts.DetailedRecord = Args.hasArg(OPT_detailed_preprocessing_record);
  Opts.DisablePCHValidation = Args.hasArg(OPT_fno_validate_pch);
  Opts.AllowPCHWithCompilerErrors = Args.hasArg(OPT_fallow_pch_with_errors);

  Opts.DumpDeserializedPCHDecls = Args.hasArg(OPT_dump_deserialized_pch_decls);
  for (const auto *A : Args.filtered(OPT_error_on_deserialized_pch_decl))
    Opts.DeserializedPCHDeclsToErrorOn.insert(A->getValue());

  for (const auto &A : Args.getAllArgValues(OPT_fmacro_prefix_map_EQ)) {
    auto Split = StringRef(A).split('=');
    Opts.MacroPrefixMap.insert(
        {std::string(Split.first), std::string(Split.second)});
  }

  if (const Arg *A = Args.getLastArg(OPT_preamble_bytes_EQ)) {
    StringRef Value(A->getValue());
    size_t Comma = Value.find(',');
    unsigned Bytes = 0;
    unsigned EndOfLine = 0;

    if (Comma == StringRef::npos ||
        Value.substr(0, Comma).getAsInteger(10, Bytes) ||
        Value.substr(Comma + 1).getAsInteger(10, EndOfLine))
      Diags.Report(diag::err_drv_preamble_format);
    else {
      Opts.PrecompiledPreambleBytes.first = Bytes;
      Opts.PrecompiledPreambleBytes.second = (EndOfLine != 0);
    }
  }

  // Add the __CET__ macro if a CFProtection option is set.
  if (const Arg *A = Args.getLastArg(OPT_fcf_protection_EQ)) {
    StringRef Name = A->getValue();
    if (Name == "branch")
      Opts.addMacroDef("__CET__=1");
    else if (Name == "return")
      Opts.addMacroDef("__CET__=2");
    else if (Name == "full")
      Opts.addMacroDef("__CET__=3");
  }

  // Add macros from the command line.
  for (const auto *A : Args.filtered(OPT_D, OPT_U)) {
    if (A->getOption().matches(OPT_D))
      Opts.addMacroDef(A->getValue());
    else
      Opts.addMacroUndef(A->getValue());
  }

  Opts.MacroIncludes = Args.getAllArgValues(OPT_imacros);

  // Add the ordered list of -includes.
  for (const auto *A : Args.filtered(OPT_include))
    Opts.Includes.emplace_back(A->getValue());

  for (const auto *A : Args.filtered(OPT_chain_include))
    Opts.ChainedIncludes.emplace_back(A->getValue());

  for (const auto *A : Args.filtered(OPT_remap_file)) {
    std::pair<StringRef, StringRef> Split = StringRef(A->getValue()).split(';');

    if (Split.second.empty()) {
      Diags.Report(diag::err_drv_invalid_remap_file) << A->getAsString(Args);
      continue;
    }

    Opts.addRemappedFile(Split.first, Split.second);
  }

  if (Arg *A = Args.getLastArg(OPT_fobjc_arc_cxxlib_EQ)) {
    StringRef Name = A->getValue();
    unsigned Library = llvm::StringSwitch<unsigned>(Name)
      .Case("libc++", ARCXX_libcxx)
      .Case("libstdc++", ARCXX_libstdcxx)
      .Case("none", ARCXX_nolib)
      .Default(~0U);
    if (Library == ~0U)
      Diags.Report(diag::err_drv_invalid_value) << A->getAsString(Args) << Name;
    else
      Opts.ObjCXXARCStandardLibrary = (ObjCXXARCStandardLibraryKind)Library;
  }

  // Always avoid lexing editor placeholders when we're just running the
  // preprocessor as we never want to emit the
  // "editor placeholder in source file" error in PP only mode.
  if (isStrictlyPreprocessorAction(Action))
    Opts.LexEditorPlaceholders = false;

  Opts.SetUpStaticAnalyzer = Args.hasArg(OPT_setup_static_analyzer);
  Opts.DisablePragmaDebugCrash = Args.hasArg(OPT_disable_pragma_debug_crash);
}

static void ParsePreprocessorOutputArgs(PreprocessorOutputOptions &Opts,
                                        ArgList &Args,
                                        frontend::ActionKind Action) {
  if (isStrictlyPreprocessorAction(Action))
    Opts.ShowCPP = !Args.hasArg(OPT_dM);
  else
    Opts.ShowCPP = 0;

  Opts.ShowComments = Args.hasArg(OPT_C);
  Opts.ShowLineMarkers = !Args.hasArg(OPT_P);
  Opts.ShowMacroComments = Args.hasArg(OPT_CC);
  Opts.ShowMacros = Args.hasArg(OPT_dM) || Args.hasArg(OPT_dD);
  Opts.ShowIncludeDirectives = Args.hasArg(OPT_dI);
  Opts.RewriteIncludes = Args.hasArg(OPT_frewrite_includes);
  Opts.RewriteImports = Args.hasArg(OPT_frewrite_imports);
  Opts.UseLineDirectives = Args.hasArg(OPT_fuse_line_directives);
}

static void ParseTargetArgs(TargetOptions &Opts, ArgList &Args,
                            DiagnosticsEngine &Diags) {
  Opts.CodeModel = std::string(Args.getLastArgValue(OPT_mcmodel_EQ, "default"));
  Opts.ABI = std::string(Args.getLastArgValue(OPT_target_abi));
  if (Arg *A = Args.getLastArg(OPT_meabi)) {
    StringRef Value = A->getValue();
    llvm::EABI EABIVersion = llvm::StringSwitch<llvm::EABI>(Value)
                                 .Case("default", llvm::EABI::Default)
                                 .Case("4", llvm::EABI::EABI4)
                                 .Case("5", llvm::EABI::EABI5)
                                 .Case("gnu", llvm::EABI::GNU)
                                 .Default(llvm::EABI::Unknown);
    if (EABIVersion == llvm::EABI::Unknown)
      Diags.Report(diag::err_drv_invalid_value) << A->getAsString(Args)
                                                << Value;
    else
      Opts.EABIVersion = EABIVersion;
  }
  Opts.CPU = std::string(Args.getLastArgValue(OPT_target_cpu));
  Opts.FPMath = std::string(Args.getLastArgValue(OPT_mfpmath));
  Opts.FeaturesAsWritten = Args.getAllArgValues(OPT_target_feature);
  Opts.LinkerVersion =
      std::string(Args.getLastArgValue(OPT_target_linker_version));
  Opts.OpenCLExtensionsAsWritten = Args.getAllArgValues(OPT_cl_ext_EQ);
  Opts.ForceEnableInt128 = Args.hasArg(OPT_fforce_enable_int128);
  Opts.NVPTXUseShortPointers = Args.hasFlag(
      options::OPT_fcuda_short_ptr, options::OPT_fno_cuda_short_ptr, false);
  if (Arg *A = Args.getLastArg(options::OPT_target_sdk_version_EQ)) {
    llvm::VersionTuple Version;
    if (Version.tryParse(A->getValue()))
      Diags.Report(diag::err_drv_invalid_value)
          << A->getAsString(Args) << A->getValue();
    else
      Opts.SDKVersion = Version;
  }
}

bool CompilerInvocation::parseSimpleArgs(const ArgList &Args,
                                         DiagnosticsEngine &Diags) {
#define OPTION_WITH_MARSHALLING_FLAG(PREFIX_TYPE, NAME, ID, KIND, GROUP,       \
                                     ALIAS, ALIASARGS, FLAGS, PARAM, HELPTEXT, \
                                     METAVAR, VALUES, SPELLING, ALWAYS_EMIT,   \
                                     KEYPATH, DEFAULT_VALUE, IS_POSITIVE)      \
  this->KEYPATH = Args.hasArg(OPT_##ID) && IS_POSITIVE;

#define OPTION_WITH_MARSHALLING_STRING(                                        \
    PREFIX_TYPE, NAME, ID, KIND, GROUP, ALIAS, ALIASARGS, FLAGS, PARAM,        \
    HELPTEXT, METAVAR, VALUES, SPELLING, ALWAYS_EMIT, KEYPATH, DEFAULT_VALUE,  \
    TYPE, NORMALIZER, DENORMALIZER, TABLE_INDEX)                               \
  {                                                                            \
    if (auto MaybeValue = NORMALIZER(OPT_##ID, TABLE_INDEX, Args, Diags))      \
      this->KEYPATH = static_cast<TYPE>(*MaybeValue);                          \
    else                                                                       \
      this->KEYPATH = DEFAULT_VALUE;                                           \
  }

#include "clang/Driver/Options.inc"
#undef OPTION_WITH_MARSHALLING_STRING
#undef OPTION_WITH_MARSHALLING_FLAG
  return true;
}

bool CompilerInvocation::CreateFromArgs(CompilerInvocation &Res,
                                        ArrayRef<const char *> CommandLineArgs,
                                        DiagnosticsEngine &Diags,
                                        const char *Argv0) {
  bool Success = true;

  // Parse the arguments.
  const OptTable &Opts = getDriverOptTable();
  const unsigned IncludedFlagsBitmask = options::CC1Option;
  unsigned MissingArgIndex, MissingArgCount;
  InputArgList Args = Opts.ParseArgs(CommandLineArgs, MissingArgIndex,
                                     MissingArgCount, IncludedFlagsBitmask);
  LangOptions &LangOpts = *Res.getLangOpts();

  // Check for missing argument error.
  if (MissingArgCount) {
    Diags.Report(diag::err_drv_missing_argument)
        << Args.getArgString(MissingArgIndex) << MissingArgCount;
    Success = false;
  }

  // Issue errors on unknown arguments.
  for (const auto *A : Args.filtered(OPT_UNKNOWN)) {
    auto ArgString = A->getAsString(Args);
    std::string Nearest;
    if (Opts.findNearest(ArgString, Nearest, IncludedFlagsBitmask) > 1)
      Diags.Report(diag::err_drv_unknown_argument) << ArgString;
    else
      Diags.Report(diag::err_drv_unknown_argument_with_suggestion)
          << ArgString << Nearest;
    Success = false;
  }

  Success &= Res.parseSimpleArgs(Args, Diags);
  Success &= ParseAnalyzerArgs(*Res.getAnalyzerOpts(), Args, Diags);
  Success &= ParseMigratorArgs(Res.getMigratorOpts(), Args);
  ParseDependencyOutputArgs(Res.getDependencyOutputOpts(), Args);
  if (!Res.getDependencyOutputOpts().OutputFile.empty() &&
      Res.getDependencyOutputOpts().Targets.empty()) {
    Diags.Report(diag::err_fe_dependency_file_requires_MT);
    Success = false;
  }
  Success &= ParseDiagnosticArgs(Res.getDiagnosticOpts(), Args, &Diags,
                                 /*DefaultDiagColor=*/false);
  ParseCommentArgs(LangOpts.CommentOpts, Args);
  ParseFileSystemArgs(Res.getFileSystemOpts(), Args);
  // FIXME: We shouldn't have to pass the DashX option around here
  InputKind DashX = ParseFrontendArgs(Res.getFrontendOpts(), Args, Diags,
                                      LangOpts.IsHeaderFile);
  ParseTargetArgs(Res.getTargetOpts(), Args, Diags);
  Success &= ParseCodeGenArgs(Res.getCodeGenOpts(), Args, DashX, Diags,
                              Res.getTargetOpts(), Res.getFrontendOpts());
  ParseHeaderSearchArgs(Res.getHeaderSearchOpts(), Args,
                        Res.getFileSystemOpts().WorkingDir);
  llvm::Triple T(Res.getTargetOpts().Triple);
  if (DashX.getFormat() == InputKind::Precompiled ||
      DashX.getLanguage() == Language::LLVM_IR) {
    // ObjCAAutoRefCount and Sanitize LangOpts are used to setup the
    // PassManager in BackendUtil.cpp. They need to be initializd no matter
    // what the input type is.
    if (Args.hasArg(OPT_fobjc_arc))
      LangOpts.ObjCAutoRefCount = 1;
    // PIClevel and PIELevel are needed during code generation and this should be
    // set regardless of the input type.
    LangOpts.PICLevel = getLastArgIntValue(Args, OPT_pic_level, 0, Diags);
    LangOpts.PIE = Args.hasArg(OPT_pic_is_pie);
    parseSanitizerKinds("-fsanitize=", Args.getAllArgValues(OPT_fsanitize_EQ),
                        Diags, LangOpts.Sanitize);
  } else {
    // Other LangOpts are only initialized when the input is not AST or LLVM IR.
    // FIXME: Should we really be calling this for an Language::Asm input?
    ParseLangArgs(LangOpts, Args, DashX, Res.getTargetOpts(),
                  Res.getPreprocessorOpts(), Diags);
    if (Res.getFrontendOpts().ProgramAction == frontend::RewriteObjC)
      LangOpts.ObjCExceptions = 1;
    if (T.isOSDarwin() && DashX.isPreprocessed()) {
      // Supress the darwin-specific 'stdlibcxx-not-found' diagnostic for
      // preprocessed input as we don't expect it to be used with -std=libc++
      // anyway.
      Res.getDiagnosticOpts().Warnings.push_back("no-stdlibcxx-not-found");
    }
  }

  if (Diags.isIgnored(diag::warn_profile_data_misexpect, SourceLocation()))
    Res.FrontendOpts.LLVMArgs.push_back("-pgo-warn-misexpect");

  LangOpts.FunctionAlignment =
      getLastArgIntValue(Args, OPT_function_alignment, 0, Diags);

  if (LangOpts.CUDA) {
    // During CUDA device-side compilation, the aux triple is the
    // triple used for host compilation.
    if (LangOpts.CUDAIsDevice)
      Res.getTargetOpts().HostTriple = Res.getFrontendOpts().AuxTriple;
  }

  // Set the triple of the host for OpenMP device compile.
  if (LangOpts.OpenMPIsDevice)
    Res.getTargetOpts().HostTriple = Res.getFrontendOpts().AuxTriple;

  // FIXME: Override value name discarding when asan or msan is used because the
  // backend passes depend on the name of the alloca in order to print out
  // names.
  Res.getCodeGenOpts().DiscardValueNames &=
      !LangOpts.Sanitize.has(SanitizerKind::Address) &&
      !LangOpts.Sanitize.has(SanitizerKind::KernelAddress) &&
      !LangOpts.Sanitize.has(SanitizerKind::Memory) &&
      !LangOpts.Sanitize.has(SanitizerKind::KernelMemory);

  ParsePreprocessorArgs(Res.getPreprocessorOpts(), Args, Diags,
                        Res.getFrontendOpts().ProgramAction);
  ParsePreprocessorOutputArgs(Res.getPreprocessorOutputOpts(), Args,
                              Res.getFrontendOpts().ProgramAction);

  // Turn on -Wspir-compat for SPIR target.
  if (T.isSPIR())
    Res.getDiagnosticOpts().Warnings.push_back("spir-compat");

  // If sanitizer is enabled, disable OPT_ffine_grained_bitfield_accesses.
  if (Res.getCodeGenOpts().FineGrainedBitfieldAccesses &&
      !Res.getLangOpts()->Sanitize.empty()) {
    Res.getCodeGenOpts().FineGrainedBitfieldAccesses = false;
    Diags.Report(diag::warn_drv_fine_grained_bitfield_accesses_ignored);
  }

  // Store the command-line for using in the CodeView backend.
  Res.getCodeGenOpts().Argv0 = Argv0;
  Res.getCodeGenOpts().CommandLineArgs = CommandLineArgs;

  return Success;
}

std::string CompilerInvocation::getModuleHash() const {
  // Note: For QoI reasons, the things we use as a hash here should all be
  // dumped via the -module-info flag.
  using llvm::hash_code;
  using llvm::hash_value;
  using llvm::hash_combine;
  using llvm::hash_combine_range;

  // Start the signature with the compiler version.
  // FIXME: We'd rather use something more cryptographically sound than
  // CityHash, but this will do for now.
  hash_code code = hash_value(getClangFullRepositoryVersion());

  // Also include the serialization version, in case LLVM_APPEND_VC_REV is off
  // and getClangFullRepositoryVersion() doesn't include git revision.
  code = hash_combine(code, serialization::VERSION_MAJOR,
                      serialization::VERSION_MINOR);

  // Extend the signature with the language options
#define LANGOPT(Name, Bits, Default, Description) \
   code = hash_combine(code, LangOpts->Name);
#define ENUM_LANGOPT(Name, Type, Bits, Default, Description) \
  code = hash_combine(code, static_cast<unsigned>(LangOpts->get##Name()));
#define BENIGN_LANGOPT(Name, Bits, Default, Description)
#define BENIGN_ENUM_LANGOPT(Name, Type, Bits, Default, Description)
#include "clang/Basic/LangOptions.def"

  for (StringRef Feature : LangOpts->ModuleFeatures)
    code = hash_combine(code, Feature);

  // Extend the signature with the target options.
  code = hash_combine(code, TargetOpts->Triple, TargetOpts->CPU,
                      TargetOpts->ABI);
  for (const auto &FeatureAsWritten : TargetOpts->FeaturesAsWritten)
    code = hash_combine(code, FeatureAsWritten);

  // Extend the signature with preprocessor options.
  const PreprocessorOptions &ppOpts = getPreprocessorOpts();
  const HeaderSearchOptions &hsOpts = getHeaderSearchOpts();
  code = hash_combine(code, ppOpts.UsePredefines, ppOpts.DetailedRecord);

  for (const auto &I : getPreprocessorOpts().Macros) {
    // If we're supposed to ignore this macro for the purposes of modules,
    // don't put it into the hash.
    if (!hsOpts.ModulesIgnoreMacros.empty()) {
      // Check whether we're ignoring this macro.
      StringRef MacroDef = I.first;
      if (hsOpts.ModulesIgnoreMacros.count(
              llvm::CachedHashString(MacroDef.split('=').first)))
        continue;
    }

    code = hash_combine(code, I.first, I.second);
  }

  // Extend the signature with the sysroot and other header search options.
  code = hash_combine(code, hsOpts.Sysroot,
                      hsOpts.ModuleFormat,
                      hsOpts.UseDebugInfo,
                      hsOpts.UseBuiltinIncludes,
                      hsOpts.UseStandardSystemIncludes,
                      hsOpts.UseStandardCXXIncludes,
                      hsOpts.UseLibcxx,
                      hsOpts.ModulesValidateDiagnosticOptions);
  code = hash_combine(code, hsOpts.ResourceDir);

  if (hsOpts.ModulesStrictContextHash) {
    hash_code SHPC = hash_combine_range(hsOpts.SystemHeaderPrefixes.begin(),
                                        hsOpts.SystemHeaderPrefixes.end());
    hash_code UEC = hash_combine_range(hsOpts.UserEntries.begin(),
                                       hsOpts.UserEntries.end());
    code = hash_combine(code, hsOpts.SystemHeaderPrefixes.size(), SHPC,
                        hsOpts.UserEntries.size(), UEC);

    const DiagnosticOptions &diagOpts = getDiagnosticOpts();
    #define DIAGOPT(Name, Bits, Default) \
      code = hash_combine(code, diagOpts.Name);
    #define ENUM_DIAGOPT(Name, Type, Bits, Default) \
      code = hash_combine(code, diagOpts.get##Name());
    #include "clang/Basic/DiagnosticOptions.def"
    #undef DIAGOPT
    #undef ENUM_DIAGOPT
  }

  // Extend the signature with the user build path.
  code = hash_combine(code, hsOpts.ModuleUserBuildPath);

  // Extend the signature with the module file extensions.
  const FrontendOptions &frontendOpts = getFrontendOpts();
  for (const auto &ext : frontendOpts.ModuleFileExtensions) {
    code = ext->hashExtension(code);
  }

  // When compiling with -gmodules, also hash -fdebug-prefix-map as it
  // affects the debug info in the PCM.
  if (getCodeGenOpts().DebugTypeExtRefs)
    for (const auto &KeyValue : getCodeGenOpts().DebugPrefixMap)
      code = hash_combine(code, KeyValue.first, KeyValue.second);

  // Extend the signature with the enabled sanitizers, if at least one is
  // enabled. Sanitizers which cannot affect AST generation aren't hashed.
  SanitizerSet SanHash = LangOpts->Sanitize;
  SanHash.clear(getPPTransparentSanitizers());
  if (!SanHash.empty())
    code = hash_combine(code, SanHash.Mask);

  return llvm::APInt(64, code).toString(36, /*Signed=*/false);
}

void CompilerInvocation::generateCC1CommandLine(
    SmallVectorImpl<const char *> &Args, StringAllocator SA) const {
#define OPTION_WITH_MARSHALLING_FLAG(PREFIX_TYPE, NAME, ID, KIND, GROUP,       \
                                     ALIAS, ALIASARGS, FLAGS, PARAM, HELPTEXT, \
                                     METAVAR, VALUES, SPELLING, ALWAYS_EMIT,   \
                                     KEYPATH, DEFAULT_VALUE, IS_POSITIVE)      \
  if ((FLAGS) & options::CC1Option &&                                            \
      (ALWAYS_EMIT || this->KEYPATH != DEFAULT_VALUE))                         \
    Args.push_back(SPELLING);

#define OPTION_WITH_MARSHALLING_STRING(                                        \
    PREFIX_TYPE, NAME, ID, KIND, GROUP, ALIAS, ALIASARGS, FLAGS, PARAM,        \
    HELPTEXT, METAVAR, VALUES, SPELLING, ALWAYS_EMIT, KEYPATH, DEFAULT_VALUE,  \
    NORMALIZER_RET_TY, NORMALIZER, DENORMALIZER, TABLE_INDEX)                  \
  if (((FLAGS) & options::CC1Option) &&                                          \
      (ALWAYS_EMIT || this->KEYPATH != DEFAULT_VALUE)) {                       \
    if (Option::KIND##Class == Option::SeparateClass) {                        \
      Args.push_back(SPELLING);                                                \
      Args.push_back(DENORMALIZER(SA, TABLE_INDEX, this->KEYPATH));            \
    }                                                                          \
  }

#include "clang/Driver/Options.inc"
#undef OPTION_WITH_MARSHALLING_STRING
#undef OPTION_WITH_MARSHALLING_FLAG
}

namespace clang {

IntrusiveRefCntPtr<llvm::vfs::FileSystem>
createVFSFromCompilerInvocation(const CompilerInvocation &CI,
                                DiagnosticsEngine &Diags) {
  return createVFSFromCompilerInvocation(CI, Diags,
                                         llvm::vfs::getRealFileSystem());
}

IntrusiveRefCntPtr<llvm::vfs::FileSystem> createVFSFromCompilerInvocation(
    const CompilerInvocation &CI, DiagnosticsEngine &Diags,
    IntrusiveRefCntPtr<llvm::vfs::FileSystem> BaseFS) {
  if (CI.getHeaderSearchOpts().VFSOverlayFiles.empty())
    return BaseFS;

  IntrusiveRefCntPtr<llvm::vfs::FileSystem> Result = BaseFS;
  // earlier vfs files are on the bottom
  for (const auto &File : CI.getHeaderSearchOpts().VFSOverlayFiles) {
    llvm::ErrorOr<std::unique_ptr<llvm::MemoryBuffer>> Buffer =
        Result->getBufferForFile(File);
    if (!Buffer) {
      Diags.Report(diag::err_missing_vfs_overlay_file) << File;
      continue;
    }

    IntrusiveRefCntPtr<llvm::vfs::FileSystem> FS = llvm::vfs::getVFSFromYAML(
        std::move(Buffer.get()), /*DiagHandler*/ nullptr, File,
        /*DiagContext*/ nullptr, Result);
    if (!FS) {
      Diags.Report(diag::err_invalid_vfs_overlay) << File;
      continue;
    }

    Result = FS;
  }
  return Result;
}

} // namespace clang<|MERGE_RESOLUTION|>--- conflicted
+++ resolved
@@ -3123,7 +3123,6 @@
     }
   }
 
-<<<<<<< HEAD
   // Check if -fopenacc is specified.
   Opts.OpenACC = Args.hasArg(OPT_fopenacc) ||
                  Args.hasArg(OPT_fopenacc_print_EQ) ||
@@ -3161,8 +3160,8 @@
       Diags.Report(diag::err_drv_invalid_value) << A->getAsString(Args) << Val;
   }
 
-  // Check if -fopenmp is specified and set default version to 4.5.
-  Opts.OpenMP = Args.hasArg(options::OPT_fopenmp) ? 45 : 0;
+  // Check if -fopenmp is specified and set default version to 5.0.
+  Opts.OpenMP = Args.hasArg(options::OPT_fopenmp) ? 50 : 0;
 
   // Don't permit -fopenacc with -fopenmp because we cannot accept OpenACC and
   // OpenMP in the same source.  However, if only -fopenacc, activate OpenMP
@@ -3186,10 +3185,6 @@
     Opts.OpenMP = 50;
   }
 
-=======
-  // Check if -fopenmp is specified and set default version to 5.0.
-  Opts.OpenMP = Args.hasArg(options::OPT_fopenmp) ? 50 : 0;
->>>>>>> 51776499
   // Check if -fopenmp-simd is specified.
   bool IsSimdSpecified =
       Args.hasFlag(options::OPT_fopenmp_simd, options::OPT_fno_openmp_simd,
@@ -3207,16 +3202,11 @@
   if (Opts.OpenMP || Opts.OpenMPSimd) {
     if (int Version = getLastArgIntValue(
             Args, OPT_fopenmp_version_EQ,
-<<<<<<< HEAD
-            ((IsSimdSpecified || IsTargetSpecified)) && !Opts.OpenACC
-            ? 45 : Opts.OpenMP, Diags))
+            (IsSimdSpecified || IsTargetSpecified) && !Opts.OpenACC
+                ? 50
+                : Opts.OpenMP,
+            Diags))
       Opts.OpenMP = Version;
-    else if ((IsSimdSpecified || IsTargetSpecified) && !Opts.OpenACC)
-      Opts.OpenMP = 45;
-=======
-            (IsSimdSpecified || IsTargetSpecified) ? 50 : Opts.OpenMP, Diags))
-      Opts.OpenMP = Version;
->>>>>>> 51776499
     // Provide diagnostic when a given target is not expected to be an OpenMP
     // device or host.
     if (!Opts.OpenMPIsDevice) {
