//===--- PrintPreprocessedOutput.cpp - Implement the -E mode --------------===//
//
// Part of the LLVM Project, under the Apache License v2.0 with LLVM Exceptions.
// See https://llvm.org/LICENSE.txt for license information.
// SPDX-License-Identifier: Apache-2.0 WITH LLVM-exception
//
//===----------------------------------------------------------------------===//
//
// This code simply runs the preprocessor on the input file and prints out the
// result.  This is the traditional behavior of the -E option.
//
//===----------------------------------------------------------------------===//

#include "clang/Frontend/Utils.h"
#include "clang/Basic/CharInfo.h"
#include "clang/Basic/Diagnostic.h"
#include "clang/Basic/SourceManager.h"
#include "clang/Frontend/PreprocessorOutputOptions.h"
#include "clang/Lex/MacroInfo.h"
#include "clang/Lex/PPCallbacks.h"
#include "clang/Lex/Pragma.h"
#include "clang/Lex/Preprocessor.h"
#include "clang/Lex/TokenConcatenation.h"
#include "llvm/ADT/STLExtras.h"
#include "llvm/ADT/SmallString.h"
#include "llvm/ADT/StringRef.h"
#include "llvm/Support/ErrorHandling.h"
#include "llvm/Support/raw_ostream.h"
#include <cstdio>
using namespace clang;

/// PrintMacroDefinition - Print a macro definition in a form that will be
/// properly accepted back as a definition.
static void PrintMacroDefinition(const IdentifierInfo &II, const MacroInfo &MI,
                                 Preprocessor &PP, raw_ostream &OS) {
  OS << "#define " << II.getName();

  if (MI.isFunctionLike()) {
    OS << '(';
    if (!MI.param_empty()) {
      MacroInfo::param_iterator AI = MI.param_begin(), E = MI.param_end();
      for (; AI+1 != E; ++AI) {
        OS << (*AI)->getName();
        OS << ',';
      }

      // Last argument.
      if ((*AI)->getName() == "__VA_ARGS__")
        OS << "...";
      else
        OS << (*AI)->getName();
    }

    if (MI.isGNUVarargs())
      OS << "...";  // #define foo(x...)

    OS << ')';
  }

  // GCC always emits a space, even if the macro body is empty.  However, do not
  // want to emit two spaces if the first token has a leading space.
  if (MI.tokens_empty() || !MI.tokens_begin()->hasLeadingSpace())
    OS << ' ';

  SmallString<128> SpellingBuffer;
  for (const auto &T : MI.tokens()) {
    if (T.hasLeadingSpace())
      OS << ' ';

    OS << PP.getSpelling(T, SpellingBuffer);
  }
}

//===----------------------------------------------------------------------===//
// Preprocessed token printer
//===----------------------------------------------------------------------===//

namespace {
class PrintPPOutputPPCallbacks : public PPCallbacks {
  Preprocessor &PP;
  SourceManager &SM;
  TokenConcatenation ConcatInfo;
public:
  raw_ostream &OS;
private:
  unsigned CurLine;

  bool EmittedTokensOnThisLine;
  bool EmittedDirectiveOnThisLine;
  SrcMgr::CharacteristicKind FileType;
  SmallString<512> CurFilename;
  bool Initialized;
  bool DisableLineMarkers;
  bool DumpDefines;
  bool DumpIncludeDirectives;
  bool UseLineDirectives;
  bool IsFirstFileEntered;
public:
  PrintPPOutputPPCallbacks(Preprocessor &pp, raw_ostream &os, bool lineMarkers,
                           bool defines, bool DumpIncludeDirectives,
                           bool UseLineDirectives)
      : PP(pp), SM(PP.getSourceManager()), ConcatInfo(PP), OS(os),
        DisableLineMarkers(lineMarkers), DumpDefines(defines),
        DumpIncludeDirectives(DumpIncludeDirectives),
        UseLineDirectives(UseLineDirectives) {
    CurLine = 0;
    CurFilename += "<uninit>";
    EmittedTokensOnThisLine = false;
    EmittedDirectiveOnThisLine = false;
    FileType = SrcMgr::C_User;
    Initialized = false;
    IsFirstFileEntered = false;
  }

  void setEmittedTokensOnThisLine() { EmittedTokensOnThisLine = true; }
  bool hasEmittedTokensOnThisLine() const { return EmittedTokensOnThisLine; }

  void setEmittedDirectiveOnThisLine() { EmittedDirectiveOnThisLine = true; }
  bool hasEmittedDirectiveOnThisLine() const {
    return EmittedDirectiveOnThisLine;
  }

  bool startNewLineIfNeeded(bool ShouldUpdateCurrentLine = true);

  void FileChanged(SourceLocation Loc, FileChangeReason Reason,
                   SrcMgr::CharacteristicKind FileType,
                   FileID PrevFID) override;
  void InclusionDirective(SourceLocation HashLoc, const Token &IncludeTok,
                          StringRef FileName, bool IsAngled,
                          CharSourceRange FilenameRange, const FileEntry *File,
                          StringRef SearchPath, StringRef RelativePath,
                          const Module *Imported,
                          SrcMgr::CharacteristicKind FileType) override;
  void Ident(SourceLocation Loc, StringRef str) override;
  void PragmaMessage(SourceLocation Loc, StringRef Namespace,
                     PragmaMessageKind Kind, StringRef Str) override;
  void PragmaDebug(SourceLocation Loc, StringRef DebugType) override;
  void PragmaDiagnosticPush(SourceLocation Loc, StringRef Namespace) override;
  void PragmaDiagnosticPop(SourceLocation Loc, StringRef Namespace) override;
  void PragmaDiagnostic(SourceLocation Loc, StringRef Namespace,
                        diag::Severity Map, StringRef Str) override;
  void PragmaWarning(SourceLocation Loc, StringRef WarningSpec,
                     ArrayRef<int> Ids) override;
  void PragmaWarningPush(SourceLocation Loc, int Level) override;
  void PragmaWarningPop(SourceLocation Loc) override;
  void PragmaExecCharsetPush(SourceLocation Loc, StringRef Str) override;
  void PragmaExecCharsetPop(SourceLocation Loc) override;
  void PragmaAssumeNonNullBegin(SourceLocation Loc) override;
  void PragmaAssumeNonNullEnd(SourceLocation Loc) override;

  bool HandleFirstTokOnLine(Token &Tok);

  /// Move to the line of the provided source location. This will
  /// return true if the output stream required adjustment or if
  /// the requested location is on the first line.
  bool MoveToLine(SourceLocation Loc) {
    PresumedLoc PLoc = SM.getPresumedLoc(Loc);
    if (PLoc.isInvalid())
      return false;
    return MoveToLine(PLoc.getLine()) || (PLoc.getLine() == 1);
  }
  bool MoveToLine(unsigned LineNo);

  bool AvoidConcat(const Token &PrevPrevTok, const Token &PrevTok,
                   const Token &Tok) {
    return ConcatInfo.AvoidConcat(PrevPrevTok, PrevTok, Tok);
  }
  void WriteLineInfo(unsigned LineNo, const char *Extra=nullptr,
                     unsigned ExtraLen=0);
  bool LineMarkersAreDisabled() const { return DisableLineMarkers; }
  void HandleNewlinesInToken(const char *TokStr, unsigned Len);

  /// MacroDefined - This hook is called whenever a macro definition is seen.
  void MacroDefined(const Token &MacroNameTok,
                    const MacroDirective *MD) override;

  /// MacroUndefined - This hook is called whenever a macro #undef is seen.
  void MacroUndefined(const Token &MacroNameTok,
                      const MacroDefinition &MD,
                      const MacroDirective *Undef) override;

  void BeginModule(const Module *M);
  void EndModule(const Module *M);
};
}  // end anonymous namespace

void PrintPPOutputPPCallbacks::WriteLineInfo(unsigned LineNo,
                                             const char *Extra,
                                             unsigned ExtraLen) {
  startNewLineIfNeeded(/*ShouldUpdateCurrentLine=*/false);

  // Emit #line directives or GNU line markers depending on what mode we're in.
  if (UseLineDirectives) {
    OS << "#line" << ' ' << LineNo << ' ' << '"';
    OS.write_escaped(CurFilename);
    OS << '"';
  } else {
    OS << '#' << ' ' << LineNo << ' ' << '"';
    OS.write_escaped(CurFilename);
    OS << '"';

    if (ExtraLen)
      OS.write(Extra, ExtraLen);

    if (FileType == SrcMgr::C_System)
      OS.write(" 3", 2);
    else if (FileType == SrcMgr::C_ExternCSystem)
      OS.write(" 3 4", 4);
  }
  OS << '\n';
}

/// MoveToLine - Move the output to the source line specified by the location
/// object.  We can do this by emitting some number of \n's, or be emitting a
/// #line directive.  This returns false if already at the specified line, true
/// if some newlines were emitted.
bool PrintPPOutputPPCallbacks::MoveToLine(unsigned LineNo) {
  // If this line is "close enough" to the original line, just print newlines,
  // otherwise print a #line directive.
  if (LineNo-CurLine <= 8) {
    if (LineNo-CurLine == 1)
      OS << '\n';
    else if (LineNo == CurLine)
      return false;    // Spelling line moved, but expansion line didn't.
    else {
      const char *NewLines = "\n\n\n\n\n\n\n\n";
      OS.write(NewLines, LineNo-CurLine);
    }
  } else if (!DisableLineMarkers) {
    // Emit a #line or line marker.
    WriteLineInfo(LineNo, nullptr, 0);
  } else {
    // Okay, we're in -P mode, which turns off line markers.  However, we still
    // need to emit a newline between tokens on different lines.
    startNewLineIfNeeded(/*ShouldUpdateCurrentLine=*/false);
  }

  CurLine = LineNo;
  return true;
}

bool
PrintPPOutputPPCallbacks::startNewLineIfNeeded(bool ShouldUpdateCurrentLine) {
  if (EmittedTokensOnThisLine || EmittedDirectiveOnThisLine) {
    OS << '\n';
    EmittedTokensOnThisLine = false;
    EmittedDirectiveOnThisLine = false;
    if (ShouldUpdateCurrentLine)
      ++CurLine;
    return true;
  }

  return false;
}

/// FileChanged - Whenever the preprocessor enters or exits a #include file
/// it invokes this handler.  Update our conception of the current source
/// position.
void PrintPPOutputPPCallbacks::FileChanged(SourceLocation Loc,
                                           FileChangeReason Reason,
                                       SrcMgr::CharacteristicKind NewFileType,
                                       FileID PrevFID) {
  // Unless we are exiting a #include, make sure to skip ahead to the line the
  // #include directive was at.
  SourceManager &SourceMgr = SM;

  PresumedLoc UserLoc = SourceMgr.getPresumedLoc(Loc);
  if (UserLoc.isInvalid())
    return;

  unsigned NewLine = UserLoc.getLine();

  if (Reason == PPCallbacks::EnterFile) {
    SourceLocation IncludeLoc = UserLoc.getIncludeLoc();
    if (IncludeLoc.isValid())
      MoveToLine(IncludeLoc);
  } else if (Reason == PPCallbacks::SystemHeaderPragma) {
    // GCC emits the # directive for this directive on the line AFTER the
    // directive and emits a bunch of spaces that aren't needed. This is because
    // otherwise we will emit a line marker for THIS line, which requires an
    // extra blank line after the directive to avoid making all following lines
    // off by one. We can do better by simply incrementing NewLine here.
    NewLine += 1;
  }

  CurLine = NewLine;

  CurFilename.clear();
  CurFilename += UserLoc.getFilename();
  FileType = NewFileType;

  if (DisableLineMarkers) {
    startNewLineIfNeeded(/*ShouldUpdateCurrentLine=*/false);
    return;
  }

  if (!Initialized) {
    WriteLineInfo(CurLine);
    Initialized = true;
  }

  // Do not emit an enter marker for the main file (which we expect is the first
  // entered file). This matches gcc, and improves compatibility with some tools
  // which track the # line markers as a way to determine when the preprocessed
  // output is in the context of the main file.
  if (Reason == PPCallbacks::EnterFile && !IsFirstFileEntered) {
    IsFirstFileEntered = true;
    return;
  }

  switch (Reason) {
  case PPCallbacks::EnterFile:
    WriteLineInfo(CurLine, " 1", 2);
    break;
  case PPCallbacks::ExitFile:
    WriteLineInfo(CurLine, " 2", 2);
    break;
  case PPCallbacks::SystemHeaderPragma:
  case PPCallbacks::RenameFile:
    WriteLineInfo(CurLine);
    break;
  }
}

void PrintPPOutputPPCallbacks::InclusionDirective(
    SourceLocation HashLoc,
    const Token &IncludeTok,
    StringRef FileName,
    bool IsAngled,
    CharSourceRange FilenameRange,
    const FileEntry *File,
    StringRef SearchPath,
    StringRef RelativePath,
    const Module *Imported,
    SrcMgr::CharacteristicKind FileType) {
  // In -dI mode, dump #include directives prior to dumping their content or
  // interpretation.
  if (DumpIncludeDirectives) {
    startNewLineIfNeeded();
    MoveToLine(HashLoc);
    const std::string TokenText = PP.getSpelling(IncludeTok);
    assert(!TokenText.empty());
    OS << "#" << TokenText << " "
       << (IsAngled ? '<' : '"') << FileName << (IsAngled ? '>' : '"')
       << " /* clang -E -dI */";
    setEmittedDirectiveOnThisLine();
    startNewLineIfNeeded();
  }

  // When preprocessing, turn implicit imports into module import pragmas.
  if (Imported) {
    switch (IncludeTok.getIdentifierInfo()->getPPKeywordID()) {
    case tok::pp_include:
    case tok::pp_import:
    case tok::pp_include_next:
      startNewLineIfNeeded();
      MoveToLine(HashLoc);
      OS << "#pragma clang module import " << Imported->getFullModuleName(true)
         << " /* clang -E: implicit import for "
         << "#" << PP.getSpelling(IncludeTok) << " "
         << (IsAngled ? '<' : '"') << FileName << (IsAngled ? '>' : '"')
         << " */";
      // Since we want a newline after the pragma, but not a #<line>, start a
      // new line immediately.
      EmittedTokensOnThisLine = true;
      startNewLineIfNeeded();
      break;

    case tok::pp___include_macros:
      // #__include_macros has no effect on a user of a preprocessed source
      // file; the only effect is on preprocessing.
      //
      // FIXME: That's not *quite* true: it causes the module in question to
      // be loaded, which can affect downstream diagnostics.
      break;

    default:
      llvm_unreachable("unknown include directive kind");
      break;
    }
  }
}

/// Handle entering the scope of a module during a module compilation.
void PrintPPOutputPPCallbacks::BeginModule(const Module *M) {
  startNewLineIfNeeded();
  OS << "#pragma clang module begin " << M->getFullModuleName(true);
  setEmittedDirectiveOnThisLine();
}

/// Handle leaving the scope of a module during a module compilation.
void PrintPPOutputPPCallbacks::EndModule(const Module *M) {
  startNewLineIfNeeded();
  OS << "#pragma clang module end /*" << M->getFullModuleName(true) << "*/";
  setEmittedDirectiveOnThisLine();
}

/// Ident - Handle #ident directives when read by the preprocessor.
///
void PrintPPOutputPPCallbacks::Ident(SourceLocation Loc, StringRef S) {
  MoveToLine(Loc);

  OS.write("#ident ", strlen("#ident "));
  OS.write(S.begin(), S.size());
  EmittedTokensOnThisLine = true;
}

/// MacroDefined - This hook is called whenever a macro definition is seen.
void PrintPPOutputPPCallbacks::MacroDefined(const Token &MacroNameTok,
                                            const MacroDirective *MD) {
  const MacroInfo *MI = MD->getMacroInfo();
  // Only print out macro definitions in -dD mode.
  if (!DumpDefines ||
      // Ignore __FILE__ etc.
      MI->isBuiltinMacro()) return;

  MoveToLine(MI->getDefinitionLoc());
  PrintMacroDefinition(*MacroNameTok.getIdentifierInfo(), *MI, PP, OS);
  setEmittedDirectiveOnThisLine();
}

void PrintPPOutputPPCallbacks::MacroUndefined(const Token &MacroNameTok,
                                              const MacroDefinition &MD,
                                              const MacroDirective *Undef) {
  // Only print out macro definitions in -dD mode.
  if (!DumpDefines) return;

  MoveToLine(MacroNameTok.getLocation());
  OS << "#undef " << MacroNameTok.getIdentifierInfo()->getName();
  setEmittedDirectiveOnThisLine();
}

static void outputPrintable(raw_ostream &OS, StringRef Str) {
  for (unsigned char Char : Str) {
    if (isPrintable(Char) && Char != '\\' && Char != '"')
      OS << (char)Char;
    else // Output anything hard as an octal escape.
      OS << '\\'
         << (char)('0' + ((Char >> 6) & 7))
         << (char)('0' + ((Char >> 3) & 7))
         << (char)('0' + ((Char >> 0) & 7));
  }
}

void PrintPPOutputPPCallbacks::PragmaMessage(SourceLocation Loc,
                                             StringRef Namespace,
                                             PragmaMessageKind Kind,
                                             StringRef Str) {
  startNewLineIfNeeded();
  MoveToLine(Loc);
  OS << "#pragma ";
  if (!Namespace.empty())
    OS << Namespace << ' ';
  switch (Kind) {
    case PMK_Message:
      OS << "message(\"";
      break;
    case PMK_Warning:
      OS << "warning \"";
      break;
    case PMK_Error:
      OS << "error \"";
      break;
  }

  outputPrintable(OS, Str);
  OS << '"';
  if (Kind == PMK_Message)
    OS << ')';
  setEmittedDirectiveOnThisLine();
}

void PrintPPOutputPPCallbacks::PragmaDebug(SourceLocation Loc,
                                           StringRef DebugType) {
  startNewLineIfNeeded();
  MoveToLine(Loc);

  OS << "#pragma clang __debug ";
  OS << DebugType;

  setEmittedDirectiveOnThisLine();
}

void PrintPPOutputPPCallbacks::
PragmaDiagnosticPush(SourceLocation Loc, StringRef Namespace) {
  startNewLineIfNeeded();
  MoveToLine(Loc);
  OS << "#pragma " << Namespace << " diagnostic push";
  setEmittedDirectiveOnThisLine();
}

void PrintPPOutputPPCallbacks::
PragmaDiagnosticPop(SourceLocation Loc, StringRef Namespace) {
  startNewLineIfNeeded();
  MoveToLine(Loc);
  OS << "#pragma " << Namespace << " diagnostic pop";
  setEmittedDirectiveOnThisLine();
}

void PrintPPOutputPPCallbacks::PragmaDiagnostic(SourceLocation Loc,
                                                StringRef Namespace,
                                                diag::Severity Map,
                                                StringRef Str) {
  startNewLineIfNeeded();
  MoveToLine(Loc);
  OS << "#pragma " << Namespace << " diagnostic ";
  switch (Map) {
  case diag::Severity::Remark:
    OS << "remark";
    break;
  case diag::Severity::Warning:
    OS << "warning";
    break;
  case diag::Severity::Error:
    OS << "error";
    break;
  case diag::Severity::Ignored:
    OS << "ignored";
    break;
  case diag::Severity::Fatal:
    OS << "fatal";
    break;
  }
  OS << " \"" << Str << '"';
  setEmittedDirectiveOnThisLine();
}

void PrintPPOutputPPCallbacks::PragmaWarning(SourceLocation Loc,
                                             StringRef WarningSpec,
                                             ArrayRef<int> Ids) {
  startNewLineIfNeeded();
  MoveToLine(Loc);
  OS << "#pragma warning(" << WarningSpec << ':';
  for (ArrayRef<int>::iterator I = Ids.begin(), E = Ids.end(); I != E; ++I)
    OS << ' ' << *I;
  OS << ')';
  setEmittedDirectiveOnThisLine();
}

void PrintPPOutputPPCallbacks::PragmaWarningPush(SourceLocation Loc,
                                                 int Level) {
  startNewLineIfNeeded();
  MoveToLine(Loc);
  OS << "#pragma warning(push";
  if (Level >= 0)
    OS << ", " << Level;
  OS << ')';
  setEmittedDirectiveOnThisLine();
}

void PrintPPOutputPPCallbacks::PragmaWarningPop(SourceLocation Loc) {
  startNewLineIfNeeded();
  MoveToLine(Loc);
  OS << "#pragma warning(pop)";
  setEmittedDirectiveOnThisLine();
}

void PrintPPOutputPPCallbacks::PragmaExecCharsetPush(SourceLocation Loc,
                                                     StringRef Str) {
  startNewLineIfNeeded();
  MoveToLine(Loc);
  OS << "#pragma character_execution_set(push";
  if (!Str.empty())
    OS << ", " << Str;
  OS << ')';
  setEmittedDirectiveOnThisLine();
}

void PrintPPOutputPPCallbacks::PragmaExecCharsetPop(SourceLocation Loc) {
  startNewLineIfNeeded();
  MoveToLine(Loc);
  OS << "#pragma character_execution_set(pop)";
  setEmittedDirectiveOnThisLine();
}

void PrintPPOutputPPCallbacks::
PragmaAssumeNonNullBegin(SourceLocation Loc) {
  startNewLineIfNeeded();
  MoveToLine(Loc);
  OS << "#pragma clang assume_nonnull begin";
  setEmittedDirectiveOnThisLine();
}

void PrintPPOutputPPCallbacks::
PragmaAssumeNonNullEnd(SourceLocation Loc) {
  startNewLineIfNeeded();
  MoveToLine(Loc);
  OS << "#pragma clang assume_nonnull end";
  setEmittedDirectiveOnThisLine();
}

/// HandleFirstTokOnLine - When emitting a preprocessed file in -E mode, this
/// is called for the first token on each new line.  If this really is the start
/// of a new logical line, handle it and return true, otherwise return false.
/// This may not be the start of a logical line because the "start of line"
/// marker is set for spelling lines, not expansion ones.
bool PrintPPOutputPPCallbacks::HandleFirstTokOnLine(Token &Tok) {
  // Figure out what line we went to and insert the appropriate number of
  // newline characters.
  if (!MoveToLine(Tok.getLocation()))
    return false;

  // Print out space characters so that the first token on a line is
  // indented for easy reading.
  unsigned ColNo = SM.getExpansionColumnNumber(Tok.getLocation());

  // The first token on a line can have a column number of 1, yet still expect
  // leading white space, if a macro expansion in column 1 starts with an empty
  // macro argument, or an empty nested macro expansion. In this case, move the
  // token to column 2.
  if (ColNo == 1 && Tok.hasLeadingSpace())
    ColNo = 2;

  // This hack prevents stuff like:
  // #define HASH #
  // HASH define foo bar
  // From having the # character end up at column 1, which makes it so it
  // is not handled as a #define next time through the preprocessor if in
  // -fpreprocessed mode.
  if (ColNo <= 1 && Tok.is(tok::hash))
    OS << ' ';

  // Otherwise, indent the appropriate number of spaces.
  for (; ColNo > 1; --ColNo)
    OS << ' ';

  return true;
}

void PrintPPOutputPPCallbacks::HandleNewlinesInToken(const char *TokStr,
                                                     unsigned Len) {
  unsigned NumNewlines = 0;
  for (; Len; --Len, ++TokStr) {
    if (*TokStr != '\n' &&
        *TokStr != '\r')
      continue;

    ++NumNewlines;

    // If we have \n\r or \r\n, skip both and count as one line.
    if (Len != 1 &&
        (TokStr[1] == '\n' || TokStr[1] == '\r') &&
        TokStr[0] != TokStr[1]) {
      ++TokStr;
      --Len;
    }
  }

  if (NumNewlines == 0) return;

  CurLine += NumNewlines;
}


namespace {
struct UnknownPragmaHandler : public PragmaHandler {
  const char *Prefix;
  PrintPPOutputPPCallbacks *Callbacks;

  // Set to true if tokens should be expanded
  bool ShouldExpandTokens;

  UnknownPragmaHandler(const char *prefix, PrintPPOutputPPCallbacks *callbacks,
                       bool RequireTokenExpansion)
      : Prefix(prefix), Callbacks(callbacks),
        ShouldExpandTokens(RequireTokenExpansion) {}
<<<<<<< HEAD
  void HandlePragma(Preprocessor &PP, PragmaIntroducerKind Introducer,
                    SourceLocation IntroducerLoc, Token &PragmaTok) override {
=======
  void HandlePragma(Preprocessor &PP, PragmaIntroducer Introducer,
                    Token &PragmaTok) override {
>>>>>>> 32551837
    // Figure out what line we went to and insert the appropriate number of
    // newline characters.
    Callbacks->startNewLineIfNeeded();
    Callbacks->MoveToLine(PragmaTok.getLocation());
    Callbacks->OS.write(Prefix, strlen(Prefix));

    if (ShouldExpandTokens) {
      // The first token does not have expanded macros. Expand them, if
      // required.
      auto Toks = llvm::make_unique<Token[]>(1);
      Toks[0] = PragmaTok;
      PP.EnterTokenStream(std::move(Toks), /*NumToks=*/1,
                          /*DisableMacroExpansion=*/false,
                          /*IsReinject=*/false);
      PP.Lex(PragmaTok);
    }
    Token PrevToken;
    Token PrevPrevToken;
    PrevToken.startToken();
    PrevPrevToken.startToken();

    // Read and print all of the pragma tokens.
    while (PragmaTok.isNot(tok::eod)) {
      if (PragmaTok.hasLeadingSpace() ||
          Callbacks->AvoidConcat(PrevPrevToken, PrevToken, PragmaTok))
        Callbacks->OS << ' ';
      std::string TokSpell = PP.getSpelling(PragmaTok);
      Callbacks->OS.write(&TokSpell[0], TokSpell.size());

      PrevPrevToken = PrevToken;
      PrevToken = PragmaTok;

      if (ShouldExpandTokens)
        PP.Lex(PragmaTok);
      else
        PP.LexUnexpandedToken(PragmaTok);
    }
    Callbacks->setEmittedDirectiveOnThisLine();
  }
};
} // end anonymous namespace


static void PrintPreprocessedTokens(Preprocessor &PP, Token &Tok,
                                    PrintPPOutputPPCallbacks *Callbacks,
                                    raw_ostream &OS) {
  bool DropComments = PP.getLangOpts().TraditionalCPP &&
                      !PP.getCommentRetentionState();

  char Buffer[256];
  Token PrevPrevTok, PrevTok;
  PrevPrevTok.startToken();
  PrevTok.startToken();
  while (1) {
    if (Callbacks->hasEmittedDirectiveOnThisLine()) {
      Callbacks->startNewLineIfNeeded();
      Callbacks->MoveToLine(Tok.getLocation());
    }

    // If this token is at the start of a line, emit newlines if needed.
    if (Tok.isAtStartOfLine() && Callbacks->HandleFirstTokOnLine(Tok)) {
      // done.
    } else if (Tok.hasLeadingSpace() ||
               // If we haven't emitted a token on this line yet, PrevTok isn't
               // useful to look at and no concatenation could happen anyway.
               (Callbacks->hasEmittedTokensOnThisLine() &&
                // Don't print "-" next to "-", it would form "--".
                Callbacks->AvoidConcat(PrevPrevTok, PrevTok, Tok))) {
      OS << ' ';
    }

    if (DropComments && Tok.is(tok::comment)) {
      // Skip comments. Normally the preprocessor does not generate
      // tok::comment nodes at all when not keeping comments, but under
      // -traditional-cpp the lexer keeps /all/ whitespace, including comments.
      SourceLocation StartLoc = Tok.getLocation();
      Callbacks->MoveToLine(StartLoc.getLocWithOffset(Tok.getLength()));
    } else if (Tok.is(tok::eod)) {
      // Don't print end of directive tokens, since they are typically newlines
      // that mess up our line tracking. These come from unknown pre-processor
      // directives or hash-prefixed comments in standalone assembly files.
      PP.Lex(Tok);
      continue;
    } else if (Tok.is(tok::annot_module_include)) {
      // PrintPPOutputPPCallbacks::InclusionDirective handles producing
      // appropriate output here. Ignore this token entirely.
      PP.Lex(Tok);
      continue;
    } else if (Tok.is(tok::annot_module_begin)) {
      // FIXME: We retrieve this token after the FileChanged callback, and
      // retrieve the module_end token before the FileChanged callback, so
      // we render this within the file and render the module end outside the
      // file, but this is backwards from the token locations: the module_begin
      // token is at the include location (outside the file) and the module_end
      // token is at the EOF location (within the file).
      Callbacks->BeginModule(
          reinterpret_cast<Module *>(Tok.getAnnotationValue()));
      PP.Lex(Tok);
      continue;
    } else if (Tok.is(tok::annot_module_end)) {
      Callbacks->EndModule(
          reinterpret_cast<Module *>(Tok.getAnnotationValue()));
      PP.Lex(Tok);
      continue;
    } else if (Tok.is(tok::annot_header_unit)) {
      // This is a header-name that has been (effectively) converted into a
      // module-name.
      // FIXME: The module name could contain non-identifier module name
      // components. We don't have a good way to round-trip those.
      Module *M = reinterpret_cast<Module *>(Tok.getAnnotationValue());
      std::string Name = M->getFullModuleName();
      OS.write(Name.data(), Name.size());
      Callbacks->HandleNewlinesInToken(Name.data(), Name.size());
    } else if (Tok.isAnnotation()) {
      // Ignore annotation tokens created by pragmas - the pragmas themselves
      // will be reproduced in the preprocessed output.
      PP.Lex(Tok);
      continue;
    } else if (IdentifierInfo *II = Tok.getIdentifierInfo()) {
      OS << II->getName();
    } else if (Tok.isLiteral() && !Tok.needsCleaning() &&
               Tok.getLiteralData()) {
      OS.write(Tok.getLiteralData(), Tok.getLength());
    } else if (Tok.getLength() < llvm::array_lengthof(Buffer)) {
      const char *TokPtr = Buffer;
      unsigned Len = PP.getSpelling(Tok, TokPtr);
      OS.write(TokPtr, Len);

      // Tokens that can contain embedded newlines need to adjust our current
      // line number.
      if (Tok.getKind() == tok::comment || Tok.getKind() == tok::unknown)
        Callbacks->HandleNewlinesInToken(TokPtr, Len);
    } else {
      std::string S = PP.getSpelling(Tok);
      OS.write(S.data(), S.size());

      // Tokens that can contain embedded newlines need to adjust our current
      // line number.
      if (Tok.getKind() == tok::comment || Tok.getKind() == tok::unknown)
        Callbacks->HandleNewlinesInToken(S.data(), S.size());
    }
    Callbacks->setEmittedTokensOnThisLine();

    if (Tok.is(tok::eof)) break;

    PrevPrevTok = PrevTok;
    PrevTok = Tok;
    PP.Lex(Tok);
  }
}

typedef std::pair<const IdentifierInfo *, MacroInfo *> id_macro_pair;
static int MacroIDCompare(const id_macro_pair *LHS, const id_macro_pair *RHS) {
  return LHS->first->getName().compare(RHS->first->getName());
}

static void DoPrintMacros(Preprocessor &PP, raw_ostream *OS) {
  // Ignore unknown pragmas.
  PP.IgnorePragmas();

  // -dM mode just scans and ignores all tokens in the files, then dumps out
  // the macro table at the end.
  PP.EnterMainSourceFile();

  Token Tok;
  do PP.Lex(Tok);
  while (Tok.isNot(tok::eof));

  SmallVector<id_macro_pair, 128> MacrosByID;
  for (Preprocessor::macro_iterator I = PP.macro_begin(), E = PP.macro_end();
       I != E; ++I) {
    auto *MD = I->second.getLatest();
    if (MD && MD->isDefined())
      MacrosByID.push_back(id_macro_pair(I->first, MD->getMacroInfo()));
  }
  llvm::array_pod_sort(MacrosByID.begin(), MacrosByID.end(), MacroIDCompare);

  for (unsigned i = 0, e = MacrosByID.size(); i != e; ++i) {
    MacroInfo &MI = *MacrosByID[i].second;
    // Ignore computed macros like __LINE__ and friends.
    if (MI.isBuiltinMacro()) continue;

    PrintMacroDefinition(*MacrosByID[i].first, MI, PP, *OS);
    *OS << '\n';
  }
}

/// DoPrintPreprocessedInput - This implements -E mode.
///
void clang::DoPrintPreprocessedInput(Preprocessor &PP, raw_ostream *OS,
                                     const PreprocessorOutputOptions &Opts) {
  // Show macros with no output is handled specially.
  if (!Opts.ShowCPP) {
    assert(Opts.ShowMacros && "Not yet implemented!");
    DoPrintMacros(PP, OS);
    return;
  }

  // Inform the preprocessor whether we want it to retain comments or not, due
  // to -C or -CC.
  PP.SetCommentRetentionState(Opts.ShowComments, Opts.ShowMacroComments);

  PrintPPOutputPPCallbacks *Callbacks = new PrintPPOutputPPCallbacks(
      PP, *OS, !Opts.ShowLineMarkers, Opts.ShowMacros,
      Opts.ShowIncludeDirectives, Opts.UseLineDirectives);

  // Expand macros in pragmas with -fms-extensions.  The assumption is that
  // the majority of pragmas in such a file will be Microsoft pragmas.
  // Remember the handlers we will add so that we can remove them later.
  std::unique_ptr<UnknownPragmaHandler> MicrosoftExtHandler(
      new UnknownPragmaHandler(
          "#pragma", Callbacks,
          /*RequireTokenExpansion=*/PP.getLangOpts().MicrosoftExt));

  std::unique_ptr<UnknownPragmaHandler> GCCHandler(new UnknownPragmaHandler(
      "#pragma GCC", Callbacks,
      /*RequireTokenExpansion=*/PP.getLangOpts().MicrosoftExt));

  std::unique_ptr<UnknownPragmaHandler> ClangHandler(new UnknownPragmaHandler(
      "#pragma clang", Callbacks,
      /*RequireTokenExpansion=*/PP.getLangOpts().MicrosoftExt));

  PP.AddPragmaHandler(MicrosoftExtHandler.get());
  PP.AddPragmaHandler("GCC", GCCHandler.get());
  PP.AddPragmaHandler("clang", ClangHandler.get());

  // The tokens after pragma omp need to be expanded.
  //
  //  OpenMP [2.1, Directive format]
  //  Preprocessing tokens following the #pragma omp are subject to macro
  //  replacement.
  std::unique_ptr<UnknownPragmaHandler> OpenMPHandler(
      new UnknownPragmaHandler("#pragma omp", Callbacks,
                               /*RequireTokenExpansion=*/true));
  PP.AddPragmaHandler("omp", OpenMPHandler.get());

  PP.addPPCallbacks(std::unique_ptr<PPCallbacks>(Callbacks));

  // After we have configured the preprocessor, enter the main file.
  PP.EnterMainSourceFile();

  // Consume all of the tokens that come from the predefines buffer.  Those
  // should not be emitted into the output and are guaranteed to be at the
  // start.
  const SourceManager &SourceMgr = PP.getSourceManager();
  Token Tok;
  do {
    PP.Lex(Tok);
    if (Tok.is(tok::eof) || !Tok.getLocation().isFileID())
      break;

    PresumedLoc PLoc = SourceMgr.getPresumedLoc(Tok.getLocation());
    if (PLoc.isInvalid())
      break;

    if (strcmp(PLoc.getFilename(), "<built-in>"))
      break;
  } while (true);

  // Read all the preprocessed tokens, printing them out to the stream.
  PrintPreprocessedTokens(PP, Tok, Callbacks, *OS);
  *OS << '\n';

  // Remove the handlers we just added to leave the preprocessor in a sane state
  // so that it can be reused (for example by a clang::Parser instance).
  PP.RemovePragmaHandler(MicrosoftExtHandler.get());
  PP.RemovePragmaHandler("GCC", GCCHandler.get());
  PP.RemovePragmaHandler("clang", ClangHandler.get());
  PP.RemovePragmaHandler("omp", OpenMPHandler.get());
}<|MERGE_RESOLUTION|>--- conflicted
+++ resolved
@@ -664,13 +664,8 @@
                        bool RequireTokenExpansion)
       : Prefix(prefix), Callbacks(callbacks),
         ShouldExpandTokens(RequireTokenExpansion) {}
-<<<<<<< HEAD
-  void HandlePragma(Preprocessor &PP, PragmaIntroducerKind Introducer,
-                    SourceLocation IntroducerLoc, Token &PragmaTok) override {
-=======
   void HandlePragma(Preprocessor &PP, PragmaIntroducer Introducer,
                     Token &PragmaTok) override {
->>>>>>> 32551837
     // Figure out what line we went to and insert the appropriate number of
     // newline characters.
     Callbacks->startNewLineIfNeeded();
