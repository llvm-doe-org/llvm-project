//===--- ParseDecl.cpp - Declaration Parsing --------------------*- C++ -*-===//
//
// Part of the LLVM Project, under the Apache License v2.0 with LLVM Exceptions.
// See https://llvm.org/LICENSE.txt for license information.
// SPDX-License-Identifier: Apache-2.0 WITH LLVM-exception
//
//===----------------------------------------------------------------------===//
//
//  This file implements the Declaration portions of the Parser interfaces.
//
//===----------------------------------------------------------------------===//

#include "clang/Parse/Parser.h"
#include "clang/Parse/RAIIObjectsForParser.h"
#include "clang/AST/ASTContext.h"
#include "clang/AST/DeclTemplate.h"
#include "clang/AST/PrettyDeclStackTrace.h"
#include "clang/Basic/AddressSpaces.h"
#include "clang/Basic/Attributes.h"
#include "clang/Basic/CharInfo.h"
#include "clang/Basic/TargetInfo.h"
#include "clang/Parse/ParseDiagnostic.h"
#include "clang/Sema/Lookup.h"
#include "clang/Sema/ParsedTemplate.h"
#include "clang/Sema/Scope.h"
#include "llvm/ADT/Optional.h"
#include "llvm/ADT/SmallSet.h"
#include "llvm/ADT/SmallString.h"
#include "llvm/ADT/StringSwitch.h"

using namespace clang;

//===----------------------------------------------------------------------===//
// C99 6.7: Declarations.
//===----------------------------------------------------------------------===//

/// ParseTypeName
///       type-name: [C99 6.7.6]
///         specifier-qualifier-list abstract-declarator[opt]
///
/// Called type-id in C++.
TypeResult Parser::ParseTypeName(SourceRange *Range,
                                 DeclaratorContext Context,
                                 AccessSpecifier AS,
                                 Decl **OwnedType,
                                 ParsedAttributes *Attrs) {
  DeclSpecContext DSC = getDeclSpecContextFromDeclaratorContext(Context);
  if (DSC == DeclSpecContext::DSC_normal)
    DSC = DeclSpecContext::DSC_type_specifier;

  // Parse the common declaration-specifiers piece.
  DeclSpec DS(AttrFactory);
  if (Attrs)
    DS.addAttributes(*Attrs);
  ParseSpecifierQualifierList(DS, AS, DSC);
  if (OwnedType)
    *OwnedType = DS.isTypeSpecOwned() ? DS.getRepAsDecl() : nullptr;

  // Parse the abstract-declarator, if present.
  Declarator DeclaratorInfo(DS, Context);
  ParseDeclarator(DeclaratorInfo);
  if (Range)
    *Range = DeclaratorInfo.getSourceRange();

  if (DeclaratorInfo.isInvalidType())
    return true;

  return Actions.ActOnTypeName(getCurScope(), DeclaratorInfo);
}

/// Normalizes an attribute name by dropping prefixed and suffixed __.
static StringRef normalizeAttrName(StringRef Name) {
  if (Name.size() >= 4 && Name.startswith("__") && Name.endswith("__"))
    return Name.drop_front(2).drop_back(2);
  return Name;
}

/// isAttributeLateParsed - Return true if the attribute has arguments that
/// require late parsing.
static bool isAttributeLateParsed(const IdentifierInfo &II) {
#define CLANG_ATTR_LATE_PARSED_LIST
    return llvm::StringSwitch<bool>(normalizeAttrName(II.getName()))
#include "clang/Parse/AttrParserStringSwitches.inc"
        .Default(false);
#undef CLANG_ATTR_LATE_PARSED_LIST
}

/// Check if the a start and end source location expand to the same macro.
bool FindLocsWithCommonFileID(Preprocessor &PP, SourceLocation StartLoc,
                              SourceLocation EndLoc) {
  if (!StartLoc.isMacroID() || !EndLoc.isMacroID())
    return false;

  SourceManager &SM = PP.getSourceManager();
  if (SM.getFileID(StartLoc) != SM.getFileID(EndLoc))
    return false;

  bool AttrStartIsInMacro =
      Lexer::isAtStartOfMacroExpansion(StartLoc, SM, PP.getLangOpts());
  bool AttrEndIsInMacro =
      Lexer::isAtEndOfMacroExpansion(EndLoc, SM, PP.getLangOpts());
  return AttrStartIsInMacro && AttrEndIsInMacro;
}

/// ParseGNUAttributes - Parse a non-empty attributes list.
///
/// [GNU] attributes:
///         attribute
///         attributes attribute
///
/// [GNU]  attribute:
///          '__attribute__' '(' '(' attribute-list ')' ')'
///
/// [GNU]  attribute-list:
///          attrib
///          attribute_list ',' attrib
///
/// [GNU]  attrib:
///          empty
///          attrib-name
///          attrib-name '(' identifier ')'
///          attrib-name '(' identifier ',' nonempty-expr-list ')'
///          attrib-name '(' argument-expression-list [C99 6.5.2] ')'
///
/// [GNU]  attrib-name:
///          identifier
///          typespec
///          typequal
///          storageclass
///
/// Whether an attribute takes an 'identifier' is determined by the
/// attrib-name. GCC's behavior here is not worth imitating:
///
///  * In C mode, if the attribute argument list starts with an identifier
///    followed by a ',' or an ')', and the identifier doesn't resolve to
///    a type, it is parsed as an identifier. If the attribute actually
///    wanted an expression, it's out of luck (but it turns out that no
///    attributes work that way, because C constant expressions are very
///    limited).
///  * In C++ mode, if the attribute argument list starts with an identifier,
///    and the attribute *wants* an identifier, it is parsed as an identifier.
///    At block scope, any additional tokens between the identifier and the
///    ',' or ')' are ignored, otherwise they produce a parse error.
///
/// We follow the C++ model, but don't allow junk after the identifier.
void Parser::ParseGNUAttributes(ParsedAttributes &attrs,
                                SourceLocation *endLoc,
                                LateParsedAttrList *LateAttrs,
                                Declarator *D) {
  assert(Tok.is(tok::kw___attribute) && "Not a GNU attribute list!");

  while (Tok.is(tok::kw___attribute)) {
    SourceLocation AttrTokLoc = ConsumeToken();
    unsigned OldNumAttrs = attrs.size();
    unsigned OldNumLateAttrs = LateAttrs ? LateAttrs->size() : 0;

    if (ExpectAndConsume(tok::l_paren, diag::err_expected_lparen_after,
                         "attribute")) {
      SkipUntil(tok::r_paren, StopAtSemi); // skip until ) or ;
      return;
    }
    if (ExpectAndConsume(tok::l_paren, diag::err_expected_lparen_after, "(")) {
      SkipUntil(tok::r_paren, StopAtSemi); // skip until ) or ;
      return;
    }
    // Parse the attribute-list. e.g. __attribute__(( weak, alias("__f") ))
    do {
      // Eat preceeding commas to allow __attribute__((,,,foo))
      while (TryConsumeToken(tok::comma))
        ;

      // Expect an identifier or declaration specifier (const, int, etc.)
      if (Tok.isAnnotation())
        break;
      IdentifierInfo *AttrName = Tok.getIdentifierInfo();
      if (!AttrName)
        break;

      SourceLocation AttrNameLoc = ConsumeToken();

      if (Tok.isNot(tok::l_paren)) {
        attrs.addNew(AttrName, AttrNameLoc, nullptr, AttrNameLoc, nullptr, 0,
                     ParsedAttr::AS_GNU);
        continue;
      }

      // Handle "parameterized" attributes
      if (!LateAttrs || !isAttributeLateParsed(*AttrName)) {
        ParseGNUAttributeArgs(AttrName, AttrNameLoc, attrs, endLoc, nullptr,
                              SourceLocation(), ParsedAttr::AS_GNU, D);
        continue;
      }

      // Handle attributes with arguments that require late parsing.
      LateParsedAttribute *LA =
          new LateParsedAttribute(this, *AttrName, AttrNameLoc);
      LateAttrs->push_back(LA);

      // Attributes in a class are parsed at the end of the class, along
      // with other late-parsed declarations.
      if (!ClassStack.empty() && !LateAttrs->parseSoon())
        getCurrentClass().LateParsedDeclarations.push_back(LA);

      // Be sure ConsumeAndStoreUntil doesn't see the start l_paren, since it
      // recursively consumes balanced parens.
      LA->Toks.push_back(Tok);
      ConsumeParen();
      // Consume everything up to and including the matching right parens.
      ConsumeAndStoreUntil(tok::r_paren, LA->Toks, /*StopAtSemi=*/true);

      Token Eof;
      Eof.startToken();
      Eof.setLocation(Tok.getLocation());
      LA->Toks.push_back(Eof);
    } while (Tok.is(tok::comma));

    if (ExpectAndConsume(tok::r_paren))
      SkipUntil(tok::r_paren, StopAtSemi);
    SourceLocation Loc = Tok.getLocation();
    if (ExpectAndConsume(tok::r_paren))
      SkipUntil(tok::r_paren, StopAtSemi);
    if (endLoc)
      *endLoc = Loc;

    // If this was declared in a macro, attach the macro IdentifierInfo to the
    // parsed attribute.
    auto &SM = PP.getSourceManager();
    if (!SM.isWrittenInBuiltinFile(SM.getSpellingLoc(AttrTokLoc)) &&
        FindLocsWithCommonFileID(PP, AttrTokLoc, Loc)) {
      CharSourceRange ExpansionRange = SM.getExpansionRange(AttrTokLoc);
      StringRef FoundName =
          Lexer::getSourceText(ExpansionRange, SM, PP.getLangOpts());
      IdentifierInfo *MacroII = PP.getIdentifierInfo(FoundName);

      for (unsigned i = OldNumAttrs; i < attrs.size(); ++i)
        attrs[i].setMacroIdentifier(MacroII, ExpansionRange.getBegin());

      if (LateAttrs) {
        for (unsigned i = OldNumLateAttrs; i < LateAttrs->size(); ++i)
          (*LateAttrs)[i]->MacroII = MacroII;
      }
    }
  }
}

/// Determine whether the given attribute has an identifier argument.
static bool attributeHasIdentifierArg(const IdentifierInfo &II) {
#define CLANG_ATTR_IDENTIFIER_ARG_LIST
  return llvm::StringSwitch<bool>(normalizeAttrName(II.getName()))
#include "clang/Parse/AttrParserStringSwitches.inc"
           .Default(false);
#undef CLANG_ATTR_IDENTIFIER_ARG_LIST
}

/// Determine whether the given attribute has a variadic identifier argument.
static bool attributeHasVariadicIdentifierArg(const IdentifierInfo &II) {
#define CLANG_ATTR_VARIADIC_IDENTIFIER_ARG_LIST
  return llvm::StringSwitch<bool>(normalizeAttrName(II.getName()))
#include "clang/Parse/AttrParserStringSwitches.inc"
           .Default(false);
#undef CLANG_ATTR_VARIADIC_IDENTIFIER_ARG_LIST
}

/// Determine whether the given attribute treats kw_this as an identifier.
static bool attributeTreatsKeywordThisAsIdentifier(const IdentifierInfo &II) {
#define CLANG_ATTR_THIS_ISA_IDENTIFIER_ARG_LIST
  return llvm::StringSwitch<bool>(normalizeAttrName(II.getName()))
#include "clang/Parse/AttrParserStringSwitches.inc"
           .Default(false);
#undef CLANG_ATTR_THIS_ISA_IDENTIFIER_ARG_LIST
}

/// Determine whether the given attribute parses a type argument.
static bool attributeIsTypeArgAttr(const IdentifierInfo &II) {
#define CLANG_ATTR_TYPE_ARG_LIST
  return llvm::StringSwitch<bool>(normalizeAttrName(II.getName()))
#include "clang/Parse/AttrParserStringSwitches.inc"
           .Default(false);
#undef CLANG_ATTR_TYPE_ARG_LIST
}

/// Determine whether the given attribute requires parsing its arguments
/// in an unevaluated context or not.
static bool attributeParsedArgsUnevaluated(const IdentifierInfo &II) {
#define CLANG_ATTR_ARG_CONTEXT_LIST
  return llvm::StringSwitch<bool>(normalizeAttrName(II.getName()))
#include "clang/Parse/AttrParserStringSwitches.inc"
           .Default(false);
#undef CLANG_ATTR_ARG_CONTEXT_LIST
}

IdentifierLoc *Parser::ParseIdentifierLoc() {
  assert(Tok.is(tok::identifier) && "expected an identifier");
  IdentifierLoc *IL = IdentifierLoc::create(Actions.Context,
                                            Tok.getLocation(),
                                            Tok.getIdentifierInfo());
  ConsumeToken();
  return IL;
}

void Parser::ParseAttributeWithTypeArg(IdentifierInfo &AttrName,
                                       SourceLocation AttrNameLoc,
                                       ParsedAttributes &Attrs,
                                       SourceLocation *EndLoc,
                                       IdentifierInfo *ScopeName,
                                       SourceLocation ScopeLoc,
                                       ParsedAttr::Syntax Syntax) {
  BalancedDelimiterTracker Parens(*this, tok::l_paren);
  Parens.consumeOpen();

  TypeResult T;
  if (Tok.isNot(tok::r_paren))
    T = ParseTypeName();

  if (Parens.consumeClose())
    return;

  if (T.isInvalid())
    return;

  if (T.isUsable())
    Attrs.addNewTypeAttr(&AttrName,
                         SourceRange(AttrNameLoc, Parens.getCloseLocation()),
                         ScopeName, ScopeLoc, T.get(), Syntax);
  else
    Attrs.addNew(&AttrName, SourceRange(AttrNameLoc, Parens.getCloseLocation()),
                 ScopeName, ScopeLoc, nullptr, 0, Syntax);
}

unsigned Parser::ParseAttributeArgsCommon(
    IdentifierInfo *AttrName, SourceLocation AttrNameLoc,
    ParsedAttributes &Attrs, SourceLocation *EndLoc, IdentifierInfo *ScopeName,
    SourceLocation ScopeLoc, ParsedAttr::Syntax Syntax) {
  // Ignore the left paren location for now.
  ConsumeParen();

  bool ChangeKWThisToIdent = attributeTreatsKeywordThisAsIdentifier(*AttrName);
  bool AttributeIsTypeArgAttr = attributeIsTypeArgAttr(*AttrName);

  // Interpret "kw_this" as an identifier if the attributed requests it.
  if (ChangeKWThisToIdent && Tok.is(tok::kw_this))
    Tok.setKind(tok::identifier);

  ArgsVector ArgExprs;
  if (Tok.is(tok::identifier)) {
    // If this attribute wants an 'identifier' argument, make it so.
    bool IsIdentifierArg = attributeHasIdentifierArg(*AttrName) ||
                           attributeHasVariadicIdentifierArg(*AttrName);
    ParsedAttr::Kind AttrKind =
        ParsedAttr::getKind(AttrName, ScopeName, Syntax);

    // If we don't know how to parse this attribute, but this is the only
    // token in this argument, assume it's meant to be an identifier.
    if (AttrKind == ParsedAttr::UnknownAttribute ||
        AttrKind == ParsedAttr::IgnoredAttribute) {
      const Token &Next = NextToken();
      IsIdentifierArg = Next.isOneOf(tok::r_paren, tok::comma);
    }

    if (IsIdentifierArg)
      ArgExprs.push_back(ParseIdentifierLoc());
  }

  ParsedType TheParsedType;
  if (!ArgExprs.empty() ? Tok.is(tok::comma) : Tok.isNot(tok::r_paren)) {
    // Eat the comma.
    if (!ArgExprs.empty())
      ConsumeToken();

    // Parse the non-empty comma-separated list of expressions.
    do {
      // Interpret "kw_this" as an identifier if the attributed requests it.
      if (ChangeKWThisToIdent && Tok.is(tok::kw_this))
        Tok.setKind(tok::identifier);

      ExprResult ArgExpr;
      if (AttributeIsTypeArgAttr) {
        TypeResult T = ParseTypeName();
        if (T.isInvalid()) {
          SkipUntil(tok::r_paren, StopAtSemi);
          return 0;
        }
        if (T.isUsable())
          TheParsedType = T.get();
        break; // FIXME: Multiple type arguments are not implemented.
      } else if (Tok.is(tok::identifier) &&
                 attributeHasVariadicIdentifierArg(*AttrName)) {
        ArgExprs.push_back(ParseIdentifierLoc());
      } else {
        bool Uneval = attributeParsedArgsUnevaluated(*AttrName);
        EnterExpressionEvaluationContext Unevaluated(
            Actions,
            Uneval ? Sema::ExpressionEvaluationContext::Unevaluated
                   : Sema::ExpressionEvaluationContext::ConstantEvaluated);

        ExprResult ArgExpr(
            Actions.CorrectDelayedTyposInExpr(ParseAssignmentExpression()));
        if (ArgExpr.isInvalid()) {
          SkipUntil(tok::r_paren, StopAtSemi);
          return 0;
        }
        ArgExprs.push_back(ArgExpr.get());
      }
      // Eat the comma, move to the next argument
    } while (TryConsumeToken(tok::comma));
  }

  SourceLocation RParen = Tok.getLocation();
  if (!ExpectAndConsume(tok::r_paren)) {
    SourceLocation AttrLoc = ScopeLoc.isValid() ? ScopeLoc : AttrNameLoc;

    if (AttributeIsTypeArgAttr && !TheParsedType.get().isNull()) {
      Attrs.addNewTypeAttr(AttrName, SourceRange(AttrNameLoc, RParen),
                           ScopeName, ScopeLoc, TheParsedType, Syntax);
    } else {
      Attrs.addNew(AttrName, SourceRange(AttrLoc, RParen), ScopeName, ScopeLoc,
                   ArgExprs.data(), ArgExprs.size(), Syntax);
    }
  }

  if (EndLoc)
    *EndLoc = RParen;

  return static_cast<unsigned>(ArgExprs.size() + !TheParsedType.get().isNull());
}

/// Parse the arguments to a parameterized GNU attribute or
/// a C++11 attribute in "gnu" namespace.
void Parser::ParseGNUAttributeArgs(IdentifierInfo *AttrName,
                                   SourceLocation AttrNameLoc,
                                   ParsedAttributes &Attrs,
                                   SourceLocation *EndLoc,
                                   IdentifierInfo *ScopeName,
                                   SourceLocation ScopeLoc,
                                   ParsedAttr::Syntax Syntax,
                                   Declarator *D) {

  assert(Tok.is(tok::l_paren) && "Attribute arg list not starting with '('");

  ParsedAttr::Kind AttrKind =
      ParsedAttr::getKind(AttrName, ScopeName, Syntax);

  if (AttrKind == ParsedAttr::AT_Availability) {
    ParseAvailabilityAttribute(*AttrName, AttrNameLoc, Attrs, EndLoc, ScopeName,
                               ScopeLoc, Syntax);
    return;
  } else if (AttrKind == ParsedAttr::AT_ExternalSourceSymbol) {
    ParseExternalSourceSymbolAttribute(*AttrName, AttrNameLoc, Attrs, EndLoc,
                                       ScopeName, ScopeLoc, Syntax);
    return;
  } else if (AttrKind == ParsedAttr::AT_ObjCBridgeRelated) {
    ParseObjCBridgeRelatedAttribute(*AttrName, AttrNameLoc, Attrs, EndLoc,
                                    ScopeName, ScopeLoc, Syntax);
    return;
  } else if (AttrKind == ParsedAttr::AT_TypeTagForDatatype) {
    ParseTypeTagForDatatypeAttribute(*AttrName, AttrNameLoc, Attrs, EndLoc,
                                     ScopeName, ScopeLoc, Syntax);
    return;
  } else if (attributeIsTypeArgAttr(*AttrName)) {
    ParseAttributeWithTypeArg(*AttrName, AttrNameLoc, Attrs, EndLoc, ScopeName,
                              ScopeLoc, Syntax);
    return;
  }

  // These may refer to the function arguments, but need to be parsed early to
  // participate in determining whether it's a redeclaration.
  llvm::Optional<ParseScope> PrototypeScope;
  if (normalizeAttrName(AttrName->getName()) == "enable_if" &&
      D && D->isFunctionDeclarator()) {
    DeclaratorChunk::FunctionTypeInfo FTI = D->getFunctionTypeInfo();
    PrototypeScope.emplace(this, Scope::FunctionPrototypeScope |
                                     Scope::FunctionDeclarationScope |
                                     Scope::DeclScope);
    for (unsigned i = 0; i != FTI.NumParams; ++i) {
      ParmVarDecl *Param = cast<ParmVarDecl>(FTI.Params[i].Param);
      Actions.ActOnReenterCXXMethodParameter(getCurScope(), Param);
    }
  }

  ParseAttributeArgsCommon(AttrName, AttrNameLoc, Attrs, EndLoc, ScopeName,
                           ScopeLoc, Syntax);
}

unsigned Parser::ParseClangAttributeArgs(
    IdentifierInfo *AttrName, SourceLocation AttrNameLoc,
    ParsedAttributes &Attrs, SourceLocation *EndLoc, IdentifierInfo *ScopeName,
    SourceLocation ScopeLoc, ParsedAttr::Syntax Syntax) {
  assert(Tok.is(tok::l_paren) && "Attribute arg list not starting with '('");

  ParsedAttr::Kind AttrKind =
      ParsedAttr::getKind(AttrName, ScopeName, Syntax);

  switch (AttrKind) {
  default:
    return ParseAttributeArgsCommon(AttrName, AttrNameLoc, Attrs, EndLoc,
                                    ScopeName, ScopeLoc, Syntax);
  case ParsedAttr::AT_ExternalSourceSymbol:
    ParseExternalSourceSymbolAttribute(*AttrName, AttrNameLoc, Attrs, EndLoc,
                                       ScopeName, ScopeLoc, Syntax);
    break;
  case ParsedAttr::AT_Availability:
    ParseAvailabilityAttribute(*AttrName, AttrNameLoc, Attrs, EndLoc, ScopeName,
                               ScopeLoc, Syntax);
    break;
  case ParsedAttr::AT_ObjCBridgeRelated:
    ParseObjCBridgeRelatedAttribute(*AttrName, AttrNameLoc, Attrs, EndLoc,
                                    ScopeName, ScopeLoc, Syntax);
    break;
  case ParsedAttr::AT_TypeTagForDatatype:
    ParseTypeTagForDatatypeAttribute(*AttrName, AttrNameLoc, Attrs, EndLoc,
                                     ScopeName, ScopeLoc, Syntax);
    break;
  }
  return !Attrs.empty() ? Attrs.begin()->getNumArgs() : 0;
}

bool Parser::ParseMicrosoftDeclSpecArgs(IdentifierInfo *AttrName,
                                        SourceLocation AttrNameLoc,
                                        ParsedAttributes &Attrs) {
  // If the attribute isn't known, we will not attempt to parse any
  // arguments.
  if (!hasAttribute(AttrSyntax::Declspec, nullptr, AttrName,
                    getTargetInfo(), getLangOpts())) {
    // Eat the left paren, then skip to the ending right paren.
    ConsumeParen();
    SkipUntil(tok::r_paren);
    return false;
  }

  SourceLocation OpenParenLoc = Tok.getLocation();

  if (AttrName->getName() == "property") {
    // The property declspec is more complex in that it can take one or two
    // assignment expressions as a parameter, but the lhs of the assignment
    // must be named get or put.

    BalancedDelimiterTracker T(*this, tok::l_paren);
    T.expectAndConsume(diag::err_expected_lparen_after,
                       AttrName->getNameStart(), tok::r_paren);

    enum AccessorKind {
      AK_Invalid = -1,
      AK_Put = 0,
      AK_Get = 1 // indices into AccessorNames
    };
    IdentifierInfo *AccessorNames[] = {nullptr, nullptr};
    bool HasInvalidAccessor = false;

    // Parse the accessor specifications.
    while (true) {
      // Stop if this doesn't look like an accessor spec.
      if (!Tok.is(tok::identifier)) {
        // If the user wrote a completely empty list, use a special diagnostic.
        if (Tok.is(tok::r_paren) && !HasInvalidAccessor &&
            AccessorNames[AK_Put] == nullptr &&
            AccessorNames[AK_Get] == nullptr) {
          Diag(AttrNameLoc, diag::err_ms_property_no_getter_or_putter);
          break;
        }

        Diag(Tok.getLocation(), diag::err_ms_property_unknown_accessor);
        break;
      }

      AccessorKind Kind;
      SourceLocation KindLoc = Tok.getLocation();
      StringRef KindStr = Tok.getIdentifierInfo()->getName();
      if (KindStr == "get") {
        Kind = AK_Get;
      } else if (KindStr == "put") {
        Kind = AK_Put;

        // Recover from the common mistake of using 'set' instead of 'put'.
      } else if (KindStr == "set") {
        Diag(KindLoc, diag::err_ms_property_has_set_accessor)
            << FixItHint::CreateReplacement(KindLoc, "put");
        Kind = AK_Put;

        // Handle the mistake of forgetting the accessor kind by skipping
        // this accessor.
      } else if (NextToken().is(tok::comma) || NextToken().is(tok::r_paren)) {
        Diag(KindLoc, diag::err_ms_property_missing_accessor_kind);
        ConsumeToken();
        HasInvalidAccessor = true;
        goto next_property_accessor;

        // Otherwise, complain about the unknown accessor kind.
      } else {
        Diag(KindLoc, diag::err_ms_property_unknown_accessor);
        HasInvalidAccessor = true;
        Kind = AK_Invalid;

        // Try to keep parsing unless it doesn't look like an accessor spec.
        if (!NextToken().is(tok::equal))
          break;
      }

      // Consume the identifier.
      ConsumeToken();

      // Consume the '='.
      if (!TryConsumeToken(tok::equal)) {
        Diag(Tok.getLocation(), diag::err_ms_property_expected_equal)
            << KindStr;
        break;
      }

      // Expect the method name.
      if (!Tok.is(tok::identifier)) {
        Diag(Tok.getLocation(), diag::err_ms_property_expected_accessor_name);
        break;
      }

      if (Kind == AK_Invalid) {
        // Just drop invalid accessors.
      } else if (AccessorNames[Kind] != nullptr) {
        // Complain about the repeated accessor, ignore it, and keep parsing.
        Diag(KindLoc, diag::err_ms_property_duplicate_accessor) << KindStr;
      } else {
        AccessorNames[Kind] = Tok.getIdentifierInfo();
      }
      ConsumeToken();

    next_property_accessor:
      // Keep processing accessors until we run out.
      if (TryConsumeToken(tok::comma))
        continue;

      // If we run into the ')', stop without consuming it.
      if (Tok.is(tok::r_paren))
        break;

      Diag(Tok.getLocation(), diag::err_ms_property_expected_comma_or_rparen);
      break;
    }

    // Only add the property attribute if it was well-formed.
    if (!HasInvalidAccessor)
      Attrs.addNewPropertyAttr(AttrName, AttrNameLoc, nullptr, SourceLocation(),
                               AccessorNames[AK_Get], AccessorNames[AK_Put],
                               ParsedAttr::AS_Declspec);
    T.skipToEnd();
    return !HasInvalidAccessor;
  }

  unsigned NumArgs =
      ParseAttributeArgsCommon(AttrName, AttrNameLoc, Attrs, nullptr, nullptr,
                               SourceLocation(), ParsedAttr::AS_Declspec);

  // If this attribute's args were parsed, and it was expected to have
  // arguments but none were provided, emit a diagnostic.
  if (!Attrs.empty() && Attrs.begin()->getMaxArgs() && !NumArgs) {
    Diag(OpenParenLoc, diag::err_attribute_requires_arguments) << AttrName;
    return false;
  }
  return true;
}

/// [MS] decl-specifier:
///             __declspec ( extended-decl-modifier-seq )
///
/// [MS] extended-decl-modifier-seq:
///             extended-decl-modifier[opt]
///             extended-decl-modifier extended-decl-modifier-seq
void Parser::ParseMicrosoftDeclSpecs(ParsedAttributes &Attrs,
                                     SourceLocation *End) {
  assert(getLangOpts().DeclSpecKeyword && "__declspec keyword is not enabled");
  assert(Tok.is(tok::kw___declspec) && "Not a declspec!");

  while (Tok.is(tok::kw___declspec)) {
    ConsumeToken();
    BalancedDelimiterTracker T(*this, tok::l_paren);
    if (T.expectAndConsume(diag::err_expected_lparen_after, "__declspec",
                           tok::r_paren))
      return;

    // An empty declspec is perfectly legal and should not warn.  Additionally,
    // you can specify multiple attributes per declspec.
    while (Tok.isNot(tok::r_paren)) {
      // Attribute not present.
      if (TryConsumeToken(tok::comma))
        continue;

      // We expect either a well-known identifier or a generic string.  Anything
      // else is a malformed declspec.
      bool IsString = Tok.getKind() == tok::string_literal;
      if (!IsString && Tok.getKind() != tok::identifier &&
          Tok.getKind() != tok::kw_restrict) {
        Diag(Tok, diag::err_ms_declspec_type);
        T.skipToEnd();
        return;
      }

      IdentifierInfo *AttrName;
      SourceLocation AttrNameLoc;
      if (IsString) {
        SmallString<8> StrBuffer;
        bool Invalid = false;
        StringRef Str = PP.getSpelling(Tok, StrBuffer, &Invalid);
        if (Invalid) {
          T.skipToEnd();
          return;
        }
        AttrName = PP.getIdentifierInfo(Str);
        AttrNameLoc = ConsumeStringToken();
      } else {
        AttrName = Tok.getIdentifierInfo();
        AttrNameLoc = ConsumeToken();
      }

      bool AttrHandled = false;

      // Parse attribute arguments.
      if (Tok.is(tok::l_paren))
        AttrHandled = ParseMicrosoftDeclSpecArgs(AttrName, AttrNameLoc, Attrs);
      else if (AttrName->getName() == "property")
        // The property attribute must have an argument list.
        Diag(Tok.getLocation(), diag::err_expected_lparen_after)
            << AttrName->getName();

      if (!AttrHandled)
        Attrs.addNew(AttrName, AttrNameLoc, nullptr, AttrNameLoc, nullptr, 0,
                     ParsedAttr::AS_Declspec);
    }
    T.consumeClose();
    if (End)
      *End = T.getCloseLocation();
  }
}

void Parser::ParseMicrosoftTypeAttributes(ParsedAttributes &attrs) {
  // Treat these like attributes
  while (true) {
    switch (Tok.getKind()) {
    case tok::kw___fastcall:
    case tok::kw___stdcall:
    case tok::kw___thiscall:
    case tok::kw___regcall:
    case tok::kw___cdecl:
    case tok::kw___vectorcall:
    case tok::kw___ptr64:
    case tok::kw___w64:
    case tok::kw___ptr32:
    case tok::kw___sptr:
    case tok::kw___uptr: {
      IdentifierInfo *AttrName = Tok.getIdentifierInfo();
      SourceLocation AttrNameLoc = ConsumeToken();
      attrs.addNew(AttrName, AttrNameLoc, nullptr, AttrNameLoc, nullptr, 0,
                   ParsedAttr::AS_Keyword);
      break;
    }
    default:
      return;
    }
  }
}

void Parser::DiagnoseAndSkipExtendedMicrosoftTypeAttributes() {
  SourceLocation StartLoc = Tok.getLocation();
  SourceLocation EndLoc = SkipExtendedMicrosoftTypeAttributes();

  if (EndLoc.isValid()) {
    SourceRange Range(StartLoc, EndLoc);
    Diag(StartLoc, diag::warn_microsoft_qualifiers_ignored) << Range;
  }
}

SourceLocation Parser::SkipExtendedMicrosoftTypeAttributes() {
  SourceLocation EndLoc;

  while (true) {
    switch (Tok.getKind()) {
    case tok::kw_const:
    case tok::kw_volatile:
    case tok::kw___fastcall:
    case tok::kw___stdcall:
    case tok::kw___thiscall:
    case tok::kw___cdecl:
    case tok::kw___vectorcall:
    case tok::kw___ptr32:
    case tok::kw___ptr64:
    case tok::kw___w64:
    case tok::kw___unaligned:
    case tok::kw___sptr:
    case tok::kw___uptr:
      EndLoc = ConsumeToken();
      break;
    default:
      return EndLoc;
    }
  }
}

void Parser::ParseBorlandTypeAttributes(ParsedAttributes &attrs) {
  // Treat these like attributes
  while (Tok.is(tok::kw___pascal)) {
    IdentifierInfo *AttrName = Tok.getIdentifierInfo();
    SourceLocation AttrNameLoc = ConsumeToken();
    attrs.addNew(AttrName, AttrNameLoc, nullptr, AttrNameLoc, nullptr, 0,
                 ParsedAttr::AS_Keyword);
  }
}

void Parser::ParseOpenCLKernelAttributes(ParsedAttributes &attrs) {
  // Treat these like attributes
  while (Tok.is(tok::kw___kernel)) {
    IdentifierInfo *AttrName = Tok.getIdentifierInfo();
    SourceLocation AttrNameLoc = ConsumeToken();
    attrs.addNew(AttrName, AttrNameLoc, nullptr, AttrNameLoc, nullptr, 0,
                 ParsedAttr::AS_Keyword);
  }
}

void Parser::ParseOpenCLQualifiers(ParsedAttributes &Attrs) {
  IdentifierInfo *AttrName = Tok.getIdentifierInfo();
  SourceLocation AttrNameLoc = Tok.getLocation();
  Attrs.addNew(AttrName, AttrNameLoc, nullptr, AttrNameLoc, nullptr, 0,
               ParsedAttr::AS_Keyword);
}

void Parser::ParseNullabilityTypeSpecifiers(ParsedAttributes &attrs) {
  // Treat these like attributes, even though they're type specifiers.
  while (true) {
    switch (Tok.getKind()) {
    case tok::kw__Nonnull:
    case tok::kw__Nullable:
    case tok::kw__Null_unspecified: {
      IdentifierInfo *AttrName = Tok.getIdentifierInfo();
      SourceLocation AttrNameLoc = ConsumeToken();
      if (!getLangOpts().ObjC)
        Diag(AttrNameLoc, diag::ext_nullability)
          << AttrName;
      attrs.addNew(AttrName, AttrNameLoc, nullptr, AttrNameLoc, nullptr, 0,
                   ParsedAttr::AS_Keyword);
      break;
    }
    default:
      return;
    }
  }
}

static bool VersionNumberSeparator(const char Separator) {
  return (Separator == '.' || Separator == '_');
}

/// Parse a version number.
///
/// version:
///   simple-integer
///   simple-integer '.' simple-integer
///   simple-integer '_' simple-integer
///   simple-integer '.' simple-integer '.' simple-integer
///   simple-integer '_' simple-integer '_' simple-integer
VersionTuple Parser::ParseVersionTuple(SourceRange &Range) {
  Range = SourceRange(Tok.getLocation(), Tok.getEndLoc());

  if (!Tok.is(tok::numeric_constant)) {
    Diag(Tok, diag::err_expected_version);
    SkipUntil(tok::comma, tok::r_paren,
              StopAtSemi | StopBeforeMatch | StopAtCodeCompletion);
    return VersionTuple();
  }

  // Parse the major (and possibly minor and subminor) versions, which
  // are stored in the numeric constant. We utilize a quirk of the
  // lexer, which is that it handles something like 1.2.3 as a single
  // numeric constant, rather than two separate tokens.
  SmallString<512> Buffer;
  Buffer.resize(Tok.getLength()+1);
  const char *ThisTokBegin = &Buffer[0];

  // Get the spelling of the token, which eliminates trigraphs, etc.
  bool Invalid = false;
  unsigned ActualLength = PP.getSpelling(Tok, ThisTokBegin, &Invalid);
  if (Invalid)
    return VersionTuple();

  // Parse the major version.
  unsigned AfterMajor = 0;
  unsigned Major = 0;
  while (AfterMajor < ActualLength && isDigit(ThisTokBegin[AfterMajor])) {
    Major = Major * 10 + ThisTokBegin[AfterMajor] - '0';
    ++AfterMajor;
  }

  if (AfterMajor == 0) {
    Diag(Tok, diag::err_expected_version);
    SkipUntil(tok::comma, tok::r_paren,
              StopAtSemi | StopBeforeMatch | StopAtCodeCompletion);
    return VersionTuple();
  }

  if (AfterMajor == ActualLength) {
    ConsumeToken();

    // We only had a single version component.
    if (Major == 0) {
      Diag(Tok, diag::err_zero_version);
      return VersionTuple();
    }

    return VersionTuple(Major);
  }

  const char AfterMajorSeparator = ThisTokBegin[AfterMajor];
  if (!VersionNumberSeparator(AfterMajorSeparator)
      || (AfterMajor + 1 == ActualLength)) {
    Diag(Tok, diag::err_expected_version);
    SkipUntil(tok::comma, tok::r_paren,
              StopAtSemi | StopBeforeMatch | StopAtCodeCompletion);
    return VersionTuple();
  }

  // Parse the minor version.
  unsigned AfterMinor = AfterMajor + 1;
  unsigned Minor = 0;
  while (AfterMinor < ActualLength && isDigit(ThisTokBegin[AfterMinor])) {
    Minor = Minor * 10 + ThisTokBegin[AfterMinor] - '0';
    ++AfterMinor;
  }

  if (AfterMinor == ActualLength) {
    ConsumeToken();

    // We had major.minor.
    if (Major == 0 && Minor == 0) {
      Diag(Tok, diag::err_zero_version);
      return VersionTuple();
    }

    return VersionTuple(Major, Minor);
  }

  const char AfterMinorSeparator = ThisTokBegin[AfterMinor];
  // If what follows is not a '.' or '_', we have a problem.
  if (!VersionNumberSeparator(AfterMinorSeparator)) {
    Diag(Tok, diag::err_expected_version);
    SkipUntil(tok::comma, tok::r_paren,
              StopAtSemi | StopBeforeMatch | StopAtCodeCompletion);
    return VersionTuple();
  }

  // Warn if separators, be it '.' or '_', do not match.
  if (AfterMajorSeparator != AfterMinorSeparator)
    Diag(Tok, diag::warn_expected_consistent_version_separator);

  // Parse the subminor version.
  unsigned AfterSubminor = AfterMinor + 1;
  unsigned Subminor = 0;
  while (AfterSubminor < ActualLength && isDigit(ThisTokBegin[AfterSubminor])) {
    Subminor = Subminor * 10 + ThisTokBegin[AfterSubminor] - '0';
    ++AfterSubminor;
  }

  if (AfterSubminor != ActualLength) {
    Diag(Tok, diag::err_expected_version);
    SkipUntil(tok::comma, tok::r_paren,
              StopAtSemi | StopBeforeMatch | StopAtCodeCompletion);
    return VersionTuple();
  }
  ConsumeToken();
  return VersionTuple(Major, Minor, Subminor);
}

/// Parse the contents of the "availability" attribute.
///
/// availability-attribute:
///   'availability' '(' platform ',' opt-strict version-arg-list,
///                      opt-replacement, opt-message')'
///
/// platform:
///   identifier
///
/// opt-strict:
///   'strict' ','
///
/// version-arg-list:
///   version-arg
///   version-arg ',' version-arg-list
///
/// version-arg:
///   'introduced' '=' version
///   'deprecated' '=' version
///   'obsoleted' = version
///   'unavailable'
/// opt-replacement:
///   'replacement' '=' <string>
/// opt-message:
///   'message' '=' <string>
void Parser::ParseAvailabilityAttribute(IdentifierInfo &Availability,
                                        SourceLocation AvailabilityLoc,
                                        ParsedAttributes &attrs,
                                        SourceLocation *endLoc,
                                        IdentifierInfo *ScopeName,
                                        SourceLocation ScopeLoc,
                                        ParsedAttr::Syntax Syntax) {
  enum { Introduced, Deprecated, Obsoleted, Unknown };
  AvailabilityChange Changes[Unknown];
  ExprResult MessageExpr, ReplacementExpr;

  // Opening '('.
  BalancedDelimiterTracker T(*this, tok::l_paren);
  if (T.consumeOpen()) {
    Diag(Tok, diag::err_expected) << tok::l_paren;
    return;
  }

  // Parse the platform name.
  if (Tok.isNot(tok::identifier)) {
    Diag(Tok, diag::err_availability_expected_platform);
    SkipUntil(tok::r_paren, StopAtSemi);
    return;
  }
  IdentifierLoc *Platform = ParseIdentifierLoc();
  if (const IdentifierInfo *const Ident = Platform->Ident) {
    // Canonicalize platform name from "macosx" to "macos".
    if (Ident->getName() == "macosx")
      Platform->Ident = PP.getIdentifierInfo("macos");
    // Canonicalize platform name from "macosx_app_extension" to
    // "macos_app_extension".
    else if (Ident->getName() == "macosx_app_extension")
      Platform->Ident = PP.getIdentifierInfo("macos_app_extension");
    else
      Platform->Ident = PP.getIdentifierInfo(
          AvailabilityAttr::canonicalizePlatformName(Ident->getName()));
  }

  // Parse the ',' following the platform name.
  if (ExpectAndConsume(tok::comma)) {
    SkipUntil(tok::r_paren, StopAtSemi);
    return;
  }

  // If we haven't grabbed the pointers for the identifiers
  // "introduced", "deprecated", and "obsoleted", do so now.
  if (!Ident_introduced) {
    Ident_introduced = PP.getIdentifierInfo("introduced");
    Ident_deprecated = PP.getIdentifierInfo("deprecated");
    Ident_obsoleted = PP.getIdentifierInfo("obsoleted");
    Ident_unavailable = PP.getIdentifierInfo("unavailable");
    Ident_message = PP.getIdentifierInfo("message");
    Ident_strict = PP.getIdentifierInfo("strict");
    Ident_replacement = PP.getIdentifierInfo("replacement");
  }

  // Parse the optional "strict", the optional "replacement" and the set of
  // introductions/deprecations/removals.
  SourceLocation UnavailableLoc, StrictLoc;
  do {
    if (Tok.isNot(tok::identifier)) {
      Diag(Tok, diag::err_availability_expected_change);
      SkipUntil(tok::r_paren, StopAtSemi);
      return;
    }
    IdentifierInfo *Keyword = Tok.getIdentifierInfo();
    SourceLocation KeywordLoc = ConsumeToken();

    if (Keyword == Ident_strict) {
      if (StrictLoc.isValid()) {
        Diag(KeywordLoc, diag::err_availability_redundant)
          << Keyword << SourceRange(StrictLoc);
      }
      StrictLoc = KeywordLoc;
      continue;
    }

    if (Keyword == Ident_unavailable) {
      if (UnavailableLoc.isValid()) {
        Diag(KeywordLoc, diag::err_availability_redundant)
          << Keyword << SourceRange(UnavailableLoc);
      }
      UnavailableLoc = KeywordLoc;
      continue;
    }

    if (Keyword == Ident_deprecated && Platform->Ident &&
        Platform->Ident->isStr("swift")) {
      // For swift, we deprecate for all versions.
      if (Changes[Deprecated].KeywordLoc.isValid()) {
        Diag(KeywordLoc, diag::err_availability_redundant)
          << Keyword
          << SourceRange(Changes[Deprecated].KeywordLoc);
      }

      Changes[Deprecated].KeywordLoc = KeywordLoc;
      // Use a fake version here.
      Changes[Deprecated].Version = VersionTuple(1);
      continue;
    }

    if (Tok.isNot(tok::equal)) {
      Diag(Tok, diag::err_expected_after) << Keyword << tok::equal;
      SkipUntil(tok::r_paren, StopAtSemi);
      return;
    }
    ConsumeToken();
    if (Keyword == Ident_message || Keyword == Ident_replacement) {
      if (Tok.isNot(tok::string_literal)) {
        Diag(Tok, diag::err_expected_string_literal)
          << /*Source='availability attribute'*/2;
        SkipUntil(tok::r_paren, StopAtSemi);
        return;
      }
      if (Keyword == Ident_message)
        MessageExpr = ParseStringLiteralExpression();
      else
        ReplacementExpr = ParseStringLiteralExpression();
      // Also reject wide string literals.
      if (StringLiteral *MessageStringLiteral =
              cast_or_null<StringLiteral>(MessageExpr.get())) {
        if (MessageStringLiteral->getCharByteWidth() != 1) {
          Diag(MessageStringLiteral->getSourceRange().getBegin(),
               diag::err_expected_string_literal)
            << /*Source='availability attribute'*/ 2;
          SkipUntil(tok::r_paren, StopAtSemi);
          return;
        }
      }
      if (Keyword == Ident_message)
        break;
      else
        continue;
    }

    // Special handling of 'NA' only when applied to introduced or
    // deprecated.
    if ((Keyword == Ident_introduced || Keyword == Ident_deprecated) &&
        Tok.is(tok::identifier)) {
      IdentifierInfo *NA = Tok.getIdentifierInfo();
      if (NA->getName() == "NA") {
        ConsumeToken();
        if (Keyword == Ident_introduced)
          UnavailableLoc = KeywordLoc;
        continue;
      }
    }

    SourceRange VersionRange;
    VersionTuple Version = ParseVersionTuple(VersionRange);

    if (Version.empty()) {
      SkipUntil(tok::r_paren, StopAtSemi);
      return;
    }

    unsigned Index;
    if (Keyword == Ident_introduced)
      Index = Introduced;
    else if (Keyword == Ident_deprecated)
      Index = Deprecated;
    else if (Keyword == Ident_obsoleted)
      Index = Obsoleted;
    else
      Index = Unknown;

    if (Index < Unknown) {
      if (!Changes[Index].KeywordLoc.isInvalid()) {
        Diag(KeywordLoc, diag::err_availability_redundant)
          << Keyword
          << SourceRange(Changes[Index].KeywordLoc,
                         Changes[Index].VersionRange.getEnd());
      }

      Changes[Index].KeywordLoc = KeywordLoc;
      Changes[Index].Version = Version;
      Changes[Index].VersionRange = VersionRange;
    } else {
      Diag(KeywordLoc, diag::err_availability_unknown_change)
        << Keyword << VersionRange;
    }

  } while (TryConsumeToken(tok::comma));

  // Closing ')'.
  if (T.consumeClose())
    return;

  if (endLoc)
    *endLoc = T.getCloseLocation();

  // The 'unavailable' availability cannot be combined with any other
  // availability changes. Make sure that hasn't happened.
  if (UnavailableLoc.isValid()) {
    bool Complained = false;
    for (unsigned Index = Introduced; Index != Unknown; ++Index) {
      if (Changes[Index].KeywordLoc.isValid()) {
        if (!Complained) {
          Diag(UnavailableLoc, diag::warn_availability_and_unavailable)
            << SourceRange(Changes[Index].KeywordLoc,
                           Changes[Index].VersionRange.getEnd());
          Complained = true;
        }

        // Clear out the availability.
        Changes[Index] = AvailabilityChange();
      }
    }
  }

  // Record this attribute
  attrs.addNew(&Availability,
               SourceRange(AvailabilityLoc, T.getCloseLocation()),
               ScopeName, ScopeLoc,
               Platform,
               Changes[Introduced],
               Changes[Deprecated],
               Changes[Obsoleted],
               UnavailableLoc, MessageExpr.get(),
               Syntax, StrictLoc, ReplacementExpr.get());
}

/// Parse the contents of the "external_source_symbol" attribute.
///
/// external-source-symbol-attribute:
///   'external_source_symbol' '(' keyword-arg-list ')'
///
/// keyword-arg-list:
///   keyword-arg
///   keyword-arg ',' keyword-arg-list
///
/// keyword-arg:
///   'language' '=' <string>
///   'defined_in' '=' <string>
///   'generated_declaration'
void Parser::ParseExternalSourceSymbolAttribute(
    IdentifierInfo &ExternalSourceSymbol, SourceLocation Loc,
    ParsedAttributes &Attrs, SourceLocation *EndLoc, IdentifierInfo *ScopeName,
    SourceLocation ScopeLoc, ParsedAttr::Syntax Syntax) {
  // Opening '('.
  BalancedDelimiterTracker T(*this, tok::l_paren);
  if (T.expectAndConsume())
    return;

  // Initialize the pointers for the keyword identifiers when required.
  if (!Ident_language) {
    Ident_language = PP.getIdentifierInfo("language");
    Ident_defined_in = PP.getIdentifierInfo("defined_in");
    Ident_generated_declaration = PP.getIdentifierInfo("generated_declaration");
  }

  ExprResult Language;
  bool HasLanguage = false;
  ExprResult DefinedInExpr;
  bool HasDefinedIn = false;
  IdentifierLoc *GeneratedDeclaration = nullptr;

  // Parse the language/defined_in/generated_declaration keywords
  do {
    if (Tok.isNot(tok::identifier)) {
      Diag(Tok, diag::err_external_source_symbol_expected_keyword);
      SkipUntil(tok::r_paren, StopAtSemi);
      return;
    }

    SourceLocation KeywordLoc = Tok.getLocation();
    IdentifierInfo *Keyword = Tok.getIdentifierInfo();
    if (Keyword == Ident_generated_declaration) {
      if (GeneratedDeclaration) {
        Diag(Tok, diag::err_external_source_symbol_duplicate_clause) << Keyword;
        SkipUntil(tok::r_paren, StopAtSemi);
        return;
      }
      GeneratedDeclaration = ParseIdentifierLoc();
      continue;
    }

    if (Keyword != Ident_language && Keyword != Ident_defined_in) {
      Diag(Tok, diag::err_external_source_symbol_expected_keyword);
      SkipUntil(tok::r_paren, StopAtSemi);
      return;
    }

    ConsumeToken();
    if (ExpectAndConsume(tok::equal, diag::err_expected_after,
                         Keyword->getName())) {
      SkipUntil(tok::r_paren, StopAtSemi);
      return;
    }

    bool HadLanguage = HasLanguage, HadDefinedIn = HasDefinedIn;
    if (Keyword == Ident_language)
      HasLanguage = true;
    else
      HasDefinedIn = true;

    if (Tok.isNot(tok::string_literal)) {
      Diag(Tok, diag::err_expected_string_literal)
          << /*Source='external_source_symbol attribute'*/ 3
          << /*language | source container*/ (Keyword != Ident_language);
      SkipUntil(tok::comma, tok::r_paren, StopAtSemi | StopBeforeMatch);
      continue;
    }
    if (Keyword == Ident_language) {
      if (HadLanguage) {
        Diag(KeywordLoc, diag::err_external_source_symbol_duplicate_clause)
            << Keyword;
        ParseStringLiteralExpression();
        continue;
      }
      Language = ParseStringLiteralExpression();
    } else {
      assert(Keyword == Ident_defined_in && "Invalid clause keyword!");
      if (HadDefinedIn) {
        Diag(KeywordLoc, diag::err_external_source_symbol_duplicate_clause)
            << Keyword;
        ParseStringLiteralExpression();
        continue;
      }
      DefinedInExpr = ParseStringLiteralExpression();
    }
  } while (TryConsumeToken(tok::comma));

  // Closing ')'.
  if (T.consumeClose())
    return;
  if (EndLoc)
    *EndLoc = T.getCloseLocation();

  ArgsUnion Args[] = {Language.get(), DefinedInExpr.get(),
                      GeneratedDeclaration};
  Attrs.addNew(&ExternalSourceSymbol, SourceRange(Loc, T.getCloseLocation()),
               ScopeName, ScopeLoc, Args, llvm::array_lengthof(Args), Syntax);
}

/// Parse the contents of the "objc_bridge_related" attribute.
/// objc_bridge_related '(' related_class ',' opt-class_method ',' opt-instance_method ')'
/// related_class:
///     Identifier
///
/// opt-class_method:
///     Identifier: | <empty>
///
/// opt-instance_method:
///     Identifier | <empty>
///
void Parser::ParseObjCBridgeRelatedAttribute(IdentifierInfo &ObjCBridgeRelated,
                                SourceLocation ObjCBridgeRelatedLoc,
                                ParsedAttributes &attrs,
                                SourceLocation *endLoc,
                                IdentifierInfo *ScopeName,
                                SourceLocation ScopeLoc,
                                ParsedAttr::Syntax Syntax) {
  // Opening '('.
  BalancedDelimiterTracker T(*this, tok::l_paren);
  if (T.consumeOpen()) {
    Diag(Tok, diag::err_expected) << tok::l_paren;
    return;
  }

  // Parse the related class name.
  if (Tok.isNot(tok::identifier)) {
    Diag(Tok, diag::err_objcbridge_related_expected_related_class);
    SkipUntil(tok::r_paren, StopAtSemi);
    return;
  }
  IdentifierLoc *RelatedClass = ParseIdentifierLoc();
  if (ExpectAndConsume(tok::comma)) {
    SkipUntil(tok::r_paren, StopAtSemi);
    return;
  }

  // Parse class method name.  It's non-optional in the sense that a trailing
  // comma is required, but it can be the empty string, and then we record a
  // nullptr.
  IdentifierLoc *ClassMethod = nullptr;
  if (Tok.is(tok::identifier)) {
    ClassMethod = ParseIdentifierLoc();
    if (!TryConsumeToken(tok::colon)) {
      Diag(Tok, diag::err_objcbridge_related_selector_name);
      SkipUntil(tok::r_paren, StopAtSemi);
      return;
    }
  }
  if (!TryConsumeToken(tok::comma)) {
    if (Tok.is(tok::colon))
      Diag(Tok, diag::err_objcbridge_related_selector_name);
    else
      Diag(Tok, diag::err_expected) << tok::comma;
    SkipUntil(tok::r_paren, StopAtSemi);
    return;
  }

  // Parse instance method name.  Also non-optional but empty string is
  // permitted.
  IdentifierLoc *InstanceMethod = nullptr;
  if (Tok.is(tok::identifier))
    InstanceMethod = ParseIdentifierLoc();
  else if (Tok.isNot(tok::r_paren)) {
    Diag(Tok, diag::err_expected) << tok::r_paren;
    SkipUntil(tok::r_paren, StopAtSemi);
    return;
  }

  // Closing ')'.
  if (T.consumeClose())
    return;

  if (endLoc)
    *endLoc = T.getCloseLocation();

  // Record this attribute
  attrs.addNew(&ObjCBridgeRelated,
               SourceRange(ObjCBridgeRelatedLoc, T.getCloseLocation()),
               ScopeName, ScopeLoc,
               RelatedClass,
               ClassMethod,
               InstanceMethod,
               Syntax);
}

// Late Parsed Attributes:
// See other examples of late parsing in lib/Parse/ParseCXXInlineMethods

void Parser::LateParsedDeclaration::ParseLexedAttributes() {}

void Parser::LateParsedClass::ParseLexedAttributes() {
  Self->ParseLexedAttributes(*Class);
}

void Parser::LateParsedAttribute::ParseLexedAttributes() {
  Self->ParseLexedAttribute(*this, true, false);
}

/// Wrapper class which calls ParseLexedAttribute, after setting up the
/// scope appropriately.
void Parser::ParseLexedAttributes(ParsingClass &Class) {
  // Deal with templates
  // FIXME: Test cases to make sure this does the right thing for templates.
  bool HasTemplateScope = !Class.TopLevelClass && Class.TemplateScope;
  ParseScope ClassTemplateScope(this, Scope::TemplateParamScope,
                                HasTemplateScope);
  if (HasTemplateScope)
    Actions.ActOnReenterTemplateScope(getCurScope(), Class.TagOrTemplate);

  // Set or update the scope flags.
  bool AlreadyHasClassScope = Class.TopLevelClass;
  unsigned ScopeFlags = Scope::ClassScope|Scope::DeclScope;
  ParseScope ClassScope(this, ScopeFlags, !AlreadyHasClassScope);
  ParseScopeFlags ClassScopeFlags(this, ScopeFlags, AlreadyHasClassScope);

  // Enter the scope of nested classes
  if (!AlreadyHasClassScope)
    Actions.ActOnStartDelayedMemberDeclarations(getCurScope(),
                                                Class.TagOrTemplate);
  if (!Class.LateParsedDeclarations.empty()) {
    for (unsigned i = 0, ni = Class.LateParsedDeclarations.size(); i < ni; ++i){
      Class.LateParsedDeclarations[i]->ParseLexedAttributes();
    }
  }

  if (!AlreadyHasClassScope)
    Actions.ActOnFinishDelayedMemberDeclarations(getCurScope(),
                                                 Class.TagOrTemplate);
}

/// Parse all attributes in LAs, and attach them to Decl D.
void Parser::ParseLexedAttributeList(LateParsedAttrList &LAs, Decl *D,
                                     bool EnterScope, bool OnDefinition) {
  assert(LAs.parseSoon() &&
         "Attribute list should be marked for immediate parsing.");
  for (unsigned i = 0, ni = LAs.size(); i < ni; ++i) {
    if (D)
      LAs[i]->addDecl(D);
    ParseLexedAttribute(*LAs[i], EnterScope, OnDefinition);
    delete LAs[i];
  }
  LAs.clear();
}

/// Finish parsing an attribute for which parsing was delayed.
/// This will be called at the end of parsing a class declaration
/// for each LateParsedAttribute. We consume the saved tokens and
/// create an attribute with the arguments filled in. We add this
/// to the Attribute list for the decl.
void Parser::ParseLexedAttribute(LateParsedAttribute &LA,
                                 bool EnterScope, bool OnDefinition) {
  // Create a fake EOF so that attribute parsing won't go off the end of the
  // attribute.
  Token AttrEnd;
  AttrEnd.startToken();
  AttrEnd.setKind(tok::eof);
  AttrEnd.setLocation(Tok.getLocation());
  AttrEnd.setEofData(LA.Toks.data());
  LA.Toks.push_back(AttrEnd);

  // Append the current token at the end of the new token stream so that it
  // doesn't get lost.
  LA.Toks.push_back(Tok);
  PP.EnterTokenStream(LA.Toks, true, /*IsReinject=*/true);
  // Consume the previously pushed token.
  ConsumeAnyToken(/*ConsumeCodeCompletionTok=*/true);

  ParsedAttributes Attrs(AttrFactory);
  SourceLocation endLoc;

  if (LA.Decls.size() > 0) {
    Decl *D = LA.Decls[0];
    NamedDecl *ND  = dyn_cast<NamedDecl>(D);
    RecordDecl *RD = dyn_cast_or_null<RecordDecl>(D->getDeclContext());

    // Allow 'this' within late-parsed attributes.
    Sema::CXXThisScopeRAII ThisScope(Actions, RD, Qualifiers(),
                                     ND && ND->isCXXInstanceMember());

    if (LA.Decls.size() == 1) {
      // If the Decl is templatized, add template parameters to scope.
      bool HasTemplateScope = EnterScope && D->isTemplateDecl();
      ParseScope TempScope(this, Scope::TemplateParamScope, HasTemplateScope);
      if (HasTemplateScope)
        Actions.ActOnReenterTemplateScope(Actions.CurScope, D);

      // If the Decl is on a function, add function parameters to the scope.
      bool HasFunScope = EnterScope && D->isFunctionOrFunctionTemplate();
      ParseScope FnScope(
          this, Scope::FnScope | Scope::DeclScope | Scope::CompoundStmtScope,
          HasFunScope);
      if (HasFunScope)
        Actions.ActOnReenterFunctionContext(Actions.CurScope, D);

      ParseGNUAttributeArgs(&LA.AttrName, LA.AttrNameLoc, Attrs, &endLoc,
                            nullptr, SourceLocation(), ParsedAttr::AS_GNU,
                            nullptr);

      if (HasFunScope) {
        Actions.ActOnExitFunctionContext();
        FnScope.Exit();  // Pop scope, and remove Decls from IdResolver
      }
      if (HasTemplateScope) {
        TempScope.Exit();
      }
    } else {
      // If there are multiple decls, then the decl cannot be within the
      // function scope.
      ParseGNUAttributeArgs(&LA.AttrName, LA.AttrNameLoc, Attrs, &endLoc,
                            nullptr, SourceLocation(), ParsedAttr::AS_GNU,
                            nullptr);
    }
  } else {
    Diag(Tok, diag::warn_attribute_no_decl) << LA.AttrName.getName();
  }

  if (OnDefinition && !Attrs.empty() && !Attrs.begin()->isCXX11Attribute() &&
      Attrs.begin()->isKnownToGCC())
    Diag(Tok, diag::warn_attribute_on_function_definition)
      << &LA.AttrName;

  for (unsigned i = 0, ni = LA.Decls.size(); i < ni; ++i)
    Actions.ActOnFinishDelayedAttribute(getCurScope(), LA.Decls[i], Attrs);

  // Due to a parsing error, we either went over the cached tokens or
  // there are still cached tokens left, so we skip the leftover tokens.
  while (Tok.isNot(tok::eof))
    ConsumeAnyToken();

  if (Tok.is(tok::eof) && Tok.getEofData() == AttrEnd.getEofData())
    ConsumeAnyToken();
}

void Parser::ParseTypeTagForDatatypeAttribute(IdentifierInfo &AttrName,
                                              SourceLocation AttrNameLoc,
                                              ParsedAttributes &Attrs,
                                              SourceLocation *EndLoc,
                                              IdentifierInfo *ScopeName,
                                              SourceLocation ScopeLoc,
                                              ParsedAttr::Syntax Syntax) {
  assert(Tok.is(tok::l_paren) && "Attribute arg list not starting with '('");

  BalancedDelimiterTracker T(*this, tok::l_paren);
  T.consumeOpen();

  if (Tok.isNot(tok::identifier)) {
    Diag(Tok, diag::err_expected) << tok::identifier;
    T.skipToEnd();
    return;
  }
  IdentifierLoc *ArgumentKind = ParseIdentifierLoc();

  if (ExpectAndConsume(tok::comma)) {
    T.skipToEnd();
    return;
  }

  SourceRange MatchingCTypeRange;
  TypeResult MatchingCType = ParseTypeName(&MatchingCTypeRange);
  if (MatchingCType.isInvalid()) {
    T.skipToEnd();
    return;
  }

  bool LayoutCompatible = false;
  bool MustBeNull = false;
  while (TryConsumeToken(tok::comma)) {
    if (Tok.isNot(tok::identifier)) {
      Diag(Tok, diag::err_expected) << tok::identifier;
      T.skipToEnd();
      return;
    }
    IdentifierInfo *Flag = Tok.getIdentifierInfo();
    if (Flag->isStr("layout_compatible"))
      LayoutCompatible = true;
    else if (Flag->isStr("must_be_null"))
      MustBeNull = true;
    else {
      Diag(Tok, diag::err_type_safety_unknown_flag) << Flag;
      T.skipToEnd();
      return;
    }
    ConsumeToken(); // consume flag
  }

  if (!T.consumeClose()) {
    Attrs.addNewTypeTagForDatatype(&AttrName, AttrNameLoc, ScopeName, ScopeLoc,
                                   ArgumentKind, MatchingCType.get(),
                                   LayoutCompatible, MustBeNull, Syntax);
  }

  if (EndLoc)
    *EndLoc = T.getCloseLocation();
}

/// DiagnoseProhibitedCXX11Attribute - We have found the opening square brackets
/// of a C++11 attribute-specifier in a location where an attribute is not
/// permitted. By C++11 [dcl.attr.grammar]p6, this is ill-formed. Diagnose this
/// situation.
///
/// \return \c true if we skipped an attribute-like chunk of tokens, \c false if
/// this doesn't appear to actually be an attribute-specifier, and the caller
/// should try to parse it.
bool Parser::DiagnoseProhibitedCXX11Attribute() {
  assert(Tok.is(tok::l_square) && NextToken().is(tok::l_square));

  switch (isCXX11AttributeSpecifier(/*Disambiguate*/true)) {
  case CAK_NotAttributeSpecifier:
    // No diagnostic: we're in Obj-C++11 and this is not actually an attribute.
    return false;

  case CAK_InvalidAttributeSpecifier:
    Diag(Tok.getLocation(), diag::err_l_square_l_square_not_attribute);
    return false;

  case CAK_AttributeSpecifier:
    // Parse and discard the attributes.
    SourceLocation BeginLoc = ConsumeBracket();
    ConsumeBracket();
    SkipUntil(tok::r_square);
    assert(Tok.is(tok::r_square) && "isCXX11AttributeSpecifier lied");
    SourceLocation EndLoc = ConsumeBracket();
    Diag(BeginLoc, diag::err_attributes_not_allowed)
      << SourceRange(BeginLoc, EndLoc);
    return true;
  }
  llvm_unreachable("All cases handled above.");
}

/// We have found the opening square brackets of a C++11
/// attribute-specifier in a location where an attribute is not permitted, but
/// we know where the attributes ought to be written. Parse them anyway, and
/// provide a fixit moving them to the right place.
void Parser::DiagnoseMisplacedCXX11Attribute(ParsedAttributesWithRange &Attrs,
                                             SourceLocation CorrectLocation) {
  assert((Tok.is(tok::l_square) && NextToken().is(tok::l_square)) ||
         Tok.is(tok::kw_alignas));

  // Consume the attributes.
  SourceLocation Loc = Tok.getLocation();
  ParseCXX11Attributes(Attrs);
  CharSourceRange AttrRange(SourceRange(Loc, Attrs.Range.getEnd()), true);
  // FIXME: use err_attributes_misplaced
  Diag(Loc, diag::err_attributes_not_allowed)
    << FixItHint::CreateInsertionFromRange(CorrectLocation, AttrRange)
    << FixItHint::CreateRemoval(AttrRange);
}

void Parser::DiagnoseProhibitedAttributes(
    const SourceRange &Range, const SourceLocation CorrectLocation) {
  if (CorrectLocation.isValid()) {
    CharSourceRange AttrRange(Range, true);
    Diag(CorrectLocation, diag::err_attributes_misplaced)
        << FixItHint::CreateInsertionFromRange(CorrectLocation, AttrRange)
        << FixItHint::CreateRemoval(AttrRange);
  } else
    Diag(Range.getBegin(), diag::err_attributes_not_allowed) << Range;
}

void Parser::ProhibitCXX11Attributes(ParsedAttributesWithRange &Attrs,
                                     unsigned DiagID) {
  for (const ParsedAttr &AL : Attrs) {
    if (!AL.isCXX11Attribute() && !AL.isC2xAttribute())
      continue;
    if (AL.getKind() == ParsedAttr::UnknownAttribute)
      Diag(AL.getLoc(), diag::warn_unknown_attribute_ignored) << AL.getName();
    else {
      Diag(AL.getLoc(), DiagID) << AL.getName();
      AL.setInvalid();
    }
  }
}

// Usually, `__attribute__((attrib)) class Foo {} var` means that attribute
// applies to var, not the type Foo.
// As an exception to the rule, __declspec(align(...)) before the
// class-key affects the type instead of the variable.
// Also, Microsoft-style [attributes] seem to affect the type instead of the
// variable.
// This function moves attributes that should apply to the type off DS to Attrs.
void Parser::stripTypeAttributesOffDeclSpec(ParsedAttributesWithRange &Attrs,
                                            DeclSpec &DS,
                                            Sema::TagUseKind TUK) {
  if (TUK == Sema::TUK_Reference)
    return;

  llvm::SmallVector<ParsedAttr *, 1> ToBeMoved;

  for (ParsedAttr &AL : DS.getAttributes()) {
    if ((AL.getKind() == ParsedAttr::AT_Aligned &&
         AL.isDeclspecAttribute()) ||
        AL.isMicrosoftAttribute())
      ToBeMoved.push_back(&AL);
  }

  for (ParsedAttr *AL : ToBeMoved) {
    DS.getAttributes().remove(AL);
    Attrs.addAtEnd(AL);
  }
}

/// ParseDeclaration - Parse a full 'declaration', which consists of
/// declaration-specifiers, some number of declarators, and a semicolon.
/// 'Context' should be a DeclaratorContext value.  This returns the
/// location of the semicolon in DeclEnd.
///
///       declaration: [C99 6.7]
///         block-declaration ->
///           simple-declaration
///           others                   [FIXME]
/// [C++]   template-declaration
/// [C++]   namespace-definition
/// [C++]   using-directive
/// [C++]   using-declaration
/// [C++11/C11] static_assert-declaration
///         others... [FIXME]
///
Parser::DeclGroupPtrTy
Parser::ParseDeclaration(DeclaratorContext Context, SourceLocation &DeclEnd,
                         ParsedAttributesWithRange &attrs,
                         SourceLocation *DeclSpecStart) {
  ParenBraceBracketBalancer BalancerRAIIObj(*this);
  // Must temporarily exit the objective-c container scope for
  // parsing c none objective-c decls.
  ObjCDeclContextSwitch ObjCDC(*this);

  Decl *SingleDecl = nullptr;
  switch (Tok.getKind()) {
  case tok::kw_template:
  case tok::kw_export:
    ProhibitAttributes(attrs);
    SingleDecl = ParseDeclarationStartingWithTemplate(Context, DeclEnd, attrs);
    break;
  case tok::kw_inline:
    // Could be the start of an inline namespace. Allowed as an ext in C++03.
    if (getLangOpts().CPlusPlus && NextToken().is(tok::kw_namespace)) {
      ProhibitAttributes(attrs);
      SourceLocation InlineLoc = ConsumeToken();
      return ParseNamespace(Context, DeclEnd, InlineLoc);
    }
    return ParseSimpleDeclaration(Context, DeclEnd, attrs, true, nullptr,
                                  DeclSpecStart);
  case tok::kw_namespace:
    ProhibitAttributes(attrs);
    return ParseNamespace(Context, DeclEnd);
  case tok::kw_using:
    return ParseUsingDirectiveOrDeclaration(Context, ParsedTemplateInfo(),
                                            DeclEnd, attrs);
  case tok::kw_static_assert:
  case tok::kw__Static_assert:
    ProhibitAttributes(attrs);
    SingleDecl = ParseStaticAssertDeclaration(DeclEnd);
    break;
  default:
    return ParseSimpleDeclaration(Context, DeclEnd, attrs, true, nullptr,
                                  DeclSpecStart);
  }

  // This routine returns a DeclGroup, if the thing we parsed only contains a
  // single decl, convert it now.
  return Actions.ConvertDeclToDeclGroup(SingleDecl);
}

///       simple-declaration: [C99 6.7: declaration] [C++ 7p1: dcl.dcl]
///         declaration-specifiers init-declarator-list[opt] ';'
/// [C++11] attribute-specifier-seq decl-specifier-seq[opt]
///             init-declarator-list ';'
///[C90/C++]init-declarator-list ';'                             [TODO]
/// [OMP]   threadprivate-directive
/// [OMP]   allocate-directive                                   [TODO]
///
///       for-range-declaration: [C++11 6.5p1: stmt.ranged]
///         attribute-specifier-seq[opt] type-specifier-seq declarator
///
/// If RequireSemi is false, this does not check for a ';' at the end of the
/// declaration.  If it is true, it checks for and eats it.
///
/// If FRI is non-null, we might be parsing a for-range-declaration instead
/// of a simple-declaration. If we find that we are, we also parse the
/// for-range-initializer, and place it here.
///
/// DeclSpecStart is used when decl-specifiers are parsed before parsing
/// the Declaration. The SourceLocation for this Decl is set to
/// DeclSpecStart if DeclSpecStart is non-null.
Parser::DeclGroupPtrTy Parser::ParseSimpleDeclaration(
    DeclaratorContext Context, SourceLocation &DeclEnd,
    ParsedAttributesWithRange &Attrs, bool RequireSemi, ForRangeInit *FRI,
    SourceLocation *DeclSpecStart) {
  // Parse the common declaration-specifiers piece.
  ParsingDeclSpec DS(*this);

  DeclSpecContext DSContext = getDeclSpecContextFromDeclaratorContext(Context);
  ParseDeclarationSpecifiers(DS, ParsedTemplateInfo(), AS_none, DSContext);

  // If we had a free-standing type definition with a missing semicolon, we
  // may get this far before the problem becomes obvious.
  if (DS.hasTagDefinition() &&
      DiagnoseMissingSemiAfterTagDefinition(DS, AS_none, DSContext))
    return nullptr;

  // C99 6.7.2.3p6: Handle "struct-or-union identifier;", "enum { X };"
  // declaration-specifiers init-declarator-list[opt] ';'
  if (Tok.is(tok::semi)) {
    ProhibitAttributes(Attrs);
    DeclEnd = Tok.getLocation();
    if (RequireSemi) ConsumeToken();
    RecordDecl *AnonRecord = nullptr;
    Decl *TheDecl = Actions.ParsedFreeStandingDeclSpec(getCurScope(), AS_none,
                                                       DS, AnonRecord);
    DS.complete(TheDecl);
    if (AnonRecord) {
      Decl* decls[] = {AnonRecord, TheDecl};
      return Actions.BuildDeclaratorGroup(decls);
    }
    return Actions.ConvertDeclToDeclGroup(TheDecl);
  }

  if (DeclSpecStart)
    DS.SetRangeStart(*DeclSpecStart);

  DS.takeAttributesFrom(Attrs);
  return ParseDeclGroup(DS, Context, &DeclEnd, FRI);
}

/// Returns true if this might be the start of a declarator, or a common typo
/// for a declarator.
bool Parser::MightBeDeclarator(DeclaratorContext Context) {
  switch (Tok.getKind()) {
  case tok::annot_cxxscope:
  case tok::annot_template_id:
  case tok::caret:
  case tok::code_completion:
  case tok::coloncolon:
  case tok::ellipsis:
  case tok::kw___attribute:
  case tok::kw_operator:
  case tok::l_paren:
  case tok::star:
    return true;

  case tok::amp:
  case tok::ampamp:
    return getLangOpts().CPlusPlus;

  case tok::l_square: // Might be an attribute on an unnamed bit-field.
    return Context == DeclaratorContext::MemberContext &&
           getLangOpts().CPlusPlus11 && NextToken().is(tok::l_square);

  case tok::colon: // Might be a typo for '::' or an unnamed bit-field.
    return Context == DeclaratorContext::MemberContext ||
           getLangOpts().CPlusPlus;

  case tok::identifier:
    switch (NextToken().getKind()) {
    case tok::code_completion:
    case tok::coloncolon:
    case tok::comma:
    case tok::equal:
    case tok::equalequal: // Might be a typo for '='.
    case tok::kw_alignas:
    case tok::kw_asm:
    case tok::kw___attribute:
    case tok::l_brace:
    case tok::l_paren:
    case tok::l_square:
    case tok::less:
    case tok::r_brace:
    case tok::r_paren:
    case tok::r_square:
    case tok::semi:
      return true;

    case tok::colon:
      // At namespace scope, 'identifier:' is probably a typo for 'identifier::'
      // and in block scope it's probably a label. Inside a class definition,
      // this is a bit-field.
      return Context == DeclaratorContext::MemberContext ||
             (getLangOpts().CPlusPlus &&
              Context == DeclaratorContext::FileContext);

    case tok::identifier: // Possible virt-specifier.
      return getLangOpts().CPlusPlus11 && isCXX11VirtSpecifier(NextToken());

    default:
      return false;
    }

  default:
    return false;
  }
}

/// Skip until we reach something which seems like a sensible place to pick
/// up parsing after a malformed declaration. This will sometimes stop sooner
/// than SkipUntil(tok::r_brace) would, but will never stop later.
void Parser::SkipMalformedDecl() {
  while (true) {
    switch (Tok.getKind()) {
    case tok::l_brace:
      // Skip until matching }, then stop. We've probably skipped over
      // a malformed class or function definition or similar.
      ConsumeBrace();
      SkipUntil(tok::r_brace);
      if (Tok.isOneOf(tok::comma, tok::l_brace, tok::kw_try)) {
        // This declaration isn't over yet. Keep skipping.
        continue;
      }
      TryConsumeToken(tok::semi);
      return;

    case tok::l_square:
      ConsumeBracket();
      SkipUntil(tok::r_square);
      continue;

    case tok::l_paren:
      ConsumeParen();
      SkipUntil(tok::r_paren);
      continue;

    case tok::r_brace:
      return;

    case tok::semi:
      ConsumeToken();
      return;

    case tok::kw_inline:
      // 'inline namespace' at the start of a line is almost certainly
      // a good place to pick back up parsing, except in an Objective-C
      // @interface context.
      if (Tok.isAtStartOfLine() && NextToken().is(tok::kw_namespace) &&
          (!ParsingInObjCContainer || CurParsedObjCImpl))
        return;
      break;

    case tok::kw_namespace:
      // 'namespace' at the start of a line is almost certainly a good
      // place to pick back up parsing, except in an Objective-C
      // @interface context.
      if (Tok.isAtStartOfLine() &&
          (!ParsingInObjCContainer || CurParsedObjCImpl))
        return;
      break;

    case tok::at:
      // @end is very much like } in Objective-C contexts.
      if (NextToken().isObjCAtKeyword(tok::objc_end) &&
          ParsingInObjCContainer)
        return;
      break;

    case tok::minus:
    case tok::plus:
      // - and + probably start new method declarations in Objective-C contexts.
      if (Tok.isAtStartOfLine() && ParsingInObjCContainer)
        return;
      break;

    case tok::eof:
    case tok::annot_module_begin:
    case tok::annot_module_end:
    case tok::annot_module_include:
      return;

    default:
      break;
    }

    ConsumeAnyToken();
  }
}

/// ParseDeclGroup - Having concluded that this is either a function
/// definition or a group of object declarations, actually parse the
/// result.
Parser::DeclGroupPtrTy Parser::ParseDeclGroup(ParsingDeclSpec &DS,
                                              DeclaratorContext Context,
                                              SourceLocation *DeclEnd,
                                              ForRangeInit *FRI) {
  // Parse the first declarator.
  ParsingDeclarator D(*this, DS, Context);
  ParseDeclarator(D);

  // Bail out if the first declarator didn't seem well-formed.
  if (!D.hasName() && !D.mayOmitIdentifier()) {
    SkipMalformedDecl();
    return nullptr;
  }

  // Save late-parsed attributes for now; they need to be parsed in the
  // appropriate function scope after the function Decl has been constructed.
  // These will be parsed in ParseFunctionDefinition or ParseLexedAttrList.
  LateParsedAttrList LateParsedAttrs(true);
  if (D.isFunctionDeclarator()) {
    MaybeParseGNUAttributes(D, &LateParsedAttrs);

    // The _Noreturn keyword can't appear here, unlike the GNU noreturn
    // attribute. If we find the keyword here, tell the user to put it
    // at the start instead.
    if (Tok.is(tok::kw__Noreturn)) {
      SourceLocation Loc = ConsumeToken();
      const char *PrevSpec;
      unsigned DiagID;

      // We can offer a fixit if it's valid to mark this function as _Noreturn
      // and we don't have any other declarators in this declaration.
      bool Fixit = !DS.setFunctionSpecNoreturn(Loc, PrevSpec, DiagID);
      MaybeParseGNUAttributes(D, &LateParsedAttrs);
      Fixit &= Tok.isOneOf(tok::semi, tok::l_brace, tok::kw_try);

      Diag(Loc, diag::err_c11_noreturn_misplaced)
          << (Fixit ? FixItHint::CreateRemoval(Loc) : FixItHint())
          << (Fixit ? FixItHint::CreateInsertion(D.getBeginLoc(), "_Noreturn ")
                    : FixItHint());
    }
  }

  // Check to see if we have a function *definition* which must have a body.
  if (D.isFunctionDeclarator() &&
      // Look at the next token to make sure that this isn't a function
      // declaration.  We have to check this because __attribute__ might be the
      // start of a function definition in GCC-extended K&R C.
      !isDeclarationAfterDeclarator()) {

    // Function definitions are only allowed at file scope and in C++ classes.
    // The C++ inline method definition case is handled elsewhere, so we only
    // need to handle the file scope definition case.
    if (Context == DeclaratorContext::FileContext) {
      if (isStartOfFunctionDefinition(D)) {
        if (DS.getStorageClassSpec() == DeclSpec::SCS_typedef) {
          Diag(Tok, diag::err_function_declared_typedef);

          // Recover by treating the 'typedef' as spurious.
          DS.ClearStorageClassSpecs();
        }

        Decl *TheDecl =
          ParseFunctionDefinition(D, ParsedTemplateInfo(), &LateParsedAttrs);
        return Actions.ConvertDeclToDeclGroup(TheDecl);
      }

      if (isDeclarationSpecifier()) {
        // If there is an invalid declaration specifier right after the
        // function prototype, then we must be in a missing semicolon case
        // where this isn't actually a body.  Just fall through into the code
        // that handles it as a prototype, and let the top-level code handle
        // the erroneous declspec where it would otherwise expect a comma or
        // semicolon.
      } else {
        Diag(Tok, diag::err_expected_fn_body);
        SkipUntil(tok::semi);
        return nullptr;
      }
    } else {
      if (Tok.is(tok::l_brace)) {
        Diag(Tok, diag::err_function_definition_not_allowed);
        SkipMalformedDecl();
        return nullptr;
      }
    }
  }

  if (ParseAsmAttributesAfterDeclarator(D))
    return nullptr;

  // C++0x [stmt.iter]p1: Check if we have a for-range-declarator. If so, we
  // must parse and analyze the for-range-initializer before the declaration is
  // analyzed.
  //
  // Handle the Objective-C for-in loop variable similarly, although we
  // don't need to parse the container in advance.
  if (FRI && (Tok.is(tok::colon) || isTokIdentifier_in())) {
    bool IsForRangeLoop = false;
    if (TryConsumeToken(tok::colon, FRI->ColonLoc)) {
      IsForRangeLoop = true;
      if (Tok.is(tok::l_brace))
        FRI->RangeExpr = ParseBraceInitializer();
      else
        FRI->RangeExpr = ParseExpression();
    }

    Decl *ThisDecl = Actions.ActOnDeclarator(getCurScope(), D);
    if (IsForRangeLoop) {
      Actions.ActOnCXXForRangeDecl(ThisDecl);
    } else {
      // Obj-C for loop
      if (auto *VD = dyn_cast_or_null<VarDecl>(ThisDecl))
        VD->setObjCForDecl(true);
    }
    Actions.FinalizeDeclaration(ThisDecl);
    D.complete(ThisDecl);
    return Actions.FinalizeDeclaratorGroup(getCurScope(), DS, ThisDecl);
  }

  SmallVector<Decl *, 8> DeclsInGroup;
  Decl *FirstDecl = ParseDeclarationAfterDeclaratorAndAttributes(
      D, ParsedTemplateInfo(), FRI);
  if (LateParsedAttrs.size() > 0)
    ParseLexedAttributeList(LateParsedAttrs, FirstDecl, true, false);
  D.complete(FirstDecl);
  if (FirstDecl)
    DeclsInGroup.push_back(FirstDecl);

  bool ExpectSemi = Context != DeclaratorContext::ForContext;

  // If we don't have a comma, it is either the end of the list (a ';') or an
  // error, bail out.
  SourceLocation CommaLoc;
  while (TryConsumeToken(tok::comma, CommaLoc)) {
    if (Tok.isAtStartOfLine() && ExpectSemi && !MightBeDeclarator(Context)) {
      // This comma was followed by a line-break and something which can't be
      // the start of a declarator. The comma was probably a typo for a
      // semicolon.
      Diag(CommaLoc, diag::err_expected_semi_declaration)
        << FixItHint::CreateReplacement(CommaLoc, ";");
      ExpectSemi = false;
      break;
    }

    // Parse the next declarator.
    D.clear();
    D.setCommaLoc(CommaLoc);

    // Accept attributes in an init-declarator.  In the first declarator in a
    // declaration, these would be part of the declspec.  In subsequent
    // declarators, they become part of the declarator itself, so that they
    // don't apply to declarators after *this* one.  Examples:
    //    short __attribute__((common)) var;    -> declspec
    //    short var __attribute__((common));    -> declarator
    //    short x, __attribute__((common)) var;    -> declarator
    MaybeParseGNUAttributes(D);

    // MSVC parses but ignores qualifiers after the comma as an extension.
    if (getLangOpts().MicrosoftExt)
      DiagnoseAndSkipExtendedMicrosoftTypeAttributes();

    ParseDeclarator(D);
    if (!D.isInvalidType()) {
      Decl *ThisDecl = ParseDeclarationAfterDeclarator(D);
      D.complete(ThisDecl);
      if (ThisDecl)
        DeclsInGroup.push_back(ThisDecl);
    }
  }

  if (DeclEnd)
    *DeclEnd = Tok.getLocation();

  if (ExpectSemi &&
      ExpectAndConsumeSemi(Context == DeclaratorContext::FileContext
                           ? diag::err_invalid_token_after_toplevel_declarator
                           : diag::err_expected_semi_declaration)) {
    // Okay, there was no semicolon and one was expected.  If we see a
    // declaration specifier, just assume it was missing and continue parsing.
    // Otherwise things are very confused and we skip to recover.
    if (!isDeclarationSpecifier()) {
      SkipUntil(tok::r_brace, StopAtSemi | StopBeforeMatch);
      TryConsumeToken(tok::semi);
    }
  }

  return Actions.FinalizeDeclaratorGroup(getCurScope(), DS, DeclsInGroup);
}

/// Parse an optional simple-asm-expr and attributes, and attach them to a
/// declarator. Returns true on an error.
bool Parser::ParseAsmAttributesAfterDeclarator(Declarator &D) {
  // If a simple-asm-expr is present, parse it.
  if (Tok.is(tok::kw_asm)) {
    SourceLocation Loc;
    ExprResult AsmLabel(ParseSimpleAsm(&Loc));
    if (AsmLabel.isInvalid()) {
      SkipUntil(tok::semi, StopBeforeMatch);
      return true;
    }

    D.setAsmLabel(AsmLabel.get());
    D.SetRangeEnd(Loc);
  }

  MaybeParseGNUAttributes(D);
  return false;
}

/// Parse 'declaration' after parsing 'declaration-specifiers
/// declarator'. This method parses the remainder of the declaration
/// (including any attributes or initializer, among other things) and
/// finalizes the declaration.
///
///       init-declarator: [C99 6.7]
///         declarator
///         declarator '=' initializer
/// [GNU]   declarator simple-asm-expr[opt] attributes[opt]
/// [GNU]   declarator simple-asm-expr[opt] attributes[opt] '=' initializer
/// [C++]   declarator initializer[opt]
///
/// [C++] initializer:
/// [C++]   '=' initializer-clause
/// [C++]   '(' expression-list ')'
/// [C++0x] '=' 'default'                                                [TODO]
/// [C++0x] '=' 'delete'
/// [C++0x] braced-init-list
///
/// According to the standard grammar, =default and =delete are function
/// definitions, but that definitely doesn't fit with the parser here.
///
Decl *Parser::ParseDeclarationAfterDeclarator(
    Declarator &D, const ParsedTemplateInfo &TemplateInfo) {
  if (ParseAsmAttributesAfterDeclarator(D))
    return nullptr;

  return ParseDeclarationAfterDeclaratorAndAttributes(D, TemplateInfo);
}

Decl *Parser::ParseDeclarationAfterDeclaratorAndAttributes(
    Declarator &D, const ParsedTemplateInfo &TemplateInfo, ForRangeInit *FRI) {
  // RAII type used to track whether we're inside an initializer.
  struct InitializerScopeRAII {
    Parser &P;
    Declarator &D;
    Decl *ThisDecl;

    InitializerScopeRAII(Parser &P, Declarator &D, Decl *ThisDecl)
        : P(P), D(D), ThisDecl(ThisDecl) {
      if (ThisDecl && P.getLangOpts().CPlusPlus) {
        Scope *S = nullptr;
        if (D.getCXXScopeSpec().isSet()) {
          P.EnterScope(0);
          S = P.getCurScope();
        }
        P.Actions.ActOnCXXEnterDeclInitializer(S, ThisDecl);
      }
    }
    ~InitializerScopeRAII() { pop(); }
    void pop() {
      if (ThisDecl && P.getLangOpts().CPlusPlus) {
        Scope *S = nullptr;
        if (D.getCXXScopeSpec().isSet())
          S = P.getCurScope();
        P.Actions.ActOnCXXExitDeclInitializer(S, ThisDecl);
        if (S)
          P.ExitScope();
      }
      ThisDecl = nullptr;
    }
  };

  // Inform the current actions module that we just parsed this declarator.
  Decl *ThisDecl = nullptr;
  switch (TemplateInfo.Kind) {
  case ParsedTemplateInfo::NonTemplate:
    ThisDecl = Actions.ActOnDeclarator(getCurScope(), D);
    break;

  case ParsedTemplateInfo::Template:
  case ParsedTemplateInfo::ExplicitSpecialization: {
    ThisDecl = Actions.ActOnTemplateDeclarator(getCurScope(),
                                               *TemplateInfo.TemplateParams,
                                               D);
    if (VarTemplateDecl *VT = dyn_cast_or_null<VarTemplateDecl>(ThisDecl))
      // Re-direct this decl to refer to the templated decl so that we can
      // initialize it.
      ThisDecl = VT->getTemplatedDecl();
    break;
  }
  case ParsedTemplateInfo::ExplicitInstantiation: {
    if (Tok.is(tok::semi)) {
      DeclResult ThisRes = Actions.ActOnExplicitInstantiation(
          getCurScope(), TemplateInfo.ExternLoc, TemplateInfo.TemplateLoc, D);
      if (ThisRes.isInvalid()) {
        SkipUntil(tok::semi, StopBeforeMatch);
        return nullptr;
      }
      ThisDecl = ThisRes.get();
    } else {
      // FIXME: This check should be for a variable template instantiation only.

      // Check that this is a valid instantiation
      if (D.getName().getKind() != UnqualifiedIdKind::IK_TemplateId) {
        // If the declarator-id is not a template-id, issue a diagnostic and
        // recover by ignoring the 'template' keyword.
        Diag(Tok, diag::err_template_defn_explicit_instantiation)
            << 2 << FixItHint::CreateRemoval(TemplateInfo.TemplateLoc);
        ThisDecl = Actions.ActOnDeclarator(getCurScope(), D);
      } else {
        SourceLocation LAngleLoc =
            PP.getLocForEndOfToken(TemplateInfo.TemplateLoc);
        Diag(D.getIdentifierLoc(),
             diag::err_explicit_instantiation_with_definition)
            << SourceRange(TemplateInfo.TemplateLoc)
            << FixItHint::CreateInsertion(LAngleLoc, "<>");

        // Recover as if it were an explicit specialization.
        TemplateParameterLists FakedParamLists;
        FakedParamLists.push_back(Actions.ActOnTemplateParameterList(
            0, SourceLocation(), TemplateInfo.TemplateLoc, LAngleLoc, None,
            LAngleLoc, nullptr));

        ThisDecl =
            Actions.ActOnTemplateDeclarator(getCurScope(), FakedParamLists, D);
      }
    }
    break;
    }
  }

  // Parse declarator '=' initializer.
  // If a '==' or '+=' is found, suggest a fixit to '='.
  if (isTokenEqualOrEqualTypo()) {
    SourceLocation EqualLoc = ConsumeToken();

    if (Tok.is(tok::kw_delete)) {
      if (D.isFunctionDeclarator())
        Diag(ConsumeToken(), diag::err_default_delete_in_multiple_declaration)
          << 1 /* delete */;
      else
        Diag(ConsumeToken(), diag::err_deleted_non_function);
    } else if (Tok.is(tok::kw_default)) {
      if (D.isFunctionDeclarator())
        Diag(ConsumeToken(), diag::err_default_delete_in_multiple_declaration)
          << 0 /* default */;
      else
        Diag(ConsumeToken(), diag::err_default_special_members);
    } else {
      InitializerScopeRAII InitScope(*this, D, ThisDecl);

      if (Tok.is(tok::code_completion)) {
        Actions.CodeCompleteInitializer(getCurScope(), ThisDecl);
        Actions.FinalizeDeclaration(ThisDecl);
        cutOffParsing();
        return nullptr;
      }

      PreferredType.enterVariableInit(Tok.getLocation(), ThisDecl);
      ExprResult Init = ParseInitializer();

      // If this is the only decl in (possibly) range based for statement,
      // our best guess is that the user meant ':' instead of '='.
      if (Tok.is(tok::r_paren) && FRI && D.isFirstDeclarator()) {
        Diag(EqualLoc, diag::err_single_decl_assign_in_for_range)
            << FixItHint::CreateReplacement(EqualLoc, ":");
        // We are trying to stop parser from looking for ';' in this for
        // statement, therefore preventing spurious errors to be issued.
        FRI->ColonLoc = EqualLoc;
        Init = ExprError();
        FRI->RangeExpr = Init;
      }

      InitScope.pop();

      if (Init.isInvalid()) {
        SmallVector<tok::TokenKind, 2> StopTokens;
        StopTokens.push_back(tok::comma);
        if (D.getContext() == DeclaratorContext::ForContext ||
            D.getContext() == DeclaratorContext::InitStmtContext)
          StopTokens.push_back(tok::r_paren);
        SkipUntil(StopTokens, StopAtSemi | StopBeforeMatch);
        Actions.ActOnInitializerError(ThisDecl);
      } else
        Actions.AddInitializerToDecl(ThisDecl, Init.get(),
                                     /*DirectInit=*/false);
    }
  } else if (Tok.is(tok::l_paren)) {
    // Parse C++ direct initializer: '(' expression-list ')'
    BalancedDelimiterTracker T(*this, tok::l_paren);
    T.consumeOpen();

    ExprVector Exprs;
    CommaLocsTy CommaLocs;

    InitializerScopeRAII InitScope(*this, D, ThisDecl);

    auto ThisVarDecl = dyn_cast_or_null<VarDecl>(ThisDecl);
    auto RunSignatureHelp = [&]() {
      QualType PreferredType = Actions.ProduceConstructorSignatureHelp(
          getCurScope(), ThisVarDecl->getType()->getCanonicalTypeInternal(),
          ThisDecl->getLocation(), Exprs, T.getOpenLocation());
      CalledSignatureHelp = true;
      return PreferredType;
    };
    auto SetPreferredType = [&] {
      PreferredType.enterFunctionArgument(Tok.getLocation(), RunSignatureHelp);
    };

    llvm::function_ref<void()> ExpressionStarts;
    if (ThisVarDecl) {
      // ParseExpressionList can sometimes succeed even when ThisDecl is not
      // VarDecl. This is an error and it is reported in a call to
      // Actions.ActOnInitializerError(). However, we call
      // ProduceConstructorSignatureHelp only on VarDecls.
      ExpressionStarts = SetPreferredType;
    }
    if (ParseExpressionList(Exprs, CommaLocs, ExpressionStarts)) {
      if (ThisVarDecl && PP.isCodeCompletionReached() && !CalledSignatureHelp) {
        Actions.ProduceConstructorSignatureHelp(
            getCurScope(), ThisVarDecl->getType()->getCanonicalTypeInternal(),
            ThisDecl->getLocation(), Exprs, T.getOpenLocation());
        CalledSignatureHelp = true;
      }
      Actions.ActOnInitializerError(ThisDecl);
      SkipUntil(tok::r_paren, StopAtSemi);
    } else {
      // Match the ')'.
      T.consumeClose();

      assert(!Exprs.empty() && Exprs.size()-1 == CommaLocs.size() &&
             "Unexpected number of commas!");

      InitScope.pop();

      ExprResult Initializer = Actions.ActOnParenListExpr(T.getOpenLocation(),
                                                          T.getCloseLocation(),
                                                          Exprs);
      Actions.AddInitializerToDecl(ThisDecl, Initializer.get(),
                                   /*DirectInit=*/true);
    }
  } else if (getLangOpts().CPlusPlus11 && Tok.is(tok::l_brace) &&
             (!CurParsedObjCImpl || !D.isFunctionDeclarator())) {
    // Parse C++0x braced-init-list.
    Diag(Tok, diag::warn_cxx98_compat_generalized_initializer_lists);

    InitializerScopeRAII InitScope(*this, D, ThisDecl);

    ExprResult Init(ParseBraceInitializer());

    InitScope.pop();

    if (Init.isInvalid()) {
      Actions.ActOnInitializerError(ThisDecl);
    } else
      Actions.AddInitializerToDecl(ThisDecl, Init.get(), /*DirectInit=*/true);

  } else {
    Actions.ActOnUninitializedDecl(ThisDecl);
  }

  Actions.FinalizeDeclaration(ThisDecl);

  return ThisDecl;
}

/// ParseSpecifierQualifierList
///        specifier-qualifier-list:
///          type-specifier specifier-qualifier-list[opt]
///          type-qualifier specifier-qualifier-list[opt]
/// [GNU]    attributes     specifier-qualifier-list[opt]
///
void Parser::ParseSpecifierQualifierList(DeclSpec &DS, AccessSpecifier AS,
                                         DeclSpecContext DSC) {
  /// specifier-qualifier-list is a subset of declaration-specifiers.  Just
  /// parse declaration-specifiers and complain about extra stuff.
  /// TODO: diagnose attribute-specifiers and alignment-specifiers.
  ParseDeclarationSpecifiers(DS, ParsedTemplateInfo(), AS, DSC);

  // Validate declspec for type-name.
  unsigned Specs = DS.getParsedSpecifiers();
  if (isTypeSpecifier(DSC) && !DS.hasTypeSpecifier()) {
    Diag(Tok, diag::err_expected_type);
    DS.SetTypeSpecError();
  } else if (Specs == DeclSpec::PQ_None && !DS.hasAttributes()) {
    Diag(Tok, diag::err_typename_requires_specqual);
    if (!DS.hasTypeSpecifier())
      DS.SetTypeSpecError();
  }

  // Issue diagnostic and remove storage class if present.
  if (Specs & DeclSpec::PQ_StorageClassSpecifier) {
    if (DS.getStorageClassSpecLoc().isValid())
      Diag(DS.getStorageClassSpecLoc(),diag::err_typename_invalid_storageclass);
    else
      Diag(DS.getThreadStorageClassSpecLoc(),
           diag::err_typename_invalid_storageclass);
    DS.ClearStorageClassSpecs();
  }

  // Issue diagnostic and remove function specifier if present.
  if (Specs & DeclSpec::PQ_FunctionSpecifier) {
    if (DS.isInlineSpecified())
      Diag(DS.getInlineSpecLoc(), diag::err_typename_invalid_functionspec);
    if (DS.isVirtualSpecified())
      Diag(DS.getVirtualSpecLoc(), diag::err_typename_invalid_functionspec);
    if (DS.hasExplicitSpecifier())
      Diag(DS.getExplicitSpecLoc(), diag::err_typename_invalid_functionspec);
    DS.ClearFunctionSpecs();
  }

  // Issue diagnostic and remove constexpr specifier if present.
  if (DS.hasConstexprSpecifier() && DSC != DeclSpecContext::DSC_condition) {
    Diag(DS.getConstexprSpecLoc(), diag::err_typename_invalid_constexpr)
        << (DS.getConstexprSpecifier() == CSK_consteval);
    DS.ClearConstexprSpec();
  }
}

/// isValidAfterIdentifierInDeclaratorAfterDeclSpec - Return true if the
/// specified token is valid after the identifier in a declarator which
/// immediately follows the declspec.  For example, these things are valid:
///
///      int x   [             4];         // direct-declarator
///      int x   (             int y);     // direct-declarator
///  int(int x   )                         // direct-declarator
///      int x   ;                         // simple-declaration
///      int x   =             17;         // init-declarator-list
///      int x   ,             y;          // init-declarator-list
///      int x   __asm__       ("foo");    // init-declarator-list
///      int x   :             4;          // struct-declarator
///      int x   {             5};         // C++'0x unified initializers
///
/// This is not, because 'x' does not immediately follow the declspec (though
/// ')' happens to be valid anyway).
///    int (x)
///
static bool isValidAfterIdentifierInDeclarator(const Token &T) {
  return T.isOneOf(tok::l_square, tok::l_paren, tok::r_paren, tok::semi,
                   tok::comma, tok::equal, tok::kw_asm, tok::l_brace,
                   tok::colon);
}

/// ParseImplicitInt - This method is called when we have an non-typename
/// identifier in a declspec (which normally terminates the decl spec) when
/// the declspec has no type specifier.  In this case, the declspec is either
/// malformed or is "implicit int" (in K&R and C89).
///
/// This method handles diagnosing this prettily and returns false if the
/// declspec is done being processed.  If it recovers and thinks there may be
/// other pieces of declspec after it, it returns true.
///
bool Parser::ParseImplicitInt(DeclSpec &DS, CXXScopeSpec *SS,
                              const ParsedTemplateInfo &TemplateInfo,
                              AccessSpecifier AS, DeclSpecContext DSC,
                              ParsedAttributesWithRange &Attrs) {
  assert(Tok.is(tok::identifier) && "should have identifier");

  SourceLocation Loc = Tok.getLocation();
  // If we see an identifier that is not a type name, we normally would
  // parse it as the identifier being declared.  However, when a typename
  // is typo'd or the definition is not included, this will incorrectly
  // parse the typename as the identifier name and fall over misparsing
  // later parts of the diagnostic.
  //
  // As such, we try to do some look-ahead in cases where this would
  // otherwise be an "implicit-int" case to see if this is invalid.  For
  // example: "static foo_t x = 4;"  In this case, if we parsed foo_t as
  // an identifier with implicit int, we'd get a parse error because the
  // next token is obviously invalid for a type.  Parse these as a case
  // with an invalid type specifier.
  assert(!DS.hasTypeSpecifier() && "Type specifier checked above");

  // Since we know that this either implicit int (which is rare) or an
  // error, do lookahead to try to do better recovery. This never applies
  // within a type specifier. Outside of C++, we allow this even if the
  // language doesn't "officially" support implicit int -- we support
  // implicit int as an extension in C99 and C11.
  if (!isTypeSpecifier(DSC) && !getLangOpts().CPlusPlus &&
      isValidAfterIdentifierInDeclarator(NextToken())) {
    // If this token is valid for implicit int, e.g. "static x = 4", then
    // we just avoid eating the identifier, so it will be parsed as the
    // identifier in the declarator.
    return false;
  }

  // Early exit as Sema has a dedicated missing_actual_pipe_type diagnostic
  // for incomplete declarations such as `pipe p`.
  if (getLangOpts().OpenCLCPlusPlus && DS.isTypeSpecPipe())
    return false;

  if (getLangOpts().CPlusPlus &&
      DS.getStorageClassSpec() == DeclSpec::SCS_auto) {
    // Don't require a type specifier if we have the 'auto' storage class
    // specifier in C++98 -- we'll promote it to a type specifier.
    if (SS)
      AnnotateScopeToken(*SS, /*IsNewAnnotation*/false);
    return false;
  }

  if (getLangOpts().CPlusPlus && (!SS || SS->isEmpty()) &&
      getLangOpts().MSVCCompat) {
    // Lookup of an unqualified type name has failed in MSVC compatibility mode.
    // Give Sema a chance to recover if we are in a template with dependent base
    // classes.
    if (ParsedType T = Actions.ActOnMSVCUnknownTypeName(
            *Tok.getIdentifierInfo(), Tok.getLocation(),
            DSC == DeclSpecContext::DSC_template_type_arg)) {
      const char *PrevSpec;
      unsigned DiagID;
      DS.SetTypeSpecType(DeclSpec::TST_typename, Loc, PrevSpec, DiagID, T,
                         Actions.getASTContext().getPrintingPolicy());
      DS.SetRangeEnd(Tok.getLocation());
      ConsumeToken();
      return false;
    }
  }

  // Otherwise, if we don't consume this token, we are going to emit an
  // error anyway.  Try to recover from various common problems.  Check
  // to see if this was a reference to a tag name without a tag specified.
  // This is a common problem in C (saying 'foo' instead of 'struct foo').
  //
  // C++ doesn't need this, and isTagName doesn't take SS.
  if (SS == nullptr) {
    const char *TagName = nullptr, *FixitTagName = nullptr;
    tok::TokenKind TagKind = tok::unknown;

    switch (Actions.isTagName(*Tok.getIdentifierInfo(), getCurScope())) {
      default: break;
      case DeclSpec::TST_enum:
        TagName="enum"  ; FixitTagName = "enum "  ; TagKind=tok::kw_enum ;break;
      case DeclSpec::TST_union:
        TagName="union" ; FixitTagName = "union " ;TagKind=tok::kw_union ;break;
      case DeclSpec::TST_struct:
        TagName="struct"; FixitTagName = "struct ";TagKind=tok::kw_struct;break;
      case DeclSpec::TST_interface:
        TagName="__interface"; FixitTagName = "__interface ";
        TagKind=tok::kw___interface;break;
      case DeclSpec::TST_class:
        TagName="class" ; FixitTagName = "class " ;TagKind=tok::kw_class ;break;
    }

    if (TagName) {
      IdentifierInfo *TokenName = Tok.getIdentifierInfo();
      LookupResult R(Actions, TokenName, SourceLocation(),
                     Sema::LookupOrdinaryName);

      Diag(Loc, diag::err_use_of_tag_name_without_tag)
        << TokenName << TagName << getLangOpts().CPlusPlus
        << FixItHint::CreateInsertion(Tok.getLocation(), FixitTagName);

      if (Actions.LookupParsedName(R, getCurScope(), SS)) {
        for (LookupResult::iterator I = R.begin(), IEnd = R.end();
             I != IEnd; ++I)
          Diag((*I)->getLocation(), diag::note_decl_hiding_tag_type)
            << TokenName << TagName;
      }

      // Parse this as a tag as if the missing tag were present.
      if (TagKind == tok::kw_enum)
        ParseEnumSpecifier(Loc, DS, TemplateInfo, AS,
                           DeclSpecContext::DSC_normal);
      else
        ParseClassSpecifier(TagKind, Loc, DS, TemplateInfo, AS,
                            /*EnteringContext*/ false,
                            DeclSpecContext::DSC_normal, Attrs);
      return true;
    }
  }

  // Determine whether this identifier could plausibly be the name of something
  // being declared (with a missing type).
  if (!isTypeSpecifier(DSC) && (!SS || DSC == DeclSpecContext::DSC_top_level ||
                                DSC == DeclSpecContext::DSC_class)) {
    // Look ahead to the next token to try to figure out what this declaration
    // was supposed to be.
    switch (NextToken().getKind()) {
    case tok::l_paren: {
      // static x(4); // 'x' is not a type
      // x(int n);    // 'x' is not a type
      // x (*p)[];    // 'x' is a type
      //
      // Since we're in an error case, we can afford to perform a tentative
      // parse to determine which case we're in.
      TentativeParsingAction PA(*this);
      ConsumeToken();
      TPResult TPR = TryParseDeclarator(/*mayBeAbstract*/false);
      PA.Revert();

      if (TPR != TPResult::False) {
        // The identifier is followed by a parenthesized declarator.
        // It's supposed to be a type.
        break;
      }

      // If we're in a context where we could be declaring a constructor,
      // check whether this is a constructor declaration with a bogus name.
      if (DSC == DeclSpecContext::DSC_class ||
          (DSC == DeclSpecContext::DSC_top_level && SS)) {
        IdentifierInfo *II = Tok.getIdentifierInfo();
        if (Actions.isCurrentClassNameTypo(II, SS)) {
          Diag(Loc, diag::err_constructor_bad_name)
            << Tok.getIdentifierInfo() << II
            << FixItHint::CreateReplacement(Tok.getLocation(), II->getName());
          Tok.setIdentifierInfo(II);
        }
      }
      // Fall through.
      LLVM_FALLTHROUGH;
    }
    case tok::comma:
    case tok::equal:
    case tok::kw_asm:
    case tok::l_brace:
    case tok::l_square:
    case tok::semi:
      // This looks like a variable or function declaration. The type is
      // probably missing. We're done parsing decl-specifiers.
      // But only if we are not in a function prototype scope.
      if (getCurScope()->isFunctionPrototypeScope())
        break;
      if (SS)
        AnnotateScopeToken(*SS, /*IsNewAnnotation*/false);
      return false;

    default:
      // This is probably supposed to be a type. This includes cases like:
      //   int f(itn);
      //   struct S { unsinged : 4; };
      break;
    }
  }

  // This is almost certainly an invalid type name. Let Sema emit a diagnostic
  // and attempt to recover.
  ParsedType T;
  IdentifierInfo *II = Tok.getIdentifierInfo();
  bool IsTemplateName = getLangOpts().CPlusPlus && NextToken().is(tok::less);
  Actions.DiagnoseUnknownTypeName(II, Loc, getCurScope(), SS, T,
                                  IsTemplateName);
  if (T) {
    // The action has suggested that the type T could be used. Set that as
    // the type in the declaration specifiers, consume the would-be type
    // name token, and we're done.
    const char *PrevSpec;
    unsigned DiagID;
    DS.SetTypeSpecType(DeclSpec::TST_typename, Loc, PrevSpec, DiagID, T,
                       Actions.getASTContext().getPrintingPolicy());
    DS.SetRangeEnd(Tok.getLocation());
    ConsumeToken();
    // There may be other declaration specifiers after this.
    return true;
  } else if (II != Tok.getIdentifierInfo()) {
    // If no type was suggested, the correction is to a keyword
    Tok.setKind(II->getTokenID());
    // There may be other declaration specifiers after this.
    return true;
  }

  // Otherwise, the action had no suggestion for us.  Mark this as an error.
  DS.SetTypeSpecError();
  DS.SetRangeEnd(Tok.getLocation());
  ConsumeToken();

  // Eat any following template arguments.
  if (IsTemplateName) {
    SourceLocation LAngle, RAngle;
    TemplateArgList Args;
    ParseTemplateIdAfterTemplateName(true, LAngle, Args, RAngle);
  }

  // TODO: Could inject an invalid typedef decl in an enclosing scope to
  // avoid rippling error messages on subsequent uses of the same type,
  // could be useful if #include was forgotten.
  return true;
}

/// Determine the declaration specifier context from the declarator
/// context.
///
/// \param Context the declarator context, which is one of the
/// DeclaratorContext enumerator values.
Parser::DeclSpecContext
Parser::getDeclSpecContextFromDeclaratorContext(DeclaratorContext Context) {
  if (Context == DeclaratorContext::MemberContext)
    return DeclSpecContext::DSC_class;
  if (Context == DeclaratorContext::FileContext)
    return DeclSpecContext::DSC_top_level;
  if (Context == DeclaratorContext::TemplateParamContext)
    return DeclSpecContext::DSC_template_param;
  if (Context == DeclaratorContext::TemplateArgContext ||
      Context == DeclaratorContext::TemplateTypeArgContext)
    return DeclSpecContext::DSC_template_type_arg;
  if (Context == DeclaratorContext::TrailingReturnContext ||
      Context == DeclaratorContext::TrailingReturnVarContext)
    return DeclSpecContext::DSC_trailing;
  if (Context == DeclaratorContext::AliasDeclContext ||
      Context == DeclaratorContext::AliasTemplateContext)
    return DeclSpecContext::DSC_alias_declaration;
  return DeclSpecContext::DSC_normal;
}

/// ParseAlignArgument - Parse the argument to an alignment-specifier.
///
/// FIXME: Simply returns an alignof() expression if the argument is a
/// type. Ideally, the type should be propagated directly into Sema.
///
/// [C11]   type-id
/// [C11]   constant-expression
/// [C++0x] type-id ...[opt]
/// [C++0x] assignment-expression ...[opt]
ExprResult Parser::ParseAlignArgument(SourceLocation Start,
                                      SourceLocation &EllipsisLoc) {
  ExprResult ER;
  if (isTypeIdInParens()) {
    SourceLocation TypeLoc = Tok.getLocation();
    ParsedType Ty = ParseTypeName().get();
    SourceRange TypeRange(Start, Tok.getLocation());
    ER = Actions.ActOnUnaryExprOrTypeTraitExpr(TypeLoc, UETT_AlignOf, true,
                                               Ty.getAsOpaquePtr(), TypeRange);
  } else
    ER = ParseConstantExpression();

  if (getLangOpts().CPlusPlus11)
    TryConsumeToken(tok::ellipsis, EllipsisLoc);

  return ER;
}

/// ParseAlignmentSpecifier - Parse an alignment-specifier, and add the
/// attribute to Attrs.
///
/// alignment-specifier:
/// [C11]   '_Alignas' '(' type-id ')'
/// [C11]   '_Alignas' '(' constant-expression ')'
/// [C++11] 'alignas' '(' type-id ...[opt] ')'
/// [C++11] 'alignas' '(' assignment-expression ...[opt] ')'
void Parser::ParseAlignmentSpecifier(ParsedAttributes &Attrs,
                                     SourceLocation *EndLoc) {
  assert(Tok.isOneOf(tok::kw_alignas, tok::kw__Alignas) &&
         "Not an alignment-specifier!");

  IdentifierInfo *KWName = Tok.getIdentifierInfo();
  SourceLocation KWLoc = ConsumeToken();

  BalancedDelimiterTracker T(*this, tok::l_paren);
  if (T.expectAndConsume())
    return;

  SourceLocation EllipsisLoc;
  ExprResult ArgExpr = ParseAlignArgument(T.getOpenLocation(), EllipsisLoc);
  if (ArgExpr.isInvalid()) {
    T.skipToEnd();
    return;
  }

  T.consumeClose();
  if (EndLoc)
    *EndLoc = T.getCloseLocation();

  ArgsVector ArgExprs;
  ArgExprs.push_back(ArgExpr.get());
  Attrs.addNew(KWName, KWLoc, nullptr, KWLoc, ArgExprs.data(), 1,
               ParsedAttr::AS_Keyword, EllipsisLoc);
}

/// Determine whether we're looking at something that might be a declarator
/// in a simple-declaration. If it can't possibly be a declarator, maybe
/// diagnose a missing semicolon after a prior tag definition in the decl
/// specifier.
///
/// \return \c true if an error occurred and this can't be any kind of
/// declaration.
bool
Parser::DiagnoseMissingSemiAfterTagDefinition(DeclSpec &DS, AccessSpecifier AS,
                                              DeclSpecContext DSContext,
                                              LateParsedAttrList *LateAttrs) {
  assert(DS.hasTagDefinition() && "shouldn't call this");

  bool EnteringContext = (DSContext == DeclSpecContext::DSC_class ||
                          DSContext == DeclSpecContext::DSC_top_level);

  if (getLangOpts().CPlusPlus &&
      Tok.isOneOf(tok::identifier, tok::coloncolon, tok::kw_decltype,
                  tok::annot_template_id) &&
      TryAnnotateCXXScopeToken(EnteringContext)) {
    SkipMalformedDecl();
    return true;
  }

  bool HasScope = Tok.is(tok::annot_cxxscope);
  // Make a copy in case GetLookAheadToken invalidates the result of NextToken.
  Token AfterScope = HasScope ? NextToken() : Tok;

  // Determine whether the following tokens could possibly be a
  // declarator.
  bool MightBeDeclarator = true;
  if (Tok.isOneOf(tok::kw_typename, tok::annot_typename)) {
    // A declarator-id can't start with 'typename'.
    MightBeDeclarator = false;
  } else if (AfterScope.is(tok::annot_template_id)) {
    // If we have a type expressed as a template-id, this cannot be a
    // declarator-id (such a type cannot be redeclared in a simple-declaration).
    TemplateIdAnnotation *Annot =
        static_cast<TemplateIdAnnotation *>(AfterScope.getAnnotationValue());
    if (Annot->Kind == TNK_Type_template)
      MightBeDeclarator = false;
  } else if (AfterScope.is(tok::identifier)) {
    const Token &Next = HasScope ? GetLookAheadToken(2) : NextToken();

    // These tokens cannot come after the declarator-id in a
    // simple-declaration, and are likely to come after a type-specifier.
    if (Next.isOneOf(tok::star, tok::amp, tok::ampamp, tok::identifier,
                     tok::annot_cxxscope, tok::coloncolon)) {
      // Missing a semicolon.
      MightBeDeclarator = false;
    } else if (HasScope) {
      // If the declarator-id has a scope specifier, it must redeclare a
      // previously-declared entity. If that's a type (and this is not a
      // typedef), that's an error.
      CXXScopeSpec SS;
      Actions.RestoreNestedNameSpecifierAnnotation(
          Tok.getAnnotationValue(), Tok.getAnnotationRange(), SS);
      IdentifierInfo *Name = AfterScope.getIdentifierInfo();
      Sema::NameClassification Classification = Actions.ClassifyName(
          getCurScope(), SS, Name, AfterScope.getLocation(), Next,
          /*IsAddressOfOperand=*/false, /*CCC=*/nullptr);
      switch (Classification.getKind()) {
      case Sema::NC_Error:
        SkipMalformedDecl();
        return true;

      case Sema::NC_Keyword:
      case Sema::NC_NestedNameSpecifier:
        llvm_unreachable("typo correction and nested name specifiers not "
                         "possible here");

      case Sema::NC_Type:
      case Sema::NC_TypeTemplate:
        // Not a previously-declared non-type entity.
        MightBeDeclarator = false;
        break;

      case Sema::NC_Unknown:
      case Sema::NC_Expression:
      case Sema::NC_VarTemplate:
      case Sema::NC_FunctionTemplate:
      case Sema::NC_UndeclaredTemplate:
        // Might be a redeclaration of a prior entity.
        break;
      }
    }
  }

  if (MightBeDeclarator)
    return false;

  const PrintingPolicy &PPol = Actions.getASTContext().getPrintingPolicy();
  Diag(PP.getLocForEndOfToken(DS.getRepAsDecl()->getEndLoc()),
       diag::err_expected_after)
      << DeclSpec::getSpecifierName(DS.getTypeSpecType(), PPol) << tok::semi;

  // Try to recover from the typo, by dropping the tag definition and parsing
  // the problematic tokens as a type.
  //
  // FIXME: Split the DeclSpec into pieces for the standalone
  // declaration and pieces for the following declaration, instead
  // of assuming that all the other pieces attach to new declaration,
  // and call ParsedFreeStandingDeclSpec as appropriate.
  DS.ClearTypeSpecType();
  ParsedTemplateInfo NotATemplate;
  ParseDeclarationSpecifiers(DS, NotATemplate, AS, DSContext, LateAttrs);
  return false;
}

// Choose the apprpriate diagnostic error for why fixed point types are
// disabled, set the previous specifier, and mark as invalid.
static void SetupFixedPointError(const LangOptions &LangOpts,
                                 const char *&PrevSpec, unsigned &DiagID,
                                 bool &isInvalid) {
  assert(!LangOpts.FixedPoint);
  DiagID = diag::err_fixed_point_not_enabled;
  PrevSpec = "";  // Not used by diagnostic
  isInvalid = true;
}

/// ParseDeclarationSpecifiers
///       declaration-specifiers: [C99 6.7]
///         storage-class-specifier declaration-specifiers[opt]
///         type-specifier declaration-specifiers[opt]
/// [C99]   function-specifier declaration-specifiers[opt]
/// [C11]   alignment-specifier declaration-specifiers[opt]
/// [GNU]   attributes declaration-specifiers[opt]
/// [Clang] '__module_private__' declaration-specifiers[opt]
/// [ObjC1] '__kindof' declaration-specifiers[opt]
///
///       storage-class-specifier: [C99 6.7.1]
///         'typedef'
///         'extern'
///         'static'
///         'auto'
///         'register'
/// [C++]   'mutable'
/// [C++11] 'thread_local'
/// [C11]   '_Thread_local'
/// [GNU]   '__thread'
///       function-specifier: [C99 6.7.4]
/// [C99]   'inline'
/// [C++]   'virtual'
/// [C++]   'explicit'
/// [OpenCL] '__kernel'
///       'friend': [C++ dcl.friend]
///       'constexpr': [C++0x dcl.constexpr]
void Parser::ParseDeclarationSpecifiers(DeclSpec &DS,
                                        const ParsedTemplateInfo &TemplateInfo,
                                        AccessSpecifier AS,
                                        DeclSpecContext DSContext,
                                        LateParsedAttrList *LateAttrs) {
  if (DS.getSourceRange().isInvalid()) {
    // Start the range at the current token but make the end of the range
    // invalid.  This will make the entire range invalid unless we successfully
    // consume a token.
    DS.SetRangeStart(Tok.getLocation());
    DS.SetRangeEnd(SourceLocation());
  }

  bool EnteringContext = (DSContext == DeclSpecContext::DSC_class ||
                          DSContext == DeclSpecContext::DSC_top_level);
  bool AttrsLastTime = false;
  ParsedAttributesWithRange attrs(AttrFactory);
  // We use Sema's policy to get bool macros right.
  PrintingPolicy Policy = Actions.getPrintingPolicy();
  while (1) {
    bool isInvalid = false;
    bool isStorageClass = false;
    const char *PrevSpec = nullptr;
    unsigned DiagID = 0;

    // This value needs to be set to the location of the last token if the last
    // token of the specifier is already consumed.
    SourceLocation ConsumedEnd;

    // HACK: MSVC doesn't consider _Atomic to be a keyword and its STL
    // implementation for VS2013 uses _Atomic as an identifier for one of the
    // classes in <atomic>.
    //
    // A typedef declaration containing _Atomic<...> is among the places where
    // the class is used.  If we are currently parsing such a declaration, treat
    // the token as an identifier.
    if (getLangOpts().MSVCCompat && Tok.is(tok::kw__Atomic) &&
        DS.getStorageClassSpec() == clang::DeclSpec::SCS_typedef &&
        !DS.hasTypeSpecifier() && GetLookAheadToken(1).is(tok::less))
      Tok.setKind(tok::identifier);

    SourceLocation Loc = Tok.getLocation();

    switch (Tok.getKind()) {
    default:
    DoneWithDeclSpec:
      if (!AttrsLastTime)
        ProhibitAttributes(attrs);
      else {
        // Reject C++11 attributes that appertain to decl specifiers as
        // we don't support any C++11 attributes that appertain to decl
        // specifiers. This also conforms to what g++ 4.8 is doing.
        ProhibitCXX11Attributes(attrs, diag::err_attribute_not_type_attr);

        DS.takeAttributesFrom(attrs);
      }

      // If this is not a declaration specifier token, we're done reading decl
      // specifiers.  First verify that DeclSpec's are consistent.
      DS.Finish(Actions, Policy);
      return;

    case tok::l_square:
    case tok::kw_alignas:
      if (!standardAttributesAllowed() || !isCXX11AttributeSpecifier())
        goto DoneWithDeclSpec;

      ProhibitAttributes(attrs);
      // FIXME: It would be good to recover by accepting the attributes,
      //        but attempting to do that now would cause serious
      //        madness in terms of diagnostics.
      attrs.clear();
      attrs.Range = SourceRange();

      ParseCXX11Attributes(attrs);
      AttrsLastTime = true;
      continue;

    case tok::code_completion: {
      Sema::ParserCompletionContext CCC = Sema::PCC_Namespace;
      if (DS.hasTypeSpecifier()) {
        bool AllowNonIdentifiers
          = (getCurScope()->getFlags() & (Scope::ControlScope |
                                          Scope::BlockScope |
                                          Scope::TemplateParamScope |
                                          Scope::FunctionPrototypeScope |
                                          Scope::AtCatchScope)) == 0;
        bool AllowNestedNameSpecifiers
          = DSContext == DeclSpecContext::DSC_top_level ||
            (DSContext == DeclSpecContext::DSC_class && DS.isFriendSpecified());

        Actions.CodeCompleteDeclSpec(getCurScope(), DS,
                                     AllowNonIdentifiers,
                                     AllowNestedNameSpecifiers);
        return cutOffParsing();
      }

      if (getCurScope()->getFnParent() || getCurScope()->getBlockParent())
        CCC = Sema::PCC_LocalDeclarationSpecifiers;
      else if (TemplateInfo.Kind != ParsedTemplateInfo::NonTemplate)
        CCC = DSContext == DeclSpecContext::DSC_class ? Sema::PCC_MemberTemplate
                                                      : Sema::PCC_Template;
      else if (DSContext == DeclSpecContext::DSC_class)
        CCC = Sema::PCC_Class;
      else if (CurParsedObjCImpl)
        CCC = Sema::PCC_ObjCImplementation;

      Actions.CodeCompleteOrdinaryName(getCurScope(), CCC);
      return cutOffParsing();
    }

    case tok::coloncolon: // ::foo::bar
      // C++ scope specifier.  Annotate and loop, or bail out on error.
      if (TryAnnotateCXXScopeToken(EnteringContext)) {
        if (!DS.hasTypeSpecifier())
          DS.SetTypeSpecError();
        goto DoneWithDeclSpec;
      }
      if (Tok.is(tok::coloncolon)) // ::new or ::delete
        goto DoneWithDeclSpec;
      continue;

    case tok::annot_cxxscope: {
      if (DS.hasTypeSpecifier() || DS.isTypeAltiVecVector())
        goto DoneWithDeclSpec;

      CXXScopeSpec SS;
      Actions.RestoreNestedNameSpecifierAnnotation(Tok.getAnnotationValue(),
                                                   Tok.getAnnotationRange(),
                                                   SS);

      // We are looking for a qualified typename.
      Token Next = NextToken();
      if (Next.is(tok::annot_template_id) &&
          static_cast<TemplateIdAnnotation *>(Next.getAnnotationValue())
            ->Kind == TNK_Type_template) {
        // We have a qualified template-id, e.g., N::A<int>

        // If this would be a valid constructor declaration with template
        // arguments, we will reject the attempt to form an invalid type-id
        // referring to the injected-class-name when we annotate the token,
        // per C++ [class.qual]p2.
        //
        // To improve diagnostics for this case, parse the declaration as a
        // constructor (and reject the extra template arguments later).
        TemplateIdAnnotation *TemplateId = takeTemplateIdAnnotation(Next);
        if ((DSContext == DeclSpecContext::DSC_top_level ||
             DSContext == DeclSpecContext::DSC_class) &&
            TemplateId->Name &&
            Actions.isCurrentClassName(*TemplateId->Name, getCurScope(), &SS) &&
            isConstructorDeclarator(/*Unqualified*/ false)) {
          // The user meant this to be an out-of-line constructor
          // definition, but template arguments are not allowed
          // there.  Just allow this as a constructor; we'll
          // complain about it later.
          goto DoneWithDeclSpec;
        }

        DS.getTypeSpecScope() = SS;
        ConsumeAnnotationToken(); // The C++ scope.
        assert(Tok.is(tok::annot_template_id) &&
               "ParseOptionalCXXScopeSpecifier not working");
        AnnotateTemplateIdTokenAsType();
        continue;
      }

      if (Next.is(tok::annot_typename)) {
        DS.getTypeSpecScope() = SS;
        ConsumeAnnotationToken(); // The C++ scope.
        if (Tok.getAnnotationValue()) {
          ParsedType T = getTypeAnnotation(Tok);
          isInvalid = DS.SetTypeSpecType(DeclSpec::TST_typename,
                                         Tok.getAnnotationEndLoc(),
                                         PrevSpec, DiagID, T, Policy);
          if (isInvalid)
            break;
        }
        else
          DS.SetTypeSpecError();
        DS.SetRangeEnd(Tok.getAnnotationEndLoc());
        ConsumeAnnotationToken(); // The typename
      }

      if (Next.isNot(tok::identifier))
        goto DoneWithDeclSpec;

      // Check whether this is a constructor declaration. If we're in a
      // context where the identifier could be a class name, and it has the
      // shape of a constructor declaration, process it as one.
      if ((DSContext == DeclSpecContext::DSC_top_level ||
           DSContext == DeclSpecContext::DSC_class) &&
          Actions.isCurrentClassName(*Next.getIdentifierInfo(), getCurScope(),
                                     &SS) &&
          isConstructorDeclarator(/*Unqualified*/ false))
        goto DoneWithDeclSpec;

      ParsedType TypeRep =
          Actions.getTypeName(*Next.getIdentifierInfo(), Next.getLocation(),
                              getCurScope(), &SS, false, false, nullptr,
                              /*IsCtorOrDtorName=*/false,
                              /*WantNontrivialTypeSourceInfo=*/true,
                              isClassTemplateDeductionContext(DSContext));

      // If the referenced identifier is not a type, then this declspec is
      // erroneous: We already checked about that it has no type specifier, and
      // C++ doesn't have implicit int.  Diagnose it as a typo w.r.t. to the
      // typename.
      if (!TypeRep) {
        // Eat the scope spec so the identifier is current.
        ConsumeAnnotationToken();
        ParsedAttributesWithRange Attrs(AttrFactory);
        if (ParseImplicitInt(DS, &SS, TemplateInfo, AS, DSContext, Attrs)) {
          if (!Attrs.empty()) {
            AttrsLastTime = true;
            attrs.takeAllFrom(Attrs);
          }
          continue;
        }
        goto DoneWithDeclSpec;
      }

      DS.getTypeSpecScope() = SS;
      ConsumeAnnotationToken(); // The C++ scope.

      isInvalid = DS.SetTypeSpecType(DeclSpec::TST_typename, Loc, PrevSpec,
                                     DiagID, TypeRep, Policy);
      if (isInvalid)
        break;

      DS.SetRangeEnd(Tok.getLocation());
      ConsumeToken(); // The typename.

      continue;
    }

    case tok::annot_typename: {
      // If we've previously seen a tag definition, we were almost surely
      // missing a semicolon after it.
      if (DS.hasTypeSpecifier() && DS.hasTagDefinition())
        goto DoneWithDeclSpec;

      if (Tok.getAnnotationValue()) {
        ParsedType T = getTypeAnnotation(Tok);
        isInvalid = DS.SetTypeSpecType(DeclSpec::TST_typename, Loc, PrevSpec,
                                       DiagID, T, Policy);
      } else
        DS.SetTypeSpecError();

      if (isInvalid)
        break;

      DS.SetRangeEnd(Tok.getAnnotationEndLoc());
      ConsumeAnnotationToken(); // The typename

      continue;
    }

    case tok::kw___is_signed:
      // GNU libstdc++ 4.4 uses __is_signed as an identifier, but Clang
      // typically treats it as a trait. If we see __is_signed as it appears
      // in libstdc++, e.g.,
      //
      //   static const bool __is_signed;
      //
      // then treat __is_signed as an identifier rather than as a keyword.
      if (DS.getTypeSpecType() == TST_bool &&
          DS.getTypeQualifiers() == DeclSpec::TQ_const &&
          DS.getStorageClassSpec() == DeclSpec::SCS_static)
        TryKeywordIdentFallback(true);

      // We're done with the declaration-specifiers.
      goto DoneWithDeclSpec;

      // typedef-name
    case tok::kw___super:
    case tok::kw_decltype:
    case tok::identifier: {
      // This identifier can only be a typedef name if we haven't already seen
      // a type-specifier.  Without this check we misparse:
      //  typedef int X; struct Y { short X; };  as 'short int'.
      if (DS.hasTypeSpecifier())
        goto DoneWithDeclSpec;

      // If the token is an identifier named "__declspec" and Microsoft
      // extensions are not enabled, it is likely that there will be cascading
      // parse errors if this really is a __declspec attribute. Attempt to
      // recognize that scenario and recover gracefully.
      if (!getLangOpts().DeclSpecKeyword && Tok.is(tok::identifier) &&
          Tok.getIdentifierInfo()->getName().equals("__declspec")) {
        Diag(Loc, diag::err_ms_attributes_not_enabled);

        // The next token should be an open paren. If it is, eat the entire
        // attribute declaration and continue.
        if (NextToken().is(tok::l_paren)) {
          // Consume the __declspec identifier.
          ConsumeToken();

          // Eat the parens and everything between them.
          BalancedDelimiterTracker T(*this, tok::l_paren);
          if (T.consumeOpen()) {
            assert(false && "Not a left paren?");
            return;
          }
          T.skipToEnd();
          continue;
        }
      }

      // In C++, check to see if this is a scope specifier like foo::bar::, if
      // so handle it as such.  This is important for ctor parsing.
      if (getLangOpts().CPlusPlus) {
        if (TryAnnotateCXXScopeToken(EnteringContext)) {
          DS.SetTypeSpecError();
          goto DoneWithDeclSpec;
        }
        if (!Tok.is(tok::identifier))
          continue;
      }

      // Check for need to substitute AltiVec keyword tokens.
      if (TryAltiVecToken(DS, Loc, PrevSpec, DiagID, isInvalid))
        break;

      // [AltiVec] 2.2: [If the 'vector' specifier is used] The syntax does not
      //                allow the use of a typedef name as a type specifier.
      if (DS.isTypeAltiVecVector())
        goto DoneWithDeclSpec;

      if (DSContext == DeclSpecContext::DSC_objc_method_result &&
          isObjCInstancetype()) {
        ParsedType TypeRep = Actions.ActOnObjCInstanceType(Loc);
        assert(TypeRep);
        isInvalid = DS.SetTypeSpecType(DeclSpec::TST_typename, Loc, PrevSpec,
                                       DiagID, TypeRep, Policy);
        if (isInvalid)
          break;

        DS.SetRangeEnd(Loc);
        ConsumeToken();
        continue;
      }

      // If we're in a context where the identifier could be a class name,
      // check whether this is a constructor declaration.
      if (getLangOpts().CPlusPlus && DSContext == DeclSpecContext::DSC_class &&
          Actions.isCurrentClassName(*Tok.getIdentifierInfo(), getCurScope()) &&
          isConstructorDeclarator(/*Unqualified*/true))
        goto DoneWithDeclSpec;

      ParsedType TypeRep = Actions.getTypeName(
          *Tok.getIdentifierInfo(), Tok.getLocation(), getCurScope(), nullptr,
          false, false, nullptr, false, false,
          isClassTemplateDeductionContext(DSContext));

      // If this is not a typedef name, don't parse it as part of the declspec,
      // it must be an implicit int or an error.
      if (!TypeRep) {
        ParsedAttributesWithRange Attrs(AttrFactory);
        if (ParseImplicitInt(DS, nullptr, TemplateInfo, AS, DSContext, Attrs)) {
          if (!Attrs.empty()) {
            AttrsLastTime = true;
            attrs.takeAllFrom(Attrs);
          }
          continue;
        }
        goto DoneWithDeclSpec;
      }

      // Likewise, if this is a context where the identifier could be a template
      // name, check whether this is a deduction guide declaration.
      if (getLangOpts().CPlusPlus17 &&
          (DSContext == DeclSpecContext::DSC_class ||
           DSContext == DeclSpecContext::DSC_top_level) &&
          Actions.isDeductionGuideName(getCurScope(), *Tok.getIdentifierInfo(),
                                       Tok.getLocation()) &&
          isConstructorDeclarator(/*Unqualified*/ true,
                                  /*DeductionGuide*/ true))
        goto DoneWithDeclSpec;

      isInvalid = DS.SetTypeSpecType(DeclSpec::TST_typename, Loc, PrevSpec,
                                     DiagID, TypeRep, Policy);
      if (isInvalid)
        break;

      DS.SetRangeEnd(Tok.getLocation());
      ConsumeToken(); // The identifier

      // Objective-C supports type arguments and protocol references
      // following an Objective-C object or object pointer
      // type. Handle either one of them.
      if (Tok.is(tok::less) && getLangOpts().ObjC) {
        SourceLocation NewEndLoc;
        TypeResult NewTypeRep = parseObjCTypeArgsAndProtocolQualifiers(
                                  Loc, TypeRep, /*consumeLastToken=*/true,
                                  NewEndLoc);
        if (NewTypeRep.isUsable()) {
          DS.UpdateTypeRep(NewTypeRep.get());
          DS.SetRangeEnd(NewEndLoc);
        }
      }

      // Need to support trailing type qualifiers (e.g. "id<p> const").
      // If a type specifier follows, it will be diagnosed elsewhere.
      continue;
    }

      // type-name
    case tok::annot_template_id: {
      TemplateIdAnnotation *TemplateId = takeTemplateIdAnnotation(Tok);
      if (TemplateId->Kind != TNK_Type_template &&
          TemplateId->Kind != TNK_Undeclared_template) {
        // This template-id does not refer to a type name, so we're
        // done with the type-specifiers.
        goto DoneWithDeclSpec;
      }

      // If we're in a context where the template-id could be a
      // constructor name or specialization, check whether this is a
      // constructor declaration.
      if (getLangOpts().CPlusPlus && DSContext == DeclSpecContext::DSC_class &&
          Actions.isCurrentClassName(*TemplateId->Name, getCurScope()) &&
          isConstructorDeclarator(TemplateId->SS.isEmpty()))
        goto DoneWithDeclSpec;

      // Turn the template-id annotation token into a type annotation
      // token, then try again to parse it as a type-specifier.
      AnnotateTemplateIdTokenAsType();
      continue;
    }

    // GNU attributes support.
    case tok::kw___attribute:
      ParseGNUAttributes(DS.getAttributes(), nullptr, LateAttrs);
      continue;

    // Microsoft declspec support.
    case tok::kw___declspec:
      ParseMicrosoftDeclSpecs(DS.getAttributes());
      continue;

    // Microsoft single token adornments.
    case tok::kw___forceinline: {
      isInvalid = DS.setFunctionSpecForceInline(Loc, PrevSpec, DiagID);
      IdentifierInfo *AttrName = Tok.getIdentifierInfo();
      SourceLocation AttrNameLoc = Tok.getLocation();
      DS.getAttributes().addNew(AttrName, AttrNameLoc, nullptr, AttrNameLoc,
                                nullptr, 0, ParsedAttr::AS_Keyword);
      break;
    }

    case tok::kw___unaligned:
      isInvalid = DS.SetTypeQual(DeclSpec::TQ_unaligned, Loc, PrevSpec, DiagID,
                                 getLangOpts());
      break;

    case tok::kw___sptr:
    case tok::kw___uptr:
    case tok::kw___ptr64:
    case tok::kw___ptr32:
    case tok::kw___w64:
    case tok::kw___cdecl:
    case tok::kw___stdcall:
    case tok::kw___fastcall:
    case tok::kw___thiscall:
    case tok::kw___regcall:
    case tok::kw___vectorcall:
      ParseMicrosoftTypeAttributes(DS.getAttributes());
      continue;

    // Borland single token adornments.
    case tok::kw___pascal:
      ParseBorlandTypeAttributes(DS.getAttributes());
      continue;

    // OpenCL single token adornments.
    case tok::kw___kernel:
      ParseOpenCLKernelAttributes(DS.getAttributes());
      continue;

    // Nullability type specifiers.
    case tok::kw__Nonnull:
    case tok::kw__Nullable:
    case tok::kw__Null_unspecified:
      ParseNullabilityTypeSpecifiers(DS.getAttributes());
      continue;

    // Objective-C 'kindof' types.
    case tok::kw___kindof:
      DS.getAttributes().addNew(Tok.getIdentifierInfo(), Loc, nullptr, Loc,
                                nullptr, 0, ParsedAttr::AS_Keyword);
      (void)ConsumeToken();
      continue;

    // storage-class-specifier
    case tok::kw_typedef:
      isInvalid = DS.SetStorageClassSpec(Actions, DeclSpec::SCS_typedef, Loc,
                                         PrevSpec, DiagID, Policy);
      isStorageClass = true;
      break;
    case tok::kw_extern:
      if (DS.getThreadStorageClassSpec() == DeclSpec::TSCS___thread)
        Diag(Tok, diag::ext_thread_before) << "extern";
      isInvalid = DS.SetStorageClassSpec(Actions, DeclSpec::SCS_extern, Loc,
                                         PrevSpec, DiagID, Policy);
      isStorageClass = true;
      break;
    case tok::kw___private_extern__:
      isInvalid = DS.SetStorageClassSpec(Actions, DeclSpec::SCS_private_extern,
                                         Loc, PrevSpec, DiagID, Policy);
      isStorageClass = true;
      break;
    case tok::kw_static:
      if (DS.getThreadStorageClassSpec() == DeclSpec::TSCS___thread)
        Diag(Tok, diag::ext_thread_before) << "static";
      isInvalid = DS.SetStorageClassSpec(Actions, DeclSpec::SCS_static, Loc,
                                         PrevSpec, DiagID, Policy);
      isStorageClass = true;
      break;
    case tok::kw_auto:
      if (getLangOpts().CPlusPlus11) {
        if (isKnownToBeTypeSpecifier(GetLookAheadToken(1))) {
          isInvalid = DS.SetStorageClassSpec(Actions, DeclSpec::SCS_auto, Loc,
                                             PrevSpec, DiagID, Policy);
          if (!isInvalid)
            Diag(Tok, diag::ext_auto_storage_class)
              << FixItHint::CreateRemoval(DS.getStorageClassSpecLoc());
        } else
          isInvalid = DS.SetTypeSpecType(DeclSpec::TST_auto, Loc, PrevSpec,
                                         DiagID, Policy);
      } else
        isInvalid = DS.SetStorageClassSpec(Actions, DeclSpec::SCS_auto, Loc,
                                           PrevSpec, DiagID, Policy);
      isStorageClass = true;
      break;
    case tok::kw___auto_type:
      Diag(Tok, diag::ext_auto_type);
      isInvalid = DS.SetTypeSpecType(DeclSpec::TST_auto_type, Loc, PrevSpec,
                                     DiagID, Policy);
      break;
    case tok::kw_register:
      isInvalid = DS.SetStorageClassSpec(Actions, DeclSpec::SCS_register, Loc,
                                         PrevSpec, DiagID, Policy);
      isStorageClass = true;
      break;
    case tok::kw_mutable:
      isInvalid = DS.SetStorageClassSpec(Actions, DeclSpec::SCS_mutable, Loc,
                                         PrevSpec, DiagID, Policy);
      isStorageClass = true;
      break;
    case tok::kw___thread:
      isInvalid = DS.SetStorageClassSpecThread(DeclSpec::TSCS___thread, Loc,
                                               PrevSpec, DiagID);
      isStorageClass = true;
      break;
    case tok::kw_thread_local:
      isInvalid = DS.SetStorageClassSpecThread(DeclSpec::TSCS_thread_local, Loc,
                                               PrevSpec, DiagID);
      isStorageClass = true;
      break;
    case tok::kw__Thread_local:
      isInvalid = DS.SetStorageClassSpecThread(DeclSpec::TSCS__Thread_local,
                                               Loc, PrevSpec, DiagID);
      isStorageClass = true;
      break;

    // function-specifier
    case tok::kw_inline:
      isInvalid = DS.setFunctionSpecInline(Loc, PrevSpec, DiagID);
      break;
    case tok::kw_virtual:
      // C++ for OpenCL does not allow virtual function qualifier, to avoid
      // function pointers restricted in OpenCL v2.0 s6.9.a.
      if (getLangOpts().OpenCLCPlusPlus) {
        DiagID = diag::err_openclcxx_virtual_function;
        PrevSpec = Tok.getIdentifierInfo()->getNameStart();
        isInvalid = true;
      }
      else {
        isInvalid = DS.setFunctionSpecVirtual(Loc, PrevSpec, DiagID);
      }
      break;
    case tok::kw_explicit: {
      SourceLocation ExplicitLoc = Loc;
      SourceLocation CloseParenLoc;
      ExplicitSpecifier ExplicitSpec(nullptr, ExplicitSpecKind::ResolvedTrue);
      ConsumedEnd = ExplicitLoc;
      ConsumeToken(); // kw_explicit
      if (Tok.is(tok::l_paren)) {
        if (getLangOpts().CPlusPlus2a) {
          ExprResult ExplicitExpr(static_cast<Expr *>(nullptr));
          BalancedDelimiterTracker Tracker(*this, tok::l_paren);
          Tracker.consumeOpen();
          ExplicitExpr = ParseConstantExpression();
          ConsumedEnd = Tok.getLocation();
          if (ExplicitExpr.isUsable()) {
            CloseParenLoc = Tok.getLocation();
            Tracker.consumeClose();
            ExplicitSpec =
                Actions.ActOnExplicitBoolSpecifier(ExplicitExpr.get());
          } else
            Tracker.skipToEnd();
        } else
          Diag(Tok.getLocation(), diag::warn_cxx2a_compat_explicit_bool);
      }
      isInvalid = DS.setFunctionSpecExplicit(ExplicitLoc, PrevSpec, DiagID,
                                             ExplicitSpec, CloseParenLoc);
      break;
    }
    case tok::kw__Noreturn:
      if (!getLangOpts().C11)
        Diag(Loc, diag::ext_c11_noreturn);
      isInvalid = DS.setFunctionSpecNoreturn(Loc, PrevSpec, DiagID);
      break;

    // alignment-specifier
    case tok::kw__Alignas:
      if (!getLangOpts().C11)
        Diag(Tok, diag::ext_c11_alignment) << Tok.getName();
      ParseAlignmentSpecifier(DS.getAttributes());
      continue;

    // friend
    case tok::kw_friend:
      if (DSContext == DeclSpecContext::DSC_class)
        isInvalid = DS.SetFriendSpec(Loc, PrevSpec, DiagID);
      else {
        PrevSpec = ""; // not actually used by the diagnostic
        DiagID = diag::err_friend_invalid_in_context;
        isInvalid = true;
      }
      break;

    // Modules
    case tok::kw___module_private__:
      isInvalid = DS.setModulePrivateSpec(Loc, PrevSpec, DiagID);
      break;

    // constexpr
    case tok::kw_constexpr:
      isInvalid = DS.SetConstexprSpec(CSK_constexpr, Loc, PrevSpec, DiagID);
      break;

    // consteval
    case tok::kw_consteval:
      isInvalid = DS.SetConstexprSpec(CSK_consteval, Loc, PrevSpec, DiagID);
      break;

    // type-specifier
    case tok::kw_short:
      isInvalid = DS.SetTypeSpecWidth(DeclSpec::TSW_short, Loc, PrevSpec,
                                      DiagID, Policy);
      break;
    case tok::kw_long:
      if (DS.getTypeSpecWidth() != DeclSpec::TSW_long)
        isInvalid = DS.SetTypeSpecWidth(DeclSpec::TSW_long, Loc, PrevSpec,
                                        DiagID, Policy);
      else
        isInvalid = DS.SetTypeSpecWidth(DeclSpec::TSW_longlong, Loc, PrevSpec,
                                        DiagID, Policy);
      break;
    case tok::kw___int64:
        isInvalid = DS.SetTypeSpecWidth(DeclSpec::TSW_longlong, Loc, PrevSpec,
                                        DiagID, Policy);
      break;
    case tok::kw_signed:
      isInvalid = DS.SetTypeSpecSign(DeclSpec::TSS_signed, Loc, PrevSpec,
                                     DiagID);
      break;
    case tok::kw_unsigned:
      isInvalid = DS.SetTypeSpecSign(DeclSpec::TSS_unsigned, Loc, PrevSpec,
                                     DiagID);
      break;
    case tok::kw__Complex:
      isInvalid = DS.SetTypeSpecComplex(DeclSpec::TSC_complex, Loc, PrevSpec,
                                        DiagID);
      break;
    case tok::kw__Imaginary:
      isInvalid = DS.SetTypeSpecComplex(DeclSpec::TSC_imaginary, Loc, PrevSpec,
                                        DiagID);
      break;
    case tok::kw_void:
      isInvalid = DS.SetTypeSpecType(DeclSpec::TST_void, Loc, PrevSpec,
                                     DiagID, Policy);
      break;
    case tok::kw_char:
      isInvalid = DS.SetTypeSpecType(DeclSpec::TST_char, Loc, PrevSpec,
                                     DiagID, Policy);
      break;
    case tok::kw_int:
      isInvalid = DS.SetTypeSpecType(DeclSpec::TST_int, Loc, PrevSpec,
                                     DiagID, Policy);
      break;
    case tok::kw___int128:
      isInvalid = DS.SetTypeSpecType(DeclSpec::TST_int128, Loc, PrevSpec,
                                     DiagID, Policy);
      break;
    case tok::kw_half:
      isInvalid = DS.SetTypeSpecType(DeclSpec::TST_half, Loc, PrevSpec,
                                     DiagID, Policy);
      break;
    case tok::kw_float:
      isInvalid = DS.SetTypeSpecType(DeclSpec::TST_float, Loc, PrevSpec,
                                     DiagID, Policy);
      break;
    case tok::kw_double:
      isInvalid = DS.SetTypeSpecType(DeclSpec::TST_double, Loc, PrevSpec,
                                     DiagID, Policy);
      break;
    case tok::kw__Float16:
      isInvalid = DS.SetTypeSpecType(DeclSpec::TST_float16, Loc, PrevSpec,
                                     DiagID, Policy);
      break;
    case tok::kw__Accum:
      if (!getLangOpts().FixedPoint) {
        SetupFixedPointError(getLangOpts(), PrevSpec, DiagID, isInvalid);
      } else {
        isInvalid = DS.SetTypeSpecType(DeclSpec::TST_accum, Loc, PrevSpec,
                                       DiagID, Policy);
      }
      break;
    case tok::kw__Fract:
      if (!getLangOpts().FixedPoint) {
        SetupFixedPointError(getLangOpts(), PrevSpec, DiagID, isInvalid);
      } else {
        isInvalid = DS.SetTypeSpecType(DeclSpec::TST_fract, Loc, PrevSpec,
                                       DiagID, Policy);
      }
      break;
    case tok::kw__Sat:
      if (!getLangOpts().FixedPoint) {
        SetupFixedPointError(getLangOpts(), PrevSpec, DiagID, isInvalid);
      } else {
        isInvalid = DS.SetTypeSpecSat(Loc, PrevSpec, DiagID);
      }
      break;
    case tok::kw___float128:
      isInvalid = DS.SetTypeSpecType(DeclSpec::TST_float128, Loc, PrevSpec,
                                     DiagID, Policy);
      break;
    case tok::kw_wchar_t:
      isInvalid = DS.SetTypeSpecType(DeclSpec::TST_wchar, Loc, PrevSpec,
                                     DiagID, Policy);
      break;
    case tok::kw_char8_t:
      isInvalid = DS.SetTypeSpecType(DeclSpec::TST_char8, Loc, PrevSpec,
                                     DiagID, Policy);
      break;
    case tok::kw_char16_t:
      isInvalid = DS.SetTypeSpecType(DeclSpec::TST_char16, Loc, PrevSpec,
                                     DiagID, Policy);
      break;
    case tok::kw_char32_t:
      isInvalid = DS.SetTypeSpecType(DeclSpec::TST_char32, Loc, PrevSpec,
                                     DiagID, Policy);
      break;
    case tok::kw_bool:
    case tok::kw__Bool:
      if (Tok.is(tok::kw_bool) &&
          DS.getTypeSpecType() != DeclSpec::TST_unspecified &&
          DS.getStorageClassSpec() == DeclSpec::SCS_typedef) {
        PrevSpec = ""; // Not used by the diagnostic.
        DiagID = diag::err_bool_redeclaration;
        // For better error recovery.
        Tok.setKind(tok::identifier);
        isInvalid = true;
      } else {
        isInvalid = DS.SetTypeSpecType(DeclSpec::TST_bool, Loc, PrevSpec,
                                       DiagID, Policy);
      }
      break;
    case tok::kw__Decimal32:
      isInvalid = DS.SetTypeSpecType(DeclSpec::TST_decimal32, Loc, PrevSpec,
                                     DiagID, Policy);
      break;
    case tok::kw__Decimal64:
      isInvalid = DS.SetTypeSpecType(DeclSpec::TST_decimal64, Loc, PrevSpec,
                                     DiagID, Policy);
      break;
    case tok::kw__Decimal128:
      isInvalid = DS.SetTypeSpecType(DeclSpec::TST_decimal128, Loc, PrevSpec,
                                     DiagID, Policy);
      break;
    case tok::kw___vector:
      isInvalid = DS.SetTypeAltiVecVector(true, Loc, PrevSpec, DiagID, Policy);
      break;
    case tok::kw___pixel:
      isInvalid = DS.SetTypeAltiVecPixel(true, Loc, PrevSpec, DiagID, Policy);
      break;
    case tok::kw___bool:
      isInvalid = DS.SetTypeAltiVecBool(true, Loc, PrevSpec, DiagID, Policy);
      break;
    case tok::kw_pipe:
      if (!getLangOpts().OpenCL || (getLangOpts().OpenCLVersion < 200 &&
                                    !getLangOpts().OpenCLCPlusPlus)) {
        // OpenCL 2.0 defined this keyword. OpenCL 1.2 and earlier should
        // support the "pipe" word as identifier.
        Tok.getIdentifierInfo()->revertTokenIDToIdentifier();
        goto DoneWithDeclSpec;
      }
      isInvalid = DS.SetTypePipe(true, Loc, PrevSpec, DiagID, Policy);
      break;
#define GENERIC_IMAGE_TYPE(ImgType, Id) \
  case tok::kw_##ImgType##_t: \
    isInvalid = DS.SetTypeSpecType(DeclSpec::TST_##ImgType##_t, Loc, PrevSpec, \
                                   DiagID, Policy); \
    break;
#include "clang/Basic/OpenCLImageTypes.def"
    case tok::kw___unknown_anytype:
      isInvalid = DS.SetTypeSpecType(TST_unknown_anytype, Loc,
                                     PrevSpec, DiagID, Policy);
      break;

    // class-specifier:
    case tok::kw_class:
    case tok::kw_struct:
    case tok::kw___interface:
    case tok::kw_union: {
      tok::TokenKind Kind = Tok.getKind();
      ConsumeToken();

      // These are attributes following class specifiers.
      // To produce better diagnostic, we parse them when
      // parsing class specifier.
      ParsedAttributesWithRange Attributes(AttrFactory);
      ParseClassSpecifier(Kind, Loc, DS, TemplateInfo, AS,
                          EnteringContext, DSContext, Attributes);

      // If there are attributes following class specifier,
      // take them over and handle them here.
      if (!Attributes.empty()) {
        AttrsLastTime = true;
        attrs.takeAllFrom(Attributes);
      }
      continue;
    }

    // enum-specifier:
    case tok::kw_enum:
      ConsumeToken();
      ParseEnumSpecifier(Loc, DS, TemplateInfo, AS, DSContext);
      continue;

    // cv-qualifier:
    case tok::kw_const:
      isInvalid = DS.SetTypeQual(DeclSpec::TQ_const, Loc, PrevSpec, DiagID,
                                 getLangOpts());
      break;
    case tok::kw_volatile:
      isInvalid = DS.SetTypeQual(DeclSpec::TQ_volatile, Loc, PrevSpec, DiagID,
                                 getLangOpts());
      break;
    case tok::kw_restrict:
      isInvalid = DS.SetTypeQual(DeclSpec::TQ_restrict, Loc, PrevSpec, DiagID,
                                 getLangOpts());
      break;

    // C++ typename-specifier:
    case tok::kw_typename:
      if (TryAnnotateTypeOrScopeToken()) {
        DS.SetTypeSpecError();
        goto DoneWithDeclSpec;
      }
      if (!Tok.is(tok::kw_typename))
        continue;
      break;

    // GNU typeof support.
    case tok::kw_typeof:
      ParseTypeofSpecifier(DS);
      continue;

    case tok::annot_decltype:
      ParseDecltypeSpecifier(DS);
      continue;

    case tok::annot_pragma_pack:
      HandlePragmaPack();
      continue;

    case tok::annot_pragma_ms_pragma:
      HandlePragmaMSPragma();
      continue;

    case tok::annot_pragma_ms_vtordisp:
      HandlePragmaMSVtorDisp();
      continue;

    case tok::annot_pragma_ms_pointers_to_members:
      HandlePragmaMSPointersToMembers();
      continue;

    case tok::kw___underlying_type:
      ParseUnderlyingTypeSpecifier(DS);
      continue;

    case tok::kw__Atomic:
      // C11 6.7.2.4/4:
      //   If the _Atomic keyword is immediately followed by a left parenthesis,
      //   it is interpreted as a type specifier (with a type name), not as a
      //   type qualifier.
      if (NextToken().is(tok::l_paren)) {
        ParseAtomicSpecifier(DS);
        continue;
      }
      isInvalid = DS.SetTypeQual(DeclSpec::TQ_atomic, Loc, PrevSpec, DiagID,
                                 getLangOpts());
      break;

    // OpenCL address space qualifiers:
    case tok::kw___generic:
      // generic address space is introduced only in OpenCL v2.0
      // see OpenCL C Spec v2.0 s6.5.5
      if (Actions.getLangOpts().OpenCLVersion < 200 &&
          !Actions.getLangOpts().OpenCLCPlusPlus) {
        DiagID = diag::err_opencl_unknown_type_specifier;
        PrevSpec = Tok.getIdentifierInfo()->getNameStart();
        isInvalid = true;
        break;
      };
      LLVM_FALLTHROUGH;
    case tok::kw_private:
    case tok::kw___private:
    case tok::kw___global:
    case tok::kw___local:
    case tok::kw___constant:
    // OpenCL access qualifiers:
    case tok::kw___read_only:
    case tok::kw___write_only:
    case tok::kw___read_write:
      ParseOpenCLQualifiers(DS.getAttributes());
      break;

    case tok::less:
      // GCC ObjC supports types like "<SomeProtocol>" as a synonym for
      // "id<SomeProtocol>".  This is hopelessly old fashioned and dangerous,
      // but we support it.
      if (DS.hasTypeSpecifier() || !getLangOpts().ObjC)
        goto DoneWithDeclSpec;

      SourceLocation StartLoc = Tok.getLocation();
      SourceLocation EndLoc;
      TypeResult Type = parseObjCProtocolQualifierType(EndLoc);
      if (Type.isUsable()) {
        if (DS.SetTypeSpecType(DeclSpec::TST_typename, StartLoc, StartLoc,
                               PrevSpec, DiagID, Type.get(),
                               Actions.getASTContext().getPrintingPolicy()))
          Diag(StartLoc, DiagID) << PrevSpec;

        DS.SetRangeEnd(EndLoc);
      } else {
        DS.SetTypeSpecError();
      }

      // Need to support trailing type qualifiers (e.g. "id<p> const").
      // If a type specifier follows, it will be diagnosed elsewhere.
      continue;
    }

    DS.SetRangeEnd(ConsumedEnd.isValid() ? ConsumedEnd : Tok.getLocation());

    // If the specifier wasn't legal, issue a diagnostic.
    if (isInvalid) {
      assert(PrevSpec && "Method did not return previous specifier!");
      assert(DiagID);

      if (DiagID == diag::ext_duplicate_declspec ||
          DiagID == diag::ext_warn_duplicate_declspec ||
          DiagID == diag::err_duplicate_declspec)
        Diag(Loc, DiagID) << PrevSpec
                          << FixItHint::CreateRemoval(
                                 SourceRange(Loc, DS.getEndLoc()));
      else if (DiagID == diag::err_opencl_unknown_type_specifier) {
        Diag(Loc, DiagID) << getLangOpts().OpenCLCPlusPlus
                          << getLangOpts().getOpenCLVersionTuple().getAsString()
                          << PrevSpec << isStorageClass;
      } else
        Diag(Loc, DiagID) << PrevSpec;
    }

    if (DiagID != diag::err_bool_redeclaration && ConsumedEnd.isInvalid())
      // After an error the next token can be an annotation token.
      ConsumeAnyToken();

    AttrsLastTime = false;
  }
}

/// ParseStructDeclaration - Parse a struct declaration without the terminating
/// semicolon.
///
/// Note that a struct declaration refers to a declaration in a struct,
/// not to the declaration of a struct.
///
///       struct-declaration:
/// [C2x]   attributes-specifier-seq[opt]
///           specifier-qualifier-list struct-declarator-list
/// [GNU]   __extension__ struct-declaration
/// [GNU]   specifier-qualifier-list
///       struct-declarator-list:
///         struct-declarator
///         struct-declarator-list ',' struct-declarator
/// [GNU]   struct-declarator-list ',' attributes[opt] struct-declarator
///       struct-declarator:
///         declarator
/// [GNU]   declarator attributes[opt]
///         declarator[opt] ':' constant-expression
/// [GNU]   declarator[opt] ':' constant-expression attributes[opt]
///
void Parser::ParseStructDeclaration(
    ParsingDeclSpec &DS,
    llvm::function_ref<void(ParsingFieldDeclarator &)> FieldsCallback) {

  if (Tok.is(tok::kw___extension__)) {
    // __extension__ silences extension warnings in the subexpression.
    ExtensionRAIIObject O(Diags);  // Use RAII to do this.
    ConsumeToken();
    return ParseStructDeclaration(DS, FieldsCallback);
  }

  // Parse leading attributes.
  ParsedAttributesWithRange Attrs(AttrFactory);
  MaybeParseCXX11Attributes(Attrs);
  DS.takeAttributesFrom(Attrs);

  // Parse the common specifier-qualifiers-list piece.
  ParseSpecifierQualifierList(DS);

  // If there are no declarators, this is a free-standing declaration
  // specifier. Let the actions module cope with it.
  if (Tok.is(tok::semi)) {
    RecordDecl *AnonRecord = nullptr;
    Decl *TheDecl = Actions.ParsedFreeStandingDeclSpec(getCurScope(), AS_none,
                                                       DS, AnonRecord);
    assert(!AnonRecord && "Did not expect anonymous struct or union here");
    DS.complete(TheDecl);
    return;
  }

  // Read struct-declarators until we find the semicolon.
  bool FirstDeclarator = true;
  SourceLocation CommaLoc;
  while (1) {
    ParsingFieldDeclarator DeclaratorInfo(*this, DS);
    DeclaratorInfo.D.setCommaLoc(CommaLoc);

    // Attributes are only allowed here on successive declarators.
    if (!FirstDeclarator)
      MaybeParseGNUAttributes(DeclaratorInfo.D);

    /// struct-declarator: declarator
    /// struct-declarator: declarator[opt] ':' constant-expression
    if (Tok.isNot(tok::colon)) {
      // Don't parse FOO:BAR as if it were a typo for FOO::BAR.
      ColonProtectionRAIIObject X(*this);
      ParseDeclarator(DeclaratorInfo.D);
    } else
      DeclaratorInfo.D.SetIdentifier(nullptr, Tok.getLocation());

    if (TryConsumeToken(tok::colon)) {
      ExprResult Res(ParseConstantExpression());
      if (Res.isInvalid())
        SkipUntil(tok::semi, StopBeforeMatch);
      else
        DeclaratorInfo.BitfieldSize = Res.get();
    }

    // If attributes exist after the declarator, parse them.
    MaybeParseGNUAttributes(DeclaratorInfo.D);

    // We're done with this declarator;  invoke the callback.
    FieldsCallback(DeclaratorInfo);

    // If we don't have a comma, it is either the end of the list (a ';')
    // or an error, bail out.
    if (!TryConsumeToken(tok::comma, CommaLoc))
      return;

    FirstDeclarator = false;
  }
}

/// ParseStructUnionBody
///       struct-contents:
///         struct-declaration-list
/// [EXT]   empty
/// [GNU]   "struct-declaration-list" without terminatoring ';'
///       struct-declaration-list:
///         struct-declaration
///         struct-declaration-list struct-declaration
/// [OBC]   '@' 'defs' '(' class-name ')'
///
void Parser::ParseStructUnionBody(SourceLocation RecordLoc,
                                  DeclSpec::TST TagType, Decl *TagDecl) {
  PrettyDeclStackTraceEntry CrashInfo(Actions.Context, TagDecl, RecordLoc,
                                      "parsing struct/union body");
  assert(!getLangOpts().CPlusPlus && "C++ declarations not supported");

  BalancedDelimiterTracker T(*this, tok::l_brace);
  if (T.consumeOpen())
    return;

  ParseScope StructScope(this, Scope::ClassScope|Scope::DeclScope);
  Actions.ActOnTagStartDefinition(getCurScope(), TagDecl);

  SmallVector<Decl *, 32> FieldDecls;

  // While we still have something to read, read the declarations in the struct.
  while (!tryParseMisplacedModuleImport() && Tok.isNot(tok::r_brace) &&
         Tok.isNot(tok::eof)) {
    // Each iteration of this loop reads one struct-declaration.

    // Check for extraneous top-level semicolon.
    if (Tok.is(tok::semi)) {
      ConsumeExtraSemi(InsideStruct, TagType);
      continue;
    }

    // Parse _Static_assert declaration.
    if (Tok.is(tok::kw__Static_assert)) {
      SourceLocation DeclEnd;
      ParseStaticAssertDeclaration(DeclEnd);
      continue;
    }

    if (Tok.is(tok::annot_pragma_pack)) {
      HandlePragmaPack();
      continue;
    }

    if (Tok.is(tok::annot_pragma_align)) {
      HandlePragmaAlign();
      continue;
    }

    if (Tok.is(tok::annot_pragma_openmp)) {
      // Result can be ignored, because it must be always empty.
      AccessSpecifier AS = AS_none;
      ParsedAttributesWithRange Attrs(AttrFactory);
      (void)ParseOpenMPDeclarativeDirectiveWithExtDecl(AS, Attrs);
      continue;
    }

<<<<<<< HEAD
    if (Tok.is(tok::annot_pragma_openacc)) {
      // Result can be ignored, because it must be always empty.
      (void)ParseOpenACCDeclarativeDirective();
=======
    if (tok::isPragmaAnnotation(Tok.getKind())) {
      Diag(Tok.getLocation(), diag::err_pragma_misplaced_in_decl)
          << DeclSpec::getSpecifierName(
                 TagType, Actions.getASTContext().getPrintingPolicy());
      ConsumeAnnotationToken();
>>>>>>> d057f881
      continue;
    }

    if (!Tok.is(tok::at)) {
      auto CFieldCallback = [&](ParsingFieldDeclarator &FD) {
        // Install the declarator into the current TagDecl.
        Decl *Field =
            Actions.ActOnField(getCurScope(), TagDecl,
                               FD.D.getDeclSpec().getSourceRange().getBegin(),
                               FD.D, FD.BitfieldSize);
        FieldDecls.push_back(Field);
        FD.complete(Field);
      };

      // Parse all the comma separated declarators.
      ParsingDeclSpec DS(*this);
      ParseStructDeclaration(DS, CFieldCallback);
    } else { // Handle @defs
      ConsumeToken();
      if (!Tok.isObjCAtKeyword(tok::objc_defs)) {
        Diag(Tok, diag::err_unexpected_at);
        SkipUntil(tok::semi);
        continue;
      }
      ConsumeToken();
      ExpectAndConsume(tok::l_paren);
      if (!Tok.is(tok::identifier)) {
        Diag(Tok, diag::err_expected) << tok::identifier;
        SkipUntil(tok::semi);
        continue;
      }
      SmallVector<Decl *, 16> Fields;
      Actions.ActOnDefs(getCurScope(), TagDecl, Tok.getLocation(),
                        Tok.getIdentifierInfo(), Fields);
      FieldDecls.insert(FieldDecls.end(), Fields.begin(), Fields.end());
      ConsumeToken();
      ExpectAndConsume(tok::r_paren);
    }

    if (TryConsumeToken(tok::semi))
      continue;

    if (Tok.is(tok::r_brace)) {
      ExpectAndConsume(tok::semi, diag::ext_expected_semi_decl_list);
      break;
    }

    ExpectAndConsume(tok::semi, diag::err_expected_semi_decl_list);
    // Skip to end of block or statement to avoid ext-warning on extra ';'.
    SkipUntil(tok::r_brace, StopAtSemi | StopBeforeMatch);
    // If we stopped at a ';', eat it.
    TryConsumeToken(tok::semi);
  }

  T.consumeClose();

  ParsedAttributes attrs(AttrFactory);
  // If attributes exist after struct contents, parse them.
  MaybeParseGNUAttributes(attrs);

  Actions.ActOnFields(getCurScope(), RecordLoc, TagDecl, FieldDecls,
                      T.getOpenLocation(), T.getCloseLocation(), attrs);
  StructScope.Exit();
  Actions.ActOnTagFinishDefinition(getCurScope(), TagDecl, T.getRange());
}

/// ParseEnumSpecifier
///       enum-specifier: [C99 6.7.2.2]
///         'enum' identifier[opt] '{' enumerator-list '}'
///[C99/C++]'enum' identifier[opt] '{' enumerator-list ',' '}'
/// [GNU]   'enum' attributes[opt] identifier[opt] '{' enumerator-list ',' [opt]
///                                                 '}' attributes[opt]
/// [MS]    'enum' __declspec[opt] identifier[opt] '{' enumerator-list ',' [opt]
///                                                 '}'
///         'enum' identifier
/// [GNU]   'enum' attributes[opt] identifier
///
/// [C++11] enum-head '{' enumerator-list[opt] '}'
/// [C++11] enum-head '{' enumerator-list ','  '}'
///
///       enum-head: [C++11]
///         enum-key attribute-specifier-seq[opt] identifier[opt] enum-base[opt]
///         enum-key attribute-specifier-seq[opt] nested-name-specifier
///             identifier enum-base[opt]
///
///       enum-key: [C++11]
///         'enum'
///         'enum' 'class'
///         'enum' 'struct'
///
///       enum-base: [C++11]
///         ':' type-specifier-seq
///
/// [C++] elaborated-type-specifier:
/// [C++]   'enum' '::'[opt] nested-name-specifier[opt] identifier
///
void Parser::ParseEnumSpecifier(SourceLocation StartLoc, DeclSpec &DS,
                                const ParsedTemplateInfo &TemplateInfo,
                                AccessSpecifier AS, DeclSpecContext DSC) {
  // Parse the tag portion of this.
  if (Tok.is(tok::code_completion)) {
    // Code completion for an enum name.
    Actions.CodeCompleteTag(getCurScope(), DeclSpec::TST_enum);
    return cutOffParsing();
  }

  // If attributes exist after tag, parse them.
  ParsedAttributesWithRange attrs(AttrFactory);
  MaybeParseGNUAttributes(attrs);
  MaybeParseCXX11Attributes(attrs);
  MaybeParseMicrosoftDeclSpecs(attrs);

  SourceLocation ScopedEnumKWLoc;
  bool IsScopedUsingClassTag = false;

  // In C++11, recognize 'enum class' and 'enum struct'.
  if (Tok.isOneOf(tok::kw_class, tok::kw_struct)) {
    Diag(Tok, getLangOpts().CPlusPlus11 ? diag::warn_cxx98_compat_scoped_enum
                                        : diag::ext_scoped_enum);
    IsScopedUsingClassTag = Tok.is(tok::kw_class);
    ScopedEnumKWLoc = ConsumeToken();

    // Attributes are not allowed between these keywords.  Diagnose,
    // but then just treat them like they appeared in the right place.
    ProhibitAttributes(attrs);

    // They are allowed afterwards, though.
    MaybeParseGNUAttributes(attrs);
    MaybeParseCXX11Attributes(attrs);
    MaybeParseMicrosoftDeclSpecs(attrs);
  }

  // C++11 [temp.explicit]p12:
  //   The usual access controls do not apply to names used to specify
  //   explicit instantiations.
  // We extend this to also cover explicit specializations.  Note that
  // we don't suppress if this turns out to be an elaborated type
  // specifier.
  bool shouldDelayDiagsInTag =
    (TemplateInfo.Kind == ParsedTemplateInfo::ExplicitInstantiation ||
     TemplateInfo.Kind == ParsedTemplateInfo::ExplicitSpecialization);
  SuppressAccessChecks diagsFromTag(*this, shouldDelayDiagsInTag);

  // Enum definitions should not be parsed in a trailing-return-type.
  bool AllowDeclaration = DSC != DeclSpecContext::DSC_trailing;

  CXXScopeSpec &SS = DS.getTypeSpecScope();
  if (getLangOpts().CPlusPlus) {
    // "enum foo : bar;" is not a potential typo for "enum foo::bar;"
    // if a fixed underlying type is allowed.
    ColonProtectionRAIIObject X(*this, AllowDeclaration);

    CXXScopeSpec Spec;
    if (ParseOptionalCXXScopeSpecifier(Spec, nullptr,
                                       /*EnteringContext=*/true))
      return;

    if (Spec.isSet() && Tok.isNot(tok::identifier)) {
      Diag(Tok, diag::err_expected) << tok::identifier;
      if (Tok.isNot(tok::l_brace)) {
        // Has no name and is not a definition.
        // Skip the rest of this declarator, up until the comma or semicolon.
        SkipUntil(tok::comma, StopAtSemi);
        return;
      }
    }

    SS = Spec;
  }

  // Must have either 'enum name' or 'enum {...}'.
  if (Tok.isNot(tok::identifier) && Tok.isNot(tok::l_brace) &&
      !(AllowDeclaration && Tok.is(tok::colon))) {
    Diag(Tok, diag::err_expected_either) << tok::identifier << tok::l_brace;

    // Skip the rest of this declarator, up until the comma or semicolon.
    SkipUntil(tok::comma, StopAtSemi);
    return;
  }

  // If an identifier is present, consume and remember it.
  IdentifierInfo *Name = nullptr;
  SourceLocation NameLoc;
  if (Tok.is(tok::identifier)) {
    Name = Tok.getIdentifierInfo();
    NameLoc = ConsumeToken();
  }

  if (!Name && ScopedEnumKWLoc.isValid()) {
    // C++0x 7.2p2: The optional identifier shall not be omitted in the
    // declaration of a scoped enumeration.
    Diag(Tok, diag::err_scoped_enum_missing_identifier);
    ScopedEnumKWLoc = SourceLocation();
    IsScopedUsingClassTag = false;
  }

  // Okay, end the suppression area.  We'll decide whether to emit the
  // diagnostics in a second.
  if (shouldDelayDiagsInTag)
    diagsFromTag.done();

  TypeResult BaseType;

  // Parse the fixed underlying type.
  bool CanBeBitfield = getCurScope()->getFlags() & Scope::ClassScope;
  if (AllowDeclaration && Tok.is(tok::colon)) {
    bool PossibleBitfield = false;
    if (CanBeBitfield) {
      // If we're in class scope, this can either be an enum declaration with
      // an underlying type, or a declaration of a bitfield member. We try to
      // use a simple disambiguation scheme first to catch the common cases
      // (integer literal, sizeof); if it's still ambiguous, we then consider
      // anything that's a simple-type-specifier followed by '(' as an
      // expression. This suffices because function types are not valid
      // underlying types anyway.
      EnterExpressionEvaluationContext Unevaluated(
          Actions, Sema::ExpressionEvaluationContext::ConstantEvaluated);
      TPResult TPR = isExpressionOrTypeSpecifierSimple(NextToken().getKind());
      // If the next token starts an expression, we know we're parsing a
      // bit-field. This is the common case.
      if (TPR == TPResult::True)
        PossibleBitfield = true;
      // If the next token starts a type-specifier-seq, it may be either a
      // a fixed underlying type or the start of a function-style cast in C++;
      // lookahead one more token to see if it's obvious that we have a
      // fixed underlying type.
      else if (TPR == TPResult::False &&
               GetLookAheadToken(2).getKind() == tok::semi) {
        // Consume the ':'.
        ConsumeToken();
      } else {
        // We have the start of a type-specifier-seq, so we have to perform
        // tentative parsing to determine whether we have an expression or a
        // type.
        TentativeParsingAction TPA(*this);

        // Consume the ':'.
        ConsumeToken();

        // If we see a type specifier followed by an open-brace, we have an
        // ambiguity between an underlying type and a C++11 braced
        // function-style cast. Resolve this by always treating it as an
        // underlying type.
        // FIXME: The standard is not entirely clear on how to disambiguate in
        // this case.
        if ((getLangOpts().CPlusPlus &&
             isCXXDeclarationSpecifier(TPResult::True) != TPResult::True) ||
            (!getLangOpts().CPlusPlus && !isDeclarationSpecifier(true))) {
          // We'll parse this as a bitfield later.
          PossibleBitfield = true;
          TPA.Revert();
        } else {
          // We have a type-specifier-seq.
          TPA.Commit();
        }
      }
    } else {
      // Consume the ':'.
      ConsumeToken();
    }

    if (!PossibleBitfield) {
      SourceRange Range;
      BaseType = ParseTypeName(&Range);

      if (!getLangOpts().ObjC) {
        if (getLangOpts().CPlusPlus11)
          Diag(StartLoc, diag::warn_cxx98_compat_enum_fixed_underlying_type);
        else if (getLangOpts().CPlusPlus)
          Diag(StartLoc, diag::ext_cxx11_enum_fixed_underlying_type);
        else if (getLangOpts().MicrosoftExt)
          Diag(StartLoc, diag::ext_ms_c_enum_fixed_underlying_type);
        else
          Diag(StartLoc, diag::ext_clang_c_enum_fixed_underlying_type);
      }
    }
  }

  // There are four options here.  If we have 'friend enum foo;' then this is a
  // friend declaration, and cannot have an accompanying definition. If we have
  // 'enum foo;', then this is a forward declaration.  If we have
  // 'enum foo {...' then this is a definition. Otherwise we have something
  // like 'enum foo xyz', a reference.
  //
  // This is needed to handle stuff like this right (C99 6.7.2.3p11):
  // enum foo {..};  void bar() { enum foo; }    <- new foo in bar.
  // enum foo {..};  void bar() { enum foo x; }  <- use of old foo.
  //
  Sema::TagUseKind TUK;
  if (!AllowDeclaration) {
    TUK = Sema::TUK_Reference;
  } else if (Tok.is(tok::l_brace)) {
    if (DS.isFriendSpecified()) {
      Diag(Tok.getLocation(), diag::err_friend_decl_defines_type)
        << SourceRange(DS.getFriendSpecLoc());
      ConsumeBrace();
      SkipUntil(tok::r_brace, StopAtSemi);
      TUK = Sema::TUK_Friend;
    } else {
      TUK = Sema::TUK_Definition;
    }
  } else if (!isTypeSpecifier(DSC) &&
             (Tok.is(tok::semi) ||
              (Tok.isAtStartOfLine() &&
               !isValidAfterTypeSpecifier(CanBeBitfield)))) {
    TUK = DS.isFriendSpecified() ? Sema::TUK_Friend : Sema::TUK_Declaration;
    if (Tok.isNot(tok::semi)) {
      // A semicolon was missing after this declaration. Diagnose and recover.
      ExpectAndConsume(tok::semi, diag::err_expected_after, "enum");
      PP.EnterToken(Tok, /*IsReinject=*/true);
      Tok.setKind(tok::semi);
    }
  } else {
    TUK = Sema::TUK_Reference;
  }

  // If this is an elaborated type specifier, and we delayed
  // diagnostics before, just merge them into the current pool.
  if (TUK == Sema::TUK_Reference && shouldDelayDiagsInTag) {
    diagsFromTag.redelay();
  }

  MultiTemplateParamsArg TParams;
  if (TemplateInfo.Kind != ParsedTemplateInfo::NonTemplate &&
      TUK != Sema::TUK_Reference) {
    if (!getLangOpts().CPlusPlus11 || !SS.isSet()) {
      // Skip the rest of this declarator, up until the comma or semicolon.
      Diag(Tok, diag::err_enum_template);
      SkipUntil(tok::comma, StopAtSemi);
      return;
    }

    if (TemplateInfo.Kind == ParsedTemplateInfo::ExplicitInstantiation) {
      // Enumerations can't be explicitly instantiated.
      DS.SetTypeSpecError();
      Diag(StartLoc, diag::err_explicit_instantiation_enum);
      return;
    }

    assert(TemplateInfo.TemplateParams && "no template parameters");
    TParams = MultiTemplateParamsArg(TemplateInfo.TemplateParams->data(),
                                     TemplateInfo.TemplateParams->size());
  }

  if (TUK == Sema::TUK_Reference)
    ProhibitAttributes(attrs);

  if (!Name && TUK != Sema::TUK_Definition) {
    Diag(Tok, diag::err_enumerator_unnamed_no_def);

    // Skip the rest of this declarator, up until the comma or semicolon.
    SkipUntil(tok::comma, StopAtSemi);
    return;
  }

  stripTypeAttributesOffDeclSpec(attrs, DS, TUK);

  Sema::SkipBodyInfo SkipBody;
  if (!Name && TUK == Sema::TUK_Definition && Tok.is(tok::l_brace) &&
      NextToken().is(tok::identifier))
    SkipBody = Actions.shouldSkipAnonEnumBody(getCurScope(),
                                              NextToken().getIdentifierInfo(),
                                              NextToken().getLocation());

  bool Owned = false;
  bool IsDependent = false;
  const char *PrevSpec = nullptr;
  unsigned DiagID;
  Decl *TagDecl = Actions.ActOnTag(
      getCurScope(), DeclSpec::TST_enum, TUK, StartLoc, SS, Name, NameLoc,
      attrs, AS, DS.getModulePrivateSpecLoc(), TParams, Owned, IsDependent,
      ScopedEnumKWLoc, IsScopedUsingClassTag, BaseType,
      DSC == DeclSpecContext::DSC_type_specifier,
      DSC == DeclSpecContext::DSC_template_param ||
          DSC == DeclSpecContext::DSC_template_type_arg,
      &SkipBody);

  if (SkipBody.ShouldSkip) {
    assert(TUK == Sema::TUK_Definition && "can only skip a definition");

    BalancedDelimiterTracker T(*this, tok::l_brace);
    T.consumeOpen();
    T.skipToEnd();

    if (DS.SetTypeSpecType(DeclSpec::TST_enum, StartLoc,
                           NameLoc.isValid() ? NameLoc : StartLoc,
                           PrevSpec, DiagID, TagDecl, Owned,
                           Actions.getASTContext().getPrintingPolicy()))
      Diag(StartLoc, DiagID) << PrevSpec;
    return;
  }

  if (IsDependent) {
    // This enum has a dependent nested-name-specifier. Handle it as a
    // dependent tag.
    if (!Name) {
      DS.SetTypeSpecError();
      Diag(Tok, diag::err_expected_type_name_after_typename);
      return;
    }

    TypeResult Type = Actions.ActOnDependentTag(
        getCurScope(), DeclSpec::TST_enum, TUK, SS, Name, StartLoc, NameLoc);
    if (Type.isInvalid()) {
      DS.SetTypeSpecError();
      return;
    }

    if (DS.SetTypeSpecType(DeclSpec::TST_typename, StartLoc,
                           NameLoc.isValid() ? NameLoc : StartLoc,
                           PrevSpec, DiagID, Type.get(),
                           Actions.getASTContext().getPrintingPolicy()))
      Diag(StartLoc, DiagID) << PrevSpec;

    return;
  }

  if (!TagDecl) {
    // The action failed to produce an enumeration tag. If this is a
    // definition, consume the entire definition.
    if (Tok.is(tok::l_brace) && TUK != Sema::TUK_Reference) {
      ConsumeBrace();
      SkipUntil(tok::r_brace, StopAtSemi);
    }

    DS.SetTypeSpecError();
    return;
  }

  if (Tok.is(tok::l_brace) && TUK != Sema::TUK_Reference) {
    Decl *D = SkipBody.CheckSameAsPrevious ? SkipBody.New : TagDecl;
    ParseEnumBody(StartLoc, D);
    if (SkipBody.CheckSameAsPrevious &&
        !Actions.ActOnDuplicateDefinition(DS, TagDecl, SkipBody)) {
      DS.SetTypeSpecError();
      return;
    }
  }

  if (DS.SetTypeSpecType(DeclSpec::TST_enum, StartLoc,
                         NameLoc.isValid() ? NameLoc : StartLoc,
                         PrevSpec, DiagID, TagDecl, Owned,
                         Actions.getASTContext().getPrintingPolicy()))
    Diag(StartLoc, DiagID) << PrevSpec;
}

/// ParseEnumBody - Parse a {} enclosed enumerator-list.
///       enumerator-list:
///         enumerator
///         enumerator-list ',' enumerator
///       enumerator:
///         enumeration-constant attributes[opt]
///         enumeration-constant attributes[opt] '=' constant-expression
///       enumeration-constant:
///         identifier
///
void Parser::ParseEnumBody(SourceLocation StartLoc, Decl *EnumDecl) {
  // Enter the scope of the enum body and start the definition.
  ParseScope EnumScope(this, Scope::DeclScope | Scope::EnumScope);
  Actions.ActOnTagStartDefinition(getCurScope(), EnumDecl);

  BalancedDelimiterTracker T(*this, tok::l_brace);
  T.consumeOpen();

  // C does not allow an empty enumerator-list, C++ does [dcl.enum].
  if (Tok.is(tok::r_brace) && !getLangOpts().CPlusPlus)
    Diag(Tok, diag::err_empty_enum);

  SmallVector<Decl *, 32> EnumConstantDecls;
  SmallVector<SuppressAccessChecks, 32> EnumAvailabilityDiags;

  Decl *LastEnumConstDecl = nullptr;

  // Parse the enumerator-list.
  while (Tok.isNot(tok::r_brace)) {
    // Parse enumerator. If failed, try skipping till the start of the next
    // enumerator definition.
    if (Tok.isNot(tok::identifier)) {
      Diag(Tok.getLocation(), diag::err_expected) << tok::identifier;
      if (SkipUntil(tok::comma, tok::r_brace, StopBeforeMatch) &&
          TryConsumeToken(tok::comma))
        continue;
      break;
    }
    IdentifierInfo *Ident = Tok.getIdentifierInfo();
    SourceLocation IdentLoc = ConsumeToken();

    // If attributes exist after the enumerator, parse them.
    ParsedAttributesWithRange attrs(AttrFactory);
    MaybeParseGNUAttributes(attrs);
    ProhibitAttributes(attrs); // GNU-style attributes are prohibited.
    if (standardAttributesAllowed() && isCXX11AttributeSpecifier()) {
      if (getLangOpts().CPlusPlus)
        Diag(Tok.getLocation(), getLangOpts().CPlusPlus17
                                    ? diag::warn_cxx14_compat_ns_enum_attribute
                                    : diag::ext_ns_enum_attribute)
            << 1 /*enumerator*/;
      ParseCXX11Attributes(attrs);
    }

    SourceLocation EqualLoc;
    ExprResult AssignedVal;
    EnumAvailabilityDiags.emplace_back(*this);

    if (TryConsumeToken(tok::equal, EqualLoc)) {
      AssignedVal = ParseConstantExpression();
      if (AssignedVal.isInvalid())
        SkipUntil(tok::comma, tok::r_brace, StopBeforeMatch);
    }

    // Install the enumerator constant into EnumDecl.
    Decl *EnumConstDecl = Actions.ActOnEnumConstant(
        getCurScope(), EnumDecl, LastEnumConstDecl, IdentLoc, Ident, attrs,
        EqualLoc, AssignedVal.get());
    EnumAvailabilityDiags.back().done();

    EnumConstantDecls.push_back(EnumConstDecl);
    LastEnumConstDecl = EnumConstDecl;

    if (Tok.is(tok::identifier)) {
      // We're missing a comma between enumerators.
      SourceLocation Loc = getEndOfPreviousToken();
      Diag(Loc, diag::err_enumerator_list_missing_comma)
        << FixItHint::CreateInsertion(Loc, ", ");
      continue;
    }

    // Emumerator definition must be finished, only comma or r_brace are
    // allowed here.
    SourceLocation CommaLoc;
    if (Tok.isNot(tok::r_brace) && !TryConsumeToken(tok::comma, CommaLoc)) {
      if (EqualLoc.isValid())
        Diag(Tok.getLocation(), diag::err_expected_either) << tok::r_brace
                                                           << tok::comma;
      else
        Diag(Tok.getLocation(), diag::err_expected_end_of_enumerator);
      if (SkipUntil(tok::comma, tok::r_brace, StopBeforeMatch)) {
        if (TryConsumeToken(tok::comma, CommaLoc))
          continue;
      } else {
        break;
      }
    }

    // If comma is followed by r_brace, emit appropriate warning.
    if (Tok.is(tok::r_brace) && CommaLoc.isValid()) {
      if (!getLangOpts().C99 && !getLangOpts().CPlusPlus11)
        Diag(CommaLoc, getLangOpts().CPlusPlus ?
               diag::ext_enumerator_list_comma_cxx :
               diag::ext_enumerator_list_comma_c)
          << FixItHint::CreateRemoval(CommaLoc);
      else if (getLangOpts().CPlusPlus11)
        Diag(CommaLoc, diag::warn_cxx98_compat_enumerator_list_comma)
          << FixItHint::CreateRemoval(CommaLoc);
      break;
    }
  }

  // Eat the }.
  T.consumeClose();

  // If attributes exist after the identifier list, parse them.
  ParsedAttributes attrs(AttrFactory);
  MaybeParseGNUAttributes(attrs);

  Actions.ActOnEnumBody(StartLoc, T.getRange(), EnumDecl, EnumConstantDecls,
                        getCurScope(), attrs);

  // Now handle enum constant availability diagnostics.
  assert(EnumConstantDecls.size() == EnumAvailabilityDiags.size());
  for (size_t i = 0, e = EnumConstantDecls.size(); i != e; ++i) {
    ParsingDeclRAIIObject PD(*this, ParsingDeclRAIIObject::NoParent);
    EnumAvailabilityDiags[i].redelay();
    PD.complete(EnumConstantDecls[i]);
  }

  EnumScope.Exit();
  Actions.ActOnTagFinishDefinition(getCurScope(), EnumDecl, T.getRange());

  // The next token must be valid after an enum definition. If not, a ';'
  // was probably forgotten.
  bool CanBeBitfield = getCurScope()->getFlags() & Scope::ClassScope;
  if (!isValidAfterTypeSpecifier(CanBeBitfield)) {
    ExpectAndConsume(tok::semi, diag::err_expected_after, "enum");
    // Push this token back into the preprocessor and change our current token
    // to ';' so that the rest of the code recovers as though there were an
    // ';' after the definition.
    PP.EnterToken(Tok, /*IsReinject=*/true);
    Tok.setKind(tok::semi);
  }
}

/// isKnownToBeTypeSpecifier - Return true if we know that the specified token
/// is definitely a type-specifier.  Return false if it isn't part of a type
/// specifier or if we're not sure.
bool Parser::isKnownToBeTypeSpecifier(const Token &Tok) const {
  switch (Tok.getKind()) {
  default: return false;
    // type-specifiers
  case tok::kw_short:
  case tok::kw_long:
  case tok::kw___int64:
  case tok::kw___int128:
  case tok::kw_signed:
  case tok::kw_unsigned:
  case tok::kw__Complex:
  case tok::kw__Imaginary:
  case tok::kw_void:
  case tok::kw_char:
  case tok::kw_wchar_t:
  case tok::kw_char8_t:
  case tok::kw_char16_t:
  case tok::kw_char32_t:
  case tok::kw_int:
  case tok::kw_half:
  case tok::kw_float:
  case tok::kw_double:
  case tok::kw__Accum:
  case tok::kw__Fract:
  case tok::kw__Float16:
  case tok::kw___float128:
  case tok::kw_bool:
  case tok::kw__Bool:
  case tok::kw__Decimal32:
  case tok::kw__Decimal64:
  case tok::kw__Decimal128:
  case tok::kw___vector:
#define GENERIC_IMAGE_TYPE(ImgType, Id) case tok::kw_##ImgType##_t:
#include "clang/Basic/OpenCLImageTypes.def"

    // struct-or-union-specifier (C99) or class-specifier (C++)
  case tok::kw_class:
  case tok::kw_struct:
  case tok::kw___interface:
  case tok::kw_union:
    // enum-specifier
  case tok::kw_enum:

    // typedef-name
  case tok::annot_typename:
    return true;
  }
}

/// isTypeSpecifierQualifier - Return true if the current token could be the
/// start of a specifier-qualifier-list.
bool Parser::isTypeSpecifierQualifier() {
  switch (Tok.getKind()) {
  default: return false;

  case tok::identifier:   // foo::bar
    if (TryAltiVecVectorToken())
      return true;
    LLVM_FALLTHROUGH;
  case tok::kw_typename:  // typename T::type
    // Annotate typenames and C++ scope specifiers.  If we get one, just
    // recurse to handle whatever we get.
    if (TryAnnotateTypeOrScopeToken())
      return true;
    if (Tok.is(tok::identifier))
      return false;
    return isTypeSpecifierQualifier();

  case tok::coloncolon:   // ::foo::bar
    if (NextToken().is(tok::kw_new) ||    // ::new
        NextToken().is(tok::kw_delete))   // ::delete
      return false;

    if (TryAnnotateTypeOrScopeToken())
      return true;
    return isTypeSpecifierQualifier();

    // GNU attributes support.
  case tok::kw___attribute:
    // GNU typeof support.
  case tok::kw_typeof:

    // type-specifiers
  case tok::kw_short:
  case tok::kw_long:
  case tok::kw___int64:
  case tok::kw___int128:
  case tok::kw_signed:
  case tok::kw_unsigned:
  case tok::kw__Complex:
  case tok::kw__Imaginary:
  case tok::kw_void:
  case tok::kw_char:
  case tok::kw_wchar_t:
  case tok::kw_char8_t:
  case tok::kw_char16_t:
  case tok::kw_char32_t:
  case tok::kw_int:
  case tok::kw_half:
  case tok::kw_float:
  case tok::kw_double:
  case tok::kw__Accum:
  case tok::kw__Fract:
  case tok::kw__Float16:
  case tok::kw___float128:
  case tok::kw_bool:
  case tok::kw__Bool:
  case tok::kw__Decimal32:
  case tok::kw__Decimal64:
  case tok::kw__Decimal128:
  case tok::kw___vector:
#define GENERIC_IMAGE_TYPE(ImgType, Id) case tok::kw_##ImgType##_t:
#include "clang/Basic/OpenCLImageTypes.def"

    // struct-or-union-specifier (C99) or class-specifier (C++)
  case tok::kw_class:
  case tok::kw_struct:
  case tok::kw___interface:
  case tok::kw_union:
    // enum-specifier
  case tok::kw_enum:

    // type-qualifier
  case tok::kw_const:
  case tok::kw_volatile:
  case tok::kw_restrict:
  case tok::kw__Sat:

    // Debugger support.
  case tok::kw___unknown_anytype:

    // typedef-name
  case tok::annot_typename:
    return true;

    // GNU ObjC bizarre protocol extension: <proto1,proto2> with implicit 'id'.
  case tok::less:
    return getLangOpts().ObjC;

  case tok::kw___cdecl:
  case tok::kw___stdcall:
  case tok::kw___fastcall:
  case tok::kw___thiscall:
  case tok::kw___regcall:
  case tok::kw___vectorcall:
  case tok::kw___w64:
  case tok::kw___ptr64:
  case tok::kw___ptr32:
  case tok::kw___pascal:
  case tok::kw___unaligned:

  case tok::kw__Nonnull:
  case tok::kw__Nullable:
  case tok::kw__Null_unspecified:

  case tok::kw___kindof:

  case tok::kw___private:
  case tok::kw___local:
  case tok::kw___global:
  case tok::kw___constant:
  case tok::kw___generic:
  case tok::kw___read_only:
  case tok::kw___read_write:
  case tok::kw___write_only:
    return true;

  case tok::kw_private:
    return getLangOpts().OpenCL;

  // C11 _Atomic
  case tok::kw__Atomic:
    return true;
  }
}

/// isDeclarationSpecifier() - Return true if the current token is part of a
/// declaration specifier.
///
/// \param DisambiguatingWithExpression True to indicate that the purpose of
/// this check is to disambiguate between an expression and a declaration.
bool Parser::isDeclarationSpecifier(bool DisambiguatingWithExpression) {
  switch (Tok.getKind()) {
  default: return false;

  case tok::kw_pipe:
    return (getLangOpts().OpenCL && getLangOpts().OpenCLVersion >= 200) ||
           getLangOpts().OpenCLCPlusPlus;

  case tok::identifier:   // foo::bar
    // Unfortunate hack to support "Class.factoryMethod" notation.
    if (getLangOpts().ObjC && NextToken().is(tok::period))
      return false;
    if (TryAltiVecVectorToken())
      return true;
    LLVM_FALLTHROUGH;
  case tok::kw_decltype: // decltype(T())::type
  case tok::kw_typename: // typename T::type
    // Annotate typenames and C++ scope specifiers.  If we get one, just
    // recurse to handle whatever we get.
    if (TryAnnotateTypeOrScopeToken())
      return true;
    if (Tok.is(tok::identifier))
      return false;

    // If we're in Objective-C and we have an Objective-C class type followed
    // by an identifier and then either ':' or ']', in a place where an
    // expression is permitted, then this is probably a class message send
    // missing the initial '['. In this case, we won't consider this to be
    // the start of a declaration.
    if (DisambiguatingWithExpression &&
        isStartOfObjCClassMessageMissingOpenBracket())
      return false;

    return isDeclarationSpecifier();

  case tok::coloncolon:   // ::foo::bar
    if (NextToken().is(tok::kw_new) ||    // ::new
        NextToken().is(tok::kw_delete))   // ::delete
      return false;

    // Annotate typenames and C++ scope specifiers.  If we get one, just
    // recurse to handle whatever we get.
    if (TryAnnotateTypeOrScopeToken())
      return true;
    return isDeclarationSpecifier();

    // storage-class-specifier
  case tok::kw_typedef:
  case tok::kw_extern:
  case tok::kw___private_extern__:
  case tok::kw_static:
  case tok::kw_auto:
  case tok::kw___auto_type:
  case tok::kw_register:
  case tok::kw___thread:
  case tok::kw_thread_local:
  case tok::kw__Thread_local:

    // Modules
  case tok::kw___module_private__:

    // Debugger support
  case tok::kw___unknown_anytype:

    // type-specifiers
  case tok::kw_short:
  case tok::kw_long:
  case tok::kw___int64:
  case tok::kw___int128:
  case tok::kw_signed:
  case tok::kw_unsigned:
  case tok::kw__Complex:
  case tok::kw__Imaginary:
  case tok::kw_void:
  case tok::kw_char:
  case tok::kw_wchar_t:
  case tok::kw_char8_t:
  case tok::kw_char16_t:
  case tok::kw_char32_t:

  case tok::kw_int:
  case tok::kw_half:
  case tok::kw_float:
  case tok::kw_double:
  case tok::kw__Accum:
  case tok::kw__Fract:
  case tok::kw__Float16:
  case tok::kw___float128:
  case tok::kw_bool:
  case tok::kw__Bool:
  case tok::kw__Decimal32:
  case tok::kw__Decimal64:
  case tok::kw__Decimal128:
  case tok::kw___vector:

    // struct-or-union-specifier (C99) or class-specifier (C++)
  case tok::kw_class:
  case tok::kw_struct:
  case tok::kw_union:
  case tok::kw___interface:
    // enum-specifier
  case tok::kw_enum:

    // type-qualifier
  case tok::kw_const:
  case tok::kw_volatile:
  case tok::kw_restrict:
  case tok::kw__Sat:

    // function-specifier
  case tok::kw_inline:
  case tok::kw_virtual:
  case tok::kw_explicit:
  case tok::kw__Noreturn:

    // alignment-specifier
  case tok::kw__Alignas:

    // friend keyword.
  case tok::kw_friend:

    // static_assert-declaration
  case tok::kw__Static_assert:

    // GNU typeof support.
  case tok::kw_typeof:

    // GNU attributes.
  case tok::kw___attribute:

    // C++11 decltype and constexpr.
  case tok::annot_decltype:
  case tok::kw_constexpr:

    // C++20 consteval.
  case tok::kw_consteval:

    // C11 _Atomic
  case tok::kw__Atomic:
    return true;

    // GNU ObjC bizarre protocol extension: <proto1,proto2> with implicit 'id'.
  case tok::less:
    return getLangOpts().ObjC;

    // typedef-name
  case tok::annot_typename:
    return !DisambiguatingWithExpression ||
           !isStartOfObjCClassMessageMissingOpenBracket();

  case tok::kw___declspec:
  case tok::kw___cdecl:
  case tok::kw___stdcall:
  case tok::kw___fastcall:
  case tok::kw___thiscall:
  case tok::kw___regcall:
  case tok::kw___vectorcall:
  case tok::kw___w64:
  case tok::kw___sptr:
  case tok::kw___uptr:
  case tok::kw___ptr64:
  case tok::kw___ptr32:
  case tok::kw___forceinline:
  case tok::kw___pascal:
  case tok::kw___unaligned:

  case tok::kw__Nonnull:
  case tok::kw__Nullable:
  case tok::kw__Null_unspecified:

  case tok::kw___kindof:

  case tok::kw___private:
  case tok::kw___local:
  case tok::kw___global:
  case tok::kw___constant:
  case tok::kw___generic:
  case tok::kw___read_only:
  case tok::kw___read_write:
  case tok::kw___write_only:
#define GENERIC_IMAGE_TYPE(ImgType, Id) case tok::kw_##ImgType##_t:
#include "clang/Basic/OpenCLImageTypes.def"

    return true;

  case tok::kw_private:
    return getLangOpts().OpenCL;
  }
}

bool Parser::isConstructorDeclarator(bool IsUnqualified, bool DeductionGuide) {
  TentativeParsingAction TPA(*this);

  // Parse the C++ scope specifier.
  CXXScopeSpec SS;
  if (ParseOptionalCXXScopeSpecifier(SS, nullptr,
                                     /*EnteringContext=*/true)) {
    TPA.Revert();
    return false;
  }

  // Parse the constructor name.
  if (Tok.is(tok::identifier)) {
    // We already know that we have a constructor name; just consume
    // the token.
    ConsumeToken();
  } else if (Tok.is(tok::annot_template_id)) {
    ConsumeAnnotationToken();
  } else {
    TPA.Revert();
    return false;
  }

  // There may be attributes here, appertaining to the constructor name or type
  // we just stepped past.
  SkipCXX11Attributes();

  // Current class name must be followed by a left parenthesis.
  if (Tok.isNot(tok::l_paren)) {
    TPA.Revert();
    return false;
  }
  ConsumeParen();

  // A right parenthesis, or ellipsis followed by a right parenthesis signals
  // that we have a constructor.
  if (Tok.is(tok::r_paren) ||
      (Tok.is(tok::ellipsis) && NextToken().is(tok::r_paren))) {
    TPA.Revert();
    return true;
  }

  // A C++11 attribute here signals that we have a constructor, and is an
  // attribute on the first constructor parameter.
  if (getLangOpts().CPlusPlus11 &&
      isCXX11AttributeSpecifier(/*Disambiguate*/ false,
                                /*OuterMightBeMessageSend*/ true)) {
    TPA.Revert();
    return true;
  }

  // If we need to, enter the specified scope.
  DeclaratorScopeObj DeclScopeObj(*this, SS);
  if (SS.isSet() && Actions.ShouldEnterDeclaratorScope(getCurScope(), SS))
    DeclScopeObj.EnterDeclaratorScope();

  // Optionally skip Microsoft attributes.
  ParsedAttributes Attrs(AttrFactory);
  MaybeParseMicrosoftAttributes(Attrs);

  // Check whether the next token(s) are part of a declaration
  // specifier, in which case we have the start of a parameter and,
  // therefore, we know that this is a constructor.
  bool IsConstructor = false;
  if (isDeclarationSpecifier())
    IsConstructor = true;
  else if (Tok.is(tok::identifier) ||
           (Tok.is(tok::annot_cxxscope) && NextToken().is(tok::identifier))) {
    // We've seen "C ( X" or "C ( X::Y", but "X" / "X::Y" is not a type.
    // This might be a parenthesized member name, but is more likely to
    // be a constructor declaration with an invalid argument type. Keep
    // looking.
    if (Tok.is(tok::annot_cxxscope))
      ConsumeAnnotationToken();
    ConsumeToken();

    // If this is not a constructor, we must be parsing a declarator,
    // which must have one of the following syntactic forms (see the
    // grammar extract at the start of ParseDirectDeclarator):
    switch (Tok.getKind()) {
    case tok::l_paren:
      // C(X   (   int));
    case tok::l_square:
      // C(X   [   5]);
      // C(X   [   [attribute]]);
    case tok::coloncolon:
      // C(X   ::   Y);
      // C(X   ::   *p);
      // Assume this isn't a constructor, rather than assuming it's a
      // constructor with an unnamed parameter of an ill-formed type.
      break;

    case tok::r_paren:
      // C(X   )

      // Skip past the right-paren and any following attributes to get to
      // the function body or trailing-return-type.
      ConsumeParen();
      SkipCXX11Attributes();

      if (DeductionGuide) {
        // C(X) -> ... is a deduction guide.
        IsConstructor = Tok.is(tok::arrow);
        break;
      }
      if (Tok.is(tok::colon) || Tok.is(tok::kw_try)) {
        // Assume these were meant to be constructors:
        //   C(X)   :    (the name of a bit-field cannot be parenthesized).
        //   C(X)   try  (this is otherwise ill-formed).
        IsConstructor = true;
      }
      if (Tok.is(tok::semi) || Tok.is(tok::l_brace)) {
        // If we have a constructor name within the class definition,
        // assume these were meant to be constructors:
        //   C(X)   {
        //   C(X)   ;
        // ... because otherwise we would be declaring a non-static data
        // member that is ill-formed because it's of the same type as its
        // surrounding class.
        //
        // FIXME: We can actually do this whether or not the name is qualified,
        // because if it is qualified in this context it must be being used as
        // a constructor name.
        // currently, so we're somewhat conservative here.
        IsConstructor = IsUnqualified;
      }
      break;

    default:
      IsConstructor = true;
      break;
    }
  }

  TPA.Revert();
  return IsConstructor;
}

/// ParseTypeQualifierListOpt
///          type-qualifier-list: [C99 6.7.5]
///            type-qualifier
/// [vendor]   attributes
///              [ only if AttrReqs & AR_VendorAttributesParsed ]
///            type-qualifier-list type-qualifier
/// [vendor]   type-qualifier-list attributes
///              [ only if AttrReqs & AR_VendorAttributesParsed ]
/// [C++0x]    attribute-specifier[opt] is allowed before cv-qualifier-seq
///              [ only if AttReqs & AR_CXX11AttributesParsed ]
/// Note: vendor can be GNU, MS, etc and can be explicitly controlled via
/// AttrRequirements bitmask values.
void Parser::ParseTypeQualifierListOpt(
    DeclSpec &DS, unsigned AttrReqs, bool AtomicAllowed,
    bool IdentifierRequired,
    Optional<llvm::function_ref<void()>> CodeCompletionHandler) {
  if (standardAttributesAllowed() && (AttrReqs & AR_CXX11AttributesParsed) &&
      isCXX11AttributeSpecifier()) {
    ParsedAttributesWithRange attrs(AttrFactory);
    ParseCXX11Attributes(attrs);
    DS.takeAttributesFrom(attrs);
  }

  SourceLocation EndLoc;

  while (1) {
    bool isInvalid = false;
    const char *PrevSpec = nullptr;
    unsigned DiagID = 0;
    SourceLocation Loc = Tok.getLocation();

    switch (Tok.getKind()) {
    case tok::code_completion:
      if (CodeCompletionHandler)
        (*CodeCompletionHandler)();
      else
        Actions.CodeCompleteTypeQualifiers(DS);
      return cutOffParsing();

    case tok::kw_const:
      isInvalid = DS.SetTypeQual(DeclSpec::TQ_const   , Loc, PrevSpec, DiagID,
                                 getLangOpts());
      break;
    case tok::kw_volatile:
      isInvalid = DS.SetTypeQual(DeclSpec::TQ_volatile, Loc, PrevSpec, DiagID,
                                 getLangOpts());
      break;
    case tok::kw_restrict:
      isInvalid = DS.SetTypeQual(DeclSpec::TQ_restrict, Loc, PrevSpec, DiagID,
                                 getLangOpts());
      break;
    case tok::kw__Atomic:
      if (!AtomicAllowed)
        goto DoneWithTypeQuals;
      isInvalid = DS.SetTypeQual(DeclSpec::TQ_atomic, Loc, PrevSpec, DiagID,
                                 getLangOpts());
      break;

    // OpenCL qualifiers:
    case tok::kw_private:
      if (!getLangOpts().OpenCL)
        goto DoneWithTypeQuals;
      LLVM_FALLTHROUGH;
    case tok::kw___private:
    case tok::kw___global:
    case tok::kw___local:
    case tok::kw___constant:
    case tok::kw___generic:
    case tok::kw___read_only:
    case tok::kw___write_only:
    case tok::kw___read_write:
      ParseOpenCLQualifiers(DS.getAttributes());
      break;

    case tok::kw___unaligned:
      isInvalid = DS.SetTypeQual(DeclSpec::TQ_unaligned, Loc, PrevSpec, DiagID,
                                 getLangOpts());
      break;
    case tok::kw___uptr:
      // GNU libc headers in C mode use '__uptr' as an identifier which conflicts
      // with the MS modifier keyword.
      if ((AttrReqs & AR_DeclspecAttributesParsed) && !getLangOpts().CPlusPlus &&
          IdentifierRequired && DS.isEmpty() && NextToken().is(tok::semi)) {
        if (TryKeywordIdentFallback(false))
          continue;
      }
      LLVM_FALLTHROUGH;
    case tok::kw___sptr:
    case tok::kw___w64:
    case tok::kw___ptr64:
    case tok::kw___ptr32:
    case tok::kw___cdecl:
    case tok::kw___stdcall:
    case tok::kw___fastcall:
    case tok::kw___thiscall:
    case tok::kw___regcall:
    case tok::kw___vectorcall:
      if (AttrReqs & AR_DeclspecAttributesParsed) {
        ParseMicrosoftTypeAttributes(DS.getAttributes());
        continue;
      }
      goto DoneWithTypeQuals;
    case tok::kw___pascal:
      if (AttrReqs & AR_VendorAttributesParsed) {
        ParseBorlandTypeAttributes(DS.getAttributes());
        continue;
      }
      goto DoneWithTypeQuals;

    // Nullability type specifiers.
    case tok::kw__Nonnull:
    case tok::kw__Nullable:
    case tok::kw__Null_unspecified:
      ParseNullabilityTypeSpecifiers(DS.getAttributes());
      continue;

    // Objective-C 'kindof' types.
    case tok::kw___kindof:
      DS.getAttributes().addNew(Tok.getIdentifierInfo(), Loc, nullptr, Loc,
                                nullptr, 0, ParsedAttr::AS_Keyword);
      (void)ConsumeToken();
      continue;

    case tok::kw___attribute:
      if (AttrReqs & AR_GNUAttributesParsedAndRejected)
        // When GNU attributes are expressly forbidden, diagnose their usage.
        Diag(Tok, diag::err_attributes_not_allowed);

      // Parse the attributes even if they are rejected to ensure that error
      // recovery is graceful.
      if (AttrReqs & AR_GNUAttributesParsed ||
          AttrReqs & AR_GNUAttributesParsedAndRejected) {
        ParseGNUAttributes(DS.getAttributes());
        continue; // do *not* consume the next token!
      }
      // otherwise, FALL THROUGH!
      LLVM_FALLTHROUGH;
    default:
      DoneWithTypeQuals:
      // If this is not a type-qualifier token, we're done reading type
      // qualifiers.  First verify that DeclSpec's are consistent.
      DS.Finish(Actions, Actions.getASTContext().getPrintingPolicy());
      if (EndLoc.isValid())
        DS.SetRangeEnd(EndLoc);
      return;
    }

    // If the specifier combination wasn't legal, issue a diagnostic.
    if (isInvalid) {
      assert(PrevSpec && "Method did not return previous specifier!");
      Diag(Tok, DiagID) << PrevSpec;
    }
    EndLoc = ConsumeToken();
  }
}

/// ParseDeclarator - Parse and verify a newly-initialized declarator.
///
void Parser::ParseDeclarator(Declarator &D) {
  /// This implements the 'declarator' production in the C grammar, then checks
  /// for well-formedness and issues diagnostics.
  ParseDeclaratorInternal(D, &Parser::ParseDirectDeclarator);
}

static bool isPtrOperatorToken(tok::TokenKind Kind, const LangOptions &Lang,
                               DeclaratorContext TheContext) {
  if (Kind == tok::star || Kind == tok::caret)
    return true;

  if (Kind == tok::kw_pipe &&
      ((Lang.OpenCL && Lang.OpenCLVersion >= 200) || Lang.OpenCLCPlusPlus))
    return true;

  if (!Lang.CPlusPlus)
    return false;

  if (Kind == tok::amp)
    return true;

  // We parse rvalue refs in C++03, because otherwise the errors are scary.
  // But we must not parse them in conversion-type-ids and new-type-ids, since
  // those can be legitimately followed by a && operator.
  // (The same thing can in theory happen after a trailing-return-type, but
  // since those are a C++11 feature, there is no rejects-valid issue there.)
  if (Kind == tok::ampamp)
    return Lang.CPlusPlus11 ||
           (TheContext != DeclaratorContext::ConversionIdContext &&
            TheContext != DeclaratorContext::CXXNewContext);

  return false;
}

// Indicates whether the given declarator is a pipe declarator.
static bool isPipeDeclerator(const Declarator &D) {
  const unsigned NumTypes = D.getNumTypeObjects();

  for (unsigned Idx = 0; Idx != NumTypes; ++Idx)
    if (DeclaratorChunk::Pipe == D.getTypeObject(Idx).Kind)
      return true;

  return false;
}

/// ParseDeclaratorInternal - Parse a C or C++ declarator. The direct-declarator
/// is parsed by the function passed to it. Pass null, and the direct-declarator
/// isn't parsed at all, making this function effectively parse the C++
/// ptr-operator production.
///
/// If the grammar of this construct is extended, matching changes must also be
/// made to TryParseDeclarator and MightBeDeclarator, and possibly to
/// isConstructorDeclarator.
///
///       declarator: [C99 6.7.5] [C++ 8p4, dcl.decl]
/// [C]     pointer[opt] direct-declarator
/// [C++]   direct-declarator
/// [C++]   ptr-operator declarator
///
///       pointer: [C99 6.7.5]
///         '*' type-qualifier-list[opt]
///         '*' type-qualifier-list[opt] pointer
///
///       ptr-operator:
///         '*' cv-qualifier-seq[opt]
///         '&'
/// [C++0x] '&&'
/// [GNU]   '&' restrict[opt] attributes[opt]
/// [GNU?]  '&&' restrict[opt] attributes[opt]
///         '::'[opt] nested-name-specifier '*' cv-qualifier-seq[opt]
void Parser::ParseDeclaratorInternal(Declarator &D,
                                     DirectDeclParseFunction DirectDeclParser) {
  if (Diags.hasAllExtensionsSilenced())
    D.setExtension();

  // C++ member pointers start with a '::' or a nested-name.
  // Member pointers get special handling, since there's no place for the
  // scope spec in the generic path below.
  if (getLangOpts().CPlusPlus &&
      (Tok.is(tok::coloncolon) || Tok.is(tok::kw_decltype) ||
       (Tok.is(tok::identifier) &&
        (NextToken().is(tok::coloncolon) || NextToken().is(tok::less))) ||
       Tok.is(tok::annot_cxxscope))) {
    bool EnteringContext =
        D.getContext() == DeclaratorContext::FileContext ||
        D.getContext() == DeclaratorContext::MemberContext;
    CXXScopeSpec SS;
    ParseOptionalCXXScopeSpecifier(SS, nullptr, EnteringContext);

    if (SS.isNotEmpty()) {
      if (Tok.isNot(tok::star)) {
        // The scope spec really belongs to the direct-declarator.
        if (D.mayHaveIdentifier())
          D.getCXXScopeSpec() = SS;
        else
          AnnotateScopeToken(SS, true);

        if (DirectDeclParser)
          (this->*DirectDeclParser)(D);
        return;
      }

      SourceLocation Loc = ConsumeToken();
      D.SetRangeEnd(Loc);
      DeclSpec DS(AttrFactory);
      ParseTypeQualifierListOpt(DS);
      D.ExtendWithDeclSpec(DS);

      // Recurse to parse whatever is left.
      ParseDeclaratorInternal(D, DirectDeclParser);

      // Sema will have to catch (syntactically invalid) pointers into global
      // scope. It has to catch pointers into namespace scope anyway.
      D.AddTypeInfo(DeclaratorChunk::getMemberPointer(
                        SS, DS.getTypeQualifiers(), DS.getEndLoc()),
                    std::move(DS.getAttributes()),
                    /* Don't replace range end. */ SourceLocation());
      return;
    }
  }

  tok::TokenKind Kind = Tok.getKind();

  if (D.getDeclSpec().isTypeSpecPipe() && !isPipeDeclerator(D)) {
    DeclSpec DS(AttrFactory);
    ParseTypeQualifierListOpt(DS);

    D.AddTypeInfo(
        DeclaratorChunk::getPipe(DS.getTypeQualifiers(), DS.getPipeLoc()),
        std::move(DS.getAttributes()), SourceLocation());
  }

  // Not a pointer, C++ reference, or block.
  if (!isPtrOperatorToken(Kind, getLangOpts(), D.getContext())) {
    if (DirectDeclParser)
      (this->*DirectDeclParser)(D);
    return;
  }

  // Otherwise, '*' -> pointer, '^' -> block, '&' -> lvalue reference,
  // '&&' -> rvalue reference
  SourceLocation Loc = ConsumeToken();  // Eat the *, ^, & or &&.
  D.SetRangeEnd(Loc);

  if (Kind == tok::star || Kind == tok::caret) {
    // Is a pointer.
    DeclSpec DS(AttrFactory);

    // GNU attributes are not allowed here in a new-type-id, but Declspec and
    // C++11 attributes are allowed.
    unsigned Reqs = AR_CXX11AttributesParsed | AR_DeclspecAttributesParsed |
                    ((D.getContext() != DeclaratorContext::CXXNewContext)
                         ? AR_GNUAttributesParsed
                         : AR_GNUAttributesParsedAndRejected);
    ParseTypeQualifierListOpt(DS, Reqs, true, !D.mayOmitIdentifier());
    D.ExtendWithDeclSpec(DS);

    // Recursively parse the declarator.
    ParseDeclaratorInternal(D, DirectDeclParser);
    if (Kind == tok::star)
      // Remember that we parsed a pointer type, and remember the type-quals.
      D.AddTypeInfo(DeclaratorChunk::getPointer(
                        DS.getTypeQualifiers(), Loc, DS.getConstSpecLoc(),
                        DS.getVolatileSpecLoc(), DS.getRestrictSpecLoc(),
                        DS.getAtomicSpecLoc(), DS.getUnalignedSpecLoc()),
                    std::move(DS.getAttributes()), SourceLocation());
    else
      // Remember that we parsed a Block type, and remember the type-quals.
      D.AddTypeInfo(
          DeclaratorChunk::getBlockPointer(DS.getTypeQualifiers(), Loc),
          std::move(DS.getAttributes()), SourceLocation());
  } else {
    // Is a reference
    DeclSpec DS(AttrFactory);

    // Complain about rvalue references in C++03, but then go on and build
    // the declarator.
    if (Kind == tok::ampamp)
      Diag(Loc, getLangOpts().CPlusPlus11 ?
           diag::warn_cxx98_compat_rvalue_reference :
           diag::ext_rvalue_reference);

    // GNU-style and C++11 attributes are allowed here, as is restrict.
    ParseTypeQualifierListOpt(DS);
    D.ExtendWithDeclSpec(DS);

    // C++ 8.3.2p1: cv-qualified references are ill-formed except when the
    // cv-qualifiers are introduced through the use of a typedef or of a
    // template type argument, in which case the cv-qualifiers are ignored.
    if (DS.getTypeQualifiers() != DeclSpec::TQ_unspecified) {
      if (DS.getTypeQualifiers() & DeclSpec::TQ_const)
        Diag(DS.getConstSpecLoc(),
             diag::err_invalid_reference_qualifier_application) << "const";
      if (DS.getTypeQualifiers() & DeclSpec::TQ_volatile)
        Diag(DS.getVolatileSpecLoc(),
             diag::err_invalid_reference_qualifier_application) << "volatile";
      // 'restrict' is permitted as an extension.
      if (DS.getTypeQualifiers() & DeclSpec::TQ_atomic)
        Diag(DS.getAtomicSpecLoc(),
             diag::err_invalid_reference_qualifier_application) << "_Atomic";
    }

    // Recursively parse the declarator.
    ParseDeclaratorInternal(D, DirectDeclParser);

    if (D.getNumTypeObjects() > 0) {
      // C++ [dcl.ref]p4: There shall be no references to references.
      DeclaratorChunk& InnerChunk = D.getTypeObject(D.getNumTypeObjects() - 1);
      if (InnerChunk.Kind == DeclaratorChunk::Reference) {
        if (const IdentifierInfo *II = D.getIdentifier())
          Diag(InnerChunk.Loc, diag::err_illegal_decl_reference_to_reference)
           << II;
        else
          Diag(InnerChunk.Loc, diag::err_illegal_decl_reference_to_reference)
            << "type name";

        // Once we've complained about the reference-to-reference, we
        // can go ahead and build the (technically ill-formed)
        // declarator: reference collapsing will take care of it.
      }
    }

    // Remember that we parsed a reference type.
    D.AddTypeInfo(DeclaratorChunk::getReference(DS.getTypeQualifiers(), Loc,
                                                Kind == tok::amp),
                  std::move(DS.getAttributes()), SourceLocation());
  }
}

// When correcting from misplaced brackets before the identifier, the location
// is saved inside the declarator so that other diagnostic messages can use
// them.  This extracts and returns that location, or returns the provided
// location if a stored location does not exist.
static SourceLocation getMissingDeclaratorIdLoc(Declarator &D,
                                                SourceLocation Loc) {
  if (D.getName().StartLocation.isInvalid() &&
      D.getName().EndLocation.isValid())
    return D.getName().EndLocation;

  return Loc;
}

/// ParseDirectDeclarator
///       direct-declarator: [C99 6.7.5]
/// [C99]   identifier
///         '(' declarator ')'
/// [GNU]   '(' attributes declarator ')'
/// [C90]   direct-declarator '[' constant-expression[opt] ']'
/// [C99]   direct-declarator '[' type-qual-list[opt] assignment-expr[opt] ']'
/// [C99]   direct-declarator '[' 'static' type-qual-list[opt] assign-expr ']'
/// [C99]   direct-declarator '[' type-qual-list 'static' assignment-expr ']'
/// [C99]   direct-declarator '[' type-qual-list[opt] '*' ']'
/// [C++11] direct-declarator '[' constant-expression[opt] ']'
///                    attribute-specifier-seq[opt]
///         direct-declarator '(' parameter-type-list ')'
///         direct-declarator '(' identifier-list[opt] ')'
/// [GNU]   direct-declarator '(' parameter-forward-declarations
///                    parameter-type-list[opt] ')'
/// [C++]   direct-declarator '(' parameter-declaration-clause ')'
///                    cv-qualifier-seq[opt] exception-specification[opt]
/// [C++11] direct-declarator '(' parameter-declaration-clause ')'
///                    attribute-specifier-seq[opt] cv-qualifier-seq[opt]
///                    ref-qualifier[opt] exception-specification[opt]
/// [C++]   declarator-id
/// [C++11] declarator-id attribute-specifier-seq[opt]
///
///       declarator-id: [C++ 8]
///         '...'[opt] id-expression
///         '::'[opt] nested-name-specifier[opt] type-name
///
///       id-expression: [C++ 5.1]
///         unqualified-id
///         qualified-id
///
///       unqualified-id: [C++ 5.1]
///         identifier
///         operator-function-id
///         conversion-function-id
///          '~' class-name
///         template-id
///
/// C++17 adds the following, which we also handle here:
///
///       simple-declaration:
///         <decl-spec> '[' identifier-list ']' brace-or-equal-initializer ';'
///
/// Note, any additional constructs added here may need corresponding changes
/// in isConstructorDeclarator.
void Parser::ParseDirectDeclarator(Declarator &D) {
  DeclaratorScopeObj DeclScopeObj(*this, D.getCXXScopeSpec());

  if (getLangOpts().CPlusPlus && D.mayHaveIdentifier()) {
    // This might be a C++17 structured binding.
    if (Tok.is(tok::l_square) && !D.mayOmitIdentifier() &&
        D.getCXXScopeSpec().isEmpty())
      return ParseDecompositionDeclarator(D);

    // Don't parse FOO:BAR as if it were a typo for FOO::BAR inside a class, in
    // this context it is a bitfield. Also in range-based for statement colon
    // may delimit for-range-declaration.
    ColonProtectionRAIIObject X(
        *this, D.getContext() == DeclaratorContext::MemberContext ||
                   (D.getContext() == DeclaratorContext::ForContext &&
                    getLangOpts().CPlusPlus11));

    // ParseDeclaratorInternal might already have parsed the scope.
    if (D.getCXXScopeSpec().isEmpty()) {
      bool EnteringContext =
          D.getContext() == DeclaratorContext::FileContext ||
          D.getContext() == DeclaratorContext::MemberContext;
      ParseOptionalCXXScopeSpecifier(D.getCXXScopeSpec(), nullptr,
                                     EnteringContext);
    }

    if (D.getCXXScopeSpec().isValid()) {
      if (Actions.ShouldEnterDeclaratorScope(getCurScope(),
                                             D.getCXXScopeSpec()))
        // Change the declaration context for name lookup, until this function
        // is exited (and the declarator has been parsed).
        DeclScopeObj.EnterDeclaratorScope();
      else if (getObjCDeclContext()) {
        // Ensure that we don't interpret the next token as an identifier when
        // dealing with declarations in an Objective-C container.
        D.SetIdentifier(nullptr, Tok.getLocation());
        D.setInvalidType(true);
        ConsumeToken();
        goto PastIdentifier;
      }
    }

    // C++0x [dcl.fct]p14:
    //   There is a syntactic ambiguity when an ellipsis occurs at the end of a
    //   parameter-declaration-clause without a preceding comma. In this case,
    //   the ellipsis is parsed as part of the abstract-declarator if the type
    //   of the parameter either names a template parameter pack that has not
    //   been expanded or contains auto; otherwise, it is parsed as part of the
    //   parameter-declaration-clause.
    if (Tok.is(tok::ellipsis) && D.getCXXScopeSpec().isEmpty() &&
        !((D.getContext() == DeclaratorContext::PrototypeContext ||
           D.getContext() == DeclaratorContext::LambdaExprParameterContext ||
           D.getContext() == DeclaratorContext::BlockLiteralContext) &&
          NextToken().is(tok::r_paren) &&
          !D.hasGroupingParens() &&
          !Actions.containsUnexpandedParameterPacks(D) &&
          D.getDeclSpec().getTypeSpecType() != TST_auto)) {
      SourceLocation EllipsisLoc = ConsumeToken();
      if (isPtrOperatorToken(Tok.getKind(), getLangOpts(), D.getContext())) {
        // The ellipsis was put in the wrong place. Recover, and explain to
        // the user what they should have done.
        ParseDeclarator(D);
        if (EllipsisLoc.isValid())
          DiagnoseMisplacedEllipsisInDeclarator(EllipsisLoc, D);
        return;
      } else
        D.setEllipsisLoc(EllipsisLoc);

      // The ellipsis can't be followed by a parenthesized declarator. We
      // check for that in ParseParenDeclarator, after we have disambiguated
      // the l_paren token.
    }

    if (Tok.isOneOf(tok::identifier, tok::kw_operator, tok::annot_template_id,
                    tok::tilde)) {
      // We found something that indicates the start of an unqualified-id.
      // Parse that unqualified-id.
      bool AllowConstructorName;
      bool AllowDeductionGuide;
      if (D.getDeclSpec().hasTypeSpecifier()) {
        AllowConstructorName = false;
        AllowDeductionGuide = false;
      } else if (D.getCXXScopeSpec().isSet()) {
        AllowConstructorName =
          (D.getContext() == DeclaratorContext::FileContext ||
           D.getContext() == DeclaratorContext::MemberContext);
        AllowDeductionGuide = false;
      } else {
        AllowConstructorName =
            (D.getContext() == DeclaratorContext::MemberContext);
        AllowDeductionGuide =
          (D.getContext() == DeclaratorContext::FileContext ||
           D.getContext() == DeclaratorContext::MemberContext);
      }

      bool HadScope = D.getCXXScopeSpec().isValid();
      if (ParseUnqualifiedId(D.getCXXScopeSpec(),
                             /*EnteringContext=*/true,
                             /*AllowDestructorName=*/true, AllowConstructorName,
                             AllowDeductionGuide, nullptr, nullptr,
                             D.getName()) ||
          // Once we're past the identifier, if the scope was bad, mark the
          // whole declarator bad.
          D.getCXXScopeSpec().isInvalid()) {
        D.SetIdentifier(nullptr, Tok.getLocation());
        D.setInvalidType(true);
      } else {
        // ParseUnqualifiedId might have parsed a scope specifier during error
        // recovery. If it did so, enter that scope.
        if (!HadScope && D.getCXXScopeSpec().isValid() &&
            Actions.ShouldEnterDeclaratorScope(getCurScope(),
                                               D.getCXXScopeSpec()))
          DeclScopeObj.EnterDeclaratorScope();

        // Parsed the unqualified-id; update range information and move along.
        if (D.getSourceRange().getBegin().isInvalid())
          D.SetRangeBegin(D.getName().getSourceRange().getBegin());
        D.SetRangeEnd(D.getName().getSourceRange().getEnd());
      }
      goto PastIdentifier;
    }

    if (D.getCXXScopeSpec().isNotEmpty()) {
      // We have a scope specifier but no following unqualified-id.
      Diag(PP.getLocForEndOfToken(D.getCXXScopeSpec().getEndLoc()),
           diag::err_expected_unqualified_id)
          << /*C++*/1;
      D.SetIdentifier(nullptr, Tok.getLocation());
      goto PastIdentifier;
    }
  } else if (Tok.is(tok::identifier) && D.mayHaveIdentifier()) {
    assert(!getLangOpts().CPlusPlus &&
           "There's a C++-specific check for tok::identifier above");
    assert(Tok.getIdentifierInfo() && "Not an identifier?");
    D.SetIdentifier(Tok.getIdentifierInfo(), Tok.getLocation());
    D.SetRangeEnd(Tok.getLocation());
    ConsumeToken();
    goto PastIdentifier;
  } else if (Tok.is(tok::identifier) && !D.mayHaveIdentifier()) {
    // We're not allowed an identifier here, but we got one. Try to figure out
    // if the user was trying to attach a name to the type, or whether the name
    // is some unrelated trailing syntax.
    bool DiagnoseIdentifier = false;
    if (D.hasGroupingParens())
      // An identifier within parens is unlikely to be intended to be anything
      // other than a name being "declared".
      DiagnoseIdentifier = true;
    else if (D.getContext() == DeclaratorContext::TemplateArgContext)
      // T<int N> is an accidental identifier; T<int N indicates a missing '>'.
      DiagnoseIdentifier =
          NextToken().isOneOf(tok::comma, tok::greater, tok::greatergreater);
    else if (D.getContext() == DeclaratorContext::AliasDeclContext ||
             D.getContext() == DeclaratorContext::AliasTemplateContext)
      // The most likely error is that the ';' was forgotten.
      DiagnoseIdentifier = NextToken().isOneOf(tok::comma, tok::semi);
    else if ((D.getContext() == DeclaratorContext::TrailingReturnContext ||
              D.getContext() == DeclaratorContext::TrailingReturnVarContext) &&
             !isCXX11VirtSpecifier(Tok))
      DiagnoseIdentifier = NextToken().isOneOf(
          tok::comma, tok::semi, tok::equal, tok::l_brace, tok::kw_try);
    if (DiagnoseIdentifier) {
      Diag(Tok.getLocation(), diag::err_unexpected_unqualified_id)
        << FixItHint::CreateRemoval(Tok.getLocation());
      D.SetIdentifier(nullptr, Tok.getLocation());
      ConsumeToken();
      goto PastIdentifier;
    }
  }

  if (Tok.is(tok::l_paren)) {
    // If this might be an abstract-declarator followed by a direct-initializer,
    // check whether this is a valid declarator chunk. If it can't be, assume
    // that it's an initializer instead.
    if (D.mayOmitIdentifier() && D.mayBeFollowedByCXXDirectInit()) {
      RevertingTentativeParsingAction PA(*this);
      if (TryParseDeclarator(true, D.mayHaveIdentifier(), true) ==
              TPResult::False) {
        D.SetIdentifier(nullptr, Tok.getLocation());
        goto PastIdentifier;
      }
    }

    // direct-declarator: '(' declarator ')'
    // direct-declarator: '(' attributes declarator ')'
    // Example: 'char (*X)'   or 'int (*XX)(void)'
    ParseParenDeclarator(D);

    // If the declarator was parenthesized, we entered the declarator
    // scope when parsing the parenthesized declarator, then exited
    // the scope already. Re-enter the scope, if we need to.
    if (D.getCXXScopeSpec().isSet()) {
      // If there was an error parsing parenthesized declarator, declarator
      // scope may have been entered before. Don't do it again.
      if (!D.isInvalidType() &&
          Actions.ShouldEnterDeclaratorScope(getCurScope(),
                                             D.getCXXScopeSpec()))
        // Change the declaration context for name lookup, until this function
        // is exited (and the declarator has been parsed).
        DeclScopeObj.EnterDeclaratorScope();
    }
  } else if (D.mayOmitIdentifier()) {
    // This could be something simple like "int" (in which case the declarator
    // portion is empty), if an abstract-declarator is allowed.
    D.SetIdentifier(nullptr, Tok.getLocation());

    // The grammar for abstract-pack-declarator does not allow grouping parens.
    // FIXME: Revisit this once core issue 1488 is resolved.
    if (D.hasEllipsis() && D.hasGroupingParens())
      Diag(PP.getLocForEndOfToken(D.getEllipsisLoc()),
           diag::ext_abstract_pack_declarator_parens);
  } else {
    if (Tok.getKind() == tok::annot_pragma_parser_crash)
      LLVM_BUILTIN_TRAP;
    if (Tok.is(tok::l_square))
      return ParseMisplacedBracketDeclarator(D);
    if (D.getContext() == DeclaratorContext::MemberContext) {
      // Objective-C++: Detect C++ keywords and try to prevent further errors by
      // treating these keyword as valid member names.
      if (getLangOpts().ObjC && getLangOpts().CPlusPlus &&
          Tok.getIdentifierInfo() &&
          Tok.getIdentifierInfo()->isCPlusPlusKeyword(getLangOpts())) {
        Diag(getMissingDeclaratorIdLoc(D, Tok.getLocation()),
             diag::err_expected_member_name_or_semi_objcxx_keyword)
            << Tok.getIdentifierInfo()
            << (D.getDeclSpec().isEmpty() ? SourceRange()
                                          : D.getDeclSpec().getSourceRange());
        D.SetIdentifier(Tok.getIdentifierInfo(), Tok.getLocation());
        D.SetRangeEnd(Tok.getLocation());
        ConsumeToken();
        goto PastIdentifier;
      }
      Diag(getMissingDeclaratorIdLoc(D, Tok.getLocation()),
           diag::err_expected_member_name_or_semi)
          << (D.getDeclSpec().isEmpty() ? SourceRange()
                                        : D.getDeclSpec().getSourceRange());
    } else if (getLangOpts().CPlusPlus) {
      if (Tok.isOneOf(tok::period, tok::arrow))
        Diag(Tok, diag::err_invalid_operator_on_type) << Tok.is(tok::arrow);
      else {
        SourceLocation Loc = D.getCXXScopeSpec().getEndLoc();
        if (Tok.isAtStartOfLine() && Loc.isValid())
          Diag(PP.getLocForEndOfToken(Loc), diag::err_expected_unqualified_id)
              << getLangOpts().CPlusPlus;
        else
          Diag(getMissingDeclaratorIdLoc(D, Tok.getLocation()),
               diag::err_expected_unqualified_id)
              << getLangOpts().CPlusPlus;
      }
    } else {
      Diag(getMissingDeclaratorIdLoc(D, Tok.getLocation()),
           diag::err_expected_either)
          << tok::identifier << tok::l_paren;
    }
    D.SetIdentifier(nullptr, Tok.getLocation());
    D.setInvalidType(true);
  }

 PastIdentifier:
  assert(D.isPastIdentifier() &&
         "Haven't past the location of the identifier yet?");

  // Don't parse attributes unless we have parsed an unparenthesized name.
  if (D.hasName() && !D.getNumTypeObjects())
    MaybeParseCXX11Attributes(D);

  while (1) {
    if (Tok.is(tok::l_paren)) {
      // Enter function-declaration scope, limiting any declarators to the
      // function prototype scope, including parameter declarators.
      ParseScope PrototypeScope(this,
                                Scope::FunctionPrototypeScope|Scope::DeclScope|
                                (D.isFunctionDeclaratorAFunctionDeclaration()
                                   ? Scope::FunctionDeclarationScope : 0));

      // The paren may be part of a C++ direct initializer, eg. "int x(1);".
      // In such a case, check if we actually have a function declarator; if it
      // is not, the declarator has been fully parsed.
      bool IsAmbiguous = false;
      if (getLangOpts().CPlusPlus && D.mayBeFollowedByCXXDirectInit()) {
        // The name of the declarator, if any, is tentatively declared within
        // a possible direct initializer.
        TentativelyDeclaredIdentifiers.push_back(D.getIdentifier());
        bool IsFunctionDecl = isCXXFunctionDeclarator(&IsAmbiguous);
        TentativelyDeclaredIdentifiers.pop_back();
        if (!IsFunctionDecl)
          break;
      }
      ParsedAttributes attrs(AttrFactory);
      BalancedDelimiterTracker T(*this, tok::l_paren);
      T.consumeOpen();
      ParseFunctionDeclarator(D, attrs, T, IsAmbiguous);
      PrototypeScope.Exit();
    } else if (Tok.is(tok::l_square)) {
      ParseBracketDeclarator(D);
    } else {
      break;
    }
  }
}

void Parser::ParseDecompositionDeclarator(Declarator &D) {
  assert(Tok.is(tok::l_square));

  // If this doesn't look like a structured binding, maybe it's a misplaced
  // array declarator.
  // FIXME: Consume the l_square first so we don't need extra lookahead for
  // this.
  if (!(NextToken().is(tok::identifier) &&
        GetLookAheadToken(2).isOneOf(tok::comma, tok::r_square)) &&
      !(NextToken().is(tok::r_square) &&
        GetLookAheadToken(2).isOneOf(tok::equal, tok::l_brace)))
    return ParseMisplacedBracketDeclarator(D);

  BalancedDelimiterTracker T(*this, tok::l_square);
  T.consumeOpen();

  SmallVector<DecompositionDeclarator::Binding, 32> Bindings;
  while (Tok.isNot(tok::r_square)) {
    if (!Bindings.empty()) {
      if (Tok.is(tok::comma))
        ConsumeToken();
      else {
        if (Tok.is(tok::identifier)) {
          SourceLocation EndLoc = getEndOfPreviousToken();
          Diag(EndLoc, diag::err_expected)
              << tok::comma << FixItHint::CreateInsertion(EndLoc, ",");
        } else {
          Diag(Tok, diag::err_expected_comma_or_rsquare);
        }

        SkipUntil(tok::r_square, tok::comma, tok::identifier,
                  StopAtSemi | StopBeforeMatch);
        if (Tok.is(tok::comma))
          ConsumeToken();
        else if (Tok.isNot(tok::identifier))
          break;
      }
    }

    if (Tok.isNot(tok::identifier)) {
      Diag(Tok, diag::err_expected) << tok::identifier;
      break;
    }

    Bindings.push_back({Tok.getIdentifierInfo(), Tok.getLocation()});
    ConsumeToken();
  }

  if (Tok.isNot(tok::r_square))
    // We've already diagnosed a problem here.
    T.skipToEnd();
  else {
    // C++17 does not allow the identifier-list in a structured binding
    // to be empty.
    if (Bindings.empty())
      Diag(Tok.getLocation(), diag::ext_decomp_decl_empty);

    T.consumeClose();
  }

  return D.setDecompositionBindings(T.getOpenLocation(), Bindings,
                                    T.getCloseLocation());
}

/// ParseParenDeclarator - We parsed the declarator D up to a paren.  This is
/// only called before the identifier, so these are most likely just grouping
/// parens for precedence.  If we find that these are actually function
/// parameter parens in an abstract-declarator, we call ParseFunctionDeclarator.
///
///       direct-declarator:
///         '(' declarator ')'
/// [GNU]   '(' attributes declarator ')'
///         direct-declarator '(' parameter-type-list ')'
///         direct-declarator '(' identifier-list[opt] ')'
/// [GNU]   direct-declarator '(' parameter-forward-declarations
///                    parameter-type-list[opt] ')'
///
void Parser::ParseParenDeclarator(Declarator &D) {
  BalancedDelimiterTracker T(*this, tok::l_paren);
  T.consumeOpen();

  assert(!D.isPastIdentifier() && "Should be called before passing identifier");

  // Eat any attributes before we look at whether this is a grouping or function
  // declarator paren.  If this is a grouping paren, the attribute applies to
  // the type being built up, for example:
  //     int (__attribute__(()) *x)(long y)
  // If this ends up not being a grouping paren, the attribute applies to the
  // first argument, for example:
  //     int (__attribute__(()) int x)
  // In either case, we need to eat any attributes to be able to determine what
  // sort of paren this is.
  //
  ParsedAttributes attrs(AttrFactory);
  bool RequiresArg = false;
  if (Tok.is(tok::kw___attribute)) {
    ParseGNUAttributes(attrs);

    // We require that the argument list (if this is a non-grouping paren) be
    // present even if the attribute list was empty.
    RequiresArg = true;
  }

  // Eat any Microsoft extensions.
  ParseMicrosoftTypeAttributes(attrs);

  // Eat any Borland extensions.
  if  (Tok.is(tok::kw___pascal))
    ParseBorlandTypeAttributes(attrs);

  // If we haven't past the identifier yet (or where the identifier would be
  // stored, if this is an abstract declarator), then this is probably just
  // grouping parens. However, if this could be an abstract-declarator, then
  // this could also be the start of function arguments (consider 'void()').
  bool isGrouping;

  if (!D.mayOmitIdentifier()) {
    // If this can't be an abstract-declarator, this *must* be a grouping
    // paren, because we haven't seen the identifier yet.
    isGrouping = true;
  } else if (Tok.is(tok::r_paren) ||           // 'int()' is a function.
             (getLangOpts().CPlusPlus && Tok.is(tok::ellipsis) &&
              NextToken().is(tok::r_paren)) || // C++ int(...)
             isDeclarationSpecifier() ||       // 'int(int)' is a function.
             isCXX11AttributeSpecifier()) {    // 'int([[]]int)' is a function.
    // This handles C99 6.7.5.3p11: in "typedef int X; void foo(X)", X is
    // considered to be a type, not a K&R identifier-list.
    isGrouping = false;
  } else {
    // Otherwise, this is a grouping paren, e.g. 'int (*X)' or 'int(X)'.
    isGrouping = true;
  }

  // If this is a grouping paren, handle:
  // direct-declarator: '(' declarator ')'
  // direct-declarator: '(' attributes declarator ')'
  if (isGrouping) {
    SourceLocation EllipsisLoc = D.getEllipsisLoc();
    D.setEllipsisLoc(SourceLocation());

    bool hadGroupingParens = D.hasGroupingParens();
    D.setGroupingParens(true);
    ParseDeclaratorInternal(D, &Parser::ParseDirectDeclarator);
    // Match the ')'.
    T.consumeClose();
    D.AddTypeInfo(
        DeclaratorChunk::getParen(T.getOpenLocation(), T.getCloseLocation()),
        std::move(attrs), T.getCloseLocation());

    D.setGroupingParens(hadGroupingParens);

    // An ellipsis cannot be placed outside parentheses.
    if (EllipsisLoc.isValid())
      DiagnoseMisplacedEllipsisInDeclarator(EllipsisLoc, D);

    return;
  }

  // Okay, if this wasn't a grouping paren, it must be the start of a function
  // argument list.  Recognize that this declarator will never have an
  // identifier (and remember where it would have been), then call into
  // ParseFunctionDeclarator to handle of argument list.
  D.SetIdentifier(nullptr, Tok.getLocation());

  // Enter function-declaration scope, limiting any declarators to the
  // function prototype scope, including parameter declarators.
  ParseScope PrototypeScope(this,
                            Scope::FunctionPrototypeScope | Scope::DeclScope |
                            (D.isFunctionDeclaratorAFunctionDeclaration()
                               ? Scope::FunctionDeclarationScope : 0));
  ParseFunctionDeclarator(D, attrs, T, false, RequiresArg);
  PrototypeScope.Exit();
}

/// ParseFunctionDeclarator - We are after the identifier and have parsed the
/// declarator D up to a paren, which indicates that we are parsing function
/// arguments.
///
/// If FirstArgAttrs is non-null, then the caller parsed those arguments
/// immediately after the open paren - they should be considered to be the
/// first argument of a parameter.
///
/// If RequiresArg is true, then the first argument of the function is required
/// to be present and required to not be an identifier list.
///
/// For C++, after the parameter-list, it also parses the cv-qualifier-seq[opt],
/// (C++11) ref-qualifier[opt], exception-specification[opt],
/// (C++11) attribute-specifier-seq[opt], and (C++11) trailing-return-type[opt].
///
/// [C++11] exception-specification:
///           dynamic-exception-specification
///           noexcept-specification
///
void Parser::ParseFunctionDeclarator(Declarator &D,
                                     ParsedAttributes &FirstArgAttrs,
                                     BalancedDelimiterTracker &Tracker,
                                     bool IsAmbiguous,
                                     bool RequiresArg) {
  assert(getCurScope()->isFunctionPrototypeScope() &&
         "Should call from a Function scope");
  // lparen is already consumed!
  assert(D.isPastIdentifier() && "Should not call before identifier!");

  // This should be true when the function has typed arguments.
  // Otherwise, it is treated as a K&R-style function.
  bool HasProto = false;
  // Build up an array of information about the parsed arguments.
  SmallVector<DeclaratorChunk::ParamInfo, 16> ParamInfo;
  // Remember where we see an ellipsis, if any.
  SourceLocation EllipsisLoc;

  DeclSpec DS(AttrFactory);
  bool RefQualifierIsLValueRef = true;
  SourceLocation RefQualifierLoc;
  ExceptionSpecificationType ESpecType = EST_None;
  SourceRange ESpecRange;
  SmallVector<ParsedType, 2> DynamicExceptions;
  SmallVector<SourceRange, 2> DynamicExceptionRanges;
  ExprResult NoexceptExpr;
  CachedTokens *ExceptionSpecTokens = nullptr;
  ParsedAttributesWithRange FnAttrs(AttrFactory);
  TypeResult TrailingReturnType;

  /* LocalEndLoc is the end location for the local FunctionTypeLoc.
     EndLoc is the end location for the function declarator.
     They differ for trailing return types. */
  SourceLocation StartLoc, LocalEndLoc, EndLoc;
  SourceLocation LParenLoc, RParenLoc;
  LParenLoc = Tracker.getOpenLocation();
  StartLoc = LParenLoc;

  if (isFunctionDeclaratorIdentifierList()) {
    if (RequiresArg)
      Diag(Tok, diag::err_argument_required_after_attribute);

    ParseFunctionDeclaratorIdentifierList(D, ParamInfo);

    Tracker.consumeClose();
    RParenLoc = Tracker.getCloseLocation();
    LocalEndLoc = RParenLoc;
    EndLoc = RParenLoc;

    // If there are attributes following the identifier list, parse them and
    // prohibit them.
    MaybeParseCXX11Attributes(FnAttrs);
    ProhibitAttributes(FnAttrs);
  } else {
    if (Tok.isNot(tok::r_paren))
      ParseParameterDeclarationClause(D, FirstArgAttrs, ParamInfo,
                                      EllipsisLoc);
    else if (RequiresArg)
      Diag(Tok, diag::err_argument_required_after_attribute);

    HasProto = ParamInfo.size() || getLangOpts().CPlusPlus
                                || getLangOpts().OpenCL;

    // If we have the closing ')', eat it.
    Tracker.consumeClose();
    RParenLoc = Tracker.getCloseLocation();
    LocalEndLoc = RParenLoc;
    EndLoc = RParenLoc;

    if (getLangOpts().CPlusPlus) {
      // FIXME: Accept these components in any order, and produce fixits to
      // correct the order if the user gets it wrong. Ideally we should deal
      // with the pure-specifier in the same way.

      // Parse cv-qualifier-seq[opt].
      ParseTypeQualifierListOpt(DS, AR_NoAttributesParsed,
                                /*AtomicAllowed*/ false,
                                /*IdentifierRequired=*/false,
                                llvm::function_ref<void()>([&]() {
                                  Actions.CodeCompleteFunctionQualifiers(DS, D);
                                }));
      if (!DS.getSourceRange().getEnd().isInvalid()) {
        EndLoc = DS.getSourceRange().getEnd();
      }

      // Parse ref-qualifier[opt].
      if (ParseRefQualifier(RefQualifierIsLValueRef, RefQualifierLoc))
        EndLoc = RefQualifierLoc;

      // C++11 [expr.prim.general]p3:
      //   If a declaration declares a member function or member function
      //   template of a class X, the expression this is a prvalue of type
      //   "pointer to cv-qualifier-seq X" between the optional cv-qualifer-seq
      //   and the end of the function-definition, member-declarator, or
      //   declarator.
      // FIXME: currently, "static" case isn't handled correctly.
      bool IsCXX11MemberFunction =
        getLangOpts().CPlusPlus11 &&
        D.getDeclSpec().getStorageClassSpec() != DeclSpec::SCS_typedef &&
        (D.getContext() == DeclaratorContext::MemberContext
         ? !D.getDeclSpec().isFriendSpecified()
         : D.getContext() == DeclaratorContext::FileContext &&
           D.getCXXScopeSpec().isValid() &&
           Actions.CurContext->isRecord());

      Qualifiers Q = Qualifiers::fromCVRUMask(DS.getTypeQualifiers());
      if (D.getDeclSpec().hasConstexprSpecifier() && !getLangOpts().CPlusPlus14)
        Q.addConst();
      // FIXME: Collect C++ address spaces.
      // If there are multiple different address spaces, the source is invalid.
      // Carry on using the first addr space for the qualifiers of 'this'.
      // The diagnostic will be given later while creating the function
      // prototype for the method.
      if (getLangOpts().OpenCLCPlusPlus) {
        for (ParsedAttr &attr : DS.getAttributes()) {
          LangAS ASIdx = attr.asOpenCLLangAS();
          if (ASIdx != LangAS::Default) {
            Q.addAddressSpace(ASIdx);
            break;
          }
        }
      }

      Sema::CXXThisScopeRAII ThisScope(
          Actions, dyn_cast<CXXRecordDecl>(Actions.CurContext), Q,
          IsCXX11MemberFunction);

      // Parse exception-specification[opt].
      bool Delayed = D.isFirstDeclarationOfMember() &&
                     D.isFunctionDeclaratorAFunctionDeclaration();
      if (Delayed && Actions.isLibstdcxxEagerExceptionSpecHack(D) &&
          GetLookAheadToken(0).is(tok::kw_noexcept) &&
          GetLookAheadToken(1).is(tok::l_paren) &&
          GetLookAheadToken(2).is(tok::kw_noexcept) &&
          GetLookAheadToken(3).is(tok::l_paren) &&
          GetLookAheadToken(4).is(tok::identifier) &&
          GetLookAheadToken(4).getIdentifierInfo()->isStr("swap")) {
        // HACK: We've got an exception-specification
        //   noexcept(noexcept(swap(...)))
        // or
        //   noexcept(noexcept(swap(...)) && noexcept(swap(...)))
        // on a 'swap' member function. This is a libstdc++ bug; the lookup
        // for 'swap' will only find the function we're currently declaring,
        // whereas it expects to find a non-member swap through ADL. Turn off
        // delayed parsing to give it a chance to find what it expects.
        Delayed = false;
      }
      ESpecType = tryParseExceptionSpecification(Delayed,
                                                 ESpecRange,
                                                 DynamicExceptions,
                                                 DynamicExceptionRanges,
                                                 NoexceptExpr,
                                                 ExceptionSpecTokens);
      if (ESpecType != EST_None)
        EndLoc = ESpecRange.getEnd();

      // Parse attribute-specifier-seq[opt]. Per DR 979 and DR 1297, this goes
      // after the exception-specification.
      MaybeParseCXX11Attributes(FnAttrs);

      // Parse trailing-return-type[opt].
      LocalEndLoc = EndLoc;
      if (getLangOpts().CPlusPlus11 && Tok.is(tok::arrow)) {
        Diag(Tok, diag::warn_cxx98_compat_trailing_return_type);
        if (D.getDeclSpec().getTypeSpecType() == TST_auto)
          StartLoc = D.getDeclSpec().getTypeSpecTypeLoc();
        LocalEndLoc = Tok.getLocation();
        SourceRange Range;
        TrailingReturnType =
            ParseTrailingReturnType(Range, D.mayBeFollowedByCXXDirectInit());
        EndLoc = Range.getEnd();
      }
    } else if (standardAttributesAllowed()) {
      MaybeParseCXX11Attributes(FnAttrs);
    }
  }

  // Collect non-parameter declarations from the prototype if this is a function
  // declaration. They will be moved into the scope of the function. Only do
  // this in C and not C++, where the decls will continue to live in the
  // surrounding context.
  SmallVector<NamedDecl *, 0> DeclsInPrototype;
  if (getCurScope()->getFlags() & Scope::FunctionDeclarationScope &&
      !getLangOpts().CPlusPlus) {
    for (Decl *D : getCurScope()->decls()) {
      NamedDecl *ND = dyn_cast<NamedDecl>(D);
      if (!ND || isa<ParmVarDecl>(ND))
        continue;
      DeclsInPrototype.push_back(ND);
    }
  }

  // Remember that we parsed a function type, and remember the attributes.
  D.AddTypeInfo(DeclaratorChunk::getFunction(
                    HasProto, IsAmbiguous, LParenLoc, ParamInfo.data(),
                    ParamInfo.size(), EllipsisLoc, RParenLoc,
                    RefQualifierIsLValueRef, RefQualifierLoc,
                    /*MutableLoc=*/SourceLocation(),
                    ESpecType, ESpecRange, DynamicExceptions.data(),
                    DynamicExceptionRanges.data(), DynamicExceptions.size(),
                    NoexceptExpr.isUsable() ? NoexceptExpr.get() : nullptr,
                    ExceptionSpecTokens, DeclsInPrototype, StartLoc,
                    LocalEndLoc, D, TrailingReturnType, &DS),
                std::move(FnAttrs), EndLoc);
}

/// ParseRefQualifier - Parses a member function ref-qualifier. Returns
/// true if a ref-qualifier is found.
bool Parser::ParseRefQualifier(bool &RefQualifierIsLValueRef,
                               SourceLocation &RefQualifierLoc) {
  if (Tok.isOneOf(tok::amp, tok::ampamp)) {
    Diag(Tok, getLangOpts().CPlusPlus11 ?
         diag::warn_cxx98_compat_ref_qualifier :
         diag::ext_ref_qualifier);

    RefQualifierIsLValueRef = Tok.is(tok::amp);
    RefQualifierLoc = ConsumeToken();
    return true;
  }
  return false;
}

/// isFunctionDeclaratorIdentifierList - This parameter list may have an
/// identifier list form for a K&R-style function:  void foo(a,b,c)
///
/// Note that identifier-lists are only allowed for normal declarators, not for
/// abstract-declarators.
bool Parser::isFunctionDeclaratorIdentifierList() {
  return !getLangOpts().CPlusPlus
         && Tok.is(tok::identifier)
         && !TryAltiVecVectorToken()
         // K&R identifier lists can't have typedefs as identifiers, per C99
         // 6.7.5.3p11.
         && (TryAnnotateTypeOrScopeToken() || !Tok.is(tok::annot_typename))
         // Identifier lists follow a really simple grammar: the identifiers can
         // be followed *only* by a ", identifier" or ")".  However, K&R
         // identifier lists are really rare in the brave new modern world, and
         // it is very common for someone to typo a type in a non-K&R style
         // list.  If we are presented with something like: "void foo(intptr x,
         // float y)", we don't want to start parsing the function declarator as
         // though it is a K&R style declarator just because intptr is an
         // invalid type.
         //
         // To handle this, we check to see if the token after the first
         // identifier is a "," or ")".  Only then do we parse it as an
         // identifier list.
         && (!Tok.is(tok::eof) &&
             (NextToken().is(tok::comma) || NextToken().is(tok::r_paren)));
}

/// ParseFunctionDeclaratorIdentifierList - While parsing a function declarator
/// we found a K&R-style identifier list instead of a typed parameter list.
///
/// After returning, ParamInfo will hold the parsed parameters.
///
///       identifier-list: [C99 6.7.5]
///         identifier
///         identifier-list ',' identifier
///
void Parser::ParseFunctionDeclaratorIdentifierList(
       Declarator &D,
       SmallVectorImpl<DeclaratorChunk::ParamInfo> &ParamInfo) {
  // If there was no identifier specified for the declarator, either we are in
  // an abstract-declarator, or we are in a parameter declarator which was found
  // to be abstract.  In abstract-declarators, identifier lists are not valid:
  // diagnose this.
  if (!D.getIdentifier())
    Diag(Tok, diag::ext_ident_list_in_param);

  // Maintain an efficient lookup of params we have seen so far.
  llvm::SmallSet<const IdentifierInfo*, 16> ParamsSoFar;

  do {
    // If this isn't an identifier, report the error and skip until ')'.
    if (Tok.isNot(tok::identifier)) {
      Diag(Tok, diag::err_expected) << tok::identifier;
      SkipUntil(tok::r_paren, StopAtSemi | StopBeforeMatch);
      // Forget we parsed anything.
      ParamInfo.clear();
      return;
    }

    IdentifierInfo *ParmII = Tok.getIdentifierInfo();

    // Reject 'typedef int y; int test(x, y)', but continue parsing.
    if (Actions.getTypeName(*ParmII, Tok.getLocation(), getCurScope()))
      Diag(Tok, diag::err_unexpected_typedef_ident) << ParmII;

    // Verify that the argument identifier has not already been mentioned.
    if (!ParamsSoFar.insert(ParmII).second) {
      Diag(Tok, diag::err_param_redefinition) << ParmII;
    } else {
      // Remember this identifier in ParamInfo.
      ParamInfo.push_back(DeclaratorChunk::ParamInfo(ParmII,
                                                     Tok.getLocation(),
                                                     nullptr));
    }

    // Eat the identifier.
    ConsumeToken();
    // The list continues if we see a comma.
  } while (TryConsumeToken(tok::comma));
}

/// ParseParameterDeclarationClause - Parse a (possibly empty) parameter-list
/// after the opening parenthesis. This function will not parse a K&R-style
/// identifier list.
///
/// D is the declarator being parsed.  If FirstArgAttrs is non-null, then the
/// caller parsed those arguments immediately after the open paren - they should
/// be considered to be part of the first parameter.
///
/// After returning, ParamInfo will hold the parsed parameters. EllipsisLoc will
/// be the location of the ellipsis, if any was parsed.
///
///       parameter-type-list: [C99 6.7.5]
///         parameter-list
///         parameter-list ',' '...'
/// [C++]   parameter-list '...'
///
///       parameter-list: [C99 6.7.5]
///         parameter-declaration
///         parameter-list ',' parameter-declaration
///
///       parameter-declaration: [C99 6.7.5]
///         declaration-specifiers declarator
/// [C++]   declaration-specifiers declarator '=' assignment-expression
/// [C++11]                                       initializer-clause
/// [GNU]   declaration-specifiers declarator attributes
///         declaration-specifiers abstract-declarator[opt]
/// [C++]   declaration-specifiers abstract-declarator[opt]
///           '=' assignment-expression
/// [GNU]   declaration-specifiers abstract-declarator[opt] attributes
/// [C++11] attribute-specifier-seq parameter-declaration
///
void Parser::ParseParameterDeclarationClause(
       Declarator &D,
       ParsedAttributes &FirstArgAttrs,
       SmallVectorImpl<DeclaratorChunk::ParamInfo> &ParamInfo,
       SourceLocation &EllipsisLoc) {
  do {
    // FIXME: Issue a diagnostic if we parsed an attribute-specifier-seq
    // before deciding this was a parameter-declaration-clause.
    if (TryConsumeToken(tok::ellipsis, EllipsisLoc))
      break;

    // Parse the declaration-specifiers.
    // Just use the ParsingDeclaration "scope" of the declarator.
    DeclSpec DS(AttrFactory);

    // Parse any C++11 attributes.
    MaybeParseCXX11Attributes(DS.getAttributes());

    // Skip any Microsoft attributes before a param.
    MaybeParseMicrosoftAttributes(DS.getAttributes());

    SourceLocation DSStart = Tok.getLocation();

    // If the caller parsed attributes for the first argument, add them now.
    // Take them so that we only apply the attributes to the first parameter.
    // FIXME: If we can leave the attributes in the token stream somehow, we can
    // get rid of a parameter (FirstArgAttrs) and this statement. It might be
    // too much hassle.
    DS.takeAttributesFrom(FirstArgAttrs);

    ParseDeclarationSpecifiers(DS);


    // Parse the declarator.  This is "PrototypeContext" or
    // "LambdaExprParameterContext", because we must accept either
    // 'declarator' or 'abstract-declarator' here.
    Declarator ParmDeclarator(
        DS, D.getContext() == DeclaratorContext::LambdaExprContext
                ? DeclaratorContext::LambdaExprParameterContext
                : DeclaratorContext::PrototypeContext);
    ParseDeclarator(ParmDeclarator);

    // Parse GNU attributes, if present.
    MaybeParseGNUAttributes(ParmDeclarator);

    // Remember this parsed parameter in ParamInfo.
    IdentifierInfo *ParmII = ParmDeclarator.getIdentifier();

    // DefArgToks is used when the parsing of default arguments needs
    // to be delayed.
    std::unique_ptr<CachedTokens> DefArgToks;

    // If no parameter was specified, verify that *something* was specified,
    // otherwise we have a missing type and identifier.
    if (DS.isEmpty() && ParmDeclarator.getIdentifier() == nullptr &&
        ParmDeclarator.getNumTypeObjects() == 0) {
      // Completely missing, emit error.
      Diag(DSStart, diag::err_missing_param);
    } else {
      // Otherwise, we have something.  Add it and let semantic analysis try
      // to grok it and add the result to the ParamInfo we are building.

      // Last chance to recover from a misplaced ellipsis in an attempted
      // parameter pack declaration.
      if (Tok.is(tok::ellipsis) &&
          (NextToken().isNot(tok::r_paren) ||
           (!ParmDeclarator.getEllipsisLoc().isValid() &&
            !Actions.isUnexpandedParameterPackPermitted())) &&
          Actions.containsUnexpandedParameterPacks(ParmDeclarator))
        DiagnoseMisplacedEllipsisInDeclarator(ConsumeToken(), ParmDeclarator);

      // Inform the actions module about the parameter declarator, so it gets
      // added to the current scope.
      Decl *Param = Actions.ActOnParamDeclarator(getCurScope(), ParmDeclarator);
      // Parse the default argument, if any. We parse the default
      // arguments in all dialects; the semantic analysis in
      // ActOnParamDefaultArgument will reject the default argument in
      // C.
      if (Tok.is(tok::equal)) {
        SourceLocation EqualLoc = Tok.getLocation();

        // Parse the default argument
        if (D.getContext() == DeclaratorContext::MemberContext) {
          // If we're inside a class definition, cache the tokens
          // corresponding to the default argument. We'll actually parse
          // them when we see the end of the class definition.
          DefArgToks.reset(new CachedTokens);

          SourceLocation ArgStartLoc = NextToken().getLocation();
          if (!ConsumeAndStoreInitializer(*DefArgToks, CIK_DefaultArgument)) {
            DefArgToks.reset();
            Actions.ActOnParamDefaultArgumentError(Param, EqualLoc);
          } else {
            Actions.ActOnParamUnparsedDefaultArgument(Param, EqualLoc,
                                                      ArgStartLoc);
          }
        } else {
          // Consume the '='.
          ConsumeToken();

          // The argument isn't actually potentially evaluated unless it is
          // used.
          EnterExpressionEvaluationContext Eval(
              Actions,
              Sema::ExpressionEvaluationContext::PotentiallyEvaluatedIfUsed,
              Param);

          ExprResult DefArgResult;
          if (getLangOpts().CPlusPlus11 && Tok.is(tok::l_brace)) {
            Diag(Tok, diag::warn_cxx98_compat_generalized_initializer_lists);
            DefArgResult = ParseBraceInitializer();
          } else
            DefArgResult = ParseAssignmentExpression();
          DefArgResult = Actions.CorrectDelayedTyposInExpr(DefArgResult);
          if (DefArgResult.isInvalid()) {
            Actions.ActOnParamDefaultArgumentError(Param, EqualLoc);
            SkipUntil(tok::comma, tok::r_paren, StopAtSemi | StopBeforeMatch);
          } else {
            // Inform the actions module about the default argument
            Actions.ActOnParamDefaultArgument(Param, EqualLoc,
                                              DefArgResult.get());
          }
        }
      }

      ParamInfo.push_back(DeclaratorChunk::ParamInfo(ParmII,
                                          ParmDeclarator.getIdentifierLoc(),
                                          Param, std::move(DefArgToks)));
    }

    if (TryConsumeToken(tok::ellipsis, EllipsisLoc)) {
      if (!getLangOpts().CPlusPlus) {
        // We have ellipsis without a preceding ',', which is ill-formed
        // in C. Complain and provide the fix.
        Diag(EllipsisLoc, diag::err_missing_comma_before_ellipsis)
            << FixItHint::CreateInsertion(EllipsisLoc, ", ");
      } else if (ParmDeclarator.getEllipsisLoc().isValid() ||
                 Actions.containsUnexpandedParameterPacks(ParmDeclarator)) {
        // It looks like this was supposed to be a parameter pack. Warn and
        // point out where the ellipsis should have gone.
        SourceLocation ParmEllipsis = ParmDeclarator.getEllipsisLoc();
        Diag(EllipsisLoc, diag::warn_misplaced_ellipsis_vararg)
          << ParmEllipsis.isValid() << ParmEllipsis;
        if (ParmEllipsis.isValid()) {
          Diag(ParmEllipsis,
               diag::note_misplaced_ellipsis_vararg_existing_ellipsis);
        } else {
          Diag(ParmDeclarator.getIdentifierLoc(),
               diag::note_misplaced_ellipsis_vararg_add_ellipsis)
            << FixItHint::CreateInsertion(ParmDeclarator.getIdentifierLoc(),
                                          "...")
            << !ParmDeclarator.hasName();
        }
        Diag(EllipsisLoc, diag::note_misplaced_ellipsis_vararg_add_comma)
          << FixItHint::CreateInsertion(EllipsisLoc, ", ");
      }

      // We can't have any more parameters after an ellipsis.
      break;
    }

    // If the next token is a comma, consume it and keep reading arguments.
  } while (TryConsumeToken(tok::comma));
}

/// [C90]   direct-declarator '[' constant-expression[opt] ']'
/// [C99]   direct-declarator '[' type-qual-list[opt] assignment-expr[opt] ']'
/// [C99]   direct-declarator '[' 'static' type-qual-list[opt] assign-expr ']'
/// [C99]   direct-declarator '[' type-qual-list 'static' assignment-expr ']'
/// [C99]   direct-declarator '[' type-qual-list[opt] '*' ']'
/// [C++11] direct-declarator '[' constant-expression[opt] ']'
///                           attribute-specifier-seq[opt]
void Parser::ParseBracketDeclarator(Declarator &D) {
  if (CheckProhibitedCXX11Attribute())
    return;

  BalancedDelimiterTracker T(*this, tok::l_square);
  T.consumeOpen();

  // C array syntax has many features, but by-far the most common is [] and [4].
  // This code does a fast path to handle some of the most obvious cases.
  if (Tok.getKind() == tok::r_square) {
    T.consumeClose();
    ParsedAttributes attrs(AttrFactory);
    MaybeParseCXX11Attributes(attrs);

    // Remember that we parsed the empty array type.
    D.AddTypeInfo(DeclaratorChunk::getArray(0, false, false, nullptr,
                                            T.getOpenLocation(),
                                            T.getCloseLocation()),
                  std::move(attrs), T.getCloseLocation());
    return;
  } else if (Tok.getKind() == tok::numeric_constant &&
             GetLookAheadToken(1).is(tok::r_square)) {
    // [4] is very common.  Parse the numeric constant expression.
    ExprResult ExprRes(Actions.ActOnNumericConstant(Tok, getCurScope()));
    ConsumeToken();

    T.consumeClose();
    ParsedAttributes attrs(AttrFactory);
    MaybeParseCXX11Attributes(attrs);

    // Remember that we parsed a array type, and remember its features.
    D.AddTypeInfo(DeclaratorChunk::getArray(0, false, false, ExprRes.get(),
                                            T.getOpenLocation(),
                                            T.getCloseLocation()),
                  std::move(attrs), T.getCloseLocation());
    return;
  } else if (Tok.getKind() == tok::code_completion) {
    Actions.CodeCompleteBracketDeclarator(getCurScope());
    return cutOffParsing();
  }

  // If valid, this location is the position where we read the 'static' keyword.
  SourceLocation StaticLoc;
  TryConsumeToken(tok::kw_static, StaticLoc);

  // If there is a type-qualifier-list, read it now.
  // Type qualifiers in an array subscript are a C99 feature.
  DeclSpec DS(AttrFactory);
  ParseTypeQualifierListOpt(DS, AR_CXX11AttributesParsed);

  // If we haven't already read 'static', check to see if there is one after the
  // type-qualifier-list.
  if (!StaticLoc.isValid())
    TryConsumeToken(tok::kw_static, StaticLoc);

  // Handle "direct-declarator [ type-qual-list[opt] * ]".
  bool isStar = false;
  ExprResult NumElements;

  // Handle the case where we have '[*]' as the array size.  However, a leading
  // star could be the start of an expression, for example 'X[*p + 4]'.  Verify
  // the token after the star is a ']'.  Since stars in arrays are
  // infrequent, use of lookahead is not costly here.
  if (Tok.is(tok::star) && GetLookAheadToken(1).is(tok::r_square)) {
    ConsumeToken();  // Eat the '*'.

    if (StaticLoc.isValid()) {
      Diag(StaticLoc, diag::err_unspecified_vla_size_with_static);
      StaticLoc = SourceLocation();  // Drop the static.
    }
    isStar = true;
  } else if (Tok.isNot(tok::r_square)) {
    // Note, in C89, this production uses the constant-expr production instead
    // of assignment-expr.  The only difference is that assignment-expr allows
    // things like '=' and '*='.  Sema rejects these in C89 mode because they
    // are not i-c-e's, so we don't need to distinguish between the two here.

    // Parse the constant-expression or assignment-expression now (depending
    // on dialect).
    if (getLangOpts().CPlusPlus) {
      NumElements = ParseConstantExpression();
    } else {
      EnterExpressionEvaluationContext Unevaluated(
          Actions, Sema::ExpressionEvaluationContext::ConstantEvaluated);
      NumElements =
          Actions.CorrectDelayedTyposInExpr(ParseAssignmentExpression());
    }
  } else {
    if (StaticLoc.isValid()) {
      Diag(StaticLoc, diag::err_unspecified_size_with_static);
      StaticLoc = SourceLocation();  // Drop the static.
    }
  }

  // If there was an error parsing the assignment-expression, recover.
  if (NumElements.isInvalid()) {
    D.setInvalidType(true);
    // If the expression was invalid, skip it.
    SkipUntil(tok::r_square, StopAtSemi);
    return;
  }

  T.consumeClose();

  MaybeParseCXX11Attributes(DS.getAttributes());

  // Remember that we parsed a array type, and remember its features.
  D.AddTypeInfo(
      DeclaratorChunk::getArray(DS.getTypeQualifiers(), StaticLoc.isValid(),
                                isStar, NumElements.get(), T.getOpenLocation(),
                                T.getCloseLocation()),
      std::move(DS.getAttributes()), T.getCloseLocation());
}

/// Diagnose brackets before an identifier.
void Parser::ParseMisplacedBracketDeclarator(Declarator &D) {
  assert(Tok.is(tok::l_square) && "Missing opening bracket");
  assert(!D.mayOmitIdentifier() && "Declarator cannot omit identifier");

  SourceLocation StartBracketLoc = Tok.getLocation();
  Declarator TempDeclarator(D.getDeclSpec(), D.getContext());

  while (Tok.is(tok::l_square)) {
    ParseBracketDeclarator(TempDeclarator);
  }

  // Stuff the location of the start of the brackets into the Declarator.
  // The diagnostics from ParseDirectDeclarator will make more sense if
  // they use this location instead.
  if (Tok.is(tok::semi))
    D.getName().EndLocation = StartBracketLoc;

  SourceLocation SuggestParenLoc = Tok.getLocation();

  // Now that the brackets are removed, try parsing the declarator again.
  ParseDeclaratorInternal(D, &Parser::ParseDirectDeclarator);

  // Something went wrong parsing the brackets, in which case,
  // ParseBracketDeclarator has emitted an error, and we don't need to emit
  // one here.
  if (TempDeclarator.getNumTypeObjects() == 0)
    return;

  // Determine if parens will need to be suggested in the diagnostic.
  bool NeedParens = false;
  if (D.getNumTypeObjects() != 0) {
    switch (D.getTypeObject(D.getNumTypeObjects() - 1).Kind) {
    case DeclaratorChunk::Pointer:
    case DeclaratorChunk::Reference:
    case DeclaratorChunk::BlockPointer:
    case DeclaratorChunk::MemberPointer:
    case DeclaratorChunk::Pipe:
      NeedParens = true;
      break;
    case DeclaratorChunk::Array:
    case DeclaratorChunk::Function:
    case DeclaratorChunk::Paren:
      break;
    }
  }

  if (NeedParens) {
    // Create a DeclaratorChunk for the inserted parens.
    SourceLocation EndLoc = PP.getLocForEndOfToken(D.getEndLoc());
    D.AddTypeInfo(DeclaratorChunk::getParen(SuggestParenLoc, EndLoc),
                  SourceLocation());
  }

  // Adding back the bracket info to the end of the Declarator.
  for (unsigned i = 0, e = TempDeclarator.getNumTypeObjects(); i < e; ++i) {
    const DeclaratorChunk &Chunk = TempDeclarator.getTypeObject(i);
    D.AddTypeInfo(Chunk, SourceLocation());
  }

  // The missing identifier would have been diagnosed in ParseDirectDeclarator.
  // If parentheses are required, always suggest them.
  if (!D.getIdentifier() && !NeedParens)
    return;

  SourceLocation EndBracketLoc = TempDeclarator.getEndLoc();

  // Generate the move bracket error message.
  SourceRange BracketRange(StartBracketLoc, EndBracketLoc);
  SourceLocation EndLoc = PP.getLocForEndOfToken(D.getEndLoc());

  if (NeedParens) {
    Diag(EndLoc, diag::err_brackets_go_after_unqualified_id)
        << getLangOpts().CPlusPlus
        << FixItHint::CreateInsertion(SuggestParenLoc, "(")
        << FixItHint::CreateInsertion(EndLoc, ")")
        << FixItHint::CreateInsertionFromRange(
               EndLoc, CharSourceRange(BracketRange, true))
        << FixItHint::CreateRemoval(BracketRange);
  } else {
    Diag(EndLoc, diag::err_brackets_go_after_unqualified_id)
        << getLangOpts().CPlusPlus
        << FixItHint::CreateInsertionFromRange(
               EndLoc, CharSourceRange(BracketRange, true))
        << FixItHint::CreateRemoval(BracketRange);
  }
}

/// [GNU]   typeof-specifier:
///           typeof ( expressions )
///           typeof ( type-name )
/// [GNU/C++] typeof unary-expression
///
void Parser::ParseTypeofSpecifier(DeclSpec &DS) {
  assert(Tok.is(tok::kw_typeof) && "Not a typeof specifier");
  Token OpTok = Tok;
  SourceLocation StartLoc = ConsumeToken();

  const bool hasParens = Tok.is(tok::l_paren);

  EnterExpressionEvaluationContext Unevaluated(
      Actions, Sema::ExpressionEvaluationContext::Unevaluated,
      Sema::ReuseLambdaContextDecl);

  bool isCastExpr;
  ParsedType CastTy;
  SourceRange CastRange;
  ExprResult Operand = Actions.CorrectDelayedTyposInExpr(
      ParseExprAfterUnaryExprOrTypeTrait(OpTok, isCastExpr, CastTy, CastRange));
  if (hasParens)
    DS.setTypeofParensRange(CastRange);

  if (CastRange.getEnd().isInvalid())
    // FIXME: Not accurate, the range gets one token more than it should.
    DS.SetRangeEnd(Tok.getLocation());
  else
    DS.SetRangeEnd(CastRange.getEnd());

  if (isCastExpr) {
    if (!CastTy) {
      DS.SetTypeSpecError();
      return;
    }

    const char *PrevSpec = nullptr;
    unsigned DiagID;
    // Check for duplicate type specifiers (e.g. "int typeof(int)").
    if (DS.SetTypeSpecType(DeclSpec::TST_typeofType, StartLoc, PrevSpec,
                           DiagID, CastTy,
                           Actions.getASTContext().getPrintingPolicy()))
      Diag(StartLoc, DiagID) << PrevSpec;
    return;
  }

  // If we get here, the operand to the typeof was an expression.
  if (Operand.isInvalid()) {
    DS.SetTypeSpecError();
    return;
  }

  // We might need to transform the operand if it is potentially evaluated.
  Operand = Actions.HandleExprEvaluationContextForTypeof(Operand.get());
  if (Operand.isInvalid()) {
    DS.SetTypeSpecError();
    return;
  }

  const char *PrevSpec = nullptr;
  unsigned DiagID;
  // Check for duplicate type specifiers (e.g. "int typeof(int)").
  if (DS.SetTypeSpecType(DeclSpec::TST_typeofExpr, StartLoc, PrevSpec,
                         DiagID, Operand.get(),
                         Actions.getASTContext().getPrintingPolicy()))
    Diag(StartLoc, DiagID) << PrevSpec;
}

/// [C11]   atomic-specifier:
///           _Atomic ( type-name )
///
void Parser::ParseAtomicSpecifier(DeclSpec &DS) {
  assert(Tok.is(tok::kw__Atomic) && NextToken().is(tok::l_paren) &&
         "Not an atomic specifier");

  SourceLocation StartLoc = ConsumeToken();
  BalancedDelimiterTracker T(*this, tok::l_paren);
  if (T.consumeOpen())
    return;

  TypeResult Result = ParseTypeName();
  if (Result.isInvalid()) {
    SkipUntil(tok::r_paren, StopAtSemi);
    return;
  }

  // Match the ')'
  T.consumeClose();

  if (T.getCloseLocation().isInvalid())
    return;

  DS.setTypeofParensRange(T.getRange());
  DS.SetRangeEnd(T.getCloseLocation());

  const char *PrevSpec = nullptr;
  unsigned DiagID;
  if (DS.SetTypeSpecType(DeclSpec::TST_atomic, StartLoc, PrevSpec,
                         DiagID, Result.get(),
                         Actions.getASTContext().getPrintingPolicy()))
    Diag(StartLoc, DiagID) << PrevSpec;
}

/// TryAltiVecVectorTokenOutOfLine - Out of line body that should only be called
/// from TryAltiVecVectorToken.
bool Parser::TryAltiVecVectorTokenOutOfLine() {
  Token Next = NextToken();
  switch (Next.getKind()) {
  default: return false;
  case tok::kw_short:
  case tok::kw_long:
  case tok::kw_signed:
  case tok::kw_unsigned:
  case tok::kw_void:
  case tok::kw_char:
  case tok::kw_int:
  case tok::kw_float:
  case tok::kw_double:
  case tok::kw_bool:
  case tok::kw___bool:
  case tok::kw___pixel:
    Tok.setKind(tok::kw___vector);
    return true;
  case tok::identifier:
    if (Next.getIdentifierInfo() == Ident_pixel) {
      Tok.setKind(tok::kw___vector);
      return true;
    }
    if (Next.getIdentifierInfo() == Ident_bool) {
      Tok.setKind(tok::kw___vector);
      return true;
    }
    return false;
  }
}

bool Parser::TryAltiVecTokenOutOfLine(DeclSpec &DS, SourceLocation Loc,
                                      const char *&PrevSpec, unsigned &DiagID,
                                      bool &isInvalid) {
  const PrintingPolicy &Policy = Actions.getASTContext().getPrintingPolicy();
  if (Tok.getIdentifierInfo() == Ident_vector) {
    Token Next = NextToken();
    switch (Next.getKind()) {
    case tok::kw_short:
    case tok::kw_long:
    case tok::kw_signed:
    case tok::kw_unsigned:
    case tok::kw_void:
    case tok::kw_char:
    case tok::kw_int:
    case tok::kw_float:
    case tok::kw_double:
    case tok::kw_bool:
    case tok::kw___bool:
    case tok::kw___pixel:
      isInvalid = DS.SetTypeAltiVecVector(true, Loc, PrevSpec, DiagID, Policy);
      return true;
    case tok::identifier:
      if (Next.getIdentifierInfo() == Ident_pixel) {
        isInvalid = DS.SetTypeAltiVecVector(true, Loc, PrevSpec, DiagID,Policy);
        return true;
      }
      if (Next.getIdentifierInfo() == Ident_bool) {
        isInvalid = DS.SetTypeAltiVecVector(true, Loc, PrevSpec, DiagID,Policy);
        return true;
      }
      break;
    default:
      break;
    }
  } else if ((Tok.getIdentifierInfo() == Ident_pixel) &&
             DS.isTypeAltiVecVector()) {
    isInvalid = DS.SetTypeAltiVecPixel(true, Loc, PrevSpec, DiagID, Policy);
    return true;
  } else if ((Tok.getIdentifierInfo() == Ident_bool) &&
             DS.isTypeAltiVecVector()) {
    isInvalid = DS.SetTypeAltiVecBool(true, Loc, PrevSpec, DiagID, Policy);
    return true;
  }
  return false;
}<|MERGE_RESOLUTION|>--- conflicted
+++ resolved
@@ -4156,17 +4156,17 @@
       continue;
     }
 
-<<<<<<< HEAD
     if (Tok.is(tok::annot_pragma_openacc)) {
       // Result can be ignored, because it must be always empty.
       (void)ParseOpenACCDeclarativeDirective();
-=======
+      continue;
+    }
+
     if (tok::isPragmaAnnotation(Tok.getKind())) {
       Diag(Tok.getLocation(), diag::err_pragma_misplaced_in_decl)
           << DeclSpec::getSpecifierName(
                  TagType, Actions.getASTContext().getPrintingPolicy());
       ConsumeAnnotationToken();
->>>>>>> d057f881
       continue;
     }
 
