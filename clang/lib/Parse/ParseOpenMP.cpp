//===--- ParseOpenMP.cpp - OpenMP directives parsing ----------------------===//
//
// Part of the LLVM Project, under the Apache License v2.0 with LLVM Exceptions.
// See https://llvm.org/LICENSE.txt for license information.
// SPDX-License-Identifier: Apache-2.0 WITH LLVM-exception
//
//===----------------------------------------------------------------------===//
/// \file
/// This file implements parsing of all OpenMP directives and clauses.
///
//===----------------------------------------------------------------------===//

#include "clang/AST/ASTContext.h"
#include "clang/AST/StmtOpenMP.h"
#include "clang/Parse/ParseDiagnostic.h"
#include "clang/Parse/Parser.h"
#include "clang/Parse/RAIIObjectsForParser.h"
#include "clang/Sema/Scope.h"
#include "llvm/ADT/PointerIntPair.h"
#include "llvm/ADT/UniqueVector.h"

using namespace clang;

//===----------------------------------------------------------------------===//
// OpenMP declarative directives.
//===----------------------------------------------------------------------===//

namespace {
enum OpenMPDirectiveKindEx {
  OMPD_cancellation = OMPD_unknown + 1,
  OMPD_data,
  OMPD_declare,
  OMPD_end,
  OMPD_end_declare,
  OMPD_enter,
  OMPD_exit,
  OMPD_point,
  OMPD_reduction,
  OMPD_target_enter,
  OMPD_target_exit,
  OMPD_update,
  OMPD_distribute_parallel,
  OMPD_teams_distribute_parallel,
  OMPD_target_teams_distribute_parallel,
  OMPD_mapper,
  OMPD_variant,
  OMPD_parallel_master,
};

class DeclDirectiveListParserHelper final {
  SmallVector<Expr *, 4> Identifiers;
  Parser *P;
  OpenMPDirectiveKind Kind;

public:
  DeclDirectiveListParserHelper(Parser *P, OpenMPDirectiveKind Kind)
      : P(P), Kind(Kind) {}
  void operator()(CXXScopeSpec &SS, DeclarationNameInfo NameInfo) {
    ExprResult Res = P->getActions().ActOnOpenMPIdExpression(
        P->getCurScope(), SS, NameInfo, Kind);
    if (Res.isUsable())
      Identifiers.push_back(Res.get());
  }
  llvm::ArrayRef<Expr *> getIdentifiers() const { return Identifiers; }
};
} // namespace

// Map token string to extended OMP token kind that are
// OpenMPDirectiveKind + OpenMPDirectiveKindEx.
static unsigned getOpenMPDirectiveKindEx(StringRef S) {
  auto DKind = getOpenMPDirectiveKind(S);
  if (DKind != OMPD_unknown)
    return DKind;

  return llvm::StringSwitch<unsigned>(S)
      .Case("cancellation", OMPD_cancellation)
      .Case("data", OMPD_data)
      .Case("declare", OMPD_declare)
      .Case("end", OMPD_end)
      .Case("enter", OMPD_enter)
      .Case("exit", OMPD_exit)
      .Case("point", OMPD_point)
      .Case("reduction", OMPD_reduction)
      .Case("update", OMPD_update)
      .Case("mapper", OMPD_mapper)
      .Case("variant", OMPD_variant)
      .Default(OMPD_unknown);
}

static OpenMPDirectiveKind parseOpenMPDirectiveKind(Parser &P) {
  // Array of foldings: F[i][0] F[i][1] ===> F[i][2].
  // E.g.: OMPD_for OMPD_simd ===> OMPD_for_simd
  // TODO: add other combined directives in topological order.
  static const unsigned F[][3] = {
      {OMPD_cancellation, OMPD_point, OMPD_cancellation_point},
      {OMPD_declare, OMPD_reduction, OMPD_declare_reduction},
      {OMPD_declare, OMPD_mapper, OMPD_declare_mapper},
      {OMPD_declare, OMPD_simd, OMPD_declare_simd},
      {OMPD_declare, OMPD_target, OMPD_declare_target},
      {OMPD_declare, OMPD_variant, OMPD_declare_variant},
      {OMPD_distribute, OMPD_parallel, OMPD_distribute_parallel},
      {OMPD_distribute_parallel, OMPD_for, OMPD_distribute_parallel_for},
      {OMPD_distribute_parallel_for, OMPD_simd,
       OMPD_distribute_parallel_for_simd},
      {OMPD_distribute, OMPD_simd, OMPD_distribute_simd},
      {OMPD_end, OMPD_declare, OMPD_end_declare},
      {OMPD_end_declare, OMPD_target, OMPD_end_declare_target},
      {OMPD_target, OMPD_data, OMPD_target_data},
      {OMPD_target, OMPD_enter, OMPD_target_enter},
      {OMPD_target, OMPD_exit, OMPD_target_exit},
      {OMPD_target, OMPD_update, OMPD_target_update},
      {OMPD_target_enter, OMPD_data, OMPD_target_enter_data},
      {OMPD_target_exit, OMPD_data, OMPD_target_exit_data},
      {OMPD_for, OMPD_simd, OMPD_for_simd},
      {OMPD_parallel, OMPD_for, OMPD_parallel_for},
      {OMPD_parallel_for, OMPD_simd, OMPD_parallel_for_simd},
      {OMPD_parallel, OMPD_sections, OMPD_parallel_sections},
      {OMPD_taskloop, OMPD_simd, OMPD_taskloop_simd},
      {OMPD_target, OMPD_parallel, OMPD_target_parallel},
      {OMPD_target, OMPD_simd, OMPD_target_simd},
      {OMPD_target_parallel, OMPD_for, OMPD_target_parallel_for},
      {OMPD_target_parallel_for, OMPD_simd, OMPD_target_parallel_for_simd},
      {OMPD_teams, OMPD_distribute, OMPD_teams_distribute},
      {OMPD_teams_distribute, OMPD_simd, OMPD_teams_distribute_simd},
      {OMPD_teams_distribute, OMPD_parallel, OMPD_teams_distribute_parallel},
      {OMPD_teams_distribute_parallel, OMPD_for,
       OMPD_teams_distribute_parallel_for},
      {OMPD_teams_distribute_parallel_for, OMPD_simd,
       OMPD_teams_distribute_parallel_for_simd},
      {OMPD_target, OMPD_teams, OMPD_target_teams},
      {OMPD_target_teams, OMPD_distribute, OMPD_target_teams_distribute},
      {OMPD_target_teams_distribute, OMPD_parallel,
       OMPD_target_teams_distribute_parallel},
      {OMPD_target_teams_distribute, OMPD_simd,
       OMPD_target_teams_distribute_simd},
      {OMPD_target_teams_distribute_parallel, OMPD_for,
       OMPD_target_teams_distribute_parallel_for},
      {OMPD_target_teams_distribute_parallel_for, OMPD_simd,
       OMPD_target_teams_distribute_parallel_for_simd},
      {OMPD_master, OMPD_taskloop, OMPD_master_taskloop},
      {OMPD_master_taskloop, OMPD_simd, OMPD_master_taskloop_simd},
      {OMPD_parallel, OMPD_master, OMPD_parallel_master},
<<<<<<< HEAD
      {OMPD_parallel_master, OMPD_taskloop, OMPD_parallel_master_taskloop}};
=======
      {OMPD_parallel_master, OMPD_taskloop, OMPD_parallel_master_taskloop},
      {OMPD_parallel_master_taskloop, OMPD_simd,
       OMPD_parallel_master_taskloop_simd}};
>>>>>>> c79f07dd
  enum { CancellationPoint = 0, DeclareReduction = 1, TargetData = 2 };
  Token Tok = P.getCurToken();
  unsigned DKind =
      Tok.isAnnotation()
          ? static_cast<unsigned>(OMPD_unknown)
          : getOpenMPDirectiveKindEx(P.getPreprocessor().getSpelling(Tok));
  if (DKind == OMPD_unknown)
    return OMPD_unknown;

  for (unsigned I = 0; I < llvm::array_lengthof(F); ++I) {
    if (DKind != F[I][0])
      continue;

    Tok = P.getPreprocessor().LookAhead(0);
    unsigned SDKind =
        Tok.isAnnotation()
            ? static_cast<unsigned>(OMPD_unknown)
            : getOpenMPDirectiveKindEx(P.getPreprocessor().getSpelling(Tok));
    if (SDKind == OMPD_unknown)
      continue;

    if (SDKind == F[I][1]) {
      P.ConsumeToken();
      DKind = F[I][2];
    }
  }
  return DKind < OMPD_unknown ? static_cast<OpenMPDirectiveKind>(DKind)
                              : OMPD_unknown;
}

static DeclarationName parseOpenMPReductionId(Parser &P) {
  Token Tok = P.getCurToken();
  Sema &Actions = P.getActions();
  OverloadedOperatorKind OOK = OO_None;
  // Allow to use 'operator' keyword for C++ operators
  bool WithOperator = false;
  if (Tok.is(tok::kw_operator)) {
    P.ConsumeToken();
    Tok = P.getCurToken();
    WithOperator = true;
  }
  switch (Tok.getKind()) {
  case tok::plus: // '+'
    OOK = OO_Plus;
    break;
  case tok::minus: // '-'
    OOK = OO_Minus;
    break;
  case tok::star: // '*'
    OOK = OO_Star;
    break;
  case tok::amp: // '&'
    OOK = OO_Amp;
    break;
  case tok::pipe: // '|'
    OOK = OO_Pipe;
    break;
  case tok::caret: // '^'
    OOK = OO_Caret;
    break;
  case tok::ampamp: // '&&'
    OOK = OO_AmpAmp;
    break;
  case tok::pipepipe: // '||'
    OOK = OO_PipePipe;
    break;
  case tok::identifier: // identifier
    if (!WithOperator)
      break;
    LLVM_FALLTHROUGH;
  default:
    P.Diag(Tok.getLocation(), diag::err_omp_expected_reduction_identifier);
    P.SkipUntil(tok::colon, tok::r_paren, tok::annot_pragma_openmp_end,
                Parser::StopBeforeMatch);
    return DeclarationName();
  }
  P.ConsumeToken();
  auto &DeclNames = Actions.getASTContext().DeclarationNames;
  return OOK == OO_None ? DeclNames.getIdentifier(Tok.getIdentifierInfo())
                        : DeclNames.getCXXOperatorName(OOK);
}

/// Parse 'omp declare reduction' construct.
///
///       declare-reduction-directive:
///        annot_pragma_openmp 'declare' 'reduction'
///        '(' <reduction_id> ':' <type> {',' <type>} ':' <expression> ')'
///        ['initializer' '(' ('omp_priv' '=' <expression>)|<function_call> ')']
///        annot_pragma_openmp_end
/// <reduction_id> is either a base language identifier or one of the following
/// operators: '+', '-', '*', '&', '|', '^', '&&' and '||'.
///
Parser::DeclGroupPtrTy
Parser::ParseOpenMPDeclareReductionDirective(AccessSpecifier AS) {
  // Parse '('.
  BalancedDelimiterTracker T(*this, tok::l_paren, tok::annot_pragma_openmp_end);
  if (T.expectAndConsume(diag::err_expected_lparen_after,
                         getOpenMPDirectiveName(OMPD_declare_reduction))) {
    SkipUntil(tok::annot_pragma_openmp_end, StopBeforeMatch);
    return DeclGroupPtrTy();
  }

  DeclarationName Name = parseOpenMPReductionId(*this);
  if (Name.isEmpty() && Tok.is(tok::annot_pragma_openmp_end))
    return DeclGroupPtrTy();

  // Consume ':'.
  bool IsCorrect = !ExpectAndConsume(tok::colon);

  if (!IsCorrect && Tok.is(tok::annot_pragma_openmp_end))
    return DeclGroupPtrTy();

  IsCorrect = IsCorrect && !Name.isEmpty();

  if (Tok.is(tok::colon) || Tok.is(tok::annot_pragma_openmp_end)) {
    Diag(Tok.getLocation(), diag::err_expected_type);
    IsCorrect = false;
  }

  if (!IsCorrect && Tok.is(tok::annot_pragma_openmp_end))
    return DeclGroupPtrTy();

  SmallVector<std::pair<QualType, SourceLocation>, 8> ReductionTypes;
  // Parse list of types until ':' token.
  do {
    ColonProtectionRAIIObject ColonRAII(*this);
    SourceRange Range;
    TypeResult TR =
        ParseTypeName(&Range, DeclaratorContext::PrototypeContext, AS);
    if (TR.isUsable()) {
      QualType ReductionType =
          Actions.ActOnOpenMPDeclareReductionType(Range.getBegin(), TR);
      if (!ReductionType.isNull()) {
        ReductionTypes.push_back(
            std::make_pair(ReductionType, Range.getBegin()));
      }
    } else {
      SkipUntil(tok::comma, tok::colon, tok::annot_pragma_openmp_end,
                StopBeforeMatch);
    }

    if (Tok.is(tok::colon) || Tok.is(tok::annot_pragma_openmp_end))
      break;

    // Consume ','.
    if (ExpectAndConsume(tok::comma)) {
      IsCorrect = false;
      if (Tok.is(tok::annot_pragma_openmp_end)) {
        Diag(Tok.getLocation(), diag::err_expected_type);
        return DeclGroupPtrTy();
      }
    }
  } while (Tok.isNot(tok::annot_pragma_openmp_end));

  if (ReductionTypes.empty()) {
    SkipUntil(tok::annot_pragma_openmp_end, StopBeforeMatch);
    return DeclGroupPtrTy();
  }

  if (!IsCorrect && Tok.is(tok::annot_pragma_openmp_end))
    return DeclGroupPtrTy();

  // Consume ':'.
  if (ExpectAndConsume(tok::colon))
    IsCorrect = false;

  if (Tok.is(tok::annot_pragma_openmp_end)) {
    Diag(Tok.getLocation(), diag::err_expected_expression);
    return DeclGroupPtrTy();
  }

  DeclGroupPtrTy DRD = Actions.ActOnOpenMPDeclareReductionDirectiveStart(
      getCurScope(), Actions.getCurLexicalContext(), Name, ReductionTypes, AS);

  // Parse <combiner> expression and then parse initializer if any for each
  // correct type.
  unsigned I = 0, E = ReductionTypes.size();
  for (Decl *D : DRD.get()) {
    TentativeParsingAction TPA(*this);
    ParseScope OMPDRScope(this, Scope::FnScope | Scope::DeclScope |
                                    Scope::CompoundStmtScope |
                                    Scope::OpenMPDirectiveScope);
    // Parse <combiner> expression.
    Actions.ActOnOpenMPDeclareReductionCombinerStart(getCurScope(), D);
    ExprResult CombinerResult =
        Actions.ActOnFinishFullExpr(ParseAssignmentExpression().get(),
                                    D->getLocation(), /*DiscardedValue*/ false);
    Actions.ActOnOpenMPDeclareReductionCombinerEnd(D, CombinerResult.get());

    if (CombinerResult.isInvalid() && Tok.isNot(tok::r_paren) &&
        Tok.isNot(tok::annot_pragma_openmp_end)) {
      TPA.Commit();
      IsCorrect = false;
      break;
    }
    IsCorrect = !T.consumeClose() && IsCorrect && CombinerResult.isUsable();
    ExprResult InitializerResult;
    if (Tok.isNot(tok::annot_pragma_openmp_end)) {
      // Parse <initializer> expression.
      if (Tok.is(tok::identifier) &&
          Tok.getIdentifierInfo()->isStr("initializer")) {
        ConsumeToken();
      } else {
        Diag(Tok.getLocation(), diag::err_expected) << "'initializer'";
        TPA.Commit();
        IsCorrect = false;
        break;
      }
      // Parse '('.
      BalancedDelimiterTracker T(*this, tok::l_paren,
                                 tok::annot_pragma_openmp_end);
      IsCorrect =
          !T.expectAndConsume(diag::err_expected_lparen_after, "initializer") &&
          IsCorrect;
      if (Tok.isNot(tok::annot_pragma_openmp_end)) {
        ParseScope OMPDRScope(this, Scope::FnScope | Scope::DeclScope |
                                        Scope::CompoundStmtScope |
                                        Scope::OpenMPDirectiveScope);
        // Parse expression.
        VarDecl *OmpPrivParm =
            Actions.ActOnOpenMPDeclareReductionInitializerStart(getCurScope(),
                                                                D);
        // Check if initializer is omp_priv <init_expr> or something else.
        if (Tok.is(tok::identifier) &&
            Tok.getIdentifierInfo()->isStr("omp_priv")) {
          if (Actions.getLangOpts().CPlusPlus) {
            InitializerResult = Actions.ActOnFinishFullExpr(
                ParseAssignmentExpression().get(), D->getLocation(),
                /*DiscardedValue*/ false);
          } else {
            ConsumeToken();
            ParseOpenMPReductionInitializerForDecl(OmpPrivParm);
          }
        } else {
          InitializerResult = Actions.ActOnFinishFullExpr(
              ParseAssignmentExpression().get(), D->getLocation(),
              /*DiscardedValue*/ false);
        }
        Actions.ActOnOpenMPDeclareReductionInitializerEnd(
            D, InitializerResult.get(), OmpPrivParm);
        if (InitializerResult.isInvalid() && Tok.isNot(tok::r_paren) &&
            Tok.isNot(tok::annot_pragma_openmp_end)) {
          TPA.Commit();
          IsCorrect = false;
          break;
        }
        IsCorrect =
            !T.consumeClose() && IsCorrect && !InitializerResult.isInvalid();
      }
    }

    ++I;
    // Revert parsing if not the last type, otherwise accept it, we're done with
    // parsing.
    if (I != E)
      TPA.Revert();
    else
      TPA.Commit();
  }
  return Actions.ActOnOpenMPDeclareReductionDirectiveEnd(getCurScope(), DRD,
                                                         IsCorrect);
}

void Parser::ParseOpenMPReductionInitializerForDecl(VarDecl *OmpPrivParm) {
  // Parse declarator '=' initializer.
  // If a '==' or '+=' is found, suggest a fixit to '='.
  if (isTokenEqualOrEqualTypo()) {
    ConsumeToken();

    if (Tok.is(tok::code_completion)) {
      Actions.CodeCompleteInitializer(getCurScope(), OmpPrivParm);
      Actions.FinalizeDeclaration(OmpPrivParm);
      cutOffParsing();
      return;
    }

    ExprResult Init(ParseInitializer());

    if (Init.isInvalid()) {
      SkipUntil(tok::r_paren, tok::annot_pragma_openmp_end, StopBeforeMatch);
      Actions.ActOnInitializerError(OmpPrivParm);
    } else {
      Actions.AddInitializerToDecl(OmpPrivParm, Init.get(),
                                   /*DirectInit=*/false);
    }
  } else if (Tok.is(tok::l_paren)) {
    // Parse C++ direct initializer: '(' expression-list ')'
    BalancedDelimiterTracker T(*this, tok::l_paren);
    T.consumeOpen();

    ExprVector Exprs;
    CommaLocsTy CommaLocs;

    SourceLocation LParLoc = T.getOpenLocation();
    auto RunSignatureHelp = [this, OmpPrivParm, LParLoc, &Exprs]() {
      QualType PreferredType = Actions.ProduceConstructorSignatureHelp(
          getCurScope(), OmpPrivParm->getType()->getCanonicalTypeInternal(),
          OmpPrivParm->getLocation(), Exprs, LParLoc);
      CalledSignatureHelp = true;
      return PreferredType;
    };
    if (ParseExpressionList(Exprs, CommaLocs, [&] {
          PreferredType.enterFunctionArgument(Tok.getLocation(),
                                              RunSignatureHelp);
        })) {
      if (PP.isCodeCompletionReached() && !CalledSignatureHelp)
        RunSignatureHelp();
      Actions.ActOnInitializerError(OmpPrivParm);
      SkipUntil(tok::r_paren, tok::annot_pragma_openmp_end, StopBeforeMatch);
    } else {
      // Match the ')'.
      SourceLocation RLoc = Tok.getLocation();
      if (!T.consumeClose())
        RLoc = T.getCloseLocation();

      assert(!Exprs.empty() && Exprs.size() - 1 == CommaLocs.size() &&
             "Unexpected number of commas!");

      ExprResult Initializer =
          Actions.ActOnParenListExpr(T.getOpenLocation(), RLoc, Exprs);
      Actions.AddInitializerToDecl(OmpPrivParm, Initializer.get(),
                                   /*DirectInit=*/true);
    }
  } else if (getLangOpts().CPlusPlus11 && Tok.is(tok::l_brace)) {
    // Parse C++0x braced-init-list.
    Diag(Tok, diag::warn_cxx98_compat_generalized_initializer_lists);

    ExprResult Init(ParseBraceInitializer());

    if (Init.isInvalid()) {
      Actions.ActOnInitializerError(OmpPrivParm);
    } else {
      Actions.AddInitializerToDecl(OmpPrivParm, Init.get(),
                                   /*DirectInit=*/true);
    }
  } else {
    Actions.ActOnUninitializedDecl(OmpPrivParm);
  }
}

/// Parses 'omp declare mapper' directive.
///
///       declare-mapper-directive:
///         annot_pragma_openmp 'declare' 'mapper' '(' [<mapper-identifier> ':']
///         <type> <var> ')' [<clause>[[,] <clause>] ... ]
///         annot_pragma_openmp_end
/// <mapper-identifier> and <var> are base language identifiers.
///
Parser::DeclGroupPtrTy
Parser::ParseOpenMPDeclareMapperDirective(AccessSpecifier AS) {
  bool IsCorrect = true;
  // Parse '('
  BalancedDelimiterTracker T(*this, tok::l_paren, tok::annot_pragma_openmp_end);
  if (T.expectAndConsume(diag::err_expected_lparen_after,
                         getOpenMPDirectiveName(OMPD_declare_mapper))) {
    SkipUntil(tok::annot_pragma_openmp_end, StopBeforeMatch);
    return DeclGroupPtrTy();
  }

  // Parse <mapper-identifier>
  auto &DeclNames = Actions.getASTContext().DeclarationNames;
  DeclarationName MapperId;
  if (PP.LookAhead(0).is(tok::colon)) {
    if (Tok.isNot(tok::identifier) && Tok.isNot(tok::kw_default)) {
      Diag(Tok.getLocation(), diag::err_omp_mapper_illegal_identifier);
      IsCorrect = false;
    } else {
      MapperId = DeclNames.getIdentifier(Tok.getIdentifierInfo());
    }
    ConsumeToken();
    // Consume ':'.
    ExpectAndConsume(tok::colon);
  } else {
    // If no mapper identifier is provided, its name is "default" by default
    MapperId =
        DeclNames.getIdentifier(&Actions.getASTContext().Idents.get("default"));
  }

  if (!IsCorrect && Tok.is(tok::annot_pragma_openmp_end))
    return DeclGroupPtrTy();

  // Parse <type> <var>
  DeclarationName VName;
  QualType MapperType;
  SourceRange Range;
  TypeResult ParsedType = parseOpenMPDeclareMapperVarDecl(Range, VName, AS);
  if (ParsedType.isUsable())
    MapperType =
        Actions.ActOnOpenMPDeclareMapperType(Range.getBegin(), ParsedType);
  if (MapperType.isNull())
    IsCorrect = false;
  if (!IsCorrect) {
    SkipUntil(tok::annot_pragma_openmp_end, Parser::StopBeforeMatch);
    return DeclGroupPtrTy();
  }

  // Consume ')'.
  IsCorrect &= !T.consumeClose();
  if (!IsCorrect) {
    SkipUntil(tok::annot_pragma_openmp_end, Parser::StopBeforeMatch);
    return DeclGroupPtrTy();
  }

  // Enter scope.
  OMPDeclareMapperDecl *DMD = Actions.ActOnOpenMPDeclareMapperDirectiveStart(
      getCurScope(), Actions.getCurLexicalContext(), MapperId, MapperType,
      Range.getBegin(), VName, AS);
  DeclarationNameInfo DirName;
  SourceLocation Loc = Tok.getLocation();
  unsigned ScopeFlags = Scope::FnScope | Scope::DeclScope |
                        Scope::CompoundStmtScope | Scope::OpenMPDirectiveScope;
  ParseScope OMPDirectiveScope(this, ScopeFlags);
  Actions.StartOpenMPDSABlock(OMPD_declare_mapper, DirName, getCurScope(), Loc);

  // Add the mapper variable declaration.
  Actions.ActOnOpenMPDeclareMapperDirectiveVarDecl(
      DMD, getCurScope(), MapperType, Range.getBegin(), VName);

  // Parse map clauses.
  SmallVector<OMPClause *, 6> Clauses;
  while (Tok.isNot(tok::annot_pragma_openmp_end)) {
    OpenMPClauseKind CKind = Tok.isAnnotation()
                                 ? OMPC_unknown
                                 : getOpenMPClauseKind(PP.getSpelling(Tok));
    Actions.StartOpenMPClause(CKind);
    OMPClause *Clause =
        ParseOpenMPClause(OMPD_declare_mapper, CKind, Clauses.size() == 0);
    if (Clause)
      Clauses.push_back(Clause);
    else
      IsCorrect = false;
    // Skip ',' if any.
    if (Tok.is(tok::comma))
      ConsumeToken();
    Actions.EndOpenMPClause();
  }
  if (Clauses.empty()) {
    Diag(Tok, diag::err_omp_expected_clause)
        << getOpenMPDirectiveName(OMPD_declare_mapper);
    IsCorrect = false;
  }

  // Exit scope.
  Actions.EndOpenMPDSABlock(nullptr);
  OMPDirectiveScope.Exit();

  DeclGroupPtrTy DGP =
      Actions.ActOnOpenMPDeclareMapperDirectiveEnd(DMD, getCurScope(), Clauses);
  if (!IsCorrect)
    return DeclGroupPtrTy();
  return DGP;
}

TypeResult Parser::parseOpenMPDeclareMapperVarDecl(SourceRange &Range,
                                                   DeclarationName &Name,
                                                   AccessSpecifier AS) {
  // Parse the common declaration-specifiers piece.
  Parser::DeclSpecContext DSC = Parser::DeclSpecContext::DSC_type_specifier;
  DeclSpec DS(AttrFactory);
  ParseSpecifierQualifierList(DS, AS, DSC);

  // Parse the declarator.
  DeclaratorContext Context = DeclaratorContext::PrototypeContext;
  Declarator DeclaratorInfo(DS, Context);
  ParseDeclarator(DeclaratorInfo);
  Range = DeclaratorInfo.getSourceRange();
  if (DeclaratorInfo.getIdentifier() == nullptr) {
    Diag(Tok.getLocation(), diag::err_omp_mapper_expected_declarator);
    return true;
  }
  Name = Actions.GetNameForDeclarator(DeclaratorInfo).getName();

  return Actions.ActOnOpenMPDeclareMapperVarDecl(getCurScope(), DeclaratorInfo);
}

namespace {
/// RAII that recreates function context for correct parsing of clauses of
/// 'declare simd' construct.
/// OpenMP, 2.8.2 declare simd Construct
/// The expressions appearing in the clauses of this directive are evaluated in
/// the scope of the arguments of the function declaration or definition.
class FNContextRAII final {
  Parser &P;
  Sema::CXXThisScopeRAII *ThisScope;
  Parser::ParseScope *TempScope;
  Parser::ParseScope *FnScope;
  bool HasTemplateScope = false;
  bool HasFunScope = false;
  FNContextRAII() = delete;
  FNContextRAII(const FNContextRAII &) = delete;
  FNContextRAII &operator=(const FNContextRAII &) = delete;

public:
  FNContextRAII(Parser &P, Parser::DeclGroupPtrTy Ptr) : P(P) {
    Decl *D = *Ptr.get().begin();
    NamedDecl *ND = dyn_cast<NamedDecl>(D);
    RecordDecl *RD = dyn_cast_or_null<RecordDecl>(D->getDeclContext());
    Sema &Actions = P.getActions();

    // Allow 'this' within late-parsed attributes.
    ThisScope = new Sema::CXXThisScopeRAII(Actions, RD, Qualifiers(),
                                           ND && ND->isCXXInstanceMember());

    // If the Decl is templatized, add template parameters to scope.
    HasTemplateScope = D->isTemplateDecl();
    TempScope =
        new Parser::ParseScope(&P, Scope::TemplateParamScope, HasTemplateScope);
    if (HasTemplateScope)
      Actions.ActOnReenterTemplateScope(Actions.getCurScope(), D);

    // If the Decl is on a function, add function parameters to the scope.
    HasFunScope = D->isFunctionOrFunctionTemplate();
    FnScope = new Parser::ParseScope(
        &P, Scope::FnScope | Scope::DeclScope | Scope::CompoundStmtScope,
        HasFunScope);
    if (HasFunScope)
      Actions.ActOnReenterFunctionContext(Actions.getCurScope(), D);
  }
  ~FNContextRAII() {
    if (HasFunScope) {
      P.getActions().ActOnExitFunctionContext();
      FnScope->Exit(); // Pop scope, and remove Decls from IdResolver
    }
    if (HasTemplateScope)
      TempScope->Exit();
    delete FnScope;
    delete TempScope;
    delete ThisScope;
  }
};
} // namespace

/// Parses clauses for 'declare simd' directive.
///    clause:
///      'inbranch' | 'notinbranch'
///      'simdlen' '(' <expr> ')'
///      { 'uniform' '(' <argument_list> ')' }
///      { 'aligned '(' <argument_list> [ ':' <alignment> ] ')' }
///      { 'linear '(' <argument_list> [ ':' <step> ] ')' }
static bool parseDeclareSimdClauses(
    Parser &P, OMPDeclareSimdDeclAttr::BranchStateTy &BS, ExprResult &SimdLen,
    SmallVectorImpl<Expr *> &Uniforms, SmallVectorImpl<Expr *> &Aligneds,
    SmallVectorImpl<Expr *> &Alignments, SmallVectorImpl<Expr *> &Linears,
    SmallVectorImpl<unsigned> &LinModifiers, SmallVectorImpl<Expr *> &Steps) {
  SourceRange BSRange;
  const Token &Tok = P.getCurToken();
  bool IsError = false;
  while (Tok.isNot(tok::annot_pragma_openmp_end)) {
    if (Tok.isNot(tok::identifier))
      break;
    OMPDeclareSimdDeclAttr::BranchStateTy Out;
    IdentifierInfo *II = Tok.getIdentifierInfo();
    StringRef ClauseName = II->getName();
    // Parse 'inranch|notinbranch' clauses.
    if (OMPDeclareSimdDeclAttr::ConvertStrToBranchStateTy(ClauseName, Out)) {
      if (BS != OMPDeclareSimdDeclAttr::BS_Undefined && BS != Out) {
        P.Diag(Tok, diag::err_omp_declare_simd_inbranch_notinbranch)
            << ClauseName
            << OMPDeclareSimdDeclAttr::ConvertBranchStateTyToStr(BS) << BSRange;
        IsError = true;
      }
      BS = Out;
      BSRange = SourceRange(Tok.getLocation(), Tok.getEndLoc());
      P.ConsumeToken();
    } else if (ClauseName.equals("simdlen")) {
      if (SimdLen.isUsable()) {
        P.Diag(Tok, diag::err_omp_more_one_clause)
            << getOpenMPDirectiveName(OMPD_declare_simd) << ClauseName << 0;
        IsError = true;
      }
      P.ConsumeToken();
      SourceLocation RLoc;
      SimdLen = P.ParseOpenMPParensExpr(ClauseName, RLoc);
      if (SimdLen.isInvalid())
        IsError = true;
    } else {
      OpenMPClauseKind CKind = getOpenMPClauseKind(ClauseName);
      if (CKind == OMPC_uniform || CKind == OMPC_aligned ||
          CKind == OMPC_linear) {
        Parser::OpenMPVarListDataTy Data;
        SmallVectorImpl<Expr *> *Vars = &Uniforms;
        if (CKind == OMPC_aligned)
          Vars = &Aligneds;
        else if (CKind == OMPC_linear)
          Vars = &Linears;

        P.ConsumeToken();
        if (P.ParseOpenMPVarList(OMPD_declare_simd,
                                 getOpenMPClauseKind(ClauseName), *Vars, Data))
          IsError = true;
        if (CKind == OMPC_aligned) {
          Alignments.append(Aligneds.size() - Alignments.size(), Data.TailExpr);
        } else if (CKind == OMPC_linear) {
          if (P.getActions().CheckOpenMPLinearModifier(Data.LinKind,
                                                       Data.DepLinMapLoc))
            Data.LinKind = OMPC_LINEAR_val;
          LinModifiers.append(Linears.size() - LinModifiers.size(),
                              Data.LinKind);
          Steps.append(Linears.size() - Steps.size(), Data.TailExpr);
        }
      } else
        // TODO: add parsing of other clauses.
        break;
    }
    // Skip ',' if any.
    if (Tok.is(tok::comma))
      P.ConsumeToken();
  }
  return IsError;
}

/// Parse clauses for '#pragma omp declare simd'.
Parser::DeclGroupPtrTy
Parser::ParseOMPDeclareSimdClauses(Parser::DeclGroupPtrTy Ptr,
                                   CachedTokens &Toks, SourceLocation Loc) {
  PP.EnterToken(Tok, /*IsReinject*/ true);
  PP.EnterTokenStream(Toks, /*DisableMacroExpansion=*/true,
                      /*IsReinject*/ true);
  // Consume the previously pushed token.
  ConsumeAnyToken(/*ConsumeCodeCompletionTok=*/true);
  ConsumeAnyToken(/*ConsumeCodeCompletionTok=*/true);

  FNContextRAII FnContext(*this, Ptr);
  OMPDeclareSimdDeclAttr::BranchStateTy BS =
      OMPDeclareSimdDeclAttr::BS_Undefined;
  ExprResult Simdlen;
  SmallVector<Expr *, 4> Uniforms;
  SmallVector<Expr *, 4> Aligneds;
  SmallVector<Expr *, 4> Alignments;
  SmallVector<Expr *, 4> Linears;
  SmallVector<unsigned, 4> LinModifiers;
  SmallVector<Expr *, 4> Steps;
  bool IsError =
      parseDeclareSimdClauses(*this, BS, Simdlen, Uniforms, Aligneds,
                              Alignments, Linears, LinModifiers, Steps);
  // Need to check for extra tokens.
  if (Tok.isNot(tok::annot_pragma_openmp_end)) {
    Diag(Tok, diag::warn_omp_extra_tokens_at_eol)
        << getOpenMPDirectiveName(OMPD_declare_simd);
    while (Tok.isNot(tok::annot_pragma_openmp_end))
      ConsumeAnyToken();
  }
  // Skip the last annot_pragma_openmp_end.
  SourceLocation EndLoc = ConsumeAnnotationToken();
  if (IsError)
    return Ptr;
  return Actions.ActOnOpenMPDeclareSimdDirective(
      Ptr, BS, Simdlen.get(), Uniforms, Aligneds, Alignments, Linears,
      LinModifiers, Steps, SourceRange(Loc, EndLoc));
}

/// Parse optional 'score' '(' <expr> ')' ':'.
static ExprResult parseContextScore(Parser &P) {
  ExprResult ScoreExpr;
  SmallString<16> Buffer;
  StringRef SelectorName =
      P.getPreprocessor().getSpelling(P.getCurToken(), Buffer);
  OMPDeclareVariantAttr::ScoreType ScoreKind =
      OMPDeclareVariantAttr::ScoreUnknown;
  (void)OMPDeclareVariantAttr::ConvertStrToScoreType(SelectorName, ScoreKind);
  if (ScoreKind == OMPDeclareVariantAttr::ScoreUnknown)
    return ScoreExpr;
  assert(ScoreKind == OMPDeclareVariantAttr::ScoreSpecified &&
         "Expected \"score\" clause.");
  (void)P.ConsumeToken();
  SourceLocation RLoc;
  ScoreExpr = P.ParseOpenMPParensExpr(SelectorName, RLoc);
  // Parse ':'
  if (P.getCurToken().is(tok::colon))
    (void)P.ConsumeAnyToken();
  else
    P.Diag(P.getCurToken(), diag::warn_pragma_expected_colon)
        << "context selector score clause";
  return ScoreExpr;
}

/// Parse context selector for 'implementation' selector set:
/// 'vendor' '(' [ 'score' '(' <score _expr> ')' ':' ] <vendor> { ',' <vendor> }
/// ')'
static void parseImplementationSelector(
    Parser &P, SourceLocation Loc, llvm::StringMap<SourceLocation> &UsedCtx,
    llvm::function_ref<void(SourceRange,
                            const Sema::OpenMPDeclareVariantCtsSelectorData &)>
        Callback) {
  const Token &Tok = P.getCurToken();
  // Parse inner context selector set name, if any.
  if (!Tok.is(tok::identifier)) {
    P.Diag(Tok.getLocation(), diag::warn_omp_declare_variant_cs_name_expected)
        << "implementation";
    // Skip until either '}', ')', or end of directive.
    while (!P.SkipUntil(tok::r_brace, tok::r_paren,
                        tok::annot_pragma_openmp_end, Parser::StopBeforeMatch))
      ;
    return;
  }
  SmallString<16> Buffer;
  StringRef CtxSelectorName = P.getPreprocessor().getSpelling(Tok, Buffer);
  auto Res = UsedCtx.try_emplace(CtxSelectorName, Tok.getLocation());
  if (!Res.second) {
    // OpenMP 5.0, 2.3.2 Context Selectors, Restrictions.
    // Each trait-selector-name can only be specified once.
    P.Diag(Tok.getLocation(), diag::err_omp_declare_variant_ctx_mutiple_use)
        << CtxSelectorName << "implementation";
    P.Diag(Res.first->getValue(), diag::note_omp_declare_variant_ctx_used_here)
        << CtxSelectorName;
  }
  OMPDeclareVariantAttr::CtxSelectorType CSKind =
      OMPDeclareVariantAttr::CtxUnknown;
  (void)OMPDeclareVariantAttr::ConvertStrToCtxSelectorType(CtxSelectorName,
                                                           CSKind);
  (void)P.ConsumeToken();
  switch (CSKind) {
  case OMPDeclareVariantAttr::CtxVendor: {
    // Parse '('.
    BalancedDelimiterTracker T(P, tok::l_paren, tok::annot_pragma_openmp_end);
    (void)T.expectAndConsume(diag::err_expected_lparen_after,
                             CtxSelectorName.data());
    const ExprResult Score = parseContextScore(P);
    llvm::UniqueVector<llvm::SmallString<16>> Vendors;
    do {
      // Parse <vendor>.
      StringRef VendorName;
      if (Tok.is(tok::identifier)) {
        Buffer.clear();
        VendorName = P.getPreprocessor().getSpelling(P.getCurToken(), Buffer);
        (void)P.ConsumeToken();
        if (!VendorName.empty())
          Vendors.insert(VendorName);
      } else {
        P.Diag(Tok.getLocation(), diag::err_omp_declare_variant_item_expected)
            << "vendor identifier"
            << "vendor"
            << "implementation";
      }
      if (!P.TryConsumeToken(tok::comma) && Tok.isNot(tok::r_paren)) {
        P.Diag(Tok, diag::err_expected_punc)
            << (VendorName.empty() ? "vendor name" : VendorName);
      }
    } while (Tok.is(tok::identifier));
    // Parse ')'.
    (void)T.consumeClose();
    if (!Vendors.empty()) {
      SmallVector<StringRef, 4> ImplVendors(Vendors.size());
      llvm::copy(Vendors, ImplVendors.begin());
      Sema::OpenMPDeclareVariantCtsSelectorData Data(
          OMPDeclareVariantAttr::CtxSetImplementation, CSKind,
          llvm::makeMutableArrayRef(ImplVendors.begin(), ImplVendors.size()),
          Score);
      Callback(SourceRange(Loc, Tok.getLocation()), Data);
    }
    break;
  }
  case OMPDeclareVariantAttr::CtxUnknown:
    P.Diag(Tok.getLocation(), diag::warn_omp_declare_variant_cs_name_expected)
        << "implementation";
    // Skip until either '}', ')', or end of directive.
    while (!P.SkipUntil(tok::r_brace, tok::r_paren,
                        tok::annot_pragma_openmp_end, Parser::StopBeforeMatch))
      ;
    return;
  }
}

/// Parses clauses for 'declare variant' directive.
/// clause:
/// <selector_set_name> '=' '{' <context_selectors> '}'
/// [ ',' <selector_set_name> '=' '{' <context_selectors> '}' ]
bool Parser::parseOpenMPContextSelectors(
    SourceLocation Loc,
    llvm::function_ref<void(SourceRange,
                            const Sema::OpenMPDeclareVariantCtsSelectorData &)>
        Callback) {
  llvm::StringMap<SourceLocation> UsedCtxSets;
  do {
    // Parse inner context selector set name.
    if (!Tok.is(tok::identifier)) {
      Diag(Tok.getLocation(), diag::err_omp_declare_variant_no_ctx_selector)
          << getOpenMPClauseName(OMPC_match);
      return true;
    }
    SmallString<16> Buffer;
    StringRef CtxSelectorSetName = PP.getSpelling(Tok, Buffer);
    auto Res = UsedCtxSets.try_emplace(CtxSelectorSetName, Tok.getLocation());
    if (!Res.second) {
      // OpenMP 5.0, 2.3.2 Context Selectors, Restrictions.
      // Each trait-set-selector-name can only be specified once.
      Diag(Tok.getLocation(), diag::err_omp_declare_variant_ctx_set_mutiple_use)
          << CtxSelectorSetName;
      Diag(Res.first->getValue(),
           diag::note_omp_declare_variant_ctx_set_used_here)
          << CtxSelectorSetName;
    }
    // Parse '='.
    (void)ConsumeToken();
    if (Tok.isNot(tok::equal)) {
      Diag(Tok.getLocation(), diag::err_omp_declare_variant_equal_expected)
          << CtxSelectorSetName;
      return true;
    }
    (void)ConsumeToken();
    // TBD: add parsing of known context selectors.
    // Unknown selector - just ignore it completely.
    {
      // Parse '{'.
      BalancedDelimiterTracker TBr(*this, tok::l_brace,
                                   tok::annot_pragma_openmp_end);
      if (TBr.expectAndConsume(diag::err_expected_lbrace_after, "="))
        return true;
      OMPDeclareVariantAttr::CtxSelectorSetType CSSKind =
          OMPDeclareVariantAttr::CtxSetUnknown;
      (void)OMPDeclareVariantAttr::ConvertStrToCtxSelectorSetType(
          CtxSelectorSetName, CSSKind);
      llvm::StringMap<SourceLocation> UsedCtx;
      do {
        switch (CSSKind) {
        case OMPDeclareVariantAttr::CtxSetImplementation:
          parseImplementationSelector(*this, Loc, UsedCtx, Callback);
          break;
        case OMPDeclareVariantAttr::CtxSetUnknown:
          // Skip until either '}', ')', or end of directive.
          while (!SkipUntil(tok::r_brace, tok::r_paren,
                            tok::annot_pragma_openmp_end, StopBeforeMatch))
            ;
          break;
        }
        const Token PrevTok = Tok;
        if (!TryConsumeToken(tok::comma) && Tok.isNot(tok::r_brace))
          Diag(Tok, diag::err_omp_expected_comma_brace)
              << (PrevTok.isAnnotation() ? "context selector trait"
                                         : PP.getSpelling(PrevTok));
      } while (Tok.is(tok::identifier));
      // Parse '}'.
      (void)TBr.consumeClose();
    }
    // Consume ','
    if (Tok.isNot(tok::r_paren) && Tok.isNot(tok::annot_pragma_openmp_end))
      (void)ExpectAndConsume(tok::comma);
  } while (Tok.isAnyIdentifier());
  return false;
}

/// Parse clauses for '#pragma omp declare variant ( variant-func-id ) clause'.
void Parser::ParseOMPDeclareVariantClauses(Parser::DeclGroupPtrTy Ptr,
                                           CachedTokens &Toks,
                                           SourceLocation Loc) {
  PP.EnterToken(Tok, /*IsReinject*/ true);
  PP.EnterTokenStream(Toks, /*DisableMacroExpansion=*/true,
                      /*IsReinject*/ true);
  // Consume the previously pushed token.
  ConsumeAnyToken(/*ConsumeCodeCompletionTok=*/true);
  ConsumeAnyToken(/*ConsumeCodeCompletionTok=*/true);

  FNContextRAII FnContext(*this, Ptr);
  // Parse function declaration id.
  SourceLocation RLoc;
  // Parse with IsAddressOfOperand set to true to parse methods as DeclRefExprs
  // instead of MemberExprs.
  ExprResult AssociatedFunction =
      ParseOpenMPParensExpr(getOpenMPDirectiveName(OMPD_declare_variant), RLoc,
                            /*IsAddressOfOperand=*/true);
  if (!AssociatedFunction.isUsable()) {
    if (!Tok.is(tok::annot_pragma_openmp_end))
      while (!SkipUntil(tok::annot_pragma_openmp_end, StopBeforeMatch))
        ;
    // Skip the last annot_pragma_openmp_end.
    (void)ConsumeAnnotationToken();
    return;
  }
  Optional<std::pair<FunctionDecl *, Expr *>> DeclVarData =
      Actions.checkOpenMPDeclareVariantFunction(
          Ptr, AssociatedFunction.get(), SourceRange(Loc, Tok.getLocation()));

  // Parse 'match'.
  OpenMPClauseKind CKind = Tok.isAnnotation()
                               ? OMPC_unknown
                               : getOpenMPClauseKind(PP.getSpelling(Tok));
  if (CKind != OMPC_match) {
    Diag(Tok.getLocation(), diag::err_omp_declare_variant_wrong_clause)
        << getOpenMPClauseName(OMPC_match);
    while (!SkipUntil(tok::annot_pragma_openmp_end, Parser::StopBeforeMatch))
      ;
    // Skip the last annot_pragma_openmp_end.
    (void)ConsumeAnnotationToken();
    return;
<<<<<<< HEAD
  }
  (void)ConsumeToken();
  // Parse '('.
  BalancedDelimiterTracker T(*this, tok::l_paren, tok::annot_pragma_openmp_end);
  if (T.expectAndConsume(diag::err_expected_lparen_after,
                         getOpenMPClauseName(OMPC_match))) {
    while (!SkipUntil(tok::annot_pragma_openmp_end, StopBeforeMatch))
      ;
    // Skip the last annot_pragma_openmp_end.
    (void)ConsumeAnnotationToken();
    return;
  }

  // Parse inner context selectors.
  if (!parseOpenMPContextSelectors(
          Loc, [this, &DeclVarData](
                   SourceRange SR,
                   const Sema::OpenMPDeclareVariantCtsSelectorData &Data) {
            if (DeclVarData.hasValue())
              Actions.ActOnOpenMPDeclareVariantDirective(
                  DeclVarData.getValue().first, DeclVarData.getValue().second,
                  SR, Data);
          })) {
    // Parse ')'.
    (void)T.consumeClose();
    // Need to check for extra tokens.
    if (Tok.isNot(tok::annot_pragma_openmp_end)) {
      Diag(Tok, diag::warn_omp_extra_tokens_at_eol)
          << getOpenMPDirectiveName(OMPD_declare_variant);
    }
  }
=======
  }
  (void)ConsumeToken();
  // Parse '('.
  BalancedDelimiterTracker T(*this, tok::l_paren, tok::annot_pragma_openmp_end);
  if (T.expectAndConsume(diag::err_expected_lparen_after,
                         getOpenMPClauseName(OMPC_match))) {
    while (!SkipUntil(tok::annot_pragma_openmp_end, StopBeforeMatch))
      ;
    // Skip the last annot_pragma_openmp_end.
    (void)ConsumeAnnotationToken();
    return;
  }

  // Parse inner context selectors.
  if (!parseOpenMPContextSelectors(
          Loc, [this, &DeclVarData](
                   SourceRange SR,
                   const Sema::OpenMPDeclareVariantCtsSelectorData &Data) {
            if (DeclVarData.hasValue())
              Actions.ActOnOpenMPDeclareVariantDirective(
                  DeclVarData.getValue().first, DeclVarData.getValue().second,
                  SR, Data);
          })) {
    // Parse ')'.
    (void)T.consumeClose();
    // Need to check for extra tokens.
    if (Tok.isNot(tok::annot_pragma_openmp_end)) {
      Diag(Tok, diag::warn_omp_extra_tokens_at_eol)
          << getOpenMPDirectiveName(OMPD_declare_variant);
    }
  }
>>>>>>> c79f07dd

  // Skip last tokens.
  while (Tok.isNot(tok::annot_pragma_openmp_end))
    ConsumeAnyToken();
  // Skip the last annot_pragma_openmp_end.
  (void)ConsumeAnnotationToken();
}

/// Parsing of simple OpenMP clauses like 'default' or 'proc_bind'.
///
///    default-clause:
///         'default' '(' 'none' | 'shared' ')
///
///    proc_bind-clause:
///         'proc_bind' '(' 'master' | 'close' | 'spread' ')
///
///    device_type-clause:
///         'device_type' '(' 'host' | 'nohost' | 'any' )'
namespace {
  struct SimpleClauseData {
    unsigned Type;
    SourceLocation Loc;
    SourceLocation LOpen;
    SourceLocation TypeLoc;
    SourceLocation RLoc;
    SimpleClauseData(unsigned Type, SourceLocation Loc, SourceLocation LOpen,
                     SourceLocation TypeLoc, SourceLocation RLoc)
        : Type(Type), Loc(Loc), LOpen(LOpen), TypeLoc(TypeLoc), RLoc(RLoc) {}
  };
} // anonymous namespace

static Optional<SimpleClauseData>
parseOpenMPSimpleClause(Parser &P, OpenMPClauseKind Kind) {
  const Token &Tok = P.getCurToken();
  SourceLocation Loc = Tok.getLocation();
  SourceLocation LOpen = P.ConsumeToken();
  // Parse '('.
  BalancedDelimiterTracker T(P, tok::l_paren, tok::annot_pragma_openmp_end);
  if (T.expectAndConsume(diag::err_expected_lparen_after,
                         getOpenMPClauseName(Kind)))
    return llvm::None;

  unsigned Type = getOpenMPSimpleClauseType(
      Kind, Tok.isAnnotation() ? "" : P.getPreprocessor().getSpelling(Tok));
  SourceLocation TypeLoc = Tok.getLocation();
  if (Tok.isNot(tok::r_paren) && Tok.isNot(tok::comma) &&
      Tok.isNot(tok::annot_pragma_openmp_end))
    P.ConsumeAnyToken();

  // Parse ')'.
  SourceLocation RLoc = Tok.getLocation();
  if (!T.consumeClose())
    RLoc = T.getCloseLocation();

  return SimpleClauseData(Type, Loc, LOpen, TypeLoc, RLoc);
}

Parser::DeclGroupPtrTy Parser::ParseOMPDeclareTargetClauses() {
  // OpenMP 4.5 syntax with list of entities.
  Sema::NamedDeclSetType SameDirectiveDecls;
  SmallVector<std::tuple<OMPDeclareTargetDeclAttr::MapTypeTy, SourceLocation,
                         NamedDecl *>,
              4>
      DeclareTargetDecls;
  OMPDeclareTargetDeclAttr::DevTypeTy DT = OMPDeclareTargetDeclAttr::DT_Any;
  SourceLocation DeviceTypeLoc;
  while (Tok.isNot(tok::annot_pragma_openmp_end)) {
    OMPDeclareTargetDeclAttr::MapTypeTy MT = OMPDeclareTargetDeclAttr::MT_To;
    if (Tok.is(tok::identifier)) {
      IdentifierInfo *II = Tok.getIdentifierInfo();
      StringRef ClauseName = II->getName();
      bool IsDeviceTypeClause =
          getLangOpts().OpenMP >= 50 &&
          getOpenMPClauseKind(ClauseName) == OMPC_device_type;
      // Parse 'to|link|device_type' clauses.
      if (!OMPDeclareTargetDeclAttr::ConvertStrToMapTypeTy(ClauseName, MT) &&
          !IsDeviceTypeClause) {
        Diag(Tok, diag::err_omp_declare_target_unexpected_clause)
            << ClauseName << (getLangOpts().OpenMP >= 50 ? 1 : 0);
        break;
      }
      // Parse 'device_type' clause and go to next clause if any.
      if (IsDeviceTypeClause) {
        Optional<SimpleClauseData> DevTypeData =
            parseOpenMPSimpleClause(*this, OMPC_device_type);
        if (DevTypeData.hasValue()) {
          if (DeviceTypeLoc.isValid()) {
            // We already saw another device_type clause, diagnose it.
            Diag(DevTypeData.getValue().Loc,
                 diag::warn_omp_more_one_device_type_clause);
          }
          switch(static_cast<OpenMPDeviceType>(DevTypeData.getValue().Type)) {
          case OMPC_DEVICE_TYPE_any:
            DT = OMPDeclareTargetDeclAttr::DT_Any;
            break;
          case OMPC_DEVICE_TYPE_host:
            DT = OMPDeclareTargetDeclAttr::DT_Host;
            break;
          case OMPC_DEVICE_TYPE_nohost:
            DT = OMPDeclareTargetDeclAttr::DT_NoHost;
            break;
          case OMPC_DEVICE_TYPE_unknown:
            llvm_unreachable("Unexpected device_type");
          }
          DeviceTypeLoc = DevTypeData.getValue().Loc;
        }
        continue;
      }
      ConsumeToken();
    }
    auto &&Callback = [this, MT, &DeclareTargetDecls, &SameDirectiveDecls](
                          CXXScopeSpec &SS, DeclarationNameInfo NameInfo) {
      NamedDecl *ND = Actions.lookupOpenMPDeclareTargetName(
          getCurScope(), SS, NameInfo, SameDirectiveDecls);
      if (ND)
        DeclareTargetDecls.emplace_back(MT, NameInfo.getLoc(), ND);
    };
    if (ParseOpenMPSimpleVarList(OMPD_declare_target, Callback,
                                 /*AllowScopeSpecifier=*/true))
      break;

    // Consume optional ','.
    if (Tok.is(tok::comma))
      ConsumeToken();
  }
  SkipUntil(tok::annot_pragma_openmp_end, StopBeforeMatch);
  ConsumeAnyToken();
  for (auto &MTLocDecl : DeclareTargetDecls) {
    OMPDeclareTargetDeclAttr::MapTypeTy MT;
    SourceLocation Loc;
    NamedDecl *ND;
    std::tie(MT, Loc, ND) = MTLocDecl;
    // device_type clause is applied only to functions.
    Actions.ActOnOpenMPDeclareTargetName(
        ND, Loc, MT, isa<VarDecl>(ND) ? OMPDeclareTargetDeclAttr::DT_Any : DT);
  }
  SmallVector<Decl *, 4> Decls(SameDirectiveDecls.begin(),
                               SameDirectiveDecls.end());
  if (Decls.empty())
    return DeclGroupPtrTy();
  return Actions.BuildDeclaratorGroup(Decls);
}

void Parser::ParseOMPEndDeclareTargetDirective(OpenMPDirectiveKind DKind,
                                               SourceLocation DTLoc) {
  if (DKind != OMPD_end_declare_target) {
    Diag(Tok, diag::err_expected_end_declare_target);
    Diag(DTLoc, diag::note_matching) << "'#pragma omp declare target'";
    return;
  }
  ConsumeAnyToken();
  if (Tok.isNot(tok::annot_pragma_openmp_end)) {
    Diag(Tok, diag::warn_omp_extra_tokens_at_eol)
        << getOpenMPDirectiveName(OMPD_end_declare_target);
    SkipUntil(tok::annot_pragma_openmp_end, StopBeforeMatch);
  }
  // Skip the last annot_pragma_openmp_end.
  ConsumeAnyToken();
}

/// Parsing of declarative OpenMP directives.
///
///       threadprivate-directive:
///         annot_pragma_openmp 'threadprivate' simple-variable-list
///         annot_pragma_openmp_end
///
///       allocate-directive:
///         annot_pragma_openmp 'allocate' simple-variable-list [<clause>]
///         annot_pragma_openmp_end
///
///       declare-reduction-directive:
///        annot_pragma_openmp 'declare' 'reduction' [...]
///        annot_pragma_openmp_end
///
///       declare-mapper-directive:
///         annot_pragma_openmp 'declare' 'mapper' '(' [<mapper-identifer> ':']
///         <type> <var> ')' [<clause>[[,] <clause>] ... ]
///         annot_pragma_openmp_end
///
///       declare-simd-directive:
///         annot_pragma_openmp 'declare simd' {<clause> [,]}
///         annot_pragma_openmp_end
///         <function declaration/definition>
///
///       requires directive:
///         annot_pragma_openmp 'requires' <clause> [[[,] <clause>] ... ]
///         annot_pragma_openmp_end
///
Parser::DeclGroupPtrTy Parser::ParseOpenMPDeclarativeDirectiveWithExtDecl(
    AccessSpecifier &AS, ParsedAttributesWithRange &Attrs,
    DeclSpec::TST TagType, Decl *Tag) {
  assert(Tok.is(tok::annot_pragma_openmp) && "Not an OpenMP directive!");
  ParenBraceBracketBalancer BalancerRAIIObj(*this);

  SourceLocation Loc = ConsumeAnnotationToken();
  OpenMPDirectiveKind DKind = parseOpenMPDirectiveKind(*this);

  switch (DKind) {
  case OMPD_threadprivate: {
    ConsumeToken();
    DeclDirectiveListParserHelper Helper(this, DKind);
    if (!ParseOpenMPSimpleVarList(DKind, Helper,
                                  /*AllowScopeSpecifier=*/true)) {
      // The last seen token is annot_pragma_openmp_end - need to check for
      // extra tokens.
      if (Tok.isNot(tok::annot_pragma_openmp_end)) {
        Diag(Tok, diag::warn_omp_extra_tokens_at_eol)
            << getOpenMPDirectiveName(DKind);
        SkipUntil(tok::annot_pragma_openmp_end, StopBeforeMatch);
      }
      // Skip the last annot_pragma_openmp_end.
      ConsumeAnnotationToken();
      return Actions.ActOnOpenMPThreadprivateDirective(Loc,
                                                       Helper.getIdentifiers());
    }
    break;
  }
  case OMPD_allocate: {
    ConsumeToken();
    DeclDirectiveListParserHelper Helper(this, DKind);
    if (!ParseOpenMPSimpleVarList(DKind, Helper,
                                  /*AllowScopeSpecifier=*/true)) {
      SmallVector<OMPClause *, 1> Clauses;
      if (Tok.isNot(tok::annot_pragma_openmp_end)) {
        SmallVector<llvm::PointerIntPair<OMPClause *, 1, bool>,
                    OMPC_unknown + 1>
            FirstClauses(OMPC_unknown + 1);
        while (Tok.isNot(tok::annot_pragma_openmp_end)) {
          OpenMPClauseKind CKind =
              Tok.isAnnotation() ? OMPC_unknown
                                 : getOpenMPClauseKind(PP.getSpelling(Tok));
          Actions.StartOpenMPClause(CKind);
          OMPClause *Clause = ParseOpenMPClause(OMPD_allocate, CKind,
                                                !FirstClauses[CKind].getInt());
          SkipUntil(tok::comma, tok::identifier, tok::annot_pragma_openmp_end,
                    StopBeforeMatch);
          FirstClauses[CKind].setInt(true);
          if (Clause != nullptr)
            Clauses.push_back(Clause);
          if (Tok.is(tok::annot_pragma_openmp_end)) {
            Actions.EndOpenMPClause();
            break;
          }
          // Skip ',' if any.
          if (Tok.is(tok::comma))
            ConsumeToken();
          Actions.EndOpenMPClause();
        }
        // The last seen token is annot_pragma_openmp_end - need to check for
        // extra tokens.
        if (Tok.isNot(tok::annot_pragma_openmp_end)) {
          Diag(Tok, diag::warn_omp_extra_tokens_at_eol)
              << getOpenMPDirectiveName(DKind);
          SkipUntil(tok::annot_pragma_openmp_end, StopBeforeMatch);
        }
      }
      // Skip the last annot_pragma_openmp_end.
      ConsumeAnnotationToken();
      return Actions.ActOnOpenMPAllocateDirective(Loc, Helper.getIdentifiers(),
                                                  Clauses);
    }
    break;
  }
  case OMPD_requires: {
    SourceLocation StartLoc = ConsumeToken();
    SmallVector<OMPClause *, 5> Clauses;
    SmallVector<llvm::PointerIntPair<OMPClause *, 1, bool>, OMPC_unknown + 1>
    FirstClauses(OMPC_unknown + 1);
    if (Tok.is(tok::annot_pragma_openmp_end)) {
      Diag(Tok, diag::err_omp_expected_clause)
          << getOpenMPDirectiveName(OMPD_requires);
      break;
    }
    while (Tok.isNot(tok::annot_pragma_openmp_end)) {
      OpenMPClauseKind CKind = Tok.isAnnotation()
                                   ? OMPC_unknown
                                   : getOpenMPClauseKind(PP.getSpelling(Tok));
      Actions.StartOpenMPClause(CKind);
      OMPClause *Clause = ParseOpenMPClause(OMPD_requires, CKind,
                                            !FirstClauses[CKind].getInt());
      SkipUntil(tok::comma, tok::identifier, tok::annot_pragma_openmp_end,
                StopBeforeMatch);
      FirstClauses[CKind].setInt(true);
      if (Clause != nullptr)
        Clauses.push_back(Clause);
      if (Tok.is(tok::annot_pragma_openmp_end)) {
        Actions.EndOpenMPClause();
        break;
      }
      // Skip ',' if any.
      if (Tok.is(tok::comma))
        ConsumeToken();
      Actions.EndOpenMPClause();
    }
    // Consume final annot_pragma_openmp_end
    if (Clauses.size() == 0) {
      Diag(Tok, diag::err_omp_expected_clause)
          << getOpenMPDirectiveName(OMPD_requires);
      ConsumeAnnotationToken();
      return nullptr;
    }
    ConsumeAnnotationToken();
    return Actions.ActOnOpenMPRequiresDirective(StartLoc, Clauses);
  }
  case OMPD_declare_reduction:
    ConsumeToken();
    if (DeclGroupPtrTy Res = ParseOpenMPDeclareReductionDirective(AS)) {
      // The last seen token is annot_pragma_openmp_end - need to check for
      // extra tokens.
      if (Tok.isNot(tok::annot_pragma_openmp_end)) {
        Diag(Tok, diag::warn_omp_extra_tokens_at_eol)
            << getOpenMPDirectiveName(OMPD_declare_reduction);
        while (Tok.isNot(tok::annot_pragma_openmp_end))
          ConsumeAnyToken();
      }
      // Skip the last annot_pragma_openmp_end.
      ConsumeAnnotationToken();
      return Res;
    }
    break;
  case OMPD_declare_mapper: {
    ConsumeToken();
    if (DeclGroupPtrTy Res = ParseOpenMPDeclareMapperDirective(AS)) {
      // Skip the last annot_pragma_openmp_end.
      ConsumeAnnotationToken();
      return Res;
    }
    break;
  }
  case OMPD_declare_variant:
  case OMPD_declare_simd: {
    // The syntax is:
    // { #pragma omp declare {simd|variant} }
    // <function-declaration-or-definition>
    //
    CachedTokens Toks;
    Toks.push_back(Tok);
    ConsumeToken();
    while(Tok.isNot(tok::annot_pragma_openmp_end)) {
      Toks.push_back(Tok);
      ConsumeAnyToken();
    }
    Toks.push_back(Tok);
    ConsumeAnyToken();

    DeclGroupPtrTy Ptr;
    if (Tok.is(tok::annot_pragma_openmp)) {
      Ptr = ParseOpenMPDeclarativeDirectiveWithExtDecl(AS, Attrs, TagType, Tag);
    } else if (Tok.isNot(tok::r_brace) && !isEofOrEom()) {
      // Here we expect to see some function declaration.
      if (AS == AS_none) {
        assert(TagType == DeclSpec::TST_unspecified);
        MaybeParseCXX11Attributes(Attrs);
        ParsingDeclSpec PDS(*this);
        Ptr = ParseExternalDeclaration(Attrs, &PDS);
      } else {
        Ptr =
            ParseCXXClassMemberDeclarationWithPragmas(AS, Attrs, TagType, Tag);
      }
    }
    if (!Ptr) {
      Diag(Loc, diag::err_omp_decl_in_declare_simd_variant)
          << (DKind == OMPD_declare_simd ? 0 : 1);
      return DeclGroupPtrTy();
    }
    if (DKind == OMPD_declare_simd)
      return ParseOMPDeclareSimdClauses(Ptr, Toks, Loc);
    assert(DKind == OMPD_declare_variant &&
           "Expected declare variant directive only");
    ParseOMPDeclareVariantClauses(Ptr, Toks, Loc);
    return Ptr;
  }
  case OMPD_declare_target: {
    SourceLocation DTLoc = ConsumeAnyToken();
    if (Tok.isNot(tok::annot_pragma_openmp_end)) {
      return ParseOMPDeclareTargetClauses();
    }

    // Skip the last annot_pragma_openmp_end.
    ConsumeAnyToken();

    if (!Actions.ActOnStartOpenMPDeclareTargetDirective(DTLoc))
      return DeclGroupPtrTy();

    llvm::SmallVector<Decl *, 4>  Decls;
    DKind = parseOpenMPDirectiveKind(*this);
    while (DKind != OMPD_end_declare_target && Tok.isNot(tok::eof) &&
           Tok.isNot(tok::r_brace)) {
      DeclGroupPtrTy Ptr;
      // Here we expect to see some function declaration.
      if (AS == AS_none) {
        assert(TagType == DeclSpec::TST_unspecified);
        MaybeParseCXX11Attributes(Attrs);
        ParsingDeclSpec PDS(*this);
        Ptr = ParseExternalDeclaration(Attrs, &PDS);
      } else {
        Ptr =
            ParseCXXClassMemberDeclarationWithPragmas(AS, Attrs, TagType, Tag);
      }
      if (Ptr) {
        DeclGroupRef Ref = Ptr.get();
        Decls.append(Ref.begin(), Ref.end());
      }
      if (Tok.isAnnotation() && Tok.is(tok::annot_pragma_openmp)) {
        TentativeParsingAction TPA(*this);
        ConsumeAnnotationToken();
        DKind = parseOpenMPDirectiveKind(*this);
        if (DKind != OMPD_end_declare_target)
          TPA.Revert();
        else
          TPA.Commit();
      }
    }

    ParseOMPEndDeclareTargetDirective(DKind, DTLoc);
    Actions.ActOnFinishOpenMPDeclareTargetDirective();
    return Actions.BuildDeclaratorGroup(Decls);
  }
  case OMPD_unknown:
    Diag(Tok, diag::err_omp_unknown_directive);
    break;
  case OMPD_parallel:
  case OMPD_simd:
  case OMPD_task:
  case OMPD_taskyield:
  case OMPD_barrier:
  case OMPD_taskwait:
  case OMPD_taskgroup:
  case OMPD_flush:
  case OMPD_for:
  case OMPD_for_simd:
  case OMPD_sections:
  case OMPD_section:
  case OMPD_single:
  case OMPD_master:
  case OMPD_ordered:
  case OMPD_critical:
  case OMPD_parallel_for:
  case OMPD_parallel_for_simd:
  case OMPD_parallel_sections:
  case OMPD_atomic:
  case OMPD_target:
  case OMPD_teams:
  case OMPD_cancellation_point:
  case OMPD_cancel:
  case OMPD_target_data:
  case OMPD_target_enter_data:
  case OMPD_target_exit_data:
  case OMPD_target_parallel:
  case OMPD_target_parallel_for:
  case OMPD_taskloop:
  case OMPD_taskloop_simd:
  case OMPD_master_taskloop:
  case OMPD_master_taskloop_simd:
  case OMPD_parallel_master_taskloop:
<<<<<<< HEAD
=======
  case OMPD_parallel_master_taskloop_simd:
>>>>>>> c79f07dd
  case OMPD_distribute:
  case OMPD_end_declare_target:
  case OMPD_target_update:
  case OMPD_distribute_parallel_for:
  case OMPD_distribute_parallel_for_simd:
  case OMPD_distribute_simd:
  case OMPD_target_parallel_for_simd:
  case OMPD_target_simd:
  case OMPD_teams_distribute:
  case OMPD_teams_distribute_simd:
  case OMPD_teams_distribute_parallel_for_simd:
  case OMPD_teams_distribute_parallel_for:
  case OMPD_target_teams:
  case OMPD_target_teams_distribute:
  case OMPD_target_teams_distribute_parallel_for:
  case OMPD_target_teams_distribute_parallel_for_simd:
  case OMPD_target_teams_distribute_simd:
    Diag(Tok, diag::err_omp_unexpected_directive)
        << 1 << getOpenMPDirectiveName(DKind);
    break;
  }
  while (Tok.isNot(tok::annot_pragma_openmp_end))
    ConsumeAnyToken();
  ConsumeAnyToken();
  return nullptr;
}

/// Parsing of declarative or executable OpenMP directives.
///
///       threadprivate-directive:
///         annot_pragma_openmp 'threadprivate' simple-variable-list
///         annot_pragma_openmp_end
///
///       allocate-directive:
///         annot_pragma_openmp 'allocate' simple-variable-list
///         annot_pragma_openmp_end
///
///       declare-reduction-directive:
///         annot_pragma_openmp 'declare' 'reduction' '(' <reduction_id> ':'
///         <type> {',' <type>} ':' <expression> ')' ['initializer' '('
///         ('omp_priv' '=' <expression>|<function_call>) ')']
///         annot_pragma_openmp_end
///
///       declare-mapper-directive:
///         annot_pragma_openmp 'declare' 'mapper' '(' [<mapper-identifer> ':']
///         <type> <var> ')' [<clause>[[,] <clause>] ... ]
///         annot_pragma_openmp_end
///
///       executable-directive:
///         annot_pragma_openmp 'parallel' | 'simd' | 'for' | 'sections' |
///         'section' | 'single' | 'master' | 'critical' [ '(' <name> ')' ] |
///         'parallel for' | 'parallel sections' | 'task' | 'taskyield' |
///         'barrier' | 'taskwait' | 'flush' | 'ordered' | 'atomic' |
///         'for simd' | 'parallel for simd' | 'target' | 'target data' |
///         'taskgroup' | 'teams' | 'taskloop' | 'taskloop simd' | 'master
///         taskloop' | 'master taskloop simd' | 'parallel master taskloop' |
<<<<<<< HEAD
///         'distribute' | 'target enter data' | 'target exit data' | 'target
///         parallel' | 'target parallel for' | 'target update' | 'distribute
///         parallel for' | 'distribute paralle for simd' | 'distribute simd' |
///         'target parallel for simd' | 'target simd' | 'teams distribute' |
///         'teams distribute simd' | 'teams distribute parallel for simd' |
///         'teams distribute parallel for' | 'target teams' | 'target teams
///         distribute' | 'target teams distribute parallel for' | 'target teams
///         distribute parallel for simd' | 'target teams distribute simd'
///         {clause} annot_pragma_openmp_end
=======
///         'parallel master taskloop simd' | 'distribute' | 'target enter data'
///         | 'target exit data' | 'target parallel' | 'target parallel for' |
///         'target update' | 'distribute parallel for' | 'distribute paralle
///         for simd' | 'distribute simd' | 'target parallel for simd' | 'target
///         simd' | 'teams distribute' | 'teams distribute simd' | 'teams
///         distribute parallel for simd' | 'teams distribute parallel for' |
///         'target teams' | 'target teams distribute' | 'target teams
///         distribute parallel for' | 'target teams distribute parallel for
///         simd' | 'target teams distribute simd' {clause}
///         annot_pragma_openmp_end
>>>>>>> c79f07dd
///
StmtResult
Parser::ParseOpenMPDeclarativeOrExecutableDirective(ParsedStmtContext StmtCtx) {
  assert(Tok.is(tok::annot_pragma_openmp) && "Not an OpenMP directive!");
  ParenBraceBracketBalancer BalancerRAIIObj(*this);
  SmallVector<OMPClause *, 5> Clauses;
  SmallVector<llvm::PointerIntPair<OMPClause *, 1, bool>, OMPC_unknown + 1>
  FirstClauses(OMPC_unknown + 1);
  unsigned ScopeFlags = Scope::FnScope | Scope::DeclScope |
                        Scope::CompoundStmtScope | Scope::OpenMPDirectiveScope;
  SourceLocation Loc = ConsumeAnnotationToken(), EndLoc;
  OpenMPDirectiveKind DKind = parseOpenMPDirectiveKind(*this);
  OpenMPDirectiveKind CancelRegion = OMPD_unknown;
  // Name of critical directive.
  DeclarationNameInfo DirName;
  StmtResult Directive = StmtError();
  bool HasAssociatedStatement = true;
  bool FlushHasClause = false;

  switch (DKind) {
  case OMPD_threadprivate: {
    // FIXME: Should this be permitted in C++?
    if ((StmtCtx & ParsedStmtContext::AllowDeclarationsInC) ==
        ParsedStmtContext()) {
      Diag(Tok, diag::err_omp_immediate_directive)
          << getOpenMPDirectiveName(DKind) << 0;
    }
    ConsumeToken();
    DeclDirectiveListParserHelper Helper(this, DKind);
    if (!ParseOpenMPSimpleVarList(DKind, Helper,
                                  /*AllowScopeSpecifier=*/false)) {
      // The last seen token is annot_pragma_openmp_end - need to check for
      // extra tokens.
      if (Tok.isNot(tok::annot_pragma_openmp_end)) {
        Diag(Tok, diag::warn_omp_extra_tokens_at_eol)
            << getOpenMPDirectiveName(DKind);
        SkipUntil(tok::annot_pragma_openmp_end, StopBeforeMatch);
      }
      DeclGroupPtrTy Res = Actions.ActOnOpenMPThreadprivateDirective(
          Loc, Helper.getIdentifiers());
      Directive = Actions.ActOnDeclStmt(Res, Loc, Tok.getLocation());
    }
    SkipUntil(tok::annot_pragma_openmp_end);
    break;
  }
  case OMPD_allocate: {
    // FIXME: Should this be permitted in C++?
    if ((StmtCtx & ParsedStmtContext::AllowDeclarationsInC) ==
        ParsedStmtContext()) {
      Diag(Tok, diag::err_omp_immediate_directive)
          << getOpenMPDirectiveName(DKind) << 0;
    }
    ConsumeToken();
    DeclDirectiveListParserHelper Helper(this, DKind);
    if (!ParseOpenMPSimpleVarList(DKind, Helper,
                                  /*AllowScopeSpecifier=*/false)) {
      SmallVector<OMPClause *, 1> Clauses;
      if (Tok.isNot(tok::annot_pragma_openmp_end)) {
        SmallVector<llvm::PointerIntPair<OMPClause *, 1, bool>,
                    OMPC_unknown + 1>
            FirstClauses(OMPC_unknown + 1);
        while (Tok.isNot(tok::annot_pragma_openmp_end)) {
          OpenMPClauseKind CKind =
              Tok.isAnnotation() ? OMPC_unknown
                                 : getOpenMPClauseKind(PP.getSpelling(Tok));
          Actions.StartOpenMPClause(CKind);
          OMPClause *Clause = ParseOpenMPClause(OMPD_allocate, CKind,
                                                !FirstClauses[CKind].getInt());
          SkipUntil(tok::comma, tok::identifier, tok::annot_pragma_openmp_end,
                    StopBeforeMatch);
          FirstClauses[CKind].setInt(true);
          if (Clause != nullptr)
            Clauses.push_back(Clause);
          if (Tok.is(tok::annot_pragma_openmp_end)) {
            Actions.EndOpenMPClause();
            break;
          }
          // Skip ',' if any.
          if (Tok.is(tok::comma))
            ConsumeToken();
          Actions.EndOpenMPClause();
        }
        // The last seen token is annot_pragma_openmp_end - need to check for
        // extra tokens.
        if (Tok.isNot(tok::annot_pragma_openmp_end)) {
          Diag(Tok, diag::warn_omp_extra_tokens_at_eol)
              << getOpenMPDirectiveName(DKind);
          SkipUntil(tok::annot_pragma_openmp_end, StopBeforeMatch);
        }
      }
      DeclGroupPtrTy Res = Actions.ActOnOpenMPAllocateDirective(
          Loc, Helper.getIdentifiers(), Clauses);
      Directive = Actions.ActOnDeclStmt(Res, Loc, Tok.getLocation());
    }
    SkipUntil(tok::annot_pragma_openmp_end);
    break;
  }
  case OMPD_declare_reduction:
    ConsumeToken();
    if (DeclGroupPtrTy Res =
            ParseOpenMPDeclareReductionDirective(/*AS=*/AS_none)) {
      // The last seen token is annot_pragma_openmp_end - need to check for
      // extra tokens.
      if (Tok.isNot(tok::annot_pragma_openmp_end)) {
        Diag(Tok, diag::warn_omp_extra_tokens_at_eol)
            << getOpenMPDirectiveName(OMPD_declare_reduction);
        while (Tok.isNot(tok::annot_pragma_openmp_end))
          ConsumeAnyToken();
      }
      ConsumeAnyToken();
      Directive = Actions.ActOnDeclStmt(Res, Loc, Tok.getLocation());
    } else {
      SkipUntil(tok::annot_pragma_openmp_end);
    }
    break;
  case OMPD_declare_mapper: {
    ConsumeToken();
    if (DeclGroupPtrTy Res =
            ParseOpenMPDeclareMapperDirective(/*AS=*/AS_none)) {
      // Skip the last annot_pragma_openmp_end.
      ConsumeAnnotationToken();
      Directive = Actions.ActOnDeclStmt(Res, Loc, Tok.getLocation());
    } else {
      SkipUntil(tok::annot_pragma_openmp_end);
    }
    break;
  }
  case OMPD_flush:
    if (PP.LookAhead(0).is(tok::l_paren)) {
      FlushHasClause = true;
      // Push copy of the current token back to stream to properly parse
      // pseudo-clause OMPFlushClause.
      PP.EnterToken(Tok, /*IsReinject*/ true);
    }
    LLVM_FALLTHROUGH;
  case OMPD_taskyield:
  case OMPD_barrier:
  case OMPD_taskwait:
  case OMPD_cancellation_point:
  case OMPD_cancel:
  case OMPD_target_enter_data:
  case OMPD_target_exit_data:
  case OMPD_target_update:
    if ((StmtCtx & ParsedStmtContext::AllowStandaloneOpenMPDirectives) ==
        ParsedStmtContext()) {
      Diag(Tok, diag::err_omp_immediate_directive)
          << getOpenMPDirectiveName(DKind) << 0;
    }
    HasAssociatedStatement = false;
    // Fall through for further analysis.
    LLVM_FALLTHROUGH;
  case OMPD_parallel:
  case OMPD_simd:
  case OMPD_for:
  case OMPD_for_simd:
  case OMPD_sections:
  case OMPD_single:
  case OMPD_section:
  case OMPD_master:
  case OMPD_critical:
  case OMPD_parallel_for:
  case OMPD_parallel_for_simd:
  case OMPD_parallel_sections:
  case OMPD_task:
  case OMPD_ordered:
  case OMPD_atomic:
  case OMPD_target:
  case OMPD_teams:
  case OMPD_taskgroup:
  case OMPD_target_data:
  case OMPD_target_parallel:
  case OMPD_target_parallel_for:
  case OMPD_taskloop:
  case OMPD_taskloop_simd:
  case OMPD_master_taskloop:
  case OMPD_master_taskloop_simd:
  case OMPD_parallel_master_taskloop:
<<<<<<< HEAD
=======
  case OMPD_parallel_master_taskloop_simd:
>>>>>>> c79f07dd
  case OMPD_distribute:
  case OMPD_distribute_parallel_for:
  case OMPD_distribute_parallel_for_simd:
  case OMPD_distribute_simd:
  case OMPD_target_parallel_for_simd:
  case OMPD_target_simd:
  case OMPD_teams_distribute:
  case OMPD_teams_distribute_simd:
  case OMPD_teams_distribute_parallel_for_simd:
  case OMPD_teams_distribute_parallel_for:
  case OMPD_target_teams:
  case OMPD_target_teams_distribute:
  case OMPD_target_teams_distribute_parallel_for:
  case OMPD_target_teams_distribute_parallel_for_simd:
  case OMPD_target_teams_distribute_simd: {
    ConsumeToken();
    // Parse directive name of the 'critical' directive if any.
    if (DKind == OMPD_critical) {
      BalancedDelimiterTracker T(*this, tok::l_paren,
                                 tok::annot_pragma_openmp_end);
      if (!T.consumeOpen()) {
        if (Tok.isAnyIdentifier()) {
          DirName =
              DeclarationNameInfo(Tok.getIdentifierInfo(), Tok.getLocation());
          ConsumeAnyToken();
        } else {
          Diag(Tok, diag::err_omp_expected_identifier_for_critical);
        }
        T.consumeClose();
      }
    } else if (DKind == OMPD_cancellation_point || DKind == OMPD_cancel) {
      CancelRegion = parseOpenMPDirectiveKind(*this);
      if (Tok.isNot(tok::annot_pragma_openmp_end))
        ConsumeToken();
    }

    if (isOpenMPLoopDirective(DKind))
      ScopeFlags |= Scope::OpenMPLoopDirectiveScope;
    if (isOpenMPSimdDirective(DKind))
      ScopeFlags |= Scope::OpenMPSimdDirectiveScope;
    ParseScope OMPDirectiveScope(this, ScopeFlags);
    Actions.StartOpenMPDSABlock(DKind, DirName, Actions.getCurScope(), Loc);

    while (Tok.isNot(tok::annot_pragma_openmp_end)) {
      OpenMPClauseKind CKind =
          Tok.isAnnotation()
              ? OMPC_unknown
              : FlushHasClause ? OMPC_flush
                               : getOpenMPClauseKind(PP.getSpelling(Tok));
      Actions.StartOpenMPClause(CKind);
      FlushHasClause = false;
      OMPClause *Clause =
          ParseOpenMPClause(DKind, CKind, !FirstClauses[CKind].getInt());
      FirstClauses[CKind].setInt(true);
      if (Clause) {
        FirstClauses[CKind].setPointer(Clause);
        Clauses.push_back(Clause);
      }

      // Skip ',' if any.
      if (Tok.is(tok::comma))
        ConsumeToken();
      Actions.EndOpenMPClause();
    }
    // End location of the directive.
    EndLoc = Tok.getLocation();
    // Consume final annot_pragma_openmp_end.
    ConsumeAnnotationToken();

    // OpenMP [2.13.8, ordered Construct, Syntax]
    // If the depend clause is specified, the ordered construct is a stand-alone
    // directive.
    if (DKind == OMPD_ordered && FirstClauses[OMPC_depend].getInt()) {
      if ((StmtCtx & ParsedStmtContext::AllowStandaloneOpenMPDirectives) ==
          ParsedStmtContext()) {
        Diag(Loc, diag::err_omp_immediate_directive)
            << getOpenMPDirectiveName(DKind) << 1
            << getOpenMPClauseName(OMPC_depend);
      }
      HasAssociatedStatement = false;
    }

    StmtResult AssociatedStmt;
    if (HasAssociatedStatement) {
      // The body is a block scope like in Lambdas and Blocks.
      Actions.ActOnOpenMPRegionStart(DKind, getCurScope());
      // FIXME: We create a bogus CompoundStmt scope to hold the contents of
      // the captured region. Code elsewhere assumes that any FunctionScopeInfo
      // should have at least one compound statement scope within it.
      AssociatedStmt = (Sema::CompoundScopeRAII(Actions), ParseStatement());
      AssociatedStmt = Actions.ActOnOpenMPRegionEnd(AssociatedStmt, Clauses);
    } else if (DKind == OMPD_target_update || DKind == OMPD_target_enter_data ||
               DKind == OMPD_target_exit_data) {
      Actions.ActOnOpenMPRegionStart(DKind, getCurScope());
      AssociatedStmt = (Sema::CompoundScopeRAII(Actions),
                        Actions.ActOnCompoundStmt(Loc, Loc, llvm::None,
                                                  /*isStmtExpr=*/false));
      AssociatedStmt = Actions.ActOnOpenMPRegionEnd(AssociatedStmt, Clauses);
    }
    Directive = Actions.ActOnOpenMPExecutableDirective(
        DKind, DirName, CancelRegion, Clauses, AssociatedStmt.get(), Loc,
        EndLoc);

    // Exit scope.
    Actions.EndOpenMPDSABlock(Directive.get());
    OMPDirectiveScope.Exit();
    break;
  }
  case OMPD_declare_simd:
  case OMPD_declare_target:
  case OMPD_end_declare_target:
  case OMPD_requires:
  case OMPD_declare_variant:
    Diag(Tok, diag::err_omp_unexpected_directive)
        << 1 << getOpenMPDirectiveName(DKind);
    SkipUntil(tok::annot_pragma_openmp_end);
    break;
  case OMPD_unknown:
    Diag(Tok, diag::err_omp_unknown_directive);
    SkipUntil(tok::annot_pragma_openmp_end);
    break;
  }
  return Directive;
}

// Parses simple list:
//   simple-variable-list:
//         '(' id-expression {, id-expression} ')'
//
bool Parser::ParseOpenMPSimpleVarList(
    OpenMPDirectiveKind Kind,
    const llvm::function_ref<void(CXXScopeSpec &, DeclarationNameInfo)> &
        Callback,
    bool AllowScopeSpecifier) {
  // Parse '('.
  BalancedDelimiterTracker T(*this, tok::l_paren, tok::annot_pragma_openmp_end);
  if (T.expectAndConsume(diag::err_expected_lparen_after,
                         getOpenMPDirectiveName(Kind)))
    return true;
  bool IsCorrect = true;
  bool NoIdentIsFound = true;

  // Read tokens while ')' or annot_pragma_openmp_end is not found.
  while (Tok.isNot(tok::r_paren) && Tok.isNot(tok::annot_pragma_openmp_end)) {
    CXXScopeSpec SS;
    UnqualifiedId Name;
    // Read var name.
    Token PrevTok = Tok;
    NoIdentIsFound = false;

    if (AllowScopeSpecifier && getLangOpts().CPlusPlus &&
        ParseOptionalCXXScopeSpecifier(SS, nullptr, false)) {
      IsCorrect = false;
      SkipUntil(tok::comma, tok::r_paren, tok::annot_pragma_openmp_end,
                StopBeforeMatch);
    } else if (ParseUnqualifiedId(SS, false, false, false, false, nullptr,
                                  nullptr, Name)) {
      IsCorrect = false;
      SkipUntil(tok::comma, tok::r_paren, tok::annot_pragma_openmp_end,
                StopBeforeMatch);
    } else if (Tok.isNot(tok::comma) && Tok.isNot(tok::r_paren) &&
               Tok.isNot(tok::annot_pragma_openmp_end)) {
      IsCorrect = false;
      SkipUntil(tok::comma, tok::r_paren, tok::annot_pragma_openmp_end,
                StopBeforeMatch);
      Diag(PrevTok.getLocation(), diag::err_expected)
          << tok::identifier
          << SourceRange(PrevTok.getLocation(), PrevTokLocation);
    } else {
      Callback(SS, Actions.GetNameFromUnqualifiedId(Name));
    }
    // Consume ','.
    if (Tok.is(tok::comma)) {
      ConsumeToken();
    }
  }

  if (NoIdentIsFound) {
    Diag(Tok, diag::err_expected) << tok::identifier;
    IsCorrect = false;
  }

  // Parse ')'.
  IsCorrect = !T.consumeClose() && IsCorrect;

  return !IsCorrect;
}

/// Parsing of OpenMP clauses.
///
///    clause:
///       if-clause | final-clause | num_threads-clause | safelen-clause |
///       default-clause | private-clause | firstprivate-clause | shared-clause
///       | linear-clause | aligned-clause | collapse-clause |
///       lastprivate-clause | reduction-clause | proc_bind-clause |
///       schedule-clause | copyin-clause | copyprivate-clause | untied-clause |
///       mergeable-clause | flush-clause | read-clause | write-clause |
///       update-clause | capture-clause | seq_cst-clause | device-clause |
///       simdlen-clause | threads-clause | simd-clause | num_teams-clause |
///       thread_limit-clause | priority-clause | grainsize-clause |
///       nogroup-clause | num_tasks-clause | hint-clause | to-clause |
///       from-clause | is_device_ptr-clause | task_reduction-clause |
///       in_reduction-clause | allocator-clause | allocate-clause
///
OMPClause *Parser::ParseOpenMPClause(OpenMPDirectiveKind DKind,
                                     OpenMPClauseKind CKind, bool FirstClause) {
  OMPClause *Clause = nullptr;
  bool ErrorFound = false;
  bool WrongDirective = false;
  // Check if clause is allowed for the given directive.
  if (CKind != OMPC_unknown && !isAllowedClauseForDirective(DKind, CKind)) {
    Diag(Tok, diag::err_omp_unexpected_clause) << getOpenMPClauseName(CKind)
                                               << getOpenMPDirectiveName(DKind);
    ErrorFound = true;
    WrongDirective = true;
  }

  switch (CKind) {
  case OMPC_final:
  case OMPC_num_threads:
  case OMPC_safelen:
  case OMPC_simdlen:
  case OMPC_collapse:
  case OMPC_ordered:
  case OMPC_device:
  case OMPC_num_teams:
  case OMPC_thread_limit:
  case OMPC_priority:
  case OMPC_grainsize:
  case OMPC_num_tasks:
  case OMPC_hint:
  case OMPC_allocator:
    // OpenMP [2.5, Restrictions]
    //  At most one num_threads clause can appear on the directive.
    // OpenMP [2.8.1, simd construct, Restrictions]
    //  Only one safelen  clause can appear on a simd directive.
    //  Only one simdlen  clause can appear on a simd directive.
    //  Only one collapse clause can appear on a simd directive.
    // OpenMP [2.9.1, target data construct, Restrictions]
    //  At most one device clause can appear on the directive.
    // OpenMP [2.11.1, task Construct, Restrictions]
    //  At most one if clause can appear on the directive.
    //  At most one final clause can appear on the directive.
    // OpenMP [teams Construct, Restrictions]
    //  At most one num_teams clause can appear on the directive.
    //  At most one thread_limit clause can appear on the directive.
    // OpenMP [2.9.1, task Construct, Restrictions]
    // At most one priority clause can appear on the directive.
    // OpenMP [2.9.2, taskloop Construct, Restrictions]
    // At most one grainsize clause can appear on the directive.
    // OpenMP [2.9.2, taskloop Construct, Restrictions]
    // At most one num_tasks clause can appear on the directive.
    // OpenMP [2.11.3, allocate Directive, Restrictions]
    // At most one allocator clause can appear on the directive.
    if (!FirstClause) {
      Diag(Tok, diag::err_omp_more_one_clause)
          << getOpenMPDirectiveName(DKind) << getOpenMPClauseName(CKind) << 0;
      ErrorFound = true;
    }

    if (CKind == OMPC_ordered && PP.LookAhead(/*N=*/0).isNot(tok::l_paren))
      Clause = ParseOpenMPClause(CKind, WrongDirective);
    else
      Clause = ParseOpenMPSingleExprClause(CKind, WrongDirective);
    break;
  case OMPC_default:
  case OMPC_proc_bind:
  case OMPC_atomic_default_mem_order:
    // OpenMP [2.14.3.1, Restrictions]
    //  Only a single default clause may be specified on a parallel, task or
    //  teams directive.
    // OpenMP [2.5, parallel Construct, Restrictions]
    //  At most one proc_bind clause can appear on the directive.
    // OpenMP [5.0, Requires directive, Restrictions]
    //  At most one atomic_default_mem_order clause can appear
    //  on the directive
    if (!FirstClause) {
      Diag(Tok, diag::err_omp_more_one_clause)
          << getOpenMPDirectiveName(DKind) << getOpenMPClauseName(CKind) << 0;
      ErrorFound = true;
    }

    Clause = ParseOpenMPSimpleClause(CKind, WrongDirective);
    break;
  case OMPC_schedule:
  case OMPC_dist_schedule:
  case OMPC_defaultmap:
    // OpenMP [2.7.1, Restrictions, p. 3]
    //  Only one schedule clause can appear on a loop directive.
    // OpenMP [2.10.4, Restrictions, p. 106]
    //  At most one defaultmap clause can appear on the directive.
    if (!FirstClause) {
      Diag(Tok, diag::err_omp_more_one_clause)
          << getOpenMPDirectiveName(DKind) << getOpenMPClauseName(CKind) << 0;
      ErrorFound = true;
    }
    LLVM_FALLTHROUGH;

  case OMPC_if:
    Clause = ParseOpenMPSingleExprWithArgClause(CKind, WrongDirective);
    break;
  case OMPC_nowait:
  case OMPC_untied:
  case OMPC_mergeable:
  case OMPC_read:
  case OMPC_write:
  case OMPC_update:
  case OMPC_capture:
  case OMPC_seq_cst:
  case OMPC_threads:
  case OMPC_simd:
  case OMPC_nogroup:
  case OMPC_unified_address:
  case OMPC_unified_shared_memory:
  case OMPC_reverse_offload:
  case OMPC_dynamic_allocators:
    // OpenMP [2.7.1, Restrictions, p. 9]
    //  Only one ordered clause can appear on a loop directive.
    // OpenMP [2.7.1, Restrictions, C/C++, p. 4]
    //  Only one nowait clause can appear on a for directive.
    // OpenMP [5.0, Requires directive, Restrictions]
    //   Each of the requires clauses can appear at most once on the directive.
    if (!FirstClause) {
      Diag(Tok, diag::err_omp_more_one_clause)
          << getOpenMPDirectiveName(DKind) << getOpenMPClauseName(CKind) << 0;
      ErrorFound = true;
    }

    Clause = ParseOpenMPClause(CKind, WrongDirective);
    break;
  case OMPC_private:
  case OMPC_firstprivate:
  case OMPC_lastprivate:
  case OMPC_shared:
  case OMPC_reduction:
  case OMPC_task_reduction:
  case OMPC_in_reduction:
  case OMPC_linear:
  case OMPC_aligned:
  case OMPC_copyin:
  case OMPC_copyprivate:
  case OMPC_flush:
  case OMPC_depend:
  case OMPC_map:
  case OMPC_to:
  case OMPC_from:
  case OMPC_use_device_ptr:
  case OMPC_is_device_ptr:
  case OMPC_allocate:
    Clause = ParseOpenMPVarListClause(DKind, CKind, WrongDirective);
    break;
  case OMPC_device_type:
  case OMPC_unknown:
    Diag(Tok, diag::warn_omp_extra_tokens_at_eol)
        << getOpenMPDirectiveName(DKind);
    SkipUntil(tok::annot_pragma_openmp_end, StopBeforeMatch);
    break;
  case OMPC_threadprivate:
  case OMPC_uniform:
  case OMPC_match:
    if (!WrongDirective)
      Diag(Tok, diag::err_omp_unexpected_clause)
          << getOpenMPClauseName(CKind) << getOpenMPDirectiveName(DKind);
    SkipUntil(tok::comma, tok::annot_pragma_openmp_end, StopBeforeMatch);
    break;
  }
  return ErrorFound ? nullptr : Clause;
}

/// Parses simple expression in parens for single-expression clauses of OpenMP
/// constructs.
/// \param RLoc Returned location of right paren.
ExprResult Parser::ParseOpenMPParensExpr(StringRef ClauseName,
                                         SourceLocation &RLoc,
                                         bool IsAddressOfOperand) {
  BalancedDelimiterTracker T(*this, tok::l_paren, tok::annot_pragma_openmp_end);
  if (T.expectAndConsume(diag::err_expected_lparen_after, ClauseName.data()))
    return ExprError();

  SourceLocation ELoc = Tok.getLocation();
  ExprResult LHS(ParseCastExpression(
      /*isUnaryExpression=*/false, IsAddressOfOperand, NotTypeCast));
  ExprResult Val(ParseRHSOfBinaryExpression(LHS, prec::Conditional));
  Val = Actions.ActOnFinishFullExpr(Val.get(), ELoc, /*DiscardedValue*/ false);

  // Parse ')'.
  RLoc = Tok.getLocation();
  if (!T.consumeClose())
    RLoc = T.getCloseLocation();

  return Val;
}

/// Parsing of OpenMP clauses with single expressions like 'final',
/// 'collapse', 'safelen', 'num_threads', 'simdlen', 'num_teams',
/// 'thread_limit', 'simdlen', 'priority', 'grainsize', 'num_tasks' or 'hint'.
///
///    final-clause:
///      'final' '(' expression ')'
///
///    num_threads-clause:
///      'num_threads' '(' expression ')'
///
///    safelen-clause:
///      'safelen' '(' expression ')'
///
///    simdlen-clause:
///      'simdlen' '(' expression ')'
///
///    collapse-clause:
///      'collapse' '(' expression ')'
///
///    priority-clause:
///      'priority' '(' expression ')'
///
///    grainsize-clause:
///      'grainsize' '(' expression ')'
///
///    num_tasks-clause:
///      'num_tasks' '(' expression ')'
///
///    hint-clause:
///      'hint' '(' expression ')'
///
///    allocator-clause:
///      'allocator' '(' expression ')'
///
OMPClause *Parser::ParseOpenMPSingleExprClause(OpenMPClauseKind Kind,
                                               bool ParseOnly) {
  SourceLocation Loc = ConsumeToken();
  SourceLocation LLoc = Tok.getLocation();
  SourceLocation RLoc;

  ExprResult Val = ParseOpenMPParensExpr(getOpenMPClauseName(Kind), RLoc);

  if (Val.isInvalid())
    return nullptr;

  if (ParseOnly)
    return nullptr;
  return Actions.ActOnOpenMPSingleExprClause(Kind, Val.get(), Loc, LLoc, RLoc);
}

/// Parsing of simple OpenMP clauses like 'default' or 'proc_bind'.
///
///    default-clause:
///         'default' '(' 'none' | 'shared' ')
///
///    proc_bind-clause:
///         'proc_bind' '(' 'master' | 'close' | 'spread' ')
///
OMPClause *Parser::ParseOpenMPSimpleClause(OpenMPClauseKind Kind,
                                           bool ParseOnly) {
  llvm::Optional<SimpleClauseData> Val = parseOpenMPSimpleClause(*this, Kind);
  if (!Val || ParseOnly)
    return nullptr;
  return Actions.ActOnOpenMPSimpleClause(
      Kind, Val.getValue().Type, Val.getValue().TypeLoc, Val.getValue().LOpen,
      Val.getValue().Loc, Val.getValue().RLoc);
}

/// Parsing of OpenMP clauses like 'ordered'.
///
///    ordered-clause:
///         'ordered'
///
///    nowait-clause:
///         'nowait'
///
///    untied-clause:
///         'untied'
///
///    mergeable-clause:
///         'mergeable'
///
///    read-clause:
///         'read'
///
///    threads-clause:
///         'threads'
///
///    simd-clause:
///         'simd'
///
///    nogroup-clause:
///         'nogroup'
///
OMPClause *Parser::ParseOpenMPClause(OpenMPClauseKind Kind, bool ParseOnly) {
  SourceLocation Loc = Tok.getLocation();
  ConsumeAnyToken();

  if (ParseOnly)
    return nullptr;
  return Actions.ActOnOpenMPClause(Kind, Loc, Tok.getLocation());
}


/// Parsing of OpenMP clauses with single expressions and some additional
/// argument like 'schedule' or 'dist_schedule'.
///
///    schedule-clause:
///      'schedule' '(' [ modifier [ ',' modifier ] ':' ] kind [',' expression ]
///      ')'
///
///    if-clause:
///      'if' '(' [ directive-name-modifier ':' ] expression ')'
///
///    defaultmap:
///      'defaultmap' '(' modifier ':' kind ')'
///
OMPClause *Parser::ParseOpenMPSingleExprWithArgClause(OpenMPClauseKind Kind,
                                                      bool ParseOnly) {
  SourceLocation Loc = ConsumeToken();
  SourceLocation DelimLoc;
  // Parse '('.
  BalancedDelimiterTracker T(*this, tok::l_paren, tok::annot_pragma_openmp_end);
  if (T.expectAndConsume(diag::err_expected_lparen_after,
                         getOpenMPClauseName(Kind)))
    return nullptr;

  ExprResult Val;
  SmallVector<unsigned, 4> Arg;
  SmallVector<SourceLocation, 4> KLoc;
  if (Kind == OMPC_schedule) {
    enum { Modifier1, Modifier2, ScheduleKind, NumberOfElements };
    Arg.resize(NumberOfElements);
    KLoc.resize(NumberOfElements);
    Arg[Modifier1] = OMPC_SCHEDULE_MODIFIER_unknown;
    Arg[Modifier2] = OMPC_SCHEDULE_MODIFIER_unknown;
    Arg[ScheduleKind] = OMPC_SCHEDULE_unknown;
    unsigned KindModifier = getOpenMPSimpleClauseType(
        Kind, Tok.isAnnotation() ? "" : PP.getSpelling(Tok));
    if (KindModifier > OMPC_SCHEDULE_unknown) {
      // Parse 'modifier'
      Arg[Modifier1] = KindModifier;
      KLoc[Modifier1] = Tok.getLocation();
      if (Tok.isNot(tok::r_paren) && Tok.isNot(tok::comma) &&
          Tok.isNot(tok::annot_pragma_openmp_end))
        ConsumeAnyToken();
      if (Tok.is(tok::comma)) {
        // Parse ',' 'modifier'
        ConsumeAnyToken();
        KindModifier = getOpenMPSimpleClauseType(
            Kind, Tok.isAnnotation() ? "" : PP.getSpelling(Tok));
        Arg[Modifier2] = KindModifier > OMPC_SCHEDULE_unknown
                             ? KindModifier
                             : (unsigned)OMPC_SCHEDULE_unknown;
        KLoc[Modifier2] = Tok.getLocation();
        if (Tok.isNot(tok::r_paren) && Tok.isNot(tok::comma) &&
            Tok.isNot(tok::annot_pragma_openmp_end))
          ConsumeAnyToken();
      }
      // Parse ':'
      if (Tok.is(tok::colon))
        ConsumeAnyToken();
      else
        Diag(Tok, diag::warn_pragma_expected_colon) << "schedule modifier";
      KindModifier = getOpenMPSimpleClauseType(
          Kind, Tok.isAnnotation() ? "" : PP.getSpelling(Tok));
    }
    Arg[ScheduleKind] = KindModifier;
    KLoc[ScheduleKind] = Tok.getLocation();
    if (Tok.isNot(tok::r_paren) && Tok.isNot(tok::comma) &&
        Tok.isNot(tok::annot_pragma_openmp_end))
      ConsumeAnyToken();
    if ((Arg[ScheduleKind] == OMPC_SCHEDULE_static ||
         Arg[ScheduleKind] == OMPC_SCHEDULE_dynamic ||
         Arg[ScheduleKind] == OMPC_SCHEDULE_guided) &&
        Tok.is(tok::comma))
      DelimLoc = ConsumeAnyToken();
  } else if (Kind == OMPC_dist_schedule) {
    Arg.push_back(getOpenMPSimpleClauseType(
        Kind, Tok.isAnnotation() ? "" : PP.getSpelling(Tok)));
    KLoc.push_back(Tok.getLocation());
    if (Tok.isNot(tok::r_paren) && Tok.isNot(tok::comma) &&
        Tok.isNot(tok::annot_pragma_openmp_end))
      ConsumeAnyToken();
    if (Arg.back() == OMPC_DIST_SCHEDULE_static && Tok.is(tok::comma))
      DelimLoc = ConsumeAnyToken();
  } else if (Kind == OMPC_defaultmap) {
    // Get a defaultmap modifier
    Arg.push_back(getOpenMPSimpleClauseType(
        Kind, Tok.isAnnotation() ? "" : PP.getSpelling(Tok)));
    KLoc.push_back(Tok.getLocation());
    if (Tok.isNot(tok::r_paren) && Tok.isNot(tok::comma) &&
        Tok.isNot(tok::annot_pragma_openmp_end))
      ConsumeAnyToken();
    // Parse ':'
    if (Tok.is(tok::colon))
      ConsumeAnyToken();
    else if (Arg.back() != OMPC_DEFAULTMAP_MODIFIER_unknown)
      Diag(Tok, diag::warn_pragma_expected_colon) << "defaultmap modifier";
    // Get a defaultmap kind
    Arg.push_back(getOpenMPSimpleClauseType(
        Kind, Tok.isAnnotation() ? "" : PP.getSpelling(Tok)));
    KLoc.push_back(Tok.getLocation());
    if (Tok.isNot(tok::r_paren) && Tok.isNot(tok::comma) &&
        Tok.isNot(tok::annot_pragma_openmp_end))
      ConsumeAnyToken();
  } else {
    assert(Kind == OMPC_if);
    KLoc.push_back(Tok.getLocation());
    TentativeParsingAction TPA(*this);
    Arg.push_back(parseOpenMPDirectiveKind(*this));
    if (Arg.back() != OMPD_unknown) {
      ConsumeToken();
      if (Tok.is(tok::colon) && getLangOpts().OpenMP > 40) {
        TPA.Commit();
        DelimLoc = ConsumeToken();
      } else {
        TPA.Revert();
        Arg.back() = OMPD_unknown;
      }
    } else {
      TPA.Revert();
    }
  }

  bool NeedAnExpression = (Kind == OMPC_schedule && DelimLoc.isValid()) ||
                          (Kind == OMPC_dist_schedule && DelimLoc.isValid()) ||
                          Kind == OMPC_if;
  if (NeedAnExpression) {
    SourceLocation ELoc = Tok.getLocation();
    ExprResult LHS(ParseCastExpression(false, false, NotTypeCast));
    Val = ParseRHSOfBinaryExpression(LHS, prec::Conditional);
    Val =
        Actions.ActOnFinishFullExpr(Val.get(), ELoc, /*DiscardedValue*/ false);
  }

  // Parse ')'.
  SourceLocation RLoc = Tok.getLocation();
  if (!T.consumeClose())
    RLoc = T.getCloseLocation();

  if (NeedAnExpression && Val.isInvalid())
    return nullptr;

  if (ParseOnly)
    return nullptr;
  return Actions.ActOnOpenMPSingleExprWithArgClause(
      Kind, Arg, Val.get(), Loc, T.getOpenLocation(), KLoc, DelimLoc, RLoc);
}

static bool ParseReductionId(Parser &P, CXXScopeSpec &ReductionIdScopeSpec,
                             UnqualifiedId &ReductionId) {
  if (ReductionIdScopeSpec.isEmpty()) {
    auto OOK = OO_None;
    switch (P.getCurToken().getKind()) {
    case tok::plus:
      OOK = OO_Plus;
      break;
    case tok::minus:
      OOK = OO_Minus;
      break;
    case tok::star:
      OOK = OO_Star;
      break;
    case tok::amp:
      OOK = OO_Amp;
      break;
    case tok::pipe:
      OOK = OO_Pipe;
      break;
    case tok::caret:
      OOK = OO_Caret;
      break;
    case tok::ampamp:
      OOK = OO_AmpAmp;
      break;
    case tok::pipepipe:
      OOK = OO_PipePipe;
      break;
    default:
      break;
    }
    if (OOK != OO_None) {
      SourceLocation OpLoc = P.ConsumeToken();
      SourceLocation SymbolLocations[] = {OpLoc, OpLoc, SourceLocation()};
      ReductionId.setOperatorFunctionId(OpLoc, OOK, SymbolLocations);
      return false;
    }
  }
  return P.ParseUnqualifiedId(ReductionIdScopeSpec, /*EnteringContext*/ false,
                              /*AllowDestructorName*/ false,
                              /*AllowConstructorName*/ false,
                              /*AllowDeductionGuide*/ false,
                              nullptr, nullptr, ReductionId);
}

/// Checks if the token is a valid map-type-modifier.
static OpenMPMapModifierKind isMapModifier(Parser &P) {
  Token Tok = P.getCurToken();
  if (!Tok.is(tok::identifier))
    return OMPC_MAP_MODIFIER_unknown;

  Preprocessor &PP = P.getPreprocessor();
  OpenMPMapModifierKind TypeModifier = static_cast<OpenMPMapModifierKind>(
      getOpenMPSimpleClauseType(OMPC_map, PP.getSpelling(Tok)));
  return TypeModifier;
}

/// Parse the mapper modifier in map, to, and from clauses.
bool Parser::parseMapperModifier(OpenMPVarListDataTy &Data) {
  // Parse '('.
  BalancedDelimiterTracker T(*this, tok::l_paren, tok::colon);
  if (T.expectAndConsume(diag::err_expected_lparen_after, "mapper")) {
    SkipUntil(tok::colon, tok::r_paren, tok::annot_pragma_openmp_end,
              StopBeforeMatch);
    return true;
  }
  // Parse mapper-identifier
  if (getLangOpts().CPlusPlus)
    ParseOptionalCXXScopeSpecifier(Data.ReductionOrMapperIdScopeSpec,
                                   /*ObjectType=*/nullptr,
                                   /*EnteringContext=*/false);
  if (Tok.isNot(tok::identifier) && Tok.isNot(tok::kw_default)) {
    Diag(Tok.getLocation(), diag::err_omp_mapper_illegal_identifier);
    SkipUntil(tok::colon, tok::r_paren, tok::annot_pragma_openmp_end,
              StopBeforeMatch);
    return true;
  }
  auto &DeclNames = Actions.getASTContext().DeclarationNames;
  Data.ReductionOrMapperId = DeclarationNameInfo(
      DeclNames.getIdentifier(Tok.getIdentifierInfo()), Tok.getLocation());
  ConsumeToken();
  // Parse ')'.
  return T.consumeClose();
}

/// Parse map-type-modifiers in map clause.
/// map([ [map-type-modifier[,] [map-type-modifier[,] ...] map-type : ] list)
/// where, map-type-modifier ::= always | close | mapper(mapper-identifier)
bool Parser::parseMapTypeModifiers(OpenMPVarListDataTy &Data) {
  while (getCurToken().isNot(tok::colon)) {
    OpenMPMapModifierKind TypeModifier = isMapModifier(*this);
    if (TypeModifier == OMPC_MAP_MODIFIER_always ||
        TypeModifier == OMPC_MAP_MODIFIER_close) {
      Data.MapTypeModifiers.push_back(TypeModifier);
      Data.MapTypeModifiersLoc.push_back(Tok.getLocation());
      ConsumeToken();
    } else if (TypeModifier == OMPC_MAP_MODIFIER_mapper) {
      Data.MapTypeModifiers.push_back(TypeModifier);
      Data.MapTypeModifiersLoc.push_back(Tok.getLocation());
      ConsumeToken();
      if (parseMapperModifier(Data))
        return true;
    } else {
      // For the case of unknown map-type-modifier or a map-type.
      // Map-type is followed by a colon; the function returns when it
      // encounters a token followed by a colon.
      if (Tok.is(tok::comma)) {
        Diag(Tok, diag::err_omp_map_type_modifier_missing);
        ConsumeToken();
        continue;
      }
      // Potential map-type token as it is followed by a colon.
      if (PP.LookAhead(0).is(tok::colon))
        return false;
      Diag(Tok, diag::err_omp_unknown_map_type_modifier);
      ConsumeToken();
    }
    if (getCurToken().is(tok::comma))
      ConsumeToken();
  }
  return false;
}

/// Checks if the token is a valid map-type.
static OpenMPMapClauseKind isMapType(Parser &P) {
  Token Tok = P.getCurToken();
  // The map-type token can be either an identifier or the C++ delete keyword.
  if (!Tok.isOneOf(tok::identifier, tok::kw_delete))
    return OMPC_MAP_unknown;
  Preprocessor &PP = P.getPreprocessor();
  OpenMPMapClauseKind MapType = static_cast<OpenMPMapClauseKind>(
      getOpenMPSimpleClauseType(OMPC_map, PP.getSpelling(Tok)));
  return MapType;
}

/// Parse map-type in map clause.
/// map([ [map-type-modifier[,] [map-type-modifier[,] ...] map-type : ] list)
/// where, map-type ::= to | from | tofrom | alloc | release | delete
static void parseMapType(Parser &P, Parser::OpenMPVarListDataTy &Data) {
  Token Tok = P.getCurToken();
  if (Tok.is(tok::colon)) {
    P.Diag(Tok, diag::err_omp_map_type_missing);
    return;
  }
  Data.MapType = isMapType(P);
  if (Data.MapType == OMPC_MAP_unknown)
    P.Diag(Tok, diag::err_omp_unknown_map_type);
  P.ConsumeToken();
}

/// Parses clauses with list.
bool Parser::ParseOpenMPVarList(OpenMPDirectiveKind DKind,
                                OpenMPClauseKind Kind,
                                SmallVectorImpl<Expr *> &Vars,
                                OpenMPVarListDataTy &Data) {
  UnqualifiedId UnqualifiedReductionId;
  bool InvalidReductionId = false;
  bool IsInvalidMapperModifier = false;

  // Parse '('.
  BalancedDelimiterTracker T(*this, tok::l_paren, tok::annot_pragma_openmp_end);
  if (T.expectAndConsume(diag::err_expected_lparen_after,
                         getOpenMPClauseName(Kind)))
    return true;

  bool NeedRParenForLinear = false;
  BalancedDelimiterTracker LinearT(*this, tok::l_paren,
                                  tok::annot_pragma_openmp_end);
  // Handle reduction-identifier for reduction clause.
  if (Kind == OMPC_reduction || Kind == OMPC_task_reduction ||
      Kind == OMPC_in_reduction) {
    ColonProtectionRAIIObject ColonRAII(*this);
    if (getLangOpts().CPlusPlus)
      ParseOptionalCXXScopeSpecifier(Data.ReductionOrMapperIdScopeSpec,
                                     /*ObjectType=*/nullptr,
                                     /*EnteringContext=*/false);
    InvalidReductionId = ParseReductionId(
        *this, Data.ReductionOrMapperIdScopeSpec, UnqualifiedReductionId);
    if (InvalidReductionId) {
      SkipUntil(tok::colon, tok::r_paren, tok::annot_pragma_openmp_end,
                StopBeforeMatch);
    }
    if (Tok.is(tok::colon))
      Data.ColonLoc = ConsumeToken();
    else
      Diag(Tok, diag::warn_pragma_expected_colon) << "reduction identifier";
    if (!InvalidReductionId)
      Data.ReductionOrMapperId =
          Actions.GetNameFromUnqualifiedId(UnqualifiedReductionId);
  } else if (Kind == OMPC_depend) {
  // Handle dependency type for depend clause.
    ColonProtectionRAIIObject ColonRAII(*this);
    Data.DepKind =
        static_cast<OpenMPDependClauseKind>(getOpenMPSimpleClauseType(
            Kind, Tok.is(tok::identifier) ? PP.getSpelling(Tok) : ""));
    Data.DepLinMapLoc = Tok.getLocation();

    if (Data.DepKind == OMPC_DEPEND_unknown) {
      SkipUntil(tok::colon, tok::r_paren, tok::annot_pragma_openmp_end,
                StopBeforeMatch);
    } else {
      ConsumeToken();
      // Special processing for depend(source) clause.
      if (DKind == OMPD_ordered && Data.DepKind == OMPC_DEPEND_source) {
        // Parse ')'.
        T.consumeClose();
        return false;
      }
    }
    if (Tok.is(tok::colon)) {
      Data.ColonLoc = ConsumeToken();
    } else {
      Diag(Tok, DKind == OMPD_ordered ? diag::warn_pragma_expected_colon_r_paren
                                      : diag::warn_pragma_expected_colon)
          << "dependency type";
    }
  } else if (Kind == OMPC_linear) {
    // Try to parse modifier if any.
    if (Tok.is(tok::identifier) && PP.LookAhead(0).is(tok::l_paren)) {
      Data.LinKind = static_cast<OpenMPLinearClauseKind>(
          getOpenMPSimpleClauseType(Kind, PP.getSpelling(Tok)));
      Data.DepLinMapLoc = ConsumeToken();
      LinearT.consumeOpen();
      NeedRParenForLinear = true;
    }
  } else if (Kind == OMPC_map) {
    // Handle map type for map clause.
    ColonProtectionRAIIObject ColonRAII(*this);

    // The first identifier may be a list item, a map-type or a
    // map-type-modifier. The map-type can also be delete which has the same
    // spelling of the C++ delete keyword.
    Data.DepLinMapLoc = Tok.getLocation();

    // Check for presence of a colon in the map clause.
    TentativeParsingAction TPA(*this);
    bool ColonPresent = false;
    if (SkipUntil(tok::colon, tok::r_paren, tok::annot_pragma_openmp_end,
        StopBeforeMatch)) {
      if (Tok.is(tok::colon))
        ColonPresent = true;
    }
    TPA.Revert();
    // Only parse map-type-modifier[s] and map-type if a colon is present in
    // the map clause.
    if (ColonPresent) {
      IsInvalidMapperModifier = parseMapTypeModifiers(Data);
      if (!IsInvalidMapperModifier)
        parseMapType(*this, Data);
      else
        SkipUntil(tok::colon, tok::annot_pragma_openmp_end, StopBeforeMatch);
    }
    if (Data.MapType == OMPC_MAP_unknown) {
      Data.MapType = OMPC_MAP_tofrom;
      Data.IsMapTypeImplicit = true;
    }

    if (Tok.is(tok::colon))
      Data.ColonLoc = ConsumeToken();
  } else if (Kind == OMPC_to || Kind == OMPC_from) {
    if (Tok.is(tok::identifier)) {
      bool IsMapperModifier = false;
      if (Kind == OMPC_to) {
        auto Modifier = static_cast<OpenMPToModifierKind>(
            getOpenMPSimpleClauseType(Kind, PP.getSpelling(Tok)));
        if (Modifier == OMPC_TO_MODIFIER_mapper)
          IsMapperModifier = true;
      } else {
        auto Modifier = static_cast<OpenMPFromModifierKind>(
            getOpenMPSimpleClauseType(Kind, PP.getSpelling(Tok)));
        if (Modifier == OMPC_FROM_MODIFIER_mapper)
          IsMapperModifier = true;
      }
      if (IsMapperModifier) {
        // Parse the mapper modifier.
        ConsumeToken();
        IsInvalidMapperModifier = parseMapperModifier(Data);
        if (Tok.isNot(tok::colon)) {
          if (!IsInvalidMapperModifier)
            Diag(Tok, diag::warn_pragma_expected_colon) << ")";
          SkipUntil(tok::colon, tok::r_paren, tok::annot_pragma_openmp_end,
                    StopBeforeMatch);
        }
        // Consume ':'.
        if (Tok.is(tok::colon))
          ConsumeToken();
      }
    }
  } else if (Kind == OMPC_allocate) {
    // Handle optional allocator expression followed by colon delimiter.
    ColonProtectionRAIIObject ColonRAII(*this);
    TentativeParsingAction TPA(*this);
    ExprResult Tail =
        Actions.CorrectDelayedTyposInExpr(ParseAssignmentExpression());
    Tail = Actions.ActOnFinishFullExpr(Tail.get(), T.getOpenLocation(),
                                       /*DiscardedValue=*/false);
    if (Tail.isUsable()) {
      if (Tok.is(tok::colon)) {
        Data.TailExpr = Tail.get();
        Data.ColonLoc = ConsumeToken();
        TPA.Commit();
      } else {
        // colon not found, no allocator specified, parse only list of
        // variables.
        TPA.Revert();
      }
    } else {
      // Parsing was unsuccessfull, revert and skip to the end of clause or
      // directive.
      TPA.Revert();
      SkipUntil(tok::comma, tok::r_paren, tok::annot_pragma_openmp_end,
                StopBeforeMatch);
    }
  }

  bool IsComma =
      (Kind != OMPC_reduction && Kind != OMPC_task_reduction &&
       Kind != OMPC_in_reduction && Kind != OMPC_depend && Kind != OMPC_map) ||
      (Kind == OMPC_reduction && !InvalidReductionId) ||
      (Kind == OMPC_map && Data.MapType != OMPC_MAP_unknown) ||
      (Kind == OMPC_depend && Data.DepKind != OMPC_DEPEND_unknown);
  const bool MayHaveTail = (Kind == OMPC_linear || Kind == OMPC_aligned);
  while (IsComma || (Tok.isNot(tok::r_paren) && Tok.isNot(tok::colon) &&
                     Tok.isNot(tok::annot_pragma_openmp_end))) {
    ColonProtectionRAIIObject ColonRAII(*this, MayHaveTail);
    // Parse variable
    ExprResult VarExpr =
        Actions.CorrectDelayedTyposInExpr(ParseAssignmentExpression());
    if (VarExpr.isUsable()) {
      Vars.push_back(VarExpr.get());
    } else {
      SkipUntil(tok::comma, tok::r_paren, tok::annot_pragma_openmp_end,
                StopBeforeMatch);
    }
    // Skip ',' if any
    IsComma = Tok.is(tok::comma);
    if (IsComma)
      ConsumeToken();
    else if (Tok.isNot(tok::r_paren) &&
             Tok.isNot(tok::annot_pragma_openmp_end) &&
             (!MayHaveTail || Tok.isNot(tok::colon)))
      Diag(Tok, diag::err_omp_expected_punc)
          << ((Kind == OMPC_flush) ? getOpenMPDirectiveName(OMPD_flush)
                                   : getOpenMPClauseName(Kind))
          << (Kind == OMPC_flush);
  }

  // Parse ')' for linear clause with modifier.
  if (NeedRParenForLinear)
    LinearT.consumeClose();

  // Parse ':' linear-step (or ':' alignment).
  const bool MustHaveTail = MayHaveTail && Tok.is(tok::colon);
  if (MustHaveTail) {
    Data.ColonLoc = Tok.getLocation();
    SourceLocation ELoc = ConsumeToken();
    ExprResult Tail = ParseAssignmentExpression();
    Tail =
        Actions.ActOnFinishFullExpr(Tail.get(), ELoc, /*DiscardedValue*/ false);
    if (Tail.isUsable())
      Data.TailExpr = Tail.get();
    else
      SkipUntil(tok::comma, tok::r_paren, tok::annot_pragma_openmp_end,
                StopBeforeMatch);
  }

  // Parse ')'.
  Data.RLoc = Tok.getLocation();
  if (!T.consumeClose())
    Data.RLoc = T.getCloseLocation();
  return (Kind == OMPC_depend && Data.DepKind != OMPC_DEPEND_unknown &&
          Vars.empty()) ||
         (Kind != OMPC_depend && Kind != OMPC_map && Vars.empty()) ||
         (MustHaveTail && !Data.TailExpr) || InvalidReductionId ||
         IsInvalidMapperModifier;
}

/// Parsing of OpenMP clause 'private', 'firstprivate', 'lastprivate',
/// 'shared', 'copyin', 'copyprivate', 'flush', 'reduction', 'task_reduction' or
/// 'in_reduction'.
///
///    private-clause:
///       'private' '(' list ')'
///    firstprivate-clause:
///       'firstprivate' '(' list ')'
///    lastprivate-clause:
///       'lastprivate' '(' list ')'
///    shared-clause:
///       'shared' '(' list ')'
///    linear-clause:
///       'linear' '(' linear-list [ ':' linear-step ] ')'
///    aligned-clause:
///       'aligned' '(' list [ ':' alignment ] ')'
///    reduction-clause:
///       'reduction' '(' reduction-identifier ':' list ')'
///    task_reduction-clause:
///       'task_reduction' '(' reduction-identifier ':' list ')'
///    in_reduction-clause:
///       'in_reduction' '(' reduction-identifier ':' list ')'
///    copyprivate-clause:
///       'copyprivate' '(' list ')'
///    flush-clause:
///       'flush' '(' list ')'
///    depend-clause:
///       'depend' '(' in | out | inout : list | source ')'
///    map-clause:
///       'map' '(' [ [ always [,] ] [ close [,] ]
///          [ mapper '(' mapper-identifier ')' [,] ]
///          to | from | tofrom | alloc | release | delete ':' ] list ')';
///    to-clause:
///       'to' '(' [ mapper '(' mapper-identifier ')' ':' ] list ')'
///    from-clause:
///       'from' '(' [ mapper '(' mapper-identifier ')' ':' ] list ')'
///    use_device_ptr-clause:
///       'use_device_ptr' '(' list ')'
///    is_device_ptr-clause:
///       'is_device_ptr' '(' list ')'
///    allocate-clause:
///       'allocate' '(' [ allocator ':' ] list ')'
///
/// For 'linear' clause linear-list may have the following forms:
///  list
///  modifier(list)
/// where modifier is 'val' (C) or 'ref', 'val' or 'uval'(C++).
OMPClause *Parser::ParseOpenMPVarListClause(OpenMPDirectiveKind DKind,
                                            OpenMPClauseKind Kind,
                                            bool ParseOnly) {
  SourceLocation Loc = Tok.getLocation();
  SourceLocation LOpen = ConsumeToken();
  SmallVector<Expr *, 4> Vars;
  OpenMPVarListDataTy Data;

  if (ParseOpenMPVarList(DKind, Kind, Vars, Data))
    return nullptr;

  if (ParseOnly)
    return nullptr;
  OMPVarListLocTy Locs(Loc, LOpen, Data.RLoc);
  return Actions.ActOnOpenMPVarListClause(
      Kind, Vars, Data.TailExpr, Locs, Data.ColonLoc,
      Data.ReductionOrMapperIdScopeSpec, Data.ReductionOrMapperId, Data.DepKind,
      Data.LinKind, Data.MapTypeModifiers, Data.MapTypeModifiersLoc,
      Data.MapType, Data.IsMapTypeImplicit, Data.DepLinMapLoc);
}
<|MERGE_RESOLUTION|>--- conflicted
+++ resolved
@@ -140,13 +140,9 @@
       {OMPD_master, OMPD_taskloop, OMPD_master_taskloop},
       {OMPD_master_taskloop, OMPD_simd, OMPD_master_taskloop_simd},
       {OMPD_parallel, OMPD_master, OMPD_parallel_master},
-<<<<<<< HEAD
-      {OMPD_parallel_master, OMPD_taskloop, OMPD_parallel_master_taskloop}};
-=======
       {OMPD_parallel_master, OMPD_taskloop, OMPD_parallel_master_taskloop},
       {OMPD_parallel_master_taskloop, OMPD_simd,
        OMPD_parallel_master_taskloop_simd}};
->>>>>>> c79f07dd
   enum { CancellationPoint = 0, DeclareReduction = 1, TargetData = 2 };
   Token Tok = P.getCurToken();
   unsigned DKind =
@@ -1031,7 +1027,6 @@
     // Skip the last annot_pragma_openmp_end.
     (void)ConsumeAnnotationToken();
     return;
-<<<<<<< HEAD
   }
   (void)ConsumeToken();
   // Parse '('.
@@ -1063,39 +1058,6 @@
           << getOpenMPDirectiveName(OMPD_declare_variant);
     }
   }
-=======
-  }
-  (void)ConsumeToken();
-  // Parse '('.
-  BalancedDelimiterTracker T(*this, tok::l_paren, tok::annot_pragma_openmp_end);
-  if (T.expectAndConsume(diag::err_expected_lparen_after,
-                         getOpenMPClauseName(OMPC_match))) {
-    while (!SkipUntil(tok::annot_pragma_openmp_end, StopBeforeMatch))
-      ;
-    // Skip the last annot_pragma_openmp_end.
-    (void)ConsumeAnnotationToken();
-    return;
-  }
-
-  // Parse inner context selectors.
-  if (!parseOpenMPContextSelectors(
-          Loc, [this, &DeclVarData](
-                   SourceRange SR,
-                   const Sema::OpenMPDeclareVariantCtsSelectorData &Data) {
-            if (DeclVarData.hasValue())
-              Actions.ActOnOpenMPDeclareVariantDirective(
-                  DeclVarData.getValue().first, DeclVarData.getValue().second,
-                  SR, Data);
-          })) {
-    // Parse ')'.
-    (void)T.consumeClose();
-    // Need to check for extra tokens.
-    if (Tok.isNot(tok::annot_pragma_openmp_end)) {
-      Diag(Tok, diag::warn_omp_extra_tokens_at_eol)
-          << getOpenMPDirectiveName(OMPD_declare_variant);
-    }
-  }
->>>>>>> c79f07dd
 
   // Skip last tokens.
   while (Tok.isNot(tok::annot_pragma_openmp_end))
@@ -1551,10 +1513,7 @@
   case OMPD_master_taskloop:
   case OMPD_master_taskloop_simd:
   case OMPD_parallel_master_taskloop:
-<<<<<<< HEAD
-=======
   case OMPD_parallel_master_taskloop_simd:
->>>>>>> c79f07dd
   case OMPD_distribute:
   case OMPD_end_declare_target:
   case OMPD_target_update:
@@ -1611,17 +1570,6 @@
 ///         'for simd' | 'parallel for simd' | 'target' | 'target data' |
 ///         'taskgroup' | 'teams' | 'taskloop' | 'taskloop simd' | 'master
 ///         taskloop' | 'master taskloop simd' | 'parallel master taskloop' |
-<<<<<<< HEAD
-///         'distribute' | 'target enter data' | 'target exit data' | 'target
-///         parallel' | 'target parallel for' | 'target update' | 'distribute
-///         parallel for' | 'distribute paralle for simd' | 'distribute simd' |
-///         'target parallel for simd' | 'target simd' | 'teams distribute' |
-///         'teams distribute simd' | 'teams distribute parallel for simd' |
-///         'teams distribute parallel for' | 'target teams' | 'target teams
-///         distribute' | 'target teams distribute parallel for' | 'target teams
-///         distribute parallel for simd' | 'target teams distribute simd'
-///         {clause} annot_pragma_openmp_end
-=======
 ///         'parallel master taskloop simd' | 'distribute' | 'target enter data'
 ///         | 'target exit data' | 'target parallel' | 'target parallel for' |
 ///         'target update' | 'distribute parallel for' | 'distribute paralle
@@ -1632,7 +1580,6 @@
 ///         distribute parallel for' | 'target teams distribute parallel for
 ///         simd' | 'target teams distribute simd' {clause}
 ///         annot_pragma_openmp_end
->>>>>>> c79f07dd
 ///
 StmtResult
 Parser::ParseOpenMPDeclarativeOrExecutableDirective(ParsedStmtContext StmtCtx) {
@@ -1810,10 +1757,7 @@
   case OMPD_master_taskloop:
   case OMPD_master_taskloop_simd:
   case OMPD_parallel_master_taskloop:
-<<<<<<< HEAD
-=======
   case OMPD_parallel_master_taskloop_simd:
->>>>>>> c79f07dd
   case OMPD_distribute:
   case OMPD_distribute_parallel_for:
   case OMPD_distribute_parallel_for_simd:
