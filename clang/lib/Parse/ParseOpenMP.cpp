--- conflicted
+++ resolved
@@ -3548,12 +3548,8 @@
     if (TypeModifier == OMPC_MAP_MODIFIER_always ||
         TypeModifier == OMPC_MAP_MODIFIER_close ||
         TypeModifier == OMPC_MAP_MODIFIER_present ||
-<<<<<<< HEAD
-        TypeModifier == OMPC_MAP_MODIFIER_no_alloc ||
-        TypeModifier == OMPC_MAP_MODIFIER_hold) {
-=======
-        TypeModifier == OMPC_MAP_MODIFIER_ompx_hold) {
->>>>>>> c000b8bd
+        TypeModifier == OMPC_MAP_MODIFIER_ompx_hold ||
+        TypeModifier == OMPC_MAP_MODIFIER_ompx_no_alloc) {
       Data.MapTypeModifiers.push_back(TypeModifier);
       Data.MapTypeModifiersLoc.push_back(Tok.getLocation());
       ConsumeToken();
