//===--- ParsePragma.cpp - Language specific pragma parsing ---------------===//
//
// Part of the LLVM Project, under the Apache License v2.0 with LLVM Exceptions.
// See https://llvm.org/LICENSE.txt for license information.
// SPDX-License-Identifier: Apache-2.0 WITH LLVM-exception
//
//===----------------------------------------------------------------------===//
//
// This file implements the language specific #pragma handlers.
//
//===----------------------------------------------------------------------===//

#include "clang/AST/ASTContext.h"
#include "clang/Basic/PragmaKinds.h"
#include "clang/Basic/TargetInfo.h"
#include "clang/Lex/Preprocessor.h"
#include "clang/Parse/LoopHint.h"
#include "clang/Parse/ParseDiagnostic.h"
#include "clang/Parse/Parser.h"
#include "clang/Parse/RAIIObjectsForParser.h"
#include "clang/Sema/Scope.h"
#include "llvm/ADT/StringSwitch.h"
using namespace clang;

namespace {

struct PragmaAlignHandler : public PragmaHandler {
  explicit PragmaAlignHandler() : PragmaHandler("align") {}
<<<<<<< HEAD
  void HandlePragma(Preprocessor &PP, PragmaIntroducerKind Introducer,
                    SourceLocation IntroducerLoc, Token &FirstToken) override;
=======
  void HandlePragma(Preprocessor &PP, PragmaIntroducer Introducer,
                    Token &FirstToken) override;
>>>>>>> 32551837
};

struct PragmaGCCVisibilityHandler : public PragmaHandler {
  explicit PragmaGCCVisibilityHandler() : PragmaHandler("visibility") {}
<<<<<<< HEAD
  void HandlePragma(Preprocessor &PP, PragmaIntroducerKind Introducer,
                    SourceLocation IntroducerLoc, Token &FirstToken) override;
=======
  void HandlePragma(Preprocessor &PP, PragmaIntroducer Introducer,
                    Token &FirstToken) override;
>>>>>>> 32551837
};

struct PragmaOptionsHandler : public PragmaHandler {
  explicit PragmaOptionsHandler() : PragmaHandler("options") {}
<<<<<<< HEAD
  void HandlePragma(Preprocessor &PP, PragmaIntroducerKind Introducer,
                    SourceLocation IntroducerLoc, Token &FirstToken) override;
=======
  void HandlePragma(Preprocessor &PP, PragmaIntroducer Introducer,
                    Token &FirstToken) override;
>>>>>>> 32551837
};

struct PragmaPackHandler : public PragmaHandler {
  explicit PragmaPackHandler() : PragmaHandler("pack") {}
<<<<<<< HEAD
  void HandlePragma(Preprocessor &PP, PragmaIntroducerKind Introducer,
                    SourceLocation IntroducerLoc, Token &FirstToken) override;
=======
  void HandlePragma(Preprocessor &PP, PragmaIntroducer Introducer,
                    Token &FirstToken) override;
>>>>>>> 32551837
};

struct PragmaClangSectionHandler : public PragmaHandler {
  explicit PragmaClangSectionHandler(Sema &S)
             : PragmaHandler("section"), Actions(S) {}
<<<<<<< HEAD
  void HandlePragma(Preprocessor &PP, PragmaIntroducerKind Introducer,
                    SourceLocation IntroducerLoc, Token &FirstToken) override;
=======
  void HandlePragma(Preprocessor &PP, PragmaIntroducer Introducer,
                    Token &FirstToken) override;

>>>>>>> 32551837
private:
  Sema &Actions;
};

struct PragmaMSStructHandler : public PragmaHandler {
  explicit PragmaMSStructHandler() : PragmaHandler("ms_struct") {}
<<<<<<< HEAD
  void HandlePragma(Preprocessor &PP, PragmaIntroducerKind Introducer,
                    SourceLocation IntroducerLoc, Token &FirstToken) override;
=======
  void HandlePragma(Preprocessor &PP, PragmaIntroducer Introducer,
                    Token &FirstToken) override;
>>>>>>> 32551837
};

struct PragmaUnusedHandler : public PragmaHandler {
  PragmaUnusedHandler() : PragmaHandler("unused") {}
<<<<<<< HEAD
  void HandlePragma(Preprocessor &PP, PragmaIntroducerKind Introducer,
                    SourceLocation IntroducerLoc, Token &FirstToken) override;
=======
  void HandlePragma(Preprocessor &PP, PragmaIntroducer Introducer,
                    Token &FirstToken) override;
>>>>>>> 32551837
};

struct PragmaWeakHandler : public PragmaHandler {
  explicit PragmaWeakHandler() : PragmaHandler("weak") {}
<<<<<<< HEAD
  void HandlePragma(Preprocessor &PP, PragmaIntroducerKind Introducer,
                    SourceLocation IntroducerLoc, Token &FirstToken) override;
=======
  void HandlePragma(Preprocessor &PP, PragmaIntroducer Introducer,
                    Token &FirstToken) override;
>>>>>>> 32551837
};

struct PragmaRedefineExtnameHandler : public PragmaHandler {
  explicit PragmaRedefineExtnameHandler() : PragmaHandler("redefine_extname") {}
<<<<<<< HEAD
  void HandlePragma(Preprocessor &PP, PragmaIntroducerKind Introducer,
                    SourceLocation IntroducerLoc, Token &FirstToken) override;
=======
  void HandlePragma(Preprocessor &PP, PragmaIntroducer Introducer,
                    Token &FirstToken) override;
>>>>>>> 32551837
};

struct PragmaOpenCLExtensionHandler : public PragmaHandler {
  PragmaOpenCLExtensionHandler() : PragmaHandler("EXTENSION") {}
<<<<<<< HEAD
  void HandlePragma(Preprocessor &PP, PragmaIntroducerKind Introducer,
                    SourceLocation IntroducerLoc, Token &FirstToken) override;
=======
  void HandlePragma(Preprocessor &PP, PragmaIntroducer Introducer,
                    Token &FirstToken) override;
>>>>>>> 32551837
};


struct PragmaFPContractHandler : public PragmaHandler {
  PragmaFPContractHandler() : PragmaHandler("FP_CONTRACT") {}
<<<<<<< HEAD
  void HandlePragma(Preprocessor &PP, PragmaIntroducerKind Introducer,
                    SourceLocation IntroducerLoc, Token &FirstToken) override;
=======
  void HandlePragma(Preprocessor &PP, PragmaIntroducer Introducer,
                    Token &FirstToken) override;
>>>>>>> 32551837
};

// Pragma STDC implementations.

/// PragmaSTDC_FENV_ACCESSHandler - "\#pragma STDC FENV_ACCESS ...".
struct PragmaSTDC_FENV_ACCESSHandler : public PragmaHandler {
  PragmaSTDC_FENV_ACCESSHandler() : PragmaHandler("FENV_ACCESS") {}

<<<<<<< HEAD
  void HandlePragma(Preprocessor &PP, PragmaIntroducerKind Introducer,
                    SourceLocation IntroducerLoc, Token &Tok) override {
=======
  void HandlePragma(Preprocessor &PP, PragmaIntroducer Introducer,
                    Token &Tok) override {
>>>>>>> 32551837
    tok::OnOffSwitch OOS;
    if (PP.LexOnOffSwitch(OOS))
     return;
    if (OOS == tok::OOS_ON) {
      PP.Diag(Tok, diag::warn_stdc_fenv_access_not_supported);
    }

    MutableArrayRef<Token> Toks(PP.getPreprocessorAllocator().Allocate<Token>(1),
                                1);
    Toks[0].startToken();
    Toks[0].setKind(tok::annot_pragma_fenv_access);
    Toks[0].setLocation(Tok.getLocation());
    Toks[0].setAnnotationEndLoc(Tok.getLocation());
    Toks[0].setAnnotationValue(reinterpret_cast<void*>(
                               static_cast<uintptr_t>(OOS)));
    PP.EnterTokenStream(Toks, /*DisableMacroExpansion=*/true,
                        /*IsReinject=*/false);
  }
};

/// PragmaSTDC_CX_LIMITED_RANGEHandler - "\#pragma STDC CX_LIMITED_RANGE ...".
struct PragmaSTDC_CX_LIMITED_RANGEHandler : public PragmaHandler {
  PragmaSTDC_CX_LIMITED_RANGEHandler() : PragmaHandler("CX_LIMITED_RANGE") {}

<<<<<<< HEAD
  void HandlePragma(Preprocessor &PP, PragmaIntroducerKind Introducer,
                    SourceLocation IntroducerLoc, Token &Tok) override {
=======
  void HandlePragma(Preprocessor &PP, PragmaIntroducer Introducer,
                    Token &Tok) override {
>>>>>>> 32551837
    tok::OnOffSwitch OOS;
    PP.LexOnOffSwitch(OOS);
  }
};

/// PragmaSTDC_UnknownHandler - "\#pragma STDC ...".
struct PragmaSTDC_UnknownHandler : public PragmaHandler {
  PragmaSTDC_UnknownHandler() = default;

<<<<<<< HEAD
  void HandlePragma(Preprocessor &PP, PragmaIntroducerKind Introducer,
                    SourceLocation IntroducerLoc, Token &UnknownTok) override {
=======
  void HandlePragma(Preprocessor &PP, PragmaIntroducer Introducer,
                    Token &UnknownTok) override {
>>>>>>> 32551837
    // C99 6.10.6p2, unknown forms are not allowed.
    PP.Diag(UnknownTok, diag::ext_stdc_pragma_ignored);
  }
};

struct PragmaFPHandler : public PragmaHandler {
  PragmaFPHandler() : PragmaHandler("fp") {}
<<<<<<< HEAD
  void HandlePragma(Preprocessor &PP, PragmaIntroducerKind Introducer,
                    SourceLocation IntroducerLoc, Token &FirstToken) override;
=======
  void HandlePragma(Preprocessor &PP, PragmaIntroducer Introducer,
                    Token &FirstToken) override;
>>>>>>> 32551837
};

struct PragmaNoOpenMPHandler : public PragmaHandler {
  PragmaNoOpenMPHandler() : PragmaHandler("omp") { }
<<<<<<< HEAD
  void HandlePragma(Preprocessor &PP, PragmaIntroducerKind Introducer,
                    SourceLocation IntroducerLoc, Token &FirstToken) override;
=======
  void HandlePragma(Preprocessor &PP, PragmaIntroducer Introducer,
                    Token &FirstToken) override;
>>>>>>> 32551837
};

struct PragmaOpenMPHandler : public PragmaHandler {
  PragmaOpenMPHandler() : PragmaHandler("omp") { }
<<<<<<< HEAD
  void HandlePragma(Preprocessor &PP, PragmaIntroducerKind Introducer,
                    SourceLocation IntroducerLoc, Token &FirstToken) override;
};

struct PragmaNoOpenACCHandler : public PragmaHandler {
  PragmaNoOpenACCHandler() : PragmaHandler("acc") { }
  void HandlePragma(Preprocessor &PP, PragmaIntroducerKind Introducer,
                    SourceLocation IntroducerLoc, Token &FirstToken) override;
};

struct PragmaOpenACCHandler : public PragmaHandler {
  PragmaOpenACCHandler() : PragmaHandler("acc") { }
  void HandlePragma(Preprocessor &PP, PragmaIntroducerKind Introducer,
                    SourceLocation IntroducerLoc, Token &FirstToken) override;
=======
  void HandlePragma(Preprocessor &PP, PragmaIntroducer Introducer,
                    Token &FirstToken) override;
>>>>>>> 32551837
};

/// PragmaCommentHandler - "\#pragma comment ...".
struct PragmaCommentHandler : public PragmaHandler {
  PragmaCommentHandler(Sema &Actions)
    : PragmaHandler("comment"), Actions(Actions) {}
<<<<<<< HEAD
  void HandlePragma(Preprocessor &PP, PragmaIntroducerKind Introducer,
                    SourceLocation IntroducerLoc, Token &FirstToken) override;
=======
  void HandlePragma(Preprocessor &PP, PragmaIntroducer Introducer,
                    Token &FirstToken) override;

>>>>>>> 32551837
private:
  Sema &Actions;
};

struct PragmaDetectMismatchHandler : public PragmaHandler {
  PragmaDetectMismatchHandler(Sema &Actions)
    : PragmaHandler("detect_mismatch"), Actions(Actions) {}
<<<<<<< HEAD
  void HandlePragma(Preprocessor &PP, PragmaIntroducerKind Introducer,
                    SourceLocation IntroducerLoc, Token &FirstToken) override;
=======
  void HandlePragma(Preprocessor &PP, PragmaIntroducer Introducer,
                    Token &FirstToken) override;

>>>>>>> 32551837
private:
  Sema &Actions;
};

struct PragmaMSPointersToMembers : public PragmaHandler {
  explicit PragmaMSPointersToMembers() : PragmaHandler("pointers_to_members") {}
<<<<<<< HEAD
  void HandlePragma(Preprocessor &PP, PragmaIntroducerKind Introducer,
                    SourceLocation IntroducerLoc, Token &FirstToken) override;
=======
  void HandlePragma(Preprocessor &PP, PragmaIntroducer Introducer,
                    Token &FirstToken) override;
>>>>>>> 32551837
};

struct PragmaMSVtorDisp : public PragmaHandler {
  explicit PragmaMSVtorDisp() : PragmaHandler("vtordisp") {}
<<<<<<< HEAD
  void HandlePragma(Preprocessor &PP, PragmaIntroducerKind Introducer,
                    SourceLocation IntroducerLoc, Token &FirstToken) override;
=======
  void HandlePragma(Preprocessor &PP, PragmaIntroducer Introducer,
                    Token &FirstToken) override;
>>>>>>> 32551837
};

struct PragmaMSPragma : public PragmaHandler {
  explicit PragmaMSPragma(const char *name) : PragmaHandler(name) {}
<<<<<<< HEAD
  void HandlePragma(Preprocessor &PP, PragmaIntroducerKind Introducer,
                    SourceLocation IntroducerLoc, Token &FirstToken) override;
=======
  void HandlePragma(Preprocessor &PP, PragmaIntroducer Introducer,
                    Token &FirstToken) override;
>>>>>>> 32551837
};

/// PragmaOptimizeHandler - "\#pragma clang optimize on/off".
struct PragmaOptimizeHandler : public PragmaHandler {
  PragmaOptimizeHandler(Sema &S)
    : PragmaHandler("optimize"), Actions(S) {}
<<<<<<< HEAD
  void HandlePragma(Preprocessor &PP, PragmaIntroducerKind Introducer,
                    SourceLocation IntroducerLoc, Token &FirstToken) override;
=======
  void HandlePragma(Preprocessor &PP, PragmaIntroducer Introducer,
                    Token &FirstToken) override;

>>>>>>> 32551837
private:
  Sema &Actions;
};

struct PragmaLoopHintHandler : public PragmaHandler {
  PragmaLoopHintHandler() : PragmaHandler("loop") {}
<<<<<<< HEAD
  void HandlePragma(Preprocessor &PP, PragmaIntroducerKind Introducer,
                    SourceLocation IntroducerLoc, Token &FirstToken) override;
=======
  void HandlePragma(Preprocessor &PP, PragmaIntroducer Introducer,
                    Token &FirstToken) override;
>>>>>>> 32551837
};

struct PragmaUnrollHintHandler : public PragmaHandler {
  PragmaUnrollHintHandler(const char *name) : PragmaHandler(name) {}
<<<<<<< HEAD
  void HandlePragma(Preprocessor &PP, PragmaIntroducerKind Introducer,
                    SourceLocation IntroducerLoc, Token &FirstToken) override;
=======
  void HandlePragma(Preprocessor &PP, PragmaIntroducer Introducer,
                    Token &FirstToken) override;
>>>>>>> 32551837
};

struct PragmaMSRuntimeChecksHandler : public EmptyPragmaHandler {
  PragmaMSRuntimeChecksHandler() : EmptyPragmaHandler("runtime_checks") {}
};

struct PragmaMSIntrinsicHandler : public PragmaHandler {
  PragmaMSIntrinsicHandler() : PragmaHandler("intrinsic") {}
<<<<<<< HEAD
  void HandlePragma(Preprocessor &PP, PragmaIntroducerKind Introducer,
                    SourceLocation IntroducerLoc, Token &FirstToken) override;
=======
  void HandlePragma(Preprocessor &PP, PragmaIntroducer Introducer,
                    Token &FirstToken) override;
>>>>>>> 32551837
};

struct PragmaMSOptimizeHandler : public PragmaHandler {
  PragmaMSOptimizeHandler() : PragmaHandler("optimize") {}
<<<<<<< HEAD
  void HandlePragma(Preprocessor &PP, PragmaIntroducerKind Introducer,
                    SourceLocation IntroducerLoc, Token &FirstToken) override;
=======
  void HandlePragma(Preprocessor &PP, PragmaIntroducer Introducer,
                    Token &FirstToken) override;
>>>>>>> 32551837
};

struct PragmaForceCUDAHostDeviceHandler : public PragmaHandler {
  PragmaForceCUDAHostDeviceHandler(Sema &Actions)
      : PragmaHandler("force_cuda_host_device"), Actions(Actions) {}
<<<<<<< HEAD
  void HandlePragma(Preprocessor &PP, PragmaIntroducerKind Introducer,
                    SourceLocation IntroducerLoc, Token &FirstToken) override;
=======
  void HandlePragma(Preprocessor &PP, PragmaIntroducer Introducer,
                    Token &FirstToken) override;
>>>>>>> 32551837

private:
  Sema &Actions;
};

/// PragmaAttributeHandler - "\#pragma clang attribute ...".
struct PragmaAttributeHandler : public PragmaHandler {
  PragmaAttributeHandler(AttributeFactory &AttrFactory)
      : PragmaHandler("attribute"), AttributesForPragmaAttribute(AttrFactory) {}
<<<<<<< HEAD
  void HandlePragma(Preprocessor &PP, PragmaIntroducerKind Introducer,
                    SourceLocation IntroducerLoc, Token &FirstToken) override;
=======
  void HandlePragma(Preprocessor &PP, PragmaIntroducer Introducer,
                    Token &FirstToken) override;
>>>>>>> 32551837

  /// A pool of attributes that were parsed in \#pragma clang attribute.
  ParsedAttributes AttributesForPragmaAttribute;
};

}  // end namespace

void Parser::initializePragmaHandlers() {
  AlignHandler = llvm::make_unique<PragmaAlignHandler>();
  PP.AddPragmaHandler(AlignHandler.get());

  GCCVisibilityHandler = llvm::make_unique<PragmaGCCVisibilityHandler>();
  PP.AddPragmaHandler("GCC", GCCVisibilityHandler.get());

  OptionsHandler = llvm::make_unique<PragmaOptionsHandler>();
  PP.AddPragmaHandler(OptionsHandler.get());

  PackHandler = llvm::make_unique<PragmaPackHandler>();
  PP.AddPragmaHandler(PackHandler.get());

  MSStructHandler = llvm::make_unique<PragmaMSStructHandler>();
  PP.AddPragmaHandler(MSStructHandler.get());

  UnusedHandler = llvm::make_unique<PragmaUnusedHandler>();
  PP.AddPragmaHandler(UnusedHandler.get());

  WeakHandler = llvm::make_unique<PragmaWeakHandler>();
  PP.AddPragmaHandler(WeakHandler.get());

  RedefineExtnameHandler = llvm::make_unique<PragmaRedefineExtnameHandler>();
  PP.AddPragmaHandler(RedefineExtnameHandler.get());

  FPContractHandler = llvm::make_unique<PragmaFPContractHandler>();
  PP.AddPragmaHandler("STDC", FPContractHandler.get());

  STDCFENVHandler = llvm::make_unique<PragmaSTDC_FENV_ACCESSHandler>();
  PP.AddPragmaHandler("STDC", STDCFENVHandler.get());

  STDCCXLIMITHandler = llvm::make_unique<PragmaSTDC_CX_LIMITED_RANGEHandler>();
  PP.AddPragmaHandler("STDC", STDCCXLIMITHandler.get());

  STDCUnknownHandler = llvm::make_unique<PragmaSTDC_UnknownHandler>();
  PP.AddPragmaHandler("STDC", STDCUnknownHandler.get());

  PCSectionHandler = llvm::make_unique<PragmaClangSectionHandler>(Actions);
  PP.AddPragmaHandler("clang", PCSectionHandler.get());

  if (getLangOpts().OpenCL) {
    OpenCLExtensionHandler = llvm::make_unique<PragmaOpenCLExtensionHandler>();
    PP.AddPragmaHandler("OPENCL", OpenCLExtensionHandler.get());

    PP.AddPragmaHandler("OPENCL", FPContractHandler.get());
  }
  if (getLangOpts().OpenMP && !getLangOpts().OpenACC)
    OpenMPHandler = llvm::make_unique<PragmaOpenMPHandler>();
  else
    OpenMPHandler = llvm::make_unique<PragmaNoOpenMPHandler>();
  PP.AddPragmaHandler(OpenMPHandler.get());
  if (getLangOpts().OpenACC)
    OpenACCHandler.reset(new PragmaOpenACCHandler());
  else
    OpenACCHandler.reset(new PragmaNoOpenACCHandler());
  PP.AddPragmaHandler(OpenACCHandler.get());

  if (getLangOpts().MicrosoftExt ||
      getTargetInfo().getTriple().isOSBinFormatELF()) {
    MSCommentHandler = llvm::make_unique<PragmaCommentHandler>(Actions);
    PP.AddPragmaHandler(MSCommentHandler.get());
  }

  if (getLangOpts().MicrosoftExt) {
    MSDetectMismatchHandler =
        llvm::make_unique<PragmaDetectMismatchHandler>(Actions);
    PP.AddPragmaHandler(MSDetectMismatchHandler.get());
    MSPointersToMembers = llvm::make_unique<PragmaMSPointersToMembers>();
    PP.AddPragmaHandler(MSPointersToMembers.get());
    MSVtorDisp = llvm::make_unique<PragmaMSVtorDisp>();
    PP.AddPragmaHandler(MSVtorDisp.get());
    MSInitSeg = llvm::make_unique<PragmaMSPragma>("init_seg");
    PP.AddPragmaHandler(MSInitSeg.get());
    MSDataSeg = llvm::make_unique<PragmaMSPragma>("data_seg");
    PP.AddPragmaHandler(MSDataSeg.get());
    MSBSSSeg = llvm::make_unique<PragmaMSPragma>("bss_seg");
    PP.AddPragmaHandler(MSBSSSeg.get());
    MSConstSeg = llvm::make_unique<PragmaMSPragma>("const_seg");
    PP.AddPragmaHandler(MSConstSeg.get());
    MSCodeSeg = llvm::make_unique<PragmaMSPragma>("code_seg");
    PP.AddPragmaHandler(MSCodeSeg.get());
    MSSection = llvm::make_unique<PragmaMSPragma>("section");
    PP.AddPragmaHandler(MSSection.get());
    MSRuntimeChecks = llvm::make_unique<PragmaMSRuntimeChecksHandler>();
    PP.AddPragmaHandler(MSRuntimeChecks.get());
    MSIntrinsic = llvm::make_unique<PragmaMSIntrinsicHandler>();
    PP.AddPragmaHandler(MSIntrinsic.get());
    MSOptimize = llvm::make_unique<PragmaMSOptimizeHandler>();
    PP.AddPragmaHandler(MSOptimize.get());
  }

  if (getLangOpts().CUDA) {
    CUDAForceHostDeviceHandler =
        llvm::make_unique<PragmaForceCUDAHostDeviceHandler>(Actions);
    PP.AddPragmaHandler("clang", CUDAForceHostDeviceHandler.get());
  }

  OptimizeHandler = llvm::make_unique<PragmaOptimizeHandler>(Actions);
  PP.AddPragmaHandler("clang", OptimizeHandler.get());

  LoopHintHandler = llvm::make_unique<PragmaLoopHintHandler>();
  PP.AddPragmaHandler("clang", LoopHintHandler.get());

  UnrollHintHandler = llvm::make_unique<PragmaUnrollHintHandler>("unroll");
  PP.AddPragmaHandler(UnrollHintHandler.get());

  NoUnrollHintHandler = llvm::make_unique<PragmaUnrollHintHandler>("nounroll");
  PP.AddPragmaHandler(NoUnrollHintHandler.get());

  UnrollAndJamHintHandler =
      llvm::make_unique<PragmaUnrollHintHandler>("unroll_and_jam");
  PP.AddPragmaHandler(UnrollAndJamHintHandler.get());

  NoUnrollAndJamHintHandler =
      llvm::make_unique<PragmaUnrollHintHandler>("nounroll_and_jam");
  PP.AddPragmaHandler(NoUnrollAndJamHintHandler.get());

  FPHandler = llvm::make_unique<PragmaFPHandler>();
  PP.AddPragmaHandler("clang", FPHandler.get());

  AttributePragmaHandler =
      llvm::make_unique<PragmaAttributeHandler>(AttrFactory);
  PP.AddPragmaHandler("clang", AttributePragmaHandler.get());
}

void Parser::resetPragmaHandlers() {
  // Remove the pragma handlers we installed.
  PP.RemovePragmaHandler(AlignHandler.get());
  AlignHandler.reset();
  PP.RemovePragmaHandler("GCC", GCCVisibilityHandler.get());
  GCCVisibilityHandler.reset();
  PP.RemovePragmaHandler(OptionsHandler.get());
  OptionsHandler.reset();
  PP.RemovePragmaHandler(PackHandler.get());
  PackHandler.reset();
  PP.RemovePragmaHandler(MSStructHandler.get());
  MSStructHandler.reset();
  PP.RemovePragmaHandler(UnusedHandler.get());
  UnusedHandler.reset();
  PP.RemovePragmaHandler(WeakHandler.get());
  WeakHandler.reset();
  PP.RemovePragmaHandler(RedefineExtnameHandler.get());
  RedefineExtnameHandler.reset();

  if (getLangOpts().OpenCL) {
    PP.RemovePragmaHandler("OPENCL", OpenCLExtensionHandler.get());
    OpenCLExtensionHandler.reset();
    PP.RemovePragmaHandler("OPENCL", FPContractHandler.get());
  }
  PP.RemovePragmaHandler(OpenMPHandler.get());
  OpenMPHandler.reset();
  PP.RemovePragmaHandler(OpenACCHandler.get());
  OpenACCHandler.reset();

  if (getLangOpts().MicrosoftExt ||
      getTargetInfo().getTriple().isOSBinFormatELF()) {
    PP.RemovePragmaHandler(MSCommentHandler.get());
    MSCommentHandler.reset();
  }

  PP.RemovePragmaHandler("clang", PCSectionHandler.get());
  PCSectionHandler.reset();

  if (getLangOpts().MicrosoftExt) {
    PP.RemovePragmaHandler(MSDetectMismatchHandler.get());
    MSDetectMismatchHandler.reset();
    PP.RemovePragmaHandler(MSPointersToMembers.get());
    MSPointersToMembers.reset();
    PP.RemovePragmaHandler(MSVtorDisp.get());
    MSVtorDisp.reset();
    PP.RemovePragmaHandler(MSInitSeg.get());
    MSInitSeg.reset();
    PP.RemovePragmaHandler(MSDataSeg.get());
    MSDataSeg.reset();
    PP.RemovePragmaHandler(MSBSSSeg.get());
    MSBSSSeg.reset();
    PP.RemovePragmaHandler(MSConstSeg.get());
    MSConstSeg.reset();
    PP.RemovePragmaHandler(MSCodeSeg.get());
    MSCodeSeg.reset();
    PP.RemovePragmaHandler(MSSection.get());
    MSSection.reset();
    PP.RemovePragmaHandler(MSRuntimeChecks.get());
    MSRuntimeChecks.reset();
    PP.RemovePragmaHandler(MSIntrinsic.get());
    MSIntrinsic.reset();
    PP.RemovePragmaHandler(MSOptimize.get());
    MSOptimize.reset();
  }

  if (getLangOpts().CUDA) {
    PP.RemovePragmaHandler("clang", CUDAForceHostDeviceHandler.get());
    CUDAForceHostDeviceHandler.reset();
  }

  PP.RemovePragmaHandler("STDC", FPContractHandler.get());
  FPContractHandler.reset();

  PP.RemovePragmaHandler("STDC", STDCFENVHandler.get());
  STDCFENVHandler.reset();

  PP.RemovePragmaHandler("STDC", STDCCXLIMITHandler.get());
  STDCCXLIMITHandler.reset();

  PP.RemovePragmaHandler("STDC", STDCUnknownHandler.get());
  STDCUnknownHandler.reset();

  PP.RemovePragmaHandler("clang", OptimizeHandler.get());
  OptimizeHandler.reset();

  PP.RemovePragmaHandler("clang", LoopHintHandler.get());
  LoopHintHandler.reset();

  PP.RemovePragmaHandler(UnrollHintHandler.get());
  UnrollHintHandler.reset();

  PP.RemovePragmaHandler(NoUnrollHintHandler.get());
  NoUnrollHintHandler.reset();

  PP.RemovePragmaHandler(UnrollAndJamHintHandler.get());
  UnrollAndJamHintHandler.reset();

  PP.RemovePragmaHandler(NoUnrollAndJamHintHandler.get());
  NoUnrollAndJamHintHandler.reset();

  PP.RemovePragmaHandler("clang", FPHandler.get());
  FPHandler.reset();

  PP.RemovePragmaHandler("clang", AttributePragmaHandler.get());
  AttributePragmaHandler.reset();
}

/// Handle the annotation token produced for #pragma unused(...)
///
/// Each annot_pragma_unused is followed by the argument token so e.g.
/// "#pragma unused(x,y)" becomes:
/// annot_pragma_unused 'x' annot_pragma_unused 'y'
void Parser::HandlePragmaUnused() {
  assert(Tok.is(tok::annot_pragma_unused));
  SourceLocation UnusedLoc = ConsumeAnnotationToken();
  Actions.ActOnPragmaUnused(Tok, getCurScope(), UnusedLoc);
  ConsumeToken(); // The argument token.
}

void Parser::HandlePragmaVisibility() {
  assert(Tok.is(tok::annot_pragma_vis));
  const IdentifierInfo *VisType =
    static_cast<IdentifierInfo *>(Tok.getAnnotationValue());
  SourceLocation VisLoc = ConsumeAnnotationToken();
  Actions.ActOnPragmaVisibility(VisType, VisLoc);
}

namespace {
struct PragmaPackInfo {
  Sema::PragmaMsStackAction Action;
  StringRef SlotLabel;
  Token Alignment;
};
} // end anonymous namespace

void Parser::HandlePragmaPack() {
  assert(Tok.is(tok::annot_pragma_pack));
  PragmaPackInfo *Info =
    static_cast<PragmaPackInfo *>(Tok.getAnnotationValue());
  SourceLocation PragmaLoc = Tok.getLocation();
  ExprResult Alignment;
  if (Info->Alignment.is(tok::numeric_constant)) {
    Alignment = Actions.ActOnNumericConstant(Info->Alignment);
    if (Alignment.isInvalid()) {
      ConsumeAnnotationToken();
      return;
    }
  }
  Actions.ActOnPragmaPack(PragmaLoc, Info->Action, Info->SlotLabel,
                          Alignment.get());
  // Consume the token after processing the pragma to enable pragma-specific
  // #include warnings.
  ConsumeAnnotationToken();
}

void Parser::HandlePragmaMSStruct() {
  assert(Tok.is(tok::annot_pragma_msstruct));
  PragmaMSStructKind Kind = static_cast<PragmaMSStructKind>(
      reinterpret_cast<uintptr_t>(Tok.getAnnotationValue()));
  Actions.ActOnPragmaMSStruct(Kind);
  ConsumeAnnotationToken();
}

void Parser::HandlePragmaAlign() {
  assert(Tok.is(tok::annot_pragma_align));
  Sema::PragmaOptionsAlignKind Kind =
    static_cast<Sema::PragmaOptionsAlignKind>(
    reinterpret_cast<uintptr_t>(Tok.getAnnotationValue()));
  Actions.ActOnPragmaOptionsAlign(Kind, Tok.getLocation());
  // Consume the token after processing the pragma to enable pragma-specific
  // #include warnings.
  ConsumeAnnotationToken();
}

void Parser::HandlePragmaDump() {
  assert(Tok.is(tok::annot_pragma_dump));
  IdentifierInfo *II =
      reinterpret_cast<IdentifierInfo *>(Tok.getAnnotationValue());
  Actions.ActOnPragmaDump(getCurScope(), Tok.getLocation(), II);
  ConsumeAnnotationToken();
}

void Parser::HandlePragmaWeak() {
  assert(Tok.is(tok::annot_pragma_weak));
  SourceLocation PragmaLoc = ConsumeAnnotationToken();
  Actions.ActOnPragmaWeakID(Tok.getIdentifierInfo(), PragmaLoc,
                            Tok.getLocation());
  ConsumeToken(); // The weak name.
}

void Parser::HandlePragmaWeakAlias() {
  assert(Tok.is(tok::annot_pragma_weakalias));
  SourceLocation PragmaLoc = ConsumeAnnotationToken();
  IdentifierInfo *WeakName = Tok.getIdentifierInfo();
  SourceLocation WeakNameLoc = Tok.getLocation();
  ConsumeToken();
  IdentifierInfo *AliasName = Tok.getIdentifierInfo();
  SourceLocation AliasNameLoc = Tok.getLocation();
  ConsumeToken();
  Actions.ActOnPragmaWeakAlias(WeakName, AliasName, PragmaLoc,
                               WeakNameLoc, AliasNameLoc);

}

void Parser::HandlePragmaRedefineExtname() {
  assert(Tok.is(tok::annot_pragma_redefine_extname));
  SourceLocation RedefLoc = ConsumeAnnotationToken();
  IdentifierInfo *RedefName = Tok.getIdentifierInfo();
  SourceLocation RedefNameLoc = Tok.getLocation();
  ConsumeToken();
  IdentifierInfo *AliasName = Tok.getIdentifierInfo();
  SourceLocation AliasNameLoc = Tok.getLocation();
  ConsumeToken();
  Actions.ActOnPragmaRedefineExtname(RedefName, AliasName, RedefLoc,
                                     RedefNameLoc, AliasNameLoc);
}

void Parser::HandlePragmaFPContract() {
  assert(Tok.is(tok::annot_pragma_fp_contract));
  tok::OnOffSwitch OOS =
    static_cast<tok::OnOffSwitch>(
    reinterpret_cast<uintptr_t>(Tok.getAnnotationValue()));

  LangOptions::FPContractModeKind FPC;
  switch (OOS) {
  case tok::OOS_ON:
    FPC = LangOptions::FPC_On;
    break;
  case tok::OOS_OFF:
    FPC = LangOptions::FPC_Off;
    break;
  case tok::OOS_DEFAULT:
    FPC = getLangOpts().getDefaultFPContractMode();
    break;
  }

  Actions.ActOnPragmaFPContract(FPC);
  ConsumeAnnotationToken();
}

void Parser::HandlePragmaFEnvAccess() {
  assert(Tok.is(tok::annot_pragma_fenv_access));
  tok::OnOffSwitch OOS =
    static_cast<tok::OnOffSwitch>(
    reinterpret_cast<uintptr_t>(Tok.getAnnotationValue()));

  LangOptions::FEnvAccessModeKind FPC;
  switch (OOS) {
  case tok::OOS_ON:
    FPC = LangOptions::FEA_On;
    break;
  case tok::OOS_OFF:
    FPC = LangOptions::FEA_Off;
    break;
  case tok::OOS_DEFAULT: // FIXME: Add this cli option when it makes sense.
    FPC = LangOptions::FEA_Off;
    break;
  }

  Actions.ActOnPragmaFEnvAccess(FPC);
  ConsumeAnnotationToken();
}


StmtResult Parser::HandlePragmaCaptured()
{
  assert(Tok.is(tok::annot_pragma_captured));
  ConsumeAnnotationToken();

  if (Tok.isNot(tok::l_brace)) {
    PP.Diag(Tok, diag::err_expected) << tok::l_brace;
    return StmtError();
  }

  SourceLocation Loc = Tok.getLocation();

  ParseScope CapturedRegionScope(this, Scope::FnScope | Scope::DeclScope |
                                           Scope::CompoundStmtScope);
  Actions.ActOnCapturedRegionStart(Loc, getCurScope(), CR_Default,
                                   /*NumParams=*/1);

  StmtResult R = ParseCompoundStatement();
  CapturedRegionScope.Exit();

  if (R.isInvalid()) {
    Actions.ActOnCapturedRegionError();
    return StmtError();
  }

  return Actions.ActOnCapturedRegionEnd(R.get());
}

namespace {
  enum OpenCLExtState : char {
    Disable, Enable, Begin, End
  };
  typedef std::pair<const IdentifierInfo *, OpenCLExtState> OpenCLExtData;
}

void Parser::HandlePragmaOpenCLExtension() {
  assert(Tok.is(tok::annot_pragma_opencl_extension));
  OpenCLExtData *Data = static_cast<OpenCLExtData*>(Tok.getAnnotationValue());
  auto State = Data->second;
  auto Ident = Data->first;
  SourceLocation NameLoc = Tok.getLocation();
  ConsumeAnnotationToken();

  auto &Opt = Actions.getOpenCLOptions();
  auto Name = Ident->getName();
  // OpenCL 1.1 9.1: "The all variant sets the behavior for all extensions,
  // overriding all previously issued extension directives, but only if the
  // behavior is set to disable."
  if (Name == "all") {
    if (State == Disable) {
      Opt.disableAll();
      Opt.enableSupportedCore(getLangOpts());
    } else {
      PP.Diag(NameLoc, diag::warn_pragma_expected_predicate) << 1;
    }
  } else if (State == Begin) {
    if (!Opt.isKnown(Name) || !Opt.isSupported(Name, getLangOpts())) {
      Opt.support(Name);
    }
    Actions.setCurrentOpenCLExtension(Name);
  } else if (State == End) {
    if (Name != Actions.getCurrentOpenCLExtension())
      PP.Diag(NameLoc, diag::warn_pragma_begin_end_mismatch);
    Actions.setCurrentOpenCLExtension("");
  } else if (!Opt.isKnown(Name))
    PP.Diag(NameLoc, diag::warn_pragma_unknown_extension) << Ident;
  else if (Opt.isSupportedExtension(Name, getLangOpts()))
    Opt.enable(Name, State == Enable);
  else if (Opt.isSupportedCore(Name, getLangOpts()))
    PP.Diag(NameLoc, diag::warn_pragma_extension_is_core) << Ident;
  else
    PP.Diag(NameLoc, diag::warn_pragma_unsupported_extension) << Ident;
}

void Parser::HandlePragmaMSPointersToMembers() {
  assert(Tok.is(tok::annot_pragma_ms_pointers_to_members));
  LangOptions::PragmaMSPointersToMembersKind RepresentationMethod =
      static_cast<LangOptions::PragmaMSPointersToMembersKind>(
          reinterpret_cast<uintptr_t>(Tok.getAnnotationValue()));
  SourceLocation PragmaLoc = ConsumeAnnotationToken();
  Actions.ActOnPragmaMSPointersToMembers(RepresentationMethod, PragmaLoc);
}

void Parser::HandlePragmaMSVtorDisp() {
  assert(Tok.is(tok::annot_pragma_ms_vtordisp));
  uintptr_t Value = reinterpret_cast<uintptr_t>(Tok.getAnnotationValue());
  Sema::PragmaMsStackAction Action =
      static_cast<Sema::PragmaMsStackAction>((Value >> 16) & 0xFFFF);
  MSVtorDispAttr::Mode Mode = MSVtorDispAttr::Mode(Value & 0xFFFF);
  SourceLocation PragmaLoc = ConsumeAnnotationToken();
  Actions.ActOnPragmaMSVtorDisp(Action, PragmaLoc, Mode);
}

void Parser::HandlePragmaMSPragma() {
  assert(Tok.is(tok::annot_pragma_ms_pragma));
  // Grab the tokens out of the annotation and enter them into the stream.
  auto TheTokens =
      (std::pair<std::unique_ptr<Token[]>, size_t> *)Tok.getAnnotationValue();
  PP.EnterTokenStream(std::move(TheTokens->first), TheTokens->second, true,
                      /*IsReinject=*/true);
  SourceLocation PragmaLocation = ConsumeAnnotationToken();
  assert(Tok.isAnyIdentifier());
  StringRef PragmaName = Tok.getIdentifierInfo()->getName();
  PP.Lex(Tok); // pragma kind

  // Figure out which #pragma we're dealing with.  The switch has no default
  // because lex shouldn't emit the annotation token for unrecognized pragmas.
  typedef bool (Parser::*PragmaHandler)(StringRef, SourceLocation);
  PragmaHandler Handler = llvm::StringSwitch<PragmaHandler>(PragmaName)
    .Case("data_seg", &Parser::HandlePragmaMSSegment)
    .Case("bss_seg", &Parser::HandlePragmaMSSegment)
    .Case("const_seg", &Parser::HandlePragmaMSSegment)
    .Case("code_seg", &Parser::HandlePragmaMSSegment)
    .Case("section", &Parser::HandlePragmaMSSection)
    .Case("init_seg", &Parser::HandlePragmaMSInitSeg);

  if (!(this->*Handler)(PragmaName, PragmaLocation)) {
    // Pragma handling failed, and has been diagnosed.  Slurp up the tokens
    // until eof (really end of line) to prevent follow-on errors.
    while (Tok.isNot(tok::eof))
      PP.Lex(Tok);
    PP.Lex(Tok);
  }
}

bool Parser::HandlePragmaMSSection(StringRef PragmaName,
                                   SourceLocation PragmaLocation) {
  if (Tok.isNot(tok::l_paren)) {
    PP.Diag(PragmaLocation, diag::warn_pragma_expected_lparen) << PragmaName;
    return false;
  }
  PP.Lex(Tok); // (
  // Parsing code for pragma section
  if (Tok.isNot(tok::string_literal)) {
    PP.Diag(PragmaLocation, diag::warn_pragma_expected_section_name)
        << PragmaName;
    return false;
  }
  ExprResult StringResult = ParseStringLiteralExpression();
  if (StringResult.isInvalid())
    return false; // Already diagnosed.
  StringLiteral *SegmentName = cast<StringLiteral>(StringResult.get());
  if (SegmentName->getCharByteWidth() != 1) {
    PP.Diag(PragmaLocation, diag::warn_pragma_expected_non_wide_string)
        << PragmaName;
    return false;
  }
  int SectionFlags = ASTContext::PSF_Read;
  bool SectionFlagsAreDefault = true;
  while (Tok.is(tok::comma)) {
    PP.Lex(Tok); // ,
    // Ignore "long" and "short".
    // They are undocumented, but widely used, section attributes which appear
    // to do nothing.
    if (Tok.is(tok::kw_long) || Tok.is(tok::kw_short)) {
      PP.Lex(Tok); // long/short
      continue;
    }

    if (!Tok.isAnyIdentifier()) {
      PP.Diag(PragmaLocation, diag::warn_pragma_expected_action_or_r_paren)
          << PragmaName;
      return false;
    }
    ASTContext::PragmaSectionFlag Flag =
      llvm::StringSwitch<ASTContext::PragmaSectionFlag>(
      Tok.getIdentifierInfo()->getName())
      .Case("read", ASTContext::PSF_Read)
      .Case("write", ASTContext::PSF_Write)
      .Case("execute", ASTContext::PSF_Execute)
      .Case("shared", ASTContext::PSF_Invalid)
      .Case("nopage", ASTContext::PSF_Invalid)
      .Case("nocache", ASTContext::PSF_Invalid)
      .Case("discard", ASTContext::PSF_Invalid)
      .Case("remove", ASTContext::PSF_Invalid)
      .Default(ASTContext::PSF_None);
    if (Flag == ASTContext::PSF_None || Flag == ASTContext::PSF_Invalid) {
      PP.Diag(PragmaLocation, Flag == ASTContext::PSF_None
                                  ? diag::warn_pragma_invalid_specific_action
                                  : diag::warn_pragma_unsupported_action)
          << PragmaName << Tok.getIdentifierInfo()->getName();
      return false;
    }
    SectionFlags |= Flag;
    SectionFlagsAreDefault = false;
    PP.Lex(Tok); // Identifier
  }
  // If no section attributes are specified, the section will be marked as
  // read/write.
  if (SectionFlagsAreDefault)
    SectionFlags |= ASTContext::PSF_Write;
  if (Tok.isNot(tok::r_paren)) {
    PP.Diag(PragmaLocation, diag::warn_pragma_expected_rparen) << PragmaName;
    return false;
  }
  PP.Lex(Tok); // )
  if (Tok.isNot(tok::eof)) {
    PP.Diag(PragmaLocation, diag::warn_pragma_extra_tokens_at_eol)
        << PragmaName;
    return false;
  }
  PP.Lex(Tok); // eof
  Actions.ActOnPragmaMSSection(PragmaLocation, SectionFlags, SegmentName);
  return true;
}

bool Parser::HandlePragmaMSSegment(StringRef PragmaName,
                                   SourceLocation PragmaLocation) {
  if (Tok.isNot(tok::l_paren)) {
    PP.Diag(PragmaLocation, diag::warn_pragma_expected_lparen) << PragmaName;
    return false;
  }
  PP.Lex(Tok); // (
  Sema::PragmaMsStackAction Action = Sema::PSK_Reset;
  StringRef SlotLabel;
  if (Tok.isAnyIdentifier()) {
    StringRef PushPop = Tok.getIdentifierInfo()->getName();
    if (PushPop == "push")
      Action = Sema::PSK_Push;
    else if (PushPop == "pop")
      Action = Sema::PSK_Pop;
    else {
      PP.Diag(PragmaLocation,
              diag::warn_pragma_expected_section_push_pop_or_name)
          << PragmaName;
      return false;
    }
    if (Action != Sema::PSK_Reset) {
      PP.Lex(Tok); // push | pop
      if (Tok.is(tok::comma)) {
        PP.Lex(Tok); // ,
        // If we've got a comma, we either need a label or a string.
        if (Tok.isAnyIdentifier()) {
          SlotLabel = Tok.getIdentifierInfo()->getName();
          PP.Lex(Tok); // identifier
          if (Tok.is(tok::comma))
            PP.Lex(Tok);
          else if (Tok.isNot(tok::r_paren)) {
            PP.Diag(PragmaLocation, diag::warn_pragma_expected_punc)
                << PragmaName;
            return false;
          }
        }
      } else if (Tok.isNot(tok::r_paren)) {
        PP.Diag(PragmaLocation, diag::warn_pragma_expected_punc) << PragmaName;
        return false;
      }
    }
  }
  // Grab the string literal for our section name.
  StringLiteral *SegmentName = nullptr;
  if (Tok.isNot(tok::r_paren)) {
    if (Tok.isNot(tok::string_literal)) {
      unsigned DiagID = Action != Sema::PSK_Reset ? !SlotLabel.empty() ?
          diag::warn_pragma_expected_section_name :
          diag::warn_pragma_expected_section_label_or_name :
          diag::warn_pragma_expected_section_push_pop_or_name;
      PP.Diag(PragmaLocation, DiagID) << PragmaName;
      return false;
    }
    ExprResult StringResult = ParseStringLiteralExpression();
    if (StringResult.isInvalid())
      return false; // Already diagnosed.
    SegmentName = cast<StringLiteral>(StringResult.get());
    if (SegmentName->getCharByteWidth() != 1) {
      PP.Diag(PragmaLocation, diag::warn_pragma_expected_non_wide_string)
          << PragmaName;
      return false;
    }
    // Setting section "" has no effect
    if (SegmentName->getLength())
      Action = (Sema::PragmaMsStackAction)(Action | Sema::PSK_Set);
  }
  if (Tok.isNot(tok::r_paren)) {
    PP.Diag(PragmaLocation, diag::warn_pragma_expected_rparen) << PragmaName;
    return false;
  }
  PP.Lex(Tok); // )
  if (Tok.isNot(tok::eof)) {
    PP.Diag(PragmaLocation, diag::warn_pragma_extra_tokens_at_eol)
        << PragmaName;
    return false;
  }
  PP.Lex(Tok); // eof
  Actions.ActOnPragmaMSSeg(PragmaLocation, Action, SlotLabel,
                           SegmentName, PragmaName);
  return true;
}

// #pragma init_seg({ compiler | lib | user | "section-name" [, func-name]} )
bool Parser::HandlePragmaMSInitSeg(StringRef PragmaName,
                                   SourceLocation PragmaLocation) {
  if (getTargetInfo().getTriple().getEnvironment() != llvm::Triple::MSVC) {
    PP.Diag(PragmaLocation, diag::warn_pragma_init_seg_unsupported_target);
    return false;
  }

  if (ExpectAndConsume(tok::l_paren, diag::warn_pragma_expected_lparen,
                       PragmaName))
    return false;

  // Parse either the known section names or the string section name.
  StringLiteral *SegmentName = nullptr;
  if (Tok.isAnyIdentifier()) {
    auto *II = Tok.getIdentifierInfo();
    StringRef Section = llvm::StringSwitch<StringRef>(II->getName())
                            .Case("compiler", "\".CRT$XCC\"")
                            .Case("lib", "\".CRT$XCL\"")
                            .Case("user", "\".CRT$XCU\"")
                            .Default("");

    if (!Section.empty()) {
      // Pretend the user wrote the appropriate string literal here.
      Token Toks[1];
      Toks[0].startToken();
      Toks[0].setKind(tok::string_literal);
      Toks[0].setLocation(Tok.getLocation());
      Toks[0].setLiteralData(Section.data());
      Toks[0].setLength(Section.size());
      SegmentName =
          cast<StringLiteral>(Actions.ActOnStringLiteral(Toks, nullptr).get());
      PP.Lex(Tok);
    }
  } else if (Tok.is(tok::string_literal)) {
    ExprResult StringResult = ParseStringLiteralExpression();
    if (StringResult.isInvalid())
      return false;
    SegmentName = cast<StringLiteral>(StringResult.get());
    if (SegmentName->getCharByteWidth() != 1) {
      PP.Diag(PragmaLocation, diag::warn_pragma_expected_non_wide_string)
          << PragmaName;
      return false;
    }
    // FIXME: Add support for the '[, func-name]' part of the pragma.
  }

  if (!SegmentName) {
    PP.Diag(PragmaLocation, diag::warn_pragma_expected_init_seg) << PragmaName;
    return false;
  }

  if (ExpectAndConsume(tok::r_paren, diag::warn_pragma_expected_rparen,
                       PragmaName) ||
      ExpectAndConsume(tok::eof, diag::warn_pragma_extra_tokens_at_eol,
                       PragmaName))
    return false;

  Actions.ActOnPragmaMSInitSeg(PragmaLocation, SegmentName);
  return true;
}

namespace {
struct PragmaLoopHintInfo {
  Token PragmaName;
  Token Option;
  ArrayRef<Token> Toks;
};
} // end anonymous namespace

static std::string PragmaLoopHintString(Token PragmaName, Token Option) {
  std::string PragmaString;
  if (PragmaName.getIdentifierInfo()->getName() == "loop") {
    PragmaString = "clang loop ";
    PragmaString += Option.getIdentifierInfo()->getName();
  } else if (PragmaName.getIdentifierInfo()->getName() == "unroll_and_jam") {
    PragmaString = "unroll_and_jam";
  } else {
    assert(PragmaName.getIdentifierInfo()->getName() == "unroll" &&
           "Unexpected pragma name");
    PragmaString = "unroll";
  }
  return PragmaString;
}

bool Parser::HandlePragmaLoopHint(LoopHint &Hint) {
  assert(Tok.is(tok::annot_pragma_loop_hint));
  PragmaLoopHintInfo *Info =
      static_cast<PragmaLoopHintInfo *>(Tok.getAnnotationValue());

  IdentifierInfo *PragmaNameInfo = Info->PragmaName.getIdentifierInfo();
  Hint.PragmaNameLoc = IdentifierLoc::create(
      Actions.Context, Info->PragmaName.getLocation(), PragmaNameInfo);

  // It is possible that the loop hint has no option identifier, such as
  // #pragma unroll(4).
  IdentifierInfo *OptionInfo = Info->Option.is(tok::identifier)
                                   ? Info->Option.getIdentifierInfo()
                                   : nullptr;
  Hint.OptionLoc = IdentifierLoc::create(
      Actions.Context, Info->Option.getLocation(), OptionInfo);

  llvm::ArrayRef<Token> Toks = Info->Toks;

  // Return a valid hint if pragma unroll or nounroll were specified
  // without an argument.
  bool PragmaUnroll = PragmaNameInfo->getName() == "unroll";
  bool PragmaNoUnroll = PragmaNameInfo->getName() == "nounroll";
  bool PragmaUnrollAndJam = PragmaNameInfo->getName() == "unroll_and_jam";
  bool PragmaNoUnrollAndJam = PragmaNameInfo->getName() == "nounroll_and_jam";
  if (Toks.empty() && (PragmaUnroll || PragmaNoUnroll || PragmaUnrollAndJam ||
                       PragmaNoUnrollAndJam)) {
    ConsumeAnnotationToken();
    Hint.Range = Info->PragmaName.getLocation();
    return true;
  }

  // The constant expression is always followed by an eof token, which increases
  // the TokSize by 1.
  assert(!Toks.empty() &&
         "PragmaLoopHintInfo::Toks must contain at least one token.");

  // If no option is specified the argument is assumed to be a constant expr.
  bool OptionUnroll = false;
  bool OptionUnrollAndJam = false;
  bool OptionDistribute = false;
  bool OptionPipelineDisabled = false;
  bool StateOption = false;
  if (OptionInfo) { // Pragma Unroll does not specify an option.
    OptionUnroll = OptionInfo->isStr("unroll");
    OptionUnrollAndJam = OptionInfo->isStr("unroll_and_jam");
    OptionDistribute = OptionInfo->isStr("distribute");
    OptionPipelineDisabled = OptionInfo->isStr("pipeline");
    StateOption = llvm::StringSwitch<bool>(OptionInfo->getName())
                      .Case("vectorize", true)
                      .Case("interleave", true)
                      .Default(false) ||
                  OptionUnroll || OptionUnrollAndJam || OptionDistribute ||
                  OptionPipelineDisabled;
  }

  bool AssumeSafetyArg = !OptionUnroll && !OptionUnrollAndJam &&
                         !OptionDistribute && !OptionPipelineDisabled;
  // Verify loop hint has an argument.
  if (Toks[0].is(tok::eof)) {
    ConsumeAnnotationToken();
    Diag(Toks[0].getLocation(), diag::err_pragma_loop_missing_argument)
        << /*StateArgument=*/StateOption
        << /*FullKeyword=*/(OptionUnroll || OptionUnrollAndJam)
        << /*AssumeSafetyKeyword=*/AssumeSafetyArg;
    return false;
  }

  // Validate the argument.
  if (StateOption) {
    ConsumeAnnotationToken();
    SourceLocation StateLoc = Toks[0].getLocation();
    IdentifierInfo *StateInfo = Toks[0].getIdentifierInfo();

    bool Valid = StateInfo &&
                 llvm::StringSwitch<bool>(StateInfo->getName())
                     .Case("disable", true)
                     .Case("enable", !OptionPipelineDisabled)
                     .Case("full", OptionUnroll || OptionUnrollAndJam)
                     .Case("assume_safety", AssumeSafetyArg)
                     .Default(false);
    if (!Valid) {
      if (OptionPipelineDisabled) {
        Diag(Toks[0].getLocation(), diag::err_pragma_pipeline_invalid_keyword);
      } else {
        Diag(Toks[0].getLocation(), diag::err_pragma_invalid_keyword)
            << /*FullKeyword=*/(OptionUnroll || OptionUnrollAndJam)
            << /*AssumeSafetyKeyword=*/AssumeSafetyArg;
      }
      return false;
    }
    if (Toks.size() > 2)
      Diag(Tok.getLocation(), diag::warn_pragma_extra_tokens_at_eol)
          << PragmaLoopHintString(Info->PragmaName, Info->Option);
    Hint.StateLoc = IdentifierLoc::create(Actions.Context, StateLoc, StateInfo);
  } else {
    // Enter constant expression including eof terminator into token stream.
    PP.EnterTokenStream(Toks, /*DisableMacroExpansion=*/false,
                        /*IsReinject=*/false);
    ConsumeAnnotationToken();

    ExprResult R = ParseConstantExpression();

    // Tokens following an error in an ill-formed constant expression will
    // remain in the token stream and must be removed.
    if (Tok.isNot(tok::eof)) {
      Diag(Tok.getLocation(), diag::warn_pragma_extra_tokens_at_eol)
          << PragmaLoopHintString(Info->PragmaName, Info->Option);
      while (Tok.isNot(tok::eof))
        ConsumeAnyToken();
    }

    ConsumeToken(); // Consume the constant expression eof terminator.

    if (R.isInvalid() ||
        Actions.CheckLoopHintExpr(R.get(), Toks[0].getLocation()))
      return false;

    // Argument is a constant expression with an integer type.
    Hint.ValueExpr = R.get();
  }

  Hint.Range = SourceRange(Info->PragmaName.getLocation(),
                           Info->Toks.back().getLocation());
  return true;
}

namespace {
struct PragmaAttributeInfo {
  enum ActionType { Push, Pop, Attribute };
  ParsedAttributes &Attributes;
  ActionType Action;
  const IdentifierInfo *Namespace = nullptr;
  ArrayRef<Token> Tokens;

  PragmaAttributeInfo(ParsedAttributes &Attributes) : Attributes(Attributes) {}
};

#include "clang/Parse/AttrSubMatchRulesParserStringSwitches.inc"

} // end anonymous namespace

static StringRef getIdentifier(const Token &Tok) {
  if (Tok.is(tok::identifier))
    return Tok.getIdentifierInfo()->getName();
  const char *S = tok::getKeywordSpelling(Tok.getKind());
  if (!S)
    return "";
  return S;
}

static bool isAbstractAttrMatcherRule(attr::SubjectMatchRule Rule) {
  using namespace attr;
  switch (Rule) {
#define ATTR_MATCH_RULE(Value, Spelling, IsAbstract)                           \
  case Value:                                                                  \
    return IsAbstract;
#include "clang/Basic/AttrSubMatchRulesList.inc"
  }
  llvm_unreachable("Invalid attribute subject match rule");
  return false;
}

static void diagnoseExpectedAttributeSubjectSubRule(
    Parser &PRef, attr::SubjectMatchRule PrimaryRule, StringRef PrimaryRuleName,
    SourceLocation SubRuleLoc) {
  auto Diagnostic =
      PRef.Diag(SubRuleLoc,
                diag::err_pragma_attribute_expected_subject_sub_identifier)
      << PrimaryRuleName;
  if (const char *SubRules = validAttributeSubjectMatchSubRules(PrimaryRule))
    Diagnostic << /*SubRulesSupported=*/1 << SubRules;
  else
    Diagnostic << /*SubRulesSupported=*/0;
}

static void diagnoseUnknownAttributeSubjectSubRule(
    Parser &PRef, attr::SubjectMatchRule PrimaryRule, StringRef PrimaryRuleName,
    StringRef SubRuleName, SourceLocation SubRuleLoc) {

  auto Diagnostic =
      PRef.Diag(SubRuleLoc, diag::err_pragma_attribute_unknown_subject_sub_rule)
      << SubRuleName << PrimaryRuleName;
  if (const char *SubRules = validAttributeSubjectMatchSubRules(PrimaryRule))
    Diagnostic << /*SubRulesSupported=*/1 << SubRules;
  else
    Diagnostic << /*SubRulesSupported=*/0;
}

bool Parser::ParsePragmaAttributeSubjectMatchRuleSet(
    attr::ParsedSubjectMatchRuleSet &SubjectMatchRules, SourceLocation &AnyLoc,
    SourceLocation &LastMatchRuleEndLoc) {
  bool IsAny = false;
  BalancedDelimiterTracker AnyParens(*this, tok::l_paren);
  if (getIdentifier(Tok) == "any") {
    AnyLoc = ConsumeToken();
    IsAny = true;
    if (AnyParens.expectAndConsume())
      return true;
  }

  do {
    // Parse the subject matcher rule.
    StringRef Name = getIdentifier(Tok);
    if (Name.empty()) {
      Diag(Tok, diag::err_pragma_attribute_expected_subject_identifier);
      return true;
    }
    std::pair<Optional<attr::SubjectMatchRule>,
              Optional<attr::SubjectMatchRule> (*)(StringRef, bool)>
        Rule = isAttributeSubjectMatchRule(Name);
    if (!Rule.first) {
      Diag(Tok, diag::err_pragma_attribute_unknown_subject_rule) << Name;
      return true;
    }
    attr::SubjectMatchRule PrimaryRule = *Rule.first;
    SourceLocation RuleLoc = ConsumeToken();

    BalancedDelimiterTracker Parens(*this, tok::l_paren);
    if (isAbstractAttrMatcherRule(PrimaryRule)) {
      if (Parens.expectAndConsume())
        return true;
    } else if (Parens.consumeOpen()) {
      if (!SubjectMatchRules
               .insert(
                   std::make_pair(PrimaryRule, SourceRange(RuleLoc, RuleLoc)))
               .second)
        Diag(RuleLoc, diag::err_pragma_attribute_duplicate_subject)
            << Name
            << FixItHint::CreateRemoval(SourceRange(
                   RuleLoc, Tok.is(tok::comma) ? Tok.getLocation() : RuleLoc));
      LastMatchRuleEndLoc = RuleLoc;
      continue;
    }

    // Parse the sub-rules.
    StringRef SubRuleName = getIdentifier(Tok);
    if (SubRuleName.empty()) {
      diagnoseExpectedAttributeSubjectSubRule(*this, PrimaryRule, Name,
                                              Tok.getLocation());
      return true;
    }
    attr::SubjectMatchRule SubRule;
    if (SubRuleName == "unless") {
      SourceLocation SubRuleLoc = ConsumeToken();
      BalancedDelimiterTracker Parens(*this, tok::l_paren);
      if (Parens.expectAndConsume())
        return true;
      SubRuleName = getIdentifier(Tok);
      if (SubRuleName.empty()) {
        diagnoseExpectedAttributeSubjectSubRule(*this, PrimaryRule, Name,
                                                SubRuleLoc);
        return true;
      }
      auto SubRuleOrNone = Rule.second(SubRuleName, /*IsUnless=*/true);
      if (!SubRuleOrNone) {
        std::string SubRuleUnlessName = "unless(" + SubRuleName.str() + ")";
        diagnoseUnknownAttributeSubjectSubRule(*this, PrimaryRule, Name,
                                               SubRuleUnlessName, SubRuleLoc);
        return true;
      }
      SubRule = *SubRuleOrNone;
      ConsumeToken();
      if (Parens.consumeClose())
        return true;
    } else {
      auto SubRuleOrNone = Rule.second(SubRuleName, /*IsUnless=*/false);
      if (!SubRuleOrNone) {
        diagnoseUnknownAttributeSubjectSubRule(*this, PrimaryRule, Name,
                                               SubRuleName, Tok.getLocation());
        return true;
      }
      SubRule = *SubRuleOrNone;
      ConsumeToken();
    }
    SourceLocation RuleEndLoc = Tok.getLocation();
    LastMatchRuleEndLoc = RuleEndLoc;
    if (Parens.consumeClose())
      return true;
    if (!SubjectMatchRules
             .insert(std::make_pair(SubRule, SourceRange(RuleLoc, RuleEndLoc)))
             .second) {
      Diag(RuleLoc, diag::err_pragma_attribute_duplicate_subject)
          << attr::getSubjectMatchRuleSpelling(SubRule)
          << FixItHint::CreateRemoval(SourceRange(
                 RuleLoc, Tok.is(tok::comma) ? Tok.getLocation() : RuleEndLoc));
      continue;
    }
  } while (IsAny && TryConsumeToken(tok::comma));

  if (IsAny)
    if (AnyParens.consumeClose())
      return true;

  return false;
}

namespace {

/// Describes the stage at which attribute subject rule parsing was interrupted.
enum class MissingAttributeSubjectRulesRecoveryPoint {
  Comma,
  ApplyTo,
  Equals,
  Any,
  None,
};

MissingAttributeSubjectRulesRecoveryPoint
getAttributeSubjectRulesRecoveryPointForToken(const Token &Tok) {
  if (const auto *II = Tok.getIdentifierInfo()) {
    if (II->isStr("apply_to"))
      return MissingAttributeSubjectRulesRecoveryPoint::ApplyTo;
    if (II->isStr("any"))
      return MissingAttributeSubjectRulesRecoveryPoint::Any;
  }
  if (Tok.is(tok::equal))
    return MissingAttributeSubjectRulesRecoveryPoint::Equals;
  return MissingAttributeSubjectRulesRecoveryPoint::None;
}

/// Creates a diagnostic for the attribute subject rule parsing diagnostic that
/// suggests the possible attribute subject rules in a fix-it together with
/// any other missing tokens.
DiagnosticBuilder createExpectedAttributeSubjectRulesTokenDiagnostic(
    unsigned DiagID, ParsedAttr &Attribute,
    MissingAttributeSubjectRulesRecoveryPoint Point, Parser &PRef) {
  SourceLocation Loc = PRef.getEndOfPreviousToken();
  if (Loc.isInvalid())
    Loc = PRef.getCurToken().getLocation();
  auto Diagnostic = PRef.Diag(Loc, DiagID);
  std::string FixIt;
  MissingAttributeSubjectRulesRecoveryPoint EndPoint =
      getAttributeSubjectRulesRecoveryPointForToken(PRef.getCurToken());
  if (Point == MissingAttributeSubjectRulesRecoveryPoint::Comma)
    FixIt = ", ";
  if (Point <= MissingAttributeSubjectRulesRecoveryPoint::ApplyTo &&
      EndPoint > MissingAttributeSubjectRulesRecoveryPoint::ApplyTo)
    FixIt += "apply_to";
  if (Point <= MissingAttributeSubjectRulesRecoveryPoint::Equals &&
      EndPoint > MissingAttributeSubjectRulesRecoveryPoint::Equals)
    FixIt += " = ";
  SourceRange FixItRange(Loc);
  if (EndPoint == MissingAttributeSubjectRulesRecoveryPoint::None) {
    // Gather the subject match rules that are supported by the attribute.
    SmallVector<std::pair<attr::SubjectMatchRule, bool>, 4> SubjectMatchRuleSet;
    Attribute.getMatchRules(PRef.getLangOpts(), SubjectMatchRuleSet);
    if (SubjectMatchRuleSet.empty()) {
      // FIXME: We can emit a "fix-it" with a subject list placeholder when
      // placeholders will be supported by the fix-its.
      return Diagnostic;
    }
    FixIt += "any(";
    bool NeedsComma = false;
    for (const auto &I : SubjectMatchRuleSet) {
      // Ensure that the missing rule is reported in the fix-it only when it's
      // supported in the current language mode.
      if (!I.second)
        continue;
      if (NeedsComma)
        FixIt += ", ";
      else
        NeedsComma = true;
      FixIt += attr::getSubjectMatchRuleSpelling(I.first);
    }
    FixIt += ")";
    // Check if we need to remove the range
    PRef.SkipUntil(tok::eof, Parser::StopBeforeMatch);
    FixItRange.setEnd(PRef.getCurToken().getLocation());
  }
  if (FixItRange.getBegin() == FixItRange.getEnd())
    Diagnostic << FixItHint::CreateInsertion(FixItRange.getBegin(), FixIt);
  else
    Diagnostic << FixItHint::CreateReplacement(
        CharSourceRange::getCharRange(FixItRange), FixIt);
  return Diagnostic;
}

} // end anonymous namespace

void Parser::HandlePragmaAttribute() {
  assert(Tok.is(tok::annot_pragma_attribute) &&
         "Expected #pragma attribute annotation token");
  SourceLocation PragmaLoc = Tok.getLocation();
  auto *Info = static_cast<PragmaAttributeInfo *>(Tok.getAnnotationValue());
  if (Info->Action == PragmaAttributeInfo::Pop) {
    ConsumeAnnotationToken();
    Actions.ActOnPragmaAttributePop(PragmaLoc, Info->Namespace);
    return;
  }
  // Parse the actual attribute with its arguments.
  assert((Info->Action == PragmaAttributeInfo::Push ||
          Info->Action == PragmaAttributeInfo::Attribute) &&
         "Unexpected #pragma attribute command");

  if (Info->Action == PragmaAttributeInfo::Push && Info->Tokens.empty()) {
    ConsumeAnnotationToken();
    Actions.ActOnPragmaAttributeEmptyPush(PragmaLoc, Info->Namespace);
    return;
  }

  PP.EnterTokenStream(Info->Tokens, /*DisableMacroExpansion=*/false,
                      /*IsReinject=*/false);
  ConsumeAnnotationToken();

  ParsedAttributes &Attrs = Info->Attributes;
  Attrs.clearListOnly();

  auto SkipToEnd = [this]() {
    SkipUntil(tok::eof, StopBeforeMatch);
    ConsumeToken();
  };

  if (Tok.is(tok::l_square) && NextToken().is(tok::l_square)) {
    // Parse the CXX11 style attribute.
    ParseCXX11AttributeSpecifier(Attrs);
  } else if (Tok.is(tok::kw___attribute)) {
    ConsumeToken();
    if (ExpectAndConsume(tok::l_paren, diag::err_expected_lparen_after,
                         "attribute"))
      return SkipToEnd();
    if (ExpectAndConsume(tok::l_paren, diag::err_expected_lparen_after, "("))
      return SkipToEnd();

    if (Tok.isNot(tok::identifier)) {
      Diag(Tok, diag::err_pragma_attribute_expected_attribute_name);
      SkipToEnd();
      return;
    }
    IdentifierInfo *AttrName = Tok.getIdentifierInfo();
    SourceLocation AttrNameLoc = ConsumeToken();

    if (Tok.isNot(tok::l_paren))
      Attrs.addNew(AttrName, AttrNameLoc, nullptr, AttrNameLoc, nullptr, 0,
                   ParsedAttr::AS_GNU);
    else
      ParseGNUAttributeArgs(AttrName, AttrNameLoc, Attrs, /*EndLoc=*/nullptr,
                            /*ScopeName=*/nullptr,
                            /*ScopeLoc=*/SourceLocation(), ParsedAttr::AS_GNU,
                            /*Declarator=*/nullptr);

    if (ExpectAndConsume(tok::r_paren))
      return SkipToEnd();
    if (ExpectAndConsume(tok::r_paren))
      return SkipToEnd();
  } else if (Tok.is(tok::kw___declspec)) {
    ParseMicrosoftDeclSpecs(Attrs);
  } else {
    Diag(Tok, diag::err_pragma_attribute_expected_attribute_syntax);
    if (Tok.getIdentifierInfo()) {
      // If we suspect that this is an attribute suggest the use of
      // '__attribute__'.
      if (ParsedAttr::getKind(Tok.getIdentifierInfo(), /*ScopeName=*/nullptr,
                              ParsedAttr::AS_GNU) !=
          ParsedAttr::UnknownAttribute) {
        SourceLocation InsertStartLoc = Tok.getLocation();
        ConsumeToken();
        if (Tok.is(tok::l_paren)) {
          ConsumeAnyToken();
          SkipUntil(tok::r_paren, StopBeforeMatch);
          if (Tok.isNot(tok::r_paren))
            return SkipToEnd();
        }
        Diag(Tok, diag::note_pragma_attribute_use_attribute_kw)
            << FixItHint::CreateInsertion(InsertStartLoc, "__attribute__((")
            << FixItHint::CreateInsertion(Tok.getEndLoc(), "))");
      }
    }
    SkipToEnd();
    return;
  }

  if (Attrs.empty() || Attrs.begin()->isInvalid()) {
    SkipToEnd();
    return;
  }

  // Ensure that we don't have more than one attribute.
  if (Attrs.size() > 1) {
    SourceLocation Loc = Attrs[1].getLoc();
    Diag(Loc, diag::err_pragma_attribute_multiple_attributes);
    SkipToEnd();
    return;
  }

  ParsedAttr &Attribute = *Attrs.begin();
  if (!Attribute.isSupportedByPragmaAttribute()) {
    Diag(PragmaLoc, diag::err_pragma_attribute_unsupported_attribute)
        << Attribute.getName();
    SkipToEnd();
    return;
  }

  // Parse the subject-list.
  if (!TryConsumeToken(tok::comma)) {
    createExpectedAttributeSubjectRulesTokenDiagnostic(
        diag::err_expected, Attribute,
        MissingAttributeSubjectRulesRecoveryPoint::Comma, *this)
        << tok::comma;
    SkipToEnd();
    return;
  }

  if (Tok.isNot(tok::identifier)) {
    createExpectedAttributeSubjectRulesTokenDiagnostic(
        diag::err_pragma_attribute_invalid_subject_set_specifier, Attribute,
        MissingAttributeSubjectRulesRecoveryPoint::ApplyTo, *this);
    SkipToEnd();
    return;
  }
  const IdentifierInfo *II = Tok.getIdentifierInfo();
  if (!II->isStr("apply_to")) {
    createExpectedAttributeSubjectRulesTokenDiagnostic(
        diag::err_pragma_attribute_invalid_subject_set_specifier, Attribute,
        MissingAttributeSubjectRulesRecoveryPoint::ApplyTo, *this);
    SkipToEnd();
    return;
  }
  ConsumeToken();

  if (!TryConsumeToken(tok::equal)) {
    createExpectedAttributeSubjectRulesTokenDiagnostic(
        diag::err_expected, Attribute,
        MissingAttributeSubjectRulesRecoveryPoint::Equals, *this)
        << tok::equal;
    SkipToEnd();
    return;
  }

  attr::ParsedSubjectMatchRuleSet SubjectMatchRules;
  SourceLocation AnyLoc, LastMatchRuleEndLoc;
  if (ParsePragmaAttributeSubjectMatchRuleSet(SubjectMatchRules, AnyLoc,
                                              LastMatchRuleEndLoc)) {
    SkipToEnd();
    return;
  }

  // Tokens following an ill-formed attribute will remain in the token stream
  // and must be removed.
  if (Tok.isNot(tok::eof)) {
    Diag(Tok, diag::err_pragma_attribute_extra_tokens_after_attribute);
    SkipToEnd();
    return;
  }

  // Consume the eof terminator token.
  ConsumeToken();

  // Handle a mixed push/attribute by desurging to a push, then an attribute.
  if (Info->Action == PragmaAttributeInfo::Push)
    Actions.ActOnPragmaAttributeEmptyPush(PragmaLoc, Info->Namespace);

  Actions.ActOnPragmaAttributeAttribute(Attribute, PragmaLoc,
                                        std::move(SubjectMatchRules));
}

// #pragma GCC visibility comes in two variants:
//   'push' '(' [visibility] ')'
//   'pop'
void PragmaGCCVisibilityHandler::HandlePragma(Preprocessor &PP,
<<<<<<< HEAD
                                              PragmaIntroducerKind Introducer,
                                              SourceLocation IntroducerLoc,
=======
                                              PragmaIntroducer Introducer,
>>>>>>> 32551837
                                              Token &VisTok) {
  SourceLocation VisLoc = VisTok.getLocation();

  Token Tok;
  PP.LexUnexpandedToken(Tok);

  const IdentifierInfo *PushPop = Tok.getIdentifierInfo();

  const IdentifierInfo *VisType;
  if (PushPop && PushPop->isStr("pop")) {
    VisType = nullptr;
  } else if (PushPop && PushPop->isStr("push")) {
    PP.LexUnexpandedToken(Tok);
    if (Tok.isNot(tok::l_paren)) {
      PP.Diag(Tok.getLocation(), diag::warn_pragma_expected_lparen)
        << "visibility";
      return;
    }
    PP.LexUnexpandedToken(Tok);
    VisType = Tok.getIdentifierInfo();
    if (!VisType) {
      PP.Diag(Tok.getLocation(), diag::warn_pragma_expected_identifier)
        << "visibility";
      return;
    }
    PP.LexUnexpandedToken(Tok);
    if (Tok.isNot(tok::r_paren)) {
      PP.Diag(Tok.getLocation(), diag::warn_pragma_expected_rparen)
        << "visibility";
      return;
    }
  } else {
    PP.Diag(Tok.getLocation(), diag::warn_pragma_expected_identifier)
      << "visibility";
    return;
  }
  SourceLocation EndLoc = Tok.getLocation();
  PP.LexUnexpandedToken(Tok);
  if (Tok.isNot(tok::eod)) {
    PP.Diag(Tok.getLocation(), diag::warn_pragma_extra_tokens_at_eol)
      << "visibility";
    return;
  }

  auto Toks = llvm::make_unique<Token[]>(1);
  Toks[0].startToken();
  Toks[0].setKind(tok::annot_pragma_vis);
  Toks[0].setLocation(VisLoc);
  Toks[0].setAnnotationEndLoc(EndLoc);
  Toks[0].setAnnotationValue(
      const_cast<void *>(static_cast<const void *>(VisType)));
  PP.EnterTokenStream(std::move(Toks), 1, /*DisableMacroExpansion=*/true,
                      /*IsReinject=*/false);
}

// #pragma pack(...) comes in the following delicious flavors:
//   pack '(' [integer] ')'
//   pack '(' 'show' ')'
//   pack '(' ('push' | 'pop') [',' identifier] [, integer] ')'
void PragmaPackHandler::HandlePragma(Preprocessor &PP,
<<<<<<< HEAD
                                     PragmaIntroducerKind Introducer,
                                     SourceLocation IntroducerLoc,
=======
                                     PragmaIntroducer Introducer,
>>>>>>> 32551837
                                     Token &PackTok) {
  SourceLocation PackLoc = PackTok.getLocation();

  Token Tok;
  PP.Lex(Tok);
  if (Tok.isNot(tok::l_paren)) {
    PP.Diag(Tok.getLocation(), diag::warn_pragma_expected_lparen) << "pack";
    return;
  }

  Sema::PragmaMsStackAction Action = Sema::PSK_Reset;
  StringRef SlotLabel;
  Token Alignment;
  Alignment.startToken();
  PP.Lex(Tok);
  if (Tok.is(tok::numeric_constant)) {
    Alignment = Tok;

    PP.Lex(Tok);

    // In MSVC/gcc, #pragma pack(4) sets the alignment without affecting
    // the push/pop stack.
    // In Apple gcc, #pragma pack(4) is equivalent to #pragma pack(push, 4)
    Action =
        PP.getLangOpts().ApplePragmaPack ? Sema::PSK_Push_Set : Sema::PSK_Set;
  } else if (Tok.is(tok::identifier)) {
    const IdentifierInfo *II = Tok.getIdentifierInfo();
    if (II->isStr("show")) {
      Action = Sema::PSK_Show;
      PP.Lex(Tok);
    } else {
      if (II->isStr("push")) {
        Action = Sema::PSK_Push;
      } else if (II->isStr("pop")) {
        Action = Sema::PSK_Pop;
      } else {
        PP.Diag(Tok.getLocation(), diag::warn_pragma_invalid_action) << "pack";
        return;
      }
      PP.Lex(Tok);

      if (Tok.is(tok::comma)) {
        PP.Lex(Tok);

        if (Tok.is(tok::numeric_constant)) {
          Action = (Sema::PragmaMsStackAction)(Action | Sema::PSK_Set);
          Alignment = Tok;

          PP.Lex(Tok);
        } else if (Tok.is(tok::identifier)) {
          SlotLabel = Tok.getIdentifierInfo()->getName();
          PP.Lex(Tok);

          if (Tok.is(tok::comma)) {
            PP.Lex(Tok);

            if (Tok.isNot(tok::numeric_constant)) {
              PP.Diag(Tok.getLocation(), diag::warn_pragma_pack_malformed);
              return;
            }

            Action = (Sema::PragmaMsStackAction)(Action | Sema::PSK_Set);
            Alignment = Tok;

            PP.Lex(Tok);
          }
        } else {
          PP.Diag(Tok.getLocation(), diag::warn_pragma_pack_malformed);
          return;
        }
      }
    }
  } else if (PP.getLangOpts().ApplePragmaPack) {
    // In MSVC/gcc, #pragma pack() resets the alignment without affecting
    // the push/pop stack.
    // In Apple gcc #pragma pack() is equivalent to #pragma pack(pop).
    Action = Sema::PSK_Pop;
  }

  if (Tok.isNot(tok::r_paren)) {
    PP.Diag(Tok.getLocation(), diag::warn_pragma_expected_rparen) << "pack";
    return;
  }

  SourceLocation RParenLoc = Tok.getLocation();
  PP.Lex(Tok);
  if (Tok.isNot(tok::eod)) {
    PP.Diag(Tok.getLocation(), diag::warn_pragma_extra_tokens_at_eol) << "pack";
    return;
  }

  PragmaPackInfo *Info =
      PP.getPreprocessorAllocator().Allocate<PragmaPackInfo>(1);
  Info->Action = Action;
  Info->SlotLabel = SlotLabel;
  Info->Alignment = Alignment;

  MutableArrayRef<Token> Toks(PP.getPreprocessorAllocator().Allocate<Token>(1),
                              1);
  Toks[0].startToken();
  Toks[0].setKind(tok::annot_pragma_pack);
  Toks[0].setLocation(PackLoc);
  Toks[0].setAnnotationEndLoc(RParenLoc);
  Toks[0].setAnnotationValue(static_cast<void*>(Info));
  PP.EnterTokenStream(Toks, /*DisableMacroExpansion=*/true,
                      /*IsReinject=*/false);
}

// #pragma ms_struct on
// #pragma ms_struct off
void PragmaMSStructHandler::HandlePragma(Preprocessor &PP,
<<<<<<< HEAD
                                         PragmaIntroducerKind Introducer,
                                         SourceLocation IntroducerLoc,
=======
                                         PragmaIntroducer Introducer,
>>>>>>> 32551837
                                         Token &MSStructTok) {
  PragmaMSStructKind Kind = PMSST_OFF;

  Token Tok;
  PP.Lex(Tok);
  if (Tok.isNot(tok::identifier)) {
    PP.Diag(Tok.getLocation(), diag::warn_pragma_ms_struct);
    return;
  }
  SourceLocation EndLoc = Tok.getLocation();
  const IdentifierInfo *II = Tok.getIdentifierInfo();
  if (II->isStr("on")) {
    Kind = PMSST_ON;
    PP.Lex(Tok);
  }
  else if (II->isStr("off") || II->isStr("reset"))
    PP.Lex(Tok);
  else {
    PP.Diag(Tok.getLocation(), diag::warn_pragma_ms_struct);
    return;
  }

  if (Tok.isNot(tok::eod)) {
    PP.Diag(Tok.getLocation(), diag::warn_pragma_extra_tokens_at_eol)
      << "ms_struct";
    return;
  }

  MutableArrayRef<Token> Toks(PP.getPreprocessorAllocator().Allocate<Token>(1),
                              1);
  Toks[0].startToken();
  Toks[0].setKind(tok::annot_pragma_msstruct);
  Toks[0].setLocation(MSStructTok.getLocation());
  Toks[0].setAnnotationEndLoc(EndLoc);
  Toks[0].setAnnotationValue(reinterpret_cast<void*>(
                             static_cast<uintptr_t>(Kind)));
  PP.EnterTokenStream(Toks, /*DisableMacroExpansion=*/true,
                      /*IsReinject=*/false);
}

// #pragma clang section bss="abc" data="" rodata="def" text=""
void PragmaClangSectionHandler::HandlePragma(Preprocessor &PP,
<<<<<<< HEAD
                                             PragmaIntroducerKind Introducer,
                                             SourceLocation IntroducerLoc,
=======
                                             PragmaIntroducer Introducer,
>>>>>>> 32551837
                                             Token &FirstToken) {

  Token Tok;
  auto SecKind = Sema::PragmaClangSectionKind::PCSK_Invalid;

  PP.Lex(Tok); // eat 'section'
  while (Tok.isNot(tok::eod)) {
    if (Tok.isNot(tok::identifier)) {
      PP.Diag(Tok.getLocation(), diag::err_pragma_expected_clang_section_name) << "clang section";
      return;
    }

    const IdentifierInfo *SecType = Tok.getIdentifierInfo();
    if (SecType->isStr("bss"))
      SecKind = Sema::PragmaClangSectionKind::PCSK_BSS;
    else if (SecType->isStr("data"))
      SecKind = Sema::PragmaClangSectionKind::PCSK_Data;
    else if (SecType->isStr("rodata"))
      SecKind = Sema::PragmaClangSectionKind::PCSK_Rodata;
    else if (SecType->isStr("text"))
      SecKind = Sema::PragmaClangSectionKind::PCSK_Text;
    else {
      PP.Diag(Tok.getLocation(), diag::err_pragma_expected_clang_section_name) << "clang section";
      return;
    }

    PP.Lex(Tok); // eat ['bss'|'data'|'rodata'|'text']
    if (Tok.isNot(tok::equal)) {
      PP.Diag(Tok.getLocation(), diag::err_pragma_clang_section_expected_equal) << SecKind;
      return;
    }

    std::string SecName;
    if (!PP.LexStringLiteral(Tok, SecName, "pragma clang section", false))
      return;

    Actions.ActOnPragmaClangSection(Tok.getLocation(),
      (SecName.size()? Sema::PragmaClangSectionAction::PCSA_Set :
                       Sema::PragmaClangSectionAction::PCSA_Clear),
       SecKind, SecName);
  }
}

// #pragma 'align' '=' {'native','natural','mac68k','power','reset'}
// #pragma 'options 'align' '=' {'native','natural','mac68k','power','reset'}
static void ParseAlignPragma(Preprocessor &PP, Token &FirstTok,
                             bool IsOptions) {
  Token Tok;

  if (IsOptions) {
    PP.Lex(Tok);
    if (Tok.isNot(tok::identifier) ||
        !Tok.getIdentifierInfo()->isStr("align")) {
      PP.Diag(Tok.getLocation(), diag::warn_pragma_options_expected_align);
      return;
    }
  }

  PP.Lex(Tok);
  if (Tok.isNot(tok::equal)) {
    PP.Diag(Tok.getLocation(), diag::warn_pragma_align_expected_equal)
      << IsOptions;
    return;
  }

  PP.Lex(Tok);
  if (Tok.isNot(tok::identifier)) {
    PP.Diag(Tok.getLocation(), diag::warn_pragma_expected_identifier)
      << (IsOptions ? "options" : "align");
    return;
  }

  Sema::PragmaOptionsAlignKind Kind = Sema::POAK_Natural;
  const IdentifierInfo *II = Tok.getIdentifierInfo();
  if (II->isStr("native"))
    Kind = Sema::POAK_Native;
  else if (II->isStr("natural"))
    Kind = Sema::POAK_Natural;
  else if (II->isStr("packed"))
    Kind = Sema::POAK_Packed;
  else if (II->isStr("power"))
    Kind = Sema::POAK_Power;
  else if (II->isStr("mac68k"))
    Kind = Sema::POAK_Mac68k;
  else if (II->isStr("reset"))
    Kind = Sema::POAK_Reset;
  else {
    PP.Diag(Tok.getLocation(), diag::warn_pragma_align_invalid_option)
      << IsOptions;
    return;
  }

  SourceLocation EndLoc = Tok.getLocation();
  PP.Lex(Tok);
  if (Tok.isNot(tok::eod)) {
    PP.Diag(Tok.getLocation(), diag::warn_pragma_extra_tokens_at_eol)
      << (IsOptions ? "options" : "align");
    return;
  }

  MutableArrayRef<Token> Toks(PP.getPreprocessorAllocator().Allocate<Token>(1),
                              1);
  Toks[0].startToken();
  Toks[0].setKind(tok::annot_pragma_align);
  Toks[0].setLocation(FirstTok.getLocation());
  Toks[0].setAnnotationEndLoc(EndLoc);
  Toks[0].setAnnotationValue(reinterpret_cast<void*>(
                             static_cast<uintptr_t>(Kind)));
  PP.EnterTokenStream(Toks, /*DisableMacroExpansion=*/true,
                      /*IsReinject=*/false);
}

void PragmaAlignHandler::HandlePragma(Preprocessor &PP,
<<<<<<< HEAD
                                      PragmaIntroducerKind Introducer,
                                      SourceLocation IntroducerLoc,
=======
                                      PragmaIntroducer Introducer,
>>>>>>> 32551837
                                      Token &AlignTok) {
  ParseAlignPragma(PP, AlignTok, /*IsOptions=*/false);
}

void PragmaOptionsHandler::HandlePragma(Preprocessor &PP,
<<<<<<< HEAD
                                        PragmaIntroducerKind Introducer,
                                        SourceLocation IntroducerLoc,
=======
                                        PragmaIntroducer Introducer,
>>>>>>> 32551837
                                        Token &OptionsTok) {
  ParseAlignPragma(PP, OptionsTok, /*IsOptions=*/true);
}

// #pragma unused(identifier)
void PragmaUnusedHandler::HandlePragma(Preprocessor &PP,
<<<<<<< HEAD
                                       PragmaIntroducerKind Introducer,
                                       SourceLocation IntroducerLoc,
=======
                                       PragmaIntroducer Introducer,
>>>>>>> 32551837
                                       Token &UnusedTok) {
  // FIXME: Should we be expanding macros here? My guess is no.
  SourceLocation UnusedLoc = UnusedTok.getLocation();

  // Lex the left '('.
  Token Tok;
  PP.Lex(Tok);
  if (Tok.isNot(tok::l_paren)) {
    PP.Diag(Tok.getLocation(), diag::warn_pragma_expected_lparen) << "unused";
    return;
  }

  // Lex the declaration reference(s).
  SmallVector<Token, 5> Identifiers;
  SourceLocation RParenLoc;
  bool LexID = true;

  while (true) {
    PP.Lex(Tok);

    if (LexID) {
      if (Tok.is(tok::identifier)) {
        Identifiers.push_back(Tok);
        LexID = false;
        continue;
      }

      // Illegal token!
      PP.Diag(Tok.getLocation(), diag::warn_pragma_unused_expected_var);
      return;
    }

    // We are execting a ')' or a ','.
    if (Tok.is(tok::comma)) {
      LexID = true;
      continue;
    }

    if (Tok.is(tok::r_paren)) {
      RParenLoc = Tok.getLocation();
      break;
    }

    // Illegal token!
    PP.Diag(Tok.getLocation(), diag::warn_pragma_expected_punc) << "unused";
    return;
  }

  PP.Lex(Tok);
  if (Tok.isNot(tok::eod)) {
    PP.Diag(Tok.getLocation(), diag::warn_pragma_extra_tokens_at_eol) <<
        "unused";
    return;
  }

  // Verify that we have a location for the right parenthesis.
  assert(RParenLoc.isValid() && "Valid '#pragma unused' must have ')'");
  assert(!Identifiers.empty() && "Valid '#pragma unused' must have arguments");

  // For each identifier token, insert into the token stream a
  // annot_pragma_unused token followed by the identifier token.
  // This allows us to cache a "#pragma unused" that occurs inside an inline
  // C++ member function.

  MutableArrayRef<Token> Toks(
      PP.getPreprocessorAllocator().Allocate<Token>(2 * Identifiers.size()),
      2 * Identifiers.size());
  for (unsigned i=0; i != Identifiers.size(); i++) {
    Token &pragmaUnusedTok = Toks[2*i], &idTok = Toks[2*i+1];
    pragmaUnusedTok.startToken();
    pragmaUnusedTok.setKind(tok::annot_pragma_unused);
    pragmaUnusedTok.setLocation(UnusedLoc);
    idTok = Identifiers[i];
  }
  PP.EnterTokenStream(Toks, /*DisableMacroExpansion=*/true,
                      /*IsReinject=*/false);
}

// #pragma weak identifier
// #pragma weak identifier '=' identifier
void PragmaWeakHandler::HandlePragma(Preprocessor &PP,
<<<<<<< HEAD
                                     PragmaIntroducerKind Introducer,
                                     SourceLocation IntroducerLoc,
=======
                                     PragmaIntroducer Introducer,
>>>>>>> 32551837
                                     Token &WeakTok) {
  SourceLocation WeakLoc = WeakTok.getLocation();

  Token Tok;
  PP.Lex(Tok);
  if (Tok.isNot(tok::identifier)) {
    PP.Diag(Tok.getLocation(), diag::warn_pragma_expected_identifier) << "weak";
    return;
  }

  Token WeakName = Tok;
  bool HasAlias = false;
  Token AliasName;

  PP.Lex(Tok);
  if (Tok.is(tok::equal)) {
    HasAlias = true;
    PP.Lex(Tok);
    if (Tok.isNot(tok::identifier)) {
      PP.Diag(Tok.getLocation(), diag::warn_pragma_expected_identifier)
          << "weak";
      return;
    }
    AliasName = Tok;
    PP.Lex(Tok);
  }

  if (Tok.isNot(tok::eod)) {
    PP.Diag(Tok.getLocation(), diag::warn_pragma_extra_tokens_at_eol) << "weak";
    return;
  }

  if (HasAlias) {
    MutableArrayRef<Token> Toks(
        PP.getPreprocessorAllocator().Allocate<Token>(3), 3);
    Token &pragmaUnusedTok = Toks[0];
    pragmaUnusedTok.startToken();
    pragmaUnusedTok.setKind(tok::annot_pragma_weakalias);
    pragmaUnusedTok.setLocation(WeakLoc);
    pragmaUnusedTok.setAnnotationEndLoc(AliasName.getLocation());
    Toks[1] = WeakName;
    Toks[2] = AliasName;
    PP.EnterTokenStream(Toks, /*DisableMacroExpansion=*/true,
                        /*IsReinject=*/false);
  } else {
    MutableArrayRef<Token> Toks(
        PP.getPreprocessorAllocator().Allocate<Token>(2), 2);
    Token &pragmaUnusedTok = Toks[0];
    pragmaUnusedTok.startToken();
    pragmaUnusedTok.setKind(tok::annot_pragma_weak);
    pragmaUnusedTok.setLocation(WeakLoc);
    pragmaUnusedTok.setAnnotationEndLoc(WeakLoc);
    Toks[1] = WeakName;
    PP.EnterTokenStream(Toks, /*DisableMacroExpansion=*/true,
                        /*IsReinject=*/false);
  }
}

// #pragma redefine_extname identifier identifier
<<<<<<< HEAD
void PragmaRedefineExtnameHandler::HandlePragma(
    Preprocessor &PP, PragmaIntroducerKind Introducer,
    SourceLocation IntroducerLoc, Token &RedefToken) {
=======
void PragmaRedefineExtnameHandler::HandlePragma(Preprocessor &PP,
                                                PragmaIntroducer Introducer,
                                                Token &RedefToken) {
>>>>>>> 32551837
  SourceLocation RedefLoc = RedefToken.getLocation();

  Token Tok;
  PP.Lex(Tok);
  if (Tok.isNot(tok::identifier)) {
    PP.Diag(Tok.getLocation(), diag::warn_pragma_expected_identifier) <<
      "redefine_extname";
    return;
  }

  Token RedefName = Tok;
  PP.Lex(Tok);

  if (Tok.isNot(tok::identifier)) {
    PP.Diag(Tok.getLocation(), diag::warn_pragma_expected_identifier)
        << "redefine_extname";
    return;
  }

  Token AliasName = Tok;
  PP.Lex(Tok);

  if (Tok.isNot(tok::eod)) {
    PP.Diag(Tok.getLocation(), diag::warn_pragma_extra_tokens_at_eol) <<
      "redefine_extname";
    return;
  }

  MutableArrayRef<Token> Toks(PP.getPreprocessorAllocator().Allocate<Token>(3),
                              3);
  Token &pragmaRedefTok = Toks[0];
  pragmaRedefTok.startToken();
  pragmaRedefTok.setKind(tok::annot_pragma_redefine_extname);
  pragmaRedefTok.setLocation(RedefLoc);
  pragmaRedefTok.setAnnotationEndLoc(AliasName.getLocation());
  Toks[1] = RedefName;
  Toks[2] = AliasName;
  PP.EnterTokenStream(Toks, /*DisableMacroExpansion=*/true,
                      /*IsReinject=*/false);
}

void PragmaFPContractHandler::HandlePragma(Preprocessor &PP,
<<<<<<< HEAD
                                           PragmaIntroducerKind Introducer,
                                           SourceLocation IntroducerLoc,
=======
                                           PragmaIntroducer Introducer,
>>>>>>> 32551837
                                           Token &Tok) {
  tok::OnOffSwitch OOS;
  if (PP.LexOnOffSwitch(OOS))
    return;

  MutableArrayRef<Token> Toks(PP.getPreprocessorAllocator().Allocate<Token>(1),
                              1);
  Toks[0].startToken();
  Toks[0].setKind(tok::annot_pragma_fp_contract);
  Toks[0].setLocation(Tok.getLocation());
  Toks[0].setAnnotationEndLoc(Tok.getLocation());
  Toks[0].setAnnotationValue(reinterpret_cast<void*>(
                             static_cast<uintptr_t>(OOS)));
  PP.EnterTokenStream(Toks, /*DisableMacroExpansion=*/true,
                      /*IsReinject=*/false);
}

<<<<<<< HEAD
void PragmaOpenCLExtensionHandler::HandlePragma(
    Preprocessor &PP, PragmaIntroducerKind Introducer,
    SourceLocation IntroducerLoc, Token &Tok) {
=======
void PragmaOpenCLExtensionHandler::HandlePragma(Preprocessor &PP,
                                                PragmaIntroducer Introducer,
                                                Token &Tok) {
>>>>>>> 32551837
  PP.LexUnexpandedToken(Tok);
  if (Tok.isNot(tok::identifier)) {
    PP.Diag(Tok.getLocation(), diag::warn_pragma_expected_identifier) <<
      "OPENCL";
    return;
  }
  IdentifierInfo *Ext = Tok.getIdentifierInfo();
  SourceLocation NameLoc = Tok.getLocation();

  PP.Lex(Tok);
  if (Tok.isNot(tok::colon)) {
    PP.Diag(Tok.getLocation(), diag::warn_pragma_expected_colon) << Ext;
    return;
  }

  PP.Lex(Tok);
  if (Tok.isNot(tok::identifier)) {
    PP.Diag(Tok.getLocation(), diag::warn_pragma_expected_predicate) << 0;
    return;
  }
  IdentifierInfo *Pred = Tok.getIdentifierInfo();

  OpenCLExtState State;
  if (Pred->isStr("enable")) {
    State = Enable;
  } else if (Pred->isStr("disable")) {
    State = Disable;
  } else if (Pred->isStr("begin"))
    State = Begin;
  else if (Pred->isStr("end"))
    State = End;
  else {
    PP.Diag(Tok.getLocation(), diag::warn_pragma_expected_predicate)
      << Ext->isStr("all");
    return;
  }
  SourceLocation StateLoc = Tok.getLocation();

  PP.Lex(Tok);
  if (Tok.isNot(tok::eod)) {
    PP.Diag(Tok.getLocation(), diag::warn_pragma_extra_tokens_at_eol) <<
      "OPENCL EXTENSION";
    return;
  }

  auto Info = PP.getPreprocessorAllocator().Allocate<OpenCLExtData>(1);
  Info->first = Ext;
  Info->second = State;
  MutableArrayRef<Token> Toks(PP.getPreprocessorAllocator().Allocate<Token>(1),
                              1);
  Toks[0].startToken();
  Toks[0].setKind(tok::annot_pragma_opencl_extension);
  Toks[0].setLocation(NameLoc);
  Toks[0].setAnnotationValue(static_cast<void*>(Info));
  Toks[0].setAnnotationEndLoc(StateLoc);
  PP.EnterTokenStream(Toks, /*DisableMacroExpansion=*/true,
                      /*IsReinject=*/false);

  if (PP.getPPCallbacks())
    PP.getPPCallbacks()->PragmaOpenCLExtension(NameLoc, Ext,
                                               StateLoc, State);
}

/// Handle '#pragma omp ...' when OpenMP is disabled.
///
void PragmaNoOpenMPHandler::HandlePragma(Preprocessor &PP,
<<<<<<< HEAD
                                         PragmaIntroducerKind Introducer,
                                         SourceLocation IntroducerLoc,
=======
                                         PragmaIntroducer Introducer,
>>>>>>> 32551837
                                         Token &FirstTok) {
  if (!PP.getDiagnostics().isIgnored(diag::warn_pragma_omp_ignored,
                                     FirstTok.getLocation())) {
    PP.Diag(FirstTok, diag::warn_pragma_omp_ignored);
    PP.getDiagnostics().setSeverity(diag::warn_pragma_omp_ignored,
                                    diag::Severity::Ignored, SourceLocation());
  }
  PP.DiscardUntilEndOfDirective();
}

/// Handle '#pragma omp ...' when OpenMP is enabled.
///
void PragmaOpenMPHandler::HandlePragma(Preprocessor &PP,
<<<<<<< HEAD
                                       PragmaIntroducerKind Introducer,
                                       SourceLocation IntroducerLoc,
=======
                                       PragmaIntroducer Introducer,
>>>>>>> 32551837
                                       Token &FirstTok) {
  SmallVector<Token, 16> Pragma;
  Token Tok;
  Tok.startToken();
  Tok.setKind(tok::annot_pragma_openmp);
  Tok.setLocation(Introducer.Loc);

  while (Tok.isNot(tok::eod) && Tok.isNot(tok::eof)) {
    Pragma.push_back(Tok);
    PP.Lex(Tok);
    if (Tok.is(tok::annot_pragma_openmp)) {
      PP.Diag(Tok, diag::err_omp_unexpected_directive) << 0;
      unsigned InnerPragmaCnt = 1;
      while (InnerPragmaCnt != 0) {
        PP.Lex(Tok);
        if (Tok.is(tok::annot_pragma_openmp))
          ++InnerPragmaCnt;
        else if (Tok.is(tok::annot_pragma_openmp_end))
          --InnerPragmaCnt;
      }
      PP.Lex(Tok);
    }
  }
  SourceLocation EodLoc = Tok.getLocation();
  Tok.startToken();
  Tok.setKind(tok::annot_pragma_openmp_end);
  Tok.setLocation(EodLoc);
  Pragma.push_back(Tok);

  auto Toks = llvm::make_unique<Token[]>(Pragma.size());
  std::copy(Pragma.begin(), Pragma.end(), Toks.get());
  PP.EnterTokenStream(std::move(Toks), Pragma.size(),
                      /*DisableMacroExpansion=*/false, /*IsReinject=*/false);
}

/// Handle '#pragma acc ...' when OpenACC is disabled.
///
void
PragmaNoOpenACCHandler::HandlePragma(Preprocessor &PP,
                                     PragmaIntroducerKind Introducer,
                                     SourceLocation IntroducerLoc,
                                     Token &FirstTok) {
  if (!PP.getDiagnostics().isIgnored(diag::warn_pragma_acc_ignored,
                                     FirstTok.getLocation())) {
    PP.Diag(FirstTok, diag::warn_pragma_acc_ignored);
    PP.getDiagnostics().setSeverity(diag::warn_pragma_acc_ignored,
                                    diag::Severity::Ignored, SourceLocation());
  }
  PP.DiscardUntilEndOfDirective();
}

/// Handle '#pragma acc ...' when OpenACC is enabled.
///
void
PragmaOpenACCHandler::HandlePragma(Preprocessor &PP,
                                   PragmaIntroducerKind Introducer,
                                   SourceLocation IntroducerLoc,
                                   Token &FirstTok) {
  SmallVector<Token, 16> Pragma;
  Token Tok;
  Tok.startToken();
  Tok.setKind(tok::annot_pragma_openacc);
  Tok.setLocation(IntroducerLoc);

  while (Tok.isNot(tok::eod)) {
    Pragma.push_back(Tok);
    PP.Lex(Tok);
  }
  SourceLocation EodLoc = Tok.getLocation();
  Tok.startToken();
  Tok.setKind(tok::annot_pragma_openacc_end);
  Tok.setLocation(EodLoc);
  Pragma.push_back(Tok);

  auto Toks = llvm::make_unique<Token[]>(Pragma.size());
  std::copy(Pragma.begin(), Pragma.end(), Toks.get());
  PP.EnterTokenStream(std::move(Toks), Pragma.size(),
                      /*DisableMacroExpansion=*/false);
}

/// Handle '#pragma pointers_to_members'
// The grammar for this pragma is as follows:
//
// <inheritance model> ::= ('single' | 'multiple' | 'virtual') '_inheritance'
//
// #pragma pointers_to_members '(' 'best_case' ')'
// #pragma pointers_to_members '(' 'full_generality' [',' inheritance-model] ')'
// #pragma pointers_to_members '(' inheritance-model ')'
void PragmaMSPointersToMembers::HandlePragma(Preprocessor &PP,
<<<<<<< HEAD
                                             PragmaIntroducerKind Introducer,
                                             SourceLocation IntroducerLoc,
=======
                                             PragmaIntroducer Introducer,
>>>>>>> 32551837
                                             Token &Tok) {
  SourceLocation PointersToMembersLoc = Tok.getLocation();
  PP.Lex(Tok);
  if (Tok.isNot(tok::l_paren)) {
    PP.Diag(PointersToMembersLoc, diag::warn_pragma_expected_lparen)
      << "pointers_to_members";
    return;
  }
  PP.Lex(Tok);
  const IdentifierInfo *Arg = Tok.getIdentifierInfo();
  if (!Arg) {
    PP.Diag(Tok.getLocation(), diag::warn_pragma_expected_identifier)
      << "pointers_to_members";
    return;
  }
  PP.Lex(Tok);

  LangOptions::PragmaMSPointersToMembersKind RepresentationMethod;
  if (Arg->isStr("best_case")) {
    RepresentationMethod = LangOptions::PPTMK_BestCase;
  } else {
    if (Arg->isStr("full_generality")) {
      if (Tok.is(tok::comma)) {
        PP.Lex(Tok);

        Arg = Tok.getIdentifierInfo();
        if (!Arg) {
          PP.Diag(Tok.getLocation(),
                  diag::err_pragma_pointers_to_members_unknown_kind)
              << Tok.getKind() << /*OnlyInheritanceModels*/ 0;
          return;
        }
        PP.Lex(Tok);
      } else if (Tok.is(tok::r_paren)) {
        // #pragma pointers_to_members(full_generality) implicitly specifies
        // virtual_inheritance.
        Arg = nullptr;
        RepresentationMethod = LangOptions::PPTMK_FullGeneralityVirtualInheritance;
      } else {
        PP.Diag(Tok.getLocation(), diag::err_expected_punc)
            << "full_generality";
        return;
      }
    }

    if (Arg) {
      if (Arg->isStr("single_inheritance")) {
        RepresentationMethod =
            LangOptions::PPTMK_FullGeneralitySingleInheritance;
      } else if (Arg->isStr("multiple_inheritance")) {
        RepresentationMethod =
            LangOptions::PPTMK_FullGeneralityMultipleInheritance;
      } else if (Arg->isStr("virtual_inheritance")) {
        RepresentationMethod =
            LangOptions::PPTMK_FullGeneralityVirtualInheritance;
      } else {
        PP.Diag(Tok.getLocation(),
                diag::err_pragma_pointers_to_members_unknown_kind)
            << Arg << /*HasPointerDeclaration*/ 1;
        return;
      }
    }
  }

  if (Tok.isNot(tok::r_paren)) {
    PP.Diag(Tok.getLocation(), diag::err_expected_rparen_after)
        << (Arg ? Arg->getName() : "full_generality");
    return;
  }

  SourceLocation EndLoc = Tok.getLocation();
  PP.Lex(Tok);
  if (Tok.isNot(tok::eod)) {
    PP.Diag(Tok.getLocation(), diag::warn_pragma_extra_tokens_at_eol)
      << "pointers_to_members";
    return;
  }

  Token AnnotTok;
  AnnotTok.startToken();
  AnnotTok.setKind(tok::annot_pragma_ms_pointers_to_members);
  AnnotTok.setLocation(PointersToMembersLoc);
  AnnotTok.setAnnotationEndLoc(EndLoc);
  AnnotTok.setAnnotationValue(
      reinterpret_cast<void *>(static_cast<uintptr_t>(RepresentationMethod)));
  PP.EnterToken(AnnotTok, /*IsReinject=*/true);
}

/// Handle '#pragma vtordisp'
// The grammar for this pragma is as follows:
//
// <vtordisp-mode> ::= ('off' | 'on' | '0' | '1' | '2' )
//
// #pragma vtordisp '(' ['push' ','] vtordisp-mode ')'
// #pragma vtordisp '(' 'pop' ')'
// #pragma vtordisp '(' ')'
void PragmaMSVtorDisp::HandlePragma(Preprocessor &PP,
<<<<<<< HEAD
                                    PragmaIntroducerKind Introducer,
                                    SourceLocation IntroducerLoc, Token &Tok) {
=======
                                    PragmaIntroducer Introducer, Token &Tok) {
>>>>>>> 32551837
  SourceLocation VtorDispLoc = Tok.getLocation();
  PP.Lex(Tok);
  if (Tok.isNot(tok::l_paren)) {
    PP.Diag(VtorDispLoc, diag::warn_pragma_expected_lparen) << "vtordisp";
    return;
  }
  PP.Lex(Tok);

  Sema::PragmaMsStackAction Action = Sema::PSK_Set;
  const IdentifierInfo *II = Tok.getIdentifierInfo();
  if (II) {
    if (II->isStr("push")) {
      // #pragma vtordisp(push, mode)
      PP.Lex(Tok);
      if (Tok.isNot(tok::comma)) {
        PP.Diag(VtorDispLoc, diag::warn_pragma_expected_punc) << "vtordisp";
        return;
      }
      PP.Lex(Tok);
      Action = Sema::PSK_Push_Set;
      // not push, could be on/off
    } else if (II->isStr("pop")) {
      // #pragma vtordisp(pop)
      PP.Lex(Tok);
      Action = Sema::PSK_Pop;
    }
    // not push or pop, could be on/off
  } else {
    if (Tok.is(tok::r_paren)) {
      // #pragma vtordisp()
      Action = Sema::PSK_Reset;
    }
  }


  uint64_t Value = 0;
  if (Action & Sema::PSK_Push || Action & Sema::PSK_Set) {
    const IdentifierInfo *II = Tok.getIdentifierInfo();
    if (II && II->isStr("off")) {
      PP.Lex(Tok);
      Value = 0;
    } else if (II && II->isStr("on")) {
      PP.Lex(Tok);
      Value = 1;
    } else if (Tok.is(tok::numeric_constant) &&
               PP.parseSimpleIntegerLiteral(Tok, Value)) {
      if (Value > 2) {
        PP.Diag(Tok.getLocation(), diag::warn_pragma_expected_integer)
            << 0 << 2 << "vtordisp";
        return;
      }
    } else {
      PP.Diag(Tok.getLocation(), diag::warn_pragma_invalid_action)
          << "vtordisp";
      return;
    }
  }

  // Finish the pragma: ')' $
  if (Tok.isNot(tok::r_paren)) {
    PP.Diag(VtorDispLoc, diag::warn_pragma_expected_rparen) << "vtordisp";
    return;
  }
  SourceLocation EndLoc = Tok.getLocation();
  PP.Lex(Tok);
  if (Tok.isNot(tok::eod)) {
    PP.Diag(Tok.getLocation(), diag::warn_pragma_extra_tokens_at_eol)
        << "vtordisp";
    return;
  }

  // Enter the annotation.
  Token AnnotTok;
  AnnotTok.startToken();
  AnnotTok.setKind(tok::annot_pragma_ms_vtordisp);
  AnnotTok.setLocation(VtorDispLoc);
  AnnotTok.setAnnotationEndLoc(EndLoc);
  AnnotTok.setAnnotationValue(reinterpret_cast<void *>(
      static_cast<uintptr_t>((Action << 16) | (Value & 0xFFFF))));
  PP.EnterToken(AnnotTok, /*IsReinject=*/false);
}

/// Handle all MS pragmas.  Simply forwards the tokens after inserting
/// an annotation token.
void PragmaMSPragma::HandlePragma(Preprocessor &PP,
<<<<<<< HEAD
                                  PragmaIntroducerKind Introducer,
                                  SourceLocation IntroducerLoc, Token &Tok) {
=======
                                  PragmaIntroducer Introducer, Token &Tok) {
>>>>>>> 32551837
  Token EoF, AnnotTok;
  EoF.startToken();
  EoF.setKind(tok::eof);
  AnnotTok.startToken();
  AnnotTok.setKind(tok::annot_pragma_ms_pragma);
  AnnotTok.setLocation(Tok.getLocation());
  AnnotTok.setAnnotationEndLoc(Tok.getLocation());
  SmallVector<Token, 8> TokenVector;
  // Suck up all of the tokens before the eod.
  for (; Tok.isNot(tok::eod); PP.Lex(Tok)) {
    TokenVector.push_back(Tok);
    AnnotTok.setAnnotationEndLoc(Tok.getLocation());
  }
  // Add a sentinel EoF token to the end of the list.
  TokenVector.push_back(EoF);
  // We must allocate this array with new because EnterTokenStream is going to
  // delete it later.
  auto TokenArray = llvm::make_unique<Token[]>(TokenVector.size());
  std::copy(TokenVector.begin(), TokenVector.end(), TokenArray.get());
  auto Value = new (PP.getPreprocessorAllocator())
      std::pair<std::unique_ptr<Token[]>, size_t>(std::move(TokenArray),
                                                  TokenVector.size());
  AnnotTok.setAnnotationValue(Value);
  PP.EnterToken(AnnotTok, /*IsReinject*/ false);
}

/// Handle the Microsoft \#pragma detect_mismatch extension.
///
/// The syntax is:
/// \code
///   #pragma detect_mismatch("name", "value")
/// \endcode
/// Where 'name' and 'value' are quoted strings.  The values are embedded in
/// the object file and passed along to the linker.  If the linker detects a
/// mismatch in the object file's values for the given name, a LNK2038 error
/// is emitted.  See MSDN for more details.
void PragmaDetectMismatchHandler::HandlePragma(Preprocessor &PP,
<<<<<<< HEAD
                                               PragmaIntroducerKind Introducer,
                                               SourceLocation IntroducerLoc,
=======
                                               PragmaIntroducer Introducer,
>>>>>>> 32551837
                                               Token &Tok) {
  SourceLocation DetectMismatchLoc = Tok.getLocation();
  PP.Lex(Tok);
  if (Tok.isNot(tok::l_paren)) {
    PP.Diag(DetectMismatchLoc, diag::err_expected) << tok::l_paren;
    return;
  }

  // Read the name to embed, which must be a string literal.
  std::string NameString;
  if (!PP.LexStringLiteral(Tok, NameString,
                           "pragma detect_mismatch",
                           /*MacroExpansion=*/true))
    return;

  // Read the comma followed by a second string literal.
  std::string ValueString;
  if (Tok.isNot(tok::comma)) {
    PP.Diag(Tok.getLocation(), diag::err_pragma_detect_mismatch_malformed);
    return;
  }

  if (!PP.LexStringLiteral(Tok, ValueString, "pragma detect_mismatch",
                           /*MacroExpansion=*/true))
    return;

  if (Tok.isNot(tok::r_paren)) {
    PP.Diag(Tok.getLocation(), diag::err_expected) << tok::r_paren;
    return;
  }
  PP.Lex(Tok);  // Eat the r_paren.

  if (Tok.isNot(tok::eod)) {
    PP.Diag(Tok.getLocation(), diag::err_pragma_detect_mismatch_malformed);
    return;
  }

  // If the pragma is lexically sound, notify any interested PPCallbacks.
  if (PP.getPPCallbacks())
    PP.getPPCallbacks()->PragmaDetectMismatch(DetectMismatchLoc, NameString,
                                              ValueString);

  Actions.ActOnPragmaDetectMismatch(DetectMismatchLoc, NameString, ValueString);
}

/// Handle the microsoft \#pragma comment extension.
///
/// The syntax is:
/// \code
///   #pragma comment(linker, "foo")
/// \endcode
/// 'linker' is one of five identifiers: compiler, exestr, lib, linker, user.
/// "foo" is a string, which is fully macro expanded, and permits string
/// concatenation, embedded escape characters etc.  See MSDN for more details.
void PragmaCommentHandler::HandlePragma(Preprocessor &PP,
<<<<<<< HEAD
                                        PragmaIntroducerKind Introducer,
                                        SourceLocation IntroducerLoc,
=======
                                        PragmaIntroducer Introducer,
>>>>>>> 32551837
                                        Token &Tok) {
  SourceLocation CommentLoc = Tok.getLocation();
  PP.Lex(Tok);
  if (Tok.isNot(tok::l_paren)) {
    PP.Diag(CommentLoc, diag::err_pragma_comment_malformed);
    return;
  }

  // Read the identifier.
  PP.Lex(Tok);
  if (Tok.isNot(tok::identifier)) {
    PP.Diag(CommentLoc, diag::err_pragma_comment_malformed);
    return;
  }

  // Verify that this is one of the 5 whitelisted options.
  IdentifierInfo *II = Tok.getIdentifierInfo();
  PragmaMSCommentKind Kind =
    llvm::StringSwitch<PragmaMSCommentKind>(II->getName())
    .Case("linker",   PCK_Linker)
    .Case("lib",      PCK_Lib)
    .Case("compiler", PCK_Compiler)
    .Case("exestr",   PCK_ExeStr)
    .Case("user",     PCK_User)
    .Default(PCK_Unknown);
  if (Kind == PCK_Unknown) {
    PP.Diag(Tok.getLocation(), diag::err_pragma_comment_unknown_kind);
    return;
  }

  if (PP.getTargetInfo().getTriple().isOSBinFormatELF() && Kind != PCK_Lib) {
    PP.Diag(Tok.getLocation(), diag::warn_pragma_comment_ignored)
        << II->getName();
    return;
  }

  // On PS4, issue a warning about any pragma comments other than
  // #pragma comment lib.
  if (PP.getTargetInfo().getTriple().isPS4() && Kind != PCK_Lib) {
    PP.Diag(Tok.getLocation(), diag::warn_pragma_comment_ignored)
      << II->getName();
    return;
  }

  // Read the optional string if present.
  PP.Lex(Tok);
  std::string ArgumentString;
  if (Tok.is(tok::comma) && !PP.LexStringLiteral(Tok, ArgumentString,
                                                 "pragma comment",
                                                 /*MacroExpansion=*/true))
    return;

  // FIXME: warn that 'exestr' is deprecated.
  // FIXME: If the kind is "compiler" warn if the string is present (it is
  // ignored).
  // The MSDN docs say that "lib" and "linker" require a string and have a short
  // whitelist of linker options they support, but in practice MSVC doesn't
  // issue a diagnostic.  Therefore neither does clang.

  if (Tok.isNot(tok::r_paren)) {
    PP.Diag(Tok.getLocation(), diag::err_pragma_comment_malformed);
    return;
  }
  PP.Lex(Tok);  // eat the r_paren.

  if (Tok.isNot(tok::eod)) {
    PP.Diag(Tok.getLocation(), diag::err_pragma_comment_malformed);
    return;
  }

  // If the pragma is lexically sound, notify any interested PPCallbacks.
  if (PP.getPPCallbacks())
    PP.getPPCallbacks()->PragmaComment(CommentLoc, II, ArgumentString);

  Actions.ActOnPragmaMSComment(CommentLoc, Kind, ArgumentString);
}

// #pragma clang optimize off
// #pragma clang optimize on
void PragmaOptimizeHandler::HandlePragma(Preprocessor &PP,
<<<<<<< HEAD
                                         PragmaIntroducerKind Introducer,
                                         SourceLocation IntroducerLoc,
=======
                                         PragmaIntroducer Introducer,
>>>>>>> 32551837
                                         Token &FirstToken) {
  Token Tok;
  PP.Lex(Tok);
  if (Tok.is(tok::eod)) {
    PP.Diag(Tok.getLocation(), diag::err_pragma_missing_argument)
        << "clang optimize" << /*Expected=*/true << "'on' or 'off'";
    return;
  }
  if (Tok.isNot(tok::identifier)) {
    PP.Diag(Tok.getLocation(), diag::err_pragma_optimize_invalid_argument)
      << PP.getSpelling(Tok);
    return;
  }
  const IdentifierInfo *II = Tok.getIdentifierInfo();
  // The only accepted values are 'on' or 'off'.
  bool IsOn = false;
  if (II->isStr("on")) {
    IsOn = true;
  } else if (!II->isStr("off")) {
    PP.Diag(Tok.getLocation(), diag::err_pragma_optimize_invalid_argument)
      << PP.getSpelling(Tok);
    return;
  }
  PP.Lex(Tok);

  if (Tok.isNot(tok::eod)) {
    PP.Diag(Tok.getLocation(), diag::err_pragma_optimize_extra_argument)
      << PP.getSpelling(Tok);
    return;
  }

  Actions.ActOnPragmaOptimize(IsOn, FirstToken.getLocation());
}

namespace {
/// Used as the annotation value for tok::annot_pragma_fp.
struct TokFPAnnotValue {
  enum FlagKinds { Contract };
  enum FlagValues { On, Off, Fast };

  FlagKinds FlagKind;
  FlagValues FlagValue;
};
} // end anonymous namespace

void PragmaFPHandler::HandlePragma(Preprocessor &PP,
<<<<<<< HEAD
                                   PragmaIntroducerKind Introducer,
                                   SourceLocation IntroducerLoc, Token &Tok) {
=======
                                   PragmaIntroducer Introducer, Token &Tok) {
>>>>>>> 32551837
  // fp
  Token PragmaName = Tok;
  SmallVector<Token, 1> TokenList;

  PP.Lex(Tok);
  if (Tok.isNot(tok::identifier)) {
    PP.Diag(Tok.getLocation(), diag::err_pragma_fp_invalid_option)
        << /*MissingOption=*/true << "";
    return;
  }

  while (Tok.is(tok::identifier)) {
    IdentifierInfo *OptionInfo = Tok.getIdentifierInfo();

    auto FlagKind =
        llvm::StringSwitch<llvm::Optional<TokFPAnnotValue::FlagKinds>>(
            OptionInfo->getName())
            .Case("contract", TokFPAnnotValue::Contract)
            .Default(None);
    if (!FlagKind) {
      PP.Diag(Tok.getLocation(), diag::err_pragma_fp_invalid_option)
          << /*MissingOption=*/false << OptionInfo;
      return;
    }
    PP.Lex(Tok);

    // Read '('
    if (Tok.isNot(tok::l_paren)) {
      PP.Diag(Tok.getLocation(), diag::err_expected) << tok::l_paren;
      return;
    }
    PP.Lex(Tok);

    if (Tok.isNot(tok::identifier)) {
      PP.Diag(Tok.getLocation(), diag::err_pragma_fp_invalid_argument)
          << PP.getSpelling(Tok) << OptionInfo->getName();
      return;
    }
    const IdentifierInfo *II = Tok.getIdentifierInfo();

    auto FlagValue =
        llvm::StringSwitch<llvm::Optional<TokFPAnnotValue::FlagValues>>(
            II->getName())
            .Case("on", TokFPAnnotValue::On)
            .Case("off", TokFPAnnotValue::Off)
            .Case("fast", TokFPAnnotValue::Fast)
            .Default(llvm::None);

    if (!FlagValue) {
      PP.Diag(Tok.getLocation(), diag::err_pragma_fp_invalid_argument)
          << PP.getSpelling(Tok) << OptionInfo->getName();
      return;
    }
    PP.Lex(Tok);

    // Read ')'
    if (Tok.isNot(tok::r_paren)) {
      PP.Diag(Tok.getLocation(), diag::err_expected) << tok::r_paren;
      return;
    }
    PP.Lex(Tok);

    auto *AnnotValue = new (PP.getPreprocessorAllocator())
        TokFPAnnotValue{*FlagKind, *FlagValue};
    // Generate the loop hint token.
    Token FPTok;
    FPTok.startToken();
    FPTok.setKind(tok::annot_pragma_fp);
    FPTok.setLocation(PragmaName.getLocation());
    FPTok.setAnnotationEndLoc(PragmaName.getLocation());
    FPTok.setAnnotationValue(reinterpret_cast<void *>(AnnotValue));
    TokenList.push_back(FPTok);
  }

  if (Tok.isNot(tok::eod)) {
    PP.Diag(Tok.getLocation(), diag::warn_pragma_extra_tokens_at_eol)
        << "clang fp";
    return;
  }

  auto TokenArray = llvm::make_unique<Token[]>(TokenList.size());
  std::copy(TokenList.begin(), TokenList.end(), TokenArray.get());

  PP.EnterTokenStream(std::move(TokenArray), TokenList.size(),
                      /*DisableMacroExpansion=*/false, /*IsReinject=*/false);
}

void Parser::HandlePragmaFP() {
  assert(Tok.is(tok::annot_pragma_fp));
  auto *AnnotValue =
      reinterpret_cast<TokFPAnnotValue *>(Tok.getAnnotationValue());

  LangOptions::FPContractModeKind FPC;
  switch (AnnotValue->FlagValue) {
  case TokFPAnnotValue::On:
    FPC = LangOptions::FPC_On;
    break;
  case TokFPAnnotValue::Fast:
    FPC = LangOptions::FPC_Fast;
    break;
  case TokFPAnnotValue::Off:
    FPC = LangOptions::FPC_Off;
    break;
  }

  Actions.ActOnPragmaFPContract(FPC);
  ConsumeAnnotationToken();
}

/// Parses loop or unroll pragma hint value and fills in Info.
static bool ParseLoopHintValue(Preprocessor &PP, Token &Tok, Token PragmaName,
                               Token Option, bool ValueInParens,
                               PragmaLoopHintInfo &Info) {
  SmallVector<Token, 1> ValueList;
  int OpenParens = ValueInParens ? 1 : 0;
  // Read constant expression.
  while (Tok.isNot(tok::eod)) {
    if (Tok.is(tok::l_paren))
      OpenParens++;
    else if (Tok.is(tok::r_paren)) {
      OpenParens--;
      if (OpenParens == 0 && ValueInParens)
        break;
    }

    ValueList.push_back(Tok);
    PP.Lex(Tok);
  }

  if (ValueInParens) {
    // Read ')'
    if (Tok.isNot(tok::r_paren)) {
      PP.Diag(Tok.getLocation(), diag::err_expected) << tok::r_paren;
      return true;
    }
    PP.Lex(Tok);
  }

  Token EOFTok;
  EOFTok.startToken();
  EOFTok.setKind(tok::eof);
  EOFTok.setLocation(Tok.getLocation());
  ValueList.push_back(EOFTok); // Terminates expression for parsing.

  Info.Toks = llvm::makeArrayRef(ValueList).copy(PP.getPreprocessorAllocator());

  Info.PragmaName = PragmaName;
  Info.Option = Option;
  return false;
}

/// Handle the \#pragma clang loop directive.
///  #pragma clang 'loop' loop-hints
///
///  loop-hints:
///    loop-hint loop-hints[opt]
///
///  loop-hint:
///    'vectorize' '(' loop-hint-keyword ')'
///    'interleave' '(' loop-hint-keyword ')'
///    'unroll' '(' unroll-hint-keyword ')'
///    'vectorize_width' '(' loop-hint-value ')'
///    'interleave_count' '(' loop-hint-value ')'
///    'unroll_count' '(' loop-hint-value ')'
///    'pipeline' '(' disable ')'
///    'pipeline_initiation_interval' '(' loop-hint-value ')'
///
///  loop-hint-keyword:
///    'enable'
///    'disable'
///    'assume_safety'
///
///  unroll-hint-keyword:
///    'enable'
///    'disable'
///    'full'
///
///  loop-hint-value:
///    constant-expression
///
/// Specifying vectorize(enable) or vectorize_width(_value_) instructs llvm to
/// try vectorizing the instructions of the loop it precedes. Specifying
/// interleave(enable) or interleave_count(_value_) instructs llvm to try
/// interleaving multiple iterations of the loop it precedes. The width of the
/// vector instructions is specified by vectorize_width() and the number of
/// interleaved loop iterations is specified by interleave_count(). Specifying a
/// value of 1 effectively disables vectorization/interleaving, even if it is
/// possible and profitable, and 0 is invalid. The loop vectorizer currently
/// only works on inner loops.
///
/// The unroll and unroll_count directives control the concatenation
/// unroller. Specifying unroll(enable) instructs llvm to unroll the loop
/// completely if the trip count is known at compile time and unroll partially
/// if the trip count is not known.  Specifying unroll(full) is similar to
/// unroll(enable) but will unroll the loop only if the trip count is known at
/// compile time.  Specifying unroll(disable) disables unrolling for the
/// loop. Specifying unroll_count(_value_) instructs llvm to try to unroll the
/// loop the number of times indicated by the value.
void PragmaLoopHintHandler::HandlePragma(Preprocessor &PP,
<<<<<<< HEAD
                                         PragmaIntroducerKind Introducer,
                                         SourceLocation IntroducerLoc,
=======
                                         PragmaIntroducer Introducer,
>>>>>>> 32551837
                                         Token &Tok) {
  // Incoming token is "loop" from "#pragma clang loop".
  Token PragmaName = Tok;
  SmallVector<Token, 1> TokenList;

  // Lex the optimization option and verify it is an identifier.
  PP.Lex(Tok);
  if (Tok.isNot(tok::identifier)) {
    PP.Diag(Tok.getLocation(), diag::err_pragma_loop_invalid_option)
        << /*MissingOption=*/true << "";
    return;
  }

  while (Tok.is(tok::identifier)) {
    Token Option = Tok;
    IdentifierInfo *OptionInfo = Tok.getIdentifierInfo();

    bool OptionValid = llvm::StringSwitch<bool>(OptionInfo->getName())
                           .Case("vectorize", true)
                           .Case("interleave", true)
                           .Case("unroll", true)
                           .Case("distribute", true)
                           .Case("vectorize_width", true)
                           .Case("interleave_count", true)
                           .Case("unroll_count", true)
                           .Case("pipeline", true)
                           .Case("pipeline_initiation_interval", true)
                           .Default(false);
    if (!OptionValid) {
      PP.Diag(Tok.getLocation(), diag::err_pragma_loop_invalid_option)
          << /*MissingOption=*/false << OptionInfo;
      return;
    }
    PP.Lex(Tok);

    // Read '('
    if (Tok.isNot(tok::l_paren)) {
      PP.Diag(Tok.getLocation(), diag::err_expected) << tok::l_paren;
      return;
    }
    PP.Lex(Tok);

    auto *Info = new (PP.getPreprocessorAllocator()) PragmaLoopHintInfo;
    if (ParseLoopHintValue(PP, Tok, PragmaName, Option, /*ValueInParens=*/true,
                           *Info))
      return;

    // Generate the loop hint token.
    Token LoopHintTok;
    LoopHintTok.startToken();
    LoopHintTok.setKind(tok::annot_pragma_loop_hint);
    LoopHintTok.setLocation(PragmaName.getLocation());
    LoopHintTok.setAnnotationEndLoc(PragmaName.getLocation());
    LoopHintTok.setAnnotationValue(static_cast<void *>(Info));
    TokenList.push_back(LoopHintTok);
  }

  if (Tok.isNot(tok::eod)) {
    PP.Diag(Tok.getLocation(), diag::warn_pragma_extra_tokens_at_eol)
        << "clang loop";
    return;
  }

  auto TokenArray = llvm::make_unique<Token[]>(TokenList.size());
  std::copy(TokenList.begin(), TokenList.end(), TokenArray.get());

  PP.EnterTokenStream(std::move(TokenArray), TokenList.size(),
                      /*DisableMacroExpansion=*/false, /*IsReinject=*/false);
}

/// Handle the loop unroll optimization pragmas.
///  #pragma unroll
///  #pragma unroll unroll-hint-value
///  #pragma unroll '(' unroll-hint-value ')'
///  #pragma nounroll
///  #pragma unroll_and_jam
///  #pragma unroll_and_jam unroll-hint-value
///  #pragma unroll_and_jam '(' unroll-hint-value ')'
///  #pragma nounroll_and_jam
///
///  unroll-hint-value:
///    constant-expression
///
/// Loop unrolling hints can be specified with '#pragma unroll' or
/// '#pragma nounroll'. '#pragma unroll' can take a numeric argument optionally
/// contained in parentheses. With no argument the directive instructs llvm to
/// try to unroll the loop completely. A positive integer argument can be
/// specified to indicate the number of times the loop should be unrolled.  To
/// maximize compatibility with other compilers the unroll count argument can be
/// specified with or without parentheses.  Specifying, '#pragma nounroll'
/// disables unrolling of the loop.
void PragmaUnrollHintHandler::HandlePragma(Preprocessor &PP,
<<<<<<< HEAD
                                           PragmaIntroducerKind Introducer,
                                           SourceLocation IntroducerLoc,
=======
                                           PragmaIntroducer Introducer,
>>>>>>> 32551837
                                           Token &Tok) {
  // Incoming token is "unroll" for "#pragma unroll", or "nounroll" for
  // "#pragma nounroll".
  Token PragmaName = Tok;
  PP.Lex(Tok);
  auto *Info = new (PP.getPreprocessorAllocator()) PragmaLoopHintInfo;
  if (Tok.is(tok::eod)) {
    // nounroll or unroll pragma without an argument.
    Info->PragmaName = PragmaName;
    Info->Option.startToken();
  } else if (PragmaName.getIdentifierInfo()->getName() == "nounroll" ||
             PragmaName.getIdentifierInfo()->getName() == "nounroll_and_jam") {
    PP.Diag(Tok.getLocation(), diag::warn_pragma_extra_tokens_at_eol)
        << PragmaName.getIdentifierInfo()->getName();
    return;
  } else {
    // Unroll pragma with an argument: "#pragma unroll N" or
    // "#pragma unroll(N)".
    // Read '(' if it exists.
    bool ValueInParens = Tok.is(tok::l_paren);
    if (ValueInParens)
      PP.Lex(Tok);

    Token Option;
    Option.startToken();
    if (ParseLoopHintValue(PP, Tok, PragmaName, Option, ValueInParens, *Info))
      return;

    // In CUDA, the argument to '#pragma unroll' should not be contained in
    // parentheses.
    if (PP.getLangOpts().CUDA && ValueInParens)
      PP.Diag(Info->Toks[0].getLocation(),
              diag::warn_pragma_unroll_cuda_value_in_parens);

    if (Tok.isNot(tok::eod)) {
      PP.Diag(Tok.getLocation(), diag::warn_pragma_extra_tokens_at_eol)
          << "unroll";
      return;
    }
  }

  // Generate the hint token.
  auto TokenArray = llvm::make_unique<Token[]>(1);
  TokenArray[0].startToken();
  TokenArray[0].setKind(tok::annot_pragma_loop_hint);
  TokenArray[0].setLocation(PragmaName.getLocation());
  TokenArray[0].setAnnotationEndLoc(PragmaName.getLocation());
  TokenArray[0].setAnnotationValue(static_cast<void *>(Info));
  PP.EnterTokenStream(std::move(TokenArray), 1,
                      /*DisableMacroExpansion=*/false, /*IsReinject=*/false);
}

/// Handle the Microsoft \#pragma intrinsic extension.
///
/// The syntax is:
/// \code
///  #pragma intrinsic(memset)
///  #pragma intrinsic(strlen, memcpy)
/// \endcode
///
/// Pragma intrisic tells the compiler to use a builtin version of the
/// function. Clang does it anyway, so the pragma doesn't really do anything.
/// Anyway, we emit a warning if the function specified in \#pragma intrinsic
/// isn't an intrinsic in clang and suggest to include intrin.h.
void PragmaMSIntrinsicHandler::HandlePragma(Preprocessor &PP,
<<<<<<< HEAD
                                            PragmaIntroducerKind Introducer,
                                            SourceLocation IntroducerLoc,
=======
                                            PragmaIntroducer Introducer,
>>>>>>> 32551837
                                            Token &Tok) {
  PP.Lex(Tok);

  if (Tok.isNot(tok::l_paren)) {
    PP.Diag(Tok.getLocation(), diag::warn_pragma_expected_lparen)
        << "intrinsic";
    return;
  }
  PP.Lex(Tok);

  bool SuggestIntrinH = !PP.isMacroDefined("__INTRIN_H");

  while (Tok.is(tok::identifier)) {
    IdentifierInfo *II = Tok.getIdentifierInfo();
    if (!II->getBuiltinID())
      PP.Diag(Tok.getLocation(), diag::warn_pragma_intrinsic_builtin)
          << II << SuggestIntrinH;

    PP.Lex(Tok);
    if (Tok.isNot(tok::comma))
      break;
    PP.Lex(Tok);
  }

  if (Tok.isNot(tok::r_paren)) {
    PP.Diag(Tok.getLocation(), diag::warn_pragma_expected_rparen)
        << "intrinsic";
    return;
  }
  PP.Lex(Tok);

  if (Tok.isNot(tok::eod))
    PP.Diag(Tok.getLocation(), diag::warn_pragma_extra_tokens_at_eol)
        << "intrinsic";
}

// #pragma optimize("gsty", on|off)
void PragmaMSOptimizeHandler::HandlePragma(Preprocessor &PP,
<<<<<<< HEAD
                                           PragmaIntroducerKind Introducer,
                                           SourceLocation IntroducerLoc,
=======
                                           PragmaIntroducer Introducer,
>>>>>>> 32551837
                                           Token &Tok) {
  SourceLocation StartLoc = Tok.getLocation();
  PP.Lex(Tok);

  if (Tok.isNot(tok::l_paren)) {
    PP.Diag(Tok.getLocation(), diag::warn_pragma_expected_lparen) << "optimize";
    return;
  }
  PP.Lex(Tok);

  if (Tok.isNot(tok::string_literal)) {
    PP.Diag(Tok.getLocation(), diag::warn_pragma_expected_string) << "optimize";
    return;
  }
  // We could syntax check the string but it's probably not worth the effort.
  PP.Lex(Tok);

  if (Tok.isNot(tok::comma)) {
    PP.Diag(Tok.getLocation(), diag::warn_pragma_expected_comma) << "optimize";
    return;
  }
  PP.Lex(Tok);

  if (Tok.is(tok::eod) || Tok.is(tok::r_paren)) {
    PP.Diag(Tok.getLocation(), diag::warn_pragma_missing_argument)
        << "optimize" << /*Expected=*/true << "'on' or 'off'";
    return;
  }
  IdentifierInfo *II = Tok.getIdentifierInfo();
  if (!II || (!II->isStr("on") && !II->isStr("off"))) {
    PP.Diag(Tok.getLocation(), diag::warn_pragma_invalid_argument)
        << PP.getSpelling(Tok) << "optimize" << /*Expected=*/true
        << "'on' or 'off'";
    return;
  }
  PP.Lex(Tok);

  if (Tok.isNot(tok::r_paren)) {
    PP.Diag(Tok.getLocation(), diag::warn_pragma_expected_rparen) << "optimize";
    return;
  }
  PP.Lex(Tok);

  if (Tok.isNot(tok::eod)) {
    PP.Diag(Tok.getLocation(), diag::warn_pragma_extra_tokens_at_eol)
        << "optimize";
    return;
  }
  PP.Diag(StartLoc, diag::warn_pragma_optimize);
}

void PragmaForceCUDAHostDeviceHandler::HandlePragma(
<<<<<<< HEAD
    Preprocessor &PP, PragmaIntroducerKind Introducer,
    SourceLocation IntroducerLoc, Token &Tok) {
=======
    Preprocessor &PP, PragmaIntroducer Introducer, Token &Tok) {
>>>>>>> 32551837
  Token FirstTok = Tok;

  PP.Lex(Tok);
  IdentifierInfo *Info = Tok.getIdentifierInfo();
  if (!Info || (!Info->isStr("begin") && !Info->isStr("end"))) {
    PP.Diag(FirstTok.getLocation(),
            diag::warn_pragma_force_cuda_host_device_bad_arg);
    return;
  }

  if (Info->isStr("begin"))
    Actions.PushForceCUDAHostDevice();
  else if (!Actions.PopForceCUDAHostDevice())
    PP.Diag(FirstTok.getLocation(),
            diag::err_pragma_cannot_end_force_cuda_host_device);

  PP.Lex(Tok);
  if (!Tok.is(tok::eod))
    PP.Diag(FirstTok.getLocation(),
            diag::warn_pragma_force_cuda_host_device_bad_arg);
}

/// Handle the #pragma clang attribute directive.
///
/// The syntax is:
/// \code
///  #pragma clang attribute push (attribute, subject-set)
///  #pragma clang attribute push
///  #pragma clang attribute (attribute, subject-set)
///  #pragma clang attribute pop
/// \endcode
///
/// There are also 'namespace' variants of push and pop directives. The bare
/// '#pragma clang attribute (attribute, subject-set)' version doesn't require a
/// namespace, since it always applies attributes to the most recently pushed
/// group, regardless of namespace.
/// \code
///  #pragma clang attribute namespace.push (attribute, subject-set)
///  #pragma clang attribute namespace.push
///  #pragma clang attribute namespace.pop
/// \endcode
///
/// The subject-set clause defines the set of declarations which receive the
/// attribute. Its exact syntax is described in the LanguageExtensions document
/// in Clang's documentation.
///
/// This directive instructs the compiler to begin/finish applying the specified
/// attribute to the set of attribute-specific declarations in the active range
/// of the pragma.
void PragmaAttributeHandler::HandlePragma(Preprocessor &PP,
<<<<<<< HEAD
                                          PragmaIntroducerKind Introducer,
                                          SourceLocation IntroducerLoc,
=======
                                          PragmaIntroducer Introducer,
>>>>>>> 32551837
                                          Token &FirstToken) {
  Token Tok;
  PP.Lex(Tok);
  auto *Info = new (PP.getPreprocessorAllocator())
      PragmaAttributeInfo(AttributesForPragmaAttribute);

  // Parse the optional namespace followed by a period.
  if (Tok.is(tok::identifier)) {
    IdentifierInfo *II = Tok.getIdentifierInfo();
    if (!II->isStr("push") && !II->isStr("pop")) {
      Info->Namespace = II;
      PP.Lex(Tok);

      if (!Tok.is(tok::period)) {
        PP.Diag(Tok.getLocation(), diag::err_pragma_attribute_expected_period)
            << II;
        return;
      }
      PP.Lex(Tok);
    }
  }

  if (!Tok.isOneOf(tok::identifier, tok::l_paren)) {
    PP.Diag(Tok.getLocation(),
            diag::err_pragma_attribute_expected_push_pop_paren);
    return;
  }

  // Determine what action this pragma clang attribute represents.
  if (Tok.is(tok::l_paren)) {
    if (Info->Namespace) {
      PP.Diag(Tok.getLocation(),
              diag::err_pragma_attribute_namespace_on_attribute);
      PP.Diag(Tok.getLocation(),
              diag::note_pragma_attribute_namespace_on_attribute);
      return;
    }
    Info->Action = PragmaAttributeInfo::Attribute;
  } else {
    const IdentifierInfo *II = Tok.getIdentifierInfo();
    if (II->isStr("push"))
      Info->Action = PragmaAttributeInfo::Push;
    else if (II->isStr("pop"))
      Info->Action = PragmaAttributeInfo::Pop;
    else {
      PP.Diag(Tok.getLocation(), diag::err_pragma_attribute_invalid_argument)
          << PP.getSpelling(Tok);
      return;
    }

    PP.Lex(Tok);
  }

  // Parse the actual attribute.
  if ((Info->Action == PragmaAttributeInfo::Push && Tok.isNot(tok::eod)) ||
      Info->Action == PragmaAttributeInfo::Attribute) {
    if (Tok.isNot(tok::l_paren)) {
      PP.Diag(Tok.getLocation(), diag::err_expected) << tok::l_paren;
      return;
    }
    PP.Lex(Tok);

    // Lex the attribute tokens.
    SmallVector<Token, 16> AttributeTokens;
    int OpenParens = 1;
    while (Tok.isNot(tok::eod)) {
      if (Tok.is(tok::l_paren))
        OpenParens++;
      else if (Tok.is(tok::r_paren)) {
        OpenParens--;
        if (OpenParens == 0)
          break;
      }

      AttributeTokens.push_back(Tok);
      PP.Lex(Tok);
    }

    if (AttributeTokens.empty()) {
      PP.Diag(Tok.getLocation(), diag::err_pragma_attribute_expected_attribute);
      return;
    }
    if (Tok.isNot(tok::r_paren)) {
      PP.Diag(Tok.getLocation(), diag::err_expected) << tok::r_paren;
      return;
    }
    SourceLocation EndLoc = Tok.getLocation();
    PP.Lex(Tok);

    // Terminate the attribute for parsing.
    Token EOFTok;
    EOFTok.startToken();
    EOFTok.setKind(tok::eof);
    EOFTok.setLocation(EndLoc);
    AttributeTokens.push_back(EOFTok);

    Info->Tokens =
        llvm::makeArrayRef(AttributeTokens).copy(PP.getPreprocessorAllocator());
  }

  if (Tok.isNot(tok::eod))
    PP.Diag(Tok.getLocation(), diag::warn_pragma_extra_tokens_at_eol)
        << "clang attribute";

  // Generate the annotated pragma token.
  auto TokenArray = llvm::make_unique<Token[]>(1);
  TokenArray[0].startToken();
  TokenArray[0].setKind(tok::annot_pragma_attribute);
  TokenArray[0].setLocation(FirstToken.getLocation());
  TokenArray[0].setAnnotationEndLoc(FirstToken.getLocation());
  TokenArray[0].setAnnotationValue(static_cast<void *>(Info));
  PP.EnterTokenStream(std::move(TokenArray), 1,
                      /*DisableMacroExpansion=*/false, /*IsReinject=*/false);
}<|MERGE_RESOLUTION|>--- conflicted
+++ resolved
@@ -26,128 +26,73 @@
 
 struct PragmaAlignHandler : public PragmaHandler {
   explicit PragmaAlignHandler() : PragmaHandler("align") {}
-<<<<<<< HEAD
-  void HandlePragma(Preprocessor &PP, PragmaIntroducerKind Introducer,
-                    SourceLocation IntroducerLoc, Token &FirstToken) override;
-=======
   void HandlePragma(Preprocessor &PP, PragmaIntroducer Introducer,
                     Token &FirstToken) override;
->>>>>>> 32551837
 };
 
 struct PragmaGCCVisibilityHandler : public PragmaHandler {
   explicit PragmaGCCVisibilityHandler() : PragmaHandler("visibility") {}
-<<<<<<< HEAD
-  void HandlePragma(Preprocessor &PP, PragmaIntroducerKind Introducer,
-                    SourceLocation IntroducerLoc, Token &FirstToken) override;
-=======
   void HandlePragma(Preprocessor &PP, PragmaIntroducer Introducer,
                     Token &FirstToken) override;
->>>>>>> 32551837
 };
 
 struct PragmaOptionsHandler : public PragmaHandler {
   explicit PragmaOptionsHandler() : PragmaHandler("options") {}
-<<<<<<< HEAD
-  void HandlePragma(Preprocessor &PP, PragmaIntroducerKind Introducer,
-                    SourceLocation IntroducerLoc, Token &FirstToken) override;
-=======
   void HandlePragma(Preprocessor &PP, PragmaIntroducer Introducer,
                     Token &FirstToken) override;
->>>>>>> 32551837
 };
 
 struct PragmaPackHandler : public PragmaHandler {
   explicit PragmaPackHandler() : PragmaHandler("pack") {}
-<<<<<<< HEAD
-  void HandlePragma(Preprocessor &PP, PragmaIntroducerKind Introducer,
-                    SourceLocation IntroducerLoc, Token &FirstToken) override;
-=======
   void HandlePragma(Preprocessor &PP, PragmaIntroducer Introducer,
                     Token &FirstToken) override;
->>>>>>> 32551837
 };
 
 struct PragmaClangSectionHandler : public PragmaHandler {
   explicit PragmaClangSectionHandler(Sema &S)
              : PragmaHandler("section"), Actions(S) {}
-<<<<<<< HEAD
-  void HandlePragma(Preprocessor &PP, PragmaIntroducerKind Introducer,
-                    SourceLocation IntroducerLoc, Token &FirstToken) override;
-=======
   void HandlePragma(Preprocessor &PP, PragmaIntroducer Introducer,
                     Token &FirstToken) override;
 
->>>>>>> 32551837
 private:
   Sema &Actions;
 };
 
 struct PragmaMSStructHandler : public PragmaHandler {
   explicit PragmaMSStructHandler() : PragmaHandler("ms_struct") {}
-<<<<<<< HEAD
-  void HandlePragma(Preprocessor &PP, PragmaIntroducerKind Introducer,
-                    SourceLocation IntroducerLoc, Token &FirstToken) override;
-=======
   void HandlePragma(Preprocessor &PP, PragmaIntroducer Introducer,
                     Token &FirstToken) override;
->>>>>>> 32551837
 };
 
 struct PragmaUnusedHandler : public PragmaHandler {
   PragmaUnusedHandler() : PragmaHandler("unused") {}
-<<<<<<< HEAD
-  void HandlePragma(Preprocessor &PP, PragmaIntroducerKind Introducer,
-                    SourceLocation IntroducerLoc, Token &FirstToken) override;
-=======
   void HandlePragma(Preprocessor &PP, PragmaIntroducer Introducer,
                     Token &FirstToken) override;
->>>>>>> 32551837
 };
 
 struct PragmaWeakHandler : public PragmaHandler {
   explicit PragmaWeakHandler() : PragmaHandler("weak") {}
-<<<<<<< HEAD
-  void HandlePragma(Preprocessor &PP, PragmaIntroducerKind Introducer,
-                    SourceLocation IntroducerLoc, Token &FirstToken) override;
-=======
   void HandlePragma(Preprocessor &PP, PragmaIntroducer Introducer,
                     Token &FirstToken) override;
->>>>>>> 32551837
 };
 
 struct PragmaRedefineExtnameHandler : public PragmaHandler {
   explicit PragmaRedefineExtnameHandler() : PragmaHandler("redefine_extname") {}
-<<<<<<< HEAD
-  void HandlePragma(Preprocessor &PP, PragmaIntroducerKind Introducer,
-                    SourceLocation IntroducerLoc, Token &FirstToken) override;
-=======
   void HandlePragma(Preprocessor &PP, PragmaIntroducer Introducer,
                     Token &FirstToken) override;
->>>>>>> 32551837
 };
 
 struct PragmaOpenCLExtensionHandler : public PragmaHandler {
   PragmaOpenCLExtensionHandler() : PragmaHandler("EXTENSION") {}
-<<<<<<< HEAD
-  void HandlePragma(Preprocessor &PP, PragmaIntroducerKind Introducer,
-                    SourceLocation IntroducerLoc, Token &FirstToken) override;
-=======
   void HandlePragma(Preprocessor &PP, PragmaIntroducer Introducer,
                     Token &FirstToken) override;
->>>>>>> 32551837
 };
 
 
 struct PragmaFPContractHandler : public PragmaHandler {
   PragmaFPContractHandler() : PragmaHandler("FP_CONTRACT") {}
-<<<<<<< HEAD
-  void HandlePragma(Preprocessor &PP, PragmaIntroducerKind Introducer,
-                    SourceLocation IntroducerLoc, Token &FirstToken) override;
-=======
   void HandlePragma(Preprocessor &PP, PragmaIntroducer Introducer,
                     Token &FirstToken) override;
->>>>>>> 32551837
 };
 
 // Pragma STDC implementations.
@@ -156,13 +101,8 @@
 struct PragmaSTDC_FENV_ACCESSHandler : public PragmaHandler {
   PragmaSTDC_FENV_ACCESSHandler() : PragmaHandler("FENV_ACCESS") {}
 
-<<<<<<< HEAD
-  void HandlePragma(Preprocessor &PP, PragmaIntroducerKind Introducer,
-                    SourceLocation IntroducerLoc, Token &Tok) override {
-=======
   void HandlePragma(Preprocessor &PP, PragmaIntroducer Introducer,
                     Token &Tok) override {
->>>>>>> 32551837
     tok::OnOffSwitch OOS;
     if (PP.LexOnOffSwitch(OOS))
      return;
@@ -187,13 +127,8 @@
 struct PragmaSTDC_CX_LIMITED_RANGEHandler : public PragmaHandler {
   PragmaSTDC_CX_LIMITED_RANGEHandler() : PragmaHandler("CX_LIMITED_RANGE") {}
 
-<<<<<<< HEAD
-  void HandlePragma(Preprocessor &PP, PragmaIntroducerKind Introducer,
-                    SourceLocation IntroducerLoc, Token &Tok) override {
-=======
   void HandlePragma(Preprocessor &PP, PragmaIntroducer Introducer,
                     Token &Tok) override {
->>>>>>> 32551837
     tok::OnOffSwitch OOS;
     PP.LexOnOffSwitch(OOS);
   }
@@ -203,13 +138,8 @@
 struct PragmaSTDC_UnknownHandler : public PragmaHandler {
   PragmaSTDC_UnknownHandler() = default;
 
-<<<<<<< HEAD
-  void HandlePragma(Preprocessor &PP, PragmaIntroducerKind Introducer,
-                    SourceLocation IntroducerLoc, Token &UnknownTok) override {
-=======
   void HandlePragma(Preprocessor &PP, PragmaIntroducer Introducer,
                     Token &UnknownTok) override {
->>>>>>> 32551837
     // C99 6.10.6p2, unknown forms are not allowed.
     PP.Diag(UnknownTok, diag::ext_stdc_pragma_ignored);
   }
@@ -217,61 +147,41 @@
 
 struct PragmaFPHandler : public PragmaHandler {
   PragmaFPHandler() : PragmaHandler("fp") {}
-<<<<<<< HEAD
-  void HandlePragma(Preprocessor &PP, PragmaIntroducerKind Introducer,
-                    SourceLocation IntroducerLoc, Token &FirstToken) override;
-=======
   void HandlePragma(Preprocessor &PP, PragmaIntroducer Introducer,
                     Token &FirstToken) override;
->>>>>>> 32551837
 };
 
 struct PragmaNoOpenMPHandler : public PragmaHandler {
   PragmaNoOpenMPHandler() : PragmaHandler("omp") { }
-<<<<<<< HEAD
-  void HandlePragma(Preprocessor &PP, PragmaIntroducerKind Introducer,
-                    SourceLocation IntroducerLoc, Token &FirstToken) override;
-=======
   void HandlePragma(Preprocessor &PP, PragmaIntroducer Introducer,
                     Token &FirstToken) override;
->>>>>>> 32551837
 };
 
 struct PragmaOpenMPHandler : public PragmaHandler {
   PragmaOpenMPHandler() : PragmaHandler("omp") { }
-<<<<<<< HEAD
-  void HandlePragma(Preprocessor &PP, PragmaIntroducerKind Introducer,
-                    SourceLocation IntroducerLoc, Token &FirstToken) override;
+  void HandlePragma(Preprocessor &PP, PragmaIntroducer Introducer,
+                    Token &FirstToken) override;
 };
 
 struct PragmaNoOpenACCHandler : public PragmaHandler {
   PragmaNoOpenACCHandler() : PragmaHandler("acc") { }
-  void HandlePragma(Preprocessor &PP, PragmaIntroducerKind Introducer,
-                    SourceLocation IntroducerLoc, Token &FirstToken) override;
+  void HandlePragma(Preprocessor &PP, PragmaIntroducer Introducer,
+                    Token &FirstToken) override;
 };
 
 struct PragmaOpenACCHandler : public PragmaHandler {
   PragmaOpenACCHandler() : PragmaHandler("acc") { }
-  void HandlePragma(Preprocessor &PP, PragmaIntroducerKind Introducer,
-                    SourceLocation IntroducerLoc, Token &FirstToken) override;
-=======
   void HandlePragma(Preprocessor &PP, PragmaIntroducer Introducer,
                     Token &FirstToken) override;
->>>>>>> 32551837
 };
 
 /// PragmaCommentHandler - "\#pragma comment ...".
 struct PragmaCommentHandler : public PragmaHandler {
   PragmaCommentHandler(Sema &Actions)
     : PragmaHandler("comment"), Actions(Actions) {}
-<<<<<<< HEAD
-  void HandlePragma(Preprocessor &PP, PragmaIntroducerKind Introducer,
-                    SourceLocation IntroducerLoc, Token &FirstToken) override;
-=======
   void HandlePragma(Preprocessor &PP, PragmaIntroducer Introducer,
                     Token &FirstToken) override;
 
->>>>>>> 32551837
 private:
   Sema &Actions;
 };
@@ -279,87 +189,52 @@
 struct PragmaDetectMismatchHandler : public PragmaHandler {
   PragmaDetectMismatchHandler(Sema &Actions)
     : PragmaHandler("detect_mismatch"), Actions(Actions) {}
-<<<<<<< HEAD
-  void HandlePragma(Preprocessor &PP, PragmaIntroducerKind Introducer,
-                    SourceLocation IntroducerLoc, Token &FirstToken) override;
-=======
   void HandlePragma(Preprocessor &PP, PragmaIntroducer Introducer,
                     Token &FirstToken) override;
 
->>>>>>> 32551837
 private:
   Sema &Actions;
 };
 
 struct PragmaMSPointersToMembers : public PragmaHandler {
   explicit PragmaMSPointersToMembers() : PragmaHandler("pointers_to_members") {}
-<<<<<<< HEAD
-  void HandlePragma(Preprocessor &PP, PragmaIntroducerKind Introducer,
-                    SourceLocation IntroducerLoc, Token &FirstToken) override;
-=======
   void HandlePragma(Preprocessor &PP, PragmaIntroducer Introducer,
                     Token &FirstToken) override;
->>>>>>> 32551837
 };
 
 struct PragmaMSVtorDisp : public PragmaHandler {
   explicit PragmaMSVtorDisp() : PragmaHandler("vtordisp") {}
-<<<<<<< HEAD
-  void HandlePragma(Preprocessor &PP, PragmaIntroducerKind Introducer,
-                    SourceLocation IntroducerLoc, Token &FirstToken) override;
-=======
   void HandlePragma(Preprocessor &PP, PragmaIntroducer Introducer,
                     Token &FirstToken) override;
->>>>>>> 32551837
 };
 
 struct PragmaMSPragma : public PragmaHandler {
   explicit PragmaMSPragma(const char *name) : PragmaHandler(name) {}
-<<<<<<< HEAD
-  void HandlePragma(Preprocessor &PP, PragmaIntroducerKind Introducer,
-                    SourceLocation IntroducerLoc, Token &FirstToken) override;
-=======
   void HandlePragma(Preprocessor &PP, PragmaIntroducer Introducer,
                     Token &FirstToken) override;
->>>>>>> 32551837
 };
 
 /// PragmaOptimizeHandler - "\#pragma clang optimize on/off".
 struct PragmaOptimizeHandler : public PragmaHandler {
   PragmaOptimizeHandler(Sema &S)
     : PragmaHandler("optimize"), Actions(S) {}
-<<<<<<< HEAD
-  void HandlePragma(Preprocessor &PP, PragmaIntroducerKind Introducer,
-                    SourceLocation IntroducerLoc, Token &FirstToken) override;
-=======
   void HandlePragma(Preprocessor &PP, PragmaIntroducer Introducer,
                     Token &FirstToken) override;
 
->>>>>>> 32551837
 private:
   Sema &Actions;
 };
 
 struct PragmaLoopHintHandler : public PragmaHandler {
   PragmaLoopHintHandler() : PragmaHandler("loop") {}
-<<<<<<< HEAD
-  void HandlePragma(Preprocessor &PP, PragmaIntroducerKind Introducer,
-                    SourceLocation IntroducerLoc, Token &FirstToken) override;
-=======
   void HandlePragma(Preprocessor &PP, PragmaIntroducer Introducer,
                     Token &FirstToken) override;
->>>>>>> 32551837
 };
 
 struct PragmaUnrollHintHandler : public PragmaHandler {
   PragmaUnrollHintHandler(const char *name) : PragmaHandler(name) {}
-<<<<<<< HEAD
-  void HandlePragma(Preprocessor &PP, PragmaIntroducerKind Introducer,
-                    SourceLocation IntroducerLoc, Token &FirstToken) override;
-=======
   void HandlePragma(Preprocessor &PP, PragmaIntroducer Introducer,
                     Token &FirstToken) override;
->>>>>>> 32551837
 };
 
 struct PragmaMSRuntimeChecksHandler : public EmptyPragmaHandler {
@@ -368,36 +243,21 @@
 
 struct PragmaMSIntrinsicHandler : public PragmaHandler {
   PragmaMSIntrinsicHandler() : PragmaHandler("intrinsic") {}
-<<<<<<< HEAD
-  void HandlePragma(Preprocessor &PP, PragmaIntroducerKind Introducer,
-                    SourceLocation IntroducerLoc, Token &FirstToken) override;
-=======
   void HandlePragma(Preprocessor &PP, PragmaIntroducer Introducer,
                     Token &FirstToken) override;
->>>>>>> 32551837
 };
 
 struct PragmaMSOptimizeHandler : public PragmaHandler {
   PragmaMSOptimizeHandler() : PragmaHandler("optimize") {}
-<<<<<<< HEAD
-  void HandlePragma(Preprocessor &PP, PragmaIntroducerKind Introducer,
-                    SourceLocation IntroducerLoc, Token &FirstToken) override;
-=======
   void HandlePragma(Preprocessor &PP, PragmaIntroducer Introducer,
                     Token &FirstToken) override;
->>>>>>> 32551837
 };
 
 struct PragmaForceCUDAHostDeviceHandler : public PragmaHandler {
   PragmaForceCUDAHostDeviceHandler(Sema &Actions)
       : PragmaHandler("force_cuda_host_device"), Actions(Actions) {}
-<<<<<<< HEAD
-  void HandlePragma(Preprocessor &PP, PragmaIntroducerKind Introducer,
-                    SourceLocation IntroducerLoc, Token &FirstToken) override;
-=======
   void HandlePragma(Preprocessor &PP, PragmaIntroducer Introducer,
                     Token &FirstToken) override;
->>>>>>> 32551837
 
 private:
   Sema &Actions;
@@ -407,13 +267,8 @@
 struct PragmaAttributeHandler : public PragmaHandler {
   PragmaAttributeHandler(AttributeFactory &AttrFactory)
       : PragmaHandler("attribute"), AttributesForPragmaAttribute(AttrFactory) {}
-<<<<<<< HEAD
-  void HandlePragma(Preprocessor &PP, PragmaIntroducerKind Introducer,
-                    SourceLocation IntroducerLoc, Token &FirstToken) override;
-=======
   void HandlePragma(Preprocessor &PP, PragmaIntroducer Introducer,
                     Token &FirstToken) override;
->>>>>>> 32551837
 
   /// A pool of attributes that were parsed in \#pragma clang attribute.
   ParsedAttributes AttributesForPragmaAttribute;
@@ -1744,12 +1599,7 @@
 //   'push' '(' [visibility] ')'
 //   'pop'
 void PragmaGCCVisibilityHandler::HandlePragma(Preprocessor &PP,
-<<<<<<< HEAD
-                                              PragmaIntroducerKind Introducer,
-                                              SourceLocation IntroducerLoc,
-=======
                                               PragmaIntroducer Introducer,
->>>>>>> 32551837
                                               Token &VisTok) {
   SourceLocation VisLoc = VisTok.getLocation();
 
@@ -1810,12 +1660,7 @@
 //   pack '(' 'show' ')'
 //   pack '(' ('push' | 'pop') [',' identifier] [, integer] ')'
 void PragmaPackHandler::HandlePragma(Preprocessor &PP,
-<<<<<<< HEAD
-                                     PragmaIntroducerKind Introducer,
-                                     SourceLocation IntroducerLoc,
-=======
                                      PragmaIntroducer Introducer,
->>>>>>> 32551837
                                      Token &PackTok) {
   SourceLocation PackLoc = PackTok.getLocation();
 
@@ -1927,12 +1772,7 @@
 // #pragma ms_struct on
 // #pragma ms_struct off
 void PragmaMSStructHandler::HandlePragma(Preprocessor &PP,
-<<<<<<< HEAD
-                                         PragmaIntroducerKind Introducer,
-                                         SourceLocation IntroducerLoc,
-=======
                                          PragmaIntroducer Introducer,
->>>>>>> 32551837
                                          Token &MSStructTok) {
   PragmaMSStructKind Kind = PMSST_OFF;
 
@@ -1975,12 +1815,7 @@
 
 // #pragma clang section bss="abc" data="" rodata="def" text=""
 void PragmaClangSectionHandler::HandlePragma(Preprocessor &PP,
-<<<<<<< HEAD
-                                             PragmaIntroducerKind Introducer,
-                                             SourceLocation IntroducerLoc,
-=======
                                              PragmaIntroducer Introducer,
->>>>>>> 32551837
                                              Token &FirstToken) {
 
   Token Tok;
@@ -2094,35 +1929,20 @@
 }
 
 void PragmaAlignHandler::HandlePragma(Preprocessor &PP,
-<<<<<<< HEAD
-                                      PragmaIntroducerKind Introducer,
-                                      SourceLocation IntroducerLoc,
-=======
                                       PragmaIntroducer Introducer,
->>>>>>> 32551837
                                       Token &AlignTok) {
   ParseAlignPragma(PP, AlignTok, /*IsOptions=*/false);
 }
 
 void PragmaOptionsHandler::HandlePragma(Preprocessor &PP,
-<<<<<<< HEAD
-                                        PragmaIntroducerKind Introducer,
-                                        SourceLocation IntroducerLoc,
-=======
                                         PragmaIntroducer Introducer,
->>>>>>> 32551837
                                         Token &OptionsTok) {
   ParseAlignPragma(PP, OptionsTok, /*IsOptions=*/true);
 }
 
 // #pragma unused(identifier)
 void PragmaUnusedHandler::HandlePragma(Preprocessor &PP,
-<<<<<<< HEAD
-                                       PragmaIntroducerKind Introducer,
-                                       SourceLocation IntroducerLoc,
-=======
                                        PragmaIntroducer Introducer,
->>>>>>> 32551837
                                        Token &UnusedTok) {
   // FIXME: Should we be expanding macros here? My guess is no.
   SourceLocation UnusedLoc = UnusedTok.getLocation();
@@ -2204,12 +2024,7 @@
 // #pragma weak identifier
 // #pragma weak identifier '=' identifier
 void PragmaWeakHandler::HandlePragma(Preprocessor &PP,
-<<<<<<< HEAD
-                                     PragmaIntroducerKind Introducer,
-                                     SourceLocation IntroducerLoc,
-=======
                                      PragmaIntroducer Introducer,
->>>>>>> 32551837
                                      Token &WeakTok) {
   SourceLocation WeakLoc = WeakTok.getLocation();
 
@@ -2269,15 +2084,9 @@
 }
 
 // #pragma redefine_extname identifier identifier
-<<<<<<< HEAD
-void PragmaRedefineExtnameHandler::HandlePragma(
-    Preprocessor &PP, PragmaIntroducerKind Introducer,
-    SourceLocation IntroducerLoc, Token &RedefToken) {
-=======
 void PragmaRedefineExtnameHandler::HandlePragma(Preprocessor &PP,
                                                 PragmaIntroducer Introducer,
                                                 Token &RedefToken) {
->>>>>>> 32551837
   SourceLocation RedefLoc = RedefToken.getLocation();
 
   Token Tok;
@@ -2320,12 +2129,7 @@
 }
 
 void PragmaFPContractHandler::HandlePragma(Preprocessor &PP,
-<<<<<<< HEAD
-                                           PragmaIntroducerKind Introducer,
-                                           SourceLocation IntroducerLoc,
-=======
                                            PragmaIntroducer Introducer,
->>>>>>> 32551837
                                            Token &Tok) {
   tok::OnOffSwitch OOS;
   if (PP.LexOnOffSwitch(OOS))
@@ -2343,15 +2147,9 @@
                       /*IsReinject=*/false);
 }
 
-<<<<<<< HEAD
-void PragmaOpenCLExtensionHandler::HandlePragma(
-    Preprocessor &PP, PragmaIntroducerKind Introducer,
-    SourceLocation IntroducerLoc, Token &Tok) {
-=======
 void PragmaOpenCLExtensionHandler::HandlePragma(Preprocessor &PP,
                                                 PragmaIntroducer Introducer,
                                                 Token &Tok) {
->>>>>>> 32551837
   PP.LexUnexpandedToken(Tok);
   if (Tok.isNot(tok::identifier)) {
     PP.Diag(Tok.getLocation(), diag::warn_pragma_expected_identifier) <<
@@ -2418,12 +2216,7 @@
 /// Handle '#pragma omp ...' when OpenMP is disabled.
 ///
 void PragmaNoOpenMPHandler::HandlePragma(Preprocessor &PP,
-<<<<<<< HEAD
-                                         PragmaIntroducerKind Introducer,
-                                         SourceLocation IntroducerLoc,
-=======
                                          PragmaIntroducer Introducer,
->>>>>>> 32551837
                                          Token &FirstTok) {
   if (!PP.getDiagnostics().isIgnored(diag::warn_pragma_omp_ignored,
                                      FirstTok.getLocation())) {
@@ -2437,12 +2230,7 @@
 /// Handle '#pragma omp ...' when OpenMP is enabled.
 ///
 void PragmaOpenMPHandler::HandlePragma(Preprocessor &PP,
-<<<<<<< HEAD
-                                       PragmaIntroducerKind Introducer,
-                                       SourceLocation IntroducerLoc,
-=======
                                        PragmaIntroducer Introducer,
->>>>>>> 32551837
                                        Token &FirstTok) {
   SmallVector<Token, 16> Pragma;
   Token Tok;
@@ -2482,8 +2270,7 @@
 ///
 void
 PragmaNoOpenACCHandler::HandlePragma(Preprocessor &PP,
-                                     PragmaIntroducerKind Introducer,
-                                     SourceLocation IntroducerLoc,
+                                     PragmaIntroducer Introducer,
                                      Token &FirstTok) {
   if (!PP.getDiagnostics().isIgnored(diag::warn_pragma_acc_ignored,
                                      FirstTok.getLocation())) {
@@ -2498,14 +2285,13 @@
 ///
 void
 PragmaOpenACCHandler::HandlePragma(Preprocessor &PP,
-                                   PragmaIntroducerKind Introducer,
-                                   SourceLocation IntroducerLoc,
+                                   PragmaIntroducer Introducer,
                                    Token &FirstTok) {
   SmallVector<Token, 16> Pragma;
   Token Tok;
   Tok.startToken();
   Tok.setKind(tok::annot_pragma_openacc);
-  Tok.setLocation(IntroducerLoc);
+  Tok.setLocation(Introducer.Loc);
 
   while (Tok.isNot(tok::eod)) {
     Pragma.push_back(Tok);
@@ -2520,7 +2306,7 @@
   auto Toks = llvm::make_unique<Token[]>(Pragma.size());
   std::copy(Pragma.begin(), Pragma.end(), Toks.get());
   PP.EnterTokenStream(std::move(Toks), Pragma.size(),
-                      /*DisableMacroExpansion=*/false);
+                      /*DisableMacroExpansion=*/false, /*IsReinject=*/false);
 }
 
 /// Handle '#pragma pointers_to_members'
@@ -2532,12 +2318,7 @@
 // #pragma pointers_to_members '(' 'full_generality' [',' inheritance-model] ')'
 // #pragma pointers_to_members '(' inheritance-model ')'
 void PragmaMSPointersToMembers::HandlePragma(Preprocessor &PP,
-<<<<<<< HEAD
-                                             PragmaIntroducerKind Introducer,
-                                             SourceLocation IntroducerLoc,
-=======
                                              PragmaIntroducer Introducer,
->>>>>>> 32551837
                                              Token &Tok) {
   SourceLocation PointersToMembersLoc = Tok.getLocation();
   PP.Lex(Tok);
@@ -2635,12 +2416,7 @@
 // #pragma vtordisp '(' 'pop' ')'
 // #pragma vtordisp '(' ')'
 void PragmaMSVtorDisp::HandlePragma(Preprocessor &PP,
-<<<<<<< HEAD
-                                    PragmaIntroducerKind Introducer,
-                                    SourceLocation IntroducerLoc, Token &Tok) {
-=======
                                     PragmaIntroducer Introducer, Token &Tok) {
->>>>>>> 32551837
   SourceLocation VtorDispLoc = Tok.getLocation();
   PP.Lex(Tok);
   if (Tok.isNot(tok::l_paren)) {
@@ -2726,12 +2502,7 @@
 /// Handle all MS pragmas.  Simply forwards the tokens after inserting
 /// an annotation token.
 void PragmaMSPragma::HandlePragma(Preprocessor &PP,
-<<<<<<< HEAD
-                                  PragmaIntroducerKind Introducer,
-                                  SourceLocation IntroducerLoc, Token &Tok) {
-=======
                                   PragmaIntroducer Introducer, Token &Tok) {
->>>>>>> 32551837
   Token EoF, AnnotTok;
   EoF.startToken();
   EoF.setKind(tok::eof);
@@ -2769,12 +2540,7 @@
 /// mismatch in the object file's values for the given name, a LNK2038 error
 /// is emitted.  See MSDN for more details.
 void PragmaDetectMismatchHandler::HandlePragma(Preprocessor &PP,
-<<<<<<< HEAD
-                                               PragmaIntroducerKind Introducer,
-                                               SourceLocation IntroducerLoc,
-=======
                                                PragmaIntroducer Introducer,
->>>>>>> 32551837
                                                Token &Tok) {
   SourceLocation DetectMismatchLoc = Tok.getLocation();
   PP.Lex(Tok);
@@ -2830,12 +2596,7 @@
 /// "foo" is a string, which is fully macro expanded, and permits string
 /// concatenation, embedded escape characters etc.  See MSDN for more details.
 void PragmaCommentHandler::HandlePragma(Preprocessor &PP,
-<<<<<<< HEAD
-                                        PragmaIntroducerKind Introducer,
-                                        SourceLocation IntroducerLoc,
-=======
                                         PragmaIntroducer Introducer,
->>>>>>> 32551837
                                         Token &Tok) {
   SourceLocation CommentLoc = Tok.getLocation();
   PP.Lex(Tok);
@@ -2916,12 +2677,7 @@
 // #pragma clang optimize off
 // #pragma clang optimize on
 void PragmaOptimizeHandler::HandlePragma(Preprocessor &PP,
-<<<<<<< HEAD
-                                         PragmaIntroducerKind Introducer,
-                                         SourceLocation IntroducerLoc,
-=======
                                          PragmaIntroducer Introducer,
->>>>>>> 32551837
                                          Token &FirstToken) {
   Token Tok;
   PP.Lex(Tok);
@@ -2968,12 +2724,7 @@
 } // end anonymous namespace
 
 void PragmaFPHandler::HandlePragma(Preprocessor &PP,
-<<<<<<< HEAD
-                                   PragmaIntroducerKind Introducer,
-                                   SourceLocation IntroducerLoc, Token &Tok) {
-=======
                                    PragmaIntroducer Introducer, Token &Tok) {
->>>>>>> 32551837
   // fp
   Token PragmaName = Tok;
   SmallVector<Token, 1> TokenList;
@@ -3173,12 +2924,7 @@
 /// loop. Specifying unroll_count(_value_) instructs llvm to try to unroll the
 /// loop the number of times indicated by the value.
 void PragmaLoopHintHandler::HandlePragma(Preprocessor &PP,
-<<<<<<< HEAD
-                                         PragmaIntroducerKind Introducer,
-                                         SourceLocation IntroducerLoc,
-=======
                                          PragmaIntroducer Introducer,
->>>>>>> 32551837
                                          Token &Tok) {
   // Incoming token is "loop" from "#pragma clang loop".
   Token PragmaName = Tok;
@@ -3271,12 +3017,7 @@
 /// specified with or without parentheses.  Specifying, '#pragma nounroll'
 /// disables unrolling of the loop.
 void PragmaUnrollHintHandler::HandlePragma(Preprocessor &PP,
-<<<<<<< HEAD
-                                           PragmaIntroducerKind Introducer,
-                                           SourceLocation IntroducerLoc,
-=======
                                            PragmaIntroducer Introducer,
->>>>>>> 32551837
                                            Token &Tok) {
   // Incoming token is "unroll" for "#pragma unroll", or "nounroll" for
   // "#pragma nounroll".
@@ -3342,12 +3083,7 @@
 /// Anyway, we emit a warning if the function specified in \#pragma intrinsic
 /// isn't an intrinsic in clang and suggest to include intrin.h.
 void PragmaMSIntrinsicHandler::HandlePragma(Preprocessor &PP,
-<<<<<<< HEAD
-                                            PragmaIntroducerKind Introducer,
-                                            SourceLocation IntroducerLoc,
-=======
                                             PragmaIntroducer Introducer,
->>>>>>> 32551837
                                             Token &Tok) {
   PP.Lex(Tok);
 
@@ -3386,12 +3122,7 @@
 
 // #pragma optimize("gsty", on|off)
 void PragmaMSOptimizeHandler::HandlePragma(Preprocessor &PP,
-<<<<<<< HEAD
-                                           PragmaIntroducerKind Introducer,
-                                           SourceLocation IntroducerLoc,
-=======
                                            PragmaIntroducer Introducer,
->>>>>>> 32551837
                                            Token &Tok) {
   SourceLocation StartLoc = Tok.getLocation();
   PP.Lex(Tok);
@@ -3444,12 +3175,7 @@
 }
 
 void PragmaForceCUDAHostDeviceHandler::HandlePragma(
-<<<<<<< HEAD
-    Preprocessor &PP, PragmaIntroducerKind Introducer,
-    SourceLocation IntroducerLoc, Token &Tok) {
-=======
     Preprocessor &PP, PragmaIntroducer Introducer, Token &Tok) {
->>>>>>> 32551837
   Token FirstTok = Tok;
 
   PP.Lex(Tok);
@@ -3500,12 +3226,7 @@
 /// attribute to the set of attribute-specific declarations in the active range
 /// of the pragma.
 void PragmaAttributeHandler::HandlePragma(Preprocessor &PP,
-<<<<<<< HEAD
-                                          PragmaIntroducerKind Introducer,
-                                          SourceLocation IntroducerLoc,
-=======
                                           PragmaIntroducer Introducer,
->>>>>>> 32551837
                                           Token &FirstToken) {
   Token Tok;
   PP.Lex(Tok);
