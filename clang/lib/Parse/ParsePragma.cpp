--- conflicted
+++ resolved
@@ -322,13 +322,8 @@
 
     PP.AddPragmaHandler("OPENCL", FPContractHandler.get());
   }
-<<<<<<< HEAD
   if (getLangOpts().OpenMP && !getLangOpts().OpenACC)
-    OpenMPHandler = llvm::make_unique<PragmaOpenMPHandler>();
-=======
-  if (getLangOpts().OpenMP)
     OpenMPHandler = std::make_unique<PragmaOpenMPHandler>();
->>>>>>> d057f881
   else
     OpenMPHandler = std::make_unique<PragmaNoOpenMPHandler>();
   PP.AddPragmaHandler(OpenMPHandler.get());
@@ -2304,7 +2299,7 @@
   Tok.setLocation(EodLoc);
   Pragma.push_back(Tok);
 
-  auto Toks = llvm::make_unique<Token[]>(Pragma.size());
+  auto Toks = std::make_unique<Token[]>(Pragma.size());
   std::copy(Pragma.begin(), Pragma.end(), Toks.get());
   PP.EnterTokenStream(std::move(Toks), Pragma.size(),
                       /*DisableMacroExpansion=*/false, /*IsReinject=*/false);
