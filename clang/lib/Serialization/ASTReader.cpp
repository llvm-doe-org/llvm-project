--- conflicted
+++ resolved
@@ -12607,7 +12607,31 @@
   C->setPrivateRefs(Vars);
 }
 
-<<<<<<< HEAD
+void OMPClauseReader::VisitOMPOrderClause(OMPOrderClause *C) {
+  C->setKind(Record.readEnum<OpenMPOrderClauseKind>());
+  C->setLParenLoc(Record.readSourceLocation());
+  C->setKindKwLoc(Record.readSourceLocation());
+}
+
+OMPTraitInfo ASTRecordReader::readOMPTraitInfo() {
+  OMPTraitInfo TI;
+  TI.Sets.resize(readUInt32());
+  for (auto &Set : TI.Sets) {
+    Set.Kind = readEnum<llvm::omp::TraitSet>();
+    Set.Selectors.resize(readUInt32());
+    for (auto &Selector : Set.Selectors) {
+      Selector.Kind = readEnum<llvm::omp::TraitSelector>();
+      Selector.ScoreOrCondition = nullptr;
+      if (readBool())
+        Selector.ScoreOrCondition = readExprRef();
+      Selector.Properties.resize(readUInt32());
+      for (auto &Property : Selector.Properties)
+        Property.Kind = readEnum<llvm::omp::TraitProperty>();
+    }
+  }
+  return TI;
+}
+
 //===----------------------------------------------------------------------===//
 // OpenACCClauseReader implementation
 //===----------------------------------------------------------------------===//
@@ -12818,29 +12842,4 @@
 void ACCClauseReader::VisitACCCollapseClause(ACCCollapseClause *C) {
   C->setCollapse(Record.readSubExpr());
   C->setLParenLoc(Record.readSourceLocation());
-=======
-void OMPClauseReader::VisitOMPOrderClause(OMPOrderClause *C) {
-  C->setKind(Record.readEnum<OpenMPOrderClauseKind>());
-  C->setLParenLoc(Record.readSourceLocation());
-  C->setKindKwLoc(Record.readSourceLocation());
-}
-
-OMPTraitInfo ASTRecordReader::readOMPTraitInfo() {
-  OMPTraitInfo TI;
-  TI.Sets.resize(readUInt32());
-  for (auto &Set : TI.Sets) {
-    Set.Kind = readEnum<llvm::omp::TraitSet>();
-    Set.Selectors.resize(readUInt32());
-    for (auto &Selector : Set.Selectors) {
-      Selector.Kind = readEnum<llvm::omp::TraitSelector>();
-      Selector.ScoreOrCondition = nullptr;
-      if (readBool())
-        Selector.ScoreOrCondition = readExprRef();
-      Selector.Properties.resize(readUInt32());
-      for (auto &Property : Selector.Properties)
-        Property.Kind = readEnum<llvm::omp::TraitProperty>();
-    }
-  }
-  return TI;
->>>>>>> 8b576b9a
 }