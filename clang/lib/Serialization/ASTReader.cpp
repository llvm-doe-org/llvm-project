//===- ASTReader.cpp - AST File Reader ------------------------------------===//
//
// Part of the LLVM Project, under the Apache License v2.0 with LLVM Exceptions.
// See https://llvm.org/LICENSE.txt for license information.
// SPDX-License-Identifier: Apache-2.0 WITH LLVM-exception
//
//===----------------------------------------------------------------------===//
//
//  This file defines the ASTReader class, which reads AST files.
//
//===----------------------------------------------------------------------===//

#include "clang/Serialization/ASTRecordReader.h"
#include "ASTCommon.h"
#include "ASTReaderInternals.h"
#include "clang/AST/AbstractTypeReader.h"
#include "clang/AST/ASTConsumer.h"
#include "clang/AST/ASTContext.h"
#include "clang/AST/ASTMutationListener.h"
#include "clang/AST/ASTUnresolvedSet.h"
#include "clang/AST/Decl.h"
#include "clang/AST/DeclBase.h"
#include "clang/AST/DeclCXX.h"
#include "clang/AST/DeclFriend.h"
#include "clang/AST/DeclGroup.h"
#include "clang/AST/DeclObjC.h"
#include "clang/AST/DeclTemplate.h"
#include "clang/AST/DeclarationName.h"
#include "clang/AST/Expr.h"
#include "clang/AST/ExprCXX.h"
#include "clang/AST/ExternalASTSource.h"
#include "clang/AST/NestedNameSpecifier.h"
#include "clang/AST/OpenMPClause.h"
#include "clang/AST/ODRHash.h"
#include "clang/AST/RawCommentList.h"
#include "clang/AST/TemplateBase.h"
#include "clang/AST/TemplateName.h"
#include "clang/AST/Type.h"
#include "clang/AST/TypeLoc.h"
#include "clang/AST/TypeLocVisitor.h"
#include "clang/AST/UnresolvedSet.h"
#include "clang/Basic/CommentOptions.h"
#include "clang/Basic/Diagnostic.h"
#include "clang/Basic/DiagnosticOptions.h"
#include "clang/Basic/ExceptionSpecificationType.h"
#include "clang/Basic/FileManager.h"
#include "clang/Basic/FileSystemOptions.h"
#include "clang/Basic/IdentifierTable.h"
#include "clang/Basic/LLVM.h"
#include "clang/Basic/LangOptions.h"
#include "clang/Basic/Module.h"
#include "clang/Basic/ObjCRuntime.h"
#include "clang/Basic/OperatorKinds.h"
#include "clang/Basic/PragmaKinds.h"
#include "clang/Basic/Sanitizers.h"
#include "clang/Basic/SourceLocation.h"
#include "clang/Basic/SourceManager.h"
#include "clang/Basic/SourceManagerInternals.h"
#include "clang/Basic/Specifiers.h"
#include "clang/Basic/TargetInfo.h"
#include "clang/Basic/TargetOptions.h"
#include "clang/Basic/TokenKinds.h"
#include "clang/Basic/Version.h"
#include "clang/Lex/HeaderSearch.h"
#include "clang/Lex/HeaderSearchOptions.h"
#include "clang/Lex/MacroInfo.h"
#include "clang/Lex/ModuleMap.h"
#include "clang/Lex/PreprocessingRecord.h"
#include "clang/Lex/Preprocessor.h"
#include "clang/Lex/PreprocessorOptions.h"
#include "clang/Lex/Token.h"
#include "clang/Sema/ObjCMethodList.h"
#include "clang/Sema/Scope.h"
#include "clang/Sema/Sema.h"
#include "clang/Sema/Weak.h"
#include "clang/Serialization/ASTBitCodes.h"
#include "clang/Serialization/ASTDeserializationListener.h"
#include "clang/Serialization/ContinuousRangeMap.h"
#include "clang/Serialization/GlobalModuleIndex.h"
#include "clang/Serialization/InMemoryModuleCache.h"
#include "clang/Serialization/ModuleFile.h"
#include "clang/Serialization/ModuleFileExtension.h"
#include "clang/Serialization/ModuleManager.h"
#include "clang/Serialization/PCHContainerOperations.h"
#include "clang/Serialization/SerializationDiagnostic.h"
#include "llvm/ADT/APFloat.h"
#include "llvm/ADT/APInt.h"
#include "llvm/ADT/APSInt.h"
#include "llvm/ADT/ArrayRef.h"
#include "llvm/ADT/DenseMap.h"
#include "llvm/ADT/FoldingSet.h"
#include "llvm/ADT/Hashing.h"
#include "llvm/ADT/IntrusiveRefCntPtr.h"
#include "llvm/ADT/None.h"
#include "llvm/ADT/Optional.h"
#include "llvm/ADT/STLExtras.h"
#include "llvm/ADT/ScopeExit.h"
#include "llvm/ADT/SmallPtrSet.h"
#include "llvm/ADT/SmallString.h"
#include "llvm/ADT/SmallVector.h"
#include "llvm/ADT/StringExtras.h"
#include "llvm/ADT/StringMap.h"
#include "llvm/ADT/StringRef.h"
#include "llvm/ADT/Triple.h"
#include "llvm/ADT/iterator_range.h"
#include "llvm/Bitstream/BitstreamReader.h"
#include "llvm/Support/Casting.h"
#include "llvm/Support/Compiler.h"
#include "llvm/Support/Compression.h"
#include "llvm/Support/DJB.h"
#include "llvm/Support/Endian.h"
#include "llvm/Support/Error.h"
#include "llvm/Support/ErrorHandling.h"
#include "llvm/Support/FileSystem.h"
#include "llvm/Support/MemoryBuffer.h"
#include "llvm/Support/Path.h"
#include "llvm/Support/SaveAndRestore.h"
#include "llvm/Support/Timer.h"
#include "llvm/Support/VersionTuple.h"
#include "llvm/Support/raw_ostream.h"
#include <algorithm>
#include <cassert>
#include <cstddef>
#include <cstdint>
#include <cstdio>
#include <ctime>
#include <iterator>
#include <limits>
#include <map>
#include <memory>
#include <string>
#include <system_error>
#include <tuple>
#include <utility>
#include <vector>

using namespace clang;
using namespace clang::serialization;
using namespace clang::serialization::reader;
using llvm::BitstreamCursor;

//===----------------------------------------------------------------------===//
// ChainedASTReaderListener implementation
//===----------------------------------------------------------------------===//

bool
ChainedASTReaderListener::ReadFullVersionInformation(StringRef FullVersion) {
  return First->ReadFullVersionInformation(FullVersion) ||
         Second->ReadFullVersionInformation(FullVersion);
}

void ChainedASTReaderListener::ReadModuleName(StringRef ModuleName) {
  First->ReadModuleName(ModuleName);
  Second->ReadModuleName(ModuleName);
}

void ChainedASTReaderListener::ReadModuleMapFile(StringRef ModuleMapPath) {
  First->ReadModuleMapFile(ModuleMapPath);
  Second->ReadModuleMapFile(ModuleMapPath);
}

bool
ChainedASTReaderListener::ReadLanguageOptions(const LangOptions &LangOpts,
                                              bool Complain,
                                              bool AllowCompatibleDifferences) {
  return First->ReadLanguageOptions(LangOpts, Complain,
                                    AllowCompatibleDifferences) ||
         Second->ReadLanguageOptions(LangOpts, Complain,
                                     AllowCompatibleDifferences);
}

bool ChainedASTReaderListener::ReadTargetOptions(
    const TargetOptions &TargetOpts, bool Complain,
    bool AllowCompatibleDifferences) {
  return First->ReadTargetOptions(TargetOpts, Complain,
                                  AllowCompatibleDifferences) ||
         Second->ReadTargetOptions(TargetOpts, Complain,
                                   AllowCompatibleDifferences);
}

bool ChainedASTReaderListener::ReadDiagnosticOptions(
    IntrusiveRefCntPtr<DiagnosticOptions> DiagOpts, bool Complain) {
  return First->ReadDiagnosticOptions(DiagOpts, Complain) ||
         Second->ReadDiagnosticOptions(DiagOpts, Complain);
}

bool
ChainedASTReaderListener::ReadFileSystemOptions(const FileSystemOptions &FSOpts,
                                                bool Complain) {
  return First->ReadFileSystemOptions(FSOpts, Complain) ||
         Second->ReadFileSystemOptions(FSOpts, Complain);
}

bool ChainedASTReaderListener::ReadHeaderSearchOptions(
    const HeaderSearchOptions &HSOpts, StringRef SpecificModuleCachePath,
    bool Complain) {
  return First->ReadHeaderSearchOptions(HSOpts, SpecificModuleCachePath,
                                        Complain) ||
         Second->ReadHeaderSearchOptions(HSOpts, SpecificModuleCachePath,
                                         Complain);
}

bool ChainedASTReaderListener::ReadPreprocessorOptions(
    const PreprocessorOptions &PPOpts, bool Complain,
    std::string &SuggestedPredefines) {
  return First->ReadPreprocessorOptions(PPOpts, Complain,
                                        SuggestedPredefines) ||
         Second->ReadPreprocessorOptions(PPOpts, Complain, SuggestedPredefines);
}

void ChainedASTReaderListener::ReadCounter(const serialization::ModuleFile &M,
                                           unsigned Value) {
  First->ReadCounter(M, Value);
  Second->ReadCounter(M, Value);
}

bool ChainedASTReaderListener::needsInputFileVisitation() {
  return First->needsInputFileVisitation() ||
         Second->needsInputFileVisitation();
}

bool ChainedASTReaderListener::needsSystemInputFileVisitation() {
  return First->needsSystemInputFileVisitation() ||
  Second->needsSystemInputFileVisitation();
}

void ChainedASTReaderListener::visitModuleFile(StringRef Filename,
                                               ModuleKind Kind) {
  First->visitModuleFile(Filename, Kind);
  Second->visitModuleFile(Filename, Kind);
}

bool ChainedASTReaderListener::visitInputFile(StringRef Filename,
                                              bool isSystem,
                                              bool isOverridden,
                                              bool isExplicitModule) {
  bool Continue = false;
  if (First->needsInputFileVisitation() &&
      (!isSystem || First->needsSystemInputFileVisitation()))
    Continue |= First->visitInputFile(Filename, isSystem, isOverridden,
                                      isExplicitModule);
  if (Second->needsInputFileVisitation() &&
      (!isSystem || Second->needsSystemInputFileVisitation()))
    Continue |= Second->visitInputFile(Filename, isSystem, isOverridden,
                                       isExplicitModule);
  return Continue;
}

void ChainedASTReaderListener::readModuleFileExtension(
       const ModuleFileExtensionMetadata &Metadata) {
  First->readModuleFileExtension(Metadata);
  Second->readModuleFileExtension(Metadata);
}

//===----------------------------------------------------------------------===//
// PCH validator implementation
//===----------------------------------------------------------------------===//

ASTReaderListener::~ASTReaderListener() = default;

/// Compare the given set of language options against an existing set of
/// language options.
///
/// \param Diags If non-NULL, diagnostics will be emitted via this engine.
/// \param AllowCompatibleDifferences If true, differences between compatible
///        language options will be permitted.
///
/// \returns true if the languagae options mis-match, false otherwise.
static bool checkLanguageOptions(const LangOptions &LangOpts,
                                 const LangOptions &ExistingLangOpts,
                                 DiagnosticsEngine *Diags,
                                 bool AllowCompatibleDifferences = true) {
#define LANGOPT(Name, Bits, Default, Description)                 \
  if (ExistingLangOpts.Name != LangOpts.Name) {                   \
    if (Diags)                                                    \
      Diags->Report(diag::err_pch_langopt_mismatch)               \
        << Description << LangOpts.Name << ExistingLangOpts.Name; \
    return true;                                                  \
  }

#define VALUE_LANGOPT(Name, Bits, Default, Description)   \
  if (ExistingLangOpts.Name != LangOpts.Name) {           \
    if (Diags)                                            \
      Diags->Report(diag::err_pch_langopt_value_mismatch) \
        << Description;                                   \
    return true;                                          \
  }

#define ENUM_LANGOPT(Name, Type, Bits, Default, Description)   \
  if (ExistingLangOpts.get##Name() != LangOpts.get##Name()) {  \
    if (Diags)                                                 \
      Diags->Report(diag::err_pch_langopt_value_mismatch)      \
        << Description;                                        \
    return true;                                               \
  }

#define COMPATIBLE_LANGOPT(Name, Bits, Default, Description)  \
  if (!AllowCompatibleDifferences)                            \
    LANGOPT(Name, Bits, Default, Description)

#define COMPATIBLE_ENUM_LANGOPT(Name, Bits, Default, Description)  \
  if (!AllowCompatibleDifferences)                                 \
    ENUM_LANGOPT(Name, Bits, Default, Description)

#define COMPATIBLE_VALUE_LANGOPT(Name, Bits, Default, Description) \
  if (!AllowCompatibleDifferences)                                 \
    VALUE_LANGOPT(Name, Bits, Default, Description)

#define BENIGN_LANGOPT(Name, Bits, Default, Description)
#define BENIGN_ENUM_LANGOPT(Name, Type, Bits, Default, Description)
#define BENIGN_VALUE_LANGOPT(Name, Type, Bits, Default, Description)
#include "clang/Basic/LangOptions.def"

  if (ExistingLangOpts.ModuleFeatures != LangOpts.ModuleFeatures) {
    if (Diags)
      Diags->Report(diag::err_pch_langopt_value_mismatch) << "module features";
    return true;
  }

  if (ExistingLangOpts.ObjCRuntime != LangOpts.ObjCRuntime) {
    if (Diags)
      Diags->Report(diag::err_pch_langopt_value_mismatch)
      << "target Objective-C runtime";
    return true;
  }

  if (ExistingLangOpts.CommentOpts.BlockCommandNames !=
      LangOpts.CommentOpts.BlockCommandNames) {
    if (Diags)
      Diags->Report(diag::err_pch_langopt_value_mismatch)
        << "block command names";
    return true;
  }

  // Sanitizer feature mismatches are treated as compatible differences. If
  // compatible differences aren't allowed, we still only want to check for
  // mismatches of non-modular sanitizers (the only ones which can affect AST
  // generation).
  if (!AllowCompatibleDifferences) {
    SanitizerMask ModularSanitizers = getPPTransparentSanitizers();
    SanitizerSet ExistingSanitizers = ExistingLangOpts.Sanitize;
    SanitizerSet ImportedSanitizers = LangOpts.Sanitize;
    ExistingSanitizers.clear(ModularSanitizers);
    ImportedSanitizers.clear(ModularSanitizers);
    if (ExistingSanitizers.Mask != ImportedSanitizers.Mask) {
      const std::string Flag = "-fsanitize=";
      if (Diags) {
#define SANITIZER(NAME, ID)                                                    \
  {                                                                            \
    bool InExistingModule = ExistingSanitizers.has(SanitizerKind::ID);         \
    bool InImportedModule = ImportedSanitizers.has(SanitizerKind::ID);         \
    if (InExistingModule != InImportedModule)                                  \
      Diags->Report(diag::err_pch_targetopt_feature_mismatch)                  \
          << InExistingModule << (Flag + NAME);                                \
  }
#include "clang/Basic/Sanitizers.def"
      }
      return true;
    }
  }

  return false;
}

/// Compare the given set of target options against an existing set of
/// target options.
///
/// \param Diags If non-NULL, diagnostics will be emitted via this engine.
///
/// \returns true if the target options mis-match, false otherwise.
static bool checkTargetOptions(const TargetOptions &TargetOpts,
                               const TargetOptions &ExistingTargetOpts,
                               DiagnosticsEngine *Diags,
                               bool AllowCompatibleDifferences = true) {
#define CHECK_TARGET_OPT(Field, Name)                             \
  if (TargetOpts.Field != ExistingTargetOpts.Field) {             \
    if (Diags)                                                    \
      Diags->Report(diag::err_pch_targetopt_mismatch)             \
        << Name << TargetOpts.Field << ExistingTargetOpts.Field;  \
    return true;                                                  \
  }

  // The triple and ABI must match exactly.
  CHECK_TARGET_OPT(Triple, "target");
  CHECK_TARGET_OPT(ABI, "target ABI");

  // We can tolerate different CPUs in many cases, notably when one CPU
  // supports a strict superset of another. When allowing compatible
  // differences skip this check.
  if (!AllowCompatibleDifferences)
    CHECK_TARGET_OPT(CPU, "target CPU");

#undef CHECK_TARGET_OPT

  // Compare feature sets.
  SmallVector<StringRef, 4> ExistingFeatures(
                                             ExistingTargetOpts.FeaturesAsWritten.begin(),
                                             ExistingTargetOpts.FeaturesAsWritten.end());
  SmallVector<StringRef, 4> ReadFeatures(TargetOpts.FeaturesAsWritten.begin(),
                                         TargetOpts.FeaturesAsWritten.end());
  llvm::sort(ExistingFeatures);
  llvm::sort(ReadFeatures);

  // We compute the set difference in both directions explicitly so that we can
  // diagnose the differences differently.
  SmallVector<StringRef, 4> UnmatchedExistingFeatures, UnmatchedReadFeatures;
  std::set_difference(
      ExistingFeatures.begin(), ExistingFeatures.end(), ReadFeatures.begin(),
      ReadFeatures.end(), std::back_inserter(UnmatchedExistingFeatures));
  std::set_difference(ReadFeatures.begin(), ReadFeatures.end(),
                      ExistingFeatures.begin(), ExistingFeatures.end(),
                      std::back_inserter(UnmatchedReadFeatures));

  // If we are allowing compatible differences and the read feature set is
  // a strict subset of the existing feature set, there is nothing to diagnose.
  if (AllowCompatibleDifferences && UnmatchedReadFeatures.empty())
    return false;

  if (Diags) {
    for (StringRef Feature : UnmatchedReadFeatures)
      Diags->Report(diag::err_pch_targetopt_feature_mismatch)
          << /* is-existing-feature */ false << Feature;
    for (StringRef Feature : UnmatchedExistingFeatures)
      Diags->Report(diag::err_pch_targetopt_feature_mismatch)
          << /* is-existing-feature */ true << Feature;
  }

  return !UnmatchedReadFeatures.empty() || !UnmatchedExistingFeatures.empty();
}

bool
PCHValidator::ReadLanguageOptions(const LangOptions &LangOpts,
                                  bool Complain,
                                  bool AllowCompatibleDifferences) {
  const LangOptions &ExistingLangOpts = PP.getLangOpts();
  return checkLanguageOptions(LangOpts, ExistingLangOpts,
                              Complain ? &Reader.Diags : nullptr,
                              AllowCompatibleDifferences);
}

bool PCHValidator::ReadTargetOptions(const TargetOptions &TargetOpts,
                                     bool Complain,
                                     bool AllowCompatibleDifferences) {
  const TargetOptions &ExistingTargetOpts = PP.getTargetInfo().getTargetOpts();
  return checkTargetOptions(TargetOpts, ExistingTargetOpts,
                            Complain ? &Reader.Diags : nullptr,
                            AllowCompatibleDifferences);
}

namespace {

using MacroDefinitionsMap =
    llvm::StringMap<std::pair<StringRef, bool /*IsUndef*/>>;
using DeclsMap = llvm::DenseMap<DeclarationName, SmallVector<NamedDecl *, 8>>;

} // namespace

static bool checkDiagnosticGroupMappings(DiagnosticsEngine &StoredDiags,
                                         DiagnosticsEngine &Diags,
                                         bool Complain) {
  using Level = DiagnosticsEngine::Level;

  // Check current mappings for new -Werror mappings, and the stored mappings
  // for cases that were explicitly mapped to *not* be errors that are now
  // errors because of options like -Werror.
  DiagnosticsEngine *MappingSources[] = { &Diags, &StoredDiags };

  for (DiagnosticsEngine *MappingSource : MappingSources) {
    for (auto DiagIDMappingPair : MappingSource->getDiagnosticMappings()) {
      diag::kind DiagID = DiagIDMappingPair.first;
      Level CurLevel = Diags.getDiagnosticLevel(DiagID, SourceLocation());
      if (CurLevel < DiagnosticsEngine::Error)
        continue; // not significant
      Level StoredLevel =
          StoredDiags.getDiagnosticLevel(DiagID, SourceLocation());
      if (StoredLevel < DiagnosticsEngine::Error) {
        if (Complain)
          Diags.Report(diag::err_pch_diagopt_mismatch) << "-Werror=" +
              Diags.getDiagnosticIDs()->getWarningOptionForDiag(DiagID).str();
        return true;
      }
    }
  }

  return false;
}

static bool isExtHandlingFromDiagsError(DiagnosticsEngine &Diags) {
  diag::Severity Ext = Diags.getExtensionHandlingBehavior();
  if (Ext == diag::Severity::Warning && Diags.getWarningsAsErrors())
    return true;
  return Ext >= diag::Severity::Error;
}

static bool checkDiagnosticMappings(DiagnosticsEngine &StoredDiags,
                                    DiagnosticsEngine &Diags,
                                    bool IsSystem, bool Complain) {
  // Top-level options
  if (IsSystem) {
    if (Diags.getSuppressSystemWarnings())
      return false;
    // If -Wsystem-headers was not enabled before, be conservative
    if (StoredDiags.getSuppressSystemWarnings()) {
      if (Complain)
        Diags.Report(diag::err_pch_diagopt_mismatch) << "-Wsystem-headers";
      return true;
    }
  }

  if (Diags.getWarningsAsErrors() && !StoredDiags.getWarningsAsErrors()) {
    if (Complain)
      Diags.Report(diag::err_pch_diagopt_mismatch) << "-Werror";
    return true;
  }

  if (Diags.getWarningsAsErrors() && Diags.getEnableAllWarnings() &&
      !StoredDiags.getEnableAllWarnings()) {
    if (Complain)
      Diags.Report(diag::err_pch_diagopt_mismatch) << "-Weverything -Werror";
    return true;
  }

  if (isExtHandlingFromDiagsError(Diags) &&
      !isExtHandlingFromDiagsError(StoredDiags)) {
    if (Complain)
      Diags.Report(diag::err_pch_diagopt_mismatch) << "-pedantic-errors";
    return true;
  }

  return checkDiagnosticGroupMappings(StoredDiags, Diags, Complain);
}

/// Return the top import module if it is implicit, nullptr otherwise.
static Module *getTopImportImplicitModule(ModuleManager &ModuleMgr,
                                          Preprocessor &PP) {
  // If the original import came from a file explicitly generated by the user,
  // don't check the diagnostic mappings.
  // FIXME: currently this is approximated by checking whether this is not a
  // module import of an implicitly-loaded module file.
  // Note: ModuleMgr.rbegin() may not be the current module, but it must be in
  // the transitive closure of its imports, since unrelated modules cannot be
  // imported until after this module finishes validation.
  ModuleFile *TopImport = &*ModuleMgr.rbegin();
  while (!TopImport->ImportedBy.empty())
    TopImport = TopImport->ImportedBy[0];
  if (TopImport->Kind != MK_ImplicitModule)
    return nullptr;

  StringRef ModuleName = TopImport->ModuleName;
  assert(!ModuleName.empty() && "diagnostic options read before module name");

  Module *M = PP.getHeaderSearchInfo().lookupModule(ModuleName);
  assert(M && "missing module");
  return M;
}

bool PCHValidator::ReadDiagnosticOptions(
    IntrusiveRefCntPtr<DiagnosticOptions> DiagOpts, bool Complain) {
  DiagnosticsEngine &ExistingDiags = PP.getDiagnostics();
  IntrusiveRefCntPtr<DiagnosticIDs> DiagIDs(ExistingDiags.getDiagnosticIDs());
  IntrusiveRefCntPtr<DiagnosticsEngine> Diags(
      new DiagnosticsEngine(DiagIDs, DiagOpts.get()));
  // This should never fail, because we would have processed these options
  // before writing them to an ASTFile.
  ProcessWarningOptions(*Diags, *DiagOpts, /*Report*/false);

  ModuleManager &ModuleMgr = Reader.getModuleManager();
  assert(ModuleMgr.size() >= 1 && "what ASTFile is this then");

  Module *TopM = getTopImportImplicitModule(ModuleMgr, PP);
  if (!TopM)
    return false;

  // FIXME: if the diagnostics are incompatible, save a DiagnosticOptions that
  // contains the union of their flags.
  return checkDiagnosticMappings(*Diags, ExistingDiags, TopM->IsSystem,
                                 Complain);
}

/// Collect the macro definitions provided by the given preprocessor
/// options.
static void
collectMacroDefinitions(const PreprocessorOptions &PPOpts,
                        MacroDefinitionsMap &Macros,
                        SmallVectorImpl<StringRef> *MacroNames = nullptr) {
  for (unsigned I = 0, N = PPOpts.Macros.size(); I != N; ++I) {
    StringRef Macro = PPOpts.Macros[I].first;
    bool IsUndef = PPOpts.Macros[I].second;

    std::pair<StringRef, StringRef> MacroPair = Macro.split('=');
    StringRef MacroName = MacroPair.first;
    StringRef MacroBody = MacroPair.second;

    // For an #undef'd macro, we only care about the name.
    if (IsUndef) {
      if (MacroNames && !Macros.count(MacroName))
        MacroNames->push_back(MacroName);

      Macros[MacroName] = std::make_pair("", true);
      continue;
    }

    // For a #define'd macro, figure out the actual definition.
    if (MacroName.size() == Macro.size())
      MacroBody = "1";
    else {
      // Note: GCC drops anything following an end-of-line character.
      StringRef::size_type End = MacroBody.find_first_of("\n\r");
      MacroBody = MacroBody.substr(0, End);
    }

    if (MacroNames && !Macros.count(MacroName))
      MacroNames->push_back(MacroName);
    Macros[MacroName] = std::make_pair(MacroBody, false);
  }
}

/// Check the preprocessor options deserialized from the control block
/// against the preprocessor options in an existing preprocessor.
///
/// \param Diags If non-null, produce diagnostics for any mismatches incurred.
/// \param Validate If true, validate preprocessor options. If false, allow
///        macros defined by \p ExistingPPOpts to override those defined by
///        \p PPOpts in SuggestedPredefines.
static bool checkPreprocessorOptions(const PreprocessorOptions &PPOpts,
                                     const PreprocessorOptions &ExistingPPOpts,
                                     DiagnosticsEngine *Diags,
                                     FileManager &FileMgr,
                                     std::string &SuggestedPredefines,
                                     const LangOptions &LangOpts,
                                     bool Validate = true) {
  // Check macro definitions.
  MacroDefinitionsMap ASTFileMacros;
  collectMacroDefinitions(PPOpts, ASTFileMacros);
  MacroDefinitionsMap ExistingMacros;
  SmallVector<StringRef, 4> ExistingMacroNames;
  collectMacroDefinitions(ExistingPPOpts, ExistingMacros, &ExistingMacroNames);

  for (unsigned I = 0, N = ExistingMacroNames.size(); I != N; ++I) {
    // Dig out the macro definition in the existing preprocessor options.
    StringRef MacroName = ExistingMacroNames[I];
    std::pair<StringRef, bool> Existing = ExistingMacros[MacroName];

    // Check whether we know anything about this macro name or not.
    llvm::StringMap<std::pair<StringRef, bool /*IsUndef*/>>::iterator Known =
        ASTFileMacros.find(MacroName);
    if (!Validate || Known == ASTFileMacros.end()) {
      // FIXME: Check whether this identifier was referenced anywhere in the
      // AST file. If so, we should reject the AST file. Unfortunately, this
      // information isn't in the control block. What shall we do about it?

      if (Existing.second) {
        SuggestedPredefines += "#undef ";
        SuggestedPredefines += MacroName.str();
        SuggestedPredefines += '\n';
      } else {
        SuggestedPredefines += "#define ";
        SuggestedPredefines += MacroName.str();
        SuggestedPredefines += ' ';
        SuggestedPredefines += Existing.first.str();
        SuggestedPredefines += '\n';
      }
      continue;
    }

    // If the macro was defined in one but undef'd in the other, we have a
    // conflict.
    if (Existing.second != Known->second.second) {
      if (Diags) {
        Diags->Report(diag::err_pch_macro_def_undef)
          << MacroName << Known->second.second;
      }
      return true;
    }

    // If the macro was #undef'd in both, or if the macro bodies are identical,
    // it's fine.
    if (Existing.second || Existing.first == Known->second.first)
      continue;

    // The macro bodies differ; complain.
    if (Diags) {
      Diags->Report(diag::err_pch_macro_def_conflict)
        << MacroName << Known->second.first << Existing.first;
    }
    return true;
  }

  // Check whether we're using predefines.
  if (PPOpts.UsePredefines != ExistingPPOpts.UsePredefines && Validate) {
    if (Diags) {
      Diags->Report(diag::err_pch_undef) << ExistingPPOpts.UsePredefines;
    }
    return true;
  }

  // Detailed record is important since it is used for the module cache hash.
  if (LangOpts.Modules &&
      PPOpts.DetailedRecord != ExistingPPOpts.DetailedRecord && Validate) {
    if (Diags) {
      Diags->Report(diag::err_pch_pp_detailed_record) << PPOpts.DetailedRecord;
    }
    return true;
  }

  // Compute the #include and #include_macros lines we need.
  for (unsigned I = 0, N = ExistingPPOpts.Includes.size(); I != N; ++I) {
    StringRef File = ExistingPPOpts.Includes[I];

    if (!ExistingPPOpts.ImplicitPCHInclude.empty() &&
        !ExistingPPOpts.PCHThroughHeader.empty()) {
      // In case the through header is an include, we must add all the includes
      // to the predefines so the start point can be determined.
      SuggestedPredefines += "#include \"";
      SuggestedPredefines += File;
      SuggestedPredefines += "\"\n";
      continue;
    }

    if (File == ExistingPPOpts.ImplicitPCHInclude)
      continue;

    if (std::find(PPOpts.Includes.begin(), PPOpts.Includes.end(), File)
          != PPOpts.Includes.end())
      continue;

    SuggestedPredefines += "#include \"";
    SuggestedPredefines += File;
    SuggestedPredefines += "\"\n";
  }

  for (unsigned I = 0, N = ExistingPPOpts.MacroIncludes.size(); I != N; ++I) {
    StringRef File = ExistingPPOpts.MacroIncludes[I];
    if (std::find(PPOpts.MacroIncludes.begin(), PPOpts.MacroIncludes.end(),
                  File)
        != PPOpts.MacroIncludes.end())
      continue;

    SuggestedPredefines += "#__include_macros \"";
    SuggestedPredefines += File;
    SuggestedPredefines += "\"\n##\n";
  }

  return false;
}

bool PCHValidator::ReadPreprocessorOptions(const PreprocessorOptions &PPOpts,
                                           bool Complain,
                                           std::string &SuggestedPredefines) {
  const PreprocessorOptions &ExistingPPOpts = PP.getPreprocessorOpts();

  return checkPreprocessorOptions(PPOpts, ExistingPPOpts,
                                  Complain? &Reader.Diags : nullptr,
                                  PP.getFileManager(),
                                  SuggestedPredefines,
                                  PP.getLangOpts());
}

bool SimpleASTReaderListener::ReadPreprocessorOptions(
                                  const PreprocessorOptions &PPOpts,
                                  bool Complain,
                                  std::string &SuggestedPredefines) {
  return checkPreprocessorOptions(PPOpts,
                                  PP.getPreprocessorOpts(),
                                  nullptr,
                                  PP.getFileManager(),
                                  SuggestedPredefines,
                                  PP.getLangOpts(),
                                  false);
}

/// Check the header search options deserialized from the control block
/// against the header search options in an existing preprocessor.
///
/// \param Diags If non-null, produce diagnostics for any mismatches incurred.
static bool checkHeaderSearchOptions(const HeaderSearchOptions &HSOpts,
                                     StringRef SpecificModuleCachePath,
                                     StringRef ExistingModuleCachePath,
                                     DiagnosticsEngine *Diags,
                                     const LangOptions &LangOpts) {
  if (LangOpts.Modules) {
    if (SpecificModuleCachePath != ExistingModuleCachePath) {
      if (Diags)
        Diags->Report(diag::err_pch_modulecache_mismatch)
          << SpecificModuleCachePath << ExistingModuleCachePath;
      return true;
    }
  }

  return false;
}

bool PCHValidator::ReadHeaderSearchOptions(const HeaderSearchOptions &HSOpts,
                                           StringRef SpecificModuleCachePath,
                                           bool Complain) {
  return checkHeaderSearchOptions(HSOpts, SpecificModuleCachePath,
                                  PP.getHeaderSearchInfo().getModuleCachePath(),
                                  Complain ? &Reader.Diags : nullptr,
                                  PP.getLangOpts());
}

void PCHValidator::ReadCounter(const ModuleFile &M, unsigned Value) {
  PP.setCounterValue(Value);
}

//===----------------------------------------------------------------------===//
// AST reader implementation
//===----------------------------------------------------------------------===//

void ASTReader::setDeserializationListener(ASTDeserializationListener *Listener,
                                           bool TakeOwnership) {
  DeserializationListener = Listener;
  OwnsDeserializationListener = TakeOwnership;
}

unsigned ASTSelectorLookupTrait::ComputeHash(Selector Sel) {
  return serialization::ComputeHash(Sel);
}

std::pair<unsigned, unsigned>
ASTSelectorLookupTrait::ReadKeyDataLength(const unsigned char*& d) {
  using namespace llvm::support;

  unsigned KeyLen = endian::readNext<uint16_t, little, unaligned>(d);
  unsigned DataLen = endian::readNext<uint16_t, little, unaligned>(d);
  return std::make_pair(KeyLen, DataLen);
}

ASTSelectorLookupTrait::internal_key_type
ASTSelectorLookupTrait::ReadKey(const unsigned char* d, unsigned) {
  using namespace llvm::support;

  SelectorTable &SelTable = Reader.getContext().Selectors;
  unsigned N = endian::readNext<uint16_t, little, unaligned>(d);
  IdentifierInfo *FirstII = Reader.getLocalIdentifier(
      F, endian::readNext<uint32_t, little, unaligned>(d));
  if (N == 0)
    return SelTable.getNullarySelector(FirstII);
  else if (N == 1)
    return SelTable.getUnarySelector(FirstII);

  SmallVector<IdentifierInfo *, 16> Args;
  Args.push_back(FirstII);
  for (unsigned I = 1; I != N; ++I)
    Args.push_back(Reader.getLocalIdentifier(
        F, endian::readNext<uint32_t, little, unaligned>(d)));

  return SelTable.getSelector(N, Args.data());
}

ASTSelectorLookupTrait::data_type
ASTSelectorLookupTrait::ReadData(Selector, const unsigned char* d,
                                 unsigned DataLen) {
  using namespace llvm::support;

  data_type Result;

  Result.ID = Reader.getGlobalSelectorID(
      F, endian::readNext<uint32_t, little, unaligned>(d));
  unsigned FullInstanceBits = endian::readNext<uint16_t, little, unaligned>(d);
  unsigned FullFactoryBits = endian::readNext<uint16_t, little, unaligned>(d);
  Result.InstanceBits = FullInstanceBits & 0x3;
  Result.InstanceHasMoreThanOneDecl = (FullInstanceBits >> 2) & 0x1;
  Result.FactoryBits = FullFactoryBits & 0x3;
  Result.FactoryHasMoreThanOneDecl = (FullFactoryBits >> 2) & 0x1;
  unsigned NumInstanceMethods = FullInstanceBits >> 3;
  unsigned NumFactoryMethods = FullFactoryBits >> 3;

  // Load instance methods
  for (unsigned I = 0; I != NumInstanceMethods; ++I) {
    if (ObjCMethodDecl *Method = Reader.GetLocalDeclAs<ObjCMethodDecl>(
            F, endian::readNext<uint32_t, little, unaligned>(d)))
      Result.Instance.push_back(Method);
  }

  // Load factory methods
  for (unsigned I = 0; I != NumFactoryMethods; ++I) {
    if (ObjCMethodDecl *Method = Reader.GetLocalDeclAs<ObjCMethodDecl>(
            F, endian::readNext<uint32_t, little, unaligned>(d)))
      Result.Factory.push_back(Method);
  }

  return Result;
}

unsigned ASTIdentifierLookupTraitBase::ComputeHash(const internal_key_type& a) {
  return llvm::djbHash(a);
}

std::pair<unsigned, unsigned>
ASTIdentifierLookupTraitBase::ReadKeyDataLength(const unsigned char*& d) {
  using namespace llvm::support;

  unsigned DataLen = endian::readNext<uint16_t, little, unaligned>(d);
  unsigned KeyLen = endian::readNext<uint16_t, little, unaligned>(d);
  return std::make_pair(KeyLen, DataLen);
}

ASTIdentifierLookupTraitBase::internal_key_type
ASTIdentifierLookupTraitBase::ReadKey(const unsigned char* d, unsigned n) {
  assert(n >= 2 && d[n-1] == '\0');
  return StringRef((const char*) d, n-1);
}

/// Whether the given identifier is "interesting".
static bool isInterestingIdentifier(ASTReader &Reader, IdentifierInfo &II,
                                    bool IsModule) {
  return II.hadMacroDefinition() ||
         II.isPoisoned() ||
         (IsModule ? II.hasRevertedBuiltin() : II.getObjCOrBuiltinID()) ||
         II.hasRevertedTokenIDToIdentifier() ||
         (!(IsModule && Reader.getPreprocessor().getLangOpts().CPlusPlus) &&
          II.getFETokenInfo());
}

static bool readBit(unsigned &Bits) {
  bool Value = Bits & 0x1;
  Bits >>= 1;
  return Value;
}

IdentID ASTIdentifierLookupTrait::ReadIdentifierID(const unsigned char *d) {
  using namespace llvm::support;

  unsigned RawID = endian::readNext<uint32_t, little, unaligned>(d);
  return Reader.getGlobalIdentifierID(F, RawID >> 1);
}

static void markIdentifierFromAST(ASTReader &Reader, IdentifierInfo &II) {
  if (!II.isFromAST()) {
    II.setIsFromAST();
    bool IsModule = Reader.getPreprocessor().getCurrentModule() != nullptr;
    if (isInterestingIdentifier(Reader, II, IsModule))
      II.setChangedSinceDeserialization();
  }
}

IdentifierInfo *ASTIdentifierLookupTrait::ReadData(const internal_key_type& k,
                                                   const unsigned char* d,
                                                   unsigned DataLen) {
  using namespace llvm::support;

  unsigned RawID = endian::readNext<uint32_t, little, unaligned>(d);
  bool IsInteresting = RawID & 0x01;

  // Wipe out the "is interesting" bit.
  RawID = RawID >> 1;

  // Build the IdentifierInfo and link the identifier ID with it.
  IdentifierInfo *II = KnownII;
  if (!II) {
    II = &Reader.getIdentifierTable().getOwn(k);
    KnownII = II;
  }
  markIdentifierFromAST(Reader, *II);
  Reader.markIdentifierUpToDate(II);

  IdentID ID = Reader.getGlobalIdentifierID(F, RawID);
  if (!IsInteresting) {
    // For uninteresting identifiers, there's nothing else to do. Just notify
    // the reader that we've finished loading this identifier.
    Reader.SetIdentifierInfo(ID, II);
    return II;
  }

  unsigned ObjCOrBuiltinID = endian::readNext<uint16_t, little, unaligned>(d);
  unsigned Bits = endian::readNext<uint16_t, little, unaligned>(d);
  bool CPlusPlusOperatorKeyword = readBit(Bits);
  bool HasRevertedTokenIDToIdentifier = readBit(Bits);
  bool HasRevertedBuiltin = readBit(Bits);
  bool Poisoned = readBit(Bits);
  bool ExtensionToken = readBit(Bits);
  bool HadMacroDefinition = readBit(Bits);

  assert(Bits == 0 && "Extra bits in the identifier?");
  DataLen -= 8;

  // Set or check the various bits in the IdentifierInfo structure.
  // Token IDs are read-only.
  if (HasRevertedTokenIDToIdentifier && II->getTokenID() != tok::identifier)
    II->revertTokenIDToIdentifier();
  if (!F.isModule())
    II->setObjCOrBuiltinID(ObjCOrBuiltinID);
  else if (HasRevertedBuiltin && II->getBuiltinID()) {
    II->revertBuiltin();
    assert((II->hasRevertedBuiltin() ||
            II->getObjCOrBuiltinID() == ObjCOrBuiltinID) &&
           "Incorrect ObjC keyword or builtin ID");
  }
  assert(II->isExtensionToken() == ExtensionToken &&
         "Incorrect extension token flag");
  (void)ExtensionToken;
  if (Poisoned)
    II->setIsPoisoned(true);
  assert(II->isCPlusPlusOperatorKeyword() == CPlusPlusOperatorKeyword &&
         "Incorrect C++ operator keyword flag");
  (void)CPlusPlusOperatorKeyword;

  // If this identifier is a macro, deserialize the macro
  // definition.
  if (HadMacroDefinition) {
    uint32_t MacroDirectivesOffset =
        endian::readNext<uint32_t, little, unaligned>(d);
    DataLen -= 4;

    Reader.addPendingMacro(II, &F, MacroDirectivesOffset);
  }

  Reader.SetIdentifierInfo(ID, II);

  // Read all of the declarations visible at global scope with this
  // name.
  if (DataLen > 0) {
    SmallVector<uint32_t, 4> DeclIDs;
    for (; DataLen > 0; DataLen -= 4)
      DeclIDs.push_back(Reader.getGlobalDeclID(
          F, endian::readNext<uint32_t, little, unaligned>(d)));
    Reader.SetGloballyVisibleDecls(II, DeclIDs);
  }

  return II;
}

DeclarationNameKey::DeclarationNameKey(DeclarationName Name)
    : Kind(Name.getNameKind()) {
  switch (Kind) {
  case DeclarationName::Identifier:
    Data = (uint64_t)Name.getAsIdentifierInfo();
    break;
  case DeclarationName::ObjCZeroArgSelector:
  case DeclarationName::ObjCOneArgSelector:
  case DeclarationName::ObjCMultiArgSelector:
    Data = (uint64_t)Name.getObjCSelector().getAsOpaquePtr();
    break;
  case DeclarationName::CXXOperatorName:
    Data = Name.getCXXOverloadedOperator();
    break;
  case DeclarationName::CXXLiteralOperatorName:
    Data = (uint64_t)Name.getCXXLiteralIdentifier();
    break;
  case DeclarationName::CXXDeductionGuideName:
    Data = (uint64_t)Name.getCXXDeductionGuideTemplate()
               ->getDeclName().getAsIdentifierInfo();
    break;
  case DeclarationName::CXXConstructorName:
  case DeclarationName::CXXDestructorName:
  case DeclarationName::CXXConversionFunctionName:
  case DeclarationName::CXXUsingDirective:
    Data = 0;
    break;
  }
}

unsigned DeclarationNameKey::getHash() const {
  llvm::FoldingSetNodeID ID;
  ID.AddInteger(Kind);

  switch (Kind) {
  case DeclarationName::Identifier:
  case DeclarationName::CXXLiteralOperatorName:
  case DeclarationName::CXXDeductionGuideName:
    ID.AddString(((IdentifierInfo*)Data)->getName());
    break;
  case DeclarationName::ObjCZeroArgSelector:
  case DeclarationName::ObjCOneArgSelector:
  case DeclarationName::ObjCMultiArgSelector:
    ID.AddInteger(serialization::ComputeHash(Selector(Data)));
    break;
  case DeclarationName::CXXOperatorName:
    ID.AddInteger((OverloadedOperatorKind)Data);
    break;
  case DeclarationName::CXXConstructorName:
  case DeclarationName::CXXDestructorName:
  case DeclarationName::CXXConversionFunctionName:
  case DeclarationName::CXXUsingDirective:
    break;
  }

  return ID.ComputeHash();
}

ModuleFile *
ASTDeclContextNameLookupTrait::ReadFileRef(const unsigned char *&d) {
  using namespace llvm::support;

  uint32_t ModuleFileID = endian::readNext<uint32_t, little, unaligned>(d);
  return Reader.getLocalModuleFile(F, ModuleFileID);
}

std::pair<unsigned, unsigned>
ASTDeclContextNameLookupTrait::ReadKeyDataLength(const unsigned char *&d) {
  using namespace llvm::support;

  unsigned KeyLen = endian::readNext<uint16_t, little, unaligned>(d);
  unsigned DataLen = endian::readNext<uint16_t, little, unaligned>(d);
  return std::make_pair(KeyLen, DataLen);
}

ASTDeclContextNameLookupTrait::internal_key_type
ASTDeclContextNameLookupTrait::ReadKey(const unsigned char *d, unsigned) {
  using namespace llvm::support;

  auto Kind = (DeclarationName::NameKind)*d++;
  uint64_t Data;
  switch (Kind) {
  case DeclarationName::Identifier:
  case DeclarationName::CXXLiteralOperatorName:
  case DeclarationName::CXXDeductionGuideName:
    Data = (uint64_t)Reader.getLocalIdentifier(
        F, endian::readNext<uint32_t, little, unaligned>(d));
    break;
  case DeclarationName::ObjCZeroArgSelector:
  case DeclarationName::ObjCOneArgSelector:
  case DeclarationName::ObjCMultiArgSelector:
    Data =
        (uint64_t)Reader.getLocalSelector(
                             F, endian::readNext<uint32_t, little, unaligned>(
                                    d)).getAsOpaquePtr();
    break;
  case DeclarationName::CXXOperatorName:
    Data = *d++; // OverloadedOperatorKind
    break;
  case DeclarationName::CXXConstructorName:
  case DeclarationName::CXXDestructorName:
  case DeclarationName::CXXConversionFunctionName:
  case DeclarationName::CXXUsingDirective:
    Data = 0;
    break;
  }

  return DeclarationNameKey(Kind, Data);
}

void ASTDeclContextNameLookupTrait::ReadDataInto(internal_key_type,
                                                 const unsigned char *d,
                                                 unsigned DataLen,
                                                 data_type_builder &Val) {
  using namespace llvm::support;

  for (unsigned NumDecls = DataLen / 4; NumDecls; --NumDecls) {
    uint32_t LocalID = endian::readNext<uint32_t, little, unaligned>(d);
    Val.insert(Reader.getGlobalDeclID(F, LocalID));
  }
}

bool ASTReader::ReadLexicalDeclContextStorage(ModuleFile &M,
                                              BitstreamCursor &Cursor,
                                              uint64_t Offset,
                                              DeclContext *DC) {
  assert(Offset != 0);

  SavedStreamPosition SavedPosition(Cursor);
  if (llvm::Error Err = Cursor.JumpToBit(Offset)) {
    Error(std::move(Err));
    return true;
  }

  RecordData Record;
  StringRef Blob;
  Expected<unsigned> MaybeCode = Cursor.ReadCode();
  if (!MaybeCode) {
    Error(MaybeCode.takeError());
    return true;
  }
  unsigned Code = MaybeCode.get();

  Expected<unsigned> MaybeRecCode = Cursor.readRecord(Code, Record, &Blob);
  if (!MaybeRecCode) {
    Error(MaybeRecCode.takeError());
    return true;
  }
  unsigned RecCode = MaybeRecCode.get();
  if (RecCode != DECL_CONTEXT_LEXICAL) {
    Error("Expected lexical block");
    return true;
  }

  assert(!isa<TranslationUnitDecl>(DC) &&
         "expected a TU_UPDATE_LEXICAL record for TU");
  // If we are handling a C++ class template instantiation, we can see multiple
  // lexical updates for the same record. It's important that we select only one
  // of them, so that field numbering works properly. Just pick the first one we
  // see.
  auto &Lex = LexicalDecls[DC];
  if (!Lex.first) {
    Lex = std::make_pair(
        &M, llvm::makeArrayRef(
                reinterpret_cast<const llvm::support::unaligned_uint32_t *>(
                    Blob.data()),
                Blob.size() / 4));
  }
  DC->setHasExternalLexicalStorage(true);
  return false;
}

bool ASTReader::ReadVisibleDeclContextStorage(ModuleFile &M,
                                              BitstreamCursor &Cursor,
                                              uint64_t Offset,
                                              DeclID ID) {
  assert(Offset != 0);

  SavedStreamPosition SavedPosition(Cursor);
  if (llvm::Error Err = Cursor.JumpToBit(Offset)) {
    Error(std::move(Err));
    return true;
  }

  RecordData Record;
  StringRef Blob;
  Expected<unsigned> MaybeCode = Cursor.ReadCode();
  if (!MaybeCode) {
    Error(MaybeCode.takeError());
    return true;
  }
  unsigned Code = MaybeCode.get();

  Expected<unsigned> MaybeRecCode = Cursor.readRecord(Code, Record, &Blob);
  if (!MaybeRecCode) {
    Error(MaybeRecCode.takeError());
    return true;
  }
  unsigned RecCode = MaybeRecCode.get();
  if (RecCode != DECL_CONTEXT_VISIBLE) {
    Error("Expected visible lookup table block");
    return true;
  }

  // We can't safely determine the primary context yet, so delay attaching the
  // lookup table until we're done with recursive deserialization.
  auto *Data = (const unsigned char*)Blob.data();
  PendingVisibleUpdates[ID].push_back(PendingVisibleUpdate{&M, Data});
  return false;
}

void ASTReader::Error(StringRef Msg) const {
  Error(diag::err_fe_pch_malformed, Msg);
  if (PP.getLangOpts().Modules && !Diags.isDiagnosticInFlight() &&
      !PP.getHeaderSearchInfo().getModuleCachePath().empty()) {
    Diag(diag::note_module_cache_path)
      << PP.getHeaderSearchInfo().getModuleCachePath();
  }
}

void ASTReader::Error(unsigned DiagID, StringRef Arg1, StringRef Arg2,
                      StringRef Arg3) const {
  if (Diags.isDiagnosticInFlight())
    Diags.SetDelayedDiagnostic(DiagID, Arg1, Arg2, Arg3);
  else
    Diag(DiagID) << Arg1 << Arg2 << Arg3;
}

void ASTReader::Error(unsigned DiagID, StringRef Arg1, StringRef Arg2,
                      unsigned Select) const {
  if (!Diags.isDiagnosticInFlight())
    Diag(DiagID) << Arg1 << Arg2 << Select;
}

void ASTReader::Error(llvm::Error &&Err) const {
  Error(toString(std::move(Err)));
}

//===----------------------------------------------------------------------===//
// Source Manager Deserialization
//===----------------------------------------------------------------------===//

/// Read the line table in the source manager block.
/// \returns true if there was an error.
bool ASTReader::ParseLineTable(ModuleFile &F,
                               const RecordData &Record) {
  unsigned Idx = 0;
  LineTableInfo &LineTable = SourceMgr.getLineTable();

  // Parse the file names
  std::map<int, int> FileIDs;
  FileIDs[-1] = -1; // For unspecified filenames.
  for (unsigned I = 0; Record[Idx]; ++I) {
    // Extract the file name
    auto Filename = ReadPath(F, Record, Idx);
    FileIDs[I] = LineTable.getLineTableFilenameID(Filename);
  }
  ++Idx;

  // Parse the line entries
  std::vector<LineEntry> Entries;
  while (Idx < Record.size()) {
    int FID = Record[Idx++];
    assert(FID >= 0 && "Serialized line entries for non-local file.");
    // Remap FileID from 1-based old view.
    FID += F.SLocEntryBaseID - 1;

    // Extract the line entries
    unsigned NumEntries = Record[Idx++];
    assert(NumEntries && "no line entries for file ID");
    Entries.clear();
    Entries.reserve(NumEntries);
    for (unsigned I = 0; I != NumEntries; ++I) {
      unsigned FileOffset = Record[Idx++];
      unsigned LineNo = Record[Idx++];
      int FilenameID = FileIDs[Record[Idx++]];
      SrcMgr::CharacteristicKind FileKind
        = (SrcMgr::CharacteristicKind)Record[Idx++];
      unsigned IncludeOffset = Record[Idx++];
      Entries.push_back(LineEntry::get(FileOffset, LineNo, FilenameID,
                                       FileKind, IncludeOffset));
    }
    LineTable.AddEntry(FileID::get(FID), Entries);
  }

  return false;
}

/// Read a source manager block
bool ASTReader::ReadSourceManagerBlock(ModuleFile &F) {
  using namespace SrcMgr;

  BitstreamCursor &SLocEntryCursor = F.SLocEntryCursor;

  // Set the source-location entry cursor to the current position in
  // the stream. This cursor will be used to read the contents of the
  // source manager block initially, and then lazily read
  // source-location entries as needed.
  SLocEntryCursor = F.Stream;

  // The stream itself is going to skip over the source manager block.
  if (llvm::Error Err = F.Stream.SkipBlock()) {
    Error(std::move(Err));
    return true;
  }

  // Enter the source manager block.
  if (llvm::Error Err =
          SLocEntryCursor.EnterSubBlock(SOURCE_MANAGER_BLOCK_ID)) {
    Error(std::move(Err));
    return true;
  }

  RecordData Record;
  while (true) {
    Expected<llvm::BitstreamEntry> MaybeE =
        SLocEntryCursor.advanceSkippingSubblocks();
    if (!MaybeE) {
      Error(MaybeE.takeError());
      return true;
    }
    llvm::BitstreamEntry E = MaybeE.get();

    switch (E.Kind) {
    case llvm::BitstreamEntry::SubBlock: // Handled for us already.
    case llvm::BitstreamEntry::Error:
      Error("malformed block record in AST file");
      return true;
    case llvm::BitstreamEntry::EndBlock:
      return false;
    case llvm::BitstreamEntry::Record:
      // The interesting case.
      break;
    }

    // Read a record.
    Record.clear();
    StringRef Blob;
    Expected<unsigned> MaybeRecord =
        SLocEntryCursor.readRecord(E.ID, Record, &Blob);
    if (!MaybeRecord) {
      Error(MaybeRecord.takeError());
      return true;
    }
    switch (MaybeRecord.get()) {
    default:  // Default behavior: ignore.
      break;

    case SM_SLOC_FILE_ENTRY:
    case SM_SLOC_BUFFER_ENTRY:
    case SM_SLOC_EXPANSION_ENTRY:
      // Once we hit one of the source location entries, we're done.
      return false;
    }
  }
}

/// If a header file is not found at the path that we expect it to be
/// and the PCH file was moved from its original location, try to resolve the
/// file by assuming that header+PCH were moved together and the header is in
/// the same place relative to the PCH.
static std::string
resolveFileRelativeToOriginalDir(const std::string &Filename,
                                 const std::string &OriginalDir,
                                 const std::string &CurrDir) {
  assert(OriginalDir != CurrDir &&
         "No point trying to resolve the file if the PCH dir didn't change");

  using namespace llvm::sys;

  SmallString<128> filePath(Filename);
  fs::make_absolute(filePath);
  assert(path::is_absolute(OriginalDir));
  SmallString<128> currPCHPath(CurrDir);

  path::const_iterator fileDirI = path::begin(path::parent_path(filePath)),
                       fileDirE = path::end(path::parent_path(filePath));
  path::const_iterator origDirI = path::begin(OriginalDir),
                       origDirE = path::end(OriginalDir);
  // Skip the common path components from filePath and OriginalDir.
  while (fileDirI != fileDirE && origDirI != origDirE &&
         *fileDirI == *origDirI) {
    ++fileDirI;
    ++origDirI;
  }
  for (; origDirI != origDirE; ++origDirI)
    path::append(currPCHPath, "..");
  path::append(currPCHPath, fileDirI, fileDirE);
  path::append(currPCHPath, path::filename(Filename));
  return currPCHPath.str();
}

bool ASTReader::ReadSLocEntry(int ID) {
  if (ID == 0)
    return false;

  if (unsigned(-ID) - 2 >= getTotalNumSLocs() || ID > 0) {
    Error("source location entry ID out-of-range for AST file");
    return true;
  }

  // Local helper to read the (possibly-compressed) buffer data following the
  // entry record.
  auto ReadBuffer = [this](
      BitstreamCursor &SLocEntryCursor,
      StringRef Name) -> std::unique_ptr<llvm::MemoryBuffer> {
    RecordData Record;
    StringRef Blob;
    Expected<unsigned> MaybeCode = SLocEntryCursor.ReadCode();
    if (!MaybeCode) {
      Error(MaybeCode.takeError());
      return nullptr;
    }
    unsigned Code = MaybeCode.get();

    Expected<unsigned> MaybeRecCode =
        SLocEntryCursor.readRecord(Code, Record, &Blob);
    if (!MaybeRecCode) {
      Error(MaybeRecCode.takeError());
      return nullptr;
    }
    unsigned RecCode = MaybeRecCode.get();

    if (RecCode == SM_SLOC_BUFFER_BLOB_COMPRESSED) {
      if (!llvm::zlib::isAvailable()) {
        Error("zlib is not available");
        return nullptr;
      }
      SmallString<0> Uncompressed;
      if (llvm::Error E =
              llvm::zlib::uncompress(Blob, Uncompressed, Record[0])) {
        Error("could not decompress embedded file contents: " +
              llvm::toString(std::move(E)));
        return nullptr;
      }
      return llvm::MemoryBuffer::getMemBufferCopy(Uncompressed, Name);
    } else if (RecCode == SM_SLOC_BUFFER_BLOB) {
      return llvm::MemoryBuffer::getMemBuffer(Blob.drop_back(1), Name, true);
    } else {
      Error("AST record has invalid code");
      return nullptr;
    }
  };

  ModuleFile *F = GlobalSLocEntryMap.find(-ID)->second;
  if (llvm::Error Err = F->SLocEntryCursor.JumpToBit(
          F->SLocEntryOffsets[ID - F->SLocEntryBaseID])) {
    Error(std::move(Err));
    return true;
  }

  BitstreamCursor &SLocEntryCursor = F->SLocEntryCursor;
  unsigned BaseOffset = F->SLocEntryBaseOffset;

  ++NumSLocEntriesRead;
  Expected<llvm::BitstreamEntry> MaybeEntry = SLocEntryCursor.advance();
  if (!MaybeEntry) {
    Error(MaybeEntry.takeError());
    return true;
  }
  llvm::BitstreamEntry Entry = MaybeEntry.get();

  if (Entry.Kind != llvm::BitstreamEntry::Record) {
    Error("incorrectly-formatted source location entry in AST file");
    return true;
  }

  RecordData Record;
  StringRef Blob;
  Expected<unsigned> MaybeSLOC =
      SLocEntryCursor.readRecord(Entry.ID, Record, &Blob);
  if (!MaybeSLOC) {
    Error(MaybeSLOC.takeError());
    return true;
  }
  switch (MaybeSLOC.get()) {
  default:
    Error("incorrectly-formatted source location entry in AST file");
    return true;

  case SM_SLOC_FILE_ENTRY: {
    // We will detect whether a file changed and return 'Failure' for it, but
    // we will also try to fail gracefully by setting up the SLocEntry.
    unsigned InputID = Record[4];
    InputFile IF = getInputFile(*F, InputID);
    const FileEntry *File = IF.getFile();
    bool OverriddenBuffer = IF.isOverridden();

    // Note that we only check if a File was returned. If it was out-of-date
    // we have complained but we will continue creating a FileID to recover
    // gracefully.
    if (!File)
      return true;

    SourceLocation IncludeLoc = ReadSourceLocation(*F, Record[1]);
    if (IncludeLoc.isInvalid() && F->Kind != MK_MainFile) {
      // This is the module's main file.
      IncludeLoc = getImportLocation(F);
    }
    SrcMgr::CharacteristicKind
      FileCharacter = (SrcMgr::CharacteristicKind)Record[2];
    // FIXME: The FileID should be created from the FileEntryRef.
    FileID FID = SourceMgr.createFileID(File, IncludeLoc, FileCharacter,
                                        ID, BaseOffset + Record[0]);
    SrcMgr::FileInfo &FileInfo =
          const_cast<SrcMgr::FileInfo&>(SourceMgr.getSLocEntry(FID).getFile());
    FileInfo.NumCreatedFIDs = Record[5];
    if (Record[3])
      FileInfo.setHasLineDirectives();

    unsigned NumFileDecls = Record[7];
    if (NumFileDecls && ContextObj) {
      const DeclID *FirstDecl = F->FileSortedDecls + Record[6];
      assert(F->FileSortedDecls && "FILE_SORTED_DECLS not encountered yet ?");
      FileDeclIDs[FID] = FileDeclsInfo(F, llvm::makeArrayRef(FirstDecl,
                                                             NumFileDecls));
    }

    const SrcMgr::ContentCache *ContentCache
      = SourceMgr.getOrCreateContentCache(File, isSystem(FileCharacter));
    if (OverriddenBuffer && !ContentCache->BufferOverridden &&
        ContentCache->ContentsEntry == ContentCache->OrigEntry &&
        !ContentCache->getRawBuffer()) {
      auto Buffer = ReadBuffer(SLocEntryCursor, File->getName());
      if (!Buffer)
        return true;
      SourceMgr.overrideFileContents(File, std::move(Buffer));
    }

    break;
  }

  case SM_SLOC_BUFFER_ENTRY: {
    const char *Name = Blob.data();
    unsigned Offset = Record[0];
    SrcMgr::CharacteristicKind
      FileCharacter = (SrcMgr::CharacteristicKind)Record[2];
    SourceLocation IncludeLoc = ReadSourceLocation(*F, Record[1]);
    if (IncludeLoc.isInvalid() && F->isModule()) {
      IncludeLoc = getImportLocation(F);
    }

    auto Buffer = ReadBuffer(SLocEntryCursor, Name);
    if (!Buffer)
      return true;
    SourceMgr.createFileID(std::move(Buffer), FileCharacter, ID,
                           BaseOffset + Offset, IncludeLoc);
    break;
  }

  case SM_SLOC_EXPANSION_ENTRY: {
    SourceLocation SpellingLoc = ReadSourceLocation(*F, Record[1]);
    SourceMgr.createExpansionLoc(SpellingLoc,
                                     ReadSourceLocation(*F, Record[2]),
                                     ReadSourceLocation(*F, Record[3]),
                                     Record[5],
                                     Record[4],
                                     ID,
                                     BaseOffset + Record[0]);
    break;
  }
  }

  return false;
}

std::pair<SourceLocation, StringRef> ASTReader::getModuleImportLoc(int ID) {
  if (ID == 0)
    return std::make_pair(SourceLocation(), "");

  if (unsigned(-ID) - 2 >= getTotalNumSLocs() || ID > 0) {
    Error("source location entry ID out-of-range for AST file");
    return std::make_pair(SourceLocation(), "");
  }

  // Find which module file this entry lands in.
  ModuleFile *M = GlobalSLocEntryMap.find(-ID)->second;
  if (!M->isModule())
    return std::make_pair(SourceLocation(), "");

  // FIXME: Can we map this down to a particular submodule? That would be
  // ideal.
  return std::make_pair(M->ImportLoc, StringRef(M->ModuleName));
}

/// Find the location where the module F is imported.
SourceLocation ASTReader::getImportLocation(ModuleFile *F) {
  if (F->ImportLoc.isValid())
    return F->ImportLoc;

  // Otherwise we have a PCH. It's considered to be "imported" at the first
  // location of its includer.
  if (F->ImportedBy.empty() || !F->ImportedBy[0]) {
    // Main file is the importer.
    assert(SourceMgr.getMainFileID().isValid() && "missing main file");
    return SourceMgr.getLocForStartOfFile(SourceMgr.getMainFileID());
  }
  return F->ImportedBy[0]->FirstLoc;
}

/// Enter a subblock of the specified BlockID with the specified cursor. Read
/// the abbreviations that are at the top of the block and then leave the cursor
/// pointing into the block.
bool ASTReader::ReadBlockAbbrevs(BitstreamCursor &Cursor, unsigned BlockID) {
  if (llvm::Error Err = Cursor.EnterSubBlock(BlockID)) {
    // FIXME this drops errors on the floor.
    consumeError(std::move(Err));
    return true;
  }

  while (true) {
    uint64_t Offset = Cursor.GetCurrentBitNo();
    Expected<unsigned> MaybeCode = Cursor.ReadCode();
    if (!MaybeCode) {
      // FIXME this drops errors on the floor.
      consumeError(MaybeCode.takeError());
      return true;
    }
    unsigned Code = MaybeCode.get();

    // We expect all abbrevs to be at the start of the block.
    if (Code != llvm::bitc::DEFINE_ABBREV) {
      if (llvm::Error Err = Cursor.JumpToBit(Offset)) {
        // FIXME this drops errors on the floor.
        consumeError(std::move(Err));
        return true;
      }
      return false;
    }
    if (llvm::Error Err = Cursor.ReadAbbrevRecord()) {
      // FIXME this drops errors on the floor.
      consumeError(std::move(Err));
      return true;
    }
  }
}

Token ASTReader::ReadToken(ModuleFile &F, const RecordDataImpl &Record,
                           unsigned &Idx) {
  Token Tok;
  Tok.startToken();
  Tok.setLocation(ReadSourceLocation(F, Record, Idx));
  Tok.setLength(Record[Idx++]);
  if (IdentifierInfo *II = getLocalIdentifier(F, Record[Idx++]))
    Tok.setIdentifierInfo(II);
  Tok.setKind((tok::TokenKind)Record[Idx++]);
  Tok.setFlag((Token::TokenFlags)Record[Idx++]);
  return Tok;
}

MacroInfo *ASTReader::ReadMacroRecord(ModuleFile &F, uint64_t Offset) {
  BitstreamCursor &Stream = F.MacroCursor;

  // Keep track of where we are in the stream, then jump back there
  // after reading this macro.
  SavedStreamPosition SavedPosition(Stream);

  if (llvm::Error Err = Stream.JumpToBit(Offset)) {
    // FIXME this drops errors on the floor.
    consumeError(std::move(Err));
    return nullptr;
  }
  RecordData Record;
  SmallVector<IdentifierInfo*, 16> MacroParams;
  MacroInfo *Macro = nullptr;

  while (true) {
    // Advance to the next record, but if we get to the end of the block, don't
    // pop it (removing all the abbreviations from the cursor) since we want to
    // be able to reseek within the block and read entries.
    unsigned Flags = BitstreamCursor::AF_DontPopBlockAtEnd;
    Expected<llvm::BitstreamEntry> MaybeEntry =
        Stream.advanceSkippingSubblocks(Flags);
    if (!MaybeEntry) {
      Error(MaybeEntry.takeError());
      return Macro;
    }
    llvm::BitstreamEntry Entry = MaybeEntry.get();

    switch (Entry.Kind) {
    case llvm::BitstreamEntry::SubBlock: // Handled for us already.
    case llvm::BitstreamEntry::Error:
      Error("malformed block record in AST file");
      return Macro;
    case llvm::BitstreamEntry::EndBlock:
      return Macro;
    case llvm::BitstreamEntry::Record:
      // The interesting case.
      break;
    }

    // Read a record.
    Record.clear();
    PreprocessorRecordTypes RecType;
    if (Expected<unsigned> MaybeRecType = Stream.readRecord(Entry.ID, Record))
      RecType = (PreprocessorRecordTypes)MaybeRecType.get();
    else {
      Error(MaybeRecType.takeError());
      return Macro;
    }
    switch (RecType) {
    case PP_MODULE_MACRO:
    case PP_MACRO_DIRECTIVE_HISTORY:
      return Macro;

    case PP_MACRO_OBJECT_LIKE:
    case PP_MACRO_FUNCTION_LIKE: {
      // If we already have a macro, that means that we've hit the end
      // of the definition of the macro we were looking for. We're
      // done.
      if (Macro)
        return Macro;

      unsigned NextIndex = 1; // Skip identifier ID.
      SourceLocation Loc = ReadSourceLocation(F, Record, NextIndex);
      MacroInfo *MI = PP.AllocateMacroInfo(Loc);
      MI->setDefinitionEndLoc(ReadSourceLocation(F, Record, NextIndex));
      MI->setIsUsed(Record[NextIndex++]);
      MI->setUsedForHeaderGuard(Record[NextIndex++]);

      if (RecType == PP_MACRO_FUNCTION_LIKE) {
        // Decode function-like macro info.
        bool isC99VarArgs = Record[NextIndex++];
        bool isGNUVarArgs = Record[NextIndex++];
        bool hasCommaPasting = Record[NextIndex++];
        MacroParams.clear();
        unsigned NumArgs = Record[NextIndex++];
        for (unsigned i = 0; i != NumArgs; ++i)
          MacroParams.push_back(getLocalIdentifier(F, Record[NextIndex++]));

        // Install function-like macro info.
        MI->setIsFunctionLike();
        if (isC99VarArgs) MI->setIsC99Varargs();
        if (isGNUVarArgs) MI->setIsGNUVarargs();
        if (hasCommaPasting) MI->setHasCommaPasting();
        MI->setParameterList(MacroParams, PP.getPreprocessorAllocator());
      }

      // Remember that we saw this macro last so that we add the tokens that
      // form its body to it.
      Macro = MI;

      if (NextIndex + 1 == Record.size() && PP.getPreprocessingRecord() &&
          Record[NextIndex]) {
        // We have a macro definition. Register the association
        PreprocessedEntityID
            GlobalID = getGlobalPreprocessedEntityID(F, Record[NextIndex]);
        PreprocessingRecord &PPRec = *PP.getPreprocessingRecord();
        PreprocessingRecord::PPEntityID PPID =
            PPRec.getPPEntityID(GlobalID - 1, /*isLoaded=*/true);
        MacroDefinitionRecord *PPDef = cast_or_null<MacroDefinitionRecord>(
            PPRec.getPreprocessedEntity(PPID));
        if (PPDef)
          PPRec.RegisterMacroDefinition(Macro, PPDef);
      }

      ++NumMacrosRead;
      break;
    }

    case PP_TOKEN: {
      // If we see a TOKEN before a PP_MACRO_*, then the file is
      // erroneous, just pretend we didn't see this.
      if (!Macro) break;

      unsigned Idx = 0;
      Token Tok = ReadToken(F, Record, Idx);
      Macro->AddTokenToBody(Tok);
      break;
    }
    }
  }
}

PreprocessedEntityID
ASTReader::getGlobalPreprocessedEntityID(ModuleFile &M,
                                         unsigned LocalID) const {
  if (!M.ModuleOffsetMap.empty())
    ReadModuleOffsetMap(M);

  ContinuousRangeMap<uint32_t, int, 2>::const_iterator
    I = M.PreprocessedEntityRemap.find(LocalID - NUM_PREDEF_PP_ENTITY_IDS);
  assert(I != M.PreprocessedEntityRemap.end()
         && "Invalid index into preprocessed entity index remap");

  return LocalID + I->second;
}

unsigned HeaderFileInfoTrait::ComputeHash(internal_key_ref ikey) {
  return llvm::hash_combine(ikey.Size, ikey.ModTime);
}

HeaderFileInfoTrait::internal_key_type
HeaderFileInfoTrait::GetInternalKey(const FileEntry *FE) {
  internal_key_type ikey = {FE->getSize(),
                            M.HasTimestamps ? FE->getModificationTime() : 0,
                            FE->getName(), /*Imported*/ false};
  return ikey;
}

bool HeaderFileInfoTrait::EqualKey(internal_key_ref a, internal_key_ref b) {
  if (a.Size != b.Size || (a.ModTime && b.ModTime && a.ModTime != b.ModTime))
    return false;

  if (llvm::sys::path::is_absolute(a.Filename) && a.Filename == b.Filename)
    return true;

  // Determine whether the actual files are equivalent.
  FileManager &FileMgr = Reader.getFileManager();
  auto GetFile = [&](const internal_key_type &Key) -> const FileEntry* {
    if (!Key.Imported) {
      if (auto File = FileMgr.getFile(Key.Filename))
        return *File;
      return nullptr;
    }

    std::string Resolved = Key.Filename;
    Reader.ResolveImportedPath(M, Resolved);
    if (auto File = FileMgr.getFile(Resolved))
      return *File;
    return nullptr;
  };

  const FileEntry *FEA = GetFile(a);
  const FileEntry *FEB = GetFile(b);
  return FEA && FEA == FEB;
}

std::pair<unsigned, unsigned>
HeaderFileInfoTrait::ReadKeyDataLength(const unsigned char*& d) {
  using namespace llvm::support;

  unsigned KeyLen = (unsigned) endian::readNext<uint16_t, little, unaligned>(d);
  unsigned DataLen = (unsigned) *d++;
  return std::make_pair(KeyLen, DataLen);
}

HeaderFileInfoTrait::internal_key_type
HeaderFileInfoTrait::ReadKey(const unsigned char *d, unsigned) {
  using namespace llvm::support;

  internal_key_type ikey;
  ikey.Size = off_t(endian::readNext<uint64_t, little, unaligned>(d));
  ikey.ModTime = time_t(endian::readNext<uint64_t, little, unaligned>(d));
  ikey.Filename = (const char *)d;
  ikey.Imported = true;
  return ikey;
}

HeaderFileInfoTrait::data_type
HeaderFileInfoTrait::ReadData(internal_key_ref key, const unsigned char *d,
                              unsigned DataLen) {
  using namespace llvm::support;

  const unsigned char *End = d + DataLen;
  HeaderFileInfo HFI;
  unsigned Flags = *d++;
  // FIXME: Refactor with mergeHeaderFileInfo in HeaderSearch.cpp.
  HFI.isImport |= (Flags >> 5) & 0x01;
  HFI.isPragmaOnce |= (Flags >> 4) & 0x01;
  HFI.DirInfo = (Flags >> 1) & 0x07;
  HFI.IndexHeaderMapHeader = Flags & 0x01;
  // FIXME: Find a better way to handle this. Maybe just store a
  // "has been included" flag?
  HFI.NumIncludes = std::max(endian::readNext<uint16_t, little, unaligned>(d),
                             HFI.NumIncludes);
  HFI.ControllingMacroID = Reader.getGlobalIdentifierID(
      M, endian::readNext<uint32_t, little, unaligned>(d));
  if (unsigned FrameworkOffset =
          endian::readNext<uint32_t, little, unaligned>(d)) {
    // The framework offset is 1 greater than the actual offset,
    // since 0 is used as an indicator for "no framework name".
    StringRef FrameworkName(FrameworkStrings + FrameworkOffset - 1);
    HFI.Framework = HS->getUniqueFrameworkName(FrameworkName);
  }

  assert((End - d) % 4 == 0 &&
         "Wrong data length in HeaderFileInfo deserialization");
  while (d != End) {
    uint32_t LocalSMID = endian::readNext<uint32_t, little, unaligned>(d);
    auto HeaderRole = static_cast<ModuleMap::ModuleHeaderRole>(LocalSMID & 3);
    LocalSMID >>= 2;

    // This header is part of a module. Associate it with the module to enable
    // implicit module import.
    SubmoduleID GlobalSMID = Reader.getGlobalSubmoduleID(M, LocalSMID);
    Module *Mod = Reader.getSubmodule(GlobalSMID);
    FileManager &FileMgr = Reader.getFileManager();
    ModuleMap &ModMap =
        Reader.getPreprocessor().getHeaderSearchInfo().getModuleMap();

    std::string Filename = key.Filename;
    if (key.Imported)
      Reader.ResolveImportedPath(M, Filename);
    // FIXME: This is not always the right filename-as-written, but we're not
    // going to use this information to rebuild the module, so it doesn't make
    // a lot of difference.
    Module::Header H = { key.Filename, *FileMgr.getFile(Filename) };
    ModMap.addHeader(Mod, H, HeaderRole, /*Imported*/true);
    HFI.isModuleHeader |= !(HeaderRole & ModuleMap::TextualHeader);
  }

  // This HeaderFileInfo was externally loaded.
  HFI.External = true;
  HFI.IsValid = true;
  return HFI;
}

void ASTReader::addPendingMacro(IdentifierInfo *II,
                                ModuleFile *M,
                                uint64_t MacroDirectivesOffset) {
  assert(NumCurrentElementsDeserializing > 0 &&"Missing deserialization guard");
  PendingMacroIDs[II].push_back(PendingMacroInfo(M, MacroDirectivesOffset));
}

void ASTReader::ReadDefinedMacros() {
  // Note that we are loading defined macros.
  Deserializing Macros(this);

  for (ModuleFile &I : llvm::reverse(ModuleMgr)) {
    BitstreamCursor &MacroCursor = I.MacroCursor;

    // If there was no preprocessor block, skip this file.
    if (MacroCursor.getBitcodeBytes().empty())
      continue;

    BitstreamCursor Cursor = MacroCursor;
    if (llvm::Error Err = Cursor.JumpToBit(I.MacroStartOffset)) {
      Error(std::move(Err));
      return;
    }

    RecordData Record;
    while (true) {
      Expected<llvm::BitstreamEntry> MaybeE = Cursor.advanceSkippingSubblocks();
      if (!MaybeE) {
        Error(MaybeE.takeError());
        return;
      }
      llvm::BitstreamEntry E = MaybeE.get();

      switch (E.Kind) {
      case llvm::BitstreamEntry::SubBlock: // Handled for us already.
      case llvm::BitstreamEntry::Error:
        Error("malformed block record in AST file");
        return;
      case llvm::BitstreamEntry::EndBlock:
        goto NextCursor;

      case llvm::BitstreamEntry::Record: {
        Record.clear();
        Expected<unsigned> MaybeRecord = Cursor.readRecord(E.ID, Record);
        if (!MaybeRecord) {
          Error(MaybeRecord.takeError());
          return;
        }
        switch (MaybeRecord.get()) {
        default:  // Default behavior: ignore.
          break;

        case PP_MACRO_OBJECT_LIKE:
        case PP_MACRO_FUNCTION_LIKE: {
          IdentifierInfo *II = getLocalIdentifier(I, Record[0]);
          if (II->isOutOfDate())
            updateOutOfDateIdentifier(*II);
          break;
        }

        case PP_TOKEN:
          // Ignore tokens.
          break;
        }
        break;
      }
      }
    }
    NextCursor:  ;
  }
}

namespace {

  /// Visitor class used to look up identifirs in an AST file.
  class IdentifierLookupVisitor {
    StringRef Name;
    unsigned NameHash;
    unsigned PriorGeneration;
    unsigned &NumIdentifierLookups;
    unsigned &NumIdentifierLookupHits;
    IdentifierInfo *Found = nullptr;

  public:
    IdentifierLookupVisitor(StringRef Name, unsigned PriorGeneration,
                            unsigned &NumIdentifierLookups,
                            unsigned &NumIdentifierLookupHits)
      : Name(Name), NameHash(ASTIdentifierLookupTrait::ComputeHash(Name)),
        PriorGeneration(PriorGeneration),
        NumIdentifierLookups(NumIdentifierLookups),
        NumIdentifierLookupHits(NumIdentifierLookupHits) {}

    bool operator()(ModuleFile &M) {
      // If we've already searched this module file, skip it now.
      if (M.Generation <= PriorGeneration)
        return true;

      ASTIdentifierLookupTable *IdTable
        = (ASTIdentifierLookupTable *)M.IdentifierLookupTable;
      if (!IdTable)
        return false;

      ASTIdentifierLookupTrait Trait(IdTable->getInfoObj().getReader(), M,
                                     Found);
      ++NumIdentifierLookups;
      ASTIdentifierLookupTable::iterator Pos =
          IdTable->find_hashed(Name, NameHash, &Trait);
      if (Pos == IdTable->end())
        return false;

      // Dereferencing the iterator has the effect of building the
      // IdentifierInfo node and populating it with the various
      // declarations it needs.
      ++NumIdentifierLookupHits;
      Found = *Pos;
      return true;
    }

    // Retrieve the identifier info found within the module
    // files.
    IdentifierInfo *getIdentifierInfo() const { return Found; }
  };

} // namespace

void ASTReader::updateOutOfDateIdentifier(IdentifierInfo &II) {
  // Note that we are loading an identifier.
  Deserializing AnIdentifier(this);

  unsigned PriorGeneration = 0;
  if (getContext().getLangOpts().Modules)
    PriorGeneration = IdentifierGeneration[&II];

  // If there is a global index, look there first to determine which modules
  // provably do not have any results for this identifier.
  GlobalModuleIndex::HitSet Hits;
  GlobalModuleIndex::HitSet *HitsPtr = nullptr;
  if (!loadGlobalIndex()) {
    if (GlobalIndex->lookupIdentifier(II.getName(), Hits)) {
      HitsPtr = &Hits;
    }
  }

  IdentifierLookupVisitor Visitor(II.getName(), PriorGeneration,
                                  NumIdentifierLookups,
                                  NumIdentifierLookupHits);
  ModuleMgr.visit(Visitor, HitsPtr);
  markIdentifierUpToDate(&II);
}

void ASTReader::markIdentifierUpToDate(IdentifierInfo *II) {
  if (!II)
    return;

  II->setOutOfDate(false);

  // Update the generation for this identifier.
  if (getContext().getLangOpts().Modules)
    IdentifierGeneration[II] = getGeneration();
}

void ASTReader::resolvePendingMacro(IdentifierInfo *II,
                                    const PendingMacroInfo &PMInfo) {
  ModuleFile &M = *PMInfo.M;

  BitstreamCursor &Cursor = M.MacroCursor;
  SavedStreamPosition SavedPosition(Cursor);
  if (llvm::Error Err = Cursor.JumpToBit(PMInfo.MacroDirectivesOffset)) {
    Error(std::move(Err));
    return;
  }

  struct ModuleMacroRecord {
    SubmoduleID SubModID;
    MacroInfo *MI;
    SmallVector<SubmoduleID, 8> Overrides;
  };
  llvm::SmallVector<ModuleMacroRecord, 8> ModuleMacros;

  // We expect to see a sequence of PP_MODULE_MACRO records listing exported
  // macros, followed by a PP_MACRO_DIRECTIVE_HISTORY record with the complete
  // macro histroy.
  RecordData Record;
  while (true) {
    Expected<llvm::BitstreamEntry> MaybeEntry =
        Cursor.advance(BitstreamCursor::AF_DontPopBlockAtEnd);
    if (!MaybeEntry) {
      Error(MaybeEntry.takeError());
      return;
    }
    llvm::BitstreamEntry Entry = MaybeEntry.get();

    if (Entry.Kind != llvm::BitstreamEntry::Record) {
      Error("malformed block record in AST file");
      return;
    }

    Record.clear();
    Expected<unsigned> MaybePP = Cursor.readRecord(Entry.ID, Record);
    if (!MaybePP) {
      Error(MaybePP.takeError());
      return;
    }
    switch ((PreprocessorRecordTypes)MaybePP.get()) {
    case PP_MACRO_DIRECTIVE_HISTORY:
      break;

    case PP_MODULE_MACRO: {
      ModuleMacros.push_back(ModuleMacroRecord());
      auto &Info = ModuleMacros.back();
      Info.SubModID = getGlobalSubmoduleID(M, Record[0]);
      Info.MI = getMacro(getGlobalMacroID(M, Record[1]));
      for (int I = 2, N = Record.size(); I != N; ++I)
        Info.Overrides.push_back(getGlobalSubmoduleID(M, Record[I]));
      continue;
    }

    default:
      Error("malformed block record in AST file");
      return;
    }

    // We found the macro directive history; that's the last record
    // for this macro.
    break;
  }

  // Module macros are listed in reverse dependency order.
  {
    std::reverse(ModuleMacros.begin(), ModuleMacros.end());
    llvm::SmallVector<ModuleMacro*, 8> Overrides;
    for (auto &MMR : ModuleMacros) {
      Overrides.clear();
      for (unsigned ModID : MMR.Overrides) {
        Module *Mod = getSubmodule(ModID);
        auto *Macro = PP.getModuleMacro(Mod, II);
        assert(Macro && "missing definition for overridden macro");
        Overrides.push_back(Macro);
      }

      bool Inserted = false;
      Module *Owner = getSubmodule(MMR.SubModID);
      PP.addModuleMacro(Owner, II, MMR.MI, Overrides, Inserted);
    }
  }

  // Don't read the directive history for a module; we don't have anywhere
  // to put it.
  if (M.isModule())
    return;

  // Deserialize the macro directives history in reverse source-order.
  MacroDirective *Latest = nullptr, *Earliest = nullptr;
  unsigned Idx = 0, N = Record.size();
  while (Idx < N) {
    MacroDirective *MD = nullptr;
    SourceLocation Loc = ReadSourceLocation(M, Record, Idx);
    MacroDirective::Kind K = (MacroDirective::Kind)Record[Idx++];
    switch (K) {
    case MacroDirective::MD_Define: {
      MacroInfo *MI = getMacro(getGlobalMacroID(M, Record[Idx++]));
      MD = PP.AllocateDefMacroDirective(MI, Loc);
      break;
    }
    case MacroDirective::MD_Undefine:
      MD = PP.AllocateUndefMacroDirective(Loc);
      break;
    case MacroDirective::MD_Visibility:
      bool isPublic = Record[Idx++];
      MD = PP.AllocateVisibilityMacroDirective(Loc, isPublic);
      break;
    }

    if (!Latest)
      Latest = MD;
    if (Earliest)
      Earliest->setPrevious(MD);
    Earliest = MD;
  }

  if (Latest)
    PP.setLoadedMacroDirective(II, Earliest, Latest);
}

ASTReader::InputFileInfo
ASTReader::readInputFileInfo(ModuleFile &F, unsigned ID) {
  // Go find this input file.
  BitstreamCursor &Cursor = F.InputFilesCursor;
  SavedStreamPosition SavedPosition(Cursor);
  if (llvm::Error Err = Cursor.JumpToBit(F.InputFileOffsets[ID - 1])) {
    // FIXME this drops errors on the floor.
    consumeError(std::move(Err));
  }

  Expected<unsigned> MaybeCode = Cursor.ReadCode();
  if (!MaybeCode) {
    // FIXME this drops errors on the floor.
    consumeError(MaybeCode.takeError());
  }
  unsigned Code = MaybeCode.get();
  RecordData Record;
  StringRef Blob;

  if (Expected<unsigned> Maybe = Cursor.readRecord(Code, Record, &Blob))
    assert(static_cast<InputFileRecordTypes>(Maybe.get()) == INPUT_FILE &&
           "invalid record type for input file");
  else {
    // FIXME this drops errors on the floor.
    consumeError(Maybe.takeError());
  }

  assert(Record[0] == ID && "Bogus stored ID or offset");
  InputFileInfo R;
  R.StoredSize = static_cast<off_t>(Record[1]);
  R.StoredTime = static_cast<time_t>(Record[2]);
  R.Overridden = static_cast<bool>(Record[3]);
  R.Transient = static_cast<bool>(Record[4]);
  R.TopLevelModuleMap = static_cast<bool>(Record[5]);
  R.Filename = Blob;
  ResolveImportedPath(F, R.Filename);

  Expected<llvm::BitstreamEntry> MaybeEntry = Cursor.advance();
  if (!MaybeEntry) // FIXME this drops errors on the floor.
    consumeError(MaybeEntry.takeError());
  llvm::BitstreamEntry Entry = MaybeEntry.get();
  assert(Entry.Kind == llvm::BitstreamEntry::Record &&
         "expected record type for input file hash");

  Record.clear();
  if (Expected<unsigned> Maybe = Cursor.readRecord(Entry.ID, Record))
    assert(static_cast<InputFileRecordTypes>(Maybe.get()) == INPUT_FILE_HASH &&
           "invalid record type for input file hash");
  else {
    // FIXME this drops errors on the floor.
    consumeError(Maybe.takeError());
  }
  R.ContentHash = (static_cast<uint64_t>(Record[1]) << 32) |
                  static_cast<uint64_t>(Record[0]);
  return R;
}

static unsigned moduleKindForDiagnostic(ModuleKind Kind);
InputFile ASTReader::getInputFile(ModuleFile &F, unsigned ID, bool Complain) {
  // If this ID is bogus, just return an empty input file.
  if (ID == 0 || ID > F.InputFilesLoaded.size())
    return InputFile();

  // If we've already loaded this input file, return it.
  if (F.InputFilesLoaded[ID-1].getFile())
    return F.InputFilesLoaded[ID-1];

  if (F.InputFilesLoaded[ID-1].isNotFound())
    return InputFile();

  // Go find this input file.
  BitstreamCursor &Cursor = F.InputFilesCursor;
  SavedStreamPosition SavedPosition(Cursor);
  if (llvm::Error Err = Cursor.JumpToBit(F.InputFileOffsets[ID - 1])) {
    // FIXME this drops errors on the floor.
    consumeError(std::move(Err));
  }

  InputFileInfo FI = readInputFileInfo(F, ID);
  off_t StoredSize = FI.StoredSize;
  time_t StoredTime = FI.StoredTime;
  bool Overridden = FI.Overridden;
  bool Transient = FI.Transient;
  StringRef Filename = FI.Filename;
  uint64_t StoredContentHash = FI.ContentHash;

  const FileEntry *File = nullptr;
  if (auto FE = FileMgr.getFile(Filename, /*OpenFile=*/false))
    File = *FE;

  // If we didn't find the file, resolve it relative to the
  // original directory from which this AST file was created.
  if (File == nullptr && !F.OriginalDir.empty() && !F.BaseDirectory.empty() &&
      F.OriginalDir != F.BaseDirectory) {
    std::string Resolved = resolveFileRelativeToOriginalDir(
        Filename, F.OriginalDir, F.BaseDirectory);
    if (!Resolved.empty())
      if (auto FE = FileMgr.getFile(Resolved))
        File = *FE;
  }

  // For an overridden file, create a virtual file with the stored
  // size/timestamp.
  if ((Overridden || Transient) && File == nullptr)
    File = FileMgr.getVirtualFile(Filename, StoredSize, StoredTime);

  if (File == nullptr) {
    if (Complain) {
      std::string ErrorStr = "could not find file '";
      ErrorStr += Filename;
      ErrorStr += "' referenced by AST file '";
      ErrorStr += F.FileName;
      ErrorStr += "'";
      Error(ErrorStr);
    }
    // Record that we didn't find the file.
    F.InputFilesLoaded[ID-1] = InputFile::getNotFound();
    return InputFile();
  }

  // Check if there was a request to override the contents of the file
  // that was part of the precompiled header. Overriding such a file
  // can lead to problems when lexing using the source locations from the
  // PCH.
  SourceManager &SM = getSourceManager();
  // FIXME: Reject if the overrides are different.
  if ((!Overridden && !Transient) && SM.isFileOverridden(File)) {
    if (Complain)
      Error(diag::err_fe_pch_file_overridden, Filename);

    // After emitting the diagnostic, bypass the overriding file to recover
    // (this creates a separate FileEntry).
    File = SM.bypassFileContentsOverride(*File);
    if (!File) {
      F.InputFilesLoaded[ID - 1] = InputFile::getNotFound();
      return InputFile();
    }
  }

  enum ModificationType {
    Size,
    ModTime,
    Content,
    None,
  };
  auto HasInputFileChanged = [&]() {
    if (StoredSize != File->getSize())
      return ModificationType::Size;
    if (!DisableValidation && StoredTime &&
        StoredTime != File->getModificationTime()) {
      // In case the modification time changes but not the content,
      // accept the cached file as legit.
      if (ValidateASTInputFilesContent &&
          StoredContentHash != static_cast<uint64_t>(llvm::hash_code(-1))) {
        auto MemBuffOrError = FileMgr.getBufferForFile(File);
        if (!MemBuffOrError) {
          if (!Complain)
            return ModificationType::ModTime;
          std::string ErrorStr = "could not get buffer for file '";
          ErrorStr += File->getName();
          ErrorStr += "'";
          Error(ErrorStr);
          return ModificationType::ModTime;
        }

        auto ContentHash = hash_value(MemBuffOrError.get()->getBuffer());
        if (StoredContentHash == static_cast<uint64_t>(ContentHash))
          return ModificationType::None;
        return ModificationType::Content;
      }
      return ModificationType::ModTime;
    }
    return ModificationType::None;
  };

  bool IsOutOfDate = false;
  auto FileChange = HasInputFileChanged();
  // For an overridden file, there is nothing to validate.
  if (!Overridden && FileChange != ModificationType::None) {
    if (Complain) {
      // Build a list of the PCH imports that got us here (in reverse).
      SmallVector<ModuleFile *, 4> ImportStack(1, &F);
      while (!ImportStack.back()->ImportedBy.empty())
        ImportStack.push_back(ImportStack.back()->ImportedBy[0]);

      // The top-level PCH is stale.
      StringRef TopLevelPCHName(ImportStack.back()->FileName);
      unsigned DiagnosticKind =
          moduleKindForDiagnostic(ImportStack.back()->Kind);
      if (DiagnosticKind == 0)
        Error(diag::err_fe_pch_file_modified, Filename, TopLevelPCHName,
              (unsigned)FileChange);
      else if (DiagnosticKind == 1)
        Error(diag::err_fe_module_file_modified, Filename, TopLevelPCHName,
              (unsigned)FileChange);
      else
        Error(diag::err_fe_ast_file_modified, Filename, TopLevelPCHName,
              (unsigned)FileChange);

      // Print the import stack.
      if (ImportStack.size() > 1 && !Diags.isDiagnosticInFlight()) {
        Diag(diag::note_pch_required_by)
          << Filename << ImportStack[0]->FileName;
        for (unsigned I = 1; I < ImportStack.size(); ++I)
          Diag(diag::note_pch_required_by)
            << ImportStack[I-1]->FileName << ImportStack[I]->FileName;
      }

      if (!Diags.isDiagnosticInFlight())
        Diag(diag::note_pch_rebuild_required) << TopLevelPCHName;
    }

    IsOutOfDate = true;
  }
  // FIXME: If the file is overridden and we've already opened it,
  // issue an error (or split it into a separate FileEntry).

  InputFile IF = InputFile(File, Overridden || Transient, IsOutOfDate);

  // Note that we've loaded this input file.
  F.InputFilesLoaded[ID-1] = IF;
  return IF;
}

/// If we are loading a relocatable PCH or module file, and the filename
/// is not an absolute path, add the system or module root to the beginning of
/// the file name.
void ASTReader::ResolveImportedPath(ModuleFile &M, std::string &Filename) {
  // Resolve relative to the base directory, if we have one.
  if (!M.BaseDirectory.empty())
    return ResolveImportedPath(Filename, M.BaseDirectory);
}

void ASTReader::ResolveImportedPath(std::string &Filename, StringRef Prefix) {
  if (Filename.empty() || llvm::sys::path::is_absolute(Filename))
    return;

  SmallString<128> Buffer;
  llvm::sys::path::append(Buffer, Prefix, Filename);
  Filename.assign(Buffer.begin(), Buffer.end());
}

static bool isDiagnosedResult(ASTReader::ASTReadResult ARR, unsigned Caps) {
  switch (ARR) {
  case ASTReader::Failure: return true;
  case ASTReader::Missing: return !(Caps & ASTReader::ARR_Missing);
  case ASTReader::OutOfDate: return !(Caps & ASTReader::ARR_OutOfDate);
  case ASTReader::VersionMismatch: return !(Caps & ASTReader::ARR_VersionMismatch);
  case ASTReader::ConfigurationMismatch:
    return !(Caps & ASTReader::ARR_ConfigurationMismatch);
  case ASTReader::HadErrors: return true;
  case ASTReader::Success: return false;
  }

  llvm_unreachable("unknown ASTReadResult");
}

ASTReader::ASTReadResult ASTReader::ReadOptionsBlock(
    BitstreamCursor &Stream, unsigned ClientLoadCapabilities,
    bool AllowCompatibleConfigurationMismatch, ASTReaderListener &Listener,
    std::string &SuggestedPredefines) {
  if (llvm::Error Err = Stream.EnterSubBlock(OPTIONS_BLOCK_ID)) {
    // FIXME this drops errors on the floor.
    consumeError(std::move(Err));
    return Failure;
  }

  // Read all of the records in the options block.
  RecordData Record;
  ASTReadResult Result = Success;
  while (true) {
    Expected<llvm::BitstreamEntry> MaybeEntry = Stream.advance();
    if (!MaybeEntry) {
      // FIXME this drops errors on the floor.
      consumeError(MaybeEntry.takeError());
      return Failure;
    }
    llvm::BitstreamEntry Entry = MaybeEntry.get();

    switch (Entry.Kind) {
    case llvm::BitstreamEntry::Error:
    case llvm::BitstreamEntry::SubBlock:
      return Failure;

    case llvm::BitstreamEntry::EndBlock:
      return Result;

    case llvm::BitstreamEntry::Record:
      // The interesting case.
      break;
    }

    // Read and process a record.
    Record.clear();
    Expected<unsigned> MaybeRecordType = Stream.readRecord(Entry.ID, Record);
    if (!MaybeRecordType) {
      // FIXME this drops errors on the floor.
      consumeError(MaybeRecordType.takeError());
      return Failure;
    }
    switch ((OptionsRecordTypes)MaybeRecordType.get()) {
    case LANGUAGE_OPTIONS: {
      bool Complain = (ClientLoadCapabilities & ARR_ConfigurationMismatch) == 0;
      if (ParseLanguageOptions(Record, Complain, Listener,
                               AllowCompatibleConfigurationMismatch))
        Result = ConfigurationMismatch;
      break;
    }

    case TARGET_OPTIONS: {
      bool Complain = (ClientLoadCapabilities & ARR_ConfigurationMismatch) == 0;
      if (ParseTargetOptions(Record, Complain, Listener,
                             AllowCompatibleConfigurationMismatch))
        Result = ConfigurationMismatch;
      break;
    }

    case FILE_SYSTEM_OPTIONS: {
      bool Complain = (ClientLoadCapabilities & ARR_ConfigurationMismatch) == 0;
      if (!AllowCompatibleConfigurationMismatch &&
          ParseFileSystemOptions(Record, Complain, Listener))
        Result = ConfigurationMismatch;
      break;
    }

    case HEADER_SEARCH_OPTIONS: {
      bool Complain = (ClientLoadCapabilities & ARR_ConfigurationMismatch) == 0;
      if (!AllowCompatibleConfigurationMismatch &&
          ParseHeaderSearchOptions(Record, Complain, Listener))
        Result = ConfigurationMismatch;
      break;
    }

    case PREPROCESSOR_OPTIONS:
      bool Complain = (ClientLoadCapabilities & ARR_ConfigurationMismatch) == 0;
      if (!AllowCompatibleConfigurationMismatch &&
          ParsePreprocessorOptions(Record, Complain, Listener,
                                   SuggestedPredefines))
        Result = ConfigurationMismatch;
      break;
    }
  }
}

ASTReader::ASTReadResult
ASTReader::ReadControlBlock(ModuleFile &F,
                            SmallVectorImpl<ImportedModule> &Loaded,
                            const ModuleFile *ImportedBy,
                            unsigned ClientLoadCapabilities) {
  BitstreamCursor &Stream = F.Stream;

  if (llvm::Error Err = Stream.EnterSubBlock(CONTROL_BLOCK_ID)) {
    Error(std::move(Err));
    return Failure;
  }

  // Lambda to read the unhashed control block the first time it's called.
  //
  // For PCM files, the unhashed control block cannot be read until after the
  // MODULE_NAME record.  However, PCH files have no MODULE_NAME, and yet still
  // need to look ahead before reading the IMPORTS record.  For consistency,
  // this block is always read somehow (see BitstreamEntry::EndBlock).
  bool HasReadUnhashedControlBlock = false;
  auto readUnhashedControlBlockOnce = [&]() {
    if (!HasReadUnhashedControlBlock) {
      HasReadUnhashedControlBlock = true;
      if (ASTReadResult Result =
              readUnhashedControlBlock(F, ImportedBy, ClientLoadCapabilities))
        return Result;
    }
    return Success;
  };

  // Read all of the records and blocks in the control block.
  RecordData Record;
  unsigned NumInputs = 0;
  unsigned NumUserInputs = 0;
  StringRef BaseDirectoryAsWritten;
  while (true) {
    Expected<llvm::BitstreamEntry> MaybeEntry = Stream.advance();
    if (!MaybeEntry) {
      Error(MaybeEntry.takeError());
      return Failure;
    }
    llvm::BitstreamEntry Entry = MaybeEntry.get();

    switch (Entry.Kind) {
    case llvm::BitstreamEntry::Error:
      Error("malformed block record in AST file");
      return Failure;
    case llvm::BitstreamEntry::EndBlock: {
      // Validate the module before returning.  This call catches an AST with
      // no module name and no imports.
      if (ASTReadResult Result = readUnhashedControlBlockOnce())
        return Result;

      // Validate input files.
      const HeaderSearchOptions &HSOpts =
          PP.getHeaderSearchInfo().getHeaderSearchOpts();

      // All user input files reside at the index range [0, NumUserInputs), and
      // system input files reside at [NumUserInputs, NumInputs). For explicitly
      // loaded module files, ignore missing inputs.
      if (!DisableValidation && F.Kind != MK_ExplicitModule &&
          F.Kind != MK_PrebuiltModule) {
        bool Complain = (ClientLoadCapabilities & ARR_OutOfDate) == 0;

        // If we are reading a module, we will create a verification timestamp,
        // so we verify all input files.  Otherwise, verify only user input
        // files.

        unsigned N = NumUserInputs;
        if (ValidateSystemInputs ||
            (HSOpts.ModulesValidateOncePerBuildSession &&
             F.InputFilesValidationTimestamp <= HSOpts.BuildSessionTimestamp &&
             F.Kind == MK_ImplicitModule))
          N = NumInputs;

        for (unsigned I = 0; I < N; ++I) {
          InputFile IF = getInputFile(F, I+1, Complain);
          if (!IF.getFile() || IF.isOutOfDate())
            return OutOfDate;
        }
      }

      if (Listener)
        Listener->visitModuleFile(F.FileName, F.Kind);

      if (Listener && Listener->needsInputFileVisitation()) {
        unsigned N = Listener->needsSystemInputFileVisitation() ? NumInputs
                                                                : NumUserInputs;
        for (unsigned I = 0; I < N; ++I) {
          bool IsSystem = I >= NumUserInputs;
          InputFileInfo FI = readInputFileInfo(F, I+1);
          Listener->visitInputFile(FI.Filename, IsSystem, FI.Overridden,
                                   F.Kind == MK_ExplicitModule ||
                                   F.Kind == MK_PrebuiltModule);
        }
      }

      return Success;
    }

    case llvm::BitstreamEntry::SubBlock:
      switch (Entry.ID) {
      case INPUT_FILES_BLOCK_ID:
        F.InputFilesCursor = Stream;
        if (llvm::Error Err = Stream.SkipBlock()) {
          Error(std::move(Err));
          return Failure;
        }
        if (ReadBlockAbbrevs(F.InputFilesCursor, INPUT_FILES_BLOCK_ID)) {
          Error("malformed block record in AST file");
          return Failure;
        }
        continue;

      case OPTIONS_BLOCK_ID:
        // If we're reading the first module for this group, check its options
        // are compatible with ours. For modules it imports, no further checking
        // is required, because we checked them when we built it.
        if (Listener && !ImportedBy) {
          // Should we allow the configuration of the module file to differ from
          // the configuration of the current translation unit in a compatible
          // way?
          //
          // FIXME: Allow this for files explicitly specified with -include-pch.
          bool AllowCompatibleConfigurationMismatch =
              F.Kind == MK_ExplicitModule || F.Kind == MK_PrebuiltModule;

          ASTReadResult Result =
              ReadOptionsBlock(Stream, ClientLoadCapabilities,
                               AllowCompatibleConfigurationMismatch, *Listener,
                               SuggestedPredefines);
          if (Result == Failure) {
            Error("malformed block record in AST file");
            return Result;
          }

          if (DisableValidation ||
              (AllowConfigurationMismatch && Result == ConfigurationMismatch))
            Result = Success;

          // If we can't load the module, exit early since we likely
          // will rebuild the module anyway. The stream may be in the
          // middle of a block.
          if (Result != Success)
            return Result;
        } else if (llvm::Error Err = Stream.SkipBlock()) {
          Error(std::move(Err));
          return Failure;
        }
        continue;

      default:
        if (llvm::Error Err = Stream.SkipBlock()) {
          Error(std::move(Err));
          return Failure;
        }
        continue;
      }

    case llvm::BitstreamEntry::Record:
      // The interesting case.
      break;
    }

    // Read and process a record.
    Record.clear();
    StringRef Blob;
    Expected<unsigned> MaybeRecordType =
        Stream.readRecord(Entry.ID, Record, &Blob);
    if (!MaybeRecordType) {
      Error(MaybeRecordType.takeError());
      return Failure;
    }
    switch ((ControlRecordTypes)MaybeRecordType.get()) {
    case METADATA: {
      if (Record[0] != VERSION_MAJOR && !DisableValidation) {
        if ((ClientLoadCapabilities & ARR_VersionMismatch) == 0)
          Diag(Record[0] < VERSION_MAJOR? diag::err_pch_version_too_old
                                        : diag::err_pch_version_too_new);
        return VersionMismatch;
      }

      bool hasErrors = Record[7];
      if (hasErrors && !DisableValidation && !AllowASTWithCompilerErrors) {
        Diag(diag::err_pch_with_compiler_errors);
        return HadErrors;
      }
      if (hasErrors) {
        Diags.ErrorOccurred = true;
        Diags.UncompilableErrorOccurred = true;
        Diags.UnrecoverableErrorOccurred = true;
      }

      F.RelocatablePCH = Record[4];
      // Relative paths in a relocatable PCH are relative to our sysroot.
      if (F.RelocatablePCH)
        F.BaseDirectory = isysroot.empty() ? "/" : isysroot;

      F.HasTimestamps = Record[5];

      F.PCHHasObjectFile = Record[6];

      const std::string &CurBranch = getClangFullRepositoryVersion();
      StringRef ASTBranch = Blob;
      if (StringRef(CurBranch) != ASTBranch && !DisableValidation) {
        if ((ClientLoadCapabilities & ARR_VersionMismatch) == 0)
          Diag(diag::err_pch_different_branch) << ASTBranch << CurBranch;
        return VersionMismatch;
      }
      break;
    }

    case IMPORTS: {
      // Validate the AST before processing any imports (otherwise, untangling
      // them can be error-prone and expensive).  A module will have a name and
      // will already have been validated, but this catches the PCH case.
      if (ASTReadResult Result = readUnhashedControlBlockOnce())
        return Result;

      // Load each of the imported PCH files.
      unsigned Idx = 0, N = Record.size();
      while (Idx < N) {
        // Read information about the AST file.
        ModuleKind ImportedKind = (ModuleKind)Record[Idx++];
        // The import location will be the local one for now; we will adjust
        // all import locations of module imports after the global source
        // location info are setup, in ReadAST.
        SourceLocation ImportLoc =
            ReadUntranslatedSourceLocation(Record[Idx++]);
        off_t StoredSize = (off_t)Record[Idx++];
        time_t StoredModTime = (time_t)Record[Idx++];
        ASTFileSignature StoredSignature = {
            {{(uint32_t)Record[Idx++], (uint32_t)Record[Idx++],
              (uint32_t)Record[Idx++], (uint32_t)Record[Idx++],
              (uint32_t)Record[Idx++]}}};

        std::string ImportedName = ReadString(Record, Idx);
        std::string ImportedFile;

        // For prebuilt and explicit modules first consult the file map for
        // an override. Note that here we don't search prebuilt module
        // directories, only the explicit name to file mappings. Also, we will
        // still verify the size/signature making sure it is essentially the
        // same file but perhaps in a different location.
        if (ImportedKind == MK_PrebuiltModule || ImportedKind == MK_ExplicitModule)
          ImportedFile = PP.getHeaderSearchInfo().getPrebuiltModuleFileName(
            ImportedName, /*FileMapOnly*/ true);

        if (ImportedFile.empty())
          // Use BaseDirectoryAsWritten to ensure we use the same path in the
          // ModuleCache as when writing.
          ImportedFile = ReadPath(BaseDirectoryAsWritten, Record, Idx);
        else
          SkipPath(Record, Idx);

        // If our client can't cope with us being out of date, we can't cope with
        // our dependency being missing.
        unsigned Capabilities = ClientLoadCapabilities;
        if ((ClientLoadCapabilities & ARR_OutOfDate) == 0)
          Capabilities &= ~ARR_Missing;

        // Load the AST file.
        auto Result = ReadASTCore(ImportedFile, ImportedKind, ImportLoc, &F,
                                  Loaded, StoredSize, StoredModTime,
                                  StoredSignature, Capabilities);

        // If we diagnosed a problem, produce a backtrace.
        if (isDiagnosedResult(Result, Capabilities))
          Diag(diag::note_module_file_imported_by)
              << F.FileName << !F.ModuleName.empty() << F.ModuleName;

        switch (Result) {
        case Failure: return Failure;
          // If we have to ignore the dependency, we'll have to ignore this too.
        case Missing:
        case OutOfDate: return OutOfDate;
        case VersionMismatch: return VersionMismatch;
        case ConfigurationMismatch: return ConfigurationMismatch;
        case HadErrors: return HadErrors;
        case Success: break;
        }
      }
      break;
    }

    case ORIGINAL_FILE:
      F.OriginalSourceFileID = FileID::get(Record[0]);
      F.ActualOriginalSourceFileName = Blob;
      F.OriginalSourceFileName = F.ActualOriginalSourceFileName;
      ResolveImportedPath(F, F.OriginalSourceFileName);
      break;

    case ORIGINAL_FILE_ID:
      F.OriginalSourceFileID = FileID::get(Record[0]);
      break;

    case ORIGINAL_PCH_DIR:
      F.OriginalDir = Blob;
      break;

    case MODULE_NAME:
      F.ModuleName = Blob;
      Diag(diag::remark_module_import)
          << F.ModuleName << F.FileName << (ImportedBy ? true : false)
          << (ImportedBy ? StringRef(ImportedBy->ModuleName) : StringRef());
      if (Listener)
        Listener->ReadModuleName(F.ModuleName);

      // Validate the AST as soon as we have a name so we can exit early on
      // failure.
      if (ASTReadResult Result = readUnhashedControlBlockOnce())
        return Result;

      break;

    case MODULE_DIRECTORY: {
      // Save the BaseDirectory as written in the PCM for computing the module
      // filename for the ModuleCache.
      BaseDirectoryAsWritten = Blob;
      assert(!F.ModuleName.empty() &&
             "MODULE_DIRECTORY found before MODULE_NAME");
      // If we've already loaded a module map file covering this module, we may
      // have a better path for it (relative to the current build).
      Module *M = PP.getHeaderSearchInfo().lookupModule(
          F.ModuleName, /*AllowSearch*/ true,
          /*AllowExtraModuleMapSearch*/ true);
      if (M && M->Directory) {
        // If we're implicitly loading a module, the base directory can't
        // change between the build and use.
        // Don't emit module relocation error if we have -fno-validate-pch
        if (!PP.getPreprocessorOpts().DisablePCHValidation &&
            F.Kind != MK_ExplicitModule && F.Kind != MK_PrebuiltModule) {
          auto BuildDir = PP.getFileManager().getDirectory(Blob);
          if (!BuildDir || *BuildDir != M->Directory) {
            if ((ClientLoadCapabilities & ARR_OutOfDate) == 0)
              Diag(diag::err_imported_module_relocated)
                  << F.ModuleName << Blob << M->Directory->getName();
            return OutOfDate;
          }
        }
        F.BaseDirectory = M->Directory->getName();
      } else {
        F.BaseDirectory = Blob;
      }
      break;
    }

    case MODULE_MAP_FILE:
      if (ASTReadResult Result =
              ReadModuleMapFileBlock(Record, F, ImportedBy, ClientLoadCapabilities))
        return Result;
      break;

    case INPUT_FILE_OFFSETS:
      NumInputs = Record[0];
      NumUserInputs = Record[1];
      F.InputFileOffsets =
          (const llvm::support::unaligned_uint64_t *)Blob.data();
      F.InputFilesLoaded.resize(NumInputs);
      F.NumUserInputFiles = NumUserInputs;
      break;
    }
  }
}

ASTReader::ASTReadResult
ASTReader::ReadASTBlock(ModuleFile &F, unsigned ClientLoadCapabilities) {
  BitstreamCursor &Stream = F.Stream;

  if (llvm::Error Err = Stream.EnterSubBlock(AST_BLOCK_ID)) {
    Error(std::move(Err));
    return Failure;
  }

  // Read all of the records and blocks for the AST file.
  RecordData Record;
  while (true) {
    Expected<llvm::BitstreamEntry> MaybeEntry = Stream.advance();
    if (!MaybeEntry) {
      Error(MaybeEntry.takeError());
      return Failure;
    }
    llvm::BitstreamEntry Entry = MaybeEntry.get();

    switch (Entry.Kind) {
    case llvm::BitstreamEntry::Error:
      Error("error at end of module block in AST file");
      return Failure;
    case llvm::BitstreamEntry::EndBlock:
      // Outside of C++, we do not store a lookup map for the translation unit.
      // Instead, mark it as needing a lookup map to be built if this module
      // contains any declarations lexically within it (which it always does!).
      // This usually has no cost, since we very rarely need the lookup map for
      // the translation unit outside C++.
      if (ASTContext *Ctx = ContextObj) {
        DeclContext *DC = Ctx->getTranslationUnitDecl();
        if (DC->hasExternalLexicalStorage() && !Ctx->getLangOpts().CPlusPlus)
          DC->setMustBuildLookupTable();
      }

      return Success;
    case llvm::BitstreamEntry::SubBlock:
      switch (Entry.ID) {
      case DECLTYPES_BLOCK_ID:
        // We lazily load the decls block, but we want to set up the
        // DeclsCursor cursor to point into it.  Clone our current bitcode
        // cursor to it, enter the block and read the abbrevs in that block.
        // With the main cursor, we just skip over it.
        F.DeclsCursor = Stream;
        if (llvm::Error Err = Stream.SkipBlock()) {
          Error(std::move(Err));
          return Failure;
        }
        if (ReadBlockAbbrevs(F.DeclsCursor, DECLTYPES_BLOCK_ID)) {
          Error("malformed block record in AST file");
          return Failure;
        }
        break;

      case PREPROCESSOR_BLOCK_ID:
        F.MacroCursor = Stream;
        if (!PP.getExternalSource())
          PP.setExternalSource(this);

        if (llvm::Error Err = Stream.SkipBlock()) {
          Error(std::move(Err));
          return Failure;
        }
        if (ReadBlockAbbrevs(F.MacroCursor, PREPROCESSOR_BLOCK_ID)) {
          Error("malformed block record in AST file");
          return Failure;
        }
        F.MacroStartOffset = F.MacroCursor.GetCurrentBitNo();
        break;

      case PREPROCESSOR_DETAIL_BLOCK_ID:
        F.PreprocessorDetailCursor = Stream;

        if (llvm::Error Err = Stream.SkipBlock()) {
          Error(std::move(Err));
          return Failure;
        }
        if (ReadBlockAbbrevs(F.PreprocessorDetailCursor,
                             PREPROCESSOR_DETAIL_BLOCK_ID)) {
          Error("malformed preprocessor detail record in AST file");
          return Failure;
        }
        F.PreprocessorDetailStartOffset
        = F.PreprocessorDetailCursor.GetCurrentBitNo();

        if (!PP.getPreprocessingRecord())
          PP.createPreprocessingRecord();
        if (!PP.getPreprocessingRecord()->getExternalSource())
          PP.getPreprocessingRecord()->SetExternalSource(*this);
        break;

      case SOURCE_MANAGER_BLOCK_ID:
        if (ReadSourceManagerBlock(F))
          return Failure;
        break;

      case SUBMODULE_BLOCK_ID:
        if (ASTReadResult Result =
                ReadSubmoduleBlock(F, ClientLoadCapabilities))
          return Result;
        break;

      case COMMENTS_BLOCK_ID: {
        BitstreamCursor C = Stream;

        if (llvm::Error Err = Stream.SkipBlock()) {
          Error(std::move(Err));
          return Failure;
        }
        if (ReadBlockAbbrevs(C, COMMENTS_BLOCK_ID)) {
          Error("malformed comments block in AST file");
          return Failure;
        }
        CommentsCursors.push_back(std::make_pair(C, &F));
        break;
      }

      default:
        if (llvm::Error Err = Stream.SkipBlock()) {
          Error(std::move(Err));
          return Failure;
        }
        break;
      }
      continue;

    case llvm::BitstreamEntry::Record:
      // The interesting case.
      break;
    }

    // Read and process a record.
    Record.clear();
    StringRef Blob;
    Expected<unsigned> MaybeRecordType =
        Stream.readRecord(Entry.ID, Record, &Blob);
    if (!MaybeRecordType) {
      Error(MaybeRecordType.takeError());
      return Failure;
    }
    ASTRecordTypes RecordType = (ASTRecordTypes)MaybeRecordType.get();

    // If we're not loading an AST context, we don't care about most records.
    if (!ContextObj) {
      switch (RecordType) {
      case IDENTIFIER_TABLE:
      case IDENTIFIER_OFFSET:
      case INTERESTING_IDENTIFIERS:
      case STATISTICS:
      case PP_CONDITIONAL_STACK:
      case PP_COUNTER_VALUE:
      case SOURCE_LOCATION_OFFSETS:
      case MODULE_OFFSET_MAP:
      case SOURCE_MANAGER_LINE_TABLE:
      case SOURCE_LOCATION_PRELOADS:
      case PPD_ENTITIES_OFFSETS:
      case HEADER_SEARCH_TABLE:
      case IMPORTED_MODULES:
      case MACRO_OFFSET:
        break;
      default:
        continue;
      }
    }

    switch (RecordType) {
    default:  // Default behavior: ignore.
      break;

    case TYPE_OFFSET: {
      if (F.LocalNumTypes != 0) {
        Error("duplicate TYPE_OFFSET record in AST file");
        return Failure;
      }
      F.TypeOffsets = (const uint32_t *)Blob.data();
      F.LocalNumTypes = Record[0];
      unsigned LocalBaseTypeIndex = Record[1];
      F.BaseTypeIndex = getTotalNumTypes();

      if (F.LocalNumTypes > 0) {
        // Introduce the global -> local mapping for types within this module.
        GlobalTypeMap.insert(std::make_pair(getTotalNumTypes(), &F));

        // Introduce the local -> global mapping for types within this module.
        F.TypeRemap.insertOrReplace(
          std::make_pair(LocalBaseTypeIndex,
                         F.BaseTypeIndex - LocalBaseTypeIndex));

        TypesLoaded.resize(TypesLoaded.size() + F.LocalNumTypes);
      }
      break;
    }

    case DECL_OFFSET: {
      if (F.LocalNumDecls != 0) {
        Error("duplicate DECL_OFFSET record in AST file");
        return Failure;
      }
      F.DeclOffsets = (const DeclOffset *)Blob.data();
      F.LocalNumDecls = Record[0];
      unsigned LocalBaseDeclID = Record[1];
      F.BaseDeclID = getTotalNumDecls();

      if (F.LocalNumDecls > 0) {
        // Introduce the global -> local mapping for declarations within this
        // module.
        GlobalDeclMap.insert(
          std::make_pair(getTotalNumDecls() + NUM_PREDEF_DECL_IDS, &F));

        // Introduce the local -> global mapping for declarations within this
        // module.
        F.DeclRemap.insertOrReplace(
          std::make_pair(LocalBaseDeclID, F.BaseDeclID - LocalBaseDeclID));

        // Introduce the global -> local mapping for declarations within this
        // module.
        F.GlobalToLocalDeclIDs[&F] = LocalBaseDeclID;

        DeclsLoaded.resize(DeclsLoaded.size() + F.LocalNumDecls);
      }
      break;
    }

    case TU_UPDATE_LEXICAL: {
      DeclContext *TU = ContextObj->getTranslationUnitDecl();
      LexicalContents Contents(
          reinterpret_cast<const llvm::support::unaligned_uint32_t *>(
              Blob.data()),
          static_cast<unsigned int>(Blob.size() / 4));
      TULexicalDecls.push_back(std::make_pair(&F, Contents));
      TU->setHasExternalLexicalStorage(true);
      break;
    }

    case UPDATE_VISIBLE: {
      unsigned Idx = 0;
      serialization::DeclID ID = ReadDeclID(F, Record, Idx);
      auto *Data = (const unsigned char*)Blob.data();
      PendingVisibleUpdates[ID].push_back(PendingVisibleUpdate{&F, Data});
      // If we've already loaded the decl, perform the updates when we finish
      // loading this block.
      if (Decl *D = GetExistingDecl(ID))
        PendingUpdateRecords.push_back(
            PendingUpdateRecord(ID, D, /*JustLoaded=*/false));
      break;
    }

    case IDENTIFIER_TABLE:
      F.IdentifierTableData = Blob.data();
      if (Record[0]) {
        F.IdentifierLookupTable = ASTIdentifierLookupTable::Create(
            (const unsigned char *)F.IdentifierTableData + Record[0],
            (const unsigned char *)F.IdentifierTableData + sizeof(uint32_t),
            (const unsigned char *)F.IdentifierTableData,
            ASTIdentifierLookupTrait(*this, F));

        PP.getIdentifierTable().setExternalIdentifierLookup(this);
      }
      break;

    case IDENTIFIER_OFFSET: {
      if (F.LocalNumIdentifiers != 0) {
        Error("duplicate IDENTIFIER_OFFSET record in AST file");
        return Failure;
      }
      F.IdentifierOffsets = (const uint32_t *)Blob.data();
      F.LocalNumIdentifiers = Record[0];
      unsigned LocalBaseIdentifierID = Record[1];
      F.BaseIdentifierID = getTotalNumIdentifiers();

      if (F.LocalNumIdentifiers > 0) {
        // Introduce the global -> local mapping for identifiers within this
        // module.
        GlobalIdentifierMap.insert(std::make_pair(getTotalNumIdentifiers() + 1,
                                                  &F));

        // Introduce the local -> global mapping for identifiers within this
        // module.
        F.IdentifierRemap.insertOrReplace(
          std::make_pair(LocalBaseIdentifierID,
                         F.BaseIdentifierID - LocalBaseIdentifierID));

        IdentifiersLoaded.resize(IdentifiersLoaded.size()
                                 + F.LocalNumIdentifiers);
      }
      break;
    }

    case INTERESTING_IDENTIFIERS:
      F.PreloadIdentifierOffsets.assign(Record.begin(), Record.end());
      break;

    case EAGERLY_DESERIALIZED_DECLS:
      // FIXME: Skip reading this record if our ASTConsumer doesn't care
      // about "interesting" decls (for instance, if we're building a module).
      for (unsigned I = 0, N = Record.size(); I != N; ++I)
        EagerlyDeserializedDecls.push_back(getGlobalDeclID(F, Record[I]));
      break;

    case MODULAR_CODEGEN_DECLS:
      // FIXME: Skip reading this record if our ASTConsumer doesn't care about
      // them (ie: if we're not codegenerating this module).
      if (F.Kind == MK_MainFile)
        for (unsigned I = 0, N = Record.size(); I != N; ++I)
          EagerlyDeserializedDecls.push_back(getGlobalDeclID(F, Record[I]));
      break;

    case SPECIAL_TYPES:
      if (SpecialTypes.empty()) {
        for (unsigned I = 0, N = Record.size(); I != N; ++I)
          SpecialTypes.push_back(getGlobalTypeID(F, Record[I]));
        break;
      }

      if (SpecialTypes.size() != Record.size()) {
        Error("invalid special-types record");
        return Failure;
      }

      for (unsigned I = 0, N = Record.size(); I != N; ++I) {
        serialization::TypeID ID = getGlobalTypeID(F, Record[I]);
        if (!SpecialTypes[I])
          SpecialTypes[I] = ID;
        // FIXME: If ID && SpecialTypes[I] != ID, do we need a separate
        // merge step?
      }
      break;

    case STATISTICS:
      TotalNumStatements += Record[0];
      TotalNumMacros += Record[1];
      TotalLexicalDeclContexts += Record[2];
      TotalVisibleDeclContexts += Record[3];
      break;

    case UNUSED_FILESCOPED_DECLS:
      for (unsigned I = 0, N = Record.size(); I != N; ++I)
        UnusedFileScopedDecls.push_back(getGlobalDeclID(F, Record[I]));
      break;

    case DELEGATING_CTORS:
      for (unsigned I = 0, N = Record.size(); I != N; ++I)
        DelegatingCtorDecls.push_back(getGlobalDeclID(F, Record[I]));
      break;

    case WEAK_UNDECLARED_IDENTIFIERS:
      if (Record.size() % 4 != 0) {
        Error("invalid weak identifiers record");
        return Failure;
      }

      // FIXME: Ignore weak undeclared identifiers from non-original PCH
      // files. This isn't the way to do it :)
      WeakUndeclaredIdentifiers.clear();

      // Translate the weak, undeclared identifiers into global IDs.
      for (unsigned I = 0, N = Record.size(); I < N; /* in loop */) {
        WeakUndeclaredIdentifiers.push_back(
          getGlobalIdentifierID(F, Record[I++]));
        WeakUndeclaredIdentifiers.push_back(
          getGlobalIdentifierID(F, Record[I++]));
        WeakUndeclaredIdentifiers.push_back(
          ReadSourceLocation(F, Record, I).getRawEncoding());
        WeakUndeclaredIdentifiers.push_back(Record[I++]);
      }
      break;

    case SELECTOR_OFFSETS: {
      F.SelectorOffsets = (const uint32_t *)Blob.data();
      F.LocalNumSelectors = Record[0];
      unsigned LocalBaseSelectorID = Record[1];
      F.BaseSelectorID = getTotalNumSelectors();

      if (F.LocalNumSelectors > 0) {
        // Introduce the global -> local mapping for selectors within this
        // module.
        GlobalSelectorMap.insert(std::make_pair(getTotalNumSelectors()+1, &F));

        // Introduce the local -> global mapping for selectors within this
        // module.
        F.SelectorRemap.insertOrReplace(
          std::make_pair(LocalBaseSelectorID,
                         F.BaseSelectorID - LocalBaseSelectorID));

        SelectorsLoaded.resize(SelectorsLoaded.size() + F.LocalNumSelectors);
      }
      break;
    }

    case METHOD_POOL:
      F.SelectorLookupTableData = (const unsigned char *)Blob.data();
      if (Record[0])
        F.SelectorLookupTable
          = ASTSelectorLookupTable::Create(
                        F.SelectorLookupTableData + Record[0],
                        F.SelectorLookupTableData,
                        ASTSelectorLookupTrait(*this, F));
      TotalNumMethodPoolEntries += Record[1];
      break;

    case REFERENCED_SELECTOR_POOL:
      if (!Record.empty()) {
        for (unsigned Idx = 0, N = Record.size() - 1; Idx < N; /* in loop */) {
          ReferencedSelectorsData.push_back(getGlobalSelectorID(F,
                                                                Record[Idx++]));
          ReferencedSelectorsData.push_back(ReadSourceLocation(F, Record, Idx).
                                              getRawEncoding());
        }
      }
      break;

    case PP_CONDITIONAL_STACK:
      if (!Record.empty()) {
        unsigned Idx = 0, End = Record.size() - 1;
        bool ReachedEOFWhileSkipping = Record[Idx++];
        llvm::Optional<Preprocessor::PreambleSkipInfo> SkipInfo;
        if (ReachedEOFWhileSkipping) {
          SourceLocation HashToken = ReadSourceLocation(F, Record, Idx);
          SourceLocation IfTokenLoc = ReadSourceLocation(F, Record, Idx);
          bool FoundNonSkipPortion = Record[Idx++];
          bool FoundElse = Record[Idx++];
          SourceLocation ElseLoc = ReadSourceLocation(F, Record, Idx);
          SkipInfo.emplace(HashToken, IfTokenLoc, FoundNonSkipPortion,
                           FoundElse, ElseLoc);
        }
        SmallVector<PPConditionalInfo, 4> ConditionalStack;
        while (Idx < End) {
          auto Loc = ReadSourceLocation(F, Record, Idx);
          bool WasSkipping = Record[Idx++];
          bool FoundNonSkip = Record[Idx++];
          bool FoundElse = Record[Idx++];
          ConditionalStack.push_back(
              {Loc, WasSkipping, FoundNonSkip, FoundElse});
        }
        PP.setReplayablePreambleConditionalStack(ConditionalStack, SkipInfo);
      }
      break;

    case PP_COUNTER_VALUE:
      if (!Record.empty() && Listener)
        Listener->ReadCounter(F, Record[0]);
      break;

    case FILE_SORTED_DECLS:
      F.FileSortedDecls = (const DeclID *)Blob.data();
      F.NumFileSortedDecls = Record[0];
      break;

    case SOURCE_LOCATION_OFFSETS: {
      F.SLocEntryOffsets = (const uint32_t *)Blob.data();
      F.LocalNumSLocEntries = Record[0];
      unsigned SLocSpaceSize = Record[1];
      std::tie(F.SLocEntryBaseID, F.SLocEntryBaseOffset) =
          SourceMgr.AllocateLoadedSLocEntries(F.LocalNumSLocEntries,
                                              SLocSpaceSize);
      if (!F.SLocEntryBaseID) {
        Error("ran out of source locations");
        break;
      }
      // Make our entry in the range map. BaseID is negative and growing, so
      // we invert it. Because we invert it, though, we need the other end of
      // the range.
      unsigned RangeStart =
          unsigned(-F.SLocEntryBaseID) - F.LocalNumSLocEntries + 1;
      GlobalSLocEntryMap.insert(std::make_pair(RangeStart, &F));
      F.FirstLoc = SourceLocation::getFromRawEncoding(F.SLocEntryBaseOffset);

      // SLocEntryBaseOffset is lower than MaxLoadedOffset and decreasing.
      assert((F.SLocEntryBaseOffset & (1U << 31U)) == 0);
      GlobalSLocOffsetMap.insert(
          std::make_pair(SourceManager::MaxLoadedOffset - F.SLocEntryBaseOffset
                           - SLocSpaceSize,&F));

      // Initialize the remapping table.
      // Invalid stays invalid.
      F.SLocRemap.insertOrReplace(std::make_pair(0U, 0));
      // This module. Base was 2 when being compiled.
      F.SLocRemap.insertOrReplace(std::make_pair(2U,
                                  static_cast<int>(F.SLocEntryBaseOffset - 2)));

      TotalNumSLocEntries += F.LocalNumSLocEntries;
      break;
    }

    case MODULE_OFFSET_MAP:
      F.ModuleOffsetMap = Blob;
      break;

    case SOURCE_MANAGER_LINE_TABLE:
      if (ParseLineTable(F, Record)) {
        Error("malformed SOURCE_MANAGER_LINE_TABLE in AST file");
        return Failure;
      }
      break;

    case SOURCE_LOCATION_PRELOADS: {
      // Need to transform from the local view (1-based IDs) to the global view,
      // which is based off F.SLocEntryBaseID.
      if (!F.PreloadSLocEntries.empty()) {
        Error("Multiple SOURCE_LOCATION_PRELOADS records in AST file");
        return Failure;
      }

      F.PreloadSLocEntries.swap(Record);
      break;
    }

    case EXT_VECTOR_DECLS:
      for (unsigned I = 0, N = Record.size(); I != N; ++I)
        ExtVectorDecls.push_back(getGlobalDeclID(F, Record[I]));
      break;

    case VTABLE_USES:
      if (Record.size() % 3 != 0) {
        Error("Invalid VTABLE_USES record");
        return Failure;
      }

      // Later tables overwrite earlier ones.
      // FIXME: Modules will have some trouble with this. This is clearly not
      // the right way to do this.
      VTableUses.clear();

      for (unsigned Idx = 0, N = Record.size(); Idx != N; /* In loop */) {
        VTableUses.push_back(getGlobalDeclID(F, Record[Idx++]));
        VTableUses.push_back(
          ReadSourceLocation(F, Record, Idx).getRawEncoding());
        VTableUses.push_back(Record[Idx++]);
      }
      break;

    case PENDING_IMPLICIT_INSTANTIATIONS:
      if (PendingInstantiations.size() % 2 != 0) {
        Error("Invalid existing PendingInstantiations");
        return Failure;
      }

      if (Record.size() % 2 != 0) {
        Error("Invalid PENDING_IMPLICIT_INSTANTIATIONS block");
        return Failure;
      }

      for (unsigned I = 0, N = Record.size(); I != N; /* in loop */) {
        PendingInstantiations.push_back(getGlobalDeclID(F, Record[I++]));
        PendingInstantiations.push_back(
          ReadSourceLocation(F, Record, I).getRawEncoding());
      }
      break;

    case SEMA_DECL_REFS:
      if (Record.size() != 3) {
        Error("Invalid SEMA_DECL_REFS block");
        return Failure;
      }
      for (unsigned I = 0, N = Record.size(); I != N; ++I)
        SemaDeclRefs.push_back(getGlobalDeclID(F, Record[I]));
      break;

    case PPD_ENTITIES_OFFSETS: {
      F.PreprocessedEntityOffsets = (const PPEntityOffset *)Blob.data();
      assert(Blob.size() % sizeof(PPEntityOffset) == 0);
      F.NumPreprocessedEntities = Blob.size() / sizeof(PPEntityOffset);

      unsigned LocalBasePreprocessedEntityID = Record[0];

      unsigned StartingID;
      if (!PP.getPreprocessingRecord())
        PP.createPreprocessingRecord();
      if (!PP.getPreprocessingRecord()->getExternalSource())
        PP.getPreprocessingRecord()->SetExternalSource(*this);
      StartingID
        = PP.getPreprocessingRecord()
            ->allocateLoadedEntities(F.NumPreprocessedEntities);
      F.BasePreprocessedEntityID = StartingID;

      if (F.NumPreprocessedEntities > 0) {
        // Introduce the global -> local mapping for preprocessed entities in
        // this module.
        GlobalPreprocessedEntityMap.insert(std::make_pair(StartingID, &F));

        // Introduce the local -> global mapping for preprocessed entities in
        // this module.
        F.PreprocessedEntityRemap.insertOrReplace(
          std::make_pair(LocalBasePreprocessedEntityID,
            F.BasePreprocessedEntityID - LocalBasePreprocessedEntityID));
      }

      break;
    }

    case PPD_SKIPPED_RANGES: {
      F.PreprocessedSkippedRangeOffsets = (const PPSkippedRange*)Blob.data();
      assert(Blob.size() % sizeof(PPSkippedRange) == 0);
      F.NumPreprocessedSkippedRanges = Blob.size() / sizeof(PPSkippedRange);

      if (!PP.getPreprocessingRecord())
        PP.createPreprocessingRecord();
      if (!PP.getPreprocessingRecord()->getExternalSource())
        PP.getPreprocessingRecord()->SetExternalSource(*this);
      F.BasePreprocessedSkippedRangeID = PP.getPreprocessingRecord()
          ->allocateSkippedRanges(F.NumPreprocessedSkippedRanges);

      if (F.NumPreprocessedSkippedRanges > 0)
        GlobalSkippedRangeMap.insert(
            std::make_pair(F.BasePreprocessedSkippedRangeID, &F));
      break;
    }

    case DECL_UPDATE_OFFSETS:
      if (Record.size() % 2 != 0) {
        Error("invalid DECL_UPDATE_OFFSETS block in AST file");
        return Failure;
      }
      for (unsigned I = 0, N = Record.size(); I != N; I += 2) {
        GlobalDeclID ID = getGlobalDeclID(F, Record[I]);
        DeclUpdateOffsets[ID].push_back(std::make_pair(&F, Record[I + 1]));

        // If we've already loaded the decl, perform the updates when we finish
        // loading this block.
        if (Decl *D = GetExistingDecl(ID))
          PendingUpdateRecords.push_back(
              PendingUpdateRecord(ID, D, /*JustLoaded=*/false));
      }
      break;

    case OBJC_CATEGORIES_MAP:
      if (F.LocalNumObjCCategoriesInMap != 0) {
        Error("duplicate OBJC_CATEGORIES_MAP record in AST file");
        return Failure;
      }

      F.LocalNumObjCCategoriesInMap = Record[0];
      F.ObjCCategoriesMap = (const ObjCCategoriesInfo *)Blob.data();
      break;

    case OBJC_CATEGORIES:
      F.ObjCCategories.swap(Record);
      break;

    case CUDA_SPECIAL_DECL_REFS:
      // Later tables overwrite earlier ones.
      // FIXME: Modules will have trouble with this.
      CUDASpecialDeclRefs.clear();
      for (unsigned I = 0, N = Record.size(); I != N; ++I)
        CUDASpecialDeclRefs.push_back(getGlobalDeclID(F, Record[I]));
      break;

    case HEADER_SEARCH_TABLE:
      F.HeaderFileInfoTableData = Blob.data();
      F.LocalNumHeaderFileInfos = Record[1];
      if (Record[0]) {
        F.HeaderFileInfoTable
          = HeaderFileInfoLookupTable::Create(
                   (const unsigned char *)F.HeaderFileInfoTableData + Record[0],
                   (const unsigned char *)F.HeaderFileInfoTableData,
                   HeaderFileInfoTrait(*this, F,
                                       &PP.getHeaderSearchInfo(),
                                       Blob.data() + Record[2]));

        PP.getHeaderSearchInfo().SetExternalSource(this);
        if (!PP.getHeaderSearchInfo().getExternalLookup())
          PP.getHeaderSearchInfo().SetExternalLookup(this);
      }
      break;

    case FP_PRAGMA_OPTIONS:
      // Later tables overwrite earlier ones.
      FPPragmaOptions.swap(Record);
      break;

    case OPENCL_EXTENSIONS:
      for (unsigned I = 0, E = Record.size(); I != E; ) {
        auto Name = ReadString(Record, I);
        auto &Opt = OpenCLExtensions.OptMap[Name];
        Opt.Supported = Record[I++] != 0;
        Opt.Enabled = Record[I++] != 0;
        Opt.Avail = Record[I++];
        Opt.Core = Record[I++];
      }
      break;

    case OPENCL_EXTENSION_TYPES:
      for (unsigned I = 0, E = Record.size(); I != E;) {
        auto TypeID = static_cast<::TypeID>(Record[I++]);
        auto *Type = GetType(TypeID).getTypePtr();
        auto NumExt = static_cast<unsigned>(Record[I++]);
        for (unsigned II = 0; II != NumExt; ++II) {
          auto Ext = ReadString(Record, I);
          OpenCLTypeExtMap[Type].insert(Ext);
        }
      }
      break;

    case OPENCL_EXTENSION_DECLS:
      for (unsigned I = 0, E = Record.size(); I != E;) {
        auto DeclID = static_cast<::DeclID>(Record[I++]);
        auto *Decl = GetDecl(DeclID);
        auto NumExt = static_cast<unsigned>(Record[I++]);
        for (unsigned II = 0; II != NumExt; ++II) {
          auto Ext = ReadString(Record, I);
          OpenCLDeclExtMap[Decl].insert(Ext);
        }
      }
      break;

    case TENTATIVE_DEFINITIONS:
      for (unsigned I = 0, N = Record.size(); I != N; ++I)
        TentativeDefinitions.push_back(getGlobalDeclID(F, Record[I]));
      break;

    case KNOWN_NAMESPACES:
      for (unsigned I = 0, N = Record.size(); I != N; ++I)
        KnownNamespaces.push_back(getGlobalDeclID(F, Record[I]));
      break;

    case UNDEFINED_BUT_USED:
      if (UndefinedButUsed.size() % 2 != 0) {
        Error("Invalid existing UndefinedButUsed");
        return Failure;
      }

      if (Record.size() % 2 != 0) {
        Error("invalid undefined-but-used record");
        return Failure;
      }
      for (unsigned I = 0, N = Record.size(); I != N; /* in loop */) {
        UndefinedButUsed.push_back(getGlobalDeclID(F, Record[I++]));
        UndefinedButUsed.push_back(
            ReadSourceLocation(F, Record, I).getRawEncoding());
      }
      break;

    case DELETE_EXPRS_TO_ANALYZE:
      for (unsigned I = 0, N = Record.size(); I != N;) {
        DelayedDeleteExprs.push_back(getGlobalDeclID(F, Record[I++]));
        const uint64_t Count = Record[I++];
        DelayedDeleteExprs.push_back(Count);
        for (uint64_t C = 0; C < Count; ++C) {
          DelayedDeleteExprs.push_back(ReadSourceLocation(F, Record, I).getRawEncoding());
          bool IsArrayForm = Record[I++] == 1;
          DelayedDeleteExprs.push_back(IsArrayForm);
        }
      }
      break;

    case IMPORTED_MODULES:
      if (!F.isModule()) {
        // If we aren't loading a module (which has its own exports), make
        // all of the imported modules visible.
        // FIXME: Deal with macros-only imports.
        for (unsigned I = 0, N = Record.size(); I != N; /**/) {
          unsigned GlobalID = getGlobalSubmoduleID(F, Record[I++]);
          SourceLocation Loc = ReadSourceLocation(F, Record, I);
          if (GlobalID) {
            ImportedModules.push_back(ImportedSubmodule(GlobalID, Loc));
            if (DeserializationListener)
              DeserializationListener->ModuleImportRead(GlobalID, Loc);
          }
        }
      }
      break;

    case MACRO_OFFSET: {
      if (F.LocalNumMacros != 0) {
        Error("duplicate MACRO_OFFSET record in AST file");
        return Failure;
      }
      F.MacroOffsets = (const uint32_t *)Blob.data();
      F.LocalNumMacros = Record[0];
      unsigned LocalBaseMacroID = Record[1];
      F.BaseMacroID = getTotalNumMacros();

      if (F.LocalNumMacros > 0) {
        // Introduce the global -> local mapping for macros within this module.
        GlobalMacroMap.insert(std::make_pair(getTotalNumMacros() + 1, &F));

        // Introduce the local -> global mapping for macros within this module.
        F.MacroRemap.insertOrReplace(
          std::make_pair(LocalBaseMacroID,
                         F.BaseMacroID - LocalBaseMacroID));

        MacrosLoaded.resize(MacrosLoaded.size() + F.LocalNumMacros);
      }
      break;
    }

    case LATE_PARSED_TEMPLATE:
      LateParsedTemplates.append(Record.begin(), Record.end());
      break;

    case OPTIMIZE_PRAGMA_OPTIONS:
      if (Record.size() != 1) {
        Error("invalid pragma optimize record");
        return Failure;
      }
      OptimizeOffPragmaLocation = ReadSourceLocation(F, Record[0]);
      break;

    case MSSTRUCT_PRAGMA_OPTIONS:
      if (Record.size() != 1) {
        Error("invalid pragma ms_struct record");
        return Failure;
      }
      PragmaMSStructState = Record[0];
      break;

    case POINTERS_TO_MEMBERS_PRAGMA_OPTIONS:
      if (Record.size() != 2) {
        Error("invalid pragma ms_struct record");
        return Failure;
      }
      PragmaMSPointersToMembersState = Record[0];
      PointersToMembersPragmaLocation = ReadSourceLocation(F, Record[1]);
      break;

    case UNUSED_LOCAL_TYPEDEF_NAME_CANDIDATES:
      for (unsigned I = 0, N = Record.size(); I != N; ++I)
        UnusedLocalTypedefNameCandidates.push_back(
            getGlobalDeclID(F, Record[I]));
      break;

    case CUDA_PRAGMA_FORCE_HOST_DEVICE_DEPTH:
      if (Record.size() != 1) {
        Error("invalid cuda pragma options record");
        return Failure;
      }
      ForceCUDAHostDeviceDepth = Record[0];
      break;

    case PACK_PRAGMA_OPTIONS: {
      if (Record.size() < 3) {
        Error("invalid pragma pack record");
        return Failure;
      }
      PragmaPackCurrentValue = Record[0];
      PragmaPackCurrentLocation = ReadSourceLocation(F, Record[1]);
      unsigned NumStackEntries = Record[2];
      unsigned Idx = 3;
      // Reset the stack when importing a new module.
      PragmaPackStack.clear();
      for (unsigned I = 0; I < NumStackEntries; ++I) {
        PragmaPackStackEntry Entry;
        Entry.Value = Record[Idx++];
        Entry.Location = ReadSourceLocation(F, Record[Idx++]);
        Entry.PushLocation = ReadSourceLocation(F, Record[Idx++]);
        PragmaPackStrings.push_back(ReadString(Record, Idx));
        Entry.SlotLabel = PragmaPackStrings.back();
        PragmaPackStack.push_back(Entry);
      }
      break;
    }
    }
  }
}

void ASTReader::ReadModuleOffsetMap(ModuleFile &F) const {
  assert(!F.ModuleOffsetMap.empty() && "no module offset map to read");

  // Additional remapping information.
  const unsigned char *Data = (const unsigned char*)F.ModuleOffsetMap.data();
  const unsigned char *DataEnd = Data + F.ModuleOffsetMap.size();
  F.ModuleOffsetMap = StringRef();

  // If we see this entry before SOURCE_LOCATION_OFFSETS, add placeholders.
  if (F.SLocRemap.find(0) == F.SLocRemap.end()) {
    F.SLocRemap.insert(std::make_pair(0U, 0));
    F.SLocRemap.insert(std::make_pair(2U, 1));
  }

  // Continuous range maps we may be updating in our module.
  using RemapBuilder = ContinuousRangeMap<uint32_t, int, 2>::Builder;
  RemapBuilder SLocRemap(F.SLocRemap);
  RemapBuilder IdentifierRemap(F.IdentifierRemap);
  RemapBuilder MacroRemap(F.MacroRemap);
  RemapBuilder PreprocessedEntityRemap(F.PreprocessedEntityRemap);
  RemapBuilder SubmoduleRemap(F.SubmoduleRemap);
  RemapBuilder SelectorRemap(F.SelectorRemap);
  RemapBuilder DeclRemap(F.DeclRemap);
  RemapBuilder TypeRemap(F.TypeRemap);

  while (Data < DataEnd) {
    // FIXME: Looking up dependency modules by filename is horrible. Let's
    // start fixing this with prebuilt and explicit modules and see how it
    // goes...
    using namespace llvm::support;
    ModuleKind Kind = static_cast<ModuleKind>(
      endian::readNext<uint8_t, little, unaligned>(Data));
    uint16_t Len = endian::readNext<uint16_t, little, unaligned>(Data);
    StringRef Name = StringRef((const char*)Data, Len);
    Data += Len;
    ModuleFile *OM = (Kind == MK_PrebuiltModule || Kind == MK_ExplicitModule
                      ? ModuleMgr.lookupByModuleName(Name)
                      : ModuleMgr.lookupByFileName(Name));
    if (!OM) {
      std::string Msg =
          "SourceLocation remap refers to unknown module, cannot find ";
      Msg.append(Name);
      Error(Msg);
      return;
    }

    uint32_t SLocOffset =
        endian::readNext<uint32_t, little, unaligned>(Data);
    uint32_t IdentifierIDOffset =
        endian::readNext<uint32_t, little, unaligned>(Data);
    uint32_t MacroIDOffset =
        endian::readNext<uint32_t, little, unaligned>(Data);
    uint32_t PreprocessedEntityIDOffset =
        endian::readNext<uint32_t, little, unaligned>(Data);
    uint32_t SubmoduleIDOffset =
        endian::readNext<uint32_t, little, unaligned>(Data);
    uint32_t SelectorIDOffset =
        endian::readNext<uint32_t, little, unaligned>(Data);
    uint32_t DeclIDOffset =
        endian::readNext<uint32_t, little, unaligned>(Data);
    uint32_t TypeIndexOffset =
        endian::readNext<uint32_t, little, unaligned>(Data);

    uint32_t None = std::numeric_limits<uint32_t>::max();

    auto mapOffset = [&](uint32_t Offset, uint32_t BaseOffset,
                         RemapBuilder &Remap) {
      if (Offset != None)
        Remap.insert(std::make_pair(Offset,
                                    static_cast<int>(BaseOffset - Offset)));
    };
    mapOffset(SLocOffset, OM->SLocEntryBaseOffset, SLocRemap);
    mapOffset(IdentifierIDOffset, OM->BaseIdentifierID, IdentifierRemap);
    mapOffset(MacroIDOffset, OM->BaseMacroID, MacroRemap);
    mapOffset(PreprocessedEntityIDOffset, OM->BasePreprocessedEntityID,
              PreprocessedEntityRemap);
    mapOffset(SubmoduleIDOffset, OM->BaseSubmoduleID, SubmoduleRemap);
    mapOffset(SelectorIDOffset, OM->BaseSelectorID, SelectorRemap);
    mapOffset(DeclIDOffset, OM->BaseDeclID, DeclRemap);
    mapOffset(TypeIndexOffset, OM->BaseTypeIndex, TypeRemap);

    // Global -> local mappings.
    F.GlobalToLocalDeclIDs[OM] = DeclIDOffset;
  }
}

ASTReader::ASTReadResult
ASTReader::ReadModuleMapFileBlock(RecordData &Record, ModuleFile &F,
                                  const ModuleFile *ImportedBy,
                                  unsigned ClientLoadCapabilities) {
  unsigned Idx = 0;
  F.ModuleMapPath = ReadPath(F, Record, Idx);

  // Try to resolve ModuleName in the current header search context and
  // verify that it is found in the same module map file as we saved. If the
  // top-level AST file is a main file, skip this check because there is no
  // usable header search context.
  assert(!F.ModuleName.empty() &&
         "MODULE_NAME should come before MODULE_MAP_FILE");
  if (F.Kind == MK_ImplicitModule && ModuleMgr.begin()->Kind != MK_MainFile) {
    // An implicitly-loaded module file should have its module listed in some
    // module map file that we've already loaded.
    Module *M = PP.getHeaderSearchInfo().lookupModule(F.ModuleName);
    auto &Map = PP.getHeaderSearchInfo().getModuleMap();
    const FileEntry *ModMap = M ? Map.getModuleMapFileForUniquing(M) : nullptr;
    // Don't emit module relocation error if we have -fno-validate-pch
    if (!PP.getPreprocessorOpts().DisablePCHValidation && !ModMap) {
      if ((ClientLoadCapabilities & ARR_OutOfDate) == 0) {
        if (auto *ASTFE = M ? M->getASTFile() : nullptr) {
          // This module was defined by an imported (explicit) module.
          Diag(diag::err_module_file_conflict) << F.ModuleName << F.FileName
                                               << ASTFE->getName();
        } else {
          // This module was built with a different module map.
          Diag(diag::err_imported_module_not_found)
              << F.ModuleName << F.FileName
              << (ImportedBy ? ImportedBy->FileName : "") << F.ModuleMapPath
              << !ImportedBy;
          // In case it was imported by a PCH, there's a chance the user is
          // just missing to include the search path to the directory containing
          // the modulemap.
          if (ImportedBy && ImportedBy->Kind == MK_PCH)
            Diag(diag::note_imported_by_pch_module_not_found)
                << llvm::sys::path::parent_path(F.ModuleMapPath);
        }
      }
      return OutOfDate;
    }

    assert(M->Name == F.ModuleName && "found module with different name");

    // Check the primary module map file.
    auto StoredModMap = FileMgr.getFile(F.ModuleMapPath);
    if (!StoredModMap || *StoredModMap != ModMap) {
      assert(ModMap && "found module is missing module map file");
      assert((ImportedBy || F.Kind == MK_ImplicitModule) &&
             "top-level import should be verified");
      bool NotImported = F.Kind == MK_ImplicitModule && !ImportedBy;
      if ((ClientLoadCapabilities & ARR_OutOfDate) == 0)
        Diag(diag::err_imported_module_modmap_changed)
            << F.ModuleName << (NotImported ? F.FileName : ImportedBy->FileName)
            << ModMap->getName() << F.ModuleMapPath << NotImported;
      return OutOfDate;
    }

    llvm::SmallPtrSet<const FileEntry *, 1> AdditionalStoredMaps;
    for (unsigned I = 0, N = Record[Idx++]; I < N; ++I) {
      // FIXME: we should use input files rather than storing names.
      std::string Filename = ReadPath(F, Record, Idx);
      auto F = FileMgr.getFile(Filename, false, false);
      if (!F) {
        if ((ClientLoadCapabilities & ARR_OutOfDate) == 0)
          Error("could not find file '" + Filename +"' referenced by AST file");
        return OutOfDate;
      }
      AdditionalStoredMaps.insert(*F);
    }

    // Check any additional module map files (e.g. module.private.modulemap)
    // that are not in the pcm.
    if (auto *AdditionalModuleMaps = Map.getAdditionalModuleMapFiles(M)) {
      for (const FileEntry *ModMap : *AdditionalModuleMaps) {
        // Remove files that match
        // Note: SmallPtrSet::erase is really remove
        if (!AdditionalStoredMaps.erase(ModMap)) {
          if ((ClientLoadCapabilities & ARR_OutOfDate) == 0)
            Diag(diag::err_module_different_modmap)
              << F.ModuleName << /*new*/0 << ModMap->getName();
          return OutOfDate;
        }
      }
    }

    // Check any additional module map files that are in the pcm, but not
    // found in header search. Cases that match are already removed.
    for (const FileEntry *ModMap : AdditionalStoredMaps) {
      if ((ClientLoadCapabilities & ARR_OutOfDate) == 0)
        Diag(diag::err_module_different_modmap)
          << F.ModuleName << /*not new*/1 << ModMap->getName();
      return OutOfDate;
    }
  }

  if (Listener)
    Listener->ReadModuleMapFile(F.ModuleMapPath);
  return Success;
}

/// Move the given method to the back of the global list of methods.
static void moveMethodToBackOfGlobalList(Sema &S, ObjCMethodDecl *Method) {
  // Find the entry for this selector in the method pool.
  Sema::GlobalMethodPool::iterator Known
    = S.MethodPool.find(Method->getSelector());
  if (Known == S.MethodPool.end())
    return;

  // Retrieve the appropriate method list.
  ObjCMethodList &Start = Method->isInstanceMethod()? Known->second.first
                                                    : Known->second.second;
  bool Found = false;
  for (ObjCMethodList *List = &Start; List; List = List->getNext()) {
    if (!Found) {
      if (List->getMethod() == Method) {
        Found = true;
      } else {
        // Keep searching.
        continue;
      }
    }

    if (List->getNext())
      List->setMethod(List->getNext()->getMethod());
    else
      List->setMethod(Method);
  }
}

void ASTReader::makeNamesVisible(const HiddenNames &Names, Module *Owner) {
  assert(Owner->NameVisibility != Module::Hidden && "nothing to make visible?");
  for (Decl *D : Names) {
    bool wasHidden = D->isHidden();
    D->setVisibleDespiteOwningModule();

    if (wasHidden && SemaObj) {
      if (ObjCMethodDecl *Method = dyn_cast<ObjCMethodDecl>(D)) {
        moveMethodToBackOfGlobalList(*SemaObj, Method);
      }
    }
  }
}

void ASTReader::makeModuleVisible(Module *Mod,
                                  Module::NameVisibilityKind NameVisibility,
                                  SourceLocation ImportLoc) {
  llvm::SmallPtrSet<Module *, 4> Visited;
  SmallVector<Module *, 4> Stack;
  Stack.push_back(Mod);
  while (!Stack.empty()) {
    Mod = Stack.pop_back_val();

    if (NameVisibility <= Mod->NameVisibility) {
      // This module already has this level of visibility (or greater), so
      // there is nothing more to do.
      continue;
    }

    if (!Mod->isAvailable()) {
      // Modules that aren't available cannot be made visible.
      continue;
    }

    // Update the module's name visibility.
    Mod->NameVisibility = NameVisibility;

    // If we've already deserialized any names from this module,
    // mark them as visible.
    HiddenNamesMapType::iterator Hidden = HiddenNamesMap.find(Mod);
    if (Hidden != HiddenNamesMap.end()) {
      auto HiddenNames = std::move(*Hidden);
      HiddenNamesMap.erase(Hidden);
      makeNamesVisible(HiddenNames.second, HiddenNames.first);
      assert(HiddenNamesMap.find(Mod) == HiddenNamesMap.end() &&
             "making names visible added hidden names");
    }

    // Push any exported modules onto the stack to be marked as visible.
    SmallVector<Module *, 16> Exports;
    Mod->getExportedModules(Exports);
    for (SmallVectorImpl<Module *>::iterator
           I = Exports.begin(), E = Exports.end(); I != E; ++I) {
      Module *Exported = *I;
      if (Visited.insert(Exported).second)
        Stack.push_back(Exported);
    }
  }
}

/// We've merged the definition \p MergedDef into the existing definition
/// \p Def. Ensure that \p Def is made visible whenever \p MergedDef is made
/// visible.
void ASTReader::mergeDefinitionVisibility(NamedDecl *Def,
                                          NamedDecl *MergedDef) {
  if (Def->isHidden()) {
    // If MergedDef is visible or becomes visible, make the definition visible.
    if (!MergedDef->isHidden())
      Def->setVisibleDespiteOwningModule();
    else {
      getContext().mergeDefinitionIntoModule(
          Def, MergedDef->getImportedOwningModule(),
          /*NotifyListeners*/ false);
      PendingMergedDefinitionsToDeduplicate.insert(Def);
    }
  }
}

bool ASTReader::loadGlobalIndex() {
  if (GlobalIndex)
    return false;

  if (TriedLoadingGlobalIndex || !UseGlobalIndex ||
      !PP.getLangOpts().Modules)
    return true;

  // Try to load the global index.
  TriedLoadingGlobalIndex = true;
  StringRef ModuleCachePath
    = getPreprocessor().getHeaderSearchInfo().getModuleCachePath();
  std::pair<GlobalModuleIndex *, llvm::Error> Result =
      GlobalModuleIndex::readIndex(ModuleCachePath);
  if (llvm::Error Err = std::move(Result.second)) {
    assert(!Result.first);
    consumeError(std::move(Err)); // FIXME this drops errors on the floor.
    return true;
  }

  GlobalIndex.reset(Result.first);
  ModuleMgr.setGlobalIndex(GlobalIndex.get());
  return false;
}

bool ASTReader::isGlobalIndexUnavailable() const {
  return PP.getLangOpts().Modules && UseGlobalIndex &&
         !hasGlobalIndex() && TriedLoadingGlobalIndex;
}

static void updateModuleTimestamp(ModuleFile &MF) {
  // Overwrite the timestamp file contents so that file's mtime changes.
  std::string TimestampFilename = MF.getTimestampFilename();
  std::error_code EC;
  llvm::raw_fd_ostream OS(TimestampFilename, EC, llvm::sys::fs::OF_Text);
  if (EC)
    return;
  OS << "Timestamp file\n";
  OS.close();
  OS.clear_error(); // Avoid triggering a fatal error.
}

/// Given a cursor at the start of an AST file, scan ahead and drop the
/// cursor into the start of the given block ID, returning false on success and
/// true on failure.
static bool SkipCursorToBlock(BitstreamCursor &Cursor, unsigned BlockID) {
  while (true) {
    Expected<llvm::BitstreamEntry> MaybeEntry = Cursor.advance();
    if (!MaybeEntry) {
      // FIXME this drops errors on the floor.
      consumeError(MaybeEntry.takeError());
      return true;
    }
    llvm::BitstreamEntry Entry = MaybeEntry.get();

    switch (Entry.Kind) {
    case llvm::BitstreamEntry::Error:
    case llvm::BitstreamEntry::EndBlock:
      return true;

    case llvm::BitstreamEntry::Record:
      // Ignore top-level records.
      if (Expected<unsigned> Skipped = Cursor.skipRecord(Entry.ID))
        break;
      else {
        // FIXME this drops errors on the floor.
        consumeError(Skipped.takeError());
        return true;
      }

    case llvm::BitstreamEntry::SubBlock:
      if (Entry.ID == BlockID) {
        if (llvm::Error Err = Cursor.EnterSubBlock(BlockID)) {
          // FIXME this drops the error on the floor.
          consumeError(std::move(Err));
          return true;
        }
        // Found it!
        return false;
      }

      if (llvm::Error Err = Cursor.SkipBlock()) {
        // FIXME this drops the error on the floor.
        consumeError(std::move(Err));
        return true;
      }
    }
  }
}

ASTReader::ASTReadResult ASTReader::ReadAST(StringRef FileName,
                                            ModuleKind Type,
                                            SourceLocation ImportLoc,
                                            unsigned ClientLoadCapabilities,
                                            SmallVectorImpl<ImportedSubmodule> *Imported) {
  llvm::SaveAndRestore<SourceLocation>
    SetCurImportLocRAII(CurrentImportLoc, ImportLoc);

  // Defer any pending actions until we get to the end of reading the AST file.
  Deserializing AnASTFile(this);

  // Bump the generation number.
  unsigned PreviousGeneration = 0;
  if (ContextObj)
    PreviousGeneration = incrementGeneration(*ContextObj);

  unsigned NumModules = ModuleMgr.size();
  auto removeModulesAndReturn = [&](ASTReadResult ReadResult) {
    assert(ReadResult && "expected to return error");
    ModuleMgr.removeModules(ModuleMgr.begin() + NumModules,
                            PP.getLangOpts().Modules
                                ? &PP.getHeaderSearchInfo().getModuleMap()
                                : nullptr);

    // If we find that any modules are unusable, the global index is going
    // to be out-of-date. Just remove it.
    GlobalIndex.reset();
    ModuleMgr.setGlobalIndex(nullptr);
    return ReadResult;
  };

  SmallVector<ImportedModule, 4> Loaded;
  switch (ASTReadResult ReadResult =
              ReadASTCore(FileName, Type, ImportLoc,
                          /*ImportedBy=*/nullptr, Loaded, 0, 0,
                          ASTFileSignature(), ClientLoadCapabilities)) {
  case Failure:
  case Missing:
  case OutOfDate:
  case VersionMismatch:
  case ConfigurationMismatch:
  case HadErrors:
    return removeModulesAndReturn(ReadResult);
  case Success:
    break;
  }

  // Here comes stuff that we only do once the entire chain is loaded.

  // Load the AST blocks of all of the modules that we loaded.  We can still
  // hit errors parsing the ASTs at this point.
  for (ImportedModule &M : Loaded) {
    ModuleFile &F = *M.Mod;

    // Read the AST block.
    if (ASTReadResult Result = ReadASTBlock(F, ClientLoadCapabilities))
      return removeModulesAndReturn(Result);

    // The AST block should always have a definition for the main module.
    if (F.isModule() && !F.DidReadTopLevelSubmodule) {
      Error(diag::err_module_file_missing_top_level_submodule, F.FileName);
      return removeModulesAndReturn(Failure);
    }

    // Read the extension blocks.
    while (!SkipCursorToBlock(F.Stream, EXTENSION_BLOCK_ID)) {
      if (ASTReadResult Result = ReadExtensionBlock(F))
        return removeModulesAndReturn(Result);
    }

    // Once read, set the ModuleFile bit base offset and update the size in
    // bits of all files we've seen.
    F.GlobalBitOffset = TotalModulesSizeInBits;
    TotalModulesSizeInBits += F.SizeInBits;
    GlobalBitOffsetsMap.insert(std::make_pair(F.GlobalBitOffset, &F));
  }

  // Preload source locations and interesting indentifiers.
  for (ImportedModule &M : Loaded) {
    ModuleFile &F = *M.Mod;

    // Preload SLocEntries.
    for (unsigned I = 0, N = F.PreloadSLocEntries.size(); I != N; ++I) {
      int Index = int(F.PreloadSLocEntries[I] - 1) + F.SLocEntryBaseID;
      // Load it through the SourceManager and don't call ReadSLocEntry()
      // directly because the entry may have already been loaded in which case
      // calling ReadSLocEntry() directly would trigger an assertion in
      // SourceManager.
      SourceMgr.getLoadedSLocEntryByID(Index);
    }

    // Map the original source file ID into the ID space of the current
    // compilation.
    if (F.OriginalSourceFileID.isValid()) {
      F.OriginalSourceFileID = FileID::get(
          F.SLocEntryBaseID + F.OriginalSourceFileID.getOpaqueValue() - 1);
    }

    // Preload all the pending interesting identifiers by marking them out of
    // date.
    for (auto Offset : F.PreloadIdentifierOffsets) {
      const unsigned char *Data = reinterpret_cast<const unsigned char *>(
          F.IdentifierTableData + Offset);

      ASTIdentifierLookupTrait Trait(*this, F);
      auto KeyDataLen = Trait.ReadKeyDataLength(Data);
      auto Key = Trait.ReadKey(Data, KeyDataLen.first);
      auto &II = PP.getIdentifierTable().getOwn(Key);
      II.setOutOfDate(true);

      // Mark this identifier as being from an AST file so that we can track
      // whether we need to serialize it.
      markIdentifierFromAST(*this, II);

      // Associate the ID with the identifier so that the writer can reuse it.
      auto ID = Trait.ReadIdentifierID(Data + KeyDataLen.first);
      SetIdentifierInfo(ID, &II);
    }
  }

  // Setup the import locations and notify the module manager that we've
  // committed to these module files.
  for (ImportedModule &M : Loaded) {
    ModuleFile &F = *M.Mod;

    ModuleMgr.moduleFileAccepted(&F);

    // Set the import location.
    F.DirectImportLoc = ImportLoc;
    // FIXME: We assume that locations from PCH / preamble do not need
    // any translation.
    if (!M.ImportedBy)
      F.ImportLoc = M.ImportLoc;
    else
      F.ImportLoc = TranslateSourceLocation(*M.ImportedBy, M.ImportLoc);
  }

  if (!PP.getLangOpts().CPlusPlus ||
      (Type != MK_ImplicitModule && Type != MK_ExplicitModule &&
       Type != MK_PrebuiltModule)) {
    // Mark all of the identifiers in the identifier table as being out of date,
    // so that various accessors know to check the loaded modules when the
    // identifier is used.
    //
    // For C++ modules, we don't need information on many identifiers (just
    // those that provide macros or are poisoned), so we mark all of
    // the interesting ones via PreloadIdentifierOffsets.
    for (IdentifierTable::iterator Id = PP.getIdentifierTable().begin(),
                                IdEnd = PP.getIdentifierTable().end();
         Id != IdEnd; ++Id)
      Id->second->setOutOfDate(true);
  }
  // Mark selectors as out of date.
  for (auto Sel : SelectorGeneration)
    SelectorOutOfDate[Sel.first] = true;

  // Resolve any unresolved module exports.
  for (unsigned I = 0, N = UnresolvedModuleRefs.size(); I != N; ++I) {
    UnresolvedModuleRef &Unresolved = UnresolvedModuleRefs[I];
    SubmoduleID GlobalID = getGlobalSubmoduleID(*Unresolved.File,Unresolved.ID);
    Module *ResolvedMod = getSubmodule(GlobalID);

    switch (Unresolved.Kind) {
    case UnresolvedModuleRef::Conflict:
      if (ResolvedMod) {
        Module::Conflict Conflict;
        Conflict.Other = ResolvedMod;
        Conflict.Message = Unresolved.String.str();
        Unresolved.Mod->Conflicts.push_back(Conflict);
      }
      continue;

    case UnresolvedModuleRef::Import:
      if (ResolvedMod)
        Unresolved.Mod->Imports.insert(ResolvedMod);
      continue;

    case UnresolvedModuleRef::Export:
      if (ResolvedMod || Unresolved.IsWildcard)
        Unresolved.Mod->Exports.push_back(
          Module::ExportDecl(ResolvedMod, Unresolved.IsWildcard));
      continue;
    }
  }
  UnresolvedModuleRefs.clear();

  if (Imported)
    Imported->append(ImportedModules.begin(),
                     ImportedModules.end());

  // FIXME: How do we load the 'use'd modules? They may not be submodules.
  // Might be unnecessary as use declarations are only used to build the
  // module itself.

  if (ContextObj)
    InitializeContext();

  if (SemaObj)
    UpdateSema();

  if (DeserializationListener)
    DeserializationListener->ReaderInitialized(this);

  ModuleFile &PrimaryModule = ModuleMgr.getPrimaryModule();
  if (PrimaryModule.OriginalSourceFileID.isValid()) {
    // If this AST file is a precompiled preamble, then set the
    // preamble file ID of the source manager to the file source file
    // from which the preamble was built.
    if (Type == MK_Preamble) {
      SourceMgr.setPreambleFileID(PrimaryModule.OriginalSourceFileID);
    } else if (Type == MK_MainFile) {
      SourceMgr.setMainFileID(PrimaryModule.OriginalSourceFileID);
    }
  }

  // For any Objective-C class definitions we have already loaded, make sure
  // that we load any additional categories.
  if (ContextObj) {
    for (unsigned I = 0, N = ObjCClassesLoaded.size(); I != N; ++I) {
      loadObjCCategories(ObjCClassesLoaded[I]->getGlobalID(),
                         ObjCClassesLoaded[I],
                         PreviousGeneration);
    }
  }

  if (PP.getHeaderSearchInfo()
          .getHeaderSearchOpts()
          .ModulesValidateOncePerBuildSession) {
    // Now we are certain that the module and all modules it depends on are
    // up to date.  Create or update timestamp files for modules that are
    // located in the module cache (not for PCH files that could be anywhere
    // in the filesystem).
    for (unsigned I = 0, N = Loaded.size(); I != N; ++I) {
      ImportedModule &M = Loaded[I];
      if (M.Mod->Kind == MK_ImplicitModule) {
        updateModuleTimestamp(*M.Mod);
      }
    }
  }

  return Success;
}

static ASTFileSignature readASTFileSignature(StringRef PCH);

/// Whether \p Stream doesn't start with the AST/PCH file magic number 'CPCH'.
static llvm::Error doesntStartWithASTFileMagic(BitstreamCursor &Stream) {
  // FIXME checking magic headers is done in other places such as
  // SerializedDiagnosticReader and GlobalModuleIndex, but error handling isn't
  // always done the same. Unify it all with a helper.
  if (!Stream.canSkipToPos(4))
    return llvm::createStringError(std::errc::illegal_byte_sequence,
                                   "file too small to contain AST file magic");
  for (unsigned C : {'C', 'P', 'C', 'H'})
    if (Expected<llvm::SimpleBitstreamCursor::word_t> Res = Stream.Read(8)) {
      if (Res.get() != C)
        return llvm::createStringError(
            std::errc::illegal_byte_sequence,
            "file doesn't start with AST file magic");
    } else
      return Res.takeError();
  return llvm::Error::success();
}

static unsigned moduleKindForDiagnostic(ModuleKind Kind) {
  switch (Kind) {
  case MK_PCH:
    return 0; // PCH
  case MK_ImplicitModule:
  case MK_ExplicitModule:
  case MK_PrebuiltModule:
    return 1; // module
  case MK_MainFile:
  case MK_Preamble:
    return 2; // main source file
  }
  llvm_unreachable("unknown module kind");
}

ASTReader::ASTReadResult
ASTReader::ReadASTCore(StringRef FileName,
                       ModuleKind Type,
                       SourceLocation ImportLoc,
                       ModuleFile *ImportedBy,
                       SmallVectorImpl<ImportedModule> &Loaded,
                       off_t ExpectedSize, time_t ExpectedModTime,
                       ASTFileSignature ExpectedSignature,
                       unsigned ClientLoadCapabilities) {
  ModuleFile *M;
  std::string ErrorStr;
  ModuleManager::AddModuleResult AddResult
    = ModuleMgr.addModule(FileName, Type, ImportLoc, ImportedBy,
                          getGeneration(), ExpectedSize, ExpectedModTime,
                          ExpectedSignature, readASTFileSignature,
                          M, ErrorStr);

  switch (AddResult) {
  case ModuleManager::AlreadyLoaded:
    Diag(diag::remark_module_import)
        << M->ModuleName << M->FileName << (ImportedBy ? true : false)
        << (ImportedBy ? StringRef(ImportedBy->ModuleName) : StringRef());
    return Success;

  case ModuleManager::NewlyLoaded:
    // Load module file below.
    break;

  case ModuleManager::Missing:
    // The module file was missing; if the client can handle that, return
    // it.
    if (ClientLoadCapabilities & ARR_Missing)
      return Missing;

    // Otherwise, return an error.
    Diag(diag::err_module_file_not_found) << moduleKindForDiagnostic(Type)
                                          << FileName << !ErrorStr.empty()
                                          << ErrorStr;
    return Failure;

  case ModuleManager::OutOfDate:
    // We couldn't load the module file because it is out-of-date. If the
    // client can handle out-of-date, return it.
    if (ClientLoadCapabilities & ARR_OutOfDate)
      return OutOfDate;

    // Otherwise, return an error.
    Diag(diag::err_module_file_out_of_date) << moduleKindForDiagnostic(Type)
                                            << FileName << !ErrorStr.empty()
                                            << ErrorStr;
    return Failure;
  }

  assert(M && "Missing module file");

  bool ShouldFinalizePCM = false;
  auto FinalizeOrDropPCM = llvm::make_scope_exit([&]() {
    auto &MC = getModuleManager().getModuleCache();
    if (ShouldFinalizePCM)
      MC.finalizePCM(FileName);
    else
      MC.tryToDropPCM(FileName);
  });
  ModuleFile &F = *M;
  BitstreamCursor &Stream = F.Stream;
  Stream = BitstreamCursor(PCHContainerRdr.ExtractPCH(*F.Buffer));
  F.SizeInBits = F.Buffer->getBufferSize() * 8;

  // Sniff for the signature.
  if (llvm::Error Err = doesntStartWithASTFileMagic(Stream)) {
    Diag(diag::err_module_file_invalid)
        << moduleKindForDiagnostic(Type) << FileName << std::move(Err);
    return Failure;
  }

  // This is used for compatibility with older PCH formats.
  bool HaveReadControlBlock = false;
  while (true) {
    Expected<llvm::BitstreamEntry> MaybeEntry = Stream.advance();
    if (!MaybeEntry) {
      Error(MaybeEntry.takeError());
      return Failure;
    }
    llvm::BitstreamEntry Entry = MaybeEntry.get();

    switch (Entry.Kind) {
    case llvm::BitstreamEntry::Error:
    case llvm::BitstreamEntry::Record:
    case llvm::BitstreamEntry::EndBlock:
      Error("invalid record at top-level of AST file");
      return Failure;

    case llvm::BitstreamEntry::SubBlock:
      break;
    }

    switch (Entry.ID) {
    case CONTROL_BLOCK_ID:
      HaveReadControlBlock = true;
      switch (ReadControlBlock(F, Loaded, ImportedBy, ClientLoadCapabilities)) {
      case Success:
        // Check that we didn't try to load a non-module AST file as a module.
        //
        // FIXME: Should we also perform the converse check? Loading a module as
        // a PCH file sort of works, but it's a bit wonky.
        if ((Type == MK_ImplicitModule || Type == MK_ExplicitModule ||
             Type == MK_PrebuiltModule) &&
            F.ModuleName.empty()) {
          auto Result = (Type == MK_ImplicitModule) ? OutOfDate : Failure;
          if (Result != OutOfDate ||
              (ClientLoadCapabilities & ARR_OutOfDate) == 0)
            Diag(diag::err_module_file_not_module) << FileName;
          return Result;
        }
        break;

      case Failure: return Failure;
      case Missing: return Missing;
      case OutOfDate: return OutOfDate;
      case VersionMismatch: return VersionMismatch;
      case ConfigurationMismatch: return ConfigurationMismatch;
      case HadErrors: return HadErrors;
      }
      break;

    case AST_BLOCK_ID:
      if (!HaveReadControlBlock) {
        if ((ClientLoadCapabilities & ARR_VersionMismatch) == 0)
          Diag(diag::err_pch_version_too_old);
        return VersionMismatch;
      }

      // Record that we've loaded this module.
      Loaded.push_back(ImportedModule(M, ImportedBy, ImportLoc));
      ShouldFinalizePCM = true;
      return Success;

    case UNHASHED_CONTROL_BLOCK_ID:
      // This block is handled using look-ahead during ReadControlBlock.  We
      // shouldn't get here!
      Error("malformed block record in AST file");
      return Failure;

    default:
      if (llvm::Error Err = Stream.SkipBlock()) {
        Error(std::move(Err));
        return Failure;
      }
      break;
    }
  }

  llvm_unreachable("unexpected break; expected return");
}

ASTReader::ASTReadResult
ASTReader::readUnhashedControlBlock(ModuleFile &F, bool WasImportedBy,
                                    unsigned ClientLoadCapabilities) {
  const HeaderSearchOptions &HSOpts =
      PP.getHeaderSearchInfo().getHeaderSearchOpts();
  bool AllowCompatibleConfigurationMismatch =
      F.Kind == MK_ExplicitModule || F.Kind == MK_PrebuiltModule;

  ASTReadResult Result = readUnhashedControlBlockImpl(
      &F, F.Data, ClientLoadCapabilities, AllowCompatibleConfigurationMismatch,
      Listener.get(),
      WasImportedBy ? false : HSOpts.ModulesValidateDiagnosticOptions);

  // If F was directly imported by another module, it's implicitly validated by
  // the importing module.
  if (DisableValidation || WasImportedBy ||
      (AllowConfigurationMismatch && Result == ConfigurationMismatch))
    return Success;

  if (Result == Failure) {
    Error("malformed block record in AST file");
    return Failure;
  }

  if (Result == OutOfDate && F.Kind == MK_ImplicitModule) {
    // If this module has already been finalized in the ModuleCache, we're stuck
    // with it; we can only load a single version of each module.
    //
    // This can happen when a module is imported in two contexts: in one, as a
    // user module; in another, as a system module (due to an import from
    // another module marked with the [system] flag).  It usually indicates a
    // bug in the module map: this module should also be marked with [system].
    //
    // If -Wno-system-headers (the default), and the first import is as a
    // system module, then validation will fail during the as-user import,
    // since -Werror flags won't have been validated.  However, it's reasonable
    // to treat this consistently as a system module.
    //
    // If -Wsystem-headers, the PCM on disk was built with
    // -Wno-system-headers, and the first import is as a user module, then
    // validation will fail during the as-system import since the PCM on disk
    // doesn't guarantee that -Werror was respected.  However, the -Werror
    // flags were checked during the initial as-user import.
    if (getModuleManager().getModuleCache().isPCMFinal(F.FileName)) {
      Diag(diag::warn_module_system_bit_conflict) << F.FileName;
      return Success;
    }
  }

  return Result;
}

ASTReader::ASTReadResult ASTReader::readUnhashedControlBlockImpl(
    ModuleFile *F, llvm::StringRef StreamData, unsigned ClientLoadCapabilities,
    bool AllowCompatibleConfigurationMismatch, ASTReaderListener *Listener,
    bool ValidateDiagnosticOptions) {
  // Initialize a stream.
  BitstreamCursor Stream(StreamData);

  // Sniff for the signature.
  if (llvm::Error Err = doesntStartWithASTFileMagic(Stream)) {
    // FIXME this drops the error on the floor.
    consumeError(std::move(Err));
    return Failure;
  }

  // Scan for the UNHASHED_CONTROL_BLOCK_ID block.
  if (SkipCursorToBlock(Stream, UNHASHED_CONTROL_BLOCK_ID))
    return Failure;

  // Read all of the records in the options block.
  RecordData Record;
  ASTReadResult Result = Success;
  while (true) {
    Expected<llvm::BitstreamEntry> MaybeEntry = Stream.advance();
    if (!MaybeEntry) {
      // FIXME this drops the error on the floor.
      consumeError(MaybeEntry.takeError());
      return Failure;
    }
    llvm::BitstreamEntry Entry = MaybeEntry.get();

    switch (Entry.Kind) {
    case llvm::BitstreamEntry::Error:
    case llvm::BitstreamEntry::SubBlock:
      return Failure;

    case llvm::BitstreamEntry::EndBlock:
      return Result;

    case llvm::BitstreamEntry::Record:
      // The interesting case.
      break;
    }

    // Read and process a record.
    Record.clear();
    Expected<unsigned> MaybeRecordType = Stream.readRecord(Entry.ID, Record);
    if (!MaybeRecordType) {
      // FIXME this drops the error.
      return Failure;
    }
    switch ((UnhashedControlBlockRecordTypes)MaybeRecordType.get()) {
    case SIGNATURE:
      if (F)
        std::copy(Record.begin(), Record.end(), F->Signature.data());
      break;
    case DIAGNOSTIC_OPTIONS: {
      bool Complain = (ClientLoadCapabilities & ARR_OutOfDate) == 0;
      if (Listener && ValidateDiagnosticOptions &&
          !AllowCompatibleConfigurationMismatch &&
          ParseDiagnosticOptions(Record, Complain, *Listener))
        Result = OutOfDate; // Don't return early.  Read the signature.
      break;
    }
    case DIAG_PRAGMA_MAPPINGS:
      if (!F)
        break;
      if (F->PragmaDiagMappings.empty())
        F->PragmaDiagMappings.swap(Record);
      else
        F->PragmaDiagMappings.insert(F->PragmaDiagMappings.end(),
                                     Record.begin(), Record.end());
      break;
    }
  }
}

/// Parse a record and blob containing module file extension metadata.
static bool parseModuleFileExtensionMetadata(
              const SmallVectorImpl<uint64_t> &Record,
              StringRef Blob,
              ModuleFileExtensionMetadata &Metadata) {
  if (Record.size() < 4) return true;

  Metadata.MajorVersion = Record[0];
  Metadata.MinorVersion = Record[1];

  unsigned BlockNameLen = Record[2];
  unsigned UserInfoLen = Record[3];

  if (BlockNameLen + UserInfoLen > Blob.size()) return true;

  Metadata.BlockName = std::string(Blob.data(), Blob.data() + BlockNameLen);
  Metadata.UserInfo = std::string(Blob.data() + BlockNameLen,
                                  Blob.data() + BlockNameLen + UserInfoLen);
  return false;
}

ASTReader::ASTReadResult ASTReader::ReadExtensionBlock(ModuleFile &F) {
  BitstreamCursor &Stream = F.Stream;

  RecordData Record;
  while (true) {
    Expected<llvm::BitstreamEntry> MaybeEntry = Stream.advance();
    if (!MaybeEntry) {
      Error(MaybeEntry.takeError());
      return Failure;
    }
    llvm::BitstreamEntry Entry = MaybeEntry.get();

    switch (Entry.Kind) {
    case llvm::BitstreamEntry::SubBlock:
      if (llvm::Error Err = Stream.SkipBlock()) {
        Error(std::move(Err));
        return Failure;
      }
      continue;

    case llvm::BitstreamEntry::EndBlock:
      return Success;

    case llvm::BitstreamEntry::Error:
      return HadErrors;

    case llvm::BitstreamEntry::Record:
      break;
    }

    Record.clear();
    StringRef Blob;
    Expected<unsigned> MaybeRecCode =
        Stream.readRecord(Entry.ID, Record, &Blob);
    if (!MaybeRecCode) {
      Error(MaybeRecCode.takeError());
      return Failure;
    }
    switch (MaybeRecCode.get()) {
    case EXTENSION_METADATA: {
      ModuleFileExtensionMetadata Metadata;
      if (parseModuleFileExtensionMetadata(Record, Blob, Metadata)) {
        Error("malformed EXTENSION_METADATA in AST file");
        return Failure;
      }

      // Find a module file extension with this block name.
      auto Known = ModuleFileExtensions.find(Metadata.BlockName);
      if (Known == ModuleFileExtensions.end()) break;

      // Form a reader.
      if (auto Reader = Known->second->createExtensionReader(Metadata, *this,
                                                             F, Stream)) {
        F.ExtensionReaders.push_back(std::move(Reader));
      }

      break;
    }
    }
  }

  return Success;
}

void ASTReader::InitializeContext() {
  assert(ContextObj && "no context to initialize");
  ASTContext &Context = *ContextObj;

  // If there's a listener, notify them that we "read" the translation unit.
  if (DeserializationListener)
    DeserializationListener->DeclRead(PREDEF_DECL_TRANSLATION_UNIT_ID,
                                      Context.getTranslationUnitDecl());

  // FIXME: Find a better way to deal with collisions between these
  // built-in types. Right now, we just ignore the problem.

  // Load the special types.
  if (SpecialTypes.size() >= NumSpecialTypeIDs) {
    if (unsigned String = SpecialTypes[SPECIAL_TYPE_CF_CONSTANT_STRING]) {
      if (!Context.CFConstantStringTypeDecl)
        Context.setCFConstantStringType(GetType(String));
    }

    if (unsigned File = SpecialTypes[SPECIAL_TYPE_FILE]) {
      QualType FileType = GetType(File);
      if (FileType.isNull()) {
        Error("FILE type is NULL");
        return;
      }

      if (!Context.FILEDecl) {
        if (const TypedefType *Typedef = FileType->getAs<TypedefType>())
          Context.setFILEDecl(Typedef->getDecl());
        else {
          const TagType *Tag = FileType->getAs<TagType>();
          if (!Tag) {
            Error("Invalid FILE type in AST file");
            return;
          }
          Context.setFILEDecl(Tag->getDecl());
        }
      }
    }

    if (unsigned Jmp_buf = SpecialTypes[SPECIAL_TYPE_JMP_BUF]) {
      QualType Jmp_bufType = GetType(Jmp_buf);
      if (Jmp_bufType.isNull()) {
        Error("jmp_buf type is NULL");
        return;
      }

      if (!Context.jmp_bufDecl) {
        if (const TypedefType *Typedef = Jmp_bufType->getAs<TypedefType>())
          Context.setjmp_bufDecl(Typedef->getDecl());
        else {
          const TagType *Tag = Jmp_bufType->getAs<TagType>();
          if (!Tag) {
            Error("Invalid jmp_buf type in AST file");
            return;
          }
          Context.setjmp_bufDecl(Tag->getDecl());
        }
      }
    }

    if (unsigned Sigjmp_buf = SpecialTypes[SPECIAL_TYPE_SIGJMP_BUF]) {
      QualType Sigjmp_bufType = GetType(Sigjmp_buf);
      if (Sigjmp_bufType.isNull()) {
        Error("sigjmp_buf type is NULL");
        return;
      }

      if (!Context.sigjmp_bufDecl) {
        if (const TypedefType *Typedef = Sigjmp_bufType->getAs<TypedefType>())
          Context.setsigjmp_bufDecl(Typedef->getDecl());
        else {
          const TagType *Tag = Sigjmp_bufType->getAs<TagType>();
          assert(Tag && "Invalid sigjmp_buf type in AST file");
          Context.setsigjmp_bufDecl(Tag->getDecl());
        }
      }
    }

    if (unsigned ObjCIdRedef
          = SpecialTypes[SPECIAL_TYPE_OBJC_ID_REDEFINITION]) {
      if (Context.ObjCIdRedefinitionType.isNull())
        Context.ObjCIdRedefinitionType = GetType(ObjCIdRedef);
    }

    if (unsigned ObjCClassRedef
          = SpecialTypes[SPECIAL_TYPE_OBJC_CLASS_REDEFINITION]) {
      if (Context.ObjCClassRedefinitionType.isNull())
        Context.ObjCClassRedefinitionType = GetType(ObjCClassRedef);
    }

    if (unsigned ObjCSelRedef
          = SpecialTypes[SPECIAL_TYPE_OBJC_SEL_REDEFINITION]) {
      if (Context.ObjCSelRedefinitionType.isNull())
        Context.ObjCSelRedefinitionType = GetType(ObjCSelRedef);
    }

    if (unsigned Ucontext_t = SpecialTypes[SPECIAL_TYPE_UCONTEXT_T]) {
      QualType Ucontext_tType = GetType(Ucontext_t);
      if (Ucontext_tType.isNull()) {
        Error("ucontext_t type is NULL");
        return;
      }

      if (!Context.ucontext_tDecl) {
        if (const TypedefType *Typedef = Ucontext_tType->getAs<TypedefType>())
          Context.setucontext_tDecl(Typedef->getDecl());
        else {
          const TagType *Tag = Ucontext_tType->getAs<TagType>();
          assert(Tag && "Invalid ucontext_t type in AST file");
          Context.setucontext_tDecl(Tag->getDecl());
        }
      }
    }
  }

  ReadPragmaDiagnosticMappings(Context.getDiagnostics());

  // If there were any CUDA special declarations, deserialize them.
  if (!CUDASpecialDeclRefs.empty()) {
    assert(CUDASpecialDeclRefs.size() == 1 && "More decl refs than expected!");
    Context.setcudaConfigureCallDecl(
                           cast<FunctionDecl>(GetDecl(CUDASpecialDeclRefs[0])));
  }

  // Re-export any modules that were imported by a non-module AST file.
  // FIXME: This does not make macro-only imports visible again.
  for (auto &Import : ImportedModules) {
    if (Module *Imported = getSubmodule(Import.ID)) {
      makeModuleVisible(Imported, Module::AllVisible,
                        /*ImportLoc=*/Import.ImportLoc);
      if (Import.ImportLoc.isValid())
        PP.makeModuleVisible(Imported, Import.ImportLoc);
      // FIXME: should we tell Sema to make the module visible too?
    }
  }
  ImportedModules.clear();
}

void ASTReader::finalizeForWriting() {
  // Nothing to do for now.
}

/// Reads and return the signature record from \p PCH's control block, or
/// else returns 0.
static ASTFileSignature readASTFileSignature(StringRef PCH) {
  BitstreamCursor Stream(PCH);
  if (llvm::Error Err = doesntStartWithASTFileMagic(Stream)) {
    // FIXME this drops the error on the floor.
    consumeError(std::move(Err));
    return ASTFileSignature();
  }

  // Scan for the UNHASHED_CONTROL_BLOCK_ID block.
  if (SkipCursorToBlock(Stream, UNHASHED_CONTROL_BLOCK_ID))
    return ASTFileSignature();

  // Scan for SIGNATURE inside the diagnostic options block.
  ASTReader::RecordData Record;
  while (true) {
    Expected<llvm::BitstreamEntry> MaybeEntry =
        Stream.advanceSkippingSubblocks();
    if (!MaybeEntry) {
      // FIXME this drops the error on the floor.
      consumeError(MaybeEntry.takeError());
      return ASTFileSignature();
    }
    llvm::BitstreamEntry Entry = MaybeEntry.get();

    if (Entry.Kind != llvm::BitstreamEntry::Record)
      return ASTFileSignature();

    Record.clear();
    StringRef Blob;
    Expected<unsigned> MaybeRecord = Stream.readRecord(Entry.ID, Record, &Blob);
    if (!MaybeRecord) {
      // FIXME this drops the error on the floor.
      consumeError(MaybeRecord.takeError());
      return ASTFileSignature();
    }
    if (SIGNATURE == MaybeRecord.get())
      return {{{(uint32_t)Record[0], (uint32_t)Record[1], (uint32_t)Record[2],
                (uint32_t)Record[3], (uint32_t)Record[4]}}};
  }
}

/// Retrieve the name of the original source file name
/// directly from the AST file, without actually loading the AST
/// file.
std::string ASTReader::getOriginalSourceFile(
    const std::string &ASTFileName, FileManager &FileMgr,
    const PCHContainerReader &PCHContainerRdr, DiagnosticsEngine &Diags) {
  // Open the AST file.
  auto Buffer = FileMgr.getBufferForFile(ASTFileName);
  if (!Buffer) {
    Diags.Report(diag::err_fe_unable_to_read_pch_file)
        << ASTFileName << Buffer.getError().message();
    return std::string();
  }

  // Initialize the stream
  BitstreamCursor Stream(PCHContainerRdr.ExtractPCH(**Buffer));

  // Sniff for the signature.
  if (llvm::Error Err = doesntStartWithASTFileMagic(Stream)) {
    Diags.Report(diag::err_fe_not_a_pch_file) << ASTFileName << std::move(Err);
    return std::string();
  }

  // Scan for the CONTROL_BLOCK_ID block.
  if (SkipCursorToBlock(Stream, CONTROL_BLOCK_ID)) {
    Diags.Report(diag::err_fe_pch_malformed_block) << ASTFileName;
    return std::string();
  }

  // Scan for ORIGINAL_FILE inside the control block.
  RecordData Record;
  while (true) {
    Expected<llvm::BitstreamEntry> MaybeEntry =
        Stream.advanceSkippingSubblocks();
    if (!MaybeEntry) {
      // FIXME this drops errors on the floor.
      consumeError(MaybeEntry.takeError());
      return std::string();
    }
    llvm::BitstreamEntry Entry = MaybeEntry.get();

    if (Entry.Kind == llvm::BitstreamEntry::EndBlock)
      return std::string();

    if (Entry.Kind != llvm::BitstreamEntry::Record) {
      Diags.Report(diag::err_fe_pch_malformed_block) << ASTFileName;
      return std::string();
    }

    Record.clear();
    StringRef Blob;
    Expected<unsigned> MaybeRecord = Stream.readRecord(Entry.ID, Record, &Blob);
    if (!MaybeRecord) {
      // FIXME this drops the errors on the floor.
      consumeError(MaybeRecord.takeError());
      return std::string();
    }
    if (ORIGINAL_FILE == MaybeRecord.get())
      return Blob.str();
  }
}

namespace {

  class SimplePCHValidator : public ASTReaderListener {
    const LangOptions &ExistingLangOpts;
    const TargetOptions &ExistingTargetOpts;
    const PreprocessorOptions &ExistingPPOpts;
    std::string ExistingModuleCachePath;
    FileManager &FileMgr;

  public:
    SimplePCHValidator(const LangOptions &ExistingLangOpts,
                       const TargetOptions &ExistingTargetOpts,
                       const PreprocessorOptions &ExistingPPOpts,
                       StringRef ExistingModuleCachePath,
                       FileManager &FileMgr)
      : ExistingLangOpts(ExistingLangOpts),
        ExistingTargetOpts(ExistingTargetOpts),
        ExistingPPOpts(ExistingPPOpts),
        ExistingModuleCachePath(ExistingModuleCachePath),
        FileMgr(FileMgr) {}

    bool ReadLanguageOptions(const LangOptions &LangOpts, bool Complain,
                             bool AllowCompatibleDifferences) override {
      return checkLanguageOptions(ExistingLangOpts, LangOpts, nullptr,
                                  AllowCompatibleDifferences);
    }

    bool ReadTargetOptions(const TargetOptions &TargetOpts, bool Complain,
                           bool AllowCompatibleDifferences) override {
      return checkTargetOptions(ExistingTargetOpts, TargetOpts, nullptr,
                                AllowCompatibleDifferences);
    }

    bool ReadHeaderSearchOptions(const HeaderSearchOptions &HSOpts,
                                 StringRef SpecificModuleCachePath,
                                 bool Complain) override {
      return checkHeaderSearchOptions(HSOpts, SpecificModuleCachePath,
                                      ExistingModuleCachePath,
                                      nullptr, ExistingLangOpts);
    }

    bool ReadPreprocessorOptions(const PreprocessorOptions &PPOpts,
                                 bool Complain,
                                 std::string &SuggestedPredefines) override {
      return checkPreprocessorOptions(ExistingPPOpts, PPOpts, nullptr, FileMgr,
                                      SuggestedPredefines, ExistingLangOpts);
    }
  };

} // namespace

bool ASTReader::readASTFileControlBlock(
    StringRef Filename, FileManager &FileMgr,
    const PCHContainerReader &PCHContainerRdr,
    bool FindModuleFileExtensions,
    ASTReaderListener &Listener, bool ValidateDiagnosticOptions) {
  // Open the AST file.
  // FIXME: This allows use of the VFS; we do not allow use of the
  // VFS when actually loading a module.
  auto Buffer = FileMgr.getBufferForFile(Filename);
  if (!Buffer) {
    return true;
  }

  // Initialize the stream
  StringRef Bytes = PCHContainerRdr.ExtractPCH(**Buffer);
  BitstreamCursor Stream(Bytes);

  // Sniff for the signature.
  if (llvm::Error Err = doesntStartWithASTFileMagic(Stream)) {
    consumeError(std::move(Err)); // FIXME this drops errors on the floor.
    return true;
  }

  // Scan for the CONTROL_BLOCK_ID block.
  if (SkipCursorToBlock(Stream, CONTROL_BLOCK_ID))
    return true;

  bool NeedsInputFiles = Listener.needsInputFileVisitation();
  bool NeedsSystemInputFiles = Listener.needsSystemInputFileVisitation();
  bool NeedsImports = Listener.needsImportVisitation();
  BitstreamCursor InputFilesCursor;

  RecordData Record;
  std::string ModuleDir;
  bool DoneWithControlBlock = false;
  while (!DoneWithControlBlock) {
    Expected<llvm::BitstreamEntry> MaybeEntry = Stream.advance();
    if (!MaybeEntry) {
      // FIXME this drops the error on the floor.
      consumeError(MaybeEntry.takeError());
      return true;
    }
    llvm::BitstreamEntry Entry = MaybeEntry.get();

    switch (Entry.Kind) {
    case llvm::BitstreamEntry::SubBlock: {
      switch (Entry.ID) {
      case OPTIONS_BLOCK_ID: {
        std::string IgnoredSuggestedPredefines;
        if (ReadOptionsBlock(Stream, ARR_ConfigurationMismatch | ARR_OutOfDate,
                             /*AllowCompatibleConfigurationMismatch*/ false,
                             Listener, IgnoredSuggestedPredefines) != Success)
          return true;
        break;
      }

      case INPUT_FILES_BLOCK_ID:
        InputFilesCursor = Stream;
        if (llvm::Error Err = Stream.SkipBlock()) {
          // FIXME this drops the error on the floor.
          consumeError(std::move(Err));
          return true;
        }
        if (NeedsInputFiles &&
            ReadBlockAbbrevs(InputFilesCursor, INPUT_FILES_BLOCK_ID))
          return true;
        break;

      default:
        if (llvm::Error Err = Stream.SkipBlock()) {
          // FIXME this drops the error on the floor.
          consumeError(std::move(Err));
          return true;
        }
        break;
      }

      continue;
    }

    case llvm::BitstreamEntry::EndBlock:
      DoneWithControlBlock = true;
      break;

    case llvm::BitstreamEntry::Error:
      return true;

    case llvm::BitstreamEntry::Record:
      break;
    }

    if (DoneWithControlBlock) break;

    Record.clear();
    StringRef Blob;
    Expected<unsigned> MaybeRecCode =
        Stream.readRecord(Entry.ID, Record, &Blob);
    if (!MaybeRecCode) {
      // FIXME this drops the error.
      return Failure;
    }
    switch ((ControlRecordTypes)MaybeRecCode.get()) {
    case METADATA:
      if (Record[0] != VERSION_MAJOR)
        return true;
      if (Listener.ReadFullVersionInformation(Blob))
        return true;
      break;
    case MODULE_NAME:
      Listener.ReadModuleName(Blob);
      break;
    case MODULE_DIRECTORY:
      ModuleDir = Blob;
      break;
    case MODULE_MAP_FILE: {
      unsigned Idx = 0;
      auto Path = ReadString(Record, Idx);
      ResolveImportedPath(Path, ModuleDir);
      Listener.ReadModuleMapFile(Path);
      break;
    }
    case INPUT_FILE_OFFSETS: {
      if (!NeedsInputFiles)
        break;

      unsigned NumInputFiles = Record[0];
      unsigned NumUserFiles = Record[1];
      const llvm::support::unaligned_uint64_t *InputFileOffs =
          (const llvm::support::unaligned_uint64_t *)Blob.data();
      for (unsigned I = 0; I != NumInputFiles; ++I) {
        // Go find this input file.
        bool isSystemFile = I >= NumUserFiles;

        if (isSystemFile && !NeedsSystemInputFiles)
          break; // the rest are system input files

        BitstreamCursor &Cursor = InputFilesCursor;
        SavedStreamPosition SavedPosition(Cursor);
        if (llvm::Error Err = Cursor.JumpToBit(InputFileOffs[I])) {
          // FIXME this drops errors on the floor.
          consumeError(std::move(Err));
        }

        Expected<unsigned> MaybeCode = Cursor.ReadCode();
        if (!MaybeCode) {
          // FIXME this drops errors on the floor.
          consumeError(MaybeCode.takeError());
        }
        unsigned Code = MaybeCode.get();

        RecordData Record;
        StringRef Blob;
        bool shouldContinue = false;
        Expected<unsigned> MaybeRecordType =
            Cursor.readRecord(Code, Record, &Blob);
        if (!MaybeRecordType) {
          // FIXME this drops errors on the floor.
          consumeError(MaybeRecordType.takeError());
        }
        switch ((InputFileRecordTypes)MaybeRecordType.get()) {
        case INPUT_FILE_HASH:
          break;
        case INPUT_FILE:
          bool Overridden = static_cast<bool>(Record[3]);
          std::string Filename = Blob;
          ResolveImportedPath(Filename, ModuleDir);
          shouldContinue = Listener.visitInputFile(
              Filename, isSystemFile, Overridden, /*IsExplicitModule*/false);
          break;
        }
        if (!shouldContinue)
          break;
      }
      break;
    }

    case IMPORTS: {
      if (!NeedsImports)
        break;

      unsigned Idx = 0, N = Record.size();
      while (Idx < N) {
        // Read information about the AST file.
        Idx += 1+1+1+1+5; // Kind, ImportLoc, Size, ModTime, Signature
        std::string ModuleName = ReadString(Record, Idx);
        std::string Filename = ReadString(Record, Idx);
        ResolveImportedPath(Filename, ModuleDir);
        Listener.visitImport(ModuleName, Filename);
      }
      break;
    }

    default:
      // No other validation to perform.
      break;
    }
  }

  // Look for module file extension blocks, if requested.
  if (FindModuleFileExtensions) {
    BitstreamCursor SavedStream = Stream;
    while (!SkipCursorToBlock(Stream, EXTENSION_BLOCK_ID)) {
      bool DoneWithExtensionBlock = false;
      while (!DoneWithExtensionBlock) {
        Expected<llvm::BitstreamEntry> MaybeEntry = Stream.advance();
        if (!MaybeEntry) {
          // FIXME this drops the error.
          return true;
        }
        llvm::BitstreamEntry Entry = MaybeEntry.get();

        switch (Entry.Kind) {
        case llvm::BitstreamEntry::SubBlock:
          if (llvm::Error Err = Stream.SkipBlock()) {
            // FIXME this drops the error on the floor.
            consumeError(std::move(Err));
            return true;
          }
          continue;

        case llvm::BitstreamEntry::EndBlock:
          DoneWithExtensionBlock = true;
          continue;

        case llvm::BitstreamEntry::Error:
          return true;

        case llvm::BitstreamEntry::Record:
          break;
        }

       Record.clear();
       StringRef Blob;
       Expected<unsigned> MaybeRecCode =
           Stream.readRecord(Entry.ID, Record, &Blob);
       if (!MaybeRecCode) {
         // FIXME this drops the error.
         return true;
       }
       switch (MaybeRecCode.get()) {
       case EXTENSION_METADATA: {
         ModuleFileExtensionMetadata Metadata;
         if (parseModuleFileExtensionMetadata(Record, Blob, Metadata))
           return true;

         Listener.readModuleFileExtension(Metadata);
         break;
       }
       }
      }
    }
    Stream = SavedStream;
  }

  // Scan for the UNHASHED_CONTROL_BLOCK_ID block.
  if (readUnhashedControlBlockImpl(
          nullptr, Bytes, ARR_ConfigurationMismatch | ARR_OutOfDate,
          /*AllowCompatibleConfigurationMismatch*/ false, &Listener,
          ValidateDiagnosticOptions) != Success)
    return true;

  return false;
}

bool ASTReader::isAcceptableASTFile(StringRef Filename, FileManager &FileMgr,
                                    const PCHContainerReader &PCHContainerRdr,
                                    const LangOptions &LangOpts,
                                    const TargetOptions &TargetOpts,
                                    const PreprocessorOptions &PPOpts,
                                    StringRef ExistingModuleCachePath) {
  SimplePCHValidator validator(LangOpts, TargetOpts, PPOpts,
                               ExistingModuleCachePath, FileMgr);
  return !readASTFileControlBlock(Filename, FileMgr, PCHContainerRdr,
                                  /*FindModuleFileExtensions=*/false,
                                  validator,
                                  /*ValidateDiagnosticOptions=*/true);
}

ASTReader::ASTReadResult
ASTReader::ReadSubmoduleBlock(ModuleFile &F, unsigned ClientLoadCapabilities) {
  // Enter the submodule block.
  if (llvm::Error Err = F.Stream.EnterSubBlock(SUBMODULE_BLOCK_ID)) {
    Error(std::move(Err));
    return Failure;
  }

  ModuleMap &ModMap = PP.getHeaderSearchInfo().getModuleMap();
  bool First = true;
  Module *CurrentModule = nullptr;
  RecordData Record;
  while (true) {
    Expected<llvm::BitstreamEntry> MaybeEntry =
        F.Stream.advanceSkippingSubblocks();
    if (!MaybeEntry) {
      Error(MaybeEntry.takeError());
      return Failure;
    }
    llvm::BitstreamEntry Entry = MaybeEntry.get();

    switch (Entry.Kind) {
    case llvm::BitstreamEntry::SubBlock: // Handled for us already.
    case llvm::BitstreamEntry::Error:
      Error("malformed block record in AST file");
      return Failure;
    case llvm::BitstreamEntry::EndBlock:
      return Success;
    case llvm::BitstreamEntry::Record:
      // The interesting case.
      break;
    }

    // Read a record.
    StringRef Blob;
    Record.clear();
    Expected<unsigned> MaybeKind = F.Stream.readRecord(Entry.ID, Record, &Blob);
    if (!MaybeKind) {
      Error(MaybeKind.takeError());
      return Failure;
    }
    unsigned Kind = MaybeKind.get();

    if ((Kind == SUBMODULE_METADATA) != First) {
      Error("submodule metadata record should be at beginning of block");
      return Failure;
    }
    First = false;

    // Submodule information is only valid if we have a current module.
    // FIXME: Should we error on these cases?
    if (!CurrentModule && Kind != SUBMODULE_METADATA &&
        Kind != SUBMODULE_DEFINITION)
      continue;

    switch (Kind) {
    default:  // Default behavior: ignore.
      break;

    case SUBMODULE_DEFINITION: {
      if (Record.size() < 12) {
        Error("malformed module definition");
        return Failure;
      }

      StringRef Name = Blob;
      unsigned Idx = 0;
      SubmoduleID GlobalID = getGlobalSubmoduleID(F, Record[Idx++]);
      SubmoduleID Parent = getGlobalSubmoduleID(F, Record[Idx++]);
      Module::ModuleKind Kind = (Module::ModuleKind)Record[Idx++];
      bool IsFramework = Record[Idx++];
      bool IsExplicit = Record[Idx++];
      bool IsSystem = Record[Idx++];
      bool IsExternC = Record[Idx++];
      bool InferSubmodules = Record[Idx++];
      bool InferExplicitSubmodules = Record[Idx++];
      bool InferExportWildcard = Record[Idx++];
      bool ConfigMacrosExhaustive = Record[Idx++];
      bool ModuleMapIsPrivate = Record[Idx++];

      Module *ParentModule = nullptr;
      if (Parent)
        ParentModule = getSubmodule(Parent);

      // Retrieve this (sub)module from the module map, creating it if
      // necessary.
      CurrentModule =
          ModMap.findOrCreateModule(Name, ParentModule, IsFramework, IsExplicit)
              .first;

      // FIXME: set the definition loc for CurrentModule, or call
      // ModMap.setInferredModuleAllowedBy()

      SubmoduleID GlobalIndex = GlobalID - NUM_PREDEF_SUBMODULE_IDS;
      if (GlobalIndex >= SubmodulesLoaded.size() ||
          SubmodulesLoaded[GlobalIndex]) {
        Error("too many submodules");
        return Failure;
      }

      if (!ParentModule) {
        if (const FileEntry *CurFile = CurrentModule->getASTFile()) {
          // Don't emit module relocation error if we have -fno-validate-pch
          if (!PP.getPreprocessorOpts().DisablePCHValidation &&
              CurFile != F.File) {
            Error(diag::err_module_file_conflict,
                  CurrentModule->getTopLevelModuleName(), CurFile->getName(),
                  F.File->getName());
            return Failure;
          }
        }

        F.DidReadTopLevelSubmodule = true;
        CurrentModule->setASTFile(F.File);
        CurrentModule->PresumedModuleMapFile = F.ModuleMapPath;
      }

      CurrentModule->Kind = Kind;
      CurrentModule->Signature = F.Signature;
      CurrentModule->IsFromModuleFile = true;
      CurrentModule->IsSystem = IsSystem || CurrentModule->IsSystem;
      CurrentModule->IsExternC = IsExternC;
      CurrentModule->InferSubmodules = InferSubmodules;
      CurrentModule->InferExplicitSubmodules = InferExplicitSubmodules;
      CurrentModule->InferExportWildcard = InferExportWildcard;
      CurrentModule->ConfigMacrosExhaustive = ConfigMacrosExhaustive;
      CurrentModule->ModuleMapIsPrivate = ModuleMapIsPrivate;
      if (DeserializationListener)
        DeserializationListener->ModuleRead(GlobalID, CurrentModule);

      SubmodulesLoaded[GlobalIndex] = CurrentModule;

      // Clear out data that will be replaced by what is in the module file.
      CurrentModule->LinkLibraries.clear();
      CurrentModule->ConfigMacros.clear();
      CurrentModule->UnresolvedConflicts.clear();
      CurrentModule->Conflicts.clear();

      // The module is available unless it's missing a requirement; relevant
      // requirements will be (re-)added by SUBMODULE_REQUIRES records.
      // Missing headers that were present when the module was built do not
      // make it unavailable -- if we got this far, this must be an explicitly
      // imported module file.
      CurrentModule->Requirements.clear();
      CurrentModule->MissingHeaders.clear();
      CurrentModule->IsMissingRequirement =
          ParentModule && ParentModule->IsMissingRequirement;
      CurrentModule->IsAvailable = !CurrentModule->IsMissingRequirement;
      break;
    }

    case SUBMODULE_UMBRELLA_HEADER: {
      std::string Filename = Blob;
      ResolveImportedPath(F, Filename);
      if (auto Umbrella = PP.getFileManager().getFile(Filename)) {
        if (!CurrentModule->getUmbrellaHeader())
          ModMap.setUmbrellaHeader(CurrentModule, *Umbrella, Blob);
        else if (CurrentModule->getUmbrellaHeader().Entry != *Umbrella) {
          if ((ClientLoadCapabilities & ARR_OutOfDate) == 0)
            Error("mismatched umbrella headers in submodule");
          return OutOfDate;
        }
      }
      break;
    }

    case SUBMODULE_HEADER:
    case SUBMODULE_EXCLUDED_HEADER:
    case SUBMODULE_PRIVATE_HEADER:
      // We lazily associate headers with their modules via the HeaderInfo table.
      // FIXME: Re-evaluate this section; maybe only store InputFile IDs instead
      // of complete filenames or remove it entirely.
      break;

    case SUBMODULE_TEXTUAL_HEADER:
    case SUBMODULE_PRIVATE_TEXTUAL_HEADER:
      // FIXME: Textual headers are not marked in the HeaderInfo table. Load
      // them here.
      break;

    case SUBMODULE_TOPHEADER:
      CurrentModule->addTopHeaderFilename(Blob);
      break;

    case SUBMODULE_UMBRELLA_DIR: {
      std::string Dirname = Blob;
      ResolveImportedPath(F, Dirname);
      if (auto Umbrella = PP.getFileManager().getDirectory(Dirname)) {
        if (!CurrentModule->getUmbrellaDir())
          ModMap.setUmbrellaDir(CurrentModule, *Umbrella, Blob);
        else if (CurrentModule->getUmbrellaDir().Entry != *Umbrella) {
          if ((ClientLoadCapabilities & ARR_OutOfDate) == 0)
            Error("mismatched umbrella directories in submodule");
          return OutOfDate;
        }
      }
      break;
    }

    case SUBMODULE_METADATA: {
      F.BaseSubmoduleID = getTotalNumSubmodules();
      F.LocalNumSubmodules = Record[0];
      unsigned LocalBaseSubmoduleID = Record[1];
      if (F.LocalNumSubmodules > 0) {
        // Introduce the global -> local mapping for submodules within this
        // module.
        GlobalSubmoduleMap.insert(std::make_pair(getTotalNumSubmodules()+1,&F));

        // Introduce the local -> global mapping for submodules within this
        // module.
        F.SubmoduleRemap.insertOrReplace(
          std::make_pair(LocalBaseSubmoduleID,
                         F.BaseSubmoduleID - LocalBaseSubmoduleID));

        SubmodulesLoaded.resize(SubmodulesLoaded.size() + F.LocalNumSubmodules);
      }
      break;
    }

    case SUBMODULE_IMPORTS:
      for (unsigned Idx = 0; Idx != Record.size(); ++Idx) {
        UnresolvedModuleRef Unresolved;
        Unresolved.File = &F;
        Unresolved.Mod = CurrentModule;
        Unresolved.ID = Record[Idx];
        Unresolved.Kind = UnresolvedModuleRef::Import;
        Unresolved.IsWildcard = false;
        UnresolvedModuleRefs.push_back(Unresolved);
      }
      break;

    case SUBMODULE_EXPORTS:
      for (unsigned Idx = 0; Idx + 1 < Record.size(); Idx += 2) {
        UnresolvedModuleRef Unresolved;
        Unresolved.File = &F;
        Unresolved.Mod = CurrentModule;
        Unresolved.ID = Record[Idx];
        Unresolved.Kind = UnresolvedModuleRef::Export;
        Unresolved.IsWildcard = Record[Idx + 1];
        UnresolvedModuleRefs.push_back(Unresolved);
      }

      // Once we've loaded the set of exports, there's no reason to keep
      // the parsed, unresolved exports around.
      CurrentModule->UnresolvedExports.clear();
      break;

    case SUBMODULE_REQUIRES:
      CurrentModule->addRequirement(Blob, Record[0], PP.getLangOpts(),
                                    PP.getTargetInfo());
      break;

    case SUBMODULE_LINK_LIBRARY:
      ModMap.resolveLinkAsDependencies(CurrentModule);
      CurrentModule->LinkLibraries.push_back(
                                         Module::LinkLibrary(Blob, Record[0]));
      break;

    case SUBMODULE_CONFIG_MACRO:
      CurrentModule->ConfigMacros.push_back(Blob.str());
      break;

    case SUBMODULE_CONFLICT: {
      UnresolvedModuleRef Unresolved;
      Unresolved.File = &F;
      Unresolved.Mod = CurrentModule;
      Unresolved.ID = Record[0];
      Unresolved.Kind = UnresolvedModuleRef::Conflict;
      Unresolved.IsWildcard = false;
      Unresolved.String = Blob;
      UnresolvedModuleRefs.push_back(Unresolved);
      break;
    }

    case SUBMODULE_INITIALIZERS: {
      if (!ContextObj)
        break;
      SmallVector<uint32_t, 16> Inits;
      for (auto &ID : Record)
        Inits.push_back(getGlobalDeclID(F, ID));
      ContextObj->addLazyModuleInitializers(CurrentModule, Inits);
      break;
    }

    case SUBMODULE_EXPORT_AS:
      CurrentModule->ExportAsModule = Blob.str();
      ModMap.addLinkAsDependency(CurrentModule);
      break;
    }
  }
}

/// Parse the record that corresponds to a LangOptions data
/// structure.
///
/// This routine parses the language options from the AST file and then gives
/// them to the AST listener if one is set.
///
/// \returns true if the listener deems the file unacceptable, false otherwise.
bool ASTReader::ParseLanguageOptions(const RecordData &Record,
                                     bool Complain,
                                     ASTReaderListener &Listener,
                                     bool AllowCompatibleDifferences) {
  LangOptions LangOpts;
  unsigned Idx = 0;
#define LANGOPT(Name, Bits, Default, Description) \
  LangOpts.Name = Record[Idx++];
#define ENUM_LANGOPT(Name, Type, Bits, Default, Description) \
  LangOpts.set##Name(static_cast<LangOptions::Type>(Record[Idx++]));
#include "clang/Basic/LangOptions.def"
#define SANITIZER(NAME, ID)                                                    \
  LangOpts.Sanitize.set(SanitizerKind::ID, Record[Idx++]);
#include "clang/Basic/Sanitizers.def"

  for (unsigned N = Record[Idx++]; N; --N)
    LangOpts.ModuleFeatures.push_back(ReadString(Record, Idx));

  ObjCRuntime::Kind runtimeKind = (ObjCRuntime::Kind) Record[Idx++];
  VersionTuple runtimeVersion = ReadVersionTuple(Record, Idx);
  LangOpts.ObjCRuntime = ObjCRuntime(runtimeKind, runtimeVersion);

  LangOpts.CurrentModule = ReadString(Record, Idx);

  // Comment options.
  for (unsigned N = Record[Idx++]; N; --N) {
    LangOpts.CommentOpts.BlockCommandNames.push_back(
      ReadString(Record, Idx));
  }
  LangOpts.CommentOpts.ParseAllComments = Record[Idx++];

  // OpenMP offloading options.
  for (unsigned N = Record[Idx++]; N; --N) {
    LangOpts.OMPTargetTriples.push_back(llvm::Triple(ReadString(Record, Idx)));
  }

  LangOpts.OMPHostIRFile = ReadString(Record, Idx);

  return Listener.ReadLanguageOptions(LangOpts, Complain,
                                      AllowCompatibleDifferences);
}

bool ASTReader::ParseTargetOptions(const RecordData &Record, bool Complain,
                                   ASTReaderListener &Listener,
                                   bool AllowCompatibleDifferences) {
  unsigned Idx = 0;
  TargetOptions TargetOpts;
  TargetOpts.Triple = ReadString(Record, Idx);
  TargetOpts.CPU = ReadString(Record, Idx);
  TargetOpts.ABI = ReadString(Record, Idx);
  for (unsigned N = Record[Idx++]; N; --N) {
    TargetOpts.FeaturesAsWritten.push_back(ReadString(Record, Idx));
  }
  for (unsigned N = Record[Idx++]; N; --N) {
    TargetOpts.Features.push_back(ReadString(Record, Idx));
  }

  return Listener.ReadTargetOptions(TargetOpts, Complain,
                                    AllowCompatibleDifferences);
}

bool ASTReader::ParseDiagnosticOptions(const RecordData &Record, bool Complain,
                                       ASTReaderListener &Listener) {
  IntrusiveRefCntPtr<DiagnosticOptions> DiagOpts(new DiagnosticOptions);
  unsigned Idx = 0;
#define DIAGOPT(Name, Bits, Default) DiagOpts->Name = Record[Idx++];
#define ENUM_DIAGOPT(Name, Type, Bits, Default) \
  DiagOpts->set##Name(static_cast<Type>(Record[Idx++]));
#include "clang/Basic/DiagnosticOptions.def"

  for (unsigned N = Record[Idx++]; N; --N)
    DiagOpts->Warnings.push_back(ReadString(Record, Idx));
  for (unsigned N = Record[Idx++]; N; --N)
    DiagOpts->Remarks.push_back(ReadString(Record, Idx));

  return Listener.ReadDiagnosticOptions(DiagOpts, Complain);
}

bool ASTReader::ParseFileSystemOptions(const RecordData &Record, bool Complain,
                                       ASTReaderListener &Listener) {
  FileSystemOptions FSOpts;
  unsigned Idx = 0;
  FSOpts.WorkingDir = ReadString(Record, Idx);
  return Listener.ReadFileSystemOptions(FSOpts, Complain);
}

bool ASTReader::ParseHeaderSearchOptions(const RecordData &Record,
                                         bool Complain,
                                         ASTReaderListener &Listener) {
  HeaderSearchOptions HSOpts;
  unsigned Idx = 0;
  HSOpts.Sysroot = ReadString(Record, Idx);

  // Include entries.
  for (unsigned N = Record[Idx++]; N; --N) {
    std::string Path = ReadString(Record, Idx);
    frontend::IncludeDirGroup Group
      = static_cast<frontend::IncludeDirGroup>(Record[Idx++]);
    bool IsFramework = Record[Idx++];
    bool IgnoreSysRoot = Record[Idx++];
    HSOpts.UserEntries.emplace_back(std::move(Path), Group, IsFramework,
                                    IgnoreSysRoot);
  }

  // System header prefixes.
  for (unsigned N = Record[Idx++]; N; --N) {
    std::string Prefix = ReadString(Record, Idx);
    bool IsSystemHeader = Record[Idx++];
    HSOpts.SystemHeaderPrefixes.emplace_back(std::move(Prefix), IsSystemHeader);
  }

  HSOpts.ResourceDir = ReadString(Record, Idx);
  HSOpts.ModuleCachePath = ReadString(Record, Idx);
  HSOpts.ModuleUserBuildPath = ReadString(Record, Idx);
  HSOpts.DisableModuleHash = Record[Idx++];
  HSOpts.ImplicitModuleMaps = Record[Idx++];
  HSOpts.ModuleMapFileHomeIsCwd = Record[Idx++];
  HSOpts.UseBuiltinIncludes = Record[Idx++];
  HSOpts.UseStandardSystemIncludes = Record[Idx++];
  HSOpts.UseStandardCXXIncludes = Record[Idx++];
  HSOpts.UseLibcxx = Record[Idx++];
  std::string SpecificModuleCachePath = ReadString(Record, Idx);

  return Listener.ReadHeaderSearchOptions(HSOpts, SpecificModuleCachePath,
                                          Complain);
}

bool ASTReader::ParsePreprocessorOptions(const RecordData &Record,
                                         bool Complain,
                                         ASTReaderListener &Listener,
                                         std::string &SuggestedPredefines) {
  PreprocessorOptions PPOpts;
  unsigned Idx = 0;

  // Macro definitions/undefs
  for (unsigned N = Record[Idx++]; N; --N) {
    std::string Macro = ReadString(Record, Idx);
    bool IsUndef = Record[Idx++];
    PPOpts.Macros.push_back(std::make_pair(Macro, IsUndef));
  }

  // Includes
  for (unsigned N = Record[Idx++]; N; --N) {
    PPOpts.Includes.push_back(ReadString(Record, Idx));
  }

  // Macro Includes
  for (unsigned N = Record[Idx++]; N; --N) {
    PPOpts.MacroIncludes.push_back(ReadString(Record, Idx));
  }

  PPOpts.UsePredefines = Record[Idx++];
  PPOpts.DetailedRecord = Record[Idx++];
  PPOpts.ImplicitPCHInclude = ReadString(Record, Idx);
  PPOpts.ObjCXXARCStandardLibrary =
    static_cast<ObjCXXARCStandardLibraryKind>(Record[Idx++]);
  SuggestedPredefines.clear();
  return Listener.ReadPreprocessorOptions(PPOpts, Complain,
                                          SuggestedPredefines);
}

std::pair<ModuleFile *, unsigned>
ASTReader::getModulePreprocessedEntity(unsigned GlobalIndex) {
  GlobalPreprocessedEntityMapType::iterator
  I = GlobalPreprocessedEntityMap.find(GlobalIndex);
  assert(I != GlobalPreprocessedEntityMap.end() &&
         "Corrupted global preprocessed entity map");
  ModuleFile *M = I->second;
  unsigned LocalIndex = GlobalIndex - M->BasePreprocessedEntityID;
  return std::make_pair(M, LocalIndex);
}

llvm::iterator_range<PreprocessingRecord::iterator>
ASTReader::getModulePreprocessedEntities(ModuleFile &Mod) const {
  if (PreprocessingRecord *PPRec = PP.getPreprocessingRecord())
    return PPRec->getIteratorsForLoadedRange(Mod.BasePreprocessedEntityID,
                                             Mod.NumPreprocessedEntities);

  return llvm::make_range(PreprocessingRecord::iterator(),
                          PreprocessingRecord::iterator());
}

llvm::iterator_range<ASTReader::ModuleDeclIterator>
ASTReader::getModuleFileLevelDecls(ModuleFile &Mod) {
  return llvm::make_range(
      ModuleDeclIterator(this, &Mod, Mod.FileSortedDecls),
      ModuleDeclIterator(this, &Mod,
                         Mod.FileSortedDecls + Mod.NumFileSortedDecls));
}

SourceRange ASTReader::ReadSkippedRange(unsigned GlobalIndex) {
  auto I = GlobalSkippedRangeMap.find(GlobalIndex);
  assert(I != GlobalSkippedRangeMap.end() &&
    "Corrupted global skipped range map");
  ModuleFile *M = I->second;
  unsigned LocalIndex = GlobalIndex - M->BasePreprocessedSkippedRangeID;
  assert(LocalIndex < M->NumPreprocessedSkippedRanges);
  PPSkippedRange RawRange = M->PreprocessedSkippedRangeOffsets[LocalIndex];
  SourceRange Range(TranslateSourceLocation(*M, RawRange.getBegin()),
                    TranslateSourceLocation(*M, RawRange.getEnd()));
  assert(Range.isValid());
  return Range;
}

PreprocessedEntity *ASTReader::ReadPreprocessedEntity(unsigned Index) {
  PreprocessedEntityID PPID = Index+1;
  std::pair<ModuleFile *, unsigned> PPInfo = getModulePreprocessedEntity(Index);
  ModuleFile &M = *PPInfo.first;
  unsigned LocalIndex = PPInfo.second;
  const PPEntityOffset &PPOffs = M.PreprocessedEntityOffsets[LocalIndex];

  if (!PP.getPreprocessingRecord()) {
    Error("no preprocessing record");
    return nullptr;
  }

  SavedStreamPosition SavedPosition(M.PreprocessorDetailCursor);
  if (llvm::Error Err =
          M.PreprocessorDetailCursor.JumpToBit(PPOffs.BitOffset)) {
    Error(std::move(Err));
    return nullptr;
  }

  Expected<llvm::BitstreamEntry> MaybeEntry =
      M.PreprocessorDetailCursor.advance(BitstreamCursor::AF_DontPopBlockAtEnd);
  if (!MaybeEntry) {
    Error(MaybeEntry.takeError());
    return nullptr;
  }
  llvm::BitstreamEntry Entry = MaybeEntry.get();

  if (Entry.Kind != llvm::BitstreamEntry::Record)
    return nullptr;

  // Read the record.
  SourceRange Range(TranslateSourceLocation(M, PPOffs.getBegin()),
                    TranslateSourceLocation(M, PPOffs.getEnd()));
  PreprocessingRecord &PPRec = *PP.getPreprocessingRecord();
  StringRef Blob;
  RecordData Record;
  Expected<unsigned> MaybeRecType =
      M.PreprocessorDetailCursor.readRecord(Entry.ID, Record, &Blob);
  if (!MaybeRecType) {
    Error(MaybeRecType.takeError());
    return nullptr;
  }
  switch ((PreprocessorDetailRecordTypes)MaybeRecType.get()) {
  case PPD_MACRO_EXPANSION: {
    bool isBuiltin = Record[0];
    IdentifierInfo *Name = nullptr;
    MacroDefinitionRecord *Def = nullptr;
    if (isBuiltin)
      Name = getLocalIdentifier(M, Record[1]);
    else {
      PreprocessedEntityID GlobalID =
          getGlobalPreprocessedEntityID(M, Record[1]);
      Def = cast<MacroDefinitionRecord>(
          PPRec.getLoadedPreprocessedEntity(GlobalID - 1));
    }

    MacroExpansion *ME;
    if (isBuiltin)
      ME = new (PPRec) MacroExpansion(Name, Range);
    else
      ME = new (PPRec) MacroExpansion(Def, Range);

    return ME;
  }

  case PPD_MACRO_DEFINITION: {
    // Decode the identifier info and then check again; if the macro is
    // still defined and associated with the identifier,
    IdentifierInfo *II = getLocalIdentifier(M, Record[0]);
    MacroDefinitionRecord *MD = new (PPRec) MacroDefinitionRecord(II, Range);

    if (DeserializationListener)
      DeserializationListener->MacroDefinitionRead(PPID, MD);

    return MD;
  }

  case PPD_INCLUSION_DIRECTIVE: {
    const char *FullFileNameStart = Blob.data() + Record[0];
    StringRef FullFileName(FullFileNameStart, Blob.size() - Record[0]);
    const FileEntry *File = nullptr;
    if (!FullFileName.empty())
      if (auto FE = PP.getFileManager().getFile(FullFileName))
        File = *FE;

    // FIXME: Stable encoding
    InclusionDirective::InclusionKind Kind
      = static_cast<InclusionDirective::InclusionKind>(Record[2]);
    InclusionDirective *ID
      = new (PPRec) InclusionDirective(PPRec, Kind,
                                       StringRef(Blob.data(), Record[0]),
                                       Record[1], Record[3],
                                       File,
                                       Range);
    return ID;
  }
  }

  llvm_unreachable("Invalid PreprocessorDetailRecordTypes");
}

/// Find the next module that contains entities and return the ID
/// of the first entry.
///
/// \param SLocMapI points at a chunk of a module that contains no
/// preprocessed entities or the entities it contains are not the ones we are
/// looking for.
PreprocessedEntityID ASTReader::findNextPreprocessedEntity(
                       GlobalSLocOffsetMapType::const_iterator SLocMapI) const {
  ++SLocMapI;
  for (GlobalSLocOffsetMapType::const_iterator
         EndI = GlobalSLocOffsetMap.end(); SLocMapI != EndI; ++SLocMapI) {
    ModuleFile &M = *SLocMapI->second;
    if (M.NumPreprocessedEntities)
      return M.BasePreprocessedEntityID;
  }

  return getTotalNumPreprocessedEntities();
}

namespace {

struct PPEntityComp {
  const ASTReader &Reader;
  ModuleFile &M;

  PPEntityComp(const ASTReader &Reader, ModuleFile &M) : Reader(Reader), M(M) {}

  bool operator()(const PPEntityOffset &L, const PPEntityOffset &R) const {
    SourceLocation LHS = getLoc(L);
    SourceLocation RHS = getLoc(R);
    return Reader.getSourceManager().isBeforeInTranslationUnit(LHS, RHS);
  }

  bool operator()(const PPEntityOffset &L, SourceLocation RHS) const {
    SourceLocation LHS = getLoc(L);
    return Reader.getSourceManager().isBeforeInTranslationUnit(LHS, RHS);
  }

  bool operator()(SourceLocation LHS, const PPEntityOffset &R) const {
    SourceLocation RHS = getLoc(R);
    return Reader.getSourceManager().isBeforeInTranslationUnit(LHS, RHS);
  }

  SourceLocation getLoc(const PPEntityOffset &PPE) const {
    return Reader.TranslateSourceLocation(M, PPE.getBegin());
  }
};

} // namespace

PreprocessedEntityID ASTReader::findPreprocessedEntity(SourceLocation Loc,
                                                       bool EndsAfter) const {
  if (SourceMgr.isLocalSourceLocation(Loc))
    return getTotalNumPreprocessedEntities();

  GlobalSLocOffsetMapType::const_iterator SLocMapI = GlobalSLocOffsetMap.find(
      SourceManager::MaxLoadedOffset - Loc.getOffset() - 1);
  assert(SLocMapI != GlobalSLocOffsetMap.end() &&
         "Corrupted global sloc offset map");

  if (SLocMapI->second->NumPreprocessedEntities == 0)
    return findNextPreprocessedEntity(SLocMapI);

  ModuleFile &M = *SLocMapI->second;

  using pp_iterator = const PPEntityOffset *;

  pp_iterator pp_begin = M.PreprocessedEntityOffsets;
  pp_iterator pp_end = pp_begin + M.NumPreprocessedEntities;

  size_t Count = M.NumPreprocessedEntities;
  size_t Half;
  pp_iterator First = pp_begin;
  pp_iterator PPI;

  if (EndsAfter) {
    PPI = std::upper_bound(pp_begin, pp_end, Loc,
                           PPEntityComp(*this, M));
  } else {
    // Do a binary search manually instead of using std::lower_bound because
    // The end locations of entities may be unordered (when a macro expansion
    // is inside another macro argument), but for this case it is not important
    // whether we get the first macro expansion or its containing macro.
    while (Count > 0) {
      Half = Count / 2;
      PPI = First;
      std::advance(PPI, Half);
      if (SourceMgr.isBeforeInTranslationUnit(
              TranslateSourceLocation(M, PPI->getEnd()), Loc)) {
        First = PPI;
        ++First;
        Count = Count - Half - 1;
      } else
        Count = Half;
    }
  }

  if (PPI == pp_end)
    return findNextPreprocessedEntity(SLocMapI);

  return M.BasePreprocessedEntityID + (PPI - pp_begin);
}

/// Returns a pair of [Begin, End) indices of preallocated
/// preprocessed entities that \arg Range encompasses.
std::pair<unsigned, unsigned>
    ASTReader::findPreprocessedEntitiesInRange(SourceRange Range) {
  if (Range.isInvalid())
    return std::make_pair(0,0);
  assert(!SourceMgr.isBeforeInTranslationUnit(Range.getEnd(),Range.getBegin()));

  PreprocessedEntityID BeginID =
      findPreprocessedEntity(Range.getBegin(), false);
  PreprocessedEntityID EndID = findPreprocessedEntity(Range.getEnd(), true);
  return std::make_pair(BeginID, EndID);
}

/// Optionally returns true or false if the preallocated preprocessed
/// entity with index \arg Index came from file \arg FID.
Optional<bool> ASTReader::isPreprocessedEntityInFileID(unsigned Index,
                                                             FileID FID) {
  if (FID.isInvalid())
    return false;

  std::pair<ModuleFile *, unsigned> PPInfo = getModulePreprocessedEntity(Index);
  ModuleFile &M = *PPInfo.first;
  unsigned LocalIndex = PPInfo.second;
  const PPEntityOffset &PPOffs = M.PreprocessedEntityOffsets[LocalIndex];

  SourceLocation Loc = TranslateSourceLocation(M, PPOffs.getBegin());
  if (Loc.isInvalid())
    return false;

  if (SourceMgr.isInFileID(SourceMgr.getFileLoc(Loc), FID))
    return true;
  else
    return false;
}

namespace {

  /// Visitor used to search for information about a header file.
  class HeaderFileInfoVisitor {
    const FileEntry *FE;
    Optional<HeaderFileInfo> HFI;

  public:
    explicit HeaderFileInfoVisitor(const FileEntry *FE) : FE(FE) {}

    bool operator()(ModuleFile &M) {
      HeaderFileInfoLookupTable *Table
        = static_cast<HeaderFileInfoLookupTable *>(M.HeaderFileInfoTable);
      if (!Table)
        return false;

      // Look in the on-disk hash table for an entry for this file name.
      HeaderFileInfoLookupTable::iterator Pos = Table->find(FE);
      if (Pos == Table->end())
        return false;

      HFI = *Pos;
      return true;
    }

    Optional<HeaderFileInfo> getHeaderFileInfo() const { return HFI; }
  };

} // namespace

HeaderFileInfo ASTReader::GetHeaderFileInfo(const FileEntry *FE) {
  HeaderFileInfoVisitor Visitor(FE);
  ModuleMgr.visit(Visitor);
  if (Optional<HeaderFileInfo> HFI = Visitor.getHeaderFileInfo())
    return *HFI;

  return HeaderFileInfo();
}

void ASTReader::ReadPragmaDiagnosticMappings(DiagnosticsEngine &Diag) {
  using DiagState = DiagnosticsEngine::DiagState;
  SmallVector<DiagState *, 32> DiagStates;

  for (ModuleFile &F : ModuleMgr) {
    unsigned Idx = 0;
    auto &Record = F.PragmaDiagMappings;
    if (Record.empty())
      continue;

    DiagStates.clear();

    auto ReadDiagState =
        [&](const DiagState &BasedOn, SourceLocation Loc,
            bool IncludeNonPragmaStates) -> DiagnosticsEngine::DiagState * {
      unsigned BackrefID = Record[Idx++];
      if (BackrefID != 0)
        return DiagStates[BackrefID - 1];

      // A new DiagState was created here.
      Diag.DiagStates.push_back(BasedOn);
      DiagState *NewState = &Diag.DiagStates.back();
      DiagStates.push_back(NewState);
      unsigned Size = Record[Idx++];
      assert(Idx + Size * 2 <= Record.size() &&
             "Invalid data, not enough diag/map pairs");
      while (Size--) {
        unsigned DiagID = Record[Idx++];
        DiagnosticMapping NewMapping =
            DiagnosticMapping::deserialize(Record[Idx++]);
        if (!NewMapping.isPragma() && !IncludeNonPragmaStates)
          continue;

        DiagnosticMapping &Mapping = NewState->getOrAddMapping(DiagID);

        // If this mapping was specified as a warning but the severity was
        // upgraded due to diagnostic settings, simulate the current diagnostic
        // settings (and use a warning).
        if (NewMapping.wasUpgradedFromWarning() && !Mapping.isErrorOrFatal()) {
          NewMapping.setSeverity(diag::Severity::Warning);
          NewMapping.setUpgradedFromWarning(false);
        }

        Mapping = NewMapping;
      }
      return NewState;
    };

    // Read the first state.
    DiagState *FirstState;
    if (F.Kind == MK_ImplicitModule) {
      // Implicitly-built modules are reused with different diagnostic
      // settings.  Use the initial diagnostic state from Diag to simulate this
      // compilation's diagnostic settings.
      FirstState = Diag.DiagStatesByLoc.FirstDiagState;
      DiagStates.push_back(FirstState);

      // Skip the initial diagnostic state from the serialized module.
      assert(Record[1] == 0 &&
             "Invalid data, unexpected backref in initial state");
      Idx = 3 + Record[2] * 2;
      assert(Idx < Record.size() &&
             "Invalid data, not enough state change pairs in initial state");
    } else if (F.isModule()) {
      // For an explicit module, preserve the flags from the module build
      // command line (-w, -Weverything, -Werror, ...) along with any explicit
      // -Wblah flags.
      unsigned Flags = Record[Idx++];
      DiagState Initial;
      Initial.SuppressSystemWarnings = Flags & 1; Flags >>= 1;
      Initial.ErrorsAsFatal = Flags & 1; Flags >>= 1;
      Initial.WarningsAsErrors = Flags & 1; Flags >>= 1;
      Initial.EnableAllWarnings = Flags & 1; Flags >>= 1;
      Initial.IgnoreAllWarnings = Flags & 1; Flags >>= 1;
      Initial.ExtBehavior = (diag::Severity)Flags;
      FirstState = ReadDiagState(Initial, SourceLocation(), true);

      assert(F.OriginalSourceFileID.isValid());

      // Set up the root buffer of the module to start with the initial
      // diagnostic state of the module itself, to cover files that contain no
      // explicit transitions (for which we did not serialize anything).
      Diag.DiagStatesByLoc.Files[F.OriginalSourceFileID]
          .StateTransitions.push_back({FirstState, 0});
    } else {
      // For prefix ASTs, start with whatever the user configured on the
      // command line.
      Idx++; // Skip flags.
      FirstState = ReadDiagState(*Diag.DiagStatesByLoc.CurDiagState,
                                 SourceLocation(), false);
    }

    // Read the state transitions.
    unsigned NumLocations = Record[Idx++];
    while (NumLocations--) {
      assert(Idx < Record.size() &&
             "Invalid data, missing pragma diagnostic states");
      SourceLocation Loc = ReadSourceLocation(F, Record[Idx++]);
      auto IDAndOffset = SourceMgr.getDecomposedLoc(Loc);
      assert(IDAndOffset.first.isValid() && "invalid FileID for transition");
      assert(IDAndOffset.second == 0 && "not a start location for a FileID");
      unsigned Transitions = Record[Idx++];

      // Note that we don't need to set up Parent/ParentOffset here, because
      // we won't be changing the diagnostic state within imported FileIDs
      // (other than perhaps appending to the main source file, which has no
      // parent).
      auto &F = Diag.DiagStatesByLoc.Files[IDAndOffset.first];
      F.StateTransitions.reserve(F.StateTransitions.size() + Transitions);
      for (unsigned I = 0; I != Transitions; ++I) {
        unsigned Offset = Record[Idx++];
        auto *State =
            ReadDiagState(*FirstState, Loc.getLocWithOffset(Offset), false);
        F.StateTransitions.push_back({State, Offset});
      }
    }

    // Read the final state.
    assert(Idx < Record.size() &&
           "Invalid data, missing final pragma diagnostic state");
    SourceLocation CurStateLoc =
        ReadSourceLocation(F, F.PragmaDiagMappings[Idx++]);
    auto *CurState = ReadDiagState(*FirstState, CurStateLoc, false);

    if (!F.isModule()) {
      Diag.DiagStatesByLoc.CurDiagState = CurState;
      Diag.DiagStatesByLoc.CurDiagStateLoc = CurStateLoc;

      // Preserve the property that the imaginary root file describes the
      // current state.
      FileID NullFile;
      auto &T = Diag.DiagStatesByLoc.Files[NullFile].StateTransitions;
      if (T.empty())
        T.push_back({CurState, 0});
      else
        T[0].State = CurState;
    }

    // Don't try to read these mappings again.
    Record.clear();
  }
}

/// Get the correct cursor and offset for loading a type.
ASTReader::RecordLocation ASTReader::TypeCursorForIndex(unsigned Index) {
  GlobalTypeMapType::iterator I = GlobalTypeMap.find(Index);
  assert(I != GlobalTypeMap.end() && "Corrupted global type map");
  ModuleFile *M = I->second;
  return RecordLocation(M, M->TypeOffsets[Index - M->BaseTypeIndex]);
}

static llvm::Optional<Type::TypeClass> getTypeClassForCode(TypeCode code) {
  switch (code) {
#define TYPE_BIT_CODE(CLASS_ID, CODE_ID, CODE_VALUE) \
  case TYPE_##CODE_ID: return Type::CLASS_ID;
#include "clang/Serialization/TypeBitCodes.def"
  default: return llvm::None;
  }
}

/// Read and return the type with the given index..
///
/// The index is the type ID, shifted and minus the number of predefs. This
/// routine actually reads the record corresponding to the type at the given
/// location. It is a helper routine for GetType, which deals with reading type
/// IDs.
QualType ASTReader::readTypeRecord(unsigned Index) {
  assert(ContextObj && "reading type with no AST context");
  ASTContext &Context = *ContextObj;
  RecordLocation Loc = TypeCursorForIndex(Index);
  BitstreamCursor &DeclsCursor = Loc.F->DeclsCursor;

  // Keep track of where we are in the stream, then jump back there
  // after reading this type.
  SavedStreamPosition SavedPosition(DeclsCursor);

  ReadingKindTracker ReadingKind(Read_Type, *this);

  // Note that we are loading a type record.
  Deserializing AType(this);

  if (llvm::Error Err = DeclsCursor.JumpToBit(Loc.Offset)) {
    Error(std::move(Err));
    return QualType();
  }
  Expected<unsigned> RawCode = DeclsCursor.ReadCode();
  if (!RawCode) {
    Error(RawCode.takeError());
    return QualType();
  }

  ASTRecordReader Record(*this, *Loc.F);
  Expected<unsigned> Code = Record.readRecord(DeclsCursor, RawCode.get());
  if (!Code) {
    Error(Code.takeError());
    return QualType();
  }
  if (Code.get() == TYPE_EXT_QUAL) {
    QualType baseType = Record.readQualType();
    Qualifiers quals = Record.readQualifiers();
    return Context.getQualifiedType(baseType, quals);
  }

  auto maybeClass = getTypeClassForCode((TypeCode) Code.get());
  if (!maybeClass) {
    Error("Unexpected code for type");
    return QualType();
  }

  serialization::AbstractTypeReader<ASTRecordReader> TypeReader(Record);
  return TypeReader.read(*maybeClass);
}

namespace clang {

class TypeLocReader : public TypeLocVisitor<TypeLocReader> {
  ASTRecordReader &Reader;

  SourceLocation readSourceLocation() {
    return Reader.readSourceLocation();
  }

  TypeSourceInfo *GetTypeSourceInfo() {
    return Reader.readTypeSourceInfo();
  }

  NestedNameSpecifierLoc ReadNestedNameSpecifierLoc() {
    return Reader.readNestedNameSpecifierLoc();
  }

  Attr *ReadAttr() {
    return Reader.readAttr();
  }

public:
  TypeLocReader(ASTRecordReader &Reader) : Reader(Reader) {}

  // We want compile-time assurance that we've enumerated all of
  // these, so unfortunately we have to declare them first, then
  // define them out-of-line.
#define ABSTRACT_TYPELOC(CLASS, PARENT)
#define TYPELOC(CLASS, PARENT) \
  void Visit##CLASS##TypeLoc(CLASS##TypeLoc TyLoc);
#include "clang/AST/TypeLocNodes.def"

  void VisitFunctionTypeLoc(FunctionTypeLoc);
  void VisitArrayTypeLoc(ArrayTypeLoc);
};

} // namespace clang

void TypeLocReader::VisitQualifiedTypeLoc(QualifiedTypeLoc TL) {
  // nothing to do
}

void TypeLocReader::VisitBuiltinTypeLoc(BuiltinTypeLoc TL) {
  TL.setBuiltinLoc(readSourceLocation());
  if (TL.needsExtraLocalData()) {
    TL.setWrittenTypeSpec(static_cast<DeclSpec::TST>(Reader.readInt()));
    TL.setWrittenSignSpec(static_cast<DeclSpec::TSS>(Reader.readInt()));
    TL.setWrittenWidthSpec(static_cast<DeclSpec::TSW>(Reader.readInt()));
    TL.setModeAttr(Reader.readInt());
  }
}

void TypeLocReader::VisitComplexTypeLoc(ComplexTypeLoc TL) {
  TL.setNameLoc(readSourceLocation());
}

void TypeLocReader::VisitPointerTypeLoc(PointerTypeLoc TL) {
  TL.setStarLoc(readSourceLocation());
}

void TypeLocReader::VisitDecayedTypeLoc(DecayedTypeLoc TL) {
  // nothing to do
}

void TypeLocReader::VisitAdjustedTypeLoc(AdjustedTypeLoc TL) {
  // nothing to do
}

void TypeLocReader::VisitMacroQualifiedTypeLoc(MacroQualifiedTypeLoc TL) {
  TL.setExpansionLoc(readSourceLocation());
}

void TypeLocReader::VisitBlockPointerTypeLoc(BlockPointerTypeLoc TL) {
  TL.setCaretLoc(readSourceLocation());
}

void TypeLocReader::VisitLValueReferenceTypeLoc(LValueReferenceTypeLoc TL) {
  TL.setAmpLoc(readSourceLocation());
}

void TypeLocReader::VisitRValueReferenceTypeLoc(RValueReferenceTypeLoc TL) {
  TL.setAmpAmpLoc(readSourceLocation());
}

void TypeLocReader::VisitMemberPointerTypeLoc(MemberPointerTypeLoc TL) {
  TL.setStarLoc(readSourceLocation());
  TL.setClassTInfo(GetTypeSourceInfo());
}

void TypeLocReader::VisitArrayTypeLoc(ArrayTypeLoc TL) {
  TL.setLBracketLoc(readSourceLocation());
  TL.setRBracketLoc(readSourceLocation());
  if (Reader.readBool())
    TL.setSizeExpr(Reader.readExpr());
  else
    TL.setSizeExpr(nullptr);
}

void TypeLocReader::VisitConstantArrayTypeLoc(ConstantArrayTypeLoc TL) {
  VisitArrayTypeLoc(TL);
}

void TypeLocReader::VisitIncompleteArrayTypeLoc(IncompleteArrayTypeLoc TL) {
  VisitArrayTypeLoc(TL);
}

void TypeLocReader::VisitVariableArrayTypeLoc(VariableArrayTypeLoc TL) {
  VisitArrayTypeLoc(TL);
}

void TypeLocReader::VisitDependentSizedArrayTypeLoc(
                                            DependentSizedArrayTypeLoc TL) {
  VisitArrayTypeLoc(TL);
}

void TypeLocReader::VisitDependentAddressSpaceTypeLoc(
    DependentAddressSpaceTypeLoc TL) {

    TL.setAttrNameLoc(readSourceLocation());
    TL.setAttrOperandParensRange(Reader.readSourceRange());
    TL.setAttrExprOperand(Reader.readExpr());
}

void TypeLocReader::VisitDependentSizedExtVectorTypeLoc(
                                        DependentSizedExtVectorTypeLoc TL) {
  TL.setNameLoc(readSourceLocation());
}

void TypeLocReader::VisitVectorTypeLoc(VectorTypeLoc TL) {
  TL.setNameLoc(readSourceLocation());
}

void TypeLocReader::VisitDependentVectorTypeLoc(
    DependentVectorTypeLoc TL) {
  TL.setNameLoc(readSourceLocation());
}

void TypeLocReader::VisitExtVectorTypeLoc(ExtVectorTypeLoc TL) {
  TL.setNameLoc(readSourceLocation());
}

void TypeLocReader::VisitFunctionTypeLoc(FunctionTypeLoc TL) {
  TL.setLocalRangeBegin(readSourceLocation());
  TL.setLParenLoc(readSourceLocation());
  TL.setRParenLoc(readSourceLocation());
  TL.setExceptionSpecRange(Reader.readSourceRange());
  TL.setLocalRangeEnd(readSourceLocation());
  for (unsigned i = 0, e = TL.getNumParams(); i != e; ++i) {
    TL.setParam(i, Reader.readDeclAs<ParmVarDecl>());
  }
}

void TypeLocReader::VisitFunctionProtoTypeLoc(FunctionProtoTypeLoc TL) {
  VisitFunctionTypeLoc(TL);
}

void TypeLocReader::VisitFunctionNoProtoTypeLoc(FunctionNoProtoTypeLoc TL) {
  VisitFunctionTypeLoc(TL);
}

void TypeLocReader::VisitUnresolvedUsingTypeLoc(UnresolvedUsingTypeLoc TL) {
  TL.setNameLoc(readSourceLocation());
}

void TypeLocReader::VisitTypedefTypeLoc(TypedefTypeLoc TL) {
  TL.setNameLoc(readSourceLocation());
}

void TypeLocReader::VisitTypeOfExprTypeLoc(TypeOfExprTypeLoc TL) {
  TL.setTypeofLoc(readSourceLocation());
  TL.setLParenLoc(readSourceLocation());
  TL.setRParenLoc(readSourceLocation());
}

void TypeLocReader::VisitTypeOfTypeLoc(TypeOfTypeLoc TL) {
  TL.setTypeofLoc(readSourceLocation());
  TL.setLParenLoc(readSourceLocation());
  TL.setRParenLoc(readSourceLocation());
  TL.setUnderlyingTInfo(GetTypeSourceInfo());
}

void TypeLocReader::VisitDecltypeTypeLoc(DecltypeTypeLoc TL) {
  TL.setNameLoc(readSourceLocation());
}

void TypeLocReader::VisitUnaryTransformTypeLoc(UnaryTransformTypeLoc TL) {
  TL.setKWLoc(readSourceLocation());
  TL.setLParenLoc(readSourceLocation());
  TL.setRParenLoc(readSourceLocation());
  TL.setUnderlyingTInfo(GetTypeSourceInfo());
}

void TypeLocReader::VisitAutoTypeLoc(AutoTypeLoc TL) {
  TL.setNameLoc(readSourceLocation());
}

void TypeLocReader::VisitDeducedTemplateSpecializationTypeLoc(
    DeducedTemplateSpecializationTypeLoc TL) {
  TL.setTemplateNameLoc(readSourceLocation());
}

void TypeLocReader::VisitRecordTypeLoc(RecordTypeLoc TL) {
  TL.setNameLoc(readSourceLocation());
}

void TypeLocReader::VisitEnumTypeLoc(EnumTypeLoc TL) {
  TL.setNameLoc(readSourceLocation());
}

void TypeLocReader::VisitAttributedTypeLoc(AttributedTypeLoc TL) {
  TL.setAttr(ReadAttr());
}

void TypeLocReader::VisitTemplateTypeParmTypeLoc(TemplateTypeParmTypeLoc TL) {
  TL.setNameLoc(readSourceLocation());
}

void TypeLocReader::VisitSubstTemplateTypeParmTypeLoc(
                                            SubstTemplateTypeParmTypeLoc TL) {
  TL.setNameLoc(readSourceLocation());
}

void TypeLocReader::VisitSubstTemplateTypeParmPackTypeLoc(
                                          SubstTemplateTypeParmPackTypeLoc TL) {
  TL.setNameLoc(readSourceLocation());
}

void TypeLocReader::VisitTemplateSpecializationTypeLoc(
                                           TemplateSpecializationTypeLoc TL) {
  TL.setTemplateKeywordLoc(readSourceLocation());
  TL.setTemplateNameLoc(readSourceLocation());
  TL.setLAngleLoc(readSourceLocation());
  TL.setRAngleLoc(readSourceLocation());
  for (unsigned i = 0, e = TL.getNumArgs(); i != e; ++i)
    TL.setArgLocInfo(
        i,
        Reader.readTemplateArgumentLocInfo(
          TL.getTypePtr()->getArg(i).getKind()));
}

void TypeLocReader::VisitParenTypeLoc(ParenTypeLoc TL) {
  TL.setLParenLoc(readSourceLocation());
  TL.setRParenLoc(readSourceLocation());
}

void TypeLocReader::VisitElaboratedTypeLoc(ElaboratedTypeLoc TL) {
  TL.setElaboratedKeywordLoc(readSourceLocation());
  TL.setQualifierLoc(ReadNestedNameSpecifierLoc());
}

void TypeLocReader::VisitInjectedClassNameTypeLoc(InjectedClassNameTypeLoc TL) {
  TL.setNameLoc(readSourceLocation());
}

void TypeLocReader::VisitDependentNameTypeLoc(DependentNameTypeLoc TL) {
  TL.setElaboratedKeywordLoc(readSourceLocation());
  TL.setQualifierLoc(ReadNestedNameSpecifierLoc());
  TL.setNameLoc(readSourceLocation());
}

void TypeLocReader::VisitDependentTemplateSpecializationTypeLoc(
       DependentTemplateSpecializationTypeLoc TL) {
  TL.setElaboratedKeywordLoc(readSourceLocation());
  TL.setQualifierLoc(ReadNestedNameSpecifierLoc());
  TL.setTemplateKeywordLoc(readSourceLocation());
  TL.setTemplateNameLoc(readSourceLocation());
  TL.setLAngleLoc(readSourceLocation());
  TL.setRAngleLoc(readSourceLocation());
  for (unsigned I = 0, E = TL.getNumArgs(); I != E; ++I)
    TL.setArgLocInfo(
        I,
        Reader.readTemplateArgumentLocInfo(
            TL.getTypePtr()->getArg(I).getKind()));
}

void TypeLocReader::VisitPackExpansionTypeLoc(PackExpansionTypeLoc TL) {
  TL.setEllipsisLoc(readSourceLocation());
}

void TypeLocReader::VisitObjCInterfaceTypeLoc(ObjCInterfaceTypeLoc TL) {
  TL.setNameLoc(readSourceLocation());
}

void TypeLocReader::VisitObjCTypeParamTypeLoc(ObjCTypeParamTypeLoc TL) {
  if (TL.getNumProtocols()) {
    TL.setProtocolLAngleLoc(readSourceLocation());
    TL.setProtocolRAngleLoc(readSourceLocation());
  }
  for (unsigned i = 0, e = TL.getNumProtocols(); i != e; ++i)
    TL.setProtocolLoc(i, readSourceLocation());
}

void TypeLocReader::VisitObjCObjectTypeLoc(ObjCObjectTypeLoc TL) {
  TL.setHasBaseTypeAsWritten(Reader.readBool());
  TL.setTypeArgsLAngleLoc(readSourceLocation());
  TL.setTypeArgsRAngleLoc(readSourceLocation());
  for (unsigned i = 0, e = TL.getNumTypeArgs(); i != e; ++i)
    TL.setTypeArgTInfo(i, GetTypeSourceInfo());
  TL.setProtocolLAngleLoc(readSourceLocation());
  TL.setProtocolRAngleLoc(readSourceLocation());
  for (unsigned i = 0, e = TL.getNumProtocols(); i != e; ++i)
    TL.setProtocolLoc(i, readSourceLocation());
}

void TypeLocReader::VisitObjCObjectPointerTypeLoc(ObjCObjectPointerTypeLoc TL) {
  TL.setStarLoc(readSourceLocation());
}

void TypeLocReader::VisitAtomicTypeLoc(AtomicTypeLoc TL) {
  TL.setKWLoc(readSourceLocation());
  TL.setLParenLoc(readSourceLocation());
  TL.setRParenLoc(readSourceLocation());
}

void TypeLocReader::VisitPipeTypeLoc(PipeTypeLoc TL) {
  TL.setKWLoc(readSourceLocation());
}

void ASTRecordReader::readTypeLoc(TypeLoc TL) {
  TypeLocReader TLR(*this);
  for (; !TL.isNull(); TL = TL.getNextTypeLoc())
    TLR.Visit(TL);
}

TypeSourceInfo *ASTRecordReader::readTypeSourceInfo() {
  QualType InfoTy = readType();
  if (InfoTy.isNull())
    return nullptr;

  TypeSourceInfo *TInfo = getContext().CreateTypeSourceInfo(InfoTy);
  readTypeLoc(TInfo->getTypeLoc());
  return TInfo;
}

QualType ASTReader::GetType(TypeID ID) {
  assert(ContextObj && "reading type with no AST context");
  ASTContext &Context = *ContextObj;

  unsigned FastQuals = ID & Qualifiers::FastMask;
  unsigned Index = ID >> Qualifiers::FastWidth;

  if (Index < NUM_PREDEF_TYPE_IDS) {
    QualType T;
    switch ((PredefinedTypeIDs)Index) {
    case PREDEF_TYPE_NULL_ID:
      return QualType();
    case PREDEF_TYPE_VOID_ID:
      T = Context.VoidTy;
      break;
    case PREDEF_TYPE_BOOL_ID:
      T = Context.BoolTy;
      break;
    case PREDEF_TYPE_CHAR_U_ID:
    case PREDEF_TYPE_CHAR_S_ID:
      // FIXME: Check that the signedness of CharTy is correct!
      T = Context.CharTy;
      break;
    case PREDEF_TYPE_UCHAR_ID:
      T = Context.UnsignedCharTy;
      break;
    case PREDEF_TYPE_USHORT_ID:
      T = Context.UnsignedShortTy;
      break;
    case PREDEF_TYPE_UINT_ID:
      T = Context.UnsignedIntTy;
      break;
    case PREDEF_TYPE_ULONG_ID:
      T = Context.UnsignedLongTy;
      break;
    case PREDEF_TYPE_ULONGLONG_ID:
      T = Context.UnsignedLongLongTy;
      break;
    case PREDEF_TYPE_UINT128_ID:
      T = Context.UnsignedInt128Ty;
      break;
    case PREDEF_TYPE_SCHAR_ID:
      T = Context.SignedCharTy;
      break;
    case PREDEF_TYPE_WCHAR_ID:
      T = Context.WCharTy;
      break;
    case PREDEF_TYPE_SHORT_ID:
      T = Context.ShortTy;
      break;
    case PREDEF_TYPE_INT_ID:
      T = Context.IntTy;
      break;
    case PREDEF_TYPE_LONG_ID:
      T = Context.LongTy;
      break;
    case PREDEF_TYPE_LONGLONG_ID:
      T = Context.LongLongTy;
      break;
    case PREDEF_TYPE_INT128_ID:
      T = Context.Int128Ty;
      break;
    case PREDEF_TYPE_HALF_ID:
      T = Context.HalfTy;
      break;
    case PREDEF_TYPE_FLOAT_ID:
      T = Context.FloatTy;
      break;
    case PREDEF_TYPE_DOUBLE_ID:
      T = Context.DoubleTy;
      break;
    case PREDEF_TYPE_LONGDOUBLE_ID:
      T = Context.LongDoubleTy;
      break;
    case PREDEF_TYPE_SHORT_ACCUM_ID:
      T = Context.ShortAccumTy;
      break;
    case PREDEF_TYPE_ACCUM_ID:
      T = Context.AccumTy;
      break;
    case PREDEF_TYPE_LONG_ACCUM_ID:
      T = Context.LongAccumTy;
      break;
    case PREDEF_TYPE_USHORT_ACCUM_ID:
      T = Context.UnsignedShortAccumTy;
      break;
    case PREDEF_TYPE_UACCUM_ID:
      T = Context.UnsignedAccumTy;
      break;
    case PREDEF_TYPE_ULONG_ACCUM_ID:
      T = Context.UnsignedLongAccumTy;
      break;
    case PREDEF_TYPE_SHORT_FRACT_ID:
      T = Context.ShortFractTy;
      break;
    case PREDEF_TYPE_FRACT_ID:
      T = Context.FractTy;
      break;
    case PREDEF_TYPE_LONG_FRACT_ID:
      T = Context.LongFractTy;
      break;
    case PREDEF_TYPE_USHORT_FRACT_ID:
      T = Context.UnsignedShortFractTy;
      break;
    case PREDEF_TYPE_UFRACT_ID:
      T = Context.UnsignedFractTy;
      break;
    case PREDEF_TYPE_ULONG_FRACT_ID:
      T = Context.UnsignedLongFractTy;
      break;
    case PREDEF_TYPE_SAT_SHORT_ACCUM_ID:
      T = Context.SatShortAccumTy;
      break;
    case PREDEF_TYPE_SAT_ACCUM_ID:
      T = Context.SatAccumTy;
      break;
    case PREDEF_TYPE_SAT_LONG_ACCUM_ID:
      T = Context.SatLongAccumTy;
      break;
    case PREDEF_TYPE_SAT_USHORT_ACCUM_ID:
      T = Context.SatUnsignedShortAccumTy;
      break;
    case PREDEF_TYPE_SAT_UACCUM_ID:
      T = Context.SatUnsignedAccumTy;
      break;
    case PREDEF_TYPE_SAT_ULONG_ACCUM_ID:
      T = Context.SatUnsignedLongAccumTy;
      break;
    case PREDEF_TYPE_SAT_SHORT_FRACT_ID:
      T = Context.SatShortFractTy;
      break;
    case PREDEF_TYPE_SAT_FRACT_ID:
      T = Context.SatFractTy;
      break;
    case PREDEF_TYPE_SAT_LONG_FRACT_ID:
      T = Context.SatLongFractTy;
      break;
    case PREDEF_TYPE_SAT_USHORT_FRACT_ID:
      T = Context.SatUnsignedShortFractTy;
      break;
    case PREDEF_TYPE_SAT_UFRACT_ID:
      T = Context.SatUnsignedFractTy;
      break;
    case PREDEF_TYPE_SAT_ULONG_FRACT_ID:
      T = Context.SatUnsignedLongFractTy;
      break;
    case PREDEF_TYPE_FLOAT16_ID:
      T = Context.Float16Ty;
      break;
    case PREDEF_TYPE_FLOAT128_ID:
      T = Context.Float128Ty;
      break;
    case PREDEF_TYPE_OVERLOAD_ID:
      T = Context.OverloadTy;
      break;
    case PREDEF_TYPE_BOUND_MEMBER:
      T = Context.BoundMemberTy;
      break;
    case PREDEF_TYPE_PSEUDO_OBJECT:
      T = Context.PseudoObjectTy;
      break;
    case PREDEF_TYPE_DEPENDENT_ID:
      T = Context.DependentTy;
      break;
    case PREDEF_TYPE_UNKNOWN_ANY:
      T = Context.UnknownAnyTy;
      break;
    case PREDEF_TYPE_NULLPTR_ID:
      T = Context.NullPtrTy;
      break;
    case PREDEF_TYPE_CHAR8_ID:
      T = Context.Char8Ty;
      break;
    case PREDEF_TYPE_CHAR16_ID:
      T = Context.Char16Ty;
      break;
    case PREDEF_TYPE_CHAR32_ID:
      T = Context.Char32Ty;
      break;
    case PREDEF_TYPE_OBJC_ID:
      T = Context.ObjCBuiltinIdTy;
      break;
    case PREDEF_TYPE_OBJC_CLASS:
      T = Context.ObjCBuiltinClassTy;
      break;
    case PREDEF_TYPE_OBJC_SEL:
      T = Context.ObjCBuiltinSelTy;
      break;
#define IMAGE_TYPE(ImgType, Id, SingletonId, Access, Suffix) \
    case PREDEF_TYPE_##Id##_ID: \
      T = Context.SingletonId; \
      break;
#include "clang/Basic/OpenCLImageTypes.def"
#define EXT_OPAQUE_TYPE(ExtType, Id, Ext) \
    case PREDEF_TYPE_##Id##_ID: \
      T = Context.Id##Ty; \
      break;
#include "clang/Basic/OpenCLExtensionTypes.def"
    case PREDEF_TYPE_SAMPLER_ID:
      T = Context.OCLSamplerTy;
      break;
    case PREDEF_TYPE_EVENT_ID:
      T = Context.OCLEventTy;
      break;
    case PREDEF_TYPE_CLK_EVENT_ID:
      T = Context.OCLClkEventTy;
      break;
    case PREDEF_TYPE_QUEUE_ID:
      T = Context.OCLQueueTy;
      break;
    case PREDEF_TYPE_RESERVE_ID_ID:
      T = Context.OCLReserveIDTy;
      break;
    case PREDEF_TYPE_AUTO_DEDUCT:
      T = Context.getAutoDeductType();
      break;
    case PREDEF_TYPE_AUTO_RREF_DEDUCT:
      T = Context.getAutoRRefDeductType();
      break;
    case PREDEF_TYPE_ARC_UNBRIDGED_CAST:
      T = Context.ARCUnbridgedCastTy;
      break;
    case PREDEF_TYPE_BUILTIN_FN:
      T = Context.BuiltinFnTy;
      break;
    case PREDEF_TYPE_OMP_ARRAY_SECTION:
      T = Context.OMPArraySectionTy;
      break;
#define SVE_TYPE(Name, Id, SingletonId) \
    case PREDEF_TYPE_##Id##_ID: \
      T = Context.SingletonId; \
      break;
#include "clang/Basic/AArch64SVEACLETypes.def"
    }

    assert(!T.isNull() && "Unknown predefined type");
    return T.withFastQualifiers(FastQuals);
  }

  Index -= NUM_PREDEF_TYPE_IDS;
  assert(Index < TypesLoaded.size() && "Type index out-of-range");
  if (TypesLoaded[Index].isNull()) {
    TypesLoaded[Index] = readTypeRecord(Index);
    if (TypesLoaded[Index].isNull())
      return QualType();

    TypesLoaded[Index]->setFromAST();
    if (DeserializationListener)
      DeserializationListener->TypeRead(TypeIdx::fromTypeID(ID),
                                        TypesLoaded[Index]);
  }

  return TypesLoaded[Index].withFastQualifiers(FastQuals);
}

QualType ASTReader::getLocalType(ModuleFile &F, unsigned LocalID) {
  return GetType(getGlobalTypeID(F, LocalID));
}

serialization::TypeID
ASTReader::getGlobalTypeID(ModuleFile &F, unsigned LocalID) const {
  unsigned FastQuals = LocalID & Qualifiers::FastMask;
  unsigned LocalIndex = LocalID >> Qualifiers::FastWidth;

  if (LocalIndex < NUM_PREDEF_TYPE_IDS)
    return LocalID;

  if (!F.ModuleOffsetMap.empty())
    ReadModuleOffsetMap(F);

  ContinuousRangeMap<uint32_t, int, 2>::iterator I
    = F.TypeRemap.find(LocalIndex - NUM_PREDEF_TYPE_IDS);
  assert(I != F.TypeRemap.end() && "Invalid index into type index remap");

  unsigned GlobalIndex = LocalIndex + I->second;
  return (GlobalIndex << Qualifiers::FastWidth) | FastQuals;
}

TemplateArgumentLocInfo
ASTRecordReader::readTemplateArgumentLocInfo(TemplateArgument::ArgKind Kind) {
  switch (Kind) {
  case TemplateArgument::Expression:
    return readExpr();
  case TemplateArgument::Type:
    return readTypeSourceInfo();
  case TemplateArgument::Template: {
    NestedNameSpecifierLoc QualifierLoc =
      readNestedNameSpecifierLoc();
    SourceLocation TemplateNameLoc = readSourceLocation();
    return TemplateArgumentLocInfo(QualifierLoc, TemplateNameLoc,
                                   SourceLocation());
  }
  case TemplateArgument::TemplateExpansion: {
    NestedNameSpecifierLoc QualifierLoc = readNestedNameSpecifierLoc();
    SourceLocation TemplateNameLoc = readSourceLocation();
    SourceLocation EllipsisLoc = readSourceLocation();
    return TemplateArgumentLocInfo(QualifierLoc, TemplateNameLoc,
                                   EllipsisLoc);
  }
  case TemplateArgument::Null:
  case TemplateArgument::Integral:
  case TemplateArgument::Declaration:
  case TemplateArgument::NullPtr:
  case TemplateArgument::Pack:
    // FIXME: Is this right?
    return TemplateArgumentLocInfo();
  }
  llvm_unreachable("unexpected template argument loc");
}

TemplateArgumentLoc ASTRecordReader::readTemplateArgumentLoc() {
  TemplateArgument Arg = readTemplateArgument();

  if (Arg.getKind() == TemplateArgument::Expression) {
    if (readBool()) // bool InfoHasSameExpr.
      return TemplateArgumentLoc(Arg, TemplateArgumentLocInfo(Arg.getAsExpr()));
  }
  return TemplateArgumentLoc(Arg, readTemplateArgumentLocInfo(Arg.getKind()));
}

const ASTTemplateArgumentListInfo *
ASTRecordReader::readASTTemplateArgumentListInfo() {
  SourceLocation LAngleLoc = readSourceLocation();
  SourceLocation RAngleLoc = readSourceLocation();
  unsigned NumArgsAsWritten = readInt();
  TemplateArgumentListInfo TemplArgsInfo(LAngleLoc, RAngleLoc);
  for (unsigned i = 0; i != NumArgsAsWritten; ++i)
    TemplArgsInfo.addArgument(readTemplateArgumentLoc());
  return ASTTemplateArgumentListInfo::Create(getContext(), TemplArgsInfo);
}

Decl *ASTReader::GetExternalDecl(uint32_t ID) {
  return GetDecl(ID);
}

void ASTReader::CompleteRedeclChain(const Decl *D) {
  if (NumCurrentElementsDeserializing) {
    // We arrange to not care about the complete redeclaration chain while we're
    // deserializing. Just remember that the AST has marked this one as complete
    // but that it's not actually complete yet, so we know we still need to
    // complete it later.
    PendingIncompleteDeclChains.push_back(const_cast<Decl*>(D));
    return;
  }

  const DeclContext *DC = D->getDeclContext()->getRedeclContext();

  // If this is a named declaration, complete it by looking it up
  // within its context.
  //
  // FIXME: Merging a function definition should merge
  // all mergeable entities within it.
  if (isa<TranslationUnitDecl>(DC) || isa<NamespaceDecl>(DC) ||
      isa<CXXRecordDecl>(DC) || isa<EnumDecl>(DC)) {
    if (DeclarationName Name = cast<NamedDecl>(D)->getDeclName()) {
      if (!getContext().getLangOpts().CPlusPlus &&
          isa<TranslationUnitDecl>(DC)) {
        // Outside of C++, we don't have a lookup table for the TU, so update
        // the identifier instead. (For C++ modules, we don't store decls
        // in the serialized identifier table, so we do the lookup in the TU.)
        auto *II = Name.getAsIdentifierInfo();
        assert(II && "non-identifier name in C?");
        if (II->isOutOfDate())
          updateOutOfDateIdentifier(*II);
      } else
        DC->lookup(Name);
    } else if (needsAnonymousDeclarationNumber(cast<NamedDecl>(D))) {
      // Find all declarations of this kind from the relevant context.
      for (auto *DCDecl : cast<Decl>(D->getLexicalDeclContext())->redecls()) {
        auto *DC = cast<DeclContext>(DCDecl);
        SmallVector<Decl*, 8> Decls;
        FindExternalLexicalDecls(
            DC, [&](Decl::Kind K) { return K == D->getKind(); }, Decls);
      }
    }
  }

  if (auto *CTSD = dyn_cast<ClassTemplateSpecializationDecl>(D))
    CTSD->getSpecializedTemplate()->LoadLazySpecializations();
  if (auto *VTSD = dyn_cast<VarTemplateSpecializationDecl>(D))
    VTSD->getSpecializedTemplate()->LoadLazySpecializations();
  if (auto *FD = dyn_cast<FunctionDecl>(D)) {
    if (auto *Template = FD->getPrimaryTemplate())
      Template->LoadLazySpecializations();
  }
}

CXXCtorInitializer **
ASTReader::GetExternalCXXCtorInitializers(uint64_t Offset) {
  RecordLocation Loc = getLocalBitOffset(Offset);
  BitstreamCursor &Cursor = Loc.F->DeclsCursor;
  SavedStreamPosition SavedPosition(Cursor);
  if (llvm::Error Err = Cursor.JumpToBit(Loc.Offset)) {
    Error(std::move(Err));
    return nullptr;
  }
  ReadingKindTracker ReadingKind(Read_Decl, *this);

  Expected<unsigned> MaybeCode = Cursor.ReadCode();
  if (!MaybeCode) {
    Error(MaybeCode.takeError());
    return nullptr;
  }
  unsigned Code = MaybeCode.get();

  ASTRecordReader Record(*this, *Loc.F);
  Expected<unsigned> MaybeRecCode = Record.readRecord(Cursor, Code);
  if (!MaybeRecCode) {
    Error(MaybeRecCode.takeError());
    return nullptr;
  }
  if (MaybeRecCode.get() != DECL_CXX_CTOR_INITIALIZERS) {
    Error("malformed AST file: missing C++ ctor initializers");
    return nullptr;
  }

  return Record.readCXXCtorInitializers();
}

CXXBaseSpecifier *ASTReader::GetExternalCXXBaseSpecifiers(uint64_t Offset) {
  assert(ContextObj && "reading base specifiers with no AST context");
  ASTContext &Context = *ContextObj;

  RecordLocation Loc = getLocalBitOffset(Offset);
  BitstreamCursor &Cursor = Loc.F->DeclsCursor;
  SavedStreamPosition SavedPosition(Cursor);
  if (llvm::Error Err = Cursor.JumpToBit(Loc.Offset)) {
    Error(std::move(Err));
    return nullptr;
  }
  ReadingKindTracker ReadingKind(Read_Decl, *this);

  Expected<unsigned> MaybeCode = Cursor.ReadCode();
  if (!MaybeCode) {
    Error(MaybeCode.takeError());
    return nullptr;
  }
  unsigned Code = MaybeCode.get();

  ASTRecordReader Record(*this, *Loc.F);
  Expected<unsigned> MaybeRecCode = Record.readRecord(Cursor, Code);
  if (!MaybeRecCode) {
    Error(MaybeCode.takeError());
    return nullptr;
  }
  unsigned RecCode = MaybeRecCode.get();

  if (RecCode != DECL_CXX_BASE_SPECIFIERS) {
    Error("malformed AST file: missing C++ base specifiers");
    return nullptr;
  }

  unsigned NumBases = Record.readInt();
  void *Mem = Context.Allocate(sizeof(CXXBaseSpecifier) * NumBases);
  CXXBaseSpecifier *Bases = new (Mem) CXXBaseSpecifier [NumBases];
  for (unsigned I = 0; I != NumBases; ++I)
    Bases[I] = Record.readCXXBaseSpecifier();
  return Bases;
}

serialization::DeclID
ASTReader::getGlobalDeclID(ModuleFile &F, LocalDeclID LocalID) const {
  if (LocalID < NUM_PREDEF_DECL_IDS)
    return LocalID;

  if (!F.ModuleOffsetMap.empty())
    ReadModuleOffsetMap(F);

  ContinuousRangeMap<uint32_t, int, 2>::iterator I
    = F.DeclRemap.find(LocalID - NUM_PREDEF_DECL_IDS);
  assert(I != F.DeclRemap.end() && "Invalid index into decl index remap");

  return LocalID + I->second;
}

bool ASTReader::isDeclIDFromModule(serialization::GlobalDeclID ID,
                                   ModuleFile &M) const {
  // Predefined decls aren't from any module.
  if (ID < NUM_PREDEF_DECL_IDS)
    return false;

  return ID - NUM_PREDEF_DECL_IDS >= M.BaseDeclID &&
         ID - NUM_PREDEF_DECL_IDS < M.BaseDeclID + M.LocalNumDecls;
}

ModuleFile *ASTReader::getOwningModuleFile(const Decl *D) {
  if (!D->isFromASTFile())
    return nullptr;
  GlobalDeclMapType::const_iterator I = GlobalDeclMap.find(D->getGlobalID());
  assert(I != GlobalDeclMap.end() && "Corrupted global declaration map");
  return I->second;
}

SourceLocation ASTReader::getSourceLocationForDeclID(GlobalDeclID ID) {
  if (ID < NUM_PREDEF_DECL_IDS)
    return SourceLocation();

  unsigned Index = ID - NUM_PREDEF_DECL_IDS;

  if (Index > DeclsLoaded.size()) {
    Error("declaration ID out-of-range for AST file");
    return SourceLocation();
  }

  if (Decl *D = DeclsLoaded[Index])
    return D->getLocation();

  SourceLocation Loc;
  DeclCursorForID(ID, Loc);
  return Loc;
}

static Decl *getPredefinedDecl(ASTContext &Context, PredefinedDeclIDs ID) {
  switch (ID) {
  case PREDEF_DECL_NULL_ID:
    return nullptr;

  case PREDEF_DECL_TRANSLATION_UNIT_ID:
    return Context.getTranslationUnitDecl();

  case PREDEF_DECL_OBJC_ID_ID:
    return Context.getObjCIdDecl();

  case PREDEF_DECL_OBJC_SEL_ID:
    return Context.getObjCSelDecl();

  case PREDEF_DECL_OBJC_CLASS_ID:
    return Context.getObjCClassDecl();

  case PREDEF_DECL_OBJC_PROTOCOL_ID:
    return Context.getObjCProtocolDecl();

  case PREDEF_DECL_INT_128_ID:
    return Context.getInt128Decl();

  case PREDEF_DECL_UNSIGNED_INT_128_ID:
    return Context.getUInt128Decl();

  case PREDEF_DECL_OBJC_INSTANCETYPE_ID:
    return Context.getObjCInstanceTypeDecl();

  case PREDEF_DECL_BUILTIN_VA_LIST_ID:
    return Context.getBuiltinVaListDecl();

  case PREDEF_DECL_VA_LIST_TAG:
    return Context.getVaListTagDecl();

  case PREDEF_DECL_BUILTIN_MS_VA_LIST_ID:
    return Context.getBuiltinMSVaListDecl();

  case PREDEF_DECL_EXTERN_C_CONTEXT_ID:
    return Context.getExternCContextDecl();

  case PREDEF_DECL_MAKE_INTEGER_SEQ_ID:
    return Context.getMakeIntegerSeqDecl();

  case PREDEF_DECL_CF_CONSTANT_STRING_ID:
    return Context.getCFConstantStringDecl();

  case PREDEF_DECL_CF_CONSTANT_STRING_TAG_ID:
    return Context.getCFConstantStringTagDecl();

  case PREDEF_DECL_TYPE_PACK_ELEMENT_ID:
    return Context.getTypePackElementDecl();
  }
  llvm_unreachable("PredefinedDeclIDs unknown enum value");
}

Decl *ASTReader::GetExistingDecl(DeclID ID) {
  assert(ContextObj && "reading decl with no AST context");
  if (ID < NUM_PREDEF_DECL_IDS) {
    Decl *D = getPredefinedDecl(*ContextObj, (PredefinedDeclIDs)ID);
    if (D) {
      // Track that we have merged the declaration with ID \p ID into the
      // pre-existing predefined declaration \p D.
      auto &Merged = KeyDecls[D->getCanonicalDecl()];
      if (Merged.empty())
        Merged.push_back(ID);
    }
    return D;
  }

  unsigned Index = ID - NUM_PREDEF_DECL_IDS;

  if (Index >= DeclsLoaded.size()) {
    assert(0 && "declaration ID out-of-range for AST file");
    Error("declaration ID out-of-range for AST file");
    return nullptr;
  }

  return DeclsLoaded[Index];
}

Decl *ASTReader::GetDecl(DeclID ID) {
  if (ID < NUM_PREDEF_DECL_IDS)
    return GetExistingDecl(ID);

  unsigned Index = ID - NUM_PREDEF_DECL_IDS;

  if (Index >= DeclsLoaded.size()) {
    assert(0 && "declaration ID out-of-range for AST file");
    Error("declaration ID out-of-range for AST file");
    return nullptr;
  }

  if (!DeclsLoaded[Index]) {
    ReadDeclRecord(ID);
    if (DeserializationListener)
      DeserializationListener->DeclRead(ID, DeclsLoaded[Index]);
  }

  return DeclsLoaded[Index];
}

DeclID ASTReader::mapGlobalIDToModuleFileGlobalID(ModuleFile &M,
                                                  DeclID GlobalID) {
  if (GlobalID < NUM_PREDEF_DECL_IDS)
    return GlobalID;

  GlobalDeclMapType::const_iterator I = GlobalDeclMap.find(GlobalID);
  assert(I != GlobalDeclMap.end() && "Corrupted global declaration map");
  ModuleFile *Owner = I->second;

  llvm::DenseMap<ModuleFile *, serialization::DeclID>::iterator Pos
    = M.GlobalToLocalDeclIDs.find(Owner);
  if (Pos == M.GlobalToLocalDeclIDs.end())
    return 0;

  return GlobalID - Owner->BaseDeclID + Pos->second;
}

serialization::DeclID ASTReader::ReadDeclID(ModuleFile &F,
                                            const RecordData &Record,
                                            unsigned &Idx) {
  if (Idx >= Record.size()) {
    Error("Corrupted AST file");
    return 0;
  }

  return getGlobalDeclID(F, Record[Idx++]);
}

/// Resolve the offset of a statement into a statement.
///
/// This operation will read a new statement from the external
/// source each time it is called, and is meant to be used via a
/// LazyOffsetPtr (which is used by Decls for the body of functions, etc).
Stmt *ASTReader::GetExternalDeclStmt(uint64_t Offset) {
  // Switch case IDs are per Decl.
  ClearSwitchCaseIDs();

  // Offset here is a global offset across the entire chain.
  RecordLocation Loc = getLocalBitOffset(Offset);
  if (llvm::Error Err = Loc.F->DeclsCursor.JumpToBit(Loc.Offset)) {
    Error(std::move(Err));
    return nullptr;
  }
  assert(NumCurrentElementsDeserializing == 0 &&
         "should not be called while already deserializing");
  Deserializing D(this);
  return ReadStmtFromStream(*Loc.F);
}

void ASTReader::FindExternalLexicalDecls(
    const DeclContext *DC, llvm::function_ref<bool(Decl::Kind)> IsKindWeWant,
    SmallVectorImpl<Decl *> &Decls) {
  bool PredefsVisited[NUM_PREDEF_DECL_IDS] = {};

  auto Visit = [&] (ModuleFile *M, LexicalContents LexicalDecls) {
    assert(LexicalDecls.size() % 2 == 0 && "expected an even number of entries");
    for (int I = 0, N = LexicalDecls.size(); I != N; I += 2) {
      auto K = (Decl::Kind)+LexicalDecls[I];
      if (!IsKindWeWant(K))
        continue;

      auto ID = (serialization::DeclID)+LexicalDecls[I + 1];

      // Don't add predefined declarations to the lexical context more
      // than once.
      if (ID < NUM_PREDEF_DECL_IDS) {
        if (PredefsVisited[ID])
          continue;

        PredefsVisited[ID] = true;
      }

      if (Decl *D = GetLocalDecl(*M, ID)) {
        assert(D->getKind() == K && "wrong kind for lexical decl");
        if (!DC->isDeclInLexicalTraversal(D))
          Decls.push_back(D);
      }
    }
  };

  if (isa<TranslationUnitDecl>(DC)) {
    for (auto Lexical : TULexicalDecls)
      Visit(Lexical.first, Lexical.second);
  } else {
    auto I = LexicalDecls.find(DC);
    if (I != LexicalDecls.end())
      Visit(I->second.first, I->second.second);
  }

  ++NumLexicalDeclContextsRead;
}

namespace {

class DeclIDComp {
  ASTReader &Reader;
  ModuleFile &Mod;

public:
  DeclIDComp(ASTReader &Reader, ModuleFile &M) : Reader(Reader), Mod(M) {}

  bool operator()(LocalDeclID L, LocalDeclID R) const {
    SourceLocation LHS = getLocation(L);
    SourceLocation RHS = getLocation(R);
    return Reader.getSourceManager().isBeforeInTranslationUnit(LHS, RHS);
  }

  bool operator()(SourceLocation LHS, LocalDeclID R) const {
    SourceLocation RHS = getLocation(R);
    return Reader.getSourceManager().isBeforeInTranslationUnit(LHS, RHS);
  }

  bool operator()(LocalDeclID L, SourceLocation RHS) const {
    SourceLocation LHS = getLocation(L);
    return Reader.getSourceManager().isBeforeInTranslationUnit(LHS, RHS);
  }

  SourceLocation getLocation(LocalDeclID ID) const {
    return Reader.getSourceManager().getFileLoc(
            Reader.getSourceLocationForDeclID(Reader.getGlobalDeclID(Mod, ID)));
  }
};

} // namespace

void ASTReader::FindFileRegionDecls(FileID File,
                                    unsigned Offset, unsigned Length,
                                    SmallVectorImpl<Decl *> &Decls) {
  SourceManager &SM = getSourceManager();

  llvm::DenseMap<FileID, FileDeclsInfo>::iterator I = FileDeclIDs.find(File);
  if (I == FileDeclIDs.end())
    return;

  FileDeclsInfo &DInfo = I->second;
  if (DInfo.Decls.empty())
    return;

  SourceLocation
    BeginLoc = SM.getLocForStartOfFile(File).getLocWithOffset(Offset);
  SourceLocation EndLoc = BeginLoc.getLocWithOffset(Length);

  DeclIDComp DIDComp(*this, *DInfo.Mod);
  ArrayRef<serialization::LocalDeclID>::iterator BeginIt =
      llvm::lower_bound(DInfo.Decls, BeginLoc, DIDComp);
  if (BeginIt != DInfo.Decls.begin())
    --BeginIt;

  // If we are pointing at a top-level decl inside an objc container, we need
  // to backtrack until we find it otherwise we will fail to report that the
  // region overlaps with an objc container.
  while (BeginIt != DInfo.Decls.begin() &&
         GetDecl(getGlobalDeclID(*DInfo.Mod, *BeginIt))
             ->isTopLevelDeclInObjCContainer())
    --BeginIt;

  ArrayRef<serialization::LocalDeclID>::iterator EndIt =
      llvm::upper_bound(DInfo.Decls, EndLoc, DIDComp);
  if (EndIt != DInfo.Decls.end())
    ++EndIt;

  for (ArrayRef<serialization::LocalDeclID>::iterator
         DIt = BeginIt; DIt != EndIt; ++DIt)
    Decls.push_back(GetDecl(getGlobalDeclID(*DInfo.Mod, *DIt)));
}

bool
ASTReader::FindExternalVisibleDeclsByName(const DeclContext *DC,
                                          DeclarationName Name) {
  assert(DC->hasExternalVisibleStorage() && DC == DC->getPrimaryContext() &&
         "DeclContext has no visible decls in storage");
  if (!Name)
    return false;

  auto It = Lookups.find(DC);
  if (It == Lookups.end())
    return false;

  Deserializing LookupResults(this);

  // Load the list of declarations.
  SmallVector<NamedDecl *, 64> Decls;
  for (DeclID ID : It->second.Table.find(Name)) {
    NamedDecl *ND = cast<NamedDecl>(GetDecl(ID));
    if (ND->getDeclName() == Name)
      Decls.push_back(ND);
  }

  ++NumVisibleDeclContextsRead;
  SetExternalVisibleDeclsForName(DC, Name, Decls);
  return !Decls.empty();
}

void ASTReader::completeVisibleDeclsMap(const DeclContext *DC) {
  if (!DC->hasExternalVisibleStorage())
    return;

  auto It = Lookups.find(DC);
  assert(It != Lookups.end() &&
         "have external visible storage but no lookup tables");

  DeclsMap Decls;

  for (DeclID ID : It->second.Table.findAll()) {
    NamedDecl *ND = cast<NamedDecl>(GetDecl(ID));
    Decls[ND->getDeclName()].push_back(ND);
  }

  ++NumVisibleDeclContextsRead;

  for (DeclsMap::iterator I = Decls.begin(), E = Decls.end(); I != E; ++I) {
    SetExternalVisibleDeclsForName(DC, I->first, I->second);
  }
  const_cast<DeclContext *>(DC)->setHasExternalVisibleStorage(false);
}

const serialization::reader::DeclContextLookupTable *
ASTReader::getLoadedLookupTables(DeclContext *Primary) const {
  auto I = Lookups.find(Primary);
  return I == Lookups.end() ? nullptr : &I->second;
}

/// Under non-PCH compilation the consumer receives the objc methods
/// before receiving the implementation, and codegen depends on this.
/// We simulate this by deserializing and passing to consumer the methods of the
/// implementation before passing the deserialized implementation decl.
static void PassObjCImplDeclToConsumer(ObjCImplDecl *ImplD,
                                       ASTConsumer *Consumer) {
  assert(ImplD && Consumer);

  for (auto *I : ImplD->methods())
    Consumer->HandleInterestingDecl(DeclGroupRef(I));

  Consumer->HandleInterestingDecl(DeclGroupRef(ImplD));
}

void ASTReader::PassInterestingDeclToConsumer(Decl *D) {
  if (ObjCImplDecl *ImplD = dyn_cast<ObjCImplDecl>(D))
    PassObjCImplDeclToConsumer(ImplD, Consumer);
  else
    Consumer->HandleInterestingDecl(DeclGroupRef(D));
}

void ASTReader::StartTranslationUnit(ASTConsumer *Consumer) {
  this->Consumer = Consumer;

  if (Consumer)
    PassInterestingDeclsToConsumer();

  if (DeserializationListener)
    DeserializationListener->ReaderInitialized(this);
}

void ASTReader::PrintStats() {
  std::fprintf(stderr, "*** AST File Statistics:\n");

  unsigned NumTypesLoaded
    = TypesLoaded.size() - std::count(TypesLoaded.begin(), TypesLoaded.end(),
                                      QualType());
  unsigned NumDeclsLoaded
    = DeclsLoaded.size() - std::count(DeclsLoaded.begin(), DeclsLoaded.end(),
                                      (Decl *)nullptr);
  unsigned NumIdentifiersLoaded
    = IdentifiersLoaded.size() - std::count(IdentifiersLoaded.begin(),
                                            IdentifiersLoaded.end(),
                                            (IdentifierInfo *)nullptr);
  unsigned NumMacrosLoaded
    = MacrosLoaded.size() - std::count(MacrosLoaded.begin(),
                                       MacrosLoaded.end(),
                                       (MacroInfo *)nullptr);
  unsigned NumSelectorsLoaded
    = SelectorsLoaded.size() - std::count(SelectorsLoaded.begin(),
                                          SelectorsLoaded.end(),
                                          Selector());

  if (unsigned TotalNumSLocEntries = getTotalNumSLocs())
    std::fprintf(stderr, "  %u/%u source location entries read (%f%%)\n",
                 NumSLocEntriesRead, TotalNumSLocEntries,
                 ((float)NumSLocEntriesRead/TotalNumSLocEntries * 100));
  if (!TypesLoaded.empty())
    std::fprintf(stderr, "  %u/%u types read (%f%%)\n",
                 NumTypesLoaded, (unsigned)TypesLoaded.size(),
                 ((float)NumTypesLoaded/TypesLoaded.size() * 100));
  if (!DeclsLoaded.empty())
    std::fprintf(stderr, "  %u/%u declarations read (%f%%)\n",
                 NumDeclsLoaded, (unsigned)DeclsLoaded.size(),
                 ((float)NumDeclsLoaded/DeclsLoaded.size() * 100));
  if (!IdentifiersLoaded.empty())
    std::fprintf(stderr, "  %u/%u identifiers read (%f%%)\n",
                 NumIdentifiersLoaded, (unsigned)IdentifiersLoaded.size(),
                 ((float)NumIdentifiersLoaded/IdentifiersLoaded.size() * 100));
  if (!MacrosLoaded.empty())
    std::fprintf(stderr, "  %u/%u macros read (%f%%)\n",
                 NumMacrosLoaded, (unsigned)MacrosLoaded.size(),
                 ((float)NumMacrosLoaded/MacrosLoaded.size() * 100));
  if (!SelectorsLoaded.empty())
    std::fprintf(stderr, "  %u/%u selectors read (%f%%)\n",
                 NumSelectorsLoaded, (unsigned)SelectorsLoaded.size(),
                 ((float)NumSelectorsLoaded/SelectorsLoaded.size() * 100));
  if (TotalNumStatements)
    std::fprintf(stderr, "  %u/%u statements read (%f%%)\n",
                 NumStatementsRead, TotalNumStatements,
                 ((float)NumStatementsRead/TotalNumStatements * 100));
  if (TotalNumMacros)
    std::fprintf(stderr, "  %u/%u macros read (%f%%)\n",
                 NumMacrosRead, TotalNumMacros,
                 ((float)NumMacrosRead/TotalNumMacros * 100));
  if (TotalLexicalDeclContexts)
    std::fprintf(stderr, "  %u/%u lexical declcontexts read (%f%%)\n",
                 NumLexicalDeclContextsRead, TotalLexicalDeclContexts,
                 ((float)NumLexicalDeclContextsRead/TotalLexicalDeclContexts
                  * 100));
  if (TotalVisibleDeclContexts)
    std::fprintf(stderr, "  %u/%u visible declcontexts read (%f%%)\n",
                 NumVisibleDeclContextsRead, TotalVisibleDeclContexts,
                 ((float)NumVisibleDeclContextsRead/TotalVisibleDeclContexts
                  * 100));
  if (TotalNumMethodPoolEntries)
    std::fprintf(stderr, "  %u/%u method pool entries read (%f%%)\n",
                 NumMethodPoolEntriesRead, TotalNumMethodPoolEntries,
                 ((float)NumMethodPoolEntriesRead/TotalNumMethodPoolEntries
                  * 100));
  if (NumMethodPoolLookups)
    std::fprintf(stderr, "  %u/%u method pool lookups succeeded (%f%%)\n",
                 NumMethodPoolHits, NumMethodPoolLookups,
                 ((float)NumMethodPoolHits/NumMethodPoolLookups * 100.0));
  if (NumMethodPoolTableLookups)
    std::fprintf(stderr, "  %u/%u method pool table lookups succeeded (%f%%)\n",
                 NumMethodPoolTableHits, NumMethodPoolTableLookups,
                 ((float)NumMethodPoolTableHits/NumMethodPoolTableLookups
                  * 100.0));
  if (NumIdentifierLookupHits)
    std::fprintf(stderr,
                 "  %u / %u identifier table lookups succeeded (%f%%)\n",
                 NumIdentifierLookupHits, NumIdentifierLookups,
                 (double)NumIdentifierLookupHits*100.0/NumIdentifierLookups);

  if (GlobalIndex) {
    std::fprintf(stderr, "\n");
    GlobalIndex->printStats();
  }

  std::fprintf(stderr, "\n");
  dump();
  std::fprintf(stderr, "\n");
}

template<typename Key, typename ModuleFile, unsigned InitialCapacity>
LLVM_DUMP_METHOD static void
dumpModuleIDMap(StringRef Name,
                const ContinuousRangeMap<Key, ModuleFile *,
                                         InitialCapacity> &Map) {
  if (Map.begin() == Map.end())
    return;

  using MapType = ContinuousRangeMap<Key, ModuleFile *, InitialCapacity>;

  llvm::errs() << Name << ":\n";
  for (typename MapType::const_iterator I = Map.begin(), IEnd = Map.end();
       I != IEnd; ++I) {
    llvm::errs() << "  " << I->first << " -> " << I->second->FileName
      << "\n";
  }
}

LLVM_DUMP_METHOD void ASTReader::dump() {
  llvm::errs() << "*** PCH/ModuleFile Remappings:\n";
  dumpModuleIDMap("Global bit offset map", GlobalBitOffsetsMap);
  dumpModuleIDMap("Global source location entry map", GlobalSLocEntryMap);
  dumpModuleIDMap("Global type map", GlobalTypeMap);
  dumpModuleIDMap("Global declaration map", GlobalDeclMap);
  dumpModuleIDMap("Global identifier map", GlobalIdentifierMap);
  dumpModuleIDMap("Global macro map", GlobalMacroMap);
  dumpModuleIDMap("Global submodule map", GlobalSubmoduleMap);
  dumpModuleIDMap("Global selector map", GlobalSelectorMap);
  dumpModuleIDMap("Global preprocessed entity map",
                  GlobalPreprocessedEntityMap);

  llvm::errs() << "\n*** PCH/Modules Loaded:";
  for (ModuleFile &M : ModuleMgr)
    M.dump();
}

/// Return the amount of memory used by memory buffers, breaking down
/// by heap-backed versus mmap'ed memory.
void ASTReader::getMemoryBufferSizes(MemoryBufferSizes &sizes) const {
  for (ModuleFile &I : ModuleMgr) {
    if (llvm::MemoryBuffer *buf = I.Buffer) {
      size_t bytes = buf->getBufferSize();
      switch (buf->getBufferKind()) {
        case llvm::MemoryBuffer::MemoryBuffer_Malloc:
          sizes.malloc_bytes += bytes;
          break;
        case llvm::MemoryBuffer::MemoryBuffer_MMap:
          sizes.mmap_bytes += bytes;
          break;
      }
    }
  }
}

void ASTReader::InitializeSema(Sema &S) {
  SemaObj = &S;
  S.addExternalSource(this);

  // Makes sure any declarations that were deserialized "too early"
  // still get added to the identifier's declaration chains.
  for (uint64_t ID : PreloadedDeclIDs) {
    NamedDecl *D = cast<NamedDecl>(GetDecl(ID));
    pushExternalDeclIntoScope(D, D->getDeclName());
  }
  PreloadedDeclIDs.clear();

  // FIXME: What happens if these are changed by a module import?
  if (!FPPragmaOptions.empty()) {
    assert(FPPragmaOptions.size() == 1 && "Wrong number of FP_PRAGMA_OPTIONS");
    SemaObj->FPFeatures = FPOptions(FPPragmaOptions[0]);
  }

  SemaObj->OpenCLFeatures.copy(OpenCLExtensions);
  SemaObj->OpenCLTypeExtMap = OpenCLTypeExtMap;
  SemaObj->OpenCLDeclExtMap = OpenCLDeclExtMap;

  UpdateSema();
}

void ASTReader::UpdateSema() {
  assert(SemaObj && "no Sema to update");

  // Load the offsets of the declarations that Sema references.
  // They will be lazily deserialized when needed.
  if (!SemaDeclRefs.empty()) {
    assert(SemaDeclRefs.size() % 3 == 0);
    for (unsigned I = 0; I != SemaDeclRefs.size(); I += 3) {
      if (!SemaObj->StdNamespace)
        SemaObj->StdNamespace = SemaDeclRefs[I];
      if (!SemaObj->StdBadAlloc)
        SemaObj->StdBadAlloc = SemaDeclRefs[I+1];
      if (!SemaObj->StdAlignValT)
        SemaObj->StdAlignValT = SemaDeclRefs[I+2];
    }
    SemaDeclRefs.clear();
  }

  // Update the state of pragmas. Use the same API as if we had encountered the
  // pragma in the source.
  if(OptimizeOffPragmaLocation.isValid())
    SemaObj->ActOnPragmaOptimize(/* On = */ false, OptimizeOffPragmaLocation);
  if (PragmaMSStructState != -1)
    SemaObj->ActOnPragmaMSStruct((PragmaMSStructKind)PragmaMSStructState);
  if (PointersToMembersPragmaLocation.isValid()) {
    SemaObj->ActOnPragmaMSPointersToMembers(
        (LangOptions::PragmaMSPointersToMembersKind)
            PragmaMSPointersToMembersState,
        PointersToMembersPragmaLocation);
  }
  SemaObj->ForceCUDAHostDeviceDepth = ForceCUDAHostDeviceDepth;

  if (PragmaPackCurrentValue) {
    // The bottom of the stack might have a default value. It must be adjusted
    // to the current value to ensure that the packing state is preserved after
    // popping entries that were included/imported from a PCH/module.
    bool DropFirst = false;
    if (!PragmaPackStack.empty() &&
        PragmaPackStack.front().Location.isInvalid()) {
      assert(PragmaPackStack.front().Value == SemaObj->PackStack.DefaultValue &&
             "Expected a default alignment value");
      SemaObj->PackStack.Stack.emplace_back(
          PragmaPackStack.front().SlotLabel, SemaObj->PackStack.CurrentValue,
          SemaObj->PackStack.CurrentPragmaLocation,
          PragmaPackStack.front().PushLocation);
      DropFirst = true;
    }
    for (const auto &Entry :
         llvm::makeArrayRef(PragmaPackStack).drop_front(DropFirst ? 1 : 0))
      SemaObj->PackStack.Stack.emplace_back(Entry.SlotLabel, Entry.Value,
                                            Entry.Location, Entry.PushLocation);
    if (PragmaPackCurrentLocation.isInvalid()) {
      assert(*PragmaPackCurrentValue == SemaObj->PackStack.DefaultValue &&
             "Expected a default alignment value");
      // Keep the current values.
    } else {
      SemaObj->PackStack.CurrentValue = *PragmaPackCurrentValue;
      SemaObj->PackStack.CurrentPragmaLocation = PragmaPackCurrentLocation;
    }
  }
}

IdentifierInfo *ASTReader::get(StringRef Name) {
  // Note that we are loading an identifier.
  Deserializing AnIdentifier(this);

  IdentifierLookupVisitor Visitor(Name, /*PriorGeneration=*/0,
                                  NumIdentifierLookups,
                                  NumIdentifierLookupHits);

  // We don't need to do identifier table lookups in C++ modules (we preload
  // all interesting declarations, and don't need to use the scope for name
  // lookups). Perform the lookup in PCH files, though, since we don't build
  // a complete initial identifier table if we're carrying on from a PCH.
  if (PP.getLangOpts().CPlusPlus) {
    for (auto F : ModuleMgr.pch_modules())
      if (Visitor(*F))
        break;
  } else {
    // If there is a global index, look there first to determine which modules
    // provably do not have any results for this identifier.
    GlobalModuleIndex::HitSet Hits;
    GlobalModuleIndex::HitSet *HitsPtr = nullptr;
    if (!loadGlobalIndex()) {
      if (GlobalIndex->lookupIdentifier(Name, Hits)) {
        HitsPtr = &Hits;
      }
    }

    ModuleMgr.visit(Visitor, HitsPtr);
  }

  IdentifierInfo *II = Visitor.getIdentifierInfo();
  markIdentifierUpToDate(II);
  return II;
}

namespace clang {

  /// An identifier-lookup iterator that enumerates all of the
  /// identifiers stored within a set of AST files.
  class ASTIdentifierIterator : public IdentifierIterator {
    /// The AST reader whose identifiers are being enumerated.
    const ASTReader &Reader;

    /// The current index into the chain of AST files stored in
    /// the AST reader.
    unsigned Index;

    /// The current position within the identifier lookup table
    /// of the current AST file.
    ASTIdentifierLookupTable::key_iterator Current;

    /// The end position within the identifier lookup table of
    /// the current AST file.
    ASTIdentifierLookupTable::key_iterator End;

    /// Whether to skip any modules in the ASTReader.
    bool SkipModules;

  public:
    explicit ASTIdentifierIterator(const ASTReader &Reader,
                                   bool SkipModules = false);

    StringRef Next() override;
  };

} // namespace clang

ASTIdentifierIterator::ASTIdentifierIterator(const ASTReader &Reader,
                                             bool SkipModules)
    : Reader(Reader), Index(Reader.ModuleMgr.size()), SkipModules(SkipModules) {
}

StringRef ASTIdentifierIterator::Next() {
  while (Current == End) {
    // If we have exhausted all of our AST files, we're done.
    if (Index == 0)
      return StringRef();

    --Index;
    ModuleFile &F = Reader.ModuleMgr[Index];
    if (SkipModules && F.isModule())
      continue;

    ASTIdentifierLookupTable *IdTable =
        (ASTIdentifierLookupTable *)F.IdentifierLookupTable;
    Current = IdTable->key_begin();
    End = IdTable->key_end();
  }

  // We have any identifiers remaining in the current AST file; return
  // the next one.
  StringRef Result = *Current;
  ++Current;
  return Result;
}

namespace {

/// A utility for appending two IdentifierIterators.
class ChainedIdentifierIterator : public IdentifierIterator {
  std::unique_ptr<IdentifierIterator> Current;
  std::unique_ptr<IdentifierIterator> Queued;

public:
  ChainedIdentifierIterator(std::unique_ptr<IdentifierIterator> First,
                            std::unique_ptr<IdentifierIterator> Second)
      : Current(std::move(First)), Queued(std::move(Second)) {}

  StringRef Next() override {
    if (!Current)
      return StringRef();

    StringRef result = Current->Next();
    if (!result.empty())
      return result;

    // Try the queued iterator, which may itself be empty.
    Current.reset();
    std::swap(Current, Queued);
    return Next();
  }
};

} // namespace

IdentifierIterator *ASTReader::getIdentifiers() {
  if (!loadGlobalIndex()) {
    std::unique_ptr<IdentifierIterator> ReaderIter(
        new ASTIdentifierIterator(*this, /*SkipModules=*/true));
    std::unique_ptr<IdentifierIterator> ModulesIter(
        GlobalIndex->createIdentifierIterator());
    return new ChainedIdentifierIterator(std::move(ReaderIter),
                                         std::move(ModulesIter));
  }

  return new ASTIdentifierIterator(*this);
}

namespace clang {
namespace serialization {

  class ReadMethodPoolVisitor {
    ASTReader &Reader;
    Selector Sel;
    unsigned PriorGeneration;
    unsigned InstanceBits = 0;
    unsigned FactoryBits = 0;
    bool InstanceHasMoreThanOneDecl = false;
    bool FactoryHasMoreThanOneDecl = false;
    SmallVector<ObjCMethodDecl *, 4> InstanceMethods;
    SmallVector<ObjCMethodDecl *, 4> FactoryMethods;

  public:
    ReadMethodPoolVisitor(ASTReader &Reader, Selector Sel,
                          unsigned PriorGeneration)
        : Reader(Reader), Sel(Sel), PriorGeneration(PriorGeneration) {}

    bool operator()(ModuleFile &M) {
      if (!M.SelectorLookupTable)
        return false;

      // If we've already searched this module file, skip it now.
      if (M.Generation <= PriorGeneration)
        return true;

      ++Reader.NumMethodPoolTableLookups;
      ASTSelectorLookupTable *PoolTable
        = (ASTSelectorLookupTable*)M.SelectorLookupTable;
      ASTSelectorLookupTable::iterator Pos = PoolTable->find(Sel);
      if (Pos == PoolTable->end())
        return false;

      ++Reader.NumMethodPoolTableHits;
      ++Reader.NumSelectorsRead;
      // FIXME: Not quite happy with the statistics here. We probably should
      // disable this tracking when called via LoadSelector.
      // Also, should entries without methods count as misses?
      ++Reader.NumMethodPoolEntriesRead;
      ASTSelectorLookupTrait::data_type Data = *Pos;
      if (Reader.DeserializationListener)
        Reader.DeserializationListener->SelectorRead(Data.ID, Sel);

      InstanceMethods.append(Data.Instance.begin(), Data.Instance.end());
      FactoryMethods.append(Data.Factory.begin(), Data.Factory.end());
      InstanceBits = Data.InstanceBits;
      FactoryBits = Data.FactoryBits;
      InstanceHasMoreThanOneDecl = Data.InstanceHasMoreThanOneDecl;
      FactoryHasMoreThanOneDecl = Data.FactoryHasMoreThanOneDecl;
      return true;
    }

    /// Retrieve the instance methods found by this visitor.
    ArrayRef<ObjCMethodDecl *> getInstanceMethods() const {
      return InstanceMethods;
    }

    /// Retrieve the instance methods found by this visitor.
    ArrayRef<ObjCMethodDecl *> getFactoryMethods() const {
      return FactoryMethods;
    }

    unsigned getInstanceBits() const { return InstanceBits; }
    unsigned getFactoryBits() const { return FactoryBits; }

    bool instanceHasMoreThanOneDecl() const {
      return InstanceHasMoreThanOneDecl;
    }

    bool factoryHasMoreThanOneDecl() const { return FactoryHasMoreThanOneDecl; }
  };

} // namespace serialization
} // namespace clang

/// Add the given set of methods to the method list.
static void addMethodsToPool(Sema &S, ArrayRef<ObjCMethodDecl *> Methods,
                             ObjCMethodList &List) {
  for (unsigned I = 0, N = Methods.size(); I != N; ++I) {
    S.addMethodToGlobalList(&List, Methods[I]);
  }
}

void ASTReader::ReadMethodPool(Selector Sel) {
  // Get the selector generation and update it to the current generation.
  unsigned &Generation = SelectorGeneration[Sel];
  unsigned PriorGeneration = Generation;
  Generation = getGeneration();
  SelectorOutOfDate[Sel] = false;

  // Search for methods defined with this selector.
  ++NumMethodPoolLookups;
  ReadMethodPoolVisitor Visitor(*this, Sel, PriorGeneration);
  ModuleMgr.visit(Visitor);

  if (Visitor.getInstanceMethods().empty() &&
      Visitor.getFactoryMethods().empty())
    return;

  ++NumMethodPoolHits;

  if (!getSema())
    return;

  Sema &S = *getSema();
  Sema::GlobalMethodPool::iterator Pos
    = S.MethodPool.insert(std::make_pair(Sel, Sema::GlobalMethods())).first;

  Pos->second.first.setBits(Visitor.getInstanceBits());
  Pos->second.first.setHasMoreThanOneDecl(Visitor.instanceHasMoreThanOneDecl());
  Pos->second.second.setBits(Visitor.getFactoryBits());
  Pos->second.second.setHasMoreThanOneDecl(Visitor.factoryHasMoreThanOneDecl());

  // Add methods to the global pool *after* setting hasMoreThanOneDecl, since
  // when building a module we keep every method individually and may need to
  // update hasMoreThanOneDecl as we add the methods.
  addMethodsToPool(S, Visitor.getInstanceMethods(), Pos->second.first);
  addMethodsToPool(S, Visitor.getFactoryMethods(), Pos->second.second);
}

void ASTReader::updateOutOfDateSelector(Selector Sel) {
  if (SelectorOutOfDate[Sel])
    ReadMethodPool(Sel);
}

void ASTReader::ReadKnownNamespaces(
                          SmallVectorImpl<NamespaceDecl *> &Namespaces) {
  Namespaces.clear();

  for (unsigned I = 0, N = KnownNamespaces.size(); I != N; ++I) {
    if (NamespaceDecl *Namespace
                = dyn_cast_or_null<NamespaceDecl>(GetDecl(KnownNamespaces[I])))
      Namespaces.push_back(Namespace);
  }
}

void ASTReader::ReadUndefinedButUsed(
    llvm::MapVector<NamedDecl *, SourceLocation> &Undefined) {
  for (unsigned Idx = 0, N = UndefinedButUsed.size(); Idx != N;) {
    NamedDecl *D = cast<NamedDecl>(GetDecl(UndefinedButUsed[Idx++]));
    SourceLocation Loc =
        SourceLocation::getFromRawEncoding(UndefinedButUsed[Idx++]);
    Undefined.insert(std::make_pair(D, Loc));
  }
}

void ASTReader::ReadMismatchingDeleteExpressions(llvm::MapVector<
    FieldDecl *, llvm::SmallVector<std::pair<SourceLocation, bool>, 4>> &
                                                     Exprs) {
  for (unsigned Idx = 0, N = DelayedDeleteExprs.size(); Idx != N;) {
    FieldDecl *FD = cast<FieldDecl>(GetDecl(DelayedDeleteExprs[Idx++]));
    uint64_t Count = DelayedDeleteExprs[Idx++];
    for (uint64_t C = 0; C < Count; ++C) {
      SourceLocation DeleteLoc =
          SourceLocation::getFromRawEncoding(DelayedDeleteExprs[Idx++]);
      const bool IsArrayForm = DelayedDeleteExprs[Idx++];
      Exprs[FD].push_back(std::make_pair(DeleteLoc, IsArrayForm));
    }
  }
}

void ASTReader::ReadTentativeDefinitions(
                  SmallVectorImpl<VarDecl *> &TentativeDefs) {
  for (unsigned I = 0, N = TentativeDefinitions.size(); I != N; ++I) {
    VarDecl *Var = dyn_cast_or_null<VarDecl>(GetDecl(TentativeDefinitions[I]));
    if (Var)
      TentativeDefs.push_back(Var);
  }
  TentativeDefinitions.clear();
}

void ASTReader::ReadUnusedFileScopedDecls(
                               SmallVectorImpl<const DeclaratorDecl *> &Decls) {
  for (unsigned I = 0, N = UnusedFileScopedDecls.size(); I != N; ++I) {
    DeclaratorDecl *D
      = dyn_cast_or_null<DeclaratorDecl>(GetDecl(UnusedFileScopedDecls[I]));
    if (D)
      Decls.push_back(D);
  }
  UnusedFileScopedDecls.clear();
}

void ASTReader::ReadDelegatingConstructors(
                                 SmallVectorImpl<CXXConstructorDecl *> &Decls) {
  for (unsigned I = 0, N = DelegatingCtorDecls.size(); I != N; ++I) {
    CXXConstructorDecl *D
      = dyn_cast_or_null<CXXConstructorDecl>(GetDecl(DelegatingCtorDecls[I]));
    if (D)
      Decls.push_back(D);
  }
  DelegatingCtorDecls.clear();
}

void ASTReader::ReadExtVectorDecls(SmallVectorImpl<TypedefNameDecl *> &Decls) {
  for (unsigned I = 0, N = ExtVectorDecls.size(); I != N; ++I) {
    TypedefNameDecl *D
      = dyn_cast_or_null<TypedefNameDecl>(GetDecl(ExtVectorDecls[I]));
    if (D)
      Decls.push_back(D);
  }
  ExtVectorDecls.clear();
}

void ASTReader::ReadUnusedLocalTypedefNameCandidates(
    llvm::SmallSetVector<const TypedefNameDecl *, 4> &Decls) {
  for (unsigned I = 0, N = UnusedLocalTypedefNameCandidates.size(); I != N;
       ++I) {
    TypedefNameDecl *D = dyn_cast_or_null<TypedefNameDecl>(
        GetDecl(UnusedLocalTypedefNameCandidates[I]));
    if (D)
      Decls.insert(D);
  }
  UnusedLocalTypedefNameCandidates.clear();
}

void ASTReader::ReadReferencedSelectors(
       SmallVectorImpl<std::pair<Selector, SourceLocation>> &Sels) {
  if (ReferencedSelectorsData.empty())
    return;

  // If there are @selector references added them to its pool. This is for
  // implementation of -Wselector.
  unsigned int DataSize = ReferencedSelectorsData.size()-1;
  unsigned I = 0;
  while (I < DataSize) {
    Selector Sel = DecodeSelector(ReferencedSelectorsData[I++]);
    SourceLocation SelLoc
      = SourceLocation::getFromRawEncoding(ReferencedSelectorsData[I++]);
    Sels.push_back(std::make_pair(Sel, SelLoc));
  }
  ReferencedSelectorsData.clear();
}

void ASTReader::ReadWeakUndeclaredIdentifiers(
       SmallVectorImpl<std::pair<IdentifierInfo *, WeakInfo>> &WeakIDs) {
  if (WeakUndeclaredIdentifiers.empty())
    return;

  for (unsigned I = 0, N = WeakUndeclaredIdentifiers.size(); I < N; /*none*/) {
    IdentifierInfo *WeakId
      = DecodeIdentifierInfo(WeakUndeclaredIdentifiers[I++]);
    IdentifierInfo *AliasId
      = DecodeIdentifierInfo(WeakUndeclaredIdentifiers[I++]);
    SourceLocation Loc
      = SourceLocation::getFromRawEncoding(WeakUndeclaredIdentifiers[I++]);
    bool Used = WeakUndeclaredIdentifiers[I++];
    WeakInfo WI(AliasId, Loc);
    WI.setUsed(Used);
    WeakIDs.push_back(std::make_pair(WeakId, WI));
  }
  WeakUndeclaredIdentifiers.clear();
}

void ASTReader::ReadUsedVTables(SmallVectorImpl<ExternalVTableUse> &VTables) {
  for (unsigned Idx = 0, N = VTableUses.size(); Idx < N; /* In loop */) {
    ExternalVTableUse VT;
    VT.Record = dyn_cast_or_null<CXXRecordDecl>(GetDecl(VTableUses[Idx++]));
    VT.Location = SourceLocation::getFromRawEncoding(VTableUses[Idx++]);
    VT.DefinitionRequired = VTableUses[Idx++];
    VTables.push_back(VT);
  }

  VTableUses.clear();
}

void ASTReader::ReadPendingInstantiations(
       SmallVectorImpl<std::pair<ValueDecl *, SourceLocation>> &Pending) {
  for (unsigned Idx = 0, N = PendingInstantiations.size(); Idx < N;) {
    ValueDecl *D = cast<ValueDecl>(GetDecl(PendingInstantiations[Idx++]));
    SourceLocation Loc
      = SourceLocation::getFromRawEncoding(PendingInstantiations[Idx++]);

    Pending.push_back(std::make_pair(D, Loc));
  }
  PendingInstantiations.clear();
}

void ASTReader::ReadLateParsedTemplates(
    llvm::MapVector<const FunctionDecl *, std::unique_ptr<LateParsedTemplate>>
        &LPTMap) {
  for (unsigned Idx = 0, N = LateParsedTemplates.size(); Idx < N;
       /* In loop */) {
    FunctionDecl *FD = cast<FunctionDecl>(GetDecl(LateParsedTemplates[Idx++]));

    auto LT = std::make_unique<LateParsedTemplate>();
    LT->D = GetDecl(LateParsedTemplates[Idx++]);

    ModuleFile *F = getOwningModuleFile(LT->D);
    assert(F && "No module");

    unsigned TokN = LateParsedTemplates[Idx++];
    LT->Toks.reserve(TokN);
    for (unsigned T = 0; T < TokN; ++T)
      LT->Toks.push_back(ReadToken(*F, LateParsedTemplates, Idx));

    LPTMap.insert(std::make_pair(FD, std::move(LT)));
  }

  LateParsedTemplates.clear();
}

void ASTReader::LoadSelector(Selector Sel) {
  // It would be complicated to avoid reading the methods anyway. So don't.
  ReadMethodPool(Sel);
}

void ASTReader::SetIdentifierInfo(IdentifierID ID, IdentifierInfo *II) {
  assert(ID && "Non-zero identifier ID required");
  assert(ID <= IdentifiersLoaded.size() && "identifier ID out of range");
  IdentifiersLoaded[ID - 1] = II;
  if (DeserializationListener)
    DeserializationListener->IdentifierRead(ID, II);
}

/// Set the globally-visible declarations associated with the given
/// identifier.
///
/// If the AST reader is currently in a state where the given declaration IDs
/// cannot safely be resolved, they are queued until it is safe to resolve
/// them.
///
/// \param II an IdentifierInfo that refers to one or more globally-visible
/// declarations.
///
/// \param DeclIDs the set of declaration IDs with the name @p II that are
/// visible at global scope.
///
/// \param Decls if non-null, this vector will be populated with the set of
/// deserialized declarations. These declarations will not be pushed into
/// scope.
void
ASTReader::SetGloballyVisibleDecls(IdentifierInfo *II,
                              const SmallVectorImpl<uint32_t> &DeclIDs,
                                   SmallVectorImpl<Decl *> *Decls) {
  if (NumCurrentElementsDeserializing && !Decls) {
    PendingIdentifierInfos[II].append(DeclIDs.begin(), DeclIDs.end());
    return;
  }

  for (unsigned I = 0, N = DeclIDs.size(); I != N; ++I) {
    if (!SemaObj) {
      // Queue this declaration so that it will be added to the
      // translation unit scope and identifier's declaration chain
      // once a Sema object is known.
      PreloadedDeclIDs.push_back(DeclIDs[I]);
      continue;
    }

    NamedDecl *D = cast<NamedDecl>(GetDecl(DeclIDs[I]));

    // If we're simply supposed to record the declarations, do so now.
    if (Decls) {
      Decls->push_back(D);
      continue;
    }

    // Introduce this declaration into the translation-unit scope
    // and add it to the declaration chain for this identifier, so
    // that (unqualified) name lookup will find it.
    pushExternalDeclIntoScope(D, II);
  }
}

IdentifierInfo *ASTReader::DecodeIdentifierInfo(IdentifierID ID) {
  if (ID == 0)
    return nullptr;

  if (IdentifiersLoaded.empty()) {
    Error("no identifier table in AST file");
    return nullptr;
  }

  ID -= 1;
  if (!IdentifiersLoaded[ID]) {
    GlobalIdentifierMapType::iterator I = GlobalIdentifierMap.find(ID + 1);
    assert(I != GlobalIdentifierMap.end() && "Corrupted global identifier map");
    ModuleFile *M = I->second;
    unsigned Index = ID - M->BaseIdentifierID;
    const char *Str = M->IdentifierTableData + M->IdentifierOffsets[Index];

    // All of the strings in the AST file are preceded by a 16-bit length.
    // Extract that 16-bit length to avoid having to execute strlen().
    // NOTE: 'StrLenPtr' is an 'unsigned char*' so that we load bytes as
    //  unsigned integers.  This is important to avoid integer overflow when
    //  we cast them to 'unsigned'.
    const unsigned char *StrLenPtr = (const unsigned char*) Str - 2;
    unsigned StrLen = (((unsigned) StrLenPtr[0])
                       | (((unsigned) StrLenPtr[1]) << 8)) - 1;
    auto &II = PP.getIdentifierTable().get(StringRef(Str, StrLen));
    IdentifiersLoaded[ID] = &II;
    markIdentifierFromAST(*this,  II);
    if (DeserializationListener)
      DeserializationListener->IdentifierRead(ID + 1, &II);
  }

  return IdentifiersLoaded[ID];
}

IdentifierInfo *ASTReader::getLocalIdentifier(ModuleFile &M, unsigned LocalID) {
  return DecodeIdentifierInfo(getGlobalIdentifierID(M, LocalID));
}

IdentifierID ASTReader::getGlobalIdentifierID(ModuleFile &M, unsigned LocalID) {
  if (LocalID < NUM_PREDEF_IDENT_IDS)
    return LocalID;

  if (!M.ModuleOffsetMap.empty())
    ReadModuleOffsetMap(M);

  ContinuousRangeMap<uint32_t, int, 2>::iterator I
    = M.IdentifierRemap.find(LocalID - NUM_PREDEF_IDENT_IDS);
  assert(I != M.IdentifierRemap.end()
         && "Invalid index into identifier index remap");

  return LocalID + I->second;
}

MacroInfo *ASTReader::getMacro(MacroID ID) {
  if (ID == 0)
    return nullptr;

  if (MacrosLoaded.empty()) {
    Error("no macro table in AST file");
    return nullptr;
  }

  ID -= NUM_PREDEF_MACRO_IDS;
  if (!MacrosLoaded[ID]) {
    GlobalMacroMapType::iterator I
      = GlobalMacroMap.find(ID + NUM_PREDEF_MACRO_IDS);
    assert(I != GlobalMacroMap.end() && "Corrupted global macro map");
    ModuleFile *M = I->second;
    unsigned Index = ID - M->BaseMacroID;
    MacrosLoaded[ID] = ReadMacroRecord(*M, M->MacroOffsets[Index]);

    if (DeserializationListener)
      DeserializationListener->MacroRead(ID + NUM_PREDEF_MACRO_IDS,
                                         MacrosLoaded[ID]);
  }

  return MacrosLoaded[ID];
}

MacroID ASTReader::getGlobalMacroID(ModuleFile &M, unsigned LocalID) {
  if (LocalID < NUM_PREDEF_MACRO_IDS)
    return LocalID;

  if (!M.ModuleOffsetMap.empty())
    ReadModuleOffsetMap(M);

  ContinuousRangeMap<uint32_t, int, 2>::iterator I
    = M.MacroRemap.find(LocalID - NUM_PREDEF_MACRO_IDS);
  assert(I != M.MacroRemap.end() && "Invalid index into macro index remap");

  return LocalID + I->second;
}

serialization::SubmoduleID
ASTReader::getGlobalSubmoduleID(ModuleFile &M, unsigned LocalID) {
  if (LocalID < NUM_PREDEF_SUBMODULE_IDS)
    return LocalID;

  if (!M.ModuleOffsetMap.empty())
    ReadModuleOffsetMap(M);

  ContinuousRangeMap<uint32_t, int, 2>::iterator I
    = M.SubmoduleRemap.find(LocalID - NUM_PREDEF_SUBMODULE_IDS);
  assert(I != M.SubmoduleRemap.end()
         && "Invalid index into submodule index remap");

  return LocalID + I->second;
}

Module *ASTReader::getSubmodule(SubmoduleID GlobalID) {
  if (GlobalID < NUM_PREDEF_SUBMODULE_IDS) {
    assert(GlobalID == 0 && "Unhandled global submodule ID");
    return nullptr;
  }

  if (GlobalID > SubmodulesLoaded.size()) {
    Error("submodule ID out of range in AST file");
    return nullptr;
  }

  return SubmodulesLoaded[GlobalID - NUM_PREDEF_SUBMODULE_IDS];
}

Module *ASTReader::getModule(unsigned ID) {
  return getSubmodule(ID);
}

bool ASTReader::DeclIsFromPCHWithObjectFile(const Decl *D) {
  ModuleFile *MF = getOwningModuleFile(D);
  return MF && MF->PCHHasObjectFile;
}

ModuleFile *ASTReader::getLocalModuleFile(ModuleFile &F, unsigned ID) {
  if (ID & 1) {
    // It's a module, look it up by submodule ID.
    auto I = GlobalSubmoduleMap.find(getGlobalSubmoduleID(F, ID >> 1));
    return I == GlobalSubmoduleMap.end() ? nullptr : I->second;
  } else {
    // It's a prefix (preamble, PCH, ...). Look it up by index.
    unsigned IndexFromEnd = ID >> 1;
    assert(IndexFromEnd && "got reference to unknown module file");
    return getModuleManager().pch_modules().end()[-IndexFromEnd];
  }
}

unsigned ASTReader::getModuleFileID(ModuleFile *F) {
  if (!F)
    return 1;

  // For a file representing a module, use the submodule ID of the top-level
  // module as the file ID. For any other kind of file, the number of such
  // files loaded beforehand will be the same on reload.
  // FIXME: Is this true even if we have an explicit module file and a PCH?
  if (F->isModule())
    return ((F->BaseSubmoduleID + NUM_PREDEF_SUBMODULE_IDS) << 1) | 1;

  auto PCHModules = getModuleManager().pch_modules();
  auto I = llvm::find(PCHModules, F);
  assert(I != PCHModules.end() && "emitting reference to unknown file");
  return (I - PCHModules.end()) << 1;
}

llvm::Optional<ExternalASTSource::ASTSourceDescriptor>
ASTReader::getSourceDescriptor(unsigned ID) {
  if (const Module *M = getSubmodule(ID))
    return ExternalASTSource::ASTSourceDescriptor(*M);

  // If there is only a single PCH, return it instead.
  // Chained PCH are not supported.
  const auto &PCHChain = ModuleMgr.pch_modules();
  if (std::distance(std::begin(PCHChain), std::end(PCHChain))) {
    ModuleFile &MF = ModuleMgr.getPrimaryModule();
    StringRef ModuleName = llvm::sys::path::filename(MF.OriginalSourceFileName);
    StringRef FileName = llvm::sys::path::filename(MF.FileName);
    return ASTReader::ASTSourceDescriptor(ModuleName, MF.OriginalDir, FileName,
                                          MF.Signature);
  }
  return None;
}

ExternalASTSource::ExtKind ASTReader::hasExternalDefinitions(const Decl *FD) {
  auto I = DefinitionSource.find(FD);
  if (I == DefinitionSource.end())
    return EK_ReplyHazy;
  return I->second ? EK_Never : EK_Always;
}

Selector ASTReader::getLocalSelector(ModuleFile &M, unsigned LocalID) {
  return DecodeSelector(getGlobalSelectorID(M, LocalID));
}

Selector ASTReader::DecodeSelector(serialization::SelectorID ID) {
  if (ID == 0)
    return Selector();

  if (ID > SelectorsLoaded.size()) {
    Error("selector ID out of range in AST file");
    return Selector();
  }

  if (SelectorsLoaded[ID - 1].getAsOpaquePtr() == nullptr) {
    // Load this selector from the selector table.
    GlobalSelectorMapType::iterator I = GlobalSelectorMap.find(ID);
    assert(I != GlobalSelectorMap.end() && "Corrupted global selector map");
    ModuleFile &M = *I->second;
    ASTSelectorLookupTrait Trait(*this, M);
    unsigned Idx = ID - M.BaseSelectorID - NUM_PREDEF_SELECTOR_IDS;
    SelectorsLoaded[ID - 1] =
      Trait.ReadKey(M.SelectorLookupTableData + M.SelectorOffsets[Idx], 0);
    if (DeserializationListener)
      DeserializationListener->SelectorRead(ID, SelectorsLoaded[ID - 1]);
  }

  return SelectorsLoaded[ID - 1];
}

Selector ASTReader::GetExternalSelector(serialization::SelectorID ID) {
  return DecodeSelector(ID);
}

uint32_t ASTReader::GetNumExternalSelectors() {
  // ID 0 (the null selector) is considered an external selector.
  return getTotalNumSelectors() + 1;
}

serialization::SelectorID
ASTReader::getGlobalSelectorID(ModuleFile &M, unsigned LocalID) const {
  if (LocalID < NUM_PREDEF_SELECTOR_IDS)
    return LocalID;

  if (!M.ModuleOffsetMap.empty())
    ReadModuleOffsetMap(M);

  ContinuousRangeMap<uint32_t, int, 2>::iterator I
    = M.SelectorRemap.find(LocalID - NUM_PREDEF_SELECTOR_IDS);
  assert(I != M.SelectorRemap.end()
         && "Invalid index into selector index remap");

  return LocalID + I->second;
}

DeclarationNameLoc
ASTRecordReader::readDeclarationNameLoc(DeclarationName Name) {
  DeclarationNameLoc DNLoc;
  switch (Name.getNameKind()) {
  case DeclarationName::CXXConstructorName:
  case DeclarationName::CXXDestructorName:
  case DeclarationName::CXXConversionFunctionName:
    DNLoc.NamedType.TInfo = readTypeSourceInfo();
    break;

  case DeclarationName::CXXOperatorName:
    DNLoc.CXXOperatorName.BeginOpNameLoc
      = readSourceLocation().getRawEncoding();
    DNLoc.CXXOperatorName.EndOpNameLoc
      = readSourceLocation().getRawEncoding();
    break;

  case DeclarationName::CXXLiteralOperatorName:
    DNLoc.CXXLiteralOperatorName.OpNameLoc
      = readSourceLocation().getRawEncoding();
    break;

  case DeclarationName::Identifier:
  case DeclarationName::ObjCZeroArgSelector:
  case DeclarationName::ObjCOneArgSelector:
  case DeclarationName::ObjCMultiArgSelector:
  case DeclarationName::CXXUsingDirective:
  case DeclarationName::CXXDeductionGuideName:
    break;
  }
  return DNLoc;
}

DeclarationNameInfo ASTRecordReader::readDeclarationNameInfo() {
  DeclarationNameInfo NameInfo;
  NameInfo.setName(readDeclarationName());
  NameInfo.setLoc(readSourceLocation());
  NameInfo.setInfo(readDeclarationNameLoc(NameInfo.getName()));
  return NameInfo;
}

void ASTRecordReader::readQualifierInfo(QualifierInfo &Info) {
  Info.QualifierLoc = readNestedNameSpecifierLoc();
  unsigned NumTPLists = readInt();
  Info.NumTemplParamLists = NumTPLists;
  if (NumTPLists) {
    Info.TemplParamLists =
        new (getContext()) TemplateParameterList *[NumTPLists];
    for (unsigned i = 0; i != NumTPLists; ++i)
      Info.TemplParamLists[i] = readTemplateParameterList();
  }
}

TemplateParameterList *
ASTRecordReader::readTemplateParameterList() {
  SourceLocation TemplateLoc = readSourceLocation();
  SourceLocation LAngleLoc = readSourceLocation();
  SourceLocation RAngleLoc = readSourceLocation();

  unsigned NumParams = readInt();
  SmallVector<NamedDecl *, 16> Params;
  Params.reserve(NumParams);
  while (NumParams--)
    Params.push_back(readDeclAs<NamedDecl>());

  bool HasRequiresClause = readBool();
  Expr *RequiresClause = HasRequiresClause ? readExpr() : nullptr;

  TemplateParameterList *TemplateParams = TemplateParameterList::Create(
      getContext(), TemplateLoc, LAngleLoc, Params, RAngleLoc, RequiresClause);
  return TemplateParams;
}

void ASTRecordReader::readTemplateArgumentList(
                        SmallVectorImpl<TemplateArgument> &TemplArgs,
                        bool Canonicalize) {
  unsigned NumTemplateArgs = readInt();
  TemplArgs.reserve(NumTemplateArgs);
  while (NumTemplateArgs--)
    TemplArgs.push_back(readTemplateArgument(Canonicalize));
}

/// Read a UnresolvedSet structure.
void ASTRecordReader::readUnresolvedSet(LazyASTUnresolvedSet &Set) {
  unsigned NumDecls = readInt();
  Set.reserve(getContext(), NumDecls);
  while (NumDecls--) {
    DeclID ID = readDeclID();
    AccessSpecifier AS = (AccessSpecifier) readInt();
    Set.addLazyDecl(getContext(), ID, AS);
  }
}

CXXBaseSpecifier
ASTRecordReader::readCXXBaseSpecifier() {
  bool isVirtual = readBool();
  bool isBaseOfClass = readBool();
  AccessSpecifier AS = static_cast<AccessSpecifier>(readInt());
  bool inheritConstructors = readBool();
  TypeSourceInfo *TInfo = readTypeSourceInfo();
  SourceRange Range = readSourceRange();
  SourceLocation EllipsisLoc = readSourceLocation();
  CXXBaseSpecifier Result(Range, isVirtual, isBaseOfClass, AS, TInfo,
                          EllipsisLoc);
  Result.setInheritConstructors(inheritConstructors);
  return Result;
}

CXXCtorInitializer **
ASTRecordReader::readCXXCtorInitializers() {
  ASTContext &Context = getContext();
  unsigned NumInitializers = readInt();
  assert(NumInitializers && "wrote ctor initializers but have no inits");
  auto **CtorInitializers = new (Context) CXXCtorInitializer*[NumInitializers];
  for (unsigned i = 0; i != NumInitializers; ++i) {
    TypeSourceInfo *TInfo = nullptr;
    bool IsBaseVirtual = false;
    FieldDecl *Member = nullptr;
    IndirectFieldDecl *IndirectMember = nullptr;

    CtorInitializerType Type = (CtorInitializerType) readInt();
    switch (Type) {
    case CTOR_INITIALIZER_BASE:
      TInfo = readTypeSourceInfo();
      IsBaseVirtual = readBool();
      break;

    case CTOR_INITIALIZER_DELEGATING:
      TInfo = readTypeSourceInfo();
      break;

     case CTOR_INITIALIZER_MEMBER:
      Member = readDeclAs<FieldDecl>();
      break;

     case CTOR_INITIALIZER_INDIRECT_MEMBER:
      IndirectMember = readDeclAs<IndirectFieldDecl>();
      break;
    }

    SourceLocation MemberOrEllipsisLoc = readSourceLocation();
    Expr *Init = readExpr();
    SourceLocation LParenLoc = readSourceLocation();
    SourceLocation RParenLoc = readSourceLocation();

    CXXCtorInitializer *BOMInit;
    if (Type == CTOR_INITIALIZER_BASE)
      BOMInit = new (Context)
          CXXCtorInitializer(Context, TInfo, IsBaseVirtual, LParenLoc, Init,
                             RParenLoc, MemberOrEllipsisLoc);
    else if (Type == CTOR_INITIALIZER_DELEGATING)
      BOMInit = new (Context)
          CXXCtorInitializer(Context, TInfo, LParenLoc, Init, RParenLoc);
    else if (Member)
      BOMInit = new (Context)
          CXXCtorInitializer(Context, Member, MemberOrEllipsisLoc, LParenLoc,
                             Init, RParenLoc);
    else
      BOMInit = new (Context)
          CXXCtorInitializer(Context, IndirectMember, MemberOrEllipsisLoc,
                             LParenLoc, Init, RParenLoc);

    if (/*IsWritten*/readBool()) {
      unsigned SourceOrder = readInt();
      BOMInit->setSourceOrder(SourceOrder);
    }

    CtorInitializers[i] = BOMInit;
  }

  return CtorInitializers;
}

NestedNameSpecifierLoc
ASTRecordReader::readNestedNameSpecifierLoc() {
  ASTContext &Context = getContext();
  unsigned N = readInt();
  NestedNameSpecifierLocBuilder Builder;
  for (unsigned I = 0; I != N; ++I) {
    auto Kind = readNestedNameSpecifierKind();
    switch (Kind) {
    case NestedNameSpecifier::Identifier: {
      IdentifierInfo *II = readIdentifier();
      SourceRange Range = readSourceRange();
      Builder.Extend(Context, II, Range.getBegin(), Range.getEnd());
      break;
    }

    case NestedNameSpecifier::Namespace: {
      NamespaceDecl *NS = readDeclAs<NamespaceDecl>();
      SourceRange Range = readSourceRange();
      Builder.Extend(Context, NS, Range.getBegin(), Range.getEnd());
      break;
    }

    case NestedNameSpecifier::NamespaceAlias: {
      NamespaceAliasDecl *Alias = readDeclAs<NamespaceAliasDecl>();
      SourceRange Range = readSourceRange();
      Builder.Extend(Context, Alias, Range.getBegin(), Range.getEnd());
      break;
    }

    case NestedNameSpecifier::TypeSpec:
    case NestedNameSpecifier::TypeSpecWithTemplate: {
      bool Template = readBool();
      TypeSourceInfo *T = readTypeSourceInfo();
      if (!T)
        return NestedNameSpecifierLoc();
      SourceLocation ColonColonLoc = readSourceLocation();

      // FIXME: 'template' keyword location not saved anywhere, so we fake it.
      Builder.Extend(Context,
                     Template? T->getTypeLoc().getBeginLoc() : SourceLocation(),
                     T->getTypeLoc(), ColonColonLoc);
      break;
    }

    case NestedNameSpecifier::Global: {
      SourceLocation ColonColonLoc = readSourceLocation();
      Builder.MakeGlobal(Context, ColonColonLoc);
      break;
    }

    case NestedNameSpecifier::Super: {
      CXXRecordDecl *RD = readDeclAs<CXXRecordDecl>();
      SourceRange Range = readSourceRange();
      Builder.MakeSuper(Context, RD, Range.getBegin(), Range.getEnd());
      break;
    }
    }
  }

  return Builder.getWithLocInContext(Context);
}

SourceRange
ASTReader::ReadSourceRange(ModuleFile &F, const RecordData &Record,
                           unsigned &Idx) {
  SourceLocation beg = ReadSourceLocation(F, Record, Idx);
  SourceLocation end = ReadSourceLocation(F, Record, Idx);
  return SourceRange(beg, end);
}

static FixedPointSemantics
ReadFixedPointSemantics(const SmallVectorImpl<uint64_t> &Record,
                        unsigned &Idx) {
  unsigned Width = Record[Idx++];
  unsigned Scale = Record[Idx++];
  uint64_t Tmp = Record[Idx++];
  bool IsSigned = Tmp & 0x1;
  bool IsSaturated = Tmp & 0x2;
  bool HasUnsignedPadding = Tmp & 0x4;
  return FixedPointSemantics(Width, Scale, IsSigned, IsSaturated,
                             HasUnsignedPadding);
}

static const llvm::fltSemantics &
readAPFloatSemantics(ASTRecordReader &reader) {
  return llvm::APFloatBase::EnumToSemantics(
    static_cast<llvm::APFloatBase::Semantics>(reader.readInt()));
}

APValue ASTRecordReader::readAPValue() {
  unsigned Kind = readInt();
  switch ((APValue::ValueKind) Kind) {
  case APValue::None:
    return APValue();
  case APValue::Indeterminate:
    return APValue::IndeterminateValue();
  case APValue::Int:
    return APValue(readAPSInt());
  case APValue::Float: {
    const llvm::fltSemantics &FloatSema = readAPFloatSemantics(*this);
    return APValue(readAPFloat(FloatSema));
  }
  case APValue::FixedPoint: {
    FixedPointSemantics FPSema = ReadFixedPointSemantics(Record, Idx);
    return APValue(APFixedPoint(readAPInt(), FPSema));
  }
  case APValue::ComplexInt: {
    llvm::APSInt First = readAPSInt();
    return APValue(std::move(First), readAPSInt());
  }
  case APValue::ComplexFloat: {
    const llvm::fltSemantics &FloatSema1 = readAPFloatSemantics(*this);
    llvm::APFloat First = readAPFloat(FloatSema1);
    const llvm::fltSemantics &FloatSema2 = readAPFloatSemantics(*this);
    return APValue(std::move(First), readAPFloat(FloatSema2));
  }
  case APValue::LValue:
  case APValue::Vector:
  case APValue::Array:
  case APValue::Struct:
  case APValue::Union:
  case APValue::MemberPointer:
  case APValue::AddrLabelDiff:
    // TODO : Handle all these APValue::ValueKind.
    return APValue();
  }
  llvm_unreachable("Invalid APValue::ValueKind");
}

/// Read a floating-point value
llvm::APFloat ASTRecordReader::readAPFloat(const llvm::fltSemantics &Sem) {
  return llvm::APFloat(Sem, readAPInt());
}

// Read a string
std::string ASTReader::ReadString(const RecordData &Record, unsigned &Idx) {
  unsigned Len = Record[Idx++];
  std::string Result(Record.data() + Idx, Record.data() + Idx + Len);
  Idx += Len;
  return Result;
}

std::string ASTReader::ReadPath(ModuleFile &F, const RecordData &Record,
                                unsigned &Idx) {
  std::string Filename = ReadString(Record, Idx);
  ResolveImportedPath(F, Filename);
  return Filename;
}

std::string ASTReader::ReadPath(StringRef BaseDirectory,
                                const RecordData &Record, unsigned &Idx) {
  std::string Filename = ReadString(Record, Idx);
  if (!BaseDirectory.empty())
    ResolveImportedPath(Filename, BaseDirectory);
  return Filename;
}

VersionTuple ASTReader::ReadVersionTuple(const RecordData &Record,
                                         unsigned &Idx) {
  unsigned Major = Record[Idx++];
  unsigned Minor = Record[Idx++];
  unsigned Subminor = Record[Idx++];
  if (Minor == 0)
    return VersionTuple(Major);
  if (Subminor == 0)
    return VersionTuple(Major, Minor - 1);
  return VersionTuple(Major, Minor - 1, Subminor - 1);
}

CXXTemporary *ASTReader::ReadCXXTemporary(ModuleFile &F,
                                          const RecordData &Record,
                                          unsigned &Idx) {
  CXXDestructorDecl *Decl = ReadDeclAs<CXXDestructorDecl>(F, Record, Idx);
  return CXXTemporary::Create(getContext(), Decl);
}

DiagnosticBuilder ASTReader::Diag(unsigned DiagID) const {
  return Diag(CurrentImportLoc, DiagID);
}

DiagnosticBuilder ASTReader::Diag(SourceLocation Loc, unsigned DiagID) const {
  return Diags.Report(Loc, DiagID);
}

/// Retrieve the identifier table associated with the
/// preprocessor.
IdentifierTable &ASTReader::getIdentifierTable() {
  return PP.getIdentifierTable();
}

/// Record that the given ID maps to the given switch-case
/// statement.
void ASTReader::RecordSwitchCaseID(SwitchCase *SC, unsigned ID) {
  assert((*CurrSwitchCaseStmts)[ID] == nullptr &&
         "Already have a SwitchCase with this ID");
  (*CurrSwitchCaseStmts)[ID] = SC;
}

/// Retrieve the switch-case statement with the given ID.
SwitchCase *ASTReader::getSwitchCaseWithID(unsigned ID) {
  assert((*CurrSwitchCaseStmts)[ID] != nullptr && "No SwitchCase with this ID");
  return (*CurrSwitchCaseStmts)[ID];
}

void ASTReader::ClearSwitchCaseIDs() {
  CurrSwitchCaseStmts->clear();
}

void ASTReader::ReadComments() {
  ASTContext &Context = getContext();
  std::vector<RawComment *> Comments;
  for (SmallVectorImpl<std::pair<BitstreamCursor,
                                 serialization::ModuleFile *>>::iterator
       I = CommentsCursors.begin(),
       E = CommentsCursors.end();
       I != E; ++I) {
    Comments.clear();
    BitstreamCursor &Cursor = I->first;
    serialization::ModuleFile &F = *I->second;
    SavedStreamPosition SavedPosition(Cursor);

    RecordData Record;
    while (true) {
      Expected<llvm::BitstreamEntry> MaybeEntry =
          Cursor.advanceSkippingSubblocks(
              BitstreamCursor::AF_DontPopBlockAtEnd);
      if (!MaybeEntry) {
        Error(MaybeEntry.takeError());
        return;
      }
      llvm::BitstreamEntry Entry = MaybeEntry.get();

      switch (Entry.Kind) {
      case llvm::BitstreamEntry::SubBlock: // Handled for us already.
      case llvm::BitstreamEntry::Error:
        Error("malformed block record in AST file");
        return;
      case llvm::BitstreamEntry::EndBlock:
        goto NextCursor;
      case llvm::BitstreamEntry::Record:
        // The interesting case.
        break;
      }

      // Read a record.
      Record.clear();
      Expected<unsigned> MaybeComment = Cursor.readRecord(Entry.ID, Record);
      if (!MaybeComment) {
        Error(MaybeComment.takeError());
        return;
      }
      switch ((CommentRecordTypes)MaybeComment.get()) {
      case COMMENTS_RAW_COMMENT: {
        unsigned Idx = 0;
        SourceRange SR = ReadSourceRange(F, Record, Idx);
        RawComment::CommentKind Kind =
            (RawComment::CommentKind) Record[Idx++];
        bool IsTrailingComment = Record[Idx++];
        bool IsAlmostTrailingComment = Record[Idx++];
        Comments.push_back(new (Context) RawComment(
            SR, Kind, IsTrailingComment, IsAlmostTrailingComment));
        break;
      }
      }
    }
  NextCursor:
    llvm::DenseMap<FileID, std::map<unsigned, RawComment *>>
        FileToOffsetToComment;
    for (RawComment *C : Comments) {
      SourceLocation CommentLoc = C->getBeginLoc();
      if (CommentLoc.isValid()) {
        std::pair<FileID, unsigned> Loc =
            SourceMgr.getDecomposedLoc(CommentLoc);
        if (Loc.first.isValid())
          Context.Comments.OrderedComments[Loc.first].emplace(Loc.second, C);
      }
    }
  }
}

void ASTReader::visitInputFiles(serialization::ModuleFile &MF,
                                bool IncludeSystem, bool Complain,
                    llvm::function_ref<void(const serialization::InputFile &IF,
                                            bool isSystem)> Visitor) {
  unsigned NumUserInputs = MF.NumUserInputFiles;
  unsigned NumInputs = MF.InputFilesLoaded.size();
  assert(NumUserInputs <= NumInputs);
  unsigned N = IncludeSystem ? NumInputs : NumUserInputs;
  for (unsigned I = 0; I < N; ++I) {
    bool IsSystem = I >= NumUserInputs;
    InputFile IF = getInputFile(MF, I+1, Complain);
    Visitor(IF, IsSystem);
  }
}

void ASTReader::visitTopLevelModuleMaps(
    serialization::ModuleFile &MF,
    llvm::function_ref<void(const FileEntry *FE)> Visitor) {
  unsigned NumInputs = MF.InputFilesLoaded.size();
  for (unsigned I = 0; I < NumInputs; ++I) {
    InputFileInfo IFI = readInputFileInfo(MF, I + 1);
    if (IFI.TopLevelModuleMap)
      // FIXME: This unnecessarily re-reads the InputFileInfo.
      if (auto *FE = getInputFile(MF, I + 1).getFile())
        Visitor(FE);
  }
}

std::string ASTReader::getOwningModuleNameForDiagnostic(const Decl *D) {
  // If we know the owning module, use it.
  if (Module *M = D->getImportedOwningModule())
    return M->getFullModuleName();

  // Otherwise, use the name of the top-level module the decl is within.
  if (ModuleFile *M = getOwningModuleFile(D))
    return M->ModuleName;

  // Not from a module.
  return {};
}

void ASTReader::finishPendingActions() {
  while (!PendingIdentifierInfos.empty() || !PendingFunctionTypes.empty() ||
         !PendingIncompleteDeclChains.empty() || !PendingDeclChains.empty() ||
         !PendingMacroIDs.empty() || !PendingDeclContextInfos.empty() ||
         !PendingUpdateRecords.empty()) {
    // If any identifiers with corresponding top-level declarations have
    // been loaded, load those declarations now.
    using TopLevelDeclsMap =
        llvm::DenseMap<IdentifierInfo *, SmallVector<Decl *, 2>>;
    TopLevelDeclsMap TopLevelDecls;

    while (!PendingIdentifierInfos.empty()) {
      IdentifierInfo *II = PendingIdentifierInfos.back().first;
      SmallVector<uint32_t, 4> DeclIDs =
          std::move(PendingIdentifierInfos.back().second);
      PendingIdentifierInfos.pop_back();

      SetGloballyVisibleDecls(II, DeclIDs, &TopLevelDecls[II]);
    }

    // Load each function type that we deferred loading because it was a
    // deduced type that might refer to a local type declared within itself.
    for (unsigned I = 0; I != PendingFunctionTypes.size(); ++I) {
      auto *FD = PendingFunctionTypes[I].first;
      FD->setType(GetType(PendingFunctionTypes[I].second));

      // If we gave a function a deduced return type, remember that we need to
      // propagate that along the redeclaration chain.
      auto *DT = FD->getReturnType()->getContainedDeducedType();
      if (DT && DT->isDeduced())
        PendingDeducedTypeUpdates.insert(
            {FD->getCanonicalDecl(), FD->getReturnType()});
    }
    PendingFunctionTypes.clear();

    // For each decl chain that we wanted to complete while deserializing, mark
    // it as "still needs to be completed".
    for (unsigned I = 0; I != PendingIncompleteDeclChains.size(); ++I) {
      markIncompleteDeclChain(PendingIncompleteDeclChains[I]);
    }
    PendingIncompleteDeclChains.clear();

    // Load pending declaration chains.
    for (unsigned I = 0; I != PendingDeclChains.size(); ++I)
      loadPendingDeclChain(PendingDeclChains[I].first,
                           PendingDeclChains[I].second);
    PendingDeclChains.clear();

    // Make the most recent of the top-level declarations visible.
    for (TopLevelDeclsMap::iterator TLD = TopLevelDecls.begin(),
           TLDEnd = TopLevelDecls.end(); TLD != TLDEnd; ++TLD) {
      IdentifierInfo *II = TLD->first;
      for (unsigned I = 0, N = TLD->second.size(); I != N; ++I) {
        pushExternalDeclIntoScope(cast<NamedDecl>(TLD->second[I]), II);
      }
    }

    // Load any pending macro definitions.
    for (unsigned I = 0; I != PendingMacroIDs.size(); ++I) {
      IdentifierInfo *II = PendingMacroIDs.begin()[I].first;
      SmallVector<PendingMacroInfo, 2> GlobalIDs;
      GlobalIDs.swap(PendingMacroIDs.begin()[I].second);
      // Initialize the macro history from chained-PCHs ahead of module imports.
      for (unsigned IDIdx = 0, NumIDs = GlobalIDs.size(); IDIdx != NumIDs;
           ++IDIdx) {
        const PendingMacroInfo &Info = GlobalIDs[IDIdx];
        if (!Info.M->isModule())
          resolvePendingMacro(II, Info);
      }
      // Handle module imports.
      for (unsigned IDIdx = 0, NumIDs = GlobalIDs.size(); IDIdx != NumIDs;
           ++IDIdx) {
        const PendingMacroInfo &Info = GlobalIDs[IDIdx];
        if (Info.M->isModule())
          resolvePendingMacro(II, Info);
      }
    }
    PendingMacroIDs.clear();

    // Wire up the DeclContexts for Decls that we delayed setting until
    // recursive loading is completed.
    while (!PendingDeclContextInfos.empty()) {
      PendingDeclContextInfo Info = PendingDeclContextInfos.front();
      PendingDeclContextInfos.pop_front();
      DeclContext *SemaDC = cast<DeclContext>(GetDecl(Info.SemaDC));
      DeclContext *LexicalDC = cast<DeclContext>(GetDecl(Info.LexicalDC));
      Info.D->setDeclContextsImpl(SemaDC, LexicalDC, getContext());
    }

    // Perform any pending declaration updates.
    while (!PendingUpdateRecords.empty()) {
      auto Update = PendingUpdateRecords.pop_back_val();
      ReadingKindTracker ReadingKind(Read_Decl, *this);
      loadDeclUpdateRecords(Update);
    }
  }

  // At this point, all update records for loaded decls are in place, so any
  // fake class definitions should have become real.
  assert(PendingFakeDefinitionData.empty() &&
         "faked up a class definition but never saw the real one");

  // If we deserialized any C++ or Objective-C class definitions, any
  // Objective-C protocol definitions, or any redeclarable templates, make sure
  // that all redeclarations point to the definitions. Note that this can only
  // happen now, after the redeclaration chains have been fully wired.
  for (Decl *D : PendingDefinitions) {
    if (TagDecl *TD = dyn_cast<TagDecl>(D)) {
      if (const TagType *TagT = dyn_cast<TagType>(TD->getTypeForDecl())) {
        // Make sure that the TagType points at the definition.
        const_cast<TagType*>(TagT)->decl = TD;
      }

      if (auto RD = dyn_cast<CXXRecordDecl>(D)) {
        for (auto *R = getMostRecentExistingDecl(RD); R;
             R = R->getPreviousDecl()) {
          assert((R == D) ==
                     cast<CXXRecordDecl>(R)->isThisDeclarationADefinition() &&
                 "declaration thinks it's the definition but it isn't");
          cast<CXXRecordDecl>(R)->DefinitionData = RD->DefinitionData;
        }
      }

      continue;
    }

    if (auto ID = dyn_cast<ObjCInterfaceDecl>(D)) {
      // Make sure that the ObjCInterfaceType points at the definition.
      const_cast<ObjCInterfaceType *>(cast<ObjCInterfaceType>(ID->TypeForDecl))
        ->Decl = ID;

      for (auto *R = getMostRecentExistingDecl(ID); R; R = R->getPreviousDecl())
        cast<ObjCInterfaceDecl>(R)->Data = ID->Data;

      continue;
    }

    if (auto PD = dyn_cast<ObjCProtocolDecl>(D)) {
      for (auto *R = getMostRecentExistingDecl(PD); R; R = R->getPreviousDecl())
        cast<ObjCProtocolDecl>(R)->Data = PD->Data;

      continue;
    }

    auto RTD = cast<RedeclarableTemplateDecl>(D)->getCanonicalDecl();
    for (auto *R = getMostRecentExistingDecl(RTD); R; R = R->getPreviousDecl())
      cast<RedeclarableTemplateDecl>(R)->Common = RTD->Common;
  }
  PendingDefinitions.clear();

  // Load the bodies of any functions or methods we've encountered. We do
  // this now (delayed) so that we can be sure that the declaration chains
  // have been fully wired up (hasBody relies on this).
  // FIXME: We shouldn't require complete redeclaration chains here.
  for (PendingBodiesMap::iterator PB = PendingBodies.begin(),
                               PBEnd = PendingBodies.end();
       PB != PBEnd; ++PB) {
    if (FunctionDecl *FD = dyn_cast<FunctionDecl>(PB->first)) {
      // For a function defined inline within a class template, force the
      // canonical definition to be the one inside the canonical definition of
      // the template. This ensures that we instantiate from a correct view
      // of the template.
      //
      // Sadly we can't do this more generally: we can't be sure that all
      // copies of an arbitrary class definition will have the same members
      // defined (eg, some member functions may not be instantiated, and some
      // special members may or may not have been implicitly defined).
      if (auto *RD = dyn_cast<CXXRecordDecl>(FD->getLexicalParent()))
        if (RD->isDependentContext() && !RD->isThisDeclarationADefinition())
          continue;

      // FIXME: Check for =delete/=default?
      // FIXME: Complain about ODR violations here?
      const FunctionDecl *Defn = nullptr;
      if (!getContext().getLangOpts().Modules || !FD->hasBody(Defn)) {
        FD->setLazyBody(PB->second);
      } else {
        auto *NonConstDefn = const_cast<FunctionDecl*>(Defn);
        mergeDefinitionVisibility(NonConstDefn, FD);

        if (!FD->isLateTemplateParsed() &&
            !NonConstDefn->isLateTemplateParsed() &&
            FD->getODRHash() != NonConstDefn->getODRHash()) {
          if (!isa<CXXMethodDecl>(FD)) {
            PendingFunctionOdrMergeFailures[FD].push_back(NonConstDefn);
          } else if (FD->getLexicalParent()->isFileContext() &&
                     NonConstDefn->getLexicalParent()->isFileContext()) {
            // Only diagnose out-of-line method definitions.  If they are
            // in class definitions, then an error will be generated when
            // processing the class bodies.
            PendingFunctionOdrMergeFailures[FD].push_back(NonConstDefn);
          }
        }
      }
      continue;
    }

    ObjCMethodDecl *MD = cast<ObjCMethodDecl>(PB->first);
    if (!getContext().getLangOpts().Modules || !MD->hasBody())
      MD->setLazyBody(PB->second);
  }
  PendingBodies.clear();

  // Do some cleanup.
  for (auto *ND : PendingMergedDefinitionsToDeduplicate)
    getContext().deduplicateMergedDefinitonsFor(ND);
  PendingMergedDefinitionsToDeduplicate.clear();
}

void ASTReader::diagnoseOdrViolations() {
  if (PendingOdrMergeFailures.empty() && PendingOdrMergeChecks.empty() &&
      PendingFunctionOdrMergeFailures.empty() &&
      PendingEnumOdrMergeFailures.empty())
    return;

  // Trigger the import of the full definition of each class that had any
  // odr-merging problems, so we can produce better diagnostics for them.
  // These updates may in turn find and diagnose some ODR failures, so take
  // ownership of the set first.
  auto OdrMergeFailures = std::move(PendingOdrMergeFailures);
  PendingOdrMergeFailures.clear();
  for (auto &Merge : OdrMergeFailures) {
    Merge.first->buildLookup();
    Merge.first->decls_begin();
    Merge.first->bases_begin();
    Merge.first->vbases_begin();
    for (auto &RecordPair : Merge.second) {
      auto *RD = RecordPair.first;
      RD->decls_begin();
      RD->bases_begin();
      RD->vbases_begin();
    }
  }

  // Trigger the import of functions.
  auto FunctionOdrMergeFailures = std::move(PendingFunctionOdrMergeFailures);
  PendingFunctionOdrMergeFailures.clear();
  for (auto &Merge : FunctionOdrMergeFailures) {
    Merge.first->buildLookup();
    Merge.first->decls_begin();
    Merge.first->getBody();
    for (auto &FD : Merge.second) {
      FD->buildLookup();
      FD->decls_begin();
      FD->getBody();
    }
  }

  // Trigger the import of enums.
  auto EnumOdrMergeFailures = std::move(PendingEnumOdrMergeFailures);
  PendingEnumOdrMergeFailures.clear();
  for (auto &Merge : EnumOdrMergeFailures) {
    Merge.first->decls_begin();
    for (auto &Enum : Merge.second) {
      Enum->decls_begin();
    }
  }

  // For each declaration from a merged context, check that the canonical
  // definition of that context also contains a declaration of the same
  // entity.
  //
  // Caution: this loop does things that might invalidate iterators into
  // PendingOdrMergeChecks. Don't turn this into a range-based for loop!
  while (!PendingOdrMergeChecks.empty()) {
    NamedDecl *D = PendingOdrMergeChecks.pop_back_val();

    // FIXME: Skip over implicit declarations for now. This matters for things
    // like implicitly-declared special member functions. This isn't entirely
    // correct; we can end up with multiple unmerged declarations of the same
    // implicit entity.
    if (D->isImplicit())
      continue;

    DeclContext *CanonDef = D->getDeclContext();

    bool Found = false;
    const Decl *DCanon = D->getCanonicalDecl();

    for (auto RI : D->redecls()) {
      if (RI->getLexicalDeclContext() == CanonDef) {
        Found = true;
        break;
      }
    }
    if (Found)
      continue;

    // Quick check failed, time to do the slow thing. Note, we can't just
    // look up the name of D in CanonDef here, because the member that is
    // in CanonDef might not be found by name lookup (it might have been
    // replaced by a more recent declaration in the lookup table), and we
    // can't necessarily find it in the redeclaration chain because it might
    // be merely mergeable, not redeclarable.
    llvm::SmallVector<const NamedDecl*, 4> Candidates;
    for (auto *CanonMember : CanonDef->decls()) {
      if (CanonMember->getCanonicalDecl() == DCanon) {
        // This can happen if the declaration is merely mergeable and not
        // actually redeclarable (we looked for redeclarations earlier).
        //
        // FIXME: We should be able to detect this more efficiently, without
        // pulling in all of the members of CanonDef.
        Found = true;
        break;
      }
      if (auto *ND = dyn_cast<NamedDecl>(CanonMember))
        if (ND->getDeclName() == D->getDeclName())
          Candidates.push_back(ND);
    }

    if (!Found) {
      // The AST doesn't like TagDecls becoming invalid after they've been
      // completed. We only really need to mark FieldDecls as invalid here.
      if (!isa<TagDecl>(D))
        D->setInvalidDecl();

      // Ensure we don't accidentally recursively enter deserialization while
      // we're producing our diagnostic.
      Deserializing RecursionGuard(this);

      std::string CanonDefModule =
          getOwningModuleNameForDiagnostic(cast<Decl>(CanonDef));
      Diag(D->getLocation(), diag::err_module_odr_violation_missing_decl)
        << D << getOwningModuleNameForDiagnostic(D)
        << CanonDef << CanonDefModule.empty() << CanonDefModule;

      if (Candidates.empty())
        Diag(cast<Decl>(CanonDef)->getLocation(),
             diag::note_module_odr_violation_no_possible_decls) << D;
      else {
        for (unsigned I = 0, N = Candidates.size(); I != N; ++I)
          Diag(Candidates[I]->getLocation(),
               diag::note_module_odr_violation_possible_decl)
            << Candidates[I];
      }

      DiagnosedOdrMergeFailures.insert(CanonDef);
    }
  }

  if (OdrMergeFailures.empty() && FunctionOdrMergeFailures.empty() &&
      EnumOdrMergeFailures.empty())
    return;

  // Ensure we don't accidentally recursively enter deserialization while
  // we're producing our diagnostics.
  Deserializing RecursionGuard(this);

  // Common code for hashing helpers.
  ODRHash Hash;
  auto ComputeQualTypeODRHash = [&Hash](QualType Ty) {
    Hash.clear();
    Hash.AddQualType(Ty);
    return Hash.CalculateHash();
  };

  auto ComputeODRHash = [&Hash](const Stmt *S) {
    assert(S);
    Hash.clear();
    Hash.AddStmt(S);
    return Hash.CalculateHash();
  };

  auto ComputeSubDeclODRHash = [&Hash](const Decl *D) {
    assert(D);
    Hash.clear();
    Hash.AddSubDecl(D);
    return Hash.CalculateHash();
  };

  auto ComputeTemplateArgumentODRHash = [&Hash](const TemplateArgument &TA) {
    Hash.clear();
    Hash.AddTemplateArgument(TA);
    return Hash.CalculateHash();
  };

  auto ComputeTemplateParameterListODRHash =
      [&Hash](const TemplateParameterList *TPL) {
        assert(TPL);
        Hash.clear();
        Hash.AddTemplateParameterList(TPL);
        return Hash.CalculateHash();
      };

  // Issue any pending ODR-failure diagnostics.
  for (auto &Merge : OdrMergeFailures) {
    // If we've already pointed out a specific problem with this class, don't
    // bother issuing a general "something's different" diagnostic.
    if (!DiagnosedOdrMergeFailures.insert(Merge.first).second)
      continue;

    bool Diagnosed = false;
    CXXRecordDecl *FirstRecord = Merge.first;
    std::string FirstModule = getOwningModuleNameForDiagnostic(FirstRecord);
    for (auto &RecordPair : Merge.second) {
      CXXRecordDecl *SecondRecord = RecordPair.first;
      // Multiple different declarations got merged together; tell the user
      // where they came from.
      if (FirstRecord == SecondRecord)
        continue;

      std::string SecondModule = getOwningModuleNameForDiagnostic(SecondRecord);

      auto *FirstDD = FirstRecord->DefinitionData;
      auto *SecondDD = RecordPair.second;

      assert(FirstDD && SecondDD && "Definitions without DefinitionData");

      // Diagnostics from DefinitionData are emitted here.
      if (FirstDD != SecondDD) {
        enum ODRDefinitionDataDifference {
          NumBases,
          NumVBases,
          BaseType,
          BaseVirtual,
          BaseAccess,
        };
        auto ODRDiagError = [FirstRecord, &FirstModule,
                             this](SourceLocation Loc, SourceRange Range,
                                   ODRDefinitionDataDifference DiffType) {
          return Diag(Loc, diag::err_module_odr_violation_definition_data)
                 << FirstRecord << FirstModule.empty() << FirstModule << Range
                 << DiffType;
        };
        auto ODRDiagNote = [&SecondModule,
                            this](SourceLocation Loc, SourceRange Range,
                                  ODRDefinitionDataDifference DiffType) {
          return Diag(Loc, diag::note_module_odr_violation_definition_data)
                 << SecondModule << Range << DiffType;
        };

        unsigned FirstNumBases = FirstDD->NumBases;
        unsigned FirstNumVBases = FirstDD->NumVBases;
        unsigned SecondNumBases = SecondDD->NumBases;
        unsigned SecondNumVBases = SecondDD->NumVBases;

        auto GetSourceRange = [](struct CXXRecordDecl::DefinitionData *DD) {
          unsigned NumBases = DD->NumBases;
          if (NumBases == 0) return SourceRange();
          auto bases = DD->bases();
          return SourceRange(bases[0].getBeginLoc(),
                             bases[NumBases - 1].getEndLoc());
        };

        if (FirstNumBases != SecondNumBases) {
          ODRDiagError(FirstRecord->getLocation(), GetSourceRange(FirstDD),
                       NumBases)
              << FirstNumBases;
          ODRDiagNote(SecondRecord->getLocation(), GetSourceRange(SecondDD),
                      NumBases)
              << SecondNumBases;
          Diagnosed = true;
          break;
        }

        if (FirstNumVBases != SecondNumVBases) {
          ODRDiagError(FirstRecord->getLocation(), GetSourceRange(FirstDD),
                       NumVBases)
              << FirstNumVBases;
          ODRDiagNote(SecondRecord->getLocation(), GetSourceRange(SecondDD),
                      NumVBases)
              << SecondNumVBases;
          Diagnosed = true;
          break;
        }

        auto FirstBases = FirstDD->bases();
        auto SecondBases = SecondDD->bases();
        unsigned i = 0;
        for (i = 0; i < FirstNumBases; ++i) {
          auto FirstBase = FirstBases[i];
          auto SecondBase = SecondBases[i];
          if (ComputeQualTypeODRHash(FirstBase.getType()) !=
              ComputeQualTypeODRHash(SecondBase.getType())) {
            ODRDiagError(FirstRecord->getLocation(), FirstBase.getSourceRange(),
                         BaseType)
                << (i + 1) << FirstBase.getType();
            ODRDiagNote(SecondRecord->getLocation(),
                        SecondBase.getSourceRange(), BaseType)
                << (i + 1) << SecondBase.getType();
            break;
          }

          if (FirstBase.isVirtual() != SecondBase.isVirtual()) {
            ODRDiagError(FirstRecord->getLocation(), FirstBase.getSourceRange(),
                         BaseVirtual)
                << (i + 1) << FirstBase.isVirtual() << FirstBase.getType();
            ODRDiagNote(SecondRecord->getLocation(),
                        SecondBase.getSourceRange(), BaseVirtual)
                << (i + 1) << SecondBase.isVirtual() << SecondBase.getType();
            break;
          }

          if (FirstBase.getAccessSpecifierAsWritten() !=
              SecondBase.getAccessSpecifierAsWritten()) {
            ODRDiagError(FirstRecord->getLocation(), FirstBase.getSourceRange(),
                         BaseAccess)
                << (i + 1) << FirstBase.getType()
                << (int)FirstBase.getAccessSpecifierAsWritten();
            ODRDiagNote(SecondRecord->getLocation(),
                        SecondBase.getSourceRange(), BaseAccess)
                << (i + 1) << SecondBase.getType()
                << (int)SecondBase.getAccessSpecifierAsWritten();
            break;
          }
        }

        if (i != FirstNumBases) {
          Diagnosed = true;
          break;
        }
      }

      using DeclHashes = llvm::SmallVector<std::pair<Decl *, unsigned>, 4>;

      const ClassTemplateDecl *FirstTemplate =
          FirstRecord->getDescribedClassTemplate();
      const ClassTemplateDecl *SecondTemplate =
          SecondRecord->getDescribedClassTemplate();

      assert(!FirstTemplate == !SecondTemplate &&
             "Both pointers should be null or non-null");

      enum ODRTemplateDifference {
        ParamEmptyName,
        ParamName,
        ParamSingleDefaultArgument,
        ParamDifferentDefaultArgument,
      };

      if (FirstTemplate && SecondTemplate) {
        DeclHashes FirstTemplateHashes;
        DeclHashes SecondTemplateHashes;

        auto PopulateTemplateParameterHashs =
            [&ComputeSubDeclODRHash](DeclHashes &Hashes,
                                     const ClassTemplateDecl *TD) {
              for (auto *D : TD->getTemplateParameters()->asArray()) {
                Hashes.emplace_back(D, ComputeSubDeclODRHash(D));
              }
            };

        PopulateTemplateParameterHashs(FirstTemplateHashes, FirstTemplate);
        PopulateTemplateParameterHashs(SecondTemplateHashes, SecondTemplate);

        assert(FirstTemplateHashes.size() == SecondTemplateHashes.size() &&
               "Number of template parameters should be equal.");

        auto FirstIt = FirstTemplateHashes.begin();
        auto FirstEnd = FirstTemplateHashes.end();
        auto SecondIt = SecondTemplateHashes.begin();
        for (; FirstIt != FirstEnd; ++FirstIt, ++SecondIt) {
          if (FirstIt->second == SecondIt->second)
            continue;

          auto ODRDiagError = [FirstRecord, &FirstModule,
                               this](SourceLocation Loc, SourceRange Range,
                                     ODRTemplateDifference DiffType) {
            return Diag(Loc, diag::err_module_odr_violation_template_parameter)
                   << FirstRecord << FirstModule.empty() << FirstModule << Range
                   << DiffType;
          };
          auto ODRDiagNote = [&SecondModule,
                              this](SourceLocation Loc, SourceRange Range,
                                    ODRTemplateDifference DiffType) {
            return Diag(Loc, diag::note_module_odr_violation_template_parameter)
                   << SecondModule << Range << DiffType;
          };

          const NamedDecl* FirstDecl = cast<NamedDecl>(FirstIt->first);
          const NamedDecl* SecondDecl = cast<NamedDecl>(SecondIt->first);

          assert(FirstDecl->getKind() == SecondDecl->getKind() &&
                 "Parameter Decl's should be the same kind.");

          DeclarationName FirstName = FirstDecl->getDeclName();
          DeclarationName SecondName = SecondDecl->getDeclName();

          if (FirstName != SecondName) {
            const bool FirstNameEmpty =
                FirstName.isIdentifier() && !FirstName.getAsIdentifierInfo();
            const bool SecondNameEmpty =
                SecondName.isIdentifier() && !SecondName.getAsIdentifierInfo();
            assert((!FirstNameEmpty || !SecondNameEmpty) &&
                   "Both template parameters cannot be unnamed.");
            ODRDiagError(FirstDecl->getLocation(), FirstDecl->getSourceRange(),
                         FirstNameEmpty ? ParamEmptyName : ParamName)
                << FirstName;
            ODRDiagNote(SecondDecl->getLocation(), SecondDecl->getSourceRange(),
                        SecondNameEmpty ? ParamEmptyName : ParamName)
                << SecondName;
            break;
          }

          switch (FirstDecl->getKind()) {
          default:
            llvm_unreachable("Invalid template parameter type.");
          case Decl::TemplateTypeParm: {
            const auto *FirstParam = cast<TemplateTypeParmDecl>(FirstDecl);
            const auto *SecondParam = cast<TemplateTypeParmDecl>(SecondDecl);
            const bool HasFirstDefaultArgument =
                FirstParam->hasDefaultArgument() &&
                !FirstParam->defaultArgumentWasInherited();
            const bool HasSecondDefaultArgument =
                SecondParam->hasDefaultArgument() &&
                !SecondParam->defaultArgumentWasInherited();

            if (HasFirstDefaultArgument != HasSecondDefaultArgument) {
              ODRDiagError(FirstDecl->getLocation(),
                           FirstDecl->getSourceRange(),
                           ParamSingleDefaultArgument)
                  << HasFirstDefaultArgument;
              ODRDiagNote(SecondDecl->getLocation(),
                          SecondDecl->getSourceRange(),
                          ParamSingleDefaultArgument)
                  << HasSecondDefaultArgument;
              break;
            }

            assert(HasFirstDefaultArgument && HasSecondDefaultArgument &&
                   "Expecting default arguments.");

            ODRDiagError(FirstDecl->getLocation(), FirstDecl->getSourceRange(),
                         ParamDifferentDefaultArgument);
            ODRDiagNote(SecondDecl->getLocation(), SecondDecl->getSourceRange(),
                        ParamDifferentDefaultArgument);

            break;
          }
          case Decl::NonTypeTemplateParm: {
            const auto *FirstParam = cast<NonTypeTemplateParmDecl>(FirstDecl);
            const auto *SecondParam = cast<NonTypeTemplateParmDecl>(SecondDecl);
            const bool HasFirstDefaultArgument =
                FirstParam->hasDefaultArgument() &&
                !FirstParam->defaultArgumentWasInherited();
            const bool HasSecondDefaultArgument =
                SecondParam->hasDefaultArgument() &&
                !SecondParam->defaultArgumentWasInherited();

            if (HasFirstDefaultArgument != HasSecondDefaultArgument) {
              ODRDiagError(FirstDecl->getLocation(),
                           FirstDecl->getSourceRange(),
                           ParamSingleDefaultArgument)
                  << HasFirstDefaultArgument;
              ODRDiagNote(SecondDecl->getLocation(),
                          SecondDecl->getSourceRange(),
                          ParamSingleDefaultArgument)
                  << HasSecondDefaultArgument;
              break;
            }

            assert(HasFirstDefaultArgument && HasSecondDefaultArgument &&
                   "Expecting default arguments.");

            ODRDiagError(FirstDecl->getLocation(), FirstDecl->getSourceRange(),
                         ParamDifferentDefaultArgument);
            ODRDiagNote(SecondDecl->getLocation(), SecondDecl->getSourceRange(),
                        ParamDifferentDefaultArgument);

            break;
          }
          case Decl::TemplateTemplateParm: {
            const auto *FirstParam = cast<TemplateTemplateParmDecl>(FirstDecl);
            const auto *SecondParam =
                cast<TemplateTemplateParmDecl>(SecondDecl);
            const bool HasFirstDefaultArgument =
                FirstParam->hasDefaultArgument() &&
                !FirstParam->defaultArgumentWasInherited();
            const bool HasSecondDefaultArgument =
                SecondParam->hasDefaultArgument() &&
                !SecondParam->defaultArgumentWasInherited();

            if (HasFirstDefaultArgument != HasSecondDefaultArgument) {
              ODRDiagError(FirstDecl->getLocation(),
                           FirstDecl->getSourceRange(),
                           ParamSingleDefaultArgument)
                  << HasFirstDefaultArgument;
              ODRDiagNote(SecondDecl->getLocation(),
                          SecondDecl->getSourceRange(),
                          ParamSingleDefaultArgument)
                  << HasSecondDefaultArgument;
              break;
            }

            assert(HasFirstDefaultArgument && HasSecondDefaultArgument &&
                   "Expecting default arguments.");

            ODRDiagError(FirstDecl->getLocation(), FirstDecl->getSourceRange(),
                         ParamDifferentDefaultArgument);
            ODRDiagNote(SecondDecl->getLocation(), SecondDecl->getSourceRange(),
                        ParamDifferentDefaultArgument);

            break;
          }
          }

          break;
        }

        if (FirstIt != FirstEnd) {
          Diagnosed = true;
          break;
        }
      }

      DeclHashes FirstHashes;
      DeclHashes SecondHashes;

      auto PopulateHashes = [&ComputeSubDeclODRHash, FirstRecord](
                                DeclHashes &Hashes, CXXRecordDecl *Record) {
        for (auto *D : Record->decls()) {
          // Due to decl merging, the first CXXRecordDecl is the parent of
          // Decls in both records.
          if (!ODRHash::isWhitelistedDecl(D, FirstRecord))
            continue;
          Hashes.emplace_back(D, ComputeSubDeclODRHash(D));
        }
      };
      PopulateHashes(FirstHashes, FirstRecord);
      PopulateHashes(SecondHashes, SecondRecord);

      // Used with err_module_odr_violation_mismatch_decl and
      // note_module_odr_violation_mismatch_decl
      // This list should be the same Decl's as in ODRHash::isWhiteListedDecl
      enum {
        EndOfClass,
        PublicSpecifer,
        PrivateSpecifer,
        ProtectedSpecifer,
        StaticAssert,
        Field,
        CXXMethod,
        TypeAlias,
        TypeDef,
        Var,
        Friend,
        FunctionTemplate,
        Other
      } FirstDiffType = Other,
        SecondDiffType = Other;

      auto DifferenceSelector = [](Decl *D) {
        assert(D && "valid Decl required");
        switch (D->getKind()) {
        default:
          return Other;
        case Decl::AccessSpec:
          switch (D->getAccess()) {
          case AS_public:
            return PublicSpecifer;
          case AS_private:
            return PrivateSpecifer;
          case AS_protected:
            return ProtectedSpecifer;
          case AS_none:
            break;
          }
          llvm_unreachable("Invalid access specifier");
        case Decl::StaticAssert:
          return StaticAssert;
        case Decl::Field:
          return Field;
        case Decl::CXXMethod:
        case Decl::CXXConstructor:
        case Decl::CXXDestructor:
          return CXXMethod;
        case Decl::TypeAlias:
          return TypeAlias;
        case Decl::Typedef:
          return TypeDef;
        case Decl::Var:
          return Var;
        case Decl::Friend:
          return Friend;
        case Decl::FunctionTemplate:
          return FunctionTemplate;
        }
      };

      Decl *FirstDecl = nullptr;
      Decl *SecondDecl = nullptr;
      auto FirstIt = FirstHashes.begin();
      auto SecondIt = SecondHashes.begin();

      // If there is a diagnoseable difference, FirstDiffType and
      // SecondDiffType will not be Other and FirstDecl and SecondDecl will be
      // filled in if not EndOfClass.
      while (FirstIt != FirstHashes.end() || SecondIt != SecondHashes.end()) {
        if (FirstIt != FirstHashes.end() && SecondIt != SecondHashes.end() &&
            FirstIt->second == SecondIt->second) {
          ++FirstIt;
          ++SecondIt;
          continue;
        }

        FirstDecl = FirstIt == FirstHashes.end() ? nullptr : FirstIt->first;
        SecondDecl = SecondIt == SecondHashes.end() ? nullptr : SecondIt->first;

        FirstDiffType = FirstDecl ? DifferenceSelector(FirstDecl) : EndOfClass;
        SecondDiffType =
            SecondDecl ? DifferenceSelector(SecondDecl) : EndOfClass;

        break;
      }

      if (FirstDiffType == Other || SecondDiffType == Other) {
        // Reaching this point means an unexpected Decl was encountered
        // or no difference was detected.  This causes a generic error
        // message to be emitted.
        Diag(FirstRecord->getLocation(),
             diag::err_module_odr_violation_different_definitions)
            << FirstRecord << FirstModule.empty() << FirstModule;

        if (FirstDecl) {
          Diag(FirstDecl->getLocation(), diag::note_first_module_difference)
              << FirstRecord << FirstDecl->getSourceRange();
        }

        Diag(SecondRecord->getLocation(),
             diag::note_module_odr_violation_different_definitions)
            << SecondModule;

        if (SecondDecl) {
          Diag(SecondDecl->getLocation(), diag::note_second_module_difference)
              << SecondDecl->getSourceRange();
        }

        Diagnosed = true;
        break;
      }

      if (FirstDiffType != SecondDiffType) {
        SourceLocation FirstLoc;
        SourceRange FirstRange;
        if (FirstDiffType == EndOfClass) {
          FirstLoc = FirstRecord->getBraceRange().getEnd();
        } else {
          FirstLoc = FirstIt->first->getLocation();
          FirstRange = FirstIt->first->getSourceRange();
        }
        Diag(FirstLoc, diag::err_module_odr_violation_mismatch_decl)
            << FirstRecord << FirstModule.empty() << FirstModule << FirstRange
            << FirstDiffType;

        SourceLocation SecondLoc;
        SourceRange SecondRange;
        if (SecondDiffType == EndOfClass) {
          SecondLoc = SecondRecord->getBraceRange().getEnd();
        } else {
          SecondLoc = SecondDecl->getLocation();
          SecondRange = SecondDecl->getSourceRange();
        }
        Diag(SecondLoc, diag::note_module_odr_violation_mismatch_decl)
            << SecondModule << SecondRange << SecondDiffType;
        Diagnosed = true;
        break;
      }

      assert(FirstDiffType == SecondDiffType);

      // Used with err_module_odr_violation_mismatch_decl_diff and
      // note_module_odr_violation_mismatch_decl_diff
      enum ODRDeclDifference {
        StaticAssertCondition,
        StaticAssertMessage,
        StaticAssertOnlyMessage,
        FieldName,
        FieldTypeName,
        FieldSingleBitField,
        FieldDifferentWidthBitField,
        FieldSingleMutable,
        FieldSingleInitializer,
        FieldDifferentInitializers,
        MethodName,
        MethodDeleted,
        MethodDefaulted,
        MethodVirtual,
        MethodStatic,
        MethodVolatile,
        MethodConst,
        MethodInline,
        MethodNumberParameters,
        MethodParameterType,
        MethodParameterName,
        MethodParameterSingleDefaultArgument,
        MethodParameterDifferentDefaultArgument,
        MethodNoTemplateArguments,
        MethodDifferentNumberTemplateArguments,
        MethodDifferentTemplateArgument,
        MethodSingleBody,
        MethodDifferentBody,
        TypedefName,
        TypedefType,
        VarName,
        VarType,
        VarSingleInitializer,
        VarDifferentInitializer,
        VarConstexpr,
        FriendTypeFunction,
        FriendType,
        FriendFunction,
        FunctionTemplateDifferentNumberParameters,
        FunctionTemplateParameterDifferentKind,
        FunctionTemplateParameterName,
        FunctionTemplateParameterSingleDefaultArgument,
        FunctionTemplateParameterDifferentDefaultArgument,
        FunctionTemplateParameterDifferentType,
        FunctionTemplatePackParameter,
      };

      // These lambdas have the common portions of the ODR diagnostics.  This
      // has the same return as Diag(), so addition parameters can be passed
      // in with operator<<
      auto ODRDiagError = [FirstRecord, &FirstModule, this](
          SourceLocation Loc, SourceRange Range, ODRDeclDifference DiffType) {
        return Diag(Loc, diag::err_module_odr_violation_mismatch_decl_diff)
               << FirstRecord << FirstModule.empty() << FirstModule << Range
               << DiffType;
      };
      auto ODRDiagNote = [&SecondModule, this](
          SourceLocation Loc, SourceRange Range, ODRDeclDifference DiffType) {
        return Diag(Loc, diag::note_module_odr_violation_mismatch_decl_diff)
               << SecondModule << Range << DiffType;
      };

      switch (FirstDiffType) {
      case Other:
      case EndOfClass:
      case PublicSpecifer:
      case PrivateSpecifer:
      case ProtectedSpecifer:
        llvm_unreachable("Invalid diff type");

      case StaticAssert: {
        StaticAssertDecl *FirstSA = cast<StaticAssertDecl>(FirstDecl);
        StaticAssertDecl *SecondSA = cast<StaticAssertDecl>(SecondDecl);

        Expr *FirstExpr = FirstSA->getAssertExpr();
        Expr *SecondExpr = SecondSA->getAssertExpr();
        unsigned FirstODRHash = ComputeODRHash(FirstExpr);
        unsigned SecondODRHash = ComputeODRHash(SecondExpr);
        if (FirstODRHash != SecondODRHash) {
          ODRDiagError(FirstExpr->getBeginLoc(), FirstExpr->getSourceRange(),
                       StaticAssertCondition);
          ODRDiagNote(SecondExpr->getBeginLoc(), SecondExpr->getSourceRange(),
                      StaticAssertCondition);
          Diagnosed = true;
          break;
        }

        StringLiteral *FirstStr = FirstSA->getMessage();
        StringLiteral *SecondStr = SecondSA->getMessage();
        assert((FirstStr || SecondStr) && "Both messages cannot be empty");
        if ((FirstStr && !SecondStr) || (!FirstStr && SecondStr)) {
          SourceLocation FirstLoc, SecondLoc;
          SourceRange FirstRange, SecondRange;
          if (FirstStr) {
            FirstLoc = FirstStr->getBeginLoc();
            FirstRange = FirstStr->getSourceRange();
          } else {
            FirstLoc = FirstSA->getBeginLoc();
            FirstRange = FirstSA->getSourceRange();
          }
          if (SecondStr) {
            SecondLoc = SecondStr->getBeginLoc();
            SecondRange = SecondStr->getSourceRange();
          } else {
            SecondLoc = SecondSA->getBeginLoc();
            SecondRange = SecondSA->getSourceRange();
          }
          ODRDiagError(FirstLoc, FirstRange, StaticAssertOnlyMessage)
              << (FirstStr == nullptr);
          ODRDiagNote(SecondLoc, SecondRange, StaticAssertOnlyMessage)
              << (SecondStr == nullptr);
          Diagnosed = true;
          break;
        }

        if (FirstStr && SecondStr &&
            FirstStr->getString() != SecondStr->getString()) {
          ODRDiagError(FirstStr->getBeginLoc(), FirstStr->getSourceRange(),
                       StaticAssertMessage);
          ODRDiagNote(SecondStr->getBeginLoc(), SecondStr->getSourceRange(),
                      StaticAssertMessage);
          Diagnosed = true;
          break;
        }
        break;
      }
      case Field: {
        FieldDecl *FirstField = cast<FieldDecl>(FirstDecl);
        FieldDecl *SecondField = cast<FieldDecl>(SecondDecl);
        IdentifierInfo *FirstII = FirstField->getIdentifier();
        IdentifierInfo *SecondII = SecondField->getIdentifier();
        if (FirstII->getName() != SecondII->getName()) {
          ODRDiagError(FirstField->getLocation(), FirstField->getSourceRange(),
                       FieldName)
              << FirstII;
          ODRDiagNote(SecondField->getLocation(), SecondField->getSourceRange(),
                      FieldName)
              << SecondII;

          Diagnosed = true;
          break;
        }

        assert(getContext().hasSameType(FirstField->getType(),
                                        SecondField->getType()));

        QualType FirstType = FirstField->getType();
        QualType SecondType = SecondField->getType();
        if (ComputeQualTypeODRHash(FirstType) !=
            ComputeQualTypeODRHash(SecondType)) {
          ODRDiagError(FirstField->getLocation(), FirstField->getSourceRange(),
                       FieldTypeName)
              << FirstII << FirstType;
          ODRDiagNote(SecondField->getLocation(), SecondField->getSourceRange(),
                      FieldTypeName)
              << SecondII << SecondType;

          Diagnosed = true;
          break;
        }

        const bool IsFirstBitField = FirstField->isBitField();
        const bool IsSecondBitField = SecondField->isBitField();
        if (IsFirstBitField != IsSecondBitField) {
          ODRDiagError(FirstField->getLocation(), FirstField->getSourceRange(),
                       FieldSingleBitField)
              << FirstII << IsFirstBitField;
          ODRDiagNote(SecondField->getLocation(), SecondField->getSourceRange(),
                      FieldSingleBitField)
              << SecondII << IsSecondBitField;
          Diagnosed = true;
          break;
        }

        if (IsFirstBitField && IsSecondBitField) {
          ODRDiagError(FirstField->getLocation(), FirstField->getSourceRange(),
                       FieldDifferentWidthBitField)
              << FirstII << FirstField->getBitWidth()->getSourceRange();
          ODRDiagNote(SecondField->getLocation(), SecondField->getSourceRange(),
                      FieldDifferentWidthBitField)
              << SecondII << SecondField->getBitWidth()->getSourceRange();
          Diagnosed = true;
          break;
        }

        const bool IsFirstMutable = FirstField->isMutable();
        const bool IsSecondMutable = SecondField->isMutable();
        if (IsFirstMutable != IsSecondMutable) {
          ODRDiagError(FirstField->getLocation(), FirstField->getSourceRange(),
                       FieldSingleMutable)
              << FirstII << IsFirstMutable;
          ODRDiagNote(SecondField->getLocation(), SecondField->getSourceRange(),
                      FieldSingleMutable)
              << SecondII << IsSecondMutable;
          Diagnosed = true;
          break;
        }

        const Expr *FirstInitializer = FirstField->getInClassInitializer();
        const Expr *SecondInitializer = SecondField->getInClassInitializer();
        if ((!FirstInitializer && SecondInitializer) ||
            (FirstInitializer && !SecondInitializer)) {
          ODRDiagError(FirstField->getLocation(), FirstField->getSourceRange(),
                       FieldSingleInitializer)
              << FirstII << (FirstInitializer != nullptr);
          ODRDiagNote(SecondField->getLocation(), SecondField->getSourceRange(),
                      FieldSingleInitializer)
              << SecondII << (SecondInitializer != nullptr);
          Diagnosed = true;
          break;
        }

        if (FirstInitializer && SecondInitializer) {
          unsigned FirstInitHash = ComputeODRHash(FirstInitializer);
          unsigned SecondInitHash = ComputeODRHash(SecondInitializer);
          if (FirstInitHash != SecondInitHash) {
            ODRDiagError(FirstField->getLocation(),
                         FirstField->getSourceRange(),
                         FieldDifferentInitializers)
                << FirstII << FirstInitializer->getSourceRange();
            ODRDiagNote(SecondField->getLocation(),
                        SecondField->getSourceRange(),
                        FieldDifferentInitializers)
                << SecondII << SecondInitializer->getSourceRange();
            Diagnosed = true;
            break;
          }
        }

        break;
      }
      case CXXMethod: {
        enum {
          DiagMethod,
          DiagConstructor,
          DiagDestructor,
        } FirstMethodType,
            SecondMethodType;
        auto GetMethodTypeForDiagnostics = [](const CXXMethodDecl* D) {
          if (isa<CXXConstructorDecl>(D)) return DiagConstructor;
          if (isa<CXXDestructorDecl>(D)) return DiagDestructor;
          return DiagMethod;
        };
        const CXXMethodDecl *FirstMethod = cast<CXXMethodDecl>(FirstDecl);
        const CXXMethodDecl *SecondMethod = cast<CXXMethodDecl>(SecondDecl);
        FirstMethodType = GetMethodTypeForDiagnostics(FirstMethod);
        SecondMethodType = GetMethodTypeForDiagnostics(SecondMethod);
        auto FirstName = FirstMethod->getDeclName();
        auto SecondName = SecondMethod->getDeclName();
        if (FirstMethodType != SecondMethodType || FirstName != SecondName) {
          ODRDiagError(FirstMethod->getLocation(),
                       FirstMethod->getSourceRange(), MethodName)
              << FirstMethodType << FirstName;
          ODRDiagNote(SecondMethod->getLocation(),
                      SecondMethod->getSourceRange(), MethodName)
              << SecondMethodType << SecondName;

          Diagnosed = true;
          break;
        }

        const bool FirstDeleted = FirstMethod->isDeletedAsWritten();
        const bool SecondDeleted = SecondMethod->isDeletedAsWritten();
        if (FirstDeleted != SecondDeleted) {
          ODRDiagError(FirstMethod->getLocation(),
                       FirstMethod->getSourceRange(), MethodDeleted)
              << FirstMethodType << FirstName << FirstDeleted;

          ODRDiagNote(SecondMethod->getLocation(),
                      SecondMethod->getSourceRange(), MethodDeleted)
              << SecondMethodType << SecondName << SecondDeleted;
          Diagnosed = true;
          break;
        }

        const bool FirstDefaulted = FirstMethod->isExplicitlyDefaulted();
        const bool SecondDefaulted = SecondMethod->isExplicitlyDefaulted();
        if (FirstDefaulted != SecondDefaulted) {
          ODRDiagError(FirstMethod->getLocation(),
                       FirstMethod->getSourceRange(), MethodDefaulted)
              << FirstMethodType << FirstName << FirstDefaulted;

          ODRDiagNote(SecondMethod->getLocation(),
                      SecondMethod->getSourceRange(), MethodDefaulted)
              << SecondMethodType << SecondName << SecondDefaulted;
          Diagnosed = true;
          break;
        }

        const bool FirstVirtual = FirstMethod->isVirtualAsWritten();
        const bool SecondVirtual = SecondMethod->isVirtualAsWritten();
        const bool FirstPure = FirstMethod->isPure();
        const bool SecondPure = SecondMethod->isPure();
        if ((FirstVirtual || SecondVirtual) &&
            (FirstVirtual != SecondVirtual || FirstPure != SecondPure)) {
          ODRDiagError(FirstMethod->getLocation(),
                       FirstMethod->getSourceRange(), MethodVirtual)
              << FirstMethodType << FirstName << FirstPure << FirstVirtual;
          ODRDiagNote(SecondMethod->getLocation(),
                      SecondMethod->getSourceRange(), MethodVirtual)
              << SecondMethodType << SecondName << SecondPure << SecondVirtual;
          Diagnosed = true;
          break;
        }

        // CXXMethodDecl::isStatic uses the canonical Decl.  With Decl merging,
        // FirstDecl is the canonical Decl of SecondDecl, so the storage
        // class needs to be checked instead.
        const auto FirstStorage = FirstMethod->getStorageClass();
        const auto SecondStorage = SecondMethod->getStorageClass();
        const bool FirstStatic = FirstStorage == SC_Static;
        const bool SecondStatic = SecondStorage == SC_Static;
        if (FirstStatic != SecondStatic) {
          ODRDiagError(FirstMethod->getLocation(),
                       FirstMethod->getSourceRange(), MethodStatic)
              << FirstMethodType << FirstName << FirstStatic;
          ODRDiagNote(SecondMethod->getLocation(),
                      SecondMethod->getSourceRange(), MethodStatic)
              << SecondMethodType << SecondName << SecondStatic;
          Diagnosed = true;
          break;
        }

        const bool FirstVolatile = FirstMethod->isVolatile();
        const bool SecondVolatile = SecondMethod->isVolatile();
        if (FirstVolatile != SecondVolatile) {
          ODRDiagError(FirstMethod->getLocation(),
                       FirstMethod->getSourceRange(), MethodVolatile)
              << FirstMethodType << FirstName << FirstVolatile;
          ODRDiagNote(SecondMethod->getLocation(),
                      SecondMethod->getSourceRange(), MethodVolatile)
              << SecondMethodType << SecondName << SecondVolatile;
          Diagnosed = true;
          break;
        }

        const bool FirstConst = FirstMethod->isConst();
        const bool SecondConst = SecondMethod->isConst();
        if (FirstConst != SecondConst) {
          ODRDiagError(FirstMethod->getLocation(),
                       FirstMethod->getSourceRange(), MethodConst)
              << FirstMethodType << FirstName << FirstConst;
          ODRDiagNote(SecondMethod->getLocation(),
                      SecondMethod->getSourceRange(), MethodConst)
              << SecondMethodType << SecondName << SecondConst;
          Diagnosed = true;
          break;
        }

        const bool FirstInline = FirstMethod->isInlineSpecified();
        const bool SecondInline = SecondMethod->isInlineSpecified();
        if (FirstInline != SecondInline) {
          ODRDiagError(FirstMethod->getLocation(),
                       FirstMethod->getSourceRange(), MethodInline)
              << FirstMethodType << FirstName << FirstInline;
          ODRDiagNote(SecondMethod->getLocation(),
                      SecondMethod->getSourceRange(), MethodInline)
              << SecondMethodType << SecondName << SecondInline;
          Diagnosed = true;
          break;
        }

        const unsigned FirstNumParameters = FirstMethod->param_size();
        const unsigned SecondNumParameters = SecondMethod->param_size();
        if (FirstNumParameters != SecondNumParameters) {
          ODRDiagError(FirstMethod->getLocation(),
                       FirstMethod->getSourceRange(), MethodNumberParameters)
              << FirstMethodType << FirstName << FirstNumParameters;
          ODRDiagNote(SecondMethod->getLocation(),
                      SecondMethod->getSourceRange(), MethodNumberParameters)
              << SecondMethodType << SecondName << SecondNumParameters;
          Diagnosed = true;
          break;
        }

        // Need this status boolean to know when break out of the switch.
        bool ParameterMismatch = false;
        for (unsigned I = 0; I < FirstNumParameters; ++I) {
          const ParmVarDecl *FirstParam = FirstMethod->getParamDecl(I);
          const ParmVarDecl *SecondParam = SecondMethod->getParamDecl(I);

          QualType FirstParamType = FirstParam->getType();
          QualType SecondParamType = SecondParam->getType();
          if (FirstParamType != SecondParamType &&
              ComputeQualTypeODRHash(FirstParamType) !=
                  ComputeQualTypeODRHash(SecondParamType)) {
            if (const DecayedType *ParamDecayedType =
                    FirstParamType->getAs<DecayedType>()) {
              ODRDiagError(FirstMethod->getLocation(),
                           FirstMethod->getSourceRange(), MethodParameterType)
                  << FirstMethodType << FirstName << (I + 1) << FirstParamType
                  << true << ParamDecayedType->getOriginalType();
            } else {
              ODRDiagError(FirstMethod->getLocation(),
                           FirstMethod->getSourceRange(), MethodParameterType)
                  << FirstMethodType << FirstName << (I + 1) << FirstParamType
                  << false;
            }

            if (const DecayedType *ParamDecayedType =
                    SecondParamType->getAs<DecayedType>()) {
              ODRDiagNote(SecondMethod->getLocation(),
                          SecondMethod->getSourceRange(), MethodParameterType)
                  << SecondMethodType << SecondName << (I + 1)
                  << SecondParamType << true
                  << ParamDecayedType->getOriginalType();
            } else {
              ODRDiagNote(SecondMethod->getLocation(),
                          SecondMethod->getSourceRange(), MethodParameterType)
                  << SecondMethodType << SecondName << (I + 1)
                  << SecondParamType << false;
            }
            ParameterMismatch = true;
            break;
          }

          DeclarationName FirstParamName = FirstParam->getDeclName();
          DeclarationName SecondParamName = SecondParam->getDeclName();
          if (FirstParamName != SecondParamName) {
            ODRDiagError(FirstMethod->getLocation(),
                         FirstMethod->getSourceRange(), MethodParameterName)
                << FirstMethodType << FirstName << (I + 1) << FirstParamName;
            ODRDiagNote(SecondMethod->getLocation(),
                        SecondMethod->getSourceRange(), MethodParameterName)
                << SecondMethodType << SecondName << (I + 1) << SecondParamName;
            ParameterMismatch = true;
            break;
          }

          const Expr *FirstInit = FirstParam->getInit();
          const Expr *SecondInit = SecondParam->getInit();
          if ((FirstInit == nullptr) != (SecondInit == nullptr)) {
            ODRDiagError(FirstMethod->getLocation(),
                         FirstMethod->getSourceRange(),
                         MethodParameterSingleDefaultArgument)
                << FirstMethodType << FirstName << (I + 1)
                << (FirstInit == nullptr)
                << (FirstInit ? FirstInit->getSourceRange() : SourceRange());
            ODRDiagNote(SecondMethod->getLocation(),
                        SecondMethod->getSourceRange(),
                        MethodParameterSingleDefaultArgument)
                << SecondMethodType << SecondName << (I + 1)
                << (SecondInit == nullptr)
                << (SecondInit ? SecondInit->getSourceRange() : SourceRange());
            ParameterMismatch = true;
            break;
          }

          if (FirstInit && SecondInit &&
              ComputeODRHash(FirstInit) != ComputeODRHash(SecondInit)) {
            ODRDiagError(FirstMethod->getLocation(),
                         FirstMethod->getSourceRange(),
                         MethodParameterDifferentDefaultArgument)
                << FirstMethodType << FirstName << (I + 1)
                << FirstInit->getSourceRange();
            ODRDiagNote(SecondMethod->getLocation(),
                        SecondMethod->getSourceRange(),
                        MethodParameterDifferentDefaultArgument)
                << SecondMethodType << SecondName << (I + 1)
                << SecondInit->getSourceRange();
            ParameterMismatch = true;
            break;

          }
        }

        if (ParameterMismatch) {
          Diagnosed = true;
          break;
        }

        const auto *FirstTemplateArgs =
            FirstMethod->getTemplateSpecializationArgs();
        const auto *SecondTemplateArgs =
            SecondMethod->getTemplateSpecializationArgs();

        if ((FirstTemplateArgs && !SecondTemplateArgs) ||
            (!FirstTemplateArgs && SecondTemplateArgs)) {
          ODRDiagError(FirstMethod->getLocation(),
                       FirstMethod->getSourceRange(), MethodNoTemplateArguments)
              << FirstMethodType << FirstName << (FirstTemplateArgs != nullptr);
          ODRDiagNote(SecondMethod->getLocation(),
                      SecondMethod->getSourceRange(), MethodNoTemplateArguments)
              << SecondMethodType << SecondName
              << (SecondTemplateArgs != nullptr);

          Diagnosed = true;
          break;
        }

        if (FirstTemplateArgs && SecondTemplateArgs) {
          // Remove pack expansions from argument list.
          auto ExpandTemplateArgumentList =
              [](const TemplateArgumentList *TAL) {
                llvm::SmallVector<const TemplateArgument *, 8> ExpandedList;
                for (const TemplateArgument &TA : TAL->asArray()) {
                  if (TA.getKind() != TemplateArgument::Pack) {
                    ExpandedList.push_back(&TA);
                    continue;
                  }
                  for (const TemplateArgument &PackTA : TA.getPackAsArray()) {
                    ExpandedList.push_back(&PackTA);
                  }
                }
                return ExpandedList;
              };
          llvm::SmallVector<const TemplateArgument *, 8> FirstExpandedList =
              ExpandTemplateArgumentList(FirstTemplateArgs);
          llvm::SmallVector<const TemplateArgument *, 8> SecondExpandedList =
              ExpandTemplateArgumentList(SecondTemplateArgs);

          if (FirstExpandedList.size() != SecondExpandedList.size()) {
            ODRDiagError(FirstMethod->getLocation(),
                         FirstMethod->getSourceRange(),
                         MethodDifferentNumberTemplateArguments)
                << FirstMethodType << FirstName
                << (unsigned)FirstExpandedList.size();
            ODRDiagNote(SecondMethod->getLocation(),
                        SecondMethod->getSourceRange(),
                        MethodDifferentNumberTemplateArguments)
                << SecondMethodType << SecondName
                << (unsigned)SecondExpandedList.size();

            Diagnosed = true;
            break;
          }

          bool TemplateArgumentMismatch = false;
          for (unsigned i = 0, e = FirstExpandedList.size(); i != e; ++i) {
            const TemplateArgument &FirstTA = *FirstExpandedList[i],
                                   &SecondTA = *SecondExpandedList[i];
            if (ComputeTemplateArgumentODRHash(FirstTA) ==
                ComputeTemplateArgumentODRHash(SecondTA)) {
              continue;
            }

            ODRDiagError(FirstMethod->getLocation(),
                         FirstMethod->getSourceRange(),
                         MethodDifferentTemplateArgument)
                << FirstMethodType << FirstName << FirstTA << i + 1;
            ODRDiagNote(SecondMethod->getLocation(),
                        SecondMethod->getSourceRange(),
                        MethodDifferentTemplateArgument)
                << SecondMethodType << SecondName << SecondTA << i + 1;

            TemplateArgumentMismatch = true;
            break;
          }

          if (TemplateArgumentMismatch) {
            Diagnosed = true;
            break;
          }
        }

        // Compute the hash of the method as if it has no body.
        auto ComputeCXXMethodODRHash = [&Hash](const CXXMethodDecl *D) {
          Hash.clear();
          Hash.AddFunctionDecl(D, true /*SkipBody*/);
          return Hash.CalculateHash();
        };

        // Compare the hash generated to the hash stored.  A difference means
        // that a body was present in the original source.  Due to merging,
        // the stardard way of detecting a body will not work.
        const bool HasFirstBody =
            ComputeCXXMethodODRHash(FirstMethod) != FirstMethod->getODRHash();
        const bool HasSecondBody =
            ComputeCXXMethodODRHash(SecondMethod) != SecondMethod->getODRHash();

        if (HasFirstBody != HasSecondBody) {
          ODRDiagError(FirstMethod->getLocation(),
                       FirstMethod->getSourceRange(), MethodSingleBody)
              << FirstMethodType << FirstName << HasFirstBody;
          ODRDiagNote(SecondMethod->getLocation(),
                      SecondMethod->getSourceRange(), MethodSingleBody)
              << SecondMethodType << SecondName << HasSecondBody;
          Diagnosed = true;
          break;
        }

        if (HasFirstBody && HasSecondBody) {
          ODRDiagError(FirstMethod->getLocation(),
                       FirstMethod->getSourceRange(), MethodDifferentBody)
              << FirstMethodType << FirstName;
          ODRDiagNote(SecondMethod->getLocation(),
                      SecondMethod->getSourceRange(), MethodDifferentBody)
              << SecondMethodType << SecondName;
          Diagnosed = true;
          break;
        }

        break;
      }
      case TypeAlias:
      case TypeDef: {
        TypedefNameDecl *FirstTD = cast<TypedefNameDecl>(FirstDecl);
        TypedefNameDecl *SecondTD = cast<TypedefNameDecl>(SecondDecl);
        auto FirstName = FirstTD->getDeclName();
        auto SecondName = SecondTD->getDeclName();
        if (FirstName != SecondName) {
          ODRDiagError(FirstTD->getLocation(), FirstTD->getSourceRange(),
                       TypedefName)
              << (FirstDiffType == TypeAlias) << FirstName;
          ODRDiagNote(SecondTD->getLocation(), SecondTD->getSourceRange(),
                      TypedefName)
              << (FirstDiffType == TypeAlias) << SecondName;
          Diagnosed = true;
          break;
        }

        QualType FirstType = FirstTD->getUnderlyingType();
        QualType SecondType = SecondTD->getUnderlyingType();
        if (ComputeQualTypeODRHash(FirstType) !=
            ComputeQualTypeODRHash(SecondType)) {
          ODRDiagError(FirstTD->getLocation(), FirstTD->getSourceRange(),
                       TypedefType)
              << (FirstDiffType == TypeAlias) << FirstName << FirstType;
          ODRDiagNote(SecondTD->getLocation(), SecondTD->getSourceRange(),
                      TypedefType)
              << (FirstDiffType == TypeAlias) << SecondName << SecondType;
          Diagnosed = true;
          break;
        }
        break;
      }
      case Var: {
        VarDecl *FirstVD = cast<VarDecl>(FirstDecl);
        VarDecl *SecondVD = cast<VarDecl>(SecondDecl);
        auto FirstName = FirstVD->getDeclName();
        auto SecondName = SecondVD->getDeclName();
        if (FirstName != SecondName) {
          ODRDiagError(FirstVD->getLocation(), FirstVD->getSourceRange(),
                       VarName)
              << FirstName;
          ODRDiagNote(SecondVD->getLocation(), SecondVD->getSourceRange(),
                      VarName)
              << SecondName;
          Diagnosed = true;
          break;
        }

        QualType FirstType = FirstVD->getType();
        QualType SecondType = SecondVD->getType();
        if (ComputeQualTypeODRHash(FirstType) !=
                        ComputeQualTypeODRHash(SecondType)) {
          ODRDiagError(FirstVD->getLocation(), FirstVD->getSourceRange(),
                       VarType)
              << FirstName << FirstType;
          ODRDiagNote(SecondVD->getLocation(), SecondVD->getSourceRange(),
                      VarType)
              << SecondName << SecondType;
          Diagnosed = true;
          break;
        }

        const Expr *FirstInit = FirstVD->getInit();
        const Expr *SecondInit = SecondVD->getInit();
        if ((FirstInit == nullptr) != (SecondInit == nullptr)) {
          ODRDiagError(FirstVD->getLocation(), FirstVD->getSourceRange(),
                       VarSingleInitializer)
              << FirstName << (FirstInit == nullptr)
              << (FirstInit ? FirstInit->getSourceRange(): SourceRange());
          ODRDiagNote(SecondVD->getLocation(), SecondVD->getSourceRange(),
                      VarSingleInitializer)
              << SecondName << (SecondInit == nullptr)
              << (SecondInit ? SecondInit->getSourceRange() : SourceRange());
          Diagnosed = true;
          break;
        }

        if (FirstInit && SecondInit &&
            ComputeODRHash(FirstInit) != ComputeODRHash(SecondInit)) {
          ODRDiagError(FirstVD->getLocation(), FirstVD->getSourceRange(),
                       VarDifferentInitializer)
              << FirstName << FirstInit->getSourceRange();
          ODRDiagNote(SecondVD->getLocation(), SecondVD->getSourceRange(),
                      VarDifferentInitializer)
              << SecondName << SecondInit->getSourceRange();
          Diagnosed = true;
          break;
        }

        const bool FirstIsConstexpr = FirstVD->isConstexpr();
        const bool SecondIsConstexpr = SecondVD->isConstexpr();
        if (FirstIsConstexpr != SecondIsConstexpr) {
          ODRDiagError(FirstVD->getLocation(), FirstVD->getSourceRange(),
                       VarConstexpr)
              << FirstName << FirstIsConstexpr;
          ODRDiagNote(SecondVD->getLocation(), SecondVD->getSourceRange(),
                      VarConstexpr)
              << SecondName << SecondIsConstexpr;
          Diagnosed = true;
          break;
        }
        break;
      }
      case Friend: {
        FriendDecl *FirstFriend = cast<FriendDecl>(FirstDecl);
        FriendDecl *SecondFriend = cast<FriendDecl>(SecondDecl);

        NamedDecl *FirstND = FirstFriend->getFriendDecl();
        NamedDecl *SecondND = SecondFriend->getFriendDecl();

        TypeSourceInfo *FirstTSI = FirstFriend->getFriendType();
        TypeSourceInfo *SecondTSI = SecondFriend->getFriendType();

        if (FirstND && SecondND) {
          ODRDiagError(FirstFriend->getFriendLoc(),
                       FirstFriend->getSourceRange(), FriendFunction)
              << FirstND;
          ODRDiagNote(SecondFriend->getFriendLoc(),
                      SecondFriend->getSourceRange(), FriendFunction)
              << SecondND;

          Diagnosed = true;
          break;
        }

        if (FirstTSI && SecondTSI) {
          QualType FirstFriendType = FirstTSI->getType();
          QualType SecondFriendType = SecondTSI->getType();
          assert(ComputeQualTypeODRHash(FirstFriendType) !=
                 ComputeQualTypeODRHash(SecondFriendType));
          ODRDiagError(FirstFriend->getFriendLoc(),
                       FirstFriend->getSourceRange(), FriendType)
              << FirstFriendType;
          ODRDiagNote(SecondFriend->getFriendLoc(),
                      SecondFriend->getSourceRange(), FriendType)
              << SecondFriendType;
          Diagnosed = true;
          break;
        }

        ODRDiagError(FirstFriend->getFriendLoc(), FirstFriend->getSourceRange(),
                     FriendTypeFunction)
            << (FirstTSI == nullptr);
        ODRDiagNote(SecondFriend->getFriendLoc(),
                    SecondFriend->getSourceRange(), FriendTypeFunction)
            << (SecondTSI == nullptr);

        Diagnosed = true;
        break;
      }
      case FunctionTemplate: {
        FunctionTemplateDecl *FirstTemplate =
            cast<FunctionTemplateDecl>(FirstDecl);
        FunctionTemplateDecl *SecondTemplate =
            cast<FunctionTemplateDecl>(SecondDecl);

        TemplateParameterList *FirstTPL =
            FirstTemplate->getTemplateParameters();
        TemplateParameterList *SecondTPL =
            SecondTemplate->getTemplateParameters();

        if (FirstTPL->size() != SecondTPL->size()) {
          ODRDiagError(FirstTemplate->getLocation(),
                       FirstTemplate->getSourceRange(),
                       FunctionTemplateDifferentNumberParameters)
              << FirstTemplate << FirstTPL->size();
          ODRDiagNote(SecondTemplate->getLocation(),
                      SecondTemplate->getSourceRange(),
                      FunctionTemplateDifferentNumberParameters)
              << SecondTemplate  << SecondTPL->size();

          Diagnosed = true;
          break;
        }

        bool ParameterMismatch = false;
        for (unsigned i = 0, e = FirstTPL->size(); i != e; ++i) {
          NamedDecl *FirstParam = FirstTPL->getParam(i);
          NamedDecl *SecondParam = SecondTPL->getParam(i);

          if (FirstParam->getKind() != SecondParam->getKind()) {
            enum {
              TemplateTypeParameter,
              NonTypeTemplateParameter,
              TemplateTemplateParameter,
            };
            auto GetParamType = [](NamedDecl *D) {
              switch (D->getKind()) {
                default:
                  llvm_unreachable("Unexpected template parameter type");
                case Decl::TemplateTypeParm:
                  return TemplateTypeParameter;
                case Decl::NonTypeTemplateParm:
                  return NonTypeTemplateParameter;
                case Decl::TemplateTemplateParm:
                  return TemplateTemplateParameter;
              }
            };

            ODRDiagError(FirstTemplate->getLocation(),
                         FirstTemplate->getSourceRange(),
                         FunctionTemplateParameterDifferentKind)
                << FirstTemplate << (i + 1) << GetParamType(FirstParam);
            ODRDiagNote(SecondTemplate->getLocation(),
                        SecondTemplate->getSourceRange(),
                        FunctionTemplateParameterDifferentKind)
                << SecondTemplate << (i + 1) << GetParamType(SecondParam);

            ParameterMismatch = true;
            break;
          }

          if (FirstParam->getName() != SecondParam->getName()) {
            ODRDiagError(FirstTemplate->getLocation(),
                         FirstTemplate->getSourceRange(),
                         FunctionTemplateParameterName)
                << FirstTemplate << (i + 1) << (bool)FirstParam->getIdentifier()
                << FirstParam;
            ODRDiagNote(SecondTemplate->getLocation(),
                        SecondTemplate->getSourceRange(),
                        FunctionTemplateParameterName)
                << SecondTemplate << (i + 1)
                << (bool)SecondParam->getIdentifier() << SecondParam;
            ParameterMismatch = true;
            break;
          }

          if (isa<TemplateTypeParmDecl>(FirstParam) &&
              isa<TemplateTypeParmDecl>(SecondParam)) {
            TemplateTypeParmDecl *FirstTTPD =
                cast<TemplateTypeParmDecl>(FirstParam);
            TemplateTypeParmDecl *SecondTTPD =
                cast<TemplateTypeParmDecl>(SecondParam);
            bool HasFirstDefaultArgument =
                FirstTTPD->hasDefaultArgument() &&
                !FirstTTPD->defaultArgumentWasInherited();
            bool HasSecondDefaultArgument =
                SecondTTPD->hasDefaultArgument() &&
                !SecondTTPD->defaultArgumentWasInherited();
            if (HasFirstDefaultArgument != HasSecondDefaultArgument) {
              ODRDiagError(FirstTemplate->getLocation(),
                           FirstTemplate->getSourceRange(),
                           FunctionTemplateParameterSingleDefaultArgument)
                  << FirstTemplate << (i + 1) << HasFirstDefaultArgument;
              ODRDiagNote(SecondTemplate->getLocation(),
                          SecondTemplate->getSourceRange(),
                          FunctionTemplateParameterSingleDefaultArgument)
                  << SecondTemplate << (i + 1) << HasSecondDefaultArgument;
              ParameterMismatch = true;
              break;
            }

            if (HasFirstDefaultArgument && HasSecondDefaultArgument) {
              QualType FirstType = FirstTTPD->getDefaultArgument();
              QualType SecondType = SecondTTPD->getDefaultArgument();
              if (ComputeQualTypeODRHash(FirstType) !=
                  ComputeQualTypeODRHash(SecondType)) {
                ODRDiagError(FirstTemplate->getLocation(),
                             FirstTemplate->getSourceRange(),
                             FunctionTemplateParameterDifferentDefaultArgument)
                    << FirstTemplate << (i + 1) << FirstType;
                ODRDiagNote(SecondTemplate->getLocation(),
                            SecondTemplate->getSourceRange(),
                            FunctionTemplateParameterDifferentDefaultArgument)
                    << SecondTemplate << (i + 1) << SecondType;
                ParameterMismatch = true;
                break;
              }
            }

            if (FirstTTPD->isParameterPack() !=
                SecondTTPD->isParameterPack()) {
              ODRDiagError(FirstTemplate->getLocation(),
                           FirstTemplate->getSourceRange(),
                           FunctionTemplatePackParameter)
                  << FirstTemplate << (i + 1) << FirstTTPD->isParameterPack();
              ODRDiagNote(SecondTemplate->getLocation(),
                          SecondTemplate->getSourceRange(),
                          FunctionTemplatePackParameter)
                  << SecondTemplate << (i + 1) << SecondTTPD->isParameterPack();
              ParameterMismatch = true;
              break;
            }
          }

          if (isa<TemplateTemplateParmDecl>(FirstParam) &&
              isa<TemplateTemplateParmDecl>(SecondParam)) {
            TemplateTemplateParmDecl *FirstTTPD =
                cast<TemplateTemplateParmDecl>(FirstParam);
            TemplateTemplateParmDecl *SecondTTPD =
                cast<TemplateTemplateParmDecl>(SecondParam);

            TemplateParameterList *FirstTPL =
                FirstTTPD->getTemplateParameters();
            TemplateParameterList *SecondTPL =
                SecondTTPD->getTemplateParameters();

            if (ComputeTemplateParameterListODRHash(FirstTPL) !=
                ComputeTemplateParameterListODRHash(SecondTPL)) {
              ODRDiagError(FirstTemplate->getLocation(),
                           FirstTemplate->getSourceRange(),
                           FunctionTemplateParameterDifferentType)
                  << FirstTemplate << (i + 1);
              ODRDiagNote(SecondTemplate->getLocation(),
                          SecondTemplate->getSourceRange(),
                          FunctionTemplateParameterDifferentType)
                  << SecondTemplate << (i + 1);
              ParameterMismatch = true;
              break;
            }

            bool HasFirstDefaultArgument =
                FirstTTPD->hasDefaultArgument() &&
                !FirstTTPD->defaultArgumentWasInherited();
            bool HasSecondDefaultArgument =
                SecondTTPD->hasDefaultArgument() &&
                !SecondTTPD->defaultArgumentWasInherited();
            if (HasFirstDefaultArgument != HasSecondDefaultArgument) {
              ODRDiagError(FirstTemplate->getLocation(),
                           FirstTemplate->getSourceRange(),
                           FunctionTemplateParameterSingleDefaultArgument)
                  << FirstTemplate << (i + 1) << HasFirstDefaultArgument;
              ODRDiagNote(SecondTemplate->getLocation(),
                          SecondTemplate->getSourceRange(),
                          FunctionTemplateParameterSingleDefaultArgument)
                  << SecondTemplate << (i + 1) << HasSecondDefaultArgument;
              ParameterMismatch = true;
              break;
            }

            if (HasFirstDefaultArgument && HasSecondDefaultArgument) {
              TemplateArgument FirstTA =
                  FirstTTPD->getDefaultArgument().getArgument();
              TemplateArgument SecondTA =
                  SecondTTPD->getDefaultArgument().getArgument();
              if (ComputeTemplateArgumentODRHash(FirstTA) !=
                  ComputeTemplateArgumentODRHash(SecondTA)) {
                ODRDiagError(FirstTemplate->getLocation(),
                             FirstTemplate->getSourceRange(),
                             FunctionTemplateParameterDifferentDefaultArgument)
                    << FirstTemplate << (i + 1) << FirstTA;
                ODRDiagNote(SecondTemplate->getLocation(),
                            SecondTemplate->getSourceRange(),
                            FunctionTemplateParameterDifferentDefaultArgument)
                    << SecondTemplate << (i + 1) << SecondTA;
                ParameterMismatch = true;
                break;
              }
            }

            if (FirstTTPD->isParameterPack() !=
                SecondTTPD->isParameterPack()) {
              ODRDiagError(FirstTemplate->getLocation(),
                           FirstTemplate->getSourceRange(),
                           FunctionTemplatePackParameter)
                  << FirstTemplate << (i + 1) << FirstTTPD->isParameterPack();
              ODRDiagNote(SecondTemplate->getLocation(),
                          SecondTemplate->getSourceRange(),
                          FunctionTemplatePackParameter)
                  << SecondTemplate << (i + 1) << SecondTTPD->isParameterPack();
              ParameterMismatch = true;
              break;
            }
          }

          if (isa<NonTypeTemplateParmDecl>(FirstParam) &&
              isa<NonTypeTemplateParmDecl>(SecondParam)) {
            NonTypeTemplateParmDecl *FirstNTTPD =
                cast<NonTypeTemplateParmDecl>(FirstParam);
            NonTypeTemplateParmDecl *SecondNTTPD =
                cast<NonTypeTemplateParmDecl>(SecondParam);

            QualType FirstType = FirstNTTPD->getType();
            QualType SecondType = SecondNTTPD->getType();
            if (ComputeQualTypeODRHash(FirstType) !=
                ComputeQualTypeODRHash(SecondType)) {
              ODRDiagError(FirstTemplate->getLocation(),
                           FirstTemplate->getSourceRange(),
                           FunctionTemplateParameterDifferentType)
                  << FirstTemplate << (i + 1);
              ODRDiagNote(SecondTemplate->getLocation(),
                          SecondTemplate->getSourceRange(),
                          FunctionTemplateParameterDifferentType)
                  << SecondTemplate << (i + 1);
              ParameterMismatch = true;
              break;
            }

            bool HasFirstDefaultArgument =
                FirstNTTPD->hasDefaultArgument() &&
                !FirstNTTPD->defaultArgumentWasInherited();
            bool HasSecondDefaultArgument =
                SecondNTTPD->hasDefaultArgument() &&
                !SecondNTTPD->defaultArgumentWasInherited();
            if (HasFirstDefaultArgument != HasSecondDefaultArgument) {
              ODRDiagError(FirstTemplate->getLocation(),
                           FirstTemplate->getSourceRange(),
                           FunctionTemplateParameterSingleDefaultArgument)
                  << FirstTemplate << (i + 1) << HasFirstDefaultArgument;
              ODRDiagNote(SecondTemplate->getLocation(),
                          SecondTemplate->getSourceRange(),
                          FunctionTemplateParameterSingleDefaultArgument)
                  << SecondTemplate << (i + 1) << HasSecondDefaultArgument;
              ParameterMismatch = true;
              break;
            }

            if (HasFirstDefaultArgument && HasSecondDefaultArgument) {
              Expr *FirstDefaultArgument = FirstNTTPD->getDefaultArgument();
              Expr *SecondDefaultArgument = SecondNTTPD->getDefaultArgument();
              if (ComputeODRHash(FirstDefaultArgument) !=
                  ComputeODRHash(SecondDefaultArgument)) {
                ODRDiagError(FirstTemplate->getLocation(),
                             FirstTemplate->getSourceRange(),
                             FunctionTemplateParameterDifferentDefaultArgument)
                    << FirstTemplate << (i + 1) << FirstDefaultArgument;
                ODRDiagNote(SecondTemplate->getLocation(),
                            SecondTemplate->getSourceRange(),
                            FunctionTemplateParameterDifferentDefaultArgument)
                    << SecondTemplate << (i + 1) << SecondDefaultArgument;
                ParameterMismatch = true;
                break;
              }
            }

            if (FirstNTTPD->isParameterPack() !=
                SecondNTTPD->isParameterPack()) {
              ODRDiagError(FirstTemplate->getLocation(),
                           FirstTemplate->getSourceRange(),
                           FunctionTemplatePackParameter)
                  << FirstTemplate << (i + 1) << FirstNTTPD->isParameterPack();
              ODRDiagNote(SecondTemplate->getLocation(),
                          SecondTemplate->getSourceRange(),
                          FunctionTemplatePackParameter)
                  << SecondTemplate << (i + 1)
                  << SecondNTTPD->isParameterPack();
              ParameterMismatch = true;
              break;
            }
          }
        }

        if (ParameterMismatch) {
          Diagnosed = true;
          break;
        }

        break;
      }
      }

      if (Diagnosed)
        continue;

      Diag(FirstDecl->getLocation(),
           diag::err_module_odr_violation_mismatch_decl_unknown)
          << FirstRecord << FirstModule.empty() << FirstModule << FirstDiffType
          << FirstDecl->getSourceRange();
      Diag(SecondDecl->getLocation(),
           diag::note_module_odr_violation_mismatch_decl_unknown)
          << SecondModule << FirstDiffType << SecondDecl->getSourceRange();
      Diagnosed = true;
    }

    if (!Diagnosed) {
      // All definitions are updates to the same declaration. This happens if a
      // module instantiates the declaration of a class template specialization
      // and two or more other modules instantiate its definition.
      //
      // FIXME: Indicate which modules had instantiations of this definition.
      // FIXME: How can this even happen?
      Diag(Merge.first->getLocation(),
           diag::err_module_odr_violation_different_instantiations)
        << Merge.first;
    }
  }

  // Issue ODR failures diagnostics for functions.
  for (auto &Merge : FunctionOdrMergeFailures) {
    enum ODRFunctionDifference {
      ReturnType,
      ParameterName,
      ParameterType,
      ParameterSingleDefaultArgument,
      ParameterDifferentDefaultArgument,
      FunctionBody,
    };

    FunctionDecl *FirstFunction = Merge.first;
    std::string FirstModule = getOwningModuleNameForDiagnostic(FirstFunction);

    bool Diagnosed = false;
    for (auto &SecondFunction : Merge.second) {

      if (FirstFunction == SecondFunction)
        continue;

      std::string SecondModule =
          getOwningModuleNameForDiagnostic(SecondFunction);

      auto ODRDiagError = [FirstFunction, &FirstModule,
                           this](SourceLocation Loc, SourceRange Range,
                                 ODRFunctionDifference DiffType) {
        return Diag(Loc, diag::err_module_odr_violation_function)
               << FirstFunction << FirstModule.empty() << FirstModule << Range
               << DiffType;
      };
      auto ODRDiagNote = [&SecondModule, this](SourceLocation Loc,
                                               SourceRange Range,
                                               ODRFunctionDifference DiffType) {
        return Diag(Loc, diag::note_module_odr_violation_function)
               << SecondModule << Range << DiffType;
      };

      if (ComputeQualTypeODRHash(FirstFunction->getReturnType()) !=
          ComputeQualTypeODRHash(SecondFunction->getReturnType())) {
        ODRDiagError(FirstFunction->getReturnTypeSourceRange().getBegin(),
                     FirstFunction->getReturnTypeSourceRange(), ReturnType)
            << FirstFunction->getReturnType();
        ODRDiagNote(SecondFunction->getReturnTypeSourceRange().getBegin(),
                    SecondFunction->getReturnTypeSourceRange(), ReturnType)
            << SecondFunction->getReturnType();
        Diagnosed = true;
        break;
      }

      assert(FirstFunction->param_size() == SecondFunction->param_size() &&
             "Merged functions with different number of parameters");

      auto ParamSize = FirstFunction->param_size();
      bool ParameterMismatch = false;
      for (unsigned I = 0; I < ParamSize; ++I) {
        auto *FirstParam = FirstFunction->getParamDecl(I);
        auto *SecondParam = SecondFunction->getParamDecl(I);

        assert(getContext().hasSameType(FirstParam->getType(),
                                      SecondParam->getType()) &&
               "Merged function has different parameter types.");

        if (FirstParam->getDeclName() != SecondParam->getDeclName()) {
          ODRDiagError(FirstParam->getLocation(), FirstParam->getSourceRange(),
                       ParameterName)
              << I + 1 << FirstParam->getDeclName();
          ODRDiagNote(SecondParam->getLocation(), SecondParam->getSourceRange(),
                      ParameterName)
              << I + 1 << SecondParam->getDeclName();
          ParameterMismatch = true;
          break;
        };

        QualType FirstParamType = FirstParam->getType();
        QualType SecondParamType = SecondParam->getType();
        if (FirstParamType != SecondParamType &&
            ComputeQualTypeODRHash(FirstParamType) !=
                ComputeQualTypeODRHash(SecondParamType)) {
          if (const DecayedType *ParamDecayedType =
                  FirstParamType->getAs<DecayedType>()) {
            ODRDiagError(FirstParam->getLocation(),
                         FirstParam->getSourceRange(), ParameterType)
                << (I + 1) << FirstParamType << true
                << ParamDecayedType->getOriginalType();
          } else {
            ODRDiagError(FirstParam->getLocation(),
                         FirstParam->getSourceRange(), ParameterType)
                << (I + 1) << FirstParamType << false;
          }

          if (const DecayedType *ParamDecayedType =
                  SecondParamType->getAs<DecayedType>()) {
            ODRDiagNote(SecondParam->getLocation(),
                        SecondParam->getSourceRange(), ParameterType)
                << (I + 1) << SecondParamType << true
                << ParamDecayedType->getOriginalType();
          } else {
            ODRDiagNote(SecondParam->getLocation(),
                        SecondParam->getSourceRange(), ParameterType)
                << (I + 1) << SecondParamType << false;
          }
          ParameterMismatch = true;
          break;
        }

        const Expr *FirstInit = FirstParam->getInit();
        const Expr *SecondInit = SecondParam->getInit();
        if ((FirstInit == nullptr) != (SecondInit == nullptr)) {
          ODRDiagError(FirstParam->getLocation(), FirstParam->getSourceRange(),
                       ParameterSingleDefaultArgument)
              << (I + 1) << (FirstInit == nullptr)
              << (FirstInit ? FirstInit->getSourceRange() : SourceRange());
          ODRDiagNote(SecondParam->getLocation(), SecondParam->getSourceRange(),
                      ParameterSingleDefaultArgument)
              << (I + 1) << (SecondInit == nullptr)
              << (SecondInit ? SecondInit->getSourceRange() : SourceRange());
          ParameterMismatch = true;
          break;
        }

        if (FirstInit && SecondInit &&
            ComputeODRHash(FirstInit) != ComputeODRHash(SecondInit)) {
          ODRDiagError(FirstParam->getLocation(), FirstParam->getSourceRange(),
                       ParameterDifferentDefaultArgument)
              << (I + 1) << FirstInit->getSourceRange();
          ODRDiagNote(SecondParam->getLocation(), SecondParam->getSourceRange(),
                      ParameterDifferentDefaultArgument)
              << (I + 1) << SecondInit->getSourceRange();
          ParameterMismatch = true;
          break;
        }

        assert(ComputeSubDeclODRHash(FirstParam) ==
                   ComputeSubDeclODRHash(SecondParam) &&
               "Undiagnosed parameter difference.");
      }

      if (ParameterMismatch) {
        Diagnosed = true;
        break;
      }

      // If no error has been generated before now, assume the problem is in
      // the body and generate a message.
      ODRDiagError(FirstFunction->getLocation(),
                   FirstFunction->getSourceRange(), FunctionBody);
      ODRDiagNote(SecondFunction->getLocation(),
                  SecondFunction->getSourceRange(), FunctionBody);
      Diagnosed = true;
      break;
    }
    (void)Diagnosed;
    assert(Diagnosed && "Unable to emit ODR diagnostic.");
  }

  // Issue ODR failures diagnostics for enums.
  for (auto &Merge : EnumOdrMergeFailures) {
    enum ODREnumDifference {
      SingleScopedEnum,
      EnumTagKeywordMismatch,
      SingleSpecifiedType,
      DifferentSpecifiedTypes,
      DifferentNumberEnumConstants,
      EnumConstantName,
      EnumConstantSingleInitilizer,
      EnumConstantDifferentInitilizer,
    };

    // If we've already pointed out a specific problem with this enum, don't
    // bother issuing a general "something's different" diagnostic.
    if (!DiagnosedOdrMergeFailures.insert(Merge.first).second)
      continue;

    EnumDecl *FirstEnum = Merge.first;
    std::string FirstModule = getOwningModuleNameForDiagnostic(FirstEnum);

    using DeclHashes =
        llvm::SmallVector<std::pair<EnumConstantDecl *, unsigned>, 4>;
    auto PopulateHashes = [&ComputeSubDeclODRHash, FirstEnum](
                              DeclHashes &Hashes, EnumDecl *Enum) {
      for (auto *D : Enum->decls()) {
        // Due to decl merging, the first EnumDecl is the parent of
        // Decls in both records.
        if (!ODRHash::isWhitelistedDecl(D, FirstEnum))
          continue;
        assert(isa<EnumConstantDecl>(D) && "Unexpected Decl kind");
        Hashes.emplace_back(cast<EnumConstantDecl>(D),
                            ComputeSubDeclODRHash(D));
      }
    };
    DeclHashes FirstHashes;
    PopulateHashes(FirstHashes, FirstEnum);
    bool Diagnosed = false;
    for (auto &SecondEnum : Merge.second) {

      if (FirstEnum == SecondEnum)
        continue;

      std::string SecondModule =
          getOwningModuleNameForDiagnostic(SecondEnum);

      auto ODRDiagError = [FirstEnum, &FirstModule,
                           this](SourceLocation Loc, SourceRange Range,
                                 ODREnumDifference DiffType) {
        return Diag(Loc, diag::err_module_odr_violation_enum)
               << FirstEnum << FirstModule.empty() << FirstModule << Range
               << DiffType;
      };
      auto ODRDiagNote = [&SecondModule, this](SourceLocation Loc,
                                               SourceRange Range,
                                               ODREnumDifference DiffType) {
        return Diag(Loc, diag::note_module_odr_violation_enum)
               << SecondModule << Range << DiffType;
      };

      if (FirstEnum->isScoped() != SecondEnum->isScoped()) {
        ODRDiagError(FirstEnum->getLocation(), FirstEnum->getSourceRange(),
                     SingleScopedEnum)
            << FirstEnum->isScoped();
        ODRDiagNote(SecondEnum->getLocation(), SecondEnum->getSourceRange(),
                    SingleScopedEnum)
            << SecondEnum->isScoped();
        Diagnosed = true;
        continue;
      }

      if (FirstEnum->isScoped() && SecondEnum->isScoped()) {
        if (FirstEnum->isScopedUsingClassTag() !=
            SecondEnum->isScopedUsingClassTag()) {
          ODRDiagError(FirstEnum->getLocation(), FirstEnum->getSourceRange(),
                       EnumTagKeywordMismatch)
              << FirstEnum->isScopedUsingClassTag();
          ODRDiagNote(SecondEnum->getLocation(), SecondEnum->getSourceRange(),
                      EnumTagKeywordMismatch)
              << SecondEnum->isScopedUsingClassTag();
          Diagnosed = true;
          continue;
        }
      }

      QualType FirstUnderlyingType =
          FirstEnum->getIntegerTypeSourceInfo()
              ? FirstEnum->getIntegerTypeSourceInfo()->getType()
              : QualType();
      QualType SecondUnderlyingType =
          SecondEnum->getIntegerTypeSourceInfo()
              ? SecondEnum->getIntegerTypeSourceInfo()->getType()
              : QualType();
      if (FirstUnderlyingType.isNull() != SecondUnderlyingType.isNull()) {
          ODRDiagError(FirstEnum->getLocation(), FirstEnum->getSourceRange(),
                       SingleSpecifiedType)
              << !FirstUnderlyingType.isNull();
          ODRDiagNote(SecondEnum->getLocation(), SecondEnum->getSourceRange(),
                      SingleSpecifiedType)
              << !SecondUnderlyingType.isNull();
          Diagnosed = true;
          continue;
      }

      if (!FirstUnderlyingType.isNull() && !SecondUnderlyingType.isNull()) {
        if (ComputeQualTypeODRHash(FirstUnderlyingType) !=
            ComputeQualTypeODRHash(SecondUnderlyingType)) {
          ODRDiagError(FirstEnum->getLocation(), FirstEnum->getSourceRange(),
                       DifferentSpecifiedTypes)
              << FirstUnderlyingType;
          ODRDiagNote(SecondEnum->getLocation(), SecondEnum->getSourceRange(),
                      DifferentSpecifiedTypes)
              << SecondUnderlyingType;
          Diagnosed = true;
          continue;
        }
      }

      DeclHashes SecondHashes;
      PopulateHashes(SecondHashes, SecondEnum);

      if (FirstHashes.size() != SecondHashes.size()) {
        ODRDiagError(FirstEnum->getLocation(), FirstEnum->getSourceRange(),
                     DifferentNumberEnumConstants)
            << (int)FirstHashes.size();
        ODRDiagNote(SecondEnum->getLocation(), SecondEnum->getSourceRange(),
                    DifferentNumberEnumConstants)
            << (int)SecondHashes.size();
        Diagnosed = true;
        continue;
      }

      for (unsigned I = 0; I < FirstHashes.size(); ++I) {
        if (FirstHashes[I].second == SecondHashes[I].second)
          continue;
        const EnumConstantDecl *FirstEnumConstant = FirstHashes[I].first;
        const EnumConstantDecl *SecondEnumConstant = SecondHashes[I].first;

        if (FirstEnumConstant->getDeclName() !=
            SecondEnumConstant->getDeclName()) {

          ODRDiagError(FirstEnumConstant->getLocation(),
                       FirstEnumConstant->getSourceRange(), EnumConstantName)
              << I + 1 << FirstEnumConstant;
          ODRDiagNote(SecondEnumConstant->getLocation(),
                      SecondEnumConstant->getSourceRange(), EnumConstantName)
              << I + 1 << SecondEnumConstant;
          Diagnosed = true;
          break;
        }

        const Expr *FirstInit = FirstEnumConstant->getInitExpr();
        const Expr *SecondInit = SecondEnumConstant->getInitExpr();
        if (!FirstInit && !SecondInit)
          continue;

        if (!FirstInit || !SecondInit) {
          ODRDiagError(FirstEnumConstant->getLocation(),
                       FirstEnumConstant->getSourceRange(),
                       EnumConstantSingleInitilizer)
              << I + 1 << FirstEnumConstant << (FirstInit != nullptr);
          ODRDiagNote(SecondEnumConstant->getLocation(),
                      SecondEnumConstant->getSourceRange(),
                      EnumConstantSingleInitilizer)
              << I + 1 << SecondEnumConstant << (SecondInit != nullptr);
          Diagnosed = true;
          break;
        }

        if (ComputeODRHash(FirstInit) != ComputeODRHash(SecondInit)) {
          ODRDiagError(FirstEnumConstant->getLocation(),
                       FirstEnumConstant->getSourceRange(),
                       EnumConstantDifferentInitilizer)
              << I + 1 << FirstEnumConstant;
          ODRDiagNote(SecondEnumConstant->getLocation(),
                      SecondEnumConstant->getSourceRange(),
                      EnumConstantDifferentInitilizer)
              << I + 1 << SecondEnumConstant;
          Diagnosed = true;
          break;
        }
      }
    }

    (void)Diagnosed;
    assert(Diagnosed && "Unable to emit ODR diagnostic.");
  }
}

void ASTReader::StartedDeserializing() {
  if (++NumCurrentElementsDeserializing == 1 && ReadTimer.get())
    ReadTimer->startTimer();
}

void ASTReader::FinishedDeserializing() {
  assert(NumCurrentElementsDeserializing &&
         "FinishedDeserializing not paired with StartedDeserializing");
  if (NumCurrentElementsDeserializing == 1) {
    // We decrease NumCurrentElementsDeserializing only after pending actions
    // are finished, to avoid recursively re-calling finishPendingActions().
    finishPendingActions();
  }
  --NumCurrentElementsDeserializing;

  if (NumCurrentElementsDeserializing == 0) {
    // Propagate exception specification and deduced type updates along
    // redeclaration chains.
    //
    // We do this now rather than in finishPendingActions because we want to
    // be able to walk the complete redeclaration chains of the updated decls.
    while (!PendingExceptionSpecUpdates.empty() ||
           !PendingDeducedTypeUpdates.empty()) {
      auto ESUpdates = std::move(PendingExceptionSpecUpdates);
      PendingExceptionSpecUpdates.clear();
      for (auto Update : ESUpdates) {
        ProcessingUpdatesRAIIObj ProcessingUpdates(*this);
        auto *FPT = Update.second->getType()->castAs<FunctionProtoType>();
        auto ESI = FPT->getExtProtoInfo().ExceptionSpec;
        if (auto *Listener = getContext().getASTMutationListener())
          Listener->ResolvedExceptionSpec(cast<FunctionDecl>(Update.second));
        for (auto *Redecl : Update.second->redecls())
          getContext().adjustExceptionSpec(cast<FunctionDecl>(Redecl), ESI);
      }

      auto DTUpdates = std::move(PendingDeducedTypeUpdates);
      PendingDeducedTypeUpdates.clear();
      for (auto Update : DTUpdates) {
        ProcessingUpdatesRAIIObj ProcessingUpdates(*this);
        // FIXME: If the return type is already deduced, check that it matches.
        getContext().adjustDeducedFunctionResultType(Update.first,
                                                     Update.second);
      }
    }

    if (ReadTimer)
      ReadTimer->stopTimer();

    diagnoseOdrViolations();

    // We are not in recursive loading, so it's safe to pass the "interesting"
    // decls to the consumer.
    if (Consumer)
      PassInterestingDeclsToConsumer();
  }
}

void ASTReader::pushExternalDeclIntoScope(NamedDecl *D, DeclarationName Name) {
  if (IdentifierInfo *II = Name.getAsIdentifierInfo()) {
    // Remove any fake results before adding any real ones.
    auto It = PendingFakeLookupResults.find(II);
    if (It != PendingFakeLookupResults.end()) {
      for (auto *ND : It->second)
        SemaObj->IdResolver.RemoveDecl(ND);
      // FIXME: this works around module+PCH performance issue.
      // Rather than erase the result from the map, which is O(n), just clear
      // the vector of NamedDecls.
      It->second.clear();
    }
  }

  if (SemaObj->IdResolver.tryAddTopLevelDecl(D, Name) && SemaObj->TUScope) {
    SemaObj->TUScope->AddDecl(D);
  } else if (SemaObj->TUScope) {
    // Adding the decl to IdResolver may have failed because it was already in
    // (even though it was not added in scope). If it is already in, make sure
    // it gets in the scope as well.
    if (std::find(SemaObj->IdResolver.begin(Name),
                  SemaObj->IdResolver.end(), D) != SemaObj->IdResolver.end())
      SemaObj->TUScope->AddDecl(D);
  }
}

ASTReader::ASTReader(Preprocessor &PP, InMemoryModuleCache &ModuleCache,
                     ASTContext *Context,
                     const PCHContainerReader &PCHContainerRdr,
                     ArrayRef<std::shared_ptr<ModuleFileExtension>> Extensions,
                     StringRef isysroot, bool DisableValidation,
                     bool AllowASTWithCompilerErrors,
                     bool AllowConfigurationMismatch, bool ValidateSystemInputs,
                     bool ValidateASTInputFilesContent, bool UseGlobalIndex,
                     std::unique_ptr<llvm::Timer> ReadTimer)
    : Listener(DisableValidation
                   ? cast<ASTReaderListener>(new SimpleASTReaderListener(PP))
                   : cast<ASTReaderListener>(new PCHValidator(PP, *this))),
      SourceMgr(PP.getSourceManager()), FileMgr(PP.getFileManager()),
      PCHContainerRdr(PCHContainerRdr), Diags(PP.getDiagnostics()), PP(PP),
      ContextObj(Context), ModuleMgr(PP.getFileManager(), ModuleCache,
                                     PCHContainerRdr, PP.getHeaderSearchInfo()),
      DummyIdResolver(PP), ReadTimer(std::move(ReadTimer)), isysroot(isysroot),
      DisableValidation(DisableValidation),
      AllowASTWithCompilerErrors(AllowASTWithCompilerErrors),
      AllowConfigurationMismatch(AllowConfigurationMismatch),
      ValidateSystemInputs(ValidateSystemInputs),
      ValidateASTInputFilesContent(ValidateASTInputFilesContent),
      UseGlobalIndex(UseGlobalIndex), CurrSwitchCaseStmts(&SwitchCaseStmts) {
  SourceMgr.setExternalSLocEntrySource(this);

  for (const auto &Ext : Extensions) {
    auto BlockName = Ext->getExtensionMetadata().BlockName;
    auto Known = ModuleFileExtensions.find(BlockName);
    if (Known != ModuleFileExtensions.end()) {
      Diags.Report(diag::warn_duplicate_module_file_extension)
        << BlockName;
      continue;
    }

    ModuleFileExtensions.insert({BlockName, Ext});
  }
}

ASTReader::~ASTReader() {
  if (OwnsDeserializationListener)
    delete DeserializationListener;
}

IdentifierResolver &ASTReader::getIdResolver() {
  return SemaObj ? SemaObj->IdResolver : DummyIdResolver;
}

Expected<unsigned> ASTRecordReader::readRecord(llvm::BitstreamCursor &Cursor,
                                               unsigned AbbrevID) {
  Idx = 0;
  Record.clear();
  return Cursor.readRecord(AbbrevID, Record);
}
//===----------------------------------------------------------------------===//
//// OMPClauseReader implementation
////===----------------------------------------------------------------------===//

// This has to be in namespace clang because it's friended by all
// of the OMP clauses.
namespace clang {

class OMPClauseReader : public OMPClauseVisitor<OMPClauseReader> {
  ASTRecordReader &Record;
  ASTContext &Context;

public:
  OMPClauseReader(ASTRecordReader &Record)
      : Record(Record), Context(Record.getContext()) {}

#define OPENMP_CLAUSE(Name, Class) void Visit##Class(Class *C);
#include "clang/Basic/OpenMPKinds.def"
  OMPClause *readClause();
  void VisitOMPClauseWithPreInit(OMPClauseWithPreInit *C);
  void VisitOMPClauseWithPostUpdate(OMPClauseWithPostUpdate *C);
};

} // end namespace clang

OMPClause *ASTRecordReader::readOMPClause() {
  return OMPClauseReader(*this).readClause();
}

OMPClause *OMPClauseReader::readClause() {
  OMPClause *C = nullptr;
  switch (Record.readInt()) {
  case OMPC_if:
    C = new (Context) OMPIfClause();
    break;
  case OMPC_final:
    C = new (Context) OMPFinalClause();
    break;
  case OMPC_num_threads:
    C = new (Context) OMPNumThreadsClause();
    break;
  case OMPC_safelen:
    C = new (Context) OMPSafelenClause();
    break;
  case OMPC_simdlen:
    C = new (Context) OMPSimdlenClause();
    break;
  case OMPC_allocator:
    C = new (Context) OMPAllocatorClause();
    break;
  case OMPC_collapse:
    C = new (Context) OMPCollapseClause();
    break;
  case OMPC_default:
    C = new (Context) OMPDefaultClause();
    break;
  case OMPC_proc_bind:
    C = new (Context) OMPProcBindClause();
    break;
  case OMPC_schedule:
    C = new (Context) OMPScheduleClause();
    break;
  case OMPC_ordered:
    C = OMPOrderedClause::CreateEmpty(Context, Record.readInt());
    break;
  case OMPC_nowait:
    C = new (Context) OMPNowaitClause();
    break;
  case OMPC_untied:
    C = new (Context) OMPUntiedClause();
    break;
  case OMPC_mergeable:
    C = new (Context) OMPMergeableClause();
    break;
  case OMPC_read:
    C = new (Context) OMPReadClause();
    break;
  case OMPC_write:
    C = new (Context) OMPWriteClause();
    break;
  case OMPC_update:
    C = new (Context) OMPUpdateClause();
    break;
  case OMPC_capture:
    C = new (Context) OMPCaptureClause();
    break;
  case OMPC_seq_cst:
    C = new (Context) OMPSeqCstClause();
    break;
  case OMPC_threads:
    C = new (Context) OMPThreadsClause();
    break;
  case OMPC_simd:
    C = new (Context) OMPSIMDClause();
    break;
  case OMPC_nogroup:
    C = new (Context) OMPNogroupClause();
    break;
  case OMPC_unified_address:
    C = new (Context) OMPUnifiedAddressClause();
    break;
  case OMPC_unified_shared_memory:
    C = new (Context) OMPUnifiedSharedMemoryClause();
    break;
  case OMPC_reverse_offload:
    C = new (Context) OMPReverseOffloadClause();
    break;
  case OMPC_dynamic_allocators:
    C = new (Context) OMPDynamicAllocatorsClause();
    break;
  case OMPC_atomic_default_mem_order:
    C = new (Context) OMPAtomicDefaultMemOrderClause();
    break;
 case OMPC_private:
    C = OMPPrivateClause::CreateEmpty(Context, Record.readInt());
    break;
  case OMPC_firstprivate:
    C = OMPFirstprivateClause::CreateEmpty(Context, Record.readInt());
    break;
  case OMPC_lastprivate:
    C = OMPLastprivateClause::CreateEmpty(Context, Record.readInt());
    break;
  case OMPC_shared:
    C = OMPSharedClause::CreateEmpty(Context, Record.readInt());
    break;
  case OMPC_reduction:
    C = OMPReductionClause::CreateEmpty(Context, Record.readInt());
    break;
  case OMPC_task_reduction:
    C = OMPTaskReductionClause::CreateEmpty(Context, Record.readInt());
    break;
  case OMPC_in_reduction:
    C = OMPInReductionClause::CreateEmpty(Context, Record.readInt());
    break;
  case OMPC_linear:
    C = OMPLinearClause::CreateEmpty(Context, Record.readInt());
    break;
  case OMPC_aligned:
    C = OMPAlignedClause::CreateEmpty(Context, Record.readInt());
    break;
  case OMPC_copyin:
    C = OMPCopyinClause::CreateEmpty(Context, Record.readInt());
    break;
  case OMPC_copyprivate:
    C = OMPCopyprivateClause::CreateEmpty(Context, Record.readInt());
    break;
  case OMPC_flush:
    C = OMPFlushClause::CreateEmpty(Context, Record.readInt());
    break;
  case OMPC_depend: {
    unsigned NumVars = Record.readInt();
    unsigned NumLoops = Record.readInt();
    C = OMPDependClause::CreateEmpty(Context, NumVars, NumLoops);
    break;
  }
  case OMPC_device:
    C = new (Context) OMPDeviceClause();
    break;
  case OMPC_map: {
    OMPMappableExprListSizeTy Sizes;
    Sizes.NumVars = Record.readInt();
    Sizes.NumUniqueDeclarations = Record.readInt();
    Sizes.NumComponentLists = Record.readInt();
    Sizes.NumComponents = Record.readInt();
    C = OMPMapClause::CreateEmpty(Context, Sizes);
    break;
  }
  case OMPC_num_teams:
    C = new (Context) OMPNumTeamsClause();
    break;
  case OMPC_thread_limit:
    C = new (Context) OMPThreadLimitClause();
    break;
  case OMPC_priority:
    C = new (Context) OMPPriorityClause();
    break;
  case OMPC_grainsize:
    C = new (Context) OMPGrainsizeClause();
    break;
  case OMPC_num_tasks:
    C = new (Context) OMPNumTasksClause();
    break;
  case OMPC_hint:
    C = new (Context) OMPHintClause();
    break;
  case OMPC_dist_schedule:
    C = new (Context) OMPDistScheduleClause();
    break;
  case OMPC_defaultmap:
    C = new (Context) OMPDefaultmapClause();
    break;
  case OMPC_to: {
    OMPMappableExprListSizeTy Sizes;
    Sizes.NumVars = Record.readInt();
    Sizes.NumUniqueDeclarations = Record.readInt();
    Sizes.NumComponentLists = Record.readInt();
    Sizes.NumComponents = Record.readInt();
    C = OMPToClause::CreateEmpty(Context, Sizes);
    break;
  }
  case OMPC_from: {
    OMPMappableExprListSizeTy Sizes;
    Sizes.NumVars = Record.readInt();
    Sizes.NumUniqueDeclarations = Record.readInt();
    Sizes.NumComponentLists = Record.readInt();
    Sizes.NumComponents = Record.readInt();
    C = OMPFromClause::CreateEmpty(Context, Sizes);
    break;
  }
  case OMPC_use_device_ptr: {
    OMPMappableExprListSizeTy Sizes;
    Sizes.NumVars = Record.readInt();
    Sizes.NumUniqueDeclarations = Record.readInt();
    Sizes.NumComponentLists = Record.readInt();
    Sizes.NumComponents = Record.readInt();
    C = OMPUseDevicePtrClause::CreateEmpty(Context, Sizes);
    break;
  }
  case OMPC_is_device_ptr: {
    OMPMappableExprListSizeTy Sizes;
    Sizes.NumVars = Record.readInt();
    Sizes.NumUniqueDeclarations = Record.readInt();
    Sizes.NumComponentLists = Record.readInt();
    Sizes.NumComponents = Record.readInt();
    C = OMPIsDevicePtrClause::CreateEmpty(Context, Sizes);
    break;
  }
  case OMPC_allocate:
    C = OMPAllocateClause::CreateEmpty(Context, Record.readInt());
    break;
  case OMPC_nontemporal:
    C = OMPNontemporalClause::CreateEmpty(Context, Record.readInt());
    break;
  }
  assert(C && "Unknown OMPClause type");

  Visit(C);
  C->setLocStart(Record.readSourceLocation());
  C->setLocEnd(Record.readSourceLocation());

  return C;
}

void OMPClauseReader::VisitOMPClauseWithPreInit(OMPClauseWithPreInit *C) {
  C->setPreInitStmt(Record.readSubStmt(),
                    static_cast<OpenMPDirectiveKind>(Record.readInt()));
}

void OMPClauseReader::VisitOMPClauseWithPostUpdate(OMPClauseWithPostUpdate *C) {
  VisitOMPClauseWithPreInit(C);
  C->setPostUpdateExpr(Record.readSubExpr());
}

void OMPClauseReader::VisitOMPIfClause(OMPIfClause *C) {
  VisitOMPClauseWithPreInit(C);
  C->setNameModifier(static_cast<OpenMPDirectiveKind>(Record.readInt()));
  C->setNameModifierLoc(Record.readSourceLocation());
  C->setColonLoc(Record.readSourceLocation());
  C->setCondition(Record.readSubExpr());
  C->setLParenLoc(Record.readSourceLocation());
}

void OMPClauseReader::VisitOMPFinalClause(OMPFinalClause *C) {
  VisitOMPClauseWithPreInit(C);
  C->setCondition(Record.readSubExpr());
  C->setLParenLoc(Record.readSourceLocation());
}

void OMPClauseReader::VisitOMPNumThreadsClause(OMPNumThreadsClause *C) {
  VisitOMPClauseWithPreInit(C);
  C->setNumThreads(Record.readSubExpr());
  C->setLParenLoc(Record.readSourceLocation());
}

void OMPClauseReader::VisitOMPSafelenClause(OMPSafelenClause *C) {
  C->setSafelen(Record.readSubExpr());
  C->setLParenLoc(Record.readSourceLocation());
}

void OMPClauseReader::VisitOMPSimdlenClause(OMPSimdlenClause *C) {
  C->setSimdlen(Record.readSubExpr());
  C->setLParenLoc(Record.readSourceLocation());
}

void OMPClauseReader::VisitOMPAllocatorClause(OMPAllocatorClause *C) {
  C->setAllocator(Record.readExpr());
  C->setLParenLoc(Record.readSourceLocation());
}

void OMPClauseReader::VisitOMPCollapseClause(OMPCollapseClause *C) {
  C->setNumForLoops(Record.readSubExpr());
  C->setLParenLoc(Record.readSourceLocation());
}

void OMPClauseReader::VisitOMPDefaultClause(OMPDefaultClause *C) {
  C->setDefaultKind(
       static_cast<OpenMPDefaultClauseKind>(Record.readInt()));
  C->setLParenLoc(Record.readSourceLocation());
  C->setDefaultKindKwLoc(Record.readSourceLocation());
}

void OMPClauseReader::VisitOMPProcBindClause(OMPProcBindClause *C) {
  C->setProcBindKind(
       static_cast<OpenMPProcBindClauseKind>(Record.readInt()));
  C->setLParenLoc(Record.readSourceLocation());
  C->setProcBindKindKwLoc(Record.readSourceLocation());
}

void OMPClauseReader::VisitOMPScheduleClause(OMPScheduleClause *C) {
  VisitOMPClauseWithPreInit(C);
  C->setScheduleKind(
       static_cast<OpenMPScheduleClauseKind>(Record.readInt()));
  C->setFirstScheduleModifier(
      static_cast<OpenMPScheduleClauseModifier>(Record.readInt()));
  C->setSecondScheduleModifier(
      static_cast<OpenMPScheduleClauseModifier>(Record.readInt()));
  C->setChunkSize(Record.readSubExpr());
  C->setLParenLoc(Record.readSourceLocation());
  C->setFirstScheduleModifierLoc(Record.readSourceLocation());
  C->setSecondScheduleModifierLoc(Record.readSourceLocation());
  C->setScheduleKindLoc(Record.readSourceLocation());
  C->setCommaLoc(Record.readSourceLocation());
}

void OMPClauseReader::VisitOMPOrderedClause(OMPOrderedClause *C) {
  C->setNumForLoops(Record.readSubExpr());
  for (unsigned I = 0, E = C->NumberOfLoops; I < E; ++I)
    C->setLoopNumIterations(I, Record.readSubExpr());
  for (unsigned I = 0, E = C->NumberOfLoops; I < E; ++I)
    C->setLoopCounter(I, Record.readSubExpr());
  C->setLParenLoc(Record.readSourceLocation());
}

void OMPClauseReader::VisitOMPNowaitClause(OMPNowaitClause *) {}

void OMPClauseReader::VisitOMPUntiedClause(OMPUntiedClause *) {}

void OMPClauseReader::VisitOMPMergeableClause(OMPMergeableClause *) {}

void OMPClauseReader::VisitOMPReadClause(OMPReadClause *) {}

void OMPClauseReader::VisitOMPWriteClause(OMPWriteClause *) {}

void OMPClauseReader::VisitOMPUpdateClause(OMPUpdateClause *) {}

void OMPClauseReader::VisitOMPCaptureClause(OMPCaptureClause *) {}

void OMPClauseReader::VisitOMPSeqCstClause(OMPSeqCstClause *) {}

void OMPClauseReader::VisitOMPThreadsClause(OMPThreadsClause *) {}

void OMPClauseReader::VisitOMPSIMDClause(OMPSIMDClause *) {}

void OMPClauseReader::VisitOMPNogroupClause(OMPNogroupClause *) {}

void OMPClauseReader::VisitOMPUnifiedAddressClause(OMPUnifiedAddressClause *) {}

void OMPClauseReader::VisitOMPUnifiedSharedMemoryClause(
    OMPUnifiedSharedMemoryClause *) {}

void OMPClauseReader::VisitOMPReverseOffloadClause(OMPReverseOffloadClause *) {}

void
OMPClauseReader::VisitOMPDynamicAllocatorsClause(OMPDynamicAllocatorsClause *) {
}

void OMPClauseReader::VisitOMPAtomicDefaultMemOrderClause(
    OMPAtomicDefaultMemOrderClause *C) {
  C->setAtomicDefaultMemOrderKind(
      static_cast<OpenMPAtomicDefaultMemOrderClauseKind>(Record.readInt()));
  C->setLParenLoc(Record.readSourceLocation());
  C->setAtomicDefaultMemOrderKindKwLoc(Record.readSourceLocation());
}

void OMPClauseReader::VisitOMPPrivateClause(OMPPrivateClause *C) {
  C->setLParenLoc(Record.readSourceLocation());
  unsigned NumVars = C->varlist_size();
  SmallVector<Expr *, 16> Vars;
  Vars.reserve(NumVars);
  for (unsigned i = 0; i != NumVars; ++i)
    Vars.push_back(Record.readSubExpr());
  C->setVarRefs(Vars);
  Vars.clear();
  for (unsigned i = 0; i != NumVars; ++i)
    Vars.push_back(Record.readSubExpr());
  C->setPrivateCopies(Vars);
}

void OMPClauseReader::VisitOMPFirstprivateClause(OMPFirstprivateClause *C) {
  VisitOMPClauseWithPreInit(C);
  C->setLParenLoc(Record.readSourceLocation());
  unsigned NumVars = C->varlist_size();
  SmallVector<Expr *, 16> Vars;
  Vars.reserve(NumVars);
  for (unsigned i = 0; i != NumVars; ++i)
    Vars.push_back(Record.readSubExpr());
  C->setVarRefs(Vars);
  Vars.clear();
  for (unsigned i = 0; i != NumVars; ++i)
    Vars.push_back(Record.readSubExpr());
  C->setPrivateCopies(Vars);
  Vars.clear();
  for (unsigned i = 0; i != NumVars; ++i)
    Vars.push_back(Record.readSubExpr());
  C->setInits(Vars);
}

void OMPClauseReader::VisitOMPLastprivateClause(OMPLastprivateClause *C) {
  VisitOMPClauseWithPostUpdate(C);
  C->setLParenLoc(Record.readSourceLocation());
  unsigned NumVars = C->varlist_size();
  SmallVector<Expr *, 16> Vars;
  Vars.reserve(NumVars);
  for (unsigned i = 0; i != NumVars; ++i)
    Vars.push_back(Record.readSubExpr());
  C->setVarRefs(Vars);
  Vars.clear();
  for (unsigned i = 0; i != NumVars; ++i)
    Vars.push_back(Record.readSubExpr());
  C->setPrivateCopies(Vars);
  Vars.clear();
  for (unsigned i = 0; i != NumVars; ++i)
    Vars.push_back(Record.readSubExpr());
  C->setSourceExprs(Vars);
  Vars.clear();
  for (unsigned i = 0; i != NumVars; ++i)
    Vars.push_back(Record.readSubExpr());
  C->setDestinationExprs(Vars);
  Vars.clear();
  for (unsigned i = 0; i != NumVars; ++i)
    Vars.push_back(Record.readSubExpr());
  C->setAssignmentOps(Vars);
}

void OMPClauseReader::VisitOMPSharedClause(OMPSharedClause *C) {
  C->setLParenLoc(Record.readSourceLocation());
  unsigned NumVars = C->varlist_size();
  SmallVector<Expr *, 16> Vars;
  Vars.reserve(NumVars);
  for (unsigned i = 0; i != NumVars; ++i)
    Vars.push_back(Record.readSubExpr());
  C->setVarRefs(Vars);
}

void OMPClauseReader::VisitOMPReductionClause(OMPReductionClause *C) {
  VisitOMPClauseWithPostUpdate(C);
  C->setLParenLoc(Record.readSourceLocation());
  C->setColonLoc(Record.readSourceLocation());
  NestedNameSpecifierLoc NNSL = Record.readNestedNameSpecifierLoc();
  DeclarationNameInfo DNI = Record.readDeclarationNameInfo();
  C->setQualifierLoc(NNSL);
  C->setNameInfo(DNI);

  unsigned NumVars = C->varlist_size();
  SmallVector<Expr *, 16> Vars;
  Vars.reserve(NumVars);
  for (unsigned i = 0; i != NumVars; ++i)
    Vars.push_back(Record.readSubExpr());
  C->setVarRefs(Vars);
  Vars.clear();
  for (unsigned i = 0; i != NumVars; ++i)
    Vars.push_back(Record.readSubExpr());
  C->setPrivates(Vars);
  Vars.clear();
  for (unsigned i = 0; i != NumVars; ++i)
    Vars.push_back(Record.readSubExpr());
  C->setLHSExprs(Vars);
  Vars.clear();
  for (unsigned i = 0; i != NumVars; ++i)
    Vars.push_back(Record.readSubExpr());
  C->setRHSExprs(Vars);
  Vars.clear();
  for (unsigned i = 0; i != NumVars; ++i)
    Vars.push_back(Record.readSubExpr());
  C->setReductionOps(Vars);
}

void OMPClauseReader::VisitOMPTaskReductionClause(OMPTaskReductionClause *C) {
  VisitOMPClauseWithPostUpdate(C);
  C->setLParenLoc(Record.readSourceLocation());
  C->setColonLoc(Record.readSourceLocation());
  NestedNameSpecifierLoc NNSL = Record.readNestedNameSpecifierLoc();
  DeclarationNameInfo DNI = Record.readDeclarationNameInfo();
  C->setQualifierLoc(NNSL);
  C->setNameInfo(DNI);

  unsigned NumVars = C->varlist_size();
  SmallVector<Expr *, 16> Vars;
  Vars.reserve(NumVars);
  for (unsigned I = 0; I != NumVars; ++I)
    Vars.push_back(Record.readSubExpr());
  C->setVarRefs(Vars);
  Vars.clear();
  for (unsigned I = 0; I != NumVars; ++I)
    Vars.push_back(Record.readSubExpr());
  C->setPrivates(Vars);
  Vars.clear();
  for (unsigned I = 0; I != NumVars; ++I)
    Vars.push_back(Record.readSubExpr());
  C->setLHSExprs(Vars);
  Vars.clear();
  for (unsigned I = 0; I != NumVars; ++I)
    Vars.push_back(Record.readSubExpr());
  C->setRHSExprs(Vars);
  Vars.clear();
  for (unsigned I = 0; I != NumVars; ++I)
    Vars.push_back(Record.readSubExpr());
  C->setReductionOps(Vars);
}

void OMPClauseReader::VisitOMPInReductionClause(OMPInReductionClause *C) {
  VisitOMPClauseWithPostUpdate(C);
  C->setLParenLoc(Record.readSourceLocation());
  C->setColonLoc(Record.readSourceLocation());
  NestedNameSpecifierLoc NNSL = Record.readNestedNameSpecifierLoc();
  DeclarationNameInfo DNI = Record.readDeclarationNameInfo();
  C->setQualifierLoc(NNSL);
  C->setNameInfo(DNI);

  unsigned NumVars = C->varlist_size();
  SmallVector<Expr *, 16> Vars;
  Vars.reserve(NumVars);
  for (unsigned I = 0; I != NumVars; ++I)
    Vars.push_back(Record.readSubExpr());
  C->setVarRefs(Vars);
  Vars.clear();
  for (unsigned I = 0; I != NumVars; ++I)
    Vars.push_back(Record.readSubExpr());
  C->setPrivates(Vars);
  Vars.clear();
  for (unsigned I = 0; I != NumVars; ++I)
    Vars.push_back(Record.readSubExpr());
  C->setLHSExprs(Vars);
  Vars.clear();
  for (unsigned I = 0; I != NumVars; ++I)
    Vars.push_back(Record.readSubExpr());
  C->setRHSExprs(Vars);
  Vars.clear();
  for (unsigned I = 0; I != NumVars; ++I)
    Vars.push_back(Record.readSubExpr());
  C->setReductionOps(Vars);
  Vars.clear();
  for (unsigned I = 0; I != NumVars; ++I)
    Vars.push_back(Record.readSubExpr());
  C->setTaskgroupDescriptors(Vars);
}

void OMPClauseReader::VisitOMPLinearClause(OMPLinearClause *C) {
  VisitOMPClauseWithPostUpdate(C);
  C->setLParenLoc(Record.readSourceLocation());
  C->setColonLoc(Record.readSourceLocation());
  C->setModifier(static_cast<OpenMPLinearClauseKind>(Record.readInt()));
  C->setModifierLoc(Record.readSourceLocation());
  unsigned NumVars = C->varlist_size();
  SmallVector<Expr *, 16> Vars;
  Vars.reserve(NumVars);
  for (unsigned i = 0; i != NumVars; ++i)
    Vars.push_back(Record.readSubExpr());
  C->setVarRefs(Vars);
  Vars.clear();
  for (unsigned i = 0; i != NumVars; ++i)
    Vars.push_back(Record.readSubExpr());
  C->setPrivates(Vars);
  Vars.clear();
  for (unsigned i = 0; i != NumVars; ++i)
    Vars.push_back(Record.readSubExpr());
  C->setInits(Vars);
  Vars.clear();
  for (unsigned i = 0; i != NumVars; ++i)
    Vars.push_back(Record.readSubExpr());
  C->setUpdates(Vars);
  Vars.clear();
  for (unsigned i = 0; i != NumVars; ++i)
    Vars.push_back(Record.readSubExpr());
  C->setFinals(Vars);
  C->setStep(Record.readSubExpr());
  C->setCalcStep(Record.readSubExpr());
  Vars.clear();
  for (unsigned I = 0; I != NumVars + 1; ++I)
    Vars.push_back(Record.readSubExpr());
  C->setUsedExprs(Vars);
}

void OMPClauseReader::VisitOMPAlignedClause(OMPAlignedClause *C) {
  C->setLParenLoc(Record.readSourceLocation());
  C->setColonLoc(Record.readSourceLocation());
  unsigned NumVars = C->varlist_size();
  SmallVector<Expr *, 16> Vars;
  Vars.reserve(NumVars);
  for (unsigned i = 0; i != NumVars; ++i)
    Vars.push_back(Record.readSubExpr());
  C->setVarRefs(Vars);
  C->setAlignment(Record.readSubExpr());
}

void OMPClauseReader::VisitOMPCopyinClause(OMPCopyinClause *C) {
  C->setLParenLoc(Record.readSourceLocation());
  unsigned NumVars = C->varlist_size();
  SmallVector<Expr *, 16> Exprs;
  Exprs.reserve(NumVars);
  for (unsigned i = 0; i != NumVars; ++i)
    Exprs.push_back(Record.readSubExpr());
  C->setVarRefs(Exprs);
  Exprs.clear();
  for (unsigned i = 0; i != NumVars; ++i)
    Exprs.push_back(Record.readSubExpr());
  C->setSourceExprs(Exprs);
  Exprs.clear();
  for (unsigned i = 0; i != NumVars; ++i)
    Exprs.push_back(Record.readSubExpr());
  C->setDestinationExprs(Exprs);
  Exprs.clear();
  for (unsigned i = 0; i != NumVars; ++i)
    Exprs.push_back(Record.readSubExpr());
  C->setAssignmentOps(Exprs);
}

void OMPClauseReader::VisitOMPCopyprivateClause(OMPCopyprivateClause *C) {
  C->setLParenLoc(Record.readSourceLocation());
  unsigned NumVars = C->varlist_size();
  SmallVector<Expr *, 16> Exprs;
  Exprs.reserve(NumVars);
  for (unsigned i = 0; i != NumVars; ++i)
    Exprs.push_back(Record.readSubExpr());
  C->setVarRefs(Exprs);
  Exprs.clear();
  for (unsigned i = 0; i != NumVars; ++i)
    Exprs.push_back(Record.readSubExpr());
  C->setSourceExprs(Exprs);
  Exprs.clear();
  for (unsigned i = 0; i != NumVars; ++i)
    Exprs.push_back(Record.readSubExpr());
  C->setDestinationExprs(Exprs);
  Exprs.clear();
  for (unsigned i = 0; i != NumVars; ++i)
    Exprs.push_back(Record.readSubExpr());
  C->setAssignmentOps(Exprs);
}

void OMPClauseReader::VisitOMPFlushClause(OMPFlushClause *C) {
  C->setLParenLoc(Record.readSourceLocation());
  unsigned NumVars = C->varlist_size();
  SmallVector<Expr *, 16> Vars;
  Vars.reserve(NumVars);
  for (unsigned i = 0; i != NumVars; ++i)
    Vars.push_back(Record.readSubExpr());
  C->setVarRefs(Vars);
}

void OMPClauseReader::VisitOMPDependClause(OMPDependClause *C) {
  C->setLParenLoc(Record.readSourceLocation());
  C->setDependencyKind(
      static_cast<OpenMPDependClauseKind>(Record.readInt()));
  C->setDependencyLoc(Record.readSourceLocation());
  C->setColonLoc(Record.readSourceLocation());
  unsigned NumVars = C->varlist_size();
  SmallVector<Expr *, 16> Vars;
  Vars.reserve(NumVars);
  for (unsigned I = 0; I != NumVars; ++I)
    Vars.push_back(Record.readSubExpr());
  C->setVarRefs(Vars);
  for (unsigned I = 0, E = C->getNumLoops(); I < E; ++I)
    C->setLoopData(I, Record.readSubExpr());
}

void OMPClauseReader::VisitOMPDeviceClause(OMPDeviceClause *C) {
  VisitOMPClauseWithPreInit(C);
  C->setDevice(Record.readSubExpr());
  C->setLParenLoc(Record.readSourceLocation());
}

void OMPClauseReader::VisitOMPMapClause(OMPMapClause *C) {
  C->setLParenLoc(Record.readSourceLocation());
  for (unsigned I = 0; I < OMPMapClause::NumberOfModifiers; ++I) {
    C->setMapTypeModifier(
        I, static_cast<OpenMPMapModifierKind>(Record.readInt()));
    C->setMapTypeModifierLoc(I, Record.readSourceLocation());
  }
  C->setMapperQualifierLoc(Record.readNestedNameSpecifierLoc());
  C->setMapperIdInfo(Record.readDeclarationNameInfo());
  C->setMapType(
     static_cast<OpenMPMapClauseKind>(Record.readInt()));
  C->setMapLoc(Record.readSourceLocation());
  C->setColonLoc(Record.readSourceLocation());
  auto NumVars = C->varlist_size();
  auto UniqueDecls = C->getUniqueDeclarationsNum();
  auto TotalLists = C->getTotalComponentListNum();
  auto TotalComponents = C->getTotalComponentsNum();

  SmallVector<Expr *, 16> Vars;
  Vars.reserve(NumVars);
  for (unsigned i = 0; i != NumVars; ++i)
    Vars.push_back(Record.readExpr());
  C->setVarRefs(Vars);

  SmallVector<Expr *, 16> UDMappers;
  UDMappers.reserve(NumVars);
  for (unsigned I = 0; I < NumVars; ++I)
    UDMappers.push_back(Record.readExpr());
  C->setUDMapperRefs(UDMappers);

  SmallVector<ValueDecl *, 16> Decls;
  Decls.reserve(UniqueDecls);
  for (unsigned i = 0; i < UniqueDecls; ++i)
    Decls.push_back(Record.readDeclAs<ValueDecl>());
  C->setUniqueDecls(Decls);

  SmallVector<unsigned, 16> ListsPerDecl;
  ListsPerDecl.reserve(UniqueDecls);
  for (unsigned i = 0; i < UniqueDecls; ++i)
    ListsPerDecl.push_back(Record.readInt());
  C->setDeclNumLists(ListsPerDecl);

  SmallVector<unsigned, 32> ListSizes;
  ListSizes.reserve(TotalLists);
  for (unsigned i = 0; i < TotalLists; ++i)
    ListSizes.push_back(Record.readInt());
  C->setComponentListSizes(ListSizes);

  SmallVector<OMPClauseMappableExprCommon::MappableComponent, 32> Components;
  Components.reserve(TotalComponents);
  for (unsigned i = 0; i < TotalComponents; ++i) {
    Expr *AssociatedExpr = Record.readExpr();
    auto *AssociatedDecl = Record.readDeclAs<ValueDecl>();
    Components.push_back(OMPClauseMappableExprCommon::MappableComponent(
        AssociatedExpr, AssociatedDecl));
  }
  C->setComponents(Components, ListSizes);
}

void OMPClauseReader::VisitOMPAllocateClause(OMPAllocateClause *C) {
  C->setLParenLoc(Record.readSourceLocation());
  C->setColonLoc(Record.readSourceLocation());
  C->setAllocator(Record.readSubExpr());
  unsigned NumVars = C->varlist_size();
  SmallVector<Expr *, 16> Vars;
  Vars.reserve(NumVars);
  for (unsigned i = 0; i != NumVars; ++i)
    Vars.push_back(Record.readSubExpr());
  C->setVarRefs(Vars);
}

void OMPClauseReader::VisitOMPNumTeamsClause(OMPNumTeamsClause *C) {
  VisitOMPClauseWithPreInit(C);
  C->setNumTeams(Record.readSubExpr());
  C->setLParenLoc(Record.readSourceLocation());
}

void OMPClauseReader::VisitOMPThreadLimitClause(OMPThreadLimitClause *C) {
  VisitOMPClauseWithPreInit(C);
  C->setThreadLimit(Record.readSubExpr());
  C->setLParenLoc(Record.readSourceLocation());
}

void OMPClauseReader::VisitOMPPriorityClause(OMPPriorityClause *C) {
  VisitOMPClauseWithPreInit(C);
  C->setPriority(Record.readSubExpr());
  C->setLParenLoc(Record.readSourceLocation());
}

void OMPClauseReader::VisitOMPGrainsizeClause(OMPGrainsizeClause *C) {
  VisitOMPClauseWithPreInit(C);
  C->setGrainsize(Record.readSubExpr());
  C->setLParenLoc(Record.readSourceLocation());
}

void OMPClauseReader::VisitOMPNumTasksClause(OMPNumTasksClause *C) {
  VisitOMPClauseWithPreInit(C);
  C->setNumTasks(Record.readSubExpr());
  C->setLParenLoc(Record.readSourceLocation());
}

void OMPClauseReader::VisitOMPHintClause(OMPHintClause *C) {
  C->setHint(Record.readSubExpr());
  C->setLParenLoc(Record.readSourceLocation());
}

void OMPClauseReader::VisitOMPDistScheduleClause(OMPDistScheduleClause *C) {
  VisitOMPClauseWithPreInit(C);
  C->setDistScheduleKind(
      static_cast<OpenMPDistScheduleClauseKind>(Record.readInt()));
  C->setChunkSize(Record.readSubExpr());
  C->setLParenLoc(Record.readSourceLocation());
  C->setDistScheduleKindLoc(Record.readSourceLocation());
  C->setCommaLoc(Record.readSourceLocation());
}

void OMPClauseReader::VisitOMPDefaultmapClause(OMPDefaultmapClause *C) {
  C->setDefaultmapKind(
       static_cast<OpenMPDefaultmapClauseKind>(Record.readInt()));
  C->setDefaultmapModifier(
      static_cast<OpenMPDefaultmapClauseModifier>(Record.readInt()));
  C->setLParenLoc(Record.readSourceLocation());
  C->setDefaultmapModifierLoc(Record.readSourceLocation());
  C->setDefaultmapKindLoc(Record.readSourceLocation());
}

void OMPClauseReader::VisitOMPToClause(OMPToClause *C) {
  C->setLParenLoc(Record.readSourceLocation());
  C->setMapperQualifierLoc(Record.readNestedNameSpecifierLoc());
  C->setMapperIdInfo(Record.readDeclarationNameInfo());
  auto NumVars = C->varlist_size();
  auto UniqueDecls = C->getUniqueDeclarationsNum();
  auto TotalLists = C->getTotalComponentListNum();
  auto TotalComponents = C->getTotalComponentsNum();

  SmallVector<Expr *, 16> Vars;
  Vars.reserve(NumVars);
  for (unsigned i = 0; i != NumVars; ++i)
    Vars.push_back(Record.readSubExpr());
  C->setVarRefs(Vars);

  SmallVector<Expr *, 16> UDMappers;
  UDMappers.reserve(NumVars);
  for (unsigned I = 0; I < NumVars; ++I)
    UDMappers.push_back(Record.readSubExpr());
  C->setUDMapperRefs(UDMappers);

  SmallVector<ValueDecl *, 16> Decls;
  Decls.reserve(UniqueDecls);
  for (unsigned i = 0; i < UniqueDecls; ++i)
    Decls.push_back(Record.readDeclAs<ValueDecl>());
  C->setUniqueDecls(Decls);

  SmallVector<unsigned, 16> ListsPerDecl;
  ListsPerDecl.reserve(UniqueDecls);
  for (unsigned i = 0; i < UniqueDecls; ++i)
    ListsPerDecl.push_back(Record.readInt());
  C->setDeclNumLists(ListsPerDecl);

  SmallVector<unsigned, 32> ListSizes;
  ListSizes.reserve(TotalLists);
  for (unsigned i = 0; i < TotalLists; ++i)
    ListSizes.push_back(Record.readInt());
  C->setComponentListSizes(ListSizes);

  SmallVector<OMPClauseMappableExprCommon::MappableComponent, 32> Components;
  Components.reserve(TotalComponents);
  for (unsigned i = 0; i < TotalComponents; ++i) {
    Expr *AssociatedExpr = Record.readSubExpr();
    auto *AssociatedDecl = Record.readDeclAs<ValueDecl>();
    Components.push_back(OMPClauseMappableExprCommon::MappableComponent(
        AssociatedExpr, AssociatedDecl));
  }
  C->setComponents(Components, ListSizes);
}

void OMPClauseReader::VisitOMPFromClause(OMPFromClause *C) {
  C->setLParenLoc(Record.readSourceLocation());
  C->setMapperQualifierLoc(Record.readNestedNameSpecifierLoc());
  C->setMapperIdInfo(Record.readDeclarationNameInfo());
  auto NumVars = C->varlist_size();
  auto UniqueDecls = C->getUniqueDeclarationsNum();
  auto TotalLists = C->getTotalComponentListNum();
  auto TotalComponents = C->getTotalComponentsNum();

  SmallVector<Expr *, 16> Vars;
  Vars.reserve(NumVars);
  for (unsigned i = 0; i != NumVars; ++i)
    Vars.push_back(Record.readSubExpr());
  C->setVarRefs(Vars);

  SmallVector<Expr *, 16> UDMappers;
  UDMappers.reserve(NumVars);
  for (unsigned I = 0; I < NumVars; ++I)
    UDMappers.push_back(Record.readSubExpr());
  C->setUDMapperRefs(UDMappers);

  SmallVector<ValueDecl *, 16> Decls;
  Decls.reserve(UniqueDecls);
  for (unsigned i = 0; i < UniqueDecls; ++i)
    Decls.push_back(Record.readDeclAs<ValueDecl>());
  C->setUniqueDecls(Decls);

  SmallVector<unsigned, 16> ListsPerDecl;
  ListsPerDecl.reserve(UniqueDecls);
  for (unsigned i = 0; i < UniqueDecls; ++i)
    ListsPerDecl.push_back(Record.readInt());
  C->setDeclNumLists(ListsPerDecl);

  SmallVector<unsigned, 32> ListSizes;
  ListSizes.reserve(TotalLists);
  for (unsigned i = 0; i < TotalLists; ++i)
    ListSizes.push_back(Record.readInt());
  C->setComponentListSizes(ListSizes);

  SmallVector<OMPClauseMappableExprCommon::MappableComponent, 32> Components;
  Components.reserve(TotalComponents);
  for (unsigned i = 0; i < TotalComponents; ++i) {
    Expr *AssociatedExpr = Record.readSubExpr();
    auto *AssociatedDecl = Record.readDeclAs<ValueDecl>();
    Components.push_back(OMPClauseMappableExprCommon::MappableComponent(
        AssociatedExpr, AssociatedDecl));
  }
  C->setComponents(Components, ListSizes);
}

void OMPClauseReader::VisitOMPUseDevicePtrClause(OMPUseDevicePtrClause *C) {
  C->setLParenLoc(Record.readSourceLocation());
  auto NumVars = C->varlist_size();
  auto UniqueDecls = C->getUniqueDeclarationsNum();
  auto TotalLists = C->getTotalComponentListNum();
  auto TotalComponents = C->getTotalComponentsNum();

  SmallVector<Expr *, 16> Vars;
  Vars.reserve(NumVars);
  for (unsigned i = 0; i != NumVars; ++i)
    Vars.push_back(Record.readSubExpr());
  C->setVarRefs(Vars);
  Vars.clear();
  for (unsigned i = 0; i != NumVars; ++i)
    Vars.push_back(Record.readSubExpr());
  C->setPrivateCopies(Vars);
  Vars.clear();
  for (unsigned i = 0; i != NumVars; ++i)
    Vars.push_back(Record.readSubExpr());
  C->setInits(Vars);

  SmallVector<ValueDecl *, 16> Decls;
  Decls.reserve(UniqueDecls);
  for (unsigned i = 0; i < UniqueDecls; ++i)
    Decls.push_back(Record.readDeclAs<ValueDecl>());
  C->setUniqueDecls(Decls);

  SmallVector<unsigned, 16> ListsPerDecl;
  ListsPerDecl.reserve(UniqueDecls);
  for (unsigned i = 0; i < UniqueDecls; ++i)
    ListsPerDecl.push_back(Record.readInt());
  C->setDeclNumLists(ListsPerDecl);

  SmallVector<unsigned, 32> ListSizes;
  ListSizes.reserve(TotalLists);
  for (unsigned i = 0; i < TotalLists; ++i)
    ListSizes.push_back(Record.readInt());
  C->setComponentListSizes(ListSizes);

  SmallVector<OMPClauseMappableExprCommon::MappableComponent, 32> Components;
  Components.reserve(TotalComponents);
  for (unsigned i = 0; i < TotalComponents; ++i) {
    Expr *AssociatedExpr = Record.readSubExpr();
    auto *AssociatedDecl = Record.readDeclAs<ValueDecl>();
    Components.push_back(OMPClauseMappableExprCommon::MappableComponent(
        AssociatedExpr, AssociatedDecl));
  }
  C->setComponents(Components, ListSizes);
}

void OMPClauseReader::VisitOMPIsDevicePtrClause(OMPIsDevicePtrClause *C) {
  C->setLParenLoc(Record.readSourceLocation());
  auto NumVars = C->varlist_size();
  auto UniqueDecls = C->getUniqueDeclarationsNum();
  auto TotalLists = C->getTotalComponentListNum();
  auto TotalComponents = C->getTotalComponentsNum();

  SmallVector<Expr *, 16> Vars;
  Vars.reserve(NumVars);
  for (unsigned i = 0; i != NumVars; ++i)
    Vars.push_back(Record.readSubExpr());
  C->setVarRefs(Vars);
  Vars.clear();

  SmallVector<ValueDecl *, 16> Decls;
  Decls.reserve(UniqueDecls);
  for (unsigned i = 0; i < UniqueDecls; ++i)
    Decls.push_back(Record.readDeclAs<ValueDecl>());
  C->setUniqueDecls(Decls);

  SmallVector<unsigned, 16> ListsPerDecl;
  ListsPerDecl.reserve(UniqueDecls);
  for (unsigned i = 0; i < UniqueDecls; ++i)
    ListsPerDecl.push_back(Record.readInt());
  C->setDeclNumLists(ListsPerDecl);

  SmallVector<unsigned, 32> ListSizes;
  ListSizes.reserve(TotalLists);
  for (unsigned i = 0; i < TotalLists; ++i)
    ListSizes.push_back(Record.readInt());
  C->setComponentListSizes(ListSizes);

  SmallVector<OMPClauseMappableExprCommon::MappableComponent, 32> Components;
  Components.reserve(TotalComponents);
  for (unsigned i = 0; i < TotalComponents; ++i) {
    Expr *AssociatedExpr = Record.readSubExpr();
    auto *AssociatedDecl = Record.readDeclAs<ValueDecl>();
    Components.push_back(OMPClauseMappableExprCommon::MappableComponent(
        AssociatedExpr, AssociatedDecl));
  }
  C->setComponents(Components, ListSizes);
}

<<<<<<< HEAD
//===----------------------------------------------------------------------===//
// OpenACCClauseReader implementation
//===----------------------------------------------------------------------===//

ACCClause *ACCClauseReader::readClause() {
  ACCClause *C;
  OpenACCClauseKind Kind = (OpenACCClauseKind)Record.readInt();
  switch (Kind) {
  case ACCC_nomap:
    C = ACCNomapClause::CreateEmpty(Context, Record.readInt());
    break;
#define OPENACC_CLAUSE_ALIAS_copy(Name) \
  case ACCC_##Name:
#include "clang/Basic/OpenACCKinds.def"
    C = ACCCopyClause::CreateEmpty(Context, Kind, Record.readInt());
    break;
#define OPENACC_CLAUSE_ALIAS_copyin(Name) \
  case ACCC_##Name:
#include "clang/Basic/OpenACCKinds.def"
    C = ACCCopyinClause::CreateEmpty(Context, Kind, Record.readInt());
    break;
#define OPENACC_CLAUSE_ALIAS_copyout(Name) \
  case ACCC_##Name:
#include "clang/Basic/OpenACCKinds.def"
    C = ACCCopyoutClause::CreateEmpty(Context, Kind, Record.readInt());
    break;
  case ACCC_shared:
    C = ACCSharedClause::CreateEmpty(Context, Record.readInt());
    break;
  case ACCC_private:
    C = ACCPrivateClause::CreateEmpty(Context, Record.readInt());
    break;
  case ACCC_firstprivate:
    C = ACCFirstprivateClause::CreateEmpty(Context, Record.readInt());
    break;
  case ACCC_reduction:
    C = ACCReductionClause::CreateEmpty(Context, Record.readInt());
    break;
  case ACCC_num_gangs:
    C = new (Context) ACCNumGangsClause();
    break;
  case ACCC_num_workers:
    C = new (Context) ACCNumWorkersClause();
    break;
  case ACCC_vector_length:
    C = new (Context) ACCVectorLengthClause();
    break;
  case ACCC_seq:
    C = new (Context) ACCSeqClause();
    break;
  case ACCC_independent:
    C = new (Context) ACCIndependentClause();
    break;
  case ACCC_auto:
    C = new (Context) ACCAutoClause();
    break;
  case ACCC_gang:
    C = new (Context) ACCGangClause();
    break;
  case ACCC_worker:
    C = new (Context) ACCWorkerClause();
    break;
  case ACCC_vector:
    C = new (Context) ACCVectorClause();
    break;
  case ACCC_collapse:
    C = new (Context) ACCCollapseClause();
    break;
  case ACCC_unknown:
    llvm_unreachable("Clause is not known");
  }
  Visit(C);
  C->setDetermination((OpenACCDetermination)Record.readInt());
  C->setLocStart(Record.readSourceLocation());
  C->setLocEnd(Record.readSourceLocation());

  return C;
}

void ACCClauseReader::VisitACCNomapClause(ACCNomapClause *C) {
  C->setLParenLoc(Record.readSourceLocation());
  unsigned NumVars = C->varlist_size();
  SmallVector<Expr *, 16> Vars;
  Vars.reserve(NumVars);
  for (unsigned i = 0; i != NumVars; ++i)
    Vars.push_back(Record.readSubExpr());
  C->setVarRefs(Vars);
}

void ACCClauseReader::VisitACCCopyClause(ACCCopyClause *C) {
  C->setLParenLoc(Record.readSourceLocation());
  unsigned NumVars = C->varlist_size();
  SmallVector<Expr *, 16> Vars;
  Vars.reserve(NumVars);
  for (unsigned i = 0; i != NumVars; ++i)
    Vars.push_back(Record.readSubExpr());
  C->setVarRefs(Vars);
}

void ACCClauseReader::VisitACCCopyinClause(ACCCopyinClause *C) {
  C->setLParenLoc(Record.readSourceLocation());
  unsigned NumVars = C->varlist_size();
  SmallVector<Expr *, 16> Vars;
  Vars.reserve(NumVars);
  for (unsigned i = 0; i != NumVars; ++i)
    Vars.push_back(Record.readSubExpr());
  C->setVarRefs(Vars);
}

void ACCClauseReader::VisitACCCopyoutClause(ACCCopyoutClause *C) {
  C->setLParenLoc(Record.readSourceLocation());
  unsigned NumVars = C->varlist_size();
  SmallVector<Expr *, 16> Vars;
  Vars.reserve(NumVars);
  for (unsigned i = 0; i != NumVars; ++i)
    Vars.push_back(Record.readSubExpr());
  C->setVarRefs(Vars);
}

void ACCClauseReader::VisitACCSharedClause(ACCSharedClause *C) {
=======
void OMPClauseReader::VisitOMPNontemporalClause(OMPNontemporalClause *C) {
>>>>>>> 3361c81f
  C->setLParenLoc(Record.readSourceLocation());
  unsigned NumVars = C->varlist_size();
  SmallVector<Expr *, 16> Vars;
  Vars.reserve(NumVars);
  for (unsigned i = 0; i != NumVars; ++i)
    Vars.push_back(Record.readSubExpr());
  C->setVarRefs(Vars);
<<<<<<< HEAD
}

void ACCClauseReader::VisitACCPrivateClause(ACCPrivateClause *C) {
  C->setLParenLoc(Record.readSourceLocation());
  unsigned NumVars = C->varlist_size();
  SmallVector<Expr *, 16> Vars;
  Vars.reserve(NumVars);
  for (unsigned i = 0; i != NumVars; ++i)
    Vars.push_back(Record.readSubExpr());
  C->setVarRefs(Vars);
}

void ACCClauseReader::VisitACCFirstprivateClause(ACCFirstprivateClause *C) {
  C->setLParenLoc(Record.readSourceLocation());
  unsigned NumVars = C->varlist_size();
  SmallVector<Expr *, 16> Vars;
  Vars.reserve(NumVars);
  for (unsigned i = 0; i != NumVars; ++i)
    Vars.push_back(Record.readSubExpr());
  C->setVarRefs(Vars);
}

void ACCClauseReader::VisitACCReductionClause(ACCReductionClause *C) {
  C->setLParenLoc(Record.readSourceLocation());
  C->setColonLoc(Record.readSourceLocation());
  DeclarationNameInfo DNI;
  Record.readDeclarationNameInfo(DNI);
  C->setNameInfo(DNI);
  unsigned NumVars = C->varlist_size();
  SmallVector<Expr *, 16> Vars;
  Vars.reserve(NumVars);
  for (unsigned i = 0; i != NumVars; ++i)
    Vars.push_back(Record.readSubExpr());
  C->setVarRefs(Vars);
}

void ACCClauseReader::VisitACCNumGangsClause(ACCNumGangsClause *C) {
  C->setNumGangs(Record.readSubExpr());
  C->setLParenLoc(Record.readSourceLocation());
}

void ACCClauseReader::VisitACCNumWorkersClause(ACCNumWorkersClause *C) {
  C->setNumWorkers(Record.readSubExpr());
  C->setLParenLoc(Record.readSourceLocation());
}

void ACCClauseReader::VisitACCVectorLengthClause(ACCVectorLengthClause *C) {
  C->setVectorLength(Record.readSubExpr());
  C->setLParenLoc(Record.readSourceLocation());
}

void ACCClauseReader::VisitACCSeqClause(ACCSeqClause *) {}
void ACCClauseReader::VisitACCIndependentClause(ACCIndependentClause *) {}
void ACCClauseReader::VisitACCAutoClause(ACCAutoClause *) {}
void ACCClauseReader::VisitACCGangClause(ACCGangClause *) {}
void ACCClauseReader::VisitACCWorkerClause(ACCWorkerClause *) {}
void ACCClauseReader::VisitACCVectorClause(ACCVectorClause *) {}

void ACCClauseReader::VisitACCCollapseClause(ACCCollapseClause *C) {
  C->setCollapse(Record.readSubExpr());
  C->setLParenLoc(Record.readSourceLocation());
=======
>>>>>>> 3361c81f
}<|MERGE_RESOLUTION|>--- conflicted
+++ resolved
@@ -30,6 +30,7 @@
 #include "clang/AST/ExprCXX.h"
 #include "clang/AST/ExternalASTSource.h"
 #include "clang/AST/NestedNameSpecifier.h"
+#include "clang/AST/OpenACCClause.h"
 #include "clang/AST/OpenMPClause.h"
 #include "clang/AST/ODRHash.h"
 #include "clang/AST/RawCommentList.h"
@@ -12458,10 +12459,42 @@
   C->setComponents(Components, ListSizes);
 }
 
-<<<<<<< HEAD
+void OMPClauseReader::VisitOMPNontemporalClause(OMPNontemporalClause *C) {
+  C->setLParenLoc(Record.readSourceLocation());
+  unsigned NumVars = C->varlist_size();
+  SmallVector<Expr *, 16> Vars;
+  Vars.reserve(NumVars);
+  for (unsigned i = 0; i != NumVars; ++i)
+    Vars.push_back(Record.readSubExpr());
+  C->setVarRefs(Vars);
+}
+
 //===----------------------------------------------------------------------===//
 // OpenACCClauseReader implementation
 //===----------------------------------------------------------------------===//
+
+// This has to be in namespace clang because it's friended by all
+// of the ACC clauses.
+namespace clang {
+
+class ACCClauseReader : public ACCClauseVisitor<ACCClauseReader> {
+  ASTRecordReader &Record;
+  ASTContext &Context;
+
+public:
+  ACCClauseReader(ASTRecordReader &Record)
+      : Record(Record), Context(Record.getContext()) {}
+
+#define OPENACC_CLAUSE(Name, Class) void Visit##Class(Class *C);
+#include "clang/Basic/OpenACCKinds.def"
+  ACCClause *readClause();
+};
+
+} // end namespace clang
+
+ACCClause *ASTRecordReader::readACCClause() {
+  return ACCClauseReader(*this).readClause();
+}
 
 ACCClause *ACCClauseReader::readClause() {
   ACCClause *C;
@@ -12579,9 +12612,6 @@
 }
 
 void ACCClauseReader::VisitACCSharedClause(ACCSharedClause *C) {
-=======
-void OMPClauseReader::VisitOMPNontemporalClause(OMPNontemporalClause *C) {
->>>>>>> 3361c81f
   C->setLParenLoc(Record.readSourceLocation());
   unsigned NumVars = C->varlist_size();
   SmallVector<Expr *, 16> Vars;
@@ -12589,7 +12619,6 @@
   for (unsigned i = 0; i != NumVars; ++i)
     Vars.push_back(Record.readSubExpr());
   C->setVarRefs(Vars);
-<<<<<<< HEAD
 }
 
 void ACCClauseReader::VisitACCPrivateClause(ACCPrivateClause *C) {
@@ -12615,8 +12644,7 @@
 void ACCClauseReader::VisitACCReductionClause(ACCReductionClause *C) {
   C->setLParenLoc(Record.readSourceLocation());
   C->setColonLoc(Record.readSourceLocation());
-  DeclarationNameInfo DNI;
-  Record.readDeclarationNameInfo(DNI);
+  DeclarationNameInfo DNI = Record.readDeclarationNameInfo();
   C->setNameInfo(DNI);
   unsigned NumVars = C->varlist_size();
   SmallVector<Expr *, 16> Vars;
@@ -12651,6 +12679,4 @@
 void ACCClauseReader::VisitACCCollapseClause(ACCCollapseClause *C) {
   C->setCollapse(Record.readSubExpr());
   C->setLParenLoc(Record.readSourceLocation());
-=======
->>>>>>> 3361c81f
 }