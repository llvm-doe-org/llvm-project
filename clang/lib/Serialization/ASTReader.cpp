//===- ASTReader.cpp - AST File Reader ------------------------------------===//
//
// Part of the LLVM Project, under the Apache License v2.0 with LLVM Exceptions.
// See https://llvm.org/LICENSE.txt for license information.
// SPDX-License-Identifier: Apache-2.0 WITH LLVM-exception
//
//===----------------------------------------------------------------------===//
//
//  This file defines the ASTReader class, which reads AST files.
//
//===----------------------------------------------------------------------===//

#include "clang/Basic/OpenMPKinds.h"
#include "clang/Serialization/ASTRecordReader.h"
#include "ASTCommon.h"
#include "ASTReaderInternals.h"
#include "clang/AST/AbstractTypeReader.h"
#include "clang/AST/ASTConsumer.h"
#include "clang/AST/ASTContext.h"
#include "clang/AST/ASTMutationListener.h"
#include "clang/AST/ASTUnresolvedSet.h"
#include "clang/AST/Decl.h"
#include "clang/AST/DeclBase.h"
#include "clang/AST/DeclCXX.h"
#include "clang/AST/DeclFriend.h"
#include "clang/AST/DeclGroup.h"
#include "clang/AST/DeclObjC.h"
#include "clang/AST/DeclTemplate.h"
#include "clang/AST/DeclarationName.h"
#include "clang/AST/Expr.h"
#include "clang/AST/ExprCXX.h"
#include "clang/AST/ExternalASTSource.h"
#include "clang/AST/NestedNameSpecifier.h"
#include "clang/AST/OpenACCClause.h"
#include "clang/AST/OpenMPClause.h"
#include "clang/AST/ODRHash.h"
#include "clang/AST/RawCommentList.h"
#include "clang/AST/TemplateBase.h"
#include "clang/AST/TemplateName.h"
#include "clang/AST/Type.h"
#include "clang/AST/TypeLoc.h"
#include "clang/AST/TypeLocVisitor.h"
#include "clang/AST/UnresolvedSet.h"
#include "clang/Basic/CommentOptions.h"
#include "clang/Basic/Diagnostic.h"
#include "clang/Basic/DiagnosticOptions.h"
#include "clang/Basic/ExceptionSpecificationType.h"
#include "clang/Basic/FileManager.h"
#include "clang/Basic/FileSystemOptions.h"
#include "clang/Basic/IdentifierTable.h"
#include "clang/Basic/LLVM.h"
#include "clang/Basic/LangOptions.h"
#include "clang/Basic/Module.h"
#include "clang/Basic/ObjCRuntime.h"
#include "clang/Basic/OperatorKinds.h"
#include "clang/Basic/PragmaKinds.h"
#include "clang/Basic/Sanitizers.h"
#include "clang/Basic/SourceLocation.h"
#include "clang/Basic/SourceManager.h"
#include "clang/Basic/SourceManagerInternals.h"
#include "clang/Basic/Specifiers.h"
#include "clang/Basic/TargetInfo.h"
#include "clang/Basic/TargetOptions.h"
#include "clang/Basic/TokenKinds.h"
#include "clang/Basic/Version.h"
#include "clang/Lex/HeaderSearch.h"
#include "clang/Lex/HeaderSearchOptions.h"
#include "clang/Lex/MacroInfo.h"
#include "clang/Lex/ModuleMap.h"
#include "clang/Lex/PreprocessingRecord.h"
#include "clang/Lex/Preprocessor.h"
#include "clang/Lex/PreprocessorOptions.h"
#include "clang/Lex/Token.h"
#include "clang/Sema/ObjCMethodList.h"
#include "clang/Sema/Scope.h"
#include "clang/Sema/Sema.h"
#include "clang/Sema/Weak.h"
#include "clang/Serialization/ASTBitCodes.h"
#include "clang/Serialization/ASTDeserializationListener.h"
#include "clang/Serialization/ContinuousRangeMap.h"
#include "clang/Serialization/GlobalModuleIndex.h"
#include "clang/Serialization/InMemoryModuleCache.h"
#include "clang/Serialization/ModuleFile.h"
#include "clang/Serialization/ModuleFileExtension.h"
#include "clang/Serialization/ModuleManager.h"
#include "clang/Serialization/PCHContainerOperations.h"
#include "clang/Serialization/SerializationDiagnostic.h"
#include "llvm/ADT/APFloat.h"
#include "llvm/ADT/APInt.h"
#include "llvm/ADT/APSInt.h"
#include "llvm/ADT/ArrayRef.h"
#include "llvm/ADT/DenseMap.h"
#include "llvm/ADT/FloatingPointMode.h"
#include "llvm/ADT/FoldingSet.h"
#include "llvm/ADT/Hashing.h"
#include "llvm/ADT/IntrusiveRefCntPtr.h"
#include "llvm/ADT/None.h"
#include "llvm/ADT/Optional.h"
#include "llvm/ADT/STLExtras.h"
#include "llvm/ADT/ScopeExit.h"
#include "llvm/ADT/SmallPtrSet.h"
#include "llvm/ADT/SmallString.h"
#include "llvm/ADT/SmallVector.h"
#include "llvm/ADT/StringExtras.h"
#include "llvm/ADT/StringMap.h"
#include "llvm/ADT/StringRef.h"
#include "llvm/ADT/Triple.h"
#include "llvm/ADT/iterator_range.h"
#include "llvm/Bitstream/BitstreamReader.h"
#include "llvm/Support/Casting.h"
#include "llvm/Support/Compiler.h"
#include "llvm/Support/Compression.h"
#include "llvm/Support/DJB.h"
#include "llvm/Support/Endian.h"
#include "llvm/Support/Error.h"
#include "llvm/Support/ErrorHandling.h"
#include "llvm/Support/FileSystem.h"
#include "llvm/Support/MemoryBuffer.h"
#include "llvm/Support/Path.h"
#include "llvm/Support/SaveAndRestore.h"
#include "llvm/Support/Timer.h"
#include "llvm/Support/VersionTuple.h"
#include "llvm/Support/raw_ostream.h"
#include <algorithm>
#include <cassert>
#include <cstddef>
#include <cstdint>
#include <cstdio>
#include <ctime>
#include <iterator>
#include <limits>
#include <map>
#include <memory>
#include <string>
#include <system_error>
#include <tuple>
#include <utility>
#include <vector>

using namespace clang;
using namespace clang::serialization;
using namespace clang::serialization::reader;
using llvm::BitstreamCursor;
using llvm::RoundingMode;

//===----------------------------------------------------------------------===//
// ChainedASTReaderListener implementation
//===----------------------------------------------------------------------===//

bool
ChainedASTReaderListener::ReadFullVersionInformation(StringRef FullVersion) {
  return First->ReadFullVersionInformation(FullVersion) ||
         Second->ReadFullVersionInformation(FullVersion);
}

void ChainedASTReaderListener::ReadModuleName(StringRef ModuleName) {
  First->ReadModuleName(ModuleName);
  Second->ReadModuleName(ModuleName);
}

void ChainedASTReaderListener::ReadModuleMapFile(StringRef ModuleMapPath) {
  First->ReadModuleMapFile(ModuleMapPath);
  Second->ReadModuleMapFile(ModuleMapPath);
}

bool
ChainedASTReaderListener::ReadLanguageOptions(const LangOptions &LangOpts,
                                              bool Complain,
                                              bool AllowCompatibleDifferences) {
  return First->ReadLanguageOptions(LangOpts, Complain,
                                    AllowCompatibleDifferences) ||
         Second->ReadLanguageOptions(LangOpts, Complain,
                                     AllowCompatibleDifferences);
}

bool ChainedASTReaderListener::ReadTargetOptions(
    const TargetOptions &TargetOpts, bool Complain,
    bool AllowCompatibleDifferences) {
  return First->ReadTargetOptions(TargetOpts, Complain,
                                  AllowCompatibleDifferences) ||
         Second->ReadTargetOptions(TargetOpts, Complain,
                                   AllowCompatibleDifferences);
}

bool ChainedASTReaderListener::ReadDiagnosticOptions(
    IntrusiveRefCntPtr<DiagnosticOptions> DiagOpts, bool Complain) {
  return First->ReadDiagnosticOptions(DiagOpts, Complain) ||
         Second->ReadDiagnosticOptions(DiagOpts, Complain);
}

bool
ChainedASTReaderListener::ReadFileSystemOptions(const FileSystemOptions &FSOpts,
                                                bool Complain) {
  return First->ReadFileSystemOptions(FSOpts, Complain) ||
         Second->ReadFileSystemOptions(FSOpts, Complain);
}

bool ChainedASTReaderListener::ReadHeaderSearchOptions(
    const HeaderSearchOptions &HSOpts, StringRef SpecificModuleCachePath,
    bool Complain) {
  return First->ReadHeaderSearchOptions(HSOpts, SpecificModuleCachePath,
                                        Complain) ||
         Second->ReadHeaderSearchOptions(HSOpts, SpecificModuleCachePath,
                                         Complain);
}

bool ChainedASTReaderListener::ReadPreprocessorOptions(
    const PreprocessorOptions &PPOpts, bool Complain,
    std::string &SuggestedPredefines) {
  return First->ReadPreprocessorOptions(PPOpts, Complain,
                                        SuggestedPredefines) ||
         Second->ReadPreprocessorOptions(PPOpts, Complain, SuggestedPredefines);
}

void ChainedASTReaderListener::ReadCounter(const serialization::ModuleFile &M,
                                           unsigned Value) {
  First->ReadCounter(M, Value);
  Second->ReadCounter(M, Value);
}

bool ChainedASTReaderListener::needsInputFileVisitation() {
  return First->needsInputFileVisitation() ||
         Second->needsInputFileVisitation();
}

bool ChainedASTReaderListener::needsSystemInputFileVisitation() {
  return First->needsSystemInputFileVisitation() ||
  Second->needsSystemInputFileVisitation();
}

void ChainedASTReaderListener::visitModuleFile(StringRef Filename,
                                               ModuleKind Kind) {
  First->visitModuleFile(Filename, Kind);
  Second->visitModuleFile(Filename, Kind);
}

bool ChainedASTReaderListener::visitInputFile(StringRef Filename,
                                              bool isSystem,
                                              bool isOverridden,
                                              bool isExplicitModule) {
  bool Continue = false;
  if (First->needsInputFileVisitation() &&
      (!isSystem || First->needsSystemInputFileVisitation()))
    Continue |= First->visitInputFile(Filename, isSystem, isOverridden,
                                      isExplicitModule);
  if (Second->needsInputFileVisitation() &&
      (!isSystem || Second->needsSystemInputFileVisitation()))
    Continue |= Second->visitInputFile(Filename, isSystem, isOverridden,
                                       isExplicitModule);
  return Continue;
}

void ChainedASTReaderListener::readModuleFileExtension(
       const ModuleFileExtensionMetadata &Metadata) {
  First->readModuleFileExtension(Metadata);
  Second->readModuleFileExtension(Metadata);
}

//===----------------------------------------------------------------------===//
// PCH validator implementation
//===----------------------------------------------------------------------===//

ASTReaderListener::~ASTReaderListener() = default;

/// Compare the given set of language options against an existing set of
/// language options.
///
/// \param Diags If non-NULL, diagnostics will be emitted via this engine.
/// \param AllowCompatibleDifferences If true, differences between compatible
///        language options will be permitted.
///
/// \returns true if the languagae options mis-match, false otherwise.
static bool checkLanguageOptions(const LangOptions &LangOpts,
                                 const LangOptions &ExistingLangOpts,
                                 DiagnosticsEngine *Diags,
                                 bool AllowCompatibleDifferences = true) {
#define LANGOPT(Name, Bits, Default, Description)                 \
  if (ExistingLangOpts.Name != LangOpts.Name) {                   \
    if (Diags)                                                    \
      Diags->Report(diag::err_pch_langopt_mismatch)               \
        << Description << LangOpts.Name << ExistingLangOpts.Name; \
    return true;                                                  \
  }

#define VALUE_LANGOPT(Name, Bits, Default, Description)   \
  if (ExistingLangOpts.Name != LangOpts.Name) {           \
    if (Diags)                                            \
      Diags->Report(diag::err_pch_langopt_value_mismatch) \
        << Description;                                   \
    return true;                                          \
  }

#define ENUM_LANGOPT(Name, Type, Bits, Default, Description)   \
  if (ExistingLangOpts.get##Name() != LangOpts.get##Name()) {  \
    if (Diags)                                                 \
      Diags->Report(diag::err_pch_langopt_value_mismatch)      \
        << Description;                                        \
    return true;                                               \
  }

#define COMPATIBLE_LANGOPT(Name, Bits, Default, Description)  \
  if (!AllowCompatibleDifferences)                            \
    LANGOPT(Name, Bits, Default, Description)

#define COMPATIBLE_ENUM_LANGOPT(Name, Bits, Default, Description)  \
  if (!AllowCompatibleDifferences)                                 \
    ENUM_LANGOPT(Name, Bits, Default, Description)

#define COMPATIBLE_VALUE_LANGOPT(Name, Bits, Default, Description) \
  if (!AllowCompatibleDifferences)                                 \
    VALUE_LANGOPT(Name, Bits, Default, Description)

#define BENIGN_LANGOPT(Name, Bits, Default, Description)
#define BENIGN_ENUM_LANGOPT(Name, Type, Bits, Default, Description)
#define BENIGN_VALUE_LANGOPT(Name, Type, Bits, Default, Description)
#include "clang/Basic/LangOptions.def"

  if (ExistingLangOpts.ModuleFeatures != LangOpts.ModuleFeatures) {
    if (Diags)
      Diags->Report(diag::err_pch_langopt_value_mismatch) << "module features";
    return true;
  }

  if (ExistingLangOpts.ObjCRuntime != LangOpts.ObjCRuntime) {
    if (Diags)
      Diags->Report(diag::err_pch_langopt_value_mismatch)
      << "target Objective-C runtime";
    return true;
  }

  if (ExistingLangOpts.CommentOpts.BlockCommandNames !=
      LangOpts.CommentOpts.BlockCommandNames) {
    if (Diags)
      Diags->Report(diag::err_pch_langopt_value_mismatch)
        << "block command names";
    return true;
  }

  // Sanitizer feature mismatches are treated as compatible differences. If
  // compatible differences aren't allowed, we still only want to check for
  // mismatches of non-modular sanitizers (the only ones which can affect AST
  // generation).
  if (!AllowCompatibleDifferences) {
    SanitizerMask ModularSanitizers = getPPTransparentSanitizers();
    SanitizerSet ExistingSanitizers = ExistingLangOpts.Sanitize;
    SanitizerSet ImportedSanitizers = LangOpts.Sanitize;
    ExistingSanitizers.clear(ModularSanitizers);
    ImportedSanitizers.clear(ModularSanitizers);
    if (ExistingSanitizers.Mask != ImportedSanitizers.Mask) {
      const std::string Flag = "-fsanitize=";
      if (Diags) {
#define SANITIZER(NAME, ID)                                                    \
  {                                                                            \
    bool InExistingModule = ExistingSanitizers.has(SanitizerKind::ID);         \
    bool InImportedModule = ImportedSanitizers.has(SanitizerKind::ID);         \
    if (InExistingModule != InImportedModule)                                  \
      Diags->Report(diag::err_pch_targetopt_feature_mismatch)                  \
          << InExistingModule << (Flag + NAME);                                \
  }
#include "clang/Basic/Sanitizers.def"
      }
      return true;
    }
  }

  return false;
}

/// Compare the given set of target options against an existing set of
/// target options.
///
/// \param Diags If non-NULL, diagnostics will be emitted via this engine.
///
/// \returns true if the target options mis-match, false otherwise.
static bool checkTargetOptions(const TargetOptions &TargetOpts,
                               const TargetOptions &ExistingTargetOpts,
                               DiagnosticsEngine *Diags,
                               bool AllowCompatibleDifferences = true) {
#define CHECK_TARGET_OPT(Field, Name)                             \
  if (TargetOpts.Field != ExistingTargetOpts.Field) {             \
    if (Diags)                                                    \
      Diags->Report(diag::err_pch_targetopt_mismatch)             \
        << Name << TargetOpts.Field << ExistingTargetOpts.Field;  \
    return true;                                                  \
  }

  // The triple and ABI must match exactly.
  CHECK_TARGET_OPT(Triple, "target");
  CHECK_TARGET_OPT(ABI, "target ABI");

  // We can tolerate different CPUs in many cases, notably when one CPU
  // supports a strict superset of another. When allowing compatible
  // differences skip this check.
  if (!AllowCompatibleDifferences)
    CHECK_TARGET_OPT(CPU, "target CPU");

#undef CHECK_TARGET_OPT

  // Compare feature sets.
  SmallVector<StringRef, 4> ExistingFeatures(
                                             ExistingTargetOpts.FeaturesAsWritten.begin(),
                                             ExistingTargetOpts.FeaturesAsWritten.end());
  SmallVector<StringRef, 4> ReadFeatures(TargetOpts.FeaturesAsWritten.begin(),
                                         TargetOpts.FeaturesAsWritten.end());
  llvm::sort(ExistingFeatures);
  llvm::sort(ReadFeatures);

  // We compute the set difference in both directions explicitly so that we can
  // diagnose the differences differently.
  SmallVector<StringRef, 4> UnmatchedExistingFeatures, UnmatchedReadFeatures;
  std::set_difference(
      ExistingFeatures.begin(), ExistingFeatures.end(), ReadFeatures.begin(),
      ReadFeatures.end(), std::back_inserter(UnmatchedExistingFeatures));
  std::set_difference(ReadFeatures.begin(), ReadFeatures.end(),
                      ExistingFeatures.begin(), ExistingFeatures.end(),
                      std::back_inserter(UnmatchedReadFeatures));

  // If we are allowing compatible differences and the read feature set is
  // a strict subset of the existing feature set, there is nothing to diagnose.
  if (AllowCompatibleDifferences && UnmatchedReadFeatures.empty())
    return false;

  if (Diags) {
    for (StringRef Feature : UnmatchedReadFeatures)
      Diags->Report(diag::err_pch_targetopt_feature_mismatch)
          << /* is-existing-feature */ false << Feature;
    for (StringRef Feature : UnmatchedExistingFeatures)
      Diags->Report(diag::err_pch_targetopt_feature_mismatch)
          << /* is-existing-feature */ true << Feature;
  }

  return !UnmatchedReadFeatures.empty() || !UnmatchedExistingFeatures.empty();
}

bool
PCHValidator::ReadLanguageOptions(const LangOptions &LangOpts,
                                  bool Complain,
                                  bool AllowCompatibleDifferences) {
  const LangOptions &ExistingLangOpts = PP.getLangOpts();
  return checkLanguageOptions(LangOpts, ExistingLangOpts,
                              Complain ? &Reader.Diags : nullptr,
                              AllowCompatibleDifferences);
}

bool PCHValidator::ReadTargetOptions(const TargetOptions &TargetOpts,
                                     bool Complain,
                                     bool AllowCompatibleDifferences) {
  const TargetOptions &ExistingTargetOpts = PP.getTargetInfo().getTargetOpts();
  return checkTargetOptions(TargetOpts, ExistingTargetOpts,
                            Complain ? &Reader.Diags : nullptr,
                            AllowCompatibleDifferences);
}

namespace {

using MacroDefinitionsMap =
    llvm::StringMap<std::pair<StringRef, bool /*IsUndef*/>>;
using DeclsMap = llvm::DenseMap<DeclarationName, SmallVector<NamedDecl *, 8>>;

} // namespace

static bool checkDiagnosticGroupMappings(DiagnosticsEngine &StoredDiags,
                                         DiagnosticsEngine &Diags,
                                         bool Complain) {
  using Level = DiagnosticsEngine::Level;

  // Check current mappings for new -Werror mappings, and the stored mappings
  // for cases that were explicitly mapped to *not* be errors that are now
  // errors because of options like -Werror.
  DiagnosticsEngine *MappingSources[] = { &Diags, &StoredDiags };

  for (DiagnosticsEngine *MappingSource : MappingSources) {
    for (auto DiagIDMappingPair : MappingSource->getDiagnosticMappings()) {
      diag::kind DiagID = DiagIDMappingPair.first;
      Level CurLevel = Diags.getDiagnosticLevel(DiagID, SourceLocation());
      if (CurLevel < DiagnosticsEngine::Error)
        continue; // not significant
      Level StoredLevel =
          StoredDiags.getDiagnosticLevel(DiagID, SourceLocation());
      if (StoredLevel < DiagnosticsEngine::Error) {
        if (Complain)
          Diags.Report(diag::err_pch_diagopt_mismatch) << "-Werror=" +
              Diags.getDiagnosticIDs()->getWarningOptionForDiag(DiagID).str();
        return true;
      }
    }
  }

  return false;
}

static bool isExtHandlingFromDiagsError(DiagnosticsEngine &Diags) {
  diag::Severity Ext = Diags.getExtensionHandlingBehavior();
  if (Ext == diag::Severity::Warning && Diags.getWarningsAsErrors())
    return true;
  return Ext >= diag::Severity::Error;
}

static bool checkDiagnosticMappings(DiagnosticsEngine &StoredDiags,
                                    DiagnosticsEngine &Diags,
                                    bool IsSystem, bool Complain) {
  // Top-level options
  if (IsSystem) {
    if (Diags.getSuppressSystemWarnings())
      return false;
    // If -Wsystem-headers was not enabled before, be conservative
    if (StoredDiags.getSuppressSystemWarnings()) {
      if (Complain)
        Diags.Report(diag::err_pch_diagopt_mismatch) << "-Wsystem-headers";
      return true;
    }
  }

  if (Diags.getWarningsAsErrors() && !StoredDiags.getWarningsAsErrors()) {
    if (Complain)
      Diags.Report(diag::err_pch_diagopt_mismatch) << "-Werror";
    return true;
  }

  if (Diags.getWarningsAsErrors() && Diags.getEnableAllWarnings() &&
      !StoredDiags.getEnableAllWarnings()) {
    if (Complain)
      Diags.Report(diag::err_pch_diagopt_mismatch) << "-Weverything -Werror";
    return true;
  }

  if (isExtHandlingFromDiagsError(Diags) &&
      !isExtHandlingFromDiagsError(StoredDiags)) {
    if (Complain)
      Diags.Report(diag::err_pch_diagopt_mismatch) << "-pedantic-errors";
    return true;
  }

  return checkDiagnosticGroupMappings(StoredDiags, Diags, Complain);
}

/// Return the top import module if it is implicit, nullptr otherwise.
static Module *getTopImportImplicitModule(ModuleManager &ModuleMgr,
                                          Preprocessor &PP) {
  // If the original import came from a file explicitly generated by the user,
  // don't check the diagnostic mappings.
  // FIXME: currently this is approximated by checking whether this is not a
  // module import of an implicitly-loaded module file.
  // Note: ModuleMgr.rbegin() may not be the current module, but it must be in
  // the transitive closure of its imports, since unrelated modules cannot be
  // imported until after this module finishes validation.
  ModuleFile *TopImport = &*ModuleMgr.rbegin();
  while (!TopImport->ImportedBy.empty())
    TopImport = TopImport->ImportedBy[0];
  if (TopImport->Kind != MK_ImplicitModule)
    return nullptr;

  StringRef ModuleName = TopImport->ModuleName;
  assert(!ModuleName.empty() && "diagnostic options read before module name");

  Module *M = PP.getHeaderSearchInfo().lookupModule(ModuleName);
  assert(M && "missing module");
  return M;
}

bool PCHValidator::ReadDiagnosticOptions(
    IntrusiveRefCntPtr<DiagnosticOptions> DiagOpts, bool Complain) {
  DiagnosticsEngine &ExistingDiags = PP.getDiagnostics();
  IntrusiveRefCntPtr<DiagnosticIDs> DiagIDs(ExistingDiags.getDiagnosticIDs());
  IntrusiveRefCntPtr<DiagnosticsEngine> Diags(
      new DiagnosticsEngine(DiagIDs, DiagOpts.get()));
  // This should never fail, because we would have processed these options
  // before writing them to an ASTFile.
  ProcessWarningOptions(*Diags, *DiagOpts, /*Report*/false);

  ModuleManager &ModuleMgr = Reader.getModuleManager();
  assert(ModuleMgr.size() >= 1 && "what ASTFile is this then");

  Module *TopM = getTopImportImplicitModule(ModuleMgr, PP);
  if (!TopM)
    return false;

  // FIXME: if the diagnostics are incompatible, save a DiagnosticOptions that
  // contains the union of their flags.
  return checkDiagnosticMappings(*Diags, ExistingDiags, TopM->IsSystem,
                                 Complain);
}

/// Collect the macro definitions provided by the given preprocessor
/// options.
static void
collectMacroDefinitions(const PreprocessorOptions &PPOpts,
                        MacroDefinitionsMap &Macros,
                        SmallVectorImpl<StringRef> *MacroNames = nullptr) {
  for (unsigned I = 0, N = PPOpts.Macros.size(); I != N; ++I) {
    StringRef Macro = PPOpts.Macros[I].first;
    bool IsUndef = PPOpts.Macros[I].second;

    std::pair<StringRef, StringRef> MacroPair = Macro.split('=');
    StringRef MacroName = MacroPair.first;
    StringRef MacroBody = MacroPair.second;

    // For an #undef'd macro, we only care about the name.
    if (IsUndef) {
      if (MacroNames && !Macros.count(MacroName))
        MacroNames->push_back(MacroName);

      Macros[MacroName] = std::make_pair("", true);
      continue;
    }

    // For a #define'd macro, figure out the actual definition.
    if (MacroName.size() == Macro.size())
      MacroBody = "1";
    else {
      // Note: GCC drops anything following an end-of-line character.
      StringRef::size_type End = MacroBody.find_first_of("\n\r");
      MacroBody = MacroBody.substr(0, End);
    }

    if (MacroNames && !Macros.count(MacroName))
      MacroNames->push_back(MacroName);
    Macros[MacroName] = std::make_pair(MacroBody, false);
  }
}

/// Check the preprocessor options deserialized from the control block
/// against the preprocessor options in an existing preprocessor.
///
/// \param Diags If non-null, produce diagnostics for any mismatches incurred.
/// \param Validate If true, validate preprocessor options. If false, allow
///        macros defined by \p ExistingPPOpts to override those defined by
///        \p PPOpts in SuggestedPredefines.
static bool checkPreprocessorOptions(const PreprocessorOptions &PPOpts,
                                     const PreprocessorOptions &ExistingPPOpts,
                                     DiagnosticsEngine *Diags,
                                     FileManager &FileMgr,
                                     std::string &SuggestedPredefines,
                                     const LangOptions &LangOpts,
                                     bool Validate = true) {
  // Check macro definitions.
  MacroDefinitionsMap ASTFileMacros;
  collectMacroDefinitions(PPOpts, ASTFileMacros);
  MacroDefinitionsMap ExistingMacros;
  SmallVector<StringRef, 4> ExistingMacroNames;
  collectMacroDefinitions(ExistingPPOpts, ExistingMacros, &ExistingMacroNames);

  for (unsigned I = 0, N = ExistingMacroNames.size(); I != N; ++I) {
    // Dig out the macro definition in the existing preprocessor options.
    StringRef MacroName = ExistingMacroNames[I];
    std::pair<StringRef, bool> Existing = ExistingMacros[MacroName];

    // Check whether we know anything about this macro name or not.
    llvm::StringMap<std::pair<StringRef, bool /*IsUndef*/>>::iterator Known =
        ASTFileMacros.find(MacroName);
    if (!Validate || Known == ASTFileMacros.end()) {
      // FIXME: Check whether this identifier was referenced anywhere in the
      // AST file. If so, we should reject the AST file. Unfortunately, this
      // information isn't in the control block. What shall we do about it?

      if (Existing.second) {
        SuggestedPredefines += "#undef ";
        SuggestedPredefines += MacroName.str();
        SuggestedPredefines += '\n';
      } else {
        SuggestedPredefines += "#define ";
        SuggestedPredefines += MacroName.str();
        SuggestedPredefines += ' ';
        SuggestedPredefines += Existing.first.str();
        SuggestedPredefines += '\n';
      }
      continue;
    }

    // If the macro was defined in one but undef'd in the other, we have a
    // conflict.
    if (Existing.second != Known->second.second) {
      if (Diags) {
        Diags->Report(diag::err_pch_macro_def_undef)
          << MacroName << Known->second.second;
      }
      return true;
    }

    // If the macro was #undef'd in both, or if the macro bodies are identical,
    // it's fine.
    if (Existing.second || Existing.first == Known->second.first)
      continue;

    // The macro bodies differ; complain.
    if (Diags) {
      Diags->Report(diag::err_pch_macro_def_conflict)
        << MacroName << Known->second.first << Existing.first;
    }
    return true;
  }

  // Check whether we're using predefines.
  if (PPOpts.UsePredefines != ExistingPPOpts.UsePredefines && Validate) {
    if (Diags) {
      Diags->Report(diag::err_pch_undef) << ExistingPPOpts.UsePredefines;
    }
    return true;
  }

  // Detailed record is important since it is used for the module cache hash.
  if (LangOpts.Modules &&
      PPOpts.DetailedRecord != ExistingPPOpts.DetailedRecord && Validate) {
    if (Diags) {
      Diags->Report(diag::err_pch_pp_detailed_record) << PPOpts.DetailedRecord;
    }
    return true;
  }

  // Compute the #include and #include_macros lines we need.
  for (unsigned I = 0, N = ExistingPPOpts.Includes.size(); I != N; ++I) {
    StringRef File = ExistingPPOpts.Includes[I];

    if (!ExistingPPOpts.ImplicitPCHInclude.empty() &&
        !ExistingPPOpts.PCHThroughHeader.empty()) {
      // In case the through header is an include, we must add all the includes
      // to the predefines so the start point can be determined.
      SuggestedPredefines += "#include \"";
      SuggestedPredefines += File;
      SuggestedPredefines += "\"\n";
      continue;
    }

    if (File == ExistingPPOpts.ImplicitPCHInclude)
      continue;

    if (std::find(PPOpts.Includes.begin(), PPOpts.Includes.end(), File)
          != PPOpts.Includes.end())
      continue;

    SuggestedPredefines += "#include \"";
    SuggestedPredefines += File;
    SuggestedPredefines += "\"\n";
  }

  for (unsigned I = 0, N = ExistingPPOpts.MacroIncludes.size(); I != N; ++I) {
    StringRef File = ExistingPPOpts.MacroIncludes[I];
    if (std::find(PPOpts.MacroIncludes.begin(), PPOpts.MacroIncludes.end(),
                  File)
        != PPOpts.MacroIncludes.end())
      continue;

    SuggestedPredefines += "#__include_macros \"";
    SuggestedPredefines += File;
    SuggestedPredefines += "\"\n##\n";
  }

  return false;
}

bool PCHValidator::ReadPreprocessorOptions(const PreprocessorOptions &PPOpts,
                                           bool Complain,
                                           std::string &SuggestedPredefines) {
  const PreprocessorOptions &ExistingPPOpts = PP.getPreprocessorOpts();

  return checkPreprocessorOptions(PPOpts, ExistingPPOpts,
                                  Complain? &Reader.Diags : nullptr,
                                  PP.getFileManager(),
                                  SuggestedPredefines,
                                  PP.getLangOpts());
}

bool SimpleASTReaderListener::ReadPreprocessorOptions(
                                  const PreprocessorOptions &PPOpts,
                                  bool Complain,
                                  std::string &SuggestedPredefines) {
  return checkPreprocessorOptions(PPOpts,
                                  PP.getPreprocessorOpts(),
                                  nullptr,
                                  PP.getFileManager(),
                                  SuggestedPredefines,
                                  PP.getLangOpts(),
                                  false);
}

/// Check the header search options deserialized from the control block
/// against the header search options in an existing preprocessor.
///
/// \param Diags If non-null, produce diagnostics for any mismatches incurred.
static bool checkHeaderSearchOptions(const HeaderSearchOptions &HSOpts,
                                     StringRef SpecificModuleCachePath,
                                     StringRef ExistingModuleCachePath,
                                     DiagnosticsEngine *Diags,
                                     const LangOptions &LangOpts) {
  if (LangOpts.Modules) {
    if (SpecificModuleCachePath != ExistingModuleCachePath) {
      if (Diags)
        Diags->Report(diag::err_pch_modulecache_mismatch)
          << SpecificModuleCachePath << ExistingModuleCachePath;
      return true;
    }
  }

  return false;
}

bool PCHValidator::ReadHeaderSearchOptions(const HeaderSearchOptions &HSOpts,
                                           StringRef SpecificModuleCachePath,
                                           bool Complain) {
  return checkHeaderSearchOptions(HSOpts, SpecificModuleCachePath,
                                  PP.getHeaderSearchInfo().getModuleCachePath(),
                                  Complain ? &Reader.Diags : nullptr,
                                  PP.getLangOpts());
}

void PCHValidator::ReadCounter(const ModuleFile &M, unsigned Value) {
  PP.setCounterValue(Value);
}

//===----------------------------------------------------------------------===//
// AST reader implementation
//===----------------------------------------------------------------------===//

void ASTReader::setDeserializationListener(ASTDeserializationListener *Listener,
                                           bool TakeOwnership) {
  DeserializationListener = Listener;
  OwnsDeserializationListener = TakeOwnership;
}

unsigned ASTSelectorLookupTrait::ComputeHash(Selector Sel) {
  return serialization::ComputeHash(Sel);
}

std::pair<unsigned, unsigned>
ASTSelectorLookupTrait::ReadKeyDataLength(const unsigned char*& d) {
  using namespace llvm::support;

  unsigned KeyLen = endian::readNext<uint16_t, little, unaligned>(d);
  unsigned DataLen = endian::readNext<uint16_t, little, unaligned>(d);
  return std::make_pair(KeyLen, DataLen);
}

ASTSelectorLookupTrait::internal_key_type
ASTSelectorLookupTrait::ReadKey(const unsigned char* d, unsigned) {
  using namespace llvm::support;

  SelectorTable &SelTable = Reader.getContext().Selectors;
  unsigned N = endian::readNext<uint16_t, little, unaligned>(d);
  IdentifierInfo *FirstII = Reader.getLocalIdentifier(
      F, endian::readNext<uint32_t, little, unaligned>(d));
  if (N == 0)
    return SelTable.getNullarySelector(FirstII);
  else if (N == 1)
    return SelTable.getUnarySelector(FirstII);

  SmallVector<IdentifierInfo *, 16> Args;
  Args.push_back(FirstII);
  for (unsigned I = 1; I != N; ++I)
    Args.push_back(Reader.getLocalIdentifier(
        F, endian::readNext<uint32_t, little, unaligned>(d)));

  return SelTable.getSelector(N, Args.data());
}

ASTSelectorLookupTrait::data_type
ASTSelectorLookupTrait::ReadData(Selector, const unsigned char* d,
                                 unsigned DataLen) {
  using namespace llvm::support;

  data_type Result;

  Result.ID = Reader.getGlobalSelectorID(
      F, endian::readNext<uint32_t, little, unaligned>(d));
  unsigned FullInstanceBits = endian::readNext<uint16_t, little, unaligned>(d);
  unsigned FullFactoryBits = endian::readNext<uint16_t, little, unaligned>(d);
  Result.InstanceBits = FullInstanceBits & 0x3;
  Result.InstanceHasMoreThanOneDecl = (FullInstanceBits >> 2) & 0x1;
  Result.FactoryBits = FullFactoryBits & 0x3;
  Result.FactoryHasMoreThanOneDecl = (FullFactoryBits >> 2) & 0x1;
  unsigned NumInstanceMethods = FullInstanceBits >> 3;
  unsigned NumFactoryMethods = FullFactoryBits >> 3;

  // Load instance methods
  for (unsigned I = 0; I != NumInstanceMethods; ++I) {
    if (ObjCMethodDecl *Method = Reader.GetLocalDeclAs<ObjCMethodDecl>(
            F, endian::readNext<uint32_t, little, unaligned>(d)))
      Result.Instance.push_back(Method);
  }

  // Load factory methods
  for (unsigned I = 0; I != NumFactoryMethods; ++I) {
    if (ObjCMethodDecl *Method = Reader.GetLocalDeclAs<ObjCMethodDecl>(
            F, endian::readNext<uint32_t, little, unaligned>(d)))
      Result.Factory.push_back(Method);
  }

  return Result;
}

unsigned ASTIdentifierLookupTraitBase::ComputeHash(const internal_key_type& a) {
  return llvm::djbHash(a);
}

std::pair<unsigned, unsigned>
ASTIdentifierLookupTraitBase::ReadKeyDataLength(const unsigned char*& d) {
  using namespace llvm::support;

  unsigned DataLen = endian::readNext<uint16_t, little, unaligned>(d);
  unsigned KeyLen = endian::readNext<uint16_t, little, unaligned>(d);
  return std::make_pair(KeyLen, DataLen);
}

ASTIdentifierLookupTraitBase::internal_key_type
ASTIdentifierLookupTraitBase::ReadKey(const unsigned char* d, unsigned n) {
  assert(n >= 2 && d[n-1] == '\0');
  return StringRef((const char*) d, n-1);
}

/// Whether the given identifier is "interesting".
static bool isInterestingIdentifier(ASTReader &Reader, IdentifierInfo &II,
                                    bool IsModule) {
  return II.hadMacroDefinition() ||
         II.isPoisoned() ||
         (IsModule ? II.hasRevertedBuiltin() : II.getObjCOrBuiltinID()) ||
         II.hasRevertedTokenIDToIdentifier() ||
         (!(IsModule && Reader.getPreprocessor().getLangOpts().CPlusPlus) &&
          II.getFETokenInfo());
}

static bool readBit(unsigned &Bits) {
  bool Value = Bits & 0x1;
  Bits >>= 1;
  return Value;
}

IdentID ASTIdentifierLookupTrait::ReadIdentifierID(const unsigned char *d) {
  using namespace llvm::support;

  unsigned RawID = endian::readNext<uint32_t, little, unaligned>(d);
  return Reader.getGlobalIdentifierID(F, RawID >> 1);
}

static void markIdentifierFromAST(ASTReader &Reader, IdentifierInfo &II) {
  if (!II.isFromAST()) {
    II.setIsFromAST();
    bool IsModule = Reader.getPreprocessor().getCurrentModule() != nullptr;
    if (isInterestingIdentifier(Reader, II, IsModule))
      II.setChangedSinceDeserialization();
  }
}

IdentifierInfo *ASTIdentifierLookupTrait::ReadData(const internal_key_type& k,
                                                   const unsigned char* d,
                                                   unsigned DataLen) {
  using namespace llvm::support;

  unsigned RawID = endian::readNext<uint32_t, little, unaligned>(d);
  bool IsInteresting = RawID & 0x01;

  // Wipe out the "is interesting" bit.
  RawID = RawID >> 1;

  // Build the IdentifierInfo and link the identifier ID with it.
  IdentifierInfo *II = KnownII;
  if (!II) {
    II = &Reader.getIdentifierTable().getOwn(k);
    KnownII = II;
  }
  markIdentifierFromAST(Reader, *II);
  Reader.markIdentifierUpToDate(II);

  IdentID ID = Reader.getGlobalIdentifierID(F, RawID);
  if (!IsInteresting) {
    // For uninteresting identifiers, there's nothing else to do. Just notify
    // the reader that we've finished loading this identifier.
    Reader.SetIdentifierInfo(ID, II);
    return II;
  }

  unsigned ObjCOrBuiltinID = endian::readNext<uint16_t, little, unaligned>(d);
  unsigned Bits = endian::readNext<uint16_t, little, unaligned>(d);
  bool CPlusPlusOperatorKeyword = readBit(Bits);
  bool HasRevertedTokenIDToIdentifier = readBit(Bits);
  bool HasRevertedBuiltin = readBit(Bits);
  bool Poisoned = readBit(Bits);
  bool ExtensionToken = readBit(Bits);
  bool HadMacroDefinition = readBit(Bits);

  assert(Bits == 0 && "Extra bits in the identifier?");
  DataLen -= 8;

  // Set or check the various bits in the IdentifierInfo structure.
  // Token IDs are read-only.
  if (HasRevertedTokenIDToIdentifier && II->getTokenID() != tok::identifier)
    II->revertTokenIDToIdentifier();
  if (!F.isModule())
    II->setObjCOrBuiltinID(ObjCOrBuiltinID);
  else if (HasRevertedBuiltin && II->getBuiltinID()) {
    II->revertBuiltin();
    assert((II->hasRevertedBuiltin() ||
            II->getObjCOrBuiltinID() == ObjCOrBuiltinID) &&
           "Incorrect ObjC keyword or builtin ID");
  }
  assert(II->isExtensionToken() == ExtensionToken &&
         "Incorrect extension token flag");
  (void)ExtensionToken;
  if (Poisoned)
    II->setIsPoisoned(true);
  assert(II->isCPlusPlusOperatorKeyword() == CPlusPlusOperatorKeyword &&
         "Incorrect C++ operator keyword flag");
  (void)CPlusPlusOperatorKeyword;

  // If this identifier is a macro, deserialize the macro
  // definition.
  if (HadMacroDefinition) {
    uint32_t MacroDirectivesOffset =
        endian::readNext<uint32_t, little, unaligned>(d);
    DataLen -= 4;

    Reader.addPendingMacro(II, &F, MacroDirectivesOffset);
  }

  Reader.SetIdentifierInfo(ID, II);

  // Read all of the declarations visible at global scope with this
  // name.
  if (DataLen > 0) {
    SmallVector<uint32_t, 4> DeclIDs;
    for (; DataLen > 0; DataLen -= 4)
      DeclIDs.push_back(Reader.getGlobalDeclID(
          F, endian::readNext<uint32_t, little, unaligned>(d)));
    Reader.SetGloballyVisibleDecls(II, DeclIDs);
  }

  return II;
}

DeclarationNameKey::DeclarationNameKey(DeclarationName Name)
    : Kind(Name.getNameKind()) {
  switch (Kind) {
  case DeclarationName::Identifier:
    Data = (uint64_t)Name.getAsIdentifierInfo();
    break;
  case DeclarationName::ObjCZeroArgSelector:
  case DeclarationName::ObjCOneArgSelector:
  case DeclarationName::ObjCMultiArgSelector:
    Data = (uint64_t)Name.getObjCSelector().getAsOpaquePtr();
    break;
  case DeclarationName::CXXOperatorName:
    Data = Name.getCXXOverloadedOperator();
    break;
  case DeclarationName::CXXLiteralOperatorName:
    Data = (uint64_t)Name.getCXXLiteralIdentifier();
    break;
  case DeclarationName::CXXDeductionGuideName:
    Data = (uint64_t)Name.getCXXDeductionGuideTemplate()
               ->getDeclName().getAsIdentifierInfo();
    break;
  case DeclarationName::CXXConstructorName:
  case DeclarationName::CXXDestructorName:
  case DeclarationName::CXXConversionFunctionName:
  case DeclarationName::CXXUsingDirective:
    Data = 0;
    break;
  }
}

unsigned DeclarationNameKey::getHash() const {
  llvm::FoldingSetNodeID ID;
  ID.AddInteger(Kind);

  switch (Kind) {
  case DeclarationName::Identifier:
  case DeclarationName::CXXLiteralOperatorName:
  case DeclarationName::CXXDeductionGuideName:
    ID.AddString(((IdentifierInfo*)Data)->getName());
    break;
  case DeclarationName::ObjCZeroArgSelector:
  case DeclarationName::ObjCOneArgSelector:
  case DeclarationName::ObjCMultiArgSelector:
    ID.AddInteger(serialization::ComputeHash(Selector(Data)));
    break;
  case DeclarationName::CXXOperatorName:
    ID.AddInteger((OverloadedOperatorKind)Data);
    break;
  case DeclarationName::CXXConstructorName:
  case DeclarationName::CXXDestructorName:
  case DeclarationName::CXXConversionFunctionName:
  case DeclarationName::CXXUsingDirective:
    break;
  }

  return ID.ComputeHash();
}

ModuleFile *
ASTDeclContextNameLookupTrait::ReadFileRef(const unsigned char *&d) {
  using namespace llvm::support;

  uint32_t ModuleFileID = endian::readNext<uint32_t, little, unaligned>(d);
  return Reader.getLocalModuleFile(F, ModuleFileID);
}

std::pair<unsigned, unsigned>
ASTDeclContextNameLookupTrait::ReadKeyDataLength(const unsigned char *&d) {
  using namespace llvm::support;

  unsigned KeyLen = endian::readNext<uint16_t, little, unaligned>(d);
  unsigned DataLen = endian::readNext<uint16_t, little, unaligned>(d);
  return std::make_pair(KeyLen, DataLen);
}

ASTDeclContextNameLookupTrait::internal_key_type
ASTDeclContextNameLookupTrait::ReadKey(const unsigned char *d, unsigned) {
  using namespace llvm::support;

  auto Kind = (DeclarationName::NameKind)*d++;
  uint64_t Data;
  switch (Kind) {
  case DeclarationName::Identifier:
  case DeclarationName::CXXLiteralOperatorName:
  case DeclarationName::CXXDeductionGuideName:
    Data = (uint64_t)Reader.getLocalIdentifier(
        F, endian::readNext<uint32_t, little, unaligned>(d));
    break;
  case DeclarationName::ObjCZeroArgSelector:
  case DeclarationName::ObjCOneArgSelector:
  case DeclarationName::ObjCMultiArgSelector:
    Data =
        (uint64_t)Reader.getLocalSelector(
                             F, endian::readNext<uint32_t, little, unaligned>(
                                    d)).getAsOpaquePtr();
    break;
  case DeclarationName::CXXOperatorName:
    Data = *d++; // OverloadedOperatorKind
    break;
  case DeclarationName::CXXConstructorName:
  case DeclarationName::CXXDestructorName:
  case DeclarationName::CXXConversionFunctionName:
  case DeclarationName::CXXUsingDirective:
    Data = 0;
    break;
  }

  return DeclarationNameKey(Kind, Data);
}

void ASTDeclContextNameLookupTrait::ReadDataInto(internal_key_type,
                                                 const unsigned char *d,
                                                 unsigned DataLen,
                                                 data_type_builder &Val) {
  using namespace llvm::support;

  for (unsigned NumDecls = DataLen / 4; NumDecls; --NumDecls) {
    uint32_t LocalID = endian::readNext<uint32_t, little, unaligned>(d);
    Val.insert(Reader.getGlobalDeclID(F, LocalID));
  }
}

bool ASTReader::ReadLexicalDeclContextStorage(ModuleFile &M,
                                              BitstreamCursor &Cursor,
                                              uint64_t Offset,
                                              DeclContext *DC) {
  assert(Offset != 0);

  SavedStreamPosition SavedPosition(Cursor);
  if (llvm::Error Err = Cursor.JumpToBit(Offset)) {
    Error(std::move(Err));
    return true;
  }

  RecordData Record;
  StringRef Blob;
  Expected<unsigned> MaybeCode = Cursor.ReadCode();
  if (!MaybeCode) {
    Error(MaybeCode.takeError());
    return true;
  }
  unsigned Code = MaybeCode.get();

  Expected<unsigned> MaybeRecCode = Cursor.readRecord(Code, Record, &Blob);
  if (!MaybeRecCode) {
    Error(MaybeRecCode.takeError());
    return true;
  }
  unsigned RecCode = MaybeRecCode.get();
  if (RecCode != DECL_CONTEXT_LEXICAL) {
    Error("Expected lexical block");
    return true;
  }

  assert(!isa<TranslationUnitDecl>(DC) &&
         "expected a TU_UPDATE_LEXICAL record for TU");
  // If we are handling a C++ class template instantiation, we can see multiple
  // lexical updates for the same record. It's important that we select only one
  // of them, so that field numbering works properly. Just pick the first one we
  // see.
  auto &Lex = LexicalDecls[DC];
  if (!Lex.first) {
    Lex = std::make_pair(
        &M, llvm::makeArrayRef(
                reinterpret_cast<const llvm::support::unaligned_uint32_t *>(
                    Blob.data()),
                Blob.size() / 4));
  }
  DC->setHasExternalLexicalStorage(true);
  return false;
}

bool ASTReader::ReadVisibleDeclContextStorage(ModuleFile &M,
                                              BitstreamCursor &Cursor,
                                              uint64_t Offset,
                                              DeclID ID) {
  assert(Offset != 0);

  SavedStreamPosition SavedPosition(Cursor);
  if (llvm::Error Err = Cursor.JumpToBit(Offset)) {
    Error(std::move(Err));
    return true;
  }

  RecordData Record;
  StringRef Blob;
  Expected<unsigned> MaybeCode = Cursor.ReadCode();
  if (!MaybeCode) {
    Error(MaybeCode.takeError());
    return true;
  }
  unsigned Code = MaybeCode.get();

  Expected<unsigned> MaybeRecCode = Cursor.readRecord(Code, Record, &Blob);
  if (!MaybeRecCode) {
    Error(MaybeRecCode.takeError());
    return true;
  }
  unsigned RecCode = MaybeRecCode.get();
  if (RecCode != DECL_CONTEXT_VISIBLE) {
    Error("Expected visible lookup table block");
    return true;
  }

  // We can't safely determine the primary context yet, so delay attaching the
  // lookup table until we're done with recursive deserialization.
  auto *Data = (const unsigned char*)Blob.data();
  PendingVisibleUpdates[ID].push_back(PendingVisibleUpdate{&M, Data});
  return false;
}

void ASTReader::Error(StringRef Msg) const {
  Error(diag::err_fe_pch_malformed, Msg);
  if (PP.getLangOpts().Modules && !Diags.isDiagnosticInFlight() &&
      !PP.getHeaderSearchInfo().getModuleCachePath().empty()) {
    Diag(diag::note_module_cache_path)
      << PP.getHeaderSearchInfo().getModuleCachePath();
  }
}

void ASTReader::Error(unsigned DiagID, StringRef Arg1, StringRef Arg2,
                      StringRef Arg3) const {
  if (Diags.isDiagnosticInFlight())
    Diags.SetDelayedDiagnostic(DiagID, Arg1, Arg2, Arg3);
  else
    Diag(DiagID) << Arg1 << Arg2 << Arg3;
}

void ASTReader::Error(unsigned DiagID, StringRef Arg1, StringRef Arg2,
                      unsigned Select) const {
  if (!Diags.isDiagnosticInFlight())
    Diag(DiagID) << Arg1 << Arg2 << Select;
}

void ASTReader::Error(llvm::Error &&Err) const {
  Error(toString(std::move(Err)));
}

//===----------------------------------------------------------------------===//
// Source Manager Deserialization
//===----------------------------------------------------------------------===//

/// Read the line table in the source manager block.
/// \returns true if there was an error.
bool ASTReader::ParseLineTable(ModuleFile &F,
                               const RecordData &Record) {
  unsigned Idx = 0;
  LineTableInfo &LineTable = SourceMgr.getLineTable();

  // Parse the file names
  std::map<int, int> FileIDs;
  FileIDs[-1] = -1; // For unspecified filenames.
  for (unsigned I = 0; Record[Idx]; ++I) {
    // Extract the file name
    auto Filename = ReadPath(F, Record, Idx);
    FileIDs[I] = LineTable.getLineTableFilenameID(Filename);
  }
  ++Idx;

  // Parse the line entries
  std::vector<LineEntry> Entries;
  while (Idx < Record.size()) {
    int FID = Record[Idx++];
    assert(FID >= 0 && "Serialized line entries for non-local file.");
    // Remap FileID from 1-based old view.
    FID += F.SLocEntryBaseID - 1;

    // Extract the line entries
    unsigned NumEntries = Record[Idx++];
    assert(NumEntries && "no line entries for file ID");
    Entries.clear();
    Entries.reserve(NumEntries);
    for (unsigned I = 0; I != NumEntries; ++I) {
      unsigned FileOffset = Record[Idx++];
      unsigned LineNo = Record[Idx++];
      int FilenameID = FileIDs[Record[Idx++]];
      SrcMgr::CharacteristicKind FileKind
        = (SrcMgr::CharacteristicKind)Record[Idx++];
      unsigned IncludeOffset = Record[Idx++];
      Entries.push_back(LineEntry::get(FileOffset, LineNo, FilenameID,
                                       FileKind, IncludeOffset));
    }
    LineTable.AddEntry(FileID::get(FID), Entries);
  }

  return false;
}

/// Read a source manager block
bool ASTReader::ReadSourceManagerBlock(ModuleFile &F) {
  using namespace SrcMgr;

  BitstreamCursor &SLocEntryCursor = F.SLocEntryCursor;

  // Set the source-location entry cursor to the current position in
  // the stream. This cursor will be used to read the contents of the
  // source manager block initially, and then lazily read
  // source-location entries as needed.
  SLocEntryCursor = F.Stream;

  // The stream itself is going to skip over the source manager block.
  if (llvm::Error Err = F.Stream.SkipBlock()) {
    Error(std::move(Err));
    return true;
  }

  // Enter the source manager block.
  if (llvm::Error Err =
          SLocEntryCursor.EnterSubBlock(SOURCE_MANAGER_BLOCK_ID)) {
    Error(std::move(Err));
    return true;
  }
  F.SourceManagerBlockStartOffset = SLocEntryCursor.GetCurrentBitNo();

  RecordData Record;
  while (true) {
    Expected<llvm::BitstreamEntry> MaybeE =
        SLocEntryCursor.advanceSkippingSubblocks();
    if (!MaybeE) {
      Error(MaybeE.takeError());
      return true;
    }
    llvm::BitstreamEntry E = MaybeE.get();

    switch (E.Kind) {
    case llvm::BitstreamEntry::SubBlock: // Handled for us already.
    case llvm::BitstreamEntry::Error:
      Error("malformed block record in AST file");
      return true;
    case llvm::BitstreamEntry::EndBlock:
      return false;
    case llvm::BitstreamEntry::Record:
      // The interesting case.
      break;
    }

    // Read a record.
    Record.clear();
    StringRef Blob;
    Expected<unsigned> MaybeRecord =
        SLocEntryCursor.readRecord(E.ID, Record, &Blob);
    if (!MaybeRecord) {
      Error(MaybeRecord.takeError());
      return true;
    }
    switch (MaybeRecord.get()) {
    default:  // Default behavior: ignore.
      break;

    case SM_SLOC_FILE_ENTRY:
    case SM_SLOC_BUFFER_ENTRY:
    case SM_SLOC_EXPANSION_ENTRY:
      // Once we hit one of the source location entries, we're done.
      return false;
    }
  }
}

/// If a header file is not found at the path that we expect it to be
/// and the PCH file was moved from its original location, try to resolve the
/// file by assuming that header+PCH were moved together and the header is in
/// the same place relative to the PCH.
static std::string
resolveFileRelativeToOriginalDir(const std::string &Filename,
                                 const std::string &OriginalDir,
                                 const std::string &CurrDir) {
  assert(OriginalDir != CurrDir &&
         "No point trying to resolve the file if the PCH dir didn't change");

  using namespace llvm::sys;

  SmallString<128> filePath(Filename);
  fs::make_absolute(filePath);
  assert(path::is_absolute(OriginalDir));
  SmallString<128> currPCHPath(CurrDir);

  path::const_iterator fileDirI = path::begin(path::parent_path(filePath)),
                       fileDirE = path::end(path::parent_path(filePath));
  path::const_iterator origDirI = path::begin(OriginalDir),
                       origDirE = path::end(OriginalDir);
  // Skip the common path components from filePath and OriginalDir.
  while (fileDirI != fileDirE && origDirI != origDirE &&
         *fileDirI == *origDirI) {
    ++fileDirI;
    ++origDirI;
  }
  for (; origDirI != origDirE; ++origDirI)
    path::append(currPCHPath, "..");
  path::append(currPCHPath, fileDirI, fileDirE);
  path::append(currPCHPath, path::filename(Filename));
  return std::string(currPCHPath.str());
}

bool ASTReader::ReadSLocEntry(int ID) {
  if (ID == 0)
    return false;

  if (unsigned(-ID) - 2 >= getTotalNumSLocs() || ID > 0) {
    Error("source location entry ID out-of-range for AST file");
    return true;
  }

  // Local helper to read the (possibly-compressed) buffer data following the
  // entry record.
  auto ReadBuffer = [this](
      BitstreamCursor &SLocEntryCursor,
      StringRef Name) -> std::unique_ptr<llvm::MemoryBuffer> {
    RecordData Record;
    StringRef Blob;
    Expected<unsigned> MaybeCode = SLocEntryCursor.ReadCode();
    if (!MaybeCode) {
      Error(MaybeCode.takeError());
      return nullptr;
    }
    unsigned Code = MaybeCode.get();

    Expected<unsigned> MaybeRecCode =
        SLocEntryCursor.readRecord(Code, Record, &Blob);
    if (!MaybeRecCode) {
      Error(MaybeRecCode.takeError());
      return nullptr;
    }
    unsigned RecCode = MaybeRecCode.get();

    if (RecCode == SM_SLOC_BUFFER_BLOB_COMPRESSED) {
      if (!llvm::zlib::isAvailable()) {
        Error("zlib is not available");
        return nullptr;
      }
      SmallString<0> Uncompressed;
      if (llvm::Error E =
              llvm::zlib::uncompress(Blob, Uncompressed, Record[0])) {
        Error("could not decompress embedded file contents: " +
              llvm::toString(std::move(E)));
        return nullptr;
      }
      return llvm::MemoryBuffer::getMemBufferCopy(Uncompressed, Name);
    } else if (RecCode == SM_SLOC_BUFFER_BLOB) {
      return llvm::MemoryBuffer::getMemBuffer(Blob.drop_back(1), Name, true);
    } else {
      Error("AST record has invalid code");
      return nullptr;
    }
  };

  ModuleFile *F = GlobalSLocEntryMap.find(-ID)->second;
  if (llvm::Error Err = F->SLocEntryCursor.JumpToBit(
          F->SLocEntryOffsetsBase +
          F->SLocEntryOffsets[ID - F->SLocEntryBaseID])) {
    Error(std::move(Err));
    return true;
  }

  BitstreamCursor &SLocEntryCursor = F->SLocEntryCursor;
  unsigned BaseOffset = F->SLocEntryBaseOffset;

  ++NumSLocEntriesRead;
  Expected<llvm::BitstreamEntry> MaybeEntry = SLocEntryCursor.advance();
  if (!MaybeEntry) {
    Error(MaybeEntry.takeError());
    return true;
  }
  llvm::BitstreamEntry Entry = MaybeEntry.get();

  if (Entry.Kind != llvm::BitstreamEntry::Record) {
    Error("incorrectly-formatted source location entry in AST file");
    return true;
  }

  RecordData Record;
  StringRef Blob;
  Expected<unsigned> MaybeSLOC =
      SLocEntryCursor.readRecord(Entry.ID, Record, &Blob);
  if (!MaybeSLOC) {
    Error(MaybeSLOC.takeError());
    return true;
  }
  switch (MaybeSLOC.get()) {
  default:
    Error("incorrectly-formatted source location entry in AST file");
    return true;

  case SM_SLOC_FILE_ENTRY: {
    // We will detect whether a file changed and return 'Failure' for it, but
    // we will also try to fail gracefully by setting up the SLocEntry.
    unsigned InputID = Record[4];
    InputFile IF = getInputFile(*F, InputID);
    const FileEntry *File = IF.getFile();
    bool OverriddenBuffer = IF.isOverridden();

    // Note that we only check if a File was returned. If it was out-of-date
    // we have complained but we will continue creating a FileID to recover
    // gracefully.
    if (!File)
      return true;

    SourceLocation IncludeLoc = ReadSourceLocation(*F, Record[1]);
    if (IncludeLoc.isInvalid() && F->Kind != MK_MainFile) {
      // This is the module's main file.
      IncludeLoc = getImportLocation(F);
    }
    SrcMgr::CharacteristicKind
      FileCharacter = (SrcMgr::CharacteristicKind)Record[2];
    // FIXME: The FileID should be created from the FileEntryRef.
    FileID FID = SourceMgr.createFileID(File, IncludeLoc, FileCharacter,
                                        ID, BaseOffset + Record[0]);
    SrcMgr::FileInfo &FileInfo =
          const_cast<SrcMgr::FileInfo&>(SourceMgr.getSLocEntry(FID).getFile());
    FileInfo.NumCreatedFIDs = Record[5];
    if (Record[3])
      FileInfo.setHasLineDirectives();

    unsigned NumFileDecls = Record[7];
    if (NumFileDecls && ContextObj) {
      const DeclID *FirstDecl = F->FileSortedDecls + Record[6];
      assert(F->FileSortedDecls && "FILE_SORTED_DECLS not encountered yet ?");
      FileDeclIDs[FID] = FileDeclsInfo(F, llvm::makeArrayRef(FirstDecl,
                                                             NumFileDecls));
    }

    const SrcMgr::ContentCache *ContentCache
      = SourceMgr.getOrCreateContentCache(File, isSystem(FileCharacter));
    if (OverriddenBuffer && !ContentCache->BufferOverridden &&
        ContentCache->ContentsEntry == ContentCache->OrigEntry &&
        !ContentCache->getRawBuffer()) {
      auto Buffer = ReadBuffer(SLocEntryCursor, File->getName());
      if (!Buffer)
        return true;
      SourceMgr.overrideFileContents(File, std::move(Buffer));
    }

    break;
  }

  case SM_SLOC_BUFFER_ENTRY: {
    const char *Name = Blob.data();
    unsigned Offset = Record[0];
    SrcMgr::CharacteristicKind
      FileCharacter = (SrcMgr::CharacteristicKind)Record[2];
    SourceLocation IncludeLoc = ReadSourceLocation(*F, Record[1]);
    if (IncludeLoc.isInvalid() && F->isModule()) {
      IncludeLoc = getImportLocation(F);
    }

    auto Buffer = ReadBuffer(SLocEntryCursor, Name);
    if (!Buffer)
      return true;
    SourceMgr.createFileID(std::move(Buffer), FileCharacter, ID,
                           BaseOffset + Offset, IncludeLoc);
    break;
  }

  case SM_SLOC_EXPANSION_ENTRY: {
    SourceLocation SpellingLoc = ReadSourceLocation(*F, Record[1]);
    SourceMgr.createExpansionLoc(SpellingLoc,
                                     ReadSourceLocation(*F, Record[2]),
                                     ReadSourceLocation(*F, Record[3]),
                                     Record[5],
                                     Record[4],
                                     ID,
                                     BaseOffset + Record[0]);
    break;
  }
  }

  return false;
}

std::pair<SourceLocation, StringRef> ASTReader::getModuleImportLoc(int ID) {
  if (ID == 0)
    return std::make_pair(SourceLocation(), "");

  if (unsigned(-ID) - 2 >= getTotalNumSLocs() || ID > 0) {
    Error("source location entry ID out-of-range for AST file");
    return std::make_pair(SourceLocation(), "");
  }

  // Find which module file this entry lands in.
  ModuleFile *M = GlobalSLocEntryMap.find(-ID)->second;
  if (!M->isModule())
    return std::make_pair(SourceLocation(), "");

  // FIXME: Can we map this down to a particular submodule? That would be
  // ideal.
  return std::make_pair(M->ImportLoc, StringRef(M->ModuleName));
}

/// Find the location where the module F is imported.
SourceLocation ASTReader::getImportLocation(ModuleFile *F) {
  if (F->ImportLoc.isValid())
    return F->ImportLoc;

  // Otherwise we have a PCH. It's considered to be "imported" at the first
  // location of its includer.
  if (F->ImportedBy.empty() || !F->ImportedBy[0]) {
    // Main file is the importer.
    assert(SourceMgr.getMainFileID().isValid() && "missing main file");
    return SourceMgr.getLocForStartOfFile(SourceMgr.getMainFileID());
  }
  return F->ImportedBy[0]->FirstLoc;
}

/// Enter a subblock of the specified BlockID with the specified cursor. Read
/// the abbreviations that are at the top of the block and then leave the cursor
/// pointing into the block.
bool ASTReader::ReadBlockAbbrevs(BitstreamCursor &Cursor, unsigned BlockID,
                                 uint64_t *StartOfBlockOffset) {
  if (llvm::Error Err = Cursor.EnterSubBlock(BlockID)) {
    // FIXME this drops errors on the floor.
    consumeError(std::move(Err));
    return true;
  }

  if (StartOfBlockOffset)
    *StartOfBlockOffset = Cursor.GetCurrentBitNo();

  while (true) {
    uint64_t Offset = Cursor.GetCurrentBitNo();
    Expected<unsigned> MaybeCode = Cursor.ReadCode();
    if (!MaybeCode) {
      // FIXME this drops errors on the floor.
      consumeError(MaybeCode.takeError());
      return true;
    }
    unsigned Code = MaybeCode.get();

    // We expect all abbrevs to be at the start of the block.
    if (Code != llvm::bitc::DEFINE_ABBREV) {
      if (llvm::Error Err = Cursor.JumpToBit(Offset)) {
        // FIXME this drops errors on the floor.
        consumeError(std::move(Err));
        return true;
      }
      return false;
    }
    if (llvm::Error Err = Cursor.ReadAbbrevRecord()) {
      // FIXME this drops errors on the floor.
      consumeError(std::move(Err));
      return true;
    }
  }
}

Token ASTReader::ReadToken(ModuleFile &F, const RecordDataImpl &Record,
                           unsigned &Idx) {
  Token Tok;
  Tok.startToken();
  Tok.setLocation(ReadSourceLocation(F, Record, Idx));
  Tok.setLength(Record[Idx++]);
  if (IdentifierInfo *II = getLocalIdentifier(F, Record[Idx++]))
    Tok.setIdentifierInfo(II);
  Tok.setKind((tok::TokenKind)Record[Idx++]);
  Tok.setFlag((Token::TokenFlags)Record[Idx++]);
  return Tok;
}

MacroInfo *ASTReader::ReadMacroRecord(ModuleFile &F, uint64_t Offset) {
  BitstreamCursor &Stream = F.MacroCursor;

  // Keep track of where we are in the stream, then jump back there
  // after reading this macro.
  SavedStreamPosition SavedPosition(Stream);

  if (llvm::Error Err = Stream.JumpToBit(Offset)) {
    // FIXME this drops errors on the floor.
    consumeError(std::move(Err));
    return nullptr;
  }
  RecordData Record;
  SmallVector<IdentifierInfo*, 16> MacroParams;
  MacroInfo *Macro = nullptr;

  while (true) {
    // Advance to the next record, but if we get to the end of the block, don't
    // pop it (removing all the abbreviations from the cursor) since we want to
    // be able to reseek within the block and read entries.
    unsigned Flags = BitstreamCursor::AF_DontPopBlockAtEnd;
    Expected<llvm::BitstreamEntry> MaybeEntry =
        Stream.advanceSkippingSubblocks(Flags);
    if (!MaybeEntry) {
      Error(MaybeEntry.takeError());
      return Macro;
    }
    llvm::BitstreamEntry Entry = MaybeEntry.get();

    switch (Entry.Kind) {
    case llvm::BitstreamEntry::SubBlock: // Handled for us already.
    case llvm::BitstreamEntry::Error:
      Error("malformed block record in AST file");
      return Macro;
    case llvm::BitstreamEntry::EndBlock:
      return Macro;
    case llvm::BitstreamEntry::Record:
      // The interesting case.
      break;
    }

    // Read a record.
    Record.clear();
    PreprocessorRecordTypes RecType;
    if (Expected<unsigned> MaybeRecType = Stream.readRecord(Entry.ID, Record))
      RecType = (PreprocessorRecordTypes)MaybeRecType.get();
    else {
      Error(MaybeRecType.takeError());
      return Macro;
    }
    switch (RecType) {
    case PP_MODULE_MACRO:
    case PP_MACRO_DIRECTIVE_HISTORY:
      return Macro;

    case PP_MACRO_OBJECT_LIKE:
    case PP_MACRO_FUNCTION_LIKE: {
      // If we already have a macro, that means that we've hit the end
      // of the definition of the macro we were looking for. We're
      // done.
      if (Macro)
        return Macro;

      unsigned NextIndex = 1; // Skip identifier ID.
      SourceLocation Loc = ReadSourceLocation(F, Record, NextIndex);
      MacroInfo *MI = PP.AllocateMacroInfo(Loc);
      MI->setDefinitionEndLoc(ReadSourceLocation(F, Record, NextIndex));
      MI->setIsUsed(Record[NextIndex++]);
      MI->setUsedForHeaderGuard(Record[NextIndex++]);

      if (RecType == PP_MACRO_FUNCTION_LIKE) {
        // Decode function-like macro info.
        bool isC99VarArgs = Record[NextIndex++];
        bool isGNUVarArgs = Record[NextIndex++];
        bool hasCommaPasting = Record[NextIndex++];
        MacroParams.clear();
        unsigned NumArgs = Record[NextIndex++];
        for (unsigned i = 0; i != NumArgs; ++i)
          MacroParams.push_back(getLocalIdentifier(F, Record[NextIndex++]));

        // Install function-like macro info.
        MI->setIsFunctionLike();
        if (isC99VarArgs) MI->setIsC99Varargs();
        if (isGNUVarArgs) MI->setIsGNUVarargs();
        if (hasCommaPasting) MI->setHasCommaPasting();
        MI->setParameterList(MacroParams, PP.getPreprocessorAllocator());
      }

      // Remember that we saw this macro last so that we add the tokens that
      // form its body to it.
      Macro = MI;

      if (NextIndex + 1 == Record.size() && PP.getPreprocessingRecord() &&
          Record[NextIndex]) {
        // We have a macro definition. Register the association
        PreprocessedEntityID
            GlobalID = getGlobalPreprocessedEntityID(F, Record[NextIndex]);
        PreprocessingRecord &PPRec = *PP.getPreprocessingRecord();
        PreprocessingRecord::PPEntityID PPID =
            PPRec.getPPEntityID(GlobalID - 1, /*isLoaded=*/true);
        MacroDefinitionRecord *PPDef = cast_or_null<MacroDefinitionRecord>(
            PPRec.getPreprocessedEntity(PPID));
        if (PPDef)
          PPRec.RegisterMacroDefinition(Macro, PPDef);
      }

      ++NumMacrosRead;
      break;
    }

    case PP_TOKEN: {
      // If we see a TOKEN before a PP_MACRO_*, then the file is
      // erroneous, just pretend we didn't see this.
      if (!Macro) break;

      unsigned Idx = 0;
      Token Tok = ReadToken(F, Record, Idx);
      Macro->AddTokenToBody(Tok);
      break;
    }
    }
  }
}

PreprocessedEntityID
ASTReader::getGlobalPreprocessedEntityID(ModuleFile &M,
                                         unsigned LocalID) const {
  if (!M.ModuleOffsetMap.empty())
    ReadModuleOffsetMap(M);

  ContinuousRangeMap<uint32_t, int, 2>::const_iterator
    I = M.PreprocessedEntityRemap.find(LocalID - NUM_PREDEF_PP_ENTITY_IDS);
  assert(I != M.PreprocessedEntityRemap.end()
         && "Invalid index into preprocessed entity index remap");

  return LocalID + I->second;
}

unsigned HeaderFileInfoTrait::ComputeHash(internal_key_ref ikey) {
  return llvm::hash_combine(ikey.Size, ikey.ModTime);
}

HeaderFileInfoTrait::internal_key_type
HeaderFileInfoTrait::GetInternalKey(const FileEntry *FE) {
  internal_key_type ikey = {FE->getSize(),
                            M.HasTimestamps ? FE->getModificationTime() : 0,
                            FE->getName(), /*Imported*/ false};
  return ikey;
}

bool HeaderFileInfoTrait::EqualKey(internal_key_ref a, internal_key_ref b) {
  if (a.Size != b.Size || (a.ModTime && b.ModTime && a.ModTime != b.ModTime))
    return false;

  if (llvm::sys::path::is_absolute(a.Filename) && a.Filename == b.Filename)
    return true;

  // Determine whether the actual files are equivalent.
  FileManager &FileMgr = Reader.getFileManager();
  auto GetFile = [&](const internal_key_type &Key) -> const FileEntry* {
    if (!Key.Imported) {
      if (auto File = FileMgr.getFile(Key.Filename))
        return *File;
      return nullptr;
    }

    std::string Resolved = std::string(Key.Filename);
    Reader.ResolveImportedPath(M, Resolved);
    if (auto File = FileMgr.getFile(Resolved))
      return *File;
    return nullptr;
  };

  const FileEntry *FEA = GetFile(a);
  const FileEntry *FEB = GetFile(b);
  return FEA && FEA == FEB;
}

std::pair<unsigned, unsigned>
HeaderFileInfoTrait::ReadKeyDataLength(const unsigned char*& d) {
  using namespace llvm::support;

  unsigned KeyLen = (unsigned) endian::readNext<uint16_t, little, unaligned>(d);
  unsigned DataLen = (unsigned) *d++;
  return std::make_pair(KeyLen, DataLen);
}

HeaderFileInfoTrait::internal_key_type
HeaderFileInfoTrait::ReadKey(const unsigned char *d, unsigned) {
  using namespace llvm::support;

  internal_key_type ikey;
  ikey.Size = off_t(endian::readNext<uint64_t, little, unaligned>(d));
  ikey.ModTime = time_t(endian::readNext<uint64_t, little, unaligned>(d));
  ikey.Filename = (const char *)d;
  ikey.Imported = true;
  return ikey;
}

HeaderFileInfoTrait::data_type
HeaderFileInfoTrait::ReadData(internal_key_ref key, const unsigned char *d,
                              unsigned DataLen) {
  using namespace llvm::support;

  const unsigned char *End = d + DataLen;
  HeaderFileInfo HFI;
  unsigned Flags = *d++;
  // FIXME: Refactor with mergeHeaderFileInfo in HeaderSearch.cpp.
  HFI.isImport |= (Flags >> 5) & 0x01;
  HFI.isPragmaOnce |= (Flags >> 4) & 0x01;
  HFI.DirInfo = (Flags >> 1) & 0x07;
  HFI.IndexHeaderMapHeader = Flags & 0x01;
  // FIXME: Find a better way to handle this. Maybe just store a
  // "has been included" flag?
  HFI.NumIncludes = std::max(endian::readNext<uint16_t, little, unaligned>(d),
                             HFI.NumIncludes);
  HFI.ControllingMacroID = Reader.getGlobalIdentifierID(
      M, endian::readNext<uint32_t, little, unaligned>(d));
  if (unsigned FrameworkOffset =
          endian::readNext<uint32_t, little, unaligned>(d)) {
    // The framework offset is 1 greater than the actual offset,
    // since 0 is used as an indicator for "no framework name".
    StringRef FrameworkName(FrameworkStrings + FrameworkOffset - 1);
    HFI.Framework = HS->getUniqueFrameworkName(FrameworkName);
  }

  assert((End - d) % 4 == 0 &&
         "Wrong data length in HeaderFileInfo deserialization");
  while (d != End) {
    uint32_t LocalSMID = endian::readNext<uint32_t, little, unaligned>(d);
    auto HeaderRole = static_cast<ModuleMap::ModuleHeaderRole>(LocalSMID & 3);
    LocalSMID >>= 2;

    // This header is part of a module. Associate it with the module to enable
    // implicit module import.
    SubmoduleID GlobalSMID = Reader.getGlobalSubmoduleID(M, LocalSMID);
    Module *Mod = Reader.getSubmodule(GlobalSMID);
    FileManager &FileMgr = Reader.getFileManager();
    ModuleMap &ModMap =
        Reader.getPreprocessor().getHeaderSearchInfo().getModuleMap();

    std::string Filename = std::string(key.Filename);
    if (key.Imported)
      Reader.ResolveImportedPath(M, Filename);
    // FIXME: This is not always the right filename-as-written, but we're not
    // going to use this information to rebuild the module, so it doesn't make
    // a lot of difference.
    Module::Header H = {std::string(key.Filename), *FileMgr.getFile(Filename)};
    ModMap.addHeader(Mod, H, HeaderRole, /*Imported*/true);
    HFI.isModuleHeader |= !(HeaderRole & ModuleMap::TextualHeader);
  }

  // This HeaderFileInfo was externally loaded.
  HFI.External = true;
  HFI.IsValid = true;
  return HFI;
}

void ASTReader::addPendingMacro(IdentifierInfo *II, ModuleFile *M,
                                uint32_t MacroDirectivesOffset) {
  assert(NumCurrentElementsDeserializing > 0 &&"Missing deserialization guard");
  PendingMacroIDs[II].push_back(PendingMacroInfo(M, MacroDirectivesOffset));
}

void ASTReader::ReadDefinedMacros() {
  // Note that we are loading defined macros.
  Deserializing Macros(this);

  for (ModuleFile &I : llvm::reverse(ModuleMgr)) {
    BitstreamCursor &MacroCursor = I.MacroCursor;

    // If there was no preprocessor block, skip this file.
    if (MacroCursor.getBitcodeBytes().empty())
      continue;

    BitstreamCursor Cursor = MacroCursor;
    if (llvm::Error Err = Cursor.JumpToBit(I.MacroStartOffset)) {
      Error(std::move(Err));
      return;
    }

    RecordData Record;
    while (true) {
      Expected<llvm::BitstreamEntry> MaybeE = Cursor.advanceSkippingSubblocks();
      if (!MaybeE) {
        Error(MaybeE.takeError());
        return;
      }
      llvm::BitstreamEntry E = MaybeE.get();

      switch (E.Kind) {
      case llvm::BitstreamEntry::SubBlock: // Handled for us already.
      case llvm::BitstreamEntry::Error:
        Error("malformed block record in AST file");
        return;
      case llvm::BitstreamEntry::EndBlock:
        goto NextCursor;

      case llvm::BitstreamEntry::Record: {
        Record.clear();
        Expected<unsigned> MaybeRecord = Cursor.readRecord(E.ID, Record);
        if (!MaybeRecord) {
          Error(MaybeRecord.takeError());
          return;
        }
        switch (MaybeRecord.get()) {
        default:  // Default behavior: ignore.
          break;

        case PP_MACRO_OBJECT_LIKE:
        case PP_MACRO_FUNCTION_LIKE: {
          IdentifierInfo *II = getLocalIdentifier(I, Record[0]);
          if (II->isOutOfDate())
            updateOutOfDateIdentifier(*II);
          break;
        }

        case PP_TOKEN:
          // Ignore tokens.
          break;
        }
        break;
      }
      }
    }
    NextCursor:  ;
  }
}

namespace {

  /// Visitor class used to look up identifirs in an AST file.
  class IdentifierLookupVisitor {
    StringRef Name;
    unsigned NameHash;
    unsigned PriorGeneration;
    unsigned &NumIdentifierLookups;
    unsigned &NumIdentifierLookupHits;
    IdentifierInfo *Found = nullptr;

  public:
    IdentifierLookupVisitor(StringRef Name, unsigned PriorGeneration,
                            unsigned &NumIdentifierLookups,
                            unsigned &NumIdentifierLookupHits)
      : Name(Name), NameHash(ASTIdentifierLookupTrait::ComputeHash(Name)),
        PriorGeneration(PriorGeneration),
        NumIdentifierLookups(NumIdentifierLookups),
        NumIdentifierLookupHits(NumIdentifierLookupHits) {}

    bool operator()(ModuleFile &M) {
      // If we've already searched this module file, skip it now.
      if (M.Generation <= PriorGeneration)
        return true;

      ASTIdentifierLookupTable *IdTable
        = (ASTIdentifierLookupTable *)M.IdentifierLookupTable;
      if (!IdTable)
        return false;

      ASTIdentifierLookupTrait Trait(IdTable->getInfoObj().getReader(), M,
                                     Found);
      ++NumIdentifierLookups;
      ASTIdentifierLookupTable::iterator Pos =
          IdTable->find_hashed(Name, NameHash, &Trait);
      if (Pos == IdTable->end())
        return false;

      // Dereferencing the iterator has the effect of building the
      // IdentifierInfo node and populating it with the various
      // declarations it needs.
      ++NumIdentifierLookupHits;
      Found = *Pos;
      return true;
    }

    // Retrieve the identifier info found within the module
    // files.
    IdentifierInfo *getIdentifierInfo() const { return Found; }
  };

} // namespace

void ASTReader::updateOutOfDateIdentifier(IdentifierInfo &II) {
  // Note that we are loading an identifier.
  Deserializing AnIdentifier(this);

  unsigned PriorGeneration = 0;
  if (getContext().getLangOpts().Modules)
    PriorGeneration = IdentifierGeneration[&II];

  // If there is a global index, look there first to determine which modules
  // provably do not have any results for this identifier.
  GlobalModuleIndex::HitSet Hits;
  GlobalModuleIndex::HitSet *HitsPtr = nullptr;
  if (!loadGlobalIndex()) {
    if (GlobalIndex->lookupIdentifier(II.getName(), Hits)) {
      HitsPtr = &Hits;
    }
  }

  IdentifierLookupVisitor Visitor(II.getName(), PriorGeneration,
                                  NumIdentifierLookups,
                                  NumIdentifierLookupHits);
  ModuleMgr.visit(Visitor, HitsPtr);
  markIdentifierUpToDate(&II);
}

void ASTReader::markIdentifierUpToDate(IdentifierInfo *II) {
  if (!II)
    return;

  II->setOutOfDate(false);

  // Update the generation for this identifier.
  if (getContext().getLangOpts().Modules)
    IdentifierGeneration[II] = getGeneration();
}

void ASTReader::resolvePendingMacro(IdentifierInfo *II,
                                    const PendingMacroInfo &PMInfo) {
  ModuleFile &M = *PMInfo.M;

  BitstreamCursor &Cursor = M.MacroCursor;
  SavedStreamPosition SavedPosition(Cursor);
  if (llvm::Error Err =
          Cursor.JumpToBit(M.MacroOffsetsBase + PMInfo.MacroDirectivesOffset)) {
    Error(std::move(Err));
    return;
  }

  struct ModuleMacroRecord {
    SubmoduleID SubModID;
    MacroInfo *MI;
    SmallVector<SubmoduleID, 8> Overrides;
  };
  llvm::SmallVector<ModuleMacroRecord, 8> ModuleMacros;

  // We expect to see a sequence of PP_MODULE_MACRO records listing exported
  // macros, followed by a PP_MACRO_DIRECTIVE_HISTORY record with the complete
  // macro histroy.
  RecordData Record;
  while (true) {
    Expected<llvm::BitstreamEntry> MaybeEntry =
        Cursor.advance(BitstreamCursor::AF_DontPopBlockAtEnd);
    if (!MaybeEntry) {
      Error(MaybeEntry.takeError());
      return;
    }
    llvm::BitstreamEntry Entry = MaybeEntry.get();

    if (Entry.Kind != llvm::BitstreamEntry::Record) {
      Error("malformed block record in AST file");
      return;
    }

    Record.clear();
    Expected<unsigned> MaybePP = Cursor.readRecord(Entry.ID, Record);
    if (!MaybePP) {
      Error(MaybePP.takeError());
      return;
    }
    switch ((PreprocessorRecordTypes)MaybePP.get()) {
    case PP_MACRO_DIRECTIVE_HISTORY:
      break;

    case PP_MODULE_MACRO: {
      ModuleMacros.push_back(ModuleMacroRecord());
      auto &Info = ModuleMacros.back();
      Info.SubModID = getGlobalSubmoduleID(M, Record[0]);
      Info.MI = getMacro(getGlobalMacroID(M, Record[1]));
      for (int I = 2, N = Record.size(); I != N; ++I)
        Info.Overrides.push_back(getGlobalSubmoduleID(M, Record[I]));
      continue;
    }

    default:
      Error("malformed block record in AST file");
      return;
    }

    // We found the macro directive history; that's the last record
    // for this macro.
    break;
  }

  // Module macros are listed in reverse dependency order.
  {
    std::reverse(ModuleMacros.begin(), ModuleMacros.end());
    llvm::SmallVector<ModuleMacro*, 8> Overrides;
    for (auto &MMR : ModuleMacros) {
      Overrides.clear();
      for (unsigned ModID : MMR.Overrides) {
        Module *Mod = getSubmodule(ModID);
        auto *Macro = PP.getModuleMacro(Mod, II);
        assert(Macro && "missing definition for overridden macro");
        Overrides.push_back(Macro);
      }

      bool Inserted = false;
      Module *Owner = getSubmodule(MMR.SubModID);
      PP.addModuleMacro(Owner, II, MMR.MI, Overrides, Inserted);
    }
  }

  // Don't read the directive history for a module; we don't have anywhere
  // to put it.
  if (M.isModule())
    return;

  // Deserialize the macro directives history in reverse source-order.
  MacroDirective *Latest = nullptr, *Earliest = nullptr;
  unsigned Idx = 0, N = Record.size();
  while (Idx < N) {
    MacroDirective *MD = nullptr;
    SourceLocation Loc = ReadSourceLocation(M, Record, Idx);
    MacroDirective::Kind K = (MacroDirective::Kind)Record[Idx++];
    switch (K) {
    case MacroDirective::MD_Define: {
      MacroInfo *MI = getMacro(getGlobalMacroID(M, Record[Idx++]));
      MD = PP.AllocateDefMacroDirective(MI, Loc);
      break;
    }
    case MacroDirective::MD_Undefine:
      MD = PP.AllocateUndefMacroDirective(Loc);
      break;
    case MacroDirective::MD_Visibility:
      bool isPublic = Record[Idx++];
      MD = PP.AllocateVisibilityMacroDirective(Loc, isPublic);
      break;
    }

    if (!Latest)
      Latest = MD;
    if (Earliest)
      Earliest->setPrevious(MD);
    Earliest = MD;
  }

  if (Latest)
    PP.setLoadedMacroDirective(II, Earliest, Latest);
}

ASTReader::InputFileInfo
ASTReader::readInputFileInfo(ModuleFile &F, unsigned ID) {
  // Go find this input file.
  BitstreamCursor &Cursor = F.InputFilesCursor;
  SavedStreamPosition SavedPosition(Cursor);
  if (llvm::Error Err = Cursor.JumpToBit(F.InputFileOffsets[ID - 1])) {
    // FIXME this drops errors on the floor.
    consumeError(std::move(Err));
  }

  Expected<unsigned> MaybeCode = Cursor.ReadCode();
  if (!MaybeCode) {
    // FIXME this drops errors on the floor.
    consumeError(MaybeCode.takeError());
  }
  unsigned Code = MaybeCode.get();
  RecordData Record;
  StringRef Blob;

  if (Expected<unsigned> Maybe = Cursor.readRecord(Code, Record, &Blob))
    assert(static_cast<InputFileRecordTypes>(Maybe.get()) == INPUT_FILE &&
           "invalid record type for input file");
  else {
    // FIXME this drops errors on the floor.
    consumeError(Maybe.takeError());
  }

  assert(Record[0] == ID && "Bogus stored ID or offset");
  InputFileInfo R;
  R.StoredSize = static_cast<off_t>(Record[1]);
  R.StoredTime = static_cast<time_t>(Record[2]);
  R.Overridden = static_cast<bool>(Record[3]);
  R.Transient = static_cast<bool>(Record[4]);
  R.TopLevelModuleMap = static_cast<bool>(Record[5]);
  R.Filename = std::string(Blob);
  ResolveImportedPath(F, R.Filename);

  Expected<llvm::BitstreamEntry> MaybeEntry = Cursor.advance();
  if (!MaybeEntry) // FIXME this drops errors on the floor.
    consumeError(MaybeEntry.takeError());
  llvm::BitstreamEntry Entry = MaybeEntry.get();
  assert(Entry.Kind == llvm::BitstreamEntry::Record &&
         "expected record type for input file hash");

  Record.clear();
  if (Expected<unsigned> Maybe = Cursor.readRecord(Entry.ID, Record))
    assert(static_cast<InputFileRecordTypes>(Maybe.get()) == INPUT_FILE_HASH &&
           "invalid record type for input file hash");
  else {
    // FIXME this drops errors on the floor.
    consumeError(Maybe.takeError());
  }
  R.ContentHash = (static_cast<uint64_t>(Record[1]) << 32) |
                  static_cast<uint64_t>(Record[0]);
  return R;
}

static unsigned moduleKindForDiagnostic(ModuleKind Kind);
InputFile ASTReader::getInputFile(ModuleFile &F, unsigned ID, bool Complain) {
  // If this ID is bogus, just return an empty input file.
  if (ID == 0 || ID > F.InputFilesLoaded.size())
    return InputFile();

  // If we've already loaded this input file, return it.
  if (F.InputFilesLoaded[ID-1].getFile())
    return F.InputFilesLoaded[ID-1];

  if (F.InputFilesLoaded[ID-1].isNotFound())
    return InputFile();

  // Go find this input file.
  BitstreamCursor &Cursor = F.InputFilesCursor;
  SavedStreamPosition SavedPosition(Cursor);
  if (llvm::Error Err = Cursor.JumpToBit(F.InputFileOffsets[ID - 1])) {
    // FIXME this drops errors on the floor.
    consumeError(std::move(Err));
  }

  InputFileInfo FI = readInputFileInfo(F, ID);
  off_t StoredSize = FI.StoredSize;
  time_t StoredTime = FI.StoredTime;
  bool Overridden = FI.Overridden;
  bool Transient = FI.Transient;
  StringRef Filename = FI.Filename;
  uint64_t StoredContentHash = FI.ContentHash;

  const FileEntry *File = nullptr;
  if (auto FE = FileMgr.getFile(Filename, /*OpenFile=*/false))
    File = *FE;

  // If we didn't find the file, resolve it relative to the
  // original directory from which this AST file was created.
  if (File == nullptr && !F.OriginalDir.empty() && !F.BaseDirectory.empty() &&
      F.OriginalDir != F.BaseDirectory) {
    std::string Resolved = resolveFileRelativeToOriginalDir(
        std::string(Filename), F.OriginalDir, F.BaseDirectory);
    if (!Resolved.empty())
      if (auto FE = FileMgr.getFile(Resolved))
        File = *FE;
  }

  // For an overridden file, create a virtual file with the stored
  // size/timestamp.
  if ((Overridden || Transient) && File == nullptr)
    File = FileMgr.getVirtualFile(Filename, StoredSize, StoredTime);

  if (File == nullptr) {
    if (Complain) {
      std::string ErrorStr = "could not find file '";
      ErrorStr += Filename;
      ErrorStr += "' referenced by AST file '";
      ErrorStr += F.FileName;
      ErrorStr += "'";
      Error(ErrorStr);
    }
    // Record that we didn't find the file.
    F.InputFilesLoaded[ID-1] = InputFile::getNotFound();
    return InputFile();
  }

  // Check if there was a request to override the contents of the file
  // that was part of the precompiled header. Overriding such a file
  // can lead to problems when lexing using the source locations from the
  // PCH.
  SourceManager &SM = getSourceManager();
  // FIXME: Reject if the overrides are different.
  if ((!Overridden && !Transient) && SM.isFileOverridden(File)) {
    if (Complain)
      Error(diag::err_fe_pch_file_overridden, Filename);

    // After emitting the diagnostic, bypass the overriding file to recover
    // (this creates a separate FileEntry).
    File = SM.bypassFileContentsOverride(*File);
    if (!File) {
      F.InputFilesLoaded[ID - 1] = InputFile::getNotFound();
      return InputFile();
    }
  }

  enum ModificationType {
    Size,
    ModTime,
    Content,
    None,
  };
  auto HasInputFileChanged = [&]() {
    if (StoredSize != File->getSize())
      return ModificationType::Size;
    if (!DisableValidation && StoredTime &&
        StoredTime != File->getModificationTime()) {
      // In case the modification time changes but not the content,
      // accept the cached file as legit.
      if (ValidateASTInputFilesContent &&
          StoredContentHash != static_cast<uint64_t>(llvm::hash_code(-1))) {
        auto MemBuffOrError = FileMgr.getBufferForFile(File);
        if (!MemBuffOrError) {
          if (!Complain)
            return ModificationType::ModTime;
          std::string ErrorStr = "could not get buffer for file '";
          ErrorStr += File->getName();
          ErrorStr += "'";
          Error(ErrorStr);
          return ModificationType::ModTime;
        }

        auto ContentHash = hash_value(MemBuffOrError.get()->getBuffer());
        if (StoredContentHash == static_cast<uint64_t>(ContentHash))
          return ModificationType::None;
        return ModificationType::Content;
      }
      return ModificationType::ModTime;
    }
    return ModificationType::None;
  };

  bool IsOutOfDate = false;
  auto FileChange = HasInputFileChanged();
  // For an overridden file, there is nothing to validate.
  if (!Overridden && FileChange != ModificationType::None) {
    if (Complain) {
      // Build a list of the PCH imports that got us here (in reverse).
      SmallVector<ModuleFile *, 4> ImportStack(1, &F);
      while (!ImportStack.back()->ImportedBy.empty())
        ImportStack.push_back(ImportStack.back()->ImportedBy[0]);

      // The top-level PCH is stale.
      StringRef TopLevelPCHName(ImportStack.back()->FileName);
      unsigned DiagnosticKind =
          moduleKindForDiagnostic(ImportStack.back()->Kind);
      if (DiagnosticKind == 0)
        Error(diag::err_fe_pch_file_modified, Filename, TopLevelPCHName,
              (unsigned)FileChange);
      else if (DiagnosticKind == 1)
        Error(diag::err_fe_module_file_modified, Filename, TopLevelPCHName,
              (unsigned)FileChange);
      else
        Error(diag::err_fe_ast_file_modified, Filename, TopLevelPCHName,
              (unsigned)FileChange);

      // Print the import stack.
      if (ImportStack.size() > 1 && !Diags.isDiagnosticInFlight()) {
        Diag(diag::note_pch_required_by)
          << Filename << ImportStack[0]->FileName;
        for (unsigned I = 1; I < ImportStack.size(); ++I)
          Diag(diag::note_pch_required_by)
            << ImportStack[I-1]->FileName << ImportStack[I]->FileName;
      }

      if (!Diags.isDiagnosticInFlight())
        Diag(diag::note_pch_rebuild_required) << TopLevelPCHName;
    }

    IsOutOfDate = true;
  }
  // FIXME: If the file is overridden and we've already opened it,
  // issue an error (or split it into a separate FileEntry).

  InputFile IF = InputFile(File, Overridden || Transient, IsOutOfDate);

  // Note that we've loaded this input file.
  F.InputFilesLoaded[ID-1] = IF;
  return IF;
}

/// If we are loading a relocatable PCH or module file, and the filename
/// is not an absolute path, add the system or module root to the beginning of
/// the file name.
void ASTReader::ResolveImportedPath(ModuleFile &M, std::string &Filename) {
  // Resolve relative to the base directory, if we have one.
  if (!M.BaseDirectory.empty())
    return ResolveImportedPath(Filename, M.BaseDirectory);
}

void ASTReader::ResolveImportedPath(std::string &Filename, StringRef Prefix) {
  if (Filename.empty() || llvm::sys::path::is_absolute(Filename))
    return;

  SmallString<128> Buffer;
  llvm::sys::path::append(Buffer, Prefix, Filename);
  Filename.assign(Buffer.begin(), Buffer.end());
}

static bool isDiagnosedResult(ASTReader::ASTReadResult ARR, unsigned Caps) {
  switch (ARR) {
  case ASTReader::Failure: return true;
  case ASTReader::Missing: return !(Caps & ASTReader::ARR_Missing);
  case ASTReader::OutOfDate: return !(Caps & ASTReader::ARR_OutOfDate);
  case ASTReader::VersionMismatch: return !(Caps & ASTReader::ARR_VersionMismatch);
  case ASTReader::ConfigurationMismatch:
    return !(Caps & ASTReader::ARR_ConfigurationMismatch);
  case ASTReader::HadErrors: return true;
  case ASTReader::Success: return false;
  }

  llvm_unreachable("unknown ASTReadResult");
}

ASTReader::ASTReadResult ASTReader::ReadOptionsBlock(
    BitstreamCursor &Stream, unsigned ClientLoadCapabilities,
    bool AllowCompatibleConfigurationMismatch, ASTReaderListener &Listener,
    std::string &SuggestedPredefines) {
  if (llvm::Error Err = Stream.EnterSubBlock(OPTIONS_BLOCK_ID)) {
    // FIXME this drops errors on the floor.
    consumeError(std::move(Err));
    return Failure;
  }

  // Read all of the records in the options block.
  RecordData Record;
  ASTReadResult Result = Success;
  while (true) {
    Expected<llvm::BitstreamEntry> MaybeEntry = Stream.advance();
    if (!MaybeEntry) {
      // FIXME this drops errors on the floor.
      consumeError(MaybeEntry.takeError());
      return Failure;
    }
    llvm::BitstreamEntry Entry = MaybeEntry.get();

    switch (Entry.Kind) {
    case llvm::BitstreamEntry::Error:
    case llvm::BitstreamEntry::SubBlock:
      return Failure;

    case llvm::BitstreamEntry::EndBlock:
      return Result;

    case llvm::BitstreamEntry::Record:
      // The interesting case.
      break;
    }

    // Read and process a record.
    Record.clear();
    Expected<unsigned> MaybeRecordType = Stream.readRecord(Entry.ID, Record);
    if (!MaybeRecordType) {
      // FIXME this drops errors on the floor.
      consumeError(MaybeRecordType.takeError());
      return Failure;
    }
    switch ((OptionsRecordTypes)MaybeRecordType.get()) {
    case LANGUAGE_OPTIONS: {
      bool Complain = (ClientLoadCapabilities & ARR_ConfigurationMismatch) == 0;
      if (ParseLanguageOptions(Record, Complain, Listener,
                               AllowCompatibleConfigurationMismatch))
        Result = ConfigurationMismatch;
      break;
    }

    case TARGET_OPTIONS: {
      bool Complain = (ClientLoadCapabilities & ARR_ConfigurationMismatch) == 0;
      if (ParseTargetOptions(Record, Complain, Listener,
                             AllowCompatibleConfigurationMismatch))
        Result = ConfigurationMismatch;
      break;
    }

    case FILE_SYSTEM_OPTIONS: {
      bool Complain = (ClientLoadCapabilities & ARR_ConfigurationMismatch) == 0;
      if (!AllowCompatibleConfigurationMismatch &&
          ParseFileSystemOptions(Record, Complain, Listener))
        Result = ConfigurationMismatch;
      break;
    }

    case HEADER_SEARCH_OPTIONS: {
      bool Complain = (ClientLoadCapabilities & ARR_ConfigurationMismatch) == 0;
      if (!AllowCompatibleConfigurationMismatch &&
          ParseHeaderSearchOptions(Record, Complain, Listener))
        Result = ConfigurationMismatch;
      break;
    }

    case PREPROCESSOR_OPTIONS:
      bool Complain = (ClientLoadCapabilities & ARR_ConfigurationMismatch) == 0;
      if (!AllowCompatibleConfigurationMismatch &&
          ParsePreprocessorOptions(Record, Complain, Listener,
                                   SuggestedPredefines))
        Result = ConfigurationMismatch;
      break;
    }
  }
}

ASTReader::ASTReadResult
ASTReader::ReadControlBlock(ModuleFile &F,
                            SmallVectorImpl<ImportedModule> &Loaded,
                            const ModuleFile *ImportedBy,
                            unsigned ClientLoadCapabilities) {
  BitstreamCursor &Stream = F.Stream;

  if (llvm::Error Err = Stream.EnterSubBlock(CONTROL_BLOCK_ID)) {
    Error(std::move(Err));
    return Failure;
  }

  // Lambda to read the unhashed control block the first time it's called.
  //
  // For PCM files, the unhashed control block cannot be read until after the
  // MODULE_NAME record.  However, PCH files have no MODULE_NAME, and yet still
  // need to look ahead before reading the IMPORTS record.  For consistency,
  // this block is always read somehow (see BitstreamEntry::EndBlock).
  bool HasReadUnhashedControlBlock = false;
  auto readUnhashedControlBlockOnce = [&]() {
    if (!HasReadUnhashedControlBlock) {
      HasReadUnhashedControlBlock = true;
      if (ASTReadResult Result =
              readUnhashedControlBlock(F, ImportedBy, ClientLoadCapabilities))
        return Result;
    }
    return Success;
  };

  // Read all of the records and blocks in the control block.
  RecordData Record;
  unsigned NumInputs = 0;
  unsigned NumUserInputs = 0;
  StringRef BaseDirectoryAsWritten;
  while (true) {
    Expected<llvm::BitstreamEntry> MaybeEntry = Stream.advance();
    if (!MaybeEntry) {
      Error(MaybeEntry.takeError());
      return Failure;
    }
    llvm::BitstreamEntry Entry = MaybeEntry.get();

    switch (Entry.Kind) {
    case llvm::BitstreamEntry::Error:
      Error("malformed block record in AST file");
      return Failure;
    case llvm::BitstreamEntry::EndBlock: {
      // Validate the module before returning.  This call catches an AST with
      // no module name and no imports.
      if (ASTReadResult Result = readUnhashedControlBlockOnce())
        return Result;

      // Validate input files.
      const HeaderSearchOptions &HSOpts =
          PP.getHeaderSearchInfo().getHeaderSearchOpts();

      // All user input files reside at the index range [0, NumUserInputs), and
      // system input files reside at [NumUserInputs, NumInputs). For explicitly
      // loaded module files, ignore missing inputs.
      if (!DisableValidation && F.Kind != MK_ExplicitModule &&
          F.Kind != MK_PrebuiltModule) {
        bool Complain = (ClientLoadCapabilities & ARR_OutOfDate) == 0;

        // If we are reading a module, we will create a verification timestamp,
        // so we verify all input files.  Otherwise, verify only user input
        // files.

        unsigned N = NumUserInputs;
        if (ValidateSystemInputs ||
            (HSOpts.ModulesValidateOncePerBuildSession &&
             F.InputFilesValidationTimestamp <= HSOpts.BuildSessionTimestamp &&
             F.Kind == MK_ImplicitModule))
          N = NumInputs;

        for (unsigned I = 0; I < N; ++I) {
          InputFile IF = getInputFile(F, I+1, Complain);
          if (!IF.getFile() || IF.isOutOfDate())
            return OutOfDate;
        }
      }

      if (Listener)
        Listener->visitModuleFile(F.FileName, F.Kind);

      if (Listener && Listener->needsInputFileVisitation()) {
        unsigned N = Listener->needsSystemInputFileVisitation() ? NumInputs
                                                                : NumUserInputs;
        for (unsigned I = 0; I < N; ++I) {
          bool IsSystem = I >= NumUserInputs;
          InputFileInfo FI = readInputFileInfo(F, I+1);
          Listener->visitInputFile(FI.Filename, IsSystem, FI.Overridden,
                                   F.Kind == MK_ExplicitModule ||
                                   F.Kind == MK_PrebuiltModule);
        }
      }

      return Success;
    }

    case llvm::BitstreamEntry::SubBlock:
      switch (Entry.ID) {
      case INPUT_FILES_BLOCK_ID:
        F.InputFilesCursor = Stream;
        if (llvm::Error Err = Stream.SkipBlock()) {
          Error(std::move(Err));
          return Failure;
        }
        if (ReadBlockAbbrevs(F.InputFilesCursor, INPUT_FILES_BLOCK_ID)) {
          Error("malformed block record in AST file");
          return Failure;
        }
        continue;

      case OPTIONS_BLOCK_ID:
        // If we're reading the first module for this group, check its options
        // are compatible with ours. For modules it imports, no further checking
        // is required, because we checked them when we built it.
        if (Listener && !ImportedBy) {
          // Should we allow the configuration of the module file to differ from
          // the configuration of the current translation unit in a compatible
          // way?
          //
          // FIXME: Allow this for files explicitly specified with -include-pch.
          bool AllowCompatibleConfigurationMismatch =
              F.Kind == MK_ExplicitModule || F.Kind == MK_PrebuiltModule;

          ASTReadResult Result =
              ReadOptionsBlock(Stream, ClientLoadCapabilities,
                               AllowCompatibleConfigurationMismatch, *Listener,
                               SuggestedPredefines);
          if (Result == Failure) {
            Error("malformed block record in AST file");
            return Result;
          }

          if (DisableValidation ||
              (AllowConfigurationMismatch && Result == ConfigurationMismatch))
            Result = Success;

          // If we can't load the module, exit early since we likely
          // will rebuild the module anyway. The stream may be in the
          // middle of a block.
          if (Result != Success)
            return Result;
        } else if (llvm::Error Err = Stream.SkipBlock()) {
          Error(std::move(Err));
          return Failure;
        }
        continue;

      default:
        if (llvm::Error Err = Stream.SkipBlock()) {
          Error(std::move(Err));
          return Failure;
        }
        continue;
      }

    case llvm::BitstreamEntry::Record:
      // The interesting case.
      break;
    }

    // Read and process a record.
    Record.clear();
    StringRef Blob;
    Expected<unsigned> MaybeRecordType =
        Stream.readRecord(Entry.ID, Record, &Blob);
    if (!MaybeRecordType) {
      Error(MaybeRecordType.takeError());
      return Failure;
    }
    switch ((ControlRecordTypes)MaybeRecordType.get()) {
    case METADATA: {
      if (Record[0] != VERSION_MAJOR && !DisableValidation) {
        if ((ClientLoadCapabilities & ARR_VersionMismatch) == 0)
          Diag(Record[0] < VERSION_MAJOR? diag::err_pch_version_too_old
                                        : diag::err_pch_version_too_new);
        return VersionMismatch;
      }

      bool hasErrors = Record[6];
      if (hasErrors && !DisableValidation && !AllowASTWithCompilerErrors) {
        Diag(diag::err_pch_with_compiler_errors);
        return HadErrors;
      }
      if (hasErrors) {
        Diags.ErrorOccurred = true;
        Diags.UncompilableErrorOccurred = true;
        Diags.UnrecoverableErrorOccurred = true;
      }

      F.RelocatablePCH = Record[4];
      // Relative paths in a relocatable PCH are relative to our sysroot.
      if (F.RelocatablePCH)
        F.BaseDirectory = isysroot.empty() ? "/" : isysroot;

      F.HasTimestamps = Record[5];

      const std::string &CurBranch = getClangFullRepositoryVersion();
      StringRef ASTBranch = Blob;
      if (StringRef(CurBranch) != ASTBranch && !DisableValidation) {
        if ((ClientLoadCapabilities & ARR_VersionMismatch) == 0)
          Diag(diag::err_pch_different_branch) << ASTBranch << CurBranch;
        return VersionMismatch;
      }
      break;
    }

    case IMPORTS: {
      // Validate the AST before processing any imports (otherwise, untangling
      // them can be error-prone and expensive).  A module will have a name and
      // will already have been validated, but this catches the PCH case.
      if (ASTReadResult Result = readUnhashedControlBlockOnce())
        return Result;

      // Load each of the imported PCH files.
      unsigned Idx = 0, N = Record.size();
      while (Idx < N) {
        // Read information about the AST file.
        ModuleKind ImportedKind = (ModuleKind)Record[Idx++];
        // The import location will be the local one for now; we will adjust
        // all import locations of module imports after the global source
        // location info are setup, in ReadAST.
        SourceLocation ImportLoc =
            ReadUntranslatedSourceLocation(Record[Idx++]);
        off_t StoredSize = (off_t)Record[Idx++];
        time_t StoredModTime = (time_t)Record[Idx++];
        auto FirstSignatureByte = Record.begin() + Idx;
        ASTFileSignature StoredSignature = ASTFileSignature::create(
            FirstSignatureByte, FirstSignatureByte + ASTFileSignature::size);
        Idx += ASTFileSignature::size;

        std::string ImportedName = ReadString(Record, Idx);
        std::string ImportedFile;

        // For prebuilt and explicit modules first consult the file map for
        // an override. Note that here we don't search prebuilt module
        // directories, only the explicit name to file mappings. Also, we will
        // still verify the size/signature making sure it is essentially the
        // same file but perhaps in a different location.
        if (ImportedKind == MK_PrebuiltModule || ImportedKind == MK_ExplicitModule)
          ImportedFile = PP.getHeaderSearchInfo().getPrebuiltModuleFileName(
            ImportedName, /*FileMapOnly*/ true);

        if (ImportedFile.empty())
          // Use BaseDirectoryAsWritten to ensure we use the same path in the
          // ModuleCache as when writing.
          ImportedFile = ReadPath(BaseDirectoryAsWritten, Record, Idx);
        else
          SkipPath(Record, Idx);

        // If our client can't cope with us being out of date, we can't cope with
        // our dependency being missing.
        unsigned Capabilities = ClientLoadCapabilities;
        if ((ClientLoadCapabilities & ARR_OutOfDate) == 0)
          Capabilities &= ~ARR_Missing;

        // Load the AST file.
        auto Result = ReadASTCore(ImportedFile, ImportedKind, ImportLoc, &F,
                                  Loaded, StoredSize, StoredModTime,
                                  StoredSignature, Capabilities);

        // If we diagnosed a problem, produce a backtrace.
        if (isDiagnosedResult(Result, Capabilities))
          Diag(diag::note_module_file_imported_by)
              << F.FileName << !F.ModuleName.empty() << F.ModuleName;

        switch (Result) {
        case Failure: return Failure;
          // If we have to ignore the dependency, we'll have to ignore this too.
        case Missing:
        case OutOfDate: return OutOfDate;
        case VersionMismatch: return VersionMismatch;
        case ConfigurationMismatch: return ConfigurationMismatch;
        case HadErrors: return HadErrors;
        case Success: break;
        }
      }
      break;
    }

    case ORIGINAL_FILE:
      F.OriginalSourceFileID = FileID::get(Record[0]);
      F.ActualOriginalSourceFileName = std::string(Blob);
      F.OriginalSourceFileName = F.ActualOriginalSourceFileName;
      ResolveImportedPath(F, F.OriginalSourceFileName);
      break;

    case ORIGINAL_FILE_ID:
      F.OriginalSourceFileID = FileID::get(Record[0]);
      break;

    case ORIGINAL_PCH_DIR:
      F.OriginalDir = std::string(Blob);
      break;

    case MODULE_NAME:
      F.ModuleName = std::string(Blob);
      Diag(diag::remark_module_import)
          << F.ModuleName << F.FileName << (ImportedBy ? true : false)
          << (ImportedBy ? StringRef(ImportedBy->ModuleName) : StringRef());
      if (Listener)
        Listener->ReadModuleName(F.ModuleName);

      // Validate the AST as soon as we have a name so we can exit early on
      // failure.
      if (ASTReadResult Result = readUnhashedControlBlockOnce())
        return Result;

      break;

    case MODULE_DIRECTORY: {
      // Save the BaseDirectory as written in the PCM for computing the module
      // filename for the ModuleCache.
      BaseDirectoryAsWritten = Blob;
      assert(!F.ModuleName.empty() &&
             "MODULE_DIRECTORY found before MODULE_NAME");
      // If we've already loaded a module map file covering this module, we may
      // have a better path for it (relative to the current build).
      Module *M = PP.getHeaderSearchInfo().lookupModule(
          F.ModuleName, /*AllowSearch*/ true,
          /*AllowExtraModuleMapSearch*/ true);
      if (M && M->Directory) {
        // If we're implicitly loading a module, the base directory can't
        // change between the build and use.
        // Don't emit module relocation error if we have -fno-validate-pch
        if (!PP.getPreprocessorOpts().DisablePCHValidation &&
            F.Kind != MK_ExplicitModule && F.Kind != MK_PrebuiltModule) {
          auto BuildDir = PP.getFileManager().getDirectory(Blob);
          if (!BuildDir || *BuildDir != M->Directory) {
            if ((ClientLoadCapabilities & ARR_OutOfDate) == 0)
              Diag(diag::err_imported_module_relocated)
                  << F.ModuleName << Blob << M->Directory->getName();
            return OutOfDate;
          }
        }
        F.BaseDirectory = std::string(M->Directory->getName());
      } else {
        F.BaseDirectory = std::string(Blob);
      }
      break;
    }

    case MODULE_MAP_FILE:
      if (ASTReadResult Result =
              ReadModuleMapFileBlock(Record, F, ImportedBy, ClientLoadCapabilities))
        return Result;
      break;

    case INPUT_FILE_OFFSETS:
      NumInputs = Record[0];
      NumUserInputs = Record[1];
      F.InputFileOffsets =
          (const llvm::support::unaligned_uint64_t *)Blob.data();
      F.InputFilesLoaded.resize(NumInputs);
      F.NumUserInputFiles = NumUserInputs;
      break;
    }
  }
}

ASTReader::ASTReadResult
ASTReader::ReadASTBlock(ModuleFile &F, unsigned ClientLoadCapabilities) {
  BitstreamCursor &Stream = F.Stream;

  if (llvm::Error Err = Stream.EnterSubBlock(AST_BLOCK_ID)) {
    Error(std::move(Err));
    return Failure;
  }
  F.ASTBlockStartOffset = Stream.GetCurrentBitNo();

  // Read all of the records and blocks for the AST file.
  RecordData Record;
  while (true) {
    Expected<llvm::BitstreamEntry> MaybeEntry = Stream.advance();
    if (!MaybeEntry) {
      Error(MaybeEntry.takeError());
      return Failure;
    }
    llvm::BitstreamEntry Entry = MaybeEntry.get();

    switch (Entry.Kind) {
    case llvm::BitstreamEntry::Error:
      Error("error at end of module block in AST file");
      return Failure;
    case llvm::BitstreamEntry::EndBlock:
      // Outside of C++, we do not store a lookup map for the translation unit.
      // Instead, mark it as needing a lookup map to be built if this module
      // contains any declarations lexically within it (which it always does!).
      // This usually has no cost, since we very rarely need the lookup map for
      // the translation unit outside C++.
      if (ASTContext *Ctx = ContextObj) {
        DeclContext *DC = Ctx->getTranslationUnitDecl();
        if (DC->hasExternalLexicalStorage() && !Ctx->getLangOpts().CPlusPlus)
          DC->setMustBuildLookupTable();
      }

      return Success;
    case llvm::BitstreamEntry::SubBlock:
      switch (Entry.ID) {
      case DECLTYPES_BLOCK_ID:
        // We lazily load the decls block, but we want to set up the
        // DeclsCursor cursor to point into it.  Clone our current bitcode
        // cursor to it, enter the block and read the abbrevs in that block.
        // With the main cursor, we just skip over it.
        F.DeclsCursor = Stream;
        if (llvm::Error Err = Stream.SkipBlock()) {
          Error(std::move(Err));
          return Failure;
        }
        if (ReadBlockAbbrevs(F.DeclsCursor, DECLTYPES_BLOCK_ID,
                             &F.DeclsBlockStartOffset)) {
          Error("malformed block record in AST file");
          return Failure;
        }
        break;

      case PREPROCESSOR_BLOCK_ID:
        F.MacroCursor = Stream;
        if (!PP.getExternalSource())
          PP.setExternalSource(this);

        if (llvm::Error Err = Stream.SkipBlock()) {
          Error(std::move(Err));
          return Failure;
        }
        if (ReadBlockAbbrevs(F.MacroCursor, PREPROCESSOR_BLOCK_ID)) {
          Error("malformed block record in AST file");
          return Failure;
        }
        F.MacroStartOffset = F.MacroCursor.GetCurrentBitNo();
        break;

      case PREPROCESSOR_DETAIL_BLOCK_ID:
        F.PreprocessorDetailCursor = Stream;

        if (llvm::Error Err = Stream.SkipBlock()) {
          Error(std::move(Err));
          return Failure;
        }
        if (ReadBlockAbbrevs(F.PreprocessorDetailCursor,
                             PREPROCESSOR_DETAIL_BLOCK_ID)) {
          Error("malformed preprocessor detail record in AST file");
          return Failure;
        }
        F.PreprocessorDetailStartOffset
        = F.PreprocessorDetailCursor.GetCurrentBitNo();

        if (!PP.getPreprocessingRecord())
          PP.createPreprocessingRecord();
        if (!PP.getPreprocessingRecord()->getExternalSource())
          PP.getPreprocessingRecord()->SetExternalSource(*this);
        break;

      case SOURCE_MANAGER_BLOCK_ID:
        if (ReadSourceManagerBlock(F))
          return Failure;
        break;

      case SUBMODULE_BLOCK_ID:
        if (ASTReadResult Result =
                ReadSubmoduleBlock(F, ClientLoadCapabilities))
          return Result;
        break;

      case COMMENTS_BLOCK_ID: {
        BitstreamCursor C = Stream;

        if (llvm::Error Err = Stream.SkipBlock()) {
          Error(std::move(Err));
          return Failure;
        }
        if (ReadBlockAbbrevs(C, COMMENTS_BLOCK_ID)) {
          Error("malformed comments block in AST file");
          return Failure;
        }
        CommentsCursors.push_back(std::make_pair(C, &F));
        break;
      }

      default:
        if (llvm::Error Err = Stream.SkipBlock()) {
          Error(std::move(Err));
          return Failure;
        }
        break;
      }
      continue;

    case llvm::BitstreamEntry::Record:
      // The interesting case.
      break;
    }

    // Read and process a record.
    Record.clear();
    StringRef Blob;
    Expected<unsigned> MaybeRecordType =
        Stream.readRecord(Entry.ID, Record, &Blob);
    if (!MaybeRecordType) {
      Error(MaybeRecordType.takeError());
      return Failure;
    }
    ASTRecordTypes RecordType = (ASTRecordTypes)MaybeRecordType.get();

    // If we're not loading an AST context, we don't care about most records.
    if (!ContextObj) {
      switch (RecordType) {
      case IDENTIFIER_TABLE:
      case IDENTIFIER_OFFSET:
      case INTERESTING_IDENTIFIERS:
      case STATISTICS:
      case PP_CONDITIONAL_STACK:
      case PP_COUNTER_VALUE:
      case SOURCE_LOCATION_OFFSETS:
      case MODULE_OFFSET_MAP:
      case SOURCE_MANAGER_LINE_TABLE:
      case SOURCE_LOCATION_PRELOADS:
      case PPD_ENTITIES_OFFSETS:
      case HEADER_SEARCH_TABLE:
      case IMPORTED_MODULES:
      case MACRO_OFFSET:
        break;
      default:
        continue;
      }
    }

    switch (RecordType) {
    default:  // Default behavior: ignore.
      break;

    case TYPE_OFFSET: {
      if (F.LocalNumTypes != 0) {
        Error("duplicate TYPE_OFFSET record in AST file");
        return Failure;
      }
      F.TypeOffsets = reinterpret_cast<const UnderalignedInt64 *>(Blob.data());
      F.LocalNumTypes = Record[0];
      unsigned LocalBaseTypeIndex = Record[1];
      F.BaseTypeIndex = getTotalNumTypes();

      if (F.LocalNumTypes > 0) {
        // Introduce the global -> local mapping for types within this module.
        GlobalTypeMap.insert(std::make_pair(getTotalNumTypes(), &F));

        // Introduce the local -> global mapping for types within this module.
        F.TypeRemap.insertOrReplace(
          std::make_pair(LocalBaseTypeIndex,
                         F.BaseTypeIndex - LocalBaseTypeIndex));

        TypesLoaded.resize(TypesLoaded.size() + F.LocalNumTypes);
      }
      break;
    }

    case DECL_OFFSET: {
      if (F.LocalNumDecls != 0) {
        Error("duplicate DECL_OFFSET record in AST file");
        return Failure;
      }
      F.DeclOffsets = (const DeclOffset *)Blob.data();
      F.LocalNumDecls = Record[0];
      unsigned LocalBaseDeclID = Record[1];
      F.BaseDeclID = getTotalNumDecls();

      if (F.LocalNumDecls > 0) {
        // Introduce the global -> local mapping for declarations within this
        // module.
        GlobalDeclMap.insert(
          std::make_pair(getTotalNumDecls() + NUM_PREDEF_DECL_IDS, &F));

        // Introduce the local -> global mapping for declarations within this
        // module.
        F.DeclRemap.insertOrReplace(
          std::make_pair(LocalBaseDeclID, F.BaseDeclID - LocalBaseDeclID));

        // Introduce the global -> local mapping for declarations within this
        // module.
        F.GlobalToLocalDeclIDs[&F] = LocalBaseDeclID;

        DeclsLoaded.resize(DeclsLoaded.size() + F.LocalNumDecls);
      }
      break;
    }

    case TU_UPDATE_LEXICAL: {
      DeclContext *TU = ContextObj->getTranslationUnitDecl();
      LexicalContents Contents(
          reinterpret_cast<const llvm::support::unaligned_uint32_t *>(
              Blob.data()),
          static_cast<unsigned int>(Blob.size() / 4));
      TULexicalDecls.push_back(std::make_pair(&F, Contents));
      TU->setHasExternalLexicalStorage(true);
      break;
    }

    case UPDATE_VISIBLE: {
      unsigned Idx = 0;
      serialization::DeclID ID = ReadDeclID(F, Record, Idx);
      auto *Data = (const unsigned char*)Blob.data();
      PendingVisibleUpdates[ID].push_back(PendingVisibleUpdate{&F, Data});
      // If we've already loaded the decl, perform the updates when we finish
      // loading this block.
      if (Decl *D = GetExistingDecl(ID))
        PendingUpdateRecords.push_back(
            PendingUpdateRecord(ID, D, /*JustLoaded=*/false));
      break;
    }

    case IDENTIFIER_TABLE:
      F.IdentifierTableData = Blob.data();
      if (Record[0]) {
        F.IdentifierLookupTable = ASTIdentifierLookupTable::Create(
            (const unsigned char *)F.IdentifierTableData + Record[0],
            (const unsigned char *)F.IdentifierTableData + sizeof(uint32_t),
            (const unsigned char *)F.IdentifierTableData,
            ASTIdentifierLookupTrait(*this, F));

        PP.getIdentifierTable().setExternalIdentifierLookup(this);
      }
      break;

    case IDENTIFIER_OFFSET: {
      if (F.LocalNumIdentifiers != 0) {
        Error("duplicate IDENTIFIER_OFFSET record in AST file");
        return Failure;
      }
      F.IdentifierOffsets = (const uint32_t *)Blob.data();
      F.LocalNumIdentifiers = Record[0];
      unsigned LocalBaseIdentifierID = Record[1];
      F.BaseIdentifierID = getTotalNumIdentifiers();

      if (F.LocalNumIdentifiers > 0) {
        // Introduce the global -> local mapping for identifiers within this
        // module.
        GlobalIdentifierMap.insert(std::make_pair(getTotalNumIdentifiers() + 1,
                                                  &F));

        // Introduce the local -> global mapping for identifiers within this
        // module.
        F.IdentifierRemap.insertOrReplace(
          std::make_pair(LocalBaseIdentifierID,
                         F.BaseIdentifierID - LocalBaseIdentifierID));

        IdentifiersLoaded.resize(IdentifiersLoaded.size()
                                 + F.LocalNumIdentifiers);
      }
      break;
    }

    case INTERESTING_IDENTIFIERS:
      F.PreloadIdentifierOffsets.assign(Record.begin(), Record.end());
      break;

    case EAGERLY_DESERIALIZED_DECLS:
      // FIXME: Skip reading this record if our ASTConsumer doesn't care
      // about "interesting" decls (for instance, if we're building a module).
      for (unsigned I = 0, N = Record.size(); I != N; ++I)
        EagerlyDeserializedDecls.push_back(getGlobalDeclID(F, Record[I]));
      break;

    case MODULAR_CODEGEN_DECLS:
      // FIXME: Skip reading this record if our ASTConsumer doesn't care about
      // them (ie: if we're not codegenerating this module).
      if (F.Kind == MK_MainFile ||
          getContext().getLangOpts().BuildingPCHWithObjectFile)
        for (unsigned I = 0, N = Record.size(); I != N; ++I)
          EagerlyDeserializedDecls.push_back(getGlobalDeclID(F, Record[I]));
      break;

    case SPECIAL_TYPES:
      if (SpecialTypes.empty()) {
        for (unsigned I = 0, N = Record.size(); I != N; ++I)
          SpecialTypes.push_back(getGlobalTypeID(F, Record[I]));
        break;
      }

      if (SpecialTypes.size() != Record.size()) {
        Error("invalid special-types record");
        return Failure;
      }

      for (unsigned I = 0, N = Record.size(); I != N; ++I) {
        serialization::TypeID ID = getGlobalTypeID(F, Record[I]);
        if (!SpecialTypes[I])
          SpecialTypes[I] = ID;
        // FIXME: If ID && SpecialTypes[I] != ID, do we need a separate
        // merge step?
      }
      break;

    case STATISTICS:
      TotalNumStatements += Record[0];
      TotalNumMacros += Record[1];
      TotalLexicalDeclContexts += Record[2];
      TotalVisibleDeclContexts += Record[3];
      break;

    case UNUSED_FILESCOPED_DECLS:
      for (unsigned I = 0, N = Record.size(); I != N; ++I)
        UnusedFileScopedDecls.push_back(getGlobalDeclID(F, Record[I]));
      break;

    case DELEGATING_CTORS:
      for (unsigned I = 0, N = Record.size(); I != N; ++I)
        DelegatingCtorDecls.push_back(getGlobalDeclID(F, Record[I]));
      break;

    case WEAK_UNDECLARED_IDENTIFIERS:
      if (Record.size() % 4 != 0) {
        Error("invalid weak identifiers record");
        return Failure;
      }

      // FIXME: Ignore weak undeclared identifiers from non-original PCH
      // files. This isn't the way to do it :)
      WeakUndeclaredIdentifiers.clear();

      // Translate the weak, undeclared identifiers into global IDs.
      for (unsigned I = 0, N = Record.size(); I < N; /* in loop */) {
        WeakUndeclaredIdentifiers.push_back(
          getGlobalIdentifierID(F, Record[I++]));
        WeakUndeclaredIdentifiers.push_back(
          getGlobalIdentifierID(F, Record[I++]));
        WeakUndeclaredIdentifiers.push_back(
          ReadSourceLocation(F, Record, I).getRawEncoding());
        WeakUndeclaredIdentifiers.push_back(Record[I++]);
      }
      break;

    case SELECTOR_OFFSETS: {
      F.SelectorOffsets = (const uint32_t *)Blob.data();
      F.LocalNumSelectors = Record[0];
      unsigned LocalBaseSelectorID = Record[1];
      F.BaseSelectorID = getTotalNumSelectors();

      if (F.LocalNumSelectors > 0) {
        // Introduce the global -> local mapping for selectors within this
        // module.
        GlobalSelectorMap.insert(std::make_pair(getTotalNumSelectors()+1, &F));

        // Introduce the local -> global mapping for selectors within this
        // module.
        F.SelectorRemap.insertOrReplace(
          std::make_pair(LocalBaseSelectorID,
                         F.BaseSelectorID - LocalBaseSelectorID));

        SelectorsLoaded.resize(SelectorsLoaded.size() + F.LocalNumSelectors);
      }
      break;
    }

    case METHOD_POOL:
      F.SelectorLookupTableData = (const unsigned char *)Blob.data();
      if (Record[0])
        F.SelectorLookupTable
          = ASTSelectorLookupTable::Create(
                        F.SelectorLookupTableData + Record[0],
                        F.SelectorLookupTableData,
                        ASTSelectorLookupTrait(*this, F));
      TotalNumMethodPoolEntries += Record[1];
      break;

    case REFERENCED_SELECTOR_POOL:
      if (!Record.empty()) {
        for (unsigned Idx = 0, N = Record.size() - 1; Idx < N; /* in loop */) {
          ReferencedSelectorsData.push_back(getGlobalSelectorID(F,
                                                                Record[Idx++]));
          ReferencedSelectorsData.push_back(ReadSourceLocation(F, Record, Idx).
                                              getRawEncoding());
        }
      }
      break;

    case PP_CONDITIONAL_STACK:
      if (!Record.empty()) {
        unsigned Idx = 0, End = Record.size() - 1;
        bool ReachedEOFWhileSkipping = Record[Idx++];
        llvm::Optional<Preprocessor::PreambleSkipInfo> SkipInfo;
        if (ReachedEOFWhileSkipping) {
          SourceLocation HashToken = ReadSourceLocation(F, Record, Idx);
          SourceLocation IfTokenLoc = ReadSourceLocation(F, Record, Idx);
          bool FoundNonSkipPortion = Record[Idx++];
          bool FoundElse = Record[Idx++];
          SourceLocation ElseLoc = ReadSourceLocation(F, Record, Idx);
          SkipInfo.emplace(HashToken, IfTokenLoc, FoundNonSkipPortion,
                           FoundElse, ElseLoc);
        }
        SmallVector<PPConditionalInfo, 4> ConditionalStack;
        while (Idx < End) {
          auto Loc = ReadSourceLocation(F, Record, Idx);
          bool WasSkipping = Record[Idx++];
          bool FoundNonSkip = Record[Idx++];
          bool FoundElse = Record[Idx++];
          ConditionalStack.push_back(
              {Loc, WasSkipping, FoundNonSkip, FoundElse});
        }
        PP.setReplayablePreambleConditionalStack(ConditionalStack, SkipInfo);
      }
      break;

    case PP_COUNTER_VALUE:
      if (!Record.empty() && Listener)
        Listener->ReadCounter(F, Record[0]);
      break;

    case FILE_SORTED_DECLS:
      F.FileSortedDecls = (const DeclID *)Blob.data();
      F.NumFileSortedDecls = Record[0];
      break;

    case SOURCE_LOCATION_OFFSETS: {
      F.SLocEntryOffsets = (const uint32_t *)Blob.data();
      F.LocalNumSLocEntries = Record[0];
      unsigned SLocSpaceSize = Record[1];
      F.SLocEntryOffsetsBase = Record[2] + F.SourceManagerBlockStartOffset;
      std::tie(F.SLocEntryBaseID, F.SLocEntryBaseOffset) =
          SourceMgr.AllocateLoadedSLocEntries(F.LocalNumSLocEntries,
                                              SLocSpaceSize);
      if (!F.SLocEntryBaseID) {
        Error("ran out of source locations");
        break;
      }
      // Make our entry in the range map. BaseID is negative and growing, so
      // we invert it. Because we invert it, though, we need the other end of
      // the range.
      unsigned RangeStart =
          unsigned(-F.SLocEntryBaseID) - F.LocalNumSLocEntries + 1;
      GlobalSLocEntryMap.insert(std::make_pair(RangeStart, &F));
      F.FirstLoc = SourceLocation::getFromRawEncoding(F.SLocEntryBaseOffset);

      // SLocEntryBaseOffset is lower than MaxLoadedOffset and decreasing.
      assert((F.SLocEntryBaseOffset & (1U << 31U)) == 0);
      GlobalSLocOffsetMap.insert(
          std::make_pair(SourceManager::MaxLoadedOffset - F.SLocEntryBaseOffset
                           - SLocSpaceSize,&F));

      // Initialize the remapping table.
      // Invalid stays invalid.
      F.SLocRemap.insertOrReplace(std::make_pair(0U, 0));
      // This module. Base was 2 when being compiled.
      F.SLocRemap.insertOrReplace(std::make_pair(2U,
                                  static_cast<int>(F.SLocEntryBaseOffset - 2)));

      TotalNumSLocEntries += F.LocalNumSLocEntries;
      break;
    }

    case MODULE_OFFSET_MAP:
      F.ModuleOffsetMap = Blob;
      break;

    case SOURCE_MANAGER_LINE_TABLE:
      if (ParseLineTable(F, Record)) {
        Error("malformed SOURCE_MANAGER_LINE_TABLE in AST file");
        return Failure;
      }
      break;

    case SOURCE_LOCATION_PRELOADS: {
      // Need to transform from the local view (1-based IDs) to the global view,
      // which is based off F.SLocEntryBaseID.
      if (!F.PreloadSLocEntries.empty()) {
        Error("Multiple SOURCE_LOCATION_PRELOADS records in AST file");
        return Failure;
      }

      F.PreloadSLocEntries.swap(Record);
      break;
    }

    case EXT_VECTOR_DECLS:
      for (unsigned I = 0, N = Record.size(); I != N; ++I)
        ExtVectorDecls.push_back(getGlobalDeclID(F, Record[I]));
      break;

    case VTABLE_USES:
      if (Record.size() % 3 != 0) {
        Error("Invalid VTABLE_USES record");
        return Failure;
      }

      // Later tables overwrite earlier ones.
      // FIXME: Modules will have some trouble with this. This is clearly not
      // the right way to do this.
      VTableUses.clear();

      for (unsigned Idx = 0, N = Record.size(); Idx != N; /* In loop */) {
        VTableUses.push_back(getGlobalDeclID(F, Record[Idx++]));
        VTableUses.push_back(
          ReadSourceLocation(F, Record, Idx).getRawEncoding());
        VTableUses.push_back(Record[Idx++]);
      }
      break;

    case PENDING_IMPLICIT_INSTANTIATIONS:
      if (PendingInstantiations.size() % 2 != 0) {
        Error("Invalid existing PendingInstantiations");
        return Failure;
      }

      if (Record.size() % 2 != 0) {
        Error("Invalid PENDING_IMPLICIT_INSTANTIATIONS block");
        return Failure;
      }

      for (unsigned I = 0, N = Record.size(); I != N; /* in loop */) {
        PendingInstantiations.push_back(getGlobalDeclID(F, Record[I++]));
        PendingInstantiations.push_back(
          ReadSourceLocation(F, Record, I).getRawEncoding());
      }
      break;

    case SEMA_DECL_REFS:
      if (Record.size() != 3) {
        Error("Invalid SEMA_DECL_REFS block");
        return Failure;
      }
      for (unsigned I = 0, N = Record.size(); I != N; ++I)
        SemaDeclRefs.push_back(getGlobalDeclID(F, Record[I]));
      break;

    case PPD_ENTITIES_OFFSETS: {
      F.PreprocessedEntityOffsets = (const PPEntityOffset *)Blob.data();
      assert(Blob.size() % sizeof(PPEntityOffset) == 0);
      F.NumPreprocessedEntities = Blob.size() / sizeof(PPEntityOffset);

      unsigned LocalBasePreprocessedEntityID = Record[0];

      unsigned StartingID;
      if (!PP.getPreprocessingRecord())
        PP.createPreprocessingRecord();
      if (!PP.getPreprocessingRecord()->getExternalSource())
        PP.getPreprocessingRecord()->SetExternalSource(*this);
      StartingID
        = PP.getPreprocessingRecord()
            ->allocateLoadedEntities(F.NumPreprocessedEntities);
      F.BasePreprocessedEntityID = StartingID;

      if (F.NumPreprocessedEntities > 0) {
        // Introduce the global -> local mapping for preprocessed entities in
        // this module.
        GlobalPreprocessedEntityMap.insert(std::make_pair(StartingID, &F));

        // Introduce the local -> global mapping for preprocessed entities in
        // this module.
        F.PreprocessedEntityRemap.insertOrReplace(
          std::make_pair(LocalBasePreprocessedEntityID,
            F.BasePreprocessedEntityID - LocalBasePreprocessedEntityID));
      }

      break;
    }

    case PPD_SKIPPED_RANGES: {
      F.PreprocessedSkippedRangeOffsets = (const PPSkippedRange*)Blob.data();
      assert(Blob.size() % sizeof(PPSkippedRange) == 0);
      F.NumPreprocessedSkippedRanges = Blob.size() / sizeof(PPSkippedRange);

      if (!PP.getPreprocessingRecord())
        PP.createPreprocessingRecord();
      if (!PP.getPreprocessingRecord()->getExternalSource())
        PP.getPreprocessingRecord()->SetExternalSource(*this);
      F.BasePreprocessedSkippedRangeID = PP.getPreprocessingRecord()
          ->allocateSkippedRanges(F.NumPreprocessedSkippedRanges);

      if (F.NumPreprocessedSkippedRanges > 0)
        GlobalSkippedRangeMap.insert(
            std::make_pair(F.BasePreprocessedSkippedRangeID, &F));
      break;
    }

    case DECL_UPDATE_OFFSETS:
      if (Record.size() % 2 != 0) {
        Error("invalid DECL_UPDATE_OFFSETS block in AST file");
        return Failure;
      }
      for (unsigned I = 0, N = Record.size(); I != N; I += 2) {
        GlobalDeclID ID = getGlobalDeclID(F, Record[I]);
        DeclUpdateOffsets[ID].push_back(std::make_pair(&F, Record[I + 1]));

        // If we've already loaded the decl, perform the updates when we finish
        // loading this block.
        if (Decl *D = GetExistingDecl(ID))
          PendingUpdateRecords.push_back(
              PendingUpdateRecord(ID, D, /*JustLoaded=*/false));
      }
      break;

    case OBJC_CATEGORIES_MAP:
      if (F.LocalNumObjCCategoriesInMap != 0) {
        Error("duplicate OBJC_CATEGORIES_MAP record in AST file");
        return Failure;
      }

      F.LocalNumObjCCategoriesInMap = Record[0];
      F.ObjCCategoriesMap = (const ObjCCategoriesInfo *)Blob.data();
      break;

    case OBJC_CATEGORIES:
      F.ObjCCategories.swap(Record);
      break;

    case CUDA_SPECIAL_DECL_REFS:
      // Later tables overwrite earlier ones.
      // FIXME: Modules will have trouble with this.
      CUDASpecialDeclRefs.clear();
      for (unsigned I = 0, N = Record.size(); I != N; ++I)
        CUDASpecialDeclRefs.push_back(getGlobalDeclID(F, Record[I]));
      break;

    case HEADER_SEARCH_TABLE:
      F.HeaderFileInfoTableData = Blob.data();
      F.LocalNumHeaderFileInfos = Record[1];
      if (Record[0]) {
        F.HeaderFileInfoTable
          = HeaderFileInfoLookupTable::Create(
                   (const unsigned char *)F.HeaderFileInfoTableData + Record[0],
                   (const unsigned char *)F.HeaderFileInfoTableData,
                   HeaderFileInfoTrait(*this, F,
                                       &PP.getHeaderSearchInfo(),
                                       Blob.data() + Record[2]));

        PP.getHeaderSearchInfo().SetExternalSource(this);
        if (!PP.getHeaderSearchInfo().getExternalLookup())
          PP.getHeaderSearchInfo().SetExternalLookup(this);
      }
      break;

    case FP_PRAGMA_OPTIONS:
      // Later tables overwrite earlier ones.
      FPPragmaOptions.swap(Record);
      break;

    case OPENCL_EXTENSIONS:
      for (unsigned I = 0, E = Record.size(); I != E; ) {
        auto Name = ReadString(Record, I);
        auto &Opt = OpenCLExtensions.OptMap[Name];
        Opt.Supported = Record[I++] != 0;
        Opt.Enabled = Record[I++] != 0;
        Opt.Avail = Record[I++];
        Opt.Core = Record[I++];
      }
      break;

    case OPENCL_EXTENSION_TYPES:
      for (unsigned I = 0, E = Record.size(); I != E;) {
        auto TypeID = static_cast<::TypeID>(Record[I++]);
        auto *Type = GetType(TypeID).getTypePtr();
        auto NumExt = static_cast<unsigned>(Record[I++]);
        for (unsigned II = 0; II != NumExt; ++II) {
          auto Ext = ReadString(Record, I);
          OpenCLTypeExtMap[Type].insert(Ext);
        }
      }
      break;

    case OPENCL_EXTENSION_DECLS:
      for (unsigned I = 0, E = Record.size(); I != E;) {
        auto DeclID = static_cast<::DeclID>(Record[I++]);
        auto *Decl = GetDecl(DeclID);
        auto NumExt = static_cast<unsigned>(Record[I++]);
        for (unsigned II = 0; II != NumExt; ++II) {
          auto Ext = ReadString(Record, I);
          OpenCLDeclExtMap[Decl].insert(Ext);
        }
      }
      break;

    case TENTATIVE_DEFINITIONS:
      for (unsigned I = 0, N = Record.size(); I != N; ++I)
        TentativeDefinitions.push_back(getGlobalDeclID(F, Record[I]));
      break;

    case KNOWN_NAMESPACES:
      for (unsigned I = 0, N = Record.size(); I != N; ++I)
        KnownNamespaces.push_back(getGlobalDeclID(F, Record[I]));
      break;

    case UNDEFINED_BUT_USED:
      if (UndefinedButUsed.size() % 2 != 0) {
        Error("Invalid existing UndefinedButUsed");
        return Failure;
      }

      if (Record.size() % 2 != 0) {
        Error("invalid undefined-but-used record");
        return Failure;
      }
      for (unsigned I = 0, N = Record.size(); I != N; /* in loop */) {
        UndefinedButUsed.push_back(getGlobalDeclID(F, Record[I++]));
        UndefinedButUsed.push_back(
            ReadSourceLocation(F, Record, I).getRawEncoding());
      }
      break;

    case DELETE_EXPRS_TO_ANALYZE:
      for (unsigned I = 0, N = Record.size(); I != N;) {
        DelayedDeleteExprs.push_back(getGlobalDeclID(F, Record[I++]));
        const uint64_t Count = Record[I++];
        DelayedDeleteExprs.push_back(Count);
        for (uint64_t C = 0; C < Count; ++C) {
          DelayedDeleteExprs.push_back(ReadSourceLocation(F, Record, I).getRawEncoding());
          bool IsArrayForm = Record[I++] == 1;
          DelayedDeleteExprs.push_back(IsArrayForm);
        }
      }
      break;

    case IMPORTED_MODULES:
      if (!F.isModule()) {
        // If we aren't loading a module (which has its own exports), make
        // all of the imported modules visible.
        // FIXME: Deal with macros-only imports.
        for (unsigned I = 0, N = Record.size(); I != N; /**/) {
          unsigned GlobalID = getGlobalSubmoduleID(F, Record[I++]);
          SourceLocation Loc = ReadSourceLocation(F, Record, I);
          if (GlobalID) {
            ImportedModules.push_back(ImportedSubmodule(GlobalID, Loc));
            if (DeserializationListener)
              DeserializationListener->ModuleImportRead(GlobalID, Loc);
          }
        }
      }
      break;

    case MACRO_OFFSET: {
      if (F.LocalNumMacros != 0) {
        Error("duplicate MACRO_OFFSET record in AST file");
        return Failure;
      }
      F.MacroOffsets = (const uint32_t *)Blob.data();
      F.LocalNumMacros = Record[0];
      unsigned LocalBaseMacroID = Record[1];
      F.MacroOffsetsBase = Record[2] + F.ASTBlockStartOffset;
      F.BaseMacroID = getTotalNumMacros();

      if (F.LocalNumMacros > 0) {
        // Introduce the global -> local mapping for macros within this module.
        GlobalMacroMap.insert(std::make_pair(getTotalNumMacros() + 1, &F));

        // Introduce the local -> global mapping for macros within this module.
        F.MacroRemap.insertOrReplace(
          std::make_pair(LocalBaseMacroID,
                         F.BaseMacroID - LocalBaseMacroID));

        MacrosLoaded.resize(MacrosLoaded.size() + F.LocalNumMacros);
      }
      break;
    }

    case LATE_PARSED_TEMPLATE:
      LateParsedTemplates.append(Record.begin(), Record.end());
      break;

    case OPTIMIZE_PRAGMA_OPTIONS:
      if (Record.size() != 1) {
        Error("invalid pragma optimize record");
        return Failure;
      }
      OptimizeOffPragmaLocation = ReadSourceLocation(F, Record[0]);
      break;

    case MSSTRUCT_PRAGMA_OPTIONS:
      if (Record.size() != 1) {
        Error("invalid pragma ms_struct record");
        return Failure;
      }
      PragmaMSStructState = Record[0];
      break;

    case POINTERS_TO_MEMBERS_PRAGMA_OPTIONS:
      if (Record.size() != 2) {
        Error("invalid pragma ms_struct record");
        return Failure;
      }
      PragmaMSPointersToMembersState = Record[0];
      PointersToMembersPragmaLocation = ReadSourceLocation(F, Record[1]);
      break;

    case UNUSED_LOCAL_TYPEDEF_NAME_CANDIDATES:
      for (unsigned I = 0, N = Record.size(); I != N; ++I)
        UnusedLocalTypedefNameCandidates.push_back(
            getGlobalDeclID(F, Record[I]));
      break;

    case CUDA_PRAGMA_FORCE_HOST_DEVICE_DEPTH:
      if (Record.size() != 1) {
        Error("invalid cuda pragma options record");
        return Failure;
      }
      ForceCUDAHostDeviceDepth = Record[0];
      break;

    case PACK_PRAGMA_OPTIONS: {
      if (Record.size() < 3) {
        Error("invalid pragma pack record");
        return Failure;
      }
      PragmaPackCurrentValue = Record[0];
      PragmaPackCurrentLocation = ReadSourceLocation(F, Record[1]);
      unsigned NumStackEntries = Record[2];
      unsigned Idx = 3;
      // Reset the stack when importing a new module.
      PragmaPackStack.clear();
      for (unsigned I = 0; I < NumStackEntries; ++I) {
        PragmaPackStackEntry Entry;
        Entry.Value = Record[Idx++];
        Entry.Location = ReadSourceLocation(F, Record[Idx++]);
        Entry.PushLocation = ReadSourceLocation(F, Record[Idx++]);
        PragmaPackStrings.push_back(ReadString(Record, Idx));
        Entry.SlotLabel = PragmaPackStrings.back();
        PragmaPackStack.push_back(Entry);
      }
      break;
    }

    case FLOAT_CONTROL_PRAGMA_OPTIONS: {
      if (Record.size() < 3) {
        Error("invalid pragma pack record");
        return Failure;
      }
      FpPragmaCurrentValue = FPOptionsOverride::getFromOpaqueInt(Record[0]);
      FpPragmaCurrentLocation = ReadSourceLocation(F, Record[1]);
      unsigned NumStackEntries = Record[2];
      unsigned Idx = 3;
      // Reset the stack when importing a new module.
      FpPragmaStack.clear();
      for (unsigned I = 0; I < NumStackEntries; ++I) {
        FpPragmaStackEntry Entry;
        Entry.Value = FPOptionsOverride::getFromOpaqueInt(Record[Idx++]);
        Entry.Location = ReadSourceLocation(F, Record[Idx++]);
        Entry.PushLocation = ReadSourceLocation(F, Record[Idx++]);
        FpPragmaStrings.push_back(ReadString(Record, Idx));
        Entry.SlotLabel = FpPragmaStrings.back();
        FpPragmaStack.push_back(Entry);
      }
      break;
    }

    case DECLS_TO_CHECK_FOR_DEFERRED_DIAGS:
      for (unsigned I = 0, N = Record.size(); I != N; ++I)
        DeclsToCheckForDeferredDiags.push_back(getGlobalDeclID(F, Record[I]));
      break;
    }
  }
}

void ASTReader::ReadModuleOffsetMap(ModuleFile &F) const {
  assert(!F.ModuleOffsetMap.empty() && "no module offset map to read");

  // Additional remapping information.
  const unsigned char *Data = (const unsigned char*)F.ModuleOffsetMap.data();
  const unsigned char *DataEnd = Data + F.ModuleOffsetMap.size();
  F.ModuleOffsetMap = StringRef();

  // If we see this entry before SOURCE_LOCATION_OFFSETS, add placeholders.
  if (F.SLocRemap.find(0) == F.SLocRemap.end()) {
    F.SLocRemap.insert(std::make_pair(0U, 0));
    F.SLocRemap.insert(std::make_pair(2U, 1));
  }

  // Continuous range maps we may be updating in our module.
  using RemapBuilder = ContinuousRangeMap<uint32_t, int, 2>::Builder;
  RemapBuilder SLocRemap(F.SLocRemap);
  RemapBuilder IdentifierRemap(F.IdentifierRemap);
  RemapBuilder MacroRemap(F.MacroRemap);
  RemapBuilder PreprocessedEntityRemap(F.PreprocessedEntityRemap);
  RemapBuilder SubmoduleRemap(F.SubmoduleRemap);
  RemapBuilder SelectorRemap(F.SelectorRemap);
  RemapBuilder DeclRemap(F.DeclRemap);
  RemapBuilder TypeRemap(F.TypeRemap);

  while (Data < DataEnd) {
    // FIXME: Looking up dependency modules by filename is horrible. Let's
    // start fixing this with prebuilt, explicit and implicit modules and see
    // how it goes...
    using namespace llvm::support;
    ModuleKind Kind = static_cast<ModuleKind>(
      endian::readNext<uint8_t, little, unaligned>(Data));
    uint16_t Len = endian::readNext<uint16_t, little, unaligned>(Data);
    StringRef Name = StringRef((const char*)Data, Len);
    Data += Len;
    ModuleFile *OM = (Kind == MK_PrebuiltModule || Kind == MK_ExplicitModule ||
                              Kind == MK_ImplicitModule
                          ? ModuleMgr.lookupByModuleName(Name)
                          : ModuleMgr.lookupByFileName(Name));
    if (!OM) {
      std::string Msg =
          "SourceLocation remap refers to unknown module, cannot find ";
      Msg.append(std::string(Name));
      Error(Msg);
      return;
    }

    uint32_t SLocOffset =
        endian::readNext<uint32_t, little, unaligned>(Data);
    uint32_t IdentifierIDOffset =
        endian::readNext<uint32_t, little, unaligned>(Data);
    uint32_t MacroIDOffset =
        endian::readNext<uint32_t, little, unaligned>(Data);
    uint32_t PreprocessedEntityIDOffset =
        endian::readNext<uint32_t, little, unaligned>(Data);
    uint32_t SubmoduleIDOffset =
        endian::readNext<uint32_t, little, unaligned>(Data);
    uint32_t SelectorIDOffset =
        endian::readNext<uint32_t, little, unaligned>(Data);
    uint32_t DeclIDOffset =
        endian::readNext<uint32_t, little, unaligned>(Data);
    uint32_t TypeIndexOffset =
        endian::readNext<uint32_t, little, unaligned>(Data);

    uint32_t None = std::numeric_limits<uint32_t>::max();

    auto mapOffset = [&](uint32_t Offset, uint32_t BaseOffset,
                         RemapBuilder &Remap) {
      if (Offset != None)
        Remap.insert(std::make_pair(Offset,
                                    static_cast<int>(BaseOffset - Offset)));
    };
    mapOffset(SLocOffset, OM->SLocEntryBaseOffset, SLocRemap);
    mapOffset(IdentifierIDOffset, OM->BaseIdentifierID, IdentifierRemap);
    mapOffset(MacroIDOffset, OM->BaseMacroID, MacroRemap);
    mapOffset(PreprocessedEntityIDOffset, OM->BasePreprocessedEntityID,
              PreprocessedEntityRemap);
    mapOffset(SubmoduleIDOffset, OM->BaseSubmoduleID, SubmoduleRemap);
    mapOffset(SelectorIDOffset, OM->BaseSelectorID, SelectorRemap);
    mapOffset(DeclIDOffset, OM->BaseDeclID, DeclRemap);
    mapOffset(TypeIndexOffset, OM->BaseTypeIndex, TypeRemap);

    // Global -> local mappings.
    F.GlobalToLocalDeclIDs[OM] = DeclIDOffset;
  }
}

ASTReader::ASTReadResult
ASTReader::ReadModuleMapFileBlock(RecordData &Record, ModuleFile &F,
                                  const ModuleFile *ImportedBy,
                                  unsigned ClientLoadCapabilities) {
  unsigned Idx = 0;
  F.ModuleMapPath = ReadPath(F, Record, Idx);

  // Try to resolve ModuleName in the current header search context and
  // verify that it is found in the same module map file as we saved. If the
  // top-level AST file is a main file, skip this check because there is no
  // usable header search context.
  assert(!F.ModuleName.empty() &&
         "MODULE_NAME should come before MODULE_MAP_FILE");
  if (F.Kind == MK_ImplicitModule && ModuleMgr.begin()->Kind != MK_MainFile) {
    // An implicitly-loaded module file should have its module listed in some
    // module map file that we've already loaded.
    Module *M = PP.getHeaderSearchInfo().lookupModule(F.ModuleName);
    auto &Map = PP.getHeaderSearchInfo().getModuleMap();
    const FileEntry *ModMap = M ? Map.getModuleMapFileForUniquing(M) : nullptr;
    // Don't emit module relocation error if we have -fno-validate-pch
    if (!PP.getPreprocessorOpts().DisablePCHValidation && !ModMap) {
      if ((ClientLoadCapabilities & ARR_OutOfDate) == 0) {
        if (auto *ASTFE = M ? M->getASTFile() : nullptr) {
          // This module was defined by an imported (explicit) module.
          Diag(diag::err_module_file_conflict) << F.ModuleName << F.FileName
                                               << ASTFE->getName();
        } else {
          // This module was built with a different module map.
          Diag(diag::err_imported_module_not_found)
              << F.ModuleName << F.FileName
              << (ImportedBy ? ImportedBy->FileName : "") << F.ModuleMapPath
              << !ImportedBy;
          // In case it was imported by a PCH, there's a chance the user is
          // just missing to include the search path to the directory containing
          // the modulemap.
          if (ImportedBy && ImportedBy->Kind == MK_PCH)
            Diag(diag::note_imported_by_pch_module_not_found)
                << llvm::sys::path::parent_path(F.ModuleMapPath);
        }
      }
      return OutOfDate;
    }

    assert(M->Name == F.ModuleName && "found module with different name");

    // Check the primary module map file.
    auto StoredModMap = FileMgr.getFile(F.ModuleMapPath);
    if (!StoredModMap || *StoredModMap != ModMap) {
      assert(ModMap && "found module is missing module map file");
      assert((ImportedBy || F.Kind == MK_ImplicitModule) &&
             "top-level import should be verified");
      bool NotImported = F.Kind == MK_ImplicitModule && !ImportedBy;
      if ((ClientLoadCapabilities & ARR_OutOfDate) == 0)
        Diag(diag::err_imported_module_modmap_changed)
            << F.ModuleName << (NotImported ? F.FileName : ImportedBy->FileName)
            << ModMap->getName() << F.ModuleMapPath << NotImported;
      return OutOfDate;
    }

    llvm::SmallPtrSet<const FileEntry *, 1> AdditionalStoredMaps;
    for (unsigned I = 0, N = Record[Idx++]; I < N; ++I) {
      // FIXME: we should use input files rather than storing names.
      std::string Filename = ReadPath(F, Record, Idx);
      auto F = FileMgr.getFile(Filename, false, false);
      if (!F) {
        if ((ClientLoadCapabilities & ARR_OutOfDate) == 0)
          Error("could not find file '" + Filename +"' referenced by AST file");
        return OutOfDate;
      }
      AdditionalStoredMaps.insert(*F);
    }

    // Check any additional module map files (e.g. module.private.modulemap)
    // that are not in the pcm.
    if (auto *AdditionalModuleMaps = Map.getAdditionalModuleMapFiles(M)) {
      for (const FileEntry *ModMap : *AdditionalModuleMaps) {
        // Remove files that match
        // Note: SmallPtrSet::erase is really remove
        if (!AdditionalStoredMaps.erase(ModMap)) {
          if ((ClientLoadCapabilities & ARR_OutOfDate) == 0)
            Diag(diag::err_module_different_modmap)
              << F.ModuleName << /*new*/0 << ModMap->getName();
          return OutOfDate;
        }
      }
    }

    // Check any additional module map files that are in the pcm, but not
    // found in header search. Cases that match are already removed.
    for (const FileEntry *ModMap : AdditionalStoredMaps) {
      if ((ClientLoadCapabilities & ARR_OutOfDate) == 0)
        Diag(diag::err_module_different_modmap)
          << F.ModuleName << /*not new*/1 << ModMap->getName();
      return OutOfDate;
    }
  }

  if (Listener)
    Listener->ReadModuleMapFile(F.ModuleMapPath);
  return Success;
}

/// Move the given method to the back of the global list of methods.
static void moveMethodToBackOfGlobalList(Sema &S, ObjCMethodDecl *Method) {
  // Find the entry for this selector in the method pool.
  Sema::GlobalMethodPool::iterator Known
    = S.MethodPool.find(Method->getSelector());
  if (Known == S.MethodPool.end())
    return;

  // Retrieve the appropriate method list.
  ObjCMethodList &Start = Method->isInstanceMethod()? Known->second.first
                                                    : Known->second.second;
  bool Found = false;
  for (ObjCMethodList *List = &Start; List; List = List->getNext()) {
    if (!Found) {
      if (List->getMethod() == Method) {
        Found = true;
      } else {
        // Keep searching.
        continue;
      }
    }

    if (List->getNext())
      List->setMethod(List->getNext()->getMethod());
    else
      List->setMethod(Method);
  }
}

void ASTReader::makeNamesVisible(const HiddenNames &Names, Module *Owner) {
  assert(Owner->NameVisibility != Module::Hidden && "nothing to make visible?");
  for (Decl *D : Names) {
    bool wasHidden = !D->isUnconditionallyVisible();
    D->setVisibleDespiteOwningModule();

    if (wasHidden && SemaObj) {
      if (ObjCMethodDecl *Method = dyn_cast<ObjCMethodDecl>(D)) {
        moveMethodToBackOfGlobalList(*SemaObj, Method);
      }
    }
  }
}

void ASTReader::makeModuleVisible(Module *Mod,
                                  Module::NameVisibilityKind NameVisibility,
                                  SourceLocation ImportLoc) {
  llvm::SmallPtrSet<Module *, 4> Visited;
  SmallVector<Module *, 4> Stack;
  Stack.push_back(Mod);
  while (!Stack.empty()) {
    Mod = Stack.pop_back_val();

    if (NameVisibility <= Mod->NameVisibility) {
      // This module already has this level of visibility (or greater), so
      // there is nothing more to do.
      continue;
    }

    if (Mod->isUnimportable()) {
      // Modules that aren't importable cannot be made visible.
      continue;
    }

    // Update the module's name visibility.
    Mod->NameVisibility = NameVisibility;

    // If we've already deserialized any names from this module,
    // mark them as visible.
    HiddenNamesMapType::iterator Hidden = HiddenNamesMap.find(Mod);
    if (Hidden != HiddenNamesMap.end()) {
      auto HiddenNames = std::move(*Hidden);
      HiddenNamesMap.erase(Hidden);
      makeNamesVisible(HiddenNames.second, HiddenNames.first);
      assert(HiddenNamesMap.find(Mod) == HiddenNamesMap.end() &&
             "making names visible added hidden names");
    }

    // Push any exported modules onto the stack to be marked as visible.
    SmallVector<Module *, 16> Exports;
    Mod->getExportedModules(Exports);
    for (SmallVectorImpl<Module *>::iterator
           I = Exports.begin(), E = Exports.end(); I != E; ++I) {
      Module *Exported = *I;
      if (Visited.insert(Exported).second)
        Stack.push_back(Exported);
    }
  }
}

/// We've merged the definition \p MergedDef into the existing definition
/// \p Def. Ensure that \p Def is made visible whenever \p MergedDef is made
/// visible.
void ASTReader::mergeDefinitionVisibility(NamedDecl *Def,
                                          NamedDecl *MergedDef) {
  if (!Def->isUnconditionallyVisible()) {
    // If MergedDef is visible or becomes visible, make the definition visible.
    if (MergedDef->isUnconditionallyVisible())
      Def->setVisibleDespiteOwningModule();
    else {
      getContext().mergeDefinitionIntoModule(
          Def, MergedDef->getImportedOwningModule(),
          /*NotifyListeners*/ false);
      PendingMergedDefinitionsToDeduplicate.insert(Def);
    }
  }
}

bool ASTReader::loadGlobalIndex() {
  if (GlobalIndex)
    return false;

  if (TriedLoadingGlobalIndex || !UseGlobalIndex ||
      !PP.getLangOpts().Modules)
    return true;

  // Try to load the global index.
  TriedLoadingGlobalIndex = true;
  StringRef ModuleCachePath
    = getPreprocessor().getHeaderSearchInfo().getModuleCachePath();
  std::pair<GlobalModuleIndex *, llvm::Error> Result =
      GlobalModuleIndex::readIndex(ModuleCachePath);
  if (llvm::Error Err = std::move(Result.second)) {
    assert(!Result.first);
    consumeError(std::move(Err)); // FIXME this drops errors on the floor.
    return true;
  }

  GlobalIndex.reset(Result.first);
  ModuleMgr.setGlobalIndex(GlobalIndex.get());
  return false;
}

bool ASTReader::isGlobalIndexUnavailable() const {
  return PP.getLangOpts().Modules && UseGlobalIndex &&
         !hasGlobalIndex() && TriedLoadingGlobalIndex;
}

static void updateModuleTimestamp(ModuleFile &MF) {
  // Overwrite the timestamp file contents so that file's mtime changes.
  std::string TimestampFilename = MF.getTimestampFilename();
  std::error_code EC;
  llvm::raw_fd_ostream OS(TimestampFilename, EC, llvm::sys::fs::OF_Text);
  if (EC)
    return;
  OS << "Timestamp file\n";
  OS.close();
  OS.clear_error(); // Avoid triggering a fatal error.
}

/// Given a cursor at the start of an AST file, scan ahead and drop the
/// cursor into the start of the given block ID, returning false on success and
/// true on failure.
static bool SkipCursorToBlock(BitstreamCursor &Cursor, unsigned BlockID) {
  while (true) {
    Expected<llvm::BitstreamEntry> MaybeEntry = Cursor.advance();
    if (!MaybeEntry) {
      // FIXME this drops errors on the floor.
      consumeError(MaybeEntry.takeError());
      return true;
    }
    llvm::BitstreamEntry Entry = MaybeEntry.get();

    switch (Entry.Kind) {
    case llvm::BitstreamEntry::Error:
    case llvm::BitstreamEntry::EndBlock:
      return true;

    case llvm::BitstreamEntry::Record:
      // Ignore top-level records.
      if (Expected<unsigned> Skipped = Cursor.skipRecord(Entry.ID))
        break;
      else {
        // FIXME this drops errors on the floor.
        consumeError(Skipped.takeError());
        return true;
      }

    case llvm::BitstreamEntry::SubBlock:
      if (Entry.ID == BlockID) {
        if (llvm::Error Err = Cursor.EnterSubBlock(BlockID)) {
          // FIXME this drops the error on the floor.
          consumeError(std::move(Err));
          return true;
        }
        // Found it!
        return false;
      }

      if (llvm::Error Err = Cursor.SkipBlock()) {
        // FIXME this drops the error on the floor.
        consumeError(std::move(Err));
        return true;
      }
    }
  }
}

ASTReader::ASTReadResult ASTReader::ReadAST(StringRef FileName,
                                            ModuleKind Type,
                                            SourceLocation ImportLoc,
                                            unsigned ClientLoadCapabilities,
                                            SmallVectorImpl<ImportedSubmodule> *Imported) {
  llvm::SaveAndRestore<SourceLocation>
    SetCurImportLocRAII(CurrentImportLoc, ImportLoc);

  // Defer any pending actions until we get to the end of reading the AST file.
  Deserializing AnASTFile(this);

  // Bump the generation number.
  unsigned PreviousGeneration = 0;
  if (ContextObj)
    PreviousGeneration = incrementGeneration(*ContextObj);

  unsigned NumModules = ModuleMgr.size();
  auto removeModulesAndReturn = [&](ASTReadResult ReadResult) {
    assert(ReadResult && "expected to return error");
    ModuleMgr.removeModules(ModuleMgr.begin() + NumModules,
                            PP.getLangOpts().Modules
                                ? &PP.getHeaderSearchInfo().getModuleMap()
                                : nullptr);

    // If we find that any modules are unusable, the global index is going
    // to be out-of-date. Just remove it.
    GlobalIndex.reset();
    ModuleMgr.setGlobalIndex(nullptr);
    return ReadResult;
  };

  SmallVector<ImportedModule, 4> Loaded;
  switch (ASTReadResult ReadResult =
              ReadASTCore(FileName, Type, ImportLoc,
                          /*ImportedBy=*/nullptr, Loaded, 0, 0,
                          ASTFileSignature(), ClientLoadCapabilities)) {
  case Failure:
  case Missing:
  case OutOfDate:
  case VersionMismatch:
  case ConfigurationMismatch:
  case HadErrors:
    return removeModulesAndReturn(ReadResult);
  case Success:
    break;
  }

  // Here comes stuff that we only do once the entire chain is loaded.

  // Load the AST blocks of all of the modules that we loaded.  We can still
  // hit errors parsing the ASTs at this point.
  for (ImportedModule &M : Loaded) {
    ModuleFile &F = *M.Mod;

    // Read the AST block.
    if (ASTReadResult Result = ReadASTBlock(F, ClientLoadCapabilities))
      return removeModulesAndReturn(Result);

    // The AST block should always have a definition for the main module.
    if (F.isModule() && !F.DidReadTopLevelSubmodule) {
      Error(diag::err_module_file_missing_top_level_submodule, F.FileName);
      return removeModulesAndReturn(Failure);
    }

    // Read the extension blocks.
    while (!SkipCursorToBlock(F.Stream, EXTENSION_BLOCK_ID)) {
      if (ASTReadResult Result = ReadExtensionBlock(F))
        return removeModulesAndReturn(Result);
    }

    // Once read, set the ModuleFile bit base offset and update the size in
    // bits of all files we've seen.
    F.GlobalBitOffset = TotalModulesSizeInBits;
    TotalModulesSizeInBits += F.SizeInBits;
    GlobalBitOffsetsMap.insert(std::make_pair(F.GlobalBitOffset, &F));
  }

  // Preload source locations and interesting indentifiers.
  for (ImportedModule &M : Loaded) {
    ModuleFile &F = *M.Mod;

    // Preload SLocEntries.
    for (unsigned I = 0, N = F.PreloadSLocEntries.size(); I != N; ++I) {
      int Index = int(F.PreloadSLocEntries[I] - 1) + F.SLocEntryBaseID;
      // Load it through the SourceManager and don't call ReadSLocEntry()
      // directly because the entry may have already been loaded in which case
      // calling ReadSLocEntry() directly would trigger an assertion in
      // SourceManager.
      SourceMgr.getLoadedSLocEntryByID(Index);
    }

    // Map the original source file ID into the ID space of the current
    // compilation.
    if (F.OriginalSourceFileID.isValid()) {
      F.OriginalSourceFileID = FileID::get(
          F.SLocEntryBaseID + F.OriginalSourceFileID.getOpaqueValue() - 1);
    }

    // Preload all the pending interesting identifiers by marking them out of
    // date.
    for (auto Offset : F.PreloadIdentifierOffsets) {
      const unsigned char *Data = reinterpret_cast<const unsigned char *>(
          F.IdentifierTableData + Offset);

      ASTIdentifierLookupTrait Trait(*this, F);
      auto KeyDataLen = Trait.ReadKeyDataLength(Data);
      auto Key = Trait.ReadKey(Data, KeyDataLen.first);
      auto &II = PP.getIdentifierTable().getOwn(Key);
      II.setOutOfDate(true);

      // Mark this identifier as being from an AST file so that we can track
      // whether we need to serialize it.
      markIdentifierFromAST(*this, II);

      // Associate the ID with the identifier so that the writer can reuse it.
      auto ID = Trait.ReadIdentifierID(Data + KeyDataLen.first);
      SetIdentifierInfo(ID, &II);
    }
  }

  // Setup the import locations and notify the module manager that we've
  // committed to these module files.
  for (ImportedModule &M : Loaded) {
    ModuleFile &F = *M.Mod;

    ModuleMgr.moduleFileAccepted(&F);

    // Set the import location.
    F.DirectImportLoc = ImportLoc;
    // FIXME: We assume that locations from PCH / preamble do not need
    // any translation.
    if (!M.ImportedBy)
      F.ImportLoc = M.ImportLoc;
    else
      F.ImportLoc = TranslateSourceLocation(*M.ImportedBy, M.ImportLoc);
  }

  if (!PP.getLangOpts().CPlusPlus ||
      (Type != MK_ImplicitModule && Type != MK_ExplicitModule &&
       Type != MK_PrebuiltModule)) {
    // Mark all of the identifiers in the identifier table as being out of date,
    // so that various accessors know to check the loaded modules when the
    // identifier is used.
    //
    // For C++ modules, we don't need information on many identifiers (just
    // those that provide macros or are poisoned), so we mark all of
    // the interesting ones via PreloadIdentifierOffsets.
    for (IdentifierTable::iterator Id = PP.getIdentifierTable().begin(),
                                IdEnd = PP.getIdentifierTable().end();
         Id != IdEnd; ++Id)
      Id->second->setOutOfDate(true);
  }
  // Mark selectors as out of date.
  for (auto Sel : SelectorGeneration)
    SelectorOutOfDate[Sel.first] = true;

  // Resolve any unresolved module exports.
  for (unsigned I = 0, N = UnresolvedModuleRefs.size(); I != N; ++I) {
    UnresolvedModuleRef &Unresolved = UnresolvedModuleRefs[I];
    SubmoduleID GlobalID = getGlobalSubmoduleID(*Unresolved.File,Unresolved.ID);
    Module *ResolvedMod = getSubmodule(GlobalID);

    switch (Unresolved.Kind) {
    case UnresolvedModuleRef::Conflict:
      if (ResolvedMod) {
        Module::Conflict Conflict;
        Conflict.Other = ResolvedMod;
        Conflict.Message = Unresolved.String.str();
        Unresolved.Mod->Conflicts.push_back(Conflict);
      }
      continue;

    case UnresolvedModuleRef::Import:
      if (ResolvedMod)
        Unresolved.Mod->Imports.insert(ResolvedMod);
      continue;

    case UnresolvedModuleRef::Export:
      if (ResolvedMod || Unresolved.IsWildcard)
        Unresolved.Mod->Exports.push_back(
          Module::ExportDecl(ResolvedMod, Unresolved.IsWildcard));
      continue;
    }
  }
  UnresolvedModuleRefs.clear();

  if (Imported)
    Imported->append(ImportedModules.begin(),
                     ImportedModules.end());

  // FIXME: How do we load the 'use'd modules? They may not be submodules.
  // Might be unnecessary as use declarations are only used to build the
  // module itself.

  if (ContextObj)
    InitializeContext();

  if (SemaObj)
    UpdateSema();

  if (DeserializationListener)
    DeserializationListener->ReaderInitialized(this);

  ModuleFile &PrimaryModule = ModuleMgr.getPrimaryModule();
  if (PrimaryModule.OriginalSourceFileID.isValid()) {
    // If this AST file is a precompiled preamble, then set the
    // preamble file ID of the source manager to the file source file
    // from which the preamble was built.
    if (Type == MK_Preamble) {
      SourceMgr.setPreambleFileID(PrimaryModule.OriginalSourceFileID);
    } else if (Type == MK_MainFile) {
      SourceMgr.setMainFileID(PrimaryModule.OriginalSourceFileID);
    }
  }

  // For any Objective-C class definitions we have already loaded, make sure
  // that we load any additional categories.
  if (ContextObj) {
    for (unsigned I = 0, N = ObjCClassesLoaded.size(); I != N; ++I) {
      loadObjCCategories(ObjCClassesLoaded[I]->getGlobalID(),
                         ObjCClassesLoaded[I],
                         PreviousGeneration);
    }
  }

  if (PP.getHeaderSearchInfo()
          .getHeaderSearchOpts()
          .ModulesValidateOncePerBuildSession) {
    // Now we are certain that the module and all modules it depends on are
    // up to date.  Create or update timestamp files for modules that are
    // located in the module cache (not for PCH files that could be anywhere
    // in the filesystem).
    for (unsigned I = 0, N = Loaded.size(); I != N; ++I) {
      ImportedModule &M = Loaded[I];
      if (M.Mod->Kind == MK_ImplicitModule) {
        updateModuleTimestamp(*M.Mod);
      }
    }
  }

  return Success;
}

static ASTFileSignature readASTFileSignature(StringRef PCH);

/// Whether \p Stream doesn't start with the AST/PCH file magic number 'CPCH'.
static llvm::Error doesntStartWithASTFileMagic(BitstreamCursor &Stream) {
  // FIXME checking magic headers is done in other places such as
  // SerializedDiagnosticReader and GlobalModuleIndex, but error handling isn't
  // always done the same. Unify it all with a helper.
  if (!Stream.canSkipToPos(4))
    return llvm::createStringError(std::errc::illegal_byte_sequence,
                                   "file too small to contain AST file magic");
  for (unsigned C : {'C', 'P', 'C', 'H'})
    if (Expected<llvm::SimpleBitstreamCursor::word_t> Res = Stream.Read(8)) {
      if (Res.get() != C)
        return llvm::createStringError(
            std::errc::illegal_byte_sequence,
            "file doesn't start with AST file magic");
    } else
      return Res.takeError();
  return llvm::Error::success();
}

static unsigned moduleKindForDiagnostic(ModuleKind Kind) {
  switch (Kind) {
  case MK_PCH:
    return 0; // PCH
  case MK_ImplicitModule:
  case MK_ExplicitModule:
  case MK_PrebuiltModule:
    return 1; // module
  case MK_MainFile:
  case MK_Preamble:
    return 2; // main source file
  }
  llvm_unreachable("unknown module kind");
}

ASTReader::ASTReadResult
ASTReader::ReadASTCore(StringRef FileName,
                       ModuleKind Type,
                       SourceLocation ImportLoc,
                       ModuleFile *ImportedBy,
                       SmallVectorImpl<ImportedModule> &Loaded,
                       off_t ExpectedSize, time_t ExpectedModTime,
                       ASTFileSignature ExpectedSignature,
                       unsigned ClientLoadCapabilities) {
  ModuleFile *M;
  std::string ErrorStr;
  ModuleManager::AddModuleResult AddResult
    = ModuleMgr.addModule(FileName, Type, ImportLoc, ImportedBy,
                          getGeneration(), ExpectedSize, ExpectedModTime,
                          ExpectedSignature, readASTFileSignature,
                          M, ErrorStr);

  switch (AddResult) {
  case ModuleManager::AlreadyLoaded:
    Diag(diag::remark_module_import)
        << M->ModuleName << M->FileName << (ImportedBy ? true : false)
        << (ImportedBy ? StringRef(ImportedBy->ModuleName) : StringRef());
    return Success;

  case ModuleManager::NewlyLoaded:
    // Load module file below.
    break;

  case ModuleManager::Missing:
    // The module file was missing; if the client can handle that, return
    // it.
    if (ClientLoadCapabilities & ARR_Missing)
      return Missing;

    // Otherwise, return an error.
    Diag(diag::err_module_file_not_found) << moduleKindForDiagnostic(Type)
                                          << FileName << !ErrorStr.empty()
                                          << ErrorStr;
    return Failure;

  case ModuleManager::OutOfDate:
    // We couldn't load the module file because it is out-of-date. If the
    // client can handle out-of-date, return it.
    if (ClientLoadCapabilities & ARR_OutOfDate)
      return OutOfDate;

    // Otherwise, return an error.
    Diag(diag::err_module_file_out_of_date) << moduleKindForDiagnostic(Type)
                                            << FileName << !ErrorStr.empty()
                                            << ErrorStr;
    return Failure;
  }

  assert(M && "Missing module file");

  bool ShouldFinalizePCM = false;
  auto FinalizeOrDropPCM = llvm::make_scope_exit([&]() {
    auto &MC = getModuleManager().getModuleCache();
    if (ShouldFinalizePCM)
      MC.finalizePCM(FileName);
    else
      MC.tryToDropPCM(FileName);
  });
  ModuleFile &F = *M;
  BitstreamCursor &Stream = F.Stream;
  Stream = BitstreamCursor(PCHContainerRdr.ExtractPCH(*F.Buffer));
  F.SizeInBits = F.Buffer->getBufferSize() * 8;

  // Sniff for the signature.
  if (llvm::Error Err = doesntStartWithASTFileMagic(Stream)) {
    Diag(diag::err_module_file_invalid)
        << moduleKindForDiagnostic(Type) << FileName << std::move(Err);
    return Failure;
  }

  // This is used for compatibility with older PCH formats.
  bool HaveReadControlBlock = false;
  while (true) {
    Expected<llvm::BitstreamEntry> MaybeEntry = Stream.advance();
    if (!MaybeEntry) {
      Error(MaybeEntry.takeError());
      return Failure;
    }
    llvm::BitstreamEntry Entry = MaybeEntry.get();

    switch (Entry.Kind) {
    case llvm::BitstreamEntry::Error:
    case llvm::BitstreamEntry::Record:
    case llvm::BitstreamEntry::EndBlock:
      Error("invalid record at top-level of AST file");
      return Failure;

    case llvm::BitstreamEntry::SubBlock:
      break;
    }

    switch (Entry.ID) {
    case CONTROL_BLOCK_ID:
      HaveReadControlBlock = true;
      switch (ReadControlBlock(F, Loaded, ImportedBy, ClientLoadCapabilities)) {
      case Success:
        // Check that we didn't try to load a non-module AST file as a module.
        //
        // FIXME: Should we also perform the converse check? Loading a module as
        // a PCH file sort of works, but it's a bit wonky.
        if ((Type == MK_ImplicitModule || Type == MK_ExplicitModule ||
             Type == MK_PrebuiltModule) &&
            F.ModuleName.empty()) {
          auto Result = (Type == MK_ImplicitModule) ? OutOfDate : Failure;
          if (Result != OutOfDate ||
              (ClientLoadCapabilities & ARR_OutOfDate) == 0)
            Diag(diag::err_module_file_not_module) << FileName;
          return Result;
        }
        break;

      case Failure: return Failure;
      case Missing: return Missing;
      case OutOfDate: return OutOfDate;
      case VersionMismatch: return VersionMismatch;
      case ConfigurationMismatch: return ConfigurationMismatch;
      case HadErrors: return HadErrors;
      }
      break;

    case AST_BLOCK_ID:
      if (!HaveReadControlBlock) {
        if ((ClientLoadCapabilities & ARR_VersionMismatch) == 0)
          Diag(diag::err_pch_version_too_old);
        return VersionMismatch;
      }

      // Record that we've loaded this module.
      Loaded.push_back(ImportedModule(M, ImportedBy, ImportLoc));
      ShouldFinalizePCM = true;
      return Success;

    case UNHASHED_CONTROL_BLOCK_ID:
      // This block is handled using look-ahead during ReadControlBlock.  We
      // shouldn't get here!
      Error("malformed block record in AST file");
      return Failure;

    default:
      if (llvm::Error Err = Stream.SkipBlock()) {
        Error(std::move(Err));
        return Failure;
      }
      break;
    }
  }

  llvm_unreachable("unexpected break; expected return");
}

ASTReader::ASTReadResult
ASTReader::readUnhashedControlBlock(ModuleFile &F, bool WasImportedBy,
                                    unsigned ClientLoadCapabilities) {
  const HeaderSearchOptions &HSOpts =
      PP.getHeaderSearchInfo().getHeaderSearchOpts();
  bool AllowCompatibleConfigurationMismatch =
      F.Kind == MK_ExplicitModule || F.Kind == MK_PrebuiltModule;

  ASTReadResult Result = readUnhashedControlBlockImpl(
      &F, F.Data, ClientLoadCapabilities, AllowCompatibleConfigurationMismatch,
      Listener.get(),
      WasImportedBy ? false : HSOpts.ModulesValidateDiagnosticOptions);

  // If F was directly imported by another module, it's implicitly validated by
  // the importing module.
  if (DisableValidation || WasImportedBy ||
      (AllowConfigurationMismatch && Result == ConfigurationMismatch))
    return Success;

  if (Result == Failure) {
    Error("malformed block record in AST file");
    return Failure;
  }

  if (Result == OutOfDate && F.Kind == MK_ImplicitModule) {
    // If this module has already been finalized in the ModuleCache, we're stuck
    // with it; we can only load a single version of each module.
    //
    // This can happen when a module is imported in two contexts: in one, as a
    // user module; in another, as a system module (due to an import from
    // another module marked with the [system] flag).  It usually indicates a
    // bug in the module map: this module should also be marked with [system].
    //
    // If -Wno-system-headers (the default), and the first import is as a
    // system module, then validation will fail during the as-user import,
    // since -Werror flags won't have been validated.  However, it's reasonable
    // to treat this consistently as a system module.
    //
    // If -Wsystem-headers, the PCM on disk was built with
    // -Wno-system-headers, and the first import is as a user module, then
    // validation will fail during the as-system import since the PCM on disk
    // doesn't guarantee that -Werror was respected.  However, the -Werror
    // flags were checked during the initial as-user import.
    if (getModuleManager().getModuleCache().isPCMFinal(F.FileName)) {
      Diag(diag::warn_module_system_bit_conflict) << F.FileName;
      return Success;
    }
  }

  return Result;
}

ASTReader::ASTReadResult ASTReader::readUnhashedControlBlockImpl(
    ModuleFile *F, llvm::StringRef StreamData, unsigned ClientLoadCapabilities,
    bool AllowCompatibleConfigurationMismatch, ASTReaderListener *Listener,
    bool ValidateDiagnosticOptions) {
  // Initialize a stream.
  BitstreamCursor Stream(StreamData);

  // Sniff for the signature.
  if (llvm::Error Err = doesntStartWithASTFileMagic(Stream)) {
    // FIXME this drops the error on the floor.
    consumeError(std::move(Err));
    return Failure;
  }

  // Scan for the UNHASHED_CONTROL_BLOCK_ID block.
  if (SkipCursorToBlock(Stream, UNHASHED_CONTROL_BLOCK_ID))
    return Failure;

  // Read all of the records in the options block.
  RecordData Record;
  ASTReadResult Result = Success;
  while (true) {
    Expected<llvm::BitstreamEntry> MaybeEntry = Stream.advance();
    if (!MaybeEntry) {
      // FIXME this drops the error on the floor.
      consumeError(MaybeEntry.takeError());
      return Failure;
    }
    llvm::BitstreamEntry Entry = MaybeEntry.get();

    switch (Entry.Kind) {
    case llvm::BitstreamEntry::Error:
    case llvm::BitstreamEntry::SubBlock:
      return Failure;

    case llvm::BitstreamEntry::EndBlock:
      return Result;

    case llvm::BitstreamEntry::Record:
      // The interesting case.
      break;
    }

    // Read and process a record.
    Record.clear();
    Expected<unsigned> MaybeRecordType = Stream.readRecord(Entry.ID, Record);
    if (!MaybeRecordType) {
      // FIXME this drops the error.
      return Failure;
    }
    switch ((UnhashedControlBlockRecordTypes)MaybeRecordType.get()) {
    case SIGNATURE:
      if (F)
        F->Signature = ASTFileSignature::create(Record.begin(), Record.end());
      break;
    case AST_BLOCK_HASH:
      if (F)
        F->ASTBlockHash =
            ASTFileSignature::create(Record.begin(), Record.end());
      break;
    case DIAGNOSTIC_OPTIONS: {
      bool Complain = (ClientLoadCapabilities & ARR_OutOfDate) == 0;
      if (Listener && ValidateDiagnosticOptions &&
          !AllowCompatibleConfigurationMismatch &&
          ParseDiagnosticOptions(Record, Complain, *Listener))
        Result = OutOfDate; // Don't return early.  Read the signature.
      break;
    }
    case DIAG_PRAGMA_MAPPINGS:
      if (!F)
        break;
      if (F->PragmaDiagMappings.empty())
        F->PragmaDiagMappings.swap(Record);
      else
        F->PragmaDiagMappings.insert(F->PragmaDiagMappings.end(),
                                     Record.begin(), Record.end());
      break;
    }
  }
}

/// Parse a record and blob containing module file extension metadata.
static bool parseModuleFileExtensionMetadata(
              const SmallVectorImpl<uint64_t> &Record,
              StringRef Blob,
              ModuleFileExtensionMetadata &Metadata) {
  if (Record.size() < 4) return true;

  Metadata.MajorVersion = Record[0];
  Metadata.MinorVersion = Record[1];

  unsigned BlockNameLen = Record[2];
  unsigned UserInfoLen = Record[3];

  if (BlockNameLen + UserInfoLen > Blob.size()) return true;

  Metadata.BlockName = std::string(Blob.data(), Blob.data() + BlockNameLen);
  Metadata.UserInfo = std::string(Blob.data() + BlockNameLen,
                                  Blob.data() + BlockNameLen + UserInfoLen);
  return false;
}

ASTReader::ASTReadResult ASTReader::ReadExtensionBlock(ModuleFile &F) {
  BitstreamCursor &Stream = F.Stream;

  RecordData Record;
  while (true) {
    Expected<llvm::BitstreamEntry> MaybeEntry = Stream.advance();
    if (!MaybeEntry) {
      Error(MaybeEntry.takeError());
      return Failure;
    }
    llvm::BitstreamEntry Entry = MaybeEntry.get();

    switch (Entry.Kind) {
    case llvm::BitstreamEntry::SubBlock:
      if (llvm::Error Err = Stream.SkipBlock()) {
        Error(std::move(Err));
        return Failure;
      }
      continue;

    case llvm::BitstreamEntry::EndBlock:
      return Success;

    case llvm::BitstreamEntry::Error:
      return HadErrors;

    case llvm::BitstreamEntry::Record:
      break;
    }

    Record.clear();
    StringRef Blob;
    Expected<unsigned> MaybeRecCode =
        Stream.readRecord(Entry.ID, Record, &Blob);
    if (!MaybeRecCode) {
      Error(MaybeRecCode.takeError());
      return Failure;
    }
    switch (MaybeRecCode.get()) {
    case EXTENSION_METADATA: {
      ModuleFileExtensionMetadata Metadata;
      if (parseModuleFileExtensionMetadata(Record, Blob, Metadata)) {
        Error("malformed EXTENSION_METADATA in AST file");
        return Failure;
      }

      // Find a module file extension with this block name.
      auto Known = ModuleFileExtensions.find(Metadata.BlockName);
      if (Known == ModuleFileExtensions.end()) break;

      // Form a reader.
      if (auto Reader = Known->second->createExtensionReader(Metadata, *this,
                                                             F, Stream)) {
        F.ExtensionReaders.push_back(std::move(Reader));
      }

      break;
    }
    }
  }

  return Success;
}

void ASTReader::InitializeContext() {
  assert(ContextObj && "no context to initialize");
  ASTContext &Context = *ContextObj;

  // If there's a listener, notify them that we "read" the translation unit.
  if (DeserializationListener)
    DeserializationListener->DeclRead(PREDEF_DECL_TRANSLATION_UNIT_ID,
                                      Context.getTranslationUnitDecl());

  // FIXME: Find a better way to deal with collisions between these
  // built-in types. Right now, we just ignore the problem.

  // Load the special types.
  if (SpecialTypes.size() >= NumSpecialTypeIDs) {
    if (unsigned String = SpecialTypes[SPECIAL_TYPE_CF_CONSTANT_STRING]) {
      if (!Context.CFConstantStringTypeDecl)
        Context.setCFConstantStringType(GetType(String));
    }

    if (unsigned File = SpecialTypes[SPECIAL_TYPE_FILE]) {
      QualType FileType = GetType(File);
      if (FileType.isNull()) {
        Error("FILE type is NULL");
        return;
      }

      if (!Context.FILEDecl) {
        if (const TypedefType *Typedef = FileType->getAs<TypedefType>())
          Context.setFILEDecl(Typedef->getDecl());
        else {
          const TagType *Tag = FileType->getAs<TagType>();
          if (!Tag) {
            Error("Invalid FILE type in AST file");
            return;
          }
          Context.setFILEDecl(Tag->getDecl());
        }
      }
    }

    if (unsigned Jmp_buf = SpecialTypes[SPECIAL_TYPE_JMP_BUF]) {
      QualType Jmp_bufType = GetType(Jmp_buf);
      if (Jmp_bufType.isNull()) {
        Error("jmp_buf type is NULL");
        return;
      }

      if (!Context.jmp_bufDecl) {
        if (const TypedefType *Typedef = Jmp_bufType->getAs<TypedefType>())
          Context.setjmp_bufDecl(Typedef->getDecl());
        else {
          const TagType *Tag = Jmp_bufType->getAs<TagType>();
          if (!Tag) {
            Error("Invalid jmp_buf type in AST file");
            return;
          }
          Context.setjmp_bufDecl(Tag->getDecl());
        }
      }
    }

    if (unsigned Sigjmp_buf = SpecialTypes[SPECIAL_TYPE_SIGJMP_BUF]) {
      QualType Sigjmp_bufType = GetType(Sigjmp_buf);
      if (Sigjmp_bufType.isNull()) {
        Error("sigjmp_buf type is NULL");
        return;
      }

      if (!Context.sigjmp_bufDecl) {
        if (const TypedefType *Typedef = Sigjmp_bufType->getAs<TypedefType>())
          Context.setsigjmp_bufDecl(Typedef->getDecl());
        else {
          const TagType *Tag = Sigjmp_bufType->getAs<TagType>();
          assert(Tag && "Invalid sigjmp_buf type in AST file");
          Context.setsigjmp_bufDecl(Tag->getDecl());
        }
      }
    }

    if (unsigned ObjCIdRedef
          = SpecialTypes[SPECIAL_TYPE_OBJC_ID_REDEFINITION]) {
      if (Context.ObjCIdRedefinitionType.isNull())
        Context.ObjCIdRedefinitionType = GetType(ObjCIdRedef);
    }

    if (unsigned ObjCClassRedef
          = SpecialTypes[SPECIAL_TYPE_OBJC_CLASS_REDEFINITION]) {
      if (Context.ObjCClassRedefinitionType.isNull())
        Context.ObjCClassRedefinitionType = GetType(ObjCClassRedef);
    }

    if (unsigned ObjCSelRedef
          = SpecialTypes[SPECIAL_TYPE_OBJC_SEL_REDEFINITION]) {
      if (Context.ObjCSelRedefinitionType.isNull())
        Context.ObjCSelRedefinitionType = GetType(ObjCSelRedef);
    }

    if (unsigned Ucontext_t = SpecialTypes[SPECIAL_TYPE_UCONTEXT_T]) {
      QualType Ucontext_tType = GetType(Ucontext_t);
      if (Ucontext_tType.isNull()) {
        Error("ucontext_t type is NULL");
        return;
      }

      if (!Context.ucontext_tDecl) {
        if (const TypedefType *Typedef = Ucontext_tType->getAs<TypedefType>())
          Context.setucontext_tDecl(Typedef->getDecl());
        else {
          const TagType *Tag = Ucontext_tType->getAs<TagType>();
          assert(Tag && "Invalid ucontext_t type in AST file");
          Context.setucontext_tDecl(Tag->getDecl());
        }
      }
    }
  }

  ReadPragmaDiagnosticMappings(Context.getDiagnostics());

  // If there were any CUDA special declarations, deserialize them.
  if (!CUDASpecialDeclRefs.empty()) {
    assert(CUDASpecialDeclRefs.size() == 1 && "More decl refs than expected!");
    Context.setcudaConfigureCallDecl(
                           cast<FunctionDecl>(GetDecl(CUDASpecialDeclRefs[0])));
  }

  // Re-export any modules that were imported by a non-module AST file.
  // FIXME: This does not make macro-only imports visible again.
  for (auto &Import : ImportedModules) {
    if (Module *Imported = getSubmodule(Import.ID)) {
      makeModuleVisible(Imported, Module::AllVisible,
                        /*ImportLoc=*/Import.ImportLoc);
      if (Import.ImportLoc.isValid())
        PP.makeModuleVisible(Imported, Import.ImportLoc);
      // FIXME: should we tell Sema to make the module visible too?
    }
  }
  ImportedModules.clear();
}

void ASTReader::finalizeForWriting() {
  // Nothing to do for now.
}

/// Reads and return the signature record from \p PCH's control block, or
/// else returns 0.
static ASTFileSignature readASTFileSignature(StringRef PCH) {
  BitstreamCursor Stream(PCH);
  if (llvm::Error Err = doesntStartWithASTFileMagic(Stream)) {
    // FIXME this drops the error on the floor.
    consumeError(std::move(Err));
    return ASTFileSignature();
  }

  // Scan for the UNHASHED_CONTROL_BLOCK_ID block.
  if (SkipCursorToBlock(Stream, UNHASHED_CONTROL_BLOCK_ID))
    return ASTFileSignature();

  // Scan for SIGNATURE inside the diagnostic options block.
  ASTReader::RecordData Record;
  while (true) {
    Expected<llvm::BitstreamEntry> MaybeEntry =
        Stream.advanceSkippingSubblocks();
    if (!MaybeEntry) {
      // FIXME this drops the error on the floor.
      consumeError(MaybeEntry.takeError());
      return ASTFileSignature();
    }
    llvm::BitstreamEntry Entry = MaybeEntry.get();

    if (Entry.Kind != llvm::BitstreamEntry::Record)
      return ASTFileSignature();

    Record.clear();
    StringRef Blob;
    Expected<unsigned> MaybeRecord = Stream.readRecord(Entry.ID, Record, &Blob);
    if (!MaybeRecord) {
      // FIXME this drops the error on the floor.
      consumeError(MaybeRecord.takeError());
      return ASTFileSignature();
    }
    if (SIGNATURE == MaybeRecord.get())
      return ASTFileSignature::create(Record.begin(),
                                      Record.begin() + ASTFileSignature::size);
  }
}

/// Retrieve the name of the original source file name
/// directly from the AST file, without actually loading the AST
/// file.
std::string ASTReader::getOriginalSourceFile(
    const std::string &ASTFileName, FileManager &FileMgr,
    const PCHContainerReader &PCHContainerRdr, DiagnosticsEngine &Diags) {
  // Open the AST file.
  auto Buffer = FileMgr.getBufferForFile(ASTFileName);
  if (!Buffer) {
    Diags.Report(diag::err_fe_unable_to_read_pch_file)
        << ASTFileName << Buffer.getError().message();
    return std::string();
  }

  // Initialize the stream
  BitstreamCursor Stream(PCHContainerRdr.ExtractPCH(**Buffer));

  // Sniff for the signature.
  if (llvm::Error Err = doesntStartWithASTFileMagic(Stream)) {
    Diags.Report(diag::err_fe_not_a_pch_file) << ASTFileName << std::move(Err);
    return std::string();
  }

  // Scan for the CONTROL_BLOCK_ID block.
  if (SkipCursorToBlock(Stream, CONTROL_BLOCK_ID)) {
    Diags.Report(diag::err_fe_pch_malformed_block) << ASTFileName;
    return std::string();
  }

  // Scan for ORIGINAL_FILE inside the control block.
  RecordData Record;
  while (true) {
    Expected<llvm::BitstreamEntry> MaybeEntry =
        Stream.advanceSkippingSubblocks();
    if (!MaybeEntry) {
      // FIXME this drops errors on the floor.
      consumeError(MaybeEntry.takeError());
      return std::string();
    }
    llvm::BitstreamEntry Entry = MaybeEntry.get();

    if (Entry.Kind == llvm::BitstreamEntry::EndBlock)
      return std::string();

    if (Entry.Kind != llvm::BitstreamEntry::Record) {
      Diags.Report(diag::err_fe_pch_malformed_block) << ASTFileName;
      return std::string();
    }

    Record.clear();
    StringRef Blob;
    Expected<unsigned> MaybeRecord = Stream.readRecord(Entry.ID, Record, &Blob);
    if (!MaybeRecord) {
      // FIXME this drops the errors on the floor.
      consumeError(MaybeRecord.takeError());
      return std::string();
    }
    if (ORIGINAL_FILE == MaybeRecord.get())
      return Blob.str();
  }
}

namespace {

  class SimplePCHValidator : public ASTReaderListener {
    const LangOptions &ExistingLangOpts;
    const TargetOptions &ExistingTargetOpts;
    const PreprocessorOptions &ExistingPPOpts;
    std::string ExistingModuleCachePath;
    FileManager &FileMgr;

  public:
    SimplePCHValidator(const LangOptions &ExistingLangOpts,
                       const TargetOptions &ExistingTargetOpts,
                       const PreprocessorOptions &ExistingPPOpts,
                       StringRef ExistingModuleCachePath, FileManager &FileMgr)
        : ExistingLangOpts(ExistingLangOpts),
          ExistingTargetOpts(ExistingTargetOpts),
          ExistingPPOpts(ExistingPPOpts),
          ExistingModuleCachePath(ExistingModuleCachePath), FileMgr(FileMgr) {}

    bool ReadLanguageOptions(const LangOptions &LangOpts, bool Complain,
                             bool AllowCompatibleDifferences) override {
      return checkLanguageOptions(ExistingLangOpts, LangOpts, nullptr,
                                  AllowCompatibleDifferences);
    }

    bool ReadTargetOptions(const TargetOptions &TargetOpts, bool Complain,
                           bool AllowCompatibleDifferences) override {
      return checkTargetOptions(ExistingTargetOpts, TargetOpts, nullptr,
                                AllowCompatibleDifferences);
    }

    bool ReadHeaderSearchOptions(const HeaderSearchOptions &HSOpts,
                                 StringRef SpecificModuleCachePath,
                                 bool Complain) override {
      return checkHeaderSearchOptions(HSOpts, SpecificModuleCachePath,
                                      ExistingModuleCachePath,
                                      nullptr, ExistingLangOpts);
    }

    bool ReadPreprocessorOptions(const PreprocessorOptions &PPOpts,
                                 bool Complain,
                                 std::string &SuggestedPredefines) override {
      return checkPreprocessorOptions(ExistingPPOpts, PPOpts, nullptr, FileMgr,
                                      SuggestedPredefines, ExistingLangOpts);
    }
  };

} // namespace

bool ASTReader::readASTFileControlBlock(
    StringRef Filename, FileManager &FileMgr,
    const PCHContainerReader &PCHContainerRdr,
    bool FindModuleFileExtensions,
    ASTReaderListener &Listener, bool ValidateDiagnosticOptions) {
  // Open the AST file.
  // FIXME: This allows use of the VFS; we do not allow use of the
  // VFS when actually loading a module.
  auto Buffer = FileMgr.getBufferForFile(Filename);
  if (!Buffer) {
    return true;
  }

  // Initialize the stream
  StringRef Bytes = PCHContainerRdr.ExtractPCH(**Buffer);
  BitstreamCursor Stream(Bytes);

  // Sniff for the signature.
  if (llvm::Error Err = doesntStartWithASTFileMagic(Stream)) {
    consumeError(std::move(Err)); // FIXME this drops errors on the floor.
    return true;
  }

  // Scan for the CONTROL_BLOCK_ID block.
  if (SkipCursorToBlock(Stream, CONTROL_BLOCK_ID))
    return true;

  bool NeedsInputFiles = Listener.needsInputFileVisitation();
  bool NeedsSystemInputFiles = Listener.needsSystemInputFileVisitation();
  bool NeedsImports = Listener.needsImportVisitation();
  BitstreamCursor InputFilesCursor;

  RecordData Record;
  std::string ModuleDir;
  bool DoneWithControlBlock = false;
  while (!DoneWithControlBlock) {
    Expected<llvm::BitstreamEntry> MaybeEntry = Stream.advance();
    if (!MaybeEntry) {
      // FIXME this drops the error on the floor.
      consumeError(MaybeEntry.takeError());
      return true;
    }
    llvm::BitstreamEntry Entry = MaybeEntry.get();

    switch (Entry.Kind) {
    case llvm::BitstreamEntry::SubBlock: {
      switch (Entry.ID) {
      case OPTIONS_BLOCK_ID: {
        std::string IgnoredSuggestedPredefines;
        if (ReadOptionsBlock(Stream, ARR_ConfigurationMismatch | ARR_OutOfDate,
                             /*AllowCompatibleConfigurationMismatch*/ false,
                             Listener, IgnoredSuggestedPredefines) != Success)
          return true;
        break;
      }

      case INPUT_FILES_BLOCK_ID:
        InputFilesCursor = Stream;
        if (llvm::Error Err = Stream.SkipBlock()) {
          // FIXME this drops the error on the floor.
          consumeError(std::move(Err));
          return true;
        }
        if (NeedsInputFiles &&
            ReadBlockAbbrevs(InputFilesCursor, INPUT_FILES_BLOCK_ID))
          return true;
        break;

      default:
        if (llvm::Error Err = Stream.SkipBlock()) {
          // FIXME this drops the error on the floor.
          consumeError(std::move(Err));
          return true;
        }
        break;
      }

      continue;
    }

    case llvm::BitstreamEntry::EndBlock:
      DoneWithControlBlock = true;
      break;

    case llvm::BitstreamEntry::Error:
      return true;

    case llvm::BitstreamEntry::Record:
      break;
    }

    if (DoneWithControlBlock) break;

    Record.clear();
    StringRef Blob;
    Expected<unsigned> MaybeRecCode =
        Stream.readRecord(Entry.ID, Record, &Blob);
    if (!MaybeRecCode) {
      // FIXME this drops the error.
      return Failure;
    }
    switch ((ControlRecordTypes)MaybeRecCode.get()) {
    case METADATA:
      if (Record[0] != VERSION_MAJOR)
        return true;
      if (Listener.ReadFullVersionInformation(Blob))
        return true;
      break;
    case MODULE_NAME:
      Listener.ReadModuleName(Blob);
      break;
    case MODULE_DIRECTORY:
      ModuleDir = std::string(Blob);
      break;
    case MODULE_MAP_FILE: {
      unsigned Idx = 0;
      auto Path = ReadString(Record, Idx);
      ResolveImportedPath(Path, ModuleDir);
      Listener.ReadModuleMapFile(Path);
      break;
    }
    case INPUT_FILE_OFFSETS: {
      if (!NeedsInputFiles)
        break;

      unsigned NumInputFiles = Record[0];
      unsigned NumUserFiles = Record[1];
      const llvm::support::unaligned_uint64_t *InputFileOffs =
          (const llvm::support::unaligned_uint64_t *)Blob.data();
      for (unsigned I = 0; I != NumInputFiles; ++I) {
        // Go find this input file.
        bool isSystemFile = I >= NumUserFiles;

        if (isSystemFile && !NeedsSystemInputFiles)
          break; // the rest are system input files

        BitstreamCursor &Cursor = InputFilesCursor;
        SavedStreamPosition SavedPosition(Cursor);
        if (llvm::Error Err = Cursor.JumpToBit(InputFileOffs[I])) {
          // FIXME this drops errors on the floor.
          consumeError(std::move(Err));
        }

        Expected<unsigned> MaybeCode = Cursor.ReadCode();
        if (!MaybeCode) {
          // FIXME this drops errors on the floor.
          consumeError(MaybeCode.takeError());
        }
        unsigned Code = MaybeCode.get();

        RecordData Record;
        StringRef Blob;
        bool shouldContinue = false;
        Expected<unsigned> MaybeRecordType =
            Cursor.readRecord(Code, Record, &Blob);
        if (!MaybeRecordType) {
          // FIXME this drops errors on the floor.
          consumeError(MaybeRecordType.takeError());
        }
        switch ((InputFileRecordTypes)MaybeRecordType.get()) {
        case INPUT_FILE_HASH:
          break;
        case INPUT_FILE:
          bool Overridden = static_cast<bool>(Record[3]);
          std::string Filename = std::string(Blob);
          ResolveImportedPath(Filename, ModuleDir);
          shouldContinue = Listener.visitInputFile(
              Filename, isSystemFile, Overridden, /*IsExplicitModule*/false);
          break;
        }
        if (!shouldContinue)
          break;
      }
      break;
    }

    case IMPORTS: {
      if (!NeedsImports)
        break;

      unsigned Idx = 0, N = Record.size();
      while (Idx < N) {
        // Read information about the AST file.
        Idx +=
            1 + 1 + 1 + 1 +
            ASTFileSignature::size; // Kind, ImportLoc, Size, ModTime, Signature
        std::string ModuleName = ReadString(Record, Idx);
        std::string Filename = ReadString(Record, Idx);
        ResolveImportedPath(Filename, ModuleDir);
        Listener.visitImport(ModuleName, Filename);
      }
      break;
    }

    default:
      // No other validation to perform.
      break;
    }
  }

  // Look for module file extension blocks, if requested.
  if (FindModuleFileExtensions) {
    BitstreamCursor SavedStream = Stream;
    while (!SkipCursorToBlock(Stream, EXTENSION_BLOCK_ID)) {
      bool DoneWithExtensionBlock = false;
      while (!DoneWithExtensionBlock) {
        Expected<llvm::BitstreamEntry> MaybeEntry = Stream.advance();
        if (!MaybeEntry) {
          // FIXME this drops the error.
          return true;
        }
        llvm::BitstreamEntry Entry = MaybeEntry.get();

        switch (Entry.Kind) {
        case llvm::BitstreamEntry::SubBlock:
          if (llvm::Error Err = Stream.SkipBlock()) {
            // FIXME this drops the error on the floor.
            consumeError(std::move(Err));
            return true;
          }
          continue;

        case llvm::BitstreamEntry::EndBlock:
          DoneWithExtensionBlock = true;
          continue;

        case llvm::BitstreamEntry::Error:
          return true;

        case llvm::BitstreamEntry::Record:
          break;
        }

       Record.clear();
       StringRef Blob;
       Expected<unsigned> MaybeRecCode =
           Stream.readRecord(Entry.ID, Record, &Blob);
       if (!MaybeRecCode) {
         // FIXME this drops the error.
         return true;
       }
       switch (MaybeRecCode.get()) {
       case EXTENSION_METADATA: {
         ModuleFileExtensionMetadata Metadata;
         if (parseModuleFileExtensionMetadata(Record, Blob, Metadata))
           return true;

         Listener.readModuleFileExtension(Metadata);
         break;
       }
       }
      }
    }
    Stream = SavedStream;
  }

  // Scan for the UNHASHED_CONTROL_BLOCK_ID block.
  if (readUnhashedControlBlockImpl(
          nullptr, Bytes, ARR_ConfigurationMismatch | ARR_OutOfDate,
          /*AllowCompatibleConfigurationMismatch*/ false, &Listener,
          ValidateDiagnosticOptions) != Success)
    return true;

  return false;
}

bool ASTReader::isAcceptableASTFile(StringRef Filename, FileManager &FileMgr,
                                    const PCHContainerReader &PCHContainerRdr,
                                    const LangOptions &LangOpts,
                                    const TargetOptions &TargetOpts,
                                    const PreprocessorOptions &PPOpts,
                                    StringRef ExistingModuleCachePath) {
  SimplePCHValidator validator(LangOpts, TargetOpts, PPOpts,
                               ExistingModuleCachePath, FileMgr);
  return !readASTFileControlBlock(Filename, FileMgr, PCHContainerRdr,
                                  /*FindModuleFileExtensions=*/false,
                                  validator,
                                  /*ValidateDiagnosticOptions=*/true);
}

ASTReader::ASTReadResult
ASTReader::ReadSubmoduleBlock(ModuleFile &F, unsigned ClientLoadCapabilities) {
  // Enter the submodule block.
  if (llvm::Error Err = F.Stream.EnterSubBlock(SUBMODULE_BLOCK_ID)) {
    Error(std::move(Err));
    return Failure;
  }

  ModuleMap &ModMap = PP.getHeaderSearchInfo().getModuleMap();
  bool First = true;
  Module *CurrentModule = nullptr;
  RecordData Record;
  while (true) {
    Expected<llvm::BitstreamEntry> MaybeEntry =
        F.Stream.advanceSkippingSubblocks();
    if (!MaybeEntry) {
      Error(MaybeEntry.takeError());
      return Failure;
    }
    llvm::BitstreamEntry Entry = MaybeEntry.get();

    switch (Entry.Kind) {
    case llvm::BitstreamEntry::SubBlock: // Handled for us already.
    case llvm::BitstreamEntry::Error:
      Error("malformed block record in AST file");
      return Failure;
    case llvm::BitstreamEntry::EndBlock:
      return Success;
    case llvm::BitstreamEntry::Record:
      // The interesting case.
      break;
    }

    // Read a record.
    StringRef Blob;
    Record.clear();
    Expected<unsigned> MaybeKind = F.Stream.readRecord(Entry.ID, Record, &Blob);
    if (!MaybeKind) {
      Error(MaybeKind.takeError());
      return Failure;
    }
    unsigned Kind = MaybeKind.get();

    if ((Kind == SUBMODULE_METADATA) != First) {
      Error("submodule metadata record should be at beginning of block");
      return Failure;
    }
    First = false;

    // Submodule information is only valid if we have a current module.
    // FIXME: Should we error on these cases?
    if (!CurrentModule && Kind != SUBMODULE_METADATA &&
        Kind != SUBMODULE_DEFINITION)
      continue;

    switch (Kind) {
    default:  // Default behavior: ignore.
      break;

    case SUBMODULE_DEFINITION: {
      if (Record.size() < 12) {
        Error("malformed module definition");
        return Failure;
      }

      StringRef Name = Blob;
      unsigned Idx = 0;
      SubmoduleID GlobalID = getGlobalSubmoduleID(F, Record[Idx++]);
      SubmoduleID Parent = getGlobalSubmoduleID(F, Record[Idx++]);
      Module::ModuleKind Kind = (Module::ModuleKind)Record[Idx++];
      bool IsFramework = Record[Idx++];
      bool IsExplicit = Record[Idx++];
      bool IsSystem = Record[Idx++];
      bool IsExternC = Record[Idx++];
      bool InferSubmodules = Record[Idx++];
      bool InferExplicitSubmodules = Record[Idx++];
      bool InferExportWildcard = Record[Idx++];
      bool ConfigMacrosExhaustive = Record[Idx++];
      bool ModuleMapIsPrivate = Record[Idx++];

      Module *ParentModule = nullptr;
      if (Parent)
        ParentModule = getSubmodule(Parent);

      // Retrieve this (sub)module from the module map, creating it if
      // necessary.
      CurrentModule =
          ModMap.findOrCreateModule(Name, ParentModule, IsFramework, IsExplicit)
              .first;

      // FIXME: set the definition loc for CurrentModule, or call
      // ModMap.setInferredModuleAllowedBy()

      SubmoduleID GlobalIndex = GlobalID - NUM_PREDEF_SUBMODULE_IDS;
      if (GlobalIndex >= SubmodulesLoaded.size() ||
          SubmodulesLoaded[GlobalIndex]) {
        Error("too many submodules");
        return Failure;
      }

      if (!ParentModule) {
        if (const FileEntry *CurFile = CurrentModule->getASTFile()) {
          // Don't emit module relocation error if we have -fno-validate-pch
          if (!PP.getPreprocessorOpts().DisablePCHValidation &&
              CurFile != F.File) {
            Error(diag::err_module_file_conflict,
                  CurrentModule->getTopLevelModuleName(), CurFile->getName(),
                  F.File->getName());
            return Failure;
          }
        }

        F.DidReadTopLevelSubmodule = true;
        CurrentModule->setASTFile(F.File);
        CurrentModule->PresumedModuleMapFile = F.ModuleMapPath;
      }

      CurrentModule->Kind = Kind;
      CurrentModule->Signature = F.Signature;
      CurrentModule->IsFromModuleFile = true;
      CurrentModule->IsSystem = IsSystem || CurrentModule->IsSystem;
      CurrentModule->IsExternC = IsExternC;
      CurrentModule->InferSubmodules = InferSubmodules;
      CurrentModule->InferExplicitSubmodules = InferExplicitSubmodules;
      CurrentModule->InferExportWildcard = InferExportWildcard;
      CurrentModule->ConfigMacrosExhaustive = ConfigMacrosExhaustive;
      CurrentModule->ModuleMapIsPrivate = ModuleMapIsPrivate;
      if (DeserializationListener)
        DeserializationListener->ModuleRead(GlobalID, CurrentModule);

      SubmodulesLoaded[GlobalIndex] = CurrentModule;

      // Clear out data that will be replaced by what is in the module file.
      CurrentModule->LinkLibraries.clear();
      CurrentModule->ConfigMacros.clear();
      CurrentModule->UnresolvedConflicts.clear();
      CurrentModule->Conflicts.clear();

      // The module is available unless it's missing a requirement; relevant
      // requirements will be (re-)added by SUBMODULE_REQUIRES records.
      // Missing headers that were present when the module was built do not
      // make it unavailable -- if we got this far, this must be an explicitly
      // imported module file.
      CurrentModule->Requirements.clear();
      CurrentModule->MissingHeaders.clear();
      CurrentModule->IsUnimportable =
          ParentModule && ParentModule->IsUnimportable;
      CurrentModule->IsAvailable = !CurrentModule->IsUnimportable;
      break;
    }

    case SUBMODULE_UMBRELLA_HEADER: {
      std::string Filename = std::string(Blob);
      ResolveImportedPath(F, Filename);
      if (auto Umbrella = PP.getFileManager().getFile(Filename)) {
        if (!CurrentModule->getUmbrellaHeader())
          ModMap.setUmbrellaHeader(CurrentModule, *Umbrella, Blob);
        else if (CurrentModule->getUmbrellaHeader().Entry != *Umbrella) {
          if ((ClientLoadCapabilities & ARR_OutOfDate) == 0)
            Error("mismatched umbrella headers in submodule");
          return OutOfDate;
        }
      }
      break;
    }

    case SUBMODULE_HEADER:
    case SUBMODULE_EXCLUDED_HEADER:
    case SUBMODULE_PRIVATE_HEADER:
      // We lazily associate headers with their modules via the HeaderInfo table.
      // FIXME: Re-evaluate this section; maybe only store InputFile IDs instead
      // of complete filenames or remove it entirely.
      break;

    case SUBMODULE_TEXTUAL_HEADER:
    case SUBMODULE_PRIVATE_TEXTUAL_HEADER:
      // FIXME: Textual headers are not marked in the HeaderInfo table. Load
      // them here.
      break;

    case SUBMODULE_TOPHEADER:
      CurrentModule->addTopHeaderFilename(Blob);
      break;

    case SUBMODULE_UMBRELLA_DIR: {
      std::string Dirname = std::string(Blob);
      ResolveImportedPath(F, Dirname);
      if (auto Umbrella = PP.getFileManager().getDirectory(Dirname)) {
        if (!CurrentModule->getUmbrellaDir())
          ModMap.setUmbrellaDir(CurrentModule, *Umbrella, Blob);
        else if (CurrentModule->getUmbrellaDir().Entry != *Umbrella) {
          if ((ClientLoadCapabilities & ARR_OutOfDate) == 0)
            Error("mismatched umbrella directories in submodule");
          return OutOfDate;
        }
      }
      break;
    }

    case SUBMODULE_METADATA: {
      F.BaseSubmoduleID = getTotalNumSubmodules();
      F.LocalNumSubmodules = Record[0];
      unsigned LocalBaseSubmoduleID = Record[1];
      if (F.LocalNumSubmodules > 0) {
        // Introduce the global -> local mapping for submodules within this
        // module.
        GlobalSubmoduleMap.insert(std::make_pair(getTotalNumSubmodules()+1,&F));

        // Introduce the local -> global mapping for submodules within this
        // module.
        F.SubmoduleRemap.insertOrReplace(
          std::make_pair(LocalBaseSubmoduleID,
                         F.BaseSubmoduleID - LocalBaseSubmoduleID));

        SubmodulesLoaded.resize(SubmodulesLoaded.size() + F.LocalNumSubmodules);
      }
      break;
    }

    case SUBMODULE_IMPORTS:
      for (unsigned Idx = 0; Idx != Record.size(); ++Idx) {
        UnresolvedModuleRef Unresolved;
        Unresolved.File = &F;
        Unresolved.Mod = CurrentModule;
        Unresolved.ID = Record[Idx];
        Unresolved.Kind = UnresolvedModuleRef::Import;
        Unresolved.IsWildcard = false;
        UnresolvedModuleRefs.push_back(Unresolved);
      }
      break;

    case SUBMODULE_EXPORTS:
      for (unsigned Idx = 0; Idx + 1 < Record.size(); Idx += 2) {
        UnresolvedModuleRef Unresolved;
        Unresolved.File = &F;
        Unresolved.Mod = CurrentModule;
        Unresolved.ID = Record[Idx];
        Unresolved.Kind = UnresolvedModuleRef::Export;
        Unresolved.IsWildcard = Record[Idx + 1];
        UnresolvedModuleRefs.push_back(Unresolved);
      }

      // Once we've loaded the set of exports, there's no reason to keep
      // the parsed, unresolved exports around.
      CurrentModule->UnresolvedExports.clear();
      break;

    case SUBMODULE_REQUIRES:
      CurrentModule->addRequirement(Blob, Record[0], PP.getLangOpts(),
                                    PP.getTargetInfo());
      break;

    case SUBMODULE_LINK_LIBRARY:
      ModMap.resolveLinkAsDependencies(CurrentModule);
      CurrentModule->LinkLibraries.push_back(
          Module::LinkLibrary(std::string(Blob), Record[0]));
      break;

    case SUBMODULE_CONFIG_MACRO:
      CurrentModule->ConfigMacros.push_back(Blob.str());
      break;

    case SUBMODULE_CONFLICT: {
      UnresolvedModuleRef Unresolved;
      Unresolved.File = &F;
      Unresolved.Mod = CurrentModule;
      Unresolved.ID = Record[0];
      Unresolved.Kind = UnresolvedModuleRef::Conflict;
      Unresolved.IsWildcard = false;
      Unresolved.String = Blob;
      UnresolvedModuleRefs.push_back(Unresolved);
      break;
    }

    case SUBMODULE_INITIALIZERS: {
      if (!ContextObj)
        break;
      SmallVector<uint32_t, 16> Inits;
      for (auto &ID : Record)
        Inits.push_back(getGlobalDeclID(F, ID));
      ContextObj->addLazyModuleInitializers(CurrentModule, Inits);
      break;
    }

    case SUBMODULE_EXPORT_AS:
      CurrentModule->ExportAsModule = Blob.str();
      ModMap.addLinkAsDependency(CurrentModule);
      break;
    }
  }
}

/// Parse the record that corresponds to a LangOptions data
/// structure.
///
/// This routine parses the language options from the AST file and then gives
/// them to the AST listener if one is set.
///
/// \returns true if the listener deems the file unacceptable, false otherwise.
bool ASTReader::ParseLanguageOptions(const RecordData &Record,
                                     bool Complain,
                                     ASTReaderListener &Listener,
                                     bool AllowCompatibleDifferences) {
  LangOptions LangOpts;
  unsigned Idx = 0;
#define LANGOPT(Name, Bits, Default, Description) \
  LangOpts.Name = Record[Idx++];
#define ENUM_LANGOPT(Name, Type, Bits, Default, Description) \
  LangOpts.set##Name(static_cast<LangOptions::Type>(Record[Idx++]));
#include "clang/Basic/LangOptions.def"
#define SANITIZER(NAME, ID)                                                    \
  LangOpts.Sanitize.set(SanitizerKind::ID, Record[Idx++]);
#include "clang/Basic/Sanitizers.def"

  for (unsigned N = Record[Idx++]; N; --N)
    LangOpts.ModuleFeatures.push_back(ReadString(Record, Idx));

  ObjCRuntime::Kind runtimeKind = (ObjCRuntime::Kind) Record[Idx++];
  VersionTuple runtimeVersion = ReadVersionTuple(Record, Idx);
  LangOpts.ObjCRuntime = ObjCRuntime(runtimeKind, runtimeVersion);

  LangOpts.CurrentModule = ReadString(Record, Idx);

  // Comment options.
  for (unsigned N = Record[Idx++]; N; --N) {
    LangOpts.CommentOpts.BlockCommandNames.push_back(
      ReadString(Record, Idx));
  }
  LangOpts.CommentOpts.ParseAllComments = Record[Idx++];

  // OpenMP offloading options.
  for (unsigned N = Record[Idx++]; N; --N) {
    LangOpts.OMPTargetTriples.push_back(llvm::Triple(ReadString(Record, Idx)));
  }

  LangOpts.OMPHostIRFile = ReadString(Record, Idx);

  return Listener.ReadLanguageOptions(LangOpts, Complain,
                                      AllowCompatibleDifferences);
}

bool ASTReader::ParseTargetOptions(const RecordData &Record, bool Complain,
                                   ASTReaderListener &Listener,
                                   bool AllowCompatibleDifferences) {
  unsigned Idx = 0;
  TargetOptions TargetOpts;
  TargetOpts.Triple = ReadString(Record, Idx);
  TargetOpts.CPU = ReadString(Record, Idx);
  TargetOpts.ABI = ReadString(Record, Idx);
  for (unsigned N = Record[Idx++]; N; --N) {
    TargetOpts.FeaturesAsWritten.push_back(ReadString(Record, Idx));
  }
  for (unsigned N = Record[Idx++]; N; --N) {
    TargetOpts.Features.push_back(ReadString(Record, Idx));
  }

  return Listener.ReadTargetOptions(TargetOpts, Complain,
                                    AllowCompatibleDifferences);
}

bool ASTReader::ParseDiagnosticOptions(const RecordData &Record, bool Complain,
                                       ASTReaderListener &Listener) {
  IntrusiveRefCntPtr<DiagnosticOptions> DiagOpts(new DiagnosticOptions);
  unsigned Idx = 0;
#define DIAGOPT(Name, Bits, Default) DiagOpts->Name = Record[Idx++];
#define ENUM_DIAGOPT(Name, Type, Bits, Default) \
  DiagOpts->set##Name(static_cast<Type>(Record[Idx++]));
#include "clang/Basic/DiagnosticOptions.def"

  for (unsigned N = Record[Idx++]; N; --N)
    DiagOpts->Warnings.push_back(ReadString(Record, Idx));
  for (unsigned N = Record[Idx++]; N; --N)
    DiagOpts->Remarks.push_back(ReadString(Record, Idx));

  return Listener.ReadDiagnosticOptions(DiagOpts, Complain);
}

bool ASTReader::ParseFileSystemOptions(const RecordData &Record, bool Complain,
                                       ASTReaderListener &Listener) {
  FileSystemOptions FSOpts;
  unsigned Idx = 0;
  FSOpts.WorkingDir = ReadString(Record, Idx);
  return Listener.ReadFileSystemOptions(FSOpts, Complain);
}

bool ASTReader::ParseHeaderSearchOptions(const RecordData &Record,
                                         bool Complain,
                                         ASTReaderListener &Listener) {
  HeaderSearchOptions HSOpts;
  unsigned Idx = 0;
  HSOpts.Sysroot = ReadString(Record, Idx);

  // Include entries.
  for (unsigned N = Record[Idx++]; N; --N) {
    std::string Path = ReadString(Record, Idx);
    frontend::IncludeDirGroup Group
      = static_cast<frontend::IncludeDirGroup>(Record[Idx++]);
    bool IsFramework = Record[Idx++];
    bool IgnoreSysRoot = Record[Idx++];
    HSOpts.UserEntries.emplace_back(std::move(Path), Group, IsFramework,
                                    IgnoreSysRoot);
  }

  // System header prefixes.
  for (unsigned N = Record[Idx++]; N; --N) {
    std::string Prefix = ReadString(Record, Idx);
    bool IsSystemHeader = Record[Idx++];
    HSOpts.SystemHeaderPrefixes.emplace_back(std::move(Prefix), IsSystemHeader);
  }

  HSOpts.ResourceDir = ReadString(Record, Idx);
  HSOpts.ModuleCachePath = ReadString(Record, Idx);
  HSOpts.ModuleUserBuildPath = ReadString(Record, Idx);
  HSOpts.DisableModuleHash = Record[Idx++];
  HSOpts.ImplicitModuleMaps = Record[Idx++];
  HSOpts.ModuleMapFileHomeIsCwd = Record[Idx++];
  HSOpts.UseBuiltinIncludes = Record[Idx++];
  HSOpts.UseStandardSystemIncludes = Record[Idx++];
  HSOpts.UseStandardCXXIncludes = Record[Idx++];
  HSOpts.UseLibcxx = Record[Idx++];
  std::string SpecificModuleCachePath = ReadString(Record, Idx);

  return Listener.ReadHeaderSearchOptions(HSOpts, SpecificModuleCachePath,
                                          Complain);
}

bool ASTReader::ParsePreprocessorOptions(const RecordData &Record,
                                         bool Complain,
                                         ASTReaderListener &Listener,
                                         std::string &SuggestedPredefines) {
  PreprocessorOptions PPOpts;
  unsigned Idx = 0;

  // Macro definitions/undefs
  for (unsigned N = Record[Idx++]; N; --N) {
    std::string Macro = ReadString(Record, Idx);
    bool IsUndef = Record[Idx++];
    PPOpts.Macros.push_back(std::make_pair(Macro, IsUndef));
  }

  // Includes
  for (unsigned N = Record[Idx++]; N; --N) {
    PPOpts.Includes.push_back(ReadString(Record, Idx));
  }

  // Macro Includes
  for (unsigned N = Record[Idx++]; N; --N) {
    PPOpts.MacroIncludes.push_back(ReadString(Record, Idx));
  }

  PPOpts.UsePredefines = Record[Idx++];
  PPOpts.DetailedRecord = Record[Idx++];
  PPOpts.ImplicitPCHInclude = ReadString(Record, Idx);
  PPOpts.ObjCXXARCStandardLibrary =
    static_cast<ObjCXXARCStandardLibraryKind>(Record[Idx++]);
  SuggestedPredefines.clear();
  return Listener.ReadPreprocessorOptions(PPOpts, Complain,
                                          SuggestedPredefines);
}

std::pair<ModuleFile *, unsigned>
ASTReader::getModulePreprocessedEntity(unsigned GlobalIndex) {
  GlobalPreprocessedEntityMapType::iterator
  I = GlobalPreprocessedEntityMap.find(GlobalIndex);
  assert(I != GlobalPreprocessedEntityMap.end() &&
         "Corrupted global preprocessed entity map");
  ModuleFile *M = I->second;
  unsigned LocalIndex = GlobalIndex - M->BasePreprocessedEntityID;
  return std::make_pair(M, LocalIndex);
}

llvm::iterator_range<PreprocessingRecord::iterator>
ASTReader::getModulePreprocessedEntities(ModuleFile &Mod) const {
  if (PreprocessingRecord *PPRec = PP.getPreprocessingRecord())
    return PPRec->getIteratorsForLoadedRange(Mod.BasePreprocessedEntityID,
                                             Mod.NumPreprocessedEntities);

  return llvm::make_range(PreprocessingRecord::iterator(),
                          PreprocessingRecord::iterator());
}

llvm::iterator_range<ASTReader::ModuleDeclIterator>
ASTReader::getModuleFileLevelDecls(ModuleFile &Mod) {
  return llvm::make_range(
      ModuleDeclIterator(this, &Mod, Mod.FileSortedDecls),
      ModuleDeclIterator(this, &Mod,
                         Mod.FileSortedDecls + Mod.NumFileSortedDecls));
}

SourceRange ASTReader::ReadSkippedRange(unsigned GlobalIndex) {
  auto I = GlobalSkippedRangeMap.find(GlobalIndex);
  assert(I != GlobalSkippedRangeMap.end() &&
    "Corrupted global skipped range map");
  ModuleFile *M = I->second;
  unsigned LocalIndex = GlobalIndex - M->BasePreprocessedSkippedRangeID;
  assert(LocalIndex < M->NumPreprocessedSkippedRanges);
  PPSkippedRange RawRange = M->PreprocessedSkippedRangeOffsets[LocalIndex];
  SourceRange Range(TranslateSourceLocation(*M, RawRange.getBegin()),
                    TranslateSourceLocation(*M, RawRange.getEnd()));
  assert(Range.isValid());
  return Range;
}

PreprocessedEntity *ASTReader::ReadPreprocessedEntity(unsigned Index) {
  PreprocessedEntityID PPID = Index+1;
  std::pair<ModuleFile *, unsigned> PPInfo = getModulePreprocessedEntity(Index);
  ModuleFile &M = *PPInfo.first;
  unsigned LocalIndex = PPInfo.second;
  const PPEntityOffset &PPOffs = M.PreprocessedEntityOffsets[LocalIndex];

  if (!PP.getPreprocessingRecord()) {
    Error("no preprocessing record");
    return nullptr;
  }

  SavedStreamPosition SavedPosition(M.PreprocessorDetailCursor);
  if (llvm::Error Err = M.PreprocessorDetailCursor.JumpToBit(
          M.MacroOffsetsBase + PPOffs.BitOffset)) {
    Error(std::move(Err));
    return nullptr;
  }

  Expected<llvm::BitstreamEntry> MaybeEntry =
      M.PreprocessorDetailCursor.advance(BitstreamCursor::AF_DontPopBlockAtEnd);
  if (!MaybeEntry) {
    Error(MaybeEntry.takeError());
    return nullptr;
  }
  llvm::BitstreamEntry Entry = MaybeEntry.get();

  if (Entry.Kind != llvm::BitstreamEntry::Record)
    return nullptr;

  // Read the record.
  SourceRange Range(TranslateSourceLocation(M, PPOffs.getBegin()),
                    TranslateSourceLocation(M, PPOffs.getEnd()));
  PreprocessingRecord &PPRec = *PP.getPreprocessingRecord();
  StringRef Blob;
  RecordData Record;
  Expected<unsigned> MaybeRecType =
      M.PreprocessorDetailCursor.readRecord(Entry.ID, Record, &Blob);
  if (!MaybeRecType) {
    Error(MaybeRecType.takeError());
    return nullptr;
  }
  switch ((PreprocessorDetailRecordTypes)MaybeRecType.get()) {
  case PPD_MACRO_EXPANSION: {
    bool isBuiltin = Record[0];
    IdentifierInfo *Name = nullptr;
    MacroDefinitionRecord *Def = nullptr;
    if (isBuiltin)
      Name = getLocalIdentifier(M, Record[1]);
    else {
      PreprocessedEntityID GlobalID =
          getGlobalPreprocessedEntityID(M, Record[1]);
      Def = cast<MacroDefinitionRecord>(
          PPRec.getLoadedPreprocessedEntity(GlobalID - 1));
    }

    MacroExpansion *ME;
    if (isBuiltin)
      ME = new (PPRec) MacroExpansion(Name, Range);
    else
      ME = new (PPRec) MacroExpansion(Def, Range);

    return ME;
  }

  case PPD_MACRO_DEFINITION: {
    // Decode the identifier info and then check again; if the macro is
    // still defined and associated with the identifier,
    IdentifierInfo *II = getLocalIdentifier(M, Record[0]);
    MacroDefinitionRecord *MD = new (PPRec) MacroDefinitionRecord(II, Range);

    if (DeserializationListener)
      DeserializationListener->MacroDefinitionRead(PPID, MD);

    return MD;
  }

  case PPD_INCLUSION_DIRECTIVE: {
    const char *FullFileNameStart = Blob.data() + Record[0];
    StringRef FullFileName(FullFileNameStart, Blob.size() - Record[0]);
    const FileEntry *File = nullptr;
    if (!FullFileName.empty())
      if (auto FE = PP.getFileManager().getFile(FullFileName))
        File = *FE;

    // FIXME: Stable encoding
    InclusionDirective::InclusionKind Kind
      = static_cast<InclusionDirective::InclusionKind>(Record[2]);
    InclusionDirective *ID
      = new (PPRec) InclusionDirective(PPRec, Kind,
                                       StringRef(Blob.data(), Record[0]),
                                       Record[1], Record[3],
                                       File,
                                       Range);
    return ID;
  }
  }

  llvm_unreachable("Invalid PreprocessorDetailRecordTypes");
}

/// Find the next module that contains entities and return the ID
/// of the first entry.
///
/// \param SLocMapI points at a chunk of a module that contains no
/// preprocessed entities or the entities it contains are not the ones we are
/// looking for.
PreprocessedEntityID ASTReader::findNextPreprocessedEntity(
                       GlobalSLocOffsetMapType::const_iterator SLocMapI) const {
  ++SLocMapI;
  for (GlobalSLocOffsetMapType::const_iterator
         EndI = GlobalSLocOffsetMap.end(); SLocMapI != EndI; ++SLocMapI) {
    ModuleFile &M = *SLocMapI->second;
    if (M.NumPreprocessedEntities)
      return M.BasePreprocessedEntityID;
  }

  return getTotalNumPreprocessedEntities();
}

namespace {

struct PPEntityComp {
  const ASTReader &Reader;
  ModuleFile &M;

  PPEntityComp(const ASTReader &Reader, ModuleFile &M) : Reader(Reader), M(M) {}

  bool operator()(const PPEntityOffset &L, const PPEntityOffset &R) const {
    SourceLocation LHS = getLoc(L);
    SourceLocation RHS = getLoc(R);
    return Reader.getSourceManager().isBeforeInTranslationUnit(LHS, RHS);
  }

  bool operator()(const PPEntityOffset &L, SourceLocation RHS) const {
    SourceLocation LHS = getLoc(L);
    return Reader.getSourceManager().isBeforeInTranslationUnit(LHS, RHS);
  }

  bool operator()(SourceLocation LHS, const PPEntityOffset &R) const {
    SourceLocation RHS = getLoc(R);
    return Reader.getSourceManager().isBeforeInTranslationUnit(LHS, RHS);
  }

  SourceLocation getLoc(const PPEntityOffset &PPE) const {
    return Reader.TranslateSourceLocation(M, PPE.getBegin());
  }
};

} // namespace

PreprocessedEntityID ASTReader::findPreprocessedEntity(SourceLocation Loc,
                                                       bool EndsAfter) const {
  if (SourceMgr.isLocalSourceLocation(Loc))
    return getTotalNumPreprocessedEntities();

  GlobalSLocOffsetMapType::const_iterator SLocMapI = GlobalSLocOffsetMap.find(
      SourceManager::MaxLoadedOffset - Loc.getOffset() - 1);
  assert(SLocMapI != GlobalSLocOffsetMap.end() &&
         "Corrupted global sloc offset map");

  if (SLocMapI->second->NumPreprocessedEntities == 0)
    return findNextPreprocessedEntity(SLocMapI);

  ModuleFile &M = *SLocMapI->second;

  using pp_iterator = const PPEntityOffset *;

  pp_iterator pp_begin = M.PreprocessedEntityOffsets;
  pp_iterator pp_end = pp_begin + M.NumPreprocessedEntities;

  size_t Count = M.NumPreprocessedEntities;
  size_t Half;
  pp_iterator First = pp_begin;
  pp_iterator PPI;

  if (EndsAfter) {
    PPI = std::upper_bound(pp_begin, pp_end, Loc,
                           PPEntityComp(*this, M));
  } else {
    // Do a binary search manually instead of using std::lower_bound because
    // The end locations of entities may be unordered (when a macro expansion
    // is inside another macro argument), but for this case it is not important
    // whether we get the first macro expansion or its containing macro.
    while (Count > 0) {
      Half = Count / 2;
      PPI = First;
      std::advance(PPI, Half);
      if (SourceMgr.isBeforeInTranslationUnit(
              TranslateSourceLocation(M, PPI->getEnd()), Loc)) {
        First = PPI;
        ++First;
        Count = Count - Half - 1;
      } else
        Count = Half;
    }
  }

  if (PPI == pp_end)
    return findNextPreprocessedEntity(SLocMapI);

  return M.BasePreprocessedEntityID + (PPI - pp_begin);
}

/// Returns a pair of [Begin, End) indices of preallocated
/// preprocessed entities that \arg Range encompasses.
std::pair<unsigned, unsigned>
    ASTReader::findPreprocessedEntitiesInRange(SourceRange Range) {
  if (Range.isInvalid())
    return std::make_pair(0,0);
  assert(!SourceMgr.isBeforeInTranslationUnit(Range.getEnd(),Range.getBegin()));

  PreprocessedEntityID BeginID =
      findPreprocessedEntity(Range.getBegin(), false);
  PreprocessedEntityID EndID = findPreprocessedEntity(Range.getEnd(), true);
  return std::make_pair(BeginID, EndID);
}

/// Optionally returns true or false if the preallocated preprocessed
/// entity with index \arg Index came from file \arg FID.
Optional<bool> ASTReader::isPreprocessedEntityInFileID(unsigned Index,
                                                             FileID FID) {
  if (FID.isInvalid())
    return false;

  std::pair<ModuleFile *, unsigned> PPInfo = getModulePreprocessedEntity(Index);
  ModuleFile &M = *PPInfo.first;
  unsigned LocalIndex = PPInfo.second;
  const PPEntityOffset &PPOffs = M.PreprocessedEntityOffsets[LocalIndex];

  SourceLocation Loc = TranslateSourceLocation(M, PPOffs.getBegin());
  if (Loc.isInvalid())
    return false;

  if (SourceMgr.isInFileID(SourceMgr.getFileLoc(Loc), FID))
    return true;
  else
    return false;
}

namespace {

  /// Visitor used to search for information about a header file.
  class HeaderFileInfoVisitor {
    const FileEntry *FE;
    Optional<HeaderFileInfo> HFI;

  public:
    explicit HeaderFileInfoVisitor(const FileEntry *FE) : FE(FE) {}

    bool operator()(ModuleFile &M) {
      HeaderFileInfoLookupTable *Table
        = static_cast<HeaderFileInfoLookupTable *>(M.HeaderFileInfoTable);
      if (!Table)
        return false;

      // Look in the on-disk hash table for an entry for this file name.
      HeaderFileInfoLookupTable::iterator Pos = Table->find(FE);
      if (Pos == Table->end())
        return false;

      HFI = *Pos;
      return true;
    }

    Optional<HeaderFileInfo> getHeaderFileInfo() const { return HFI; }
  };

} // namespace

HeaderFileInfo ASTReader::GetHeaderFileInfo(const FileEntry *FE) {
  HeaderFileInfoVisitor Visitor(FE);
  ModuleMgr.visit(Visitor);
  if (Optional<HeaderFileInfo> HFI = Visitor.getHeaderFileInfo())
    return *HFI;

  return HeaderFileInfo();
}

void ASTReader::ReadPragmaDiagnosticMappings(DiagnosticsEngine &Diag) {
  using DiagState = DiagnosticsEngine::DiagState;
  SmallVector<DiagState *, 32> DiagStates;

  for (ModuleFile &F : ModuleMgr) {
    unsigned Idx = 0;
    auto &Record = F.PragmaDiagMappings;
    if (Record.empty())
      continue;

    DiagStates.clear();

    auto ReadDiagState =
        [&](const DiagState &BasedOn, SourceLocation Loc,
            bool IncludeNonPragmaStates) -> DiagnosticsEngine::DiagState * {
      unsigned BackrefID = Record[Idx++];
      if (BackrefID != 0)
        return DiagStates[BackrefID - 1];

      // A new DiagState was created here.
      Diag.DiagStates.push_back(BasedOn);
      DiagState *NewState = &Diag.DiagStates.back();
      DiagStates.push_back(NewState);
      unsigned Size = Record[Idx++];
      assert(Idx + Size * 2 <= Record.size() &&
             "Invalid data, not enough diag/map pairs");
      while (Size--) {
        unsigned DiagID = Record[Idx++];
        DiagnosticMapping NewMapping =
            DiagnosticMapping::deserialize(Record[Idx++]);
        if (!NewMapping.isPragma() && !IncludeNonPragmaStates)
          continue;

        DiagnosticMapping &Mapping = NewState->getOrAddMapping(DiagID);

        // If this mapping was specified as a warning but the severity was
        // upgraded due to diagnostic settings, simulate the current diagnostic
        // settings (and use a warning).
        if (NewMapping.wasUpgradedFromWarning() && !Mapping.isErrorOrFatal()) {
          NewMapping.setSeverity(diag::Severity::Warning);
          NewMapping.setUpgradedFromWarning(false);
        }

        Mapping = NewMapping;
      }
      return NewState;
    };

    // Read the first state.
    DiagState *FirstState;
    if (F.Kind == MK_ImplicitModule) {
      // Implicitly-built modules are reused with different diagnostic
      // settings.  Use the initial diagnostic state from Diag to simulate this
      // compilation's diagnostic settings.
      FirstState = Diag.DiagStatesByLoc.FirstDiagState;
      DiagStates.push_back(FirstState);

      // Skip the initial diagnostic state from the serialized module.
      assert(Record[1] == 0 &&
             "Invalid data, unexpected backref in initial state");
      Idx = 3 + Record[2] * 2;
      assert(Idx < Record.size() &&
             "Invalid data, not enough state change pairs in initial state");
    } else if (F.isModule()) {
      // For an explicit module, preserve the flags from the module build
      // command line (-w, -Weverything, -Werror, ...) along with any explicit
      // -Wblah flags.
      unsigned Flags = Record[Idx++];
      DiagState Initial;
      Initial.SuppressSystemWarnings = Flags & 1; Flags >>= 1;
      Initial.ErrorsAsFatal = Flags & 1; Flags >>= 1;
      Initial.WarningsAsErrors = Flags & 1; Flags >>= 1;
      Initial.EnableAllWarnings = Flags & 1; Flags >>= 1;
      Initial.IgnoreAllWarnings = Flags & 1; Flags >>= 1;
      Initial.ExtBehavior = (diag::Severity)Flags;
      FirstState = ReadDiagState(Initial, SourceLocation(), true);

      assert(F.OriginalSourceFileID.isValid());

      // Set up the root buffer of the module to start with the initial
      // diagnostic state of the module itself, to cover files that contain no
      // explicit transitions (for which we did not serialize anything).
      Diag.DiagStatesByLoc.Files[F.OriginalSourceFileID]
          .StateTransitions.push_back({FirstState, 0});
    } else {
      // For prefix ASTs, start with whatever the user configured on the
      // command line.
      Idx++; // Skip flags.
      FirstState = ReadDiagState(*Diag.DiagStatesByLoc.CurDiagState,
                                 SourceLocation(), false);
    }

    // Read the state transitions.
    unsigned NumLocations = Record[Idx++];
    while (NumLocations--) {
      assert(Idx < Record.size() &&
             "Invalid data, missing pragma diagnostic states");
      SourceLocation Loc = ReadSourceLocation(F, Record[Idx++]);
      auto IDAndOffset = SourceMgr.getDecomposedLoc(Loc);
      assert(IDAndOffset.first.isValid() && "invalid FileID for transition");
      assert(IDAndOffset.second == 0 && "not a start location for a FileID");
      unsigned Transitions = Record[Idx++];

      // Note that we don't need to set up Parent/ParentOffset here, because
      // we won't be changing the diagnostic state within imported FileIDs
      // (other than perhaps appending to the main source file, which has no
      // parent).
      auto &F = Diag.DiagStatesByLoc.Files[IDAndOffset.first];
      F.StateTransitions.reserve(F.StateTransitions.size() + Transitions);
      for (unsigned I = 0; I != Transitions; ++I) {
        unsigned Offset = Record[Idx++];
        auto *State =
            ReadDiagState(*FirstState, Loc.getLocWithOffset(Offset), false);
        F.StateTransitions.push_back({State, Offset});
      }
    }

    // Read the final state.
    assert(Idx < Record.size() &&
           "Invalid data, missing final pragma diagnostic state");
    SourceLocation CurStateLoc =
        ReadSourceLocation(F, F.PragmaDiagMappings[Idx++]);
    auto *CurState = ReadDiagState(*FirstState, CurStateLoc, false);

    if (!F.isModule()) {
      Diag.DiagStatesByLoc.CurDiagState = CurState;
      Diag.DiagStatesByLoc.CurDiagStateLoc = CurStateLoc;

      // Preserve the property that the imaginary root file describes the
      // current state.
      FileID NullFile;
      auto &T = Diag.DiagStatesByLoc.Files[NullFile].StateTransitions;
      if (T.empty())
        T.push_back({CurState, 0});
      else
        T[0].State = CurState;
    }

    // Don't try to read these mappings again.
    Record.clear();
  }
}

/// Get the correct cursor and offset for loading a type.
ASTReader::RecordLocation ASTReader::TypeCursorForIndex(unsigned Index) {
  GlobalTypeMapType::iterator I = GlobalTypeMap.find(Index);
  assert(I != GlobalTypeMap.end() && "Corrupted global type map");
  ModuleFile *M = I->second;
  return RecordLocation(
      M, M->TypeOffsets[Index - M->BaseTypeIndex].getBitOffset() +
             M->DeclsBlockStartOffset);
}

static llvm::Optional<Type::TypeClass> getTypeClassForCode(TypeCode code) {
  switch (code) {
#define TYPE_BIT_CODE(CLASS_ID, CODE_ID, CODE_VALUE) \
  case TYPE_##CODE_ID: return Type::CLASS_ID;
#include "clang/Serialization/TypeBitCodes.def"
  default: return llvm::None;
  }
}

/// Read and return the type with the given index..
///
/// The index is the type ID, shifted and minus the number of predefs. This
/// routine actually reads the record corresponding to the type at the given
/// location. It is a helper routine for GetType, which deals with reading type
/// IDs.
QualType ASTReader::readTypeRecord(unsigned Index) {
  assert(ContextObj && "reading type with no AST context");
  ASTContext &Context = *ContextObj;
  RecordLocation Loc = TypeCursorForIndex(Index);
  BitstreamCursor &DeclsCursor = Loc.F->DeclsCursor;

  // Keep track of where we are in the stream, then jump back there
  // after reading this type.
  SavedStreamPosition SavedPosition(DeclsCursor);

  ReadingKindTracker ReadingKind(Read_Type, *this);

  // Note that we are loading a type record.
  Deserializing AType(this);

  if (llvm::Error Err = DeclsCursor.JumpToBit(Loc.Offset)) {
    Error(std::move(Err));
    return QualType();
  }
  Expected<unsigned> RawCode = DeclsCursor.ReadCode();
  if (!RawCode) {
    Error(RawCode.takeError());
    return QualType();
  }

  ASTRecordReader Record(*this, *Loc.F);
  Expected<unsigned> Code = Record.readRecord(DeclsCursor, RawCode.get());
  if (!Code) {
    Error(Code.takeError());
    return QualType();
  }
  if (Code.get() == TYPE_EXT_QUAL) {
    QualType baseType = Record.readQualType();
    Qualifiers quals = Record.readQualifiers();
    return Context.getQualifiedType(baseType, quals);
  }

  auto maybeClass = getTypeClassForCode((TypeCode) Code.get());
  if (!maybeClass) {
    Error("Unexpected code for type");
    return QualType();
  }

  serialization::AbstractTypeReader<ASTRecordReader> TypeReader(Record);
  return TypeReader.read(*maybeClass);
}

namespace clang {

class TypeLocReader : public TypeLocVisitor<TypeLocReader> {
  ASTRecordReader &Reader;

  SourceLocation readSourceLocation() {
    return Reader.readSourceLocation();
  }

  TypeSourceInfo *GetTypeSourceInfo() {
    return Reader.readTypeSourceInfo();
  }

  NestedNameSpecifierLoc ReadNestedNameSpecifierLoc() {
    return Reader.readNestedNameSpecifierLoc();
  }

  Attr *ReadAttr() {
    return Reader.readAttr();
  }

public:
  TypeLocReader(ASTRecordReader &Reader) : Reader(Reader) {}

  // We want compile-time assurance that we've enumerated all of
  // these, so unfortunately we have to declare them first, then
  // define them out-of-line.
#define ABSTRACT_TYPELOC(CLASS, PARENT)
#define TYPELOC(CLASS, PARENT) \
  void Visit##CLASS##TypeLoc(CLASS##TypeLoc TyLoc);
#include "clang/AST/TypeLocNodes.def"

  void VisitFunctionTypeLoc(FunctionTypeLoc);
  void VisitArrayTypeLoc(ArrayTypeLoc);
};

} // namespace clang

void TypeLocReader::VisitQualifiedTypeLoc(QualifiedTypeLoc TL) {
  // nothing to do
}

void TypeLocReader::VisitBuiltinTypeLoc(BuiltinTypeLoc TL) {
  TL.setBuiltinLoc(readSourceLocation());
  if (TL.needsExtraLocalData()) {
    TL.setWrittenTypeSpec(static_cast<DeclSpec::TST>(Reader.readInt()));
    TL.setWrittenSignSpec(static_cast<DeclSpec::TSS>(Reader.readInt()));
    TL.setWrittenWidthSpec(static_cast<DeclSpec::TSW>(Reader.readInt()));
    TL.setModeAttr(Reader.readInt());
  }
}

void TypeLocReader::VisitComplexTypeLoc(ComplexTypeLoc TL) {
  TL.setNameLoc(readSourceLocation());
}

void TypeLocReader::VisitPointerTypeLoc(PointerTypeLoc TL) {
  TL.setStarLoc(readSourceLocation());
}

void TypeLocReader::VisitDecayedTypeLoc(DecayedTypeLoc TL) {
  // nothing to do
}

void TypeLocReader::VisitAdjustedTypeLoc(AdjustedTypeLoc TL) {
  // nothing to do
}

void TypeLocReader::VisitMacroQualifiedTypeLoc(MacroQualifiedTypeLoc TL) {
  TL.setExpansionLoc(readSourceLocation());
}

void TypeLocReader::VisitBlockPointerTypeLoc(BlockPointerTypeLoc TL) {
  TL.setCaretLoc(readSourceLocation());
}

void TypeLocReader::VisitLValueReferenceTypeLoc(LValueReferenceTypeLoc TL) {
  TL.setAmpLoc(readSourceLocation());
}

void TypeLocReader::VisitRValueReferenceTypeLoc(RValueReferenceTypeLoc TL) {
  TL.setAmpAmpLoc(readSourceLocation());
}

void TypeLocReader::VisitMemberPointerTypeLoc(MemberPointerTypeLoc TL) {
  TL.setStarLoc(readSourceLocation());
  TL.setClassTInfo(GetTypeSourceInfo());
}

void TypeLocReader::VisitArrayTypeLoc(ArrayTypeLoc TL) {
  TL.setLBracketLoc(readSourceLocation());
  TL.setRBracketLoc(readSourceLocation());
  if (Reader.readBool())
    TL.setSizeExpr(Reader.readExpr());
  else
    TL.setSizeExpr(nullptr);
}

void TypeLocReader::VisitConstantArrayTypeLoc(ConstantArrayTypeLoc TL) {
  VisitArrayTypeLoc(TL);
}

void TypeLocReader::VisitIncompleteArrayTypeLoc(IncompleteArrayTypeLoc TL) {
  VisitArrayTypeLoc(TL);
}

void TypeLocReader::VisitVariableArrayTypeLoc(VariableArrayTypeLoc TL) {
  VisitArrayTypeLoc(TL);
}

void TypeLocReader::VisitDependentSizedArrayTypeLoc(
                                            DependentSizedArrayTypeLoc TL) {
  VisitArrayTypeLoc(TL);
}

void TypeLocReader::VisitDependentAddressSpaceTypeLoc(
    DependentAddressSpaceTypeLoc TL) {

    TL.setAttrNameLoc(readSourceLocation());
    TL.setAttrOperandParensRange(Reader.readSourceRange());
    TL.setAttrExprOperand(Reader.readExpr());
}

void TypeLocReader::VisitDependentSizedExtVectorTypeLoc(
                                        DependentSizedExtVectorTypeLoc TL) {
  TL.setNameLoc(readSourceLocation());
}

void TypeLocReader::VisitVectorTypeLoc(VectorTypeLoc TL) {
  TL.setNameLoc(readSourceLocation());
}

void TypeLocReader::VisitDependentVectorTypeLoc(
    DependentVectorTypeLoc TL) {
  TL.setNameLoc(readSourceLocation());
}

void TypeLocReader::VisitExtVectorTypeLoc(ExtVectorTypeLoc TL) {
  TL.setNameLoc(readSourceLocation());
}

void TypeLocReader::VisitConstantMatrixTypeLoc(ConstantMatrixTypeLoc TL) {
  TL.setAttrNameLoc(readSourceLocation());
  TL.setAttrOperandParensRange(Reader.readSourceRange());
  TL.setAttrRowOperand(Reader.readExpr());
  TL.setAttrColumnOperand(Reader.readExpr());
}

void TypeLocReader::VisitDependentSizedMatrixTypeLoc(
    DependentSizedMatrixTypeLoc TL) {
  TL.setAttrNameLoc(readSourceLocation());
  TL.setAttrOperandParensRange(Reader.readSourceRange());
  TL.setAttrRowOperand(Reader.readExpr());
  TL.setAttrColumnOperand(Reader.readExpr());
}

void TypeLocReader::VisitFunctionTypeLoc(FunctionTypeLoc TL) {
  TL.setLocalRangeBegin(readSourceLocation());
  TL.setLParenLoc(readSourceLocation());
  TL.setRParenLoc(readSourceLocation());
  TL.setExceptionSpecRange(Reader.readSourceRange());
  TL.setLocalRangeEnd(readSourceLocation());
  for (unsigned i = 0, e = TL.getNumParams(); i != e; ++i) {
    TL.setParam(i, Reader.readDeclAs<ParmVarDecl>());
  }
}

void TypeLocReader::VisitFunctionProtoTypeLoc(FunctionProtoTypeLoc TL) {
  VisitFunctionTypeLoc(TL);
}

void TypeLocReader::VisitFunctionNoProtoTypeLoc(FunctionNoProtoTypeLoc TL) {
  VisitFunctionTypeLoc(TL);
}

void TypeLocReader::VisitUnresolvedUsingTypeLoc(UnresolvedUsingTypeLoc TL) {
  TL.setNameLoc(readSourceLocation());
}

void TypeLocReader::VisitTypedefTypeLoc(TypedefTypeLoc TL) {
  TL.setNameLoc(readSourceLocation());
}

void TypeLocReader::VisitTypeOfExprTypeLoc(TypeOfExprTypeLoc TL) {
  TL.setTypeofLoc(readSourceLocation());
  TL.setLParenLoc(readSourceLocation());
  TL.setRParenLoc(readSourceLocation());
}

void TypeLocReader::VisitTypeOfTypeLoc(TypeOfTypeLoc TL) {
  TL.setTypeofLoc(readSourceLocation());
  TL.setLParenLoc(readSourceLocation());
  TL.setRParenLoc(readSourceLocation());
  TL.setUnderlyingTInfo(GetTypeSourceInfo());
}

void TypeLocReader::VisitDecltypeTypeLoc(DecltypeTypeLoc TL) {
  TL.setNameLoc(readSourceLocation());
}

void TypeLocReader::VisitUnaryTransformTypeLoc(UnaryTransformTypeLoc TL) {
  TL.setKWLoc(readSourceLocation());
  TL.setLParenLoc(readSourceLocation());
  TL.setRParenLoc(readSourceLocation());
  TL.setUnderlyingTInfo(GetTypeSourceInfo());
}

void TypeLocReader::VisitAutoTypeLoc(AutoTypeLoc TL) {
  TL.setNameLoc(readSourceLocation());
  if (Reader.readBool()) {
    TL.setNestedNameSpecifierLoc(ReadNestedNameSpecifierLoc());
    TL.setTemplateKWLoc(readSourceLocation());
    TL.setConceptNameLoc(readSourceLocation());
    TL.setFoundDecl(Reader.readDeclAs<NamedDecl>());
    TL.setLAngleLoc(readSourceLocation());
    TL.setRAngleLoc(readSourceLocation());
    for (unsigned i = 0, e = TL.getNumArgs(); i != e; ++i)
      TL.setArgLocInfo(i, Reader.readTemplateArgumentLocInfo(
                              TL.getTypePtr()->getArg(i).getKind()));
  }
}

void TypeLocReader::VisitDeducedTemplateSpecializationTypeLoc(
    DeducedTemplateSpecializationTypeLoc TL) {
  TL.setTemplateNameLoc(readSourceLocation());
}

void TypeLocReader::VisitRecordTypeLoc(RecordTypeLoc TL) {
  TL.setNameLoc(readSourceLocation());
}

void TypeLocReader::VisitEnumTypeLoc(EnumTypeLoc TL) {
  TL.setNameLoc(readSourceLocation());
}

void TypeLocReader::VisitAttributedTypeLoc(AttributedTypeLoc TL) {
  TL.setAttr(ReadAttr());
}

void TypeLocReader::VisitTemplateTypeParmTypeLoc(TemplateTypeParmTypeLoc TL) {
  TL.setNameLoc(readSourceLocation());
}

void TypeLocReader::VisitSubstTemplateTypeParmTypeLoc(
                                            SubstTemplateTypeParmTypeLoc TL) {
  TL.setNameLoc(readSourceLocation());
}

void TypeLocReader::VisitSubstTemplateTypeParmPackTypeLoc(
                                          SubstTemplateTypeParmPackTypeLoc TL) {
  TL.setNameLoc(readSourceLocation());
}

void TypeLocReader::VisitTemplateSpecializationTypeLoc(
                                           TemplateSpecializationTypeLoc TL) {
  TL.setTemplateKeywordLoc(readSourceLocation());
  TL.setTemplateNameLoc(readSourceLocation());
  TL.setLAngleLoc(readSourceLocation());
  TL.setRAngleLoc(readSourceLocation());
  for (unsigned i = 0, e = TL.getNumArgs(); i != e; ++i)
    TL.setArgLocInfo(
        i,
        Reader.readTemplateArgumentLocInfo(
          TL.getTypePtr()->getArg(i).getKind()));
}

void TypeLocReader::VisitParenTypeLoc(ParenTypeLoc TL) {
  TL.setLParenLoc(readSourceLocation());
  TL.setRParenLoc(readSourceLocation());
}

void TypeLocReader::VisitElaboratedTypeLoc(ElaboratedTypeLoc TL) {
  TL.setElaboratedKeywordLoc(readSourceLocation());
  TL.setQualifierLoc(ReadNestedNameSpecifierLoc());
}

void TypeLocReader::VisitInjectedClassNameTypeLoc(InjectedClassNameTypeLoc TL) {
  TL.setNameLoc(readSourceLocation());
}

void TypeLocReader::VisitDependentNameTypeLoc(DependentNameTypeLoc TL) {
  TL.setElaboratedKeywordLoc(readSourceLocation());
  TL.setQualifierLoc(ReadNestedNameSpecifierLoc());
  TL.setNameLoc(readSourceLocation());
}

void TypeLocReader::VisitDependentTemplateSpecializationTypeLoc(
       DependentTemplateSpecializationTypeLoc TL) {
  TL.setElaboratedKeywordLoc(readSourceLocation());
  TL.setQualifierLoc(ReadNestedNameSpecifierLoc());
  TL.setTemplateKeywordLoc(readSourceLocation());
  TL.setTemplateNameLoc(readSourceLocation());
  TL.setLAngleLoc(readSourceLocation());
  TL.setRAngleLoc(readSourceLocation());
  for (unsigned I = 0, E = TL.getNumArgs(); I != E; ++I)
    TL.setArgLocInfo(
        I,
        Reader.readTemplateArgumentLocInfo(
            TL.getTypePtr()->getArg(I).getKind()));
}

void TypeLocReader::VisitPackExpansionTypeLoc(PackExpansionTypeLoc TL) {
  TL.setEllipsisLoc(readSourceLocation());
}

void TypeLocReader::VisitObjCInterfaceTypeLoc(ObjCInterfaceTypeLoc TL) {
  TL.setNameLoc(readSourceLocation());
}

void TypeLocReader::VisitObjCTypeParamTypeLoc(ObjCTypeParamTypeLoc TL) {
  if (TL.getNumProtocols()) {
    TL.setProtocolLAngleLoc(readSourceLocation());
    TL.setProtocolRAngleLoc(readSourceLocation());
  }
  for (unsigned i = 0, e = TL.getNumProtocols(); i != e; ++i)
    TL.setProtocolLoc(i, readSourceLocation());
}

void TypeLocReader::VisitObjCObjectTypeLoc(ObjCObjectTypeLoc TL) {
  TL.setHasBaseTypeAsWritten(Reader.readBool());
  TL.setTypeArgsLAngleLoc(readSourceLocation());
  TL.setTypeArgsRAngleLoc(readSourceLocation());
  for (unsigned i = 0, e = TL.getNumTypeArgs(); i != e; ++i)
    TL.setTypeArgTInfo(i, GetTypeSourceInfo());
  TL.setProtocolLAngleLoc(readSourceLocation());
  TL.setProtocolRAngleLoc(readSourceLocation());
  for (unsigned i = 0, e = TL.getNumProtocols(); i != e; ++i)
    TL.setProtocolLoc(i, readSourceLocation());
}

void TypeLocReader::VisitObjCObjectPointerTypeLoc(ObjCObjectPointerTypeLoc TL) {
  TL.setStarLoc(readSourceLocation());
}

void TypeLocReader::VisitAtomicTypeLoc(AtomicTypeLoc TL) {
  TL.setKWLoc(readSourceLocation());
  TL.setLParenLoc(readSourceLocation());
  TL.setRParenLoc(readSourceLocation());
}

void TypeLocReader::VisitPipeTypeLoc(PipeTypeLoc TL) {
  TL.setKWLoc(readSourceLocation());
}

void TypeLocReader::VisitExtIntTypeLoc(clang::ExtIntTypeLoc TL) {
  TL.setNameLoc(readSourceLocation());
}
void TypeLocReader::VisitDependentExtIntTypeLoc(
    clang::DependentExtIntTypeLoc TL) {
  TL.setNameLoc(readSourceLocation());
}


void ASTRecordReader::readTypeLoc(TypeLoc TL) {
  TypeLocReader TLR(*this);
  for (; !TL.isNull(); TL = TL.getNextTypeLoc())
    TLR.Visit(TL);
}

TypeSourceInfo *ASTRecordReader::readTypeSourceInfo() {
  QualType InfoTy = readType();
  if (InfoTy.isNull())
    return nullptr;

  TypeSourceInfo *TInfo = getContext().CreateTypeSourceInfo(InfoTy);
  readTypeLoc(TInfo->getTypeLoc());
  return TInfo;
}

QualType ASTReader::GetType(TypeID ID) {
  assert(ContextObj && "reading type with no AST context");
  ASTContext &Context = *ContextObj;

  unsigned FastQuals = ID & Qualifiers::FastMask;
  unsigned Index = ID >> Qualifiers::FastWidth;

  if (Index < NUM_PREDEF_TYPE_IDS) {
    QualType T;
    switch ((PredefinedTypeIDs)Index) {
    case PREDEF_TYPE_NULL_ID:
      return QualType();
    case PREDEF_TYPE_VOID_ID:
      T = Context.VoidTy;
      break;
    case PREDEF_TYPE_BOOL_ID:
      T = Context.BoolTy;
      break;
    case PREDEF_TYPE_CHAR_U_ID:
    case PREDEF_TYPE_CHAR_S_ID:
      // FIXME: Check that the signedness of CharTy is correct!
      T = Context.CharTy;
      break;
    case PREDEF_TYPE_UCHAR_ID:
      T = Context.UnsignedCharTy;
      break;
    case PREDEF_TYPE_USHORT_ID:
      T = Context.UnsignedShortTy;
      break;
    case PREDEF_TYPE_UINT_ID:
      T = Context.UnsignedIntTy;
      break;
    case PREDEF_TYPE_ULONG_ID:
      T = Context.UnsignedLongTy;
      break;
    case PREDEF_TYPE_ULONGLONG_ID:
      T = Context.UnsignedLongLongTy;
      break;
    case PREDEF_TYPE_UINT128_ID:
      T = Context.UnsignedInt128Ty;
      break;
    case PREDEF_TYPE_SCHAR_ID:
      T = Context.SignedCharTy;
      break;
    case PREDEF_TYPE_WCHAR_ID:
      T = Context.WCharTy;
      break;
    case PREDEF_TYPE_SHORT_ID:
      T = Context.ShortTy;
      break;
    case PREDEF_TYPE_INT_ID:
      T = Context.IntTy;
      break;
    case PREDEF_TYPE_LONG_ID:
      T = Context.LongTy;
      break;
    case PREDEF_TYPE_LONGLONG_ID:
      T = Context.LongLongTy;
      break;
    case PREDEF_TYPE_INT128_ID:
      T = Context.Int128Ty;
      break;
    case PREDEF_TYPE_BFLOAT16_ID:
      T = Context.BFloat16Ty;
      break;
    case PREDEF_TYPE_HALF_ID:
      T = Context.HalfTy;
      break;
    case PREDEF_TYPE_FLOAT_ID:
      T = Context.FloatTy;
      break;
    case PREDEF_TYPE_DOUBLE_ID:
      T = Context.DoubleTy;
      break;
    case PREDEF_TYPE_LONGDOUBLE_ID:
      T = Context.LongDoubleTy;
      break;
    case PREDEF_TYPE_SHORT_ACCUM_ID:
      T = Context.ShortAccumTy;
      break;
    case PREDEF_TYPE_ACCUM_ID:
      T = Context.AccumTy;
      break;
    case PREDEF_TYPE_LONG_ACCUM_ID:
      T = Context.LongAccumTy;
      break;
    case PREDEF_TYPE_USHORT_ACCUM_ID:
      T = Context.UnsignedShortAccumTy;
      break;
    case PREDEF_TYPE_UACCUM_ID:
      T = Context.UnsignedAccumTy;
      break;
    case PREDEF_TYPE_ULONG_ACCUM_ID:
      T = Context.UnsignedLongAccumTy;
      break;
    case PREDEF_TYPE_SHORT_FRACT_ID:
      T = Context.ShortFractTy;
      break;
    case PREDEF_TYPE_FRACT_ID:
      T = Context.FractTy;
      break;
    case PREDEF_TYPE_LONG_FRACT_ID:
      T = Context.LongFractTy;
      break;
    case PREDEF_TYPE_USHORT_FRACT_ID:
      T = Context.UnsignedShortFractTy;
      break;
    case PREDEF_TYPE_UFRACT_ID:
      T = Context.UnsignedFractTy;
      break;
    case PREDEF_TYPE_ULONG_FRACT_ID:
      T = Context.UnsignedLongFractTy;
      break;
    case PREDEF_TYPE_SAT_SHORT_ACCUM_ID:
      T = Context.SatShortAccumTy;
      break;
    case PREDEF_TYPE_SAT_ACCUM_ID:
      T = Context.SatAccumTy;
      break;
    case PREDEF_TYPE_SAT_LONG_ACCUM_ID:
      T = Context.SatLongAccumTy;
      break;
    case PREDEF_TYPE_SAT_USHORT_ACCUM_ID:
      T = Context.SatUnsignedShortAccumTy;
      break;
    case PREDEF_TYPE_SAT_UACCUM_ID:
      T = Context.SatUnsignedAccumTy;
      break;
    case PREDEF_TYPE_SAT_ULONG_ACCUM_ID:
      T = Context.SatUnsignedLongAccumTy;
      break;
    case PREDEF_TYPE_SAT_SHORT_FRACT_ID:
      T = Context.SatShortFractTy;
      break;
    case PREDEF_TYPE_SAT_FRACT_ID:
      T = Context.SatFractTy;
      break;
    case PREDEF_TYPE_SAT_LONG_FRACT_ID:
      T = Context.SatLongFractTy;
      break;
    case PREDEF_TYPE_SAT_USHORT_FRACT_ID:
      T = Context.SatUnsignedShortFractTy;
      break;
    case PREDEF_TYPE_SAT_UFRACT_ID:
      T = Context.SatUnsignedFractTy;
      break;
    case PREDEF_TYPE_SAT_ULONG_FRACT_ID:
      T = Context.SatUnsignedLongFractTy;
      break;
    case PREDEF_TYPE_FLOAT16_ID:
      T = Context.Float16Ty;
      break;
    case PREDEF_TYPE_FLOAT128_ID:
      T = Context.Float128Ty;
      break;
    case PREDEF_TYPE_OVERLOAD_ID:
      T = Context.OverloadTy;
      break;
    case PREDEF_TYPE_BOUND_MEMBER:
      T = Context.BoundMemberTy;
      break;
    case PREDEF_TYPE_PSEUDO_OBJECT:
      T = Context.PseudoObjectTy;
      break;
    case PREDEF_TYPE_DEPENDENT_ID:
      T = Context.DependentTy;
      break;
    case PREDEF_TYPE_UNKNOWN_ANY:
      T = Context.UnknownAnyTy;
      break;
    case PREDEF_TYPE_NULLPTR_ID:
      T = Context.NullPtrTy;
      break;
    case PREDEF_TYPE_CHAR8_ID:
      T = Context.Char8Ty;
      break;
    case PREDEF_TYPE_CHAR16_ID:
      T = Context.Char16Ty;
      break;
    case PREDEF_TYPE_CHAR32_ID:
      T = Context.Char32Ty;
      break;
    case PREDEF_TYPE_OBJC_ID:
      T = Context.ObjCBuiltinIdTy;
      break;
    case PREDEF_TYPE_OBJC_CLASS:
      T = Context.ObjCBuiltinClassTy;
      break;
    case PREDEF_TYPE_OBJC_SEL:
      T = Context.ObjCBuiltinSelTy;
      break;
#define IMAGE_TYPE(ImgType, Id, SingletonId, Access, Suffix) \
    case PREDEF_TYPE_##Id##_ID: \
      T = Context.SingletonId; \
      break;
#include "clang/Basic/OpenCLImageTypes.def"
#define EXT_OPAQUE_TYPE(ExtType, Id, Ext) \
    case PREDEF_TYPE_##Id##_ID: \
      T = Context.Id##Ty; \
      break;
#include "clang/Basic/OpenCLExtensionTypes.def"
    case PREDEF_TYPE_SAMPLER_ID:
      T = Context.OCLSamplerTy;
      break;
    case PREDEF_TYPE_EVENT_ID:
      T = Context.OCLEventTy;
      break;
    case PREDEF_TYPE_CLK_EVENT_ID:
      T = Context.OCLClkEventTy;
      break;
    case PREDEF_TYPE_QUEUE_ID:
      T = Context.OCLQueueTy;
      break;
    case PREDEF_TYPE_RESERVE_ID_ID:
      T = Context.OCLReserveIDTy;
      break;
    case PREDEF_TYPE_AUTO_DEDUCT:
      T = Context.getAutoDeductType();
      break;
    case PREDEF_TYPE_AUTO_RREF_DEDUCT:
      T = Context.getAutoRRefDeductType();
      break;
    case PREDEF_TYPE_ARC_UNBRIDGED_CAST:
      T = Context.ARCUnbridgedCastTy;
      break;
    case PREDEF_TYPE_BUILTIN_FN:
      T = Context.BuiltinFnTy;
      break;
    case PREDEF_TYPE_INCOMPLETE_MATRIX_IDX:
      T = Context.IncompleteMatrixIdxTy;
      break;
    case PREDEF_TYPE_OMP_ARRAY_SECTION:
      T = Context.OMPArraySectionTy;
      break;
    case PREDEF_TYPE_OMP_ARRAY_SHAPING:
      T = Context.OMPArraySectionTy;
      break;
    case PREDEF_TYPE_OMP_ITERATOR:
      T = Context.OMPIteratorTy;
      break;
#define SVE_TYPE(Name, Id, SingletonId) \
    case PREDEF_TYPE_##Id##_ID: \
      T = Context.SingletonId; \
      break;
#include "clang/Basic/AArch64SVEACLETypes.def"
    }

    assert(!T.isNull() && "Unknown predefined type");
    return T.withFastQualifiers(FastQuals);
  }

  Index -= NUM_PREDEF_TYPE_IDS;
  assert(Index < TypesLoaded.size() && "Type index out-of-range");
  if (TypesLoaded[Index].isNull()) {
    TypesLoaded[Index] = readTypeRecord(Index);
    if (TypesLoaded[Index].isNull())
      return QualType();

    TypesLoaded[Index]->setFromAST();
    if (DeserializationListener)
      DeserializationListener->TypeRead(TypeIdx::fromTypeID(ID),
                                        TypesLoaded[Index]);
  }

  return TypesLoaded[Index].withFastQualifiers(FastQuals);
}

QualType ASTReader::getLocalType(ModuleFile &F, unsigned LocalID) {
  return GetType(getGlobalTypeID(F, LocalID));
}

serialization::TypeID
ASTReader::getGlobalTypeID(ModuleFile &F, unsigned LocalID) const {
  unsigned FastQuals = LocalID & Qualifiers::FastMask;
  unsigned LocalIndex = LocalID >> Qualifiers::FastWidth;

  if (LocalIndex < NUM_PREDEF_TYPE_IDS)
    return LocalID;

  if (!F.ModuleOffsetMap.empty())
    ReadModuleOffsetMap(F);

  ContinuousRangeMap<uint32_t, int, 2>::iterator I
    = F.TypeRemap.find(LocalIndex - NUM_PREDEF_TYPE_IDS);
  assert(I != F.TypeRemap.end() && "Invalid index into type index remap");

  unsigned GlobalIndex = LocalIndex + I->second;
  return (GlobalIndex << Qualifiers::FastWidth) | FastQuals;
}

TemplateArgumentLocInfo
ASTRecordReader::readTemplateArgumentLocInfo(TemplateArgument::ArgKind Kind) {
  switch (Kind) {
  case TemplateArgument::Expression:
    return readExpr();
  case TemplateArgument::Type:
    return readTypeSourceInfo();
  case TemplateArgument::Template: {
    NestedNameSpecifierLoc QualifierLoc =
      readNestedNameSpecifierLoc();
    SourceLocation TemplateNameLoc = readSourceLocation();
    return TemplateArgumentLocInfo(QualifierLoc, TemplateNameLoc,
                                   SourceLocation());
  }
  case TemplateArgument::TemplateExpansion: {
    NestedNameSpecifierLoc QualifierLoc = readNestedNameSpecifierLoc();
    SourceLocation TemplateNameLoc = readSourceLocation();
    SourceLocation EllipsisLoc = readSourceLocation();
    return TemplateArgumentLocInfo(QualifierLoc, TemplateNameLoc,
                                   EllipsisLoc);
  }
  case TemplateArgument::Null:
  case TemplateArgument::Integral:
  case TemplateArgument::Declaration:
  case TemplateArgument::NullPtr:
  case TemplateArgument::Pack:
    // FIXME: Is this right?
    return TemplateArgumentLocInfo();
  }
  llvm_unreachable("unexpected template argument loc");
}

TemplateArgumentLoc ASTRecordReader::readTemplateArgumentLoc() {
  TemplateArgument Arg = readTemplateArgument();

  if (Arg.getKind() == TemplateArgument::Expression) {
    if (readBool()) // bool InfoHasSameExpr.
      return TemplateArgumentLoc(Arg, TemplateArgumentLocInfo(Arg.getAsExpr()));
  }
  return TemplateArgumentLoc(Arg, readTemplateArgumentLocInfo(Arg.getKind()));
}

const ASTTemplateArgumentListInfo *
ASTRecordReader::readASTTemplateArgumentListInfo() {
  SourceLocation LAngleLoc = readSourceLocation();
  SourceLocation RAngleLoc = readSourceLocation();
  unsigned NumArgsAsWritten = readInt();
  TemplateArgumentListInfo TemplArgsInfo(LAngleLoc, RAngleLoc);
  for (unsigned i = 0; i != NumArgsAsWritten; ++i)
    TemplArgsInfo.addArgument(readTemplateArgumentLoc());
  return ASTTemplateArgumentListInfo::Create(getContext(), TemplArgsInfo);
}

Decl *ASTReader::GetExternalDecl(uint32_t ID) {
  return GetDecl(ID);
}

void ASTReader::CompleteRedeclChain(const Decl *D) {
  if (NumCurrentElementsDeserializing) {
    // We arrange to not care about the complete redeclaration chain while we're
    // deserializing. Just remember that the AST has marked this one as complete
    // but that it's not actually complete yet, so we know we still need to
    // complete it later.
    PendingIncompleteDeclChains.push_back(const_cast<Decl*>(D));
    return;
  }

  const DeclContext *DC = D->getDeclContext()->getRedeclContext();

  // If this is a named declaration, complete it by looking it up
  // within its context.
  //
  // FIXME: Merging a function definition should merge
  // all mergeable entities within it.
  if (isa<TranslationUnitDecl>(DC) || isa<NamespaceDecl>(DC) ||
      isa<CXXRecordDecl>(DC) || isa<EnumDecl>(DC)) {
    if (DeclarationName Name = cast<NamedDecl>(D)->getDeclName()) {
      if (!getContext().getLangOpts().CPlusPlus &&
          isa<TranslationUnitDecl>(DC)) {
        // Outside of C++, we don't have a lookup table for the TU, so update
        // the identifier instead. (For C++ modules, we don't store decls
        // in the serialized identifier table, so we do the lookup in the TU.)
        auto *II = Name.getAsIdentifierInfo();
        assert(II && "non-identifier name in C?");
        if (II->isOutOfDate())
          updateOutOfDateIdentifier(*II);
      } else
        DC->lookup(Name);
    } else if (needsAnonymousDeclarationNumber(cast<NamedDecl>(D))) {
      // Find all declarations of this kind from the relevant context.
      for (auto *DCDecl : cast<Decl>(D->getLexicalDeclContext())->redecls()) {
        auto *DC = cast<DeclContext>(DCDecl);
        SmallVector<Decl*, 8> Decls;
        FindExternalLexicalDecls(
            DC, [&](Decl::Kind K) { return K == D->getKind(); }, Decls);
      }
    }
  }

  if (auto *CTSD = dyn_cast<ClassTemplateSpecializationDecl>(D))
    CTSD->getSpecializedTemplate()->LoadLazySpecializations();
  if (auto *VTSD = dyn_cast<VarTemplateSpecializationDecl>(D))
    VTSD->getSpecializedTemplate()->LoadLazySpecializations();
  if (auto *FD = dyn_cast<FunctionDecl>(D)) {
    if (auto *Template = FD->getPrimaryTemplate())
      Template->LoadLazySpecializations();
  }
}

CXXCtorInitializer **
ASTReader::GetExternalCXXCtorInitializers(uint64_t Offset) {
  RecordLocation Loc = getLocalBitOffset(Offset);
  BitstreamCursor &Cursor = Loc.F->DeclsCursor;
  SavedStreamPosition SavedPosition(Cursor);
  if (llvm::Error Err = Cursor.JumpToBit(Loc.Offset)) {
    Error(std::move(Err));
    return nullptr;
  }
  ReadingKindTracker ReadingKind(Read_Decl, *this);

  Expected<unsigned> MaybeCode = Cursor.ReadCode();
  if (!MaybeCode) {
    Error(MaybeCode.takeError());
    return nullptr;
  }
  unsigned Code = MaybeCode.get();

  ASTRecordReader Record(*this, *Loc.F);
  Expected<unsigned> MaybeRecCode = Record.readRecord(Cursor, Code);
  if (!MaybeRecCode) {
    Error(MaybeRecCode.takeError());
    return nullptr;
  }
  if (MaybeRecCode.get() != DECL_CXX_CTOR_INITIALIZERS) {
    Error("malformed AST file: missing C++ ctor initializers");
    return nullptr;
  }

  return Record.readCXXCtorInitializers();
}

CXXBaseSpecifier *ASTReader::GetExternalCXXBaseSpecifiers(uint64_t Offset) {
  assert(ContextObj && "reading base specifiers with no AST context");
  ASTContext &Context = *ContextObj;

  RecordLocation Loc = getLocalBitOffset(Offset);
  BitstreamCursor &Cursor = Loc.F->DeclsCursor;
  SavedStreamPosition SavedPosition(Cursor);
  if (llvm::Error Err = Cursor.JumpToBit(Loc.Offset)) {
    Error(std::move(Err));
    return nullptr;
  }
  ReadingKindTracker ReadingKind(Read_Decl, *this);

  Expected<unsigned> MaybeCode = Cursor.ReadCode();
  if (!MaybeCode) {
    Error(MaybeCode.takeError());
    return nullptr;
  }
  unsigned Code = MaybeCode.get();

  ASTRecordReader Record(*this, *Loc.F);
  Expected<unsigned> MaybeRecCode = Record.readRecord(Cursor, Code);
  if (!MaybeRecCode) {
    Error(MaybeCode.takeError());
    return nullptr;
  }
  unsigned RecCode = MaybeRecCode.get();

  if (RecCode != DECL_CXX_BASE_SPECIFIERS) {
    Error("malformed AST file: missing C++ base specifiers");
    return nullptr;
  }

  unsigned NumBases = Record.readInt();
  void *Mem = Context.Allocate(sizeof(CXXBaseSpecifier) * NumBases);
  CXXBaseSpecifier *Bases = new (Mem) CXXBaseSpecifier [NumBases];
  for (unsigned I = 0; I != NumBases; ++I)
    Bases[I] = Record.readCXXBaseSpecifier();
  return Bases;
}

serialization::DeclID
ASTReader::getGlobalDeclID(ModuleFile &F, LocalDeclID LocalID) const {
  if (LocalID < NUM_PREDEF_DECL_IDS)
    return LocalID;

  if (!F.ModuleOffsetMap.empty())
    ReadModuleOffsetMap(F);

  ContinuousRangeMap<uint32_t, int, 2>::iterator I
    = F.DeclRemap.find(LocalID - NUM_PREDEF_DECL_IDS);
  assert(I != F.DeclRemap.end() && "Invalid index into decl index remap");

  return LocalID + I->second;
}

bool ASTReader::isDeclIDFromModule(serialization::GlobalDeclID ID,
                                   ModuleFile &M) const {
  // Predefined decls aren't from any module.
  if (ID < NUM_PREDEF_DECL_IDS)
    return false;

  return ID - NUM_PREDEF_DECL_IDS >= M.BaseDeclID &&
         ID - NUM_PREDEF_DECL_IDS < M.BaseDeclID + M.LocalNumDecls;
}

ModuleFile *ASTReader::getOwningModuleFile(const Decl *D) {
  if (!D->isFromASTFile())
    return nullptr;
  GlobalDeclMapType::const_iterator I = GlobalDeclMap.find(D->getGlobalID());
  assert(I != GlobalDeclMap.end() && "Corrupted global declaration map");
  return I->second;
}

SourceLocation ASTReader::getSourceLocationForDeclID(GlobalDeclID ID) {
  if (ID < NUM_PREDEF_DECL_IDS)
    return SourceLocation();

  unsigned Index = ID - NUM_PREDEF_DECL_IDS;

  if (Index > DeclsLoaded.size()) {
    Error("declaration ID out-of-range for AST file");
    return SourceLocation();
  }

  if (Decl *D = DeclsLoaded[Index])
    return D->getLocation();

  SourceLocation Loc;
  DeclCursorForID(ID, Loc);
  return Loc;
}

static Decl *getPredefinedDecl(ASTContext &Context, PredefinedDeclIDs ID) {
  switch (ID) {
  case PREDEF_DECL_NULL_ID:
    return nullptr;

  case PREDEF_DECL_TRANSLATION_UNIT_ID:
    return Context.getTranslationUnitDecl();

  case PREDEF_DECL_OBJC_ID_ID:
    return Context.getObjCIdDecl();

  case PREDEF_DECL_OBJC_SEL_ID:
    return Context.getObjCSelDecl();

  case PREDEF_DECL_OBJC_CLASS_ID:
    return Context.getObjCClassDecl();

  case PREDEF_DECL_OBJC_PROTOCOL_ID:
    return Context.getObjCProtocolDecl();

  case PREDEF_DECL_INT_128_ID:
    return Context.getInt128Decl();

  case PREDEF_DECL_UNSIGNED_INT_128_ID:
    return Context.getUInt128Decl();

  case PREDEF_DECL_OBJC_INSTANCETYPE_ID:
    return Context.getObjCInstanceTypeDecl();

  case PREDEF_DECL_BUILTIN_VA_LIST_ID:
    return Context.getBuiltinVaListDecl();

  case PREDEF_DECL_VA_LIST_TAG:
    return Context.getVaListTagDecl();

  case PREDEF_DECL_BUILTIN_MS_VA_LIST_ID:
    return Context.getBuiltinMSVaListDecl();

  case PREDEF_DECL_BUILTIN_MS_GUID_ID:
    return Context.getMSGuidTagDecl();

  case PREDEF_DECL_EXTERN_C_CONTEXT_ID:
    return Context.getExternCContextDecl();

  case PREDEF_DECL_MAKE_INTEGER_SEQ_ID:
    return Context.getMakeIntegerSeqDecl();

  case PREDEF_DECL_CF_CONSTANT_STRING_ID:
    return Context.getCFConstantStringDecl();

  case PREDEF_DECL_CF_CONSTANT_STRING_TAG_ID:
    return Context.getCFConstantStringTagDecl();

  case PREDEF_DECL_TYPE_PACK_ELEMENT_ID:
    return Context.getTypePackElementDecl();
  }
  llvm_unreachable("PredefinedDeclIDs unknown enum value");
}

Decl *ASTReader::GetExistingDecl(DeclID ID) {
  assert(ContextObj && "reading decl with no AST context");
  if (ID < NUM_PREDEF_DECL_IDS) {
    Decl *D = getPredefinedDecl(*ContextObj, (PredefinedDeclIDs)ID);
    if (D) {
      // Track that we have merged the declaration with ID \p ID into the
      // pre-existing predefined declaration \p D.
      auto &Merged = KeyDecls[D->getCanonicalDecl()];
      if (Merged.empty())
        Merged.push_back(ID);
    }
    return D;
  }

  unsigned Index = ID - NUM_PREDEF_DECL_IDS;

  if (Index >= DeclsLoaded.size()) {
    assert(0 && "declaration ID out-of-range for AST file");
    Error("declaration ID out-of-range for AST file");
    return nullptr;
  }

  return DeclsLoaded[Index];
}

Decl *ASTReader::GetDecl(DeclID ID) {
  if (ID < NUM_PREDEF_DECL_IDS)
    return GetExistingDecl(ID);

  unsigned Index = ID - NUM_PREDEF_DECL_IDS;

  if (Index >= DeclsLoaded.size()) {
    assert(0 && "declaration ID out-of-range for AST file");
    Error("declaration ID out-of-range for AST file");
    return nullptr;
  }

  if (!DeclsLoaded[Index]) {
    ReadDeclRecord(ID);
    if (DeserializationListener)
      DeserializationListener->DeclRead(ID, DeclsLoaded[Index]);
  }

  return DeclsLoaded[Index];
}

DeclID ASTReader::mapGlobalIDToModuleFileGlobalID(ModuleFile &M,
                                                  DeclID GlobalID) {
  if (GlobalID < NUM_PREDEF_DECL_IDS)
    return GlobalID;

  GlobalDeclMapType::const_iterator I = GlobalDeclMap.find(GlobalID);
  assert(I != GlobalDeclMap.end() && "Corrupted global declaration map");
  ModuleFile *Owner = I->second;

  llvm::DenseMap<ModuleFile *, serialization::DeclID>::iterator Pos
    = M.GlobalToLocalDeclIDs.find(Owner);
  if (Pos == M.GlobalToLocalDeclIDs.end())
    return 0;

  return GlobalID - Owner->BaseDeclID + Pos->second;
}

serialization::DeclID ASTReader::ReadDeclID(ModuleFile &F,
                                            const RecordData &Record,
                                            unsigned &Idx) {
  if (Idx >= Record.size()) {
    Error("Corrupted AST file");
    return 0;
  }

  return getGlobalDeclID(F, Record[Idx++]);
}

/// Resolve the offset of a statement into a statement.
///
/// This operation will read a new statement from the external
/// source each time it is called, and is meant to be used via a
/// LazyOffsetPtr (which is used by Decls for the body of functions, etc).
Stmt *ASTReader::GetExternalDeclStmt(uint64_t Offset) {
  // Switch case IDs are per Decl.
  ClearSwitchCaseIDs();

  // Offset here is a global offset across the entire chain.
  RecordLocation Loc = getLocalBitOffset(Offset);
  if (llvm::Error Err = Loc.F->DeclsCursor.JumpToBit(Loc.Offset)) {
    Error(std::move(Err));
    return nullptr;
  }
  assert(NumCurrentElementsDeserializing == 0 &&
         "should not be called while already deserializing");
  Deserializing D(this);
  return ReadStmtFromStream(*Loc.F);
}

void ASTReader::FindExternalLexicalDecls(
    const DeclContext *DC, llvm::function_ref<bool(Decl::Kind)> IsKindWeWant,
    SmallVectorImpl<Decl *> &Decls) {
  bool PredefsVisited[NUM_PREDEF_DECL_IDS] = {};

  auto Visit = [&] (ModuleFile *M, LexicalContents LexicalDecls) {
    assert(LexicalDecls.size() % 2 == 0 && "expected an even number of entries");
    for (int I = 0, N = LexicalDecls.size(); I != N; I += 2) {
      auto K = (Decl::Kind)+LexicalDecls[I];
      if (!IsKindWeWant(K))
        continue;

      auto ID = (serialization::DeclID)+LexicalDecls[I + 1];

      // Don't add predefined declarations to the lexical context more
      // than once.
      if (ID < NUM_PREDEF_DECL_IDS) {
        if (PredefsVisited[ID])
          continue;

        PredefsVisited[ID] = true;
      }

      if (Decl *D = GetLocalDecl(*M, ID)) {
        assert(D->getKind() == K && "wrong kind for lexical decl");
        if (!DC->isDeclInLexicalTraversal(D))
          Decls.push_back(D);
      }
    }
  };

  if (isa<TranslationUnitDecl>(DC)) {
    for (auto Lexical : TULexicalDecls)
      Visit(Lexical.first, Lexical.second);
  } else {
    auto I = LexicalDecls.find(DC);
    if (I != LexicalDecls.end())
      Visit(I->second.first, I->second.second);
  }

  ++NumLexicalDeclContextsRead;
}

namespace {

class DeclIDComp {
  ASTReader &Reader;
  ModuleFile &Mod;

public:
  DeclIDComp(ASTReader &Reader, ModuleFile &M) : Reader(Reader), Mod(M) {}

  bool operator()(LocalDeclID L, LocalDeclID R) const {
    SourceLocation LHS = getLocation(L);
    SourceLocation RHS = getLocation(R);
    return Reader.getSourceManager().isBeforeInTranslationUnit(LHS, RHS);
  }

  bool operator()(SourceLocation LHS, LocalDeclID R) const {
    SourceLocation RHS = getLocation(R);
    return Reader.getSourceManager().isBeforeInTranslationUnit(LHS, RHS);
  }

  bool operator()(LocalDeclID L, SourceLocation RHS) const {
    SourceLocation LHS = getLocation(L);
    return Reader.getSourceManager().isBeforeInTranslationUnit(LHS, RHS);
  }

  SourceLocation getLocation(LocalDeclID ID) const {
    return Reader.getSourceManager().getFileLoc(
            Reader.getSourceLocationForDeclID(Reader.getGlobalDeclID(Mod, ID)));
  }
};

} // namespace

void ASTReader::FindFileRegionDecls(FileID File,
                                    unsigned Offset, unsigned Length,
                                    SmallVectorImpl<Decl *> &Decls) {
  SourceManager &SM = getSourceManager();

  llvm::DenseMap<FileID, FileDeclsInfo>::iterator I = FileDeclIDs.find(File);
  if (I == FileDeclIDs.end())
    return;

  FileDeclsInfo &DInfo = I->second;
  if (DInfo.Decls.empty())
    return;

  SourceLocation
    BeginLoc = SM.getLocForStartOfFile(File).getLocWithOffset(Offset);
  SourceLocation EndLoc = BeginLoc.getLocWithOffset(Length);

  DeclIDComp DIDComp(*this, *DInfo.Mod);
  ArrayRef<serialization::LocalDeclID>::iterator BeginIt =
      llvm::lower_bound(DInfo.Decls, BeginLoc, DIDComp);
  if (BeginIt != DInfo.Decls.begin())
    --BeginIt;

  // If we are pointing at a top-level decl inside an objc container, we need
  // to backtrack until we find it otherwise we will fail to report that the
  // region overlaps with an objc container.
  while (BeginIt != DInfo.Decls.begin() &&
         GetDecl(getGlobalDeclID(*DInfo.Mod, *BeginIt))
             ->isTopLevelDeclInObjCContainer())
    --BeginIt;

  ArrayRef<serialization::LocalDeclID>::iterator EndIt =
      llvm::upper_bound(DInfo.Decls, EndLoc, DIDComp);
  if (EndIt != DInfo.Decls.end())
    ++EndIt;

  for (ArrayRef<serialization::LocalDeclID>::iterator
         DIt = BeginIt; DIt != EndIt; ++DIt)
    Decls.push_back(GetDecl(getGlobalDeclID(*DInfo.Mod, *DIt)));
}

bool
ASTReader::FindExternalVisibleDeclsByName(const DeclContext *DC,
                                          DeclarationName Name) {
  assert(DC->hasExternalVisibleStorage() && DC == DC->getPrimaryContext() &&
         "DeclContext has no visible decls in storage");
  if (!Name)
    return false;

  auto It = Lookups.find(DC);
  if (It == Lookups.end())
    return false;

  Deserializing LookupResults(this);

  // Load the list of declarations.
  SmallVector<NamedDecl *, 64> Decls;
  for (DeclID ID : It->second.Table.find(Name)) {
    NamedDecl *ND = cast<NamedDecl>(GetDecl(ID));
    if (ND->getDeclName() == Name)
      Decls.push_back(ND);
  }

  ++NumVisibleDeclContextsRead;
  SetExternalVisibleDeclsForName(DC, Name, Decls);
  return !Decls.empty();
}

void ASTReader::completeVisibleDeclsMap(const DeclContext *DC) {
  if (!DC->hasExternalVisibleStorage())
    return;

  auto It = Lookups.find(DC);
  assert(It != Lookups.end() &&
         "have external visible storage but no lookup tables");

  DeclsMap Decls;

  for (DeclID ID : It->second.Table.findAll()) {
    NamedDecl *ND = cast<NamedDecl>(GetDecl(ID));
    Decls[ND->getDeclName()].push_back(ND);
  }

  ++NumVisibleDeclContextsRead;

  for (DeclsMap::iterator I = Decls.begin(), E = Decls.end(); I != E; ++I) {
    SetExternalVisibleDeclsForName(DC, I->first, I->second);
  }
  const_cast<DeclContext *>(DC)->setHasExternalVisibleStorage(false);
}

const serialization::reader::DeclContextLookupTable *
ASTReader::getLoadedLookupTables(DeclContext *Primary) const {
  auto I = Lookups.find(Primary);
  return I == Lookups.end() ? nullptr : &I->second;
}

/// Under non-PCH compilation the consumer receives the objc methods
/// before receiving the implementation, and codegen depends on this.
/// We simulate this by deserializing and passing to consumer the methods of the
/// implementation before passing the deserialized implementation decl.
static void PassObjCImplDeclToConsumer(ObjCImplDecl *ImplD,
                                       ASTConsumer *Consumer) {
  assert(ImplD && Consumer);

  for (auto *I : ImplD->methods())
    Consumer->HandleInterestingDecl(DeclGroupRef(I));

  Consumer->HandleInterestingDecl(DeclGroupRef(ImplD));
}

void ASTReader::PassInterestingDeclToConsumer(Decl *D) {
  if (ObjCImplDecl *ImplD = dyn_cast<ObjCImplDecl>(D))
    PassObjCImplDeclToConsumer(ImplD, Consumer);
  else
    Consumer->HandleInterestingDecl(DeclGroupRef(D));
}

void ASTReader::StartTranslationUnit(ASTConsumer *Consumer) {
  this->Consumer = Consumer;

  if (Consumer)
    PassInterestingDeclsToConsumer();

  if (DeserializationListener)
    DeserializationListener->ReaderInitialized(this);
}

void ASTReader::PrintStats() {
  std::fprintf(stderr, "*** AST File Statistics:\n");

  unsigned NumTypesLoaded
    = TypesLoaded.size() - std::count(TypesLoaded.begin(), TypesLoaded.end(),
                                      QualType());
  unsigned NumDeclsLoaded
    = DeclsLoaded.size() - std::count(DeclsLoaded.begin(), DeclsLoaded.end(),
                                      (Decl *)nullptr);
  unsigned NumIdentifiersLoaded
    = IdentifiersLoaded.size() - std::count(IdentifiersLoaded.begin(),
                                            IdentifiersLoaded.end(),
                                            (IdentifierInfo *)nullptr);
  unsigned NumMacrosLoaded
    = MacrosLoaded.size() - std::count(MacrosLoaded.begin(),
                                       MacrosLoaded.end(),
                                       (MacroInfo *)nullptr);
  unsigned NumSelectorsLoaded
    = SelectorsLoaded.size() - std::count(SelectorsLoaded.begin(),
                                          SelectorsLoaded.end(),
                                          Selector());

  if (unsigned TotalNumSLocEntries = getTotalNumSLocs())
    std::fprintf(stderr, "  %u/%u source location entries read (%f%%)\n",
                 NumSLocEntriesRead, TotalNumSLocEntries,
                 ((float)NumSLocEntriesRead/TotalNumSLocEntries * 100));
  if (!TypesLoaded.empty())
    std::fprintf(stderr, "  %u/%u types read (%f%%)\n",
                 NumTypesLoaded, (unsigned)TypesLoaded.size(),
                 ((float)NumTypesLoaded/TypesLoaded.size() * 100));
  if (!DeclsLoaded.empty())
    std::fprintf(stderr, "  %u/%u declarations read (%f%%)\n",
                 NumDeclsLoaded, (unsigned)DeclsLoaded.size(),
                 ((float)NumDeclsLoaded/DeclsLoaded.size() * 100));
  if (!IdentifiersLoaded.empty())
    std::fprintf(stderr, "  %u/%u identifiers read (%f%%)\n",
                 NumIdentifiersLoaded, (unsigned)IdentifiersLoaded.size(),
                 ((float)NumIdentifiersLoaded/IdentifiersLoaded.size() * 100));
  if (!MacrosLoaded.empty())
    std::fprintf(stderr, "  %u/%u macros read (%f%%)\n",
                 NumMacrosLoaded, (unsigned)MacrosLoaded.size(),
                 ((float)NumMacrosLoaded/MacrosLoaded.size() * 100));
  if (!SelectorsLoaded.empty())
    std::fprintf(stderr, "  %u/%u selectors read (%f%%)\n",
                 NumSelectorsLoaded, (unsigned)SelectorsLoaded.size(),
                 ((float)NumSelectorsLoaded/SelectorsLoaded.size() * 100));
  if (TotalNumStatements)
    std::fprintf(stderr, "  %u/%u statements read (%f%%)\n",
                 NumStatementsRead, TotalNumStatements,
                 ((float)NumStatementsRead/TotalNumStatements * 100));
  if (TotalNumMacros)
    std::fprintf(stderr, "  %u/%u macros read (%f%%)\n",
                 NumMacrosRead, TotalNumMacros,
                 ((float)NumMacrosRead/TotalNumMacros * 100));
  if (TotalLexicalDeclContexts)
    std::fprintf(stderr, "  %u/%u lexical declcontexts read (%f%%)\n",
                 NumLexicalDeclContextsRead, TotalLexicalDeclContexts,
                 ((float)NumLexicalDeclContextsRead/TotalLexicalDeclContexts
                  * 100));
  if (TotalVisibleDeclContexts)
    std::fprintf(stderr, "  %u/%u visible declcontexts read (%f%%)\n",
                 NumVisibleDeclContextsRead, TotalVisibleDeclContexts,
                 ((float)NumVisibleDeclContextsRead/TotalVisibleDeclContexts
                  * 100));
  if (TotalNumMethodPoolEntries)
    std::fprintf(stderr, "  %u/%u method pool entries read (%f%%)\n",
                 NumMethodPoolEntriesRead, TotalNumMethodPoolEntries,
                 ((float)NumMethodPoolEntriesRead/TotalNumMethodPoolEntries
                  * 100));
  if (NumMethodPoolLookups)
    std::fprintf(stderr, "  %u/%u method pool lookups succeeded (%f%%)\n",
                 NumMethodPoolHits, NumMethodPoolLookups,
                 ((float)NumMethodPoolHits/NumMethodPoolLookups * 100.0));
  if (NumMethodPoolTableLookups)
    std::fprintf(stderr, "  %u/%u method pool table lookups succeeded (%f%%)\n",
                 NumMethodPoolTableHits, NumMethodPoolTableLookups,
                 ((float)NumMethodPoolTableHits/NumMethodPoolTableLookups
                  * 100.0));
  if (NumIdentifierLookupHits)
    std::fprintf(stderr,
                 "  %u / %u identifier table lookups succeeded (%f%%)\n",
                 NumIdentifierLookupHits, NumIdentifierLookups,
                 (double)NumIdentifierLookupHits*100.0/NumIdentifierLookups);

  if (GlobalIndex) {
    std::fprintf(stderr, "\n");
    GlobalIndex->printStats();
  }

  std::fprintf(stderr, "\n");
  dump();
  std::fprintf(stderr, "\n");
}

template<typename Key, typename ModuleFile, unsigned InitialCapacity>
LLVM_DUMP_METHOD static void
dumpModuleIDMap(StringRef Name,
                const ContinuousRangeMap<Key, ModuleFile *,
                                         InitialCapacity> &Map) {
  if (Map.begin() == Map.end())
    return;

  using MapType = ContinuousRangeMap<Key, ModuleFile *, InitialCapacity>;

  llvm::errs() << Name << ":\n";
  for (typename MapType::const_iterator I = Map.begin(), IEnd = Map.end();
       I != IEnd; ++I) {
    llvm::errs() << "  " << I->first << " -> " << I->second->FileName
      << "\n";
  }
}

LLVM_DUMP_METHOD void ASTReader::dump() {
  llvm::errs() << "*** PCH/ModuleFile Remappings:\n";
  dumpModuleIDMap("Global bit offset map", GlobalBitOffsetsMap);
  dumpModuleIDMap("Global source location entry map", GlobalSLocEntryMap);
  dumpModuleIDMap("Global type map", GlobalTypeMap);
  dumpModuleIDMap("Global declaration map", GlobalDeclMap);
  dumpModuleIDMap("Global identifier map", GlobalIdentifierMap);
  dumpModuleIDMap("Global macro map", GlobalMacroMap);
  dumpModuleIDMap("Global submodule map", GlobalSubmoduleMap);
  dumpModuleIDMap("Global selector map", GlobalSelectorMap);
  dumpModuleIDMap("Global preprocessed entity map",
                  GlobalPreprocessedEntityMap);

  llvm::errs() << "\n*** PCH/Modules Loaded:";
  for (ModuleFile &M : ModuleMgr)
    M.dump();
}

/// Return the amount of memory used by memory buffers, breaking down
/// by heap-backed versus mmap'ed memory.
void ASTReader::getMemoryBufferSizes(MemoryBufferSizes &sizes) const {
  for (ModuleFile &I : ModuleMgr) {
    if (llvm::MemoryBuffer *buf = I.Buffer) {
      size_t bytes = buf->getBufferSize();
      switch (buf->getBufferKind()) {
        case llvm::MemoryBuffer::MemoryBuffer_Malloc:
          sizes.malloc_bytes += bytes;
          break;
        case llvm::MemoryBuffer::MemoryBuffer_MMap:
          sizes.mmap_bytes += bytes;
          break;
      }
    }
  }
}

void ASTReader::InitializeSema(Sema &S) {
  SemaObj = &S;
  S.addExternalSource(this);

  // Makes sure any declarations that were deserialized "too early"
  // still get added to the identifier's declaration chains.
  for (uint64_t ID : PreloadedDeclIDs) {
    NamedDecl *D = cast<NamedDecl>(GetDecl(ID));
    pushExternalDeclIntoScope(D, D->getDeclName());
  }
  PreloadedDeclIDs.clear();

  // FIXME: What happens if these are changed by a module import?
  if (!FPPragmaOptions.empty()) {
    assert(FPPragmaOptions.size() == 1 && "Wrong number of FP_PRAGMA_OPTIONS");
    FPOptionsOverride NewOverrides =
        FPOptionsOverride::getFromOpaqueInt(FPPragmaOptions[0]);
    SemaObj->CurFPFeatures =
        NewOverrides.applyOverrides(SemaObj->getLangOpts());
  }

  SemaObj->OpenCLFeatures.copy(OpenCLExtensions);
  SemaObj->OpenCLTypeExtMap = OpenCLTypeExtMap;
  SemaObj->OpenCLDeclExtMap = OpenCLDeclExtMap;

  UpdateSema();
}

void ASTReader::UpdateSema() {
  assert(SemaObj && "no Sema to update");

  // Load the offsets of the declarations that Sema references.
  // They will be lazily deserialized when needed.
  if (!SemaDeclRefs.empty()) {
    assert(SemaDeclRefs.size() % 3 == 0);
    for (unsigned I = 0; I != SemaDeclRefs.size(); I += 3) {
      if (!SemaObj->StdNamespace)
        SemaObj->StdNamespace = SemaDeclRefs[I];
      if (!SemaObj->StdBadAlloc)
        SemaObj->StdBadAlloc = SemaDeclRefs[I+1];
      if (!SemaObj->StdAlignValT)
        SemaObj->StdAlignValT = SemaDeclRefs[I+2];
    }
    SemaDeclRefs.clear();
  }

  // Update the state of pragmas. Use the same API as if we had encountered the
  // pragma in the source.
  if(OptimizeOffPragmaLocation.isValid())
    SemaObj->ActOnPragmaOptimize(/* On = */ false, OptimizeOffPragmaLocation);
  if (PragmaMSStructState != -1)
    SemaObj->ActOnPragmaMSStruct((PragmaMSStructKind)PragmaMSStructState);
  if (PointersToMembersPragmaLocation.isValid()) {
    SemaObj->ActOnPragmaMSPointersToMembers(
        (LangOptions::PragmaMSPointersToMembersKind)
            PragmaMSPointersToMembersState,
        PointersToMembersPragmaLocation);
  }
  SemaObj->ForceCUDAHostDeviceDepth = ForceCUDAHostDeviceDepth;

  if (PragmaPackCurrentValue) {
    // The bottom of the stack might have a default value. It must be adjusted
    // to the current value to ensure that the packing state is preserved after
    // popping entries that were included/imported from a PCH/module.
    bool DropFirst = false;
    if (!PragmaPackStack.empty() &&
        PragmaPackStack.front().Location.isInvalid()) {
      assert(PragmaPackStack.front().Value == SemaObj->PackStack.DefaultValue &&
             "Expected a default alignment value");
      SemaObj->PackStack.Stack.emplace_back(
          PragmaPackStack.front().SlotLabel, SemaObj->PackStack.CurrentValue,
          SemaObj->PackStack.CurrentPragmaLocation,
          PragmaPackStack.front().PushLocation);
      DropFirst = true;
    }
    for (const auto &Entry :
         llvm::makeArrayRef(PragmaPackStack).drop_front(DropFirst ? 1 : 0))
      SemaObj->PackStack.Stack.emplace_back(Entry.SlotLabel, Entry.Value,
                                            Entry.Location, Entry.PushLocation);
    if (PragmaPackCurrentLocation.isInvalid()) {
      assert(*PragmaPackCurrentValue == SemaObj->PackStack.DefaultValue &&
             "Expected a default alignment value");
      // Keep the current values.
    } else {
      SemaObj->PackStack.CurrentValue = *PragmaPackCurrentValue;
      SemaObj->PackStack.CurrentPragmaLocation = PragmaPackCurrentLocation;
    }
  }
  if (FpPragmaCurrentValue) {
    // The bottom of the stack might have a default value. It must be adjusted
    // to the current value to ensure that fp-pragma state is preserved after
    // popping entries that were included/imported from a PCH/module.
    bool DropFirst = false;
    if (!FpPragmaStack.empty() && FpPragmaStack.front().Location.isInvalid()) {
      assert(FpPragmaStack.front().Value ==
                 SemaObj->FpPragmaStack.DefaultValue &&
             "Expected a default pragma float_control value");
      SemaObj->FpPragmaStack.Stack.emplace_back(
          FpPragmaStack.front().SlotLabel, SemaObj->FpPragmaStack.CurrentValue,
          SemaObj->FpPragmaStack.CurrentPragmaLocation,
          FpPragmaStack.front().PushLocation);
      DropFirst = true;
    }
    for (const auto &Entry :
         llvm::makeArrayRef(FpPragmaStack).drop_front(DropFirst ? 1 : 0))
      SemaObj->FpPragmaStack.Stack.emplace_back(
          Entry.SlotLabel, Entry.Value, Entry.Location, Entry.PushLocation);
    if (FpPragmaCurrentLocation.isInvalid()) {
      assert(*FpPragmaCurrentValue == SemaObj->FpPragmaStack.DefaultValue &&
             "Expected a default pragma float_control value");
      // Keep the current values.
    } else {
      SemaObj->FpPragmaStack.CurrentValue = *FpPragmaCurrentValue;
      SemaObj->FpPragmaStack.CurrentPragmaLocation = FpPragmaCurrentLocation;
    }
  }
}

IdentifierInfo *ASTReader::get(StringRef Name) {
  // Note that we are loading an identifier.
  Deserializing AnIdentifier(this);

  IdentifierLookupVisitor Visitor(Name, /*PriorGeneration=*/0,
                                  NumIdentifierLookups,
                                  NumIdentifierLookupHits);

  // We don't need to do identifier table lookups in C++ modules (we preload
  // all interesting declarations, and don't need to use the scope for name
  // lookups). Perform the lookup in PCH files, though, since we don't build
  // a complete initial identifier table if we're carrying on from a PCH.
  if (PP.getLangOpts().CPlusPlus) {
    for (auto F : ModuleMgr.pch_modules())
      if (Visitor(*F))
        break;
  } else {
    // If there is a global index, look there first to determine which modules
    // provably do not have any results for this identifier.
    GlobalModuleIndex::HitSet Hits;
    GlobalModuleIndex::HitSet *HitsPtr = nullptr;
    if (!loadGlobalIndex()) {
      if (GlobalIndex->lookupIdentifier(Name, Hits)) {
        HitsPtr = &Hits;
      }
    }

    ModuleMgr.visit(Visitor, HitsPtr);
  }

  IdentifierInfo *II = Visitor.getIdentifierInfo();
  markIdentifierUpToDate(II);
  return II;
}

namespace clang {

  /// An identifier-lookup iterator that enumerates all of the
  /// identifiers stored within a set of AST files.
  class ASTIdentifierIterator : public IdentifierIterator {
    /// The AST reader whose identifiers are being enumerated.
    const ASTReader &Reader;

    /// The current index into the chain of AST files stored in
    /// the AST reader.
    unsigned Index;

    /// The current position within the identifier lookup table
    /// of the current AST file.
    ASTIdentifierLookupTable::key_iterator Current;

    /// The end position within the identifier lookup table of
    /// the current AST file.
    ASTIdentifierLookupTable::key_iterator End;

    /// Whether to skip any modules in the ASTReader.
    bool SkipModules;

  public:
    explicit ASTIdentifierIterator(const ASTReader &Reader,
                                   bool SkipModules = false);

    StringRef Next() override;
  };

} // namespace clang

ASTIdentifierIterator::ASTIdentifierIterator(const ASTReader &Reader,
                                             bool SkipModules)
    : Reader(Reader), Index(Reader.ModuleMgr.size()), SkipModules(SkipModules) {
}

StringRef ASTIdentifierIterator::Next() {
  while (Current == End) {
    // If we have exhausted all of our AST files, we're done.
    if (Index == 0)
      return StringRef();

    --Index;
    ModuleFile &F = Reader.ModuleMgr[Index];
    if (SkipModules && F.isModule())
      continue;

    ASTIdentifierLookupTable *IdTable =
        (ASTIdentifierLookupTable *)F.IdentifierLookupTable;
    Current = IdTable->key_begin();
    End = IdTable->key_end();
  }

  // We have any identifiers remaining in the current AST file; return
  // the next one.
  StringRef Result = *Current;
  ++Current;
  return Result;
}

namespace {

/// A utility for appending two IdentifierIterators.
class ChainedIdentifierIterator : public IdentifierIterator {
  std::unique_ptr<IdentifierIterator> Current;
  std::unique_ptr<IdentifierIterator> Queued;

public:
  ChainedIdentifierIterator(std::unique_ptr<IdentifierIterator> First,
                            std::unique_ptr<IdentifierIterator> Second)
      : Current(std::move(First)), Queued(std::move(Second)) {}

  StringRef Next() override {
    if (!Current)
      return StringRef();

    StringRef result = Current->Next();
    if (!result.empty())
      return result;

    // Try the queued iterator, which may itself be empty.
    Current.reset();
    std::swap(Current, Queued);
    return Next();
  }
};

} // namespace

IdentifierIterator *ASTReader::getIdentifiers() {
  if (!loadGlobalIndex()) {
    std::unique_ptr<IdentifierIterator> ReaderIter(
        new ASTIdentifierIterator(*this, /*SkipModules=*/true));
    std::unique_ptr<IdentifierIterator> ModulesIter(
        GlobalIndex->createIdentifierIterator());
    return new ChainedIdentifierIterator(std::move(ReaderIter),
                                         std::move(ModulesIter));
  }

  return new ASTIdentifierIterator(*this);
}

namespace clang {
namespace serialization {

  class ReadMethodPoolVisitor {
    ASTReader &Reader;
    Selector Sel;
    unsigned PriorGeneration;
    unsigned InstanceBits = 0;
    unsigned FactoryBits = 0;
    bool InstanceHasMoreThanOneDecl = false;
    bool FactoryHasMoreThanOneDecl = false;
    SmallVector<ObjCMethodDecl *, 4> InstanceMethods;
    SmallVector<ObjCMethodDecl *, 4> FactoryMethods;

  public:
    ReadMethodPoolVisitor(ASTReader &Reader, Selector Sel,
                          unsigned PriorGeneration)
        : Reader(Reader), Sel(Sel), PriorGeneration(PriorGeneration) {}

    bool operator()(ModuleFile &M) {
      if (!M.SelectorLookupTable)
        return false;

      // If we've already searched this module file, skip it now.
      if (M.Generation <= PriorGeneration)
        return true;

      ++Reader.NumMethodPoolTableLookups;
      ASTSelectorLookupTable *PoolTable
        = (ASTSelectorLookupTable*)M.SelectorLookupTable;
      ASTSelectorLookupTable::iterator Pos = PoolTable->find(Sel);
      if (Pos == PoolTable->end())
        return false;

      ++Reader.NumMethodPoolTableHits;
      ++Reader.NumSelectorsRead;
      // FIXME: Not quite happy with the statistics here. We probably should
      // disable this tracking when called via LoadSelector.
      // Also, should entries without methods count as misses?
      ++Reader.NumMethodPoolEntriesRead;
      ASTSelectorLookupTrait::data_type Data = *Pos;
      if (Reader.DeserializationListener)
        Reader.DeserializationListener->SelectorRead(Data.ID, Sel);

      InstanceMethods.append(Data.Instance.begin(), Data.Instance.end());
      FactoryMethods.append(Data.Factory.begin(), Data.Factory.end());
      InstanceBits = Data.InstanceBits;
      FactoryBits = Data.FactoryBits;
      InstanceHasMoreThanOneDecl = Data.InstanceHasMoreThanOneDecl;
      FactoryHasMoreThanOneDecl = Data.FactoryHasMoreThanOneDecl;
      return true;
    }

    /// Retrieve the instance methods found by this visitor.
    ArrayRef<ObjCMethodDecl *> getInstanceMethods() const {
      return InstanceMethods;
    }

    /// Retrieve the instance methods found by this visitor.
    ArrayRef<ObjCMethodDecl *> getFactoryMethods() const {
      return FactoryMethods;
    }

    unsigned getInstanceBits() const { return InstanceBits; }
    unsigned getFactoryBits() const { return FactoryBits; }

    bool instanceHasMoreThanOneDecl() const {
      return InstanceHasMoreThanOneDecl;
    }

    bool factoryHasMoreThanOneDecl() const { return FactoryHasMoreThanOneDecl; }
  };

} // namespace serialization
} // namespace clang

/// Add the given set of methods to the method list.
static void addMethodsToPool(Sema &S, ArrayRef<ObjCMethodDecl *> Methods,
                             ObjCMethodList &List) {
  for (unsigned I = 0, N = Methods.size(); I != N; ++I) {
    S.addMethodToGlobalList(&List, Methods[I]);
  }
}

void ASTReader::ReadMethodPool(Selector Sel) {
  // Get the selector generation and update it to the current generation.
  unsigned &Generation = SelectorGeneration[Sel];
  unsigned PriorGeneration = Generation;
  Generation = getGeneration();
  SelectorOutOfDate[Sel] = false;

  // Search for methods defined with this selector.
  ++NumMethodPoolLookups;
  ReadMethodPoolVisitor Visitor(*this, Sel, PriorGeneration);
  ModuleMgr.visit(Visitor);

  if (Visitor.getInstanceMethods().empty() &&
      Visitor.getFactoryMethods().empty())
    return;

  ++NumMethodPoolHits;

  if (!getSema())
    return;

  Sema &S = *getSema();
  Sema::GlobalMethodPool::iterator Pos
    = S.MethodPool.insert(std::make_pair(Sel, Sema::GlobalMethods())).first;

  Pos->second.first.setBits(Visitor.getInstanceBits());
  Pos->second.first.setHasMoreThanOneDecl(Visitor.instanceHasMoreThanOneDecl());
  Pos->second.second.setBits(Visitor.getFactoryBits());
  Pos->second.second.setHasMoreThanOneDecl(Visitor.factoryHasMoreThanOneDecl());

  // Add methods to the global pool *after* setting hasMoreThanOneDecl, since
  // when building a module we keep every method individually and may need to
  // update hasMoreThanOneDecl as we add the methods.
  addMethodsToPool(S, Visitor.getInstanceMethods(), Pos->second.first);
  addMethodsToPool(S, Visitor.getFactoryMethods(), Pos->second.second);
}

void ASTReader::updateOutOfDateSelector(Selector Sel) {
  if (SelectorOutOfDate[Sel])
    ReadMethodPool(Sel);
}

void ASTReader::ReadKnownNamespaces(
                          SmallVectorImpl<NamespaceDecl *> &Namespaces) {
  Namespaces.clear();

  for (unsigned I = 0, N = KnownNamespaces.size(); I != N; ++I) {
    if (NamespaceDecl *Namespace
                = dyn_cast_or_null<NamespaceDecl>(GetDecl(KnownNamespaces[I])))
      Namespaces.push_back(Namespace);
  }
}

void ASTReader::ReadUndefinedButUsed(
    llvm::MapVector<NamedDecl *, SourceLocation> &Undefined) {
  for (unsigned Idx = 0, N = UndefinedButUsed.size(); Idx != N;) {
    NamedDecl *D = cast<NamedDecl>(GetDecl(UndefinedButUsed[Idx++]));
    SourceLocation Loc =
        SourceLocation::getFromRawEncoding(UndefinedButUsed[Idx++]);
    Undefined.insert(std::make_pair(D, Loc));
  }
}

void ASTReader::ReadMismatchingDeleteExpressions(llvm::MapVector<
    FieldDecl *, llvm::SmallVector<std::pair<SourceLocation, bool>, 4>> &
                                                     Exprs) {
  for (unsigned Idx = 0, N = DelayedDeleteExprs.size(); Idx != N;) {
    FieldDecl *FD = cast<FieldDecl>(GetDecl(DelayedDeleteExprs[Idx++]));
    uint64_t Count = DelayedDeleteExprs[Idx++];
    for (uint64_t C = 0; C < Count; ++C) {
      SourceLocation DeleteLoc =
          SourceLocation::getFromRawEncoding(DelayedDeleteExprs[Idx++]);
      const bool IsArrayForm = DelayedDeleteExprs[Idx++];
      Exprs[FD].push_back(std::make_pair(DeleteLoc, IsArrayForm));
    }
  }
}

void ASTReader::ReadTentativeDefinitions(
                  SmallVectorImpl<VarDecl *> &TentativeDefs) {
  for (unsigned I = 0, N = TentativeDefinitions.size(); I != N; ++I) {
    VarDecl *Var = dyn_cast_or_null<VarDecl>(GetDecl(TentativeDefinitions[I]));
    if (Var)
      TentativeDefs.push_back(Var);
  }
  TentativeDefinitions.clear();
}

void ASTReader::ReadUnusedFileScopedDecls(
                               SmallVectorImpl<const DeclaratorDecl *> &Decls) {
  for (unsigned I = 0, N = UnusedFileScopedDecls.size(); I != N; ++I) {
    DeclaratorDecl *D
      = dyn_cast_or_null<DeclaratorDecl>(GetDecl(UnusedFileScopedDecls[I]));
    if (D)
      Decls.push_back(D);
  }
  UnusedFileScopedDecls.clear();
}

void ASTReader::ReadDelegatingConstructors(
                                 SmallVectorImpl<CXXConstructorDecl *> &Decls) {
  for (unsigned I = 0, N = DelegatingCtorDecls.size(); I != N; ++I) {
    CXXConstructorDecl *D
      = dyn_cast_or_null<CXXConstructorDecl>(GetDecl(DelegatingCtorDecls[I]));
    if (D)
      Decls.push_back(D);
  }
  DelegatingCtorDecls.clear();
}

void ASTReader::ReadExtVectorDecls(SmallVectorImpl<TypedefNameDecl *> &Decls) {
  for (unsigned I = 0, N = ExtVectorDecls.size(); I != N; ++I) {
    TypedefNameDecl *D
      = dyn_cast_or_null<TypedefNameDecl>(GetDecl(ExtVectorDecls[I]));
    if (D)
      Decls.push_back(D);
  }
  ExtVectorDecls.clear();
}

void ASTReader::ReadUnusedLocalTypedefNameCandidates(
    llvm::SmallSetVector<const TypedefNameDecl *, 4> &Decls) {
  for (unsigned I = 0, N = UnusedLocalTypedefNameCandidates.size(); I != N;
       ++I) {
    TypedefNameDecl *D = dyn_cast_or_null<TypedefNameDecl>(
        GetDecl(UnusedLocalTypedefNameCandidates[I]));
    if (D)
      Decls.insert(D);
  }
  UnusedLocalTypedefNameCandidates.clear();
}

void ASTReader::ReadDeclsToCheckForDeferredDiags(
    llvm::SmallVector<Decl *, 4> &Decls) {
  for (unsigned I = 0, N = DeclsToCheckForDeferredDiags.size(); I != N;
       ++I) {
    auto *D = dyn_cast_or_null<Decl>(
        GetDecl(DeclsToCheckForDeferredDiags[I]));
    if (D)
      Decls.push_back(D);
  }
  DeclsToCheckForDeferredDiags.clear();
}


void ASTReader::ReadReferencedSelectors(
       SmallVectorImpl<std::pair<Selector, SourceLocation>> &Sels) {
  if (ReferencedSelectorsData.empty())
    return;

  // If there are @selector references added them to its pool. This is for
  // implementation of -Wselector.
  unsigned int DataSize = ReferencedSelectorsData.size()-1;
  unsigned I = 0;
  while (I < DataSize) {
    Selector Sel = DecodeSelector(ReferencedSelectorsData[I++]);
    SourceLocation SelLoc
      = SourceLocation::getFromRawEncoding(ReferencedSelectorsData[I++]);
    Sels.push_back(std::make_pair(Sel, SelLoc));
  }
  ReferencedSelectorsData.clear();
}

void ASTReader::ReadWeakUndeclaredIdentifiers(
       SmallVectorImpl<std::pair<IdentifierInfo *, WeakInfo>> &WeakIDs) {
  if (WeakUndeclaredIdentifiers.empty())
    return;

  for (unsigned I = 0, N = WeakUndeclaredIdentifiers.size(); I < N; /*none*/) {
    IdentifierInfo *WeakId
      = DecodeIdentifierInfo(WeakUndeclaredIdentifiers[I++]);
    IdentifierInfo *AliasId
      = DecodeIdentifierInfo(WeakUndeclaredIdentifiers[I++]);
    SourceLocation Loc
      = SourceLocation::getFromRawEncoding(WeakUndeclaredIdentifiers[I++]);
    bool Used = WeakUndeclaredIdentifiers[I++];
    WeakInfo WI(AliasId, Loc);
    WI.setUsed(Used);
    WeakIDs.push_back(std::make_pair(WeakId, WI));
  }
  WeakUndeclaredIdentifiers.clear();
}

void ASTReader::ReadUsedVTables(SmallVectorImpl<ExternalVTableUse> &VTables) {
  for (unsigned Idx = 0, N = VTableUses.size(); Idx < N; /* In loop */) {
    ExternalVTableUse VT;
    VT.Record = dyn_cast_or_null<CXXRecordDecl>(GetDecl(VTableUses[Idx++]));
    VT.Location = SourceLocation::getFromRawEncoding(VTableUses[Idx++]);
    VT.DefinitionRequired = VTableUses[Idx++];
    VTables.push_back(VT);
  }

  VTableUses.clear();
}

void ASTReader::ReadPendingInstantiations(
       SmallVectorImpl<std::pair<ValueDecl *, SourceLocation>> &Pending) {
  for (unsigned Idx = 0, N = PendingInstantiations.size(); Idx < N;) {
    ValueDecl *D = cast<ValueDecl>(GetDecl(PendingInstantiations[Idx++]));
    SourceLocation Loc
      = SourceLocation::getFromRawEncoding(PendingInstantiations[Idx++]);

    Pending.push_back(std::make_pair(D, Loc));
  }
  PendingInstantiations.clear();
}

void ASTReader::ReadLateParsedTemplates(
    llvm::MapVector<const FunctionDecl *, std::unique_ptr<LateParsedTemplate>>
        &LPTMap) {
  for (unsigned Idx = 0, N = LateParsedTemplates.size(); Idx < N;
       /* In loop */) {
    FunctionDecl *FD = cast<FunctionDecl>(GetDecl(LateParsedTemplates[Idx++]));

    auto LT = std::make_unique<LateParsedTemplate>();
    LT->D = GetDecl(LateParsedTemplates[Idx++]);

    ModuleFile *F = getOwningModuleFile(LT->D);
    assert(F && "No module");

    unsigned TokN = LateParsedTemplates[Idx++];
    LT->Toks.reserve(TokN);
    for (unsigned T = 0; T < TokN; ++T)
      LT->Toks.push_back(ReadToken(*F, LateParsedTemplates, Idx));

    LPTMap.insert(std::make_pair(FD, std::move(LT)));
  }

  LateParsedTemplates.clear();
}

void ASTReader::LoadSelector(Selector Sel) {
  // It would be complicated to avoid reading the methods anyway. So don't.
  ReadMethodPool(Sel);
}

void ASTReader::SetIdentifierInfo(IdentifierID ID, IdentifierInfo *II) {
  assert(ID && "Non-zero identifier ID required");
  assert(ID <= IdentifiersLoaded.size() && "identifier ID out of range");
  IdentifiersLoaded[ID - 1] = II;
  if (DeserializationListener)
    DeserializationListener->IdentifierRead(ID, II);
}

/// Set the globally-visible declarations associated with the given
/// identifier.
///
/// If the AST reader is currently in a state where the given declaration IDs
/// cannot safely be resolved, they are queued until it is safe to resolve
/// them.
///
/// \param II an IdentifierInfo that refers to one or more globally-visible
/// declarations.
///
/// \param DeclIDs the set of declaration IDs with the name @p II that are
/// visible at global scope.
///
/// \param Decls if non-null, this vector will be populated with the set of
/// deserialized declarations. These declarations will not be pushed into
/// scope.
void
ASTReader::SetGloballyVisibleDecls(IdentifierInfo *II,
                              const SmallVectorImpl<uint32_t> &DeclIDs,
                                   SmallVectorImpl<Decl *> *Decls) {
  if (NumCurrentElementsDeserializing && !Decls) {
    PendingIdentifierInfos[II].append(DeclIDs.begin(), DeclIDs.end());
    return;
  }

  for (unsigned I = 0, N = DeclIDs.size(); I != N; ++I) {
    if (!SemaObj) {
      // Queue this declaration so that it will be added to the
      // translation unit scope and identifier's declaration chain
      // once a Sema object is known.
      PreloadedDeclIDs.push_back(DeclIDs[I]);
      continue;
    }

    NamedDecl *D = cast<NamedDecl>(GetDecl(DeclIDs[I]));

    // If we're simply supposed to record the declarations, do so now.
    if (Decls) {
      Decls->push_back(D);
      continue;
    }

    // Introduce this declaration into the translation-unit scope
    // and add it to the declaration chain for this identifier, so
    // that (unqualified) name lookup will find it.
    pushExternalDeclIntoScope(D, II);
  }
}

IdentifierInfo *ASTReader::DecodeIdentifierInfo(IdentifierID ID) {
  if (ID == 0)
    return nullptr;

  if (IdentifiersLoaded.empty()) {
    Error("no identifier table in AST file");
    return nullptr;
  }

  ID -= 1;
  if (!IdentifiersLoaded[ID]) {
    GlobalIdentifierMapType::iterator I = GlobalIdentifierMap.find(ID + 1);
    assert(I != GlobalIdentifierMap.end() && "Corrupted global identifier map");
    ModuleFile *M = I->second;
    unsigned Index = ID - M->BaseIdentifierID;
    const char *Str = M->IdentifierTableData + M->IdentifierOffsets[Index];

    // All of the strings in the AST file are preceded by a 16-bit length.
    // Extract that 16-bit length to avoid having to execute strlen().
    // NOTE: 'StrLenPtr' is an 'unsigned char*' so that we load bytes as
    //  unsigned integers.  This is important to avoid integer overflow when
    //  we cast them to 'unsigned'.
    const unsigned char *StrLenPtr = (const unsigned char*) Str - 2;
    unsigned StrLen = (((unsigned) StrLenPtr[0])
                       | (((unsigned) StrLenPtr[1]) << 8)) - 1;
    auto &II = PP.getIdentifierTable().get(StringRef(Str, StrLen));
    IdentifiersLoaded[ID] = &II;
    markIdentifierFromAST(*this,  II);
    if (DeserializationListener)
      DeserializationListener->IdentifierRead(ID + 1, &II);
  }

  return IdentifiersLoaded[ID];
}

IdentifierInfo *ASTReader::getLocalIdentifier(ModuleFile &M, unsigned LocalID) {
  return DecodeIdentifierInfo(getGlobalIdentifierID(M, LocalID));
}

IdentifierID ASTReader::getGlobalIdentifierID(ModuleFile &M, unsigned LocalID) {
  if (LocalID < NUM_PREDEF_IDENT_IDS)
    return LocalID;

  if (!M.ModuleOffsetMap.empty())
    ReadModuleOffsetMap(M);

  ContinuousRangeMap<uint32_t, int, 2>::iterator I
    = M.IdentifierRemap.find(LocalID - NUM_PREDEF_IDENT_IDS);
  assert(I != M.IdentifierRemap.end()
         && "Invalid index into identifier index remap");

  return LocalID + I->second;
}

MacroInfo *ASTReader::getMacro(MacroID ID) {
  if (ID == 0)
    return nullptr;

  if (MacrosLoaded.empty()) {
    Error("no macro table in AST file");
    return nullptr;
  }

  ID -= NUM_PREDEF_MACRO_IDS;
  if (!MacrosLoaded[ID]) {
    GlobalMacroMapType::iterator I
      = GlobalMacroMap.find(ID + NUM_PREDEF_MACRO_IDS);
    assert(I != GlobalMacroMap.end() && "Corrupted global macro map");
    ModuleFile *M = I->second;
    unsigned Index = ID - M->BaseMacroID;
    MacrosLoaded[ID] =
        ReadMacroRecord(*M, M->MacroOffsetsBase + M->MacroOffsets[Index]);

    if (DeserializationListener)
      DeserializationListener->MacroRead(ID + NUM_PREDEF_MACRO_IDS,
                                         MacrosLoaded[ID]);
  }

  return MacrosLoaded[ID];
}

MacroID ASTReader::getGlobalMacroID(ModuleFile &M, unsigned LocalID) {
  if (LocalID < NUM_PREDEF_MACRO_IDS)
    return LocalID;

  if (!M.ModuleOffsetMap.empty())
    ReadModuleOffsetMap(M);

  ContinuousRangeMap<uint32_t, int, 2>::iterator I
    = M.MacroRemap.find(LocalID - NUM_PREDEF_MACRO_IDS);
  assert(I != M.MacroRemap.end() && "Invalid index into macro index remap");

  return LocalID + I->second;
}

serialization::SubmoduleID
ASTReader::getGlobalSubmoduleID(ModuleFile &M, unsigned LocalID) {
  if (LocalID < NUM_PREDEF_SUBMODULE_IDS)
    return LocalID;

  if (!M.ModuleOffsetMap.empty())
    ReadModuleOffsetMap(M);

  ContinuousRangeMap<uint32_t, int, 2>::iterator I
    = M.SubmoduleRemap.find(LocalID - NUM_PREDEF_SUBMODULE_IDS);
  assert(I != M.SubmoduleRemap.end()
         && "Invalid index into submodule index remap");

  return LocalID + I->second;
}

Module *ASTReader::getSubmodule(SubmoduleID GlobalID) {
  if (GlobalID < NUM_PREDEF_SUBMODULE_IDS) {
    assert(GlobalID == 0 && "Unhandled global submodule ID");
    return nullptr;
  }

  if (GlobalID > SubmodulesLoaded.size()) {
    Error("submodule ID out of range in AST file");
    return nullptr;
  }

  return SubmodulesLoaded[GlobalID - NUM_PREDEF_SUBMODULE_IDS];
}

Module *ASTReader::getModule(unsigned ID) {
  return getSubmodule(ID);
}

ModuleFile *ASTReader::getLocalModuleFile(ModuleFile &F, unsigned ID) {
  if (ID & 1) {
    // It's a module, look it up by submodule ID.
    auto I = GlobalSubmoduleMap.find(getGlobalSubmoduleID(F, ID >> 1));
    return I == GlobalSubmoduleMap.end() ? nullptr : I->second;
  } else {
    // It's a prefix (preamble, PCH, ...). Look it up by index.
    unsigned IndexFromEnd = ID >> 1;
    assert(IndexFromEnd && "got reference to unknown module file");
    return getModuleManager().pch_modules().end()[-IndexFromEnd];
  }
}

unsigned ASTReader::getModuleFileID(ModuleFile *F) {
  if (!F)
    return 1;

  // For a file representing a module, use the submodule ID of the top-level
  // module as the file ID. For any other kind of file, the number of such
  // files loaded beforehand will be the same on reload.
  // FIXME: Is this true even if we have an explicit module file and a PCH?
  if (F->isModule())
    return ((F->BaseSubmoduleID + NUM_PREDEF_SUBMODULE_IDS) << 1) | 1;

  auto PCHModules = getModuleManager().pch_modules();
  auto I = llvm::find(PCHModules, F);
  assert(I != PCHModules.end() && "emitting reference to unknown file");
  return (I - PCHModules.end()) << 1;
}

llvm::Optional<ASTSourceDescriptor>
ASTReader::getSourceDescriptor(unsigned ID) {
  if (Module *M = getSubmodule(ID))
    return ASTSourceDescriptor(*M);

  // If there is only a single PCH, return it instead.
  // Chained PCH are not supported.
  const auto &PCHChain = ModuleMgr.pch_modules();
  if (std::distance(std::begin(PCHChain), std::end(PCHChain))) {
    ModuleFile &MF = ModuleMgr.getPrimaryModule();
    StringRef ModuleName = llvm::sys::path::filename(MF.OriginalSourceFileName);
    StringRef FileName = llvm::sys::path::filename(MF.FileName);
    return ASTSourceDescriptor(ModuleName, MF.OriginalDir, FileName,
                               MF.Signature);
  }
  return None;
}

ExternalASTSource::ExtKind ASTReader::hasExternalDefinitions(const Decl *FD) {
  auto I = DefinitionSource.find(FD);
  if (I == DefinitionSource.end())
    return EK_ReplyHazy;
  return I->second ? EK_Never : EK_Always;
}

Selector ASTReader::getLocalSelector(ModuleFile &M, unsigned LocalID) {
  return DecodeSelector(getGlobalSelectorID(M, LocalID));
}

Selector ASTReader::DecodeSelector(serialization::SelectorID ID) {
  if (ID == 0)
    return Selector();

  if (ID > SelectorsLoaded.size()) {
    Error("selector ID out of range in AST file");
    return Selector();
  }

  if (SelectorsLoaded[ID - 1].getAsOpaquePtr() == nullptr) {
    // Load this selector from the selector table.
    GlobalSelectorMapType::iterator I = GlobalSelectorMap.find(ID);
    assert(I != GlobalSelectorMap.end() && "Corrupted global selector map");
    ModuleFile &M = *I->second;
    ASTSelectorLookupTrait Trait(*this, M);
    unsigned Idx = ID - M.BaseSelectorID - NUM_PREDEF_SELECTOR_IDS;
    SelectorsLoaded[ID - 1] =
      Trait.ReadKey(M.SelectorLookupTableData + M.SelectorOffsets[Idx], 0);
    if (DeserializationListener)
      DeserializationListener->SelectorRead(ID, SelectorsLoaded[ID - 1]);
  }

  return SelectorsLoaded[ID - 1];
}

Selector ASTReader::GetExternalSelector(serialization::SelectorID ID) {
  return DecodeSelector(ID);
}

uint32_t ASTReader::GetNumExternalSelectors() {
  // ID 0 (the null selector) is considered an external selector.
  return getTotalNumSelectors() + 1;
}

serialization::SelectorID
ASTReader::getGlobalSelectorID(ModuleFile &M, unsigned LocalID) const {
  if (LocalID < NUM_PREDEF_SELECTOR_IDS)
    return LocalID;

  if (!M.ModuleOffsetMap.empty())
    ReadModuleOffsetMap(M);

  ContinuousRangeMap<uint32_t, int, 2>::iterator I
    = M.SelectorRemap.find(LocalID - NUM_PREDEF_SELECTOR_IDS);
  assert(I != M.SelectorRemap.end()
         && "Invalid index into selector index remap");

  return LocalID + I->second;
}

DeclarationNameLoc
ASTRecordReader::readDeclarationNameLoc(DeclarationName Name) {
  DeclarationNameLoc DNLoc;
  switch (Name.getNameKind()) {
  case DeclarationName::CXXConstructorName:
  case DeclarationName::CXXDestructorName:
  case DeclarationName::CXXConversionFunctionName:
    DNLoc.NamedType.TInfo = readTypeSourceInfo();
    break;

  case DeclarationName::CXXOperatorName:
    DNLoc.CXXOperatorName.BeginOpNameLoc
      = readSourceLocation().getRawEncoding();
    DNLoc.CXXOperatorName.EndOpNameLoc
      = readSourceLocation().getRawEncoding();
    break;

  case DeclarationName::CXXLiteralOperatorName:
    DNLoc.CXXLiteralOperatorName.OpNameLoc
      = readSourceLocation().getRawEncoding();
    break;

  case DeclarationName::Identifier:
  case DeclarationName::ObjCZeroArgSelector:
  case DeclarationName::ObjCOneArgSelector:
  case DeclarationName::ObjCMultiArgSelector:
  case DeclarationName::CXXUsingDirective:
  case DeclarationName::CXXDeductionGuideName:
    break;
  }
  return DNLoc;
}

DeclarationNameInfo ASTRecordReader::readDeclarationNameInfo() {
  DeclarationNameInfo NameInfo;
  NameInfo.setName(readDeclarationName());
  NameInfo.setLoc(readSourceLocation());
  NameInfo.setInfo(readDeclarationNameLoc(NameInfo.getName()));
  return NameInfo;
}

void ASTRecordReader::readQualifierInfo(QualifierInfo &Info) {
  Info.QualifierLoc = readNestedNameSpecifierLoc();
  unsigned NumTPLists = readInt();
  Info.NumTemplParamLists = NumTPLists;
  if (NumTPLists) {
    Info.TemplParamLists =
        new (getContext()) TemplateParameterList *[NumTPLists];
    for (unsigned i = 0; i != NumTPLists; ++i)
      Info.TemplParamLists[i] = readTemplateParameterList();
  }
}

TemplateParameterList *
ASTRecordReader::readTemplateParameterList() {
  SourceLocation TemplateLoc = readSourceLocation();
  SourceLocation LAngleLoc = readSourceLocation();
  SourceLocation RAngleLoc = readSourceLocation();

  unsigned NumParams = readInt();
  SmallVector<NamedDecl *, 16> Params;
  Params.reserve(NumParams);
  while (NumParams--)
    Params.push_back(readDeclAs<NamedDecl>());

  bool HasRequiresClause = readBool();
  Expr *RequiresClause = HasRequiresClause ? readExpr() : nullptr;

  TemplateParameterList *TemplateParams = TemplateParameterList::Create(
      getContext(), TemplateLoc, LAngleLoc, Params, RAngleLoc, RequiresClause);
  return TemplateParams;
}

void ASTRecordReader::readTemplateArgumentList(
                        SmallVectorImpl<TemplateArgument> &TemplArgs,
                        bool Canonicalize) {
  unsigned NumTemplateArgs = readInt();
  TemplArgs.reserve(NumTemplateArgs);
  while (NumTemplateArgs--)
    TemplArgs.push_back(readTemplateArgument(Canonicalize));
}

/// Read a UnresolvedSet structure.
void ASTRecordReader::readUnresolvedSet(LazyASTUnresolvedSet &Set) {
  unsigned NumDecls = readInt();
  Set.reserve(getContext(), NumDecls);
  while (NumDecls--) {
    DeclID ID = readDeclID();
    AccessSpecifier AS = (AccessSpecifier) readInt();
    Set.addLazyDecl(getContext(), ID, AS);
  }
}

CXXBaseSpecifier
ASTRecordReader::readCXXBaseSpecifier() {
  bool isVirtual = readBool();
  bool isBaseOfClass = readBool();
  AccessSpecifier AS = static_cast<AccessSpecifier>(readInt());
  bool inheritConstructors = readBool();
  TypeSourceInfo *TInfo = readTypeSourceInfo();
  SourceRange Range = readSourceRange();
  SourceLocation EllipsisLoc = readSourceLocation();
  CXXBaseSpecifier Result(Range, isVirtual, isBaseOfClass, AS, TInfo,
                          EllipsisLoc);
  Result.setInheritConstructors(inheritConstructors);
  return Result;
}

CXXCtorInitializer **
ASTRecordReader::readCXXCtorInitializers() {
  ASTContext &Context = getContext();
  unsigned NumInitializers = readInt();
  assert(NumInitializers && "wrote ctor initializers but have no inits");
  auto **CtorInitializers = new (Context) CXXCtorInitializer*[NumInitializers];
  for (unsigned i = 0; i != NumInitializers; ++i) {
    TypeSourceInfo *TInfo = nullptr;
    bool IsBaseVirtual = false;
    FieldDecl *Member = nullptr;
    IndirectFieldDecl *IndirectMember = nullptr;

    CtorInitializerType Type = (CtorInitializerType) readInt();
    switch (Type) {
    case CTOR_INITIALIZER_BASE:
      TInfo = readTypeSourceInfo();
      IsBaseVirtual = readBool();
      break;

    case CTOR_INITIALIZER_DELEGATING:
      TInfo = readTypeSourceInfo();
      break;

     case CTOR_INITIALIZER_MEMBER:
      Member = readDeclAs<FieldDecl>();
      break;

     case CTOR_INITIALIZER_INDIRECT_MEMBER:
      IndirectMember = readDeclAs<IndirectFieldDecl>();
      break;
    }

    SourceLocation MemberOrEllipsisLoc = readSourceLocation();
    Expr *Init = readExpr();
    SourceLocation LParenLoc = readSourceLocation();
    SourceLocation RParenLoc = readSourceLocation();

    CXXCtorInitializer *BOMInit;
    if (Type == CTOR_INITIALIZER_BASE)
      BOMInit = new (Context)
          CXXCtorInitializer(Context, TInfo, IsBaseVirtual, LParenLoc, Init,
                             RParenLoc, MemberOrEllipsisLoc);
    else if (Type == CTOR_INITIALIZER_DELEGATING)
      BOMInit = new (Context)
          CXXCtorInitializer(Context, TInfo, LParenLoc, Init, RParenLoc);
    else if (Member)
      BOMInit = new (Context)
          CXXCtorInitializer(Context, Member, MemberOrEllipsisLoc, LParenLoc,
                             Init, RParenLoc);
    else
      BOMInit = new (Context)
          CXXCtorInitializer(Context, IndirectMember, MemberOrEllipsisLoc,
                             LParenLoc, Init, RParenLoc);

    if (/*IsWritten*/readBool()) {
      unsigned SourceOrder = readInt();
      BOMInit->setSourceOrder(SourceOrder);
    }

    CtorInitializers[i] = BOMInit;
  }

  return CtorInitializers;
}

NestedNameSpecifierLoc
ASTRecordReader::readNestedNameSpecifierLoc() {
  ASTContext &Context = getContext();
  unsigned N = readInt();
  NestedNameSpecifierLocBuilder Builder;
  for (unsigned I = 0; I != N; ++I) {
    auto Kind = readNestedNameSpecifierKind();
    switch (Kind) {
    case NestedNameSpecifier::Identifier: {
      IdentifierInfo *II = readIdentifier();
      SourceRange Range = readSourceRange();
      Builder.Extend(Context, II, Range.getBegin(), Range.getEnd());
      break;
    }

    case NestedNameSpecifier::Namespace: {
      NamespaceDecl *NS = readDeclAs<NamespaceDecl>();
      SourceRange Range = readSourceRange();
      Builder.Extend(Context, NS, Range.getBegin(), Range.getEnd());
      break;
    }

    case NestedNameSpecifier::NamespaceAlias: {
      NamespaceAliasDecl *Alias = readDeclAs<NamespaceAliasDecl>();
      SourceRange Range = readSourceRange();
      Builder.Extend(Context, Alias, Range.getBegin(), Range.getEnd());
      break;
    }

    case NestedNameSpecifier::TypeSpec:
    case NestedNameSpecifier::TypeSpecWithTemplate: {
      bool Template = readBool();
      TypeSourceInfo *T = readTypeSourceInfo();
      if (!T)
        return NestedNameSpecifierLoc();
      SourceLocation ColonColonLoc = readSourceLocation();

      // FIXME: 'template' keyword location not saved anywhere, so we fake it.
      Builder.Extend(Context,
                     Template? T->getTypeLoc().getBeginLoc() : SourceLocation(),
                     T->getTypeLoc(), ColonColonLoc);
      break;
    }

    case NestedNameSpecifier::Global: {
      SourceLocation ColonColonLoc = readSourceLocation();
      Builder.MakeGlobal(Context, ColonColonLoc);
      break;
    }

    case NestedNameSpecifier::Super: {
      CXXRecordDecl *RD = readDeclAs<CXXRecordDecl>();
      SourceRange Range = readSourceRange();
      Builder.MakeSuper(Context, RD, Range.getBegin(), Range.getEnd());
      break;
    }
    }
  }

  return Builder.getWithLocInContext(Context);
}

SourceRange
ASTReader::ReadSourceRange(ModuleFile &F, const RecordData &Record,
                           unsigned &Idx) {
  SourceLocation beg = ReadSourceLocation(F, Record, Idx);
  SourceLocation end = ReadSourceLocation(F, Record, Idx);
  return SourceRange(beg, end);
}

static FixedPointSemantics
ReadFixedPointSemantics(const SmallVectorImpl<uint64_t> &Record,
                        unsigned &Idx) {
  unsigned Width = Record[Idx++];
  unsigned Scale = Record[Idx++];
  uint64_t Tmp = Record[Idx++];
  bool IsSigned = Tmp & 0x1;
  bool IsSaturated = Tmp & 0x2;
  bool HasUnsignedPadding = Tmp & 0x4;
  return FixedPointSemantics(Width, Scale, IsSigned, IsSaturated,
                             HasUnsignedPadding);
}

static const llvm::fltSemantics &
readAPFloatSemantics(ASTRecordReader &reader) {
  return llvm::APFloatBase::EnumToSemantics(
    static_cast<llvm::APFloatBase::Semantics>(reader.readInt()));
}

APValue ASTRecordReader::readAPValue() {
  unsigned Kind = readInt();
  switch ((APValue::ValueKind) Kind) {
  case APValue::None:
    return APValue();
  case APValue::Indeterminate:
    return APValue::IndeterminateValue();
  case APValue::Int:
    return APValue(readAPSInt());
  case APValue::Float: {
    const llvm::fltSemantics &FloatSema = readAPFloatSemantics(*this);
    return APValue(readAPFloat(FloatSema));
  }
  case APValue::FixedPoint: {
    FixedPointSemantics FPSema = ReadFixedPointSemantics(Record, Idx);
    return APValue(APFixedPoint(readAPInt(), FPSema));
  }
  case APValue::ComplexInt: {
    llvm::APSInt First = readAPSInt();
    return APValue(std::move(First), readAPSInt());
  }
  case APValue::ComplexFloat: {
    const llvm::fltSemantics &FloatSema1 = readAPFloatSemantics(*this);
    llvm::APFloat First = readAPFloat(FloatSema1);
    const llvm::fltSemantics &FloatSema2 = readAPFloatSemantics(*this);
    return APValue(std::move(First), readAPFloat(FloatSema2));
  }
  case APValue::LValue:
  case APValue::Vector:
  case APValue::Array:
  case APValue::Struct:
  case APValue::Union:
  case APValue::MemberPointer:
  case APValue::AddrLabelDiff:
    // TODO : Handle all these APValue::ValueKind.
    return APValue();
  }
  llvm_unreachable("Invalid APValue::ValueKind");
}

/// Read a floating-point value
llvm::APFloat ASTRecordReader::readAPFloat(const llvm::fltSemantics &Sem) {
  return llvm::APFloat(Sem, readAPInt());
}

// Read a string
std::string ASTReader::ReadString(const RecordData &Record, unsigned &Idx) {
  unsigned Len = Record[Idx++];
  std::string Result(Record.data() + Idx, Record.data() + Idx + Len);
  Idx += Len;
  return Result;
}

std::string ASTReader::ReadPath(ModuleFile &F, const RecordData &Record,
                                unsigned &Idx) {
  std::string Filename = ReadString(Record, Idx);
  ResolveImportedPath(F, Filename);
  return Filename;
}

std::string ASTReader::ReadPath(StringRef BaseDirectory,
                                const RecordData &Record, unsigned &Idx) {
  std::string Filename = ReadString(Record, Idx);
  if (!BaseDirectory.empty())
    ResolveImportedPath(Filename, BaseDirectory);
  return Filename;
}

VersionTuple ASTReader::ReadVersionTuple(const RecordData &Record,
                                         unsigned &Idx) {
  unsigned Major = Record[Idx++];
  unsigned Minor = Record[Idx++];
  unsigned Subminor = Record[Idx++];
  if (Minor == 0)
    return VersionTuple(Major);
  if (Subminor == 0)
    return VersionTuple(Major, Minor - 1);
  return VersionTuple(Major, Minor - 1, Subminor - 1);
}

CXXTemporary *ASTReader::ReadCXXTemporary(ModuleFile &F,
                                          const RecordData &Record,
                                          unsigned &Idx) {
  CXXDestructorDecl *Decl = ReadDeclAs<CXXDestructorDecl>(F, Record, Idx);
  return CXXTemporary::Create(getContext(), Decl);
}

DiagnosticBuilder ASTReader::Diag(unsigned DiagID) const {
  return Diag(CurrentImportLoc, DiagID);
}

DiagnosticBuilder ASTReader::Diag(SourceLocation Loc, unsigned DiagID) const {
  return Diags.Report(Loc, DiagID);
}

/// Retrieve the identifier table associated with the
/// preprocessor.
IdentifierTable &ASTReader::getIdentifierTable() {
  return PP.getIdentifierTable();
}

/// Record that the given ID maps to the given switch-case
/// statement.
void ASTReader::RecordSwitchCaseID(SwitchCase *SC, unsigned ID) {
  assert((*CurrSwitchCaseStmts)[ID] == nullptr &&
         "Already have a SwitchCase with this ID");
  (*CurrSwitchCaseStmts)[ID] = SC;
}

/// Retrieve the switch-case statement with the given ID.
SwitchCase *ASTReader::getSwitchCaseWithID(unsigned ID) {
  assert((*CurrSwitchCaseStmts)[ID] != nullptr && "No SwitchCase with this ID");
  return (*CurrSwitchCaseStmts)[ID];
}

void ASTReader::ClearSwitchCaseIDs() {
  CurrSwitchCaseStmts->clear();
}

void ASTReader::ReadComments() {
  ASTContext &Context = getContext();
  std::vector<RawComment *> Comments;
  for (SmallVectorImpl<std::pair<BitstreamCursor,
                                 serialization::ModuleFile *>>::iterator
       I = CommentsCursors.begin(),
       E = CommentsCursors.end();
       I != E; ++I) {
    Comments.clear();
    BitstreamCursor &Cursor = I->first;
    serialization::ModuleFile &F = *I->second;
    SavedStreamPosition SavedPosition(Cursor);

    RecordData Record;
    while (true) {
      Expected<llvm::BitstreamEntry> MaybeEntry =
          Cursor.advanceSkippingSubblocks(
              BitstreamCursor::AF_DontPopBlockAtEnd);
      if (!MaybeEntry) {
        Error(MaybeEntry.takeError());
        return;
      }
      llvm::BitstreamEntry Entry = MaybeEntry.get();

      switch (Entry.Kind) {
      case llvm::BitstreamEntry::SubBlock: // Handled for us already.
      case llvm::BitstreamEntry::Error:
        Error("malformed block record in AST file");
        return;
      case llvm::BitstreamEntry::EndBlock:
        goto NextCursor;
      case llvm::BitstreamEntry::Record:
        // The interesting case.
        break;
      }

      // Read a record.
      Record.clear();
      Expected<unsigned> MaybeComment = Cursor.readRecord(Entry.ID, Record);
      if (!MaybeComment) {
        Error(MaybeComment.takeError());
        return;
      }
      switch ((CommentRecordTypes)MaybeComment.get()) {
      case COMMENTS_RAW_COMMENT: {
        unsigned Idx = 0;
        SourceRange SR = ReadSourceRange(F, Record, Idx);
        RawComment::CommentKind Kind =
            (RawComment::CommentKind) Record[Idx++];
        bool IsTrailingComment = Record[Idx++];
        bool IsAlmostTrailingComment = Record[Idx++];
        Comments.push_back(new (Context) RawComment(
            SR, Kind, IsTrailingComment, IsAlmostTrailingComment));
        break;
      }
      }
    }
  NextCursor:
    llvm::DenseMap<FileID, std::map<unsigned, RawComment *>>
        FileToOffsetToComment;
    for (RawComment *C : Comments) {
      SourceLocation CommentLoc = C->getBeginLoc();
      if (CommentLoc.isValid()) {
        std::pair<FileID, unsigned> Loc =
            SourceMgr.getDecomposedLoc(CommentLoc);
        if (Loc.first.isValid())
          Context.Comments.OrderedComments[Loc.first].emplace(Loc.second, C);
      }
    }
  }
}

void ASTReader::visitInputFiles(serialization::ModuleFile &MF,
                                bool IncludeSystem, bool Complain,
                    llvm::function_ref<void(const serialization::InputFile &IF,
                                            bool isSystem)> Visitor) {
  unsigned NumUserInputs = MF.NumUserInputFiles;
  unsigned NumInputs = MF.InputFilesLoaded.size();
  assert(NumUserInputs <= NumInputs);
  unsigned N = IncludeSystem ? NumInputs : NumUserInputs;
  for (unsigned I = 0; I < N; ++I) {
    bool IsSystem = I >= NumUserInputs;
    InputFile IF = getInputFile(MF, I+1, Complain);
    Visitor(IF, IsSystem);
  }
}

void ASTReader::visitTopLevelModuleMaps(
    serialization::ModuleFile &MF,
    llvm::function_ref<void(const FileEntry *FE)> Visitor) {
  unsigned NumInputs = MF.InputFilesLoaded.size();
  for (unsigned I = 0; I < NumInputs; ++I) {
    InputFileInfo IFI = readInputFileInfo(MF, I + 1);
    if (IFI.TopLevelModuleMap)
      // FIXME: This unnecessarily re-reads the InputFileInfo.
      if (auto *FE = getInputFile(MF, I + 1).getFile())
        Visitor(FE);
  }
}

std::string ASTReader::getOwningModuleNameForDiagnostic(const Decl *D) {
  // If we know the owning module, use it.
  if (Module *M = D->getImportedOwningModule())
    return M->getFullModuleName();

  // Otherwise, use the name of the top-level module the decl is within.
  if (ModuleFile *M = getOwningModuleFile(D))
    return M->ModuleName;

  // Not from a module.
  return {};
}

void ASTReader::finishPendingActions() {
  while (!PendingIdentifierInfos.empty() || !PendingFunctionTypes.empty() ||
         !PendingIncompleteDeclChains.empty() || !PendingDeclChains.empty() ||
         !PendingMacroIDs.empty() || !PendingDeclContextInfos.empty() ||
         !PendingUpdateRecords.empty()) {
    // If any identifiers with corresponding top-level declarations have
    // been loaded, load those declarations now.
    using TopLevelDeclsMap =
        llvm::DenseMap<IdentifierInfo *, SmallVector<Decl *, 2>>;
    TopLevelDeclsMap TopLevelDecls;

    while (!PendingIdentifierInfos.empty()) {
      IdentifierInfo *II = PendingIdentifierInfos.back().first;
      SmallVector<uint32_t, 4> DeclIDs =
          std::move(PendingIdentifierInfos.back().second);
      PendingIdentifierInfos.pop_back();

      SetGloballyVisibleDecls(II, DeclIDs, &TopLevelDecls[II]);
    }

    // Load each function type that we deferred loading because it was a
    // deduced type that might refer to a local type declared within itself.
    for (unsigned I = 0; I != PendingFunctionTypes.size(); ++I) {
      auto *FD = PendingFunctionTypes[I].first;
      FD->setType(GetType(PendingFunctionTypes[I].second));

      // If we gave a function a deduced return type, remember that we need to
      // propagate that along the redeclaration chain.
      auto *DT = FD->getReturnType()->getContainedDeducedType();
      if (DT && DT->isDeduced())
        PendingDeducedTypeUpdates.insert(
            {FD->getCanonicalDecl(), FD->getReturnType()});
    }
    PendingFunctionTypes.clear();

    // For each decl chain that we wanted to complete while deserializing, mark
    // it as "still needs to be completed".
    for (unsigned I = 0; I != PendingIncompleteDeclChains.size(); ++I) {
      markIncompleteDeclChain(PendingIncompleteDeclChains[I]);
    }
    PendingIncompleteDeclChains.clear();

    // Load pending declaration chains.
    for (unsigned I = 0; I != PendingDeclChains.size(); ++I)
      loadPendingDeclChain(PendingDeclChains[I].first,
                           PendingDeclChains[I].second);
    PendingDeclChains.clear();

    // Make the most recent of the top-level declarations visible.
    for (TopLevelDeclsMap::iterator TLD = TopLevelDecls.begin(),
           TLDEnd = TopLevelDecls.end(); TLD != TLDEnd; ++TLD) {
      IdentifierInfo *II = TLD->first;
      for (unsigned I = 0, N = TLD->second.size(); I != N; ++I) {
        pushExternalDeclIntoScope(cast<NamedDecl>(TLD->second[I]), II);
      }
    }

    // Load any pending macro definitions.
    for (unsigned I = 0; I != PendingMacroIDs.size(); ++I) {
      IdentifierInfo *II = PendingMacroIDs.begin()[I].first;
      SmallVector<PendingMacroInfo, 2> GlobalIDs;
      GlobalIDs.swap(PendingMacroIDs.begin()[I].second);
      // Initialize the macro history from chained-PCHs ahead of module imports.
      for (unsigned IDIdx = 0, NumIDs = GlobalIDs.size(); IDIdx != NumIDs;
           ++IDIdx) {
        const PendingMacroInfo &Info = GlobalIDs[IDIdx];
        if (!Info.M->isModule())
          resolvePendingMacro(II, Info);
      }
      // Handle module imports.
      for (unsigned IDIdx = 0, NumIDs = GlobalIDs.size(); IDIdx != NumIDs;
           ++IDIdx) {
        const PendingMacroInfo &Info = GlobalIDs[IDIdx];
        if (Info.M->isModule())
          resolvePendingMacro(II, Info);
      }
    }
    PendingMacroIDs.clear();

    // Wire up the DeclContexts for Decls that we delayed setting until
    // recursive loading is completed.
    while (!PendingDeclContextInfos.empty()) {
      PendingDeclContextInfo Info = PendingDeclContextInfos.front();
      PendingDeclContextInfos.pop_front();
      DeclContext *SemaDC = cast<DeclContext>(GetDecl(Info.SemaDC));
      DeclContext *LexicalDC = cast<DeclContext>(GetDecl(Info.LexicalDC));
      Info.D->setDeclContextsImpl(SemaDC, LexicalDC, getContext());
    }

    // Perform any pending declaration updates.
    while (!PendingUpdateRecords.empty()) {
      auto Update = PendingUpdateRecords.pop_back_val();
      ReadingKindTracker ReadingKind(Read_Decl, *this);
      loadDeclUpdateRecords(Update);
    }
  }

  // At this point, all update records for loaded decls are in place, so any
  // fake class definitions should have become real.
  assert(PendingFakeDefinitionData.empty() &&
         "faked up a class definition but never saw the real one");

  // If we deserialized any C++ or Objective-C class definitions, any
  // Objective-C protocol definitions, or any redeclarable templates, make sure
  // that all redeclarations point to the definitions. Note that this can only
  // happen now, after the redeclaration chains have been fully wired.
  for (Decl *D : PendingDefinitions) {
    if (TagDecl *TD = dyn_cast<TagDecl>(D)) {
      if (const TagType *TagT = dyn_cast<TagType>(TD->getTypeForDecl())) {
        // Make sure that the TagType points at the definition.
        const_cast<TagType*>(TagT)->decl = TD;
      }

      if (auto RD = dyn_cast<CXXRecordDecl>(D)) {
        for (auto *R = getMostRecentExistingDecl(RD); R;
             R = R->getPreviousDecl()) {
          assert((R == D) ==
                     cast<CXXRecordDecl>(R)->isThisDeclarationADefinition() &&
                 "declaration thinks it's the definition but it isn't");
          cast<CXXRecordDecl>(R)->DefinitionData = RD->DefinitionData;
        }
      }

      continue;
    }

    if (auto ID = dyn_cast<ObjCInterfaceDecl>(D)) {
      // Make sure that the ObjCInterfaceType points at the definition.
      const_cast<ObjCInterfaceType *>(cast<ObjCInterfaceType>(ID->TypeForDecl))
        ->Decl = ID;

      for (auto *R = getMostRecentExistingDecl(ID); R; R = R->getPreviousDecl())
        cast<ObjCInterfaceDecl>(R)->Data = ID->Data;

      continue;
    }

    if (auto PD = dyn_cast<ObjCProtocolDecl>(D)) {
      for (auto *R = getMostRecentExistingDecl(PD); R; R = R->getPreviousDecl())
        cast<ObjCProtocolDecl>(R)->Data = PD->Data;

      continue;
    }

    auto RTD = cast<RedeclarableTemplateDecl>(D)->getCanonicalDecl();
    for (auto *R = getMostRecentExistingDecl(RTD); R; R = R->getPreviousDecl())
      cast<RedeclarableTemplateDecl>(R)->Common = RTD->Common;
  }
  PendingDefinitions.clear();

  // Load the bodies of any functions or methods we've encountered. We do
  // this now (delayed) so that we can be sure that the declaration chains
  // have been fully wired up (hasBody relies on this).
  // FIXME: We shouldn't require complete redeclaration chains here.
  for (PendingBodiesMap::iterator PB = PendingBodies.begin(),
                               PBEnd = PendingBodies.end();
       PB != PBEnd; ++PB) {
    if (FunctionDecl *FD = dyn_cast<FunctionDecl>(PB->first)) {
      // For a function defined inline within a class template, force the
      // canonical definition to be the one inside the canonical definition of
      // the template. This ensures that we instantiate from a correct view
      // of the template.
      //
      // Sadly we can't do this more generally: we can't be sure that all
      // copies of an arbitrary class definition will have the same members
      // defined (eg, some member functions may not be instantiated, and some
      // special members may or may not have been implicitly defined).
      if (auto *RD = dyn_cast<CXXRecordDecl>(FD->getLexicalParent()))
        if (RD->isDependentContext() && !RD->isThisDeclarationADefinition())
          continue;

      // FIXME: Check for =delete/=default?
      // FIXME: Complain about ODR violations here?
      const FunctionDecl *Defn = nullptr;
      if (!getContext().getLangOpts().Modules || !FD->hasBody(Defn)) {
        FD->setLazyBody(PB->second);
      } else {
        auto *NonConstDefn = const_cast<FunctionDecl*>(Defn);
        mergeDefinitionVisibility(NonConstDefn, FD);

        if (!FD->isLateTemplateParsed() &&
            !NonConstDefn->isLateTemplateParsed() &&
            FD->getODRHash() != NonConstDefn->getODRHash()) {
          if (!isa<CXXMethodDecl>(FD)) {
            PendingFunctionOdrMergeFailures[FD].push_back(NonConstDefn);
          } else if (FD->getLexicalParent()->isFileContext() &&
                     NonConstDefn->getLexicalParent()->isFileContext()) {
            // Only diagnose out-of-line method definitions.  If they are
            // in class definitions, then an error will be generated when
            // processing the class bodies.
            PendingFunctionOdrMergeFailures[FD].push_back(NonConstDefn);
          }
        }
      }
      continue;
    }

    ObjCMethodDecl *MD = cast<ObjCMethodDecl>(PB->first);
    if (!getContext().getLangOpts().Modules || !MD->hasBody())
      MD->setLazyBody(PB->second);
  }
  PendingBodies.clear();

  // Do some cleanup.
  for (auto *ND : PendingMergedDefinitionsToDeduplicate)
    getContext().deduplicateMergedDefinitonsFor(ND);
  PendingMergedDefinitionsToDeduplicate.clear();
}

void ASTReader::diagnoseOdrViolations() {
  if (PendingOdrMergeFailures.empty() && PendingOdrMergeChecks.empty() &&
      PendingFunctionOdrMergeFailures.empty() &&
      PendingEnumOdrMergeFailures.empty())
    return;

  // Trigger the import of the full definition of each class that had any
  // odr-merging problems, so we can produce better diagnostics for them.
  // These updates may in turn find and diagnose some ODR failures, so take
  // ownership of the set first.
  auto OdrMergeFailures = std::move(PendingOdrMergeFailures);
  PendingOdrMergeFailures.clear();
  for (auto &Merge : OdrMergeFailures) {
    Merge.first->buildLookup();
    Merge.first->decls_begin();
    Merge.first->bases_begin();
    Merge.first->vbases_begin();
    for (auto &RecordPair : Merge.second) {
      auto *RD = RecordPair.first;
      RD->decls_begin();
      RD->bases_begin();
      RD->vbases_begin();
    }
  }

  // Trigger the import of functions.
  auto FunctionOdrMergeFailures = std::move(PendingFunctionOdrMergeFailures);
  PendingFunctionOdrMergeFailures.clear();
  for (auto &Merge : FunctionOdrMergeFailures) {
    Merge.first->buildLookup();
    Merge.first->decls_begin();
    Merge.first->getBody();
    for (auto &FD : Merge.second) {
      FD->buildLookup();
      FD->decls_begin();
      FD->getBody();
    }
  }

  // Trigger the import of enums.
  auto EnumOdrMergeFailures = std::move(PendingEnumOdrMergeFailures);
  PendingEnumOdrMergeFailures.clear();
  for (auto &Merge : EnumOdrMergeFailures) {
    Merge.first->decls_begin();
    for (auto &Enum : Merge.second) {
      Enum->decls_begin();
    }
  }

  // For each declaration from a merged context, check that the canonical
  // definition of that context also contains a declaration of the same
  // entity.
  //
  // Caution: this loop does things that might invalidate iterators into
  // PendingOdrMergeChecks. Don't turn this into a range-based for loop!
  while (!PendingOdrMergeChecks.empty()) {
    NamedDecl *D = PendingOdrMergeChecks.pop_back_val();

    // FIXME: Skip over implicit declarations for now. This matters for things
    // like implicitly-declared special member functions. This isn't entirely
    // correct; we can end up with multiple unmerged declarations of the same
    // implicit entity.
    if (D->isImplicit())
      continue;

    DeclContext *CanonDef = D->getDeclContext();

    bool Found = false;
    const Decl *DCanon = D->getCanonicalDecl();

    for (auto RI : D->redecls()) {
      if (RI->getLexicalDeclContext() == CanonDef) {
        Found = true;
        break;
      }
    }
    if (Found)
      continue;

    // Quick check failed, time to do the slow thing. Note, we can't just
    // look up the name of D in CanonDef here, because the member that is
    // in CanonDef might not be found by name lookup (it might have been
    // replaced by a more recent declaration in the lookup table), and we
    // can't necessarily find it in the redeclaration chain because it might
    // be merely mergeable, not redeclarable.
    llvm::SmallVector<const NamedDecl*, 4> Candidates;
    for (auto *CanonMember : CanonDef->decls()) {
      if (CanonMember->getCanonicalDecl() == DCanon) {
        // This can happen if the declaration is merely mergeable and not
        // actually redeclarable (we looked for redeclarations earlier).
        //
        // FIXME: We should be able to detect this more efficiently, without
        // pulling in all of the members of CanonDef.
        Found = true;
        break;
      }
      if (auto *ND = dyn_cast<NamedDecl>(CanonMember))
        if (ND->getDeclName() == D->getDeclName())
          Candidates.push_back(ND);
    }

    if (!Found) {
      // The AST doesn't like TagDecls becoming invalid after they've been
      // completed. We only really need to mark FieldDecls as invalid here.
      if (!isa<TagDecl>(D))
        D->setInvalidDecl();

      // Ensure we don't accidentally recursively enter deserialization while
      // we're producing our diagnostic.
      Deserializing RecursionGuard(this);

      std::string CanonDefModule =
          getOwningModuleNameForDiagnostic(cast<Decl>(CanonDef));
      Diag(D->getLocation(), diag::err_module_odr_violation_missing_decl)
        << D << getOwningModuleNameForDiagnostic(D)
        << CanonDef << CanonDefModule.empty() << CanonDefModule;

      if (Candidates.empty())
        Diag(cast<Decl>(CanonDef)->getLocation(),
             diag::note_module_odr_violation_no_possible_decls) << D;
      else {
        for (unsigned I = 0, N = Candidates.size(); I != N; ++I)
          Diag(Candidates[I]->getLocation(),
               diag::note_module_odr_violation_possible_decl)
            << Candidates[I];
      }

      DiagnosedOdrMergeFailures.insert(CanonDef);
    }
  }

  if (OdrMergeFailures.empty() && FunctionOdrMergeFailures.empty() &&
      EnumOdrMergeFailures.empty())
    return;

  // Ensure we don't accidentally recursively enter deserialization while
  // we're producing our diagnostics.
  Deserializing RecursionGuard(this);

  // Common code for hashing helpers.
  ODRHash Hash;
  auto ComputeQualTypeODRHash = [&Hash](QualType Ty) {
    Hash.clear();
    Hash.AddQualType(Ty);
    return Hash.CalculateHash();
  };

  auto ComputeODRHash = [&Hash](const Stmt *S) {
    assert(S);
    Hash.clear();
    Hash.AddStmt(S);
    return Hash.CalculateHash();
  };

  auto ComputeSubDeclODRHash = [&Hash](const Decl *D) {
    assert(D);
    Hash.clear();
    Hash.AddSubDecl(D);
    return Hash.CalculateHash();
  };

  auto ComputeTemplateArgumentODRHash = [&Hash](const TemplateArgument &TA) {
    Hash.clear();
    Hash.AddTemplateArgument(TA);
    return Hash.CalculateHash();
  };

  auto ComputeTemplateParameterListODRHash =
      [&Hash](const TemplateParameterList *TPL) {
        assert(TPL);
        Hash.clear();
        Hash.AddTemplateParameterList(TPL);
        return Hash.CalculateHash();
      };

  // Used with err_module_odr_violation_mismatch_decl and
  // note_module_odr_violation_mismatch_decl
  // This list should be the same Decl's as in ODRHash::isDeclToBeProcessed
  enum ODRMismatchDecl {
    EndOfClass,
    PublicSpecifer,
    PrivateSpecifer,
    ProtectedSpecifer,
    StaticAssert,
    Field,
    CXXMethod,
    TypeAlias,
    TypeDef,
    Var,
    Friend,
    FunctionTemplate,
    Other
  };

  // Used with err_module_odr_violation_mismatch_decl_diff and
  // note_module_odr_violation_mismatch_decl_diff
  enum ODRMismatchDeclDifference {
    StaticAssertCondition,
    StaticAssertMessage,
    StaticAssertOnlyMessage,
    FieldName,
    FieldTypeName,
    FieldSingleBitField,
    FieldDifferentWidthBitField,
    FieldSingleMutable,
    FieldSingleInitializer,
    FieldDifferentInitializers,
    MethodName,
    MethodDeleted,
    MethodDefaulted,
    MethodVirtual,
    MethodStatic,
    MethodVolatile,
    MethodConst,
    MethodInline,
    MethodNumberParameters,
    MethodParameterType,
    MethodParameterName,
    MethodParameterSingleDefaultArgument,
    MethodParameterDifferentDefaultArgument,
    MethodNoTemplateArguments,
    MethodDifferentNumberTemplateArguments,
    MethodDifferentTemplateArgument,
    MethodSingleBody,
    MethodDifferentBody,
    TypedefName,
    TypedefType,
    VarName,
    VarType,
    VarSingleInitializer,
    VarDifferentInitializer,
    VarConstexpr,
    FriendTypeFunction,
    FriendType,
    FriendFunction,
    FunctionTemplateDifferentNumberParameters,
    FunctionTemplateParameterDifferentKind,
    FunctionTemplateParameterName,
    FunctionTemplateParameterSingleDefaultArgument,
    FunctionTemplateParameterDifferentDefaultArgument,
    FunctionTemplateParameterDifferentType,
    FunctionTemplatePackParameter,
  };

  // These lambdas have the common portions of the ODR diagnostics.  This
  // has the same return as Diag(), so addition parameters can be passed
  // in with operator<<
  auto ODRDiagDeclError = [this](NamedDecl *FirstRecord, StringRef FirstModule,
                                 SourceLocation Loc, SourceRange Range,
                                 ODRMismatchDeclDifference DiffType) {
    return Diag(Loc, diag::err_module_odr_violation_mismatch_decl_diff)
           << FirstRecord << FirstModule.empty() << FirstModule << Range
           << DiffType;
  };
  auto ODRDiagDeclNote = [this](StringRef SecondModule, SourceLocation Loc,
                                SourceRange Range, ODRMismatchDeclDifference DiffType) {
    return Diag(Loc, diag::note_module_odr_violation_mismatch_decl_diff)
           << SecondModule << Range << DiffType;
  };

  auto ODRDiagField = [this, &ODRDiagDeclError, &ODRDiagDeclNote,
                       &ComputeQualTypeODRHash, &ComputeODRHash](
                          NamedDecl *FirstRecord, StringRef FirstModule,
                          StringRef SecondModule, FieldDecl *FirstField,
                          FieldDecl *SecondField) {
    IdentifierInfo *FirstII = FirstField->getIdentifier();
    IdentifierInfo *SecondII = SecondField->getIdentifier();
    if (FirstII->getName() != SecondII->getName()) {
      ODRDiagDeclError(FirstRecord, FirstModule, FirstField->getLocation(),
                       FirstField->getSourceRange(), FieldName)
          << FirstII;
      ODRDiagDeclNote(SecondModule, SecondField->getLocation(),
                      SecondField->getSourceRange(), FieldName)
          << SecondII;

      return true;
    }

    assert(getContext().hasSameType(FirstField->getType(),
                                    SecondField->getType()));

    QualType FirstType = FirstField->getType();
    QualType SecondType = SecondField->getType();
    if (ComputeQualTypeODRHash(FirstType) !=
        ComputeQualTypeODRHash(SecondType)) {
      ODRDiagDeclError(FirstRecord, FirstModule, FirstField->getLocation(),
                       FirstField->getSourceRange(), FieldTypeName)
          << FirstII << FirstType;
      ODRDiagDeclNote(SecondModule, SecondField->getLocation(),
                      SecondField->getSourceRange(), FieldTypeName)
          << SecondII << SecondType;

      return true;
    }

    const bool IsFirstBitField = FirstField->isBitField();
    const bool IsSecondBitField = SecondField->isBitField();
    if (IsFirstBitField != IsSecondBitField) {
      ODRDiagDeclError(FirstRecord, FirstModule, FirstField->getLocation(),
                       FirstField->getSourceRange(), FieldSingleBitField)
          << FirstII << IsFirstBitField;
      ODRDiagDeclNote(SecondModule, SecondField->getLocation(),
                      SecondField->getSourceRange(), FieldSingleBitField)
          << SecondII << IsSecondBitField;
      return true;
    }

    if (IsFirstBitField && IsSecondBitField) {
      unsigned FirstBitWidthHash =
          ComputeODRHash(FirstField->getBitWidth());
      unsigned SecondBitWidthHash =
          ComputeODRHash(SecondField->getBitWidth());
      if (FirstBitWidthHash != SecondBitWidthHash) {
        ODRDiagDeclError(FirstRecord, FirstModule, FirstField->getLocation(),
                         FirstField->getSourceRange(),
                         FieldDifferentWidthBitField)
            << FirstII << FirstField->getBitWidth()->getSourceRange();
        ODRDiagDeclNote(SecondModule, SecondField->getLocation(),
                        SecondField->getSourceRange(),
                        FieldDifferentWidthBitField)
            << SecondII << SecondField->getBitWidth()->getSourceRange();
        return true;
      }
    }

    if (!PP.getLangOpts().CPlusPlus)
      return false;

    const bool IsFirstMutable = FirstField->isMutable();
    const bool IsSecondMutable = SecondField->isMutable();
    if (IsFirstMutable != IsSecondMutable) {
      ODRDiagDeclError(FirstRecord, FirstModule, FirstField->getLocation(),
                       FirstField->getSourceRange(), FieldSingleMutable)
          << FirstII << IsFirstMutable;
      ODRDiagDeclNote(SecondModule, SecondField->getLocation(),
                      SecondField->getSourceRange(), FieldSingleMutable)
          << SecondII << IsSecondMutable;
      return true;
    }

    const Expr *FirstInitializer = FirstField->getInClassInitializer();
    const Expr *SecondInitializer = SecondField->getInClassInitializer();
    if ((!FirstInitializer && SecondInitializer) ||
        (FirstInitializer && !SecondInitializer)) {
      ODRDiagDeclError(FirstRecord, FirstModule, FirstField->getLocation(),
                       FirstField->getSourceRange(), FieldSingleInitializer)
          << FirstII << (FirstInitializer != nullptr);
      ODRDiagDeclNote(SecondModule, SecondField->getLocation(),
                      SecondField->getSourceRange(), FieldSingleInitializer)
          << SecondII << (SecondInitializer != nullptr);
      return true;
    }

    if (FirstInitializer && SecondInitializer) {
      unsigned FirstInitHash = ComputeODRHash(FirstInitializer);
      unsigned SecondInitHash = ComputeODRHash(SecondInitializer);
      if (FirstInitHash != SecondInitHash) {
        ODRDiagDeclError(FirstRecord, FirstModule, FirstField->getLocation(),
                         FirstField->getSourceRange(),
                         FieldDifferentInitializers)
            << FirstII << FirstInitializer->getSourceRange();
        ODRDiagDeclNote(SecondModule, SecondField->getLocation(),
                        SecondField->getSourceRange(),
                        FieldDifferentInitializers)
            << SecondII << SecondInitializer->getSourceRange();
        return true;
      }
    }

    return false;
  };

  auto ODRDiagTypeDefOrAlias =
      [&ODRDiagDeclError, &ODRDiagDeclNote, &ComputeQualTypeODRHash](
          NamedDecl *FirstRecord, StringRef FirstModule, StringRef SecondModule,
          TypedefNameDecl *FirstTD, TypedefNameDecl *SecondTD,
          bool IsTypeAlias) {
        auto FirstName = FirstTD->getDeclName();
        auto SecondName = SecondTD->getDeclName();
        if (FirstName != SecondName) {
          ODRDiagDeclError(FirstRecord, FirstModule, FirstTD->getLocation(),
                           FirstTD->getSourceRange(), TypedefName)
              << IsTypeAlias << FirstName;
          ODRDiagDeclNote(SecondModule, SecondTD->getLocation(),
                          SecondTD->getSourceRange(), TypedefName)
              << IsTypeAlias << SecondName;
          return true;
        }

        QualType FirstType = FirstTD->getUnderlyingType();
        QualType SecondType = SecondTD->getUnderlyingType();
        if (ComputeQualTypeODRHash(FirstType) !=
            ComputeQualTypeODRHash(SecondType)) {
          ODRDiagDeclError(FirstRecord, FirstModule, FirstTD->getLocation(),
                           FirstTD->getSourceRange(), TypedefType)
              << IsTypeAlias << FirstName << FirstType;
          ODRDiagDeclNote(SecondModule, SecondTD->getLocation(),
                          SecondTD->getSourceRange(), TypedefType)
              << IsTypeAlias << SecondName << SecondType;
          return true;
        }

        return false;
  };

  auto ODRDiagVar = [&ODRDiagDeclError, &ODRDiagDeclNote,
                     &ComputeQualTypeODRHash, &ComputeODRHash,
                     this](NamedDecl *FirstRecord, StringRef FirstModule,
                           StringRef SecondModule, VarDecl *FirstVD,
                           VarDecl *SecondVD) {
    auto FirstName = FirstVD->getDeclName();
    auto SecondName = SecondVD->getDeclName();
    if (FirstName != SecondName) {
      ODRDiagDeclError(FirstRecord, FirstModule, FirstVD->getLocation(),
                       FirstVD->getSourceRange(), VarName)
          << FirstName;
      ODRDiagDeclNote(SecondModule, SecondVD->getLocation(),
                      SecondVD->getSourceRange(), VarName)
          << SecondName;
      return true;
    }

    QualType FirstType = FirstVD->getType();
    QualType SecondType = SecondVD->getType();
    if (ComputeQualTypeODRHash(FirstType) !=
        ComputeQualTypeODRHash(SecondType)) {
      ODRDiagDeclError(FirstRecord, FirstModule, FirstVD->getLocation(),
                       FirstVD->getSourceRange(), VarType)
          << FirstName << FirstType;
      ODRDiagDeclNote(SecondModule, SecondVD->getLocation(),
                      SecondVD->getSourceRange(), VarType)
          << SecondName << SecondType;
      return true;
    }

    if (!PP.getLangOpts().CPlusPlus)
      return false;

    const Expr *FirstInit = FirstVD->getInit();
    const Expr *SecondInit = SecondVD->getInit();
    if ((FirstInit == nullptr) != (SecondInit == nullptr)) {
      ODRDiagDeclError(FirstRecord, FirstModule, FirstVD->getLocation(),
                       FirstVD->getSourceRange(), VarSingleInitializer)
          << FirstName << (FirstInit == nullptr)
          << (FirstInit ? FirstInit->getSourceRange() : SourceRange());
      ODRDiagDeclNote(SecondModule, SecondVD->getLocation(),
                      SecondVD->getSourceRange(), VarSingleInitializer)
          << SecondName << (SecondInit == nullptr)
          << (SecondInit ? SecondInit->getSourceRange() : SourceRange());
      return true;
    }

    if (FirstInit && SecondInit &&
        ComputeODRHash(FirstInit) != ComputeODRHash(SecondInit)) {
      ODRDiagDeclError(FirstRecord, FirstModule, FirstVD->getLocation(),
                       FirstVD->getSourceRange(), VarDifferentInitializer)
          << FirstName << FirstInit->getSourceRange();
      ODRDiagDeclNote(SecondModule, SecondVD->getLocation(),
                      SecondVD->getSourceRange(), VarDifferentInitializer)
          << SecondName << SecondInit->getSourceRange();
      return true;
    }

    const bool FirstIsConstexpr = FirstVD->isConstexpr();
    const bool SecondIsConstexpr = SecondVD->isConstexpr();
    if (FirstIsConstexpr != SecondIsConstexpr) {
      ODRDiagDeclError(FirstRecord, FirstModule, FirstVD->getLocation(),
                       FirstVD->getSourceRange(), VarConstexpr)
          << FirstName << FirstIsConstexpr;
      ODRDiagDeclNote(SecondModule, SecondVD->getLocation(),
                      SecondVD->getSourceRange(), VarConstexpr)
          << SecondName << SecondIsConstexpr;
      return true;
    }
    return false;
  };

  auto DifferenceSelector = [](Decl *D) {
    assert(D && "valid Decl required");
    switch (D->getKind()) {
    default:
      return Other;
    case Decl::AccessSpec:
      switch (D->getAccess()) {
      case AS_public:
        return PublicSpecifer;
      case AS_private:
        return PrivateSpecifer;
      case AS_protected:
        return ProtectedSpecifer;
      case AS_none:
        break;
      }
      llvm_unreachable("Invalid access specifier");
    case Decl::StaticAssert:
      return StaticAssert;
    case Decl::Field:
      return Field;
    case Decl::CXXMethod:
    case Decl::CXXConstructor:
    case Decl::CXXDestructor:
      return CXXMethod;
    case Decl::TypeAlias:
      return TypeAlias;
    case Decl::Typedef:
      return TypeDef;
    case Decl::Var:
      return Var;
    case Decl::Friend:
      return Friend;
    case Decl::FunctionTemplate:
      return FunctionTemplate;
    }
  };

  using DeclHashes = llvm::SmallVector<std::pair<Decl *, unsigned>, 4>;
  auto PopulateHashes = [&ComputeSubDeclODRHash](DeclHashes &Hashes,
                                                 RecordDecl *Record,
                                                 const DeclContext *DC) {
    for (auto *D : Record->decls()) {
      if (!ODRHash::isDeclToBeProcessed(D, DC))
        continue;
      Hashes.emplace_back(D, ComputeSubDeclODRHash(D));
    }
  };

  struct DiffResult {
    Decl *FirstDecl = nullptr, *SecondDecl = nullptr;
    ODRMismatchDecl FirstDiffType = Other, SecondDiffType = Other;
  };

  // If there is a diagnoseable difference, FirstDiffType and
  // SecondDiffType will not be Other and FirstDecl and SecondDecl will be
  // filled in if not EndOfClass.
  auto FindTypeDiffs = [&DifferenceSelector](DeclHashes &FirstHashes,
                                             DeclHashes &SecondHashes) {
    DiffResult DR;
    auto FirstIt = FirstHashes.begin();
    auto SecondIt = SecondHashes.begin();
    while (FirstIt != FirstHashes.end() || SecondIt != SecondHashes.end()) {
      if (FirstIt != FirstHashes.end() && SecondIt != SecondHashes.end() &&
          FirstIt->second == SecondIt->second) {
        ++FirstIt;
        ++SecondIt;
        continue;
      }

      DR.FirstDecl = FirstIt == FirstHashes.end() ? nullptr : FirstIt->first;
      DR.SecondDecl =
          SecondIt == SecondHashes.end() ? nullptr : SecondIt->first;

      DR.FirstDiffType =
          DR.FirstDecl ? DifferenceSelector(DR.FirstDecl) : EndOfClass;
      DR.SecondDiffType =
          DR.SecondDecl ? DifferenceSelector(DR.SecondDecl) : EndOfClass;
      return DR;
    }
    return DR;
  };

  // Use this to diagnose that an unexpected Decl was encountered
  // or no difference was detected. This causes a generic error
  // message to be emitted.
  auto DiagnoseODRUnexpected = [this](DiffResult &DR, NamedDecl *FirstRecord,
                                      StringRef FirstModule,
                                      NamedDecl *SecondRecord,
                                      StringRef SecondModule) {
    Diag(FirstRecord->getLocation(),
         diag::err_module_odr_violation_different_definitions)
        << FirstRecord << FirstModule.empty() << FirstModule;

    if (DR.FirstDecl) {
      Diag(DR.FirstDecl->getLocation(), diag::note_first_module_difference)
          << FirstRecord << DR.FirstDecl->getSourceRange();
    }

    Diag(SecondRecord->getLocation(),
         diag::note_module_odr_violation_different_definitions)
        << SecondModule;

    if (DR.SecondDecl) {
      Diag(DR.SecondDecl->getLocation(), diag::note_second_module_difference)
          << DR.SecondDecl->getSourceRange();
    }
  };

  auto DiagnoseODRMismatch =
      [this](DiffResult &DR, NamedDecl *FirstRecord, StringRef FirstModule,
             NamedDecl *SecondRecord, StringRef SecondModule) {
        SourceLocation FirstLoc;
        SourceRange FirstRange;
        auto *FirstTag = dyn_cast<TagDecl>(FirstRecord);
        if (DR.FirstDiffType == EndOfClass && FirstTag) {
          FirstLoc = FirstTag->getBraceRange().getEnd();
        } else {
          FirstLoc = DR.FirstDecl->getLocation();
          FirstRange = DR.FirstDecl->getSourceRange();
        }
        Diag(FirstLoc, diag::err_module_odr_violation_mismatch_decl)
            << FirstRecord << FirstModule.empty() << FirstModule << FirstRange
            << DR.FirstDiffType;

        SourceLocation SecondLoc;
        SourceRange SecondRange;
        auto *SecondTag = dyn_cast<TagDecl>(SecondRecord);
        if (DR.SecondDiffType == EndOfClass && SecondTag) {
          SecondLoc = SecondTag->getBraceRange().getEnd();
        } else {
          SecondLoc = DR.SecondDecl->getLocation();
          SecondRange = DR.SecondDecl->getSourceRange();
        }
        Diag(SecondLoc, diag::note_module_odr_violation_mismatch_decl)
            << SecondModule << SecondRange << DR.SecondDiffType;
      };

  // Issue any pending ODR-failure diagnostics.
  for (auto &Merge : OdrMergeFailures) {
    // If we've already pointed out a specific problem with this class, don't
    // bother issuing a general "something's different" diagnostic.
    if (!DiagnosedOdrMergeFailures.insert(Merge.first).second)
      continue;

    bool Diagnosed = false;
    CXXRecordDecl *FirstRecord = Merge.first;
    std::string FirstModule = getOwningModuleNameForDiagnostic(FirstRecord);
    for (auto &RecordPair : Merge.second) {
      CXXRecordDecl *SecondRecord = RecordPair.first;
      // Multiple different declarations got merged together; tell the user
      // where they came from.
      if (FirstRecord == SecondRecord)
        continue;

      std::string SecondModule = getOwningModuleNameForDiagnostic(SecondRecord);

      auto *FirstDD = FirstRecord->DefinitionData;
      auto *SecondDD = RecordPair.second;

      assert(FirstDD && SecondDD && "Definitions without DefinitionData");

      // Diagnostics from DefinitionData are emitted here.
      if (FirstDD != SecondDD) {
        enum ODRDefinitionDataDifference {
          NumBases,
          NumVBases,
          BaseType,
          BaseVirtual,
          BaseAccess,
        };
        auto ODRDiagBaseError = [FirstRecord, &FirstModule,
                                 this](SourceLocation Loc, SourceRange Range,
                                       ODRDefinitionDataDifference DiffType) {
          return Diag(Loc, diag::err_module_odr_violation_definition_data)
                 << FirstRecord << FirstModule.empty() << FirstModule << Range
                 << DiffType;
        };
        auto ODRDiagBaseNote = [&SecondModule,
                                this](SourceLocation Loc, SourceRange Range,
                                      ODRDefinitionDataDifference DiffType) {
          return Diag(Loc, diag::note_module_odr_violation_definition_data)
                 << SecondModule << Range << DiffType;
        };

        unsigned FirstNumBases = FirstDD->NumBases;
        unsigned FirstNumVBases = FirstDD->NumVBases;
        unsigned SecondNumBases = SecondDD->NumBases;
        unsigned SecondNumVBases = SecondDD->NumVBases;

        auto GetSourceRange = [](struct CXXRecordDecl::DefinitionData *DD) {
          unsigned NumBases = DD->NumBases;
          if (NumBases == 0) return SourceRange();
          auto bases = DD->bases();
          return SourceRange(bases[0].getBeginLoc(),
                             bases[NumBases - 1].getEndLoc());
        };

        if (FirstNumBases != SecondNumBases) {
          ODRDiagBaseError(FirstRecord->getLocation(), GetSourceRange(FirstDD),
                           NumBases)
              << FirstNumBases;
          ODRDiagBaseNote(SecondRecord->getLocation(), GetSourceRange(SecondDD),
                          NumBases)
              << SecondNumBases;
          Diagnosed = true;
          break;
        }

        if (FirstNumVBases != SecondNumVBases) {
          ODRDiagBaseError(FirstRecord->getLocation(), GetSourceRange(FirstDD),
                           NumVBases)
              << FirstNumVBases;
          ODRDiagBaseNote(SecondRecord->getLocation(), GetSourceRange(SecondDD),
                          NumVBases)
              << SecondNumVBases;
          Diagnosed = true;
          break;
        }

        auto FirstBases = FirstDD->bases();
        auto SecondBases = SecondDD->bases();
        unsigned i = 0;
        for (i = 0; i < FirstNumBases; ++i) {
          auto FirstBase = FirstBases[i];
          auto SecondBase = SecondBases[i];
          if (ComputeQualTypeODRHash(FirstBase.getType()) !=
              ComputeQualTypeODRHash(SecondBase.getType())) {
            ODRDiagBaseError(FirstRecord->getLocation(),
                             FirstBase.getSourceRange(), BaseType)
                << (i + 1) << FirstBase.getType();
            ODRDiagBaseNote(SecondRecord->getLocation(),
                            SecondBase.getSourceRange(), BaseType)
                << (i + 1) << SecondBase.getType();
            break;
          }

          if (FirstBase.isVirtual() != SecondBase.isVirtual()) {
            ODRDiagBaseError(FirstRecord->getLocation(),
                             FirstBase.getSourceRange(), BaseVirtual)
                << (i + 1) << FirstBase.isVirtual() << FirstBase.getType();
            ODRDiagBaseNote(SecondRecord->getLocation(),
                            SecondBase.getSourceRange(), BaseVirtual)
                << (i + 1) << SecondBase.isVirtual() << SecondBase.getType();
            break;
          }

          if (FirstBase.getAccessSpecifierAsWritten() !=
              SecondBase.getAccessSpecifierAsWritten()) {
            ODRDiagBaseError(FirstRecord->getLocation(),
                             FirstBase.getSourceRange(), BaseAccess)
                << (i + 1) << FirstBase.getType()
                << (int)FirstBase.getAccessSpecifierAsWritten();
            ODRDiagBaseNote(SecondRecord->getLocation(),
                            SecondBase.getSourceRange(), BaseAccess)
                << (i + 1) << SecondBase.getType()
                << (int)SecondBase.getAccessSpecifierAsWritten();
            break;
          }
        }

        if (i != FirstNumBases) {
          Diagnosed = true;
          break;
        }
      }

      const ClassTemplateDecl *FirstTemplate =
          FirstRecord->getDescribedClassTemplate();
      const ClassTemplateDecl *SecondTemplate =
          SecondRecord->getDescribedClassTemplate();

      assert(!FirstTemplate == !SecondTemplate &&
             "Both pointers should be null or non-null");

      enum ODRTemplateDifference {
        ParamEmptyName,
        ParamName,
        ParamSingleDefaultArgument,
        ParamDifferentDefaultArgument,
      };

      if (FirstTemplate && SecondTemplate) {
        DeclHashes FirstTemplateHashes;
        DeclHashes SecondTemplateHashes;

        auto PopulateTemplateParameterHashs =
            [&ComputeSubDeclODRHash](DeclHashes &Hashes,
                                     const ClassTemplateDecl *TD) {
              for (auto *D : TD->getTemplateParameters()->asArray()) {
                Hashes.emplace_back(D, ComputeSubDeclODRHash(D));
              }
            };

        PopulateTemplateParameterHashs(FirstTemplateHashes, FirstTemplate);
        PopulateTemplateParameterHashs(SecondTemplateHashes, SecondTemplate);

        assert(FirstTemplateHashes.size() == SecondTemplateHashes.size() &&
               "Number of template parameters should be equal.");

        auto FirstIt = FirstTemplateHashes.begin();
        auto FirstEnd = FirstTemplateHashes.end();
        auto SecondIt = SecondTemplateHashes.begin();
        for (; FirstIt != FirstEnd; ++FirstIt, ++SecondIt) {
          if (FirstIt->second == SecondIt->second)
            continue;

          auto ODRDiagTemplateError = [FirstRecord, &FirstModule, this](
                                          SourceLocation Loc, SourceRange Range,
                                          ODRTemplateDifference DiffType) {
            return Diag(Loc, diag::err_module_odr_violation_template_parameter)
                   << FirstRecord << FirstModule.empty() << FirstModule << Range
                   << DiffType;
          };
          auto ODRDiagTemplateNote = [&SecondModule, this](
                                         SourceLocation Loc, SourceRange Range,
                                         ODRTemplateDifference DiffType) {
            return Diag(Loc, diag::note_module_odr_violation_template_parameter)
                   << SecondModule << Range << DiffType;
          };

          const NamedDecl* FirstDecl = cast<NamedDecl>(FirstIt->first);
          const NamedDecl* SecondDecl = cast<NamedDecl>(SecondIt->first);

          assert(FirstDecl->getKind() == SecondDecl->getKind() &&
                 "Parameter Decl's should be the same kind.");

          DeclarationName FirstName = FirstDecl->getDeclName();
          DeclarationName SecondName = SecondDecl->getDeclName();

          if (FirstName != SecondName) {
            const bool FirstNameEmpty =
                FirstName.isIdentifier() && !FirstName.getAsIdentifierInfo();
            const bool SecondNameEmpty =
                SecondName.isIdentifier() && !SecondName.getAsIdentifierInfo();
            assert((!FirstNameEmpty || !SecondNameEmpty) &&
                   "Both template parameters cannot be unnamed.");
            ODRDiagTemplateError(FirstDecl->getLocation(),
                                 FirstDecl->getSourceRange(),
                                 FirstNameEmpty ? ParamEmptyName : ParamName)
                << FirstName;
            ODRDiagTemplateNote(SecondDecl->getLocation(),
                                SecondDecl->getSourceRange(),
                                SecondNameEmpty ? ParamEmptyName : ParamName)
                << SecondName;
            break;
          }

          switch (FirstDecl->getKind()) {
          default:
            llvm_unreachable("Invalid template parameter type.");
          case Decl::TemplateTypeParm: {
            const auto *FirstParam = cast<TemplateTypeParmDecl>(FirstDecl);
            const auto *SecondParam = cast<TemplateTypeParmDecl>(SecondDecl);
            const bool HasFirstDefaultArgument =
                FirstParam->hasDefaultArgument() &&
                !FirstParam->defaultArgumentWasInherited();
            const bool HasSecondDefaultArgument =
                SecondParam->hasDefaultArgument() &&
                !SecondParam->defaultArgumentWasInherited();

            if (HasFirstDefaultArgument != HasSecondDefaultArgument) {
              ODRDiagTemplateError(FirstDecl->getLocation(),
                                   FirstDecl->getSourceRange(),
                                   ParamSingleDefaultArgument)
                  << HasFirstDefaultArgument;
              ODRDiagTemplateNote(SecondDecl->getLocation(),
                                  SecondDecl->getSourceRange(),
                                  ParamSingleDefaultArgument)
                  << HasSecondDefaultArgument;
              break;
            }

            assert(HasFirstDefaultArgument && HasSecondDefaultArgument &&
                   "Expecting default arguments.");

            ODRDiagTemplateError(FirstDecl->getLocation(),
                                 FirstDecl->getSourceRange(),
                                 ParamDifferentDefaultArgument);
            ODRDiagTemplateNote(SecondDecl->getLocation(),
                                SecondDecl->getSourceRange(),
                                ParamDifferentDefaultArgument);

            break;
          }
          case Decl::NonTypeTemplateParm: {
            const auto *FirstParam = cast<NonTypeTemplateParmDecl>(FirstDecl);
            const auto *SecondParam = cast<NonTypeTemplateParmDecl>(SecondDecl);
            const bool HasFirstDefaultArgument =
                FirstParam->hasDefaultArgument() &&
                !FirstParam->defaultArgumentWasInherited();
            const bool HasSecondDefaultArgument =
                SecondParam->hasDefaultArgument() &&
                !SecondParam->defaultArgumentWasInherited();

            if (HasFirstDefaultArgument != HasSecondDefaultArgument) {
              ODRDiagTemplateError(FirstDecl->getLocation(),
                                   FirstDecl->getSourceRange(),
                                   ParamSingleDefaultArgument)
                  << HasFirstDefaultArgument;
              ODRDiagTemplateNote(SecondDecl->getLocation(),
                                  SecondDecl->getSourceRange(),
                                  ParamSingleDefaultArgument)
                  << HasSecondDefaultArgument;
              break;
            }

            assert(HasFirstDefaultArgument && HasSecondDefaultArgument &&
                   "Expecting default arguments.");

            ODRDiagTemplateError(FirstDecl->getLocation(),
                                 FirstDecl->getSourceRange(),
                                 ParamDifferentDefaultArgument);
            ODRDiagTemplateNote(SecondDecl->getLocation(),
                                SecondDecl->getSourceRange(),
                                ParamDifferentDefaultArgument);

            break;
          }
          case Decl::TemplateTemplateParm: {
            const auto *FirstParam = cast<TemplateTemplateParmDecl>(FirstDecl);
            const auto *SecondParam =
                cast<TemplateTemplateParmDecl>(SecondDecl);
            const bool HasFirstDefaultArgument =
                FirstParam->hasDefaultArgument() &&
                !FirstParam->defaultArgumentWasInherited();
            const bool HasSecondDefaultArgument =
                SecondParam->hasDefaultArgument() &&
                !SecondParam->defaultArgumentWasInherited();

            if (HasFirstDefaultArgument != HasSecondDefaultArgument) {
              ODRDiagTemplateError(FirstDecl->getLocation(),
                                   FirstDecl->getSourceRange(),
                                   ParamSingleDefaultArgument)
                  << HasFirstDefaultArgument;
              ODRDiagTemplateNote(SecondDecl->getLocation(),
                                  SecondDecl->getSourceRange(),
                                  ParamSingleDefaultArgument)
                  << HasSecondDefaultArgument;
              break;
            }

            assert(HasFirstDefaultArgument && HasSecondDefaultArgument &&
                   "Expecting default arguments.");

            ODRDiagTemplateError(FirstDecl->getLocation(),
                                 FirstDecl->getSourceRange(),
                                 ParamDifferentDefaultArgument);
            ODRDiagTemplateNote(SecondDecl->getLocation(),
                                SecondDecl->getSourceRange(),
                                ParamDifferentDefaultArgument);

            break;
          }
          }

          break;
        }

        if (FirstIt != FirstEnd) {
          Diagnosed = true;
          break;
        }
      }

      DeclHashes FirstHashes;
      DeclHashes SecondHashes;
      const DeclContext *DC = FirstRecord;
      PopulateHashes(FirstHashes, FirstRecord, DC);
      PopulateHashes(SecondHashes, SecondRecord, DC);

      auto DR = FindTypeDiffs(FirstHashes, SecondHashes);
      ODRMismatchDecl FirstDiffType = DR.FirstDiffType;
      ODRMismatchDecl SecondDiffType = DR.SecondDiffType;
      Decl *FirstDecl = DR.FirstDecl;
      Decl *SecondDecl = DR.SecondDecl;

      if (FirstDiffType == Other || SecondDiffType == Other) {
        DiagnoseODRUnexpected(DR, FirstRecord, FirstModule, SecondRecord,
                              SecondModule);
        Diagnosed = true;
        break;
      }

      if (FirstDiffType != SecondDiffType) {
        DiagnoseODRMismatch(DR, FirstRecord, FirstModule, SecondRecord,
                            SecondModule);
        Diagnosed = true;
        break;
      }

      assert(FirstDiffType == SecondDiffType);

      switch (FirstDiffType) {
      case Other:
      case EndOfClass:
      case PublicSpecifer:
      case PrivateSpecifer:
      case ProtectedSpecifer:
        llvm_unreachable("Invalid diff type");

      case StaticAssert: {
        StaticAssertDecl *FirstSA = cast<StaticAssertDecl>(FirstDecl);
        StaticAssertDecl *SecondSA = cast<StaticAssertDecl>(SecondDecl);

        Expr *FirstExpr = FirstSA->getAssertExpr();
        Expr *SecondExpr = SecondSA->getAssertExpr();
        unsigned FirstODRHash = ComputeODRHash(FirstExpr);
        unsigned SecondODRHash = ComputeODRHash(SecondExpr);
        if (FirstODRHash != SecondODRHash) {
          ODRDiagDeclError(FirstRecord, FirstModule, FirstExpr->getBeginLoc(),
                           FirstExpr->getSourceRange(), StaticAssertCondition);
          ODRDiagDeclNote(SecondModule, SecondExpr->getBeginLoc(),
                          SecondExpr->getSourceRange(), StaticAssertCondition);
          Diagnosed = true;
          break;
        }

        StringLiteral *FirstStr = FirstSA->getMessage();
        StringLiteral *SecondStr = SecondSA->getMessage();
        assert((FirstStr || SecondStr) && "Both messages cannot be empty");
        if ((FirstStr && !SecondStr) || (!FirstStr && SecondStr)) {
          SourceLocation FirstLoc, SecondLoc;
          SourceRange FirstRange, SecondRange;
          if (FirstStr) {
            FirstLoc = FirstStr->getBeginLoc();
            FirstRange = FirstStr->getSourceRange();
          } else {
            FirstLoc = FirstSA->getBeginLoc();
            FirstRange = FirstSA->getSourceRange();
          }
          if (SecondStr) {
            SecondLoc = SecondStr->getBeginLoc();
            SecondRange = SecondStr->getSourceRange();
          } else {
            SecondLoc = SecondSA->getBeginLoc();
            SecondRange = SecondSA->getSourceRange();
          }
          ODRDiagDeclError(FirstRecord, FirstModule, FirstLoc, FirstRange,
                           StaticAssertOnlyMessage)
              << (FirstStr == nullptr);
          ODRDiagDeclNote(SecondModule, SecondLoc, SecondRange,
                          StaticAssertOnlyMessage)
              << (SecondStr == nullptr);
          Diagnosed = true;
          break;
        }

        if (FirstStr && SecondStr &&
            FirstStr->getString() != SecondStr->getString()) {
          ODRDiagDeclError(FirstRecord, FirstModule, FirstStr->getBeginLoc(),
                           FirstStr->getSourceRange(), StaticAssertMessage);
          ODRDiagDeclNote(SecondModule, SecondStr->getBeginLoc(),
                          SecondStr->getSourceRange(), StaticAssertMessage);
          Diagnosed = true;
          break;
        }
        break;
      }
      case Field: {
        Diagnosed = ODRDiagField(FirstRecord, FirstModule, SecondModule,
                                 cast<FieldDecl>(FirstDecl),
                                 cast<FieldDecl>(SecondDecl));
        break;
      }
      case CXXMethod: {
        enum {
          DiagMethod,
          DiagConstructor,
          DiagDestructor,
        } FirstMethodType,
            SecondMethodType;
        auto GetMethodTypeForDiagnostics = [](const CXXMethodDecl* D) {
          if (isa<CXXConstructorDecl>(D)) return DiagConstructor;
          if (isa<CXXDestructorDecl>(D)) return DiagDestructor;
          return DiagMethod;
        };
        const CXXMethodDecl *FirstMethod = cast<CXXMethodDecl>(FirstDecl);
        const CXXMethodDecl *SecondMethod = cast<CXXMethodDecl>(SecondDecl);
        FirstMethodType = GetMethodTypeForDiagnostics(FirstMethod);
        SecondMethodType = GetMethodTypeForDiagnostics(SecondMethod);
        auto FirstName = FirstMethod->getDeclName();
        auto SecondName = SecondMethod->getDeclName();
        if (FirstMethodType != SecondMethodType || FirstName != SecondName) {
          ODRDiagDeclError(FirstRecord, FirstModule, FirstMethod->getLocation(),
                           FirstMethod->getSourceRange(), MethodName)
              << FirstMethodType << FirstName;
          ODRDiagDeclNote(SecondModule, SecondMethod->getLocation(),
                          SecondMethod->getSourceRange(), MethodName)
              << SecondMethodType << SecondName;

          Diagnosed = true;
          break;
        }

        const bool FirstDeleted = FirstMethod->isDeletedAsWritten();
        const bool SecondDeleted = SecondMethod->isDeletedAsWritten();
        if (FirstDeleted != SecondDeleted) {
          ODRDiagDeclError(FirstRecord, FirstModule, FirstMethod->getLocation(),
                           FirstMethod->getSourceRange(), MethodDeleted)
              << FirstMethodType << FirstName << FirstDeleted;

          ODRDiagDeclNote(SecondModule, SecondMethod->getLocation(),
                          SecondMethod->getSourceRange(), MethodDeleted)
              << SecondMethodType << SecondName << SecondDeleted;
          Diagnosed = true;
          break;
        }

        const bool FirstDefaulted = FirstMethod->isExplicitlyDefaulted();
        const bool SecondDefaulted = SecondMethod->isExplicitlyDefaulted();
        if (FirstDefaulted != SecondDefaulted) {
          ODRDiagDeclError(FirstRecord, FirstModule, FirstMethod->getLocation(),
                           FirstMethod->getSourceRange(), MethodDefaulted)
              << FirstMethodType << FirstName << FirstDefaulted;

          ODRDiagDeclNote(SecondModule, SecondMethod->getLocation(),
                          SecondMethod->getSourceRange(), MethodDefaulted)
              << SecondMethodType << SecondName << SecondDefaulted;
          Diagnosed = true;
          break;
        }

        const bool FirstVirtual = FirstMethod->isVirtualAsWritten();
        const bool SecondVirtual = SecondMethod->isVirtualAsWritten();
        const bool FirstPure = FirstMethod->isPure();
        const bool SecondPure = SecondMethod->isPure();
        if ((FirstVirtual || SecondVirtual) &&
            (FirstVirtual != SecondVirtual || FirstPure != SecondPure)) {
          ODRDiagDeclError(FirstRecord, FirstModule, FirstMethod->getLocation(),
                           FirstMethod->getSourceRange(), MethodVirtual)
              << FirstMethodType << FirstName << FirstPure << FirstVirtual;
          ODRDiagDeclNote(SecondModule, SecondMethod->getLocation(),
                          SecondMethod->getSourceRange(), MethodVirtual)
              << SecondMethodType << SecondName << SecondPure << SecondVirtual;
          Diagnosed = true;
          break;
        }

        // CXXMethodDecl::isStatic uses the canonical Decl.  With Decl merging,
        // FirstDecl is the canonical Decl of SecondDecl, so the storage
        // class needs to be checked instead.
        const auto FirstStorage = FirstMethod->getStorageClass();
        const auto SecondStorage = SecondMethod->getStorageClass();
        const bool FirstStatic = FirstStorage == SC_Static;
        const bool SecondStatic = SecondStorage == SC_Static;
        if (FirstStatic != SecondStatic) {
          ODRDiagDeclError(FirstRecord, FirstModule, FirstMethod->getLocation(),
                           FirstMethod->getSourceRange(), MethodStatic)
              << FirstMethodType << FirstName << FirstStatic;
          ODRDiagDeclNote(SecondModule, SecondMethod->getLocation(),
                          SecondMethod->getSourceRange(), MethodStatic)
              << SecondMethodType << SecondName << SecondStatic;
          Diagnosed = true;
          break;
        }

        const bool FirstVolatile = FirstMethod->isVolatile();
        const bool SecondVolatile = SecondMethod->isVolatile();
        if (FirstVolatile != SecondVolatile) {
          ODRDiagDeclError(FirstRecord, FirstModule, FirstMethod->getLocation(),
                           FirstMethod->getSourceRange(), MethodVolatile)
              << FirstMethodType << FirstName << FirstVolatile;
          ODRDiagDeclNote(SecondModule, SecondMethod->getLocation(),
                          SecondMethod->getSourceRange(), MethodVolatile)
              << SecondMethodType << SecondName << SecondVolatile;
          Diagnosed = true;
          break;
        }

        const bool FirstConst = FirstMethod->isConst();
        const bool SecondConst = SecondMethod->isConst();
        if (FirstConst != SecondConst) {
          ODRDiagDeclError(FirstRecord, FirstModule, FirstMethod->getLocation(),
                           FirstMethod->getSourceRange(), MethodConst)
              << FirstMethodType << FirstName << FirstConst;
          ODRDiagDeclNote(SecondModule, SecondMethod->getLocation(),
                          SecondMethod->getSourceRange(), MethodConst)
              << SecondMethodType << SecondName << SecondConst;
          Diagnosed = true;
          break;
        }

        const bool FirstInline = FirstMethod->isInlineSpecified();
        const bool SecondInline = SecondMethod->isInlineSpecified();
        if (FirstInline != SecondInline) {
          ODRDiagDeclError(FirstRecord, FirstModule, FirstMethod->getLocation(),
                           FirstMethod->getSourceRange(), MethodInline)
              << FirstMethodType << FirstName << FirstInline;
          ODRDiagDeclNote(SecondModule, SecondMethod->getLocation(),
                          SecondMethod->getSourceRange(), MethodInline)
              << SecondMethodType << SecondName << SecondInline;
          Diagnosed = true;
          break;
        }

        const unsigned FirstNumParameters = FirstMethod->param_size();
        const unsigned SecondNumParameters = SecondMethod->param_size();
        if (FirstNumParameters != SecondNumParameters) {
          ODRDiagDeclError(FirstRecord, FirstModule, FirstMethod->getLocation(),
                           FirstMethod->getSourceRange(),
                           MethodNumberParameters)
              << FirstMethodType << FirstName << FirstNumParameters;
          ODRDiagDeclNote(SecondModule, SecondMethod->getLocation(),
                          SecondMethod->getSourceRange(),
                          MethodNumberParameters)
              << SecondMethodType << SecondName << SecondNumParameters;
          Diagnosed = true;
          break;
        }

        // Need this status boolean to know when break out of the switch.
        bool ParameterMismatch = false;
        for (unsigned I = 0; I < FirstNumParameters; ++I) {
          const ParmVarDecl *FirstParam = FirstMethod->getParamDecl(I);
          const ParmVarDecl *SecondParam = SecondMethod->getParamDecl(I);

          QualType FirstParamType = FirstParam->getType();
          QualType SecondParamType = SecondParam->getType();
          if (FirstParamType != SecondParamType &&
              ComputeQualTypeODRHash(FirstParamType) !=
                  ComputeQualTypeODRHash(SecondParamType)) {
            if (const DecayedType *ParamDecayedType =
                    FirstParamType->getAs<DecayedType>()) {
              ODRDiagDeclError(
                  FirstRecord, FirstModule, FirstMethod->getLocation(),
                  FirstMethod->getSourceRange(), MethodParameterType)
                  << FirstMethodType << FirstName << (I + 1) << FirstParamType
                  << true << ParamDecayedType->getOriginalType();
            } else {
              ODRDiagDeclError(
                  FirstRecord, FirstModule, FirstMethod->getLocation(),
                  FirstMethod->getSourceRange(), MethodParameterType)
                  << FirstMethodType << FirstName << (I + 1) << FirstParamType
                  << false;
            }

            if (const DecayedType *ParamDecayedType =
                    SecondParamType->getAs<DecayedType>()) {
              ODRDiagDeclNote(SecondModule, SecondMethod->getLocation(),
                              SecondMethod->getSourceRange(),
                              MethodParameterType)
                  << SecondMethodType << SecondName << (I + 1)
                  << SecondParamType << true
                  << ParamDecayedType->getOriginalType();
            } else {
              ODRDiagDeclNote(SecondModule, SecondMethod->getLocation(),
                              SecondMethod->getSourceRange(),
                              MethodParameterType)
                  << SecondMethodType << SecondName << (I + 1)
                  << SecondParamType << false;
            }
            ParameterMismatch = true;
            break;
          }

          DeclarationName FirstParamName = FirstParam->getDeclName();
          DeclarationName SecondParamName = SecondParam->getDeclName();
          if (FirstParamName != SecondParamName) {
            ODRDiagDeclError(FirstRecord, FirstModule,
                             FirstMethod->getLocation(),
                             FirstMethod->getSourceRange(), MethodParameterName)
                << FirstMethodType << FirstName << (I + 1) << FirstParamName;
            ODRDiagDeclNote(SecondModule, SecondMethod->getLocation(),
                            SecondMethod->getSourceRange(), MethodParameterName)
                << SecondMethodType << SecondName << (I + 1) << SecondParamName;
            ParameterMismatch = true;
            break;
          }

          const Expr *FirstInit = FirstParam->getInit();
          const Expr *SecondInit = SecondParam->getInit();
          if ((FirstInit == nullptr) != (SecondInit == nullptr)) {
            ODRDiagDeclError(FirstRecord, FirstModule,
                             FirstMethod->getLocation(),
                             FirstMethod->getSourceRange(),
                             MethodParameterSingleDefaultArgument)
                << FirstMethodType << FirstName << (I + 1)
                << (FirstInit == nullptr)
                << (FirstInit ? FirstInit->getSourceRange() : SourceRange());
            ODRDiagDeclNote(SecondModule, SecondMethod->getLocation(),
                            SecondMethod->getSourceRange(),
                            MethodParameterSingleDefaultArgument)
                << SecondMethodType << SecondName << (I + 1)
                << (SecondInit == nullptr)
                << (SecondInit ? SecondInit->getSourceRange() : SourceRange());
            ParameterMismatch = true;
            break;
          }

          if (FirstInit && SecondInit &&
              ComputeODRHash(FirstInit) != ComputeODRHash(SecondInit)) {
            ODRDiagDeclError(FirstRecord, FirstModule,
                             FirstMethod->getLocation(),
                             FirstMethod->getSourceRange(),
                             MethodParameterDifferentDefaultArgument)
                << FirstMethodType << FirstName << (I + 1)
                << FirstInit->getSourceRange();
            ODRDiagDeclNote(SecondModule, SecondMethod->getLocation(),
                            SecondMethod->getSourceRange(),
                            MethodParameterDifferentDefaultArgument)
                << SecondMethodType << SecondName << (I + 1)
                << SecondInit->getSourceRange();
            ParameterMismatch = true;
            break;

          }
        }

        if (ParameterMismatch) {
          Diagnosed = true;
          break;
        }

        const auto *FirstTemplateArgs =
            FirstMethod->getTemplateSpecializationArgs();
        const auto *SecondTemplateArgs =
            SecondMethod->getTemplateSpecializationArgs();

        if ((FirstTemplateArgs && !SecondTemplateArgs) ||
            (!FirstTemplateArgs && SecondTemplateArgs)) {
          ODRDiagDeclError(FirstRecord, FirstModule, FirstMethod->getLocation(),
                           FirstMethod->getSourceRange(),
                           MethodNoTemplateArguments)
              << FirstMethodType << FirstName << (FirstTemplateArgs != nullptr);
          ODRDiagDeclNote(SecondModule, SecondMethod->getLocation(),
                          SecondMethod->getSourceRange(),
                          MethodNoTemplateArguments)
              << SecondMethodType << SecondName
              << (SecondTemplateArgs != nullptr);

          Diagnosed = true;
          break;
        }

        if (FirstTemplateArgs && SecondTemplateArgs) {
          // Remove pack expansions from argument list.
          auto ExpandTemplateArgumentList =
              [](const TemplateArgumentList *TAL) {
                llvm::SmallVector<const TemplateArgument *, 8> ExpandedList;
                for (const TemplateArgument &TA : TAL->asArray()) {
                  if (TA.getKind() != TemplateArgument::Pack) {
                    ExpandedList.push_back(&TA);
                    continue;
                  }
                  for (const TemplateArgument &PackTA : TA.getPackAsArray()) {
                    ExpandedList.push_back(&PackTA);
                  }
                }
                return ExpandedList;
              };
          llvm::SmallVector<const TemplateArgument *, 8> FirstExpandedList =
              ExpandTemplateArgumentList(FirstTemplateArgs);
          llvm::SmallVector<const TemplateArgument *, 8> SecondExpandedList =
              ExpandTemplateArgumentList(SecondTemplateArgs);

          if (FirstExpandedList.size() != SecondExpandedList.size()) {
            ODRDiagDeclError(FirstRecord, FirstModule,
                             FirstMethod->getLocation(),
                             FirstMethod->getSourceRange(),
                             MethodDifferentNumberTemplateArguments)
                << FirstMethodType << FirstName
                << (unsigned)FirstExpandedList.size();
            ODRDiagDeclNote(SecondModule, SecondMethod->getLocation(),
                            SecondMethod->getSourceRange(),
                            MethodDifferentNumberTemplateArguments)
                << SecondMethodType << SecondName
                << (unsigned)SecondExpandedList.size();

            Diagnosed = true;
            break;
          }

          bool TemplateArgumentMismatch = false;
          for (unsigned i = 0, e = FirstExpandedList.size(); i != e; ++i) {
            const TemplateArgument &FirstTA = *FirstExpandedList[i],
                                   &SecondTA = *SecondExpandedList[i];
            if (ComputeTemplateArgumentODRHash(FirstTA) ==
                ComputeTemplateArgumentODRHash(SecondTA)) {
              continue;
            }

            ODRDiagDeclError(
                FirstRecord, FirstModule, FirstMethod->getLocation(),
                FirstMethod->getSourceRange(), MethodDifferentTemplateArgument)
                << FirstMethodType << FirstName << FirstTA << i + 1;
            ODRDiagDeclNote(SecondModule, SecondMethod->getLocation(),
                            SecondMethod->getSourceRange(),
                            MethodDifferentTemplateArgument)
                << SecondMethodType << SecondName << SecondTA << i + 1;

            TemplateArgumentMismatch = true;
            break;
          }

          if (TemplateArgumentMismatch) {
            Diagnosed = true;
            break;
          }
        }

        // Compute the hash of the method as if it has no body.
        auto ComputeCXXMethodODRHash = [&Hash](const CXXMethodDecl *D) {
          Hash.clear();
          Hash.AddFunctionDecl(D, true /*SkipBody*/);
          return Hash.CalculateHash();
        };

        // Compare the hash generated to the hash stored.  A difference means
        // that a body was present in the original source.  Due to merging,
        // the stardard way of detecting a body will not work.
        const bool HasFirstBody =
            ComputeCXXMethodODRHash(FirstMethod) != FirstMethod->getODRHash();
        const bool HasSecondBody =
            ComputeCXXMethodODRHash(SecondMethod) != SecondMethod->getODRHash();

        if (HasFirstBody != HasSecondBody) {
          ODRDiagDeclError(FirstRecord, FirstModule, FirstMethod->getLocation(),
                           FirstMethod->getSourceRange(), MethodSingleBody)
              << FirstMethodType << FirstName << HasFirstBody;
          ODRDiagDeclNote(SecondModule, SecondMethod->getLocation(),
                          SecondMethod->getSourceRange(), MethodSingleBody)
              << SecondMethodType << SecondName << HasSecondBody;
          Diagnosed = true;
          break;
        }

        if (HasFirstBody && HasSecondBody) {
          ODRDiagDeclError(FirstRecord, FirstModule, FirstMethod->getLocation(),
                           FirstMethod->getSourceRange(), MethodDifferentBody)
              << FirstMethodType << FirstName;
          ODRDiagDeclNote(SecondModule, SecondMethod->getLocation(),
                          SecondMethod->getSourceRange(), MethodDifferentBody)
              << SecondMethodType << SecondName;
          Diagnosed = true;
          break;
        }

        break;
      }
      case TypeAlias:
      case TypeDef: {
        Diagnosed = ODRDiagTypeDefOrAlias(
            FirstRecord, FirstModule, SecondModule,
            cast<TypedefNameDecl>(FirstDecl), cast<TypedefNameDecl>(SecondDecl),
            FirstDiffType == TypeAlias);
        break;
      }
      case Var: {
        Diagnosed =
            ODRDiagVar(FirstRecord, FirstModule, SecondModule,
                       cast<VarDecl>(FirstDecl), cast<VarDecl>(SecondDecl));
        break;
      }
      case Friend: {
        FriendDecl *FirstFriend = cast<FriendDecl>(FirstDecl);
        FriendDecl *SecondFriend = cast<FriendDecl>(SecondDecl);

        NamedDecl *FirstND = FirstFriend->getFriendDecl();
        NamedDecl *SecondND = SecondFriend->getFriendDecl();

        TypeSourceInfo *FirstTSI = FirstFriend->getFriendType();
        TypeSourceInfo *SecondTSI = SecondFriend->getFriendType();

        if (FirstND && SecondND) {
          ODRDiagDeclError(FirstRecord, FirstModule,
                           FirstFriend->getFriendLoc(),
                           FirstFriend->getSourceRange(), FriendFunction)
              << FirstND;
          ODRDiagDeclNote(SecondModule, SecondFriend->getFriendLoc(),
                          SecondFriend->getSourceRange(), FriendFunction)
              << SecondND;

          Diagnosed = true;
          break;
        }

        if (FirstTSI && SecondTSI) {
          QualType FirstFriendType = FirstTSI->getType();
          QualType SecondFriendType = SecondTSI->getType();
          assert(ComputeQualTypeODRHash(FirstFriendType) !=
                 ComputeQualTypeODRHash(SecondFriendType));
          ODRDiagDeclError(FirstRecord, FirstModule,
                           FirstFriend->getFriendLoc(),
                           FirstFriend->getSourceRange(), FriendType)
              << FirstFriendType;
          ODRDiagDeclNote(SecondModule, SecondFriend->getFriendLoc(),
                          SecondFriend->getSourceRange(), FriendType)
              << SecondFriendType;
          Diagnosed = true;
          break;
        }

        ODRDiagDeclError(FirstRecord, FirstModule, FirstFriend->getFriendLoc(),
                         FirstFriend->getSourceRange(), FriendTypeFunction)
            << (FirstTSI == nullptr);
        ODRDiagDeclNote(SecondModule, SecondFriend->getFriendLoc(),
                        SecondFriend->getSourceRange(), FriendTypeFunction)
            << (SecondTSI == nullptr);

        Diagnosed = true;
        break;
      }
      case FunctionTemplate: {
        FunctionTemplateDecl *FirstTemplate =
            cast<FunctionTemplateDecl>(FirstDecl);
        FunctionTemplateDecl *SecondTemplate =
            cast<FunctionTemplateDecl>(SecondDecl);

        TemplateParameterList *FirstTPL =
            FirstTemplate->getTemplateParameters();
        TemplateParameterList *SecondTPL =
            SecondTemplate->getTemplateParameters();

        if (FirstTPL->size() != SecondTPL->size()) {
          ODRDiagDeclError(FirstRecord, FirstModule,
                           FirstTemplate->getLocation(),
                           FirstTemplate->getSourceRange(),
                           FunctionTemplateDifferentNumberParameters)
              << FirstTemplate << FirstTPL->size();
          ODRDiagDeclNote(SecondModule, SecondTemplate->getLocation(),
                          SecondTemplate->getSourceRange(),
                          FunctionTemplateDifferentNumberParameters)
              << SecondTemplate << SecondTPL->size();

          Diagnosed = true;
          break;
        }

        bool ParameterMismatch = false;
        for (unsigned i = 0, e = FirstTPL->size(); i != e; ++i) {
          NamedDecl *FirstParam = FirstTPL->getParam(i);
          NamedDecl *SecondParam = SecondTPL->getParam(i);

          if (FirstParam->getKind() != SecondParam->getKind()) {
            enum {
              TemplateTypeParameter,
              NonTypeTemplateParameter,
              TemplateTemplateParameter,
            };
            auto GetParamType = [](NamedDecl *D) {
              switch (D->getKind()) {
                default:
                  llvm_unreachable("Unexpected template parameter type");
                case Decl::TemplateTypeParm:
                  return TemplateTypeParameter;
                case Decl::NonTypeTemplateParm:
                  return NonTypeTemplateParameter;
                case Decl::TemplateTemplateParm:
                  return TemplateTemplateParameter;
              }
            };

            ODRDiagDeclError(FirstRecord, FirstModule,
                             FirstTemplate->getLocation(),
                             FirstTemplate->getSourceRange(),
                             FunctionTemplateParameterDifferentKind)
                << FirstTemplate << (i + 1) << GetParamType(FirstParam);
            ODRDiagDeclNote(SecondModule, SecondTemplate->getLocation(),
                            SecondTemplate->getSourceRange(),
                            FunctionTemplateParameterDifferentKind)
                << SecondTemplate << (i + 1) << GetParamType(SecondParam);

            ParameterMismatch = true;
            break;
          }

          if (FirstParam->getName() != SecondParam->getName()) {
            ODRDiagDeclError(
                FirstRecord, FirstModule, FirstTemplate->getLocation(),
                FirstTemplate->getSourceRange(), FunctionTemplateParameterName)
                << FirstTemplate << (i + 1) << (bool)FirstParam->getIdentifier()
                << FirstParam;
            ODRDiagDeclNote(SecondModule, SecondTemplate->getLocation(),
                            SecondTemplate->getSourceRange(),
                            FunctionTemplateParameterName)
                << SecondTemplate << (i + 1)
                << (bool)SecondParam->getIdentifier() << SecondParam;
            ParameterMismatch = true;
            break;
          }

          if (isa<TemplateTypeParmDecl>(FirstParam) &&
              isa<TemplateTypeParmDecl>(SecondParam)) {
            TemplateTypeParmDecl *FirstTTPD =
                cast<TemplateTypeParmDecl>(FirstParam);
            TemplateTypeParmDecl *SecondTTPD =
                cast<TemplateTypeParmDecl>(SecondParam);
            bool HasFirstDefaultArgument =
                FirstTTPD->hasDefaultArgument() &&
                !FirstTTPD->defaultArgumentWasInherited();
            bool HasSecondDefaultArgument =
                SecondTTPD->hasDefaultArgument() &&
                !SecondTTPD->defaultArgumentWasInherited();
            if (HasFirstDefaultArgument != HasSecondDefaultArgument) {
              ODRDiagDeclError(FirstRecord, FirstModule,
                               FirstTemplate->getLocation(),
                               FirstTemplate->getSourceRange(),
                               FunctionTemplateParameterSingleDefaultArgument)
                  << FirstTemplate << (i + 1) << HasFirstDefaultArgument;
              ODRDiagDeclNote(SecondModule, SecondTemplate->getLocation(),
                              SecondTemplate->getSourceRange(),
                              FunctionTemplateParameterSingleDefaultArgument)
                  << SecondTemplate << (i + 1) << HasSecondDefaultArgument;
              ParameterMismatch = true;
              break;
            }

            if (HasFirstDefaultArgument && HasSecondDefaultArgument) {
              QualType FirstType = FirstTTPD->getDefaultArgument();
              QualType SecondType = SecondTTPD->getDefaultArgument();
              if (ComputeQualTypeODRHash(FirstType) !=
                  ComputeQualTypeODRHash(SecondType)) {
                ODRDiagDeclError(
                    FirstRecord, FirstModule, FirstTemplate->getLocation(),
                    FirstTemplate->getSourceRange(),
                    FunctionTemplateParameterDifferentDefaultArgument)
                    << FirstTemplate << (i + 1) << FirstType;
                ODRDiagDeclNote(
                    SecondModule, SecondTemplate->getLocation(),
                    SecondTemplate->getSourceRange(),
                    FunctionTemplateParameterDifferentDefaultArgument)
                    << SecondTemplate << (i + 1) << SecondType;
                ParameterMismatch = true;
                break;
              }
            }

            if (FirstTTPD->isParameterPack() !=
                SecondTTPD->isParameterPack()) {
              ODRDiagDeclError(FirstRecord, FirstModule,
                               FirstTemplate->getLocation(),
                               FirstTemplate->getSourceRange(),
                               FunctionTemplatePackParameter)
                  << FirstTemplate << (i + 1) << FirstTTPD->isParameterPack();
              ODRDiagDeclNote(SecondModule, SecondTemplate->getLocation(),
                              SecondTemplate->getSourceRange(),
                              FunctionTemplatePackParameter)
                  << SecondTemplate << (i + 1) << SecondTTPD->isParameterPack();
              ParameterMismatch = true;
              break;
            }
          }

          if (isa<TemplateTemplateParmDecl>(FirstParam) &&
              isa<TemplateTemplateParmDecl>(SecondParam)) {
            TemplateTemplateParmDecl *FirstTTPD =
                cast<TemplateTemplateParmDecl>(FirstParam);
            TemplateTemplateParmDecl *SecondTTPD =
                cast<TemplateTemplateParmDecl>(SecondParam);

            TemplateParameterList *FirstTPL =
                FirstTTPD->getTemplateParameters();
            TemplateParameterList *SecondTPL =
                SecondTTPD->getTemplateParameters();

            if (ComputeTemplateParameterListODRHash(FirstTPL) !=
                ComputeTemplateParameterListODRHash(SecondTPL)) {
              ODRDiagDeclError(FirstRecord, FirstModule,
                               FirstTemplate->getLocation(),
                               FirstTemplate->getSourceRange(),
                               FunctionTemplateParameterDifferentType)
                  << FirstTemplate << (i + 1);
              ODRDiagDeclNote(SecondModule, SecondTemplate->getLocation(),
                              SecondTemplate->getSourceRange(),
                              FunctionTemplateParameterDifferentType)
                  << SecondTemplate << (i + 1);
              ParameterMismatch = true;
              break;
            }

            bool HasFirstDefaultArgument =
                FirstTTPD->hasDefaultArgument() &&
                !FirstTTPD->defaultArgumentWasInherited();
            bool HasSecondDefaultArgument =
                SecondTTPD->hasDefaultArgument() &&
                !SecondTTPD->defaultArgumentWasInherited();
            if (HasFirstDefaultArgument != HasSecondDefaultArgument) {
              ODRDiagDeclError(FirstRecord, FirstModule,
                               FirstTemplate->getLocation(),
                               FirstTemplate->getSourceRange(),
                               FunctionTemplateParameterSingleDefaultArgument)
                  << FirstTemplate << (i + 1) << HasFirstDefaultArgument;
              ODRDiagDeclNote(SecondModule, SecondTemplate->getLocation(),
                              SecondTemplate->getSourceRange(),
                              FunctionTemplateParameterSingleDefaultArgument)
                  << SecondTemplate << (i + 1) << HasSecondDefaultArgument;
              ParameterMismatch = true;
              break;
            }

            if (HasFirstDefaultArgument && HasSecondDefaultArgument) {
              TemplateArgument FirstTA =
                  FirstTTPD->getDefaultArgument().getArgument();
              TemplateArgument SecondTA =
                  SecondTTPD->getDefaultArgument().getArgument();
              if (ComputeTemplateArgumentODRHash(FirstTA) !=
                  ComputeTemplateArgumentODRHash(SecondTA)) {
                ODRDiagDeclError(
                    FirstRecord, FirstModule, FirstTemplate->getLocation(),
                    FirstTemplate->getSourceRange(),
                    FunctionTemplateParameterDifferentDefaultArgument)
                    << FirstTemplate << (i + 1) << FirstTA;
                ODRDiagDeclNote(
                    SecondModule, SecondTemplate->getLocation(),
                    SecondTemplate->getSourceRange(),
                    FunctionTemplateParameterDifferentDefaultArgument)
                    << SecondTemplate << (i + 1) << SecondTA;
                ParameterMismatch = true;
                break;
              }
            }

            if (FirstTTPD->isParameterPack() !=
                SecondTTPD->isParameterPack()) {
              ODRDiagDeclError(FirstRecord, FirstModule,
                               FirstTemplate->getLocation(),
                               FirstTemplate->getSourceRange(),
                               FunctionTemplatePackParameter)
                  << FirstTemplate << (i + 1) << FirstTTPD->isParameterPack();
              ODRDiagDeclNote(SecondModule, SecondTemplate->getLocation(),
                              SecondTemplate->getSourceRange(),
                              FunctionTemplatePackParameter)
                  << SecondTemplate << (i + 1) << SecondTTPD->isParameterPack();
              ParameterMismatch = true;
              break;
            }
          }

          if (isa<NonTypeTemplateParmDecl>(FirstParam) &&
              isa<NonTypeTemplateParmDecl>(SecondParam)) {
            NonTypeTemplateParmDecl *FirstNTTPD =
                cast<NonTypeTemplateParmDecl>(FirstParam);
            NonTypeTemplateParmDecl *SecondNTTPD =
                cast<NonTypeTemplateParmDecl>(SecondParam);

            QualType FirstType = FirstNTTPD->getType();
            QualType SecondType = SecondNTTPD->getType();
            if (ComputeQualTypeODRHash(FirstType) !=
                ComputeQualTypeODRHash(SecondType)) {
              ODRDiagDeclError(FirstRecord, FirstModule,
                               FirstTemplate->getLocation(),
                               FirstTemplate->getSourceRange(),
                               FunctionTemplateParameterDifferentType)
                  << FirstTemplate << (i + 1);
              ODRDiagDeclNote(SecondModule, SecondTemplate->getLocation(),
                              SecondTemplate->getSourceRange(),
                              FunctionTemplateParameterDifferentType)
                  << SecondTemplate << (i + 1);
              ParameterMismatch = true;
              break;
            }

            bool HasFirstDefaultArgument =
                FirstNTTPD->hasDefaultArgument() &&
                !FirstNTTPD->defaultArgumentWasInherited();
            bool HasSecondDefaultArgument =
                SecondNTTPD->hasDefaultArgument() &&
                !SecondNTTPD->defaultArgumentWasInherited();
            if (HasFirstDefaultArgument != HasSecondDefaultArgument) {
              ODRDiagDeclError(FirstRecord, FirstModule,
                               FirstTemplate->getLocation(),
                               FirstTemplate->getSourceRange(),
                               FunctionTemplateParameterSingleDefaultArgument)
                  << FirstTemplate << (i + 1) << HasFirstDefaultArgument;
              ODRDiagDeclNote(SecondModule, SecondTemplate->getLocation(),
                              SecondTemplate->getSourceRange(),
                              FunctionTemplateParameterSingleDefaultArgument)
                  << SecondTemplate << (i + 1) << HasSecondDefaultArgument;
              ParameterMismatch = true;
              break;
            }

            if (HasFirstDefaultArgument && HasSecondDefaultArgument) {
              Expr *FirstDefaultArgument = FirstNTTPD->getDefaultArgument();
              Expr *SecondDefaultArgument = SecondNTTPD->getDefaultArgument();
              if (ComputeODRHash(FirstDefaultArgument) !=
                  ComputeODRHash(SecondDefaultArgument)) {
                ODRDiagDeclError(
                    FirstRecord, FirstModule, FirstTemplate->getLocation(),
                    FirstTemplate->getSourceRange(),
                    FunctionTemplateParameterDifferentDefaultArgument)
                    << FirstTemplate << (i + 1) << FirstDefaultArgument;
                ODRDiagDeclNote(
                    SecondModule, SecondTemplate->getLocation(),
                    SecondTemplate->getSourceRange(),
                    FunctionTemplateParameterDifferentDefaultArgument)
                    << SecondTemplate << (i + 1) << SecondDefaultArgument;
                ParameterMismatch = true;
                break;
              }
            }

            if (FirstNTTPD->isParameterPack() !=
                SecondNTTPD->isParameterPack()) {
              ODRDiagDeclError(FirstRecord, FirstModule,
                               FirstTemplate->getLocation(),
                               FirstTemplate->getSourceRange(),
                               FunctionTemplatePackParameter)
                  << FirstTemplate << (i + 1) << FirstNTTPD->isParameterPack();
              ODRDiagDeclNote(SecondModule, SecondTemplate->getLocation(),
                              SecondTemplate->getSourceRange(),
                              FunctionTemplatePackParameter)
                  << SecondTemplate << (i + 1)
                  << SecondNTTPD->isParameterPack();
              ParameterMismatch = true;
              break;
            }
          }
        }

        if (ParameterMismatch) {
          Diagnosed = true;
          break;
        }

        break;
      }
      }

      if (Diagnosed)
        continue;

      Diag(FirstDecl->getLocation(),
           diag::err_module_odr_violation_mismatch_decl_unknown)
          << FirstRecord << FirstModule.empty() << FirstModule << FirstDiffType
          << FirstDecl->getSourceRange();
      Diag(SecondDecl->getLocation(),
           diag::note_module_odr_violation_mismatch_decl_unknown)
          << SecondModule << FirstDiffType << SecondDecl->getSourceRange();
      Diagnosed = true;
    }

    if (!Diagnosed) {
      // All definitions are updates to the same declaration. This happens if a
      // module instantiates the declaration of a class template specialization
      // and two or more other modules instantiate its definition.
      //
      // FIXME: Indicate which modules had instantiations of this definition.
      // FIXME: How can this even happen?
      Diag(Merge.first->getLocation(),
           diag::err_module_odr_violation_different_instantiations)
        << Merge.first;
    }
  }

  // Issue ODR failures diagnostics for functions.
  for (auto &Merge : FunctionOdrMergeFailures) {
    enum ODRFunctionDifference {
      ReturnType,
      ParameterName,
      ParameterType,
      ParameterSingleDefaultArgument,
      ParameterDifferentDefaultArgument,
      FunctionBody,
    };

    FunctionDecl *FirstFunction = Merge.first;
    std::string FirstModule = getOwningModuleNameForDiagnostic(FirstFunction);

    bool Diagnosed = false;
    for (auto &SecondFunction : Merge.second) {

      if (FirstFunction == SecondFunction)
        continue;

      std::string SecondModule =
          getOwningModuleNameForDiagnostic(SecondFunction);

      auto ODRDiagError = [FirstFunction, &FirstModule,
                           this](SourceLocation Loc, SourceRange Range,
                                 ODRFunctionDifference DiffType) {
        return Diag(Loc, diag::err_module_odr_violation_function)
               << FirstFunction << FirstModule.empty() << FirstModule << Range
               << DiffType;
      };
      auto ODRDiagNote = [&SecondModule, this](SourceLocation Loc,
                                               SourceRange Range,
                                               ODRFunctionDifference DiffType) {
        return Diag(Loc, diag::note_module_odr_violation_function)
               << SecondModule << Range << DiffType;
      };

      if (ComputeQualTypeODRHash(FirstFunction->getReturnType()) !=
          ComputeQualTypeODRHash(SecondFunction->getReturnType())) {
        ODRDiagError(FirstFunction->getReturnTypeSourceRange().getBegin(),
                     FirstFunction->getReturnTypeSourceRange(), ReturnType)
            << FirstFunction->getReturnType();
        ODRDiagNote(SecondFunction->getReturnTypeSourceRange().getBegin(),
                    SecondFunction->getReturnTypeSourceRange(), ReturnType)
            << SecondFunction->getReturnType();
        Diagnosed = true;
        break;
      }

      assert(FirstFunction->param_size() == SecondFunction->param_size() &&
             "Merged functions with different number of parameters");

      auto ParamSize = FirstFunction->param_size();
      bool ParameterMismatch = false;
      for (unsigned I = 0; I < ParamSize; ++I) {
        auto *FirstParam = FirstFunction->getParamDecl(I);
        auto *SecondParam = SecondFunction->getParamDecl(I);

        assert(getContext().hasSameType(FirstParam->getType(),
                                      SecondParam->getType()) &&
               "Merged function has different parameter types.");

        if (FirstParam->getDeclName() != SecondParam->getDeclName()) {
          ODRDiagError(FirstParam->getLocation(), FirstParam->getSourceRange(),
                       ParameterName)
              << I + 1 << FirstParam->getDeclName();
          ODRDiagNote(SecondParam->getLocation(), SecondParam->getSourceRange(),
                      ParameterName)
              << I + 1 << SecondParam->getDeclName();
          ParameterMismatch = true;
          break;
        };

        QualType FirstParamType = FirstParam->getType();
        QualType SecondParamType = SecondParam->getType();
        if (FirstParamType != SecondParamType &&
            ComputeQualTypeODRHash(FirstParamType) !=
                ComputeQualTypeODRHash(SecondParamType)) {
          if (const DecayedType *ParamDecayedType =
                  FirstParamType->getAs<DecayedType>()) {
            ODRDiagError(FirstParam->getLocation(),
                         FirstParam->getSourceRange(), ParameterType)
                << (I + 1) << FirstParamType << true
                << ParamDecayedType->getOriginalType();
          } else {
            ODRDiagError(FirstParam->getLocation(),
                         FirstParam->getSourceRange(), ParameterType)
                << (I + 1) << FirstParamType << false;
          }

          if (const DecayedType *ParamDecayedType =
                  SecondParamType->getAs<DecayedType>()) {
            ODRDiagNote(SecondParam->getLocation(),
                        SecondParam->getSourceRange(), ParameterType)
                << (I + 1) << SecondParamType << true
                << ParamDecayedType->getOriginalType();
          } else {
            ODRDiagNote(SecondParam->getLocation(),
                        SecondParam->getSourceRange(), ParameterType)
                << (I + 1) << SecondParamType << false;
          }
          ParameterMismatch = true;
          break;
        }

        const Expr *FirstInit = FirstParam->getInit();
        const Expr *SecondInit = SecondParam->getInit();
        if ((FirstInit == nullptr) != (SecondInit == nullptr)) {
          ODRDiagError(FirstParam->getLocation(), FirstParam->getSourceRange(),
                       ParameterSingleDefaultArgument)
              << (I + 1) << (FirstInit == nullptr)
              << (FirstInit ? FirstInit->getSourceRange() : SourceRange());
          ODRDiagNote(SecondParam->getLocation(), SecondParam->getSourceRange(),
                      ParameterSingleDefaultArgument)
              << (I + 1) << (SecondInit == nullptr)
              << (SecondInit ? SecondInit->getSourceRange() : SourceRange());
          ParameterMismatch = true;
          break;
        }

        if (FirstInit && SecondInit &&
            ComputeODRHash(FirstInit) != ComputeODRHash(SecondInit)) {
          ODRDiagError(FirstParam->getLocation(), FirstParam->getSourceRange(),
                       ParameterDifferentDefaultArgument)
              << (I + 1) << FirstInit->getSourceRange();
          ODRDiagNote(SecondParam->getLocation(), SecondParam->getSourceRange(),
                      ParameterDifferentDefaultArgument)
              << (I + 1) << SecondInit->getSourceRange();
          ParameterMismatch = true;
          break;
        }

        assert(ComputeSubDeclODRHash(FirstParam) ==
                   ComputeSubDeclODRHash(SecondParam) &&
               "Undiagnosed parameter difference.");
      }

      if (ParameterMismatch) {
        Diagnosed = true;
        break;
      }

      // If no error has been generated before now, assume the problem is in
      // the body and generate a message.
      ODRDiagError(FirstFunction->getLocation(),
                   FirstFunction->getSourceRange(), FunctionBody);
      ODRDiagNote(SecondFunction->getLocation(),
                  SecondFunction->getSourceRange(), FunctionBody);
      Diagnosed = true;
      break;
    }
    (void)Diagnosed;
    assert(Diagnosed && "Unable to emit ODR diagnostic.");
  }

  // Issue ODR failures diagnostics for enums.
  for (auto &Merge : EnumOdrMergeFailures) {
    enum ODREnumDifference {
      SingleScopedEnum,
      EnumTagKeywordMismatch,
      SingleSpecifiedType,
      DifferentSpecifiedTypes,
      DifferentNumberEnumConstants,
      EnumConstantName,
      EnumConstantSingleInitilizer,
      EnumConstantDifferentInitilizer,
    };

    // If we've already pointed out a specific problem with this enum, don't
    // bother issuing a general "something's different" diagnostic.
    if (!DiagnosedOdrMergeFailures.insert(Merge.first).second)
      continue;

    EnumDecl *FirstEnum = Merge.first;
    std::string FirstModule = getOwningModuleNameForDiagnostic(FirstEnum);

    using DeclHashes =
        llvm::SmallVector<std::pair<EnumConstantDecl *, unsigned>, 4>;
    auto PopulateHashes = [&ComputeSubDeclODRHash, FirstEnum](
                              DeclHashes &Hashes, EnumDecl *Enum) {
      for (auto *D : Enum->decls()) {
        // Due to decl merging, the first EnumDecl is the parent of
        // Decls in both records.
        if (!ODRHash::isDeclToBeProcessed(D, FirstEnum))
          continue;
        assert(isa<EnumConstantDecl>(D) && "Unexpected Decl kind");
        Hashes.emplace_back(cast<EnumConstantDecl>(D),
                            ComputeSubDeclODRHash(D));
      }
    };
    DeclHashes FirstHashes;
    PopulateHashes(FirstHashes, FirstEnum);
    bool Diagnosed = false;
    for (auto &SecondEnum : Merge.second) {

      if (FirstEnum == SecondEnum)
        continue;

      std::string SecondModule =
          getOwningModuleNameForDiagnostic(SecondEnum);

      auto ODRDiagError = [FirstEnum, &FirstModule,
                           this](SourceLocation Loc, SourceRange Range,
                                 ODREnumDifference DiffType) {
        return Diag(Loc, diag::err_module_odr_violation_enum)
               << FirstEnum << FirstModule.empty() << FirstModule << Range
               << DiffType;
      };
      auto ODRDiagNote = [&SecondModule, this](SourceLocation Loc,
                                               SourceRange Range,
                                               ODREnumDifference DiffType) {
        return Diag(Loc, diag::note_module_odr_violation_enum)
               << SecondModule << Range << DiffType;
      };

      if (FirstEnum->isScoped() != SecondEnum->isScoped()) {
        ODRDiagError(FirstEnum->getLocation(), FirstEnum->getSourceRange(),
                     SingleScopedEnum)
            << FirstEnum->isScoped();
        ODRDiagNote(SecondEnum->getLocation(), SecondEnum->getSourceRange(),
                    SingleScopedEnum)
            << SecondEnum->isScoped();
        Diagnosed = true;
        continue;
      }

      if (FirstEnum->isScoped() && SecondEnum->isScoped()) {
        if (FirstEnum->isScopedUsingClassTag() !=
            SecondEnum->isScopedUsingClassTag()) {
          ODRDiagError(FirstEnum->getLocation(), FirstEnum->getSourceRange(),
                       EnumTagKeywordMismatch)
              << FirstEnum->isScopedUsingClassTag();
          ODRDiagNote(SecondEnum->getLocation(), SecondEnum->getSourceRange(),
                      EnumTagKeywordMismatch)
              << SecondEnum->isScopedUsingClassTag();
          Diagnosed = true;
          continue;
        }
      }

      QualType FirstUnderlyingType =
          FirstEnum->getIntegerTypeSourceInfo()
              ? FirstEnum->getIntegerTypeSourceInfo()->getType()
              : QualType();
      QualType SecondUnderlyingType =
          SecondEnum->getIntegerTypeSourceInfo()
              ? SecondEnum->getIntegerTypeSourceInfo()->getType()
              : QualType();
      if (FirstUnderlyingType.isNull() != SecondUnderlyingType.isNull()) {
          ODRDiagError(FirstEnum->getLocation(), FirstEnum->getSourceRange(),
                       SingleSpecifiedType)
              << !FirstUnderlyingType.isNull();
          ODRDiagNote(SecondEnum->getLocation(), SecondEnum->getSourceRange(),
                      SingleSpecifiedType)
              << !SecondUnderlyingType.isNull();
          Diagnosed = true;
          continue;
      }

      if (!FirstUnderlyingType.isNull() && !SecondUnderlyingType.isNull()) {
        if (ComputeQualTypeODRHash(FirstUnderlyingType) !=
            ComputeQualTypeODRHash(SecondUnderlyingType)) {
          ODRDiagError(FirstEnum->getLocation(), FirstEnum->getSourceRange(),
                       DifferentSpecifiedTypes)
              << FirstUnderlyingType;
          ODRDiagNote(SecondEnum->getLocation(), SecondEnum->getSourceRange(),
                      DifferentSpecifiedTypes)
              << SecondUnderlyingType;
          Diagnosed = true;
          continue;
        }
      }

      DeclHashes SecondHashes;
      PopulateHashes(SecondHashes, SecondEnum);

      if (FirstHashes.size() != SecondHashes.size()) {
        ODRDiagError(FirstEnum->getLocation(), FirstEnum->getSourceRange(),
                     DifferentNumberEnumConstants)
            << (int)FirstHashes.size();
        ODRDiagNote(SecondEnum->getLocation(), SecondEnum->getSourceRange(),
                    DifferentNumberEnumConstants)
            << (int)SecondHashes.size();
        Diagnosed = true;
        continue;
      }

      for (unsigned I = 0; I < FirstHashes.size(); ++I) {
        if (FirstHashes[I].second == SecondHashes[I].second)
          continue;
        const EnumConstantDecl *FirstEnumConstant = FirstHashes[I].first;
        const EnumConstantDecl *SecondEnumConstant = SecondHashes[I].first;

        if (FirstEnumConstant->getDeclName() !=
            SecondEnumConstant->getDeclName()) {

          ODRDiagError(FirstEnumConstant->getLocation(),
                       FirstEnumConstant->getSourceRange(), EnumConstantName)
              << I + 1 << FirstEnumConstant;
          ODRDiagNote(SecondEnumConstant->getLocation(),
                      SecondEnumConstant->getSourceRange(), EnumConstantName)
              << I + 1 << SecondEnumConstant;
          Diagnosed = true;
          break;
        }

        const Expr *FirstInit = FirstEnumConstant->getInitExpr();
        const Expr *SecondInit = SecondEnumConstant->getInitExpr();
        if (!FirstInit && !SecondInit)
          continue;

        if (!FirstInit || !SecondInit) {
          ODRDiagError(FirstEnumConstant->getLocation(),
                       FirstEnumConstant->getSourceRange(),
                       EnumConstantSingleInitilizer)
              << I + 1 << FirstEnumConstant << (FirstInit != nullptr);
          ODRDiagNote(SecondEnumConstant->getLocation(),
                      SecondEnumConstant->getSourceRange(),
                      EnumConstantSingleInitilizer)
              << I + 1 << SecondEnumConstant << (SecondInit != nullptr);
          Diagnosed = true;
          break;
        }

        if (ComputeODRHash(FirstInit) != ComputeODRHash(SecondInit)) {
          ODRDiagError(FirstEnumConstant->getLocation(),
                       FirstEnumConstant->getSourceRange(),
                       EnumConstantDifferentInitilizer)
              << I + 1 << FirstEnumConstant;
          ODRDiagNote(SecondEnumConstant->getLocation(),
                      SecondEnumConstant->getSourceRange(),
                      EnumConstantDifferentInitilizer)
              << I + 1 << SecondEnumConstant;
          Diagnosed = true;
          break;
        }
      }
    }

    (void)Diagnosed;
    assert(Diagnosed && "Unable to emit ODR diagnostic.");
  }
}

void ASTReader::StartedDeserializing() {
  if (++NumCurrentElementsDeserializing == 1 && ReadTimer.get())
    ReadTimer->startTimer();
}

void ASTReader::FinishedDeserializing() {
  assert(NumCurrentElementsDeserializing &&
         "FinishedDeserializing not paired with StartedDeserializing");
  if (NumCurrentElementsDeserializing == 1) {
    // We decrease NumCurrentElementsDeserializing only after pending actions
    // are finished, to avoid recursively re-calling finishPendingActions().
    finishPendingActions();
  }
  --NumCurrentElementsDeserializing;

  if (NumCurrentElementsDeserializing == 0) {
    // Propagate exception specification and deduced type updates along
    // redeclaration chains.
    //
    // We do this now rather than in finishPendingActions because we want to
    // be able to walk the complete redeclaration chains of the updated decls.
    while (!PendingExceptionSpecUpdates.empty() ||
           !PendingDeducedTypeUpdates.empty()) {
      auto ESUpdates = std::move(PendingExceptionSpecUpdates);
      PendingExceptionSpecUpdates.clear();
      for (auto Update : ESUpdates) {
        ProcessingUpdatesRAIIObj ProcessingUpdates(*this);
        auto *FPT = Update.second->getType()->castAs<FunctionProtoType>();
        auto ESI = FPT->getExtProtoInfo().ExceptionSpec;
        if (auto *Listener = getContext().getASTMutationListener())
          Listener->ResolvedExceptionSpec(cast<FunctionDecl>(Update.second));
        for (auto *Redecl : Update.second->redecls())
          getContext().adjustExceptionSpec(cast<FunctionDecl>(Redecl), ESI);
      }

      auto DTUpdates = std::move(PendingDeducedTypeUpdates);
      PendingDeducedTypeUpdates.clear();
      for (auto Update : DTUpdates) {
        ProcessingUpdatesRAIIObj ProcessingUpdates(*this);
        // FIXME: If the return type is already deduced, check that it matches.
        getContext().adjustDeducedFunctionResultType(Update.first,
                                                     Update.second);
      }
    }

    if (ReadTimer)
      ReadTimer->stopTimer();

    diagnoseOdrViolations();

    // We are not in recursive loading, so it's safe to pass the "interesting"
    // decls to the consumer.
    if (Consumer)
      PassInterestingDeclsToConsumer();
  }
}

void ASTReader::pushExternalDeclIntoScope(NamedDecl *D, DeclarationName Name) {
  if (IdentifierInfo *II = Name.getAsIdentifierInfo()) {
    // Remove any fake results before adding any real ones.
    auto It = PendingFakeLookupResults.find(II);
    if (It != PendingFakeLookupResults.end()) {
      for (auto *ND : It->second)
        SemaObj->IdResolver.RemoveDecl(ND);
      // FIXME: this works around module+PCH performance issue.
      // Rather than erase the result from the map, which is O(n), just clear
      // the vector of NamedDecls.
      It->second.clear();
    }
  }

  if (SemaObj->IdResolver.tryAddTopLevelDecl(D, Name) && SemaObj->TUScope) {
    SemaObj->TUScope->AddDecl(D);
  } else if (SemaObj->TUScope) {
    // Adding the decl to IdResolver may have failed because it was already in
    // (even though it was not added in scope). If it is already in, make sure
    // it gets in the scope as well.
    if (std::find(SemaObj->IdResolver.begin(Name),
                  SemaObj->IdResolver.end(), D) != SemaObj->IdResolver.end())
      SemaObj->TUScope->AddDecl(D);
  }
}

ASTReader::ASTReader(Preprocessor &PP, InMemoryModuleCache &ModuleCache,
                     ASTContext *Context,
                     const PCHContainerReader &PCHContainerRdr,
                     ArrayRef<std::shared_ptr<ModuleFileExtension>> Extensions,
                     StringRef isysroot, bool DisableValidation,
                     bool AllowASTWithCompilerErrors,
                     bool AllowConfigurationMismatch, bool ValidateSystemInputs,
                     bool ValidateASTInputFilesContent, bool UseGlobalIndex,
                     std::unique_ptr<llvm::Timer> ReadTimer)
    : Listener(DisableValidation
                   ? cast<ASTReaderListener>(new SimpleASTReaderListener(PP))
                   : cast<ASTReaderListener>(new PCHValidator(PP, *this))),
      SourceMgr(PP.getSourceManager()), FileMgr(PP.getFileManager()),
      PCHContainerRdr(PCHContainerRdr), Diags(PP.getDiagnostics()), PP(PP),
      ContextObj(Context), ModuleMgr(PP.getFileManager(), ModuleCache,
                                     PCHContainerRdr, PP.getHeaderSearchInfo()),
      DummyIdResolver(PP), ReadTimer(std::move(ReadTimer)), isysroot(isysroot),
      DisableValidation(DisableValidation),
      AllowASTWithCompilerErrors(AllowASTWithCompilerErrors),
      AllowConfigurationMismatch(AllowConfigurationMismatch),
      ValidateSystemInputs(ValidateSystemInputs),
      ValidateASTInputFilesContent(ValidateASTInputFilesContent),
      UseGlobalIndex(UseGlobalIndex), CurrSwitchCaseStmts(&SwitchCaseStmts) {
  SourceMgr.setExternalSLocEntrySource(this);

  for (const auto &Ext : Extensions) {
    auto BlockName = Ext->getExtensionMetadata().BlockName;
    auto Known = ModuleFileExtensions.find(BlockName);
    if (Known != ModuleFileExtensions.end()) {
      Diags.Report(diag::warn_duplicate_module_file_extension)
        << BlockName;
      continue;
    }

    ModuleFileExtensions.insert({BlockName, Ext});
  }
}

ASTReader::~ASTReader() {
  if (OwnsDeserializationListener)
    delete DeserializationListener;
}

IdentifierResolver &ASTReader::getIdResolver() {
  return SemaObj ? SemaObj->IdResolver : DummyIdResolver;
}

Expected<unsigned> ASTRecordReader::readRecord(llvm::BitstreamCursor &Cursor,
                                               unsigned AbbrevID) {
  Idx = 0;
  Record.clear();
  return Cursor.readRecord(AbbrevID, Record);
}
//===----------------------------------------------------------------------===//
//// OMPClauseReader implementation
////===----------------------------------------------------------------------===//

// This has to be in namespace clang because it's friended by all
// of the OMP clauses.
namespace clang {

class OMPClauseReader : public OMPClauseVisitor<OMPClauseReader> {
  ASTRecordReader &Record;
  ASTContext &Context;

public:
  OMPClauseReader(ASTRecordReader &Record)
      : Record(Record), Context(Record.getContext()) {}

#define OMP_CLAUSE_CLASS(Enum, Str, Class) void Visit##Class(Class *C);
#include "llvm/Frontend/OpenMP/OMPKinds.def"
  OMPClause *readClause();
  void VisitOMPClauseWithPreInit(OMPClauseWithPreInit *C);
  void VisitOMPClauseWithPostUpdate(OMPClauseWithPostUpdate *C);
};

} // end namespace clang

OMPClause *ASTRecordReader::readOMPClause() {
  return OMPClauseReader(*this).readClause();
}

OMPClause *OMPClauseReader::readClause() {
  OMPClause *C = nullptr;
  switch (llvm::omp::Clause(Record.readInt())) {
  case llvm::omp::OMPC_if:
    C = new (Context) OMPIfClause();
    break;
  case llvm::omp::OMPC_final:
    C = new (Context) OMPFinalClause();
    break;
  case llvm::omp::OMPC_num_threads:
    C = new (Context) OMPNumThreadsClause();
    break;
  case llvm::omp::OMPC_safelen:
    C = new (Context) OMPSafelenClause();
    break;
  case llvm::omp::OMPC_simdlen:
    C = new (Context) OMPSimdlenClause();
    break;
  case llvm::omp::OMPC_allocator:
    C = new (Context) OMPAllocatorClause();
    break;
  case llvm::omp::OMPC_collapse:
    C = new (Context) OMPCollapseClause();
    break;
  case llvm::omp::OMPC_default:
    C = new (Context) OMPDefaultClause();
    break;
  case llvm::omp::OMPC_proc_bind:
    C = new (Context) OMPProcBindClause();
    break;
  case llvm::omp::OMPC_schedule:
    C = new (Context) OMPScheduleClause();
    break;
  case llvm::omp::OMPC_ordered:
    C = OMPOrderedClause::CreateEmpty(Context, Record.readInt());
    break;
  case llvm::omp::OMPC_nowait:
    C = new (Context) OMPNowaitClause();
    break;
  case llvm::omp::OMPC_untied:
    C = new (Context) OMPUntiedClause();
    break;
  case llvm::omp::OMPC_mergeable:
    C = new (Context) OMPMergeableClause();
    break;
  case llvm::omp::OMPC_read:
    C = new (Context) OMPReadClause();
    break;
  case llvm::omp::OMPC_write:
    C = new (Context) OMPWriteClause();
    break;
  case llvm::omp::OMPC_update:
    C = OMPUpdateClause::CreateEmpty(Context, Record.readInt());
    break;
  case llvm::omp::OMPC_capture:
    C = new (Context) OMPCaptureClause();
    break;
  case llvm::omp::OMPC_seq_cst:
    C = new (Context) OMPSeqCstClause();
    break;
  case llvm::omp::OMPC_acq_rel:
    C = new (Context) OMPAcqRelClause();
    break;
  case llvm::omp::OMPC_acquire:
    C = new (Context) OMPAcquireClause();
    break;
  case llvm::omp::OMPC_release:
    C = new (Context) OMPReleaseClause();
    break;
  case llvm::omp::OMPC_relaxed:
    C = new (Context) OMPRelaxedClause();
    break;
  case llvm::omp::OMPC_threads:
    C = new (Context) OMPThreadsClause();
    break;
  case llvm::omp::OMPC_simd:
    C = new (Context) OMPSIMDClause();
    break;
  case llvm::omp::OMPC_nogroup:
    C = new (Context) OMPNogroupClause();
    break;
  case llvm::omp::OMPC_unified_address:
    C = new (Context) OMPUnifiedAddressClause();
    break;
  case llvm::omp::OMPC_unified_shared_memory:
    C = new (Context) OMPUnifiedSharedMemoryClause();
    break;
  case llvm::omp::OMPC_reverse_offload:
    C = new (Context) OMPReverseOffloadClause();
    break;
  case llvm::omp::OMPC_dynamic_allocators:
    C = new (Context) OMPDynamicAllocatorsClause();
    break;
  case llvm::omp::OMPC_atomic_default_mem_order:
    C = new (Context) OMPAtomicDefaultMemOrderClause();
    break;
 case llvm::omp::OMPC_private:
    C = OMPPrivateClause::CreateEmpty(Context, Record.readInt());
    break;
  case llvm::omp::OMPC_firstprivate:
    C = OMPFirstprivateClause::CreateEmpty(Context, Record.readInt());
    break;
  case llvm::omp::OMPC_lastprivate:
    C = OMPLastprivateClause::CreateEmpty(Context, Record.readInt());
    break;
  case llvm::omp::OMPC_shared:
    C = OMPSharedClause::CreateEmpty(Context, Record.readInt());
    break;
  case llvm::omp::OMPC_reduction: {
    unsigned N = Record.readInt();
    auto Modifier = Record.readEnum<OpenMPReductionClauseModifier>();
    C = OMPReductionClause::CreateEmpty(Context, N, Modifier);
    break;
  }
  case llvm::omp::OMPC_task_reduction:
    C = OMPTaskReductionClause::CreateEmpty(Context, Record.readInt());
    break;
  case llvm::omp::OMPC_in_reduction:
    C = OMPInReductionClause::CreateEmpty(Context, Record.readInt());
    break;
  case llvm::omp::OMPC_linear:
    C = OMPLinearClause::CreateEmpty(Context, Record.readInt());
    break;
  case llvm::omp::OMPC_aligned:
    C = OMPAlignedClause::CreateEmpty(Context, Record.readInt());
    break;
  case llvm::omp::OMPC_copyin:
    C = OMPCopyinClause::CreateEmpty(Context, Record.readInt());
    break;
  case llvm::omp::OMPC_copyprivate:
    C = OMPCopyprivateClause::CreateEmpty(Context, Record.readInt());
    break;
  case llvm::omp::OMPC_flush:
    C = OMPFlushClause::CreateEmpty(Context, Record.readInt());
    break;
  case llvm::omp::OMPC_depobj:
    C = OMPDepobjClause::CreateEmpty(Context);
    break;
  case llvm::omp::OMPC_depend: {
    unsigned NumVars = Record.readInt();
    unsigned NumLoops = Record.readInt();
    C = OMPDependClause::CreateEmpty(Context, NumVars, NumLoops);
    break;
  }
  case llvm::omp::OMPC_device:
    C = new (Context) OMPDeviceClause();
    break;
  case llvm::omp::OMPC_map: {
    OMPMappableExprListSizeTy Sizes;
    Sizes.NumVars = Record.readInt();
    Sizes.NumUniqueDeclarations = Record.readInt();
    Sizes.NumComponentLists = Record.readInt();
    Sizes.NumComponents = Record.readInt();
    C = OMPMapClause::CreateEmpty(Context, Sizes);
    break;
  }
  case llvm::omp::OMPC_num_teams:
    C = new (Context) OMPNumTeamsClause();
    break;
  case llvm::omp::OMPC_thread_limit:
    C = new (Context) OMPThreadLimitClause();
    break;
  case llvm::omp::OMPC_priority:
    C = new (Context) OMPPriorityClause();
    break;
  case llvm::omp::OMPC_grainsize:
    C = new (Context) OMPGrainsizeClause();
    break;
  case llvm::omp::OMPC_num_tasks:
    C = new (Context) OMPNumTasksClause();
    break;
  case llvm::omp::OMPC_hint:
    C = new (Context) OMPHintClause();
    break;
  case llvm::omp::OMPC_dist_schedule:
    C = new (Context) OMPDistScheduleClause();
    break;
  case llvm::omp::OMPC_defaultmap:
    C = new (Context) OMPDefaultmapClause();
    break;
  case llvm::omp::OMPC_to: {
    OMPMappableExprListSizeTy Sizes;
    Sizes.NumVars = Record.readInt();
    Sizes.NumUniqueDeclarations = Record.readInt();
    Sizes.NumComponentLists = Record.readInt();
    Sizes.NumComponents = Record.readInt();
    C = OMPToClause::CreateEmpty(Context, Sizes);
    break;
  }
  case llvm::omp::OMPC_from: {
    OMPMappableExprListSizeTy Sizes;
    Sizes.NumVars = Record.readInt();
    Sizes.NumUniqueDeclarations = Record.readInt();
    Sizes.NumComponentLists = Record.readInt();
    Sizes.NumComponents = Record.readInt();
    C = OMPFromClause::CreateEmpty(Context, Sizes);
    break;
  }
  case llvm::omp::OMPC_use_device_ptr: {
    OMPMappableExprListSizeTy Sizes;
    Sizes.NumVars = Record.readInt();
    Sizes.NumUniqueDeclarations = Record.readInt();
    Sizes.NumComponentLists = Record.readInt();
    Sizes.NumComponents = Record.readInt();
    C = OMPUseDevicePtrClause::CreateEmpty(Context, Sizes);
    break;
  }
  case llvm::omp::OMPC_use_device_addr: {
    OMPMappableExprListSizeTy Sizes;
    Sizes.NumVars = Record.readInt();
    Sizes.NumUniqueDeclarations = Record.readInt();
    Sizes.NumComponentLists = Record.readInt();
    Sizes.NumComponents = Record.readInt();
    C = OMPUseDeviceAddrClause::CreateEmpty(Context, Sizes);
    break;
  }
  case llvm::omp::OMPC_is_device_ptr: {
    OMPMappableExprListSizeTy Sizes;
    Sizes.NumVars = Record.readInt();
    Sizes.NumUniqueDeclarations = Record.readInt();
    Sizes.NumComponentLists = Record.readInt();
    Sizes.NumComponents = Record.readInt();
    C = OMPIsDevicePtrClause::CreateEmpty(Context, Sizes);
    break;
  }
  case llvm::omp::OMPC_allocate:
    C = OMPAllocateClause::CreateEmpty(Context, Record.readInt());
    break;
  case llvm::omp::OMPC_nontemporal:
    C = OMPNontemporalClause::CreateEmpty(Context, Record.readInt());
    break;
  case llvm::omp::OMPC_inclusive:
    C = OMPInclusiveClause::CreateEmpty(Context, Record.readInt());
    break;
  case llvm::omp::OMPC_exclusive:
    C = OMPExclusiveClause::CreateEmpty(Context, Record.readInt());
    break;
  case llvm::omp::OMPC_order:
    C = new (Context) OMPOrderClause();
    break;
  case llvm::omp::OMPC_destroy:
    C = new (Context) OMPDestroyClause();
    break;
  case llvm::omp::OMPC_detach:
    C = new (Context) OMPDetachClause();
    break;
  case llvm::omp::OMPC_uses_allocators:
    C = OMPUsesAllocatorsClause::CreateEmpty(Context, Record.readInt());
    break;
  case llvm::omp::OMPC_affinity:
    C = OMPAffinityClause::CreateEmpty(Context, Record.readInt());
    break;
#define OMP_CLAUSE_NO_CLASS(Enum, Str)                                         \
  case llvm::omp::Enum:                                                        \
    break;
#include "llvm/Frontend/OpenMP/OMPKinds.def"
  default:
    break;
  }
  assert(C && "Unknown OMPClause type");

  Visit(C);
  C->setLocStart(Record.readSourceLocation());
  C->setLocEnd(Record.readSourceLocation());

  return C;
}

void OMPClauseReader::VisitOMPClauseWithPreInit(OMPClauseWithPreInit *C) {
  C->setPreInitStmt(Record.readSubStmt(),
                    static_cast<OpenMPDirectiveKind>(Record.readInt()));
}

void OMPClauseReader::VisitOMPClauseWithPostUpdate(OMPClauseWithPostUpdate *C) {
  VisitOMPClauseWithPreInit(C);
  C->setPostUpdateExpr(Record.readSubExpr());
}

void OMPClauseReader::VisitOMPIfClause(OMPIfClause *C) {
  VisitOMPClauseWithPreInit(C);
  C->setNameModifier(static_cast<OpenMPDirectiveKind>(Record.readInt()));
  C->setNameModifierLoc(Record.readSourceLocation());
  C->setColonLoc(Record.readSourceLocation());
  C->setCondition(Record.readSubExpr());
  C->setLParenLoc(Record.readSourceLocation());
}

void OMPClauseReader::VisitOMPFinalClause(OMPFinalClause *C) {
  VisitOMPClauseWithPreInit(C);
  C->setCondition(Record.readSubExpr());
  C->setLParenLoc(Record.readSourceLocation());
}

void OMPClauseReader::VisitOMPNumThreadsClause(OMPNumThreadsClause *C) {
  VisitOMPClauseWithPreInit(C);
  C->setNumThreads(Record.readSubExpr());
  C->setLParenLoc(Record.readSourceLocation());
}

void OMPClauseReader::VisitOMPSafelenClause(OMPSafelenClause *C) {
  C->setSafelen(Record.readSubExpr());
  C->setLParenLoc(Record.readSourceLocation());
}

void OMPClauseReader::VisitOMPSimdlenClause(OMPSimdlenClause *C) {
  C->setSimdlen(Record.readSubExpr());
  C->setLParenLoc(Record.readSourceLocation());
}

void OMPClauseReader::VisitOMPAllocatorClause(OMPAllocatorClause *C) {
  C->setAllocator(Record.readExpr());
  C->setLParenLoc(Record.readSourceLocation());
}

void OMPClauseReader::VisitOMPCollapseClause(OMPCollapseClause *C) {
  C->setNumForLoops(Record.readSubExpr());
  C->setLParenLoc(Record.readSourceLocation());
}

void OMPClauseReader::VisitOMPDefaultClause(OMPDefaultClause *C) {
  C->setDefaultKind(static_cast<llvm::omp::DefaultKind>(Record.readInt()));
  C->setLParenLoc(Record.readSourceLocation());
  C->setDefaultKindKwLoc(Record.readSourceLocation());
}

void OMPClauseReader::VisitOMPProcBindClause(OMPProcBindClause *C) {
  C->setProcBindKind(static_cast<llvm::omp::ProcBindKind>(Record.readInt()));
  C->setLParenLoc(Record.readSourceLocation());
  C->setProcBindKindKwLoc(Record.readSourceLocation());
}

void OMPClauseReader::VisitOMPScheduleClause(OMPScheduleClause *C) {
  VisitOMPClauseWithPreInit(C);
  C->setScheduleKind(
       static_cast<OpenMPScheduleClauseKind>(Record.readInt()));
  C->setFirstScheduleModifier(
      static_cast<OpenMPScheduleClauseModifier>(Record.readInt()));
  C->setSecondScheduleModifier(
      static_cast<OpenMPScheduleClauseModifier>(Record.readInt()));
  C->setChunkSize(Record.readSubExpr());
  C->setLParenLoc(Record.readSourceLocation());
  C->setFirstScheduleModifierLoc(Record.readSourceLocation());
  C->setSecondScheduleModifierLoc(Record.readSourceLocation());
  C->setScheduleKindLoc(Record.readSourceLocation());
  C->setCommaLoc(Record.readSourceLocation());
}

void OMPClauseReader::VisitOMPOrderedClause(OMPOrderedClause *C) {
  C->setNumForLoops(Record.readSubExpr());
  for (unsigned I = 0, E = C->NumberOfLoops; I < E; ++I)
    C->setLoopNumIterations(I, Record.readSubExpr());
  for (unsigned I = 0, E = C->NumberOfLoops; I < E; ++I)
    C->setLoopCounter(I, Record.readSubExpr());
  C->setLParenLoc(Record.readSourceLocation());
}

void OMPClauseReader::VisitOMPDetachClause(OMPDetachClause *C) {
  C->setEventHandler(Record.readSubExpr());
  C->setLParenLoc(Record.readSourceLocation());
}

void OMPClauseReader::VisitOMPNowaitClause(OMPNowaitClause *) {}

void OMPClauseReader::VisitOMPUntiedClause(OMPUntiedClause *) {}

void OMPClauseReader::VisitOMPMergeableClause(OMPMergeableClause *) {}

void OMPClauseReader::VisitOMPReadClause(OMPReadClause *) {}

void OMPClauseReader::VisitOMPWriteClause(OMPWriteClause *) {}

void OMPClauseReader::VisitOMPUpdateClause(OMPUpdateClause *C) {
  if (C->isExtended()) {
    C->setLParenLoc(Record.readSourceLocation());
    C->setArgumentLoc(Record.readSourceLocation());
    C->setDependencyKind(Record.readEnum<OpenMPDependClauseKind>());
  }
}

void OMPClauseReader::VisitOMPCaptureClause(OMPCaptureClause *) {}

void OMPClauseReader::VisitOMPSeqCstClause(OMPSeqCstClause *) {}

void OMPClauseReader::VisitOMPAcqRelClause(OMPAcqRelClause *) {}

void OMPClauseReader::VisitOMPAcquireClause(OMPAcquireClause *) {}

void OMPClauseReader::VisitOMPReleaseClause(OMPReleaseClause *) {}

void OMPClauseReader::VisitOMPRelaxedClause(OMPRelaxedClause *) {}

void OMPClauseReader::VisitOMPThreadsClause(OMPThreadsClause *) {}

void OMPClauseReader::VisitOMPSIMDClause(OMPSIMDClause *) {}

void OMPClauseReader::VisitOMPNogroupClause(OMPNogroupClause *) {}

void OMPClauseReader::VisitOMPDestroyClause(OMPDestroyClause *) {}

void OMPClauseReader::VisitOMPUnifiedAddressClause(OMPUnifiedAddressClause *) {}

void OMPClauseReader::VisitOMPUnifiedSharedMemoryClause(
    OMPUnifiedSharedMemoryClause *) {}

void OMPClauseReader::VisitOMPReverseOffloadClause(OMPReverseOffloadClause *) {}

void
OMPClauseReader::VisitOMPDynamicAllocatorsClause(OMPDynamicAllocatorsClause *) {
}

void OMPClauseReader::VisitOMPAtomicDefaultMemOrderClause(
    OMPAtomicDefaultMemOrderClause *C) {
  C->setAtomicDefaultMemOrderKind(
      static_cast<OpenMPAtomicDefaultMemOrderClauseKind>(Record.readInt()));
  C->setLParenLoc(Record.readSourceLocation());
  C->setAtomicDefaultMemOrderKindKwLoc(Record.readSourceLocation());
}

void OMPClauseReader::VisitOMPPrivateClause(OMPPrivateClause *C) {
  C->setLParenLoc(Record.readSourceLocation());
  unsigned NumVars = C->varlist_size();
  SmallVector<Expr *, 16> Vars;
  Vars.reserve(NumVars);
  for (unsigned i = 0; i != NumVars; ++i)
    Vars.push_back(Record.readSubExpr());
  C->setVarRefs(Vars);
  Vars.clear();
  for (unsigned i = 0; i != NumVars; ++i)
    Vars.push_back(Record.readSubExpr());
  C->setPrivateCopies(Vars);
}

void OMPClauseReader::VisitOMPFirstprivateClause(OMPFirstprivateClause *C) {
  VisitOMPClauseWithPreInit(C);
  C->setLParenLoc(Record.readSourceLocation());
  unsigned NumVars = C->varlist_size();
  SmallVector<Expr *, 16> Vars;
  Vars.reserve(NumVars);
  for (unsigned i = 0; i != NumVars; ++i)
    Vars.push_back(Record.readSubExpr());
  C->setVarRefs(Vars);
  Vars.clear();
  for (unsigned i = 0; i != NumVars; ++i)
    Vars.push_back(Record.readSubExpr());
  C->setPrivateCopies(Vars);
  Vars.clear();
  for (unsigned i = 0; i != NumVars; ++i)
    Vars.push_back(Record.readSubExpr());
  C->setInits(Vars);
}

void OMPClauseReader::VisitOMPLastprivateClause(OMPLastprivateClause *C) {
  VisitOMPClauseWithPostUpdate(C);
  C->setLParenLoc(Record.readSourceLocation());
  C->setKind(Record.readEnum<OpenMPLastprivateModifier>());
  C->setKindLoc(Record.readSourceLocation());
  C->setColonLoc(Record.readSourceLocation());
  unsigned NumVars = C->varlist_size();
  SmallVector<Expr *, 16> Vars;
  Vars.reserve(NumVars);
  for (unsigned i = 0; i != NumVars; ++i)
    Vars.push_back(Record.readSubExpr());
  C->setVarRefs(Vars);
  Vars.clear();
  for (unsigned i = 0; i != NumVars; ++i)
    Vars.push_back(Record.readSubExpr());
  C->setPrivateCopies(Vars);
  Vars.clear();
  for (unsigned i = 0; i != NumVars; ++i)
    Vars.push_back(Record.readSubExpr());
  C->setSourceExprs(Vars);
  Vars.clear();
  for (unsigned i = 0; i != NumVars; ++i)
    Vars.push_back(Record.readSubExpr());
  C->setDestinationExprs(Vars);
  Vars.clear();
  for (unsigned i = 0; i != NumVars; ++i)
    Vars.push_back(Record.readSubExpr());
  C->setAssignmentOps(Vars);
}

void OMPClauseReader::VisitOMPSharedClause(OMPSharedClause *C) {
  C->setLParenLoc(Record.readSourceLocation());
  unsigned NumVars = C->varlist_size();
  SmallVector<Expr *, 16> Vars;
  Vars.reserve(NumVars);
  for (unsigned i = 0; i != NumVars; ++i)
    Vars.push_back(Record.readSubExpr());
  C->setVarRefs(Vars);
}

void OMPClauseReader::VisitOMPReductionClause(OMPReductionClause *C) {
  VisitOMPClauseWithPostUpdate(C);
  C->setLParenLoc(Record.readSourceLocation());
  C->setModifierLoc(Record.readSourceLocation());
  C->setColonLoc(Record.readSourceLocation());
  NestedNameSpecifierLoc NNSL = Record.readNestedNameSpecifierLoc();
  DeclarationNameInfo DNI = Record.readDeclarationNameInfo();
  C->setQualifierLoc(NNSL);
  C->setNameInfo(DNI);

  unsigned NumVars = C->varlist_size();
  SmallVector<Expr *, 16> Vars;
  Vars.reserve(NumVars);
  for (unsigned i = 0; i != NumVars; ++i)
    Vars.push_back(Record.readSubExpr());
  C->setVarRefs(Vars);
  Vars.clear();
  for (unsigned i = 0; i != NumVars; ++i)
    Vars.push_back(Record.readSubExpr());
  C->setPrivates(Vars);
  Vars.clear();
  for (unsigned i = 0; i != NumVars; ++i)
    Vars.push_back(Record.readSubExpr());
  C->setLHSExprs(Vars);
  Vars.clear();
  for (unsigned i = 0; i != NumVars; ++i)
    Vars.push_back(Record.readSubExpr());
  C->setRHSExprs(Vars);
  Vars.clear();
  for (unsigned i = 0; i != NumVars; ++i)
    Vars.push_back(Record.readSubExpr());
  C->setReductionOps(Vars);
  if (C->getModifier() == OMPC_REDUCTION_inscan) {
    Vars.clear();
    for (unsigned i = 0; i != NumVars; ++i)
      Vars.push_back(Record.readSubExpr());
    C->setInscanCopyOps(Vars);
    Vars.clear();
    for (unsigned i = 0; i != NumVars; ++i)
      Vars.push_back(Record.readSubExpr());
    C->setInscanCopyArrayTemps(Vars);
    Vars.clear();
    for (unsigned i = 0; i != NumVars; ++i)
      Vars.push_back(Record.readSubExpr());
    C->setInscanCopyArrayElems(Vars);
  }
}

void OMPClauseReader::VisitOMPTaskReductionClause(OMPTaskReductionClause *C) {
  VisitOMPClauseWithPostUpdate(C);
  C->setLParenLoc(Record.readSourceLocation());
  C->setColonLoc(Record.readSourceLocation());
  NestedNameSpecifierLoc NNSL = Record.readNestedNameSpecifierLoc();
  DeclarationNameInfo DNI = Record.readDeclarationNameInfo();
  C->setQualifierLoc(NNSL);
  C->setNameInfo(DNI);

  unsigned NumVars = C->varlist_size();
  SmallVector<Expr *, 16> Vars;
  Vars.reserve(NumVars);
  for (unsigned I = 0; I != NumVars; ++I)
    Vars.push_back(Record.readSubExpr());
  C->setVarRefs(Vars);
  Vars.clear();
  for (unsigned I = 0; I != NumVars; ++I)
    Vars.push_back(Record.readSubExpr());
  C->setPrivates(Vars);
  Vars.clear();
  for (unsigned I = 0; I != NumVars; ++I)
    Vars.push_back(Record.readSubExpr());
  C->setLHSExprs(Vars);
  Vars.clear();
  for (unsigned I = 0; I != NumVars; ++I)
    Vars.push_back(Record.readSubExpr());
  C->setRHSExprs(Vars);
  Vars.clear();
  for (unsigned I = 0; I != NumVars; ++I)
    Vars.push_back(Record.readSubExpr());
  C->setReductionOps(Vars);
}

void OMPClauseReader::VisitOMPInReductionClause(OMPInReductionClause *C) {
  VisitOMPClauseWithPostUpdate(C);
  C->setLParenLoc(Record.readSourceLocation());
  C->setColonLoc(Record.readSourceLocation());
  NestedNameSpecifierLoc NNSL = Record.readNestedNameSpecifierLoc();
  DeclarationNameInfo DNI = Record.readDeclarationNameInfo();
  C->setQualifierLoc(NNSL);
  C->setNameInfo(DNI);

  unsigned NumVars = C->varlist_size();
  SmallVector<Expr *, 16> Vars;
  Vars.reserve(NumVars);
  for (unsigned I = 0; I != NumVars; ++I)
    Vars.push_back(Record.readSubExpr());
  C->setVarRefs(Vars);
  Vars.clear();
  for (unsigned I = 0; I != NumVars; ++I)
    Vars.push_back(Record.readSubExpr());
  C->setPrivates(Vars);
  Vars.clear();
  for (unsigned I = 0; I != NumVars; ++I)
    Vars.push_back(Record.readSubExpr());
  C->setLHSExprs(Vars);
  Vars.clear();
  for (unsigned I = 0; I != NumVars; ++I)
    Vars.push_back(Record.readSubExpr());
  C->setRHSExprs(Vars);
  Vars.clear();
  for (unsigned I = 0; I != NumVars; ++I)
    Vars.push_back(Record.readSubExpr());
  C->setReductionOps(Vars);
  Vars.clear();
  for (unsigned I = 0; I != NumVars; ++I)
    Vars.push_back(Record.readSubExpr());
  C->setTaskgroupDescriptors(Vars);
}

void OMPClauseReader::VisitOMPLinearClause(OMPLinearClause *C) {
  VisitOMPClauseWithPostUpdate(C);
  C->setLParenLoc(Record.readSourceLocation());
  C->setColonLoc(Record.readSourceLocation());
  C->setModifier(static_cast<OpenMPLinearClauseKind>(Record.readInt()));
  C->setModifierLoc(Record.readSourceLocation());
  unsigned NumVars = C->varlist_size();
  SmallVector<Expr *, 16> Vars;
  Vars.reserve(NumVars);
  for (unsigned i = 0; i != NumVars; ++i)
    Vars.push_back(Record.readSubExpr());
  C->setVarRefs(Vars);
  Vars.clear();
  for (unsigned i = 0; i != NumVars; ++i)
    Vars.push_back(Record.readSubExpr());
  C->setPrivates(Vars);
  Vars.clear();
  for (unsigned i = 0; i != NumVars; ++i)
    Vars.push_back(Record.readSubExpr());
  C->setInits(Vars);
  Vars.clear();
  for (unsigned i = 0; i != NumVars; ++i)
    Vars.push_back(Record.readSubExpr());
  C->setUpdates(Vars);
  Vars.clear();
  for (unsigned i = 0; i != NumVars; ++i)
    Vars.push_back(Record.readSubExpr());
  C->setFinals(Vars);
  C->setStep(Record.readSubExpr());
  C->setCalcStep(Record.readSubExpr());
  Vars.clear();
  for (unsigned I = 0; I != NumVars + 1; ++I)
    Vars.push_back(Record.readSubExpr());
  C->setUsedExprs(Vars);
}

void OMPClauseReader::VisitOMPAlignedClause(OMPAlignedClause *C) {
  C->setLParenLoc(Record.readSourceLocation());
  C->setColonLoc(Record.readSourceLocation());
  unsigned NumVars = C->varlist_size();
  SmallVector<Expr *, 16> Vars;
  Vars.reserve(NumVars);
  for (unsigned i = 0; i != NumVars; ++i)
    Vars.push_back(Record.readSubExpr());
  C->setVarRefs(Vars);
  C->setAlignment(Record.readSubExpr());
}

void OMPClauseReader::VisitOMPCopyinClause(OMPCopyinClause *C) {
  C->setLParenLoc(Record.readSourceLocation());
  unsigned NumVars = C->varlist_size();
  SmallVector<Expr *, 16> Exprs;
  Exprs.reserve(NumVars);
  for (unsigned i = 0; i != NumVars; ++i)
    Exprs.push_back(Record.readSubExpr());
  C->setVarRefs(Exprs);
  Exprs.clear();
  for (unsigned i = 0; i != NumVars; ++i)
    Exprs.push_back(Record.readSubExpr());
  C->setSourceExprs(Exprs);
  Exprs.clear();
  for (unsigned i = 0; i != NumVars; ++i)
    Exprs.push_back(Record.readSubExpr());
  C->setDestinationExprs(Exprs);
  Exprs.clear();
  for (unsigned i = 0; i != NumVars; ++i)
    Exprs.push_back(Record.readSubExpr());
  C->setAssignmentOps(Exprs);
}

void OMPClauseReader::VisitOMPCopyprivateClause(OMPCopyprivateClause *C) {
  C->setLParenLoc(Record.readSourceLocation());
  unsigned NumVars = C->varlist_size();
  SmallVector<Expr *, 16> Exprs;
  Exprs.reserve(NumVars);
  for (unsigned i = 0; i != NumVars; ++i)
    Exprs.push_back(Record.readSubExpr());
  C->setVarRefs(Exprs);
  Exprs.clear();
  for (unsigned i = 0; i != NumVars; ++i)
    Exprs.push_back(Record.readSubExpr());
  C->setSourceExprs(Exprs);
  Exprs.clear();
  for (unsigned i = 0; i != NumVars; ++i)
    Exprs.push_back(Record.readSubExpr());
  C->setDestinationExprs(Exprs);
  Exprs.clear();
  for (unsigned i = 0; i != NumVars; ++i)
    Exprs.push_back(Record.readSubExpr());
  C->setAssignmentOps(Exprs);
}

void OMPClauseReader::VisitOMPFlushClause(OMPFlushClause *C) {
  C->setLParenLoc(Record.readSourceLocation());
  unsigned NumVars = C->varlist_size();
  SmallVector<Expr *, 16> Vars;
  Vars.reserve(NumVars);
  for (unsigned i = 0; i != NumVars; ++i)
    Vars.push_back(Record.readSubExpr());
  C->setVarRefs(Vars);
}

void OMPClauseReader::VisitOMPDepobjClause(OMPDepobjClause *C) {
  C->setDepobj(Record.readSubExpr());
  C->setLParenLoc(Record.readSourceLocation());
}

void OMPClauseReader::VisitOMPDependClause(OMPDependClause *C) {
  C->setLParenLoc(Record.readSourceLocation());
  C->setModifier(Record.readSubExpr());
  C->setDependencyKind(
      static_cast<OpenMPDependClauseKind>(Record.readInt()));
  C->setDependencyLoc(Record.readSourceLocation());
  C->setColonLoc(Record.readSourceLocation());
  unsigned NumVars = C->varlist_size();
  SmallVector<Expr *, 16> Vars;
  Vars.reserve(NumVars);
  for (unsigned I = 0; I != NumVars; ++I)
    Vars.push_back(Record.readSubExpr());
  C->setVarRefs(Vars);
  for (unsigned I = 0, E = C->getNumLoops(); I < E; ++I)
    C->setLoopData(I, Record.readSubExpr());
}

void OMPClauseReader::VisitOMPDeviceClause(OMPDeviceClause *C) {
  VisitOMPClauseWithPreInit(C);
  C->setModifier(Record.readEnum<OpenMPDeviceClauseModifier>());
  C->setDevice(Record.readSubExpr());
  C->setModifierLoc(Record.readSourceLocation());
  C->setLParenLoc(Record.readSourceLocation());
}

void OMPClauseReader::VisitOMPMapClause(OMPMapClause *C) {
  C->setLParenLoc(Record.readSourceLocation());
  for (unsigned I = 0; I < NumberOfOMPMapClauseModifiers; ++I) {
    C->setMapTypeModifier(
        I, static_cast<OpenMPMapModifierKind>(Record.readInt()));
    C->setMapTypeModifierLoc(I, Record.readSourceLocation());
  }
  C->setMapperQualifierLoc(Record.readNestedNameSpecifierLoc());
  C->setMapperIdInfo(Record.readDeclarationNameInfo());
  C->setMapType(
     static_cast<OpenMPMapClauseKind>(Record.readInt()));
  C->setMapLoc(Record.readSourceLocation());
  C->setColonLoc(Record.readSourceLocation());
  auto NumVars = C->varlist_size();
  auto UniqueDecls = C->getUniqueDeclarationsNum();
  auto TotalLists = C->getTotalComponentListNum();
  auto TotalComponents = C->getTotalComponentsNum();

  SmallVector<Expr *, 16> Vars;
  Vars.reserve(NumVars);
  for (unsigned i = 0; i != NumVars; ++i)
    Vars.push_back(Record.readExpr());
  C->setVarRefs(Vars);

  SmallVector<Expr *, 16> UDMappers;
  UDMappers.reserve(NumVars);
  for (unsigned I = 0; I < NumVars; ++I)
    UDMappers.push_back(Record.readExpr());
  C->setUDMapperRefs(UDMappers);

  SmallVector<ValueDecl *, 16> Decls;
  Decls.reserve(UniqueDecls);
  for (unsigned i = 0; i < UniqueDecls; ++i)
    Decls.push_back(Record.readDeclAs<ValueDecl>());
  C->setUniqueDecls(Decls);

  SmallVector<unsigned, 16> ListsPerDecl;
  ListsPerDecl.reserve(UniqueDecls);
  for (unsigned i = 0; i < UniqueDecls; ++i)
    ListsPerDecl.push_back(Record.readInt());
  C->setDeclNumLists(ListsPerDecl);

  SmallVector<unsigned, 32> ListSizes;
  ListSizes.reserve(TotalLists);
  for (unsigned i = 0; i < TotalLists; ++i)
    ListSizes.push_back(Record.readInt());
  C->setComponentListSizes(ListSizes);

  SmallVector<OMPClauseMappableExprCommon::MappableComponent, 32> Components;
  Components.reserve(TotalComponents);
  for (unsigned i = 0; i < TotalComponents; ++i) {
    Expr *AssociatedExpr = Record.readExpr();
    auto *AssociatedDecl = Record.readDeclAs<ValueDecl>();
    Components.push_back(OMPClauseMappableExprCommon::MappableComponent(
        AssociatedExpr, AssociatedDecl));
  }
  C->setComponents(Components, ListSizes);
}

void OMPClauseReader::VisitOMPAllocateClause(OMPAllocateClause *C) {
  C->setLParenLoc(Record.readSourceLocation());
  C->setColonLoc(Record.readSourceLocation());
  C->setAllocator(Record.readSubExpr());
  unsigned NumVars = C->varlist_size();
  SmallVector<Expr *, 16> Vars;
  Vars.reserve(NumVars);
  for (unsigned i = 0; i != NumVars; ++i)
    Vars.push_back(Record.readSubExpr());
  C->setVarRefs(Vars);
}

void OMPClauseReader::VisitOMPNumTeamsClause(OMPNumTeamsClause *C) {
  VisitOMPClauseWithPreInit(C);
  C->setNumTeams(Record.readSubExpr());
  C->setLParenLoc(Record.readSourceLocation());
}

void OMPClauseReader::VisitOMPThreadLimitClause(OMPThreadLimitClause *C) {
  VisitOMPClauseWithPreInit(C);
  C->setThreadLimit(Record.readSubExpr());
  C->setLParenLoc(Record.readSourceLocation());
}

void OMPClauseReader::VisitOMPPriorityClause(OMPPriorityClause *C) {
  VisitOMPClauseWithPreInit(C);
  C->setPriority(Record.readSubExpr());
  C->setLParenLoc(Record.readSourceLocation());
}

void OMPClauseReader::VisitOMPGrainsizeClause(OMPGrainsizeClause *C) {
  VisitOMPClauseWithPreInit(C);
  C->setGrainsize(Record.readSubExpr());
  C->setLParenLoc(Record.readSourceLocation());
}

void OMPClauseReader::VisitOMPNumTasksClause(OMPNumTasksClause *C) {
  VisitOMPClauseWithPreInit(C);
  C->setNumTasks(Record.readSubExpr());
  C->setLParenLoc(Record.readSourceLocation());
}

void OMPClauseReader::VisitOMPHintClause(OMPHintClause *C) {
  C->setHint(Record.readSubExpr());
  C->setLParenLoc(Record.readSourceLocation());
}

void OMPClauseReader::VisitOMPDistScheduleClause(OMPDistScheduleClause *C) {
  VisitOMPClauseWithPreInit(C);
  C->setDistScheduleKind(
      static_cast<OpenMPDistScheduleClauseKind>(Record.readInt()));
  C->setChunkSize(Record.readSubExpr());
  C->setLParenLoc(Record.readSourceLocation());
  C->setDistScheduleKindLoc(Record.readSourceLocation());
  C->setCommaLoc(Record.readSourceLocation());
}

void OMPClauseReader::VisitOMPDefaultmapClause(OMPDefaultmapClause *C) {
  C->setDefaultmapKind(
       static_cast<OpenMPDefaultmapClauseKind>(Record.readInt()));
  C->setDefaultmapModifier(
      static_cast<OpenMPDefaultmapClauseModifier>(Record.readInt()));
  C->setLParenLoc(Record.readSourceLocation());
  C->setDefaultmapModifierLoc(Record.readSourceLocation());
  C->setDefaultmapKindLoc(Record.readSourceLocation());
}

void OMPClauseReader::VisitOMPToClause(OMPToClause *C) {
  C->setLParenLoc(Record.readSourceLocation());
  for (unsigned I = 0; I < NumberOfOMPMotionModifiers; ++I) {
    C->setMotionModifier(
        I, static_cast<OpenMPMotionModifierKind>(Record.readInt()));
    C->setMotionModifierLoc(I, Record.readSourceLocation());
  }
  C->setMapperQualifierLoc(Record.readNestedNameSpecifierLoc());
  C->setMapperIdInfo(Record.readDeclarationNameInfo());
  C->setColonLoc(Record.readSourceLocation());
  auto NumVars = C->varlist_size();
  auto UniqueDecls = C->getUniqueDeclarationsNum();
  auto TotalLists = C->getTotalComponentListNum();
  auto TotalComponents = C->getTotalComponentsNum();

  SmallVector<Expr *, 16> Vars;
  Vars.reserve(NumVars);
  for (unsigned i = 0; i != NumVars; ++i)
    Vars.push_back(Record.readSubExpr());
  C->setVarRefs(Vars);

  SmallVector<Expr *, 16> UDMappers;
  UDMappers.reserve(NumVars);
  for (unsigned I = 0; I < NumVars; ++I)
    UDMappers.push_back(Record.readSubExpr());
  C->setUDMapperRefs(UDMappers);

  SmallVector<ValueDecl *, 16> Decls;
  Decls.reserve(UniqueDecls);
  for (unsigned i = 0; i < UniqueDecls; ++i)
    Decls.push_back(Record.readDeclAs<ValueDecl>());
  C->setUniqueDecls(Decls);

  SmallVector<unsigned, 16> ListsPerDecl;
  ListsPerDecl.reserve(UniqueDecls);
  for (unsigned i = 0; i < UniqueDecls; ++i)
    ListsPerDecl.push_back(Record.readInt());
  C->setDeclNumLists(ListsPerDecl);

  SmallVector<unsigned, 32> ListSizes;
  ListSizes.reserve(TotalLists);
  for (unsigned i = 0; i < TotalLists; ++i)
    ListSizes.push_back(Record.readInt());
  C->setComponentListSizes(ListSizes);

  SmallVector<OMPClauseMappableExprCommon::MappableComponent, 32> Components;
  Components.reserve(TotalComponents);
  for (unsigned i = 0; i < TotalComponents; ++i) {
    Expr *AssociatedExpr = Record.readSubExpr();
    auto *AssociatedDecl = Record.readDeclAs<ValueDecl>();
    Components.push_back(OMPClauseMappableExprCommon::MappableComponent(
        AssociatedExpr, AssociatedDecl));
  }
  C->setComponents(Components, ListSizes);
}

void OMPClauseReader::VisitOMPFromClause(OMPFromClause *C) {
  C->setLParenLoc(Record.readSourceLocation());
  for (unsigned I = 0; I < NumberOfOMPMotionModifiers; ++I) {
    C->setMotionModifier(
        I, static_cast<OpenMPMotionModifierKind>(Record.readInt()));
    C->setMotionModifierLoc(I, Record.readSourceLocation());
  }
  C->setMapperQualifierLoc(Record.readNestedNameSpecifierLoc());
  C->setMapperIdInfo(Record.readDeclarationNameInfo());
  C->setColonLoc(Record.readSourceLocation());
  auto NumVars = C->varlist_size();
  auto UniqueDecls = C->getUniqueDeclarationsNum();
  auto TotalLists = C->getTotalComponentListNum();
  auto TotalComponents = C->getTotalComponentsNum();

  SmallVector<Expr *, 16> Vars;
  Vars.reserve(NumVars);
  for (unsigned i = 0; i != NumVars; ++i)
    Vars.push_back(Record.readSubExpr());
  C->setVarRefs(Vars);

  SmallVector<Expr *, 16> UDMappers;
  UDMappers.reserve(NumVars);
  for (unsigned I = 0; I < NumVars; ++I)
    UDMappers.push_back(Record.readSubExpr());
  C->setUDMapperRefs(UDMappers);

  SmallVector<ValueDecl *, 16> Decls;
  Decls.reserve(UniqueDecls);
  for (unsigned i = 0; i < UniqueDecls; ++i)
    Decls.push_back(Record.readDeclAs<ValueDecl>());
  C->setUniqueDecls(Decls);

  SmallVector<unsigned, 16> ListsPerDecl;
  ListsPerDecl.reserve(UniqueDecls);
  for (unsigned i = 0; i < UniqueDecls; ++i)
    ListsPerDecl.push_back(Record.readInt());
  C->setDeclNumLists(ListsPerDecl);

  SmallVector<unsigned, 32> ListSizes;
  ListSizes.reserve(TotalLists);
  for (unsigned i = 0; i < TotalLists; ++i)
    ListSizes.push_back(Record.readInt());
  C->setComponentListSizes(ListSizes);

  SmallVector<OMPClauseMappableExprCommon::MappableComponent, 32> Components;
  Components.reserve(TotalComponents);
  for (unsigned i = 0; i < TotalComponents; ++i) {
    Expr *AssociatedExpr = Record.readSubExpr();
    auto *AssociatedDecl = Record.readDeclAs<ValueDecl>();
    Components.push_back(OMPClauseMappableExprCommon::MappableComponent(
        AssociatedExpr, AssociatedDecl));
  }
  C->setComponents(Components, ListSizes);
}

void OMPClauseReader::VisitOMPUseDevicePtrClause(OMPUseDevicePtrClause *C) {
  C->setLParenLoc(Record.readSourceLocation());
  auto NumVars = C->varlist_size();
  auto UniqueDecls = C->getUniqueDeclarationsNum();
  auto TotalLists = C->getTotalComponentListNum();
  auto TotalComponents = C->getTotalComponentsNum();

  SmallVector<Expr *, 16> Vars;
  Vars.reserve(NumVars);
  for (unsigned i = 0; i != NumVars; ++i)
    Vars.push_back(Record.readSubExpr());
  C->setVarRefs(Vars);
  Vars.clear();
  for (unsigned i = 0; i != NumVars; ++i)
    Vars.push_back(Record.readSubExpr());
  C->setPrivateCopies(Vars);
  Vars.clear();
  for (unsigned i = 0; i != NumVars; ++i)
    Vars.push_back(Record.readSubExpr());
  C->setInits(Vars);

  SmallVector<ValueDecl *, 16> Decls;
  Decls.reserve(UniqueDecls);
  for (unsigned i = 0; i < UniqueDecls; ++i)
    Decls.push_back(Record.readDeclAs<ValueDecl>());
  C->setUniqueDecls(Decls);

  SmallVector<unsigned, 16> ListsPerDecl;
  ListsPerDecl.reserve(UniqueDecls);
  for (unsigned i = 0; i < UniqueDecls; ++i)
    ListsPerDecl.push_back(Record.readInt());
  C->setDeclNumLists(ListsPerDecl);

  SmallVector<unsigned, 32> ListSizes;
  ListSizes.reserve(TotalLists);
  for (unsigned i = 0; i < TotalLists; ++i)
    ListSizes.push_back(Record.readInt());
  C->setComponentListSizes(ListSizes);

  SmallVector<OMPClauseMappableExprCommon::MappableComponent, 32> Components;
  Components.reserve(TotalComponents);
  for (unsigned i = 0; i < TotalComponents; ++i) {
    Expr *AssociatedExpr = Record.readSubExpr();
    auto *AssociatedDecl = Record.readDeclAs<ValueDecl>();
    Components.push_back(OMPClauseMappableExprCommon::MappableComponent(
        AssociatedExpr, AssociatedDecl));
  }
  C->setComponents(Components, ListSizes);
}

void OMPClauseReader::VisitOMPUseDeviceAddrClause(OMPUseDeviceAddrClause *C) {
  C->setLParenLoc(Record.readSourceLocation());
  auto NumVars = C->varlist_size();
  auto UniqueDecls = C->getUniqueDeclarationsNum();
  auto TotalLists = C->getTotalComponentListNum();
  auto TotalComponents = C->getTotalComponentsNum();

  SmallVector<Expr *, 16> Vars;
  Vars.reserve(NumVars);
  for (unsigned i = 0; i != NumVars; ++i)
    Vars.push_back(Record.readSubExpr());
  C->setVarRefs(Vars);

  SmallVector<ValueDecl *, 16> Decls;
  Decls.reserve(UniqueDecls);
  for (unsigned i = 0; i < UniqueDecls; ++i)
    Decls.push_back(Record.readDeclAs<ValueDecl>());
  C->setUniqueDecls(Decls);

  SmallVector<unsigned, 16> ListsPerDecl;
  ListsPerDecl.reserve(UniqueDecls);
  for (unsigned i = 0; i < UniqueDecls; ++i)
    ListsPerDecl.push_back(Record.readInt());
  C->setDeclNumLists(ListsPerDecl);

  SmallVector<unsigned, 32> ListSizes;
  ListSizes.reserve(TotalLists);
  for (unsigned i = 0; i < TotalLists; ++i)
    ListSizes.push_back(Record.readInt());
  C->setComponentListSizes(ListSizes);

  SmallVector<OMPClauseMappableExprCommon::MappableComponent, 32> Components;
  Components.reserve(TotalComponents);
  for (unsigned i = 0; i < TotalComponents; ++i) {
    Expr *AssociatedExpr = Record.readSubExpr();
    auto *AssociatedDecl = Record.readDeclAs<ValueDecl>();
    Components.push_back(OMPClauseMappableExprCommon::MappableComponent(
        AssociatedExpr, AssociatedDecl));
  }
  C->setComponents(Components, ListSizes);
}

void OMPClauseReader::VisitOMPIsDevicePtrClause(OMPIsDevicePtrClause *C) {
  C->setLParenLoc(Record.readSourceLocation());
  auto NumVars = C->varlist_size();
  auto UniqueDecls = C->getUniqueDeclarationsNum();
  auto TotalLists = C->getTotalComponentListNum();
  auto TotalComponents = C->getTotalComponentsNum();

  SmallVector<Expr *, 16> Vars;
  Vars.reserve(NumVars);
  for (unsigned i = 0; i != NumVars; ++i)
    Vars.push_back(Record.readSubExpr());
  C->setVarRefs(Vars);
  Vars.clear();

  SmallVector<ValueDecl *, 16> Decls;
  Decls.reserve(UniqueDecls);
  for (unsigned i = 0; i < UniqueDecls; ++i)
    Decls.push_back(Record.readDeclAs<ValueDecl>());
  C->setUniqueDecls(Decls);

  SmallVector<unsigned, 16> ListsPerDecl;
  ListsPerDecl.reserve(UniqueDecls);
  for (unsigned i = 0; i < UniqueDecls; ++i)
    ListsPerDecl.push_back(Record.readInt());
  C->setDeclNumLists(ListsPerDecl);

  SmallVector<unsigned, 32> ListSizes;
  ListSizes.reserve(TotalLists);
  for (unsigned i = 0; i < TotalLists; ++i)
    ListSizes.push_back(Record.readInt());
  C->setComponentListSizes(ListSizes);

  SmallVector<OMPClauseMappableExprCommon::MappableComponent, 32> Components;
  Components.reserve(TotalComponents);
  for (unsigned i = 0; i < TotalComponents; ++i) {
    Expr *AssociatedExpr = Record.readSubExpr();
    auto *AssociatedDecl = Record.readDeclAs<ValueDecl>();
    Components.push_back(OMPClauseMappableExprCommon::MappableComponent(
        AssociatedExpr, AssociatedDecl));
  }
  C->setComponents(Components, ListSizes);
}

void OMPClauseReader::VisitOMPNontemporalClause(OMPNontemporalClause *C) {
  C->setLParenLoc(Record.readSourceLocation());
  unsigned NumVars = C->varlist_size();
  SmallVector<Expr *, 16> Vars;
  Vars.reserve(NumVars);
  for (unsigned i = 0; i != NumVars; ++i)
    Vars.push_back(Record.readSubExpr());
  C->setVarRefs(Vars);
  Vars.clear();
  Vars.reserve(NumVars);
  for (unsigned i = 0; i != NumVars; ++i)
    Vars.push_back(Record.readSubExpr());
  C->setPrivateRefs(Vars);
}

void OMPClauseReader::VisitOMPInclusiveClause(OMPInclusiveClause *C) {
  C->setLParenLoc(Record.readSourceLocation());
  unsigned NumVars = C->varlist_size();
  SmallVector<Expr *, 16> Vars;
  Vars.reserve(NumVars);
  for (unsigned i = 0; i != NumVars; ++i)
    Vars.push_back(Record.readSubExpr());
  C->setVarRefs(Vars);
}

void OMPClauseReader::VisitOMPExclusiveClause(OMPExclusiveClause *C) {
  C->setLParenLoc(Record.readSourceLocation());
  unsigned NumVars = C->varlist_size();
  SmallVector<Expr *, 16> Vars;
  Vars.reserve(NumVars);
  for (unsigned i = 0; i != NumVars; ++i)
    Vars.push_back(Record.readSubExpr());
  C->setVarRefs(Vars);
}

void OMPClauseReader::VisitOMPUsesAllocatorsClause(OMPUsesAllocatorsClause *C) {
  C->setLParenLoc(Record.readSourceLocation());
  unsigned NumOfAllocators = C->getNumberOfAllocators();
  SmallVector<OMPUsesAllocatorsClause::Data, 4> Data;
  Data.reserve(NumOfAllocators);
  for (unsigned I = 0; I != NumOfAllocators; ++I) {
    OMPUsesAllocatorsClause::Data &D = Data.emplace_back();
    D.Allocator = Record.readSubExpr();
    D.AllocatorTraits = Record.readSubExpr();
    D.LParenLoc = Record.readSourceLocation();
    D.RParenLoc = Record.readSourceLocation();
  }
  C->setAllocatorsData(Data);
}

void OMPClauseReader::VisitOMPAffinityClause(OMPAffinityClause *C) {
  C->setLParenLoc(Record.readSourceLocation());
  C->setModifier(Record.readSubExpr());
  C->setColonLoc(Record.readSourceLocation());
  unsigned NumOfLocators = C->varlist_size();
  SmallVector<Expr *, 4> Locators;
  Locators.reserve(NumOfLocators);
  for (unsigned I = 0; I != NumOfLocators; ++I)
    Locators.push_back(Record.readSubExpr());
  C->setVarRefs(Locators);
}

void OMPClauseReader::VisitOMPOrderClause(OMPOrderClause *C) {
  C->setKind(Record.readEnum<OpenMPOrderClauseKind>());
  C->setLParenLoc(Record.readSourceLocation());
  C->setKindKwLoc(Record.readSourceLocation());
}

OMPTraitInfo *ASTRecordReader::readOMPTraitInfo() {
  OMPTraitInfo &TI = getContext().getNewOMPTraitInfo();
  TI.Sets.resize(readUInt32());
  for (auto &Set : TI.Sets) {
    Set.Kind = readEnum<llvm::omp::TraitSet>();
    Set.Selectors.resize(readUInt32());
    for (auto &Selector : Set.Selectors) {
      Selector.Kind = readEnum<llvm::omp::TraitSelector>();
      Selector.ScoreOrCondition = nullptr;
      if (readBool())
        Selector.ScoreOrCondition = readExprRef();
      Selector.Properties.resize(readUInt32());
      for (auto &Property : Selector.Properties)
        Property.Kind = readEnum<llvm::omp::TraitProperty>();
    }
  }
  return &TI;
}

<<<<<<< HEAD
//===----------------------------------------------------------------------===//
// OpenACCClauseReader implementation
//===----------------------------------------------------------------------===//

// This has to be in namespace clang because it's friended by all
// of the ACC clauses.
namespace clang {

class ACCClauseReader : public ACCClauseVisitor<ACCClauseReader> {
  ASTRecordReader &Record;
  ASTContext &Context;

public:
  ACCClauseReader(ASTRecordReader &Record)
      : Record(Record), Context(Record.getContext()) {}

#define OPENACC_CLAUSE(Name, Class) void Visit##Class(Class *C);
#include "clang/Basic/OpenACCKinds.def"
  ACCClause *readClause();
};

} // end namespace clang

ACCClause *ASTRecordReader::readACCClause() {
  return ACCClauseReader(*this).readClause();
}

ACCClause *ACCClauseReader::readClause() {
  ACCClause *C;
  OpenACCClauseKind Kind = (OpenACCClauseKind)Record.readInt();
  switch (Kind) {
  case ACCC_nomap:
    C = ACCNomapClause::CreateEmpty(Context, Record.readInt());
    break;
  case ACCC_present:
    C = ACCPresentClause::CreateEmpty(Context, Record.readInt());
    break;
#define OPENACC_CLAUSE_ALIAS_copy(Name) \
  case ACCC_##Name:
#include "clang/Basic/OpenACCKinds.def"
    C = ACCCopyClause::CreateEmpty(Context, Kind, Record.readInt());
    break;
#define OPENACC_CLAUSE_ALIAS_copyin(Name) \
  case ACCC_##Name:
#include "clang/Basic/OpenACCKinds.def"
    C = ACCCopyinClause::CreateEmpty(Context, Kind, Record.readInt());
    break;
#define OPENACC_CLAUSE_ALIAS_copyout(Name) \
  case ACCC_##Name:
#include "clang/Basic/OpenACCKinds.def"
    C = ACCCopyoutClause::CreateEmpty(Context, Kind, Record.readInt());
    break;
#define OPENACC_CLAUSE_ALIAS_create(Name) \
  case ACCC_##Name:
#include "clang/Basic/OpenACCKinds.def"
    C = ACCCreateClause::CreateEmpty(Context, Kind, Record.readInt());
    break;
  case ACCC_no_create:
    C = ACCNoCreateClause::CreateEmpty(Context, Record.readInt());
    break;
  case ACCC_shared:
    C = ACCSharedClause::CreateEmpty(Context, Record.readInt());
    break;
  case ACCC_private:
    C = ACCPrivateClause::CreateEmpty(Context, Record.readInt());
    break;
  case ACCC_firstprivate:
    C = ACCFirstprivateClause::CreateEmpty(Context, Record.readInt());
    break;
  case ACCC_reduction:
    C = ACCReductionClause::CreateEmpty(Context, Record.readInt());
    break;
#define OPENACC_CLAUSE_ALIAS_self(Name) \
  case ACCC_##Name:
#include "clang/Basic/OpenACCKinds.def"
    C = ACCSelfClause::CreateEmpty(Context, Kind, Record.readInt());
    break;
  case ACCC_device:
    C = ACCDeviceClause::CreateEmpty(Context, Record.readInt());
    break;
  case ACCC_num_gangs:
    C = new (Context) ACCNumGangsClause();
    break;
  case ACCC_num_workers:
    C = new (Context) ACCNumWorkersClause();
    break;
  case ACCC_vector_length:
    C = new (Context) ACCVectorLengthClause();
    break;
  case ACCC_seq:
    C = new (Context) ACCSeqClause();
    break;
  case ACCC_independent:
    C = new (Context) ACCIndependentClause();
    break;
  case ACCC_auto:
    C = new (Context) ACCAutoClause();
    break;
  case ACCC_gang:
    C = new (Context) ACCGangClause();
    break;
  case ACCC_worker:
    C = new (Context) ACCWorkerClause();
    break;
  case ACCC_vector:
    C = new (Context) ACCVectorClause();
    break;
  case ACCC_collapse:
    C = new (Context) ACCCollapseClause();
    break;
  case ACCC_unknown:
    llvm_unreachable("Clause is not known");
  }
  Visit(C);
  C->setDetermination((OpenACCDetermination)Record.readInt());
  C->setLocStart(Record.readSourceLocation());
  C->setLocEnd(Record.readSourceLocation());

  return C;
}

void ACCClauseReader::VisitACCNomapClause(ACCNomapClause *C) {
  C->setLParenLoc(Record.readSourceLocation());
  unsigned NumVars = C->varlist_size();
  SmallVector<Expr *, 16> Vars;
  Vars.reserve(NumVars);
  for (unsigned i = 0; i != NumVars; ++i)
    Vars.push_back(Record.readSubExpr());
  C->setVarRefs(Vars);
}

void ACCClauseReader::VisitACCPresentClause(ACCPresentClause *C) {
  C->setLParenLoc(Record.readSourceLocation());
  unsigned NumVars = C->varlist_size();
  SmallVector<Expr *, 16> Vars;
  Vars.reserve(NumVars);
  for (unsigned i = 0; i != NumVars; ++i)
    Vars.push_back(Record.readSubExpr());
  C->setVarRefs(Vars);
}

void ACCClauseReader::VisitACCCopyClause(ACCCopyClause *C) {
  C->setLParenLoc(Record.readSourceLocation());
  unsigned NumVars = C->varlist_size();
  SmallVector<Expr *, 16> Vars;
  Vars.reserve(NumVars);
  for (unsigned i = 0; i != NumVars; ++i)
    Vars.push_back(Record.readSubExpr());
  C->setVarRefs(Vars);
}

void ACCClauseReader::VisitACCCopyinClause(ACCCopyinClause *C) {
  C->setLParenLoc(Record.readSourceLocation());
  unsigned NumVars = C->varlist_size();
  SmallVector<Expr *, 16> Vars;
  Vars.reserve(NumVars);
  for (unsigned i = 0; i != NumVars; ++i)
    Vars.push_back(Record.readSubExpr());
  C->setVarRefs(Vars);
}

void ACCClauseReader::VisitACCCopyoutClause(ACCCopyoutClause *C) {
  C->setLParenLoc(Record.readSourceLocation());
  unsigned NumVars = C->varlist_size();
  SmallVector<Expr *, 16> Vars;
  Vars.reserve(NumVars);
  for (unsigned i = 0; i != NumVars; ++i)
    Vars.push_back(Record.readSubExpr());
  C->setVarRefs(Vars);
}

void ACCClauseReader::VisitACCCreateClause(ACCCreateClause *C) {
  C->setLParenLoc(Record.readSourceLocation());
  unsigned NumVars = C->varlist_size();
  SmallVector<Expr *, 16> Vars;
  Vars.reserve(NumVars);
  for (unsigned i = 0; i != NumVars; ++i)
    Vars.push_back(Record.readSubExpr());
  C->setVarRefs(Vars);
}

void ACCClauseReader::VisitACCNoCreateClause(ACCNoCreateClause *C) {
  C->setLParenLoc(Record.readSourceLocation());
  unsigned NumVars = C->varlist_size();
  SmallVector<Expr *, 16> Vars;
  Vars.reserve(NumVars);
  for (unsigned i = 0; i != NumVars; ++i)
    Vars.push_back(Record.readSubExpr());
  C->setVarRefs(Vars);
}

void ACCClauseReader::VisitACCSharedClause(ACCSharedClause *C) {
  C->setLParenLoc(Record.readSourceLocation());
  unsigned NumVars = C->varlist_size();
  SmallVector<Expr *, 16> Vars;
  Vars.reserve(NumVars);
  for (unsigned i = 0; i != NumVars; ++i)
    Vars.push_back(Record.readSubExpr());
  C->setVarRefs(Vars);
}

void ACCClauseReader::VisitACCPrivateClause(ACCPrivateClause *C) {
  C->setLParenLoc(Record.readSourceLocation());
  unsigned NumVars = C->varlist_size();
  SmallVector<Expr *, 16> Vars;
  Vars.reserve(NumVars);
  for (unsigned i = 0; i != NumVars; ++i)
    Vars.push_back(Record.readSubExpr());
  C->setVarRefs(Vars);
}

void ACCClauseReader::VisitACCFirstprivateClause(ACCFirstprivateClause *C) {
  C->setLParenLoc(Record.readSourceLocation());
  unsigned NumVars = C->varlist_size();
  SmallVector<Expr *, 16> Vars;
  Vars.reserve(NumVars);
  for (unsigned i = 0; i != NumVars; ++i)
    Vars.push_back(Record.readSubExpr());
  C->setVarRefs(Vars);
}

void ACCClauseReader::VisitACCReductionClause(ACCReductionClause *C) {
  C->setLParenLoc(Record.readSourceLocation());
  C->setColonLoc(Record.readSourceLocation());
  DeclarationNameInfo DNI = Record.readDeclarationNameInfo();
  C->setNameInfo(DNI);
  unsigned NumVars = C->varlist_size();
  SmallVector<Expr *, 16> Vars;
  Vars.reserve(NumVars);
  for (unsigned i = 0; i != NumVars; ++i)
    Vars.push_back(Record.readSubExpr());
  C->setVarRefs(Vars);
}

void ACCClauseReader::VisitACCSelfClause(ACCSelfClause *C) {
  C->setLParenLoc(Record.readSourceLocation());
  unsigned NumVars = C->varlist_size();
  SmallVector<Expr *, 16> Vars;
  Vars.reserve(NumVars);
  for (unsigned i = 0; i != NumVars; ++i)
    Vars.push_back(Record.readSubExpr());
  C->setVarRefs(Vars);
}

void ACCClauseReader::VisitACCDeviceClause(ACCDeviceClause *C) {
  C->setLParenLoc(Record.readSourceLocation());
  unsigned NumVars = C->varlist_size();
  SmallVector<Expr *, 16> Vars;
  Vars.reserve(NumVars);
  for (unsigned i = 0; i != NumVars; ++i)
    Vars.push_back(Record.readSubExpr());
  C->setVarRefs(Vars);
}

void ACCClauseReader::VisitACCNumGangsClause(ACCNumGangsClause *C) {
  C->setNumGangs(Record.readSubExpr());
  C->setLParenLoc(Record.readSourceLocation());
}

void ACCClauseReader::VisitACCNumWorkersClause(ACCNumWorkersClause *C) {
  C->setNumWorkers(Record.readSubExpr());
  C->setLParenLoc(Record.readSourceLocation());
}

void ACCClauseReader::VisitACCVectorLengthClause(ACCVectorLengthClause *C) {
  C->setVectorLength(Record.readSubExpr());
  C->setLParenLoc(Record.readSourceLocation());
}

void ACCClauseReader::VisitACCSeqClause(ACCSeqClause *) {}
void ACCClauseReader::VisitACCIndependentClause(ACCIndependentClause *) {}
void ACCClauseReader::VisitACCAutoClause(ACCAutoClause *) {}
void ACCClauseReader::VisitACCGangClause(ACCGangClause *) {}
void ACCClauseReader::VisitACCWorkerClause(ACCWorkerClause *) {}
void ACCClauseReader::VisitACCVectorClause(ACCVectorClause *) {}

void ACCClauseReader::VisitACCCollapseClause(ACCCollapseClause *C) {
  C->setCollapse(Record.readSubExpr());
  C->setLParenLoc(Record.readSourceLocation());
=======
void ASTRecordReader::readOMPChildren(OMPChildren *Data) {
  if (!Data)
    return;
  if (Reader->ReadingKind == ASTReader::Read_Stmt) {
    // Skip NumClauses, NumChildren and HasAssociatedStmt fields.
    skipInts(3);
  }
  SmallVector<OMPClause *, 4> Clauses(Data->getNumClauses());
  for (unsigned I = 0, E = Data->getNumClauses(); I < E; ++I)
    Clauses[I] = readOMPClause();
  Data->setClauses(Clauses);
  if (Data->hasAssociatedStmt())
    Data->setAssociatedStmt(readStmt());
  for (unsigned I = 0, E = Data->getNumChildren(); I < E; ++I)
    Data->getChildren()[I] = readStmt();
>>>>>>> f443a62f
}<|MERGE_RESOLUTION|>--- conflicted
+++ resolved
@@ -12935,7 +12935,23 @@
   return &TI;
 }
 
-<<<<<<< HEAD
+void ASTRecordReader::readOMPChildren(OMPChildren *Data) {
+  if (!Data)
+    return;
+  if (Reader->ReadingKind == ASTReader::Read_Stmt) {
+    // Skip NumClauses, NumChildren and HasAssociatedStmt fields.
+    skipInts(3);
+  }
+  SmallVector<OMPClause *, 4> Clauses(Data->getNumClauses());
+  for (unsigned I = 0, E = Data->getNumClauses(); I < E; ++I)
+    Clauses[I] = readOMPClause();
+  Data->setClauses(Clauses);
+  if (Data->hasAssociatedStmt())
+    Data->setAssociatedStmt(readStmt());
+  for (unsigned I = 0, E = Data->getNumChildren(); I < E; ++I)
+    Data->getChildren()[I] = readStmt();
+}
+
 //===----------------------------------------------------------------------===//
 // OpenACCClauseReader implementation
 //===----------------------------------------------------------------------===//
@@ -13215,21 +13231,4 @@
 void ACCClauseReader::VisitACCCollapseClause(ACCCollapseClause *C) {
   C->setCollapse(Record.readSubExpr());
   C->setLParenLoc(Record.readSourceLocation());
-=======
-void ASTRecordReader::readOMPChildren(OMPChildren *Data) {
-  if (!Data)
-    return;
-  if (Reader->ReadingKind == ASTReader::Read_Stmt) {
-    // Skip NumClauses, NumChildren and HasAssociatedStmt fields.
-    skipInts(3);
-  }
-  SmallVector<OMPClause *, 4> Clauses(Data->getNumClauses());
-  for (unsigned I = 0, E = Data->getNumClauses(); I < E; ++I)
-    Clauses[I] = readOMPClause();
-  Data->setClauses(Clauses);
-  if (Data->hasAssociatedStmt())
-    Data->setAssociatedStmt(readStmt());
-  for (unsigned I = 0, E = Data->getNumChildren(); I < E; ++I)
-    Data->getChildren()[I] = readStmt();
->>>>>>> f443a62f
 }