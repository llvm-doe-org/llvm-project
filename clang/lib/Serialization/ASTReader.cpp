--- conflicted
+++ resolved
@@ -12467,7 +12467,11 @@
   for (unsigned i = 0; i != NumVars; ++i)
     Vars.push_back(Record.readSubExpr());
   C->setVarRefs(Vars);
-<<<<<<< HEAD
+  Vars.clear();
+  Vars.reserve(NumVars);
+  for (unsigned i = 0; i != NumVars; ++i)
+    Vars.push_back(Record.readSubExpr());
+  C->setPrivateRefs(Vars);
 }
 
 //===----------------------------------------------------------------------===//
@@ -12680,11 +12684,4 @@
 void ACCClauseReader::VisitACCCollapseClause(ACCCollapseClause *C) {
   C->setCollapse(Record.readSubExpr());
   C->setLParenLoc(Record.readSourceLocation());
-=======
-  Vars.clear();
-  Vars.reserve(NumVars);
-  for (unsigned i = 0; i != NumVars; ++i)
-    Vars.push_back(Record.readSubExpr());
-  C->setPrivateRefs(Vars);
->>>>>>> 51352f3b
 }