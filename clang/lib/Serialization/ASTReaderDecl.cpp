//===- ASTReaderDecl.cpp - Decl Deserialization ---------------------------===//
//
// Part of the LLVM Project, under the Apache License v2.0 with LLVM Exceptions.
// See https://llvm.org/LICENSE.txt for license information.
// SPDX-License-Identifier: Apache-2.0 WITH LLVM-exception
//
//===----------------------------------------------------------------------===//
//
// This file implements the ASTReader::readDeclRecord method, which is the
// entrypoint for loading a decl.
//
//===----------------------------------------------------------------------===//

#include "ASTCommon.h"
#include "ASTReaderInternals.h"
#include "clang/AST/ASTContext.h"
#include "clang/AST/Attr.h"
#include "clang/AST/AttrIterator.h"
#include "clang/AST/Decl.h"
#include "clang/AST/DeclBase.h"
#include "clang/AST/DeclCXX.h"
#include "clang/AST/DeclFriend.h"
#include "clang/AST/DeclObjC.h"
#include "clang/AST/DeclOpenMP.h"
#include "clang/AST/DeclTemplate.h"
#include "clang/AST/DeclVisitor.h"
#include "clang/AST/DeclarationName.h"
#include "clang/AST/Expr.h"
#include "clang/AST/ExternalASTSource.h"
#include "clang/AST/LambdaCapture.h"
#include "clang/AST/NestedNameSpecifier.h"
#include "clang/AST/OpenMPClause.h"
#include "clang/AST/Redeclarable.h"
#include "clang/AST/Stmt.h"
#include "clang/AST/TemplateBase.h"
#include "clang/AST/Type.h"
#include "clang/AST/UnresolvedSet.h"
#include "clang/Basic/AttrKinds.h"
#include "clang/Basic/ExceptionSpecificationType.h"
#include "clang/Basic/IdentifierTable.h"
#include "clang/Basic/LLVM.h"
#include "clang/Basic/Lambda.h"
#include "clang/Basic/LangOptions.h"
#include "clang/Basic/Linkage.h"
#include "clang/Basic/Module.h"
#include "clang/Basic/PragmaKinds.h"
#include "clang/Basic/SourceLocation.h"
#include "clang/Basic/Specifiers.h"
#include "clang/Sema/IdentifierResolver.h"
#include "clang/Serialization/ASTBitCodes.h"
#include "clang/Serialization/ASTRecordReader.h"
#include "clang/Serialization/ContinuousRangeMap.h"
#include "clang/Serialization/ModuleFile.h"
#include "llvm/ADT/DenseMap.h"
#include "llvm/ADT/FoldingSet.h"
#include "llvm/ADT/STLExtras.h"
#include "llvm/ADT/SmallPtrSet.h"
#include "llvm/ADT/SmallVector.h"
#include "llvm/ADT/iterator_range.h"
#include "llvm/Bitstream/BitstreamReader.h"
#include "llvm/Support/Casting.h"
#include "llvm/Support/ErrorHandling.h"
#include "llvm/Support/SaveAndRestore.h"
#include <algorithm>
#include <cassert>
#include <cstdint>
#include <cstring>
#include <string>
#include <utility>

using namespace clang;
using namespace serialization;

//===----------------------------------------------------------------------===//
// Declaration deserialization
//===----------------------------------------------------------------------===//

namespace clang {

  class ASTDeclReader : public DeclVisitor<ASTDeclReader, void> {
    ASTReader &Reader;
    ASTRecordReader &Record;
    ASTReader::RecordLocation Loc;
    const DeclID ThisDeclID;
    const SourceLocation ThisDeclLoc;

    using RecordData = ASTReader::RecordData;

    TypeID DeferredTypeID = 0;
    unsigned AnonymousDeclNumber;
    GlobalDeclID NamedDeclForTagDecl = 0;
    IdentifierInfo *TypedefNameForLinkage = nullptr;

    bool HasPendingBody = false;

    ///A flag to carry the information for a decl from the entity is
    /// used. We use it to delay the marking of the canonical decl as used until
    /// the entire declaration is deserialized and merged.
    bool IsDeclMarkedUsed = false;

    uint64_t GetCurrentCursorOffset();

    uint64_t ReadLocalOffset() {
      uint64_t LocalOffset = Record.readInt();
      assert(LocalOffset < Loc.Offset && "offset point after current record");
      return LocalOffset ? Loc.Offset - LocalOffset : 0;
    }

    uint64_t ReadGlobalOffset() {
      uint64_t Local = ReadLocalOffset();
      return Local ? Record.getGlobalBitOffset(Local) : 0;
    }

    SourceLocation readSourceLocation() {
      return Record.readSourceLocation();
    }

    SourceRange readSourceRange() {
      return Record.readSourceRange();
    }

    TypeSourceInfo *readTypeSourceInfo() {
      return Record.readTypeSourceInfo();
    }

    serialization::DeclID readDeclID() {
      return Record.readDeclID();
    }

    std::string readString() {
      return Record.readString();
    }

    void readDeclIDList(SmallVectorImpl<DeclID> &IDs) {
      for (unsigned I = 0, Size = Record.readInt(); I != Size; ++I)
        IDs.push_back(readDeclID());
    }

    Decl *readDecl() {
      return Record.readDecl();
    }

    template<typename T>
    T *readDeclAs() {
      return Record.readDeclAs<T>();
    }

    serialization::SubmoduleID readSubmoduleID() {
      if (Record.getIdx() == Record.size())
        return 0;

      return Record.getGlobalSubmoduleID(Record.readInt());
    }

    Module *readModule() {
      return Record.getSubmodule(readSubmoduleID());
    }

    void ReadCXXRecordDefinition(CXXRecordDecl *D, bool Update);
    void ReadCXXDefinitionData(struct CXXRecordDecl::DefinitionData &Data,
                               const CXXRecordDecl *D);
    void MergeDefinitionData(CXXRecordDecl *D,
                             struct CXXRecordDecl::DefinitionData &&NewDD);
    void ReadObjCDefinitionData(struct ObjCInterfaceDecl::DefinitionData &Data);
    void MergeDefinitionData(ObjCInterfaceDecl *D,
                             struct ObjCInterfaceDecl::DefinitionData &&NewDD);
    void ReadObjCDefinitionData(struct ObjCProtocolDecl::DefinitionData &Data);
    void MergeDefinitionData(ObjCProtocolDecl *D,
                             struct ObjCProtocolDecl::DefinitionData &&NewDD);

    static DeclContext *getPrimaryDCForAnonymousDecl(DeclContext *LexicalDC);

    static NamedDecl *getAnonymousDeclForMerging(ASTReader &Reader,
                                                 DeclContext *DC,
                                                 unsigned Index);
    static void setAnonymousDeclForMerging(ASTReader &Reader, DeclContext *DC,
                                           unsigned Index, NamedDecl *D);

    /// Results from loading a RedeclarableDecl.
    class RedeclarableResult {
      Decl *MergeWith;
      GlobalDeclID FirstID;
      bool IsKeyDecl;

    public:
      RedeclarableResult(Decl *MergeWith, GlobalDeclID FirstID, bool IsKeyDecl)
          : MergeWith(MergeWith), FirstID(FirstID), IsKeyDecl(IsKeyDecl) {}

      /// Retrieve the first ID.
      GlobalDeclID getFirstID() const { return FirstID; }

      /// Is this declaration a key declaration?
      bool isKeyDecl() const { return IsKeyDecl; }

      /// Get a known declaration that this should be merged with, if
      /// any.
      Decl *getKnownMergeTarget() const { return MergeWith; }
    };

    /// Class used to capture the result of searching for an existing
    /// declaration of a specific kind and name, along with the ability
    /// to update the place where this result was found (the declaration
    /// chain hanging off an identifier or the DeclContext we searched in)
    /// if requested.
    class FindExistingResult {
      ASTReader &Reader;
      NamedDecl *New = nullptr;
      NamedDecl *Existing = nullptr;
      bool AddResult = false;
      unsigned AnonymousDeclNumber = 0;
      IdentifierInfo *TypedefNameForLinkage = nullptr;

    public:
      FindExistingResult(ASTReader &Reader) : Reader(Reader) {}

      FindExistingResult(ASTReader &Reader, NamedDecl *New, NamedDecl *Existing,
                         unsigned AnonymousDeclNumber,
                         IdentifierInfo *TypedefNameForLinkage)
          : Reader(Reader), New(New), Existing(Existing), AddResult(true),
            AnonymousDeclNumber(AnonymousDeclNumber),
            TypedefNameForLinkage(TypedefNameForLinkage) {}

      FindExistingResult(FindExistingResult &&Other)
          : Reader(Other.Reader), New(Other.New), Existing(Other.Existing),
            AddResult(Other.AddResult),
            AnonymousDeclNumber(Other.AnonymousDeclNumber),
            TypedefNameForLinkage(Other.TypedefNameForLinkage) {
        Other.AddResult = false;
      }

      FindExistingResult &operator=(FindExistingResult &&) = delete;
      ~FindExistingResult();

      /// Suppress the addition of this result into the known set of
      /// names.
      void suppress() { AddResult = false; }

      operator NamedDecl*() const { return Existing; }

      template<typename T>
      operator T*() const { return dyn_cast_or_null<T>(Existing); }
    };

    static DeclContext *getPrimaryContextForMerging(ASTReader &Reader,
                                                    DeclContext *DC);
    FindExistingResult findExisting(NamedDecl *D);

  public:
    ASTDeclReader(ASTReader &Reader, ASTRecordReader &Record,
                  ASTReader::RecordLocation Loc,
                  DeclID thisDeclID, SourceLocation ThisDeclLoc)
        : Reader(Reader), Record(Record), Loc(Loc), ThisDeclID(thisDeclID),
          ThisDeclLoc(ThisDeclLoc) {}

    template <typename T> static
    void AddLazySpecializations(T *D,
                                SmallVectorImpl<serialization::DeclID>& IDs) {
      if (IDs.empty())
        return;

      // FIXME: We should avoid this pattern of getting the ASTContext.
      ASTContext &C = D->getASTContext();

      auto *&LazySpecializations = D->getCommonPtr()->LazySpecializations;

      if (auto &Old = LazySpecializations) {
        IDs.insert(IDs.end(), Old + 1, Old + 1 + Old[0]);
        llvm::sort(IDs);
        IDs.erase(std::unique(IDs.begin(), IDs.end()), IDs.end());
      }

      auto *Result = new (C) serialization::DeclID[1 + IDs.size()];
      *Result = IDs.size();
      std::copy(IDs.begin(), IDs.end(), Result + 1);

      LazySpecializations = Result;
    }

    template <typename DeclT>
    static Decl *getMostRecentDeclImpl(Redeclarable<DeclT> *D);
    static Decl *getMostRecentDeclImpl(...);
    static Decl *getMostRecentDecl(Decl *D);

    static void mergeInheritableAttributes(ASTReader &Reader, Decl *D,
                                           Decl *Previous);

    template <typename DeclT>
    static void attachPreviousDeclImpl(ASTReader &Reader,
                                       Redeclarable<DeclT> *D, Decl *Previous,
                                       Decl *Canon);
    static void attachPreviousDeclImpl(ASTReader &Reader, ...);
    static void attachPreviousDecl(ASTReader &Reader, Decl *D, Decl *Previous,
                                   Decl *Canon);

    template <typename DeclT>
    static void attachLatestDeclImpl(Redeclarable<DeclT> *D, Decl *Latest);
    static void attachLatestDeclImpl(...);
    static void attachLatestDecl(Decl *D, Decl *latest);

    template <typename DeclT>
    static void markIncompleteDeclChainImpl(Redeclarable<DeclT> *D);
    static void markIncompleteDeclChainImpl(...);

    /// Determine whether this declaration has a pending body.
    bool hasPendingBody() const { return HasPendingBody; }

    void ReadFunctionDefinition(FunctionDecl *FD);
    void Visit(Decl *D);

    void UpdateDecl(Decl *D, SmallVectorImpl<serialization::DeclID> &);

    static void setNextObjCCategory(ObjCCategoryDecl *Cat,
                                    ObjCCategoryDecl *Next) {
      Cat->NextClassCategory = Next;
    }

    void VisitDecl(Decl *D);
    void VisitPragmaCommentDecl(PragmaCommentDecl *D);
    void VisitPragmaDetectMismatchDecl(PragmaDetectMismatchDecl *D);
    void VisitTranslationUnitDecl(TranslationUnitDecl *TU);
    void VisitNamedDecl(NamedDecl *ND);
    void VisitLabelDecl(LabelDecl *LD);
    void VisitNamespaceDecl(NamespaceDecl *D);
    void VisitUsingDirectiveDecl(UsingDirectiveDecl *D);
    void VisitNamespaceAliasDecl(NamespaceAliasDecl *D);
    void VisitTypeDecl(TypeDecl *TD);
    RedeclarableResult VisitTypedefNameDecl(TypedefNameDecl *TD);
    void VisitTypedefDecl(TypedefDecl *TD);
    void VisitTypeAliasDecl(TypeAliasDecl *TD);
    void VisitUnresolvedUsingTypenameDecl(UnresolvedUsingTypenameDecl *D);
    void VisitUnresolvedUsingIfExistsDecl(UnresolvedUsingIfExistsDecl *D);
    RedeclarableResult VisitTagDecl(TagDecl *TD);
    void VisitEnumDecl(EnumDecl *ED);
    RedeclarableResult VisitRecordDeclImpl(RecordDecl *RD);
    void VisitRecordDecl(RecordDecl *RD);
    RedeclarableResult VisitCXXRecordDeclImpl(CXXRecordDecl *D);
    void VisitCXXRecordDecl(CXXRecordDecl *D) { VisitCXXRecordDeclImpl(D); }
    RedeclarableResult VisitClassTemplateSpecializationDeclImpl(
                                            ClassTemplateSpecializationDecl *D);

    void VisitClassTemplateSpecializationDecl(
        ClassTemplateSpecializationDecl *D) {
      VisitClassTemplateSpecializationDeclImpl(D);
    }

    void VisitClassTemplatePartialSpecializationDecl(
                                     ClassTemplatePartialSpecializationDecl *D);
    void VisitClassScopeFunctionSpecializationDecl(
                                       ClassScopeFunctionSpecializationDecl *D);
    RedeclarableResult
    VisitVarTemplateSpecializationDeclImpl(VarTemplateSpecializationDecl *D);

    void VisitVarTemplateSpecializationDecl(VarTemplateSpecializationDecl *D) {
      VisitVarTemplateSpecializationDeclImpl(D);
    }

    void VisitVarTemplatePartialSpecializationDecl(
        VarTemplatePartialSpecializationDecl *D);
    void VisitTemplateTypeParmDecl(TemplateTypeParmDecl *D);
    void VisitValueDecl(ValueDecl *VD);
    void VisitEnumConstantDecl(EnumConstantDecl *ECD);
    void VisitUnresolvedUsingValueDecl(UnresolvedUsingValueDecl *D);
    void VisitDeclaratorDecl(DeclaratorDecl *DD);
    void VisitFunctionDecl(FunctionDecl *FD);
    void VisitCXXDeductionGuideDecl(CXXDeductionGuideDecl *GD);
    void VisitCXXMethodDecl(CXXMethodDecl *D);
    void VisitCXXConstructorDecl(CXXConstructorDecl *D);
    void VisitCXXDestructorDecl(CXXDestructorDecl *D);
    void VisitCXXConversionDecl(CXXConversionDecl *D);
    void VisitFieldDecl(FieldDecl *FD);
    void VisitMSPropertyDecl(MSPropertyDecl *FD);
    void VisitMSGuidDecl(MSGuidDecl *D);
    void VisitTemplateParamObjectDecl(TemplateParamObjectDecl *D);
    void VisitIndirectFieldDecl(IndirectFieldDecl *FD);
    RedeclarableResult VisitVarDeclImpl(VarDecl *D);
    void VisitVarDecl(VarDecl *VD) { VisitVarDeclImpl(VD); }
    void VisitImplicitParamDecl(ImplicitParamDecl *PD);
    void VisitParmVarDecl(ParmVarDecl *PD);
    void VisitDecompositionDecl(DecompositionDecl *DD);
    void VisitBindingDecl(BindingDecl *BD);
    void VisitNonTypeTemplateParmDecl(NonTypeTemplateParmDecl *D);
    DeclID VisitTemplateDecl(TemplateDecl *D);
    void VisitConceptDecl(ConceptDecl *D);
    void VisitRequiresExprBodyDecl(RequiresExprBodyDecl *D);
    RedeclarableResult VisitRedeclarableTemplateDecl(RedeclarableTemplateDecl *D);
    void VisitClassTemplateDecl(ClassTemplateDecl *D);
    void VisitBuiltinTemplateDecl(BuiltinTemplateDecl *D);
    void VisitVarTemplateDecl(VarTemplateDecl *D);
    void VisitFunctionTemplateDecl(FunctionTemplateDecl *D);
    void VisitTemplateTemplateParmDecl(TemplateTemplateParmDecl *D);
    void VisitTypeAliasTemplateDecl(TypeAliasTemplateDecl *D);
    void VisitUsingDecl(UsingDecl *D);
    void VisitUsingEnumDecl(UsingEnumDecl *D);
    void VisitUsingPackDecl(UsingPackDecl *D);
    void VisitUsingShadowDecl(UsingShadowDecl *D);
    void VisitConstructorUsingShadowDecl(ConstructorUsingShadowDecl *D);
    void VisitLinkageSpecDecl(LinkageSpecDecl *D);
    void VisitExportDecl(ExportDecl *D);
    void VisitFileScopeAsmDecl(FileScopeAsmDecl *AD);
    void VisitImportDecl(ImportDecl *D);
    void VisitAccessSpecDecl(AccessSpecDecl *D);
    void VisitFriendDecl(FriendDecl *D);
    void VisitFriendTemplateDecl(FriendTemplateDecl *D);
    void VisitStaticAssertDecl(StaticAssertDecl *D);
    void VisitBlockDecl(BlockDecl *BD);
    void VisitCapturedDecl(CapturedDecl *CD);
    void VisitEmptyDecl(EmptyDecl *D);
    void VisitLifetimeExtendedTemporaryDecl(LifetimeExtendedTemporaryDecl *D);

    std::pair<uint64_t, uint64_t> VisitDeclContext(DeclContext *DC);

    template<typename T>
    RedeclarableResult VisitRedeclarable(Redeclarable<T> *D);

    template<typename T>
    void mergeRedeclarable(Redeclarable<T> *D, RedeclarableResult &Redecl,
                           DeclID TemplatePatternID = 0);

    template<typename T>
    void mergeRedeclarable(Redeclarable<T> *D, T *Existing,
                           RedeclarableResult &Redecl,
                           DeclID TemplatePatternID = 0);

    template<typename T>
    void mergeMergeable(Mergeable<T> *D);

    void mergeMergeable(LifetimeExtendedTemporaryDecl *D);

    void mergeTemplatePattern(RedeclarableTemplateDecl *D,
                              RedeclarableTemplateDecl *Existing,
                              DeclID DsID, bool IsKeyDecl);

    ObjCTypeParamList *ReadObjCTypeParamList();

    // FIXME: Reorder according to DeclNodes.td?
    void VisitObjCMethodDecl(ObjCMethodDecl *D);
    void VisitObjCTypeParamDecl(ObjCTypeParamDecl *D);
    void VisitObjCContainerDecl(ObjCContainerDecl *D);
    void VisitObjCInterfaceDecl(ObjCInterfaceDecl *D);
    void VisitObjCIvarDecl(ObjCIvarDecl *D);
    void VisitObjCProtocolDecl(ObjCProtocolDecl *D);
    void VisitObjCAtDefsFieldDecl(ObjCAtDefsFieldDecl *D);
    void VisitObjCCategoryDecl(ObjCCategoryDecl *D);
    void VisitObjCImplDecl(ObjCImplDecl *D);
    void VisitObjCCategoryImplDecl(ObjCCategoryImplDecl *D);
    void VisitObjCImplementationDecl(ObjCImplementationDecl *D);
    void VisitObjCCompatibleAliasDecl(ObjCCompatibleAliasDecl *D);
    void VisitObjCPropertyDecl(ObjCPropertyDecl *D);
    void VisitObjCPropertyImplDecl(ObjCPropertyImplDecl *D);
    void VisitOMPThreadPrivateDecl(OMPThreadPrivateDecl *D);
    void VisitOMPAllocateDecl(OMPAllocateDecl *D);
    void VisitOMPDeclareReductionDecl(OMPDeclareReductionDecl *D);
    void VisitOMPDeclareMapperDecl(OMPDeclareMapperDecl *D);
    void VisitOMPRequiresDecl(OMPRequiresDecl *D);
    void VisitOMPCapturedExprDecl(OMPCapturedExprDecl *D);
  };

} // namespace clang

namespace {

/// Iterator over the redeclarations of a declaration that have already
/// been merged into the same redeclaration chain.
template<typename DeclT>
class MergedRedeclIterator {
  DeclT *Start;
  DeclT *Canonical = nullptr;
  DeclT *Current = nullptr;

public:
  MergedRedeclIterator() = default;
  MergedRedeclIterator(DeclT *Start) : Start(Start), Current(Start) {}

  DeclT *operator*() { return Current; }

  MergedRedeclIterator &operator++() {
    if (Current->isFirstDecl()) {
      Canonical = Current;
      Current = Current->getMostRecentDecl();
    } else
      Current = Current->getPreviousDecl();

    // If we started in the merged portion, we'll reach our start position
    // eventually. Otherwise, we'll never reach it, but the second declaration
    // we reached was the canonical declaration, so stop when we see that one
    // again.
    if (Current == Start || Current == Canonical)
      Current = nullptr;
    return *this;
  }

  friend bool operator!=(const MergedRedeclIterator &A,
                         const MergedRedeclIterator &B) {
    return A.Current != B.Current;
  }
};

} // namespace

template <typename DeclT>
static llvm::iterator_range<MergedRedeclIterator<DeclT>>
merged_redecls(DeclT *D) {
  return llvm::make_range(MergedRedeclIterator<DeclT>(D),
                          MergedRedeclIterator<DeclT>());
}

uint64_t ASTDeclReader::GetCurrentCursorOffset() {
  return Loc.F->DeclsCursor.GetCurrentBitNo() + Loc.F->GlobalBitOffset;
}

void ASTDeclReader::ReadFunctionDefinition(FunctionDecl *FD) {
  if (Record.readInt()) {
    Reader.DefinitionSource[FD] =
        Loc.F->Kind == ModuleKind::MK_MainFile ||
        Reader.getContext().getLangOpts().BuildingPCHWithObjectFile;
  }
  if (auto *CD = dyn_cast<CXXConstructorDecl>(FD)) {
    CD->setNumCtorInitializers(Record.readInt());
    if (CD->getNumCtorInitializers())
      CD->CtorInitializers = ReadGlobalOffset();
  }
  // Store the offset of the body so we can lazily load it later.
  Reader.PendingBodies[FD] = GetCurrentCursorOffset();
  HasPendingBody = true;
}

void ASTDeclReader::Visit(Decl *D) {
  DeclVisitor<ASTDeclReader, void>::Visit(D);

  // At this point we have deserialized and merged the decl and it is safe to
  // update its canonical decl to signal that the entire entity is used.
  D->getCanonicalDecl()->Used |= IsDeclMarkedUsed;
  IsDeclMarkedUsed = false;

  if (auto *DD = dyn_cast<DeclaratorDecl>(D)) {
    if (auto *TInfo = DD->getTypeSourceInfo())
      Record.readTypeLoc(TInfo->getTypeLoc());
  }

  if (auto *TD = dyn_cast<TypeDecl>(D)) {
    // We have a fully initialized TypeDecl. Read its type now.
    TD->setTypeForDecl(Reader.GetType(DeferredTypeID).getTypePtrOrNull());

    // If this is a tag declaration with a typedef name for linkage, it's safe
    // to load that typedef now.
    if (NamedDeclForTagDecl)
      cast<TagDecl>(D)->TypedefNameDeclOrQualifier =
          cast<TypedefNameDecl>(Reader.GetDecl(NamedDeclForTagDecl));
  } else if (auto *ID = dyn_cast<ObjCInterfaceDecl>(D)) {
    // if we have a fully initialized TypeDecl, we can safely read its type now.
    ID->TypeForDecl = Reader.GetType(DeferredTypeID).getTypePtrOrNull();
  } else if (auto *FD = dyn_cast<FunctionDecl>(D)) {
    // FunctionDecl's body was written last after all other Stmts/Exprs.
    // We only read it if FD doesn't already have a body (e.g., from another
    // module).
    // FIXME: Can we diagnose ODR violations somehow?
    if (Record.readInt())
      ReadFunctionDefinition(FD);
  }
}

void ASTDeclReader::VisitDecl(Decl *D) {
  if (D->isTemplateParameter() || D->isTemplateParameterPack() ||
      isa<ParmVarDecl>(D) || isa<ObjCTypeParamDecl>(D)) {
    // We don't want to deserialize the DeclContext of a template
    // parameter or of a parameter of a function template immediately.   These
    // entities might be used in the formulation of its DeclContext (for
    // example, a function parameter can be used in decltype() in trailing
    // return type of the function).  Use the translation unit DeclContext as a
    // placeholder.
    GlobalDeclID SemaDCIDForTemplateParmDecl = readDeclID();
    GlobalDeclID LexicalDCIDForTemplateParmDecl = readDeclID();
    if (!LexicalDCIDForTemplateParmDecl)
      LexicalDCIDForTemplateParmDecl = SemaDCIDForTemplateParmDecl;
    Reader.addPendingDeclContextInfo(D,
                                     SemaDCIDForTemplateParmDecl,
                                     LexicalDCIDForTemplateParmDecl);
    D->setDeclContext(Reader.getContext().getTranslationUnitDecl());
  } else {
    auto *SemaDC = readDeclAs<DeclContext>();
    auto *LexicalDC = readDeclAs<DeclContext>();
    if (!LexicalDC)
      LexicalDC = SemaDC;
    DeclContext *MergedSemaDC = Reader.MergedDeclContexts.lookup(SemaDC);
    // Avoid calling setLexicalDeclContext() directly because it uses
    // Decl::getASTContext() internally which is unsafe during derialization.
    D->setDeclContextsImpl(MergedSemaDC ? MergedSemaDC : SemaDC, LexicalDC,
                           Reader.getContext());
  }
  D->setLocation(ThisDeclLoc);
  D->InvalidDecl = Record.readInt();
  if (Record.readInt()) { // hasAttrs
    AttrVec Attrs;
    Record.readAttributes(Attrs);
    // Avoid calling setAttrs() directly because it uses Decl::getASTContext()
    // internally which is unsafe during derialization.
    D->setAttrsImpl(Attrs, Reader.getContext());
  }
  D->setImplicit(Record.readInt());
  D->Used = Record.readInt();
  IsDeclMarkedUsed |= D->Used;
  D->setReferenced(Record.readInt());
  D->setTopLevelDeclInObjCContainer(Record.readInt());
  D->setAccess((AccessSpecifier)Record.readInt());
  D->FromASTFile = true;
  bool ModulePrivate = Record.readInt();

  // Determine whether this declaration is part of a (sub)module. If so, it
  // may not yet be visible.
  if (unsigned SubmoduleID = readSubmoduleID()) {
    // Store the owning submodule ID in the declaration.
    D->setModuleOwnershipKind(
        ModulePrivate ? Decl::ModuleOwnershipKind::ModulePrivate
                      : Decl::ModuleOwnershipKind::VisibleWhenImported);
    D->setOwningModuleID(SubmoduleID);

    if (ModulePrivate) {
      // Module-private declarations are never visible, so there is no work to
      // do.
    } else if (Reader.getContext().getLangOpts().ModulesLocalVisibility) {
      // If local visibility is being tracked, this declaration will become
      // hidden and visible as the owning module does.
    } else if (Module *Owner = Reader.getSubmodule(SubmoduleID)) {
      // Mark the declaration as visible when its owning module becomes visible.
      if (Owner->NameVisibility == Module::AllVisible)
        D->setVisibleDespiteOwningModule();
      else
        Reader.HiddenNamesMap[Owner].push_back(D);
    }
  } else if (ModulePrivate) {
    D->setModuleOwnershipKind(Decl::ModuleOwnershipKind::ModulePrivate);
  }
}

void ASTDeclReader::VisitPragmaCommentDecl(PragmaCommentDecl *D) {
  VisitDecl(D);
  D->setLocation(readSourceLocation());
  D->CommentKind = (PragmaMSCommentKind)Record.readInt();
  std::string Arg = readString();
  memcpy(D->getTrailingObjects<char>(), Arg.data(), Arg.size());
  D->getTrailingObjects<char>()[Arg.size()] = '\0';
}

void ASTDeclReader::VisitPragmaDetectMismatchDecl(PragmaDetectMismatchDecl *D) {
  VisitDecl(D);
  D->setLocation(readSourceLocation());
  std::string Name = readString();
  memcpy(D->getTrailingObjects<char>(), Name.data(), Name.size());
  D->getTrailingObjects<char>()[Name.size()] = '\0';

  D->ValueStart = Name.size() + 1;
  std::string Value = readString();
  memcpy(D->getTrailingObjects<char>() + D->ValueStart, Value.data(),
         Value.size());
  D->getTrailingObjects<char>()[D->ValueStart + Value.size()] = '\0';
}

void ASTDeclReader::VisitTranslationUnitDecl(TranslationUnitDecl *TU) {
  llvm_unreachable("Translation units are not serialized");
}

void ASTDeclReader::VisitNamedDecl(NamedDecl *ND) {
  VisitDecl(ND);
  ND->setDeclName(Record.readDeclarationName());
  AnonymousDeclNumber = Record.readInt();
}

void ASTDeclReader::VisitTypeDecl(TypeDecl *TD) {
  VisitNamedDecl(TD);
  TD->setLocStart(readSourceLocation());
  // Delay type reading until after we have fully initialized the decl.
  DeferredTypeID = Record.getGlobalTypeID(Record.readInt());
}

ASTDeclReader::RedeclarableResult
ASTDeclReader::VisitTypedefNameDecl(TypedefNameDecl *TD) {
  RedeclarableResult Redecl = VisitRedeclarable(TD);
  VisitTypeDecl(TD);
  TypeSourceInfo *TInfo = readTypeSourceInfo();
  if (Record.readInt()) { // isModed
    QualType modedT = Record.readType();
    TD->setModedTypeSourceInfo(TInfo, modedT);
  } else
    TD->setTypeSourceInfo(TInfo);
  // Read and discard the declaration for which this is a typedef name for
  // linkage, if it exists. We cannot rely on our type to pull in this decl,
  // because it might have been merged with a type from another module and
  // thus might not refer to our version of the declaration.
  readDecl();
  return Redecl;
}

void ASTDeclReader::VisitTypedefDecl(TypedefDecl *TD) {
  RedeclarableResult Redecl = VisitTypedefNameDecl(TD);
  mergeRedeclarable(TD, Redecl);
}

void ASTDeclReader::VisitTypeAliasDecl(TypeAliasDecl *TD) {
  RedeclarableResult Redecl = VisitTypedefNameDecl(TD);
  if (auto *Template = readDeclAs<TypeAliasTemplateDecl>())
    // Merged when we merge the template.
    TD->setDescribedAliasTemplate(Template);
  else
    mergeRedeclarable(TD, Redecl);
}

ASTDeclReader::RedeclarableResult ASTDeclReader::VisitTagDecl(TagDecl *TD) {
  RedeclarableResult Redecl = VisitRedeclarable(TD);
  VisitTypeDecl(TD);

  TD->IdentifierNamespace = Record.readInt();
  TD->setTagKind((TagDecl::TagKind)Record.readInt());
  if (!isa<CXXRecordDecl>(TD))
    TD->setCompleteDefinition(Record.readInt());
  TD->setEmbeddedInDeclarator(Record.readInt());
  TD->setFreeStanding(Record.readInt());
  TD->setCompleteDefinitionRequired(Record.readInt());
  TD->setBraceRange(readSourceRange());

  switch (Record.readInt()) {
  case 0:
    break;
  case 1: { // ExtInfo
    auto *Info = new (Reader.getContext()) TagDecl::ExtInfo();
    Record.readQualifierInfo(*Info);
    TD->TypedefNameDeclOrQualifier = Info;
    break;
  }
  case 2: // TypedefNameForAnonDecl
    NamedDeclForTagDecl = readDeclID();
    TypedefNameForLinkage = Record.readIdentifier();
    break;
  default:
    llvm_unreachable("unexpected tag info kind");
  }

  if (!isa<CXXRecordDecl>(TD))
    mergeRedeclarable(TD, Redecl);
  return Redecl;
}

void ASTDeclReader::VisitEnumDecl(EnumDecl *ED) {
  VisitTagDecl(ED);
  if (TypeSourceInfo *TI = readTypeSourceInfo())
    ED->setIntegerTypeSourceInfo(TI);
  else
    ED->setIntegerType(Record.readType());
  ED->setPromotionType(Record.readType());
  ED->setNumPositiveBits(Record.readInt());
  ED->setNumNegativeBits(Record.readInt());
  ED->setScoped(Record.readInt());
  ED->setScopedUsingClassTag(Record.readInt());
  ED->setFixed(Record.readInt());

  ED->setHasODRHash(true);
  ED->ODRHash = Record.readInt();

  // If this is a definition subject to the ODR, and we already have a
  // definition, merge this one into it.
  if (ED->isCompleteDefinition() &&
      Reader.getContext().getLangOpts().Modules &&
      Reader.getContext().getLangOpts().CPlusPlus) {
    EnumDecl *&OldDef = Reader.EnumDefinitions[ED->getCanonicalDecl()];
    if (!OldDef) {
      // This is the first time we've seen an imported definition. Look for a
      // local definition before deciding that we are the first definition.
      for (auto *D : merged_redecls(ED->getCanonicalDecl())) {
        if (!D->isFromASTFile() && D->isCompleteDefinition()) {
          OldDef = D;
          break;
        }
      }
    }
    if (OldDef) {
      Reader.MergedDeclContexts.insert(std::make_pair(ED, OldDef));
      ED->setCompleteDefinition(false);
      Reader.mergeDefinitionVisibility(OldDef, ED);
      if (OldDef->getODRHash() != ED->getODRHash())
        Reader.PendingEnumOdrMergeFailures[OldDef].push_back(ED);
    } else {
      OldDef = ED;
    }
  }

  if (auto *InstED = readDeclAs<EnumDecl>()) {
    auto TSK = (TemplateSpecializationKind)Record.readInt();
    SourceLocation POI = readSourceLocation();
    ED->setInstantiationOfMemberEnum(Reader.getContext(), InstED, TSK);
    ED->getMemberSpecializationInfo()->setPointOfInstantiation(POI);
  }
}

ASTDeclReader::RedeclarableResult
ASTDeclReader::VisitRecordDeclImpl(RecordDecl *RD) {
  RedeclarableResult Redecl = VisitTagDecl(RD);
  RD->setHasFlexibleArrayMember(Record.readInt());
  RD->setAnonymousStructOrUnion(Record.readInt());
  RD->setHasObjectMember(Record.readInt());
  RD->setHasVolatileMember(Record.readInt());
  RD->setNonTrivialToPrimitiveDefaultInitialize(Record.readInt());
  RD->setNonTrivialToPrimitiveCopy(Record.readInt());
  RD->setNonTrivialToPrimitiveDestroy(Record.readInt());
  RD->setHasNonTrivialToPrimitiveDefaultInitializeCUnion(Record.readInt());
  RD->setHasNonTrivialToPrimitiveDestructCUnion(Record.readInt());
  RD->setHasNonTrivialToPrimitiveCopyCUnion(Record.readInt());
  RD->setParamDestroyedInCallee(Record.readInt());
  RD->setArgPassingRestrictions((RecordDecl::ArgPassingKind)Record.readInt());
  return Redecl;
}

void ASTDeclReader::VisitRecordDecl(RecordDecl *RD) {
  VisitRecordDeclImpl(RD);

  // Maintain the invariant of a redeclaration chain containing only
  // a single definition.
  if (RD->isCompleteDefinition()) {
    RecordDecl *Canon = static_cast<RecordDecl *>(RD->getCanonicalDecl());
    RecordDecl *&OldDef = Reader.RecordDefinitions[Canon];
    if (!OldDef) {
      // This is the first time we've seen an imported definition. Look for a
      // local definition before deciding that we are the first definition.
      for (auto *D : merged_redecls(Canon)) {
        if (!D->isFromASTFile() && D->isCompleteDefinition()) {
          OldDef = D;
          break;
        }
      }
    }
    if (OldDef) {
      Reader.MergedDeclContexts.insert(std::make_pair(RD, OldDef));
      RD->setCompleteDefinition(false);
      Reader.mergeDefinitionVisibility(OldDef, RD);
    } else {
      OldDef = RD;
    }
  }
}

void ASTDeclReader::VisitValueDecl(ValueDecl *VD) {
  VisitNamedDecl(VD);
  // For function declarations, defer reading the type in case the function has
  // a deduced return type that references an entity declared within the
  // function.
  if (isa<FunctionDecl>(VD))
    DeferredTypeID = Record.getGlobalTypeID(Record.readInt());
  else
    VD->setType(Record.readType());
}

void ASTDeclReader::VisitEnumConstantDecl(EnumConstantDecl *ECD) {
  VisitValueDecl(ECD);
  if (Record.readInt())
    ECD->setInitExpr(Record.readExpr());
  ECD->setInitVal(Record.readAPSInt());
  mergeMergeable(ECD);
}

void ASTDeclReader::VisitDeclaratorDecl(DeclaratorDecl *DD) {
  VisitValueDecl(DD);
  DD->setInnerLocStart(readSourceLocation());
  if (Record.readInt()) { // hasExtInfo
    auto *Info = new (Reader.getContext()) DeclaratorDecl::ExtInfo();
    Record.readQualifierInfo(*Info);
    Info->TrailingRequiresClause = Record.readExpr();
    DD->DeclInfo = Info;
  }
  QualType TSIType = Record.readType();
  DD->setTypeSourceInfo(
      TSIType.isNull() ? nullptr
                       : Reader.getContext().CreateTypeSourceInfo(TSIType));
}

void ASTDeclReader::VisitFunctionDecl(FunctionDecl *FD) {
  RedeclarableResult Redecl = VisitRedeclarable(FD);
  VisitDeclaratorDecl(FD);

  // Attach a type to this function. Use the real type if possible, but fall
  // back to the type as written if it involves a deduced return type.
  if (FD->getTypeSourceInfo() &&
      FD->getTypeSourceInfo()->getType()->castAs<FunctionType>()
                             ->getReturnType()->getContainedAutoType()) {
    // We'll set up the real type in Visit, once we've finished loading the
    // function.
    FD->setType(FD->getTypeSourceInfo()->getType());
    Reader.PendingFunctionTypes.push_back({FD, DeferredTypeID});
  } else {
    FD->setType(Reader.GetType(DeferredTypeID));
  }
  DeferredTypeID = 0;

  FD->DNLoc = Record.readDeclarationNameLoc(FD->getDeclName());
  FD->IdentifierNamespace = Record.readInt();

  // FunctionDecl's body is handled last at ASTDeclReader::Visit,
  // after everything else is read.

  FD->setStorageClass(static_cast<StorageClass>(Record.readInt()));
  FD->setInlineSpecified(Record.readInt());
  FD->setImplicitlyInline(Record.readInt());
  FD->setVirtualAsWritten(Record.readInt());
  // We defer calling `FunctionDecl::setPure()` here as for methods of
  // `CXXTemplateSpecializationDecl`s, we may not have connected up the
  // definition (which is required for `setPure`).
  const bool Pure = Record.readInt();
  FD->setHasInheritedPrototype(Record.readInt());
  FD->setHasWrittenPrototype(Record.readInt());
  FD->setDeletedAsWritten(Record.readInt());
  FD->setTrivial(Record.readInt());
  FD->setTrivialForCall(Record.readInt());
  FD->setDefaulted(Record.readInt());
  FD->setExplicitlyDefaulted(Record.readInt());
  FD->setHasImplicitReturnZero(Record.readInt());
  FD->setConstexprKind(static_cast<ConstexprSpecKind>(Record.readInt()));
  FD->setUsesSEHTry(Record.readInt());
  FD->setHasSkippedBody(Record.readInt());
  FD->setIsMultiVersion(Record.readInt());
  FD->setLateTemplateParsed(Record.readInt());

  FD->setCachedLinkage(static_cast<Linkage>(Record.readInt()));
  FD->EndRangeLoc = readSourceLocation();

  FD->ODRHash = Record.readInt();
  FD->setHasODRHash(true);

  if (FD->isDefaulted()) {
    if (unsigned NumLookups = Record.readInt()) {
      SmallVector<DeclAccessPair, 8> Lookups;
      for (unsigned I = 0; I != NumLookups; ++I) {
        NamedDecl *ND = Record.readDeclAs<NamedDecl>();
        AccessSpecifier AS = (AccessSpecifier)Record.readInt();
        Lookups.push_back(DeclAccessPair::make(ND, AS));
      }
      FD->setDefaultedFunctionInfo(FunctionDecl::DefaultedFunctionInfo::Create(
          Reader.getContext(), Lookups));
    }
  }

  switch ((FunctionDecl::TemplatedKind)Record.readInt()) {
  case FunctionDecl::TK_NonTemplate:
    mergeRedeclarable(FD, Redecl);
    break;
  case FunctionDecl::TK_FunctionTemplate:
    // Merged when we merge the template.
    FD->setDescribedFunctionTemplate(readDeclAs<FunctionTemplateDecl>());
    break;
  case FunctionDecl::TK_MemberSpecialization: {
    auto *InstFD = readDeclAs<FunctionDecl>();
    auto TSK = (TemplateSpecializationKind)Record.readInt();
    SourceLocation POI = readSourceLocation();
    FD->setInstantiationOfMemberFunction(Reader.getContext(), InstFD, TSK);
    FD->getMemberSpecializationInfo()->setPointOfInstantiation(POI);
    mergeRedeclarable(FD, Redecl);
    break;
  }
  case FunctionDecl::TK_FunctionTemplateSpecialization: {
    auto *Template = readDeclAs<FunctionTemplateDecl>();
    auto TSK = (TemplateSpecializationKind)Record.readInt();

    // Template arguments.
    SmallVector<TemplateArgument, 8> TemplArgs;
    Record.readTemplateArgumentList(TemplArgs, /*Canonicalize*/ true);

    // Template args as written.
    SmallVector<TemplateArgumentLoc, 8> TemplArgLocs;
    SourceLocation LAngleLoc, RAngleLoc;
    bool HasTemplateArgumentsAsWritten = Record.readInt();
    if (HasTemplateArgumentsAsWritten) {
      unsigned NumTemplateArgLocs = Record.readInt();
      TemplArgLocs.reserve(NumTemplateArgLocs);
      for (unsigned i = 0; i != NumTemplateArgLocs; ++i)
        TemplArgLocs.push_back(Record.readTemplateArgumentLoc());

      LAngleLoc = readSourceLocation();
      RAngleLoc = readSourceLocation();
    }

    SourceLocation POI = readSourceLocation();

    ASTContext &C = Reader.getContext();
    TemplateArgumentList *TemplArgList
      = TemplateArgumentList::CreateCopy(C, TemplArgs);
    TemplateArgumentListInfo TemplArgsInfo(LAngleLoc, RAngleLoc);
    for (unsigned i = 0, e = TemplArgLocs.size(); i != e; ++i)
      TemplArgsInfo.addArgument(TemplArgLocs[i]);

    MemberSpecializationInfo *MSInfo = nullptr;
    if (Record.readInt()) {
      auto *FD = readDeclAs<FunctionDecl>();
      auto TSK = (TemplateSpecializationKind)Record.readInt();
      SourceLocation POI = readSourceLocation();

      MSInfo = new (C) MemberSpecializationInfo(FD, TSK);
      MSInfo->setPointOfInstantiation(POI);
    }

    FunctionTemplateSpecializationInfo *FTInfo =
        FunctionTemplateSpecializationInfo::Create(
            C, FD, Template, TSK, TemplArgList,
            HasTemplateArgumentsAsWritten ? &TemplArgsInfo : nullptr, POI,
            MSInfo);
    FD->TemplateOrSpecialization = FTInfo;

    if (FD->isCanonicalDecl()) { // if canonical add to template's set.
      // The template that contains the specializations set. It's not safe to
      // use getCanonicalDecl on Template since it may still be initializing.
      auto *CanonTemplate = readDeclAs<FunctionTemplateDecl>();
      // Get the InsertPos by FindNodeOrInsertPos() instead of calling
      // InsertNode(FTInfo) directly to avoid the getASTContext() call in
      // FunctionTemplateSpecializationInfo's Profile().
      // We avoid getASTContext because a decl in the parent hierarchy may
      // be initializing.
      llvm::FoldingSetNodeID ID;
      FunctionTemplateSpecializationInfo::Profile(ID, TemplArgs, C);
      void *InsertPos = nullptr;
      FunctionTemplateDecl::Common *CommonPtr = CanonTemplate->getCommonPtr();
      FunctionTemplateSpecializationInfo *ExistingInfo =
          CommonPtr->Specializations.FindNodeOrInsertPos(ID, InsertPos);
      if (InsertPos)
        CommonPtr->Specializations.InsertNode(FTInfo, InsertPos);
      else {
        assert(Reader.getContext().getLangOpts().Modules &&
               "already deserialized this template specialization");
        mergeRedeclarable(FD, ExistingInfo->getFunction(), Redecl);
      }
    }
    break;
  }
  case FunctionDecl::TK_DependentFunctionTemplateSpecialization: {
    // Templates.
    UnresolvedSet<8> TemplDecls;
    unsigned NumTemplates = Record.readInt();
    while (NumTemplates--)
      TemplDecls.addDecl(readDeclAs<NamedDecl>());

    // Templates args.
    TemplateArgumentListInfo TemplArgs;
    unsigned NumArgs = Record.readInt();
    while (NumArgs--)
      TemplArgs.addArgument(Record.readTemplateArgumentLoc());
    TemplArgs.setLAngleLoc(readSourceLocation());
    TemplArgs.setRAngleLoc(readSourceLocation());

    FD->setDependentTemplateSpecialization(Reader.getContext(),
                                           TemplDecls, TemplArgs);
    // These are not merged; we don't need to merge redeclarations of dependent
    // template friends.
    break;
  }
  }

  // Defer calling `setPure` until merging above has guaranteed we've set
  // `DefinitionData` (as this will need to access it).
  FD->setPure(Pure);

  // Read in the parameters.
  unsigned NumParams = Record.readInt();
  SmallVector<ParmVarDecl *, 16> Params;
  Params.reserve(NumParams);
  for (unsigned I = 0; I != NumParams; ++I)
    Params.push_back(readDeclAs<ParmVarDecl>());
  FD->setParams(Reader.getContext(), Params);
}

void ASTDeclReader::VisitObjCMethodDecl(ObjCMethodDecl *MD) {
  VisitNamedDecl(MD);
  if (Record.readInt()) {
    // Load the body on-demand. Most clients won't care, because method
    // definitions rarely show up in headers.
    Reader.PendingBodies[MD] = GetCurrentCursorOffset();
    HasPendingBody = true;
  }
  MD->setSelfDecl(readDeclAs<ImplicitParamDecl>());
  MD->setCmdDecl(readDeclAs<ImplicitParamDecl>());
  MD->setInstanceMethod(Record.readInt());
  MD->setVariadic(Record.readInt());
  MD->setPropertyAccessor(Record.readInt());
  MD->setSynthesizedAccessorStub(Record.readInt());
  MD->setDefined(Record.readInt());
  MD->setOverriding(Record.readInt());
  MD->setHasSkippedBody(Record.readInt());

  MD->setIsRedeclaration(Record.readInt());
  MD->setHasRedeclaration(Record.readInt());
  if (MD->hasRedeclaration())
    Reader.getContext().setObjCMethodRedeclaration(MD,
                                       readDeclAs<ObjCMethodDecl>());

  MD->setDeclImplementation((ObjCMethodDecl::ImplementationControl)Record.readInt());
  MD->setObjCDeclQualifier((Decl::ObjCDeclQualifier)Record.readInt());
  MD->setRelatedResultType(Record.readInt());
  MD->setReturnType(Record.readType());
  MD->setReturnTypeSourceInfo(readTypeSourceInfo());
  MD->DeclEndLoc = readSourceLocation();
  unsigned NumParams = Record.readInt();
  SmallVector<ParmVarDecl *, 16> Params;
  Params.reserve(NumParams);
  for (unsigned I = 0; I != NumParams; ++I)
    Params.push_back(readDeclAs<ParmVarDecl>());

  MD->setSelLocsKind((SelectorLocationsKind)Record.readInt());
  unsigned NumStoredSelLocs = Record.readInt();
  SmallVector<SourceLocation, 16> SelLocs;
  SelLocs.reserve(NumStoredSelLocs);
  for (unsigned i = 0; i != NumStoredSelLocs; ++i)
    SelLocs.push_back(readSourceLocation());

  MD->setParamsAndSelLocs(Reader.getContext(), Params, SelLocs);
}

void ASTDeclReader::VisitObjCTypeParamDecl(ObjCTypeParamDecl *D) {
  VisitTypedefNameDecl(D);

  D->Variance = Record.readInt();
  D->Index = Record.readInt();
  D->VarianceLoc = readSourceLocation();
  D->ColonLoc = readSourceLocation();
}

void ASTDeclReader::VisitObjCContainerDecl(ObjCContainerDecl *CD) {
  VisitNamedDecl(CD);
  CD->setAtStartLoc(readSourceLocation());
  CD->setAtEndRange(readSourceRange());
}

ObjCTypeParamList *ASTDeclReader::ReadObjCTypeParamList() {
  unsigned numParams = Record.readInt();
  if (numParams == 0)
    return nullptr;

  SmallVector<ObjCTypeParamDecl *, 4> typeParams;
  typeParams.reserve(numParams);
  for (unsigned i = 0; i != numParams; ++i) {
    auto *typeParam = readDeclAs<ObjCTypeParamDecl>();
    if (!typeParam)
      return nullptr;

    typeParams.push_back(typeParam);
  }

  SourceLocation lAngleLoc = readSourceLocation();
  SourceLocation rAngleLoc = readSourceLocation();

  return ObjCTypeParamList::create(Reader.getContext(), lAngleLoc,
                                   typeParams, rAngleLoc);
}

void ASTDeclReader::ReadObjCDefinitionData(
         struct ObjCInterfaceDecl::DefinitionData &Data) {
  // Read the superclass.
  Data.SuperClassTInfo = readTypeSourceInfo();

  Data.EndLoc = readSourceLocation();
  Data.HasDesignatedInitializers = Record.readInt();

  // Read the directly referenced protocols and their SourceLocations.
  unsigned NumProtocols = Record.readInt();
  SmallVector<ObjCProtocolDecl *, 16> Protocols;
  Protocols.reserve(NumProtocols);
  for (unsigned I = 0; I != NumProtocols; ++I)
    Protocols.push_back(readDeclAs<ObjCProtocolDecl>());
  SmallVector<SourceLocation, 16> ProtoLocs;
  ProtoLocs.reserve(NumProtocols);
  for (unsigned I = 0; I != NumProtocols; ++I)
    ProtoLocs.push_back(readSourceLocation());
  Data.ReferencedProtocols.set(Protocols.data(), NumProtocols, ProtoLocs.data(),
                               Reader.getContext());

  // Read the transitive closure of protocols referenced by this class.
  NumProtocols = Record.readInt();
  Protocols.clear();
  Protocols.reserve(NumProtocols);
  for (unsigned I = 0; I != NumProtocols; ++I)
    Protocols.push_back(readDeclAs<ObjCProtocolDecl>());
  Data.AllReferencedProtocols.set(Protocols.data(), NumProtocols,
                                  Reader.getContext());
}

void ASTDeclReader::MergeDefinitionData(ObjCInterfaceDecl *D,
         struct ObjCInterfaceDecl::DefinitionData &&NewDD) {
  struct ObjCInterfaceDecl::DefinitionData &DD = D->data();
  if (DD.Definition != NewDD.Definition) {
    Reader.MergedDeclContexts.insert(
        std::make_pair(NewDD.Definition, DD.Definition));
    Reader.mergeDefinitionVisibility(DD.Definition, NewDD.Definition);
  }

  // FIXME: odr checking?
}

void ASTDeclReader::VisitObjCInterfaceDecl(ObjCInterfaceDecl *ID) {
  RedeclarableResult Redecl = VisitRedeclarable(ID);
  VisitObjCContainerDecl(ID);
  DeferredTypeID = Record.getGlobalTypeID(Record.readInt());
  mergeRedeclarable(ID, Redecl);

  ID->TypeParamList = ReadObjCTypeParamList();
  if (Record.readInt()) {
    // Read the definition.
    ID->allocateDefinitionData();

    ReadObjCDefinitionData(ID->data());
    ObjCInterfaceDecl *Canon = ID->getCanonicalDecl();
    if (Canon->Data.getPointer()) {
      // If we already have a definition, keep the definition invariant and
      // merge the data.
      MergeDefinitionData(Canon, std::move(ID->data()));
      ID->Data = Canon->Data;
    } else {
      // Set the definition data of the canonical declaration, so other
      // redeclarations will see it.
      ID->getCanonicalDecl()->Data = ID->Data;

      // We will rebuild this list lazily.
      ID->setIvarList(nullptr);
    }

    // Note that we have deserialized a definition.
    Reader.PendingDefinitions.insert(ID);

    // Note that we've loaded this Objective-C class.
    Reader.ObjCClassesLoaded.push_back(ID);
  } else {
    ID->Data = ID->getCanonicalDecl()->Data;
  }
}

void ASTDeclReader::VisitObjCIvarDecl(ObjCIvarDecl *IVD) {
  VisitFieldDecl(IVD);
  IVD->setAccessControl((ObjCIvarDecl::AccessControl)Record.readInt());
  // This field will be built lazily.
  IVD->setNextIvar(nullptr);
  bool synth = Record.readInt();
  IVD->setSynthesize(synth);
}

void ASTDeclReader::ReadObjCDefinitionData(
         struct ObjCProtocolDecl::DefinitionData &Data) {
    unsigned NumProtoRefs = Record.readInt();
    SmallVector<ObjCProtocolDecl *, 16> ProtoRefs;
    ProtoRefs.reserve(NumProtoRefs);
    for (unsigned I = 0; I != NumProtoRefs; ++I)
      ProtoRefs.push_back(readDeclAs<ObjCProtocolDecl>());
    SmallVector<SourceLocation, 16> ProtoLocs;
    ProtoLocs.reserve(NumProtoRefs);
    for (unsigned I = 0; I != NumProtoRefs; ++I)
      ProtoLocs.push_back(readSourceLocation());
    Data.ReferencedProtocols.set(ProtoRefs.data(), NumProtoRefs,
                                 ProtoLocs.data(), Reader.getContext());
}

void ASTDeclReader::MergeDefinitionData(ObjCProtocolDecl *D,
         struct ObjCProtocolDecl::DefinitionData &&NewDD) {
  struct ObjCProtocolDecl::DefinitionData &DD = D->data();
  if (DD.Definition != NewDD.Definition) {
    Reader.MergedDeclContexts.insert(
        std::make_pair(NewDD.Definition, DD.Definition));
    Reader.mergeDefinitionVisibility(DD.Definition, NewDD.Definition);
  }

  // FIXME: odr checking?
}

void ASTDeclReader::VisitObjCProtocolDecl(ObjCProtocolDecl *PD) {
  RedeclarableResult Redecl = VisitRedeclarable(PD);
  VisitObjCContainerDecl(PD);
  mergeRedeclarable(PD, Redecl);

  if (Record.readInt()) {
    // Read the definition.
    PD->allocateDefinitionData();

    ReadObjCDefinitionData(PD->data());

    ObjCProtocolDecl *Canon = PD->getCanonicalDecl();
    if (Canon->Data.getPointer()) {
      // If we already have a definition, keep the definition invariant and
      // merge the data.
      MergeDefinitionData(Canon, std::move(PD->data()));
      PD->Data = Canon->Data;
    } else {
      // Set the definition data of the canonical declaration, so other
      // redeclarations will see it.
      PD->getCanonicalDecl()->Data = PD->Data;
    }
    // Note that we have deserialized a definition.
    Reader.PendingDefinitions.insert(PD);
  } else {
    PD->Data = PD->getCanonicalDecl()->Data;
  }
}

void ASTDeclReader::VisitObjCAtDefsFieldDecl(ObjCAtDefsFieldDecl *FD) {
  VisitFieldDecl(FD);
}

void ASTDeclReader::VisitObjCCategoryDecl(ObjCCategoryDecl *CD) {
  VisitObjCContainerDecl(CD);
  CD->setCategoryNameLoc(readSourceLocation());
  CD->setIvarLBraceLoc(readSourceLocation());
  CD->setIvarRBraceLoc(readSourceLocation());

  // Note that this category has been deserialized. We do this before
  // deserializing the interface declaration, so that it will consider this
  /// category.
  Reader.CategoriesDeserialized.insert(CD);

  CD->ClassInterface = readDeclAs<ObjCInterfaceDecl>();
  CD->TypeParamList = ReadObjCTypeParamList();
  unsigned NumProtoRefs = Record.readInt();
  SmallVector<ObjCProtocolDecl *, 16> ProtoRefs;
  ProtoRefs.reserve(NumProtoRefs);
  for (unsigned I = 0; I != NumProtoRefs; ++I)
    ProtoRefs.push_back(readDeclAs<ObjCProtocolDecl>());
  SmallVector<SourceLocation, 16> ProtoLocs;
  ProtoLocs.reserve(NumProtoRefs);
  for (unsigned I = 0; I != NumProtoRefs; ++I)
    ProtoLocs.push_back(readSourceLocation());
  CD->setProtocolList(ProtoRefs.data(), NumProtoRefs, ProtoLocs.data(),
                      Reader.getContext());

  // Protocols in the class extension belong to the class.
  if (NumProtoRefs > 0 && CD->ClassInterface && CD->IsClassExtension())
    CD->ClassInterface->mergeClassExtensionProtocolList(
        (ObjCProtocolDecl *const *)ProtoRefs.data(), NumProtoRefs,
        Reader.getContext());
}

void ASTDeclReader::VisitObjCCompatibleAliasDecl(ObjCCompatibleAliasDecl *CAD) {
  VisitNamedDecl(CAD);
  CAD->setClassInterface(readDeclAs<ObjCInterfaceDecl>());
}

void ASTDeclReader::VisitObjCPropertyDecl(ObjCPropertyDecl *D) {
  VisitNamedDecl(D);
  D->setAtLoc(readSourceLocation());
  D->setLParenLoc(readSourceLocation());
  QualType T = Record.readType();
  TypeSourceInfo *TSI = readTypeSourceInfo();
  D->setType(T, TSI);
  D->setPropertyAttributes((ObjCPropertyAttribute::Kind)Record.readInt());
  D->setPropertyAttributesAsWritten(
      (ObjCPropertyAttribute::Kind)Record.readInt());
  D->setPropertyImplementation(
      (ObjCPropertyDecl::PropertyControl)Record.readInt());
  DeclarationName GetterName = Record.readDeclarationName();
  SourceLocation GetterLoc = readSourceLocation();
  D->setGetterName(GetterName.getObjCSelector(), GetterLoc);
  DeclarationName SetterName = Record.readDeclarationName();
  SourceLocation SetterLoc = readSourceLocation();
  D->setSetterName(SetterName.getObjCSelector(), SetterLoc);
  D->setGetterMethodDecl(readDeclAs<ObjCMethodDecl>());
  D->setSetterMethodDecl(readDeclAs<ObjCMethodDecl>());
  D->setPropertyIvarDecl(readDeclAs<ObjCIvarDecl>());
}

void ASTDeclReader::VisitObjCImplDecl(ObjCImplDecl *D) {
  VisitObjCContainerDecl(D);
  D->setClassInterface(readDeclAs<ObjCInterfaceDecl>());
}

void ASTDeclReader::VisitObjCCategoryImplDecl(ObjCCategoryImplDecl *D) {
  VisitObjCImplDecl(D);
  D->CategoryNameLoc = readSourceLocation();
}

void ASTDeclReader::VisitObjCImplementationDecl(ObjCImplementationDecl *D) {
  VisitObjCImplDecl(D);
  D->setSuperClass(readDeclAs<ObjCInterfaceDecl>());
  D->SuperLoc = readSourceLocation();
  D->setIvarLBraceLoc(readSourceLocation());
  D->setIvarRBraceLoc(readSourceLocation());
  D->setHasNonZeroConstructors(Record.readInt());
  D->setHasDestructors(Record.readInt());
  D->NumIvarInitializers = Record.readInt();
  if (D->NumIvarInitializers)
    D->IvarInitializers = ReadGlobalOffset();
}

void ASTDeclReader::VisitObjCPropertyImplDecl(ObjCPropertyImplDecl *D) {
  VisitDecl(D);
  D->setAtLoc(readSourceLocation());
  D->setPropertyDecl(readDeclAs<ObjCPropertyDecl>());
  D->PropertyIvarDecl = readDeclAs<ObjCIvarDecl>();
  D->IvarLoc = readSourceLocation();
  D->setGetterMethodDecl(readDeclAs<ObjCMethodDecl>());
  D->setSetterMethodDecl(readDeclAs<ObjCMethodDecl>());
  D->setGetterCXXConstructor(Record.readExpr());
  D->setSetterCXXAssignment(Record.readExpr());
}

void ASTDeclReader::VisitFieldDecl(FieldDecl *FD) {
  VisitDeclaratorDecl(FD);
  FD->Mutable = Record.readInt();

  if (auto ISK = static_cast<FieldDecl::InitStorageKind>(Record.readInt())) {
    FD->InitStorage.setInt(ISK);
    FD->InitStorage.setPointer(ISK == FieldDecl::ISK_CapturedVLAType
                                   ? Record.readType().getAsOpaquePtr()
                                   : Record.readExpr());
  }

  if (auto *BW = Record.readExpr())
    FD->setBitWidth(BW);

  if (!FD->getDeclName()) {
    if (auto *Tmpl = readDeclAs<FieldDecl>())
      Reader.getContext().setInstantiatedFromUnnamedFieldDecl(FD, Tmpl);
  }
  mergeMergeable(FD);
}

void ASTDeclReader::VisitMSPropertyDecl(MSPropertyDecl *PD) {
  VisitDeclaratorDecl(PD);
  PD->GetterId = Record.readIdentifier();
  PD->SetterId = Record.readIdentifier();
}

void ASTDeclReader::VisitMSGuidDecl(MSGuidDecl *D) {
  VisitValueDecl(D);
  D->PartVal.Part1 = Record.readInt();
  D->PartVal.Part2 = Record.readInt();
  D->PartVal.Part3 = Record.readInt();
  for (auto &C : D->PartVal.Part4And5)
    C = Record.readInt();

  // Add this GUID to the AST context's lookup structure, and merge if needed.
  if (MSGuidDecl *Existing = Reader.getContext().MSGuidDecls.GetOrInsertNode(D))
    Reader.getContext().setPrimaryMergedDecl(D, Existing->getCanonicalDecl());
}

void ASTDeclReader::VisitTemplateParamObjectDecl(TemplateParamObjectDecl *D) {
  VisitValueDecl(D);
  D->Value = Record.readAPValue();

  // Add this template parameter object to the AST context's lookup structure,
  // and merge if needed.
  if (TemplateParamObjectDecl *Existing =
          Reader.getContext().TemplateParamObjectDecls.GetOrInsertNode(D))
    Reader.getContext().setPrimaryMergedDecl(D, Existing->getCanonicalDecl());
}

void ASTDeclReader::VisitIndirectFieldDecl(IndirectFieldDecl *FD) {
  VisitValueDecl(FD);

  FD->ChainingSize = Record.readInt();
  assert(FD->ChainingSize >= 2 && "Anonymous chaining must be >= 2");
  FD->Chaining = new (Reader.getContext())NamedDecl*[FD->ChainingSize];

  for (unsigned I = 0; I != FD->ChainingSize; ++I)
    FD->Chaining[I] = readDeclAs<NamedDecl>();

  mergeMergeable(FD);
}

ASTDeclReader::RedeclarableResult ASTDeclReader::VisitVarDeclImpl(VarDecl *VD) {
  RedeclarableResult Redecl = VisitRedeclarable(VD);
  VisitDeclaratorDecl(VD);

  VD->VarDeclBits.SClass = (StorageClass)Record.readInt();
  VD->VarDeclBits.TSCSpec = Record.readInt();
  VD->VarDeclBits.InitStyle = Record.readInt();
  VD->VarDeclBits.ARCPseudoStrong = Record.readInt();
  if (!isa<ParmVarDecl>(VD)) {
    VD->NonParmVarDeclBits.IsThisDeclarationADemotedDefinition =
        Record.readInt();
    VD->NonParmVarDeclBits.ExceptionVar = Record.readInt();
    VD->NonParmVarDeclBits.NRVOVariable = Record.readInt();
    VD->NonParmVarDeclBits.CXXForRangeDecl = Record.readInt();
    VD->NonParmVarDeclBits.ObjCForDecl = Record.readInt();
    VD->NonParmVarDeclBits.IsInline = Record.readInt();
    VD->NonParmVarDeclBits.IsInlineSpecified = Record.readInt();
    VD->NonParmVarDeclBits.IsConstexpr = Record.readInt();
    VD->NonParmVarDeclBits.IsInitCapture = Record.readInt();
    VD->NonParmVarDeclBits.PreviousDeclInSameBlockScope = Record.readInt();
    VD->NonParmVarDeclBits.ImplicitParamKind = Record.readInt();
    VD->NonParmVarDeclBits.EscapingByref = Record.readInt();
  }
  auto VarLinkage = Linkage(Record.readInt());
  VD->setCachedLinkage(VarLinkage);

  // Reconstruct the one piece of the IdentifierNamespace that we need.
  if (VD->getStorageClass() == SC_Extern && VarLinkage != NoLinkage &&
      VD->getLexicalDeclContext()->isFunctionOrMethod())
    VD->setLocalExternDecl();

  if (uint64_t Val = Record.readInt()) {
    VD->setInit(Record.readExpr());
    if (Val != 1) {
      EvaluatedStmt *Eval = VD->ensureEvaluatedStmt();
      Eval->HasConstantInitialization = (Val & 2) != 0;
      Eval->HasConstantDestruction = (Val & 4) != 0;
    }
  }

  if (VD->hasAttr<BlocksAttr>() && VD->getType()->getAsCXXRecordDecl()) {
    Expr *CopyExpr = Record.readExpr();
    if (CopyExpr)
      Reader.getContext().setBlockVarCopyInit(VD, CopyExpr, Record.readInt());
  }

  if (VD->getStorageDuration() == SD_Static && Record.readInt()) {
    Reader.DefinitionSource[VD] =
        Loc.F->Kind == ModuleKind::MK_MainFile ||
        Reader.getContext().getLangOpts().BuildingPCHWithObjectFile;
  }

  enum VarKind {
    VarNotTemplate = 0, VarTemplate, StaticDataMemberSpecialization
  };
  switch ((VarKind)Record.readInt()) {
  case VarNotTemplate:
    // Only true variables (not parameters or implicit parameters) can be
    // merged; the other kinds are not really redeclarable at all.
    if (!isa<ParmVarDecl>(VD) && !isa<ImplicitParamDecl>(VD) &&
        !isa<VarTemplateSpecializationDecl>(VD))
      mergeRedeclarable(VD, Redecl);
    break;
  case VarTemplate:
    // Merged when we merge the template.
    VD->setDescribedVarTemplate(readDeclAs<VarTemplateDecl>());
    break;
  case StaticDataMemberSpecialization: { // HasMemberSpecializationInfo.
    auto *Tmpl = readDeclAs<VarDecl>();
    auto TSK = (TemplateSpecializationKind)Record.readInt();
    SourceLocation POI = readSourceLocation();
    Reader.getContext().setInstantiatedFromStaticDataMember(VD, Tmpl, TSK,POI);
    mergeRedeclarable(VD, Redecl);
    break;
  }
  }

  return Redecl;
}

void ASTDeclReader::VisitImplicitParamDecl(ImplicitParamDecl *PD) {
  VisitVarDecl(PD);
}

void ASTDeclReader::VisitParmVarDecl(ParmVarDecl *PD) {
  VisitVarDecl(PD);
  unsigned isObjCMethodParam = Record.readInt();
  unsigned scopeDepth = Record.readInt();
  unsigned scopeIndex = Record.readInt();
  unsigned declQualifier = Record.readInt();
  if (isObjCMethodParam) {
    assert(scopeDepth == 0);
    PD->setObjCMethodScopeInfo(scopeIndex);
    PD->ParmVarDeclBits.ScopeDepthOrObjCQuals = declQualifier;
  } else {
    PD->setScopeInfo(scopeDepth, scopeIndex);
  }
  PD->ParmVarDeclBits.IsKNRPromoted = Record.readInt();
  PD->ParmVarDeclBits.HasInheritedDefaultArg = Record.readInt();
  if (Record.readInt()) // hasUninstantiatedDefaultArg.
    PD->setUninstantiatedDefaultArg(Record.readExpr());

  // FIXME: If this is a redeclaration of a function from another module, handle
  // inheritance of default arguments.
}

void ASTDeclReader::VisitDecompositionDecl(DecompositionDecl *DD) {
  VisitVarDecl(DD);
  auto **BDs = DD->getTrailingObjects<BindingDecl *>();
  for (unsigned I = 0; I != DD->NumBindings; ++I) {
    BDs[I] = readDeclAs<BindingDecl>();
    BDs[I]->setDecomposedDecl(DD);
  }
}

void ASTDeclReader::VisitBindingDecl(BindingDecl *BD) {
  VisitValueDecl(BD);
  BD->Binding = Record.readExpr();
}

void ASTDeclReader::VisitFileScopeAsmDecl(FileScopeAsmDecl *AD) {
  VisitDecl(AD);
  AD->setAsmString(cast<StringLiteral>(Record.readExpr()));
  AD->setRParenLoc(readSourceLocation());
}

void ASTDeclReader::VisitBlockDecl(BlockDecl *BD) {
  VisitDecl(BD);
  BD->setBody(cast_or_null<CompoundStmt>(Record.readStmt()));
  BD->setSignatureAsWritten(readTypeSourceInfo());
  unsigned NumParams = Record.readInt();
  SmallVector<ParmVarDecl *, 16> Params;
  Params.reserve(NumParams);
  for (unsigned I = 0; I != NumParams; ++I)
    Params.push_back(readDeclAs<ParmVarDecl>());
  BD->setParams(Params);

  BD->setIsVariadic(Record.readInt());
  BD->setBlockMissingReturnType(Record.readInt());
  BD->setIsConversionFromLambda(Record.readInt());
  BD->setDoesNotEscape(Record.readInt());
  BD->setCanAvoidCopyToHeap(Record.readInt());

  bool capturesCXXThis = Record.readInt();
  unsigned numCaptures = Record.readInt();
  SmallVector<BlockDecl::Capture, 16> captures;
  captures.reserve(numCaptures);
  for (unsigned i = 0; i != numCaptures; ++i) {
    auto *decl = readDeclAs<VarDecl>();
    unsigned flags = Record.readInt();
    bool byRef = (flags & 1);
    bool nested = (flags & 2);
    Expr *copyExpr = ((flags & 4) ? Record.readExpr() : nullptr);

    captures.push_back(BlockDecl::Capture(decl, byRef, nested, copyExpr));
  }
  BD->setCaptures(Reader.getContext(), captures, capturesCXXThis);
}

void ASTDeclReader::VisitCapturedDecl(CapturedDecl *CD) {
  VisitDecl(CD);
  unsigned ContextParamPos = Record.readInt();
  CD->setNothrow(Record.readInt() != 0);
  // Body is set by VisitCapturedStmt.
  for (unsigned I = 0; I < CD->NumParams; ++I) {
    if (I != ContextParamPos)
      CD->setParam(I, readDeclAs<ImplicitParamDecl>());
    else
      CD->setContextParam(I, readDeclAs<ImplicitParamDecl>());
  }
}

void ASTDeclReader::VisitLinkageSpecDecl(LinkageSpecDecl *D) {
  VisitDecl(D);
  D->setLanguage((LinkageSpecDecl::LanguageIDs)Record.readInt());
  D->setExternLoc(readSourceLocation());
  D->setRBraceLoc(readSourceLocation());
}

void ASTDeclReader::VisitExportDecl(ExportDecl *D) {
  VisitDecl(D);
  D->RBraceLoc = readSourceLocation();
}

void ASTDeclReader::VisitLabelDecl(LabelDecl *D) {
  VisitNamedDecl(D);
  D->setLocStart(readSourceLocation());
}

void ASTDeclReader::VisitNamespaceDecl(NamespaceDecl *D) {
  RedeclarableResult Redecl = VisitRedeclarable(D);
  VisitNamedDecl(D);
  D->setInline(Record.readInt());
  D->LocStart = readSourceLocation();
  D->RBraceLoc = readSourceLocation();

  // Defer loading the anonymous namespace until we've finished merging
  // this namespace; loading it might load a later declaration of the
  // same namespace, and we have an invariant that older declarations
  // get merged before newer ones try to merge.
  GlobalDeclID AnonNamespace = 0;
  if (Redecl.getFirstID() == ThisDeclID) {
    AnonNamespace = readDeclID();
  } else {
    // Link this namespace back to the first declaration, which has already
    // been deserialized.
    D->AnonOrFirstNamespaceAndInline.setPointer(D->getFirstDecl());
  }

  mergeRedeclarable(D, Redecl);

  if (AnonNamespace) {
    // Each module has its own anonymous namespace, which is disjoint from
    // any other module's anonymous namespaces, so don't attach the anonymous
    // namespace at all.
    auto *Anon = cast<NamespaceDecl>(Reader.GetDecl(AnonNamespace));
    if (!Record.isModule())
      D->setAnonymousNamespace(Anon);
  }
}

void ASTDeclReader::VisitNamespaceAliasDecl(NamespaceAliasDecl *D) {
  RedeclarableResult Redecl = VisitRedeclarable(D);
  VisitNamedDecl(D);
  D->NamespaceLoc = readSourceLocation();
  D->IdentLoc = readSourceLocation();
  D->QualifierLoc = Record.readNestedNameSpecifierLoc();
  D->Namespace = readDeclAs<NamedDecl>();
  mergeRedeclarable(D, Redecl);
}

void ASTDeclReader::VisitUsingDecl(UsingDecl *D) {
  VisitNamedDecl(D);
  D->setUsingLoc(readSourceLocation());
  D->QualifierLoc = Record.readNestedNameSpecifierLoc();
  D->DNLoc = Record.readDeclarationNameLoc(D->getDeclName());
  D->FirstUsingShadow.setPointer(readDeclAs<UsingShadowDecl>());
  D->setTypename(Record.readInt());
  if (auto *Pattern = readDeclAs<NamedDecl>())
    Reader.getContext().setInstantiatedFromUsingDecl(D, Pattern);
  mergeMergeable(D);
}

void ASTDeclReader::VisitUsingEnumDecl(UsingEnumDecl *D) {
  VisitNamedDecl(D);
  D->setUsingLoc(readSourceLocation());
  D->setEnumLoc(readSourceLocation());
  D->Enum = readDeclAs<EnumDecl>();
  D->FirstUsingShadow.setPointer(readDeclAs<UsingShadowDecl>());
  if (auto *Pattern = readDeclAs<UsingEnumDecl>())
    Reader.getContext().setInstantiatedFromUsingEnumDecl(D, Pattern);
  mergeMergeable(D);
}

void ASTDeclReader::VisitUsingPackDecl(UsingPackDecl *D) {
  VisitNamedDecl(D);
  D->InstantiatedFrom = readDeclAs<NamedDecl>();
  auto **Expansions = D->getTrailingObjects<NamedDecl *>();
  for (unsigned I = 0; I != D->NumExpansions; ++I)
    Expansions[I] = readDeclAs<NamedDecl>();
  mergeMergeable(D);
}

void ASTDeclReader::VisitUsingShadowDecl(UsingShadowDecl *D) {
  RedeclarableResult Redecl = VisitRedeclarable(D);
  VisitNamedDecl(D);
  D->Underlying = readDeclAs<NamedDecl>();
  D->IdentifierNamespace = Record.readInt();
  D->UsingOrNextShadow = readDeclAs<NamedDecl>();
  auto *Pattern = readDeclAs<UsingShadowDecl>();
  if (Pattern)
    Reader.getContext().setInstantiatedFromUsingShadowDecl(D, Pattern);
  mergeRedeclarable(D, Redecl);
}

void ASTDeclReader::VisitConstructorUsingShadowDecl(
    ConstructorUsingShadowDecl *D) {
  VisitUsingShadowDecl(D);
  D->NominatedBaseClassShadowDecl = readDeclAs<ConstructorUsingShadowDecl>();
  D->ConstructedBaseClassShadowDecl = readDeclAs<ConstructorUsingShadowDecl>();
  D->IsVirtual = Record.readInt();
}

void ASTDeclReader::VisitUsingDirectiveDecl(UsingDirectiveDecl *D) {
  VisitNamedDecl(D);
  D->UsingLoc = readSourceLocation();
  D->NamespaceLoc = readSourceLocation();
  D->QualifierLoc = Record.readNestedNameSpecifierLoc();
  D->NominatedNamespace = readDeclAs<NamedDecl>();
  D->CommonAncestor = readDeclAs<DeclContext>();
}

void ASTDeclReader::VisitUnresolvedUsingValueDecl(UnresolvedUsingValueDecl *D) {
  VisitValueDecl(D);
  D->setUsingLoc(readSourceLocation());
  D->QualifierLoc = Record.readNestedNameSpecifierLoc();
  D->DNLoc = Record.readDeclarationNameLoc(D->getDeclName());
  D->EllipsisLoc = readSourceLocation();
  mergeMergeable(D);
}

void ASTDeclReader::VisitUnresolvedUsingTypenameDecl(
                                               UnresolvedUsingTypenameDecl *D) {
  VisitTypeDecl(D);
  D->TypenameLocation = readSourceLocation();
  D->QualifierLoc = Record.readNestedNameSpecifierLoc();
  D->EllipsisLoc = readSourceLocation();
  mergeMergeable(D);
}

void ASTDeclReader::VisitUnresolvedUsingIfExistsDecl(
    UnresolvedUsingIfExistsDecl *D) {
  VisitNamedDecl(D);
}

void ASTDeclReader::ReadCXXDefinitionData(
    struct CXXRecordDecl::DefinitionData &Data, const CXXRecordDecl *D) {
  #define FIELD(Name, Width, Merge) \
  Data.Name = Record.readInt();
  #include "clang/AST/CXXRecordDeclDefinitionBits.def"

  // Note: the caller has deserialized the IsLambda bit already.
  Data.ODRHash = Record.readInt();
  Data.HasODRHash = true;

  if (Record.readInt()) {
    Reader.DefinitionSource[D] =
        Loc.F->Kind == ModuleKind::MK_MainFile ||
        Reader.getContext().getLangOpts().BuildingPCHWithObjectFile;
  }

  Data.NumBases = Record.readInt();
  if (Data.NumBases)
    Data.Bases = ReadGlobalOffset();
  Data.NumVBases = Record.readInt();
  if (Data.NumVBases)
    Data.VBases = ReadGlobalOffset();

  Record.readUnresolvedSet(Data.Conversions);
  Data.ComputedVisibleConversions = Record.readInt();
  if (Data.ComputedVisibleConversions)
    Record.readUnresolvedSet(Data.VisibleConversions);
  assert(Data.Definition && "Data.Definition should be already set!");
  Data.FirstFriend = readDeclID();

  if (Data.IsLambda) {
    using Capture = LambdaCapture;

    auto &Lambda = static_cast<CXXRecordDecl::LambdaDefinitionData &>(Data);
    Lambda.Dependent = Record.readInt();
    Lambda.IsGenericLambda = Record.readInt();
    Lambda.CaptureDefault = Record.readInt();
    Lambda.NumCaptures = Record.readInt();
    Lambda.NumExplicitCaptures = Record.readInt();
    Lambda.HasKnownInternalLinkage = Record.readInt();
    Lambda.ManglingNumber = Record.readInt();
    D->setDeviceLambdaManglingNumber(Record.readInt());
    Lambda.ContextDecl = readDeclID();
    Lambda.Captures = (Capture *)Reader.getContext().Allocate(
        sizeof(Capture) * Lambda.NumCaptures);
    Capture *ToCapture = Lambda.Captures;
    Lambda.MethodTyInfo = readTypeSourceInfo();
    for (unsigned I = 0, N = Lambda.NumCaptures; I != N; ++I) {
      SourceLocation Loc = readSourceLocation();
      bool IsImplicit = Record.readInt();
      auto Kind = static_cast<LambdaCaptureKind>(Record.readInt());
      switch (Kind) {
      case LCK_StarThis:
      case LCK_This:
      case LCK_VLAType:
        *ToCapture++ = Capture(Loc, IsImplicit, Kind, nullptr,SourceLocation());
        break;
      case LCK_ByCopy:
      case LCK_ByRef:
        auto *Var = readDeclAs<VarDecl>();
        SourceLocation EllipsisLoc = readSourceLocation();
        *ToCapture++ = Capture(Loc, IsImplicit, Kind, Var, EllipsisLoc);
        break;
      }
    }
  }
}

void ASTDeclReader::MergeDefinitionData(
    CXXRecordDecl *D, struct CXXRecordDecl::DefinitionData &&MergeDD) {
  assert(D->DefinitionData &&
         "merging class definition into non-definition");
  auto &DD = *D->DefinitionData;

  if (DD.Definition != MergeDD.Definition) {
    // Track that we merged the definitions.
    Reader.MergedDeclContexts.insert(std::make_pair(MergeDD.Definition,
                                                    DD.Definition));
    Reader.PendingDefinitions.erase(MergeDD.Definition);
    MergeDD.Definition->setCompleteDefinition(false);
    Reader.mergeDefinitionVisibility(DD.Definition, MergeDD.Definition);
    assert(Reader.Lookups.find(MergeDD.Definition) == Reader.Lookups.end() &&
           "already loaded pending lookups for merged definition");
  }

  auto PFDI = Reader.PendingFakeDefinitionData.find(&DD);
  if (PFDI != Reader.PendingFakeDefinitionData.end() &&
      PFDI->second == ASTReader::PendingFakeDefinitionKind::Fake) {
    // We faked up this definition data because we found a class for which we'd
    // not yet loaded the definition. Replace it with the real thing now.
    assert(!DD.IsLambda && !MergeDD.IsLambda && "faked up lambda definition?");
    PFDI->second = ASTReader::PendingFakeDefinitionKind::FakeLoaded;

    // Don't change which declaration is the definition; that is required
    // to be invariant once we select it.
    auto *Def = DD.Definition;
    DD = std::move(MergeDD);
    DD.Definition = Def;
    return;
  }

  bool DetectedOdrViolation = false;

  #define FIELD(Name, Width, Merge) Merge(Name)
  #define MERGE_OR(Field) DD.Field |= MergeDD.Field;
  #define NO_MERGE(Field) \
    DetectedOdrViolation |= DD.Field != MergeDD.Field; \
    MERGE_OR(Field)
  #include "clang/AST/CXXRecordDeclDefinitionBits.def"
  NO_MERGE(IsLambda)
  #undef NO_MERGE
  #undef MERGE_OR

  if (DD.NumBases != MergeDD.NumBases || DD.NumVBases != MergeDD.NumVBases)
    DetectedOdrViolation = true;
  // FIXME: Issue a diagnostic if the base classes don't match when we come
  // to lazily load them.

  // FIXME: Issue a diagnostic if the list of conversion functions doesn't
  // match when we come to lazily load them.
  if (MergeDD.ComputedVisibleConversions && !DD.ComputedVisibleConversions) {
    DD.VisibleConversions = std::move(MergeDD.VisibleConversions);
    DD.ComputedVisibleConversions = true;
  }

  // FIXME: Issue a diagnostic if FirstFriend doesn't match when we come to
  // lazily load it.

  if (DD.IsLambda) {
    // FIXME: ODR-checking for merging lambdas (this happens, for instance,
    // when they occur within the body of a function template specialization).
  }

  if (D->getODRHash() != MergeDD.ODRHash) {
    DetectedOdrViolation = true;
  }

  if (DetectedOdrViolation)
    Reader.PendingOdrMergeFailures[DD.Definition].push_back(
        {MergeDD.Definition, &MergeDD});
}

void ASTDeclReader::ReadCXXRecordDefinition(CXXRecordDecl *D, bool Update) {
  struct CXXRecordDecl::DefinitionData *DD;
  ASTContext &C = Reader.getContext();

  // Determine whether this is a lambda closure type, so that we can
  // allocate the appropriate DefinitionData structure.
  bool IsLambda = Record.readInt();
  if (IsLambda)
    DD = new (C) CXXRecordDecl::LambdaDefinitionData(D, nullptr, false, false,
                                                     LCD_None);
  else
    DD = new (C) struct CXXRecordDecl::DefinitionData(D);

  CXXRecordDecl *Canon = D->getCanonicalDecl();
  // Set decl definition data before reading it, so that during deserialization
  // when we read CXXRecordDecl, it already has definition data and we don't
  // set fake one.
  if (!Canon->DefinitionData)
    Canon->DefinitionData = DD;
  D->DefinitionData = Canon->DefinitionData;
  ReadCXXDefinitionData(*DD, D);

  // We might already have a different definition for this record. This can
  // happen either because we're reading an update record, or because we've
  // already done some merging. Either way, just merge into it.
  if (Canon->DefinitionData != DD) {
    MergeDefinitionData(Canon, std::move(*DD));
    return;
  }

  // Mark this declaration as being a definition.
  D->setCompleteDefinition(true);

  // If this is not the first declaration or is an update record, we can have
  // other redeclarations already. Make a note that we need to propagate the
  // DefinitionData pointer onto them.
  if (Update || Canon != D)
    Reader.PendingDefinitions.insert(D);
}

ASTDeclReader::RedeclarableResult
ASTDeclReader::VisitCXXRecordDeclImpl(CXXRecordDecl *D) {
  RedeclarableResult Redecl = VisitRecordDeclImpl(D);

  ASTContext &C = Reader.getContext();

  enum CXXRecKind {
    CXXRecNotTemplate = 0, CXXRecTemplate, CXXRecMemberSpecialization
  };
  switch ((CXXRecKind)Record.readInt()) {
  case CXXRecNotTemplate:
    // Merged when we merge the folding set entry in the primary template.
    if (!isa<ClassTemplateSpecializationDecl>(D))
      mergeRedeclarable(D, Redecl);
    break;
  case CXXRecTemplate: {
    // Merged when we merge the template.
    auto *Template = readDeclAs<ClassTemplateDecl>();
    D->TemplateOrInstantiation = Template;
    if (!Template->getTemplatedDecl()) {
      // We've not actually loaded the ClassTemplateDecl yet, because we're
      // currently being loaded as its pattern. Rely on it to set up our
      // TypeForDecl (see VisitClassTemplateDecl).
      //
      // Beware: we do not yet know our canonical declaration, and may still
      // get merged once the surrounding class template has got off the ground.
      DeferredTypeID = 0;
    }
    break;
  }
  case CXXRecMemberSpecialization: {
    auto *RD = readDeclAs<CXXRecordDecl>();
    auto TSK = (TemplateSpecializationKind)Record.readInt();
    SourceLocation POI = readSourceLocation();
    MemberSpecializationInfo *MSI = new (C) MemberSpecializationInfo(RD, TSK);
    MSI->setPointOfInstantiation(POI);
    D->TemplateOrInstantiation = MSI;
    mergeRedeclarable(D, Redecl);
    break;
  }
  }

  bool WasDefinition = Record.readInt();
  if (WasDefinition)
    ReadCXXRecordDefinition(D, /*Update*/false);
  else
    // Propagate DefinitionData pointer from the canonical declaration.
    D->DefinitionData = D->getCanonicalDecl()->DefinitionData;

  // Lazily load the key function to avoid deserializing every method so we can
  // compute it.
  if (WasDefinition) {
    DeclID KeyFn = readDeclID();
    if (KeyFn && D->isCompleteDefinition())
      // FIXME: This is wrong for the ARM ABI, where some other module may have
      // made this function no longer be a key function. We need an update
      // record or similar for that case.
      C.KeyFunctions[D] = KeyFn;
  }

  return Redecl;
}

void ASTDeclReader::VisitCXXDeductionGuideDecl(CXXDeductionGuideDecl *D) {
  D->setExplicitSpecifier(Record.readExplicitSpec());
  D->Ctor = readDeclAs<CXXConstructorDecl>();
  VisitFunctionDecl(D);
  D->setIsCopyDeductionCandidate(Record.readInt());
}

void ASTDeclReader::VisitCXXMethodDecl(CXXMethodDecl *D) {
  VisitFunctionDecl(D);

  unsigned NumOverridenMethods = Record.readInt();
  if (D->isCanonicalDecl()) {
    while (NumOverridenMethods--) {
      // Avoid invariant checking of CXXMethodDecl::addOverriddenMethod,
      // MD may be initializing.
      if (auto *MD = readDeclAs<CXXMethodDecl>())
        Reader.getContext().addOverriddenMethod(D, MD->getCanonicalDecl());
    }
  } else {
    // We don't care about which declarations this used to override; we get
    // the relevant information from the canonical declaration.
    Record.skipInts(NumOverridenMethods);
  }
}

void ASTDeclReader::VisitCXXConstructorDecl(CXXConstructorDecl *D) {
  // We need the inherited constructor information to merge the declaration,
  // so we have to read it before we call VisitCXXMethodDecl.
  D->setExplicitSpecifier(Record.readExplicitSpec());
  if (D->isInheritingConstructor()) {
    auto *Shadow = readDeclAs<ConstructorUsingShadowDecl>();
    auto *Ctor = readDeclAs<CXXConstructorDecl>();
    *D->getTrailingObjects<InheritedConstructor>() =
        InheritedConstructor(Shadow, Ctor);
  }

  VisitCXXMethodDecl(D);
}

void ASTDeclReader::VisitCXXDestructorDecl(CXXDestructorDecl *D) {
  VisitCXXMethodDecl(D);

  if (auto *OperatorDelete = readDeclAs<FunctionDecl>()) {
    CXXDestructorDecl *Canon = D->getCanonicalDecl();
    auto *ThisArg = Record.readExpr();
    // FIXME: Check consistency if we have an old and new operator delete.
    if (!Canon->OperatorDelete) {
      Canon->OperatorDelete = OperatorDelete;
      Canon->OperatorDeleteThisArg = ThisArg;
    }
  }
}

void ASTDeclReader::VisitCXXConversionDecl(CXXConversionDecl *D) {
  D->setExplicitSpecifier(Record.readExplicitSpec());
  VisitCXXMethodDecl(D);
}

void ASTDeclReader::VisitImportDecl(ImportDecl *D) {
  VisitDecl(D);
  D->ImportedModule = readModule();
  D->setImportComplete(Record.readInt());
  auto *StoredLocs = D->getTrailingObjects<SourceLocation>();
  for (unsigned I = 0, N = Record.back(); I != N; ++I)
    StoredLocs[I] = readSourceLocation();
  Record.skipInts(1); // The number of stored source locations.
}

void ASTDeclReader::VisitAccessSpecDecl(AccessSpecDecl *D) {
  VisitDecl(D);
  D->setColonLoc(readSourceLocation());
}

void ASTDeclReader::VisitFriendDecl(FriendDecl *D) {
  VisitDecl(D);
  if (Record.readInt()) // hasFriendDecl
    D->Friend = readDeclAs<NamedDecl>();
  else
    D->Friend = readTypeSourceInfo();
  for (unsigned i = 0; i != D->NumTPLists; ++i)
    D->getTrailingObjects<TemplateParameterList *>()[i] =
        Record.readTemplateParameterList();
  D->NextFriend = readDeclID();
  D->UnsupportedFriend = (Record.readInt() != 0);
  D->FriendLoc = readSourceLocation();
}

void ASTDeclReader::VisitFriendTemplateDecl(FriendTemplateDecl *D) {
  VisitDecl(D);
  unsigned NumParams = Record.readInt();
  D->NumParams = NumParams;
  D->Params = new TemplateParameterList*[NumParams];
  for (unsigned i = 0; i != NumParams; ++i)
    D->Params[i] = Record.readTemplateParameterList();
  if (Record.readInt()) // HasFriendDecl
    D->Friend = readDeclAs<NamedDecl>();
  else
    D->Friend = readTypeSourceInfo();
  D->FriendLoc = readSourceLocation();
}

DeclID ASTDeclReader::VisitTemplateDecl(TemplateDecl *D) {
  VisitNamedDecl(D);

  DeclID PatternID = readDeclID();
  auto *TemplatedDecl = cast_or_null<NamedDecl>(Reader.GetDecl(PatternID));
  TemplateParameterList *TemplateParams = Record.readTemplateParameterList();
  D->init(TemplatedDecl, TemplateParams);

  return PatternID;
}

void ASTDeclReader::VisitConceptDecl(ConceptDecl *D) {
  VisitTemplateDecl(D);
  D->ConstraintExpr = Record.readExpr();
  mergeMergeable(D);
}

void ASTDeclReader::VisitRequiresExprBodyDecl(RequiresExprBodyDecl *D) {
}

ASTDeclReader::RedeclarableResult
ASTDeclReader::VisitRedeclarableTemplateDecl(RedeclarableTemplateDecl *D) {
  RedeclarableResult Redecl = VisitRedeclarable(D);

  // Make sure we've allocated the Common pointer first. We do this before
  // VisitTemplateDecl so that getCommonPtr() can be used during initialization.
  RedeclarableTemplateDecl *CanonD = D->getCanonicalDecl();
  if (!CanonD->Common) {
    CanonD->Common = CanonD->newCommon(Reader.getContext());
    Reader.PendingDefinitions.insert(CanonD);
  }
  D->Common = CanonD->Common;

  // If this is the first declaration of the template, fill in the information
  // for the 'common' pointer.
  if (ThisDeclID == Redecl.getFirstID()) {
    if (auto *RTD = readDeclAs<RedeclarableTemplateDecl>()) {
      assert(RTD->getKind() == D->getKind() &&
             "InstantiatedFromMemberTemplate kind mismatch");
      D->setInstantiatedFromMemberTemplate(RTD);
      if (Record.readInt())
        D->setMemberSpecialization();
    }
  }

  DeclID PatternID = VisitTemplateDecl(D);
  D->IdentifierNamespace = Record.readInt();

  mergeRedeclarable(D, Redecl, PatternID);

  // If we merged the template with a prior declaration chain, merge the common
  // pointer.
  // FIXME: Actually merge here, don't just overwrite.
  D->Common = D->getCanonicalDecl()->Common;

  return Redecl;
}

void ASTDeclReader::VisitClassTemplateDecl(ClassTemplateDecl *D) {
  RedeclarableResult Redecl = VisitRedeclarableTemplateDecl(D);

  if (ThisDeclID == Redecl.getFirstID()) {
    // This ClassTemplateDecl owns a CommonPtr; read it to keep track of all of
    // the specializations.
    SmallVector<serialization::DeclID, 32> SpecIDs;
    readDeclIDList(SpecIDs);
    ASTDeclReader::AddLazySpecializations(D, SpecIDs);
  }

  if (D->getTemplatedDecl()->TemplateOrInstantiation) {
    // We were loaded before our templated declaration was. We've not set up
    // its corresponding type yet (see VisitCXXRecordDeclImpl), so reconstruct
    // it now.
    Reader.getContext().getInjectedClassNameType(
        D->getTemplatedDecl(), D->getInjectedClassNameSpecialization());
  }
}

void ASTDeclReader::VisitBuiltinTemplateDecl(BuiltinTemplateDecl *D) {
  llvm_unreachable("BuiltinTemplates are not serialized");
}

/// TODO: Unify with ClassTemplateDecl version?
///       May require unifying ClassTemplateDecl and
///        VarTemplateDecl beyond TemplateDecl...
void ASTDeclReader::VisitVarTemplateDecl(VarTemplateDecl *D) {
  RedeclarableResult Redecl = VisitRedeclarableTemplateDecl(D);

  if (ThisDeclID == Redecl.getFirstID()) {
    // This VarTemplateDecl owns a CommonPtr; read it to keep track of all of
    // the specializations.
    SmallVector<serialization::DeclID, 32> SpecIDs;
    readDeclIDList(SpecIDs);
    ASTDeclReader::AddLazySpecializations(D, SpecIDs);
  }
}

ASTDeclReader::RedeclarableResult
ASTDeclReader::VisitClassTemplateSpecializationDeclImpl(
    ClassTemplateSpecializationDecl *D) {
  RedeclarableResult Redecl = VisitCXXRecordDeclImpl(D);

  ASTContext &C = Reader.getContext();
  if (Decl *InstD = readDecl()) {
    if (auto *CTD = dyn_cast<ClassTemplateDecl>(InstD)) {
      D->SpecializedTemplate = CTD;
    } else {
      SmallVector<TemplateArgument, 8> TemplArgs;
      Record.readTemplateArgumentList(TemplArgs);
      TemplateArgumentList *ArgList
        = TemplateArgumentList::CreateCopy(C, TemplArgs);
      auto *PS =
          new (C) ClassTemplateSpecializationDecl::
                                             SpecializedPartialSpecialization();
      PS->PartialSpecialization
          = cast<ClassTemplatePartialSpecializationDecl>(InstD);
      PS->TemplateArgs = ArgList;
      D->SpecializedTemplate = PS;
    }
  }

  SmallVector<TemplateArgument, 8> TemplArgs;
  Record.readTemplateArgumentList(TemplArgs, /*Canonicalize*/ true);
  D->TemplateArgs = TemplateArgumentList::CreateCopy(C, TemplArgs);
  D->PointOfInstantiation = readSourceLocation();
  D->SpecializationKind = (TemplateSpecializationKind)Record.readInt();

  bool writtenAsCanonicalDecl = Record.readInt();
  if (writtenAsCanonicalDecl) {
    auto *CanonPattern = readDeclAs<ClassTemplateDecl>();
    if (D->isCanonicalDecl()) { // It's kept in the folding set.
      // Set this as, or find, the canonical declaration for this specialization
      ClassTemplateSpecializationDecl *CanonSpec;
      if (auto *Partial = dyn_cast<ClassTemplatePartialSpecializationDecl>(D)) {
        CanonSpec = CanonPattern->getCommonPtr()->PartialSpecializations
            .GetOrInsertNode(Partial);
      } else {
        CanonSpec =
            CanonPattern->getCommonPtr()->Specializations.GetOrInsertNode(D);
      }
      // If there was already a canonical specialization, merge into it.
      if (CanonSpec != D) {
        mergeRedeclarable<TagDecl>(D, CanonSpec, Redecl);

        // This declaration might be a definition. Merge with any existing
        // definition.
        if (auto *DDD = D->DefinitionData) {
          if (CanonSpec->DefinitionData)
            MergeDefinitionData(CanonSpec, std::move(*DDD));
          else
            CanonSpec->DefinitionData = D->DefinitionData;
        }
        D->DefinitionData = CanonSpec->DefinitionData;
      }
    }
  }

  // Explicit info.
  if (TypeSourceInfo *TyInfo = readTypeSourceInfo()) {
    auto *ExplicitInfo =
        new (C) ClassTemplateSpecializationDecl::ExplicitSpecializationInfo;
    ExplicitInfo->TypeAsWritten = TyInfo;
    ExplicitInfo->ExternLoc = readSourceLocation();
    ExplicitInfo->TemplateKeywordLoc = readSourceLocation();
    D->ExplicitInfo = ExplicitInfo;
  }

  return Redecl;
}

void ASTDeclReader::VisitClassTemplatePartialSpecializationDecl(
                                    ClassTemplatePartialSpecializationDecl *D) {
  // We need to read the template params first because redeclarable is going to
  // need them for profiling
  TemplateParameterList *Params = Record.readTemplateParameterList();
  D->TemplateParams = Params;
  D->ArgsAsWritten = Record.readASTTemplateArgumentListInfo();

  RedeclarableResult Redecl = VisitClassTemplateSpecializationDeclImpl(D);

  // These are read/set from/to the first declaration.
  if (ThisDeclID == Redecl.getFirstID()) {
    D->InstantiatedFromMember.setPointer(
      readDeclAs<ClassTemplatePartialSpecializationDecl>());
    D->InstantiatedFromMember.setInt(Record.readInt());
  }
}

void ASTDeclReader::VisitClassScopeFunctionSpecializationDecl(
                                    ClassScopeFunctionSpecializationDecl *D) {
  VisitDecl(D);
  D->Specialization = readDeclAs<CXXMethodDecl>();
  if (Record.readInt())
    D->TemplateArgs = Record.readASTTemplateArgumentListInfo();
}

void ASTDeclReader::VisitFunctionTemplateDecl(FunctionTemplateDecl *D) {
  RedeclarableResult Redecl = VisitRedeclarableTemplateDecl(D);

  if (ThisDeclID == Redecl.getFirstID()) {
    // This FunctionTemplateDecl owns a CommonPtr; read it.
    SmallVector<serialization::DeclID, 32> SpecIDs;
    readDeclIDList(SpecIDs);
    ASTDeclReader::AddLazySpecializations(D, SpecIDs);
  }
}

/// TODO: Unify with ClassTemplateSpecializationDecl version?
///       May require unifying ClassTemplate(Partial)SpecializationDecl and
///        VarTemplate(Partial)SpecializationDecl with a new data
///        structure Template(Partial)SpecializationDecl, and
///        using Template(Partial)SpecializationDecl as input type.
ASTDeclReader::RedeclarableResult
ASTDeclReader::VisitVarTemplateSpecializationDeclImpl(
    VarTemplateSpecializationDecl *D) {
  RedeclarableResult Redecl = VisitVarDeclImpl(D);

  ASTContext &C = Reader.getContext();
  if (Decl *InstD = readDecl()) {
    if (auto *VTD = dyn_cast<VarTemplateDecl>(InstD)) {
      D->SpecializedTemplate = VTD;
    } else {
      SmallVector<TemplateArgument, 8> TemplArgs;
      Record.readTemplateArgumentList(TemplArgs);
      TemplateArgumentList *ArgList = TemplateArgumentList::CreateCopy(
          C, TemplArgs);
      auto *PS =
          new (C)
          VarTemplateSpecializationDecl::SpecializedPartialSpecialization();
      PS->PartialSpecialization =
          cast<VarTemplatePartialSpecializationDecl>(InstD);
      PS->TemplateArgs = ArgList;
      D->SpecializedTemplate = PS;
    }
  }

  // Explicit info.
  if (TypeSourceInfo *TyInfo = readTypeSourceInfo()) {
    auto *ExplicitInfo =
        new (C) VarTemplateSpecializationDecl::ExplicitSpecializationInfo;
    ExplicitInfo->TypeAsWritten = TyInfo;
    ExplicitInfo->ExternLoc = readSourceLocation();
    ExplicitInfo->TemplateKeywordLoc = readSourceLocation();
    D->ExplicitInfo = ExplicitInfo;
  }

  SmallVector<TemplateArgument, 8> TemplArgs;
  Record.readTemplateArgumentList(TemplArgs, /*Canonicalize*/ true);
  D->TemplateArgs = TemplateArgumentList::CreateCopy(C, TemplArgs);
  D->PointOfInstantiation = readSourceLocation();
  D->SpecializationKind = (TemplateSpecializationKind)Record.readInt();
  D->IsCompleteDefinition = Record.readInt();

  bool writtenAsCanonicalDecl = Record.readInt();
  if (writtenAsCanonicalDecl) {
    auto *CanonPattern = readDeclAs<VarTemplateDecl>();
    if (D->isCanonicalDecl()) { // It's kept in the folding set.
      // FIXME: If it's already present, merge it.
      if (auto *Partial = dyn_cast<VarTemplatePartialSpecializationDecl>(D)) {
        CanonPattern->getCommonPtr()->PartialSpecializations
            .GetOrInsertNode(Partial);
      } else {
        CanonPattern->getCommonPtr()->Specializations.GetOrInsertNode(D);
      }
    }
  }

  return Redecl;
}

/// TODO: Unify with ClassTemplatePartialSpecializationDecl version?
///       May require unifying ClassTemplate(Partial)SpecializationDecl and
///        VarTemplate(Partial)SpecializationDecl with a new data
///        structure Template(Partial)SpecializationDecl, and
///        using Template(Partial)SpecializationDecl as input type.
void ASTDeclReader::VisitVarTemplatePartialSpecializationDecl(
    VarTemplatePartialSpecializationDecl *D) {
  TemplateParameterList *Params = Record.readTemplateParameterList();
  D->TemplateParams = Params;
  D->ArgsAsWritten = Record.readASTTemplateArgumentListInfo();

  RedeclarableResult Redecl = VisitVarTemplateSpecializationDeclImpl(D);

  // These are read/set from/to the first declaration.
  if (ThisDeclID == Redecl.getFirstID()) {
    D->InstantiatedFromMember.setPointer(
        readDeclAs<VarTemplatePartialSpecializationDecl>());
    D->InstantiatedFromMember.setInt(Record.readInt());
  }
}

void ASTDeclReader::VisitTemplateTypeParmDecl(TemplateTypeParmDecl *D) {
  VisitTypeDecl(D);

  D->setDeclaredWithTypename(Record.readInt());

  if (Record.readBool()) {
    NestedNameSpecifierLoc NNS = Record.readNestedNameSpecifierLoc();
    DeclarationNameInfo DN = Record.readDeclarationNameInfo();
    ConceptDecl *NamedConcept = Record.readDeclAs<ConceptDecl>();
    const ASTTemplateArgumentListInfo *ArgsAsWritten = nullptr;
    if (Record.readBool())
        ArgsAsWritten = Record.readASTTemplateArgumentListInfo();
    Expr *ImmediatelyDeclaredConstraint = Record.readExpr();
    D->setTypeConstraint(NNS, DN, /*FoundDecl=*/nullptr, NamedConcept,
                         ArgsAsWritten, ImmediatelyDeclaredConstraint);
    if ((D->ExpandedParameterPack = Record.readInt()))
      D->NumExpanded = Record.readInt();
  }

  if (Record.readInt())
    D->setDefaultArgument(readTypeSourceInfo());
}

void ASTDeclReader::VisitNonTypeTemplateParmDecl(NonTypeTemplateParmDecl *D) {
  VisitDeclaratorDecl(D);
  // TemplateParmPosition.
  D->setDepth(Record.readInt());
  D->setPosition(Record.readInt());
  if (D->hasPlaceholderTypeConstraint())
    D->setPlaceholderTypeConstraint(Record.readExpr());
  if (D->isExpandedParameterPack()) {
    auto TypesAndInfos =
        D->getTrailingObjects<std::pair<QualType, TypeSourceInfo *>>();
    for (unsigned I = 0, N = D->getNumExpansionTypes(); I != N; ++I) {
      new (&TypesAndInfos[I].first) QualType(Record.readType());
      TypesAndInfos[I].second = readTypeSourceInfo();
    }
  } else {
    // Rest of NonTypeTemplateParmDecl.
    D->ParameterPack = Record.readInt();
    if (Record.readInt())
      D->setDefaultArgument(Record.readExpr());
  }
}

void ASTDeclReader::VisitTemplateTemplateParmDecl(TemplateTemplateParmDecl *D) {
  VisitTemplateDecl(D);
  // TemplateParmPosition.
  D->setDepth(Record.readInt());
  D->setPosition(Record.readInt());
  if (D->isExpandedParameterPack()) {
    auto **Data = D->getTrailingObjects<TemplateParameterList *>();
    for (unsigned I = 0, N = D->getNumExpansionTemplateParameters();
         I != N; ++I)
      Data[I] = Record.readTemplateParameterList();
  } else {
    // Rest of TemplateTemplateParmDecl.
    D->ParameterPack = Record.readInt();
    if (Record.readInt())
      D->setDefaultArgument(Reader.getContext(),
                            Record.readTemplateArgumentLoc());
  }
}

void ASTDeclReader::VisitTypeAliasTemplateDecl(TypeAliasTemplateDecl *D) {
  VisitRedeclarableTemplateDecl(D);
}

void ASTDeclReader::VisitStaticAssertDecl(StaticAssertDecl *D) {
  VisitDecl(D);
  D->AssertExprAndFailed.setPointer(Record.readExpr());
  D->AssertExprAndFailed.setInt(Record.readInt());
  D->Message = cast_or_null<StringLiteral>(Record.readExpr());
  D->RParenLoc = readSourceLocation();
}

void ASTDeclReader::VisitEmptyDecl(EmptyDecl *D) {
  VisitDecl(D);
}

void ASTDeclReader::VisitLifetimeExtendedTemporaryDecl(
    LifetimeExtendedTemporaryDecl *D) {
  VisitDecl(D);
  D->ExtendingDecl = readDeclAs<ValueDecl>();
  D->ExprWithTemporary = Record.readStmt();
  if (Record.readInt()) {
    D->Value = new (D->getASTContext()) APValue(Record.readAPValue());
    D->getASTContext().addDestruction(D->Value);
  }
  D->ManglingNumber = Record.readInt();
  mergeMergeable(D);
}

std::pair<uint64_t, uint64_t>
ASTDeclReader::VisitDeclContext(DeclContext *DC) {
  uint64_t LexicalOffset = ReadLocalOffset();
  uint64_t VisibleOffset = ReadLocalOffset();
  return std::make_pair(LexicalOffset, VisibleOffset);
}

template <typename T>
ASTDeclReader::RedeclarableResult
ASTDeclReader::VisitRedeclarable(Redeclarable<T> *D) {
  DeclID FirstDeclID = readDeclID();
  Decl *MergeWith = nullptr;

  bool IsKeyDecl = ThisDeclID == FirstDeclID;
  bool IsFirstLocalDecl = false;

  uint64_t RedeclOffset = 0;

  // 0 indicates that this declaration was the only declaration of its entity,
  // and is used for space optimization.
  if (FirstDeclID == 0) {
    FirstDeclID = ThisDeclID;
    IsKeyDecl = true;
    IsFirstLocalDecl = true;
  } else if (unsigned N = Record.readInt()) {
    // This declaration was the first local declaration, but may have imported
    // other declarations.
    IsKeyDecl = N == 1;
    IsFirstLocalDecl = true;

    // We have some declarations that must be before us in our redeclaration
    // chain. Read them now, and remember that we ought to merge with one of
    // them.
    // FIXME: Provide a known merge target to the second and subsequent such
    // declaration.
    for (unsigned I = 0; I != N - 1; ++I)
      MergeWith = readDecl();

    RedeclOffset = ReadLocalOffset();
  } else {
    // This declaration was not the first local declaration. Read the first
    // local declaration now, to trigger the import of other redeclarations.
    (void)readDecl();
  }

  auto *FirstDecl = cast_or_null<T>(Reader.GetDecl(FirstDeclID));
  if (FirstDecl != D) {
    // We delay loading of the redeclaration chain to avoid deeply nested calls.
    // We temporarily set the first (canonical) declaration as the previous one
    // which is the one that matters and mark the real previous DeclID to be
    // loaded & attached later on.
    D->RedeclLink = Redeclarable<T>::PreviousDeclLink(FirstDecl);
    D->First = FirstDecl->getCanonicalDecl();
  }

  auto *DAsT = static_cast<T *>(D);

  // Note that we need to load local redeclarations of this decl and build a
  // decl chain for them. This must happen *after* we perform the preloading
  // above; this ensures that the redeclaration chain is built in the correct
  // order.
  if (IsFirstLocalDecl)
    Reader.PendingDeclChains.push_back(std::make_pair(DAsT, RedeclOffset));

  return RedeclarableResult(MergeWith, FirstDeclID, IsKeyDecl);
}

/// Attempts to merge the given declaration (D) with another declaration
/// of the same entity.
template<typename T>
void ASTDeclReader::mergeRedeclarable(Redeclarable<T> *DBase,
                                      RedeclarableResult &Redecl,
                                      DeclID TemplatePatternID) {
  // If modules are not available, there is no reason to perform this merge.
  if (!Reader.getContext().getLangOpts().Modules)
    return;

  // If we're not the canonical declaration, we don't need to merge.
  if (!DBase->isFirstDecl())
    return;

  auto *D = static_cast<T *>(DBase);

  if (auto *Existing = Redecl.getKnownMergeTarget())
    // We already know of an existing declaration we should merge with.
    mergeRedeclarable(D, cast<T>(Existing), Redecl, TemplatePatternID);
  else if (FindExistingResult ExistingRes = findExisting(D))
    if (T *Existing = ExistingRes)
      mergeRedeclarable(D, Existing, Redecl, TemplatePatternID);
}

/// "Cast" to type T, asserting if we don't have an implicit conversion.
/// We use this to put code in a template that will only be valid for certain
/// instantiations.
template<typename T> static T assert_cast(T t) { return t; }
template<typename T> static T assert_cast(...) {
  llvm_unreachable("bad assert_cast");
}

/// Merge together the pattern declarations from two template
/// declarations.
void ASTDeclReader::mergeTemplatePattern(RedeclarableTemplateDecl *D,
                                         RedeclarableTemplateDecl *Existing,
                                         DeclID DsID, bool IsKeyDecl) {
  auto *DPattern = D->getTemplatedDecl();
  auto *ExistingPattern = Existing->getTemplatedDecl();
  RedeclarableResult Result(/*MergeWith*/ ExistingPattern,
                            DPattern->getCanonicalDecl()->getGlobalID(),
                            IsKeyDecl);

  if (auto *DClass = dyn_cast<CXXRecordDecl>(DPattern)) {
    // Merge with any existing definition.
    // FIXME: This is duplicated in several places. Refactor.
    auto *ExistingClass =
        cast<CXXRecordDecl>(ExistingPattern)->getCanonicalDecl();
    if (auto *DDD = DClass->DefinitionData) {
      if (ExistingClass->DefinitionData) {
        MergeDefinitionData(ExistingClass, std::move(*DDD));
      } else {
        ExistingClass->DefinitionData = DClass->DefinitionData;
        // We may have skipped this before because we thought that DClass
        // was the canonical declaration.
        Reader.PendingDefinitions.insert(DClass);
      }
    }
    DClass->DefinitionData = ExistingClass->DefinitionData;

    return mergeRedeclarable(DClass, cast<TagDecl>(ExistingPattern),
                             Result);
  }
  if (auto *DFunction = dyn_cast<FunctionDecl>(DPattern))
    return mergeRedeclarable(DFunction, cast<FunctionDecl>(ExistingPattern),
                             Result);
  if (auto *DVar = dyn_cast<VarDecl>(DPattern))
    return mergeRedeclarable(DVar, cast<VarDecl>(ExistingPattern), Result);
  if (auto *DAlias = dyn_cast<TypeAliasDecl>(DPattern))
    return mergeRedeclarable(DAlias, cast<TypedefNameDecl>(ExistingPattern),
                             Result);
  llvm_unreachable("merged an unknown kind of redeclarable template");
}

/// Attempts to merge the given declaration (D) with another declaration
/// of the same entity.
template<typename T>
void ASTDeclReader::mergeRedeclarable(Redeclarable<T> *DBase, T *Existing,
                                      RedeclarableResult &Redecl,
                                      DeclID TemplatePatternID) {
  auto *D = static_cast<T *>(DBase);
  T *ExistingCanon = Existing->getCanonicalDecl();
  T *DCanon = D->getCanonicalDecl();
  if (ExistingCanon != DCanon) {
    assert(DCanon->getGlobalID() == Redecl.getFirstID() &&
           "already merged this declaration");

    // Have our redeclaration link point back at the canonical declaration
    // of the existing declaration, so that this declaration has the
    // appropriate canonical declaration.
    D->RedeclLink = Redeclarable<T>::PreviousDeclLink(ExistingCanon);
    D->First = ExistingCanon;
    ExistingCanon->Used |= D->Used;
    D->Used = false;

    // When we merge a namespace, update its pointer to the first namespace.
    // We cannot have loaded any redeclarations of this declaration yet, so
    // there's nothing else that needs to be updated.
    if (auto *Namespace = dyn_cast<NamespaceDecl>(D))
      Namespace->AnonOrFirstNamespaceAndInline.setPointer(
          assert_cast<NamespaceDecl*>(ExistingCanon));

    // When we merge a template, merge its pattern.
    if (auto *DTemplate = dyn_cast<RedeclarableTemplateDecl>(D))
      mergeTemplatePattern(
          DTemplate, assert_cast<RedeclarableTemplateDecl*>(ExistingCanon),
          TemplatePatternID, Redecl.isKeyDecl());

    // If this declaration is a key declaration, make a note of that.
    if (Redecl.isKeyDecl())
      Reader.KeyDecls[ExistingCanon].push_back(Redecl.getFirstID());
  }
}

/// ODR-like semantics for C/ObjC allow us to merge tag types and a structural
/// check in Sema guarantees the types can be merged (see C11 6.2.7/1 or C89
/// 6.1.2.6/1). Although most merging is done in Sema, we need to guarantee
/// that some types are mergeable during deserialization, otherwise name
/// lookup fails. This is the case for EnumConstantDecl.
static bool allowODRLikeMergeInC(NamedDecl *ND) {
  if (!ND)
    return false;
  // TODO: implement merge for other necessary decls.
  if (isa<EnumConstantDecl, FieldDecl, IndirectFieldDecl>(ND))
    return true;
  return false;
}

/// Attempts to merge LifetimeExtendedTemporaryDecl with
/// identical class definitions from two different modules.
void ASTDeclReader::mergeMergeable(LifetimeExtendedTemporaryDecl *D) {
  // If modules are not available, there is no reason to perform this merge.
  if (!Reader.getContext().getLangOpts().Modules)
    return;

  LifetimeExtendedTemporaryDecl *LETDecl = D;

  LifetimeExtendedTemporaryDecl *&LookupResult =
      Reader.LETemporaryForMerging[std::make_pair(
          LETDecl->getExtendingDecl(), LETDecl->getManglingNumber())];
  if (LookupResult)
    Reader.getContext().setPrimaryMergedDecl(LETDecl,
                                             LookupResult->getCanonicalDecl());
  else
    LookupResult = LETDecl;
}

/// Attempts to merge the given declaration (D) with another declaration
/// of the same entity, for the case where the entity is not actually
/// redeclarable. This happens, for instance, when merging the fields of
/// identical class definitions from two different modules.
template<typename T>
void ASTDeclReader::mergeMergeable(Mergeable<T> *D) {
  // If modules are not available, there is no reason to perform this merge.
  if (!Reader.getContext().getLangOpts().Modules)
    return;

  // ODR-based merging is performed in C++ and in some cases (tag types) in C.
  // Note that C identically-named things in different translation units are
  // not redeclarations, but may still have compatible types, where ODR-like
  // semantics may apply.
  if (!Reader.getContext().getLangOpts().CPlusPlus &&
      !allowODRLikeMergeInC(dyn_cast<NamedDecl>(static_cast<T*>(D))))
    return;

  if (FindExistingResult ExistingRes = findExisting(static_cast<T*>(D)))
    if (T *Existing = ExistingRes)
      Reader.getContext().setPrimaryMergedDecl(static_cast<T *>(D),
                                               Existing->getCanonicalDecl());
}

void ASTDeclReader::VisitOMPThreadPrivateDecl(OMPThreadPrivateDecl *D) {
  Record.readOMPChildren(D->Data);
  VisitDecl(D);
}

void ASTDeclReader::VisitOMPAllocateDecl(OMPAllocateDecl *D) {
  Record.readOMPChildren(D->Data);
  VisitDecl(D);
}

void ASTDeclReader::VisitOMPRequiresDecl(OMPRequiresDecl * D) {
  Record.readOMPChildren(D->Data);
  VisitDecl(D);
}

void ASTDeclReader::VisitOMPDeclareReductionDecl(OMPDeclareReductionDecl *D) {
  VisitValueDecl(D);
  D->setLocation(readSourceLocation());
  Expr *In = Record.readExpr();
  Expr *Out = Record.readExpr();
  D->setCombinerData(In, Out);
  Expr *Combiner = Record.readExpr();
  D->setCombiner(Combiner);
  Expr *Orig = Record.readExpr();
  Expr *Priv = Record.readExpr();
  D->setInitializerData(Orig, Priv);
  Expr *Init = Record.readExpr();
  auto IK = static_cast<OMPDeclareReductionDecl::InitKind>(Record.readInt());
  D->setInitializer(Init, IK);
  D->PrevDeclInScope = readDeclID();
}

void ASTDeclReader::VisitOMPDeclareMapperDecl(OMPDeclareMapperDecl *D) {
  Record.readOMPChildren(D->Data);
  VisitValueDecl(D);
  D->VarName = Record.readDeclarationName();
  D->PrevDeclInScope = readDeclID();
}

void ASTDeclReader::VisitOMPCapturedExprDecl(OMPCapturedExprDecl *D) {
  VisitVarDecl(D);
}

//===----------------------------------------------------------------------===//
// Attribute Reading
//===----------------------------------------------------------------------===//

namespace {
class AttrReader {
  ASTRecordReader &Reader;

public:
  AttrReader(ASTRecordReader &Reader) : Reader(Reader) {}

  uint64_t readInt() {
    return Reader.readInt();
  }

  SourceRange readSourceRange() {
    return Reader.readSourceRange();
  }

  SourceLocation readSourceLocation() {
    return Reader.readSourceLocation();
  }

  Expr *readExpr() { return Reader.readExpr(); }

  std::string readString() {
    return Reader.readString();
  }

  TypeSourceInfo *readTypeSourceInfo() {
    return Reader.readTypeSourceInfo();
  }

  IdentifierInfo *readIdentifier() {
    return Reader.readIdentifier();
  }

  VersionTuple readVersionTuple() {
    return Reader.readVersionTuple();
  }

  OMPTraitInfo *readOMPTraitInfo() { return Reader.readOMPTraitInfo(); }

  template <typename T> T *GetLocalDeclAs(uint32_t LocalID) {
    return Reader.GetLocalDeclAs<T>(LocalID);
  }
};
}

Attr *ASTRecordReader::readAttr() {
  AttrReader Record(*this);
  auto V = Record.readInt();
  if (!V)
    return nullptr;

  Attr *New = nullptr;
  // Kind is stored as a 1-based integer because 0 is used to indicate a null
  // Attr pointer.
  auto Kind = static_cast<attr::Kind>(V - 1);
  ASTContext &Context = getContext();

  IdentifierInfo *AttrName = Record.readIdentifier();
  IdentifierInfo *ScopeName = Record.readIdentifier();
  SourceRange AttrRange = Record.readSourceRange();
  SourceLocation ScopeLoc = Record.readSourceLocation();
  unsigned ParsedKind = Record.readInt();
  unsigned Syntax = Record.readInt();
  unsigned SpellingIndex = Record.readInt();

  AttributeCommonInfo Info(AttrName, ScopeName, AttrRange, ScopeLoc,
                           AttributeCommonInfo::Kind(ParsedKind),
                           AttributeCommonInfo::Syntax(Syntax), SpellingIndex);

#include "clang/Serialization/AttrPCHRead.inc"

  assert(New && "Unable to decode attribute?");
  return New;
}

/// Reads attributes from the current stream position.
void ASTRecordReader::readAttributes(AttrVec &Attrs) {
  for (unsigned I = 0, E = readInt(); I != E; ++I)
    Attrs.push_back(readAttr());
}

//===----------------------------------------------------------------------===//
// ASTReader Implementation
//===----------------------------------------------------------------------===//

/// Note that we have loaded the declaration with the given
/// Index.
///
/// This routine notes that this declaration has already been loaded,
/// so that future GetDecl calls will return this declaration rather
/// than trying to load a new declaration.
inline void ASTReader::LoadedDecl(unsigned Index, Decl *D) {
  assert(!DeclsLoaded[Index] && "Decl loaded twice?");
  DeclsLoaded[Index] = D;
}

/// Determine whether the consumer will be interested in seeing
/// this declaration (via HandleTopLevelDecl).
///
/// This routine should return true for anything that might affect
/// code generation, e.g., inline function definitions, Objective-C
/// declarations with metadata, etc.
static bool isConsumerInterestedIn(ASTContext &Ctx, Decl *D, bool HasBody) {
  // An ObjCMethodDecl is never considered as "interesting" because its
  // implementation container always is.

  // An ImportDecl or VarDecl imported from a module map module will get
  // emitted when we import the relevant module.
  if (isPartOfPerModuleInitializer(D)) {
    auto *M = D->getImportedOwningModule();
    if (M && M->Kind == Module::ModuleMapModule &&
        Ctx.DeclMustBeEmitted(D))
      return false;
  }

  if (isa<FileScopeAsmDecl>(D) ||
      isa<ObjCProtocolDecl>(D) ||
      isa<ObjCImplDecl>(D) ||
      isa<ImportDecl>(D) ||
      isa<PragmaCommentDecl>(D) ||
      isa<PragmaDetectMismatchDecl>(D))
    return true;
  if (isa<OMPThreadPrivateDecl>(D) || isa<OMPDeclareReductionDecl>(D) ||
      isa<OMPDeclareMapperDecl>(D) || isa<OMPAllocateDecl>(D) ||
      isa<OMPRequiresDecl>(D))
    return !D->getDeclContext()->isFunctionOrMethod();
  if (const auto *Var = dyn_cast<VarDecl>(D))
    return Var->isFileVarDecl() &&
           (Var->isThisDeclarationADefinition() == VarDecl::Definition ||
            OMPDeclareTargetDeclAttr::isDeclareTargetDeclaration(Var));
  if (const auto *Func = dyn_cast<FunctionDecl>(D))
    return Func->doesThisDeclarationHaveABody() || HasBody;

  if (auto *ES = D->getASTContext().getExternalSource())
    if (ES->hasExternalDefinitions(D) == ExternalASTSource::EK_Never)
      return true;

  return false;
}

/// Get the correct cursor and offset for loading a declaration.
ASTReader::RecordLocation
ASTReader::DeclCursorForID(DeclID ID, SourceLocation &Loc) {
  GlobalDeclMapType::iterator I = GlobalDeclMap.find(ID);
  assert(I != GlobalDeclMap.end() && "Corrupted global declaration map");
  ModuleFile *M = I->second;
  const DeclOffset &DOffs =
      M->DeclOffsets[ID - M->BaseDeclID - NUM_PREDEF_DECL_IDS];
  Loc = TranslateSourceLocation(*M, DOffs.getLocation());
  return RecordLocation(M, DOffs.getBitOffset(M->DeclsBlockStartOffset));
}

ASTReader::RecordLocation ASTReader::getLocalBitOffset(uint64_t GlobalOffset) {
  auto I = GlobalBitOffsetsMap.find(GlobalOffset);

  assert(I != GlobalBitOffsetsMap.end() && "Corrupted global bit offsets map");
  return RecordLocation(I->second, GlobalOffset - I->second->GlobalBitOffset);
}

uint64_t ASTReader::getGlobalBitOffset(ModuleFile &M, uint64_t LocalOffset) {
  return LocalOffset + M.GlobalBitOffset;
}

/// Find the context in which we should search for previous declarations when
/// looking for declarations to merge.
DeclContext *ASTDeclReader::getPrimaryContextForMerging(ASTReader &Reader,
                                                        DeclContext *DC) {
  if (auto *ND = dyn_cast<NamespaceDecl>(DC))
    return ND->getOriginalNamespace();

  if (auto *RD = dyn_cast<CXXRecordDecl>(DC)) {
    // Try to dig out the definition.
    auto *DD = RD->DefinitionData;
    if (!DD)
      DD = RD->getCanonicalDecl()->DefinitionData;

    // If there's no definition yet, then DC's definition is added by an update
    // record, but we've not yet loaded that update record. In this case, we
    // commit to DC being the canonical definition now, and will fix this when
    // we load the update record.
    if (!DD) {
      DD = new (Reader.getContext()) struct CXXRecordDecl::DefinitionData(RD);
      RD->setCompleteDefinition(true);
      RD->DefinitionData = DD;
      RD->getCanonicalDecl()->DefinitionData = DD;

      // Track that we did this horrible thing so that we can fix it later.
      Reader.PendingFakeDefinitionData.insert(
          std::make_pair(DD, ASTReader::PendingFakeDefinitionKind::Fake));
    }

    return DD->Definition;
  }

  if (auto *RD = dyn_cast<RecordDecl>(DC))
    return RD->getDefinition();

  if (auto *ED = dyn_cast<EnumDecl>(DC))
    return ED->getASTContext().getLangOpts().CPlusPlus? ED->getDefinition()
                                                      : nullptr;

  if (auto *OID = dyn_cast<ObjCInterfaceDecl>(DC))
    return OID->getDefinition();

  // We can see the TU here only if we have no Sema object. In that case,
  // there's no TU scope to look in, so using the DC alone is sufficient.
  if (auto *TU = dyn_cast<TranslationUnitDecl>(DC))
    return TU;

  return nullptr;
}

ASTDeclReader::FindExistingResult::~FindExistingResult() {
  // Record that we had a typedef name for linkage whether or not we merge
  // with that declaration.
  if (TypedefNameForLinkage) {
    DeclContext *DC = New->getDeclContext()->getRedeclContext();
    Reader.ImportedTypedefNamesForLinkage.insert(
        std::make_pair(std::make_pair(DC, TypedefNameForLinkage), New));
    return;
  }

  if (!AddResult || Existing)
    return;

  DeclarationName Name = New->getDeclName();
  DeclContext *DC = New->getDeclContext()->getRedeclContext();
  if (needsAnonymousDeclarationNumber(New)) {
    setAnonymousDeclForMerging(Reader, New->getLexicalDeclContext(),
                               AnonymousDeclNumber, New);
  } else if (DC->isTranslationUnit() &&
             !Reader.getContext().getLangOpts().CPlusPlus) {
    if (Reader.getIdResolver().tryAddTopLevelDecl(New, Name))
      Reader.PendingFakeLookupResults[Name.getAsIdentifierInfo()]
            .push_back(New);
  } else if (DeclContext *MergeDC = getPrimaryContextForMerging(Reader, DC)) {
    // Add the declaration to its redeclaration context so later merging
    // lookups will find it.
    MergeDC->makeDeclVisibleInContextImpl(New, /*Internal*/true);
  }
}

/// Find the declaration that should be merged into, given the declaration found
/// by name lookup. If we're merging an anonymous declaration within a typedef,
/// we need a matching typedef, and we merge with the type inside it.
static NamedDecl *getDeclForMerging(NamedDecl *Found,
                                    bool IsTypedefNameForLinkage) {
  if (!IsTypedefNameForLinkage)
    return Found;

  // If we found a typedef declaration that gives a name to some other
  // declaration, then we want that inner declaration. Declarations from
  // AST files are handled via ImportedTypedefNamesForLinkage.
  if (Found->isFromASTFile())
    return nullptr;

  if (auto *TND = dyn_cast<TypedefNameDecl>(Found))
    return TND->getAnonDeclWithTypedefName(/*AnyRedecl*/true);

  return nullptr;
}

/// Find the declaration to use to populate the anonymous declaration table
/// for the given lexical DeclContext. We only care about finding local
/// definitions of the context; we'll merge imported ones as we go.
DeclContext *
ASTDeclReader::getPrimaryDCForAnonymousDecl(DeclContext *LexicalDC) {
  // For classes, we track the definition as we merge.
  if (auto *RD = dyn_cast<CXXRecordDecl>(LexicalDC)) {
    auto *DD = RD->getCanonicalDecl()->DefinitionData;
    return DD ? DD->Definition : nullptr;
  }

  // For anything else, walk its merged redeclarations looking for a definition.
  // Note that we can't just call getDefinition here because the redeclaration
  // chain isn't wired up.
  for (auto *D : merged_redecls(cast<Decl>(LexicalDC))) {
    if (auto *FD = dyn_cast<FunctionDecl>(D))
      if (FD->isThisDeclarationADefinition())
        return FD;
    if (auto *MD = dyn_cast<ObjCMethodDecl>(D))
      if (MD->isThisDeclarationADefinition())
        return MD;
    if (auto *RD = dyn_cast<RecordDecl>(D))
      if (RD->isThisDeclarationADefinition())
        return RD;
  }

  // No merged definition yet.
  return nullptr;
}

NamedDecl *ASTDeclReader::getAnonymousDeclForMerging(ASTReader &Reader,
                                                     DeclContext *DC,
                                                     unsigned Index) {
  // If the lexical context has been merged, look into the now-canonical
  // definition.
  auto *CanonDC = cast<Decl>(DC)->getCanonicalDecl();

  // If we've seen this before, return the canonical declaration.
  auto &Previous = Reader.AnonymousDeclarationsForMerging[CanonDC];
  if (Index < Previous.size() && Previous[Index])
    return Previous[Index];

  // If this is the first time, but we have parsed a declaration of the context,
  // build the anonymous declaration list from the parsed declaration.
  auto *PrimaryDC = getPrimaryDCForAnonymousDecl(DC);
  if (PrimaryDC && !cast<Decl>(PrimaryDC)->isFromASTFile()) {
    numberAnonymousDeclsWithin(PrimaryDC, [&](NamedDecl *ND, unsigned Number) {
      if (Previous.size() == Number)
        Previous.push_back(cast<NamedDecl>(ND->getCanonicalDecl()));
      else
        Previous[Number] = cast<NamedDecl>(ND->getCanonicalDecl());
    });
  }

  return Index < Previous.size() ? Previous[Index] : nullptr;
}

void ASTDeclReader::setAnonymousDeclForMerging(ASTReader &Reader,
                                               DeclContext *DC, unsigned Index,
                                               NamedDecl *D) {
  auto *CanonDC = cast<Decl>(DC)->getCanonicalDecl();

  auto &Previous = Reader.AnonymousDeclarationsForMerging[CanonDC];
  if (Index >= Previous.size())
    Previous.resize(Index + 1);
  if (!Previous[Index])
    Previous[Index] = D;
}

ASTDeclReader::FindExistingResult ASTDeclReader::findExisting(NamedDecl *D) {
  DeclarationName Name = TypedefNameForLinkage ? TypedefNameForLinkage
                                               : D->getDeclName();

  if (!Name && !needsAnonymousDeclarationNumber(D)) {
    // Don't bother trying to find unnamed declarations that are in
    // unmergeable contexts.
    FindExistingResult Result(Reader, D, /*Existing=*/nullptr,
                              AnonymousDeclNumber, TypedefNameForLinkage);
    Result.suppress();
    return Result;
  }

  ASTContext &C = Reader.getContext();
  DeclContext *DC = D->getDeclContext()->getRedeclContext();
  if (TypedefNameForLinkage) {
    auto It = Reader.ImportedTypedefNamesForLinkage.find(
        std::make_pair(DC, TypedefNameForLinkage));
    if (It != Reader.ImportedTypedefNamesForLinkage.end())
      if (C.isSameEntity(It->second, D))
        return FindExistingResult(Reader, D, It->second, AnonymousDeclNumber,
                                  TypedefNameForLinkage);
    // Go on to check in other places in case an existing typedef name
    // was not imported.
  }

  if (needsAnonymousDeclarationNumber(D)) {
    // This is an anonymous declaration that we may need to merge. Look it up
    // in its context by number.
    if (auto *Existing = getAnonymousDeclForMerging(
            Reader, D->getLexicalDeclContext(), AnonymousDeclNumber))
      if (C.isSameEntity(Existing, D))
        return FindExistingResult(Reader, D, Existing, AnonymousDeclNumber,
                                  TypedefNameForLinkage);
  } else if (DC->isTranslationUnit() &&
             !Reader.getContext().getLangOpts().CPlusPlus) {
    IdentifierResolver &IdResolver = Reader.getIdResolver();

    // Temporarily consider the identifier to be up-to-date. We don't want to
    // cause additional lookups here.
    class UpToDateIdentifierRAII {
      IdentifierInfo *II;
      bool WasOutToDate = false;

    public:
      explicit UpToDateIdentifierRAII(IdentifierInfo *II) : II(II) {
        if (II) {
          WasOutToDate = II->isOutOfDate();
          if (WasOutToDate)
            II->setOutOfDate(false);
        }
      }

      ~UpToDateIdentifierRAII() {
        if (WasOutToDate)
          II->setOutOfDate(true);
      }
    } UpToDate(Name.getAsIdentifierInfo());

    for (IdentifierResolver::iterator I = IdResolver.begin(Name),
                                   IEnd = IdResolver.end();
         I != IEnd; ++I) {
      if (NamedDecl *Existing = getDeclForMerging(*I, TypedefNameForLinkage))
        if (C.isSameEntity(Existing, D))
          return FindExistingResult(Reader, D, Existing, AnonymousDeclNumber,
                                    TypedefNameForLinkage);
    }
  } else if (DeclContext *MergeDC = getPrimaryContextForMerging(Reader, DC)) {
    DeclContext::lookup_result R = MergeDC->noload_lookup(Name);
    for (DeclContext::lookup_iterator I = R.begin(), E = R.end(); I != E; ++I) {
      if (NamedDecl *Existing = getDeclForMerging(*I, TypedefNameForLinkage))
        if (C.isSameEntity(Existing, D))
          return FindExistingResult(Reader, D, Existing, AnonymousDeclNumber,
                                    TypedefNameForLinkage);
    }
  } else {
    // Not in a mergeable context.
    return FindExistingResult(Reader);
  }

  // If this declaration is from a merged context, make a note that we need to
  // check that the canonical definition of that context contains the decl.
  //
  // FIXME: We should do something similar if we merge two definitions of the
  // same template specialization into the same CXXRecordDecl.
  auto MergedDCIt = Reader.MergedDeclContexts.find(D->getLexicalDeclContext());
  if (MergedDCIt != Reader.MergedDeclContexts.end() &&
      MergedDCIt->second == D->getDeclContext())
    Reader.PendingOdrMergeChecks.push_back(D);

  return FindExistingResult(Reader, D, /*Existing=*/nullptr,
                            AnonymousDeclNumber, TypedefNameForLinkage);
}

template<typename DeclT>
Decl *ASTDeclReader::getMostRecentDeclImpl(Redeclarable<DeclT> *D) {
  return D->RedeclLink.getLatestNotUpdated();
}

Decl *ASTDeclReader::getMostRecentDeclImpl(...) {
  llvm_unreachable("getMostRecentDecl on non-redeclarable declaration");
}

Decl *ASTDeclReader::getMostRecentDecl(Decl *D) {
  assert(D);

  switch (D->getKind()) {
#define ABSTRACT_DECL(TYPE)
#define DECL(TYPE, BASE)                               \
  case Decl::TYPE:                                     \
    return getMostRecentDeclImpl(cast<TYPE##Decl>(D));
#include "clang/AST/DeclNodes.inc"
  }
  llvm_unreachable("unknown decl kind");
}

Decl *ASTReader::getMostRecentExistingDecl(Decl *D) {
  return ASTDeclReader::getMostRecentDecl(D->getCanonicalDecl());
}

void ASTDeclReader::mergeInheritableAttributes(ASTReader &Reader, Decl *D,
                                               Decl *Previous) {
  InheritableAttr *NewAttr = nullptr;
  ASTContext &Context = Reader.getContext();
  const auto *IA = Previous->getAttr<MSInheritanceAttr>();

  if (IA && !D->hasAttr<MSInheritanceAttr>()) {
    NewAttr = cast<InheritableAttr>(IA->clone(Context));
    NewAttr->setInherited(true);
    D->addAttr(NewAttr);
  }
}

template<typename DeclT>
void ASTDeclReader::attachPreviousDeclImpl(ASTReader &Reader,
                                           Redeclarable<DeclT> *D,
                                           Decl *Previous, Decl *Canon) {
  D->RedeclLink.setPrevious(cast<DeclT>(Previous));
  D->First = cast<DeclT>(Previous)->First;
}

namespace clang {

template<>
void ASTDeclReader::attachPreviousDeclImpl(ASTReader &Reader,
                                           Redeclarable<VarDecl> *D,
                                           Decl *Previous, Decl *Canon) {
  auto *VD = static_cast<VarDecl *>(D);
  auto *PrevVD = cast<VarDecl>(Previous);
  D->RedeclLink.setPrevious(PrevVD);
  D->First = PrevVD->First;

  // We should keep at most one definition on the chain.
  // FIXME: Cache the definition once we've found it. Building a chain with
  // N definitions currently takes O(N^2) time here.
  if (VD->isThisDeclarationADefinition() == VarDecl::Definition) {
    for (VarDecl *CurD = PrevVD; CurD; CurD = CurD->getPreviousDecl()) {
      if (CurD->isThisDeclarationADefinition() == VarDecl::Definition) {
        Reader.mergeDefinitionVisibility(CurD, VD);
        VD->demoteThisDefinitionToDeclaration();
        break;
      }
    }
  }
}

static bool isUndeducedReturnType(QualType T) {
  auto *DT = T->getContainedDeducedType();
  return DT && !DT->isDeduced();
}

template<>
void ASTDeclReader::attachPreviousDeclImpl(ASTReader &Reader,
                                           Redeclarable<FunctionDecl> *D,
                                           Decl *Previous, Decl *Canon) {
  auto *FD = static_cast<FunctionDecl *>(D);
  auto *PrevFD = cast<FunctionDecl>(Previous);

  FD->RedeclLink.setPrevious(PrevFD);
  FD->First = PrevFD->First;

  // If the previous declaration is an inline function declaration, then this
  // declaration is too.
  if (PrevFD->isInlined() != FD->isInlined()) {
    // FIXME: [dcl.fct.spec]p4:
    //   If a function with external linkage is declared inline in one
    //   translation unit, it shall be declared inline in all translation
    //   units in which it appears.
    //
    // Be careful of this case:
    //
    // module A:
    //   template<typename T> struct X { void f(); };
    //   template<typename T> inline void X<T>::f() {}
    //
    // module B instantiates the declaration of X<int>::f
    // module C instantiates the definition of X<int>::f
    //
    // If module B and C are merged, we do not have a violation of this rule.
    FD->setImplicitlyInline(true);
  }

  auto *FPT = FD->getType()->getAs<FunctionProtoType>();
  auto *PrevFPT = PrevFD->getType()->getAs<FunctionProtoType>();
  if (FPT && PrevFPT) {
    // If we need to propagate an exception specification along the redecl
    // chain, make a note of that so that we can do so later.
    bool IsUnresolved = isUnresolvedExceptionSpec(FPT->getExceptionSpecType());
    bool WasUnresolved =
        isUnresolvedExceptionSpec(PrevFPT->getExceptionSpecType());
    if (IsUnresolved != WasUnresolved)
      Reader.PendingExceptionSpecUpdates.insert(
          {Canon, IsUnresolved ? PrevFD : FD});

    // If we need to propagate a deduced return type along the redecl chain,
    // make a note of that so that we can do it later.
    bool IsUndeduced = isUndeducedReturnType(FPT->getReturnType());
    bool WasUndeduced = isUndeducedReturnType(PrevFPT->getReturnType());
    if (IsUndeduced != WasUndeduced)
      Reader.PendingDeducedTypeUpdates.insert(
          {cast<FunctionDecl>(Canon),
           (IsUndeduced ? PrevFPT : FPT)->getReturnType()});
  }
}

} // namespace clang

void ASTDeclReader::attachPreviousDeclImpl(ASTReader &Reader, ...) {
  llvm_unreachable("attachPreviousDecl on non-redeclarable declaration");
}

/// Inherit the default template argument from \p From to \p To. Returns
/// \c false if there is no default template for \p From.
template <typename ParmDecl>
static bool inheritDefaultTemplateArgument(ASTContext &Context, ParmDecl *From,
                                           Decl *ToD) {
  auto *To = cast<ParmDecl>(ToD);
  if (!From->hasDefaultArgument())
    return false;
  To->setInheritedDefaultArgument(Context, From);
  return true;
}

static void inheritDefaultTemplateArguments(ASTContext &Context,
                                            TemplateDecl *From,
                                            TemplateDecl *To) {
  auto *FromTP = From->getTemplateParameters();
  auto *ToTP = To->getTemplateParameters();
  assert(FromTP->size() == ToTP->size() && "merged mismatched templates?");

  for (unsigned I = 0, N = FromTP->size(); I != N; ++I) {
    NamedDecl *FromParam = FromTP->getParam(I);
    NamedDecl *ToParam = ToTP->getParam(I);

    if (auto *FTTP = dyn_cast<TemplateTypeParmDecl>(FromParam))
      inheritDefaultTemplateArgument(Context, FTTP, ToParam);
    else if (auto *FNTTP = dyn_cast<NonTypeTemplateParmDecl>(FromParam))
      inheritDefaultTemplateArgument(Context, FNTTP, ToParam);
    else
      inheritDefaultTemplateArgument(
              Context, cast<TemplateTemplateParmDecl>(FromParam), ToParam);
  }
}

void ASTDeclReader::attachPreviousDecl(ASTReader &Reader, Decl *D,
                                       Decl *Previous, Decl *Canon) {
  assert(D && Previous);

  switch (D->getKind()) {
#define ABSTRACT_DECL(TYPE)
#define DECL(TYPE, BASE)                                                  \
  case Decl::TYPE:                                                        \
    attachPreviousDeclImpl(Reader, cast<TYPE##Decl>(D), Previous, Canon); \
    break;
#include "clang/AST/DeclNodes.inc"
  }

  // If the declaration was visible in one module, a redeclaration of it in
  // another module remains visible even if it wouldn't be visible by itself.
  //
  // FIXME: In this case, the declaration should only be visible if a module
  //        that makes it visible has been imported.
  D->IdentifierNamespace |=
      Previous->IdentifierNamespace &
      (Decl::IDNS_Ordinary | Decl::IDNS_Tag | Decl::IDNS_Type);

  // If the declaration declares a template, it may inherit default arguments
  // from the previous declaration.
  if (auto *TD = dyn_cast<TemplateDecl>(D))
    inheritDefaultTemplateArguments(Reader.getContext(),
                                    cast<TemplateDecl>(Previous), TD);

  // If any of the declaration in the chain contains an Inheritable attribute,
  // it needs to be added to all the declarations in the redeclarable chain.
  // FIXME: Only the logic of merging MSInheritableAttr is present, it should
  // be extended for all inheritable attributes.
  mergeInheritableAttributes(Reader, D, Previous);
}

template<typename DeclT>
void ASTDeclReader::attachLatestDeclImpl(Redeclarable<DeclT> *D, Decl *Latest) {
  D->RedeclLink.setLatest(cast<DeclT>(Latest));
}

void ASTDeclReader::attachLatestDeclImpl(...) {
  llvm_unreachable("attachLatestDecl on non-redeclarable declaration");
}

void ASTDeclReader::attachLatestDecl(Decl *D, Decl *Latest) {
  assert(D && Latest);

  switch (D->getKind()) {
#define ABSTRACT_DECL(TYPE)
#define DECL(TYPE, BASE)                                  \
  case Decl::TYPE:                                        \
    attachLatestDeclImpl(cast<TYPE##Decl>(D), Latest); \
    break;
#include "clang/AST/DeclNodes.inc"
  }
}

template<typename DeclT>
void ASTDeclReader::markIncompleteDeclChainImpl(Redeclarable<DeclT> *D) {
  D->RedeclLink.markIncomplete();
}

void ASTDeclReader::markIncompleteDeclChainImpl(...) {
  llvm_unreachable("markIncompleteDeclChain on non-redeclarable declaration");
}

void ASTReader::markIncompleteDeclChain(Decl *D) {
  switch (D->getKind()) {
#define ABSTRACT_DECL(TYPE)
#define DECL(TYPE, BASE)                                             \
  case Decl::TYPE:                                                   \
    ASTDeclReader::markIncompleteDeclChainImpl(cast<TYPE##Decl>(D)); \
    break;
#include "clang/AST/DeclNodes.inc"
  }
}

/// Read the declaration at the given offset from the AST file.
Decl *ASTReader::ReadDeclRecord(DeclID ID) {
  unsigned Index = ID - NUM_PREDEF_DECL_IDS;
  SourceLocation DeclLoc;
  RecordLocation Loc = DeclCursorForID(ID, DeclLoc);
  llvm::BitstreamCursor &DeclsCursor = Loc.F->DeclsCursor;
  // Keep track of where we are in the stream, then jump back there
  // after reading this declaration.
  SavedStreamPosition SavedPosition(DeclsCursor);

  ReadingKindTracker ReadingKind(Read_Decl, *this);

  // Note that we are loading a declaration record.
  Deserializing ADecl(this);

  auto Fail = [](const char *what, llvm::Error &&Err) {
    llvm::report_fatal_error(Twine("ASTReader::readDeclRecord failed ") + what +
                             ": " + toString(std::move(Err)));
  };

  if (llvm::Error JumpFailed = DeclsCursor.JumpToBit(Loc.Offset))
    Fail("jumping", std::move(JumpFailed));
  ASTRecordReader Record(*this, *Loc.F);
  ASTDeclReader Reader(*this, Record, Loc, ID, DeclLoc);
  Expected<unsigned> MaybeCode = DeclsCursor.ReadCode();
  if (!MaybeCode)
    Fail("reading code", MaybeCode.takeError());
  unsigned Code = MaybeCode.get();

  ASTContext &Context = getContext();
  Decl *D = nullptr;
  Expected<unsigned> MaybeDeclCode = Record.readRecord(DeclsCursor, Code);
  if (!MaybeDeclCode)
    llvm::report_fatal_error(
        Twine("ASTReader::readDeclRecord failed reading decl code: ") +
        toString(MaybeDeclCode.takeError()));
  switch ((DeclCode)MaybeDeclCode.get()) {
  case DECL_CONTEXT_LEXICAL:
  case DECL_CONTEXT_VISIBLE:
    llvm_unreachable("Record cannot be de-serialized with readDeclRecord");
  case DECL_TYPEDEF:
    D = TypedefDecl::CreateDeserialized(Context, ID);
    break;
  case DECL_TYPEALIAS:
    D = TypeAliasDecl::CreateDeserialized(Context, ID);
    break;
  case DECL_ENUM:
    D = EnumDecl::CreateDeserialized(Context, ID);
    break;
  case DECL_RECORD:
    D = RecordDecl::CreateDeserialized(Context, ID);
    break;
  case DECL_ENUM_CONSTANT:
    D = EnumConstantDecl::CreateDeserialized(Context, ID);
    break;
  case DECL_FUNCTION:
    D = FunctionDecl::CreateDeserialized(Context, ID);
    break;
  case DECL_LINKAGE_SPEC:
    D = LinkageSpecDecl::CreateDeserialized(Context, ID);
    break;
  case DECL_EXPORT:
    D = ExportDecl::CreateDeserialized(Context, ID);
    break;
  case DECL_LABEL:
    D = LabelDecl::CreateDeserialized(Context, ID);
    break;
  case DECL_NAMESPACE:
    D = NamespaceDecl::CreateDeserialized(Context, ID);
    break;
  case DECL_NAMESPACE_ALIAS:
    D = NamespaceAliasDecl::CreateDeserialized(Context, ID);
    break;
  case DECL_USING:
    D = UsingDecl::CreateDeserialized(Context, ID);
    break;
  case DECL_USING_PACK:
    D = UsingPackDecl::CreateDeserialized(Context, ID, Record.readInt());
    break;
  case DECL_USING_SHADOW:
    D = UsingShadowDecl::CreateDeserialized(Context, ID);
    break;
  case DECL_USING_ENUM:
    D = UsingEnumDecl::CreateDeserialized(Context, ID);
    break;
  case DECL_CONSTRUCTOR_USING_SHADOW:
    D = ConstructorUsingShadowDecl::CreateDeserialized(Context, ID);
    break;
  case DECL_USING_DIRECTIVE:
    D = UsingDirectiveDecl::CreateDeserialized(Context, ID);
    break;
  case DECL_UNRESOLVED_USING_VALUE:
    D = UnresolvedUsingValueDecl::CreateDeserialized(Context, ID);
    break;
  case DECL_UNRESOLVED_USING_TYPENAME:
    D = UnresolvedUsingTypenameDecl::CreateDeserialized(Context, ID);
    break;
  case DECL_UNRESOLVED_USING_IF_EXISTS:
    D = UnresolvedUsingIfExistsDecl::CreateDeserialized(Context, ID);
    break;
  case DECL_CXX_RECORD:
    D = CXXRecordDecl::CreateDeserialized(Context, ID);
    break;
  case DECL_CXX_DEDUCTION_GUIDE:
    D = CXXDeductionGuideDecl::CreateDeserialized(Context, ID);
    break;
  case DECL_CXX_METHOD:
    D = CXXMethodDecl::CreateDeserialized(Context, ID);
    break;
  case DECL_CXX_CONSTRUCTOR:
    D = CXXConstructorDecl::CreateDeserialized(Context, ID, Record.readInt());
    break;
  case DECL_CXX_DESTRUCTOR:
    D = CXXDestructorDecl::CreateDeserialized(Context, ID);
    break;
  case DECL_CXX_CONVERSION:
    D = CXXConversionDecl::CreateDeserialized(Context, ID);
    break;
  case DECL_ACCESS_SPEC:
    D = AccessSpecDecl::CreateDeserialized(Context, ID);
    break;
  case DECL_FRIEND:
    D = FriendDecl::CreateDeserialized(Context, ID, Record.readInt());
    break;
  case DECL_FRIEND_TEMPLATE:
    D = FriendTemplateDecl::CreateDeserialized(Context, ID);
    break;
  case DECL_CLASS_TEMPLATE:
    D = ClassTemplateDecl::CreateDeserialized(Context, ID);
    break;
  case DECL_CLASS_TEMPLATE_SPECIALIZATION:
    D = ClassTemplateSpecializationDecl::CreateDeserialized(Context, ID);
    break;
  case DECL_CLASS_TEMPLATE_PARTIAL_SPECIALIZATION:
    D = ClassTemplatePartialSpecializationDecl::CreateDeserialized(Context, ID);
    break;
  case DECL_VAR_TEMPLATE:
    D = VarTemplateDecl::CreateDeserialized(Context, ID);
    break;
  case DECL_VAR_TEMPLATE_SPECIALIZATION:
    D = VarTemplateSpecializationDecl::CreateDeserialized(Context, ID);
    break;
  case DECL_VAR_TEMPLATE_PARTIAL_SPECIALIZATION:
    D = VarTemplatePartialSpecializationDecl::CreateDeserialized(Context, ID);
    break;
  case DECL_CLASS_SCOPE_FUNCTION_SPECIALIZATION:
    D = ClassScopeFunctionSpecializationDecl::CreateDeserialized(Context, ID);
    break;
  case DECL_FUNCTION_TEMPLATE:
    D = FunctionTemplateDecl::CreateDeserialized(Context, ID);
    break;
  case DECL_TEMPLATE_TYPE_PARM: {
    bool HasTypeConstraint = Record.readInt();
    D = TemplateTypeParmDecl::CreateDeserialized(Context, ID,
                                                 HasTypeConstraint);
    break;
  }
  case DECL_NON_TYPE_TEMPLATE_PARM: {
    bool HasTypeConstraint = Record.readInt();
    D = NonTypeTemplateParmDecl::CreateDeserialized(Context, ID,
                                                    HasTypeConstraint);
    break;
  }
  case DECL_EXPANDED_NON_TYPE_TEMPLATE_PARM_PACK: {
    bool HasTypeConstraint = Record.readInt();
    D = NonTypeTemplateParmDecl::CreateDeserialized(Context, ID,
                                                    Record.readInt(),
                                                    HasTypeConstraint);
    break;
  }
  case DECL_TEMPLATE_TEMPLATE_PARM:
    D = TemplateTemplateParmDecl::CreateDeserialized(Context, ID);
    break;
  case DECL_EXPANDED_TEMPLATE_TEMPLATE_PARM_PACK:
    D = TemplateTemplateParmDecl::CreateDeserialized(Context, ID,
                                                     Record.readInt());
    break;
  case DECL_TYPE_ALIAS_TEMPLATE:
    D = TypeAliasTemplateDecl::CreateDeserialized(Context, ID);
    break;
  case DECL_CONCEPT:
    D = ConceptDecl::CreateDeserialized(Context, ID);
    break;
  case DECL_REQUIRES_EXPR_BODY:
    D = RequiresExprBodyDecl::CreateDeserialized(Context, ID);
    break;
  case DECL_STATIC_ASSERT:
    D = StaticAssertDecl::CreateDeserialized(Context, ID);
    break;
  case DECL_OBJC_METHOD:
    D = ObjCMethodDecl::CreateDeserialized(Context, ID);
    break;
  case DECL_OBJC_INTERFACE:
    D = ObjCInterfaceDecl::CreateDeserialized(Context, ID);
    break;
  case DECL_OBJC_IVAR:
    D = ObjCIvarDecl::CreateDeserialized(Context, ID);
    break;
  case DECL_OBJC_PROTOCOL:
    D = ObjCProtocolDecl::CreateDeserialized(Context, ID);
    break;
  case DECL_OBJC_AT_DEFS_FIELD:
    D = ObjCAtDefsFieldDecl::CreateDeserialized(Context, ID);
    break;
  case DECL_OBJC_CATEGORY:
    D = ObjCCategoryDecl::CreateDeserialized(Context, ID);
    break;
  case DECL_OBJC_CATEGORY_IMPL:
    D = ObjCCategoryImplDecl::CreateDeserialized(Context, ID);
    break;
  case DECL_OBJC_IMPLEMENTATION:
    D = ObjCImplementationDecl::CreateDeserialized(Context, ID);
    break;
  case DECL_OBJC_COMPATIBLE_ALIAS:
    D = ObjCCompatibleAliasDecl::CreateDeserialized(Context, ID);
    break;
  case DECL_OBJC_PROPERTY:
    D = ObjCPropertyDecl::CreateDeserialized(Context, ID);
    break;
  case DECL_OBJC_PROPERTY_IMPL:
    D = ObjCPropertyImplDecl::CreateDeserialized(Context, ID);
    break;
  case DECL_FIELD:
    D = FieldDecl::CreateDeserialized(Context, ID);
    break;
  case DECL_INDIRECTFIELD:
    D = IndirectFieldDecl::CreateDeserialized(Context, ID);
    break;
  case DECL_VAR:
    D = VarDecl::CreateDeserialized(Context, ID);
    break;
  case DECL_IMPLICIT_PARAM:
    D = ImplicitParamDecl::CreateDeserialized(Context, ID);
    break;
  case DECL_PARM_VAR:
    D = ParmVarDecl::CreateDeserialized(Context, ID);
    break;
  case DECL_DECOMPOSITION:
    D = DecompositionDecl::CreateDeserialized(Context, ID, Record.readInt());
    break;
  case DECL_BINDING:
    D = BindingDecl::CreateDeserialized(Context, ID);
    break;
  case DECL_FILE_SCOPE_ASM:
    D = FileScopeAsmDecl::CreateDeserialized(Context, ID);
    break;
  case DECL_BLOCK:
    D = BlockDecl::CreateDeserialized(Context, ID);
    break;
  case DECL_MS_PROPERTY:
    D = MSPropertyDecl::CreateDeserialized(Context, ID);
    break;
  case DECL_MS_GUID:
    D = MSGuidDecl::CreateDeserialized(Context, ID);
    break;
  case DECL_TEMPLATE_PARAM_OBJECT:
    D = TemplateParamObjectDecl::CreateDeserialized(Context, ID);
    break;
  case DECL_CAPTURED:
    D = CapturedDecl::CreateDeserialized(Context, ID, Record.readInt());
    break;
  case DECL_CXX_BASE_SPECIFIERS:
    Error("attempt to read a C++ base-specifier record as a declaration");
    return nullptr;
  case DECL_CXX_CTOR_INITIALIZERS:
    Error("attempt to read a C++ ctor initializer record as a declaration");
    return nullptr;
  case DECL_IMPORT:
    // Note: last entry of the ImportDecl record is the number of stored source
    // locations.
    D = ImportDecl::CreateDeserialized(Context, ID, Record.back());
    break;
  case DECL_OMP_THREADPRIVATE: {
    Record.skipInts(1);
    unsigned NumChildren = Record.readInt();
    Record.skipInts(1);
    D = OMPThreadPrivateDecl::CreateDeserialized(Context, ID, NumChildren);
    break;
  }
  case DECL_OMP_ALLOCATE: {
    unsigned NumClauses = Record.readInt();
    unsigned NumVars = Record.readInt();
    Record.skipInts(1);
    D = OMPAllocateDecl::CreateDeserialized(Context, ID, NumVars, NumClauses);
    break;
  }
  case DECL_OMP_REQUIRES: {
    unsigned NumClauses = Record.readInt();
    Record.skipInts(2);
    D = OMPRequiresDecl::CreateDeserialized(Context, ID, NumClauses);
    break;
  }
  case DECL_OMP_DECLARE_REDUCTION:
    D = OMPDeclareReductionDecl::CreateDeserialized(Context, ID);
    break;
  case DECL_OMP_DECLARE_MAPPER: {
    unsigned NumClauses = Record.readInt();
    Record.skipInts(2);
    D = OMPDeclareMapperDecl::CreateDeserialized(Context, ID, NumClauses);
    break;
  }
  case DECL_OMP_CAPTUREDEXPR:
    D = OMPCapturedExprDecl::CreateDeserialized(Context, ID);
    break;
  case DECL_PRAGMA_COMMENT:
    D = PragmaCommentDecl::CreateDeserialized(Context, ID, Record.readInt());
    break;
  case DECL_PRAGMA_DETECT_MISMATCH:
    D = PragmaDetectMismatchDecl::CreateDeserialized(Context, ID,
                                                     Record.readInt());
    break;
  case DECL_EMPTY:
    D = EmptyDecl::CreateDeserialized(Context, ID);
    break;
  case DECL_LIFETIME_EXTENDED_TEMPORARY:
    D = LifetimeExtendedTemporaryDecl::CreateDeserialized(Context, ID);
    break;
  case DECL_OBJC_TYPE_PARAM:
    D = ObjCTypeParamDecl::CreateDeserialized(Context, ID);
    break;
  }

  assert(D && "Unknown declaration reading AST file");
  LoadedDecl(Index, D);
  // Set the DeclContext before doing any deserialization, to make sure internal
  // calls to Decl::getASTContext() by Decl's methods will find the
  // TranslationUnitDecl without crashing.
  D->setDeclContext(Context.getTranslationUnitDecl());
  Reader.Visit(D);

  // If this declaration is also a declaration context, get the
  // offsets for its tables of lexical and visible declarations.
  if (auto *DC = dyn_cast<DeclContext>(D)) {
    std::pair<uint64_t, uint64_t> Offsets = Reader.VisitDeclContext(DC);
    if (Offsets.first &&
        ReadLexicalDeclContextStorage(*Loc.F, DeclsCursor, Offsets.first, DC))
      return nullptr;
    if (Offsets.second &&
        ReadVisibleDeclContextStorage(*Loc.F, DeclsCursor, Offsets.second, ID))
      return nullptr;
  }
  assert(Record.getIdx() == Record.size());

  // Load any relevant update records.
  PendingUpdateRecords.push_back(
      PendingUpdateRecord(ID, D, /*JustLoaded=*/true));

  // Load the categories after recursive loading is finished.
  if (auto *Class = dyn_cast<ObjCInterfaceDecl>(D))
    // If we already have a definition when deserializing the ObjCInterfaceDecl,
    // we put the Decl in PendingDefinitions so we can pull the categories here.
    if (Class->isThisDeclarationADefinition() ||
        PendingDefinitions.count(Class))
      loadObjCCategories(ID, Class);

  // If we have deserialized a declaration that has a definition the
  // AST consumer might need to know about, queue it.
  // We don't pass it to the consumer immediately because we may be in recursive
  // loading, and some declarations may still be initializing.
  PotentiallyInterestingDecls.push_back(
      InterestingDecl(D, Reader.hasPendingBody()));

  return D;
}

void ASTReader::PassInterestingDeclsToConsumer() {
  assert(Consumer);

  if (PassingDeclsToConsumer)
    return;

  // Guard variable to avoid recursively redoing the process of passing
  // decls to consumer.
  SaveAndRestore<bool> GuardPassingDeclsToConsumer(PassingDeclsToConsumer,
                                                   true);

  // Ensure that we've loaded all potentially-interesting declarations
  // that need to be eagerly loaded.
  for (auto ID : EagerlyDeserializedDecls)
    GetDecl(ID);
  EagerlyDeserializedDecls.clear();

  while (!PotentiallyInterestingDecls.empty()) {
    InterestingDecl D = PotentiallyInterestingDecls.front();
    PotentiallyInterestingDecls.pop_front();
    if (isConsumerInterestedIn(getContext(), D.getDecl(), D.hasPendingBody()))
      PassInterestingDeclToConsumer(D.getDecl());
  }
}

void ASTReader::loadDeclUpdateRecords(PendingUpdateRecord &Record) {
  // The declaration may have been modified by files later in the chain.
  // If this is the case, read the record containing the updates from each file
  // and pass it to ASTDeclReader to make the modifications.
  serialization::GlobalDeclID ID = Record.ID;
  Decl *D = Record.D;
  ProcessingUpdatesRAIIObj ProcessingUpdates(*this);
  DeclUpdateOffsetsMap::iterator UpdI = DeclUpdateOffsets.find(ID);

  SmallVector<serialization::DeclID, 8> PendingLazySpecializationIDs;

  if (UpdI != DeclUpdateOffsets.end()) {
    auto UpdateOffsets = std::move(UpdI->second);
    DeclUpdateOffsets.erase(UpdI);

    // Check if this decl was interesting to the consumer. If we just loaded
    // the declaration, then we know it was interesting and we skip the call
    // to isConsumerInterestedIn because it is unsafe to call in the
    // current ASTReader state.
    bool WasInteresting =
        Record.JustLoaded || isConsumerInterestedIn(getContext(), D, false);
    for (auto &FileAndOffset : UpdateOffsets) {
      ModuleFile *F = FileAndOffset.first;
      uint64_t Offset = FileAndOffset.second;
      llvm::BitstreamCursor &Cursor = F->DeclsCursor;
      SavedStreamPosition SavedPosition(Cursor);
      if (llvm::Error JumpFailed = Cursor.JumpToBit(Offset))
        // FIXME don't do a fatal error.
        llvm::report_fatal_error(
            Twine("ASTReader::loadDeclUpdateRecords failed jumping: ") +
            toString(std::move(JumpFailed)));
      Expected<unsigned> MaybeCode = Cursor.ReadCode();
      if (!MaybeCode)
        llvm::report_fatal_error(
            Twine("ASTReader::loadDeclUpdateRecords failed reading code: ") +
            toString(MaybeCode.takeError()));
      unsigned Code = MaybeCode.get();
      ASTRecordReader Record(*this, *F);
      if (Expected<unsigned> MaybeRecCode = Record.readRecord(Cursor, Code))
        assert(MaybeRecCode.get() == DECL_UPDATES &&
               "Expected DECL_UPDATES record!");
      else
        llvm::report_fatal_error(
            Twine("ASTReader::loadDeclUpdateRecords failed reading rec code: ") +
            toString(MaybeCode.takeError()));

      ASTDeclReader Reader(*this, Record, RecordLocation(F, Offset), ID,
                           SourceLocation());
      Reader.UpdateDecl(D, PendingLazySpecializationIDs);

      // We might have made this declaration interesting. If so, remember that
      // we need to hand it off to the consumer.
      if (!WasInteresting &&
          isConsumerInterestedIn(getContext(), D, Reader.hasPendingBody())) {
        PotentiallyInterestingDecls.push_back(
            InterestingDecl(D, Reader.hasPendingBody()));
        WasInteresting = true;
      }
    }
  }
  // Add the lazy specializations to the template.
  assert((PendingLazySpecializationIDs.empty() || isa<ClassTemplateDecl>(D) ||
          isa<FunctionTemplateDecl>(D) || isa<VarTemplateDecl>(D)) &&
         "Must not have pending specializations");
  if (auto *CTD = dyn_cast<ClassTemplateDecl>(D))
    ASTDeclReader::AddLazySpecializations(CTD, PendingLazySpecializationIDs);
  else if (auto *FTD = dyn_cast<FunctionTemplateDecl>(D))
    ASTDeclReader::AddLazySpecializations(FTD, PendingLazySpecializationIDs);
  else if (auto *VTD = dyn_cast<VarTemplateDecl>(D))
    ASTDeclReader::AddLazySpecializations(VTD, PendingLazySpecializationIDs);
  PendingLazySpecializationIDs.clear();

  // Load the pending visible updates for this decl context, if it has any.
  auto I = PendingVisibleUpdates.find(ID);
  if (I != PendingVisibleUpdates.end()) {
    auto VisibleUpdates = std::move(I->second);
    PendingVisibleUpdates.erase(I);

    auto *DC = cast<DeclContext>(D)->getPrimaryContext();
    for (const auto &Update : VisibleUpdates)
      Lookups[DC].Table.add(
          Update.Mod, Update.Data,
          reader::ASTDeclContextNameLookupTrait(*this, *Update.Mod));
    DC->setHasExternalVisibleStorage(true);
  }
}

void ASTReader::loadPendingDeclChain(Decl *FirstLocal, uint64_t LocalOffset) {
  // Attach FirstLocal to the end of the decl chain.
  Decl *CanonDecl = FirstLocal->getCanonicalDecl();
  if (FirstLocal != CanonDecl) {
    Decl *PrevMostRecent = ASTDeclReader::getMostRecentDecl(CanonDecl);
    ASTDeclReader::attachPreviousDecl(
        *this, FirstLocal, PrevMostRecent ? PrevMostRecent : CanonDecl,
        CanonDecl);
  }

  if (!LocalOffset) {
    ASTDeclReader::attachLatestDecl(CanonDecl, FirstLocal);
    return;
  }

  // Load the list of other redeclarations from this module file.
  ModuleFile *M = getOwningModuleFile(FirstLocal);
  assert(M && "imported decl from no module file");

  llvm::BitstreamCursor &Cursor = M->DeclsCursor;
  SavedStreamPosition SavedPosition(Cursor);
  if (llvm::Error JumpFailed = Cursor.JumpToBit(LocalOffset))
    llvm::report_fatal_error(
        Twine("ASTReader::loadPendingDeclChain failed jumping: ") +
        toString(std::move(JumpFailed)));

  RecordData Record;
  Expected<unsigned> MaybeCode = Cursor.ReadCode();
  if (!MaybeCode)
    llvm::report_fatal_error(
        Twine("ASTReader::loadPendingDeclChain failed reading code: ") +
        toString(MaybeCode.takeError()));
  unsigned Code = MaybeCode.get();
  if (Expected<unsigned> MaybeRecCode = Cursor.readRecord(Code, Record))
    assert(MaybeRecCode.get() == LOCAL_REDECLARATIONS &&
           "expected LOCAL_REDECLARATIONS record!");
  else
    llvm::report_fatal_error(
        Twine("ASTReader::loadPendingDeclChain failed reading rec code: ") +
        toString(MaybeCode.takeError()));

  // FIXME: We have several different dispatches on decl kind here; maybe
  // we should instead generate one loop per kind and dispatch up-front?
  Decl *MostRecent = FirstLocal;
  for (unsigned I = 0, N = Record.size(); I != N; ++I) {
    auto *D = GetLocalDecl(*M, Record[N - I - 1]);
    ASTDeclReader::attachPreviousDecl(*this, D, MostRecent, CanonDecl);
    MostRecent = D;
  }
  ASTDeclReader::attachLatestDecl(CanonDecl, MostRecent);
}

namespace {

  /// Given an ObjC interface, goes through the modules and links to the
  /// interface all the categories for it.
  class ObjCCategoriesVisitor {
    ASTReader &Reader;
    ObjCInterfaceDecl *Interface;
    llvm::SmallPtrSetImpl<ObjCCategoryDecl *> &Deserialized;
    ObjCCategoryDecl *Tail = nullptr;
    llvm::DenseMap<DeclarationName, ObjCCategoryDecl *> NameCategoryMap;
    serialization::GlobalDeclID InterfaceID;
    unsigned PreviousGeneration;

    void add(ObjCCategoryDecl *Cat) {
      // Only process each category once.
      if (!Deserialized.erase(Cat))
        return;

      // Check for duplicate categories.
      if (Cat->getDeclName()) {
        ObjCCategoryDecl *&Existing = NameCategoryMap[Cat->getDeclName()];
        if (Existing &&
            Reader.getOwningModuleFile(Existing)
                                          != Reader.getOwningModuleFile(Cat)) {
          // FIXME: We should not warn for duplicates in diamond:
          //
          //   MT     //
          //  /  \    //
          // ML  MR   //
          //  \  /    //
          //   MB     //
          //
          // If there are duplicates in ML/MR, there will be warning when
          // creating MB *and* when importing MB. We should not warn when
          // importing.
          Reader.Diag(Cat->getLocation(), diag::warn_dup_category_def)
            << Interface->getDeclName() << Cat->getDeclName();
          Reader.Diag(Existing->getLocation(), diag::note_previous_definition);
        } else if (!Existing) {
          // Record this category.
          Existing = Cat;
        }
      }

      // Add this category to the end of the chain.
      if (Tail)
        ASTDeclReader::setNextObjCCategory(Tail, Cat);
      else
        Interface->setCategoryListRaw(Cat);
      Tail = Cat;
    }

  public:
    ObjCCategoriesVisitor(ASTReader &Reader,
                          ObjCInterfaceDecl *Interface,
                          llvm::SmallPtrSetImpl<ObjCCategoryDecl *> &Deserialized,
                          serialization::GlobalDeclID InterfaceID,
                          unsigned PreviousGeneration)
        : Reader(Reader), Interface(Interface), Deserialized(Deserialized),
          InterfaceID(InterfaceID), PreviousGeneration(PreviousGeneration) {
      // Populate the name -> category map with the set of known categories.
      for (auto *Cat : Interface->known_categories()) {
        if (Cat->getDeclName())
          NameCategoryMap[Cat->getDeclName()] = Cat;

        // Keep track of the tail of the category list.
        Tail = Cat;
      }
    }

    bool operator()(ModuleFile &M) {
      // If we've loaded all of the category information we care about from
      // this module file, we're done.
      if (M.Generation <= PreviousGeneration)
        return true;

      // Map global ID of the definition down to the local ID used in this
      // module file. If there is no such mapping, we'll find nothing here
      // (or in any module it imports).
      DeclID LocalID = Reader.mapGlobalIDToModuleFileGlobalID(M, InterfaceID);
      if (!LocalID)
        return true;

      // Perform a binary search to find the local redeclarations for this
      // declaration (if any).
      const ObjCCategoriesInfo Compare = { LocalID, 0 };
      const ObjCCategoriesInfo *Result
        = std::lower_bound(M.ObjCCategoriesMap,
                           M.ObjCCategoriesMap + M.LocalNumObjCCategoriesInMap,
                           Compare);
      if (Result == M.ObjCCategoriesMap + M.LocalNumObjCCategoriesInMap ||
          Result->DefinitionID != LocalID) {
        // We didn't find anything. If the class definition is in this module
        // file, then the module files it depends on cannot have any categories,
        // so suppress further lookup.
        return Reader.isDeclIDFromModule(InterfaceID, M);
      }

      // We found something. Dig out all of the categories.
      unsigned Offset = Result->Offset;
      unsigned N = M.ObjCCategories[Offset];
      M.ObjCCategories[Offset++] = 0; // Don't try to deserialize again
      for (unsigned I = 0; I != N; ++I)
        add(cast_or_null<ObjCCategoryDecl>(
              Reader.GetLocalDecl(M, M.ObjCCategories[Offset++])));
      return true;
    }
  };

} // namespace

void ASTReader::loadObjCCategories(serialization::GlobalDeclID ID,
                                   ObjCInterfaceDecl *D,
                                   unsigned PreviousGeneration) {
  ObjCCategoriesVisitor Visitor(*this, D, CategoriesDeserialized, ID,
                                PreviousGeneration);
  ModuleMgr.visit(Visitor);
}

template<typename DeclT, typename Fn>
static void forAllLaterRedecls(DeclT *D, Fn F) {
  F(D);

  // Check whether we've already merged D into its redeclaration chain.
  // MostRecent may or may not be nullptr if D has not been merged. If
  // not, walk the merged redecl chain and see if it's there.
  auto *MostRecent = D->getMostRecentDecl();
  bool Found = false;
  for (auto *Redecl = MostRecent; Redecl && !Found;
       Redecl = Redecl->getPreviousDecl())
    Found = (Redecl == D);

  // If this declaration is merged, apply the functor to all later decls.
  if (Found) {
    for (auto *Redecl = MostRecent; Redecl != D;
         Redecl = Redecl->getPreviousDecl())
      F(Redecl);
  }
}

void ASTDeclReader::UpdateDecl(Decl *D,
   llvm::SmallVectorImpl<serialization::DeclID> &PendingLazySpecializationIDs) {
  while (Record.getIdx() < Record.size()) {
    switch ((DeclUpdateKind)Record.readInt()) {
    case UPD_CXX_ADDED_IMPLICIT_MEMBER: {
      auto *RD = cast<CXXRecordDecl>(D);
      // FIXME: If we also have an update record for instantiating the
      // definition of D, we need that to happen before we get here.
      Decl *MD = Record.readDecl();
      assert(MD && "couldn't read decl from update record");
      // FIXME: We should call addHiddenDecl instead, to add the member
      // to its DeclContext.
      RD->addedMember(MD);
      break;
    }

    case UPD_CXX_ADDED_TEMPLATE_SPECIALIZATION:
      // It will be added to the template's lazy specialization set.
      PendingLazySpecializationIDs.push_back(readDeclID());
      break;

    case UPD_CXX_ADDED_ANONYMOUS_NAMESPACE: {
      auto *Anon = readDeclAs<NamespaceDecl>();

      // Each module has its own anonymous namespace, which is disjoint from
      // any other module's anonymous namespaces, so don't attach the anonymous
      // namespace at all.
      if (!Record.isModule()) {
        if (auto *TU = dyn_cast<TranslationUnitDecl>(D))
          TU->setAnonymousNamespace(Anon);
        else
          cast<NamespaceDecl>(D)->setAnonymousNamespace(Anon);
      }
      break;
    }

    case UPD_CXX_ADDED_VAR_DEFINITION: {
      auto *VD = cast<VarDecl>(D);
      VD->NonParmVarDeclBits.IsInline = Record.readInt();
      VD->NonParmVarDeclBits.IsInlineSpecified = Record.readInt();
      uint64_t Val = Record.readInt();
      if (Val && !VD->getInit()) {
        VD->setInit(Record.readExpr());
        if (Val != 1) {
          EvaluatedStmt *Eval = VD->ensureEvaluatedStmt();
          Eval->HasConstantInitialization = (Val & 2) != 0;
          Eval->HasConstantDestruction = (Val & 4) != 0;
        }
      }
      break;
    }

    case UPD_CXX_POINT_OF_INSTANTIATION: {
      SourceLocation POI = Record.readSourceLocation();
      if (auto *VTSD = dyn_cast<VarTemplateSpecializationDecl>(D)) {
        VTSD->setPointOfInstantiation(POI);
      } else if (auto *VD = dyn_cast<VarDecl>(D)) {
        VD->getMemberSpecializationInfo()->setPointOfInstantiation(POI);
      } else {
        auto *FD = cast<FunctionDecl>(D);
        if (auto *FTSInfo = FD->TemplateOrSpecialization
                    .dyn_cast<FunctionTemplateSpecializationInfo *>())
          FTSInfo->setPointOfInstantiation(POI);
        else
          FD->TemplateOrSpecialization.get<MemberSpecializationInfo *>()
              ->setPointOfInstantiation(POI);
      }
      break;
    }

    case UPD_CXX_INSTANTIATED_DEFAULT_ARGUMENT: {
      auto *Param = cast<ParmVarDecl>(D);

      // We have to read the default argument regardless of whether we use it
      // so that hypothetical further update records aren't messed up.
      // TODO: Add a function to skip over the next expr record.
      auto *DefaultArg = Record.readExpr();

      // Only apply the update if the parameter still has an uninstantiated
      // default argument.
      if (Param->hasUninstantiatedDefaultArg())
        Param->setDefaultArg(DefaultArg);
      break;
    }

    case UPD_CXX_INSTANTIATED_DEFAULT_MEMBER_INITIALIZER: {
      auto *FD = cast<FieldDecl>(D);
      auto *DefaultInit = Record.readExpr();

      // Only apply the update if the field still has an uninstantiated
      // default member initializer.
      if (FD->hasInClassInitializer() && !FD->getInClassInitializer()) {
        if (DefaultInit)
          FD->setInClassInitializer(DefaultInit);
        else
          // Instantiation failed. We can get here if we serialized an AST for
          // an invalid program.
          FD->removeInClassInitializer();
      }
      break;
    }

    case UPD_CXX_ADDED_FUNCTION_DEFINITION: {
      auto *FD = cast<FunctionDecl>(D);
      if (Reader.PendingBodies[FD]) {
        // FIXME: Maybe check for ODR violations.
        // It's safe to stop now because this update record is always last.
        return;
      }

      if (Record.readInt()) {
        // Maintain AST consistency: any later redeclarations of this function
        // are inline if this one is. (We might have merged another declaration
        // into this one.)
        forAllLaterRedecls(FD, [](FunctionDecl *FD) {
          FD->setImplicitlyInline();
        });
      }
      FD->setInnerLocStart(readSourceLocation());
      ReadFunctionDefinition(FD);
      assert(Record.getIdx() == Record.size() && "lazy body must be last");
      break;
    }

    case UPD_CXX_INSTANTIATED_CLASS_DEFINITION: {
      auto *RD = cast<CXXRecordDecl>(D);
      auto *OldDD = RD->getCanonicalDecl()->DefinitionData;
      bool HadRealDefinition =
          OldDD && (OldDD->Definition != RD ||
                    !Reader.PendingFakeDefinitionData.count(OldDD));
      RD->setParamDestroyedInCallee(Record.readInt());
      RD->setArgPassingRestrictions(
          (RecordDecl::ArgPassingKind)Record.readInt());
      ReadCXXRecordDefinition(RD, /*Update*/true);

      // Visible update is handled separately.
      uint64_t LexicalOffset = ReadLocalOffset();
      if (!HadRealDefinition && LexicalOffset) {
        Record.readLexicalDeclContextStorage(LexicalOffset, RD);
        Reader.PendingFakeDefinitionData.erase(OldDD);
      }

      auto TSK = (TemplateSpecializationKind)Record.readInt();
      SourceLocation POI = readSourceLocation();
      if (MemberSpecializationInfo *MSInfo =
              RD->getMemberSpecializationInfo()) {
        MSInfo->setTemplateSpecializationKind(TSK);
        MSInfo->setPointOfInstantiation(POI);
      } else {
        auto *Spec = cast<ClassTemplateSpecializationDecl>(RD);
        Spec->setTemplateSpecializationKind(TSK);
        Spec->setPointOfInstantiation(POI);

        if (Record.readInt()) {
          auto *PartialSpec =
              readDeclAs<ClassTemplatePartialSpecializationDecl>();
          SmallVector<TemplateArgument, 8> TemplArgs;
          Record.readTemplateArgumentList(TemplArgs);
          auto *TemplArgList = TemplateArgumentList::CreateCopy(
              Reader.getContext(), TemplArgs);

          // FIXME: If we already have a partial specialization set,
          // check that it matches.
          if (!Spec->getSpecializedTemplateOrPartial()
                   .is<ClassTemplatePartialSpecializationDecl *>())
            Spec->setInstantiationOf(PartialSpec, TemplArgList);
        }
      }

      RD->setTagKind((TagTypeKind)Record.readInt());
      RD->setLocation(readSourceLocation());
      RD->setLocStart(readSourceLocation());
      RD->setBraceRange(readSourceRange());

      if (Record.readInt()) {
        AttrVec Attrs;
        Record.readAttributes(Attrs);
        // If the declaration already has attributes, we assume that some other
        // AST file already loaded them.
        if (!D->hasAttrs())
          D->setAttrsImpl(Attrs, Reader.getContext());
      }
      break;
    }

    case UPD_CXX_RESOLVED_DTOR_DELETE: {
      // Set the 'operator delete' directly to avoid emitting another update
      // record.
      auto *Del = readDeclAs<FunctionDecl>();
      auto *First = cast<CXXDestructorDecl>(D->getCanonicalDecl());
      auto *ThisArg = Record.readExpr();
      // FIXME: Check consistency if we have an old and new operator delete.
      if (!First->OperatorDelete) {
        First->OperatorDelete = Del;
        First->OperatorDeleteThisArg = ThisArg;
      }
      break;
    }

    case UPD_CXX_RESOLVED_EXCEPTION_SPEC: {
      SmallVector<QualType, 8> ExceptionStorage;
      auto ESI = Record.readExceptionSpecInfo(ExceptionStorage);

      // Update this declaration's exception specification, if needed.
      auto *FD = cast<FunctionDecl>(D);
      auto *FPT = FD->getType()->castAs<FunctionProtoType>();
      // FIXME: If the exception specification is already present, check that it
      // matches.
      if (isUnresolvedExceptionSpec(FPT->getExceptionSpecType())) {
        FD->setType(Reader.getContext().getFunctionType(
            FPT->getReturnType(), FPT->getParamTypes(),
            FPT->getExtProtoInfo().withExceptionSpec(ESI)));

        // When we get to the end of deserializing, see if there are other decls
        // that we need to propagate this exception specification onto.
        Reader.PendingExceptionSpecUpdates.insert(
            std::make_pair(FD->getCanonicalDecl(), FD));
      }
      break;
    }

    case UPD_CXX_DEDUCED_RETURN_TYPE: {
      auto *FD = cast<FunctionDecl>(D);
      QualType DeducedResultType = Record.readType();
      Reader.PendingDeducedTypeUpdates.insert(
          {FD->getCanonicalDecl(), DeducedResultType});
      break;
    }

    case UPD_DECL_MARKED_USED:
      // Maintain AST consistency: any later redeclarations are used too.
      D->markUsed(Reader.getContext());
      break;

    case UPD_MANGLING_NUMBER:
      Reader.getContext().setManglingNumber(cast<NamedDecl>(D),
                                            Record.readInt());
      break;

    case UPD_STATIC_LOCAL_NUMBER:
      Reader.getContext().setStaticLocalNumber(cast<VarDecl>(D),
                                               Record.readInt());
      break;

    case UPD_DECL_MARKED_OPENMP_THREADPRIVATE:
      D->addAttr(OMPThreadPrivateDeclAttr::CreateImplicit(
          Reader.getContext(), readSourceRange(),
          AttributeCommonInfo::AS_Pragma));
      break;

    case UPD_DECL_MARKED_OPENMP_ALLOCATE: {
      auto AllocatorKind =
          static_cast<OMPAllocateDeclAttr::AllocatorTypeTy>(Record.readInt());
      Expr *Allocator = Record.readExpr();
      Expr *Alignment = Record.readExpr();
      SourceRange SR = readSourceRange();
      D->addAttr(OMPAllocateDeclAttr::CreateImplicit(
          Reader.getContext(), AllocatorKind, Allocator, Alignment, SR,
          AttributeCommonInfo::AS_Pragma));
      break;
    }

    case UPD_DECL_EXPORTED: {
      unsigned SubmoduleID = readSubmoduleID();
      auto *Exported = cast<NamedDecl>(D);
      Module *Owner = SubmoduleID ? Reader.getSubmodule(SubmoduleID) : nullptr;
      Reader.getContext().mergeDefinitionIntoModule(Exported, Owner);
      Reader.PendingMergedDefinitionsToDeduplicate.insert(Exported);
      break;
    }

    case UPD_DECL_MARKED_OPENMP_DECLARETARGET: {
      auto MapType = Record.readEnum<OMPDeclareTargetDeclAttr::MapTypeTy>();
      auto DevType = Record.readEnum<OMPDeclareTargetDeclAttr::DevTypeTy>();
      Expr *IndirectE = Record.readExpr();
      bool Indirect = Record.readBool();
      unsigned Level = Record.readInt();
      bool IsOpenACCTranslation = Record.readBool();
      D->addAttr(OMPDeclareTargetDeclAttr::CreateImplicit(
<<<<<<< HEAD
          Reader.getContext(), MapType, DevType, Level, IsOpenACCTranslation,
=======
          Reader.getContext(), MapType, DevType, IndirectE, Indirect, Level,
>>>>>>> a37c3817
          readSourceRange(), AttributeCommonInfo::AS_Pragma));
      break;
    }

    case UPD_ADDED_ATTR_TO_RECORD:
      AttrVec Attrs;
      Record.readAttributes(Attrs);
      assert(Attrs.size() == 1);
      D->addAttr(Attrs[0]);
      break;
    }
  }
}<|MERGE_RESOLUTION|>--- conflicted
+++ resolved
@@ -4402,12 +4402,9 @@
       unsigned Level = Record.readInt();
       bool IsOpenACCTranslation = Record.readBool();
       D->addAttr(OMPDeclareTargetDeclAttr::CreateImplicit(
-<<<<<<< HEAD
-          Reader.getContext(), MapType, DevType, Level, IsOpenACCTranslation,
-=======
           Reader.getContext(), MapType, DevType, IndirectE, Indirect, Level,
->>>>>>> a37c3817
-          readSourceRange(), AttributeCommonInfo::AS_Pragma));
+          IsOpenACCTranslation, readSourceRange(),
+          AttributeCommonInfo::AS_Pragma));
       break;
     }
 
