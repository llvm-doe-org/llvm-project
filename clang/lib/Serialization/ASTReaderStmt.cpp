//===- ASTReaderStmt.cpp - Stmt/Expr Deserialization ----------------------===//
//
// Part of the LLVM Project, under the Apache License v2.0 with LLVM Exceptions.
// See https://llvm.org/LICENSE.txt for license information.
// SPDX-License-Identifier: Apache-2.0 WITH LLVM-exception
//
//===----------------------------------------------------------------------===//
//
// Statement/expression deserialization.  This implements the
// ASTReader::ReadStmt method.
//
//===----------------------------------------------------------------------===//

#include "clang/AST/ASTConcept.h"
#include "clang/AST/ASTContext.h"
#include "clang/AST/AttrIterator.h"
#include "clang/AST/Decl.h"
#include "clang/AST/DeclAccessPair.h"
#include "clang/AST/DeclCXX.h"
#include "clang/AST/DeclGroup.h"
#include "clang/AST/DeclObjC.h"
#include "clang/AST/DeclTemplate.h"
#include "clang/AST/DeclarationName.h"
#include "clang/AST/DependenceFlags.h"
#include "clang/AST/Expr.h"
#include "clang/AST/ExprCXX.h"
#include "clang/AST/ExprObjC.h"
#include "clang/AST/ExprOpenMP.h"
#include "clang/AST/NestedNameSpecifier.h"
#include "clang/AST/OpenMPClause.h"
#include "clang/AST/OperationKinds.h"
#include "clang/AST/Stmt.h"
#include "clang/AST/StmtCXX.h"
#include "clang/AST/StmtObjC.h"
#include "clang/AST/StmtOpenMP.h"
#include "clang/AST/StmtVisitor.h"
#include "clang/AST/TemplateBase.h"
#include "clang/AST/Type.h"
#include "clang/AST/UnresolvedSet.h"
#include "clang/Basic/CapturedStmt.h"
#include "clang/Basic/ExpressionTraits.h"
#include "clang/Basic/LLVM.h"
#include "clang/Basic/Lambda.h"
#include "clang/Basic/LangOptions.h"
#include "clang/Basic/OpenMPKinds.h"
#include "clang/Basic/OperatorKinds.h"
#include "clang/Basic/SourceLocation.h"
#include "clang/Basic/Specifiers.h"
#include "clang/Basic/TypeTraits.h"
#include "clang/Lex/Token.h"
#include "clang/Serialization/ASTBitCodes.h"
#include "clang/Serialization/ASTRecordReader.h"
#include "llvm/ADT/BitmaskEnum.h"
#include "llvm/ADT/DenseMap.h"
#include "llvm/ADT/SmallString.h"
#include "llvm/ADT/SmallVector.h"
#include "llvm/ADT/StringRef.h"
#include "llvm/Bitstream/BitstreamReader.h"
#include "llvm/Support/Casting.h"
#include "llvm/Support/ErrorHandling.h"
#include <algorithm>
#include <cassert>
#include <cstdint>
#include <string>

using namespace clang;
using namespace serialization;

namespace clang {

  class ASTStmtReader : public StmtVisitor<ASTStmtReader> {
    ASTRecordReader &Record;
    llvm::BitstreamCursor &DeclsCursor;

    SourceLocation readSourceLocation() {
      return Record.readSourceLocation();
    }

    SourceRange readSourceRange() {
      return Record.readSourceRange();
    }

    std::string readString() {
      return Record.readString();
    }

    TypeSourceInfo *readTypeSourceInfo() {
      return Record.readTypeSourceInfo();
    }

    Decl *readDecl() {
      return Record.readDecl();
    }

    template<typename T>
    T *readDeclAs() {
      return Record.readDeclAs<T>();
    }

  public:
    ASTStmtReader(ASTRecordReader &Record, llvm::BitstreamCursor &Cursor)
        : Record(Record), DeclsCursor(Cursor) {}

    /// The number of record fields required for the Stmt class
    /// itself.
    static const unsigned NumStmtFields = 0;

    /// The number of record fields required for the Expr class
    /// itself.
    static const unsigned NumExprFields =
        NumStmtFields + llvm::BitWidth<ExprDependence> + 3;

    /// Read and initialize a ExplicitTemplateArgumentList structure.
    void ReadTemplateKWAndArgsInfo(ASTTemplateKWAndArgsInfo &Args,
                                   TemplateArgumentLoc *ArgsLocArray,
                                   unsigned NumTemplateArgs);

    /// Read and initialize a ExplicitTemplateArgumentList structure.
    void ReadExplicitTemplateArgumentList(ASTTemplateArgumentListInfo &ArgList,
                                          unsigned NumTemplateArgs);

    void VisitStmt(Stmt *S);
#define STMT(Type, Base) \
    void Visit##Type(Type *);
#include "clang/AST/StmtNodes.inc"
  };

} // namespace clang

void ASTStmtReader::ReadTemplateKWAndArgsInfo(ASTTemplateKWAndArgsInfo &Args,
                                              TemplateArgumentLoc *ArgsLocArray,
                                              unsigned NumTemplateArgs) {
  SourceLocation TemplateKWLoc = readSourceLocation();
  TemplateArgumentListInfo ArgInfo;
  ArgInfo.setLAngleLoc(readSourceLocation());
  ArgInfo.setRAngleLoc(readSourceLocation());
  for (unsigned i = 0; i != NumTemplateArgs; ++i)
    ArgInfo.addArgument(Record.readTemplateArgumentLoc());
  Args.initializeFrom(TemplateKWLoc, ArgInfo, ArgsLocArray);
}

void ASTStmtReader::VisitStmt(Stmt *S) {
  assert(Record.getIdx() == NumStmtFields && "Incorrect statement field count");
}

void ASTStmtReader::VisitNullStmt(NullStmt *S) {
  VisitStmt(S);
  S->setSemiLoc(readSourceLocation());
  S->NullStmtBits.HasLeadingEmptyMacro = Record.readInt();
}

void ASTStmtReader::VisitCompoundStmt(CompoundStmt *S) {
  VisitStmt(S);
  SmallVector<Stmt *, 16> Stmts;
  unsigned NumStmts = Record.readInt();
  while (NumStmts--)
    Stmts.push_back(Record.readSubStmt());
  S->setStmts(Stmts);
  S->CompoundStmtBits.LBraceLoc = readSourceLocation();
  S->RBraceLoc = readSourceLocation();
}

void ASTStmtReader::VisitSwitchCase(SwitchCase *S) {
  VisitStmt(S);
  Record.recordSwitchCaseID(S, Record.readInt());
  S->setKeywordLoc(readSourceLocation());
  S->setColonLoc(readSourceLocation());
}

void ASTStmtReader::VisitCaseStmt(CaseStmt *S) {
  VisitSwitchCase(S);
  bool CaseStmtIsGNURange = Record.readInt();
  S->setLHS(Record.readSubExpr());
  S->setSubStmt(Record.readSubStmt());
  if (CaseStmtIsGNURange) {
    S->setRHS(Record.readSubExpr());
    S->setEllipsisLoc(readSourceLocation());
  }
}

void ASTStmtReader::VisitDefaultStmt(DefaultStmt *S) {
  VisitSwitchCase(S);
  S->setSubStmt(Record.readSubStmt());
}

void ASTStmtReader::VisitLabelStmt(LabelStmt *S) {
  VisitStmt(S);
  auto *LD = readDeclAs<LabelDecl>();
  LD->setStmt(S);
  S->setDecl(LD);
  S->setSubStmt(Record.readSubStmt());
  S->setIdentLoc(readSourceLocation());
}

void ASTStmtReader::VisitAttributedStmt(AttributedStmt *S) {
  VisitStmt(S);
  // NumAttrs in AttributedStmt is set when creating an empty
  // AttributedStmt in AttributedStmt::CreateEmpty, since it is needed
  // to allocate the right amount of space for the trailing Attr *.
  uint64_t NumAttrs = Record.readInt();
  AttrVec Attrs;
  Record.readAttributes(Attrs);
  (void)NumAttrs;
  assert(NumAttrs == S->AttributedStmtBits.NumAttrs);
  assert(NumAttrs == Attrs.size());
  std::copy(Attrs.begin(), Attrs.end(), S->getAttrArrayPtr());
  S->SubStmt = Record.readSubStmt();
  S->AttributedStmtBits.AttrLoc = readSourceLocation();
}

void ASTStmtReader::VisitIfStmt(IfStmt *S) {
  VisitStmt(S);

  S->setConstexpr(Record.readInt());
  bool HasElse = Record.readInt();
  bool HasVar = Record.readInt();
  bool HasInit = Record.readInt();

  S->setCond(Record.readSubExpr());
  S->setThen(Record.readSubStmt());
  if (HasElse)
    S->setElse(Record.readSubStmt());
  if (HasVar)
    S->setConditionVariable(Record.getContext(), readDeclAs<VarDecl>());
  if (HasInit)
    S->setInit(Record.readSubStmt());

  S->setIfLoc(readSourceLocation());
  S->setLParenLoc(readSourceLocation());
  S->setRParenLoc(readSourceLocation());
  if (HasElse)
    S->setElseLoc(readSourceLocation());
}

void ASTStmtReader::VisitSwitchStmt(SwitchStmt *S) {
  VisitStmt(S);

  bool HasInit = Record.readInt();
  bool HasVar = Record.readInt();
  bool AllEnumCasesCovered = Record.readInt();
  if (AllEnumCasesCovered)
    S->setAllEnumCasesCovered();

  S->setCond(Record.readSubExpr());
  S->setBody(Record.readSubStmt());
  if (HasInit)
    S->setInit(Record.readSubStmt());
  if (HasVar)
    S->setConditionVariable(Record.getContext(), readDeclAs<VarDecl>());

  S->setSwitchLoc(readSourceLocation());
  S->setLParenLoc(readSourceLocation());
  S->setRParenLoc(readSourceLocation());

  SwitchCase *PrevSC = nullptr;
  for (auto E = Record.size(); Record.getIdx() != E; ) {
    SwitchCase *SC = Record.getSwitchCaseWithID(Record.readInt());
    if (PrevSC)
      PrevSC->setNextSwitchCase(SC);
    else
      S->setSwitchCaseList(SC);

    PrevSC = SC;
  }
}

void ASTStmtReader::VisitWhileStmt(WhileStmt *S) {
  VisitStmt(S);

  bool HasVar = Record.readInt();

  S->setCond(Record.readSubExpr());
  S->setBody(Record.readSubStmt());
  if (HasVar)
    S->setConditionVariable(Record.getContext(), readDeclAs<VarDecl>());

  S->setWhileLoc(readSourceLocation());
  S->setLParenLoc(readSourceLocation());
  S->setRParenLoc(readSourceLocation());
}

void ASTStmtReader::VisitDoStmt(DoStmt *S) {
  VisitStmt(S);
  S->setCond(Record.readSubExpr());
  S->setBody(Record.readSubStmt());
  S->setDoLoc(readSourceLocation());
  S->setWhileLoc(readSourceLocation());
  S->setRParenLoc(readSourceLocation());
}

void ASTStmtReader::VisitForStmt(ForStmt *S) {
  VisitStmt(S);
  S->setInit(Record.readSubStmt());
  S->setCond(Record.readSubExpr());
  S->setConditionVariable(Record.getContext(), readDeclAs<VarDecl>());
  S->setInc(Record.readSubExpr());
  S->setBody(Record.readSubStmt());
  S->setForLoc(readSourceLocation());
  S->setLParenLoc(readSourceLocation());
  S->setRParenLoc(readSourceLocation());
}

void ASTStmtReader::VisitGotoStmt(GotoStmt *S) {
  VisitStmt(S);
  S->setLabel(readDeclAs<LabelDecl>());
  S->setGotoLoc(readSourceLocation());
  S->setLabelLoc(readSourceLocation());
}

void ASTStmtReader::VisitIndirectGotoStmt(IndirectGotoStmt *S) {
  VisitStmt(S);
  S->setGotoLoc(readSourceLocation());
  S->setStarLoc(readSourceLocation());
  S->setTarget(Record.readSubExpr());
}

void ASTStmtReader::VisitContinueStmt(ContinueStmt *S) {
  VisitStmt(S);
  S->setContinueLoc(readSourceLocation());
}

void ASTStmtReader::VisitBreakStmt(BreakStmt *S) {
  VisitStmt(S);
  S->setBreakLoc(readSourceLocation());
}

void ASTStmtReader::VisitReturnStmt(ReturnStmt *S) {
  VisitStmt(S);

  bool HasNRVOCandidate = Record.readInt();

  S->setRetValue(Record.readSubExpr());
  if (HasNRVOCandidate)
    S->setNRVOCandidate(readDeclAs<VarDecl>());

  S->setReturnLoc(readSourceLocation());
}

void ASTStmtReader::VisitDeclStmt(DeclStmt *S) {
  VisitStmt(S);
  S->setStartLoc(readSourceLocation());
  S->setEndLoc(readSourceLocation());

  if (Record.size() - Record.getIdx() == 1) {
    // Single declaration
    S->setDeclGroup(DeclGroupRef(readDecl()));
  } else {
    SmallVector<Decl *, 16> Decls;
    int N = Record.size() - Record.getIdx();
    Decls.reserve(N);
    for (int I = 0; I < N; ++I)
      Decls.push_back(readDecl());
    S->setDeclGroup(DeclGroupRef(DeclGroup::Create(Record.getContext(),
                                                   Decls.data(),
                                                   Decls.size())));
  }
}

void ASTStmtReader::VisitAsmStmt(AsmStmt *S) {
  VisitStmt(S);
  S->NumOutputs = Record.readInt();
  S->NumInputs = Record.readInt();
  S->NumClobbers = Record.readInt();
  S->setAsmLoc(readSourceLocation());
  S->setVolatile(Record.readInt());
  S->setSimple(Record.readInt());
}

void ASTStmtReader::VisitGCCAsmStmt(GCCAsmStmt *S) {
  VisitAsmStmt(S);
  S->NumLabels = Record.readInt();
  S->setRParenLoc(readSourceLocation());
  S->setAsmString(cast_or_null<StringLiteral>(Record.readSubStmt()));

  unsigned NumOutputs = S->getNumOutputs();
  unsigned NumInputs = S->getNumInputs();
  unsigned NumClobbers = S->getNumClobbers();
  unsigned NumLabels = S->getNumLabels();

  // Outputs and inputs
  SmallVector<IdentifierInfo *, 16> Names;
  SmallVector<StringLiteral*, 16> Constraints;
  SmallVector<Stmt*, 16> Exprs;
  for (unsigned I = 0, N = NumOutputs + NumInputs; I != N; ++I) {
    Names.push_back(Record.readIdentifier());
    Constraints.push_back(cast_or_null<StringLiteral>(Record.readSubStmt()));
    Exprs.push_back(Record.readSubStmt());
  }

  // Constraints
  SmallVector<StringLiteral*, 16> Clobbers;
  for (unsigned I = 0; I != NumClobbers; ++I)
    Clobbers.push_back(cast_or_null<StringLiteral>(Record.readSubStmt()));

  // Labels
  for (unsigned I = 0, N = NumLabels; I != N; ++I)
    Exprs.push_back(Record.readSubStmt());

  S->setOutputsAndInputsAndClobbers(Record.getContext(),
                                    Names.data(), Constraints.data(),
                                    Exprs.data(), NumOutputs, NumInputs,
                                    NumLabels,
                                    Clobbers.data(), NumClobbers);
}

void ASTStmtReader::VisitMSAsmStmt(MSAsmStmt *S) {
  VisitAsmStmt(S);
  S->LBraceLoc = readSourceLocation();
  S->EndLoc = readSourceLocation();
  S->NumAsmToks = Record.readInt();
  std::string AsmStr = readString();

  // Read the tokens.
  SmallVector<Token, 16> AsmToks;
  AsmToks.reserve(S->NumAsmToks);
  for (unsigned i = 0, e = S->NumAsmToks; i != e; ++i) {
    AsmToks.push_back(Record.readToken());
  }

  // The calls to reserve() for the FooData vectors are mandatory to
  // prevent dead StringRefs in the Foo vectors.

  // Read the clobbers.
  SmallVector<std::string, 16> ClobbersData;
  SmallVector<StringRef, 16> Clobbers;
  ClobbersData.reserve(S->NumClobbers);
  Clobbers.reserve(S->NumClobbers);
  for (unsigned i = 0, e = S->NumClobbers; i != e; ++i) {
    ClobbersData.push_back(readString());
    Clobbers.push_back(ClobbersData.back());
  }

  // Read the operands.
  unsigned NumOperands = S->NumOutputs + S->NumInputs;
  SmallVector<Expr*, 16> Exprs;
  SmallVector<std::string, 16> ConstraintsData;
  SmallVector<StringRef, 16> Constraints;
  Exprs.reserve(NumOperands);
  ConstraintsData.reserve(NumOperands);
  Constraints.reserve(NumOperands);
  for (unsigned i = 0; i != NumOperands; ++i) {
    Exprs.push_back(cast<Expr>(Record.readSubStmt()));
    ConstraintsData.push_back(readString());
    Constraints.push_back(ConstraintsData.back());
  }

  S->initialize(Record.getContext(), AsmStr, AsmToks,
                Constraints, Exprs, Clobbers);
}

void ASTStmtReader::VisitCoroutineBodyStmt(CoroutineBodyStmt *S) {
  VisitStmt(S);
  assert(Record.peekInt() == S->NumParams);
  Record.skipInts(1);
  auto *StoredStmts = S->getStoredStmts();
  for (unsigned i = 0;
       i < CoroutineBodyStmt::SubStmt::FirstParamMove + S->NumParams; ++i)
    StoredStmts[i] = Record.readSubStmt();
}

void ASTStmtReader::VisitCoreturnStmt(CoreturnStmt *S) {
  VisitStmt(S);
  S->CoreturnLoc = Record.readSourceLocation();
  for (auto &SubStmt: S->SubStmts)
    SubStmt = Record.readSubStmt();
  S->IsImplicit = Record.readInt() != 0;
}

void ASTStmtReader::VisitCoawaitExpr(CoawaitExpr *E) {
  VisitExpr(E);
  E->KeywordLoc = readSourceLocation();
  for (auto &SubExpr: E->SubExprs)
    SubExpr = Record.readSubStmt();
  E->OpaqueValue = cast_or_null<OpaqueValueExpr>(Record.readSubStmt());
  E->setIsImplicit(Record.readInt() != 0);
}

void ASTStmtReader::VisitCoyieldExpr(CoyieldExpr *E) {
  VisitExpr(E);
  E->KeywordLoc = readSourceLocation();
  for (auto &SubExpr: E->SubExprs)
    SubExpr = Record.readSubStmt();
  E->OpaqueValue = cast_or_null<OpaqueValueExpr>(Record.readSubStmt());
}

void ASTStmtReader::VisitDependentCoawaitExpr(DependentCoawaitExpr *E) {
  VisitExpr(E);
  E->KeywordLoc = readSourceLocation();
  for (auto &SubExpr: E->SubExprs)
    SubExpr = Record.readSubStmt();
}

void ASTStmtReader::VisitCapturedStmt(CapturedStmt *S) {
  VisitStmt(S);
  Record.skipInts(1);
  S->setCapturedDecl(readDeclAs<CapturedDecl>());
  S->setCapturedRegionKind(static_cast<CapturedRegionKind>(Record.readInt()));
  S->setCapturedRecordDecl(readDeclAs<RecordDecl>());

  // Capture inits
  for (CapturedStmt::capture_init_iterator I = S->capture_init_begin(),
                                           E = S->capture_init_end();
       I != E; ++I)
    *I = Record.readSubExpr();

  // Body
  S->setCapturedStmt(Record.readSubStmt());
  S->getCapturedDecl()->setBody(S->getCapturedStmt());

  // Captures
  for (auto &I : S->captures()) {
    I.VarAndKind.setPointer(readDeclAs<VarDecl>());
    I.VarAndKind.setInt(
        static_cast<CapturedStmt::VariableCaptureKind>(Record.readInt()));
    I.Loc = readSourceLocation();
  }
}

void ASTStmtReader::VisitExpr(Expr *E) {
  VisitStmt(E);
  E->setType(Record.readType());

  // FIXME: write and read all DependentFlags with a single call.
  bool TypeDependent = Record.readInt();
  bool ValueDependent = Record.readInt();
  bool InstantiationDependent = Record.readInt();
  bool ContainsUnexpandedTemplateParameters = Record.readInt();
  bool ContainsErrors = Record.readInt();
  auto Deps = ExprDependence::None;
  if (TypeDependent)
    Deps |= ExprDependence::Type;
  if (ValueDependent)
    Deps |= ExprDependence::Value;
  if (InstantiationDependent)
    Deps |= ExprDependence::Instantiation;
  if (ContainsUnexpandedTemplateParameters)
    Deps |= ExprDependence::UnexpandedPack;
  if (ContainsErrors)
    Deps |= ExprDependence::Error;
  E->setDependence(Deps);

  E->setValueKind(static_cast<ExprValueKind>(Record.readInt()));
  E->setObjectKind(static_cast<ExprObjectKind>(Record.readInt()));
  assert(Record.getIdx() == NumExprFields &&
         "Incorrect expression field count");
}

void ASTStmtReader::VisitConstantExpr(ConstantExpr *E) {
  VisitExpr(E);

  auto StorageKind = Record.readInt();
  assert(E->ConstantExprBits.ResultKind == StorageKind && "Wrong ResultKind!");

  E->ConstantExprBits.APValueKind = Record.readInt();
  E->ConstantExprBits.IsUnsigned = Record.readInt();
  E->ConstantExprBits.BitWidth = Record.readInt();
  E->ConstantExprBits.HasCleanup = false; // Not serialized, see below.
  E->ConstantExprBits.IsImmediateInvocation = Record.readInt();

  switch (StorageKind) {
  case ConstantExpr::RSK_None:
    break;

  case ConstantExpr::RSK_Int64:
    E->Int64Result() = Record.readInt();
    break;

  case ConstantExpr::RSK_APValue:
    E->APValueResult() = Record.readAPValue();
    if (E->APValueResult().needsCleanup()) {
      E->ConstantExprBits.HasCleanup = true;
      Record.getContext().addDestruction(&E->APValueResult());
    }
    break;
  default:
    llvm_unreachable("unexpected ResultKind!");
  }

  E->setSubExpr(Record.readSubExpr());
}

void ASTStmtReader::VisitPredefinedExpr(PredefinedExpr *E) {
  VisitExpr(E);
  bool HasFunctionName = Record.readInt();
  E->PredefinedExprBits.HasFunctionName = HasFunctionName;
  E->PredefinedExprBits.Kind = Record.readInt();
  E->setLocation(readSourceLocation());
  if (HasFunctionName)
    E->setFunctionName(cast<StringLiteral>(Record.readSubExpr()));
}

void ASTStmtReader::VisitDeclRefExpr(DeclRefExpr *E) {
  VisitExpr(E);

  E->DeclRefExprBits.HasQualifier = Record.readInt();
  E->DeclRefExprBits.HasFoundDecl = Record.readInt();
  E->DeclRefExprBits.HasTemplateKWAndArgsInfo = Record.readInt();
  E->DeclRefExprBits.HadMultipleCandidates = Record.readInt();
  E->DeclRefExprBits.RefersToEnclosingVariableOrCapture = Record.readInt();
  E->DeclRefExprBits.NonOdrUseReason = Record.readInt();
  unsigned NumTemplateArgs = 0;
  if (E->hasTemplateKWAndArgsInfo())
    NumTemplateArgs = Record.readInt();

  if (E->hasQualifier())
    new (E->getTrailingObjects<NestedNameSpecifierLoc>())
        NestedNameSpecifierLoc(Record.readNestedNameSpecifierLoc());

  if (E->hasFoundDecl())
    *E->getTrailingObjects<NamedDecl *>() = readDeclAs<NamedDecl>();

  if (E->hasTemplateKWAndArgsInfo())
    ReadTemplateKWAndArgsInfo(
        *E->getTrailingObjects<ASTTemplateKWAndArgsInfo>(),
        E->getTrailingObjects<TemplateArgumentLoc>(), NumTemplateArgs);

  E->D = readDeclAs<ValueDecl>();
  E->setLocation(readSourceLocation());
  E->DNLoc = Record.readDeclarationNameLoc(E->getDecl()->getDeclName());
}

void ASTStmtReader::VisitIntegerLiteral(IntegerLiteral *E) {
  VisitExpr(E);
  E->setLocation(readSourceLocation());
  E->setValue(Record.getContext(), Record.readAPInt());
}

void ASTStmtReader::VisitFixedPointLiteral(FixedPointLiteral *E) {
  VisitExpr(E);
  E->setLocation(readSourceLocation());
  E->setScale(Record.readInt());
  E->setValue(Record.getContext(), Record.readAPInt());
}

void ASTStmtReader::VisitFloatingLiteral(FloatingLiteral *E) {
  VisitExpr(E);
  E->setRawSemantics(
      static_cast<llvm::APFloatBase::Semantics>(Record.readInt()));
  E->setExact(Record.readInt());
  E->setValue(Record.getContext(), Record.readAPFloat(E->getSemantics()));
  E->setLocation(readSourceLocation());
}

void ASTStmtReader::VisitImaginaryLiteral(ImaginaryLiteral *E) {
  VisitExpr(E);
  E->setSubExpr(Record.readSubExpr());
}

void ASTStmtReader::VisitStringLiteral(StringLiteral *E) {
  VisitExpr(E);

  // NumConcatenated, Length and CharByteWidth are set by the empty
  // ctor since they are needed to allocate storage for the trailing objects.
  unsigned NumConcatenated = Record.readInt();
  unsigned Length = Record.readInt();
  unsigned CharByteWidth = Record.readInt();
  assert((NumConcatenated == E->getNumConcatenated()) &&
         "Wrong number of concatenated tokens!");
  assert((Length == E->getLength()) && "Wrong Length!");
  assert((CharByteWidth == E->getCharByteWidth()) && "Wrong character width!");
  E->StringLiteralBits.Kind = Record.readInt();
  E->StringLiteralBits.IsPascal = Record.readInt();

  // The character width is originally computed via mapCharByteWidth.
  // Check that the deserialized character width is consistant with the result
  // of calling mapCharByteWidth.
  assert((CharByteWidth ==
          StringLiteral::mapCharByteWidth(Record.getContext().getTargetInfo(),
                                          E->getKind())) &&
         "Wrong character width!");

  // Deserialize the trailing array of SourceLocation.
  for (unsigned I = 0; I < NumConcatenated; ++I)
    E->setStrTokenLoc(I, readSourceLocation());

  // Deserialize the trailing array of char holding the string data.
  char *StrData = E->getStrDataAsChar();
  for (unsigned I = 0; I < Length * CharByteWidth; ++I)
    StrData[I] = Record.readInt();
}

void ASTStmtReader::VisitCharacterLiteral(CharacterLiteral *E) {
  VisitExpr(E);
  E->setValue(Record.readInt());
  E->setLocation(readSourceLocation());
  E->setKind(static_cast<CharacterLiteral::CharacterKind>(Record.readInt()));
}

void ASTStmtReader::VisitParenExpr(ParenExpr *E) {
  VisitExpr(E);
  E->setLParen(readSourceLocation());
  E->setRParen(readSourceLocation());
  E->setSubExpr(Record.readSubExpr());
}

void ASTStmtReader::VisitParenListExpr(ParenListExpr *E) {
  VisitExpr(E);
  unsigned NumExprs = Record.readInt();
  assert((NumExprs == E->getNumExprs()) && "Wrong NumExprs!");
  for (unsigned I = 0; I != NumExprs; ++I)
    E->getTrailingObjects<Stmt *>()[I] = Record.readSubStmt();
  E->LParenLoc = readSourceLocation();
  E->RParenLoc = readSourceLocation();
}

void ASTStmtReader::VisitUnaryOperator(UnaryOperator *E) {
  VisitExpr(E);
  bool hasFP_Features = Record.readInt();
  assert(hasFP_Features == E->hasStoredFPFeatures());
  E->setSubExpr(Record.readSubExpr());
  E->setOpcode((UnaryOperator::Opcode)Record.readInt());
  E->setOperatorLoc(readSourceLocation());
  E->setCanOverflow(Record.readInt());
  if (hasFP_Features)
    E->setStoredFPFeatures(
        FPOptionsOverride::getFromOpaqueInt(Record.readInt()));
}

void ASTStmtReader::VisitOffsetOfExpr(OffsetOfExpr *E) {
  VisitExpr(E);
  assert(E->getNumComponents() == Record.peekInt());
  Record.skipInts(1);
  assert(E->getNumExpressions() == Record.peekInt());
  Record.skipInts(1);
  E->setOperatorLoc(readSourceLocation());
  E->setRParenLoc(readSourceLocation());
  E->setTypeSourceInfo(readTypeSourceInfo());
  for (unsigned I = 0, N = E->getNumComponents(); I != N; ++I) {
    auto Kind = static_cast<OffsetOfNode::Kind>(Record.readInt());
    SourceLocation Start = readSourceLocation();
    SourceLocation End = readSourceLocation();
    switch (Kind) {
    case OffsetOfNode::Array:
      E->setComponent(I, OffsetOfNode(Start, Record.readInt(), End));
      break;

    case OffsetOfNode::Field:
      E->setComponent(
          I, OffsetOfNode(Start, readDeclAs<FieldDecl>(), End));
      break;

    case OffsetOfNode::Identifier:
      E->setComponent(
          I,
          OffsetOfNode(Start, Record.readIdentifier(), End));
      break;

    case OffsetOfNode::Base: {
      auto *Base = new (Record.getContext()) CXXBaseSpecifier();
      *Base = Record.readCXXBaseSpecifier();
      E->setComponent(I, OffsetOfNode(Base));
      break;
    }
    }
  }

  for (unsigned I = 0, N = E->getNumExpressions(); I != N; ++I)
    E->setIndexExpr(I, Record.readSubExpr());
}

void ASTStmtReader::VisitUnaryExprOrTypeTraitExpr(UnaryExprOrTypeTraitExpr *E) {
  VisitExpr(E);
  E->setKind(static_cast<UnaryExprOrTypeTrait>(Record.readInt()));
  if (Record.peekInt() == 0) {
    E->setArgument(Record.readSubExpr());
    Record.skipInts(1);
  } else {
    E->setArgument(readTypeSourceInfo());
  }
  E->setOperatorLoc(readSourceLocation());
  E->setRParenLoc(readSourceLocation());
}

static ConstraintSatisfaction
readConstraintSatisfaction(ASTRecordReader &Record) {
  ConstraintSatisfaction Satisfaction;
  Satisfaction.IsSatisfied = Record.readInt();
  if (!Satisfaction.IsSatisfied) {
    unsigned NumDetailRecords = Record.readInt();
    for (unsigned i = 0; i != NumDetailRecords; ++i) {
      Expr *ConstraintExpr = Record.readExpr();
      if (/* IsDiagnostic */Record.readInt()) {
        SourceLocation DiagLocation = Record.readSourceLocation();
        std::string DiagMessage = Record.readString();
        Satisfaction.Details.emplace_back(
            ConstraintExpr, new (Record.getContext())
                                ConstraintSatisfaction::SubstitutionDiagnostic{
                                    DiagLocation, DiagMessage});
      } else
        Satisfaction.Details.emplace_back(ConstraintExpr, Record.readExpr());
    }
  }
  return Satisfaction;
}

void ASTStmtReader::VisitConceptSpecializationExpr(
        ConceptSpecializationExpr *E) {
  VisitExpr(E);
  unsigned NumTemplateArgs = Record.readInt();
  E->NestedNameSpec = Record.readNestedNameSpecifierLoc();
  E->TemplateKWLoc = Record.readSourceLocation();
  E->ConceptName = Record.readDeclarationNameInfo();
  E->NamedConcept = readDeclAs<ConceptDecl>();
  E->FoundDecl = Record.readDeclAs<NamedDecl>();
  E->ArgsAsWritten = Record.readASTTemplateArgumentListInfo();
  llvm::SmallVector<TemplateArgument, 4> Args;
  for (unsigned I = 0; I < NumTemplateArgs; ++I)
    Args.push_back(Record.readTemplateArgument());
  E->setTemplateArguments(Args);
  E->Satisfaction = E->isValueDependent() ? nullptr :
      ASTConstraintSatisfaction::Create(Record.getContext(),
                                        readConstraintSatisfaction(Record));
}

static concepts::Requirement::SubstitutionDiagnostic *
readSubstitutionDiagnostic(ASTRecordReader &Record) {
  std::string SubstitutedEntity = Record.readString();
  SourceLocation DiagLoc = Record.readSourceLocation();
  std::string DiagMessage = Record.readString();
  return new (Record.getContext())
      concepts::Requirement::SubstitutionDiagnostic{SubstitutedEntity, DiagLoc,
                                                    DiagMessage};
}

void ASTStmtReader::VisitRequiresExpr(RequiresExpr *E) {
  VisitExpr(E);
  unsigned NumLocalParameters = Record.readInt();
  unsigned NumRequirements = Record.readInt();
  E->RequiresExprBits.RequiresKWLoc = Record.readSourceLocation();
  E->RequiresExprBits.IsSatisfied = Record.readInt();
  E->Body = Record.readDeclAs<RequiresExprBodyDecl>();
  llvm::SmallVector<ParmVarDecl *, 4> LocalParameters;
  for (unsigned i = 0; i < NumLocalParameters; ++i)
    LocalParameters.push_back(cast<ParmVarDecl>(Record.readDecl()));
  std::copy(LocalParameters.begin(), LocalParameters.end(),
            E->getTrailingObjects<ParmVarDecl *>());
  llvm::SmallVector<concepts::Requirement *, 4> Requirements;
  for (unsigned i = 0; i < NumRequirements; ++i) {
    auto RK =
        static_cast<concepts::Requirement::RequirementKind>(Record.readInt());
    concepts::Requirement *R = nullptr;
    switch (RK) {
      case concepts::Requirement::RK_Type: {
        auto Status =
            static_cast<concepts::TypeRequirement::SatisfactionStatus>(
                Record.readInt());
        if (Status == concepts::TypeRequirement::SS_SubstitutionFailure)
          R = new (Record.getContext())
              concepts::TypeRequirement(readSubstitutionDiagnostic(Record));
        else
          R = new (Record.getContext())
              concepts::TypeRequirement(Record.readTypeSourceInfo());
      } break;
      case concepts::Requirement::RK_Simple:
      case concepts::Requirement::RK_Compound: {
        auto Status =
            static_cast<concepts::ExprRequirement::SatisfactionStatus>(
                Record.readInt());
        llvm::PointerUnion<concepts::Requirement::SubstitutionDiagnostic *,
                           Expr *> E;
        if (Status == concepts::ExprRequirement::SS_ExprSubstitutionFailure) {
          E = readSubstitutionDiagnostic(Record);
        } else
          E = Record.readExpr();

        llvm::Optional<concepts::ExprRequirement::ReturnTypeRequirement> Req;
        ConceptSpecializationExpr *SubstitutedConstraintExpr = nullptr;
        SourceLocation NoexceptLoc;
        if (RK == concepts::Requirement::RK_Simple) {
          Req.emplace();
        } else {
          NoexceptLoc = Record.readSourceLocation();
          switch (/* returnTypeRequirementKind */Record.readInt()) {
            case 0:
              // No return type requirement.
              Req.emplace();
              break;
            case 1: {
              // type-constraint
              TemplateParameterList *TPL = Record.readTemplateParameterList();
              if (Status >=
                  concepts::ExprRequirement::SS_ConstraintsNotSatisfied)
                SubstitutedConstraintExpr =
                    cast<ConceptSpecializationExpr>(Record.readExpr());
              Req.emplace(TPL);
            } break;
            case 2:
              // Substitution failure
              Req.emplace(readSubstitutionDiagnostic(Record));
              break;
          }
        }
        if (Expr *Ex = E.dyn_cast<Expr *>())
          R = new (Record.getContext()) concepts::ExprRequirement(
                  Ex, RK == concepts::Requirement::RK_Simple, NoexceptLoc,
                  std::move(*Req), Status, SubstitutedConstraintExpr);
        else
          R = new (Record.getContext()) concepts::ExprRequirement(
                  E.get<concepts::Requirement::SubstitutionDiagnostic *>(),
                  RK == concepts::Requirement::RK_Simple, NoexceptLoc,
                  std::move(*Req));
      } break;
      case concepts::Requirement::RK_Nested: {
        if (/* IsSubstitutionDiagnostic */Record.readInt()) {
          R = new (Record.getContext()) concepts::NestedRequirement(
              readSubstitutionDiagnostic(Record));
          break;
        }
        Expr *E = Record.readExpr();
        if (E->isInstantiationDependent())
          R = new (Record.getContext()) concepts::NestedRequirement(E);
        else
          R = new (Record.getContext())
              concepts::NestedRequirement(Record.getContext(), E,
                                          readConstraintSatisfaction(Record));
      } break;
    }
    if (!R)
      continue;
    Requirements.push_back(R);
  }
  std::copy(Requirements.begin(), Requirements.end(),
            E->getTrailingObjects<concepts::Requirement *>());
  E->RBraceLoc = Record.readSourceLocation();
}

void ASTStmtReader::VisitArraySubscriptExpr(ArraySubscriptExpr *E) {
  VisitExpr(E);
  E->setLHS(Record.readSubExpr());
  E->setRHS(Record.readSubExpr());
  E->setRBracketLoc(readSourceLocation());
}

void ASTStmtReader::VisitMatrixSubscriptExpr(MatrixSubscriptExpr *E) {
  VisitExpr(E);
  E->setBase(Record.readSubExpr());
  E->setRowIdx(Record.readSubExpr());
  E->setColumnIdx(Record.readSubExpr());
  E->setRBracketLoc(readSourceLocation());
}

void ASTStmtReader::VisitOMPArraySectionExpr(OMPArraySectionExpr *E) {
  VisitExpr(E);
  E->setBase(Record.readSubExpr());
  E->setLowerBound(Record.readSubExpr());
  E->setLength(Record.readSubExpr());
  E->setStride(Record.readSubExpr());
  E->setColonLocFirst(readSourceLocation());
  E->setColonLocSecond(readSourceLocation());
  E->setRBracketLoc(readSourceLocation());
}

void ASTStmtReader::VisitOMPArrayShapingExpr(OMPArrayShapingExpr *E) {
  VisitExpr(E);
  unsigned NumDims = Record.readInt();
  E->setBase(Record.readSubExpr());
  SmallVector<Expr *, 4> Dims(NumDims);
  for (unsigned I = 0; I < NumDims; ++I)
    Dims[I] = Record.readSubExpr();
  E->setDimensions(Dims);
  SmallVector<SourceRange, 4> SRs(NumDims);
  for (unsigned I = 0; I < NumDims; ++I)
    SRs[I] = readSourceRange();
  E->setBracketsRanges(SRs);
  E->setLParenLoc(readSourceLocation());
  E->setRParenLoc(readSourceLocation());
}

void ASTStmtReader::VisitOMPIteratorExpr(OMPIteratorExpr *E) {
  VisitExpr(E);
  unsigned NumIters = Record.readInt();
  E->setIteratorKwLoc(readSourceLocation());
  E->setLParenLoc(readSourceLocation());
  E->setRParenLoc(readSourceLocation());
  for (unsigned I = 0; I < NumIters; ++I) {
    E->setIteratorDeclaration(I, Record.readDeclRef());
    E->setAssignmentLoc(I, readSourceLocation());
    Expr *Begin = Record.readSubExpr();
    Expr *End = Record.readSubExpr();
    Expr *Step = Record.readSubExpr();
    SourceLocation ColonLoc = readSourceLocation();
    SourceLocation SecColonLoc;
    if (Step)
      SecColonLoc = readSourceLocation();
    E->setIteratorRange(I, Begin, ColonLoc, End, SecColonLoc, Step);
    // Deserialize helpers
    OMPIteratorHelperData HD;
    HD.CounterVD = cast_or_null<VarDecl>(Record.readDeclRef());
    HD.Upper = Record.readSubExpr();
    HD.Update = Record.readSubExpr();
    HD.CounterUpdate = Record.readSubExpr();
    E->setHelper(I, HD);
  }
}

void ASTStmtReader::VisitCallExpr(CallExpr *E) {
  VisitExpr(E);
  unsigned NumArgs = Record.readInt();
  bool HasFPFeatures = Record.readInt();
  assert((NumArgs == E->getNumArgs()) && "Wrong NumArgs!");
  E->setRParenLoc(readSourceLocation());
  E->setCallee(Record.readSubExpr());
  for (unsigned I = 0; I != NumArgs; ++I)
    E->setArg(I, Record.readSubExpr());
  E->setADLCallKind(static_cast<CallExpr::ADLCallKind>(Record.readInt()));
  if (HasFPFeatures)
    E->setStoredFPFeatures(
        FPOptionsOverride::getFromOpaqueInt(Record.readInt()));
}

void ASTStmtReader::VisitCXXMemberCallExpr(CXXMemberCallExpr *E) {
  VisitCallExpr(E);
}

void ASTStmtReader::VisitMemberExpr(MemberExpr *E) {
  VisitExpr(E);

  bool HasQualifier = Record.readInt();
  bool HasFoundDecl = Record.readInt();
  bool HasTemplateInfo = Record.readInt();
  unsigned NumTemplateArgs = Record.readInt();

  E->Base = Record.readSubExpr();
  E->MemberDecl = Record.readDeclAs<ValueDecl>();
  E->MemberDNLoc = Record.readDeclarationNameLoc(E->MemberDecl->getDeclName());
  E->MemberLoc = Record.readSourceLocation();
  E->MemberExprBits.IsArrow = Record.readInt();
  E->MemberExprBits.HasQualifierOrFoundDecl = HasQualifier || HasFoundDecl;
  E->MemberExprBits.HasTemplateKWAndArgsInfo = HasTemplateInfo;
  E->MemberExprBits.HadMultipleCandidates = Record.readInt();
  E->MemberExprBits.NonOdrUseReason = Record.readInt();
  E->MemberExprBits.OperatorLoc = Record.readSourceLocation();

  if (HasQualifier || HasFoundDecl) {
    DeclAccessPair FoundDecl;
    if (HasFoundDecl) {
      auto *FoundD = Record.readDeclAs<NamedDecl>();
      auto AS = (AccessSpecifier)Record.readInt();
      FoundDecl = DeclAccessPair::make(FoundD, AS);
    } else {
      FoundDecl = DeclAccessPair::make(E->MemberDecl,
                                       E->MemberDecl->getAccess());
    }
    E->getTrailingObjects<MemberExprNameQualifier>()->FoundDecl = FoundDecl;

    NestedNameSpecifierLoc QualifierLoc;
    if (HasQualifier)
      QualifierLoc = Record.readNestedNameSpecifierLoc();
    E->getTrailingObjects<MemberExprNameQualifier>()->QualifierLoc =
        QualifierLoc;
  }

  if (HasTemplateInfo)
    ReadTemplateKWAndArgsInfo(
        *E->getTrailingObjects<ASTTemplateKWAndArgsInfo>(),
        E->getTrailingObjects<TemplateArgumentLoc>(), NumTemplateArgs);
}

void ASTStmtReader::VisitObjCIsaExpr(ObjCIsaExpr *E) {
  VisitExpr(E);
  E->setBase(Record.readSubExpr());
  E->setIsaMemberLoc(readSourceLocation());
  E->setOpLoc(readSourceLocation());
  E->setArrow(Record.readInt());
}

void ASTStmtReader::
VisitObjCIndirectCopyRestoreExpr(ObjCIndirectCopyRestoreExpr *E) {
  VisitExpr(E);
  E->Operand = Record.readSubExpr();
  E->setShouldCopy(Record.readInt());
}

void ASTStmtReader::VisitObjCBridgedCastExpr(ObjCBridgedCastExpr *E) {
  VisitExplicitCastExpr(E);
  E->LParenLoc = readSourceLocation();
  E->BridgeKeywordLoc = readSourceLocation();
  E->Kind = Record.readInt();
}

void ASTStmtReader::VisitCastExpr(CastExpr *E) {
  VisitExpr(E);
  unsigned NumBaseSpecs = Record.readInt();
  assert(NumBaseSpecs == E->path_size());
  unsigned HasFPFeatures = Record.readInt();
  assert(E->hasStoredFPFeatures() == HasFPFeatures);
  E->setSubExpr(Record.readSubExpr());
  E->setCastKind((CastKind)Record.readInt());
  CastExpr::path_iterator BaseI = E->path_begin();
  while (NumBaseSpecs--) {
    auto *BaseSpec = new (Record.getContext()) CXXBaseSpecifier;
    *BaseSpec = Record.readCXXBaseSpecifier();
    *BaseI++ = BaseSpec;
  }
  if (HasFPFeatures)
    *E->getTrailingFPFeatures() =
        FPOptionsOverride::getFromOpaqueInt(Record.readInt());
}

void ASTStmtReader::VisitBinaryOperator(BinaryOperator *E) {
  bool hasFP_Features;
  VisitExpr(E);
  E->setHasStoredFPFeatures(hasFP_Features = Record.readInt());
  E->setOpcode((BinaryOperator::Opcode)Record.readInt());
  E->setLHS(Record.readSubExpr());
  E->setRHS(Record.readSubExpr());
  E->setOperatorLoc(readSourceLocation());
  if (hasFP_Features)
    E->setStoredFPFeatures(
        FPOptionsOverride::getFromOpaqueInt(Record.readInt()));
}

void ASTStmtReader::VisitCompoundAssignOperator(CompoundAssignOperator *E) {
  VisitBinaryOperator(E);
  E->setComputationLHSType(Record.readType());
  E->setComputationResultType(Record.readType());
}

void ASTStmtReader::VisitConditionalOperator(ConditionalOperator *E) {
  VisitExpr(E);
  E->SubExprs[ConditionalOperator::COND] = Record.readSubExpr();
  E->SubExprs[ConditionalOperator::LHS] = Record.readSubExpr();
  E->SubExprs[ConditionalOperator::RHS] = Record.readSubExpr();
  E->QuestionLoc = readSourceLocation();
  E->ColonLoc = readSourceLocation();
}

void
ASTStmtReader::VisitBinaryConditionalOperator(BinaryConditionalOperator *E) {
  VisitExpr(E);
  E->OpaqueValue = cast<OpaqueValueExpr>(Record.readSubExpr());
  E->SubExprs[BinaryConditionalOperator::COMMON] = Record.readSubExpr();
  E->SubExprs[BinaryConditionalOperator::COND] = Record.readSubExpr();
  E->SubExprs[BinaryConditionalOperator::LHS] = Record.readSubExpr();
  E->SubExprs[BinaryConditionalOperator::RHS] = Record.readSubExpr();
  E->QuestionLoc = readSourceLocation();
  E->ColonLoc = readSourceLocation();
}

void ASTStmtReader::VisitImplicitCastExpr(ImplicitCastExpr *E) {
  VisitCastExpr(E);
  E->setIsPartOfExplicitCast(Record.readInt());
}

void ASTStmtReader::VisitExplicitCastExpr(ExplicitCastExpr *E) {
  VisitCastExpr(E);
  E->setTypeInfoAsWritten(readTypeSourceInfo());
}

void ASTStmtReader::VisitCStyleCastExpr(CStyleCastExpr *E) {
  VisitExplicitCastExpr(E);
  E->setLParenLoc(readSourceLocation());
  E->setRParenLoc(readSourceLocation());
}

void ASTStmtReader::VisitCompoundLiteralExpr(CompoundLiteralExpr *E) {
  VisitExpr(E);
  E->setLParenLoc(readSourceLocation());
  E->setTypeSourceInfo(readTypeSourceInfo());
  E->setInitializer(Record.readSubExpr());
  E->setFileScope(Record.readInt());
}

void ASTStmtReader::VisitExtVectorElementExpr(ExtVectorElementExpr *E) {
  VisitExpr(E);
  E->setBase(Record.readSubExpr());
  E->setAccessor(Record.readIdentifier());
  E->setAccessorLoc(readSourceLocation());
}

void ASTStmtReader::VisitInitListExpr(InitListExpr *E) {
  VisitExpr(E);
  if (auto *SyntForm = cast_or_null<InitListExpr>(Record.readSubStmt()))
    E->setSyntacticForm(SyntForm);
  E->setLBraceLoc(readSourceLocation());
  E->setRBraceLoc(readSourceLocation());
  bool isArrayFiller = Record.readInt();
  Expr *filler = nullptr;
  if (isArrayFiller) {
    filler = Record.readSubExpr();
    E->ArrayFillerOrUnionFieldInit = filler;
  } else
    E->ArrayFillerOrUnionFieldInit = readDeclAs<FieldDecl>();
  E->sawArrayRangeDesignator(Record.readInt());
  unsigned NumInits = Record.readInt();
  E->reserveInits(Record.getContext(), NumInits);
  if (isArrayFiller) {
    for (unsigned I = 0; I != NumInits; ++I) {
      Expr *init = Record.readSubExpr();
      E->updateInit(Record.getContext(), I, init ? init : filler);
    }
  } else {
    for (unsigned I = 0; I != NumInits; ++I)
      E->updateInit(Record.getContext(), I, Record.readSubExpr());
  }
}

void ASTStmtReader::VisitDesignatedInitExpr(DesignatedInitExpr *E) {
  using Designator = DesignatedInitExpr::Designator;

  VisitExpr(E);
  unsigned NumSubExprs = Record.readInt();
  assert(NumSubExprs == E->getNumSubExprs() && "Wrong number of subexprs");
  for (unsigned I = 0; I != NumSubExprs; ++I)
    E->setSubExpr(I, Record.readSubExpr());
  E->setEqualOrColonLoc(readSourceLocation());
  E->setGNUSyntax(Record.readInt());

  SmallVector<Designator, 4> Designators;
  while (Record.getIdx() < Record.size()) {
    switch ((DesignatorTypes)Record.readInt()) {
    case DESIG_FIELD_DECL: {
      auto *Field = readDeclAs<FieldDecl>();
      SourceLocation DotLoc = readSourceLocation();
      SourceLocation FieldLoc = readSourceLocation();
      Designators.push_back(Designator(Field->getIdentifier(), DotLoc,
                                       FieldLoc));
      Designators.back().setField(Field);
      break;
    }

    case DESIG_FIELD_NAME: {
      const IdentifierInfo *Name = Record.readIdentifier();
      SourceLocation DotLoc = readSourceLocation();
      SourceLocation FieldLoc = readSourceLocation();
      Designators.push_back(Designator(Name, DotLoc, FieldLoc));
      break;
    }

    case DESIG_ARRAY: {
      unsigned Index = Record.readInt();
      SourceLocation LBracketLoc = readSourceLocation();
      SourceLocation RBracketLoc = readSourceLocation();
      Designators.push_back(Designator(Index, LBracketLoc, RBracketLoc));
      break;
    }

    case DESIG_ARRAY_RANGE: {
      unsigned Index = Record.readInt();
      SourceLocation LBracketLoc = readSourceLocation();
      SourceLocation EllipsisLoc = readSourceLocation();
      SourceLocation RBracketLoc = readSourceLocation();
      Designators.push_back(Designator(Index, LBracketLoc, EllipsisLoc,
                                       RBracketLoc));
      break;
    }
    }
  }
  E->setDesignators(Record.getContext(),
                    Designators.data(), Designators.size());
}

void ASTStmtReader::VisitDesignatedInitUpdateExpr(DesignatedInitUpdateExpr *E) {
  VisitExpr(E);
  E->setBase(Record.readSubExpr());
  E->setUpdater(Record.readSubExpr());
}

void ASTStmtReader::VisitNoInitExpr(NoInitExpr *E) {
  VisitExpr(E);
}

void ASTStmtReader::VisitArrayInitLoopExpr(ArrayInitLoopExpr *E) {
  VisitExpr(E);
  E->SubExprs[0] = Record.readSubExpr();
  E->SubExprs[1] = Record.readSubExpr();
}

void ASTStmtReader::VisitArrayInitIndexExpr(ArrayInitIndexExpr *E) {
  VisitExpr(E);
}

void ASTStmtReader::VisitImplicitValueInitExpr(ImplicitValueInitExpr *E) {
  VisitExpr(E);
}

void ASTStmtReader::VisitVAArgExpr(VAArgExpr *E) {
  VisitExpr(E);
  E->setSubExpr(Record.readSubExpr());
  E->setWrittenTypeInfo(readTypeSourceInfo());
  E->setBuiltinLoc(readSourceLocation());
  E->setRParenLoc(readSourceLocation());
  E->setIsMicrosoftABI(Record.readInt());
}

void ASTStmtReader::VisitSourceLocExpr(SourceLocExpr *E) {
  VisitExpr(E);
  E->ParentContext = readDeclAs<DeclContext>();
  E->BuiltinLoc = readSourceLocation();
  E->RParenLoc = readSourceLocation();
  E->SourceLocExprBits.Kind =
      static_cast<SourceLocExpr::IdentKind>(Record.readInt());
}

void ASTStmtReader::VisitAddrLabelExpr(AddrLabelExpr *E) {
  VisitExpr(E);
  E->setAmpAmpLoc(readSourceLocation());
  E->setLabelLoc(readSourceLocation());
  E->setLabel(readDeclAs<LabelDecl>());
}

void ASTStmtReader::VisitStmtExpr(StmtExpr *E) {
  VisitExpr(E);
  E->setLParenLoc(readSourceLocation());
  E->setRParenLoc(readSourceLocation());
  E->setSubStmt(cast_or_null<CompoundStmt>(Record.readSubStmt()));
  E->StmtExprBits.TemplateDepth = Record.readInt();
}

void ASTStmtReader::VisitChooseExpr(ChooseExpr *E) {
  VisitExpr(E);
  E->setCond(Record.readSubExpr());
  E->setLHS(Record.readSubExpr());
  E->setRHS(Record.readSubExpr());
  E->setBuiltinLoc(readSourceLocation());
  E->setRParenLoc(readSourceLocation());
  E->setIsConditionTrue(Record.readInt());
}

void ASTStmtReader::VisitGNUNullExpr(GNUNullExpr *E) {
  VisitExpr(E);
  E->setTokenLocation(readSourceLocation());
}

void ASTStmtReader::VisitShuffleVectorExpr(ShuffleVectorExpr *E) {
  VisitExpr(E);
  SmallVector<Expr *, 16> Exprs;
  unsigned NumExprs = Record.readInt();
  while (NumExprs--)
    Exprs.push_back(Record.readSubExpr());
  E->setExprs(Record.getContext(), Exprs);
  E->setBuiltinLoc(readSourceLocation());
  E->setRParenLoc(readSourceLocation());
}

void ASTStmtReader::VisitConvertVectorExpr(ConvertVectorExpr *E) {
  VisitExpr(E);
  E->BuiltinLoc = readSourceLocation();
  E->RParenLoc = readSourceLocation();
  E->TInfo = readTypeSourceInfo();
  E->SrcExpr = Record.readSubExpr();
}

void ASTStmtReader::VisitBlockExpr(BlockExpr *E) {
  VisitExpr(E);
  E->setBlockDecl(readDeclAs<BlockDecl>());
}

void ASTStmtReader::VisitGenericSelectionExpr(GenericSelectionExpr *E) {
  VisitExpr(E);

  unsigned NumAssocs = Record.readInt();
  assert(NumAssocs == E->getNumAssocs() && "Wrong NumAssocs!");
  E->ResultIndex = Record.readInt();
  E->GenericSelectionExprBits.GenericLoc = readSourceLocation();
  E->DefaultLoc = readSourceLocation();
  E->RParenLoc = readSourceLocation();

  Stmt **Stmts = E->getTrailingObjects<Stmt *>();
  // Add 1 to account for the controlling expression which is the first
  // expression in the trailing array of Stmt *. This is not needed for
  // the trailing array of TypeSourceInfo *.
  for (unsigned I = 0, N = NumAssocs + 1; I < N; ++I)
    Stmts[I] = Record.readSubExpr();

  TypeSourceInfo **TSIs = E->getTrailingObjects<TypeSourceInfo *>();
  for (unsigned I = 0, N = NumAssocs; I < N; ++I)
    TSIs[I] = readTypeSourceInfo();
}

void ASTStmtReader::VisitPseudoObjectExpr(PseudoObjectExpr *E) {
  VisitExpr(E);
  unsigned numSemanticExprs = Record.readInt();
  assert(numSemanticExprs + 1 == E->PseudoObjectExprBits.NumSubExprs);
  E->PseudoObjectExprBits.ResultIndex = Record.readInt();

  // Read the syntactic expression.
  E->getSubExprsBuffer()[0] = Record.readSubExpr();

  // Read all the semantic expressions.
  for (unsigned i = 0; i != numSemanticExprs; ++i) {
    Expr *subExpr = Record.readSubExpr();
    E->getSubExprsBuffer()[i+1] = subExpr;
  }
}

void ASTStmtReader::VisitAtomicExpr(AtomicExpr *E) {
  VisitExpr(E);
  E->Op = AtomicExpr::AtomicOp(Record.readInt());
  E->NumSubExprs = AtomicExpr::getNumSubExprs(E->Op);
  for (unsigned I = 0; I != E->NumSubExprs; ++I)
    E->SubExprs[I] = Record.readSubExpr();
  E->BuiltinLoc = readSourceLocation();
  E->RParenLoc = readSourceLocation();
}

//===----------------------------------------------------------------------===//
// Objective-C Expressions and Statements

void ASTStmtReader::VisitObjCStringLiteral(ObjCStringLiteral *E) {
  VisitExpr(E);
  E->setString(cast<StringLiteral>(Record.readSubStmt()));
  E->setAtLoc(readSourceLocation());
}

void ASTStmtReader::VisitObjCBoxedExpr(ObjCBoxedExpr *E) {
  VisitExpr(E);
  // could be one of several IntegerLiteral, FloatLiteral, etc.
  E->SubExpr = Record.readSubStmt();
  E->BoxingMethod = readDeclAs<ObjCMethodDecl>();
  E->Range = readSourceRange();
}

void ASTStmtReader::VisitObjCArrayLiteral(ObjCArrayLiteral *E) {
  VisitExpr(E);
  unsigned NumElements = Record.readInt();
  assert(NumElements == E->getNumElements() && "Wrong number of elements");
  Expr **Elements = E->getElements();
  for (unsigned I = 0, N = NumElements; I != N; ++I)
    Elements[I] = Record.readSubExpr();
  E->ArrayWithObjectsMethod = readDeclAs<ObjCMethodDecl>();
  E->Range = readSourceRange();
}

void ASTStmtReader::VisitObjCDictionaryLiteral(ObjCDictionaryLiteral *E) {
  VisitExpr(E);
  unsigned NumElements = Record.readInt();
  assert(NumElements == E->getNumElements() && "Wrong number of elements");
  bool HasPackExpansions = Record.readInt();
  assert(HasPackExpansions == E->HasPackExpansions &&"Pack expansion mismatch");
  auto *KeyValues =
      E->getTrailingObjects<ObjCDictionaryLiteral::KeyValuePair>();
  auto *Expansions =
      E->getTrailingObjects<ObjCDictionaryLiteral::ExpansionData>();
  for (unsigned I = 0; I != NumElements; ++I) {
    KeyValues[I].Key = Record.readSubExpr();
    KeyValues[I].Value = Record.readSubExpr();
    if (HasPackExpansions) {
      Expansions[I].EllipsisLoc = readSourceLocation();
      Expansions[I].NumExpansionsPlusOne = Record.readInt();
    }
  }
  E->DictWithObjectsMethod = readDeclAs<ObjCMethodDecl>();
  E->Range = readSourceRange();
}

void ASTStmtReader::VisitObjCEncodeExpr(ObjCEncodeExpr *E) {
  VisitExpr(E);
  E->setEncodedTypeSourceInfo(readTypeSourceInfo());
  E->setAtLoc(readSourceLocation());
  E->setRParenLoc(readSourceLocation());
}

void ASTStmtReader::VisitObjCSelectorExpr(ObjCSelectorExpr *E) {
  VisitExpr(E);
  E->setSelector(Record.readSelector());
  E->setAtLoc(readSourceLocation());
  E->setRParenLoc(readSourceLocation());
}

void ASTStmtReader::VisitObjCProtocolExpr(ObjCProtocolExpr *E) {
  VisitExpr(E);
  E->setProtocol(readDeclAs<ObjCProtocolDecl>());
  E->setAtLoc(readSourceLocation());
  E->ProtoLoc = readSourceLocation();
  E->setRParenLoc(readSourceLocation());
}

void ASTStmtReader::VisitObjCIvarRefExpr(ObjCIvarRefExpr *E) {
  VisitExpr(E);
  E->setDecl(readDeclAs<ObjCIvarDecl>());
  E->setLocation(readSourceLocation());
  E->setOpLoc(readSourceLocation());
  E->setBase(Record.readSubExpr());
  E->setIsArrow(Record.readInt());
  E->setIsFreeIvar(Record.readInt());
}

void ASTStmtReader::VisitObjCPropertyRefExpr(ObjCPropertyRefExpr *E) {
  VisitExpr(E);
  unsigned MethodRefFlags = Record.readInt();
  bool Implicit = Record.readInt() != 0;
  if (Implicit) {
    auto *Getter = readDeclAs<ObjCMethodDecl>();
    auto *Setter = readDeclAs<ObjCMethodDecl>();
    E->setImplicitProperty(Getter, Setter, MethodRefFlags);
  } else {
    E->setExplicitProperty(readDeclAs<ObjCPropertyDecl>(), MethodRefFlags);
  }
  E->setLocation(readSourceLocation());
  E->setReceiverLocation(readSourceLocation());
  switch (Record.readInt()) {
  case 0:
    E->setBase(Record.readSubExpr());
    break;
  case 1:
    E->setSuperReceiver(Record.readType());
    break;
  case 2:
    E->setClassReceiver(readDeclAs<ObjCInterfaceDecl>());
    break;
  }
}

void ASTStmtReader::VisitObjCSubscriptRefExpr(ObjCSubscriptRefExpr *E) {
  VisitExpr(E);
  E->setRBracket(readSourceLocation());
  E->setBaseExpr(Record.readSubExpr());
  E->setKeyExpr(Record.readSubExpr());
  E->GetAtIndexMethodDecl = readDeclAs<ObjCMethodDecl>();
  E->SetAtIndexMethodDecl = readDeclAs<ObjCMethodDecl>();
}

void ASTStmtReader::VisitObjCMessageExpr(ObjCMessageExpr *E) {
  VisitExpr(E);
  assert(Record.peekInt() == E->getNumArgs());
  Record.skipInts(1);
  unsigned NumStoredSelLocs = Record.readInt();
  E->SelLocsKind = Record.readInt();
  E->setDelegateInitCall(Record.readInt());
  E->IsImplicit = Record.readInt();
  auto Kind = static_cast<ObjCMessageExpr::ReceiverKind>(Record.readInt());
  switch (Kind) {
  case ObjCMessageExpr::Instance:
    E->setInstanceReceiver(Record.readSubExpr());
    break;

  case ObjCMessageExpr::Class:
    E->setClassReceiver(readTypeSourceInfo());
    break;

  case ObjCMessageExpr::SuperClass:
  case ObjCMessageExpr::SuperInstance: {
    QualType T = Record.readType();
    SourceLocation SuperLoc = readSourceLocation();
    E->setSuper(SuperLoc, T, Kind == ObjCMessageExpr::SuperInstance);
    break;
  }
  }

  assert(Kind == E->getReceiverKind());

  if (Record.readInt())
    E->setMethodDecl(readDeclAs<ObjCMethodDecl>());
  else
    E->setSelector(Record.readSelector());

  E->LBracLoc = readSourceLocation();
  E->RBracLoc = readSourceLocation();

  for (unsigned I = 0, N = E->getNumArgs(); I != N; ++I)
    E->setArg(I, Record.readSubExpr());

  SourceLocation *Locs = E->getStoredSelLocs();
  for (unsigned I = 0; I != NumStoredSelLocs; ++I)
    Locs[I] = readSourceLocation();
}

void ASTStmtReader::VisitObjCForCollectionStmt(ObjCForCollectionStmt *S) {
  VisitStmt(S);
  S->setElement(Record.readSubStmt());
  S->setCollection(Record.readSubExpr());
  S->setBody(Record.readSubStmt());
  S->setForLoc(readSourceLocation());
  S->setRParenLoc(readSourceLocation());
}

void ASTStmtReader::VisitObjCAtCatchStmt(ObjCAtCatchStmt *S) {
  VisitStmt(S);
  S->setCatchBody(Record.readSubStmt());
  S->setCatchParamDecl(readDeclAs<VarDecl>());
  S->setAtCatchLoc(readSourceLocation());
  S->setRParenLoc(readSourceLocation());
}

void ASTStmtReader::VisitObjCAtFinallyStmt(ObjCAtFinallyStmt *S) {
  VisitStmt(S);
  S->setFinallyBody(Record.readSubStmt());
  S->setAtFinallyLoc(readSourceLocation());
}

void ASTStmtReader::VisitObjCAutoreleasePoolStmt(ObjCAutoreleasePoolStmt *S) {
  VisitStmt(S); // FIXME: no test coverage.
  S->setSubStmt(Record.readSubStmt());
  S->setAtLoc(readSourceLocation());
}

void ASTStmtReader::VisitObjCAtTryStmt(ObjCAtTryStmt *S) {
  VisitStmt(S);
  assert(Record.peekInt() == S->getNumCatchStmts());
  Record.skipInts(1);
  bool HasFinally = Record.readInt();
  S->setTryBody(Record.readSubStmt());
  for (unsigned I = 0, N = S->getNumCatchStmts(); I != N; ++I)
    S->setCatchStmt(I, cast_or_null<ObjCAtCatchStmt>(Record.readSubStmt()));

  if (HasFinally)
    S->setFinallyStmt(Record.readSubStmt());
  S->setAtTryLoc(readSourceLocation());
}

void ASTStmtReader::VisitObjCAtSynchronizedStmt(ObjCAtSynchronizedStmt *S) {
  VisitStmt(S); // FIXME: no test coverage.
  S->setSynchExpr(Record.readSubStmt());
  S->setSynchBody(Record.readSubStmt());
  S->setAtSynchronizedLoc(readSourceLocation());
}

void ASTStmtReader::VisitObjCAtThrowStmt(ObjCAtThrowStmt *S) {
  VisitStmt(S); // FIXME: no test coverage.
  S->setThrowExpr(Record.readSubStmt());
  S->setThrowLoc(readSourceLocation());
}

void ASTStmtReader::VisitObjCBoolLiteralExpr(ObjCBoolLiteralExpr *E) {
  VisitExpr(E);
  E->setValue(Record.readInt());
  E->setLocation(readSourceLocation());
}

void ASTStmtReader::VisitObjCAvailabilityCheckExpr(ObjCAvailabilityCheckExpr *E) {
  VisitExpr(E);
  SourceRange R = Record.readSourceRange();
  E->AtLoc = R.getBegin();
  E->RParen = R.getEnd();
  E->VersionToCheck = Record.readVersionTuple();
}

//===----------------------------------------------------------------------===//
// C++ Expressions and Statements
//===----------------------------------------------------------------------===//

void ASTStmtReader::VisitCXXCatchStmt(CXXCatchStmt *S) {
  VisitStmt(S);
  S->CatchLoc = readSourceLocation();
  S->ExceptionDecl = readDeclAs<VarDecl>();
  S->HandlerBlock = Record.readSubStmt();
}

void ASTStmtReader::VisitCXXTryStmt(CXXTryStmt *S) {
  VisitStmt(S);
  assert(Record.peekInt() == S->getNumHandlers() && "NumStmtFields is wrong ?");
  Record.skipInts(1);
  S->TryLoc = readSourceLocation();
  S->getStmts()[0] = Record.readSubStmt();
  for (unsigned i = 0, e = S->getNumHandlers(); i != e; ++i)
    S->getStmts()[i + 1] = Record.readSubStmt();
}

void ASTStmtReader::VisitCXXForRangeStmt(CXXForRangeStmt *S) {
  VisitStmt(S);
  S->ForLoc = readSourceLocation();
  S->CoawaitLoc = readSourceLocation();
  S->ColonLoc = readSourceLocation();
  S->RParenLoc = readSourceLocation();
  S->setInit(Record.readSubStmt());
  S->setRangeStmt(Record.readSubStmt());
  S->setBeginStmt(Record.readSubStmt());
  S->setEndStmt(Record.readSubStmt());
  S->setCond(Record.readSubExpr());
  S->setInc(Record.readSubExpr());
  S->setLoopVarStmt(Record.readSubStmt());
  S->setBody(Record.readSubStmt());
}

void ASTStmtReader::VisitMSDependentExistsStmt(MSDependentExistsStmt *S) {
  VisitStmt(S);
  S->KeywordLoc = readSourceLocation();
  S->IsIfExists = Record.readInt();
  S->QualifierLoc = Record.readNestedNameSpecifierLoc();
  S->NameInfo = Record.readDeclarationNameInfo();
  S->SubStmt = Record.readSubStmt();
}

void ASTStmtReader::VisitCXXOperatorCallExpr(CXXOperatorCallExpr *E) {
  VisitCallExpr(E);
  E->CXXOperatorCallExprBits.OperatorKind = Record.readInt();
  E->Range = Record.readSourceRange();
}

void ASTStmtReader::VisitCXXRewrittenBinaryOperator(
    CXXRewrittenBinaryOperator *E) {
  VisitExpr(E);
  E->CXXRewrittenBinaryOperatorBits.IsReversed = Record.readInt();
  E->SemanticForm = Record.readSubExpr();
}

void ASTStmtReader::VisitCXXConstructExpr(CXXConstructExpr *E) {
  VisitExpr(E);

  unsigned NumArgs = Record.readInt();
  assert((NumArgs == E->getNumArgs()) && "Wrong NumArgs!");

  E->CXXConstructExprBits.Elidable = Record.readInt();
  E->CXXConstructExprBits.HadMultipleCandidates = Record.readInt();
  E->CXXConstructExprBits.ListInitialization = Record.readInt();
  E->CXXConstructExprBits.StdInitListInitialization = Record.readInt();
  E->CXXConstructExprBits.ZeroInitialization = Record.readInt();
  E->CXXConstructExprBits.ConstructionKind = Record.readInt();
  E->CXXConstructExprBits.Loc = readSourceLocation();
  E->Constructor = readDeclAs<CXXConstructorDecl>();
  E->ParenOrBraceRange = readSourceRange();

  for (unsigned I = 0; I != NumArgs; ++I)
    E->setArg(I, Record.readSubExpr());
}

void ASTStmtReader::VisitCXXInheritedCtorInitExpr(CXXInheritedCtorInitExpr *E) {
  VisitExpr(E);
  E->Constructor = readDeclAs<CXXConstructorDecl>();
  E->Loc = readSourceLocation();
  E->ConstructsVirtualBase = Record.readInt();
  E->InheritedFromVirtualBase = Record.readInt();
}

void ASTStmtReader::VisitCXXTemporaryObjectExpr(CXXTemporaryObjectExpr *E) {
  VisitCXXConstructExpr(E);
  E->TSI = readTypeSourceInfo();
}

void ASTStmtReader::VisitLambdaExpr(LambdaExpr *E) {
  VisitExpr(E);
  unsigned NumCaptures = Record.readInt();
  (void)NumCaptures;
  assert(NumCaptures == E->LambdaExprBits.NumCaptures);
  E->IntroducerRange = readSourceRange();
  E->LambdaExprBits.CaptureDefault = Record.readInt();
  E->CaptureDefaultLoc = readSourceLocation();
  E->LambdaExprBits.ExplicitParams = Record.readInt();
  E->LambdaExprBits.ExplicitResultType = Record.readInt();
  E->ClosingBrace = readSourceLocation();

  // Read capture initializers.
  for (LambdaExpr::capture_init_iterator C = E->capture_init_begin(),
                                         CEnd = E->capture_init_end();
       C != CEnd; ++C)
    *C = Record.readSubExpr();

  // The body will be lazily deserialized when needed from the call operator
  // declaration.
}

void
ASTStmtReader::VisitCXXStdInitializerListExpr(CXXStdInitializerListExpr *E) {
  VisitExpr(E);
  E->SubExpr = Record.readSubExpr();
}

void ASTStmtReader::VisitCXXNamedCastExpr(CXXNamedCastExpr *E) {
  VisitExplicitCastExpr(E);
  SourceRange R = readSourceRange();
  E->Loc = R.getBegin();
  E->RParenLoc = R.getEnd();
  R = readSourceRange();
  E->AngleBrackets = R;
}

void ASTStmtReader::VisitCXXStaticCastExpr(CXXStaticCastExpr *E) {
  return VisitCXXNamedCastExpr(E);
}

void ASTStmtReader::VisitCXXDynamicCastExpr(CXXDynamicCastExpr *E) {
  return VisitCXXNamedCastExpr(E);
}

void ASTStmtReader::VisitCXXReinterpretCastExpr(CXXReinterpretCastExpr *E) {
  return VisitCXXNamedCastExpr(E);
}

void ASTStmtReader::VisitCXXAddrspaceCastExpr(CXXAddrspaceCastExpr *E) {
  return VisitCXXNamedCastExpr(E);
}

void ASTStmtReader::VisitCXXConstCastExpr(CXXConstCastExpr *E) {
  return VisitCXXNamedCastExpr(E);
}

void ASTStmtReader::VisitCXXFunctionalCastExpr(CXXFunctionalCastExpr *E) {
  VisitExplicitCastExpr(E);
  E->setLParenLoc(readSourceLocation());
  E->setRParenLoc(readSourceLocation());
}

void ASTStmtReader::VisitBuiltinBitCastExpr(BuiltinBitCastExpr *E) {
  VisitExplicitCastExpr(E);
  E->KWLoc = readSourceLocation();
  E->RParenLoc = readSourceLocation();
}

void ASTStmtReader::VisitUserDefinedLiteral(UserDefinedLiteral *E) {
  VisitCallExpr(E);
  E->UDSuffixLoc = readSourceLocation();
}

void ASTStmtReader::VisitCXXBoolLiteralExpr(CXXBoolLiteralExpr *E) {
  VisitExpr(E);
  E->setValue(Record.readInt());
  E->setLocation(readSourceLocation());
}

void ASTStmtReader::VisitCXXNullPtrLiteralExpr(CXXNullPtrLiteralExpr *E) {
  VisitExpr(E);
  E->setLocation(readSourceLocation());
}

void ASTStmtReader::VisitCXXTypeidExpr(CXXTypeidExpr *E) {
  VisitExpr(E);
  E->setSourceRange(readSourceRange());
  if (E->isTypeOperand())
    E->Operand = readTypeSourceInfo();
  else
    E->Operand = Record.readSubExpr();
}

void ASTStmtReader::VisitCXXThisExpr(CXXThisExpr *E) {
  VisitExpr(E);
  E->setLocation(readSourceLocation());
  E->setImplicit(Record.readInt());
}

void ASTStmtReader::VisitCXXThrowExpr(CXXThrowExpr *E) {
  VisitExpr(E);
  E->CXXThrowExprBits.ThrowLoc = readSourceLocation();
  E->Operand = Record.readSubExpr();
  E->CXXThrowExprBits.IsThrownVariableInScope = Record.readInt();
}

void ASTStmtReader::VisitCXXDefaultArgExpr(CXXDefaultArgExpr *E) {
  VisitExpr(E);
  E->Param = readDeclAs<ParmVarDecl>();
  E->UsedContext = readDeclAs<DeclContext>();
  E->CXXDefaultArgExprBits.Loc = readSourceLocation();
}

void ASTStmtReader::VisitCXXDefaultInitExpr(CXXDefaultInitExpr *E) {
  VisitExpr(E);
  E->Field = readDeclAs<FieldDecl>();
  E->UsedContext = readDeclAs<DeclContext>();
  E->CXXDefaultInitExprBits.Loc = readSourceLocation();
}

void ASTStmtReader::VisitCXXBindTemporaryExpr(CXXBindTemporaryExpr *E) {
  VisitExpr(E);
  E->setTemporary(Record.readCXXTemporary());
  E->setSubExpr(Record.readSubExpr());
}

void ASTStmtReader::VisitCXXScalarValueInitExpr(CXXScalarValueInitExpr *E) {
  VisitExpr(E);
  E->TypeInfo = readTypeSourceInfo();
  E->CXXScalarValueInitExprBits.RParenLoc = readSourceLocation();
}

void ASTStmtReader::VisitCXXNewExpr(CXXNewExpr *E) {
  VisitExpr(E);

  bool IsArray = Record.readInt();
  bool HasInit = Record.readInt();
  unsigned NumPlacementArgs = Record.readInt();
  bool IsParenTypeId = Record.readInt();

  E->CXXNewExprBits.IsGlobalNew = Record.readInt();
  E->CXXNewExprBits.ShouldPassAlignment = Record.readInt();
  E->CXXNewExprBits.UsualArrayDeleteWantsSize = Record.readInt();
  E->CXXNewExprBits.StoredInitializationStyle = Record.readInt();

  assert((IsArray == E->isArray()) && "Wrong IsArray!");
  assert((HasInit == E->hasInitializer()) && "Wrong HasInit!");
  assert((NumPlacementArgs == E->getNumPlacementArgs()) &&
         "Wrong NumPlacementArgs!");
  assert((IsParenTypeId == E->isParenTypeId()) && "Wrong IsParenTypeId!");
  (void)IsArray;
  (void)HasInit;
  (void)NumPlacementArgs;

  E->setOperatorNew(readDeclAs<FunctionDecl>());
  E->setOperatorDelete(readDeclAs<FunctionDecl>());
  E->AllocatedTypeInfo = readTypeSourceInfo();
  if (IsParenTypeId)
    E->getTrailingObjects<SourceRange>()[0] = readSourceRange();
  E->Range = readSourceRange();
  E->DirectInitRange = readSourceRange();

  // Install all the subexpressions.
  for (CXXNewExpr::raw_arg_iterator I = E->raw_arg_begin(),
                                    N = E->raw_arg_end();
       I != N; ++I)
    *I = Record.readSubStmt();
}

void ASTStmtReader::VisitCXXDeleteExpr(CXXDeleteExpr *E) {
  VisitExpr(E);
  E->CXXDeleteExprBits.GlobalDelete = Record.readInt();
  E->CXXDeleteExprBits.ArrayForm = Record.readInt();
  E->CXXDeleteExprBits.ArrayFormAsWritten = Record.readInt();
  E->CXXDeleteExprBits.UsualArrayDeleteWantsSize = Record.readInt();
  E->OperatorDelete = readDeclAs<FunctionDecl>();
  E->Argument = Record.readSubExpr();
  E->CXXDeleteExprBits.Loc = readSourceLocation();
}

void ASTStmtReader::VisitCXXPseudoDestructorExpr(CXXPseudoDestructorExpr *E) {
  VisitExpr(E);

  E->Base = Record.readSubExpr();
  E->IsArrow = Record.readInt();
  E->OperatorLoc = readSourceLocation();
  E->QualifierLoc = Record.readNestedNameSpecifierLoc();
  E->ScopeType = readTypeSourceInfo();
  E->ColonColonLoc = readSourceLocation();
  E->TildeLoc = readSourceLocation();

  IdentifierInfo *II = Record.readIdentifier();
  if (II)
    E->setDestroyedType(II, readSourceLocation());
  else
    E->setDestroyedType(readTypeSourceInfo());
}

void ASTStmtReader::VisitExprWithCleanups(ExprWithCleanups *E) {
  VisitExpr(E);

  unsigned NumObjects = Record.readInt();
  assert(NumObjects == E->getNumObjects());
  for (unsigned i = 0; i != NumObjects; ++i) {
    unsigned CleanupKind = Record.readInt();
    ExprWithCleanups::CleanupObject Obj;
    if (CleanupKind == COK_Block)
      Obj = readDeclAs<BlockDecl>();
    else if (CleanupKind == COK_CompoundLiteral)
      Obj = cast<CompoundLiteralExpr>(Record.readSubExpr());
    else
      llvm_unreachable("unexpected cleanup object type");
    E->getTrailingObjects<ExprWithCleanups::CleanupObject>()[i] = Obj;
  }

  E->ExprWithCleanupsBits.CleanupsHaveSideEffects = Record.readInt();
  E->SubExpr = Record.readSubExpr();
}

void ASTStmtReader::VisitCXXDependentScopeMemberExpr(
    CXXDependentScopeMemberExpr *E) {
  VisitExpr(E);

  bool HasTemplateKWAndArgsInfo = Record.readInt();
  unsigned NumTemplateArgs = Record.readInt();
  bool HasFirstQualifierFoundInScope = Record.readInt();

  assert((HasTemplateKWAndArgsInfo == E->hasTemplateKWAndArgsInfo()) &&
         "Wrong HasTemplateKWAndArgsInfo!");
  assert(
      (HasFirstQualifierFoundInScope == E->hasFirstQualifierFoundInScope()) &&
      "Wrong HasFirstQualifierFoundInScope!");

  if (HasTemplateKWAndArgsInfo)
    ReadTemplateKWAndArgsInfo(
        *E->getTrailingObjects<ASTTemplateKWAndArgsInfo>(),
        E->getTrailingObjects<TemplateArgumentLoc>(), NumTemplateArgs);

  assert((NumTemplateArgs == E->getNumTemplateArgs()) &&
         "Wrong NumTemplateArgs!");

  E->CXXDependentScopeMemberExprBits.IsArrow = Record.readInt();
  E->CXXDependentScopeMemberExprBits.OperatorLoc = readSourceLocation();
  E->BaseType = Record.readType();
  E->QualifierLoc = Record.readNestedNameSpecifierLoc();
  E->Base = Record.readSubExpr();

  if (HasFirstQualifierFoundInScope)
    *E->getTrailingObjects<NamedDecl *>() = readDeclAs<NamedDecl>();

  E->MemberNameInfo = Record.readDeclarationNameInfo();
}

void
ASTStmtReader::VisitDependentScopeDeclRefExpr(DependentScopeDeclRefExpr *E) {
  VisitExpr(E);

  if (Record.readInt()) // HasTemplateKWAndArgsInfo
    ReadTemplateKWAndArgsInfo(
        *E->getTrailingObjects<ASTTemplateKWAndArgsInfo>(),
        E->getTrailingObjects<TemplateArgumentLoc>(),
        /*NumTemplateArgs=*/Record.readInt());

  E->QualifierLoc = Record.readNestedNameSpecifierLoc();
  E->NameInfo = Record.readDeclarationNameInfo();
}

void
ASTStmtReader::VisitCXXUnresolvedConstructExpr(CXXUnresolvedConstructExpr *E) {
  VisitExpr(E);
  assert(Record.peekInt() == E->getNumArgs() &&
         "Read wrong record during creation ?");
  Record.skipInts(1);
  for (unsigned I = 0, N = E->getNumArgs(); I != N; ++I)
    E->setArg(I, Record.readSubExpr());
  E->TSI = readTypeSourceInfo();
  E->setLParenLoc(readSourceLocation());
  E->setRParenLoc(readSourceLocation());
}

void ASTStmtReader::VisitOverloadExpr(OverloadExpr *E) {
  VisitExpr(E);

  unsigned NumResults = Record.readInt();
  bool HasTemplateKWAndArgsInfo = Record.readInt();
  assert((E->getNumDecls() == NumResults) && "Wrong NumResults!");
  assert((E->hasTemplateKWAndArgsInfo() == HasTemplateKWAndArgsInfo) &&
         "Wrong HasTemplateKWAndArgsInfo!");

  if (HasTemplateKWAndArgsInfo) {
    unsigned NumTemplateArgs = Record.readInt();
    ReadTemplateKWAndArgsInfo(*E->getTrailingASTTemplateKWAndArgsInfo(),
                              E->getTrailingTemplateArgumentLoc(),
                              NumTemplateArgs);
    assert((E->getNumTemplateArgs() == NumTemplateArgs) &&
           "Wrong NumTemplateArgs!");
  }

  UnresolvedSet<8> Decls;
  for (unsigned I = 0; I != NumResults; ++I) {
    auto *D = readDeclAs<NamedDecl>();
    auto AS = (AccessSpecifier)Record.readInt();
    Decls.addDecl(D, AS);
  }

  DeclAccessPair *Results = E->getTrailingResults();
  UnresolvedSetIterator Iter = Decls.begin();
  for (unsigned I = 0; I != NumResults; ++I) {
    Results[I] = (Iter + I).getPair();
  }

  E->NameInfo = Record.readDeclarationNameInfo();
  E->QualifierLoc = Record.readNestedNameSpecifierLoc();
}

void ASTStmtReader::VisitUnresolvedMemberExpr(UnresolvedMemberExpr *E) {
  VisitOverloadExpr(E);
  E->UnresolvedMemberExprBits.IsArrow = Record.readInt();
  E->UnresolvedMemberExprBits.HasUnresolvedUsing = Record.readInt();
  E->Base = Record.readSubExpr();
  E->BaseType = Record.readType();
  E->OperatorLoc = readSourceLocation();
}

void ASTStmtReader::VisitUnresolvedLookupExpr(UnresolvedLookupExpr *E) {
  VisitOverloadExpr(E);
  E->UnresolvedLookupExprBits.RequiresADL = Record.readInt();
  E->UnresolvedLookupExprBits.Overloaded = Record.readInt();
  E->NamingClass = readDeclAs<CXXRecordDecl>();
}

void ASTStmtReader::VisitTypeTraitExpr(TypeTraitExpr *E) {
  VisitExpr(E);
  E->TypeTraitExprBits.NumArgs = Record.readInt();
  E->TypeTraitExprBits.Kind = Record.readInt();
  E->TypeTraitExprBits.Value = Record.readInt();
  SourceRange Range = readSourceRange();
  E->Loc = Range.getBegin();
  E->RParenLoc = Range.getEnd();

  auto **Args = E->getTrailingObjects<TypeSourceInfo *>();
  for (unsigned I = 0, N = E->getNumArgs(); I != N; ++I)
    Args[I] = readTypeSourceInfo();
}

void ASTStmtReader::VisitArrayTypeTraitExpr(ArrayTypeTraitExpr *E) {
  VisitExpr(E);
  E->ATT = (ArrayTypeTrait)Record.readInt();
  E->Value = (unsigned int)Record.readInt();
  SourceRange Range = readSourceRange();
  E->Loc = Range.getBegin();
  E->RParen = Range.getEnd();
  E->QueriedType = readTypeSourceInfo();
  E->Dimension = Record.readSubExpr();
}

void ASTStmtReader::VisitExpressionTraitExpr(ExpressionTraitExpr *E) {
  VisitExpr(E);
  E->ET = (ExpressionTrait)Record.readInt();
  E->Value = (bool)Record.readInt();
  SourceRange Range = readSourceRange();
  E->QueriedExpression = Record.readSubExpr();
  E->Loc = Range.getBegin();
  E->RParen = Range.getEnd();
}

void ASTStmtReader::VisitCXXNoexceptExpr(CXXNoexceptExpr *E) {
  VisitExpr(E);
  E->CXXNoexceptExprBits.Value = Record.readInt();
  E->Range = readSourceRange();
  E->Operand = Record.readSubExpr();
}

void ASTStmtReader::VisitPackExpansionExpr(PackExpansionExpr *E) {
  VisitExpr(E);
  E->EllipsisLoc = readSourceLocation();
  E->NumExpansions = Record.readInt();
  E->Pattern = Record.readSubExpr();
}

void ASTStmtReader::VisitSizeOfPackExpr(SizeOfPackExpr *E) {
  VisitExpr(E);
  unsigned NumPartialArgs = Record.readInt();
  E->OperatorLoc = readSourceLocation();
  E->PackLoc = readSourceLocation();
  E->RParenLoc = readSourceLocation();
  E->Pack = Record.readDeclAs<NamedDecl>();
  if (E->isPartiallySubstituted()) {
    assert(E->Length == NumPartialArgs);
    for (auto *I = E->getTrailingObjects<TemplateArgument>(),
              *E = I + NumPartialArgs;
         I != E; ++I)
      new (I) TemplateArgument(Record.readTemplateArgument());
  } else if (!E->isValueDependent()) {
    E->Length = Record.readInt();
  }
}

void ASTStmtReader::VisitSubstNonTypeTemplateParmExpr(
                                              SubstNonTypeTemplateParmExpr *E) {
  VisitExpr(E);
  E->ParamAndRef.setPointer(readDeclAs<NonTypeTemplateParmDecl>());
  E->ParamAndRef.setInt(Record.readInt());
  E->SubstNonTypeTemplateParmExprBits.NameLoc = readSourceLocation();
  E->Replacement = Record.readSubExpr();
}

void ASTStmtReader::VisitSubstNonTypeTemplateParmPackExpr(
                                          SubstNonTypeTemplateParmPackExpr *E) {
  VisitExpr(E);
  E->Param = readDeclAs<NonTypeTemplateParmDecl>();
  TemplateArgument ArgPack = Record.readTemplateArgument();
  if (ArgPack.getKind() != TemplateArgument::Pack)
    return;

  E->Arguments = ArgPack.pack_begin();
  E->NumArguments = ArgPack.pack_size();
  E->NameLoc = readSourceLocation();
}

void ASTStmtReader::VisitFunctionParmPackExpr(FunctionParmPackExpr *E) {
  VisitExpr(E);
  E->NumParameters = Record.readInt();
  E->ParamPack = readDeclAs<ParmVarDecl>();
  E->NameLoc = readSourceLocation();
  auto **Parms = E->getTrailingObjects<VarDecl *>();
  for (unsigned i = 0, n = E->NumParameters; i != n; ++i)
    Parms[i] = readDeclAs<VarDecl>();
}

void ASTStmtReader::VisitMaterializeTemporaryExpr(MaterializeTemporaryExpr *E) {
  VisitExpr(E);
  bool HasMaterialzedDecl = Record.readInt();
  if (HasMaterialzedDecl)
    E->State = cast<LifetimeExtendedTemporaryDecl>(Record.readDecl());
  else
    E->State = Record.readSubExpr();
}

void ASTStmtReader::VisitCXXFoldExpr(CXXFoldExpr *E) {
  VisitExpr(E);
  E->LParenLoc = readSourceLocation();
  E->EllipsisLoc = readSourceLocation();
  E->RParenLoc = readSourceLocation();
  E->NumExpansions = Record.readInt();
  E->SubExprs[0] = Record.readSubExpr();
  E->SubExprs[1] = Record.readSubExpr();
  E->SubExprs[2] = Record.readSubExpr();
  E->Opcode = (BinaryOperatorKind)Record.readInt();
}

void ASTStmtReader::VisitOpaqueValueExpr(OpaqueValueExpr *E) {
  VisitExpr(E);
  E->SourceExpr = Record.readSubExpr();
  E->OpaqueValueExprBits.Loc = readSourceLocation();
  E->setIsUnique(Record.readInt());
}

void ASTStmtReader::VisitTypoExpr(TypoExpr *E) {
  llvm_unreachable("Cannot read TypoExpr nodes");
}

void ASTStmtReader::VisitRecoveryExpr(RecoveryExpr *E) {
  VisitExpr(E);
  unsigned NumArgs = Record.readInt();
  E->BeginLoc = readSourceLocation();
  E->EndLoc = readSourceLocation();
  assert((NumArgs + 0LL ==
          std::distance(E->children().begin(), E->children().end())) &&
         "Wrong NumArgs!");
  (void)NumArgs;
  for (Stmt *&Child : E->children())
    Child = Record.readSubStmt();
}

//===----------------------------------------------------------------------===//
// Microsoft Expressions and Statements
//===----------------------------------------------------------------------===//
void ASTStmtReader::VisitMSPropertyRefExpr(MSPropertyRefExpr *E) {
  VisitExpr(E);
  E->IsArrow = (Record.readInt() != 0);
  E->BaseExpr = Record.readSubExpr();
  E->QualifierLoc = Record.readNestedNameSpecifierLoc();
  E->MemberLoc = readSourceLocation();
  E->TheDecl = readDeclAs<MSPropertyDecl>();
}

void ASTStmtReader::VisitMSPropertySubscriptExpr(MSPropertySubscriptExpr *E) {
  VisitExpr(E);
  E->setBase(Record.readSubExpr());
  E->setIdx(Record.readSubExpr());
  E->setRBracketLoc(readSourceLocation());
}

void ASTStmtReader::VisitCXXUuidofExpr(CXXUuidofExpr *E) {
  VisitExpr(E);
  E->setSourceRange(readSourceRange());
  E->Guid = readDeclAs<MSGuidDecl>();
  if (E->isTypeOperand())
    E->Operand = readTypeSourceInfo();
  else
    E->Operand = Record.readSubExpr();
}

void ASTStmtReader::VisitSEHLeaveStmt(SEHLeaveStmt *S) {
  VisitStmt(S);
  S->setLeaveLoc(readSourceLocation());
}

void ASTStmtReader::VisitSEHExceptStmt(SEHExceptStmt *S) {
  VisitStmt(S);
  S->Loc = readSourceLocation();
  S->Children[SEHExceptStmt::FILTER_EXPR] = Record.readSubStmt();
  S->Children[SEHExceptStmt::BLOCK] = Record.readSubStmt();
}

void ASTStmtReader::VisitSEHFinallyStmt(SEHFinallyStmt *S) {
  VisitStmt(S);
  S->Loc = readSourceLocation();
  S->Block = Record.readSubStmt();
}

void ASTStmtReader::VisitSEHTryStmt(SEHTryStmt *S) {
  VisitStmt(S);
  S->IsCXXTry = Record.readInt();
  S->TryLoc = readSourceLocation();
  S->Children[SEHTryStmt::TRY] = Record.readSubStmt();
  S->Children[SEHTryStmt::HANDLER] = Record.readSubStmt();
}

//===----------------------------------------------------------------------===//
// CUDA Expressions and Statements
//===----------------------------------------------------------------------===//

void ASTStmtReader::VisitCUDAKernelCallExpr(CUDAKernelCallExpr *E) {
  VisitCallExpr(E);
  E->setPreArg(CUDAKernelCallExpr::CONFIG, Record.readSubExpr());
}

//===----------------------------------------------------------------------===//
// OpenCL Expressions and Statements.
//===----------------------------------------------------------------------===//
void ASTStmtReader::VisitAsTypeExpr(AsTypeExpr *E) {
  VisitExpr(E);
  E->BuiltinLoc = readSourceLocation();
  E->RParenLoc = readSourceLocation();
  E->SrcExpr = Record.readSubExpr();
}

//===----------------------------------------------------------------------===//
// OpenMP Directives.
//===----------------------------------------------------------------------===//

void ASTStmtReader::VisitOMPCanonicalLoop(OMPCanonicalLoop *S) {
  VisitStmt(S);
  for (Stmt *&SubStmt : S->SubStmts)
    SubStmt = Record.readSubStmt();
}

void ASTStmtReader::VisitOMPExecutableDirective(OMPExecutableDirective *E) {
  Record.readOMPChildren(E->Data);
  E->setLocStart(readSourceLocation());
  E->setLocEnd(readSourceLocation());
}

void ASTStmtReader::VisitOMPLoopBasedDirective(OMPLoopBasedDirective *D) {
  VisitStmt(D);
  // Field CollapsedNum was read in ReadStmtFromStream.
  Record.skipInts(1);
  VisitOMPExecutableDirective(D);
}

void ASTStmtReader::VisitOMPLoopDirective(OMPLoopDirective *D) {
  VisitOMPLoopBasedDirective(D);
}

void ASTStmtReader::VisitOMPParallelDirective(OMPParallelDirective *D) {
  VisitStmt(D);
  VisitOMPExecutableDirective(D);
  D->setHasCancel(Record.readBool());
}

void ASTStmtReader::VisitOMPSimdDirective(OMPSimdDirective *D) {
  VisitOMPLoopDirective(D);
}

void ASTStmtReader::VisitOMPTileDirective(OMPTileDirective *D) {
  VisitOMPLoopBasedDirective(D);
}

void ASTStmtReader::VisitOMPForDirective(OMPForDirective *D) {
  VisitOMPLoopDirective(D);
  D->setHasCancel(Record.readBool());
}

void ASTStmtReader::VisitOMPForSimdDirective(OMPForSimdDirective *D) {
  VisitOMPLoopDirective(D);
}

void ASTStmtReader::VisitOMPSectionsDirective(OMPSectionsDirective *D) {
  VisitStmt(D);
  VisitOMPExecutableDirective(D);
  D->setHasCancel(Record.readBool());
}

void ASTStmtReader::VisitOMPSectionDirective(OMPSectionDirective *D) {
  VisitStmt(D);
  VisitOMPExecutableDirective(D);
  D->setHasCancel(Record.readBool());
}

void ASTStmtReader::VisitOMPSingleDirective(OMPSingleDirective *D) {
  VisitStmt(D);
  VisitOMPExecutableDirective(D);
}

void ASTStmtReader::VisitOMPMasterDirective(OMPMasterDirective *D) {
  VisitStmt(D);
  VisitOMPExecutableDirective(D);
}

void ASTStmtReader::VisitOMPCriticalDirective(OMPCriticalDirective *D) {
  VisitStmt(D);
  VisitOMPExecutableDirective(D);
  D->DirName = Record.readDeclarationNameInfo();
}

void ASTStmtReader::VisitOMPParallelForDirective(OMPParallelForDirective *D) {
  VisitOMPLoopDirective(D);
  D->setHasCancel(Record.readBool());
}

void ASTStmtReader::VisitOMPParallelForSimdDirective(
    OMPParallelForSimdDirective *D) {
  VisitOMPLoopDirective(D);
}

void ASTStmtReader::VisitOMPParallelMasterDirective(
    OMPParallelMasterDirective *D) {
  VisitStmt(D);
  VisitOMPExecutableDirective(D);
}

void ASTStmtReader::VisitOMPParallelSectionsDirective(
    OMPParallelSectionsDirective *D) {
  VisitStmt(D);
  VisitOMPExecutableDirective(D);
  D->setHasCancel(Record.readBool());
}

void ASTStmtReader::VisitOMPTaskDirective(OMPTaskDirective *D) {
  VisitStmt(D);
  VisitOMPExecutableDirective(D);
  D->setHasCancel(Record.readBool());
}

void ASTStmtReader::VisitOMPTaskyieldDirective(OMPTaskyieldDirective *D) {
  VisitStmt(D);
  VisitOMPExecutableDirective(D);
}

void ASTStmtReader::VisitOMPBarrierDirective(OMPBarrierDirective *D) {
  VisitStmt(D);
  VisitOMPExecutableDirective(D);
}

void ASTStmtReader::VisitOMPTaskwaitDirective(OMPTaskwaitDirective *D) {
  VisitStmt(D);
  VisitOMPExecutableDirective(D);
}

void ASTStmtReader::VisitOMPTaskgroupDirective(OMPTaskgroupDirective *D) {
  VisitStmt(D);
  VisitOMPExecutableDirective(D);
}

void ASTStmtReader::VisitOMPFlushDirective(OMPFlushDirective *D) {
  VisitStmt(D);
  VisitOMPExecutableDirective(D);
}

void ASTStmtReader::VisitOMPDepobjDirective(OMPDepobjDirective *D) {
  VisitStmt(D);
  VisitOMPExecutableDirective(D);
}

void ASTStmtReader::VisitOMPScanDirective(OMPScanDirective *D) {
  VisitStmt(D);
  VisitOMPExecutableDirective(D);
}

void ASTStmtReader::VisitOMPOrderedDirective(OMPOrderedDirective *D) {
  VisitStmt(D);
  VisitOMPExecutableDirective(D);
}

void ASTStmtReader::VisitOMPAtomicDirective(OMPAtomicDirective *D) {
  VisitStmt(D);
  VisitOMPExecutableDirective(D);
  D->IsXLHSInRHSPart = Record.readBool();
  D->IsPostfixUpdate = Record.readBool();
}

void ASTStmtReader::VisitOMPTargetDirective(OMPTargetDirective *D) {
  VisitStmt(D);
  VisitOMPExecutableDirective(D);
}

void ASTStmtReader::VisitOMPTargetDataDirective(OMPTargetDataDirective *D) {
  VisitStmt(D);
  VisitOMPExecutableDirective(D);
}

void ASTStmtReader::VisitOMPTargetEnterDataDirective(
    OMPTargetEnterDataDirective *D) {
  VisitStmt(D);
  VisitOMPExecutableDirective(D);
}

void ASTStmtReader::VisitOMPTargetExitDataDirective(
    OMPTargetExitDataDirective *D) {
  VisitStmt(D);
  VisitOMPExecutableDirective(D);
}

void ASTStmtReader::VisitOMPTargetParallelDirective(
    OMPTargetParallelDirective *D) {
  VisitStmt(D);
  VisitOMPExecutableDirective(D);
  D->setHasCancel(Record.readBool());
}

void ASTStmtReader::VisitOMPTargetParallelForDirective(
    OMPTargetParallelForDirective *D) {
  VisitOMPLoopDirective(D);
  D->setHasCancel(Record.readBool());
}

void ASTStmtReader::VisitOMPTeamsDirective(OMPTeamsDirective *D) {
  VisitStmt(D);
  VisitOMPExecutableDirective(D);
}

void ASTStmtReader::VisitOMPCancellationPointDirective(
    OMPCancellationPointDirective *D) {
  VisitStmt(D);
  VisitOMPExecutableDirective(D);
  D->setCancelRegion(Record.readEnum<OpenMPDirectiveKind>());
}

void ASTStmtReader::VisitOMPCancelDirective(OMPCancelDirective *D) {
  VisitStmt(D);
  VisitOMPExecutableDirective(D);
  D->setCancelRegion(Record.readEnum<OpenMPDirectiveKind>());
}

void ASTStmtReader::VisitOMPTaskLoopDirective(OMPTaskLoopDirective *D) {
  VisitOMPLoopDirective(D);
  D->setHasCancel(Record.readBool());
}

void ASTStmtReader::VisitOMPTaskLoopSimdDirective(OMPTaskLoopSimdDirective *D) {
  VisitOMPLoopDirective(D);
}

void ASTStmtReader::VisitOMPMasterTaskLoopDirective(
    OMPMasterTaskLoopDirective *D) {
  VisitOMPLoopDirective(D);
  D->setHasCancel(Record.readBool());
}

void ASTStmtReader::VisitOMPMasterTaskLoopSimdDirective(
    OMPMasterTaskLoopSimdDirective *D) {
  VisitOMPLoopDirective(D);
}

void ASTStmtReader::VisitOMPParallelMasterTaskLoopDirective(
    OMPParallelMasterTaskLoopDirective *D) {
  VisitOMPLoopDirective(D);
  D->setHasCancel(Record.readBool());
}

void ASTStmtReader::VisitOMPParallelMasterTaskLoopSimdDirective(
    OMPParallelMasterTaskLoopSimdDirective *D) {
  VisitOMPLoopDirective(D);
}

void ASTStmtReader::VisitOMPDistributeDirective(OMPDistributeDirective *D) {
  VisitOMPLoopDirective(D);
}

void ASTStmtReader::VisitOMPTargetUpdateDirective(OMPTargetUpdateDirective *D) {
  VisitStmt(D);
  VisitOMPExecutableDirective(D);
}

void ASTStmtReader::VisitOMPDistributeParallelForDirective(
    OMPDistributeParallelForDirective *D) {
  VisitOMPLoopDirective(D);
  D->setHasCancel(Record.readBool());
}

void ASTStmtReader::VisitOMPDistributeParallelForSimdDirective(
    OMPDistributeParallelForSimdDirective *D) {
  VisitOMPLoopDirective(D);
}

void ASTStmtReader::VisitOMPDistributeSimdDirective(
    OMPDistributeSimdDirective *D) {
  VisitOMPLoopDirective(D);
}

void ASTStmtReader::VisitOMPTargetParallelForSimdDirective(
    OMPTargetParallelForSimdDirective *D) {
  VisitOMPLoopDirective(D);
}

void ASTStmtReader::VisitOMPTargetSimdDirective(OMPTargetSimdDirective *D) {
  VisitOMPLoopDirective(D);
}

void ASTStmtReader::VisitOMPTeamsDistributeDirective(
    OMPTeamsDistributeDirective *D) {
  VisitOMPLoopDirective(D);
}

void ASTStmtReader::VisitOMPTeamsDistributeSimdDirective(
    OMPTeamsDistributeSimdDirective *D) {
  VisitOMPLoopDirective(D);
}

void ASTStmtReader::VisitOMPTeamsDistributeParallelForSimdDirective(
    OMPTeamsDistributeParallelForSimdDirective *D) {
  VisitOMPLoopDirective(D);
}

void ASTStmtReader::VisitOMPTeamsDistributeParallelForDirective(
    OMPTeamsDistributeParallelForDirective *D) {
  VisitOMPLoopDirective(D);
  D->setHasCancel(Record.readBool());
}

void ASTStmtReader::VisitOMPTargetTeamsDirective(OMPTargetTeamsDirective *D) {
  VisitStmt(D);
  VisitOMPExecutableDirective(D);
}

void ASTStmtReader::VisitOMPTargetTeamsDistributeDirective(
    OMPTargetTeamsDistributeDirective *D) {
  VisitOMPLoopDirective(D);
}

void ASTStmtReader::VisitOMPTargetTeamsDistributeParallelForDirective(
    OMPTargetTeamsDistributeParallelForDirective *D) {
  VisitOMPLoopDirective(D);
  D->setHasCancel(Record.readBool());
}

void ASTStmtReader::VisitOMPTargetTeamsDistributeParallelForSimdDirective(
    OMPTargetTeamsDistributeParallelForSimdDirective *D) {
  VisitOMPLoopDirective(D);
}

void ASTStmtReader::VisitOMPTargetTeamsDistributeSimdDirective(
    OMPTargetTeamsDistributeSimdDirective *D) {
  VisitOMPLoopDirective(D);
}

void ASTStmtReader::VisitOMPInteropDirective(OMPInteropDirective *D) {
  VisitStmt(D);
  VisitOMPExecutableDirective(D);
}

void ASTStmtReader::VisitOMPDispatchDirective(OMPDispatchDirective *D) {
  VisitStmt(D);
  VisitOMPExecutableDirective(D);
  D->setTargetCallLoc(Record.readSourceLocation());
}

void ASTStmtReader::VisitOMPMaskedDirective(OMPMaskedDirective *D) {
  VisitStmt(D);
  VisitOMPExecutableDirective(D);
}

//===----------------------------------------------------------------------===//
// OpenACC Directives.
//===----------------------------------------------------------------------===//

void ASTStmtReader::VisitACCExecutableDirective(ACCExecutableDirective *E) {
  E->setLocStart(readSourceLocation());
  E->setLocEnd(readSourceLocation());
  SmallVector<ACCClause *, 5> Clauses;
  for (unsigned i = 0; i < E->getNumClauses(); ++i)
    Clauses.push_back(Record.readACCClause());
  E->setClauses(Clauses);
  if (E->hasAssociatedStmt())
    E->setAssociatedStmt(Record.readSubStmt());
  Stmt *EffectiveDirective = Record.readSubStmt();
  if (EffectiveDirective)
    E->setEffectiveDirective(cast<ACCExecutableDirective>(EffectiveDirective));
  Stmt *OMPNode = Record.readSubStmt();
  bool DirectiveDiscardedForOMP = OMPNode && Record.readInt();
  E->setOMPNode(OMPNode, DirectiveDiscardedForOMP);
}

void ASTStmtReader::VisitACCUpdateDirective(ACCUpdateDirective *D) {
  VisitStmt(D);
  // The NumClauses field was read in ReadStmtFromStream.
  Record.skipInts(1);
  VisitACCExecutableDirective(D);
}

void ASTStmtReader::VisitACCEnterDataDirective(ACCEnterDataDirective *D) {
  VisitStmt(D);
  // The NumClauses field was read in ReadStmtFromStream.
  Record.skipInts(1);
  VisitACCExecutableDirective(D);
}

void ASTStmtReader::VisitACCExitDataDirective(ACCExitDataDirective *D) {
  VisitStmt(D);
  // The NumClauses field was read in ReadStmtFromStream.
  Record.skipInts(1);
  VisitACCExecutableDirective(D);
}

void ASTStmtReader::VisitACCDataDirective(ACCDataDirective *D) {
  VisitStmt(D);
  // The NumClauses field was read in ReadStmtFromStream.
  Record.skipInts(1);
  VisitACCExecutableDirective(D);
}

void ASTStmtReader::VisitACCParallelDirective(ACCParallelDirective *D) {
  VisitStmt(D);
  // The NumClauses field was read in ReadStmtFromStream.
  Record.skipInts(1);
  VisitACCExecutableDirective(D);
  D->setNestedWorkerPartitioning(Record.readInt());
}

void ASTStmtReader::VisitACCLoopDirective(ACCLoopDirective *D) {
  VisitStmt(D);
  // The NumClauses and NumLCVs fields were read in ReadStmtFromStream.
  Record.skipInts(2);
  VisitACCExecutableDirective(D);
  uint64_t NumLCVs  = D->getLoopControlVariables().size();
  SmallVector<VarDecl *, 5> LCVs(NumLCVs);
  for (uint64_t I = 0; I < NumLCVs; ++I)
    LCVs[I] = Record.readDeclAs<VarDecl>();
  D->setLoopControlVariables(LCVs);
  static_assert(sizeof(ACCPartitioningKind) <= sizeof(uint64_t),
                "ACCPartitioningKind is too large in ASTStmtReader");
  uint64_t Part = Record.readInt();
  D->setPartitioning(*reinterpret_cast<ACCPartitioningKind*>(&Part));
  D->setNestedGangPartitioning(Record.readInt());
}

void ASTStmtReader::VisitACCParallelLoopDirective(ACCParallelLoopDirective *D)
{
  VisitStmt(D);
  // The NumClauses field was read in ReadStmtFromStream.
  Record.skipInts(1);
  VisitACCExecutableDirective(D);
}

//===----------------------------------------------------------------------===//
// ASTReader Implementation
//===----------------------------------------------------------------------===//

Stmt *ASTReader::ReadStmt(ModuleFile &F) {
  switch (ReadingKind) {
  case Read_None:
    llvm_unreachable("should not call this when not reading anything");
  case Read_Decl:
  case Read_Type:
    return ReadStmtFromStream(F);
  case Read_Stmt:
    return ReadSubStmt();
  }

  llvm_unreachable("ReadingKind not set ?");
}

Expr *ASTReader::ReadExpr(ModuleFile &F) {
  return cast_or_null<Expr>(ReadStmt(F));
}

Expr *ASTReader::ReadSubExpr() {
  return cast_or_null<Expr>(ReadSubStmt());
}

// Within the bitstream, expressions are stored in Reverse Polish
// Notation, with each of the subexpressions preceding the
// expression they are stored in. Subexpressions are stored from last to first.
// To evaluate expressions, we continue reading expressions and placing them on
// the stack, with expressions having operands removing those operands from the
// stack. Evaluation terminates when we see a STMT_STOP record, and
// the single remaining expression on the stack is our result.
Stmt *ASTReader::ReadStmtFromStream(ModuleFile &F) {
  ReadingKindTracker ReadingKind(Read_Stmt, *this);
  llvm::BitstreamCursor &Cursor = F.DeclsCursor;

  // Map of offset to previously deserialized stmt. The offset points
  // just after the stmt record.
  llvm::DenseMap<uint64_t, Stmt *> StmtEntries;

#ifndef NDEBUG
  unsigned PrevNumStmts = StmtStack.size();
#endif

  ASTRecordReader Record(*this, F);
  ASTStmtReader Reader(Record, Cursor);
  Stmt::EmptyShell Empty;

  while (true) {
    llvm::Expected<llvm::BitstreamEntry> MaybeEntry =
        Cursor.advanceSkippingSubblocks();
    if (!MaybeEntry) {
      Error(toString(MaybeEntry.takeError()));
      return nullptr;
    }
    llvm::BitstreamEntry Entry = MaybeEntry.get();

    switch (Entry.Kind) {
    case llvm::BitstreamEntry::SubBlock: // Handled for us already.
    case llvm::BitstreamEntry::Error:
      Error("malformed block record in AST file");
      return nullptr;
    case llvm::BitstreamEntry::EndBlock:
      goto Done;
    case llvm::BitstreamEntry::Record:
      // The interesting case.
      break;
    }

    ASTContext &Context = getContext();
    Stmt *S = nullptr;
    bool Finished = false;
    bool IsStmtReference = false;
    Expected<unsigned> MaybeStmtCode = Record.readRecord(Cursor, Entry.ID);
    if (!MaybeStmtCode) {
      Error(toString(MaybeStmtCode.takeError()));
      return nullptr;
    }
    switch ((StmtCode)MaybeStmtCode.get()) {
    case STMT_STOP:
      Finished = true;
      break;

    case STMT_REF_PTR:
      IsStmtReference = true;
      assert(StmtEntries.find(Record[0]) != StmtEntries.end() &&
             "No stmt was recorded for this offset reference!");
      S = StmtEntries[Record.readInt()];
      break;

    case STMT_NULL_PTR:
      S = nullptr;
      break;

    case STMT_NULL:
      S = new (Context) NullStmt(Empty);
      break;

    case STMT_COMPOUND:
      S = CompoundStmt::CreateEmpty(
          Context, /*NumStmts=*/Record[ASTStmtReader::NumStmtFields]);
      break;

    case STMT_CASE:
      S = CaseStmt::CreateEmpty(
          Context,
          /*CaseStmtIsGNURange*/ Record[ASTStmtReader::NumStmtFields + 3]);
      break;

    case STMT_DEFAULT:
      S = new (Context) DefaultStmt(Empty);
      break;

    case STMT_LABEL:
      S = new (Context) LabelStmt(Empty);
      break;

    case STMT_ATTRIBUTED:
      S = AttributedStmt::CreateEmpty(
        Context,
        /*NumAttrs*/Record[ASTStmtReader::NumStmtFields]);
      break;

    case STMT_IF:
      S = IfStmt::CreateEmpty(
          Context,
          /* HasElse=*/Record[ASTStmtReader::NumStmtFields + 1],
          /* HasVar=*/Record[ASTStmtReader::NumStmtFields + 2],
          /* HasInit=*/Record[ASTStmtReader::NumStmtFields + 3]);
      break;

    case STMT_SWITCH:
      S = SwitchStmt::CreateEmpty(
          Context,
          /* HasInit=*/Record[ASTStmtReader::NumStmtFields],
          /* HasVar=*/Record[ASTStmtReader::NumStmtFields + 1]);
      break;

    case STMT_WHILE:
      S = WhileStmt::CreateEmpty(
          Context,
          /* HasVar=*/Record[ASTStmtReader::NumStmtFields]);
      break;

    case STMT_DO:
      S = new (Context) DoStmt(Empty);
      break;

    case STMT_FOR:
      S = new (Context) ForStmt(Empty);
      break;

    case STMT_GOTO:
      S = new (Context) GotoStmt(Empty);
      break;

    case STMT_INDIRECT_GOTO:
      S = new (Context) IndirectGotoStmt(Empty);
      break;

    case STMT_CONTINUE:
      S = new (Context) ContinueStmt(Empty);
      break;

    case STMT_BREAK:
      S = new (Context) BreakStmt(Empty);
      break;

    case STMT_RETURN:
      S = ReturnStmt::CreateEmpty(
          Context, /* HasNRVOCandidate=*/Record[ASTStmtReader::NumStmtFields]);
      break;

    case STMT_DECL:
      S = new (Context) DeclStmt(Empty);
      break;

    case STMT_GCCASM:
      S = new (Context) GCCAsmStmt(Empty);
      break;

    case STMT_MSASM:
      S = new (Context) MSAsmStmt(Empty);
      break;

    case STMT_CAPTURED:
      S = CapturedStmt::CreateDeserialized(
          Context, Record[ASTStmtReader::NumStmtFields]);
      break;

    case EXPR_CONSTANT:
      S = ConstantExpr::CreateEmpty(
          Context, static_cast<ConstantExpr::ResultStorageKind>(
                       /*StorageKind=*/Record[ASTStmtReader::NumExprFields]));
      break;

    case EXPR_PREDEFINED:
      S = PredefinedExpr::CreateEmpty(
          Context,
          /*HasFunctionName*/ Record[ASTStmtReader::NumExprFields]);
      break;

    case EXPR_DECL_REF:
      S = DeclRefExpr::CreateEmpty(
        Context,
        /*HasQualifier=*/Record[ASTStmtReader::NumExprFields],
        /*HasFoundDecl=*/Record[ASTStmtReader::NumExprFields + 1],
        /*HasTemplateKWAndArgsInfo=*/Record[ASTStmtReader::NumExprFields + 2],
        /*NumTemplateArgs=*/Record[ASTStmtReader::NumExprFields + 2] ?
          Record[ASTStmtReader::NumExprFields + 6] : 0);
      break;

    case EXPR_INTEGER_LITERAL:
      S = IntegerLiteral::Create(Context, Empty);
      break;

    case EXPR_FIXEDPOINT_LITERAL:
      S = FixedPointLiteral::Create(Context, Empty);
      break;

    case EXPR_FLOATING_LITERAL:
      S = FloatingLiteral::Create(Context, Empty);
      break;

    case EXPR_IMAGINARY_LITERAL:
      S = new (Context) ImaginaryLiteral(Empty);
      break;

    case EXPR_STRING_LITERAL:
      S = StringLiteral::CreateEmpty(
          Context,
          /* NumConcatenated=*/Record[ASTStmtReader::NumExprFields],
          /* Length=*/Record[ASTStmtReader::NumExprFields + 1],
          /* CharByteWidth=*/Record[ASTStmtReader::NumExprFields + 2]);
      break;

    case EXPR_CHARACTER_LITERAL:
      S = new (Context) CharacterLiteral(Empty);
      break;

    case EXPR_PAREN:
      S = new (Context) ParenExpr(Empty);
      break;

    case EXPR_PAREN_LIST:
      S = ParenListExpr::CreateEmpty(
          Context,
          /* NumExprs=*/Record[ASTStmtReader::NumExprFields]);
      break;

    case EXPR_UNARY_OPERATOR:
      S = UnaryOperator::CreateEmpty(Context,
                                     Record[ASTStmtReader::NumExprFields]);
      break;

    case EXPR_OFFSETOF:
      S = OffsetOfExpr::CreateEmpty(Context,
                                    Record[ASTStmtReader::NumExprFields],
                                    Record[ASTStmtReader::NumExprFields + 1]);
      break;

    case EXPR_SIZEOF_ALIGN_OF:
      S = new (Context) UnaryExprOrTypeTraitExpr(Empty);
      break;

    case EXPR_ARRAY_SUBSCRIPT:
      S = new (Context) ArraySubscriptExpr(Empty);
      break;

    case EXPR_MATRIX_SUBSCRIPT:
      S = new (Context) MatrixSubscriptExpr(Empty);
      break;

    case EXPR_OMP_ARRAY_SECTION:
      S = new (Context) OMPArraySectionExpr(Empty);
      break;

    case EXPR_OMP_ARRAY_SHAPING:
      S = OMPArrayShapingExpr::CreateEmpty(
          Context, Record[ASTStmtReader::NumExprFields]);
      break;

    case EXPR_OMP_ITERATOR:
      S = OMPIteratorExpr::CreateEmpty(Context,
                                       Record[ASTStmtReader::NumExprFields]);
      break;

    case EXPR_CALL:
      S = CallExpr::CreateEmpty(
          Context, /*NumArgs=*/Record[ASTStmtReader::NumExprFields],
          /*HasFPFeatures=*/Record[ASTStmtReader::NumExprFields + 1], Empty);
      break;

    case EXPR_RECOVERY:
      S = RecoveryExpr::CreateEmpty(
          Context, /*NumArgs=*/Record[ASTStmtReader::NumExprFields]);
      break;

    case EXPR_MEMBER:
      S = MemberExpr::CreateEmpty(Context, Record[ASTStmtReader::NumExprFields],
                                  Record[ASTStmtReader::NumExprFields + 1],
                                  Record[ASTStmtReader::NumExprFields + 2],
                                  Record[ASTStmtReader::NumExprFields + 3]);
      break;

    case EXPR_BINARY_OPERATOR:
      S = BinaryOperator::CreateEmpty(Context,
                                      Record[ASTStmtReader::NumExprFields]);
      break;

    case EXPR_COMPOUND_ASSIGN_OPERATOR:
      S = CompoundAssignOperator::CreateEmpty(
          Context, Record[ASTStmtReader::NumExprFields]);
      break;

    case EXPR_CONDITIONAL_OPERATOR:
      S = new (Context) ConditionalOperator(Empty);
      break;

    case EXPR_BINARY_CONDITIONAL_OPERATOR:
      S = new (Context) BinaryConditionalOperator(Empty);
      break;

    case EXPR_IMPLICIT_CAST:
      S = ImplicitCastExpr::CreateEmpty(
          Context,
          /*PathSize*/ Record[ASTStmtReader::NumExprFields],
          /*HasFPFeatures*/ Record[ASTStmtReader::NumExprFields + 1]);
      break;

    case EXPR_CSTYLE_CAST:
      S = CStyleCastExpr::CreateEmpty(
          Context,
          /*PathSize*/ Record[ASTStmtReader::NumExprFields],
          /*HasFPFeatures*/ Record[ASTStmtReader::NumExprFields + 1]);
      break;

    case EXPR_COMPOUND_LITERAL:
      S = new (Context) CompoundLiteralExpr(Empty);
      break;

    case EXPR_EXT_VECTOR_ELEMENT:
      S = new (Context) ExtVectorElementExpr(Empty);
      break;

    case EXPR_INIT_LIST:
      S = new (Context) InitListExpr(Empty);
      break;

    case EXPR_DESIGNATED_INIT:
      S = DesignatedInitExpr::CreateEmpty(Context,
                                     Record[ASTStmtReader::NumExprFields] - 1);

      break;

    case EXPR_DESIGNATED_INIT_UPDATE:
      S = new (Context) DesignatedInitUpdateExpr(Empty);
      break;

    case EXPR_IMPLICIT_VALUE_INIT:
      S = new (Context) ImplicitValueInitExpr(Empty);
      break;

    case EXPR_NO_INIT:
      S = new (Context) NoInitExpr(Empty);
      break;

    case EXPR_ARRAY_INIT_LOOP:
      S = new (Context) ArrayInitLoopExpr(Empty);
      break;

    case EXPR_ARRAY_INIT_INDEX:
      S = new (Context) ArrayInitIndexExpr(Empty);
      break;

    case EXPR_VA_ARG:
      S = new (Context) VAArgExpr(Empty);
      break;

    case EXPR_SOURCE_LOC:
      S = new (Context) SourceLocExpr(Empty);
      break;

    case EXPR_ADDR_LABEL:
      S = new (Context) AddrLabelExpr(Empty);
      break;

    case EXPR_STMT:
      S = new (Context) StmtExpr(Empty);
      break;

    case EXPR_CHOOSE:
      S = new (Context) ChooseExpr(Empty);
      break;

    case EXPR_GNU_NULL:
      S = new (Context) GNUNullExpr(Empty);
      break;

    case EXPR_SHUFFLE_VECTOR:
      S = new (Context) ShuffleVectorExpr(Empty);
      break;

    case EXPR_CONVERT_VECTOR:
      S = new (Context) ConvertVectorExpr(Empty);
      break;

    case EXPR_BLOCK:
      S = new (Context) BlockExpr(Empty);
      break;

    case EXPR_GENERIC_SELECTION:
      S = GenericSelectionExpr::CreateEmpty(
          Context,
          /*NumAssocs=*/Record[ASTStmtReader::NumExprFields]);
      break;

    case EXPR_OBJC_STRING_LITERAL:
      S = new (Context) ObjCStringLiteral(Empty);
      break;

    case EXPR_OBJC_BOXED_EXPRESSION:
      S = new (Context) ObjCBoxedExpr(Empty);
      break;

    case EXPR_OBJC_ARRAY_LITERAL:
      S = ObjCArrayLiteral::CreateEmpty(Context,
                                        Record[ASTStmtReader::NumExprFields]);
      break;

    case EXPR_OBJC_DICTIONARY_LITERAL:
      S = ObjCDictionaryLiteral::CreateEmpty(Context,
            Record[ASTStmtReader::NumExprFields],
            Record[ASTStmtReader::NumExprFields + 1]);
      break;

    case EXPR_OBJC_ENCODE:
      S = new (Context) ObjCEncodeExpr(Empty);
      break;

    case EXPR_OBJC_SELECTOR_EXPR:
      S = new (Context) ObjCSelectorExpr(Empty);
      break;

    case EXPR_OBJC_PROTOCOL_EXPR:
      S = new (Context) ObjCProtocolExpr(Empty);
      break;

    case EXPR_OBJC_IVAR_REF_EXPR:
      S = new (Context) ObjCIvarRefExpr(Empty);
      break;

    case EXPR_OBJC_PROPERTY_REF_EXPR:
      S = new (Context) ObjCPropertyRefExpr(Empty);
      break;

    case EXPR_OBJC_SUBSCRIPT_REF_EXPR:
      S = new (Context) ObjCSubscriptRefExpr(Empty);
      break;

    case EXPR_OBJC_KVC_REF_EXPR:
      llvm_unreachable("mismatching AST file");

    case EXPR_OBJC_MESSAGE_EXPR:
      S = ObjCMessageExpr::CreateEmpty(Context,
                                     Record[ASTStmtReader::NumExprFields],
                                     Record[ASTStmtReader::NumExprFields + 1]);
      break;

    case EXPR_OBJC_ISA:
      S = new (Context) ObjCIsaExpr(Empty);
      break;

    case EXPR_OBJC_INDIRECT_COPY_RESTORE:
      S = new (Context) ObjCIndirectCopyRestoreExpr(Empty);
      break;

    case EXPR_OBJC_BRIDGED_CAST:
      S = new (Context) ObjCBridgedCastExpr(Empty);
      break;

    case STMT_OBJC_FOR_COLLECTION:
      S = new (Context) ObjCForCollectionStmt(Empty);
      break;

    case STMT_OBJC_CATCH:
      S = new (Context) ObjCAtCatchStmt(Empty);
      break;

    case STMT_OBJC_FINALLY:
      S = new (Context) ObjCAtFinallyStmt(Empty);
      break;

    case STMT_OBJC_AT_TRY:
      S = ObjCAtTryStmt::CreateEmpty(Context,
                                     Record[ASTStmtReader::NumStmtFields],
                                     Record[ASTStmtReader::NumStmtFields + 1]);
      break;

    case STMT_OBJC_AT_SYNCHRONIZED:
      S = new (Context) ObjCAtSynchronizedStmt(Empty);
      break;

    case STMT_OBJC_AT_THROW:
      S = new (Context) ObjCAtThrowStmt(Empty);
      break;

    case STMT_OBJC_AUTORELEASE_POOL:
      S = new (Context) ObjCAutoreleasePoolStmt(Empty);
      break;

    case EXPR_OBJC_BOOL_LITERAL:
      S = new (Context) ObjCBoolLiteralExpr(Empty);
      break;

    case EXPR_OBJC_AVAILABILITY_CHECK:
      S = new (Context) ObjCAvailabilityCheckExpr(Empty);
      break;

    case STMT_SEH_LEAVE:
      S = new (Context) SEHLeaveStmt(Empty);
      break;

    case STMT_SEH_EXCEPT:
      S = new (Context) SEHExceptStmt(Empty);
      break;

    case STMT_SEH_FINALLY:
      S = new (Context) SEHFinallyStmt(Empty);
      break;

    case STMT_SEH_TRY:
      S = new (Context) SEHTryStmt(Empty);
      break;

    case STMT_CXX_CATCH:
      S = new (Context) CXXCatchStmt(Empty);
      break;

    case STMT_CXX_TRY:
      S = CXXTryStmt::Create(Context, Empty,
             /*numHandlers=*/Record[ASTStmtReader::NumStmtFields]);
      break;

    case STMT_CXX_FOR_RANGE:
      S = new (Context) CXXForRangeStmt(Empty);
      break;

    case STMT_MS_DEPENDENT_EXISTS:
      S = new (Context) MSDependentExistsStmt(SourceLocation(), true,
                                              NestedNameSpecifierLoc(),
                                              DeclarationNameInfo(),
                                              nullptr);
      break;

    case STMT_OMP_CANONICAL_LOOP:
      S = OMPCanonicalLoop::createEmpty(Context);
      break;

    case STMT_OMP_PARALLEL_DIRECTIVE:
      S =
        OMPParallelDirective::CreateEmpty(Context,
                                          Record[ASTStmtReader::NumStmtFields],
                                          Empty);
      break;

    case STMT_OMP_SIMD_DIRECTIVE: {
      unsigned CollapsedNum = Record[ASTStmtReader::NumStmtFields];
      unsigned NumClauses = Record[ASTStmtReader::NumStmtFields + 1];
      S = OMPSimdDirective::CreateEmpty(Context, NumClauses,
                                        CollapsedNum, Empty);
      break;
    }

    case STMT_OMP_TILE_DIRECTIVE: {
      unsigned NumLoops = Record[ASTStmtReader::NumStmtFields];
      unsigned NumClauses = Record[ASTStmtReader::NumStmtFields + 1];
      S = OMPTileDirective::CreateEmpty(Context, NumClauses, NumLoops);
      break;
    }

    case STMT_OMP_FOR_DIRECTIVE: {
      unsigned CollapsedNum = Record[ASTStmtReader::NumStmtFields];
      unsigned NumClauses = Record[ASTStmtReader::NumStmtFields + 1];
      S = OMPForDirective::CreateEmpty(Context, NumClauses, CollapsedNum,
                                       Empty);
      break;
    }

    case STMT_OMP_FOR_SIMD_DIRECTIVE: {
      unsigned CollapsedNum = Record[ASTStmtReader::NumStmtFields];
      unsigned NumClauses = Record[ASTStmtReader::NumStmtFields + 1];
      S = OMPForSimdDirective::CreateEmpty(Context, NumClauses, CollapsedNum,
                                           Empty);
      break;
    }

    case STMT_OMP_SECTIONS_DIRECTIVE:
      S = OMPSectionsDirective::CreateEmpty(
          Context, Record[ASTStmtReader::NumStmtFields], Empty);
      break;

    case STMT_OMP_SECTION_DIRECTIVE:
      S = OMPSectionDirective::CreateEmpty(Context, Empty);
      break;

    case STMT_OMP_SINGLE_DIRECTIVE:
      S = OMPSingleDirective::CreateEmpty(
          Context, Record[ASTStmtReader::NumStmtFields], Empty);
      break;

    case STMT_OMP_MASTER_DIRECTIVE:
      S = OMPMasterDirective::CreateEmpty(Context, Empty);
      break;

    case STMT_OMP_CRITICAL_DIRECTIVE:
      S = OMPCriticalDirective::CreateEmpty(
          Context, Record[ASTStmtReader::NumStmtFields], Empty);
      break;

    case STMT_OMP_PARALLEL_FOR_DIRECTIVE: {
      unsigned CollapsedNum = Record[ASTStmtReader::NumStmtFields];
      unsigned NumClauses = Record[ASTStmtReader::NumStmtFields + 1];
      S = OMPParallelForDirective::CreateEmpty(Context, NumClauses,
                                               CollapsedNum, Empty);
      break;
    }

    case STMT_OMP_PARALLEL_FOR_SIMD_DIRECTIVE: {
      unsigned CollapsedNum = Record[ASTStmtReader::NumStmtFields];
      unsigned NumClauses = Record[ASTStmtReader::NumStmtFields + 1];
      S = OMPParallelForSimdDirective::CreateEmpty(Context, NumClauses,
                                                   CollapsedNum, Empty);
      break;
    }

    case STMT_OMP_PARALLEL_MASTER_DIRECTIVE:
      S = OMPParallelMasterDirective::CreateEmpty(
          Context, Record[ASTStmtReader::NumStmtFields], Empty);
      break;

    case STMT_OMP_PARALLEL_SECTIONS_DIRECTIVE:
      S = OMPParallelSectionsDirective::CreateEmpty(
          Context, Record[ASTStmtReader::NumStmtFields], Empty);
      break;

    case STMT_OMP_TASK_DIRECTIVE:
      S = OMPTaskDirective::CreateEmpty(
          Context, Record[ASTStmtReader::NumStmtFields], Empty);
      break;

    case STMT_OMP_TASKYIELD_DIRECTIVE:
      S = OMPTaskyieldDirective::CreateEmpty(Context, Empty);
      break;

    case STMT_OMP_BARRIER_DIRECTIVE:
      S = OMPBarrierDirective::CreateEmpty(Context, Empty);
      break;

    case STMT_OMP_TASKWAIT_DIRECTIVE:
      S = OMPTaskwaitDirective::CreateEmpty(Context, Empty);
      break;

    case STMT_OMP_TASKGROUP_DIRECTIVE:
      S = OMPTaskgroupDirective::CreateEmpty(
          Context, Record[ASTStmtReader::NumStmtFields], Empty);
      break;

    case STMT_OMP_FLUSH_DIRECTIVE:
      S = OMPFlushDirective::CreateEmpty(
          Context, Record[ASTStmtReader::NumStmtFields], Empty);
      break;

    case STMT_OMP_DEPOBJ_DIRECTIVE:
      S = OMPDepobjDirective::CreateEmpty(
          Context, Record[ASTStmtReader::NumStmtFields], Empty);
      break;

    case STMT_OMP_SCAN_DIRECTIVE:
      S = OMPScanDirective::CreateEmpty(
          Context, Record[ASTStmtReader::NumStmtFields], Empty);
      break;

    case STMT_OMP_ORDERED_DIRECTIVE: {
      unsigned NumClauses = Record[ASTStmtReader::NumStmtFields];
      bool HasAssociatedStmt = Record[ASTStmtReader::NumStmtFields + 2];
      S = OMPOrderedDirective::CreateEmpty(Context, NumClauses,
                                           !HasAssociatedStmt, Empty);
      break;
    }

    case STMT_OMP_ATOMIC_DIRECTIVE:
      S = OMPAtomicDirective::CreateEmpty(
          Context, Record[ASTStmtReader::NumStmtFields], Empty);
      break;

    case STMT_OMP_TARGET_DIRECTIVE:
      S = OMPTargetDirective::CreateEmpty(
          Context, Record[ASTStmtReader::NumStmtFields], Empty);
      break;

    case STMT_OMP_TARGET_DATA_DIRECTIVE:
      S = OMPTargetDataDirective::CreateEmpty(
          Context, Record[ASTStmtReader::NumStmtFields], Empty);
      break;

    case STMT_OMP_TARGET_ENTER_DATA_DIRECTIVE:
      S = OMPTargetEnterDataDirective::CreateEmpty(
          Context, Record[ASTStmtReader::NumStmtFields], Empty);
      break;

    case STMT_OMP_TARGET_EXIT_DATA_DIRECTIVE:
      S = OMPTargetExitDataDirective::CreateEmpty(
          Context, Record[ASTStmtReader::NumStmtFields], Empty);
      break;

    case STMT_OMP_TARGET_PARALLEL_DIRECTIVE:
      S = OMPTargetParallelDirective::CreateEmpty(
          Context, Record[ASTStmtReader::NumStmtFields], Empty);
      break;

    case STMT_OMP_TARGET_PARALLEL_FOR_DIRECTIVE: {
      unsigned CollapsedNum = Record[ASTStmtReader::NumStmtFields];
      unsigned NumClauses = Record[ASTStmtReader::NumStmtFields + 1];
      S = OMPTargetParallelForDirective::CreateEmpty(Context, NumClauses,
                                                     CollapsedNum, Empty);
      break;
    }

    case STMT_OMP_TARGET_UPDATE_DIRECTIVE:
      S = OMPTargetUpdateDirective::CreateEmpty(
          Context, Record[ASTStmtReader::NumStmtFields], Empty);
      break;

    case STMT_OMP_TEAMS_DIRECTIVE:
      S = OMPTeamsDirective::CreateEmpty(
          Context, Record[ASTStmtReader::NumStmtFields], Empty);
      break;

    case STMT_OMP_CANCELLATION_POINT_DIRECTIVE:
      S = OMPCancellationPointDirective::CreateEmpty(Context, Empty);
      break;

    case STMT_OMP_CANCEL_DIRECTIVE:
      S = OMPCancelDirective::CreateEmpty(
          Context, Record[ASTStmtReader::NumStmtFields], Empty);
      break;

    case STMT_OMP_TASKLOOP_DIRECTIVE: {
      unsigned CollapsedNum = Record[ASTStmtReader::NumStmtFields];
      unsigned NumClauses = Record[ASTStmtReader::NumStmtFields + 1];
      S = OMPTaskLoopDirective::CreateEmpty(Context, NumClauses, CollapsedNum,
                                            Empty);
      break;
    }

    case STMT_OMP_TASKLOOP_SIMD_DIRECTIVE: {
      unsigned CollapsedNum = Record[ASTStmtReader::NumStmtFields];
      unsigned NumClauses = Record[ASTStmtReader::NumStmtFields + 1];
      S = OMPTaskLoopSimdDirective::CreateEmpty(Context, NumClauses,
                                                CollapsedNum, Empty);
      break;
    }

    case STMT_OMP_MASTER_TASKLOOP_DIRECTIVE: {
      unsigned CollapsedNum = Record[ASTStmtReader::NumStmtFields];
      unsigned NumClauses = Record[ASTStmtReader::NumStmtFields + 1];
      S = OMPMasterTaskLoopDirective::CreateEmpty(Context, NumClauses,
                                                  CollapsedNum, Empty);
      break;
    }

    case STMT_OMP_MASTER_TASKLOOP_SIMD_DIRECTIVE: {
      unsigned CollapsedNum = Record[ASTStmtReader::NumStmtFields];
      unsigned NumClauses = Record[ASTStmtReader::NumStmtFields + 1];
      S = OMPMasterTaskLoopSimdDirective::CreateEmpty(Context, NumClauses,
                                                      CollapsedNum, Empty);
      break;
    }

    case STMT_OMP_PARALLEL_MASTER_TASKLOOP_DIRECTIVE: {
      unsigned CollapsedNum = Record[ASTStmtReader::NumStmtFields];
      unsigned NumClauses = Record[ASTStmtReader::NumStmtFields + 1];
      S = OMPParallelMasterTaskLoopDirective::CreateEmpty(Context, NumClauses,
                                                          CollapsedNum, Empty);
      break;
    }

    case STMT_OMP_PARALLEL_MASTER_TASKLOOP_SIMD_DIRECTIVE: {
      unsigned CollapsedNum = Record[ASTStmtReader::NumStmtFields];
      unsigned NumClauses = Record[ASTStmtReader::NumStmtFields + 1];
      S = OMPParallelMasterTaskLoopSimdDirective::CreateEmpty(
          Context, NumClauses, CollapsedNum, Empty);
      break;
    }

    case STMT_OMP_DISTRIBUTE_DIRECTIVE: {
      unsigned CollapsedNum = Record[ASTStmtReader::NumStmtFields];
      unsigned NumClauses = Record[ASTStmtReader::NumStmtFields + 1];
      S = OMPDistributeDirective::CreateEmpty(Context, NumClauses, CollapsedNum,
                                              Empty);
      break;
    }

    case STMT_OMP_DISTRIBUTE_PARALLEL_FOR_DIRECTIVE: {
      unsigned CollapsedNum = Record[ASTStmtReader::NumStmtFields];
      unsigned NumClauses = Record[ASTStmtReader::NumStmtFields + 1];
      S = OMPDistributeParallelForDirective::CreateEmpty(Context, NumClauses,
                                                         CollapsedNum, Empty);
      break;
    }

    case STMT_OMP_DISTRIBUTE_PARALLEL_FOR_SIMD_DIRECTIVE: {
      unsigned CollapsedNum = Record[ASTStmtReader::NumStmtFields];
      unsigned NumClauses = Record[ASTStmtReader::NumStmtFields + 1];
      S = OMPDistributeParallelForSimdDirective::CreateEmpty(Context, NumClauses,
                                                             CollapsedNum,
                                                             Empty);
      break;
    }

    case STMT_OMP_DISTRIBUTE_SIMD_DIRECTIVE: {
      unsigned CollapsedNum = Record[ASTStmtReader::NumStmtFields];
      unsigned NumClauses = Record[ASTStmtReader::NumStmtFields + 1];
      S = OMPDistributeSimdDirective::CreateEmpty(Context, NumClauses,
                                                  CollapsedNum, Empty);
      break;
    }

    case STMT_OMP_TARGET_PARALLEL_FOR_SIMD_DIRECTIVE: {
      unsigned CollapsedNum = Record[ASTStmtReader::NumStmtFields];
      unsigned NumClauses = Record[ASTStmtReader::NumStmtFields + 1];
      S = OMPTargetParallelForSimdDirective::CreateEmpty(Context, NumClauses,
                                                         CollapsedNum, Empty);
      break;
    }

    case STMT_OMP_TARGET_SIMD_DIRECTIVE: {
      unsigned CollapsedNum = Record[ASTStmtReader::NumStmtFields];
      unsigned NumClauses = Record[ASTStmtReader::NumStmtFields + 1];
      S = OMPTargetSimdDirective::CreateEmpty(Context, NumClauses, CollapsedNum,
                                              Empty);
      break;
    }

     case STMT_OMP_TEAMS_DISTRIBUTE_DIRECTIVE: {
       unsigned CollapsedNum = Record[ASTStmtReader::NumStmtFields];
       unsigned NumClauses = Record[ASTStmtReader::NumStmtFields + 1];
       S = OMPTeamsDistributeDirective::CreateEmpty(Context, NumClauses,
                                                    CollapsedNum, Empty);
       break;
    }

    case STMT_OMP_TEAMS_DISTRIBUTE_SIMD_DIRECTIVE: {
      unsigned CollapsedNum = Record[ASTStmtReader::NumStmtFields];
      unsigned NumClauses = Record[ASTStmtReader::NumStmtFields + 1];
      S = OMPTeamsDistributeSimdDirective::CreateEmpty(Context, NumClauses,
                                                       CollapsedNum, Empty);
      break;
    }

    case STMT_OMP_TEAMS_DISTRIBUTE_PARALLEL_FOR_SIMD_DIRECTIVE: {
      unsigned CollapsedNum = Record[ASTStmtReader::NumStmtFields];
      unsigned NumClauses = Record[ASTStmtReader::NumStmtFields + 1];
      S = OMPTeamsDistributeParallelForSimdDirective::CreateEmpty(
          Context, NumClauses, CollapsedNum, Empty);
      break;
    }

    case STMT_OMP_TEAMS_DISTRIBUTE_PARALLEL_FOR_DIRECTIVE: {
      unsigned CollapsedNum = Record[ASTStmtReader::NumStmtFields];
      unsigned NumClauses = Record[ASTStmtReader::NumStmtFields + 1];
      S = OMPTeamsDistributeParallelForDirective::CreateEmpty(
          Context, NumClauses, CollapsedNum, Empty);
      break;
    }

    case STMT_OMP_TARGET_TEAMS_DIRECTIVE:
      S = OMPTargetTeamsDirective::CreateEmpty(
          Context, Record[ASTStmtReader::NumStmtFields], Empty);
      break;

    case STMT_OMP_TARGET_TEAMS_DISTRIBUTE_DIRECTIVE: {
      unsigned CollapsedNum = Record[ASTStmtReader::NumStmtFields];
      unsigned NumClauses = Record[ASTStmtReader::NumStmtFields + 1];
      S = OMPTargetTeamsDistributeDirective::CreateEmpty(Context, NumClauses,
                                                         CollapsedNum, Empty);
      break;
    }

    case STMT_OMP_TARGET_TEAMS_DISTRIBUTE_PARALLEL_FOR_DIRECTIVE: {
      unsigned CollapsedNum = Record[ASTStmtReader::NumStmtFields];
      unsigned NumClauses = Record[ASTStmtReader::NumStmtFields + 1];
      S = OMPTargetTeamsDistributeParallelForDirective::CreateEmpty(
          Context, NumClauses, CollapsedNum, Empty);
      break;
    }

    case STMT_OMP_TARGET_TEAMS_DISTRIBUTE_PARALLEL_FOR_SIMD_DIRECTIVE: {
      unsigned CollapsedNum = Record[ASTStmtReader::NumStmtFields];
      unsigned NumClauses = Record[ASTStmtReader::NumStmtFields + 1];
      S = OMPTargetTeamsDistributeParallelForSimdDirective::CreateEmpty(
          Context, NumClauses, CollapsedNum, Empty);
      break;
    }

    case STMT_OMP_TARGET_TEAMS_DISTRIBUTE_SIMD_DIRECTIVE: {
      unsigned CollapsedNum = Record[ASTStmtReader::NumStmtFields];
      unsigned NumClauses = Record[ASTStmtReader::NumStmtFields + 1];
      S = OMPTargetTeamsDistributeSimdDirective::CreateEmpty(
          Context, NumClauses, CollapsedNum, Empty);
      break;
    }

    case STMT_OMP_INTEROP_DIRECTIVE:
      S = OMPInteropDirective::CreateEmpty(
          Context, Record[ASTStmtReader::NumStmtFields], Empty);
      break;

    case STMT_OMP_DISPATCH_DIRECTIVE:
      S = OMPDispatchDirective::CreateEmpty(
          Context, Record[ASTStmtReader::NumStmtFields], Empty);
      break;

<<<<<<< HEAD
    case STMT_ACC_ENTER_DATA_DIRECTIVE: {
      unsigned NumClauses = Record[ASTStmtReader::NumStmtFields];
      S = ACCEnterDataDirective::CreateEmpty(Context, NumClauses, Empty);
      break;
    }

    case STMT_ACC_EXIT_DATA_DIRECTIVE: {
      unsigned NumClauses = Record[ASTStmtReader::NumStmtFields];
      S = ACCExitDataDirective::CreateEmpty(Context, NumClauses, Empty);
      break;
    }

    case STMT_ACC_UPDATE_DIRECTIVE: {
      unsigned NumClauses = Record[ASTStmtReader::NumStmtFields];
      S = ACCUpdateDirective::CreateEmpty(Context, NumClauses, Empty);
      break;
    }

    case STMT_ACC_DATA_DIRECTIVE: {
      unsigned NumClauses = Record[ASTStmtReader::NumStmtFields];
      S = ACCDataDirective::CreateEmpty(Context, NumClauses, Empty);
      break;
    }

    case STMT_ACC_PARALLEL_DIRECTIVE: {
      unsigned NumClauses = Record[ASTStmtReader::NumStmtFields];
      S = ACCParallelDirective::CreateEmpty(Context, NumClauses, Empty);
      break;
    }

    case STMT_ACC_LOOP_DIRECTIVE: {
      unsigned NumClauses = Record[ASTStmtReader::NumStmtFields];
      unsigned NumLCVs = Record[ASTStmtReader::NumStmtFields + 1];
      S = ACCLoopDirective::CreateEmpty(Context, NumClauses, NumLCVs, Empty);
      break;
    }

    case STMT_ACC_PARALLEL_LOOP_DIRECTIVE: {
      unsigned NumClauses = Record[ASTStmtReader::NumStmtFields];
      S = ACCParallelLoopDirective::CreateEmpty(Context, NumClauses, Empty);
      break;
    }
=======
    case STMT_OMP_MASKED_DIRECTIVE:
      S = OMPMaskedDirective::CreateEmpty(
          Context, Record[ASTStmtReader::NumStmtFields], Empty);
      break;
>>>>>>> 6f1b10df

    case EXPR_CXX_OPERATOR_CALL:
      S = CXXOperatorCallExpr::CreateEmpty(
          Context, /*NumArgs=*/Record[ASTStmtReader::NumExprFields],
          /*HasFPFeatures=*/Record[ASTStmtReader::NumExprFields + 1], Empty);
      break;

    case EXPR_CXX_MEMBER_CALL:
      S = CXXMemberCallExpr::CreateEmpty(
          Context, /*NumArgs=*/Record[ASTStmtReader::NumExprFields],
          /*HasFPFeatures=*/Record[ASTStmtReader::NumExprFields + 1], Empty);
      break;

    case EXPR_CXX_REWRITTEN_BINARY_OPERATOR:
      S = new (Context) CXXRewrittenBinaryOperator(Empty);
      break;

    case EXPR_CXX_CONSTRUCT:
      S = CXXConstructExpr::CreateEmpty(
          Context,
          /* NumArgs=*/Record[ASTStmtReader::NumExprFields]);
      break;

    case EXPR_CXX_INHERITED_CTOR_INIT:
      S = new (Context) CXXInheritedCtorInitExpr(Empty);
      break;

    case EXPR_CXX_TEMPORARY_OBJECT:
      S = CXXTemporaryObjectExpr::CreateEmpty(
          Context,
          /* NumArgs=*/Record[ASTStmtReader::NumExprFields]);
      break;

    case EXPR_CXX_STATIC_CAST:
      S = CXXStaticCastExpr::CreateEmpty(
          Context,
          /*PathSize*/ Record[ASTStmtReader::NumExprFields],
          /*HasFPFeatures*/ Record[ASTStmtReader::NumExprFields + 1]);
      break;

    case EXPR_CXX_DYNAMIC_CAST:
      S = CXXDynamicCastExpr::CreateEmpty(Context,
                       /*PathSize*/ Record[ASTStmtReader::NumExprFields]);
      break;

    case EXPR_CXX_REINTERPRET_CAST:
      S = CXXReinterpretCastExpr::CreateEmpty(Context,
                       /*PathSize*/ Record[ASTStmtReader::NumExprFields]);
      break;

    case EXPR_CXX_CONST_CAST:
      S = CXXConstCastExpr::CreateEmpty(Context);
      break;

    case EXPR_CXX_ADDRSPACE_CAST:
      S = CXXAddrspaceCastExpr::CreateEmpty(Context);
      break;

    case EXPR_CXX_FUNCTIONAL_CAST:
      S = CXXFunctionalCastExpr::CreateEmpty(
          Context,
          /*PathSize*/ Record[ASTStmtReader::NumExprFields],
          /*HasFPFeatures*/ Record[ASTStmtReader::NumExprFields + 1]);
      break;

    case EXPR_BUILTIN_BIT_CAST:
      assert(Record[ASTStmtReader::NumExprFields] == 0 && "Wrong PathSize!");
      S = new (Context) BuiltinBitCastExpr(Empty);
      break;

    case EXPR_USER_DEFINED_LITERAL:
      S = UserDefinedLiteral::CreateEmpty(
          Context, /*NumArgs=*/Record[ASTStmtReader::NumExprFields],
          /*HasFPFeatures=*/Record[ASTStmtReader::NumExprFields + 1], Empty);
      break;

    case EXPR_CXX_STD_INITIALIZER_LIST:
      S = new (Context) CXXStdInitializerListExpr(Empty);
      break;

    case EXPR_CXX_BOOL_LITERAL:
      S = new (Context) CXXBoolLiteralExpr(Empty);
      break;

    case EXPR_CXX_NULL_PTR_LITERAL:
      S = new (Context) CXXNullPtrLiteralExpr(Empty);
      break;

    case EXPR_CXX_TYPEID_EXPR:
      S = new (Context) CXXTypeidExpr(Empty, true);
      break;

    case EXPR_CXX_TYPEID_TYPE:
      S = new (Context) CXXTypeidExpr(Empty, false);
      break;

    case EXPR_CXX_UUIDOF_EXPR:
      S = new (Context) CXXUuidofExpr(Empty, true);
      break;

    case EXPR_CXX_PROPERTY_REF_EXPR:
      S = new (Context) MSPropertyRefExpr(Empty);
      break;

    case EXPR_CXX_PROPERTY_SUBSCRIPT_EXPR:
      S = new (Context) MSPropertySubscriptExpr(Empty);
      break;

    case EXPR_CXX_UUIDOF_TYPE:
      S = new (Context) CXXUuidofExpr(Empty, false);
      break;

    case EXPR_CXX_THIS:
      S = new (Context) CXXThisExpr(Empty);
      break;

    case EXPR_CXX_THROW:
      S = new (Context) CXXThrowExpr(Empty);
      break;

    case EXPR_CXX_DEFAULT_ARG:
      S = new (Context) CXXDefaultArgExpr(Empty);
      break;

    case EXPR_CXX_DEFAULT_INIT:
      S = new (Context) CXXDefaultInitExpr(Empty);
      break;

    case EXPR_CXX_BIND_TEMPORARY:
      S = new (Context) CXXBindTemporaryExpr(Empty);
      break;

    case EXPR_CXX_SCALAR_VALUE_INIT:
      S = new (Context) CXXScalarValueInitExpr(Empty);
      break;

    case EXPR_CXX_NEW:
      S = CXXNewExpr::CreateEmpty(
          Context,
          /*IsArray=*/Record[ASTStmtReader::NumExprFields],
          /*HasInit=*/Record[ASTStmtReader::NumExprFields + 1],
          /*NumPlacementArgs=*/Record[ASTStmtReader::NumExprFields + 2],
          /*IsParenTypeId=*/Record[ASTStmtReader::NumExprFields + 3]);
      break;

    case EXPR_CXX_DELETE:
      S = new (Context) CXXDeleteExpr(Empty);
      break;

    case EXPR_CXX_PSEUDO_DESTRUCTOR:
      S = new (Context) CXXPseudoDestructorExpr(Empty);
      break;

    case EXPR_EXPR_WITH_CLEANUPS:
      S = ExprWithCleanups::Create(Context, Empty,
                                   Record[ASTStmtReader::NumExprFields]);
      break;

    case EXPR_CXX_DEPENDENT_SCOPE_MEMBER:
      S = CXXDependentScopeMemberExpr::CreateEmpty(
          Context,
          /*HasTemplateKWAndArgsInfo=*/Record[ASTStmtReader::NumExprFields],
          /*NumTemplateArgs=*/Record[ASTStmtReader::NumExprFields + 1],
          /*HasFirstQualifierFoundInScope=*/
          Record[ASTStmtReader::NumExprFields + 2]);
      break;

    case EXPR_CXX_DEPENDENT_SCOPE_DECL_REF:
      S = DependentScopeDeclRefExpr::CreateEmpty(Context,
         /*HasTemplateKWAndArgsInfo=*/Record[ASTStmtReader::NumExprFields],
                  /*NumTemplateArgs=*/Record[ASTStmtReader::NumExprFields]
                                   ? Record[ASTStmtReader::NumExprFields + 1]
                                   : 0);
      break;

    case EXPR_CXX_UNRESOLVED_CONSTRUCT:
      S = CXXUnresolvedConstructExpr::CreateEmpty(Context,
                              /*NumArgs=*/Record[ASTStmtReader::NumExprFields]);
      break;

    case EXPR_CXX_UNRESOLVED_MEMBER:
      S = UnresolvedMemberExpr::CreateEmpty(
          Context,
          /*NumResults=*/Record[ASTStmtReader::NumExprFields],
          /*HasTemplateKWAndArgsInfo=*/Record[ASTStmtReader::NumExprFields + 1],
          /*NumTemplateArgs=*/
          Record[ASTStmtReader::NumExprFields + 1]
              ? Record[ASTStmtReader::NumExprFields + 2]
              : 0);
      break;

    case EXPR_CXX_UNRESOLVED_LOOKUP:
      S = UnresolvedLookupExpr::CreateEmpty(
          Context,
          /*NumResults=*/Record[ASTStmtReader::NumExprFields],
          /*HasTemplateKWAndArgsInfo=*/Record[ASTStmtReader::NumExprFields + 1],
          /*NumTemplateArgs=*/
          Record[ASTStmtReader::NumExprFields + 1]
              ? Record[ASTStmtReader::NumExprFields + 2]
              : 0);
      break;

    case EXPR_TYPE_TRAIT:
      S = TypeTraitExpr::CreateDeserialized(Context,
            Record[ASTStmtReader::NumExprFields]);
      break;

    case EXPR_ARRAY_TYPE_TRAIT:
      S = new (Context) ArrayTypeTraitExpr(Empty);
      break;

    case EXPR_CXX_EXPRESSION_TRAIT:
      S = new (Context) ExpressionTraitExpr(Empty);
      break;

    case EXPR_CXX_NOEXCEPT:
      S = new (Context) CXXNoexceptExpr(Empty);
      break;

    case EXPR_PACK_EXPANSION:
      S = new (Context) PackExpansionExpr(Empty);
      break;

    case EXPR_SIZEOF_PACK:
      S = SizeOfPackExpr::CreateDeserialized(
              Context,
              /*NumPartialArgs=*/Record[ASTStmtReader::NumExprFields]);
      break;

    case EXPR_SUBST_NON_TYPE_TEMPLATE_PARM:
      S = new (Context) SubstNonTypeTemplateParmExpr(Empty);
      break;

    case EXPR_SUBST_NON_TYPE_TEMPLATE_PARM_PACK:
      S = new (Context) SubstNonTypeTemplateParmPackExpr(Empty);
      break;

    case EXPR_FUNCTION_PARM_PACK:
      S = FunctionParmPackExpr::CreateEmpty(Context,
                                          Record[ASTStmtReader::NumExprFields]);
      break;

    case EXPR_MATERIALIZE_TEMPORARY:
      S = new (Context) MaterializeTemporaryExpr(Empty);
      break;

    case EXPR_CXX_FOLD:
      S = new (Context) CXXFoldExpr(Empty);
      break;

    case EXPR_OPAQUE_VALUE:
      S = new (Context) OpaqueValueExpr(Empty);
      break;

    case EXPR_CUDA_KERNEL_CALL:
      S = CUDAKernelCallExpr::CreateEmpty(
          Context, /*NumArgs=*/Record[ASTStmtReader::NumExprFields],
          /*HasFPFeatures=*/Record[ASTStmtReader::NumExprFields + 1], Empty);
      break;

    case EXPR_ASTYPE:
      S = new (Context) AsTypeExpr(Empty);
      break;

    case EXPR_PSEUDO_OBJECT: {
      unsigned numSemanticExprs = Record[ASTStmtReader::NumExprFields];
      S = PseudoObjectExpr::Create(Context, Empty, numSemanticExprs);
      break;
    }

    case EXPR_ATOMIC:
      S = new (Context) AtomicExpr(Empty);
      break;

    case EXPR_LAMBDA: {
      unsigned NumCaptures = Record[ASTStmtReader::NumExprFields];
      S = LambdaExpr::CreateDeserialized(Context, NumCaptures);
      break;
    }

    case STMT_COROUTINE_BODY: {
      unsigned NumParams = Record[ASTStmtReader::NumStmtFields];
      S = CoroutineBodyStmt::Create(Context, Empty, NumParams);
      break;
    }

    case STMT_CORETURN:
      S = new (Context) CoreturnStmt(Empty);
      break;

    case EXPR_COAWAIT:
      S = new (Context) CoawaitExpr(Empty);
      break;

    case EXPR_COYIELD:
      S = new (Context) CoyieldExpr(Empty);
      break;

    case EXPR_DEPENDENT_COAWAIT:
      S = new (Context) DependentCoawaitExpr(Empty);
      break;

    case EXPR_CONCEPT_SPECIALIZATION: {
      unsigned numTemplateArgs = Record[ASTStmtReader::NumExprFields];
      S = ConceptSpecializationExpr::Create(Context, Empty, numTemplateArgs);
      break;
    }

    case EXPR_REQUIRES:
      unsigned numLocalParameters = Record[ASTStmtReader::NumExprFields];
      unsigned numRequirement = Record[ASTStmtReader::NumExprFields + 1];
      S = RequiresExpr::Create(Context, Empty, numLocalParameters,
                               numRequirement);
      break;
    }

    // We hit a STMT_STOP, so we're done with this expression.
    if (Finished)
      break;

    ++NumStatementsRead;

    if (S && !IsStmtReference) {
      Reader.Visit(S);
      StmtEntries[Cursor.GetCurrentBitNo()] = S;
    }

    assert(Record.getIdx() == Record.size() &&
           "Invalid deserialization of statement");
    StmtStack.push_back(S);
  }
Done:
  assert(StmtStack.size() > PrevNumStmts && "Read too many sub-stmts!");
  assert(StmtStack.size() == PrevNumStmts + 1 && "Extra expressions on stack!");
  return StmtStack.pop_back_val();
}<|MERGE_RESOLUTION|>--- conflicted
+++ resolved
@@ -3610,7 +3610,11 @@
           Context, Record[ASTStmtReader::NumStmtFields], Empty);
       break;
 
-<<<<<<< HEAD
+    case STMT_OMP_MASKED_DIRECTIVE:
+      S = OMPMaskedDirective::CreateEmpty(
+          Context, Record[ASTStmtReader::NumStmtFields], Empty);
+      break;
+
     case STMT_ACC_ENTER_DATA_DIRECTIVE: {
       unsigned NumClauses = Record[ASTStmtReader::NumStmtFields];
       S = ACCEnterDataDirective::CreateEmpty(Context, NumClauses, Empty);
@@ -3653,12 +3657,6 @@
       S = ACCParallelLoopDirective::CreateEmpty(Context, NumClauses, Empty);
       break;
     }
-=======
-    case STMT_OMP_MASKED_DIRECTIVE:
-      S = OMPMaskedDirective::CreateEmpty(
-          Context, Record[ASTStmtReader::NumStmtFields], Empty);
-      break;
->>>>>>> 6f1b10df
 
     case EXPR_CXX_OPERATOR_CALL:
       S = CXXOperatorCallExpr::CreateEmpty(
