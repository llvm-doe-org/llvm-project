//===- ASTReaderStmt.cpp - Stmt/Expr Deserialization ----------------------===//
//
// Part of the LLVM Project, under the Apache License v2.0 with LLVM Exceptions.
// See https://llvm.org/LICENSE.txt for license information.
// SPDX-License-Identifier: Apache-2.0 WITH LLVM-exception
//
//===----------------------------------------------------------------------===//
//
// Statement/expression deserialization.  This implements the
// ASTReader::ReadStmt method.
//
//===----------------------------------------------------------------------===//

#include "clang/Serialization/ASTReader.h"
#include "clang/AST/ASTConcept.h"
#include "clang/AST/ASTContext.h"
#include "clang/AST/AttrIterator.h"
#include "clang/AST/Decl.h"
#include "clang/AST/DeclAccessPair.h"
#include "clang/AST/DeclCXX.h"
#include "clang/AST/DeclGroup.h"
#include "clang/AST/DeclObjC.h"
#include "clang/AST/DeclTemplate.h"
#include "clang/AST/DeclarationName.h"
#include "clang/AST/Expr.h"
#include "clang/AST/ExprCXX.h"
#include "clang/AST/ExprObjC.h"
#include "clang/AST/ExprOpenMP.h"
#include "clang/AST/NestedNameSpecifier.h"
#include "clang/AST/OpenMPClause.h"
#include "clang/AST/OperationKinds.h"
#include "clang/AST/Stmt.h"
#include "clang/AST/StmtCXX.h"
#include "clang/AST/StmtObjC.h"
#include "clang/AST/StmtOpenMP.h"
#include "clang/AST/StmtVisitor.h"
#include "clang/AST/TemplateBase.h"
#include "clang/AST/Type.h"
#include "clang/AST/UnresolvedSet.h"
#include "clang/Basic/CapturedStmt.h"
#include "clang/Basic/ExpressionTraits.h"
#include "clang/Basic/LLVM.h"
#include "clang/Basic/Lambda.h"
#include "clang/Basic/LangOptions.h"
#include "clang/Basic/OpenMPKinds.h"
#include "clang/Basic/OperatorKinds.h"
#include "clang/Basic/SourceLocation.h"
#include "clang/Basic/Specifiers.h"
#include "clang/Basic/TypeTraits.h"
#include "clang/Lex/Token.h"
#include "clang/Serialization/ASTBitCodes.h"
#include "llvm/ADT/DenseMap.h"
#include "llvm/ADT/SmallString.h"
#include "llvm/ADT/SmallVector.h"
#include "llvm/ADT/StringRef.h"
#include "llvm/Bitstream/BitstreamReader.h"
#include "llvm/Support/Casting.h"
#include "llvm/Support/ErrorHandling.h"
#include <algorithm>
#include <cassert>
#include <cstdint>
#include <string>

using namespace clang;
using namespace serialization;

namespace clang {

  class ASTStmtReader : public StmtVisitor<ASTStmtReader> {
    friend class OMPClauseReader;

    ASTRecordReader &Record;
    llvm::BitstreamCursor &DeclsCursor;

    SourceLocation ReadSourceLocation() {
      return Record.readSourceLocation();
    }

    SourceRange ReadSourceRange() {
      return Record.readSourceRange();
    }

    std::string ReadString() {
      return Record.readString();
    }

    TypeSourceInfo *GetTypeSourceInfo() {
      return Record.getTypeSourceInfo();
    }

    Decl *ReadDecl() {
      return Record.readDecl();
    }

    template<typename T>
    T *ReadDeclAs() {
      return Record.readDeclAs<T>();
    }

    void ReadDeclarationNameLoc(DeclarationNameLoc &DNLoc,
                                DeclarationName Name) {
      Record.readDeclarationNameLoc(DNLoc, Name);
    }

    void ReadDeclarationNameInfo(DeclarationNameInfo &NameInfo) {
      Record.readDeclarationNameInfo(NameInfo);
    }

  public:
    ASTStmtReader(ASTRecordReader &Record, llvm::BitstreamCursor &Cursor)
        : Record(Record), DeclsCursor(Cursor) {}

    /// The number of record fields required for the Stmt class
    /// itself.
    static const unsigned NumStmtFields = 1;

    /// The number of record fields required for the Expr class
    /// itself.
    static const unsigned NumExprFields = NumStmtFields + 7;

    /// Read and initialize a ExplicitTemplateArgumentList structure.
    void ReadTemplateKWAndArgsInfo(ASTTemplateKWAndArgsInfo &Args,
                                   TemplateArgumentLoc *ArgsLocArray,
                                   unsigned NumTemplateArgs);

    /// Read and initialize a ExplicitTemplateArgumentList structure.
    void ReadExplicitTemplateArgumentList(ASTTemplateArgumentListInfo &ArgList,
                                          unsigned NumTemplateArgs);

    void VisitStmt(Stmt *S);
#define STMT(Type, Base) \
    void Visit##Type(Type *);
#include "clang/AST/StmtNodes.inc"
  };

} // namespace clang

void ASTStmtReader::ReadTemplateKWAndArgsInfo(ASTTemplateKWAndArgsInfo &Args,
                                              TemplateArgumentLoc *ArgsLocArray,
                                              unsigned NumTemplateArgs) {
  SourceLocation TemplateKWLoc = ReadSourceLocation();
  TemplateArgumentListInfo ArgInfo;
  ArgInfo.setLAngleLoc(ReadSourceLocation());
  ArgInfo.setRAngleLoc(ReadSourceLocation());
  for (unsigned i = 0; i != NumTemplateArgs; ++i)
    ArgInfo.addArgument(Record.readTemplateArgumentLoc());
  Args.initializeFrom(TemplateKWLoc, ArgInfo, ArgsLocArray);
}

void ASTStmtReader::VisitStmt(Stmt *S) {
  S->setIsOMPStructuredBlock(Record.readInt());
  assert(Record.getIdx() == NumStmtFields && "Incorrect statement field count");
}

void ASTStmtReader::VisitNullStmt(NullStmt *S) {
  VisitStmt(S);
  S->setSemiLoc(ReadSourceLocation());
  S->NullStmtBits.HasLeadingEmptyMacro = Record.readInt();
}

void ASTStmtReader::VisitCompoundStmt(CompoundStmt *S) {
  VisitStmt(S);
  SmallVector<Stmt *, 16> Stmts;
  unsigned NumStmts = Record.readInt();
  while (NumStmts--)
    Stmts.push_back(Record.readSubStmt());
  S->setStmts(Stmts);
  S->CompoundStmtBits.LBraceLoc = ReadSourceLocation();
  S->RBraceLoc = ReadSourceLocation();
}

void ASTStmtReader::VisitSwitchCase(SwitchCase *S) {
  VisitStmt(S);
  Record.recordSwitchCaseID(S, Record.readInt());
  S->setKeywordLoc(ReadSourceLocation());
  S->setColonLoc(ReadSourceLocation());
}

void ASTStmtReader::VisitCaseStmt(CaseStmt *S) {
  VisitSwitchCase(S);
  bool CaseStmtIsGNURange = Record.readInt();
  S->setLHS(Record.readSubExpr());
  S->setSubStmt(Record.readSubStmt());
  if (CaseStmtIsGNURange) {
    S->setRHS(Record.readSubExpr());
    S->setEllipsisLoc(ReadSourceLocation());
  }
}

void ASTStmtReader::VisitDefaultStmt(DefaultStmt *S) {
  VisitSwitchCase(S);
  S->setSubStmt(Record.readSubStmt());
}

void ASTStmtReader::VisitLabelStmt(LabelStmt *S) {
  VisitStmt(S);
  auto *LD = ReadDeclAs<LabelDecl>();
  LD->setStmt(S);
  S->setDecl(LD);
  S->setSubStmt(Record.readSubStmt());
  S->setIdentLoc(ReadSourceLocation());
}

void ASTStmtReader::VisitAttributedStmt(AttributedStmt *S) {
  VisitStmt(S);
  // NumAttrs in AttributedStmt is set when creating an empty
  // AttributedStmt in AttributedStmt::CreateEmpty, since it is needed
  // to allocate the right amount of space for the trailing Attr *.
  uint64_t NumAttrs = Record.readInt();
  AttrVec Attrs;
  Record.readAttributes(Attrs);
  (void)NumAttrs;
  assert(NumAttrs == S->AttributedStmtBits.NumAttrs);
  assert(NumAttrs == Attrs.size());
  std::copy(Attrs.begin(), Attrs.end(), S->getAttrArrayPtr());
  S->SubStmt = Record.readSubStmt();
  S->AttributedStmtBits.AttrLoc = ReadSourceLocation();
}

void ASTStmtReader::VisitIfStmt(IfStmt *S) {
  VisitStmt(S);

  S->setConstexpr(Record.readInt());
  bool HasElse = Record.readInt();
  bool HasVar = Record.readInt();
  bool HasInit = Record.readInt();

  S->setCond(Record.readSubExpr());
  S->setThen(Record.readSubStmt());
  if (HasElse)
    S->setElse(Record.readSubStmt());
  if (HasVar)
    S->setConditionVariable(Record.getContext(), ReadDeclAs<VarDecl>());
  if (HasInit)
    S->setInit(Record.readSubStmt());

  S->setIfLoc(ReadSourceLocation());
  if (HasElse)
    S->setElseLoc(ReadSourceLocation());
}

void ASTStmtReader::VisitSwitchStmt(SwitchStmt *S) {
  VisitStmt(S);

  bool HasInit = Record.readInt();
  bool HasVar = Record.readInt();
  bool AllEnumCasesCovered = Record.readInt();
  if (AllEnumCasesCovered)
    S->setAllEnumCasesCovered();

  S->setCond(Record.readSubExpr());
  S->setBody(Record.readSubStmt());
  if (HasInit)
    S->setInit(Record.readSubStmt());
  if (HasVar)
    S->setConditionVariable(Record.getContext(), ReadDeclAs<VarDecl>());

  S->setSwitchLoc(ReadSourceLocation());

  SwitchCase *PrevSC = nullptr;
  for (auto E = Record.size(); Record.getIdx() != E; ) {
    SwitchCase *SC = Record.getSwitchCaseWithID(Record.readInt());
    if (PrevSC)
      PrevSC->setNextSwitchCase(SC);
    else
      S->setSwitchCaseList(SC);

    PrevSC = SC;
  }
}

void ASTStmtReader::VisitWhileStmt(WhileStmt *S) {
  VisitStmt(S);

  bool HasVar = Record.readInt();

  S->setCond(Record.readSubExpr());
  S->setBody(Record.readSubStmt());
  if (HasVar)
    S->setConditionVariable(Record.getContext(), ReadDeclAs<VarDecl>());

  S->setWhileLoc(ReadSourceLocation());
}

void ASTStmtReader::VisitDoStmt(DoStmt *S) {
  VisitStmt(S);
  S->setCond(Record.readSubExpr());
  S->setBody(Record.readSubStmt());
  S->setDoLoc(ReadSourceLocation());
  S->setWhileLoc(ReadSourceLocation());
  S->setRParenLoc(ReadSourceLocation());
}

void ASTStmtReader::VisitForStmt(ForStmt *S) {
  VisitStmt(S);
  S->setInit(Record.readSubStmt());
  S->setCond(Record.readSubExpr());
  S->setConditionVariable(Record.getContext(), ReadDeclAs<VarDecl>());
  S->setInc(Record.readSubExpr());
  S->setBody(Record.readSubStmt());
  S->setForLoc(ReadSourceLocation());
  S->setLParenLoc(ReadSourceLocation());
  S->setRParenLoc(ReadSourceLocation());
}

void ASTStmtReader::VisitGotoStmt(GotoStmt *S) {
  VisitStmt(S);
  S->setLabel(ReadDeclAs<LabelDecl>());
  S->setGotoLoc(ReadSourceLocation());
  S->setLabelLoc(ReadSourceLocation());
}

void ASTStmtReader::VisitIndirectGotoStmt(IndirectGotoStmt *S) {
  VisitStmt(S);
  S->setGotoLoc(ReadSourceLocation());
  S->setStarLoc(ReadSourceLocation());
  S->setTarget(Record.readSubExpr());
}

void ASTStmtReader::VisitContinueStmt(ContinueStmt *S) {
  VisitStmt(S);
  S->setContinueLoc(ReadSourceLocation());
}

void ASTStmtReader::VisitBreakStmt(BreakStmt *S) {
  VisitStmt(S);
  S->setBreakLoc(ReadSourceLocation());
}

void ASTStmtReader::VisitReturnStmt(ReturnStmt *S) {
  VisitStmt(S);

  bool HasNRVOCandidate = Record.readInt();

  S->setRetValue(Record.readSubExpr());
  if (HasNRVOCandidate)
    S->setNRVOCandidate(ReadDeclAs<VarDecl>());

  S->setReturnLoc(ReadSourceLocation());
}

void ASTStmtReader::VisitDeclStmt(DeclStmt *S) {
  VisitStmt(S);
  S->setStartLoc(ReadSourceLocation());
  S->setEndLoc(ReadSourceLocation());

  if (Record.size() - Record.getIdx() == 1) {
    // Single declaration
    S->setDeclGroup(DeclGroupRef(ReadDecl()));
  } else {
    SmallVector<Decl *, 16> Decls;
    int N = Record.size() - Record.getIdx();
    Decls.reserve(N);
    for (int I = 0; I < N; ++I)
      Decls.push_back(ReadDecl());
    S->setDeclGroup(DeclGroupRef(DeclGroup::Create(Record.getContext(),
                                                   Decls.data(),
                                                   Decls.size())));
  }
}

void ASTStmtReader::VisitAsmStmt(AsmStmt *S) {
  VisitStmt(S);
  S->NumOutputs = Record.readInt();
  S->NumInputs = Record.readInt();
  S->NumClobbers = Record.readInt();
  S->setAsmLoc(ReadSourceLocation());
  S->setVolatile(Record.readInt());
  S->setSimple(Record.readInt());
}

void ASTStmtReader::VisitGCCAsmStmt(GCCAsmStmt *S) {
  VisitAsmStmt(S);
  S->NumLabels = Record.readInt();
  S->setRParenLoc(ReadSourceLocation());
  S->setAsmString(cast_or_null<StringLiteral>(Record.readSubStmt()));

  unsigned NumOutputs = S->getNumOutputs();
  unsigned NumInputs = S->getNumInputs();
  unsigned NumClobbers = S->getNumClobbers();
  unsigned NumLabels = S->getNumLabels();

  // Outputs and inputs
  SmallVector<IdentifierInfo *, 16> Names;
  SmallVector<StringLiteral*, 16> Constraints;
  SmallVector<Stmt*, 16> Exprs;
  for (unsigned I = 0, N = NumOutputs + NumInputs; I != N; ++I) {
    Names.push_back(Record.getIdentifierInfo());
    Constraints.push_back(cast_or_null<StringLiteral>(Record.readSubStmt()));
    Exprs.push_back(Record.readSubStmt());
  }

  // Constraints
  SmallVector<StringLiteral*, 16> Clobbers;
  for (unsigned I = 0; I != NumClobbers; ++I)
    Clobbers.push_back(cast_or_null<StringLiteral>(Record.readSubStmt()));

  // Labels
  for (unsigned I = 0, N = NumLabels; I != N; ++I)
    Exprs.push_back(Record.readSubStmt());

  S->setOutputsAndInputsAndClobbers(Record.getContext(),
                                    Names.data(), Constraints.data(),
                                    Exprs.data(), NumOutputs, NumInputs,
                                    NumLabels,
                                    Clobbers.data(), NumClobbers);
}

void ASTStmtReader::VisitMSAsmStmt(MSAsmStmt *S) {
  VisitAsmStmt(S);
  S->LBraceLoc = ReadSourceLocation();
  S->EndLoc = ReadSourceLocation();
  S->NumAsmToks = Record.readInt();
  std::string AsmStr = ReadString();

  // Read the tokens.
  SmallVector<Token, 16> AsmToks;
  AsmToks.reserve(S->NumAsmToks);
  for (unsigned i = 0, e = S->NumAsmToks; i != e; ++i) {
    AsmToks.push_back(Record.readToken());
  }

  // The calls to reserve() for the FooData vectors are mandatory to
  // prevent dead StringRefs in the Foo vectors.

  // Read the clobbers.
  SmallVector<std::string, 16> ClobbersData;
  SmallVector<StringRef, 16> Clobbers;
  ClobbersData.reserve(S->NumClobbers);
  Clobbers.reserve(S->NumClobbers);
  for (unsigned i = 0, e = S->NumClobbers; i != e; ++i) {
    ClobbersData.push_back(ReadString());
    Clobbers.push_back(ClobbersData.back());
  }

  // Read the operands.
  unsigned NumOperands = S->NumOutputs + S->NumInputs;
  SmallVector<Expr*, 16> Exprs;
  SmallVector<std::string, 16> ConstraintsData;
  SmallVector<StringRef, 16> Constraints;
  Exprs.reserve(NumOperands);
  ConstraintsData.reserve(NumOperands);
  Constraints.reserve(NumOperands);
  for (unsigned i = 0; i != NumOperands; ++i) {
    Exprs.push_back(cast<Expr>(Record.readSubStmt()));
    ConstraintsData.push_back(ReadString());
    Constraints.push_back(ConstraintsData.back());
  }

  S->initialize(Record.getContext(), AsmStr, AsmToks,
                Constraints, Exprs, Clobbers);
}

void ASTStmtReader::VisitCoroutineBodyStmt(CoroutineBodyStmt *S) {
  VisitStmt(S);
  assert(Record.peekInt() == S->NumParams);
  Record.skipInts(1);
  auto *StoredStmts = S->getStoredStmts();
  for (unsigned i = 0;
       i < CoroutineBodyStmt::SubStmt::FirstParamMove + S->NumParams; ++i)
    StoredStmts[i] = Record.readSubStmt();
}

void ASTStmtReader::VisitCoreturnStmt(CoreturnStmt *S) {
  VisitStmt(S);
  S->CoreturnLoc = Record.readSourceLocation();
  for (auto &SubStmt: S->SubStmts)
    SubStmt = Record.readSubStmt();
  S->IsImplicit = Record.readInt() != 0;
}

void ASTStmtReader::VisitCoawaitExpr(CoawaitExpr *E) {
  VisitExpr(E);
  E->KeywordLoc = ReadSourceLocation();
  for (auto &SubExpr: E->SubExprs)
    SubExpr = Record.readSubStmt();
  E->OpaqueValue = cast_or_null<OpaqueValueExpr>(Record.readSubStmt());
  E->setIsImplicit(Record.readInt() != 0);
}

void ASTStmtReader::VisitCoyieldExpr(CoyieldExpr *E) {
  VisitExpr(E);
  E->KeywordLoc = ReadSourceLocation();
  for (auto &SubExpr: E->SubExprs)
    SubExpr = Record.readSubStmt();
  E->OpaqueValue = cast_or_null<OpaqueValueExpr>(Record.readSubStmt());
}

void ASTStmtReader::VisitDependentCoawaitExpr(DependentCoawaitExpr *E) {
  VisitExpr(E);
  E->KeywordLoc = ReadSourceLocation();
  for (auto &SubExpr: E->SubExprs)
    SubExpr = Record.readSubStmt();
}

void ASTStmtReader::VisitCapturedStmt(CapturedStmt *S) {
  VisitStmt(S);
  Record.skipInts(1);
  S->setCapturedDecl(ReadDeclAs<CapturedDecl>());
  S->setCapturedRegionKind(static_cast<CapturedRegionKind>(Record.readInt()));
  S->setCapturedRecordDecl(ReadDeclAs<RecordDecl>());

  // Capture inits
  for (CapturedStmt::capture_init_iterator I = S->capture_init_begin(),
                                           E = S->capture_init_end();
       I != E; ++I)
    *I = Record.readSubExpr();

  // Body
  S->setCapturedStmt(Record.readSubStmt());
  S->getCapturedDecl()->setBody(S->getCapturedStmt());

  // Captures
  for (auto &I : S->captures()) {
    I.VarAndKind.setPointer(ReadDeclAs<VarDecl>());
    I.VarAndKind.setInt(
        static_cast<CapturedStmt::VariableCaptureKind>(Record.readInt()));
    I.Loc = ReadSourceLocation();
  }
}

void ASTStmtReader::VisitExpr(Expr *E) {
  VisitStmt(E);
  E->setType(Record.readType());
  E->setTypeDependent(Record.readInt());
  E->setValueDependent(Record.readInt());
  E->setInstantiationDependent(Record.readInt());
  E->ExprBits.ContainsUnexpandedParameterPack = Record.readInt();
  E->setValueKind(static_cast<ExprValueKind>(Record.readInt()));
  E->setObjectKind(static_cast<ExprObjectKind>(Record.readInt()));
  assert(Record.getIdx() == NumExprFields &&
         "Incorrect expression field count");
}

void ASTStmtReader::VisitConstantExpr(ConstantExpr *E) {
  VisitExpr(E);
  E->ConstantExprBits.ResultKind = Record.readInt();
  switch (E->ConstantExprBits.ResultKind) {
  case ConstantExpr::RSK_Int64: {
    E->Int64Result() = Record.readInt();
    uint64_t tmp = Record.readInt();
    E->ConstantExprBits.IsUnsigned = tmp & 0x1;
    E->ConstantExprBits.BitWidth = tmp >> 1;
    break;
  }
  case ConstantExpr::RSK_APValue:
    E->APValueResult() = Record.readAPValue();
  }
  E->setSubExpr(Record.readSubExpr());
}

void ASTStmtReader::VisitPredefinedExpr(PredefinedExpr *E) {
  VisitExpr(E);
  bool HasFunctionName = Record.readInt();
  E->PredefinedExprBits.HasFunctionName = HasFunctionName;
  E->PredefinedExprBits.Kind = Record.readInt();
  E->setLocation(ReadSourceLocation());
  if (HasFunctionName)
    E->setFunctionName(cast<StringLiteral>(Record.readSubExpr()));
}

void ASTStmtReader::VisitDeclRefExpr(DeclRefExpr *E) {
  VisitExpr(E);

  E->DeclRefExprBits.HasQualifier = Record.readInt();
  E->DeclRefExprBits.HasFoundDecl = Record.readInt();
  E->DeclRefExprBits.HasTemplateKWAndArgsInfo = Record.readInt();
  E->DeclRefExprBits.HadMultipleCandidates = Record.readInt();
  E->DeclRefExprBits.RefersToEnclosingVariableOrCapture = Record.readInt();
  E->DeclRefExprBits.NonOdrUseReason = Record.readInt();
  unsigned NumTemplateArgs = 0;
  if (E->hasTemplateKWAndArgsInfo())
    NumTemplateArgs = Record.readInt();

  if (E->hasQualifier())
    new (E->getTrailingObjects<NestedNameSpecifierLoc>())
        NestedNameSpecifierLoc(Record.readNestedNameSpecifierLoc());

  if (E->hasFoundDecl())
    *E->getTrailingObjects<NamedDecl *>() = ReadDeclAs<NamedDecl>();

  if (E->hasTemplateKWAndArgsInfo())
    ReadTemplateKWAndArgsInfo(
        *E->getTrailingObjects<ASTTemplateKWAndArgsInfo>(),
        E->getTrailingObjects<TemplateArgumentLoc>(), NumTemplateArgs);

  E->setDecl(ReadDeclAs<ValueDecl>());
  E->setLocation(ReadSourceLocation());
  ReadDeclarationNameLoc(E->DNLoc, E->getDecl()->getDeclName());
}

void ASTStmtReader::VisitIntegerLiteral(IntegerLiteral *E) {
  VisitExpr(E);
  E->setLocation(ReadSourceLocation());
  E->setValue(Record.getContext(), Record.readAPInt());
}

void ASTStmtReader::VisitFixedPointLiteral(FixedPointLiteral *E) {
  VisitExpr(E);
  E->setLocation(ReadSourceLocation());
  E->setValue(Record.getContext(), Record.readAPInt());
}

void ASTStmtReader::VisitFloatingLiteral(FloatingLiteral *E) {
  VisitExpr(E);
  E->setRawSemantics(
      static_cast<llvm::APFloatBase::Semantics>(Record.readInt()));
  E->setExact(Record.readInt());
  E->setValue(Record.getContext(), Record.readAPFloat(E->getSemantics()));
  E->setLocation(ReadSourceLocation());
}

void ASTStmtReader::VisitImaginaryLiteral(ImaginaryLiteral *E) {
  VisitExpr(E);
  E->setSubExpr(Record.readSubExpr());
}

void ASTStmtReader::VisitStringLiteral(StringLiteral *E) {
  VisitExpr(E);

  // NumConcatenated, Length and CharByteWidth are set by the empty
  // ctor since they are needed to allocate storage for the trailing objects.
  unsigned NumConcatenated = Record.readInt();
  unsigned Length = Record.readInt();
  unsigned CharByteWidth = Record.readInt();
  assert((NumConcatenated == E->getNumConcatenated()) &&
         "Wrong number of concatenated tokens!");
  assert((Length == E->getLength()) && "Wrong Length!");
  assert((CharByteWidth == E->getCharByteWidth()) && "Wrong character width!");
  E->StringLiteralBits.Kind = Record.readInt();
  E->StringLiteralBits.IsPascal = Record.readInt();

  // The character width is originally computed via mapCharByteWidth.
  // Check that the deserialized character width is consistant with the result
  // of calling mapCharByteWidth.
  assert((CharByteWidth ==
          StringLiteral::mapCharByteWidth(Record.getContext().getTargetInfo(),
                                          E->getKind())) &&
         "Wrong character width!");

  // Deserialize the trailing array of SourceLocation.
  for (unsigned I = 0; I < NumConcatenated; ++I)
    E->setStrTokenLoc(I, ReadSourceLocation());

  // Deserialize the trailing array of char holding the string data.
  char *StrData = E->getStrDataAsChar();
  for (unsigned I = 0; I < Length * CharByteWidth; ++I)
    StrData[I] = Record.readInt();
}

void ASTStmtReader::VisitCharacterLiteral(CharacterLiteral *E) {
  VisitExpr(E);
  E->setValue(Record.readInt());
  E->setLocation(ReadSourceLocation());
  E->setKind(static_cast<CharacterLiteral::CharacterKind>(Record.readInt()));
}

void ASTStmtReader::VisitParenExpr(ParenExpr *E) {
  VisitExpr(E);
  E->setLParen(ReadSourceLocation());
  E->setRParen(ReadSourceLocation());
  E->setSubExpr(Record.readSubExpr());
}

void ASTStmtReader::VisitParenListExpr(ParenListExpr *E) {
  VisitExpr(E);
  unsigned NumExprs = Record.readInt();
  assert((NumExprs == E->getNumExprs()) && "Wrong NumExprs!");
  for (unsigned I = 0; I != NumExprs; ++I)
    E->getTrailingObjects<Stmt *>()[I] = Record.readSubStmt();
  E->LParenLoc = ReadSourceLocation();
  E->RParenLoc = ReadSourceLocation();
}

void ASTStmtReader::VisitUnaryOperator(UnaryOperator *E) {
  VisitExpr(E);
  E->setSubExpr(Record.readSubExpr());
  E->setOpcode((UnaryOperator::Opcode)Record.readInt());
  E->setOperatorLoc(ReadSourceLocation());
  E->setCanOverflow(Record.readInt());
}

void ASTStmtReader::VisitOffsetOfExpr(OffsetOfExpr *E) {
  VisitExpr(E);
  assert(E->getNumComponents() == Record.peekInt());
  Record.skipInts(1);
  assert(E->getNumExpressions() == Record.peekInt());
  Record.skipInts(1);
  E->setOperatorLoc(ReadSourceLocation());
  E->setRParenLoc(ReadSourceLocation());
  E->setTypeSourceInfo(GetTypeSourceInfo());
  for (unsigned I = 0, N = E->getNumComponents(); I != N; ++I) {
    auto Kind = static_cast<OffsetOfNode::Kind>(Record.readInt());
    SourceLocation Start = ReadSourceLocation();
    SourceLocation End = ReadSourceLocation();
    switch (Kind) {
    case OffsetOfNode::Array:
      E->setComponent(I, OffsetOfNode(Start, Record.readInt(), End));
      break;

    case OffsetOfNode::Field:
      E->setComponent(
          I, OffsetOfNode(Start, ReadDeclAs<FieldDecl>(), End));
      break;

    case OffsetOfNode::Identifier:
      E->setComponent(
          I,
          OffsetOfNode(Start, Record.getIdentifierInfo(), End));
      break;

    case OffsetOfNode::Base: {
      auto *Base = new (Record.getContext()) CXXBaseSpecifier();
      *Base = Record.readCXXBaseSpecifier();
      E->setComponent(I, OffsetOfNode(Base));
      break;
    }
    }
  }

  for (unsigned I = 0, N = E->getNumExpressions(); I != N; ++I)
    E->setIndexExpr(I, Record.readSubExpr());
}

void ASTStmtReader::VisitUnaryExprOrTypeTraitExpr(UnaryExprOrTypeTraitExpr *E) {
  VisitExpr(E);
  E->setKind(static_cast<UnaryExprOrTypeTrait>(Record.readInt()));
  if (Record.peekInt() == 0) {
    E->setArgument(Record.readSubExpr());
    Record.skipInts(1);
  } else {
    E->setArgument(GetTypeSourceInfo());
  }
  E->setOperatorLoc(ReadSourceLocation());
  E->setRParenLoc(ReadSourceLocation());
}

void ASTStmtReader::VisitConceptSpecializationExpr(
        ConceptSpecializationExpr *E) {
  VisitExpr(E);
  unsigned NumTemplateArgs = Record.readInt();
  E->NestedNameSpec = Record.readNestedNameSpecifierLoc();
  E->TemplateKWLoc = Record.readSourceLocation();
  E->ConceptNameLoc = Record.readSourceLocation();
  E->FoundDecl = ReadDeclAs<NamedDecl>();
<<<<<<< HEAD
  E->NamedConcept = ReadDeclAs<ConceptDecl>();
=======
  E->NamedConcept.setPointer(ReadDeclAs<ConceptDecl>());
>>>>>>> c79f07dd
  const ASTTemplateArgumentListInfo *ArgsAsWritten =
      Record.readASTTemplateArgumentListInfo();
  llvm::SmallVector<TemplateArgument, 4> Args;
  for (unsigned I = 0; I < NumTemplateArgs; ++I)
    Args.push_back(Record.readTemplateArgument());
  E->setTemplateArguments(ArgsAsWritten, Args);
<<<<<<< HEAD
  ConstraintSatisfaction Satisfaction;
  Satisfaction.IsSatisfied = Record.readInt();
  if (!Satisfaction.IsSatisfied) {
    unsigned NumDetailRecords = Record.readInt();
    for (unsigned i = 0; i != NumDetailRecords; ++i) {
      Expr *ConstraintExpr = Record.readExpr();
      bool IsDiagnostic = Record.readInt();
      if (IsDiagnostic) {
        SourceLocation DiagLocation = Record.readSourceLocation();
        std::string DiagMessage = Record.readString();
        Satisfaction.Details.emplace_back(
            ConstraintExpr, new (Record.getContext())
                                ConstraintSatisfaction::SubstitutionDiagnostic{
                                    DiagLocation, DiagMessage});
      } else
        Satisfaction.Details.emplace_back(ConstraintExpr, Record.readExpr());
    }
  }
  E->Satisfaction = ASTConstraintSatisfaction::Create(Record.getContext(),
                                                      Satisfaction);
=======
  E->NamedConcept.setInt(Record.readInt() == 1);
>>>>>>> c79f07dd
}

void ASTStmtReader::VisitArraySubscriptExpr(ArraySubscriptExpr *E) {
  VisitExpr(E);
  E->setLHS(Record.readSubExpr());
  E->setRHS(Record.readSubExpr());
  E->setRBracketLoc(ReadSourceLocation());
}

void ASTStmtReader::VisitOMPArraySectionExpr(OMPArraySectionExpr *E) {
  VisitExpr(E);
  E->setBase(Record.readSubExpr());
  E->setLowerBound(Record.readSubExpr());
  E->setLength(Record.readSubExpr());
  E->setColonLoc(ReadSourceLocation());
  E->setRBracketLoc(ReadSourceLocation());
}

void ASTStmtReader::VisitCallExpr(CallExpr *E) {
  VisitExpr(E);
  unsigned NumArgs = Record.readInt();
  assert((NumArgs == E->getNumArgs()) && "Wrong NumArgs!");
  E->setRParenLoc(ReadSourceLocation());
  E->setCallee(Record.readSubExpr());
  for (unsigned I = 0; I != NumArgs; ++I)
    E->setArg(I, Record.readSubExpr());
  E->setADLCallKind(static_cast<CallExpr::ADLCallKind>(Record.readInt()));
}

void ASTStmtReader::VisitCXXMemberCallExpr(CXXMemberCallExpr *E) {
  VisitCallExpr(E);
}

void ASTStmtReader::VisitMemberExpr(MemberExpr *E) {
  VisitExpr(E);

  bool HasQualifier = Record.readInt();
  bool HasFoundDecl = Record.readInt();
  bool HasTemplateInfo = Record.readInt();
  unsigned NumTemplateArgs = Record.readInt();

  E->Base = Record.readSubExpr();
  E->MemberDecl = Record.readDeclAs<ValueDecl>();
  Record.readDeclarationNameLoc(E->MemberDNLoc, E->MemberDecl->getDeclName());
  E->MemberLoc = Record.readSourceLocation();
  E->MemberExprBits.IsArrow = Record.readInt();
  E->MemberExprBits.HasQualifierOrFoundDecl = HasQualifier || HasFoundDecl;
  E->MemberExprBits.HasTemplateKWAndArgsInfo = HasTemplateInfo;
  E->MemberExprBits.HadMultipleCandidates = Record.readInt();
  E->MemberExprBits.NonOdrUseReason = Record.readInt();
  E->MemberExprBits.OperatorLoc = Record.readSourceLocation();

  if (HasQualifier || HasFoundDecl) {
    DeclAccessPair FoundDecl;
    if (HasFoundDecl) {
      auto *FoundD = Record.readDeclAs<NamedDecl>();
      auto AS = (AccessSpecifier)Record.readInt();
      FoundDecl = DeclAccessPair::make(FoundD, AS);
    } else {
      FoundDecl = DeclAccessPair::make(E->MemberDecl,
                                       E->MemberDecl->getAccess());
    }
    E->getTrailingObjects<MemberExprNameQualifier>()->FoundDecl = FoundDecl;

    NestedNameSpecifierLoc QualifierLoc;
    if (HasQualifier)
      QualifierLoc = Record.readNestedNameSpecifierLoc();
    E->getTrailingObjects<MemberExprNameQualifier>()->QualifierLoc =
        QualifierLoc;
  }

  if (HasTemplateInfo)
    ReadTemplateKWAndArgsInfo(
        *E->getTrailingObjects<ASTTemplateKWAndArgsInfo>(),
        E->getTrailingObjects<TemplateArgumentLoc>(), NumTemplateArgs);
}

void ASTStmtReader::VisitObjCIsaExpr(ObjCIsaExpr *E) {
  VisitExpr(E);
  E->setBase(Record.readSubExpr());
  E->setIsaMemberLoc(ReadSourceLocation());
  E->setOpLoc(ReadSourceLocation());
  E->setArrow(Record.readInt());
}

void ASTStmtReader::
VisitObjCIndirectCopyRestoreExpr(ObjCIndirectCopyRestoreExpr *E) {
  VisitExpr(E);
  E->Operand = Record.readSubExpr();
  E->setShouldCopy(Record.readInt());
}

void ASTStmtReader::VisitObjCBridgedCastExpr(ObjCBridgedCastExpr *E) {
  VisitExplicitCastExpr(E);
  E->LParenLoc = ReadSourceLocation();
  E->BridgeKeywordLoc = ReadSourceLocation();
  E->Kind = Record.readInt();
}

void ASTStmtReader::VisitCastExpr(CastExpr *E) {
  VisitExpr(E);
  unsigned NumBaseSpecs = Record.readInt();
  assert(NumBaseSpecs == E->path_size());
  E->setSubExpr(Record.readSubExpr());
  E->setCastKind((CastKind)Record.readInt());
  CastExpr::path_iterator BaseI = E->path_begin();
  while (NumBaseSpecs--) {
    auto *BaseSpec = new (Record.getContext()) CXXBaseSpecifier;
    *BaseSpec = Record.readCXXBaseSpecifier();
    *BaseI++ = BaseSpec;
  }
}

void ASTStmtReader::VisitBinaryOperator(BinaryOperator *E) {
  VisitExpr(E);
  E->setLHS(Record.readSubExpr());
  E->setRHS(Record.readSubExpr());
  E->setOpcode((BinaryOperator::Opcode)Record.readInt());
  E->setOperatorLoc(ReadSourceLocation());
  E->setFPFeatures(FPOptions(Record.readInt()));
}

void ASTStmtReader::VisitCompoundAssignOperator(CompoundAssignOperator *E) {
  VisitBinaryOperator(E);
  E->setComputationLHSType(Record.readType());
  E->setComputationResultType(Record.readType());
}

void ASTStmtReader::VisitConditionalOperator(ConditionalOperator *E) {
  VisitExpr(E);
  E->SubExprs[ConditionalOperator::COND] = Record.readSubExpr();
  E->SubExprs[ConditionalOperator::LHS] = Record.readSubExpr();
  E->SubExprs[ConditionalOperator::RHS] = Record.readSubExpr();
  E->QuestionLoc = ReadSourceLocation();
  E->ColonLoc = ReadSourceLocation();
}

void
ASTStmtReader::VisitBinaryConditionalOperator(BinaryConditionalOperator *E) {
  VisitExpr(E);
  E->OpaqueValue = cast<OpaqueValueExpr>(Record.readSubExpr());
  E->SubExprs[BinaryConditionalOperator::COMMON] = Record.readSubExpr();
  E->SubExprs[BinaryConditionalOperator::COND] = Record.readSubExpr();
  E->SubExprs[BinaryConditionalOperator::LHS] = Record.readSubExpr();
  E->SubExprs[BinaryConditionalOperator::RHS] = Record.readSubExpr();
  E->QuestionLoc = ReadSourceLocation();
  E->ColonLoc = ReadSourceLocation();
}

void ASTStmtReader::VisitImplicitCastExpr(ImplicitCastExpr *E) {
  VisitCastExpr(E);
  E->setIsPartOfExplicitCast(Record.readInt());
}

void ASTStmtReader::VisitExplicitCastExpr(ExplicitCastExpr *E) {
  VisitCastExpr(E);
  E->setTypeInfoAsWritten(GetTypeSourceInfo());
}

void ASTStmtReader::VisitCStyleCastExpr(CStyleCastExpr *E) {
  VisitExplicitCastExpr(E);
  E->setLParenLoc(ReadSourceLocation());
  E->setRParenLoc(ReadSourceLocation());
}

void ASTStmtReader::VisitCompoundLiteralExpr(CompoundLiteralExpr *E) {
  VisitExpr(E);
  E->setLParenLoc(ReadSourceLocation());
  E->setTypeSourceInfo(GetTypeSourceInfo());
  E->setInitializer(Record.readSubExpr());
  E->setFileScope(Record.readInt());
}

void ASTStmtReader::VisitExtVectorElementExpr(ExtVectorElementExpr *E) {
  VisitExpr(E);
  E->setBase(Record.readSubExpr());
  E->setAccessor(Record.getIdentifierInfo());
  E->setAccessorLoc(ReadSourceLocation());
}

void ASTStmtReader::VisitInitListExpr(InitListExpr *E) {
  VisitExpr(E);
  if (auto *SyntForm = cast_or_null<InitListExpr>(Record.readSubStmt()))
    E->setSyntacticForm(SyntForm);
  E->setLBraceLoc(ReadSourceLocation());
  E->setRBraceLoc(ReadSourceLocation());
  bool isArrayFiller = Record.readInt();
  Expr *filler = nullptr;
  if (isArrayFiller) {
    filler = Record.readSubExpr();
    E->ArrayFillerOrUnionFieldInit = filler;
  } else
    E->ArrayFillerOrUnionFieldInit = ReadDeclAs<FieldDecl>();
  E->sawArrayRangeDesignator(Record.readInt());
  unsigned NumInits = Record.readInt();
  E->reserveInits(Record.getContext(), NumInits);
  if (isArrayFiller) {
    for (unsigned I = 0; I != NumInits; ++I) {
      Expr *init = Record.readSubExpr();
      E->updateInit(Record.getContext(), I, init ? init : filler);
    }
  } else {
    for (unsigned I = 0; I != NumInits; ++I)
      E->updateInit(Record.getContext(), I, Record.readSubExpr());
  }
}

void ASTStmtReader::VisitDesignatedInitExpr(DesignatedInitExpr *E) {
  using Designator = DesignatedInitExpr::Designator;

  VisitExpr(E);
  unsigned NumSubExprs = Record.readInt();
  assert(NumSubExprs == E->getNumSubExprs() && "Wrong number of subexprs");
  for (unsigned I = 0; I != NumSubExprs; ++I)
    E->setSubExpr(I, Record.readSubExpr());
  E->setEqualOrColonLoc(ReadSourceLocation());
  E->setGNUSyntax(Record.readInt());

  SmallVector<Designator, 4> Designators;
  while (Record.getIdx() < Record.size()) {
    switch ((DesignatorTypes)Record.readInt()) {
    case DESIG_FIELD_DECL: {
      auto *Field = ReadDeclAs<FieldDecl>();
      SourceLocation DotLoc = ReadSourceLocation();
      SourceLocation FieldLoc = ReadSourceLocation();
      Designators.push_back(Designator(Field->getIdentifier(), DotLoc,
                                       FieldLoc));
      Designators.back().setField(Field);
      break;
    }

    case DESIG_FIELD_NAME: {
      const IdentifierInfo *Name = Record.getIdentifierInfo();
      SourceLocation DotLoc = ReadSourceLocation();
      SourceLocation FieldLoc = ReadSourceLocation();
      Designators.push_back(Designator(Name, DotLoc, FieldLoc));
      break;
    }

    case DESIG_ARRAY: {
      unsigned Index = Record.readInt();
      SourceLocation LBracketLoc = ReadSourceLocation();
      SourceLocation RBracketLoc = ReadSourceLocation();
      Designators.push_back(Designator(Index, LBracketLoc, RBracketLoc));
      break;
    }

    case DESIG_ARRAY_RANGE: {
      unsigned Index = Record.readInt();
      SourceLocation LBracketLoc = ReadSourceLocation();
      SourceLocation EllipsisLoc = ReadSourceLocation();
      SourceLocation RBracketLoc = ReadSourceLocation();
      Designators.push_back(Designator(Index, LBracketLoc, EllipsisLoc,
                                       RBracketLoc));
      break;
    }
    }
  }
  E->setDesignators(Record.getContext(),
                    Designators.data(), Designators.size());
}

void ASTStmtReader::VisitDesignatedInitUpdateExpr(DesignatedInitUpdateExpr *E) {
  VisitExpr(E);
  E->setBase(Record.readSubExpr());
  E->setUpdater(Record.readSubExpr());
}

void ASTStmtReader::VisitNoInitExpr(NoInitExpr *E) {
  VisitExpr(E);
}

void ASTStmtReader::VisitArrayInitLoopExpr(ArrayInitLoopExpr *E) {
  VisitExpr(E);
  E->SubExprs[0] = Record.readSubExpr();
  E->SubExprs[1] = Record.readSubExpr();
}

void ASTStmtReader::VisitArrayInitIndexExpr(ArrayInitIndexExpr *E) {
  VisitExpr(E);
}

void ASTStmtReader::VisitImplicitValueInitExpr(ImplicitValueInitExpr *E) {
  VisitExpr(E);
}

void ASTStmtReader::VisitVAArgExpr(VAArgExpr *E) {
  VisitExpr(E);
  E->setSubExpr(Record.readSubExpr());
  E->setWrittenTypeInfo(GetTypeSourceInfo());
  E->setBuiltinLoc(ReadSourceLocation());
  E->setRParenLoc(ReadSourceLocation());
  E->setIsMicrosoftABI(Record.readInt());
}

void ASTStmtReader::VisitSourceLocExpr(SourceLocExpr *E) {
  VisitExpr(E);
  E->ParentContext = ReadDeclAs<DeclContext>();
  E->BuiltinLoc = ReadSourceLocation();
  E->RParenLoc = ReadSourceLocation();
  E->SourceLocExprBits.Kind =
      static_cast<SourceLocExpr::IdentKind>(Record.readInt());
}

void ASTStmtReader::VisitAddrLabelExpr(AddrLabelExpr *E) {
  VisitExpr(E);
  E->setAmpAmpLoc(ReadSourceLocation());
  E->setLabelLoc(ReadSourceLocation());
  E->setLabel(ReadDeclAs<LabelDecl>());
}

void ASTStmtReader::VisitStmtExpr(StmtExpr *E) {
  VisitExpr(E);
  E->setLParenLoc(ReadSourceLocation());
  E->setRParenLoc(ReadSourceLocation());
  E->setSubStmt(cast_or_null<CompoundStmt>(Record.readSubStmt()));
}

void ASTStmtReader::VisitChooseExpr(ChooseExpr *E) {
  VisitExpr(E);
  E->setCond(Record.readSubExpr());
  E->setLHS(Record.readSubExpr());
  E->setRHS(Record.readSubExpr());
  E->setBuiltinLoc(ReadSourceLocation());
  E->setRParenLoc(ReadSourceLocation());
  E->setIsConditionTrue(Record.readInt());
}

void ASTStmtReader::VisitGNUNullExpr(GNUNullExpr *E) {
  VisitExpr(E);
  E->setTokenLocation(ReadSourceLocation());
}

void ASTStmtReader::VisitShuffleVectorExpr(ShuffleVectorExpr *E) {
  VisitExpr(E);
  SmallVector<Expr *, 16> Exprs;
  unsigned NumExprs = Record.readInt();
  while (NumExprs--)
    Exprs.push_back(Record.readSubExpr());
  E->setExprs(Record.getContext(), Exprs);
  E->setBuiltinLoc(ReadSourceLocation());
  E->setRParenLoc(ReadSourceLocation());
}

void ASTStmtReader::VisitConvertVectorExpr(ConvertVectorExpr *E) {
  VisitExpr(E);
  E->BuiltinLoc = ReadSourceLocation();
  E->RParenLoc = ReadSourceLocation();
  E->TInfo = GetTypeSourceInfo();
  E->SrcExpr = Record.readSubExpr();
}

void ASTStmtReader::VisitBlockExpr(BlockExpr *E) {
  VisitExpr(E);
  E->setBlockDecl(ReadDeclAs<BlockDecl>());
}

void ASTStmtReader::VisitGenericSelectionExpr(GenericSelectionExpr *E) {
  VisitExpr(E);

  unsigned NumAssocs = Record.readInt();
  assert(NumAssocs == E->getNumAssocs() && "Wrong NumAssocs!");
  E->ResultIndex = Record.readInt();
  E->GenericSelectionExprBits.GenericLoc = ReadSourceLocation();
  E->DefaultLoc = ReadSourceLocation();
  E->RParenLoc = ReadSourceLocation();

  Stmt **Stmts = E->getTrailingObjects<Stmt *>();
  // Add 1 to account for the controlling expression which is the first
  // expression in the trailing array of Stmt *. This is not needed for
  // the trailing array of TypeSourceInfo *.
  for (unsigned I = 0, N = NumAssocs + 1; I < N; ++I)
    Stmts[I] = Record.readSubExpr();

  TypeSourceInfo **TSIs = E->getTrailingObjects<TypeSourceInfo *>();
  for (unsigned I = 0, N = NumAssocs; I < N; ++I)
    TSIs[I] = GetTypeSourceInfo();
}

void ASTStmtReader::VisitPseudoObjectExpr(PseudoObjectExpr *E) {
  VisitExpr(E);
  unsigned numSemanticExprs = Record.readInt();
  assert(numSemanticExprs + 1 == E->PseudoObjectExprBits.NumSubExprs);
  E->PseudoObjectExprBits.ResultIndex = Record.readInt();

  // Read the syntactic expression.
  E->getSubExprsBuffer()[0] = Record.readSubExpr();

  // Read all the semantic expressions.
  for (unsigned i = 0; i != numSemanticExprs; ++i) {
    Expr *subExpr = Record.readSubExpr();
    E->getSubExprsBuffer()[i+1] = subExpr;
  }
}

void ASTStmtReader::VisitAtomicExpr(AtomicExpr *E) {
  VisitExpr(E);
  E->Op = AtomicExpr::AtomicOp(Record.readInt());
  E->NumSubExprs = AtomicExpr::getNumSubExprs(E->Op);
  for (unsigned I = 0; I != E->NumSubExprs; ++I)
    E->SubExprs[I] = Record.readSubExpr();
  E->BuiltinLoc = ReadSourceLocation();
  E->RParenLoc = ReadSourceLocation();
}

//===----------------------------------------------------------------------===//
// Objective-C Expressions and Statements

void ASTStmtReader::VisitObjCStringLiteral(ObjCStringLiteral *E) {
  VisitExpr(E);
  E->setString(cast<StringLiteral>(Record.readSubStmt()));
  E->setAtLoc(ReadSourceLocation());
}

void ASTStmtReader::VisitObjCBoxedExpr(ObjCBoxedExpr *E) {
  VisitExpr(E);
  // could be one of several IntegerLiteral, FloatLiteral, etc.
  E->SubExpr = Record.readSubStmt();
  E->BoxingMethod = ReadDeclAs<ObjCMethodDecl>();
  E->Range = ReadSourceRange();
}

void ASTStmtReader::VisitObjCArrayLiteral(ObjCArrayLiteral *E) {
  VisitExpr(E);
  unsigned NumElements = Record.readInt();
  assert(NumElements == E->getNumElements() && "Wrong number of elements");
  Expr **Elements = E->getElements();
  for (unsigned I = 0, N = NumElements; I != N; ++I)
    Elements[I] = Record.readSubExpr();
  E->ArrayWithObjectsMethod = ReadDeclAs<ObjCMethodDecl>();
  E->Range = ReadSourceRange();
}

void ASTStmtReader::VisitObjCDictionaryLiteral(ObjCDictionaryLiteral *E) {
  VisitExpr(E);
  unsigned NumElements = Record.readInt();
  assert(NumElements == E->getNumElements() && "Wrong number of elements");
  bool HasPackExpansions = Record.readInt();
  assert(HasPackExpansions == E->HasPackExpansions &&"Pack expansion mismatch");
  auto *KeyValues =
      E->getTrailingObjects<ObjCDictionaryLiteral::KeyValuePair>();
  auto *Expansions =
      E->getTrailingObjects<ObjCDictionaryLiteral::ExpansionData>();
  for (unsigned I = 0; I != NumElements; ++I) {
    KeyValues[I].Key = Record.readSubExpr();
    KeyValues[I].Value = Record.readSubExpr();
    if (HasPackExpansions) {
      Expansions[I].EllipsisLoc = ReadSourceLocation();
      Expansions[I].NumExpansionsPlusOne = Record.readInt();
    }
  }
  E->DictWithObjectsMethod = ReadDeclAs<ObjCMethodDecl>();
  E->Range = ReadSourceRange();
}

void ASTStmtReader::VisitObjCEncodeExpr(ObjCEncodeExpr *E) {
  VisitExpr(E);
  E->setEncodedTypeSourceInfo(GetTypeSourceInfo());
  E->setAtLoc(ReadSourceLocation());
  E->setRParenLoc(ReadSourceLocation());
}

void ASTStmtReader::VisitObjCSelectorExpr(ObjCSelectorExpr *E) {
  VisitExpr(E);
  E->setSelector(Record.readSelector());
  E->setAtLoc(ReadSourceLocation());
  E->setRParenLoc(ReadSourceLocation());
}

void ASTStmtReader::VisitObjCProtocolExpr(ObjCProtocolExpr *E) {
  VisitExpr(E);
  E->setProtocol(ReadDeclAs<ObjCProtocolDecl>());
  E->setAtLoc(ReadSourceLocation());
  E->ProtoLoc = ReadSourceLocation();
  E->setRParenLoc(ReadSourceLocation());
}

void ASTStmtReader::VisitObjCIvarRefExpr(ObjCIvarRefExpr *E) {
  VisitExpr(E);
  E->setDecl(ReadDeclAs<ObjCIvarDecl>());
  E->setLocation(ReadSourceLocation());
  E->setOpLoc(ReadSourceLocation());
  E->setBase(Record.readSubExpr());
  E->setIsArrow(Record.readInt());
  E->setIsFreeIvar(Record.readInt());
}

void ASTStmtReader::VisitObjCPropertyRefExpr(ObjCPropertyRefExpr *E) {
  VisitExpr(E);
  unsigned MethodRefFlags = Record.readInt();
  bool Implicit = Record.readInt() != 0;
  if (Implicit) {
    auto *Getter = ReadDeclAs<ObjCMethodDecl>();
    auto *Setter = ReadDeclAs<ObjCMethodDecl>();
    E->setImplicitProperty(Getter, Setter, MethodRefFlags);
  } else {
    E->setExplicitProperty(ReadDeclAs<ObjCPropertyDecl>(), MethodRefFlags);
  }
  E->setLocation(ReadSourceLocation());
  E->setReceiverLocation(ReadSourceLocation());
  switch (Record.readInt()) {
  case 0:
    E->setBase(Record.readSubExpr());
    break;
  case 1:
    E->setSuperReceiver(Record.readType());
    break;
  case 2:
    E->setClassReceiver(ReadDeclAs<ObjCInterfaceDecl>());
    break;
  }
}

void ASTStmtReader::VisitObjCSubscriptRefExpr(ObjCSubscriptRefExpr *E) {
  VisitExpr(E);
  E->setRBracket(ReadSourceLocation());
  E->setBaseExpr(Record.readSubExpr());
  E->setKeyExpr(Record.readSubExpr());
  E->GetAtIndexMethodDecl = ReadDeclAs<ObjCMethodDecl>();
  E->SetAtIndexMethodDecl = ReadDeclAs<ObjCMethodDecl>();
}

void ASTStmtReader::VisitObjCMessageExpr(ObjCMessageExpr *E) {
  VisitExpr(E);
  assert(Record.peekInt() == E->getNumArgs());
  Record.skipInts(1);
  unsigned NumStoredSelLocs = Record.readInt();
  E->SelLocsKind = Record.readInt();
  E->setDelegateInitCall(Record.readInt());
  E->IsImplicit = Record.readInt();
  auto Kind = static_cast<ObjCMessageExpr::ReceiverKind>(Record.readInt());
  switch (Kind) {
  case ObjCMessageExpr::Instance:
    E->setInstanceReceiver(Record.readSubExpr());
    break;

  case ObjCMessageExpr::Class:
    E->setClassReceiver(GetTypeSourceInfo());
    break;

  case ObjCMessageExpr::SuperClass:
  case ObjCMessageExpr::SuperInstance: {
    QualType T = Record.readType();
    SourceLocation SuperLoc = ReadSourceLocation();
    E->setSuper(SuperLoc, T, Kind == ObjCMessageExpr::SuperInstance);
    break;
  }
  }

  assert(Kind == E->getReceiverKind());

  if (Record.readInt())
    E->setMethodDecl(ReadDeclAs<ObjCMethodDecl>());
  else
    E->setSelector(Record.readSelector());

  E->LBracLoc = ReadSourceLocation();
  E->RBracLoc = ReadSourceLocation();

  for (unsigned I = 0, N = E->getNumArgs(); I != N; ++I)
    E->setArg(I, Record.readSubExpr());

  SourceLocation *Locs = E->getStoredSelLocs();
  for (unsigned I = 0; I != NumStoredSelLocs; ++I)
    Locs[I] = ReadSourceLocation();
}

void ASTStmtReader::VisitObjCForCollectionStmt(ObjCForCollectionStmt *S) {
  VisitStmt(S);
  S->setElement(Record.readSubStmt());
  S->setCollection(Record.readSubExpr());
  S->setBody(Record.readSubStmt());
  S->setForLoc(ReadSourceLocation());
  S->setRParenLoc(ReadSourceLocation());
}

void ASTStmtReader::VisitObjCAtCatchStmt(ObjCAtCatchStmt *S) {
  VisitStmt(S);
  S->setCatchBody(Record.readSubStmt());
  S->setCatchParamDecl(ReadDeclAs<VarDecl>());
  S->setAtCatchLoc(ReadSourceLocation());
  S->setRParenLoc(ReadSourceLocation());
}

void ASTStmtReader::VisitObjCAtFinallyStmt(ObjCAtFinallyStmt *S) {
  VisitStmt(S);
  S->setFinallyBody(Record.readSubStmt());
  S->setAtFinallyLoc(ReadSourceLocation());
}

void ASTStmtReader::VisitObjCAutoreleasePoolStmt(ObjCAutoreleasePoolStmt *S) {
  VisitStmt(S); // FIXME: no test coverage.
  S->setSubStmt(Record.readSubStmt());
  S->setAtLoc(ReadSourceLocation());
}

void ASTStmtReader::VisitObjCAtTryStmt(ObjCAtTryStmt *S) {
  VisitStmt(S);
  assert(Record.peekInt() == S->getNumCatchStmts());
  Record.skipInts(1);
  bool HasFinally = Record.readInt();
  S->setTryBody(Record.readSubStmt());
  for (unsigned I = 0, N = S->getNumCatchStmts(); I != N; ++I)
    S->setCatchStmt(I, cast_or_null<ObjCAtCatchStmt>(Record.readSubStmt()));

  if (HasFinally)
    S->setFinallyStmt(Record.readSubStmt());
  S->setAtTryLoc(ReadSourceLocation());
}

void ASTStmtReader::VisitObjCAtSynchronizedStmt(ObjCAtSynchronizedStmt *S) {
  VisitStmt(S); // FIXME: no test coverage.
  S->setSynchExpr(Record.readSubStmt());
  S->setSynchBody(Record.readSubStmt());
  S->setAtSynchronizedLoc(ReadSourceLocation());
}

void ASTStmtReader::VisitObjCAtThrowStmt(ObjCAtThrowStmt *S) {
  VisitStmt(S); // FIXME: no test coverage.
  S->setThrowExpr(Record.readSubStmt());
  S->setThrowLoc(ReadSourceLocation());
}

void ASTStmtReader::VisitObjCBoolLiteralExpr(ObjCBoolLiteralExpr *E) {
  VisitExpr(E);
  E->setValue(Record.readInt());
  E->setLocation(ReadSourceLocation());
}

void ASTStmtReader::VisitObjCAvailabilityCheckExpr(ObjCAvailabilityCheckExpr *E) {
  VisitExpr(E);
  SourceRange R = Record.readSourceRange();
  E->AtLoc = R.getBegin();
  E->RParen = R.getEnd();
  E->VersionToCheck = Record.readVersionTuple();
}

//===----------------------------------------------------------------------===//
// C++ Expressions and Statements
//===----------------------------------------------------------------------===//

void ASTStmtReader::VisitCXXCatchStmt(CXXCatchStmt *S) {
  VisitStmt(S);
  S->CatchLoc = ReadSourceLocation();
  S->ExceptionDecl = ReadDeclAs<VarDecl>();
  S->HandlerBlock = Record.readSubStmt();
}

void ASTStmtReader::VisitCXXTryStmt(CXXTryStmt *S) {
  VisitStmt(S);
  assert(Record.peekInt() == S->getNumHandlers() && "NumStmtFields is wrong ?");
  Record.skipInts(1);
  S->TryLoc = ReadSourceLocation();
  S->getStmts()[0] = Record.readSubStmt();
  for (unsigned i = 0, e = S->getNumHandlers(); i != e; ++i)
    S->getStmts()[i + 1] = Record.readSubStmt();
}

void ASTStmtReader::VisitCXXForRangeStmt(CXXForRangeStmt *S) {
  VisitStmt(S);
  S->ForLoc = ReadSourceLocation();
  S->CoawaitLoc = ReadSourceLocation();
  S->ColonLoc = ReadSourceLocation();
  S->RParenLoc = ReadSourceLocation();
  S->setInit(Record.readSubStmt());
  S->setRangeStmt(Record.readSubStmt());
  S->setBeginStmt(Record.readSubStmt());
  S->setEndStmt(Record.readSubStmt());
  S->setCond(Record.readSubExpr());
  S->setInc(Record.readSubExpr());
  S->setLoopVarStmt(Record.readSubStmt());
  S->setBody(Record.readSubStmt());
}

void ASTStmtReader::VisitMSDependentExistsStmt(MSDependentExistsStmt *S) {
  VisitStmt(S);
  S->KeywordLoc = ReadSourceLocation();
  S->IsIfExists = Record.readInt();
  S->QualifierLoc = Record.readNestedNameSpecifierLoc();
  ReadDeclarationNameInfo(S->NameInfo);
  S->SubStmt = Record.readSubStmt();
}

void ASTStmtReader::VisitCXXOperatorCallExpr(CXXOperatorCallExpr *E) {
  VisitCallExpr(E);
  E->CXXOperatorCallExprBits.OperatorKind = Record.readInt();
  E->CXXOperatorCallExprBits.FPFeatures = Record.readInt();
  E->Range = Record.readSourceRange();
}

void ASTStmtReader::VisitCXXRewrittenBinaryOperator(
    CXXRewrittenBinaryOperator *E) {
  VisitExpr(E);
  E->CXXRewrittenBinaryOperatorBits.IsReversed = Record.readInt();
  E->SemanticForm = Record.readSubExpr();
}

void ASTStmtReader::VisitCXXConstructExpr(CXXConstructExpr *E) {
  VisitExpr(E);

  unsigned NumArgs = Record.readInt();
  assert((NumArgs == E->getNumArgs()) && "Wrong NumArgs!");

  E->CXXConstructExprBits.Elidable = Record.readInt();
  E->CXXConstructExprBits.HadMultipleCandidates = Record.readInt();
  E->CXXConstructExprBits.ListInitialization = Record.readInt();
  E->CXXConstructExprBits.StdInitListInitialization = Record.readInt();
  E->CXXConstructExprBits.ZeroInitialization = Record.readInt();
  E->CXXConstructExprBits.ConstructionKind = Record.readInt();
  E->CXXConstructExprBits.Loc = ReadSourceLocation();
  E->Constructor = ReadDeclAs<CXXConstructorDecl>();
  E->ParenOrBraceRange = ReadSourceRange();

  for (unsigned I = 0; I != NumArgs; ++I)
    E->setArg(I, Record.readSubExpr());
}

void ASTStmtReader::VisitCXXInheritedCtorInitExpr(CXXInheritedCtorInitExpr *E) {
  VisitExpr(E);
  E->Constructor = ReadDeclAs<CXXConstructorDecl>();
  E->Loc = ReadSourceLocation();
  E->ConstructsVirtualBase = Record.readInt();
  E->InheritedFromVirtualBase = Record.readInt();
}

void ASTStmtReader::VisitCXXTemporaryObjectExpr(CXXTemporaryObjectExpr *E) {
  VisitCXXConstructExpr(E);
  E->TSI = GetTypeSourceInfo();
}

void ASTStmtReader::VisitLambdaExpr(LambdaExpr *E) {
  VisitExpr(E);
  unsigned NumCaptures = Record.readInt();
  assert(NumCaptures == E->NumCaptures);(void)NumCaptures;
  E->IntroducerRange = ReadSourceRange();
  E->CaptureDefault = static_cast<LambdaCaptureDefault>(Record.readInt());
  E->CaptureDefaultLoc = ReadSourceLocation();
  E->ExplicitParams = Record.readInt();
  E->ExplicitResultType = Record.readInt();
  E->ClosingBrace = ReadSourceLocation();

  // Read capture initializers.
  for (LambdaExpr::capture_init_iterator C = E->capture_init_begin(),
                                      CEnd = E->capture_init_end();
       C != CEnd; ++C)
    *C = Record.readSubExpr();
}

void
ASTStmtReader::VisitCXXStdInitializerListExpr(CXXStdInitializerListExpr *E) {
  VisitExpr(E);
  E->SubExpr = Record.readSubExpr();
}

void ASTStmtReader::VisitCXXNamedCastExpr(CXXNamedCastExpr *E) {
  VisitExplicitCastExpr(E);
  SourceRange R = ReadSourceRange();
  E->Loc = R.getBegin();
  E->RParenLoc = R.getEnd();
  R = ReadSourceRange();
  E->AngleBrackets = R;
}

void ASTStmtReader::VisitCXXStaticCastExpr(CXXStaticCastExpr *E) {
  return VisitCXXNamedCastExpr(E);
}

void ASTStmtReader::VisitCXXDynamicCastExpr(CXXDynamicCastExpr *E) {
  return VisitCXXNamedCastExpr(E);
}

void ASTStmtReader::VisitCXXReinterpretCastExpr(CXXReinterpretCastExpr *E) {
  return VisitCXXNamedCastExpr(E);
}

void ASTStmtReader::VisitCXXConstCastExpr(CXXConstCastExpr *E) {
  return VisitCXXNamedCastExpr(E);
}

void ASTStmtReader::VisitCXXFunctionalCastExpr(CXXFunctionalCastExpr *E) {
  VisitExplicitCastExpr(E);
  E->setLParenLoc(ReadSourceLocation());
  E->setRParenLoc(ReadSourceLocation());
}

void ASTStmtReader::VisitBuiltinBitCastExpr(BuiltinBitCastExpr *E) {
  VisitExplicitCastExpr(E);
  E->KWLoc = ReadSourceLocation();
  E->RParenLoc = ReadSourceLocation();
}

void ASTStmtReader::VisitUserDefinedLiteral(UserDefinedLiteral *E) {
  VisitCallExpr(E);
  E->UDSuffixLoc = ReadSourceLocation();
}

void ASTStmtReader::VisitCXXBoolLiteralExpr(CXXBoolLiteralExpr *E) {
  VisitExpr(E);
  E->setValue(Record.readInt());
  E->setLocation(ReadSourceLocation());
}

void ASTStmtReader::VisitCXXNullPtrLiteralExpr(CXXNullPtrLiteralExpr *E) {
  VisitExpr(E);
  E->setLocation(ReadSourceLocation());
}

void ASTStmtReader::VisitCXXTypeidExpr(CXXTypeidExpr *E) {
  VisitExpr(E);
  E->setSourceRange(ReadSourceRange());
  if (E->isTypeOperand()) { // typeid(int)
    E->setTypeOperandSourceInfo(
        GetTypeSourceInfo());
    return;
  }

  // typeid(42+2)
  E->setExprOperand(Record.readSubExpr());
}

void ASTStmtReader::VisitCXXThisExpr(CXXThisExpr *E) {
  VisitExpr(E);
  E->setLocation(ReadSourceLocation());
  E->setImplicit(Record.readInt());
}

void ASTStmtReader::VisitCXXThrowExpr(CXXThrowExpr *E) {
  VisitExpr(E);
  E->CXXThrowExprBits.ThrowLoc = ReadSourceLocation();
  E->Operand = Record.readSubExpr();
  E->CXXThrowExprBits.IsThrownVariableInScope = Record.readInt();
}

void ASTStmtReader::VisitCXXDefaultArgExpr(CXXDefaultArgExpr *E) {
  VisitExpr(E);
  E->Param = ReadDeclAs<ParmVarDecl>();
  E->UsedContext = ReadDeclAs<DeclContext>();
  E->CXXDefaultArgExprBits.Loc = ReadSourceLocation();
}

void ASTStmtReader::VisitCXXDefaultInitExpr(CXXDefaultInitExpr *E) {
  VisitExpr(E);
  E->Field = ReadDeclAs<FieldDecl>();
  E->UsedContext = ReadDeclAs<DeclContext>();
  E->CXXDefaultInitExprBits.Loc = ReadSourceLocation();
}

void ASTStmtReader::VisitCXXBindTemporaryExpr(CXXBindTemporaryExpr *E) {
  VisitExpr(E);
  E->setTemporary(Record.readCXXTemporary());
  E->setSubExpr(Record.readSubExpr());
}

void ASTStmtReader::VisitCXXScalarValueInitExpr(CXXScalarValueInitExpr *E) {
  VisitExpr(E);
  E->TypeInfo = GetTypeSourceInfo();
  E->CXXScalarValueInitExprBits.RParenLoc = ReadSourceLocation();
}

void ASTStmtReader::VisitCXXNewExpr(CXXNewExpr *E) {
  VisitExpr(E);

  bool IsArray = Record.readInt();
  bool HasInit = Record.readInt();
  unsigned NumPlacementArgs = Record.readInt();
  bool IsParenTypeId = Record.readInt();

  E->CXXNewExprBits.IsGlobalNew = Record.readInt();
  E->CXXNewExprBits.ShouldPassAlignment = Record.readInt();
  E->CXXNewExprBits.UsualArrayDeleteWantsSize = Record.readInt();
  E->CXXNewExprBits.StoredInitializationStyle = Record.readInt();

  assert((IsArray == E->isArray()) && "Wrong IsArray!");
  assert((HasInit == E->hasInitializer()) && "Wrong HasInit!");
  assert((NumPlacementArgs == E->getNumPlacementArgs()) &&
         "Wrong NumPlacementArgs!");
  assert((IsParenTypeId == E->isParenTypeId()) && "Wrong IsParenTypeId!");
  (void)IsArray;
  (void)HasInit;
  (void)NumPlacementArgs;

  E->setOperatorNew(ReadDeclAs<FunctionDecl>());
  E->setOperatorDelete(ReadDeclAs<FunctionDecl>());
  E->AllocatedTypeInfo = GetTypeSourceInfo();
  if (IsParenTypeId)
    E->getTrailingObjects<SourceRange>()[0] = ReadSourceRange();
  E->Range = ReadSourceRange();
  E->DirectInitRange = ReadSourceRange();

  // Install all the subexpressions.
  for (CXXNewExpr::raw_arg_iterator I = E->raw_arg_begin(),
                                    N = E->raw_arg_end();
       I != N; ++I)
    *I = Record.readSubStmt();
}

void ASTStmtReader::VisitCXXDeleteExpr(CXXDeleteExpr *E) {
  VisitExpr(E);
  E->CXXDeleteExprBits.GlobalDelete = Record.readInt();
  E->CXXDeleteExprBits.ArrayForm = Record.readInt();
  E->CXXDeleteExprBits.ArrayFormAsWritten = Record.readInt();
  E->CXXDeleteExprBits.UsualArrayDeleteWantsSize = Record.readInt();
  E->OperatorDelete = ReadDeclAs<FunctionDecl>();
  E->Argument = Record.readSubExpr();
  E->CXXDeleteExprBits.Loc = ReadSourceLocation();
}

void ASTStmtReader::VisitCXXPseudoDestructorExpr(CXXPseudoDestructorExpr *E) {
  VisitExpr(E);

  E->Base = Record.readSubExpr();
  E->IsArrow = Record.readInt();
  E->OperatorLoc = ReadSourceLocation();
  E->QualifierLoc = Record.readNestedNameSpecifierLoc();
  E->ScopeType = GetTypeSourceInfo();
  E->ColonColonLoc = ReadSourceLocation();
  E->TildeLoc = ReadSourceLocation();

  IdentifierInfo *II = Record.getIdentifierInfo();
  if (II)
    E->setDestroyedType(II, ReadSourceLocation());
  else
    E->setDestroyedType(GetTypeSourceInfo());
}

void ASTStmtReader::VisitExprWithCleanups(ExprWithCleanups *E) {
  VisitExpr(E);

  unsigned NumObjects = Record.readInt();
  assert(NumObjects == E->getNumObjects());
  for (unsigned i = 0; i != NumObjects; ++i)
    E->getTrailingObjects<BlockDecl *>()[i] =
        ReadDeclAs<BlockDecl>();

  E->ExprWithCleanupsBits.CleanupsHaveSideEffects = Record.readInt();
  E->SubExpr = Record.readSubExpr();
}

void ASTStmtReader::VisitCXXDependentScopeMemberExpr(
    CXXDependentScopeMemberExpr *E) {
  VisitExpr(E);

  bool HasTemplateKWAndArgsInfo = Record.readInt();
  unsigned NumTemplateArgs = Record.readInt();
  bool HasFirstQualifierFoundInScope = Record.readInt();

  assert((HasTemplateKWAndArgsInfo == E->hasTemplateKWAndArgsInfo()) &&
         "Wrong HasTemplateKWAndArgsInfo!");
  assert(
      (HasFirstQualifierFoundInScope == E->hasFirstQualifierFoundInScope()) &&
      "Wrong HasFirstQualifierFoundInScope!");

  if (HasTemplateKWAndArgsInfo)
    ReadTemplateKWAndArgsInfo(
        *E->getTrailingObjects<ASTTemplateKWAndArgsInfo>(),
        E->getTrailingObjects<TemplateArgumentLoc>(), NumTemplateArgs);

  assert((NumTemplateArgs == E->getNumTemplateArgs()) &&
         "Wrong NumTemplateArgs!");

  E->CXXDependentScopeMemberExprBits.IsArrow = Record.readInt();
  E->CXXDependentScopeMemberExprBits.OperatorLoc = ReadSourceLocation();
  E->BaseType = Record.readType();
  E->QualifierLoc = Record.readNestedNameSpecifierLoc();
  E->Base = Record.readSubExpr();

  if (HasFirstQualifierFoundInScope)
    *E->getTrailingObjects<NamedDecl *>() = ReadDeclAs<NamedDecl>();

  ReadDeclarationNameInfo(E->MemberNameInfo);
}

void
ASTStmtReader::VisitDependentScopeDeclRefExpr(DependentScopeDeclRefExpr *E) {
  VisitExpr(E);

  if (Record.readInt()) // HasTemplateKWAndArgsInfo
    ReadTemplateKWAndArgsInfo(
        *E->getTrailingObjects<ASTTemplateKWAndArgsInfo>(),
        E->getTrailingObjects<TemplateArgumentLoc>(),
        /*NumTemplateArgs=*/Record.readInt());

  E->QualifierLoc = Record.readNestedNameSpecifierLoc();
  ReadDeclarationNameInfo(E->NameInfo);
}

void
ASTStmtReader::VisitCXXUnresolvedConstructExpr(CXXUnresolvedConstructExpr *E) {
  VisitExpr(E);
  assert(Record.peekInt() == E->arg_size() &&
         "Read wrong record during creation ?");
  Record.skipInts(1);
  for (unsigned I = 0, N = E->arg_size(); I != N; ++I)
    E->setArg(I, Record.readSubExpr());
  E->TSI = GetTypeSourceInfo();
  E->setLParenLoc(ReadSourceLocation());
  E->setRParenLoc(ReadSourceLocation());
}

void ASTStmtReader::VisitOverloadExpr(OverloadExpr *E) {
  VisitExpr(E);

  unsigned NumResults = Record.readInt();
  bool HasTemplateKWAndArgsInfo = Record.readInt();
  assert((E->getNumDecls() == NumResults) && "Wrong NumResults!");
  assert((E->hasTemplateKWAndArgsInfo() == HasTemplateKWAndArgsInfo) &&
         "Wrong HasTemplateKWAndArgsInfo!");

  if (HasTemplateKWAndArgsInfo) {
    unsigned NumTemplateArgs = Record.readInt();
    ReadTemplateKWAndArgsInfo(*E->getTrailingASTTemplateKWAndArgsInfo(),
                              E->getTrailingTemplateArgumentLoc(),
                              NumTemplateArgs);
    assert((E->getNumTemplateArgs() == NumTemplateArgs) &&
           "Wrong NumTemplateArgs!");
  }

  UnresolvedSet<8> Decls;
  for (unsigned I = 0; I != NumResults; ++I) {
    auto *D = ReadDeclAs<NamedDecl>();
    auto AS = (AccessSpecifier)Record.readInt();
    Decls.addDecl(D, AS);
  }

  DeclAccessPair *Results = E->getTrailingResults();
  UnresolvedSetIterator Iter = Decls.begin();
  for (unsigned I = 0; I != NumResults; ++I) {
    Results[I] = (Iter + I).getPair();
  }

  ReadDeclarationNameInfo(E->NameInfo);
  E->QualifierLoc = Record.readNestedNameSpecifierLoc();
}

void ASTStmtReader::VisitUnresolvedMemberExpr(UnresolvedMemberExpr *E) {
  VisitOverloadExpr(E);
  E->UnresolvedMemberExprBits.IsArrow = Record.readInt();
  E->UnresolvedMemberExprBits.HasUnresolvedUsing = Record.readInt();
  E->Base = Record.readSubExpr();
  E->BaseType = Record.readType();
  E->OperatorLoc = ReadSourceLocation();
}

void ASTStmtReader::VisitUnresolvedLookupExpr(UnresolvedLookupExpr *E) {
  VisitOverloadExpr(E);
  E->UnresolvedLookupExprBits.RequiresADL = Record.readInt();
  E->UnresolvedLookupExprBits.Overloaded = Record.readInt();
  E->NamingClass = ReadDeclAs<CXXRecordDecl>();
}

void ASTStmtReader::VisitTypeTraitExpr(TypeTraitExpr *E) {
  VisitExpr(E);
  E->TypeTraitExprBits.NumArgs = Record.readInt();
  E->TypeTraitExprBits.Kind = Record.readInt();
  E->TypeTraitExprBits.Value = Record.readInt();
  SourceRange Range = ReadSourceRange();
  E->Loc = Range.getBegin();
  E->RParenLoc = Range.getEnd();

  auto **Args = E->getTrailingObjects<TypeSourceInfo *>();
  for (unsigned I = 0, N = E->getNumArgs(); I != N; ++I)
    Args[I] = GetTypeSourceInfo();
}

void ASTStmtReader::VisitArrayTypeTraitExpr(ArrayTypeTraitExpr *E) {
  VisitExpr(E);
  E->ATT = (ArrayTypeTrait)Record.readInt();
  E->Value = (unsigned int)Record.readInt();
  SourceRange Range = ReadSourceRange();
  E->Loc = Range.getBegin();
  E->RParen = Range.getEnd();
  E->QueriedType = GetTypeSourceInfo();
  E->Dimension = Record.readSubExpr();
}

void ASTStmtReader::VisitExpressionTraitExpr(ExpressionTraitExpr *E) {
  VisitExpr(E);
  E->ET = (ExpressionTrait)Record.readInt();
  E->Value = (bool)Record.readInt();
  SourceRange Range = ReadSourceRange();
  E->QueriedExpression = Record.readSubExpr();
  E->Loc = Range.getBegin();
  E->RParen = Range.getEnd();
}

void ASTStmtReader::VisitCXXNoexceptExpr(CXXNoexceptExpr *E) {
  VisitExpr(E);
  E->CXXNoexceptExprBits.Value = Record.readInt();
  E->Range = ReadSourceRange();
  E->Operand = Record.readSubExpr();
}

void ASTStmtReader::VisitPackExpansionExpr(PackExpansionExpr *E) {
  VisitExpr(E);
  E->EllipsisLoc = ReadSourceLocation();
  E->NumExpansions = Record.readInt();
  E->Pattern = Record.readSubExpr();
}

void ASTStmtReader::VisitSizeOfPackExpr(SizeOfPackExpr *E) {
  VisitExpr(E);
  unsigned NumPartialArgs = Record.readInt();
  E->OperatorLoc = ReadSourceLocation();
  E->PackLoc = ReadSourceLocation();
  E->RParenLoc = ReadSourceLocation();
  E->Pack = Record.readDeclAs<NamedDecl>();
  if (E->isPartiallySubstituted()) {
    assert(E->Length == NumPartialArgs);
    for (auto *I = E->getTrailingObjects<TemplateArgument>(),
              *E = I + NumPartialArgs;
         I != E; ++I)
      new (I) TemplateArgument(Record.readTemplateArgument());
  } else if (!E->isValueDependent()) {
    E->Length = Record.readInt();
  }
}

void ASTStmtReader::VisitSubstNonTypeTemplateParmExpr(
                                              SubstNonTypeTemplateParmExpr *E) {
  VisitExpr(E);
  E->Param = ReadDeclAs<NonTypeTemplateParmDecl>();
  E->SubstNonTypeTemplateParmExprBits.NameLoc = ReadSourceLocation();
  E->Replacement = Record.readSubExpr();
}

void ASTStmtReader::VisitSubstNonTypeTemplateParmPackExpr(
                                          SubstNonTypeTemplateParmPackExpr *E) {
  VisitExpr(E);
  E->Param = ReadDeclAs<NonTypeTemplateParmDecl>();
  TemplateArgument ArgPack = Record.readTemplateArgument();
  if (ArgPack.getKind() != TemplateArgument::Pack)
    return;

  E->Arguments = ArgPack.pack_begin();
  E->NumArguments = ArgPack.pack_size();
  E->NameLoc = ReadSourceLocation();
}

void ASTStmtReader::VisitFunctionParmPackExpr(FunctionParmPackExpr *E) {
  VisitExpr(E);
  E->NumParameters = Record.readInt();
  E->ParamPack = ReadDeclAs<ParmVarDecl>();
  E->NameLoc = ReadSourceLocation();
  auto **Parms = E->getTrailingObjects<VarDecl *>();
  for (unsigned i = 0, n = E->NumParameters; i != n; ++i)
    Parms[i] = ReadDeclAs<VarDecl>();
}

void ASTStmtReader::VisitMaterializeTemporaryExpr(MaterializeTemporaryExpr *E) {
  VisitExpr(E);
  E->State = Record.readSubExpr();
  auto *VD = ReadDeclAs<ValueDecl>();
  unsigned ManglingNumber = Record.readInt();
  E->setExtendingDecl(VD, ManglingNumber);
}

void ASTStmtReader::VisitCXXFoldExpr(CXXFoldExpr *E) {
  VisitExpr(E);
  E->LParenLoc = ReadSourceLocation();
  E->EllipsisLoc = ReadSourceLocation();
  E->RParenLoc = ReadSourceLocation();
  E->NumExpansions = Record.readInt();
  E->SubExprs[0] = Record.readSubExpr();
  E->SubExprs[1] = Record.readSubExpr();
  E->Opcode = (BinaryOperatorKind)Record.readInt();
}

void ASTStmtReader::VisitOpaqueValueExpr(OpaqueValueExpr *E) {
  VisitExpr(E);
  E->SourceExpr = Record.readSubExpr();
  E->OpaqueValueExprBits.Loc = ReadSourceLocation();
  E->setIsUnique(Record.readInt());
}

void ASTStmtReader::VisitTypoExpr(TypoExpr *E) {
  llvm_unreachable("Cannot read TypoExpr nodes");
}

//===----------------------------------------------------------------------===//
// Microsoft Expressions and Statements
//===----------------------------------------------------------------------===//
void ASTStmtReader::VisitMSPropertyRefExpr(MSPropertyRefExpr *E) {
  VisitExpr(E);
  E->IsArrow = (Record.readInt() != 0);
  E->BaseExpr = Record.readSubExpr();
  E->QualifierLoc = Record.readNestedNameSpecifierLoc();
  E->MemberLoc = ReadSourceLocation();
  E->TheDecl = ReadDeclAs<MSPropertyDecl>();
}

void ASTStmtReader::VisitMSPropertySubscriptExpr(MSPropertySubscriptExpr *E) {
  VisitExpr(E);
  E->setBase(Record.readSubExpr());
  E->setIdx(Record.readSubExpr());
  E->setRBracketLoc(ReadSourceLocation());
}

void ASTStmtReader::VisitCXXUuidofExpr(CXXUuidofExpr *E) {
  VisitExpr(E);
  E->setSourceRange(ReadSourceRange());
  std::string UuidStr = ReadString();
  E->setUuidStr(StringRef(UuidStr).copy(Record.getContext()));
  if (E->isTypeOperand()) { // __uuidof(ComType)
    E->setTypeOperandSourceInfo(
        GetTypeSourceInfo());
    return;
  }

  // __uuidof(expr)
  E->setExprOperand(Record.readSubExpr());
}

void ASTStmtReader::VisitSEHLeaveStmt(SEHLeaveStmt *S) {
  VisitStmt(S);
  S->setLeaveLoc(ReadSourceLocation());
}

void ASTStmtReader::VisitSEHExceptStmt(SEHExceptStmt *S) {
  VisitStmt(S);
  S->Loc = ReadSourceLocation();
  S->Children[SEHExceptStmt::FILTER_EXPR] = Record.readSubStmt();
  S->Children[SEHExceptStmt::BLOCK] = Record.readSubStmt();
}

void ASTStmtReader::VisitSEHFinallyStmt(SEHFinallyStmt *S) {
  VisitStmt(S);
  S->Loc = ReadSourceLocation();
  S->Block = Record.readSubStmt();
}

void ASTStmtReader::VisitSEHTryStmt(SEHTryStmt *S) {
  VisitStmt(S);
  S->IsCXXTry = Record.readInt();
  S->TryLoc = ReadSourceLocation();
  S->Children[SEHTryStmt::TRY] = Record.readSubStmt();
  S->Children[SEHTryStmt::HANDLER] = Record.readSubStmt();
}

//===----------------------------------------------------------------------===//
// CUDA Expressions and Statements
//===----------------------------------------------------------------------===//

void ASTStmtReader::VisitCUDAKernelCallExpr(CUDAKernelCallExpr *E) {
  VisitCallExpr(E);
  E->setPreArg(CUDAKernelCallExpr::CONFIG, Record.readSubExpr());
}

//===----------------------------------------------------------------------===//
// OpenCL Expressions and Statements.
//===----------------------------------------------------------------------===//
void ASTStmtReader::VisitAsTypeExpr(AsTypeExpr *E) {
  VisitExpr(E);
  E->BuiltinLoc = ReadSourceLocation();
  E->RParenLoc = ReadSourceLocation();
  E->SrcExpr = Record.readSubExpr();
}

//===----------------------------------------------------------------------===//
// OpenMP Directives.
//===----------------------------------------------------------------------===//

void ASTStmtReader::VisitOMPExecutableDirective(OMPExecutableDirective *E) {
  E->setLocStart(ReadSourceLocation());
  E->setLocEnd(ReadSourceLocation());
  OMPClauseReader ClauseReader(Record);
  SmallVector<OMPClause *, 5> Clauses;
  for (unsigned i = 0; i < E->getNumClauses(); ++i)
    Clauses.push_back(ClauseReader.readClause());
  E->setClauses(Clauses);
  if (E->hasAssociatedStmt())
    E->setAssociatedStmt(Record.readSubStmt());
}

void ASTStmtReader::VisitOMPLoopDirective(OMPLoopDirective *D) {
  VisitStmt(D);
  // Two fields (NumClauses and CollapsedNum) were read in ReadStmtFromStream.
  Record.skipInts(2);
  VisitOMPExecutableDirective(D);
  D->setIterationVariable(Record.readSubExpr());
  D->setLastIteration(Record.readSubExpr());
  D->setCalcLastIteration(Record.readSubExpr());
  D->setPreCond(Record.readSubExpr());
  D->setCond(Record.readSubExpr());
  D->setInit(Record.readSubExpr());
  D->setInc(Record.readSubExpr());
  D->setPreInits(Record.readSubStmt());
  if (isOpenMPWorksharingDirective(D->getDirectiveKind()) ||
      isOpenMPTaskLoopDirective(D->getDirectiveKind()) ||
      isOpenMPDistributeDirective(D->getDirectiveKind())) {
    D->setIsLastIterVariable(Record.readSubExpr());
    D->setLowerBoundVariable(Record.readSubExpr());
    D->setUpperBoundVariable(Record.readSubExpr());
    D->setStrideVariable(Record.readSubExpr());
    D->setEnsureUpperBound(Record.readSubExpr());
    D->setNextLowerBound(Record.readSubExpr());
    D->setNextUpperBound(Record.readSubExpr());
    D->setNumIterations(Record.readSubExpr());
  }
  if (isOpenMPLoopBoundSharingDirective(D->getDirectiveKind())) {
    D->setPrevLowerBoundVariable(Record.readSubExpr());
    D->setPrevUpperBoundVariable(Record.readSubExpr());
    D->setDistInc(Record.readSubExpr());
    D->setPrevEnsureUpperBound(Record.readSubExpr());
    D->setCombinedLowerBoundVariable(Record.readSubExpr());
    D->setCombinedUpperBoundVariable(Record.readSubExpr());
    D->setCombinedEnsureUpperBound(Record.readSubExpr());
    D->setCombinedInit(Record.readSubExpr());
    D->setCombinedCond(Record.readSubExpr());
    D->setCombinedNextLowerBound(Record.readSubExpr());
    D->setCombinedNextUpperBound(Record.readSubExpr());
    D->setCombinedDistCond(Record.readSubExpr());
    D->setCombinedParForInDistCond(Record.readSubExpr());
  }
  SmallVector<Expr *, 4> Sub;
  unsigned CollapsedNum = D->getCollapsedNumber();
  Sub.reserve(CollapsedNum);
  for (unsigned i = 0; i < CollapsedNum; ++i)
    Sub.push_back(Record.readSubExpr());
  D->setCounters(Sub);
  Sub.clear();
  for (unsigned i = 0; i < CollapsedNum; ++i)
    Sub.push_back(Record.readSubExpr());
  D->setPrivateCounters(Sub);
  Sub.clear();
  for (unsigned i = 0; i < CollapsedNum; ++i)
    Sub.push_back(Record.readSubExpr());
  D->setInits(Sub);
  Sub.clear();
  for (unsigned i = 0; i < CollapsedNum; ++i)
    Sub.push_back(Record.readSubExpr());
  D->setUpdates(Sub);
  Sub.clear();
  for (unsigned i = 0; i < CollapsedNum; ++i)
    Sub.push_back(Record.readSubExpr());
  D->setFinals(Sub);
  Sub.clear();
  for (unsigned i = 0; i < CollapsedNum; ++i)
    Sub.push_back(Record.readSubExpr());
  D->setDependentCounters(Sub);
  Sub.clear();
  for (unsigned i = 0; i < CollapsedNum; ++i)
    Sub.push_back(Record.readSubExpr());
  D->setDependentInits(Sub);
  Sub.clear();
  for (unsigned i = 0; i < CollapsedNum; ++i)
    Sub.push_back(Record.readSubExpr());
  D->setFinalsConditions(Sub);
}

void ASTStmtReader::VisitOMPParallelDirective(OMPParallelDirective *D) {
  VisitStmt(D);
  // The NumClauses field was read in ReadStmtFromStream.
  Record.skipInts(1);
  VisitOMPExecutableDirective(D);
  D->setHasCancel(Record.readInt());
}

void ASTStmtReader::VisitOMPSimdDirective(OMPSimdDirective *D) {
  VisitOMPLoopDirective(D);
}

void ASTStmtReader::VisitOMPForDirective(OMPForDirective *D) {
  VisitOMPLoopDirective(D);
  D->setHasCancel(Record.readInt());
}

void ASTStmtReader::VisitOMPForSimdDirective(OMPForSimdDirective *D) {
  VisitOMPLoopDirective(D);
}

void ASTStmtReader::VisitOMPSectionsDirective(OMPSectionsDirective *D) {
  VisitStmt(D);
  // The NumClauses field was read in ReadStmtFromStream.
  Record.skipInts(1);
  VisitOMPExecutableDirective(D);
  D->setHasCancel(Record.readInt());
}

void ASTStmtReader::VisitOMPSectionDirective(OMPSectionDirective *D) {
  VisitStmt(D);
  VisitOMPExecutableDirective(D);
  D->setHasCancel(Record.readInt());
}

void ASTStmtReader::VisitOMPSingleDirective(OMPSingleDirective *D) {
  VisitStmt(D);
  // The NumClauses field was read in ReadStmtFromStream.
  Record.skipInts(1);
  VisitOMPExecutableDirective(D);
}

void ASTStmtReader::VisitOMPMasterDirective(OMPMasterDirective *D) {
  VisitStmt(D);
  VisitOMPExecutableDirective(D);
}

void ASTStmtReader::VisitOMPCriticalDirective(OMPCriticalDirective *D) {
  VisitStmt(D);
  // The NumClauses field was read in ReadStmtFromStream.
  Record.skipInts(1);
  VisitOMPExecutableDirective(D);
  ReadDeclarationNameInfo(D->DirName);
}

void ASTStmtReader::VisitOMPParallelForDirective(OMPParallelForDirective *D) {
  VisitOMPLoopDirective(D);
  D->setHasCancel(Record.readInt());
}

void ASTStmtReader::VisitOMPParallelForSimdDirective(
    OMPParallelForSimdDirective *D) {
  VisitOMPLoopDirective(D);
}

void ASTStmtReader::VisitOMPParallelSectionsDirective(
    OMPParallelSectionsDirective *D) {
  VisitStmt(D);
  // The NumClauses field was read in ReadStmtFromStream.
  Record.skipInts(1);
  VisitOMPExecutableDirective(D);
  D->setHasCancel(Record.readInt());
}

void ASTStmtReader::VisitOMPTaskDirective(OMPTaskDirective *D) {
  VisitStmt(D);
  // The NumClauses field was read in ReadStmtFromStream.
  Record.skipInts(1);
  VisitOMPExecutableDirective(D);
  D->setHasCancel(Record.readInt());
}

void ASTStmtReader::VisitOMPTaskyieldDirective(OMPTaskyieldDirective *D) {
  VisitStmt(D);
  VisitOMPExecutableDirective(D);
}

void ASTStmtReader::VisitOMPBarrierDirective(OMPBarrierDirective *D) {
  VisitStmt(D);
  VisitOMPExecutableDirective(D);
}

void ASTStmtReader::VisitOMPTaskwaitDirective(OMPTaskwaitDirective *D) {
  VisitStmt(D);
  VisitOMPExecutableDirective(D);
}

void ASTStmtReader::VisitOMPTaskgroupDirective(OMPTaskgroupDirective *D) {
  VisitStmt(D);
  // The NumClauses field was read in ReadStmtFromStream.
  Record.skipInts(1);
  VisitOMPExecutableDirective(D);
  D->setReductionRef(Record.readSubExpr());
}

void ASTStmtReader::VisitOMPFlushDirective(OMPFlushDirective *D) {
  VisitStmt(D);
  // The NumClauses field was read in ReadStmtFromStream.
  Record.skipInts(1);
  VisitOMPExecutableDirective(D);
}

void ASTStmtReader::VisitOMPOrderedDirective(OMPOrderedDirective *D) {
  VisitStmt(D);
  // The NumClauses field was read in ReadStmtFromStream.
  Record.skipInts(1);
  VisitOMPExecutableDirective(D);
}

void ASTStmtReader::VisitOMPAtomicDirective(OMPAtomicDirective *D) {
  VisitStmt(D);
  // The NumClauses field was read in ReadStmtFromStream.
  Record.skipInts(1);
  VisitOMPExecutableDirective(D);
  D->setX(Record.readSubExpr());
  D->setV(Record.readSubExpr());
  D->setExpr(Record.readSubExpr());
  D->setUpdateExpr(Record.readSubExpr());
  D->IsXLHSInRHSPart = Record.readInt() != 0;
  D->IsPostfixUpdate = Record.readInt() != 0;
}

void ASTStmtReader::VisitOMPTargetDirective(OMPTargetDirective *D) {
  VisitStmt(D);
  // The NumClauses field was read in ReadStmtFromStream.
  Record.skipInts(1);
  VisitOMPExecutableDirective(D);
}

void ASTStmtReader::VisitOMPTargetDataDirective(OMPTargetDataDirective *D) {
  VisitStmt(D);
  Record.skipInts(1);
  VisitOMPExecutableDirective(D);
}

void ASTStmtReader::VisitOMPTargetEnterDataDirective(
    OMPTargetEnterDataDirective *D) {
  VisitStmt(D);
  Record.skipInts(1);
  VisitOMPExecutableDirective(D);
}

void ASTStmtReader::VisitOMPTargetExitDataDirective(
    OMPTargetExitDataDirective *D) {
  VisitStmt(D);
  Record.skipInts(1);
  VisitOMPExecutableDirective(D);
}

void ASTStmtReader::VisitOMPTargetParallelDirective(
    OMPTargetParallelDirective *D) {
  VisitStmt(D);
  Record.skipInts(1);
  VisitOMPExecutableDirective(D);
}

void ASTStmtReader::VisitOMPTargetParallelForDirective(
    OMPTargetParallelForDirective *D) {
  VisitOMPLoopDirective(D);
  D->setHasCancel(Record.readInt());
}

void ASTStmtReader::VisitOMPTeamsDirective(OMPTeamsDirective *D) {
  VisitStmt(D);
  // The NumClauses field was read in ReadStmtFromStream.
  Record.skipInts(1);
  VisitOMPExecutableDirective(D);
}

void ASTStmtReader::VisitOMPCancellationPointDirective(
    OMPCancellationPointDirective *D) {
  VisitStmt(D);
  VisitOMPExecutableDirective(D);
  D->setCancelRegion(static_cast<OpenMPDirectiveKind>(Record.readInt()));
}

void ASTStmtReader::VisitOMPCancelDirective(OMPCancelDirective *D) {
  VisitStmt(D);
  // The NumClauses field was read in ReadStmtFromStream.
  Record.skipInts(1);
  VisitOMPExecutableDirective(D);
  D->setCancelRegion(static_cast<OpenMPDirectiveKind>(Record.readInt()));
}

void ASTStmtReader::VisitOMPTaskLoopDirective(OMPTaskLoopDirective *D) {
  VisitOMPLoopDirective(D);
}

void ASTStmtReader::VisitOMPTaskLoopSimdDirective(OMPTaskLoopSimdDirective *D) {
  VisitOMPLoopDirective(D);
}

void ASTStmtReader::VisitOMPMasterTaskLoopDirective(
    OMPMasterTaskLoopDirective *D) {
  VisitOMPLoopDirective(D);
}

void ASTStmtReader::VisitOMPMasterTaskLoopSimdDirective(
    OMPMasterTaskLoopSimdDirective *D) {
  VisitOMPLoopDirective(D);
}

void ASTStmtReader::VisitOMPParallelMasterTaskLoopDirective(
    OMPParallelMasterTaskLoopDirective *D) {
  VisitOMPLoopDirective(D);
}

<<<<<<< HEAD
=======
void ASTStmtReader::VisitOMPParallelMasterTaskLoopSimdDirective(
    OMPParallelMasterTaskLoopSimdDirective *D) {
  VisitOMPLoopDirective(D);
}

>>>>>>> c79f07dd
void ASTStmtReader::VisitOMPDistributeDirective(OMPDistributeDirective *D) {
  VisitOMPLoopDirective(D);
}

void ASTStmtReader::VisitOMPTargetUpdateDirective(OMPTargetUpdateDirective *D) {
  VisitStmt(D);
  Record.skipInts(1);
  VisitOMPExecutableDirective(D);
}

void ASTStmtReader::VisitOMPDistributeParallelForDirective(
    OMPDistributeParallelForDirective *D) {
  VisitOMPLoopDirective(D);
  D->setHasCancel(Record.readInt());
}

void ASTStmtReader::VisitOMPDistributeParallelForSimdDirective(
    OMPDistributeParallelForSimdDirective *D) {
  VisitOMPLoopDirective(D);
}

void ASTStmtReader::VisitOMPDistributeSimdDirective(
    OMPDistributeSimdDirective *D) {
  VisitOMPLoopDirective(D);
}

void ASTStmtReader::VisitOMPTargetParallelForSimdDirective(
    OMPTargetParallelForSimdDirective *D) {
  VisitOMPLoopDirective(D);
}

void ASTStmtReader::VisitOMPTargetSimdDirective(OMPTargetSimdDirective *D) {
  VisitOMPLoopDirective(D);
}

void ASTStmtReader::VisitOMPTeamsDistributeDirective(
    OMPTeamsDistributeDirective *D) {
  VisitOMPLoopDirective(D);
}

void ASTStmtReader::VisitOMPTeamsDistributeSimdDirective(
    OMPTeamsDistributeSimdDirective *D) {
  VisitOMPLoopDirective(D);
}

void ASTStmtReader::VisitOMPTeamsDistributeParallelForSimdDirective(
    OMPTeamsDistributeParallelForSimdDirective *D) {
  VisitOMPLoopDirective(D);
}

void ASTStmtReader::VisitOMPTeamsDistributeParallelForDirective(
    OMPTeamsDistributeParallelForDirective *D) {
  VisitOMPLoopDirective(D);
  D->setHasCancel(Record.readInt());
}

void ASTStmtReader::VisitOMPTargetTeamsDirective(OMPTargetTeamsDirective *D) {
  VisitStmt(D);
  // The NumClauses field was read in ReadStmtFromStream.
  Record.skipInts(1);
  VisitOMPExecutableDirective(D);
}

void ASTStmtReader::VisitOMPTargetTeamsDistributeDirective(
    OMPTargetTeamsDistributeDirective *D) {
  VisitOMPLoopDirective(D);
}

void ASTStmtReader::VisitOMPTargetTeamsDistributeParallelForDirective(
    OMPTargetTeamsDistributeParallelForDirective *D) {
  VisitOMPLoopDirective(D);
  D->setHasCancel(Record.readInt());
}

void ASTStmtReader::VisitOMPTargetTeamsDistributeParallelForSimdDirective(
    OMPTargetTeamsDistributeParallelForSimdDirective *D) {
  VisitOMPLoopDirective(D);
}

void ASTStmtReader::VisitOMPTargetTeamsDistributeSimdDirective(
    OMPTargetTeamsDistributeSimdDirective *D) {
  VisitOMPLoopDirective(D);
}

//===----------------------------------------------------------------------===//
// ASTReader Implementation
//===----------------------------------------------------------------------===//

Stmt *ASTReader::ReadStmt(ModuleFile &F) {
  switch (ReadingKind) {
  case Read_None:
    llvm_unreachable("should not call this when not reading anything");
  case Read_Decl:
  case Read_Type:
    return ReadStmtFromStream(F);
  case Read_Stmt:
    return ReadSubStmt();
  }

  llvm_unreachable("ReadingKind not set ?");
}

Expr *ASTReader::ReadExpr(ModuleFile &F) {
  return cast_or_null<Expr>(ReadStmt(F));
}

Expr *ASTReader::ReadSubExpr() {
  return cast_or_null<Expr>(ReadSubStmt());
}

// Within the bitstream, expressions are stored in Reverse Polish
// Notation, with each of the subexpressions preceding the
// expression they are stored in. Subexpressions are stored from last to first.
// To evaluate expressions, we continue reading expressions and placing them on
// the stack, with expressions having operands removing those operands from the
// stack. Evaluation terminates when we see a STMT_STOP record, and
// the single remaining expression on the stack is our result.
Stmt *ASTReader::ReadStmtFromStream(ModuleFile &F) {
  ReadingKindTracker ReadingKind(Read_Stmt, *this);
  llvm::BitstreamCursor &Cursor = F.DeclsCursor;

  // Map of offset to previously deserialized stmt. The offset points
  // just after the stmt record.
  llvm::DenseMap<uint64_t, Stmt *> StmtEntries;

#ifndef NDEBUG
  unsigned PrevNumStmts = StmtStack.size();
#endif

  ASTRecordReader Record(*this, F);
  ASTStmtReader Reader(Record, Cursor);
  Stmt::EmptyShell Empty;

  while (true) {
    llvm::Expected<llvm::BitstreamEntry> MaybeEntry =
        Cursor.advanceSkippingSubblocks();
    if (!MaybeEntry) {
      Error(toString(MaybeEntry.takeError()));
      return nullptr;
    }
    llvm::BitstreamEntry Entry = MaybeEntry.get();

    switch (Entry.Kind) {
    case llvm::BitstreamEntry::SubBlock: // Handled for us already.
    case llvm::BitstreamEntry::Error:
      Error("malformed block record in AST file");
      return nullptr;
    case llvm::BitstreamEntry::EndBlock:
      goto Done;
    case llvm::BitstreamEntry::Record:
      // The interesting case.
      break;
    }

    ASTContext &Context = getContext();
    Stmt *S = nullptr;
    bool Finished = false;
    bool IsStmtReference = false;
    Expected<unsigned> MaybeStmtCode = Record.readRecord(Cursor, Entry.ID);
    if (!MaybeStmtCode) {
      Error(toString(MaybeStmtCode.takeError()));
      return nullptr;
    }
    switch ((StmtCode)MaybeStmtCode.get()) {
    case STMT_STOP:
      Finished = true;
      break;

    case STMT_REF_PTR:
      IsStmtReference = true;
      assert(StmtEntries.find(Record[0]) != StmtEntries.end() &&
             "No stmt was recorded for this offset reference!");
      S = StmtEntries[Record.readInt()];
      break;

    case STMT_NULL_PTR:
      S = nullptr;
      break;

    case STMT_NULL:
      S = new (Context) NullStmt(Empty);
      break;

    case STMT_COMPOUND:
      S = CompoundStmt::CreateEmpty(
          Context, /*NumStmts=*/Record[ASTStmtReader::NumStmtFields]);
      break;

    case STMT_CASE:
      S = CaseStmt::CreateEmpty(
          Context,
          /*CaseStmtIsGNURange*/ Record[ASTStmtReader::NumStmtFields + 3]);
      break;

    case STMT_DEFAULT:
      S = new (Context) DefaultStmt(Empty);
      break;

    case STMT_LABEL:
      S = new (Context) LabelStmt(Empty);
      break;

    case STMT_ATTRIBUTED:
      S = AttributedStmt::CreateEmpty(
        Context,
        /*NumAttrs*/Record[ASTStmtReader::NumStmtFields]);
      break;

    case STMT_IF:
      S = IfStmt::CreateEmpty(
          Context,
          /* HasElse=*/Record[ASTStmtReader::NumStmtFields + 1],
          /* HasVar=*/Record[ASTStmtReader::NumStmtFields + 2],
          /* HasInit=*/Record[ASTStmtReader::NumStmtFields + 3]);
      break;

    case STMT_SWITCH:
      S = SwitchStmt::CreateEmpty(
          Context,
          /* HasInit=*/Record[ASTStmtReader::NumStmtFields],
          /* HasVar=*/Record[ASTStmtReader::NumStmtFields + 1]);
      break;

    case STMT_WHILE:
      S = WhileStmt::CreateEmpty(
          Context,
          /* HasVar=*/Record[ASTStmtReader::NumStmtFields]);
      break;

    case STMT_DO:
      S = new (Context) DoStmt(Empty);
      break;

    case STMT_FOR:
      S = new (Context) ForStmt(Empty);
      break;

    case STMT_GOTO:
      S = new (Context) GotoStmt(Empty);
      break;

    case STMT_INDIRECT_GOTO:
      S = new (Context) IndirectGotoStmt(Empty);
      break;

    case STMT_CONTINUE:
      S = new (Context) ContinueStmt(Empty);
      break;

    case STMT_BREAK:
      S = new (Context) BreakStmt(Empty);
      break;

    case STMT_RETURN:
      S = ReturnStmt::CreateEmpty(
          Context, /* HasNRVOCandidate=*/Record[ASTStmtReader::NumStmtFields]);
      break;

    case STMT_DECL:
      S = new (Context) DeclStmt(Empty);
      break;

    case STMT_GCCASM:
      S = new (Context) GCCAsmStmt(Empty);
      break;

    case STMT_MSASM:
      S = new (Context) MSAsmStmt(Empty);
      break;

    case STMT_CAPTURED:
      S = CapturedStmt::CreateDeserialized(
          Context, Record[ASTStmtReader::NumStmtFields]);
      break;

    case EXPR_CONSTANT:
      S = ConstantExpr::CreateEmpty(
          Context,
          static_cast<ConstantExpr::ResultStorageKind>(
              Record[ASTStmtReader::NumExprFields]),
          Empty);
      break;

    case EXPR_PREDEFINED:
      S = PredefinedExpr::CreateEmpty(
          Context,
          /*HasFunctionName*/ Record[ASTStmtReader::NumExprFields]);
      break;

    case EXPR_DECL_REF:
      S = DeclRefExpr::CreateEmpty(
        Context,
        /*HasQualifier=*/Record[ASTStmtReader::NumExprFields],
        /*HasFoundDecl=*/Record[ASTStmtReader::NumExprFields + 1],
        /*HasTemplateKWAndArgsInfo=*/Record[ASTStmtReader::NumExprFields + 2],
        /*NumTemplateArgs=*/Record[ASTStmtReader::NumExprFields + 2] ?
          Record[ASTStmtReader::NumExprFields + 6] : 0);
      break;

    case EXPR_INTEGER_LITERAL:
      S = IntegerLiteral::Create(Context, Empty);
      break;

    case EXPR_FLOATING_LITERAL:
      S = FloatingLiteral::Create(Context, Empty);
      break;

    case EXPR_IMAGINARY_LITERAL:
      S = new (Context) ImaginaryLiteral(Empty);
      break;

    case EXPR_STRING_LITERAL:
      S = StringLiteral::CreateEmpty(
          Context,
          /* NumConcatenated=*/Record[ASTStmtReader::NumExprFields],
          /* Length=*/Record[ASTStmtReader::NumExprFields + 1],
          /* CharByteWidth=*/Record[ASTStmtReader::NumExprFields + 2]);
      break;

    case EXPR_CHARACTER_LITERAL:
      S = new (Context) CharacterLiteral(Empty);
      break;

    case EXPR_PAREN:
      S = new (Context) ParenExpr(Empty);
      break;

    case EXPR_PAREN_LIST:
      S = ParenListExpr::CreateEmpty(
          Context,
          /* NumExprs=*/Record[ASTStmtReader::NumExprFields]);
      break;

    case EXPR_UNARY_OPERATOR:
      S = new (Context) UnaryOperator(Empty);
      break;

    case EXPR_OFFSETOF:
      S = OffsetOfExpr::CreateEmpty(Context,
                                    Record[ASTStmtReader::NumExprFields],
                                    Record[ASTStmtReader::NumExprFields + 1]);
      break;

    case EXPR_SIZEOF_ALIGN_OF:
      S = new (Context) UnaryExprOrTypeTraitExpr(Empty);
      break;

    case EXPR_ARRAY_SUBSCRIPT:
      S = new (Context) ArraySubscriptExpr(Empty);
      break;

    case EXPR_OMP_ARRAY_SECTION:
      S = new (Context) OMPArraySectionExpr(Empty);
      break;

    case EXPR_CALL:
      S = CallExpr::CreateEmpty(
          Context, /*NumArgs=*/Record[ASTStmtReader::NumExprFields], Empty);
      break;

    case EXPR_MEMBER:
      S = MemberExpr::CreateEmpty(Context, Record[ASTStmtReader::NumExprFields],
                                  Record[ASTStmtReader::NumExprFields + 1],
                                  Record[ASTStmtReader::NumExprFields + 2],
                                  Record[ASTStmtReader::NumExprFields + 3]);
      break;

    case EXPR_BINARY_OPERATOR:
      S = new (Context) BinaryOperator(Empty);
      break;

    case EXPR_COMPOUND_ASSIGN_OPERATOR:
      S = new (Context) CompoundAssignOperator(Empty);
      break;

    case EXPR_CONDITIONAL_OPERATOR:
      S = new (Context) ConditionalOperator(Empty);
      break;

    case EXPR_BINARY_CONDITIONAL_OPERATOR:
      S = new (Context) BinaryConditionalOperator(Empty);
      break;

    case EXPR_IMPLICIT_CAST:
      S = ImplicitCastExpr::CreateEmpty(Context,
                       /*PathSize*/ Record[ASTStmtReader::NumExprFields]);
      break;

    case EXPR_CSTYLE_CAST:
      S = CStyleCastExpr::CreateEmpty(Context,
                       /*PathSize*/ Record[ASTStmtReader::NumExprFields]);
      break;

    case EXPR_COMPOUND_LITERAL:
      S = new (Context) CompoundLiteralExpr(Empty);
      break;

    case EXPR_EXT_VECTOR_ELEMENT:
      S = new (Context) ExtVectorElementExpr(Empty);
      break;

    case EXPR_INIT_LIST:
      S = new (Context) InitListExpr(Empty);
      break;

    case EXPR_DESIGNATED_INIT:
      S = DesignatedInitExpr::CreateEmpty(Context,
                                     Record[ASTStmtReader::NumExprFields] - 1);

      break;

    case EXPR_DESIGNATED_INIT_UPDATE:
      S = new (Context) DesignatedInitUpdateExpr(Empty);
      break;

    case EXPR_IMPLICIT_VALUE_INIT:
      S = new (Context) ImplicitValueInitExpr(Empty);
      break;

    case EXPR_NO_INIT:
      S = new (Context) NoInitExpr(Empty);
      break;

    case EXPR_ARRAY_INIT_LOOP:
      S = new (Context) ArrayInitLoopExpr(Empty);
      break;

    case EXPR_ARRAY_INIT_INDEX:
      S = new (Context) ArrayInitIndexExpr(Empty);
      break;

    case EXPR_VA_ARG:
      S = new (Context) VAArgExpr(Empty);
      break;

    case EXPR_SOURCE_LOC:
      S = new (Context) SourceLocExpr(Empty);
      break;

    case EXPR_ADDR_LABEL:
      S = new (Context) AddrLabelExpr(Empty);
      break;

    case EXPR_STMT:
      S = new (Context) StmtExpr(Empty);
      break;

    case EXPR_CHOOSE:
      S = new (Context) ChooseExpr(Empty);
      break;

    case EXPR_GNU_NULL:
      S = new (Context) GNUNullExpr(Empty);
      break;

    case EXPR_SHUFFLE_VECTOR:
      S = new (Context) ShuffleVectorExpr(Empty);
      break;

    case EXPR_CONVERT_VECTOR:
      S = new (Context) ConvertVectorExpr(Empty);
      break;

    case EXPR_BLOCK:
      S = new (Context) BlockExpr(Empty);
      break;

    case EXPR_GENERIC_SELECTION:
      S = GenericSelectionExpr::CreateEmpty(
          Context,
          /*NumAssocs=*/Record[ASTStmtReader::NumExprFields]);
      break;

    case EXPR_OBJC_STRING_LITERAL:
      S = new (Context) ObjCStringLiteral(Empty);
      break;

    case EXPR_OBJC_BOXED_EXPRESSION:
      S = new (Context) ObjCBoxedExpr(Empty);
      break;

    case EXPR_OBJC_ARRAY_LITERAL:
      S = ObjCArrayLiteral::CreateEmpty(Context,
                                        Record[ASTStmtReader::NumExprFields]);
      break;

    case EXPR_OBJC_DICTIONARY_LITERAL:
      S = ObjCDictionaryLiteral::CreateEmpty(Context,
            Record[ASTStmtReader::NumExprFields],
            Record[ASTStmtReader::NumExprFields + 1]);
      break;

    case EXPR_OBJC_ENCODE:
      S = new (Context) ObjCEncodeExpr(Empty);
      break;

    case EXPR_OBJC_SELECTOR_EXPR:
      S = new (Context) ObjCSelectorExpr(Empty);
      break;

    case EXPR_OBJC_PROTOCOL_EXPR:
      S = new (Context) ObjCProtocolExpr(Empty);
      break;

    case EXPR_OBJC_IVAR_REF_EXPR:
      S = new (Context) ObjCIvarRefExpr(Empty);
      break;

    case EXPR_OBJC_PROPERTY_REF_EXPR:
      S = new (Context) ObjCPropertyRefExpr(Empty);
      break;

    case EXPR_OBJC_SUBSCRIPT_REF_EXPR:
      S = new (Context) ObjCSubscriptRefExpr(Empty);
      break;

    case EXPR_OBJC_KVC_REF_EXPR:
      llvm_unreachable("mismatching AST file");

    case EXPR_OBJC_MESSAGE_EXPR:
      S = ObjCMessageExpr::CreateEmpty(Context,
                                     Record[ASTStmtReader::NumExprFields],
                                     Record[ASTStmtReader::NumExprFields + 1]);
      break;

    case EXPR_OBJC_ISA:
      S = new (Context) ObjCIsaExpr(Empty);
      break;

    case EXPR_OBJC_INDIRECT_COPY_RESTORE:
      S = new (Context) ObjCIndirectCopyRestoreExpr(Empty);
      break;

    case EXPR_OBJC_BRIDGED_CAST:
      S = new (Context) ObjCBridgedCastExpr(Empty);
      break;

    case STMT_OBJC_FOR_COLLECTION:
      S = new (Context) ObjCForCollectionStmt(Empty);
      break;

    case STMT_OBJC_CATCH:
      S = new (Context) ObjCAtCatchStmt(Empty);
      break;

    case STMT_OBJC_FINALLY:
      S = new (Context) ObjCAtFinallyStmt(Empty);
      break;

    case STMT_OBJC_AT_TRY:
      S = ObjCAtTryStmt::CreateEmpty(Context,
                                     Record[ASTStmtReader::NumStmtFields],
                                     Record[ASTStmtReader::NumStmtFields + 1]);
      break;

    case STMT_OBJC_AT_SYNCHRONIZED:
      S = new (Context) ObjCAtSynchronizedStmt(Empty);
      break;

    case STMT_OBJC_AT_THROW:
      S = new (Context) ObjCAtThrowStmt(Empty);
      break;

    case STMT_OBJC_AUTORELEASE_POOL:
      S = new (Context) ObjCAutoreleasePoolStmt(Empty);
      break;

    case EXPR_OBJC_BOOL_LITERAL:
      S = new (Context) ObjCBoolLiteralExpr(Empty);
      break;

    case EXPR_OBJC_AVAILABILITY_CHECK:
      S = new (Context) ObjCAvailabilityCheckExpr(Empty);
      break;

    case STMT_SEH_LEAVE:
      S = new (Context) SEHLeaveStmt(Empty);
      break;

    case STMT_SEH_EXCEPT:
      S = new (Context) SEHExceptStmt(Empty);
      break;

    case STMT_SEH_FINALLY:
      S = new (Context) SEHFinallyStmt(Empty);
      break;

    case STMT_SEH_TRY:
      S = new (Context) SEHTryStmt(Empty);
      break;

    case STMT_CXX_CATCH:
      S = new (Context) CXXCatchStmt(Empty);
      break;

    case STMT_CXX_TRY:
      S = CXXTryStmt::Create(Context, Empty,
             /*numHandlers=*/Record[ASTStmtReader::NumStmtFields]);
      break;

    case STMT_CXX_FOR_RANGE:
      S = new (Context) CXXForRangeStmt(Empty);
      break;

    case STMT_MS_DEPENDENT_EXISTS:
      S = new (Context) MSDependentExistsStmt(SourceLocation(), true,
                                              NestedNameSpecifierLoc(),
                                              DeclarationNameInfo(),
                                              nullptr);
      break;

    case STMT_OMP_PARALLEL_DIRECTIVE:
      S =
        OMPParallelDirective::CreateEmpty(Context,
                                          Record[ASTStmtReader::NumStmtFields],
                                          Empty);
      break;

    case STMT_OMP_SIMD_DIRECTIVE: {
      unsigned NumClauses = Record[ASTStmtReader::NumStmtFields];
      unsigned CollapsedNum = Record[ASTStmtReader::NumStmtFields + 1];
      S = OMPSimdDirective::CreateEmpty(Context, NumClauses,
                                        CollapsedNum, Empty);
      break;
    }

    case STMT_OMP_FOR_DIRECTIVE: {
      unsigned NumClauses = Record[ASTStmtReader::NumStmtFields];
      unsigned CollapsedNum = Record[ASTStmtReader::NumStmtFields + 1];
      S = OMPForDirective::CreateEmpty(Context, NumClauses, CollapsedNum,
                                       Empty);
      break;
    }

    case STMT_OMP_FOR_SIMD_DIRECTIVE: {
      unsigned NumClauses = Record[ASTStmtReader::NumStmtFields];
      unsigned CollapsedNum = Record[ASTStmtReader::NumStmtFields + 1];
      S = OMPForSimdDirective::CreateEmpty(Context, NumClauses, CollapsedNum,
                                           Empty);
      break;
    }

    case STMT_OMP_SECTIONS_DIRECTIVE:
      S = OMPSectionsDirective::CreateEmpty(
          Context, Record[ASTStmtReader::NumStmtFields], Empty);
      break;

    case STMT_OMP_SECTION_DIRECTIVE:
      S = OMPSectionDirective::CreateEmpty(Context, Empty);
      break;

    case STMT_OMP_SINGLE_DIRECTIVE:
      S = OMPSingleDirective::CreateEmpty(
          Context, Record[ASTStmtReader::NumStmtFields], Empty);
      break;

    case STMT_OMP_MASTER_DIRECTIVE:
      S = OMPMasterDirective::CreateEmpty(Context, Empty);
      break;

    case STMT_OMP_CRITICAL_DIRECTIVE:
      S = OMPCriticalDirective::CreateEmpty(
          Context, Record[ASTStmtReader::NumStmtFields], Empty);
      break;

    case STMT_OMP_PARALLEL_FOR_DIRECTIVE: {
      unsigned NumClauses = Record[ASTStmtReader::NumStmtFields];
      unsigned CollapsedNum = Record[ASTStmtReader::NumStmtFields + 1];
      S = OMPParallelForDirective::CreateEmpty(Context, NumClauses,
                                               CollapsedNum, Empty);
      break;
    }

    case STMT_OMP_PARALLEL_FOR_SIMD_DIRECTIVE: {
      unsigned NumClauses = Record[ASTStmtReader::NumStmtFields];
      unsigned CollapsedNum = Record[ASTStmtReader::NumStmtFields + 1];
      S = OMPParallelForSimdDirective::CreateEmpty(Context, NumClauses,
                                                   CollapsedNum, Empty);
      break;
    }

    case STMT_OMP_PARALLEL_SECTIONS_DIRECTIVE:
      S = OMPParallelSectionsDirective::CreateEmpty(
          Context, Record[ASTStmtReader::NumStmtFields], Empty);
      break;

    case STMT_OMP_TASK_DIRECTIVE:
      S = OMPTaskDirective::CreateEmpty(
          Context, Record[ASTStmtReader::NumStmtFields], Empty);
      break;

    case STMT_OMP_TASKYIELD_DIRECTIVE:
      S = OMPTaskyieldDirective::CreateEmpty(Context, Empty);
      break;

    case STMT_OMP_BARRIER_DIRECTIVE:
      S = OMPBarrierDirective::CreateEmpty(Context, Empty);
      break;

    case STMT_OMP_TASKWAIT_DIRECTIVE:
      S = OMPTaskwaitDirective::CreateEmpty(Context, Empty);
      break;

    case STMT_OMP_TASKGROUP_DIRECTIVE:
      S = OMPTaskgroupDirective::CreateEmpty(
          Context, Record[ASTStmtReader::NumStmtFields], Empty);
      break;

    case STMT_OMP_FLUSH_DIRECTIVE:
      S = OMPFlushDirective::CreateEmpty(
          Context, Record[ASTStmtReader::NumStmtFields], Empty);
      break;

    case STMT_OMP_ORDERED_DIRECTIVE:
      S = OMPOrderedDirective::CreateEmpty(
          Context, Record[ASTStmtReader::NumStmtFields], Empty);
      break;

    case STMT_OMP_ATOMIC_DIRECTIVE:
      S = OMPAtomicDirective::CreateEmpty(
          Context, Record[ASTStmtReader::NumStmtFields], Empty);
      break;

    case STMT_OMP_TARGET_DIRECTIVE:
      S = OMPTargetDirective::CreateEmpty(
          Context, Record[ASTStmtReader::NumStmtFields], Empty);
      break;

    case STMT_OMP_TARGET_DATA_DIRECTIVE:
      S = OMPTargetDataDirective::CreateEmpty(
          Context, Record[ASTStmtReader::NumStmtFields], Empty);
      break;

    case STMT_OMP_TARGET_ENTER_DATA_DIRECTIVE:
      S = OMPTargetEnterDataDirective::CreateEmpty(
          Context, Record[ASTStmtReader::NumStmtFields], Empty);
      break;

    case STMT_OMP_TARGET_EXIT_DATA_DIRECTIVE:
      S = OMPTargetExitDataDirective::CreateEmpty(
          Context, Record[ASTStmtReader::NumStmtFields], Empty);
      break;

    case STMT_OMP_TARGET_PARALLEL_DIRECTIVE:
      S = OMPTargetParallelDirective::CreateEmpty(
          Context, Record[ASTStmtReader::NumStmtFields], Empty);
      break;

    case STMT_OMP_TARGET_PARALLEL_FOR_DIRECTIVE: {
      unsigned NumClauses = Record[ASTStmtReader::NumStmtFields];
      unsigned CollapsedNum = Record[ASTStmtReader::NumStmtFields + 1];
      S = OMPTargetParallelForDirective::CreateEmpty(Context, NumClauses,
                                                     CollapsedNum, Empty);
      break;
    }

    case STMT_OMP_TARGET_UPDATE_DIRECTIVE:
      S = OMPTargetUpdateDirective::CreateEmpty(
          Context, Record[ASTStmtReader::NumStmtFields], Empty);
      break;

    case STMT_OMP_TEAMS_DIRECTIVE:
      S = OMPTeamsDirective::CreateEmpty(
          Context, Record[ASTStmtReader::NumStmtFields], Empty);
      break;

    case STMT_OMP_CANCELLATION_POINT_DIRECTIVE:
      S = OMPCancellationPointDirective::CreateEmpty(Context, Empty);
      break;

    case STMT_OMP_CANCEL_DIRECTIVE:
      S = OMPCancelDirective::CreateEmpty(
          Context, Record[ASTStmtReader::NumStmtFields], Empty);
      break;

    case STMT_OMP_TASKLOOP_DIRECTIVE: {
      unsigned NumClauses = Record[ASTStmtReader::NumStmtFields];
      unsigned CollapsedNum = Record[ASTStmtReader::NumStmtFields + 1];
      S = OMPTaskLoopDirective::CreateEmpty(Context, NumClauses, CollapsedNum,
                                            Empty);
      break;
    }

    case STMT_OMP_TASKLOOP_SIMD_DIRECTIVE: {
      unsigned NumClauses = Record[ASTStmtReader::NumStmtFields];
      unsigned CollapsedNum = Record[ASTStmtReader::NumStmtFields + 1];
      S = OMPTaskLoopSimdDirective::CreateEmpty(Context, NumClauses,
                                                CollapsedNum, Empty);
      break;
    }

    case STMT_OMP_MASTER_TASKLOOP_DIRECTIVE: {
      unsigned NumClauses = Record[ASTStmtReader::NumStmtFields];
      unsigned CollapsedNum = Record[ASTStmtReader::NumStmtFields + 1];
      S = OMPMasterTaskLoopDirective::CreateEmpty(Context, NumClauses,
                                                  CollapsedNum, Empty);
      break;
    }

    case STMT_OMP_MASTER_TASKLOOP_SIMD_DIRECTIVE: {
      unsigned NumClauses = Record[ASTStmtReader::NumStmtFields];
      unsigned CollapsedNum = Record[ASTStmtReader::NumStmtFields + 1];
      S = OMPMasterTaskLoopSimdDirective::CreateEmpty(Context, NumClauses,
                                                      CollapsedNum, Empty);
      break;
    }

    case STMT_OMP_PARALLEL_MASTER_TASKLOOP_DIRECTIVE: {
      unsigned NumClauses = Record[ASTStmtReader::NumStmtFields];
      unsigned CollapsedNum = Record[ASTStmtReader::NumStmtFields + 1];
      S = OMPParallelMasterTaskLoopDirective::CreateEmpty(Context, NumClauses,
                                                          CollapsedNum, Empty);
      break;
    }

<<<<<<< HEAD
=======
    case STMT_OMP_PARALLEL_MASTER_TASKLOOP_SIMD_DIRECTIVE: {
      unsigned NumClauses = Record[ASTStmtReader::NumStmtFields];
      unsigned CollapsedNum = Record[ASTStmtReader::NumStmtFields + 1];
      S = OMPParallelMasterTaskLoopSimdDirective::CreateEmpty(
          Context, NumClauses, CollapsedNum, Empty);
      break;
    }

>>>>>>> c79f07dd
    case STMT_OMP_DISTRIBUTE_DIRECTIVE: {
      unsigned NumClauses = Record[ASTStmtReader::NumStmtFields];
      unsigned CollapsedNum = Record[ASTStmtReader::NumStmtFields + 1];
      S = OMPDistributeDirective::CreateEmpty(Context, NumClauses, CollapsedNum,
                                              Empty);
      break;
    }

    case STMT_OMP_DISTRIBUTE_PARALLEL_FOR_DIRECTIVE: {
      unsigned NumClauses = Record[ASTStmtReader::NumStmtFields];
      unsigned CollapsedNum = Record[ASTStmtReader::NumStmtFields + 1];
      S = OMPDistributeParallelForDirective::CreateEmpty(Context, NumClauses,
                                                         CollapsedNum, Empty);
      break;
    }

    case STMT_OMP_DISTRIBUTE_PARALLEL_FOR_SIMD_DIRECTIVE: {
      unsigned NumClauses = Record[ASTStmtReader::NumStmtFields];
      unsigned CollapsedNum = Record[ASTStmtReader::NumStmtFields + 1];
      S = OMPDistributeParallelForSimdDirective::CreateEmpty(Context, NumClauses,
                                                             CollapsedNum,
                                                             Empty);
      break;
    }

    case STMT_OMP_DISTRIBUTE_SIMD_DIRECTIVE: {
      unsigned NumClauses = Record[ASTStmtReader::NumStmtFields];
      unsigned CollapsedNum = Record[ASTStmtReader::NumStmtFields + 1];
      S = OMPDistributeSimdDirective::CreateEmpty(Context, NumClauses,
                                                  CollapsedNum, Empty);
      break;
    }

    case STMT_OMP_TARGET_PARALLEL_FOR_SIMD_DIRECTIVE: {
      unsigned NumClauses = Record[ASTStmtReader::NumStmtFields];
      unsigned CollapsedNum = Record[ASTStmtReader::NumStmtFields + 1];
      S = OMPTargetParallelForSimdDirective::CreateEmpty(Context, NumClauses,
                                                         CollapsedNum, Empty);
      break;
    }

    case STMT_OMP_TARGET_SIMD_DIRECTIVE: {
      auto NumClauses = Record[ASTStmtReader::NumStmtFields];
      auto CollapsedNum = Record[ASTStmtReader::NumStmtFields + 1];
      S = OMPTargetSimdDirective::CreateEmpty(Context, NumClauses, CollapsedNum,
                                              Empty);
      break;
    }

     case STMT_OMP_TEAMS_DISTRIBUTE_DIRECTIVE: {
      auto NumClauses = Record[ASTStmtReader::NumStmtFields];
      auto CollapsedNum = Record[ASTStmtReader::NumStmtFields + 1];
      S = OMPTeamsDistributeDirective::CreateEmpty(Context, NumClauses,
                                                   CollapsedNum, Empty);
      break;
    }

    case STMT_OMP_TEAMS_DISTRIBUTE_SIMD_DIRECTIVE: {
      unsigned NumClauses = Record[ASTStmtReader::NumStmtFields];
      unsigned CollapsedNum = Record[ASTStmtReader::NumStmtFields + 1];
      S = OMPTeamsDistributeSimdDirective::CreateEmpty(Context, NumClauses,
                                                       CollapsedNum, Empty);
      break;
    }

    case STMT_OMP_TEAMS_DISTRIBUTE_PARALLEL_FOR_SIMD_DIRECTIVE: {
      auto NumClauses = Record[ASTStmtReader::NumStmtFields];
      auto CollapsedNum = Record[ASTStmtReader::NumStmtFields + 1];
      S = OMPTeamsDistributeParallelForSimdDirective::CreateEmpty(
          Context, NumClauses, CollapsedNum, Empty);
      break;
    }

    case STMT_OMP_TEAMS_DISTRIBUTE_PARALLEL_FOR_DIRECTIVE: {
      auto NumClauses = Record[ASTStmtReader::NumStmtFields];
      auto CollapsedNum = Record[ASTStmtReader::NumStmtFields + 1];
      S = OMPTeamsDistributeParallelForDirective::CreateEmpty(
          Context, NumClauses, CollapsedNum, Empty);
      break;
    }

    case STMT_OMP_TARGET_TEAMS_DIRECTIVE:
      S = OMPTargetTeamsDirective::CreateEmpty(
          Context, Record[ASTStmtReader::NumStmtFields], Empty);
      break;

    case STMT_OMP_TARGET_TEAMS_DISTRIBUTE_DIRECTIVE: {
      auto NumClauses = Record[ASTStmtReader::NumStmtFields];
      auto CollapsedNum = Record[ASTStmtReader::NumStmtFields + 1];
      S = OMPTargetTeamsDistributeDirective::CreateEmpty(Context, NumClauses,
                                                         CollapsedNum, Empty);
      break;
    }

    case STMT_OMP_TARGET_TEAMS_DISTRIBUTE_PARALLEL_FOR_DIRECTIVE: {
      auto NumClauses = Record[ASTStmtReader::NumStmtFields];
      auto CollapsedNum = Record[ASTStmtReader::NumStmtFields + 1];
      S = OMPTargetTeamsDistributeParallelForDirective::CreateEmpty(
          Context, NumClauses, CollapsedNum, Empty);
      break;
    }

    case STMT_OMP_TARGET_TEAMS_DISTRIBUTE_PARALLEL_FOR_SIMD_DIRECTIVE: {
      auto NumClauses = Record[ASTStmtReader::NumStmtFields];
      auto CollapsedNum = Record[ASTStmtReader::NumStmtFields + 1];
      S = OMPTargetTeamsDistributeParallelForSimdDirective::CreateEmpty(
          Context, NumClauses, CollapsedNum, Empty);
      break;
    }

    case STMT_OMP_TARGET_TEAMS_DISTRIBUTE_SIMD_DIRECTIVE: {
      auto NumClauses = Record[ASTStmtReader::NumStmtFields];
      auto CollapsedNum = Record[ASTStmtReader::NumStmtFields + 1];
      S = OMPTargetTeamsDistributeSimdDirective::CreateEmpty(
          Context, NumClauses, CollapsedNum, Empty);
      break;
    }

    case EXPR_CXX_OPERATOR_CALL:
      S = CXXOperatorCallExpr::CreateEmpty(
          Context, /*NumArgs=*/Record[ASTStmtReader::NumExprFields], Empty);
      break;

    case EXPR_CXX_MEMBER_CALL:
      S = CXXMemberCallExpr::CreateEmpty(
          Context, /*NumArgs=*/Record[ASTStmtReader::NumExprFields], Empty);
      break;

    case EXPR_CXX_REWRITTEN_BINARY_OPERATOR:
      S = new (Context) CXXRewrittenBinaryOperator(Empty);
      break;

    case EXPR_CXX_CONSTRUCT:
      S = CXXConstructExpr::CreateEmpty(
          Context,
          /* NumArgs=*/Record[ASTStmtReader::NumExprFields]);
      break;

    case EXPR_CXX_INHERITED_CTOR_INIT:
      S = new (Context) CXXInheritedCtorInitExpr(Empty);
      break;

    case EXPR_CXX_TEMPORARY_OBJECT:
      S = CXXTemporaryObjectExpr::CreateEmpty(
          Context,
          /* NumArgs=*/Record[ASTStmtReader::NumExprFields]);
      break;

    case EXPR_CXX_STATIC_CAST:
      S = CXXStaticCastExpr::CreateEmpty(Context,
                       /*PathSize*/ Record[ASTStmtReader::NumExprFields]);
      break;

    case EXPR_CXX_DYNAMIC_CAST:
      S = CXXDynamicCastExpr::CreateEmpty(Context,
                       /*PathSize*/ Record[ASTStmtReader::NumExprFields]);
      break;

    case EXPR_CXX_REINTERPRET_CAST:
      S = CXXReinterpretCastExpr::CreateEmpty(Context,
                       /*PathSize*/ Record[ASTStmtReader::NumExprFields]);
      break;

    case EXPR_CXX_CONST_CAST:
      S = CXXConstCastExpr::CreateEmpty(Context);
      break;

    case EXPR_CXX_FUNCTIONAL_CAST:
      S = CXXFunctionalCastExpr::CreateEmpty(Context,
                       /*PathSize*/ Record[ASTStmtReader::NumExprFields]);
      break;

    case EXPR_USER_DEFINED_LITERAL:
      S = UserDefinedLiteral::CreateEmpty(
          Context, /*NumArgs=*/Record[ASTStmtReader::NumExprFields], Empty);
      break;

    case EXPR_CXX_STD_INITIALIZER_LIST:
      S = new (Context) CXXStdInitializerListExpr(Empty);
      break;

    case EXPR_CXX_BOOL_LITERAL:
      S = new (Context) CXXBoolLiteralExpr(Empty);
      break;

    case EXPR_CXX_NULL_PTR_LITERAL:
      S = new (Context) CXXNullPtrLiteralExpr(Empty);
      break;

    case EXPR_CXX_TYPEID_EXPR:
      S = new (Context) CXXTypeidExpr(Empty, true);
      break;

    case EXPR_CXX_TYPEID_TYPE:
      S = new (Context) CXXTypeidExpr(Empty, false);
      break;

    case EXPR_CXX_UUIDOF_EXPR:
      S = new (Context) CXXUuidofExpr(Empty, true);
      break;

    case EXPR_CXX_PROPERTY_REF_EXPR:
      S = new (Context) MSPropertyRefExpr(Empty);
      break;

    case EXPR_CXX_PROPERTY_SUBSCRIPT_EXPR:
      S = new (Context) MSPropertySubscriptExpr(Empty);
      break;

    case EXPR_CXX_UUIDOF_TYPE:
      S = new (Context) CXXUuidofExpr(Empty, false);
      break;

    case EXPR_CXX_THIS:
      S = new (Context) CXXThisExpr(Empty);
      break;

    case EXPR_CXX_THROW:
      S = new (Context) CXXThrowExpr(Empty);
      break;

    case EXPR_CXX_DEFAULT_ARG:
      S = new (Context) CXXDefaultArgExpr(Empty);
      break;

    case EXPR_CXX_DEFAULT_INIT:
      S = new (Context) CXXDefaultInitExpr(Empty);
      break;

    case EXPR_CXX_BIND_TEMPORARY:
      S = new (Context) CXXBindTemporaryExpr(Empty);
      break;

    case EXPR_CXX_SCALAR_VALUE_INIT:
      S = new (Context) CXXScalarValueInitExpr(Empty);
      break;

    case EXPR_CXX_NEW:
      S = CXXNewExpr::CreateEmpty(
          Context,
          /*IsArray=*/Record[ASTStmtReader::NumExprFields],
          /*HasInit=*/Record[ASTStmtReader::NumExprFields + 1],
          /*NumPlacementArgs=*/Record[ASTStmtReader::NumExprFields + 2],
          /*IsParenTypeId=*/Record[ASTStmtReader::NumExprFields + 3]);
      break;

    case EXPR_CXX_DELETE:
      S = new (Context) CXXDeleteExpr(Empty);
      break;

    case EXPR_CXX_PSEUDO_DESTRUCTOR:
      S = new (Context) CXXPseudoDestructorExpr(Empty);
      break;

    case EXPR_EXPR_WITH_CLEANUPS:
      S = ExprWithCleanups::Create(Context, Empty,
                                   Record[ASTStmtReader::NumExprFields]);
      break;

    case EXPR_CXX_DEPENDENT_SCOPE_MEMBER:
      S = CXXDependentScopeMemberExpr::CreateEmpty(
          Context,
          /*HasTemplateKWAndArgsInfo=*/Record[ASTStmtReader::NumExprFields],
          /*NumTemplateArgs=*/Record[ASTStmtReader::NumExprFields + 1],
          /*HasFirstQualifierFoundInScope=*/
          Record[ASTStmtReader::NumExprFields + 2]);
      break;

    case EXPR_CXX_DEPENDENT_SCOPE_DECL_REF:
      S = DependentScopeDeclRefExpr::CreateEmpty(Context,
         /*HasTemplateKWAndArgsInfo=*/Record[ASTStmtReader::NumExprFields],
                  /*NumTemplateArgs=*/Record[ASTStmtReader::NumExprFields]
                                   ? Record[ASTStmtReader::NumExprFields + 1]
                                   : 0);
      break;

    case EXPR_CXX_UNRESOLVED_CONSTRUCT:
      S = CXXUnresolvedConstructExpr::CreateEmpty(Context,
                              /*NumArgs=*/Record[ASTStmtReader::NumExprFields]);
      break;

    case EXPR_CXX_UNRESOLVED_MEMBER:
      S = UnresolvedMemberExpr::CreateEmpty(
          Context,
          /*NumResults=*/Record[ASTStmtReader::NumExprFields],
          /*HasTemplateKWAndArgsInfo=*/Record[ASTStmtReader::NumExprFields + 1],
          /*NumTemplateArgs=*/
          Record[ASTStmtReader::NumExprFields + 1]
              ? Record[ASTStmtReader::NumExprFields + 2]
              : 0);
      break;

    case EXPR_CXX_UNRESOLVED_LOOKUP:
      S = UnresolvedLookupExpr::CreateEmpty(
          Context,
          /*NumResults=*/Record[ASTStmtReader::NumExprFields],
          /*HasTemplateKWAndArgsInfo=*/Record[ASTStmtReader::NumExprFields + 1],
          /*NumTemplateArgs=*/
          Record[ASTStmtReader::NumExprFields + 1]
              ? Record[ASTStmtReader::NumExprFields + 2]
              : 0);
      break;

    case EXPR_TYPE_TRAIT:
      S = TypeTraitExpr::CreateDeserialized(Context,
            Record[ASTStmtReader::NumExprFields]);
      break;

    case EXPR_ARRAY_TYPE_TRAIT:
      S = new (Context) ArrayTypeTraitExpr(Empty);
      break;

    case EXPR_CXX_EXPRESSION_TRAIT:
      S = new (Context) ExpressionTraitExpr(Empty);
      break;

    case EXPR_CXX_NOEXCEPT:
      S = new (Context) CXXNoexceptExpr(Empty);
      break;

    case EXPR_PACK_EXPANSION:
      S = new (Context) PackExpansionExpr(Empty);
      break;

    case EXPR_SIZEOF_PACK:
      S = SizeOfPackExpr::CreateDeserialized(
              Context,
              /*NumPartialArgs=*/Record[ASTStmtReader::NumExprFields]);
      break;

    case EXPR_SUBST_NON_TYPE_TEMPLATE_PARM:
      S = new (Context) SubstNonTypeTemplateParmExpr(Empty);
      break;

    case EXPR_SUBST_NON_TYPE_TEMPLATE_PARM_PACK:
      S = new (Context) SubstNonTypeTemplateParmPackExpr(Empty);
      break;

    case EXPR_FUNCTION_PARM_PACK:
      S = FunctionParmPackExpr::CreateEmpty(Context,
                                          Record[ASTStmtReader::NumExprFields]);
      break;

    case EXPR_MATERIALIZE_TEMPORARY:
      S = new (Context) MaterializeTemporaryExpr(Empty);
      break;

    case EXPR_CXX_FOLD:
      S = new (Context) CXXFoldExpr(Empty);
      break;

    case EXPR_OPAQUE_VALUE:
      S = new (Context) OpaqueValueExpr(Empty);
      break;

    case EXPR_CUDA_KERNEL_CALL:
      S = CUDAKernelCallExpr::CreateEmpty(
          Context, /*NumArgs=*/Record[ASTStmtReader::NumExprFields], Empty);
      break;

    case EXPR_ASTYPE:
      S = new (Context) AsTypeExpr(Empty);
      break;

    case EXPR_PSEUDO_OBJECT: {
      unsigned numSemanticExprs = Record[ASTStmtReader::NumExprFields];
      S = PseudoObjectExpr::Create(Context, Empty, numSemanticExprs);
      break;
    }

    case EXPR_ATOMIC:
      S = new (Context) AtomicExpr(Empty);
      break;

    case EXPR_LAMBDA: {
      unsigned NumCaptures = Record[ASTStmtReader::NumExprFields];
      S = LambdaExpr::CreateDeserialized(Context, NumCaptures);
      break;
    }

    case STMT_COROUTINE_BODY: {
      unsigned NumParams = Record[ASTStmtReader::NumStmtFields];
      S = CoroutineBodyStmt::Create(Context, Empty, NumParams);
      break;
    }

    case STMT_CORETURN:
      S = new (Context) CoreturnStmt(Empty);
      break;

    case EXPR_COAWAIT:
      S = new (Context) CoawaitExpr(Empty);
      break;

    case EXPR_COYIELD:
      S = new (Context) CoyieldExpr(Empty);
      break;

    case EXPR_DEPENDENT_COAWAIT:
      S = new (Context) DependentCoawaitExpr(Empty);
      break;

    case EXPR_CONCEPT_SPECIALIZATION:
      unsigned numTemplateArgs = Record[ASTStmtReader::NumExprFields];
      S = ConceptSpecializationExpr::Create(Context, Empty, numTemplateArgs);
      break;
      
    }

    // We hit a STMT_STOP, so we're done with this expression.
    if (Finished)
      break;

    ++NumStatementsRead;

    if (S && !IsStmtReference) {
      Reader.Visit(S);
      StmtEntries[Cursor.GetCurrentBitNo()] = S;
    }

    assert(Record.getIdx() == Record.size() &&
           "Invalid deserialization of statement");
    StmtStack.push_back(S);
  }
Done:
  assert(StmtStack.size() > PrevNumStmts && "Read too many sub-stmts!");
  assert(StmtStack.size() == PrevNumStmts + 1 && "Extra expressions on stack!");
  return StmtStack.pop_back_val();
}<|MERGE_RESOLUTION|>--- conflicted
+++ resolved
@@ -12,7 +12,6 @@
 //===----------------------------------------------------------------------===//
 
 #include "clang/Serialization/ASTReader.h"
-#include "clang/AST/ASTConcept.h"
 #include "clang/AST/ASTContext.h"
 #include "clang/AST/AttrIterator.h"
 #include "clang/AST/Decl.h"
@@ -743,41 +742,14 @@
   E->TemplateKWLoc = Record.readSourceLocation();
   E->ConceptNameLoc = Record.readSourceLocation();
   E->FoundDecl = ReadDeclAs<NamedDecl>();
-<<<<<<< HEAD
-  E->NamedConcept = ReadDeclAs<ConceptDecl>();
-=======
   E->NamedConcept.setPointer(ReadDeclAs<ConceptDecl>());
->>>>>>> c79f07dd
   const ASTTemplateArgumentListInfo *ArgsAsWritten =
       Record.readASTTemplateArgumentListInfo();
   llvm::SmallVector<TemplateArgument, 4> Args;
   for (unsigned I = 0; I < NumTemplateArgs; ++I)
     Args.push_back(Record.readTemplateArgument());
   E->setTemplateArguments(ArgsAsWritten, Args);
-<<<<<<< HEAD
-  ConstraintSatisfaction Satisfaction;
-  Satisfaction.IsSatisfied = Record.readInt();
-  if (!Satisfaction.IsSatisfied) {
-    unsigned NumDetailRecords = Record.readInt();
-    for (unsigned i = 0; i != NumDetailRecords; ++i) {
-      Expr *ConstraintExpr = Record.readExpr();
-      bool IsDiagnostic = Record.readInt();
-      if (IsDiagnostic) {
-        SourceLocation DiagLocation = Record.readSourceLocation();
-        std::string DiagMessage = Record.readString();
-        Satisfaction.Details.emplace_back(
-            ConstraintExpr, new (Record.getContext())
-                                ConstraintSatisfaction::SubstitutionDiagnostic{
-                                    DiagLocation, DiagMessage});
-      } else
-        Satisfaction.Details.emplace_back(ConstraintExpr, Record.readExpr());
-    }
-  }
-  E->Satisfaction = ASTConstraintSatisfaction::Create(Record.getContext(),
-                                                      Satisfaction);
-=======
   E->NamedConcept.setInt(Record.readInt() == 1);
->>>>>>> c79f07dd
 }
 
 void ASTStmtReader::VisitArraySubscriptExpr(ArraySubscriptExpr *E) {
@@ -2344,14 +2316,11 @@
   VisitOMPLoopDirective(D);
 }
 
-<<<<<<< HEAD
-=======
 void ASTStmtReader::VisitOMPParallelMasterTaskLoopSimdDirective(
     OMPParallelMasterTaskLoopSimdDirective *D) {
   VisitOMPLoopDirective(D);
 }
 
->>>>>>> c79f07dd
 void ASTStmtReader::VisitOMPDistributeDirective(OMPDistributeDirective *D) {
   VisitOMPLoopDirective(D);
 }
@@ -3167,8 +3136,6 @@
       break;
     }
 
-<<<<<<< HEAD
-=======
     case STMT_OMP_PARALLEL_MASTER_TASKLOOP_SIMD_DIRECTIVE: {
       unsigned NumClauses = Record[ASTStmtReader::NumStmtFields];
       unsigned CollapsedNum = Record[ASTStmtReader::NumStmtFields + 1];
@@ -3177,7 +3144,6 @@
       break;
     }
 
->>>>>>> c79f07dd
     case STMT_OMP_DISTRIBUTE_DIRECTIVE: {
       unsigned NumClauses = Record[ASTStmtReader::NumStmtFields];
       unsigned CollapsedNum = Record[ASTStmtReader::NumStmtFields + 1];
