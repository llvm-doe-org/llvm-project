//===- ASTReaderStmt.cpp - Stmt/Expr Deserialization ----------------------===//
//
// Part of the LLVM Project, under the Apache License v2.0 with LLVM Exceptions.
// See https://llvm.org/LICENSE.txt for license information.
// SPDX-License-Identifier: Apache-2.0 WITH LLVM-exception
//
//===----------------------------------------------------------------------===//
//
// Statement/expression deserialization.  This implements the
// ASTReader::ReadStmt method.
//
//===----------------------------------------------------------------------===//

#include "clang/Serialization/ASTRecordReader.h"
#include "clang/AST/ASTConcept.h"
#include "clang/AST/ASTContext.h"
#include "clang/AST/AttrIterator.h"
#include "clang/AST/Decl.h"
#include "clang/AST/DeclAccessPair.h"
#include "clang/AST/DeclCXX.h"
#include "clang/AST/DeclGroup.h"
#include "clang/AST/DeclObjC.h"
#include "clang/AST/DeclTemplate.h"
#include "clang/AST/DeclarationName.h"
#include "clang/AST/Expr.h"
#include "clang/AST/ExprCXX.h"
#include "clang/AST/ExprObjC.h"
#include "clang/AST/ExprOpenMP.h"
#include "clang/AST/NestedNameSpecifier.h"
#include "clang/AST/OpenMPClause.h"
#include "clang/AST/OperationKinds.h"
#include "clang/AST/Stmt.h"
#include "clang/AST/StmtCXX.h"
#include "clang/AST/StmtObjC.h"
#include "clang/AST/StmtOpenMP.h"
#include "clang/AST/StmtVisitor.h"
#include "clang/AST/TemplateBase.h"
#include "clang/AST/Type.h"
#include "clang/AST/UnresolvedSet.h"
#include "clang/Basic/CapturedStmt.h"
#include "clang/Basic/ExpressionTraits.h"
#include "clang/Basic/LLVM.h"
#include "clang/Basic/Lambda.h"
#include "clang/Basic/LangOptions.h"
#include "clang/Basic/OpenMPKinds.h"
#include "clang/Basic/OperatorKinds.h"
#include "clang/Basic/SourceLocation.h"
#include "clang/Basic/Specifiers.h"
#include "clang/Basic/TypeTraits.h"
#include "clang/Lex/Token.h"
#include "clang/Serialization/ASTBitCodes.h"
#include "llvm/ADT/DenseMap.h"
#include "llvm/ADT/SmallString.h"
#include "llvm/ADT/SmallVector.h"
#include "llvm/ADT/StringRef.h"
#include "llvm/Bitstream/BitstreamReader.h"
#include "llvm/Support/Casting.h"
#include "llvm/Support/ErrorHandling.h"
#include <algorithm>
#include <cassert>
#include <cstdint>
#include <string>

using namespace clang;
using namespace serialization;

namespace clang {

  class ASTStmtReader : public StmtVisitor<ASTStmtReader> {
<<<<<<< HEAD
    friend class OMPClauseReader;
    friend class ACCClauseReader;

=======
>>>>>>> 3361c81f
    ASTRecordReader &Record;
    llvm::BitstreamCursor &DeclsCursor;

    SourceLocation readSourceLocation() {
      return Record.readSourceLocation();
    }

    SourceRange readSourceRange() {
      return Record.readSourceRange();
    }

    std::string readString() {
      return Record.readString();
    }

    TypeSourceInfo *readTypeSourceInfo() {
      return Record.readTypeSourceInfo();
    }

    Decl *readDecl() {
      return Record.readDecl();
    }

    template<typename T>
    T *readDeclAs() {
      return Record.readDeclAs<T>();
    }

  public:
    ASTStmtReader(ASTRecordReader &Record, llvm::BitstreamCursor &Cursor)
        : Record(Record), DeclsCursor(Cursor) {}

    /// The number of record fields required for the Stmt class
    /// itself.
    static const unsigned NumStmtFields = 1;

    /// The number of record fields required for the Expr class
    /// itself.
    static const unsigned NumExprFields = NumStmtFields + 7;

    /// Read and initialize a ExplicitTemplateArgumentList structure.
    void ReadTemplateKWAndArgsInfo(ASTTemplateKWAndArgsInfo &Args,
                                   TemplateArgumentLoc *ArgsLocArray,
                                   unsigned NumTemplateArgs);

    /// Read and initialize a ExplicitTemplateArgumentList structure.
    void ReadExplicitTemplateArgumentList(ASTTemplateArgumentListInfo &ArgList,
                                          unsigned NumTemplateArgs);

    void VisitStmt(Stmt *S);
#define STMT(Type, Base) \
    void Visit##Type(Type *);
#include "clang/AST/StmtNodes.inc"
  };

} // namespace clang

void ASTStmtReader::ReadTemplateKWAndArgsInfo(ASTTemplateKWAndArgsInfo &Args,
                                              TemplateArgumentLoc *ArgsLocArray,
                                              unsigned NumTemplateArgs) {
  SourceLocation TemplateKWLoc = readSourceLocation();
  TemplateArgumentListInfo ArgInfo;
  ArgInfo.setLAngleLoc(readSourceLocation());
  ArgInfo.setRAngleLoc(readSourceLocation());
  for (unsigned i = 0; i != NumTemplateArgs; ++i)
    ArgInfo.addArgument(Record.readTemplateArgumentLoc());
  Args.initializeFrom(TemplateKWLoc, ArgInfo, ArgsLocArray);
}

void ASTStmtReader::VisitStmt(Stmt *S) {
  S->setIsOMPStructuredBlock(Record.readInt());
  assert(Record.getIdx() == NumStmtFields && "Incorrect statement field count");
}

void ASTStmtReader::VisitNullStmt(NullStmt *S) {
  VisitStmt(S);
  S->setSemiLoc(readSourceLocation());
  S->NullStmtBits.HasLeadingEmptyMacro = Record.readInt();
}

void ASTStmtReader::VisitCompoundStmt(CompoundStmt *S) {
  VisitStmt(S);
  SmallVector<Stmt *, 16> Stmts;
  unsigned NumStmts = Record.readInt();
  while (NumStmts--)
    Stmts.push_back(Record.readSubStmt());
  S->setStmts(Stmts);
  S->CompoundStmtBits.LBraceLoc = readSourceLocation();
  S->RBraceLoc = readSourceLocation();
}

void ASTStmtReader::VisitSwitchCase(SwitchCase *S) {
  VisitStmt(S);
  Record.recordSwitchCaseID(S, Record.readInt());
  S->setKeywordLoc(readSourceLocation());
  S->setColonLoc(readSourceLocation());
}

void ASTStmtReader::VisitCaseStmt(CaseStmt *S) {
  VisitSwitchCase(S);
  bool CaseStmtIsGNURange = Record.readInt();
  S->setLHS(Record.readSubExpr());
  S->setSubStmt(Record.readSubStmt());
  if (CaseStmtIsGNURange) {
    S->setRHS(Record.readSubExpr());
    S->setEllipsisLoc(readSourceLocation());
  }
}

void ASTStmtReader::VisitDefaultStmt(DefaultStmt *S) {
  VisitSwitchCase(S);
  S->setSubStmt(Record.readSubStmt());
}

void ASTStmtReader::VisitLabelStmt(LabelStmt *S) {
  VisitStmt(S);
  auto *LD = readDeclAs<LabelDecl>();
  LD->setStmt(S);
  S->setDecl(LD);
  S->setSubStmt(Record.readSubStmt());
  S->setIdentLoc(readSourceLocation());
}

void ASTStmtReader::VisitAttributedStmt(AttributedStmt *S) {
  VisitStmt(S);
  // NumAttrs in AttributedStmt is set when creating an empty
  // AttributedStmt in AttributedStmt::CreateEmpty, since it is needed
  // to allocate the right amount of space for the trailing Attr *.
  uint64_t NumAttrs = Record.readInt();
  AttrVec Attrs;
  Record.readAttributes(Attrs);
  (void)NumAttrs;
  assert(NumAttrs == S->AttributedStmtBits.NumAttrs);
  assert(NumAttrs == Attrs.size());
  std::copy(Attrs.begin(), Attrs.end(), S->getAttrArrayPtr());
  S->SubStmt = Record.readSubStmt();
  S->AttributedStmtBits.AttrLoc = readSourceLocation();
}

void ASTStmtReader::VisitIfStmt(IfStmt *S) {
  VisitStmt(S);

  S->setConstexpr(Record.readInt());
  bool HasElse = Record.readInt();
  bool HasVar = Record.readInt();
  bool HasInit = Record.readInt();

  S->setCond(Record.readSubExpr());
  S->setThen(Record.readSubStmt());
  if (HasElse)
    S->setElse(Record.readSubStmt());
  if (HasVar)
    S->setConditionVariable(Record.getContext(), readDeclAs<VarDecl>());
  if (HasInit)
    S->setInit(Record.readSubStmt());

  S->setIfLoc(readSourceLocation());
  if (HasElse)
    S->setElseLoc(readSourceLocation());
}

void ASTStmtReader::VisitSwitchStmt(SwitchStmt *S) {
  VisitStmt(S);

  bool HasInit = Record.readInt();
  bool HasVar = Record.readInt();
  bool AllEnumCasesCovered = Record.readInt();
  if (AllEnumCasesCovered)
    S->setAllEnumCasesCovered();

  S->setCond(Record.readSubExpr());
  S->setBody(Record.readSubStmt());
  if (HasInit)
    S->setInit(Record.readSubStmt());
  if (HasVar)
    S->setConditionVariable(Record.getContext(), readDeclAs<VarDecl>());

  S->setSwitchLoc(readSourceLocation());

  SwitchCase *PrevSC = nullptr;
  for (auto E = Record.size(); Record.getIdx() != E; ) {
    SwitchCase *SC = Record.getSwitchCaseWithID(Record.readInt());
    if (PrevSC)
      PrevSC->setNextSwitchCase(SC);
    else
      S->setSwitchCaseList(SC);

    PrevSC = SC;
  }
}

void ASTStmtReader::VisitWhileStmt(WhileStmt *S) {
  VisitStmt(S);

  bool HasVar = Record.readInt();

  S->setCond(Record.readSubExpr());
  S->setBody(Record.readSubStmt());
  if (HasVar)
    S->setConditionVariable(Record.getContext(), readDeclAs<VarDecl>());

  S->setWhileLoc(readSourceLocation());
}

void ASTStmtReader::VisitDoStmt(DoStmt *S) {
  VisitStmt(S);
  S->setCond(Record.readSubExpr());
  S->setBody(Record.readSubStmt());
  S->setDoLoc(readSourceLocation());
  S->setWhileLoc(readSourceLocation());
  S->setRParenLoc(readSourceLocation());
}

void ASTStmtReader::VisitForStmt(ForStmt *S) {
  VisitStmt(S);
  S->setInit(Record.readSubStmt());
  S->setCond(Record.readSubExpr());
  S->setConditionVariable(Record.getContext(), readDeclAs<VarDecl>());
  S->setInc(Record.readSubExpr());
  S->setBody(Record.readSubStmt());
  S->setForLoc(readSourceLocation());
  S->setLParenLoc(readSourceLocation());
  S->setRParenLoc(readSourceLocation());
}

void ASTStmtReader::VisitGotoStmt(GotoStmt *S) {
  VisitStmt(S);
  S->setLabel(readDeclAs<LabelDecl>());
  S->setGotoLoc(readSourceLocation());
  S->setLabelLoc(readSourceLocation());
}

void ASTStmtReader::VisitIndirectGotoStmt(IndirectGotoStmt *S) {
  VisitStmt(S);
  S->setGotoLoc(readSourceLocation());
  S->setStarLoc(readSourceLocation());
  S->setTarget(Record.readSubExpr());
}

void ASTStmtReader::VisitContinueStmt(ContinueStmt *S) {
  VisitStmt(S);
  S->setContinueLoc(readSourceLocation());
}

void ASTStmtReader::VisitBreakStmt(BreakStmt *S) {
  VisitStmt(S);
  S->setBreakLoc(readSourceLocation());
}

void ASTStmtReader::VisitReturnStmt(ReturnStmt *S) {
  VisitStmt(S);

  bool HasNRVOCandidate = Record.readInt();

  S->setRetValue(Record.readSubExpr());
  if (HasNRVOCandidate)
    S->setNRVOCandidate(readDeclAs<VarDecl>());

  S->setReturnLoc(readSourceLocation());
}

void ASTStmtReader::VisitDeclStmt(DeclStmt *S) {
  VisitStmt(S);
  S->setStartLoc(readSourceLocation());
  S->setEndLoc(readSourceLocation());

  if (Record.size() - Record.getIdx() == 1) {
    // Single declaration
    S->setDeclGroup(DeclGroupRef(readDecl()));
  } else {
    SmallVector<Decl *, 16> Decls;
    int N = Record.size() - Record.getIdx();
    Decls.reserve(N);
    for (int I = 0; I < N; ++I)
      Decls.push_back(readDecl());
    S->setDeclGroup(DeclGroupRef(DeclGroup::Create(Record.getContext(),
                                                   Decls.data(),
                                                   Decls.size())));
  }
}

void ASTStmtReader::VisitAsmStmt(AsmStmt *S) {
  VisitStmt(S);
  S->NumOutputs = Record.readInt();
  S->NumInputs = Record.readInt();
  S->NumClobbers = Record.readInt();
  S->setAsmLoc(readSourceLocation());
  S->setVolatile(Record.readInt());
  S->setSimple(Record.readInt());
}

void ASTStmtReader::VisitGCCAsmStmt(GCCAsmStmt *S) {
  VisitAsmStmt(S);
  S->NumLabels = Record.readInt();
  S->setRParenLoc(readSourceLocation());
  S->setAsmString(cast_or_null<StringLiteral>(Record.readSubStmt()));

  unsigned NumOutputs = S->getNumOutputs();
  unsigned NumInputs = S->getNumInputs();
  unsigned NumClobbers = S->getNumClobbers();
  unsigned NumLabels = S->getNumLabels();

  // Outputs and inputs
  SmallVector<IdentifierInfo *, 16> Names;
  SmallVector<StringLiteral*, 16> Constraints;
  SmallVector<Stmt*, 16> Exprs;
  for (unsigned I = 0, N = NumOutputs + NumInputs; I != N; ++I) {
    Names.push_back(Record.readIdentifier());
    Constraints.push_back(cast_or_null<StringLiteral>(Record.readSubStmt()));
    Exprs.push_back(Record.readSubStmt());
  }

  // Constraints
  SmallVector<StringLiteral*, 16> Clobbers;
  for (unsigned I = 0; I != NumClobbers; ++I)
    Clobbers.push_back(cast_or_null<StringLiteral>(Record.readSubStmt()));

  // Labels
  for (unsigned I = 0, N = NumLabels; I != N; ++I)
    Exprs.push_back(Record.readSubStmt());

  S->setOutputsAndInputsAndClobbers(Record.getContext(),
                                    Names.data(), Constraints.data(),
                                    Exprs.data(), NumOutputs, NumInputs,
                                    NumLabels,
                                    Clobbers.data(), NumClobbers);
}

void ASTStmtReader::VisitMSAsmStmt(MSAsmStmt *S) {
  VisitAsmStmt(S);
  S->LBraceLoc = readSourceLocation();
  S->EndLoc = readSourceLocation();
  S->NumAsmToks = Record.readInt();
  std::string AsmStr = readString();

  // Read the tokens.
  SmallVector<Token, 16> AsmToks;
  AsmToks.reserve(S->NumAsmToks);
  for (unsigned i = 0, e = S->NumAsmToks; i != e; ++i) {
    AsmToks.push_back(Record.readToken());
  }

  // The calls to reserve() for the FooData vectors are mandatory to
  // prevent dead StringRefs in the Foo vectors.

  // Read the clobbers.
  SmallVector<std::string, 16> ClobbersData;
  SmallVector<StringRef, 16> Clobbers;
  ClobbersData.reserve(S->NumClobbers);
  Clobbers.reserve(S->NumClobbers);
  for (unsigned i = 0, e = S->NumClobbers; i != e; ++i) {
    ClobbersData.push_back(readString());
    Clobbers.push_back(ClobbersData.back());
  }

  // Read the operands.
  unsigned NumOperands = S->NumOutputs + S->NumInputs;
  SmallVector<Expr*, 16> Exprs;
  SmallVector<std::string, 16> ConstraintsData;
  SmallVector<StringRef, 16> Constraints;
  Exprs.reserve(NumOperands);
  ConstraintsData.reserve(NumOperands);
  Constraints.reserve(NumOperands);
  for (unsigned i = 0; i != NumOperands; ++i) {
    Exprs.push_back(cast<Expr>(Record.readSubStmt()));
    ConstraintsData.push_back(readString());
    Constraints.push_back(ConstraintsData.back());
  }

  S->initialize(Record.getContext(), AsmStr, AsmToks,
                Constraints, Exprs, Clobbers);
}

void ASTStmtReader::VisitCoroutineBodyStmt(CoroutineBodyStmt *S) {
  VisitStmt(S);
  assert(Record.peekInt() == S->NumParams);
  Record.skipInts(1);
  auto *StoredStmts = S->getStoredStmts();
  for (unsigned i = 0;
       i < CoroutineBodyStmt::SubStmt::FirstParamMove + S->NumParams; ++i)
    StoredStmts[i] = Record.readSubStmt();
}

void ASTStmtReader::VisitCoreturnStmt(CoreturnStmt *S) {
  VisitStmt(S);
  S->CoreturnLoc = Record.readSourceLocation();
  for (auto &SubStmt: S->SubStmts)
    SubStmt = Record.readSubStmt();
  S->IsImplicit = Record.readInt() != 0;
}

void ASTStmtReader::VisitCoawaitExpr(CoawaitExpr *E) {
  VisitExpr(E);
  E->KeywordLoc = readSourceLocation();
  for (auto &SubExpr: E->SubExprs)
    SubExpr = Record.readSubStmt();
  E->OpaqueValue = cast_or_null<OpaqueValueExpr>(Record.readSubStmt());
  E->setIsImplicit(Record.readInt() != 0);
}

void ASTStmtReader::VisitCoyieldExpr(CoyieldExpr *E) {
  VisitExpr(E);
  E->KeywordLoc = readSourceLocation();
  for (auto &SubExpr: E->SubExprs)
    SubExpr = Record.readSubStmt();
  E->OpaqueValue = cast_or_null<OpaqueValueExpr>(Record.readSubStmt());
}

void ASTStmtReader::VisitDependentCoawaitExpr(DependentCoawaitExpr *E) {
  VisitExpr(E);
  E->KeywordLoc = readSourceLocation();
  for (auto &SubExpr: E->SubExprs)
    SubExpr = Record.readSubStmt();
}

void ASTStmtReader::VisitCapturedStmt(CapturedStmt *S) {
  VisitStmt(S);
  Record.skipInts(1);
  S->setCapturedDecl(readDeclAs<CapturedDecl>());
  S->setCapturedRegionKind(static_cast<CapturedRegionKind>(Record.readInt()));
  S->setCapturedRecordDecl(readDeclAs<RecordDecl>());

  // Capture inits
  for (CapturedStmt::capture_init_iterator I = S->capture_init_begin(),
                                           E = S->capture_init_end();
       I != E; ++I)
    *I = Record.readSubExpr();

  // Body
  S->setCapturedStmt(Record.readSubStmt());
  S->getCapturedDecl()->setBody(S->getCapturedStmt());

  // Captures
  for (auto &I : S->captures()) {
    I.VarAndKind.setPointer(readDeclAs<VarDecl>());
    I.VarAndKind.setInt(
        static_cast<CapturedStmt::VariableCaptureKind>(Record.readInt()));
    I.Loc = readSourceLocation();
  }
}

void ASTStmtReader::VisitExpr(Expr *E) {
  VisitStmt(E);
  E->setType(Record.readType());
  E->setTypeDependent(Record.readInt());
  E->setValueDependent(Record.readInt());
  E->setInstantiationDependent(Record.readInt());
  E->ExprBits.ContainsUnexpandedParameterPack = Record.readInt();
  E->setValueKind(static_cast<ExprValueKind>(Record.readInt()));
  E->setObjectKind(static_cast<ExprObjectKind>(Record.readInt()));
  assert(Record.getIdx() == NumExprFields &&
         "Incorrect expression field count");
}

void ASTStmtReader::VisitConstantExpr(ConstantExpr *E) {
  VisitExpr(E);
  E->ConstantExprBits.ResultKind = Record.readInt();
  switch (E->ConstantExprBits.ResultKind) {
  case ConstantExpr::RSK_Int64: {
    E->Int64Result() = Record.readInt();
    uint64_t tmp = Record.readInt();
    E->ConstantExprBits.IsUnsigned = tmp & 0x1;
    E->ConstantExprBits.BitWidth = tmp >> 1;
    break;
  }
  case ConstantExpr::RSK_APValue:
    E->APValueResult() = Record.readAPValue();
  }
  E->setSubExpr(Record.readSubExpr());
}

void ASTStmtReader::VisitPredefinedExpr(PredefinedExpr *E) {
  VisitExpr(E);
  bool HasFunctionName = Record.readInt();
  E->PredefinedExprBits.HasFunctionName = HasFunctionName;
  E->PredefinedExprBits.Kind = Record.readInt();
  E->setLocation(readSourceLocation());
  if (HasFunctionName)
    E->setFunctionName(cast<StringLiteral>(Record.readSubExpr()));
}

void ASTStmtReader::VisitDeclRefExpr(DeclRefExpr *E) {
  VisitExpr(E);

  E->DeclRefExprBits.HasQualifier = Record.readInt();
  E->DeclRefExprBits.HasFoundDecl = Record.readInt();
  E->DeclRefExprBits.HasTemplateKWAndArgsInfo = Record.readInt();
  E->DeclRefExprBits.HadMultipleCandidates = Record.readInt();
  E->DeclRefExprBits.RefersToEnclosingVariableOrCapture = Record.readInt();
  E->DeclRefExprBits.NonOdrUseReason = Record.readInt();
  unsigned NumTemplateArgs = 0;
  if (E->hasTemplateKWAndArgsInfo())
    NumTemplateArgs = Record.readInt();

  if (E->hasQualifier())
    new (E->getTrailingObjects<NestedNameSpecifierLoc>())
        NestedNameSpecifierLoc(Record.readNestedNameSpecifierLoc());

  if (E->hasFoundDecl())
    *E->getTrailingObjects<NamedDecl *>() = readDeclAs<NamedDecl>();

  if (E->hasTemplateKWAndArgsInfo())
    ReadTemplateKWAndArgsInfo(
        *E->getTrailingObjects<ASTTemplateKWAndArgsInfo>(),
        E->getTrailingObjects<TemplateArgumentLoc>(), NumTemplateArgs);

  E->setDecl(readDeclAs<ValueDecl>());
  E->setLocation(readSourceLocation());
  E->DNLoc = Record.readDeclarationNameLoc(E->getDecl()->getDeclName());
}

void ASTStmtReader::VisitIntegerLiteral(IntegerLiteral *E) {
  VisitExpr(E);
  E->setLocation(readSourceLocation());
  E->setValue(Record.getContext(), Record.readAPInt());
}

void ASTStmtReader::VisitFixedPointLiteral(FixedPointLiteral *E) {
  VisitExpr(E);
  E->setLocation(readSourceLocation());
  E->setValue(Record.getContext(), Record.readAPInt());
}

void ASTStmtReader::VisitFloatingLiteral(FloatingLiteral *E) {
  VisitExpr(E);
  E->setRawSemantics(
      static_cast<llvm::APFloatBase::Semantics>(Record.readInt()));
  E->setExact(Record.readInt());
  E->setValue(Record.getContext(), Record.readAPFloat(E->getSemantics()));
  E->setLocation(readSourceLocation());
}

void ASTStmtReader::VisitImaginaryLiteral(ImaginaryLiteral *E) {
  VisitExpr(E);
  E->setSubExpr(Record.readSubExpr());
}

void ASTStmtReader::VisitStringLiteral(StringLiteral *E) {
  VisitExpr(E);

  // NumConcatenated, Length and CharByteWidth are set by the empty
  // ctor since they are needed to allocate storage for the trailing objects.
  unsigned NumConcatenated = Record.readInt();
  unsigned Length = Record.readInt();
  unsigned CharByteWidth = Record.readInt();
  assert((NumConcatenated == E->getNumConcatenated()) &&
         "Wrong number of concatenated tokens!");
  assert((Length == E->getLength()) && "Wrong Length!");
  assert((CharByteWidth == E->getCharByteWidth()) && "Wrong character width!");
  E->StringLiteralBits.Kind = Record.readInt();
  E->StringLiteralBits.IsPascal = Record.readInt();

  // The character width is originally computed via mapCharByteWidth.
  // Check that the deserialized character width is consistant with the result
  // of calling mapCharByteWidth.
  assert((CharByteWidth ==
          StringLiteral::mapCharByteWidth(Record.getContext().getTargetInfo(),
                                          E->getKind())) &&
         "Wrong character width!");

  // Deserialize the trailing array of SourceLocation.
  for (unsigned I = 0; I < NumConcatenated; ++I)
    E->setStrTokenLoc(I, readSourceLocation());

  // Deserialize the trailing array of char holding the string data.
  char *StrData = E->getStrDataAsChar();
  for (unsigned I = 0; I < Length * CharByteWidth; ++I)
    StrData[I] = Record.readInt();
}

void ASTStmtReader::VisitCharacterLiteral(CharacterLiteral *E) {
  VisitExpr(E);
  E->setValue(Record.readInt());
  E->setLocation(readSourceLocation());
  E->setKind(static_cast<CharacterLiteral::CharacterKind>(Record.readInt()));
}

void ASTStmtReader::VisitParenExpr(ParenExpr *E) {
  VisitExpr(E);
  E->setLParen(readSourceLocation());
  E->setRParen(readSourceLocation());
  E->setSubExpr(Record.readSubExpr());
}

void ASTStmtReader::VisitParenListExpr(ParenListExpr *E) {
  VisitExpr(E);
  unsigned NumExprs = Record.readInt();
  assert((NumExprs == E->getNumExprs()) && "Wrong NumExprs!");
  for (unsigned I = 0; I != NumExprs; ++I)
    E->getTrailingObjects<Stmt *>()[I] = Record.readSubStmt();
  E->LParenLoc = readSourceLocation();
  E->RParenLoc = readSourceLocation();
}

void ASTStmtReader::VisitUnaryOperator(UnaryOperator *E) {
  VisitExpr(E);
  E->setSubExpr(Record.readSubExpr());
  E->setOpcode((UnaryOperator::Opcode)Record.readInt());
  E->setOperatorLoc(readSourceLocation());
  E->setCanOverflow(Record.readInt());
}

void ASTStmtReader::VisitOffsetOfExpr(OffsetOfExpr *E) {
  VisitExpr(E);
  assert(E->getNumComponents() == Record.peekInt());
  Record.skipInts(1);
  assert(E->getNumExpressions() == Record.peekInt());
  Record.skipInts(1);
  E->setOperatorLoc(readSourceLocation());
  E->setRParenLoc(readSourceLocation());
  E->setTypeSourceInfo(readTypeSourceInfo());
  for (unsigned I = 0, N = E->getNumComponents(); I != N; ++I) {
    auto Kind = static_cast<OffsetOfNode::Kind>(Record.readInt());
    SourceLocation Start = readSourceLocation();
    SourceLocation End = readSourceLocation();
    switch (Kind) {
    case OffsetOfNode::Array:
      E->setComponent(I, OffsetOfNode(Start, Record.readInt(), End));
      break;

    case OffsetOfNode::Field:
      E->setComponent(
          I, OffsetOfNode(Start, readDeclAs<FieldDecl>(), End));
      break;

    case OffsetOfNode::Identifier:
      E->setComponent(
          I,
          OffsetOfNode(Start, Record.readIdentifier(), End));
      break;

    case OffsetOfNode::Base: {
      auto *Base = new (Record.getContext()) CXXBaseSpecifier();
      *Base = Record.readCXXBaseSpecifier();
      E->setComponent(I, OffsetOfNode(Base));
      break;
    }
    }
  }

  for (unsigned I = 0, N = E->getNumExpressions(); I != N; ++I)
    E->setIndexExpr(I, Record.readSubExpr());
}

void ASTStmtReader::VisitUnaryExprOrTypeTraitExpr(UnaryExprOrTypeTraitExpr *E) {
  VisitExpr(E);
  E->setKind(static_cast<UnaryExprOrTypeTrait>(Record.readInt()));
  if (Record.peekInt() == 0) {
    E->setArgument(Record.readSubExpr());
    Record.skipInts(1);
  } else {
    E->setArgument(readTypeSourceInfo());
  }
  E->setOperatorLoc(readSourceLocation());
  E->setRParenLoc(readSourceLocation());
}

void ASTStmtReader::VisitConceptSpecializationExpr(
        ConceptSpecializationExpr *E) {
  VisitExpr(E);
  unsigned NumTemplateArgs = Record.readInt();
  E->NestedNameSpec = Record.readNestedNameSpecifierLoc();
  E->TemplateKWLoc = Record.readSourceLocation();
  E->ConceptNameLoc = Record.readSourceLocation();
  E->FoundDecl = readDeclAs<NamedDecl>();
  E->NamedConcept = readDeclAs<ConceptDecl>();
  const ASTTemplateArgumentListInfo *ArgsAsWritten =
      Record.readASTTemplateArgumentListInfo();
  llvm::SmallVector<TemplateArgument, 4> Args;
  for (unsigned I = 0; I < NumTemplateArgs; ++I)
    Args.push_back(Record.readTemplateArgument());
  E->setTemplateArguments(ArgsAsWritten, Args);
  ConstraintSatisfaction Satisfaction;
  Satisfaction.IsSatisfied = Record.readInt();
  if (!Satisfaction.IsSatisfied) {
    unsigned NumDetailRecords = Record.readInt();
    for (unsigned i = 0; i != NumDetailRecords; ++i) {
      Expr *ConstraintExpr = Record.readExpr();
      bool IsDiagnostic = Record.readInt();
      if (IsDiagnostic) {
        SourceLocation DiagLocation = Record.readSourceLocation();
        std::string DiagMessage = Record.readString();
        Satisfaction.Details.emplace_back(
            ConstraintExpr, new (Record.getContext())
                                ConstraintSatisfaction::SubstitutionDiagnostic{
                                    DiagLocation, DiagMessage});
      } else
        Satisfaction.Details.emplace_back(ConstraintExpr, Record.readExpr());
    }
  }
  E->Satisfaction = ASTConstraintSatisfaction::Create(Record.getContext(),
                                                      Satisfaction);
}

void ASTStmtReader::VisitArraySubscriptExpr(ArraySubscriptExpr *E) {
  VisitExpr(E);
  E->setLHS(Record.readSubExpr());
  E->setRHS(Record.readSubExpr());
  E->setRBracketLoc(readSourceLocation());
}

void ASTStmtReader::VisitOMPArraySectionExpr(OMPArraySectionExpr *E) {
  VisitExpr(E);
  E->setBase(Record.readSubExpr());
  E->setLowerBound(Record.readSubExpr());
  E->setLength(Record.readSubExpr());
  E->setColonLoc(readSourceLocation());
  E->setRBracketLoc(readSourceLocation());
}

void ASTStmtReader::VisitCallExpr(CallExpr *E) {
  VisitExpr(E);
  unsigned NumArgs = Record.readInt();
  assert((NumArgs == E->getNumArgs()) && "Wrong NumArgs!");
  E->setRParenLoc(readSourceLocation());
  E->setCallee(Record.readSubExpr());
  for (unsigned I = 0; I != NumArgs; ++I)
    E->setArg(I, Record.readSubExpr());
  E->setADLCallKind(static_cast<CallExpr::ADLCallKind>(Record.readInt()));
}

void ASTStmtReader::VisitCXXMemberCallExpr(CXXMemberCallExpr *E) {
  VisitCallExpr(E);
}

void ASTStmtReader::VisitMemberExpr(MemberExpr *E) {
  VisitExpr(E);

  bool HasQualifier = Record.readInt();
  bool HasFoundDecl = Record.readInt();
  bool HasTemplateInfo = Record.readInt();
  unsigned NumTemplateArgs = Record.readInt();

  E->Base = Record.readSubExpr();
  E->MemberDecl = Record.readDeclAs<ValueDecl>();
  E->MemberDNLoc = Record.readDeclarationNameLoc(E->MemberDecl->getDeclName());
  E->MemberLoc = Record.readSourceLocation();
  E->MemberExprBits.IsArrow = Record.readInt();
  E->MemberExprBits.HasQualifierOrFoundDecl = HasQualifier || HasFoundDecl;
  E->MemberExprBits.HasTemplateKWAndArgsInfo = HasTemplateInfo;
  E->MemberExprBits.HadMultipleCandidates = Record.readInt();
  E->MemberExprBits.NonOdrUseReason = Record.readInt();
  E->MemberExprBits.OperatorLoc = Record.readSourceLocation();

  if (HasQualifier || HasFoundDecl) {
    DeclAccessPair FoundDecl;
    if (HasFoundDecl) {
      auto *FoundD = Record.readDeclAs<NamedDecl>();
      auto AS = (AccessSpecifier)Record.readInt();
      FoundDecl = DeclAccessPair::make(FoundD, AS);
    } else {
      FoundDecl = DeclAccessPair::make(E->MemberDecl,
                                       E->MemberDecl->getAccess());
    }
    E->getTrailingObjects<MemberExprNameQualifier>()->FoundDecl = FoundDecl;

    NestedNameSpecifierLoc QualifierLoc;
    if (HasQualifier)
      QualifierLoc = Record.readNestedNameSpecifierLoc();
    E->getTrailingObjects<MemberExprNameQualifier>()->QualifierLoc =
        QualifierLoc;
  }

  if (HasTemplateInfo)
    ReadTemplateKWAndArgsInfo(
        *E->getTrailingObjects<ASTTemplateKWAndArgsInfo>(),
        E->getTrailingObjects<TemplateArgumentLoc>(), NumTemplateArgs);
}

void ASTStmtReader::VisitObjCIsaExpr(ObjCIsaExpr *E) {
  VisitExpr(E);
  E->setBase(Record.readSubExpr());
  E->setIsaMemberLoc(readSourceLocation());
  E->setOpLoc(readSourceLocation());
  E->setArrow(Record.readInt());
}

void ASTStmtReader::
VisitObjCIndirectCopyRestoreExpr(ObjCIndirectCopyRestoreExpr *E) {
  VisitExpr(E);
  E->Operand = Record.readSubExpr();
  E->setShouldCopy(Record.readInt());
}

void ASTStmtReader::VisitObjCBridgedCastExpr(ObjCBridgedCastExpr *E) {
  VisitExplicitCastExpr(E);
  E->LParenLoc = readSourceLocation();
  E->BridgeKeywordLoc = readSourceLocation();
  E->Kind = Record.readInt();
}

void ASTStmtReader::VisitCastExpr(CastExpr *E) {
  VisitExpr(E);
  unsigned NumBaseSpecs = Record.readInt();
  assert(NumBaseSpecs == E->path_size());
  E->setSubExpr(Record.readSubExpr());
  E->setCastKind((CastKind)Record.readInt());
  CastExpr::path_iterator BaseI = E->path_begin();
  while (NumBaseSpecs--) {
    auto *BaseSpec = new (Record.getContext()) CXXBaseSpecifier;
    *BaseSpec = Record.readCXXBaseSpecifier();
    *BaseI++ = BaseSpec;
  }
}

void ASTStmtReader::VisitBinaryOperator(BinaryOperator *E) {
  VisitExpr(E);
  E->setLHS(Record.readSubExpr());
  E->setRHS(Record.readSubExpr());
  E->setOpcode((BinaryOperator::Opcode)Record.readInt());
  E->setOperatorLoc(readSourceLocation());
  E->setFPFeatures(FPOptions(Record.readInt()));
}

void ASTStmtReader::VisitCompoundAssignOperator(CompoundAssignOperator *E) {
  VisitBinaryOperator(E);
  E->setComputationLHSType(Record.readType());
  E->setComputationResultType(Record.readType());
}

void ASTStmtReader::VisitConditionalOperator(ConditionalOperator *E) {
  VisitExpr(E);
  E->SubExprs[ConditionalOperator::COND] = Record.readSubExpr();
  E->SubExprs[ConditionalOperator::LHS] = Record.readSubExpr();
  E->SubExprs[ConditionalOperator::RHS] = Record.readSubExpr();
  E->QuestionLoc = readSourceLocation();
  E->ColonLoc = readSourceLocation();
}

void
ASTStmtReader::VisitBinaryConditionalOperator(BinaryConditionalOperator *E) {
  VisitExpr(E);
  E->OpaqueValue = cast<OpaqueValueExpr>(Record.readSubExpr());
  E->SubExprs[BinaryConditionalOperator::COMMON] = Record.readSubExpr();
  E->SubExprs[BinaryConditionalOperator::COND] = Record.readSubExpr();
  E->SubExprs[BinaryConditionalOperator::LHS] = Record.readSubExpr();
  E->SubExprs[BinaryConditionalOperator::RHS] = Record.readSubExpr();
  E->QuestionLoc = readSourceLocation();
  E->ColonLoc = readSourceLocation();
}

void ASTStmtReader::VisitImplicitCastExpr(ImplicitCastExpr *E) {
  VisitCastExpr(E);
  E->setIsPartOfExplicitCast(Record.readInt());
}

void ASTStmtReader::VisitExplicitCastExpr(ExplicitCastExpr *E) {
  VisitCastExpr(E);
  E->setTypeInfoAsWritten(readTypeSourceInfo());
}

void ASTStmtReader::VisitCStyleCastExpr(CStyleCastExpr *E) {
  VisitExplicitCastExpr(E);
  E->setLParenLoc(readSourceLocation());
  E->setRParenLoc(readSourceLocation());
}

void ASTStmtReader::VisitCompoundLiteralExpr(CompoundLiteralExpr *E) {
  VisitExpr(E);
  E->setLParenLoc(readSourceLocation());
  E->setTypeSourceInfo(readTypeSourceInfo());
  E->setInitializer(Record.readSubExpr());
  E->setFileScope(Record.readInt());
}

void ASTStmtReader::VisitExtVectorElementExpr(ExtVectorElementExpr *E) {
  VisitExpr(E);
  E->setBase(Record.readSubExpr());
  E->setAccessor(Record.readIdentifier());
  E->setAccessorLoc(readSourceLocation());
}

void ASTStmtReader::VisitInitListExpr(InitListExpr *E) {
  VisitExpr(E);
  if (auto *SyntForm = cast_or_null<InitListExpr>(Record.readSubStmt()))
    E->setSyntacticForm(SyntForm);
  E->setLBraceLoc(readSourceLocation());
  E->setRBraceLoc(readSourceLocation());
  bool isArrayFiller = Record.readInt();
  Expr *filler = nullptr;
  if (isArrayFiller) {
    filler = Record.readSubExpr();
    E->ArrayFillerOrUnionFieldInit = filler;
  } else
    E->ArrayFillerOrUnionFieldInit = readDeclAs<FieldDecl>();
  E->sawArrayRangeDesignator(Record.readInt());
  unsigned NumInits = Record.readInt();
  E->reserveInits(Record.getContext(), NumInits);
  if (isArrayFiller) {
    for (unsigned I = 0; I != NumInits; ++I) {
      Expr *init = Record.readSubExpr();
      E->updateInit(Record.getContext(), I, init ? init : filler);
    }
  } else {
    for (unsigned I = 0; I != NumInits; ++I)
      E->updateInit(Record.getContext(), I, Record.readSubExpr());
  }
}

void ASTStmtReader::VisitDesignatedInitExpr(DesignatedInitExpr *E) {
  using Designator = DesignatedInitExpr::Designator;

  VisitExpr(E);
  unsigned NumSubExprs = Record.readInt();
  assert(NumSubExprs == E->getNumSubExprs() && "Wrong number of subexprs");
  for (unsigned I = 0; I != NumSubExprs; ++I)
    E->setSubExpr(I, Record.readSubExpr());
  E->setEqualOrColonLoc(readSourceLocation());
  E->setGNUSyntax(Record.readInt());

  SmallVector<Designator, 4> Designators;
  while (Record.getIdx() < Record.size()) {
    switch ((DesignatorTypes)Record.readInt()) {
    case DESIG_FIELD_DECL: {
      auto *Field = readDeclAs<FieldDecl>();
      SourceLocation DotLoc = readSourceLocation();
      SourceLocation FieldLoc = readSourceLocation();
      Designators.push_back(Designator(Field->getIdentifier(), DotLoc,
                                       FieldLoc));
      Designators.back().setField(Field);
      break;
    }

    case DESIG_FIELD_NAME: {
      const IdentifierInfo *Name = Record.readIdentifier();
      SourceLocation DotLoc = readSourceLocation();
      SourceLocation FieldLoc = readSourceLocation();
      Designators.push_back(Designator(Name, DotLoc, FieldLoc));
      break;
    }

    case DESIG_ARRAY: {
      unsigned Index = Record.readInt();
      SourceLocation LBracketLoc = readSourceLocation();
      SourceLocation RBracketLoc = readSourceLocation();
      Designators.push_back(Designator(Index, LBracketLoc, RBracketLoc));
      break;
    }

    case DESIG_ARRAY_RANGE: {
      unsigned Index = Record.readInt();
      SourceLocation LBracketLoc = readSourceLocation();
      SourceLocation EllipsisLoc = readSourceLocation();
      SourceLocation RBracketLoc = readSourceLocation();
      Designators.push_back(Designator(Index, LBracketLoc, EllipsisLoc,
                                       RBracketLoc));
      break;
    }
    }
  }
  E->setDesignators(Record.getContext(),
                    Designators.data(), Designators.size());
}

void ASTStmtReader::VisitDesignatedInitUpdateExpr(DesignatedInitUpdateExpr *E) {
  VisitExpr(E);
  E->setBase(Record.readSubExpr());
  E->setUpdater(Record.readSubExpr());
}

void ASTStmtReader::VisitNoInitExpr(NoInitExpr *E) {
  VisitExpr(E);
}

void ASTStmtReader::VisitArrayInitLoopExpr(ArrayInitLoopExpr *E) {
  VisitExpr(E);
  E->SubExprs[0] = Record.readSubExpr();
  E->SubExprs[1] = Record.readSubExpr();
}

void ASTStmtReader::VisitArrayInitIndexExpr(ArrayInitIndexExpr *E) {
  VisitExpr(E);
}

void ASTStmtReader::VisitImplicitValueInitExpr(ImplicitValueInitExpr *E) {
  VisitExpr(E);
}

void ASTStmtReader::VisitVAArgExpr(VAArgExpr *E) {
  VisitExpr(E);
  E->setSubExpr(Record.readSubExpr());
  E->setWrittenTypeInfo(readTypeSourceInfo());
  E->setBuiltinLoc(readSourceLocation());
  E->setRParenLoc(readSourceLocation());
  E->setIsMicrosoftABI(Record.readInt());
}

void ASTStmtReader::VisitSourceLocExpr(SourceLocExpr *E) {
  VisitExpr(E);
  E->ParentContext = readDeclAs<DeclContext>();
  E->BuiltinLoc = readSourceLocation();
  E->RParenLoc = readSourceLocation();
  E->SourceLocExprBits.Kind =
      static_cast<SourceLocExpr::IdentKind>(Record.readInt());
}

void ASTStmtReader::VisitAddrLabelExpr(AddrLabelExpr *E) {
  VisitExpr(E);
  E->setAmpAmpLoc(readSourceLocation());
  E->setLabelLoc(readSourceLocation());
  E->setLabel(readDeclAs<LabelDecl>());
}

void ASTStmtReader::VisitStmtExpr(StmtExpr *E) {
  VisitExpr(E);
  E->setLParenLoc(readSourceLocation());
  E->setRParenLoc(readSourceLocation());
  E->setSubStmt(cast_or_null<CompoundStmt>(Record.readSubStmt()));
}

void ASTStmtReader::VisitChooseExpr(ChooseExpr *E) {
  VisitExpr(E);
  E->setCond(Record.readSubExpr());
  E->setLHS(Record.readSubExpr());
  E->setRHS(Record.readSubExpr());
  E->setBuiltinLoc(readSourceLocation());
  E->setRParenLoc(readSourceLocation());
  E->setIsConditionTrue(Record.readInt());
}

void ASTStmtReader::VisitGNUNullExpr(GNUNullExpr *E) {
  VisitExpr(E);
  E->setTokenLocation(readSourceLocation());
}

void ASTStmtReader::VisitShuffleVectorExpr(ShuffleVectorExpr *E) {
  VisitExpr(E);
  SmallVector<Expr *, 16> Exprs;
  unsigned NumExprs = Record.readInt();
  while (NumExprs--)
    Exprs.push_back(Record.readSubExpr());
  E->setExprs(Record.getContext(), Exprs);
  E->setBuiltinLoc(readSourceLocation());
  E->setRParenLoc(readSourceLocation());
}

void ASTStmtReader::VisitConvertVectorExpr(ConvertVectorExpr *E) {
  VisitExpr(E);
  E->BuiltinLoc = readSourceLocation();
  E->RParenLoc = readSourceLocation();
  E->TInfo = readTypeSourceInfo();
  E->SrcExpr = Record.readSubExpr();
}

void ASTStmtReader::VisitBlockExpr(BlockExpr *E) {
  VisitExpr(E);
  E->setBlockDecl(readDeclAs<BlockDecl>());
}

void ASTStmtReader::VisitGenericSelectionExpr(GenericSelectionExpr *E) {
  VisitExpr(E);

  unsigned NumAssocs = Record.readInt();
  assert(NumAssocs == E->getNumAssocs() && "Wrong NumAssocs!");
  E->ResultIndex = Record.readInt();
  E->GenericSelectionExprBits.GenericLoc = readSourceLocation();
  E->DefaultLoc = readSourceLocation();
  E->RParenLoc = readSourceLocation();

  Stmt **Stmts = E->getTrailingObjects<Stmt *>();
  // Add 1 to account for the controlling expression which is the first
  // expression in the trailing array of Stmt *. This is not needed for
  // the trailing array of TypeSourceInfo *.
  for (unsigned I = 0, N = NumAssocs + 1; I < N; ++I)
    Stmts[I] = Record.readSubExpr();

  TypeSourceInfo **TSIs = E->getTrailingObjects<TypeSourceInfo *>();
  for (unsigned I = 0, N = NumAssocs; I < N; ++I)
    TSIs[I] = readTypeSourceInfo();
}

void ASTStmtReader::VisitPseudoObjectExpr(PseudoObjectExpr *E) {
  VisitExpr(E);
  unsigned numSemanticExprs = Record.readInt();
  assert(numSemanticExprs + 1 == E->PseudoObjectExprBits.NumSubExprs);
  E->PseudoObjectExprBits.ResultIndex = Record.readInt();

  // Read the syntactic expression.
  E->getSubExprsBuffer()[0] = Record.readSubExpr();

  // Read all the semantic expressions.
  for (unsigned i = 0; i != numSemanticExprs; ++i) {
    Expr *subExpr = Record.readSubExpr();
    E->getSubExprsBuffer()[i+1] = subExpr;
  }
}

void ASTStmtReader::VisitAtomicExpr(AtomicExpr *E) {
  VisitExpr(E);
  E->Op = AtomicExpr::AtomicOp(Record.readInt());
  E->NumSubExprs = AtomicExpr::getNumSubExprs(E->Op);
  for (unsigned I = 0; I != E->NumSubExprs; ++I)
    E->SubExprs[I] = Record.readSubExpr();
  E->BuiltinLoc = readSourceLocation();
  E->RParenLoc = readSourceLocation();
}

//===----------------------------------------------------------------------===//
// Objective-C Expressions and Statements

void ASTStmtReader::VisitObjCStringLiteral(ObjCStringLiteral *E) {
  VisitExpr(E);
  E->setString(cast<StringLiteral>(Record.readSubStmt()));
  E->setAtLoc(readSourceLocation());
}

void ASTStmtReader::VisitObjCBoxedExpr(ObjCBoxedExpr *E) {
  VisitExpr(E);
  // could be one of several IntegerLiteral, FloatLiteral, etc.
  E->SubExpr = Record.readSubStmt();
  E->BoxingMethod = readDeclAs<ObjCMethodDecl>();
  E->Range = readSourceRange();
}

void ASTStmtReader::VisitObjCArrayLiteral(ObjCArrayLiteral *E) {
  VisitExpr(E);
  unsigned NumElements = Record.readInt();
  assert(NumElements == E->getNumElements() && "Wrong number of elements");
  Expr **Elements = E->getElements();
  for (unsigned I = 0, N = NumElements; I != N; ++I)
    Elements[I] = Record.readSubExpr();
  E->ArrayWithObjectsMethod = readDeclAs<ObjCMethodDecl>();
  E->Range = readSourceRange();
}

void ASTStmtReader::VisitObjCDictionaryLiteral(ObjCDictionaryLiteral *E) {
  VisitExpr(E);
  unsigned NumElements = Record.readInt();
  assert(NumElements == E->getNumElements() && "Wrong number of elements");
  bool HasPackExpansions = Record.readInt();
  assert(HasPackExpansions == E->HasPackExpansions &&"Pack expansion mismatch");
  auto *KeyValues =
      E->getTrailingObjects<ObjCDictionaryLiteral::KeyValuePair>();
  auto *Expansions =
      E->getTrailingObjects<ObjCDictionaryLiteral::ExpansionData>();
  for (unsigned I = 0; I != NumElements; ++I) {
    KeyValues[I].Key = Record.readSubExpr();
    KeyValues[I].Value = Record.readSubExpr();
    if (HasPackExpansions) {
      Expansions[I].EllipsisLoc = readSourceLocation();
      Expansions[I].NumExpansionsPlusOne = Record.readInt();
    }
  }
  E->DictWithObjectsMethod = readDeclAs<ObjCMethodDecl>();
  E->Range = readSourceRange();
}

void ASTStmtReader::VisitObjCEncodeExpr(ObjCEncodeExpr *E) {
  VisitExpr(E);
  E->setEncodedTypeSourceInfo(readTypeSourceInfo());
  E->setAtLoc(readSourceLocation());
  E->setRParenLoc(readSourceLocation());
}

void ASTStmtReader::VisitObjCSelectorExpr(ObjCSelectorExpr *E) {
  VisitExpr(E);
  E->setSelector(Record.readSelector());
  E->setAtLoc(readSourceLocation());
  E->setRParenLoc(readSourceLocation());
}

void ASTStmtReader::VisitObjCProtocolExpr(ObjCProtocolExpr *E) {
  VisitExpr(E);
  E->setProtocol(readDeclAs<ObjCProtocolDecl>());
  E->setAtLoc(readSourceLocation());
  E->ProtoLoc = readSourceLocation();
  E->setRParenLoc(readSourceLocation());
}

void ASTStmtReader::VisitObjCIvarRefExpr(ObjCIvarRefExpr *E) {
  VisitExpr(E);
  E->setDecl(readDeclAs<ObjCIvarDecl>());
  E->setLocation(readSourceLocation());
  E->setOpLoc(readSourceLocation());
  E->setBase(Record.readSubExpr());
  E->setIsArrow(Record.readInt());
  E->setIsFreeIvar(Record.readInt());
}

void ASTStmtReader::VisitObjCPropertyRefExpr(ObjCPropertyRefExpr *E) {
  VisitExpr(E);
  unsigned MethodRefFlags = Record.readInt();
  bool Implicit = Record.readInt() != 0;
  if (Implicit) {
    auto *Getter = readDeclAs<ObjCMethodDecl>();
    auto *Setter = readDeclAs<ObjCMethodDecl>();
    E->setImplicitProperty(Getter, Setter, MethodRefFlags);
  } else {
    E->setExplicitProperty(readDeclAs<ObjCPropertyDecl>(), MethodRefFlags);
  }
  E->setLocation(readSourceLocation());
  E->setReceiverLocation(readSourceLocation());
  switch (Record.readInt()) {
  case 0:
    E->setBase(Record.readSubExpr());
    break;
  case 1:
    E->setSuperReceiver(Record.readType());
    break;
  case 2:
    E->setClassReceiver(readDeclAs<ObjCInterfaceDecl>());
    break;
  }
}

void ASTStmtReader::VisitObjCSubscriptRefExpr(ObjCSubscriptRefExpr *E) {
  VisitExpr(E);
  E->setRBracket(readSourceLocation());
  E->setBaseExpr(Record.readSubExpr());
  E->setKeyExpr(Record.readSubExpr());
  E->GetAtIndexMethodDecl = readDeclAs<ObjCMethodDecl>();
  E->SetAtIndexMethodDecl = readDeclAs<ObjCMethodDecl>();
}

void ASTStmtReader::VisitObjCMessageExpr(ObjCMessageExpr *E) {
  VisitExpr(E);
  assert(Record.peekInt() == E->getNumArgs());
  Record.skipInts(1);
  unsigned NumStoredSelLocs = Record.readInt();
  E->SelLocsKind = Record.readInt();
  E->setDelegateInitCall(Record.readInt());
  E->IsImplicit = Record.readInt();
  auto Kind = static_cast<ObjCMessageExpr::ReceiverKind>(Record.readInt());
  switch (Kind) {
  case ObjCMessageExpr::Instance:
    E->setInstanceReceiver(Record.readSubExpr());
    break;

  case ObjCMessageExpr::Class:
    E->setClassReceiver(readTypeSourceInfo());
    break;

  case ObjCMessageExpr::SuperClass:
  case ObjCMessageExpr::SuperInstance: {
    QualType T = Record.readType();
    SourceLocation SuperLoc = readSourceLocation();
    E->setSuper(SuperLoc, T, Kind == ObjCMessageExpr::SuperInstance);
    break;
  }
  }

  assert(Kind == E->getReceiverKind());

  if (Record.readInt())
    E->setMethodDecl(readDeclAs<ObjCMethodDecl>());
  else
    E->setSelector(Record.readSelector());

  E->LBracLoc = readSourceLocation();
  E->RBracLoc = readSourceLocation();

  for (unsigned I = 0, N = E->getNumArgs(); I != N; ++I)
    E->setArg(I, Record.readSubExpr());

  SourceLocation *Locs = E->getStoredSelLocs();
  for (unsigned I = 0; I != NumStoredSelLocs; ++I)
    Locs[I] = readSourceLocation();
}

void ASTStmtReader::VisitObjCForCollectionStmt(ObjCForCollectionStmt *S) {
  VisitStmt(S);
  S->setElement(Record.readSubStmt());
  S->setCollection(Record.readSubExpr());
  S->setBody(Record.readSubStmt());
  S->setForLoc(readSourceLocation());
  S->setRParenLoc(readSourceLocation());
}

void ASTStmtReader::VisitObjCAtCatchStmt(ObjCAtCatchStmt *S) {
  VisitStmt(S);
  S->setCatchBody(Record.readSubStmt());
  S->setCatchParamDecl(readDeclAs<VarDecl>());
  S->setAtCatchLoc(readSourceLocation());
  S->setRParenLoc(readSourceLocation());
}

void ASTStmtReader::VisitObjCAtFinallyStmt(ObjCAtFinallyStmt *S) {
  VisitStmt(S);
  S->setFinallyBody(Record.readSubStmt());
  S->setAtFinallyLoc(readSourceLocation());
}

void ASTStmtReader::VisitObjCAutoreleasePoolStmt(ObjCAutoreleasePoolStmt *S) {
  VisitStmt(S); // FIXME: no test coverage.
  S->setSubStmt(Record.readSubStmt());
  S->setAtLoc(readSourceLocation());
}

void ASTStmtReader::VisitObjCAtTryStmt(ObjCAtTryStmt *S) {
  VisitStmt(S);
  assert(Record.peekInt() == S->getNumCatchStmts());
  Record.skipInts(1);
  bool HasFinally = Record.readInt();
  S->setTryBody(Record.readSubStmt());
  for (unsigned I = 0, N = S->getNumCatchStmts(); I != N; ++I)
    S->setCatchStmt(I, cast_or_null<ObjCAtCatchStmt>(Record.readSubStmt()));

  if (HasFinally)
    S->setFinallyStmt(Record.readSubStmt());
  S->setAtTryLoc(readSourceLocation());
}

void ASTStmtReader::VisitObjCAtSynchronizedStmt(ObjCAtSynchronizedStmt *S) {
  VisitStmt(S); // FIXME: no test coverage.
  S->setSynchExpr(Record.readSubStmt());
  S->setSynchBody(Record.readSubStmt());
  S->setAtSynchronizedLoc(readSourceLocation());
}

void ASTStmtReader::VisitObjCAtThrowStmt(ObjCAtThrowStmt *S) {
  VisitStmt(S); // FIXME: no test coverage.
  S->setThrowExpr(Record.readSubStmt());
  S->setThrowLoc(readSourceLocation());
}

void ASTStmtReader::VisitObjCBoolLiteralExpr(ObjCBoolLiteralExpr *E) {
  VisitExpr(E);
  E->setValue(Record.readInt());
  E->setLocation(readSourceLocation());
}

void ASTStmtReader::VisitObjCAvailabilityCheckExpr(ObjCAvailabilityCheckExpr *E) {
  VisitExpr(E);
  SourceRange R = Record.readSourceRange();
  E->AtLoc = R.getBegin();
  E->RParen = R.getEnd();
  E->VersionToCheck = Record.readVersionTuple();
}

//===----------------------------------------------------------------------===//
// C++ Expressions and Statements
//===----------------------------------------------------------------------===//

void ASTStmtReader::VisitCXXCatchStmt(CXXCatchStmt *S) {
  VisitStmt(S);
  S->CatchLoc = readSourceLocation();
  S->ExceptionDecl = readDeclAs<VarDecl>();
  S->HandlerBlock = Record.readSubStmt();
}

void ASTStmtReader::VisitCXXTryStmt(CXXTryStmt *S) {
  VisitStmt(S);
  assert(Record.peekInt() == S->getNumHandlers() && "NumStmtFields is wrong ?");
  Record.skipInts(1);
  S->TryLoc = readSourceLocation();
  S->getStmts()[0] = Record.readSubStmt();
  for (unsigned i = 0, e = S->getNumHandlers(); i != e; ++i)
    S->getStmts()[i + 1] = Record.readSubStmt();
}

void ASTStmtReader::VisitCXXForRangeStmt(CXXForRangeStmt *S) {
  VisitStmt(S);
  S->ForLoc = readSourceLocation();
  S->CoawaitLoc = readSourceLocation();
  S->ColonLoc = readSourceLocation();
  S->RParenLoc = readSourceLocation();
  S->setInit(Record.readSubStmt());
  S->setRangeStmt(Record.readSubStmt());
  S->setBeginStmt(Record.readSubStmt());
  S->setEndStmt(Record.readSubStmt());
  S->setCond(Record.readSubExpr());
  S->setInc(Record.readSubExpr());
  S->setLoopVarStmt(Record.readSubStmt());
  S->setBody(Record.readSubStmt());
}

void ASTStmtReader::VisitMSDependentExistsStmt(MSDependentExistsStmt *S) {
  VisitStmt(S);
  S->KeywordLoc = readSourceLocation();
  S->IsIfExists = Record.readInt();
  S->QualifierLoc = Record.readNestedNameSpecifierLoc();
  S->NameInfo = Record.readDeclarationNameInfo();
  S->SubStmt = Record.readSubStmt();
}

void ASTStmtReader::VisitCXXOperatorCallExpr(CXXOperatorCallExpr *E) {
  VisitCallExpr(E);
  E->CXXOperatorCallExprBits.OperatorKind = Record.readInt();
  E->CXXOperatorCallExprBits.FPFeatures = Record.readInt();
  E->Range = Record.readSourceRange();
}

void ASTStmtReader::VisitCXXRewrittenBinaryOperator(
    CXXRewrittenBinaryOperator *E) {
  VisitExpr(E);
  E->CXXRewrittenBinaryOperatorBits.IsReversed = Record.readInt();
  E->SemanticForm = Record.readSubExpr();
}

void ASTStmtReader::VisitCXXConstructExpr(CXXConstructExpr *E) {
  VisitExpr(E);

  unsigned NumArgs = Record.readInt();
  assert((NumArgs == E->getNumArgs()) && "Wrong NumArgs!");

  E->CXXConstructExprBits.Elidable = Record.readInt();
  E->CXXConstructExprBits.HadMultipleCandidates = Record.readInt();
  E->CXXConstructExprBits.ListInitialization = Record.readInt();
  E->CXXConstructExprBits.StdInitListInitialization = Record.readInt();
  E->CXXConstructExprBits.ZeroInitialization = Record.readInt();
  E->CXXConstructExprBits.ConstructionKind = Record.readInt();
  E->CXXConstructExprBits.Loc = readSourceLocation();
  E->Constructor = readDeclAs<CXXConstructorDecl>();
  E->ParenOrBraceRange = readSourceRange();

  for (unsigned I = 0; I != NumArgs; ++I)
    E->setArg(I, Record.readSubExpr());
}

void ASTStmtReader::VisitCXXInheritedCtorInitExpr(CXXInheritedCtorInitExpr *E) {
  VisitExpr(E);
  E->Constructor = readDeclAs<CXXConstructorDecl>();
  E->Loc = readSourceLocation();
  E->ConstructsVirtualBase = Record.readInt();
  E->InheritedFromVirtualBase = Record.readInt();
}

void ASTStmtReader::VisitCXXTemporaryObjectExpr(CXXTemporaryObjectExpr *E) {
  VisitCXXConstructExpr(E);
  E->TSI = readTypeSourceInfo();
}

void ASTStmtReader::VisitLambdaExpr(LambdaExpr *E) {
  VisitExpr(E);
  unsigned NumCaptures = Record.readInt();
  assert(NumCaptures == E->NumCaptures);(void)NumCaptures;
  E->IntroducerRange = readSourceRange();
  E->CaptureDefault = static_cast<LambdaCaptureDefault>(Record.readInt());
  E->CaptureDefaultLoc = readSourceLocation();
  E->ExplicitParams = Record.readInt();
  E->ExplicitResultType = Record.readInt();
  E->ClosingBrace = readSourceLocation();

  // Read capture initializers.
  for (LambdaExpr::capture_init_iterator C = E->capture_init_begin(),
                                      CEnd = E->capture_init_end();
       C != CEnd; ++C)
    *C = Record.readSubExpr();
}

void
ASTStmtReader::VisitCXXStdInitializerListExpr(CXXStdInitializerListExpr *E) {
  VisitExpr(E);
  E->SubExpr = Record.readSubExpr();
}

void ASTStmtReader::VisitCXXNamedCastExpr(CXXNamedCastExpr *E) {
  VisitExplicitCastExpr(E);
  SourceRange R = readSourceRange();
  E->Loc = R.getBegin();
  E->RParenLoc = R.getEnd();
  R = readSourceRange();
  E->AngleBrackets = R;
}

void ASTStmtReader::VisitCXXStaticCastExpr(CXXStaticCastExpr *E) {
  return VisitCXXNamedCastExpr(E);
}

void ASTStmtReader::VisitCXXDynamicCastExpr(CXXDynamicCastExpr *E) {
  return VisitCXXNamedCastExpr(E);
}

void ASTStmtReader::VisitCXXReinterpretCastExpr(CXXReinterpretCastExpr *E) {
  return VisitCXXNamedCastExpr(E);
}

void ASTStmtReader::VisitCXXConstCastExpr(CXXConstCastExpr *E) {
  return VisitCXXNamedCastExpr(E);
}

void ASTStmtReader::VisitCXXFunctionalCastExpr(CXXFunctionalCastExpr *E) {
  VisitExplicitCastExpr(E);
  E->setLParenLoc(readSourceLocation());
  E->setRParenLoc(readSourceLocation());
}

void ASTStmtReader::VisitBuiltinBitCastExpr(BuiltinBitCastExpr *E) {
  VisitExplicitCastExpr(E);
  E->KWLoc = readSourceLocation();
  E->RParenLoc = readSourceLocation();
}

void ASTStmtReader::VisitUserDefinedLiteral(UserDefinedLiteral *E) {
  VisitCallExpr(E);
  E->UDSuffixLoc = readSourceLocation();
}

void ASTStmtReader::VisitCXXBoolLiteralExpr(CXXBoolLiteralExpr *E) {
  VisitExpr(E);
  E->setValue(Record.readInt());
  E->setLocation(readSourceLocation());
}

void ASTStmtReader::VisitCXXNullPtrLiteralExpr(CXXNullPtrLiteralExpr *E) {
  VisitExpr(E);
  E->setLocation(readSourceLocation());
}

void ASTStmtReader::VisitCXXTypeidExpr(CXXTypeidExpr *E) {
  VisitExpr(E);
  E->setSourceRange(readSourceRange());
  if (E->isTypeOperand()) { // typeid(int)
    E->setTypeOperandSourceInfo(
        readTypeSourceInfo());
    return;
  }

  // typeid(42+2)
  E->setExprOperand(Record.readSubExpr());
}

void ASTStmtReader::VisitCXXThisExpr(CXXThisExpr *E) {
  VisitExpr(E);
  E->setLocation(readSourceLocation());
  E->setImplicit(Record.readInt());
}

void ASTStmtReader::VisitCXXThrowExpr(CXXThrowExpr *E) {
  VisitExpr(E);
  E->CXXThrowExprBits.ThrowLoc = readSourceLocation();
  E->Operand = Record.readSubExpr();
  E->CXXThrowExprBits.IsThrownVariableInScope = Record.readInt();
}

void ASTStmtReader::VisitCXXDefaultArgExpr(CXXDefaultArgExpr *E) {
  VisitExpr(E);
  E->Param = readDeclAs<ParmVarDecl>();
  E->UsedContext = readDeclAs<DeclContext>();
  E->CXXDefaultArgExprBits.Loc = readSourceLocation();
}

void ASTStmtReader::VisitCXXDefaultInitExpr(CXXDefaultInitExpr *E) {
  VisitExpr(E);
  E->Field = readDeclAs<FieldDecl>();
  E->UsedContext = readDeclAs<DeclContext>();
  E->CXXDefaultInitExprBits.Loc = readSourceLocation();
}

void ASTStmtReader::VisitCXXBindTemporaryExpr(CXXBindTemporaryExpr *E) {
  VisitExpr(E);
  E->setTemporary(Record.readCXXTemporary());
  E->setSubExpr(Record.readSubExpr());
}

void ASTStmtReader::VisitCXXScalarValueInitExpr(CXXScalarValueInitExpr *E) {
  VisitExpr(E);
  E->TypeInfo = readTypeSourceInfo();
  E->CXXScalarValueInitExprBits.RParenLoc = readSourceLocation();
}

void ASTStmtReader::VisitCXXNewExpr(CXXNewExpr *E) {
  VisitExpr(E);

  bool IsArray = Record.readInt();
  bool HasInit = Record.readInt();
  unsigned NumPlacementArgs = Record.readInt();
  bool IsParenTypeId = Record.readInt();

  E->CXXNewExprBits.IsGlobalNew = Record.readInt();
  E->CXXNewExprBits.ShouldPassAlignment = Record.readInt();
  E->CXXNewExprBits.UsualArrayDeleteWantsSize = Record.readInt();
  E->CXXNewExprBits.StoredInitializationStyle = Record.readInt();

  assert((IsArray == E->isArray()) && "Wrong IsArray!");
  assert((HasInit == E->hasInitializer()) && "Wrong HasInit!");
  assert((NumPlacementArgs == E->getNumPlacementArgs()) &&
         "Wrong NumPlacementArgs!");
  assert((IsParenTypeId == E->isParenTypeId()) && "Wrong IsParenTypeId!");
  (void)IsArray;
  (void)HasInit;
  (void)NumPlacementArgs;

  E->setOperatorNew(readDeclAs<FunctionDecl>());
  E->setOperatorDelete(readDeclAs<FunctionDecl>());
  E->AllocatedTypeInfo = readTypeSourceInfo();
  if (IsParenTypeId)
    E->getTrailingObjects<SourceRange>()[0] = readSourceRange();
  E->Range = readSourceRange();
  E->DirectInitRange = readSourceRange();

  // Install all the subexpressions.
  for (CXXNewExpr::raw_arg_iterator I = E->raw_arg_begin(),
                                    N = E->raw_arg_end();
       I != N; ++I)
    *I = Record.readSubStmt();
}

void ASTStmtReader::VisitCXXDeleteExpr(CXXDeleteExpr *E) {
  VisitExpr(E);
  E->CXXDeleteExprBits.GlobalDelete = Record.readInt();
  E->CXXDeleteExprBits.ArrayForm = Record.readInt();
  E->CXXDeleteExprBits.ArrayFormAsWritten = Record.readInt();
  E->CXXDeleteExprBits.UsualArrayDeleteWantsSize = Record.readInt();
  E->OperatorDelete = readDeclAs<FunctionDecl>();
  E->Argument = Record.readSubExpr();
  E->CXXDeleteExprBits.Loc = readSourceLocation();
}

void ASTStmtReader::VisitCXXPseudoDestructorExpr(CXXPseudoDestructorExpr *E) {
  VisitExpr(E);

  E->Base = Record.readSubExpr();
  E->IsArrow = Record.readInt();
  E->OperatorLoc = readSourceLocation();
  E->QualifierLoc = Record.readNestedNameSpecifierLoc();
  E->ScopeType = readTypeSourceInfo();
  E->ColonColonLoc = readSourceLocation();
  E->TildeLoc = readSourceLocation();

  IdentifierInfo *II = Record.readIdentifier();
  if (II)
    E->setDestroyedType(II, readSourceLocation());
  else
    E->setDestroyedType(readTypeSourceInfo());
}

void ASTStmtReader::VisitExprWithCleanups(ExprWithCleanups *E) {
  VisitExpr(E);

  unsigned NumObjects = Record.readInt();
  assert(NumObjects == E->getNumObjects());
  for (unsigned i = 0; i != NumObjects; ++i)
    E->getTrailingObjects<BlockDecl *>()[i] =
        readDeclAs<BlockDecl>();

  E->ExprWithCleanupsBits.CleanupsHaveSideEffects = Record.readInt();
  E->SubExpr = Record.readSubExpr();
}

void ASTStmtReader::VisitCXXDependentScopeMemberExpr(
    CXXDependentScopeMemberExpr *E) {
  VisitExpr(E);

  bool HasTemplateKWAndArgsInfo = Record.readInt();
  unsigned NumTemplateArgs = Record.readInt();
  bool HasFirstQualifierFoundInScope = Record.readInt();

  assert((HasTemplateKWAndArgsInfo == E->hasTemplateKWAndArgsInfo()) &&
         "Wrong HasTemplateKWAndArgsInfo!");
  assert(
      (HasFirstQualifierFoundInScope == E->hasFirstQualifierFoundInScope()) &&
      "Wrong HasFirstQualifierFoundInScope!");

  if (HasTemplateKWAndArgsInfo)
    ReadTemplateKWAndArgsInfo(
        *E->getTrailingObjects<ASTTemplateKWAndArgsInfo>(),
        E->getTrailingObjects<TemplateArgumentLoc>(), NumTemplateArgs);

  assert((NumTemplateArgs == E->getNumTemplateArgs()) &&
         "Wrong NumTemplateArgs!");

  E->CXXDependentScopeMemberExprBits.IsArrow = Record.readInt();
  E->CXXDependentScopeMemberExprBits.OperatorLoc = readSourceLocation();
  E->BaseType = Record.readType();
  E->QualifierLoc = Record.readNestedNameSpecifierLoc();
  E->Base = Record.readSubExpr();

  if (HasFirstQualifierFoundInScope)
    *E->getTrailingObjects<NamedDecl *>() = readDeclAs<NamedDecl>();

  E->MemberNameInfo = Record.readDeclarationNameInfo();
}

void
ASTStmtReader::VisitDependentScopeDeclRefExpr(DependentScopeDeclRefExpr *E) {
  VisitExpr(E);

  if (Record.readInt()) // HasTemplateKWAndArgsInfo
    ReadTemplateKWAndArgsInfo(
        *E->getTrailingObjects<ASTTemplateKWAndArgsInfo>(),
        E->getTrailingObjects<TemplateArgumentLoc>(),
        /*NumTemplateArgs=*/Record.readInt());

  E->QualifierLoc = Record.readNestedNameSpecifierLoc();
  E->NameInfo = Record.readDeclarationNameInfo();
}

void
ASTStmtReader::VisitCXXUnresolvedConstructExpr(CXXUnresolvedConstructExpr *E) {
  VisitExpr(E);
  assert(Record.peekInt() == E->arg_size() &&
         "Read wrong record during creation ?");
  Record.skipInts(1);
  for (unsigned I = 0, N = E->arg_size(); I != N; ++I)
    E->setArg(I, Record.readSubExpr());
  E->TSI = readTypeSourceInfo();
  E->setLParenLoc(readSourceLocation());
  E->setRParenLoc(readSourceLocation());
}

void ASTStmtReader::VisitOverloadExpr(OverloadExpr *E) {
  VisitExpr(E);

  unsigned NumResults = Record.readInt();
  bool HasTemplateKWAndArgsInfo = Record.readInt();
  assert((E->getNumDecls() == NumResults) && "Wrong NumResults!");
  assert((E->hasTemplateKWAndArgsInfo() == HasTemplateKWAndArgsInfo) &&
         "Wrong HasTemplateKWAndArgsInfo!");

  if (HasTemplateKWAndArgsInfo) {
    unsigned NumTemplateArgs = Record.readInt();
    ReadTemplateKWAndArgsInfo(*E->getTrailingASTTemplateKWAndArgsInfo(),
                              E->getTrailingTemplateArgumentLoc(),
                              NumTemplateArgs);
    assert((E->getNumTemplateArgs() == NumTemplateArgs) &&
           "Wrong NumTemplateArgs!");
  }

  UnresolvedSet<8> Decls;
  for (unsigned I = 0; I != NumResults; ++I) {
    auto *D = readDeclAs<NamedDecl>();
    auto AS = (AccessSpecifier)Record.readInt();
    Decls.addDecl(D, AS);
  }

  DeclAccessPair *Results = E->getTrailingResults();
  UnresolvedSetIterator Iter = Decls.begin();
  for (unsigned I = 0; I != NumResults; ++I) {
    Results[I] = (Iter + I).getPair();
  }

  E->NameInfo = Record.readDeclarationNameInfo();
  E->QualifierLoc = Record.readNestedNameSpecifierLoc();
}

void ASTStmtReader::VisitUnresolvedMemberExpr(UnresolvedMemberExpr *E) {
  VisitOverloadExpr(E);
  E->UnresolvedMemberExprBits.IsArrow = Record.readInt();
  E->UnresolvedMemberExprBits.HasUnresolvedUsing = Record.readInt();
  E->Base = Record.readSubExpr();
  E->BaseType = Record.readType();
  E->OperatorLoc = readSourceLocation();
}

void ASTStmtReader::VisitUnresolvedLookupExpr(UnresolvedLookupExpr *E) {
  VisitOverloadExpr(E);
  E->UnresolvedLookupExprBits.RequiresADL = Record.readInt();
  E->UnresolvedLookupExprBits.Overloaded = Record.readInt();
  E->NamingClass = readDeclAs<CXXRecordDecl>();
}

void ASTStmtReader::VisitTypeTraitExpr(TypeTraitExpr *E) {
  VisitExpr(E);
  E->TypeTraitExprBits.NumArgs = Record.readInt();
  E->TypeTraitExprBits.Kind = Record.readInt();
  E->TypeTraitExprBits.Value = Record.readInt();
  SourceRange Range = readSourceRange();
  E->Loc = Range.getBegin();
  E->RParenLoc = Range.getEnd();

  auto **Args = E->getTrailingObjects<TypeSourceInfo *>();
  for (unsigned I = 0, N = E->getNumArgs(); I != N; ++I)
    Args[I] = readTypeSourceInfo();
}

void ASTStmtReader::VisitArrayTypeTraitExpr(ArrayTypeTraitExpr *E) {
  VisitExpr(E);
  E->ATT = (ArrayTypeTrait)Record.readInt();
  E->Value = (unsigned int)Record.readInt();
  SourceRange Range = readSourceRange();
  E->Loc = Range.getBegin();
  E->RParen = Range.getEnd();
  E->QueriedType = readTypeSourceInfo();
  E->Dimension = Record.readSubExpr();
}

void ASTStmtReader::VisitExpressionTraitExpr(ExpressionTraitExpr *E) {
  VisitExpr(E);
  E->ET = (ExpressionTrait)Record.readInt();
  E->Value = (bool)Record.readInt();
  SourceRange Range = readSourceRange();
  E->QueriedExpression = Record.readSubExpr();
  E->Loc = Range.getBegin();
  E->RParen = Range.getEnd();
}

void ASTStmtReader::VisitCXXNoexceptExpr(CXXNoexceptExpr *E) {
  VisitExpr(E);
  E->CXXNoexceptExprBits.Value = Record.readInt();
  E->Range = readSourceRange();
  E->Operand = Record.readSubExpr();
}

void ASTStmtReader::VisitPackExpansionExpr(PackExpansionExpr *E) {
  VisitExpr(E);
  E->EllipsisLoc = readSourceLocation();
  E->NumExpansions = Record.readInt();
  E->Pattern = Record.readSubExpr();
}

void ASTStmtReader::VisitSizeOfPackExpr(SizeOfPackExpr *E) {
  VisitExpr(E);
  unsigned NumPartialArgs = Record.readInt();
  E->OperatorLoc = readSourceLocation();
  E->PackLoc = readSourceLocation();
  E->RParenLoc = readSourceLocation();
  E->Pack = Record.readDeclAs<NamedDecl>();
  if (E->isPartiallySubstituted()) {
    assert(E->Length == NumPartialArgs);
    for (auto *I = E->getTrailingObjects<TemplateArgument>(),
              *E = I + NumPartialArgs;
         I != E; ++I)
      new (I) TemplateArgument(Record.readTemplateArgument());
  } else if (!E->isValueDependent()) {
    E->Length = Record.readInt();
  }
}

void ASTStmtReader::VisitSubstNonTypeTemplateParmExpr(
                                              SubstNonTypeTemplateParmExpr *E) {
  VisitExpr(E);
  E->Param = readDeclAs<NonTypeTemplateParmDecl>();
  E->SubstNonTypeTemplateParmExprBits.NameLoc = readSourceLocation();
  E->Replacement = Record.readSubExpr();
}

void ASTStmtReader::VisitSubstNonTypeTemplateParmPackExpr(
                                          SubstNonTypeTemplateParmPackExpr *E) {
  VisitExpr(E);
  E->Param = readDeclAs<NonTypeTemplateParmDecl>();
  TemplateArgument ArgPack = Record.readTemplateArgument();
  if (ArgPack.getKind() != TemplateArgument::Pack)
    return;

  E->Arguments = ArgPack.pack_begin();
  E->NumArguments = ArgPack.pack_size();
  E->NameLoc = readSourceLocation();
}

void ASTStmtReader::VisitFunctionParmPackExpr(FunctionParmPackExpr *E) {
  VisitExpr(E);
  E->NumParameters = Record.readInt();
  E->ParamPack = readDeclAs<ParmVarDecl>();
  E->NameLoc = readSourceLocation();
  auto **Parms = E->getTrailingObjects<VarDecl *>();
  for (unsigned i = 0, n = E->NumParameters; i != n; ++i)
    Parms[i] = readDeclAs<VarDecl>();
}

void ASTStmtReader::VisitMaterializeTemporaryExpr(MaterializeTemporaryExpr *E) {
  VisitExpr(E);
  bool HasMaterialzedDecl = Record.readInt();
  if (HasMaterialzedDecl)
    E->State = cast<LifetimeExtendedTemporaryDecl>(Record.readDecl());
  else
    E->State = Record.readSubExpr();
}

void ASTStmtReader::VisitCXXFoldExpr(CXXFoldExpr *E) {
  VisitExpr(E);
  E->LParenLoc = readSourceLocation();
  E->EllipsisLoc = readSourceLocation();
  E->RParenLoc = readSourceLocation();
  E->NumExpansions = Record.readInt();
  E->SubExprs[0] = Record.readSubExpr();
  E->SubExprs[1] = Record.readSubExpr();
  E->Opcode = (BinaryOperatorKind)Record.readInt();
}

void ASTStmtReader::VisitOpaqueValueExpr(OpaqueValueExpr *E) {
  VisitExpr(E);
  E->SourceExpr = Record.readSubExpr();
  E->OpaqueValueExprBits.Loc = readSourceLocation();
  E->setIsUnique(Record.readInt());
}

void ASTStmtReader::VisitTypoExpr(TypoExpr *E) {
  llvm_unreachable("Cannot read TypoExpr nodes");
}

//===----------------------------------------------------------------------===//
// Microsoft Expressions and Statements
//===----------------------------------------------------------------------===//
void ASTStmtReader::VisitMSPropertyRefExpr(MSPropertyRefExpr *E) {
  VisitExpr(E);
  E->IsArrow = (Record.readInt() != 0);
  E->BaseExpr = Record.readSubExpr();
  E->QualifierLoc = Record.readNestedNameSpecifierLoc();
  E->MemberLoc = readSourceLocation();
  E->TheDecl = readDeclAs<MSPropertyDecl>();
}

void ASTStmtReader::VisitMSPropertySubscriptExpr(MSPropertySubscriptExpr *E) {
  VisitExpr(E);
  E->setBase(Record.readSubExpr());
  E->setIdx(Record.readSubExpr());
  E->setRBracketLoc(readSourceLocation());
}

void ASTStmtReader::VisitCXXUuidofExpr(CXXUuidofExpr *E) {
  VisitExpr(E);
  E->setSourceRange(readSourceRange());
  std::string UuidStr = readString();
  E->setUuidStr(StringRef(UuidStr).copy(Record.getContext()));
  if (E->isTypeOperand()) { // __uuidof(ComType)
    E->setTypeOperandSourceInfo(
        readTypeSourceInfo());
    return;
  }

  // __uuidof(expr)
  E->setExprOperand(Record.readSubExpr());
}

void ASTStmtReader::VisitSEHLeaveStmt(SEHLeaveStmt *S) {
  VisitStmt(S);
  S->setLeaveLoc(readSourceLocation());
}

void ASTStmtReader::VisitSEHExceptStmt(SEHExceptStmt *S) {
  VisitStmt(S);
  S->Loc = readSourceLocation();
  S->Children[SEHExceptStmt::FILTER_EXPR] = Record.readSubStmt();
  S->Children[SEHExceptStmt::BLOCK] = Record.readSubStmt();
}

void ASTStmtReader::VisitSEHFinallyStmt(SEHFinallyStmt *S) {
  VisitStmt(S);
  S->Loc = readSourceLocation();
  S->Block = Record.readSubStmt();
}

void ASTStmtReader::VisitSEHTryStmt(SEHTryStmt *S) {
  VisitStmt(S);
  S->IsCXXTry = Record.readInt();
  S->TryLoc = readSourceLocation();
  S->Children[SEHTryStmt::TRY] = Record.readSubStmt();
  S->Children[SEHTryStmt::HANDLER] = Record.readSubStmt();
}

//===----------------------------------------------------------------------===//
// CUDA Expressions and Statements
//===----------------------------------------------------------------------===//

void ASTStmtReader::VisitCUDAKernelCallExpr(CUDAKernelCallExpr *E) {
  VisitCallExpr(E);
  E->setPreArg(CUDAKernelCallExpr::CONFIG, Record.readSubExpr());
}

//===----------------------------------------------------------------------===//
// OpenCL Expressions and Statements.
//===----------------------------------------------------------------------===//
void ASTStmtReader::VisitAsTypeExpr(AsTypeExpr *E) {
  VisitExpr(E);
  E->BuiltinLoc = readSourceLocation();
  E->RParenLoc = readSourceLocation();
  E->SrcExpr = Record.readSubExpr();
}

//===----------------------------------------------------------------------===//
// OpenMP Directives.
//===----------------------------------------------------------------------===//

void ASTStmtReader::VisitOMPExecutableDirective(OMPExecutableDirective *E) {
  E->setLocStart(readSourceLocation());
  E->setLocEnd(readSourceLocation());
  SmallVector<OMPClause *, 5> Clauses;
  for (unsigned i = 0; i < E->getNumClauses(); ++i)
    Clauses.push_back(Record.readOMPClause());
  E->setClauses(Clauses);
  if (E->hasAssociatedStmt())
    E->setAssociatedStmt(Record.readSubStmt());
}

void ASTStmtReader::VisitOMPLoopDirective(OMPLoopDirective *D) {
  VisitStmt(D);
  // Two fields (NumClauses and CollapsedNum) were read in ReadStmtFromStream.
  Record.skipInts(2);
  VisitOMPExecutableDirective(D);
  D->setIterationVariable(Record.readSubExpr());
  D->setLastIteration(Record.readSubExpr());
  D->setCalcLastIteration(Record.readSubExpr());
  D->setPreCond(Record.readSubExpr());
  D->setCond(Record.readSubExpr());
  D->setInit(Record.readSubExpr());
  D->setInc(Record.readSubExpr());
  D->setPreInits(Record.readSubStmt());
  if (isOpenMPWorksharingDirective(D->getDirectiveKind()) ||
      isOpenMPTaskLoopDirective(D->getDirectiveKind()) ||
      isOpenMPDistributeDirective(D->getDirectiveKind())) {
    D->setIsLastIterVariable(Record.readSubExpr());
    D->setLowerBoundVariable(Record.readSubExpr());
    D->setUpperBoundVariable(Record.readSubExpr());
    D->setStrideVariable(Record.readSubExpr());
    D->setEnsureUpperBound(Record.readSubExpr());
    D->setNextLowerBound(Record.readSubExpr());
    D->setNextUpperBound(Record.readSubExpr());
    D->setNumIterations(Record.readSubExpr());
  }
  if (isOpenMPLoopBoundSharingDirective(D->getDirectiveKind())) {
    D->setPrevLowerBoundVariable(Record.readSubExpr());
    D->setPrevUpperBoundVariable(Record.readSubExpr());
    D->setDistInc(Record.readSubExpr());
    D->setPrevEnsureUpperBound(Record.readSubExpr());
    D->setCombinedLowerBoundVariable(Record.readSubExpr());
    D->setCombinedUpperBoundVariable(Record.readSubExpr());
    D->setCombinedEnsureUpperBound(Record.readSubExpr());
    D->setCombinedInit(Record.readSubExpr());
    D->setCombinedCond(Record.readSubExpr());
    D->setCombinedNextLowerBound(Record.readSubExpr());
    D->setCombinedNextUpperBound(Record.readSubExpr());
    D->setCombinedDistCond(Record.readSubExpr());
    D->setCombinedParForInDistCond(Record.readSubExpr());
  }
  SmallVector<Expr *, 4> Sub;
  unsigned CollapsedNum = D->getCollapsedNumber();
  Sub.reserve(CollapsedNum);
  for (unsigned i = 0; i < CollapsedNum; ++i)
    Sub.push_back(Record.readSubExpr());
  D->setCounters(Sub);
  Sub.clear();
  for (unsigned i = 0; i < CollapsedNum; ++i)
    Sub.push_back(Record.readSubExpr());
  D->setPrivateCounters(Sub);
  Sub.clear();
  for (unsigned i = 0; i < CollapsedNum; ++i)
    Sub.push_back(Record.readSubExpr());
  D->setInits(Sub);
  Sub.clear();
  for (unsigned i = 0; i < CollapsedNum; ++i)
    Sub.push_back(Record.readSubExpr());
  D->setUpdates(Sub);
  Sub.clear();
  for (unsigned i = 0; i < CollapsedNum; ++i)
    Sub.push_back(Record.readSubExpr());
  D->setFinals(Sub);
  Sub.clear();
  for (unsigned i = 0; i < CollapsedNum; ++i)
    Sub.push_back(Record.readSubExpr());
  D->setDependentCounters(Sub);
  Sub.clear();
  for (unsigned i = 0; i < CollapsedNum; ++i)
    Sub.push_back(Record.readSubExpr());
  D->setDependentInits(Sub);
  Sub.clear();
  for (unsigned i = 0; i < CollapsedNum; ++i)
    Sub.push_back(Record.readSubExpr());
  D->setFinalsConditions(Sub);
}

void ASTStmtReader::VisitOMPParallelDirective(OMPParallelDirective *D) {
  VisitStmt(D);
  // The NumClauses field was read in ReadStmtFromStream.
  Record.skipInts(1);
  VisitOMPExecutableDirective(D);
  D->setHasCancel(Record.readInt());
}

void ASTStmtReader::VisitOMPSimdDirective(OMPSimdDirective *D) {
  VisitOMPLoopDirective(D);
}

void ASTStmtReader::VisitOMPForDirective(OMPForDirective *D) {
  VisitOMPLoopDirective(D);
  D->setHasCancel(Record.readInt());
}

void ASTStmtReader::VisitOMPForSimdDirective(OMPForSimdDirective *D) {
  VisitOMPLoopDirective(D);
}

void ASTStmtReader::VisitOMPSectionsDirective(OMPSectionsDirective *D) {
  VisitStmt(D);
  // The NumClauses field was read in ReadStmtFromStream.
  Record.skipInts(1);
  VisitOMPExecutableDirective(D);
  D->setHasCancel(Record.readInt());
}

void ASTStmtReader::VisitOMPSectionDirective(OMPSectionDirective *D) {
  VisitStmt(D);
  VisitOMPExecutableDirective(D);
  D->setHasCancel(Record.readInt());
}

void ASTStmtReader::VisitOMPSingleDirective(OMPSingleDirective *D) {
  VisitStmt(D);
  // The NumClauses field was read in ReadStmtFromStream.
  Record.skipInts(1);
  VisitOMPExecutableDirective(D);
}

void ASTStmtReader::VisitOMPMasterDirective(OMPMasterDirective *D) {
  VisitStmt(D);
  VisitOMPExecutableDirective(D);
}

void ASTStmtReader::VisitOMPCriticalDirective(OMPCriticalDirective *D) {
  VisitStmt(D);
  // The NumClauses field was read in ReadStmtFromStream.
  Record.skipInts(1);
  VisitOMPExecutableDirective(D);
  D->DirName = Record.readDeclarationNameInfo();
}

void ASTStmtReader::VisitOMPParallelForDirective(OMPParallelForDirective *D) {
  VisitOMPLoopDirective(D);
  D->setHasCancel(Record.readInt());
}

void ASTStmtReader::VisitOMPParallelForSimdDirective(
    OMPParallelForSimdDirective *D) {
  VisitOMPLoopDirective(D);
}

void ASTStmtReader::VisitOMPParallelMasterDirective(
    OMPParallelMasterDirective *D) {
  VisitStmt(D);
  // The NumClauses field was read in ReadStmtFromStream.
  Record.skipInts(1);
  VisitOMPExecutableDirective(D);
}

void ASTStmtReader::VisitOMPParallelSectionsDirective(
    OMPParallelSectionsDirective *D) {
  VisitStmt(D);
  // The NumClauses field was read in ReadStmtFromStream.
  Record.skipInts(1);
  VisitOMPExecutableDirective(D);
  D->setHasCancel(Record.readInt());
}

void ASTStmtReader::VisitOMPTaskDirective(OMPTaskDirective *D) {
  VisitStmt(D);
  // The NumClauses field was read in ReadStmtFromStream.
  Record.skipInts(1);
  VisitOMPExecutableDirective(D);
  D->setHasCancel(Record.readInt());
}

void ASTStmtReader::VisitOMPTaskyieldDirective(OMPTaskyieldDirective *D) {
  VisitStmt(D);
  VisitOMPExecutableDirective(D);
}

void ASTStmtReader::VisitOMPBarrierDirective(OMPBarrierDirective *D) {
  VisitStmt(D);
  VisitOMPExecutableDirective(D);
}

void ASTStmtReader::VisitOMPTaskwaitDirective(OMPTaskwaitDirective *D) {
  VisitStmt(D);
  VisitOMPExecutableDirective(D);
}

void ASTStmtReader::VisitOMPTaskgroupDirective(OMPTaskgroupDirective *D) {
  VisitStmt(D);
  // The NumClauses field was read in ReadStmtFromStream.
  Record.skipInts(1);
  VisitOMPExecutableDirective(D);
  D->setReductionRef(Record.readSubExpr());
}

void ASTStmtReader::VisitOMPFlushDirective(OMPFlushDirective *D) {
  VisitStmt(D);
  // The NumClauses field was read in ReadStmtFromStream.
  Record.skipInts(1);
  VisitOMPExecutableDirective(D);
}

void ASTStmtReader::VisitOMPOrderedDirective(OMPOrderedDirective *D) {
  VisitStmt(D);
  // The NumClauses field was read in ReadStmtFromStream.
  Record.skipInts(1);
  VisitOMPExecutableDirective(D);
}

void ASTStmtReader::VisitOMPAtomicDirective(OMPAtomicDirective *D) {
  VisitStmt(D);
  // The NumClauses field was read in ReadStmtFromStream.
  Record.skipInts(1);
  VisitOMPExecutableDirective(D);
  D->setX(Record.readSubExpr());
  D->setV(Record.readSubExpr());
  D->setExpr(Record.readSubExpr());
  D->setUpdateExpr(Record.readSubExpr());
  D->IsXLHSInRHSPart = Record.readInt() != 0;
  D->IsPostfixUpdate = Record.readInt() != 0;
}

void ASTStmtReader::VisitOMPTargetDirective(OMPTargetDirective *D) {
  VisitStmt(D);
  // The NumClauses field was read in ReadStmtFromStream.
  Record.skipInts(1);
  VisitOMPExecutableDirective(D);
}

void ASTStmtReader::VisitOMPTargetDataDirective(OMPTargetDataDirective *D) {
  VisitStmt(D);
  Record.skipInts(1);
  VisitOMPExecutableDirective(D);
}

void ASTStmtReader::VisitOMPTargetEnterDataDirective(
    OMPTargetEnterDataDirective *D) {
  VisitStmt(D);
  Record.skipInts(1);
  VisitOMPExecutableDirective(D);
}

void ASTStmtReader::VisitOMPTargetExitDataDirective(
    OMPTargetExitDataDirective *D) {
  VisitStmt(D);
  Record.skipInts(1);
  VisitOMPExecutableDirective(D);
}

void ASTStmtReader::VisitOMPTargetParallelDirective(
    OMPTargetParallelDirective *D) {
  VisitStmt(D);
  Record.skipInts(1);
  VisitOMPExecutableDirective(D);
}

void ASTStmtReader::VisitOMPTargetParallelForDirective(
    OMPTargetParallelForDirective *D) {
  VisitOMPLoopDirective(D);
  D->setHasCancel(Record.readInt());
}

void ASTStmtReader::VisitOMPTeamsDirective(OMPTeamsDirective *D) {
  VisitStmt(D);
  // The NumClauses field was read in ReadStmtFromStream.
  Record.skipInts(1);
  VisitOMPExecutableDirective(D);
}

void ASTStmtReader::VisitOMPCancellationPointDirective(
    OMPCancellationPointDirective *D) {
  VisitStmt(D);
  VisitOMPExecutableDirective(D);
  D->setCancelRegion(static_cast<OpenMPDirectiveKind>(Record.readInt()));
}

void ASTStmtReader::VisitOMPCancelDirective(OMPCancelDirective *D) {
  VisitStmt(D);
  // The NumClauses field was read in ReadStmtFromStream.
  Record.skipInts(1);
  VisitOMPExecutableDirective(D);
  D->setCancelRegion(static_cast<OpenMPDirectiveKind>(Record.readInt()));
}

void ASTStmtReader::VisitOMPTaskLoopDirective(OMPTaskLoopDirective *D) {
  VisitOMPLoopDirective(D);
}

void ASTStmtReader::VisitOMPTaskLoopSimdDirective(OMPTaskLoopSimdDirective *D) {
  VisitOMPLoopDirective(D);
}

void ASTStmtReader::VisitOMPMasterTaskLoopDirective(
    OMPMasterTaskLoopDirective *D) {
  VisitOMPLoopDirective(D);
}

void ASTStmtReader::VisitOMPMasterTaskLoopSimdDirective(
    OMPMasterTaskLoopSimdDirective *D) {
  VisitOMPLoopDirective(D);
}

void ASTStmtReader::VisitOMPParallelMasterTaskLoopDirective(
    OMPParallelMasterTaskLoopDirective *D) {
  VisitOMPLoopDirective(D);
}

void ASTStmtReader::VisitOMPParallelMasterTaskLoopSimdDirective(
    OMPParallelMasterTaskLoopSimdDirective *D) {
  VisitOMPLoopDirective(D);
}

void ASTStmtReader::VisitOMPDistributeDirective(OMPDistributeDirective *D) {
  VisitOMPLoopDirective(D);
}

void ASTStmtReader::VisitOMPTargetUpdateDirective(OMPTargetUpdateDirective *D) {
  VisitStmt(D);
  Record.skipInts(1);
  VisitOMPExecutableDirective(D);
}

void ASTStmtReader::VisitOMPDistributeParallelForDirective(
    OMPDistributeParallelForDirective *D) {
  VisitOMPLoopDirective(D);
  D->setHasCancel(Record.readInt());
}

void ASTStmtReader::VisitOMPDistributeParallelForSimdDirective(
    OMPDistributeParallelForSimdDirective *D) {
  VisitOMPLoopDirective(D);
}

void ASTStmtReader::VisitOMPDistributeSimdDirective(
    OMPDistributeSimdDirective *D) {
  VisitOMPLoopDirective(D);
}

void ASTStmtReader::VisitOMPTargetParallelForSimdDirective(
    OMPTargetParallelForSimdDirective *D) {
  VisitOMPLoopDirective(D);
}

void ASTStmtReader::VisitOMPTargetSimdDirective(OMPTargetSimdDirective *D) {
  VisitOMPLoopDirective(D);
}

void ASTStmtReader::VisitOMPTeamsDistributeDirective(
    OMPTeamsDistributeDirective *D) {
  VisitOMPLoopDirective(D);
}

void ASTStmtReader::VisitOMPTeamsDistributeSimdDirective(
    OMPTeamsDistributeSimdDirective *D) {
  VisitOMPLoopDirective(D);
}

void ASTStmtReader::VisitOMPTeamsDistributeParallelForSimdDirective(
    OMPTeamsDistributeParallelForSimdDirective *D) {
  VisitOMPLoopDirective(D);
}

void ASTStmtReader::VisitOMPTeamsDistributeParallelForDirective(
    OMPTeamsDistributeParallelForDirective *D) {
  VisitOMPLoopDirective(D);
  D->setHasCancel(Record.readInt());
}

void ASTStmtReader::VisitOMPTargetTeamsDirective(OMPTargetTeamsDirective *D) {
  VisitStmt(D);
  // The NumClauses field was read in ReadStmtFromStream.
  Record.skipInts(1);
  VisitOMPExecutableDirective(D);
}

void ASTStmtReader::VisitOMPTargetTeamsDistributeDirective(
    OMPTargetTeamsDistributeDirective *D) {
  VisitOMPLoopDirective(D);
}

void ASTStmtReader::VisitOMPTargetTeamsDistributeParallelForDirective(
    OMPTargetTeamsDistributeParallelForDirective *D) {
  VisitOMPLoopDirective(D);
  D->setHasCancel(Record.readInt());
}

void ASTStmtReader::VisitOMPTargetTeamsDistributeParallelForSimdDirective(
    OMPTargetTeamsDistributeParallelForSimdDirective *D) {
  VisitOMPLoopDirective(D);
}

void ASTStmtReader::VisitOMPTargetTeamsDistributeSimdDirective(
    OMPTargetTeamsDistributeSimdDirective *D) {
  VisitOMPLoopDirective(D);
}

//===----------------------------------------------------------------------===//
// OpenACC Directives.
//===----------------------------------------------------------------------===//

void ASTStmtReader::VisitACCExecutableDirective(ACCExecutableDirective *E) {
  E->setLocStart(ReadSourceLocation());
  E->setLocEnd(ReadSourceLocation());
  ACCClauseReader ClauseReader(Record);
  SmallVector<ACCClause *, 5> Clauses;
  for (unsigned i = 0; i < E->getNumClauses(); ++i)
    Clauses.push_back(ClauseReader.readClause());
  E->setClauses(Clauses);
  if (E->hasAssociatedStmt())
    E->setAssociatedStmt(Record.readSubStmt());
  Stmt *EffectiveDirective = Record.readSubStmt();
  if (EffectiveDirective)
    E->setEffectiveDirective(cast<ACCExecutableDirective>(EffectiveDirective));
  Stmt *OMPNode = Record.readSubStmt();
  bool DirectiveDiscardedForOMP = OMPNode && Record.readInt();
  E->setOMPNode(OMPNode, DirectiveDiscardedForOMP);
}

void ASTStmtReader::VisitACCDataDirective(ACCDataDirective *D) {
  VisitStmt(D);
  // The NumClauses field was read in ReadStmtFromStream.
  Record.skipInts(1);
  VisitACCExecutableDirective(D);
}

void ASTStmtReader::VisitACCParallelDirective(ACCParallelDirective *D) {
  VisitStmt(D);
  // The NumClauses field was read in ReadStmtFromStream.
  Record.skipInts(1);
  VisitACCExecutableDirective(D);
  D->setNestedWorkerPartitioning(Record.readInt());
}

void ASTStmtReader::VisitACCLoopDirective(ACCLoopDirective *D) {
  VisitStmt(D);
  // The NumClauses and NumLCVs fields were read in ReadStmtFromStream.
  Record.skipInts(2);
  VisitACCExecutableDirective(D);
  uint64_t NumLCVs  = D->getLoopControlVariables().size();
  SmallVector<VarDecl *, 5> LCVs(NumLCVs);
  for (uint64_t I = 0; I < NumLCVs; ++I)
    LCVs[I] = Record.readDeclAs<VarDecl>();
  D->setLoopControlVariables(LCVs);
  static_assert(sizeof(ACCPartitioningKind) <= sizeof(uint64_t),
                "ACCPartitioningKind is too large in ASTStmtReader");
  uint64_t Part = Record.readInt();
  D->setPartitioning(*reinterpret_cast<ACCPartitioningKind*>(&Part));
  D->setNestedGangPartitioning(Record.readInt());
}

void ASTStmtReader::VisitACCParallelLoopDirective(ACCParallelLoopDirective *D)
{
  VisitStmt(D);
  // The NumClauses field was read in ReadStmtFromStream.
  Record.skipInts(1);
  VisitACCExecutableDirective(D);
}

//===----------------------------------------------------------------------===//
// ASTReader Implementation
//===----------------------------------------------------------------------===//

Stmt *ASTReader::ReadStmt(ModuleFile &F) {
  switch (ReadingKind) {
  case Read_None:
    llvm_unreachable("should not call this when not reading anything");
  case Read_Decl:
  case Read_Type:
    return ReadStmtFromStream(F);
  case Read_Stmt:
    return ReadSubStmt();
  }

  llvm_unreachable("ReadingKind not set ?");
}

Expr *ASTReader::ReadExpr(ModuleFile &F) {
  return cast_or_null<Expr>(ReadStmt(F));
}

Expr *ASTReader::ReadSubExpr() {
  return cast_or_null<Expr>(ReadSubStmt());
}

// Within the bitstream, expressions are stored in Reverse Polish
// Notation, with each of the subexpressions preceding the
// expression they are stored in. Subexpressions are stored from last to first.
// To evaluate expressions, we continue reading expressions and placing them on
// the stack, with expressions having operands removing those operands from the
// stack. Evaluation terminates when we see a STMT_STOP record, and
// the single remaining expression on the stack is our result.
Stmt *ASTReader::ReadStmtFromStream(ModuleFile &F) {
  ReadingKindTracker ReadingKind(Read_Stmt, *this);
  llvm::BitstreamCursor &Cursor = F.DeclsCursor;

  // Map of offset to previously deserialized stmt. The offset points
  // just after the stmt record.
  llvm::DenseMap<uint64_t, Stmt *> StmtEntries;

#ifndef NDEBUG
  unsigned PrevNumStmts = StmtStack.size();
#endif

  ASTRecordReader Record(*this, F);
  ASTStmtReader Reader(Record, Cursor);
  Stmt::EmptyShell Empty;

  while (true) {
    llvm::Expected<llvm::BitstreamEntry> MaybeEntry =
        Cursor.advanceSkippingSubblocks();
    if (!MaybeEntry) {
      Error(toString(MaybeEntry.takeError()));
      return nullptr;
    }
    llvm::BitstreamEntry Entry = MaybeEntry.get();

    switch (Entry.Kind) {
    case llvm::BitstreamEntry::SubBlock: // Handled for us already.
    case llvm::BitstreamEntry::Error:
      Error("malformed block record in AST file");
      return nullptr;
    case llvm::BitstreamEntry::EndBlock:
      goto Done;
    case llvm::BitstreamEntry::Record:
      // The interesting case.
      break;
    }

    ASTContext &Context = getContext();
    Stmt *S = nullptr;
    bool Finished = false;
    bool IsStmtReference = false;
    Expected<unsigned> MaybeStmtCode = Record.readRecord(Cursor, Entry.ID);
    if (!MaybeStmtCode) {
      Error(toString(MaybeStmtCode.takeError()));
      return nullptr;
    }
    switch ((StmtCode)MaybeStmtCode.get()) {
    case STMT_STOP:
      Finished = true;
      break;

    case STMT_REF_PTR:
      IsStmtReference = true;
      assert(StmtEntries.find(Record[0]) != StmtEntries.end() &&
             "No stmt was recorded for this offset reference!");
      S = StmtEntries[Record.readInt()];
      break;

    case STMT_NULL_PTR:
      S = nullptr;
      break;

    case STMT_NULL:
      S = new (Context) NullStmt(Empty);
      break;

    case STMT_COMPOUND:
      S = CompoundStmt::CreateEmpty(
          Context, /*NumStmts=*/Record[ASTStmtReader::NumStmtFields]);
      break;

    case STMT_CASE:
      S = CaseStmt::CreateEmpty(
          Context,
          /*CaseStmtIsGNURange*/ Record[ASTStmtReader::NumStmtFields + 3]);
      break;

    case STMT_DEFAULT:
      S = new (Context) DefaultStmt(Empty);
      break;

    case STMT_LABEL:
      S = new (Context) LabelStmt(Empty);
      break;

    case STMT_ATTRIBUTED:
      S = AttributedStmt::CreateEmpty(
        Context,
        /*NumAttrs*/Record[ASTStmtReader::NumStmtFields]);
      break;

    case STMT_IF:
      S = IfStmt::CreateEmpty(
          Context,
          /* HasElse=*/Record[ASTStmtReader::NumStmtFields + 1],
          /* HasVar=*/Record[ASTStmtReader::NumStmtFields + 2],
          /* HasInit=*/Record[ASTStmtReader::NumStmtFields + 3]);
      break;

    case STMT_SWITCH:
      S = SwitchStmt::CreateEmpty(
          Context,
          /* HasInit=*/Record[ASTStmtReader::NumStmtFields],
          /* HasVar=*/Record[ASTStmtReader::NumStmtFields + 1]);
      break;

    case STMT_WHILE:
      S = WhileStmt::CreateEmpty(
          Context,
          /* HasVar=*/Record[ASTStmtReader::NumStmtFields]);
      break;

    case STMT_DO:
      S = new (Context) DoStmt(Empty);
      break;

    case STMT_FOR:
      S = new (Context) ForStmt(Empty);
      break;

    case STMT_GOTO:
      S = new (Context) GotoStmt(Empty);
      break;

    case STMT_INDIRECT_GOTO:
      S = new (Context) IndirectGotoStmt(Empty);
      break;

    case STMT_CONTINUE:
      S = new (Context) ContinueStmt(Empty);
      break;

    case STMT_BREAK:
      S = new (Context) BreakStmt(Empty);
      break;

    case STMT_RETURN:
      S = ReturnStmt::CreateEmpty(
          Context, /* HasNRVOCandidate=*/Record[ASTStmtReader::NumStmtFields]);
      break;

    case STMT_DECL:
      S = new (Context) DeclStmt(Empty);
      break;

    case STMT_GCCASM:
      S = new (Context) GCCAsmStmt(Empty);
      break;

    case STMT_MSASM:
      S = new (Context) MSAsmStmt(Empty);
      break;

    case STMT_CAPTURED:
      S = CapturedStmt::CreateDeserialized(
          Context, Record[ASTStmtReader::NumStmtFields]);
      break;

    case EXPR_CONSTANT:
      S = ConstantExpr::CreateEmpty(
          Context,
          static_cast<ConstantExpr::ResultStorageKind>(
              Record[ASTStmtReader::NumExprFields]),
          Empty);
      break;

    case EXPR_PREDEFINED:
      S = PredefinedExpr::CreateEmpty(
          Context,
          /*HasFunctionName*/ Record[ASTStmtReader::NumExprFields]);
      break;

    case EXPR_DECL_REF:
      S = DeclRefExpr::CreateEmpty(
        Context,
        /*HasQualifier=*/Record[ASTStmtReader::NumExprFields],
        /*HasFoundDecl=*/Record[ASTStmtReader::NumExprFields + 1],
        /*HasTemplateKWAndArgsInfo=*/Record[ASTStmtReader::NumExprFields + 2],
        /*NumTemplateArgs=*/Record[ASTStmtReader::NumExprFields + 2] ?
          Record[ASTStmtReader::NumExprFields + 6] : 0);
      break;

    case EXPR_INTEGER_LITERAL:
      S = IntegerLiteral::Create(Context, Empty);
      break;

    case EXPR_FLOATING_LITERAL:
      S = FloatingLiteral::Create(Context, Empty);
      break;

    case EXPR_IMAGINARY_LITERAL:
      S = new (Context) ImaginaryLiteral(Empty);
      break;

    case EXPR_STRING_LITERAL:
      S = StringLiteral::CreateEmpty(
          Context,
          /* NumConcatenated=*/Record[ASTStmtReader::NumExprFields],
          /* Length=*/Record[ASTStmtReader::NumExprFields + 1],
          /* CharByteWidth=*/Record[ASTStmtReader::NumExprFields + 2]);
      break;

    case EXPR_CHARACTER_LITERAL:
      S = new (Context) CharacterLiteral(Empty);
      break;

    case EXPR_PAREN:
      S = new (Context) ParenExpr(Empty);
      break;

    case EXPR_PAREN_LIST:
      S = ParenListExpr::CreateEmpty(
          Context,
          /* NumExprs=*/Record[ASTStmtReader::NumExprFields]);
      break;

    case EXPR_UNARY_OPERATOR:
      S = new (Context) UnaryOperator(Empty);
      break;

    case EXPR_OFFSETOF:
      S = OffsetOfExpr::CreateEmpty(Context,
                                    Record[ASTStmtReader::NumExprFields],
                                    Record[ASTStmtReader::NumExprFields + 1]);
      break;

    case EXPR_SIZEOF_ALIGN_OF:
      S = new (Context) UnaryExprOrTypeTraitExpr(Empty);
      break;

    case EXPR_ARRAY_SUBSCRIPT:
      S = new (Context) ArraySubscriptExpr(Empty);
      break;

    case EXPR_OMP_ARRAY_SECTION:
      S = new (Context) OMPArraySectionExpr(Empty);
      break;

    case EXPR_CALL:
      S = CallExpr::CreateEmpty(
          Context, /*NumArgs=*/Record[ASTStmtReader::NumExprFields], Empty);
      break;

    case EXPR_MEMBER:
      S = MemberExpr::CreateEmpty(Context, Record[ASTStmtReader::NumExprFields],
                                  Record[ASTStmtReader::NumExprFields + 1],
                                  Record[ASTStmtReader::NumExprFields + 2],
                                  Record[ASTStmtReader::NumExprFields + 3]);
      break;

    case EXPR_BINARY_OPERATOR:
      S = new (Context) BinaryOperator(Empty);
      break;

    case EXPR_COMPOUND_ASSIGN_OPERATOR:
      S = new (Context) CompoundAssignOperator(Empty);
      break;

    case EXPR_CONDITIONAL_OPERATOR:
      S = new (Context) ConditionalOperator(Empty);
      break;

    case EXPR_BINARY_CONDITIONAL_OPERATOR:
      S = new (Context) BinaryConditionalOperator(Empty);
      break;

    case EXPR_IMPLICIT_CAST:
      S = ImplicitCastExpr::CreateEmpty(Context,
                       /*PathSize*/ Record[ASTStmtReader::NumExprFields]);
      break;

    case EXPR_CSTYLE_CAST:
      S = CStyleCastExpr::CreateEmpty(Context,
                       /*PathSize*/ Record[ASTStmtReader::NumExprFields]);
      break;

    case EXPR_COMPOUND_LITERAL:
      S = new (Context) CompoundLiteralExpr(Empty);
      break;

    case EXPR_EXT_VECTOR_ELEMENT:
      S = new (Context) ExtVectorElementExpr(Empty);
      break;

    case EXPR_INIT_LIST:
      S = new (Context) InitListExpr(Empty);
      break;

    case EXPR_DESIGNATED_INIT:
      S = DesignatedInitExpr::CreateEmpty(Context,
                                     Record[ASTStmtReader::NumExprFields] - 1);

      break;

    case EXPR_DESIGNATED_INIT_UPDATE:
      S = new (Context) DesignatedInitUpdateExpr(Empty);
      break;

    case EXPR_IMPLICIT_VALUE_INIT:
      S = new (Context) ImplicitValueInitExpr(Empty);
      break;

    case EXPR_NO_INIT:
      S = new (Context) NoInitExpr(Empty);
      break;

    case EXPR_ARRAY_INIT_LOOP:
      S = new (Context) ArrayInitLoopExpr(Empty);
      break;

    case EXPR_ARRAY_INIT_INDEX:
      S = new (Context) ArrayInitIndexExpr(Empty);
      break;

    case EXPR_VA_ARG:
      S = new (Context) VAArgExpr(Empty);
      break;

    case EXPR_SOURCE_LOC:
      S = new (Context) SourceLocExpr(Empty);
      break;

    case EXPR_ADDR_LABEL:
      S = new (Context) AddrLabelExpr(Empty);
      break;

    case EXPR_STMT:
      S = new (Context) StmtExpr(Empty);
      break;

    case EXPR_CHOOSE:
      S = new (Context) ChooseExpr(Empty);
      break;

    case EXPR_GNU_NULL:
      S = new (Context) GNUNullExpr(Empty);
      break;

    case EXPR_SHUFFLE_VECTOR:
      S = new (Context) ShuffleVectorExpr(Empty);
      break;

    case EXPR_CONVERT_VECTOR:
      S = new (Context) ConvertVectorExpr(Empty);
      break;

    case EXPR_BLOCK:
      S = new (Context) BlockExpr(Empty);
      break;

    case EXPR_GENERIC_SELECTION:
      S = GenericSelectionExpr::CreateEmpty(
          Context,
          /*NumAssocs=*/Record[ASTStmtReader::NumExprFields]);
      break;

    case EXPR_OBJC_STRING_LITERAL:
      S = new (Context) ObjCStringLiteral(Empty);
      break;

    case EXPR_OBJC_BOXED_EXPRESSION:
      S = new (Context) ObjCBoxedExpr(Empty);
      break;

    case EXPR_OBJC_ARRAY_LITERAL:
      S = ObjCArrayLiteral::CreateEmpty(Context,
                                        Record[ASTStmtReader::NumExprFields]);
      break;

    case EXPR_OBJC_DICTIONARY_LITERAL:
      S = ObjCDictionaryLiteral::CreateEmpty(Context,
            Record[ASTStmtReader::NumExprFields],
            Record[ASTStmtReader::NumExprFields + 1]);
      break;

    case EXPR_OBJC_ENCODE:
      S = new (Context) ObjCEncodeExpr(Empty);
      break;

    case EXPR_OBJC_SELECTOR_EXPR:
      S = new (Context) ObjCSelectorExpr(Empty);
      break;

    case EXPR_OBJC_PROTOCOL_EXPR:
      S = new (Context) ObjCProtocolExpr(Empty);
      break;

    case EXPR_OBJC_IVAR_REF_EXPR:
      S = new (Context) ObjCIvarRefExpr(Empty);
      break;

    case EXPR_OBJC_PROPERTY_REF_EXPR:
      S = new (Context) ObjCPropertyRefExpr(Empty);
      break;

    case EXPR_OBJC_SUBSCRIPT_REF_EXPR:
      S = new (Context) ObjCSubscriptRefExpr(Empty);
      break;

    case EXPR_OBJC_KVC_REF_EXPR:
      llvm_unreachable("mismatching AST file");

    case EXPR_OBJC_MESSAGE_EXPR:
      S = ObjCMessageExpr::CreateEmpty(Context,
                                     Record[ASTStmtReader::NumExprFields],
                                     Record[ASTStmtReader::NumExprFields + 1]);
      break;

    case EXPR_OBJC_ISA:
      S = new (Context) ObjCIsaExpr(Empty);
      break;

    case EXPR_OBJC_INDIRECT_COPY_RESTORE:
      S = new (Context) ObjCIndirectCopyRestoreExpr(Empty);
      break;

    case EXPR_OBJC_BRIDGED_CAST:
      S = new (Context) ObjCBridgedCastExpr(Empty);
      break;

    case STMT_OBJC_FOR_COLLECTION:
      S = new (Context) ObjCForCollectionStmt(Empty);
      break;

    case STMT_OBJC_CATCH:
      S = new (Context) ObjCAtCatchStmt(Empty);
      break;

    case STMT_OBJC_FINALLY:
      S = new (Context) ObjCAtFinallyStmt(Empty);
      break;

    case STMT_OBJC_AT_TRY:
      S = ObjCAtTryStmt::CreateEmpty(Context,
                                     Record[ASTStmtReader::NumStmtFields],
                                     Record[ASTStmtReader::NumStmtFields + 1]);
      break;

    case STMT_OBJC_AT_SYNCHRONIZED:
      S = new (Context) ObjCAtSynchronizedStmt(Empty);
      break;

    case STMT_OBJC_AT_THROW:
      S = new (Context) ObjCAtThrowStmt(Empty);
      break;

    case STMT_OBJC_AUTORELEASE_POOL:
      S = new (Context) ObjCAutoreleasePoolStmt(Empty);
      break;

    case EXPR_OBJC_BOOL_LITERAL:
      S = new (Context) ObjCBoolLiteralExpr(Empty);
      break;

    case EXPR_OBJC_AVAILABILITY_CHECK:
      S = new (Context) ObjCAvailabilityCheckExpr(Empty);
      break;

    case STMT_SEH_LEAVE:
      S = new (Context) SEHLeaveStmt(Empty);
      break;

    case STMT_SEH_EXCEPT:
      S = new (Context) SEHExceptStmt(Empty);
      break;

    case STMT_SEH_FINALLY:
      S = new (Context) SEHFinallyStmt(Empty);
      break;

    case STMT_SEH_TRY:
      S = new (Context) SEHTryStmt(Empty);
      break;

    case STMT_CXX_CATCH:
      S = new (Context) CXXCatchStmt(Empty);
      break;

    case STMT_CXX_TRY:
      S = CXXTryStmt::Create(Context, Empty,
             /*numHandlers=*/Record[ASTStmtReader::NumStmtFields]);
      break;

    case STMT_CXX_FOR_RANGE:
      S = new (Context) CXXForRangeStmt(Empty);
      break;

    case STMT_MS_DEPENDENT_EXISTS:
      S = new (Context) MSDependentExistsStmt(SourceLocation(), true,
                                              NestedNameSpecifierLoc(),
                                              DeclarationNameInfo(),
                                              nullptr);
      break;

    case STMT_OMP_PARALLEL_DIRECTIVE:
      S =
        OMPParallelDirective::CreateEmpty(Context,
                                          Record[ASTStmtReader::NumStmtFields],
                                          Empty);
      break;

    case STMT_OMP_SIMD_DIRECTIVE: {
      unsigned NumClauses = Record[ASTStmtReader::NumStmtFields];
      unsigned CollapsedNum = Record[ASTStmtReader::NumStmtFields + 1];
      S = OMPSimdDirective::CreateEmpty(Context, NumClauses,
                                        CollapsedNum, Empty);
      break;
    }

    case STMT_OMP_FOR_DIRECTIVE: {
      unsigned NumClauses = Record[ASTStmtReader::NumStmtFields];
      unsigned CollapsedNum = Record[ASTStmtReader::NumStmtFields + 1];
      S = OMPForDirective::CreateEmpty(Context, NumClauses, CollapsedNum,
                                       Empty);
      break;
    }

    case STMT_OMP_FOR_SIMD_DIRECTIVE: {
      unsigned NumClauses = Record[ASTStmtReader::NumStmtFields];
      unsigned CollapsedNum = Record[ASTStmtReader::NumStmtFields + 1];
      S = OMPForSimdDirective::CreateEmpty(Context, NumClauses, CollapsedNum,
                                           Empty);
      break;
    }

    case STMT_OMP_SECTIONS_DIRECTIVE:
      S = OMPSectionsDirective::CreateEmpty(
          Context, Record[ASTStmtReader::NumStmtFields], Empty);
      break;

    case STMT_OMP_SECTION_DIRECTIVE:
      S = OMPSectionDirective::CreateEmpty(Context, Empty);
      break;

    case STMT_OMP_SINGLE_DIRECTIVE:
      S = OMPSingleDirective::CreateEmpty(
          Context, Record[ASTStmtReader::NumStmtFields], Empty);
      break;

    case STMT_OMP_MASTER_DIRECTIVE:
      S = OMPMasterDirective::CreateEmpty(Context, Empty);
      break;

    case STMT_OMP_CRITICAL_DIRECTIVE:
      S = OMPCriticalDirective::CreateEmpty(
          Context, Record[ASTStmtReader::NumStmtFields], Empty);
      break;

    case STMT_OMP_PARALLEL_FOR_DIRECTIVE: {
      unsigned NumClauses = Record[ASTStmtReader::NumStmtFields];
      unsigned CollapsedNum = Record[ASTStmtReader::NumStmtFields + 1];
      S = OMPParallelForDirective::CreateEmpty(Context, NumClauses,
                                               CollapsedNum, Empty);
      break;
    }

    case STMT_OMP_PARALLEL_FOR_SIMD_DIRECTIVE: {
      unsigned NumClauses = Record[ASTStmtReader::NumStmtFields];
      unsigned CollapsedNum = Record[ASTStmtReader::NumStmtFields + 1];
      S = OMPParallelForSimdDirective::CreateEmpty(Context, NumClauses,
                                                   CollapsedNum, Empty);
      break;
    }

    case STMT_OMP_PARALLEL_MASTER_DIRECTIVE:
      S = OMPParallelMasterDirective::CreateEmpty(
          Context, Record[ASTStmtReader::NumStmtFields], Empty);
      break;

    case STMT_OMP_PARALLEL_SECTIONS_DIRECTIVE:
      S = OMPParallelSectionsDirective::CreateEmpty(
          Context, Record[ASTStmtReader::NumStmtFields], Empty);
      break;

    case STMT_OMP_TASK_DIRECTIVE:
      S = OMPTaskDirective::CreateEmpty(
          Context, Record[ASTStmtReader::NumStmtFields], Empty);
      break;

    case STMT_OMP_TASKYIELD_DIRECTIVE:
      S = OMPTaskyieldDirective::CreateEmpty(Context, Empty);
      break;

    case STMT_OMP_BARRIER_DIRECTIVE:
      S = OMPBarrierDirective::CreateEmpty(Context, Empty);
      break;

    case STMT_OMP_TASKWAIT_DIRECTIVE:
      S = OMPTaskwaitDirective::CreateEmpty(Context, Empty);
      break;

    case STMT_OMP_TASKGROUP_DIRECTIVE:
      S = OMPTaskgroupDirective::CreateEmpty(
          Context, Record[ASTStmtReader::NumStmtFields], Empty);
      break;

    case STMT_OMP_FLUSH_DIRECTIVE:
      S = OMPFlushDirective::CreateEmpty(
          Context, Record[ASTStmtReader::NumStmtFields], Empty);
      break;

    case STMT_OMP_ORDERED_DIRECTIVE:
      S = OMPOrderedDirective::CreateEmpty(
          Context, Record[ASTStmtReader::NumStmtFields], Empty);
      break;

    case STMT_OMP_ATOMIC_DIRECTIVE:
      S = OMPAtomicDirective::CreateEmpty(
          Context, Record[ASTStmtReader::NumStmtFields], Empty);
      break;

    case STMT_OMP_TARGET_DIRECTIVE:
      S = OMPTargetDirective::CreateEmpty(
          Context, Record[ASTStmtReader::NumStmtFields], Empty);
      break;

    case STMT_OMP_TARGET_DATA_DIRECTIVE:
      S = OMPTargetDataDirective::CreateEmpty(
          Context, Record[ASTStmtReader::NumStmtFields], Empty);
      break;

    case STMT_OMP_TARGET_ENTER_DATA_DIRECTIVE:
      S = OMPTargetEnterDataDirective::CreateEmpty(
          Context, Record[ASTStmtReader::NumStmtFields], Empty);
      break;

    case STMT_OMP_TARGET_EXIT_DATA_DIRECTIVE:
      S = OMPTargetExitDataDirective::CreateEmpty(
          Context, Record[ASTStmtReader::NumStmtFields], Empty);
      break;

    case STMT_OMP_TARGET_PARALLEL_DIRECTIVE:
      S = OMPTargetParallelDirective::CreateEmpty(
          Context, Record[ASTStmtReader::NumStmtFields], Empty);
      break;

    case STMT_OMP_TARGET_PARALLEL_FOR_DIRECTIVE: {
      unsigned NumClauses = Record[ASTStmtReader::NumStmtFields];
      unsigned CollapsedNum = Record[ASTStmtReader::NumStmtFields + 1];
      S = OMPTargetParallelForDirective::CreateEmpty(Context, NumClauses,
                                                     CollapsedNum, Empty);
      break;
    }

    case STMT_OMP_TARGET_UPDATE_DIRECTIVE:
      S = OMPTargetUpdateDirective::CreateEmpty(
          Context, Record[ASTStmtReader::NumStmtFields], Empty);
      break;

    case STMT_OMP_TEAMS_DIRECTIVE:
      S = OMPTeamsDirective::CreateEmpty(
          Context, Record[ASTStmtReader::NumStmtFields], Empty);
      break;

    case STMT_OMP_CANCELLATION_POINT_DIRECTIVE:
      S = OMPCancellationPointDirective::CreateEmpty(Context, Empty);
      break;

    case STMT_OMP_CANCEL_DIRECTIVE:
      S = OMPCancelDirective::CreateEmpty(
          Context, Record[ASTStmtReader::NumStmtFields], Empty);
      break;

    case STMT_OMP_TASKLOOP_DIRECTIVE: {
      unsigned NumClauses = Record[ASTStmtReader::NumStmtFields];
      unsigned CollapsedNum = Record[ASTStmtReader::NumStmtFields + 1];
      S = OMPTaskLoopDirective::CreateEmpty(Context, NumClauses, CollapsedNum,
                                            Empty);
      break;
    }

    case STMT_OMP_TASKLOOP_SIMD_DIRECTIVE: {
      unsigned NumClauses = Record[ASTStmtReader::NumStmtFields];
      unsigned CollapsedNum = Record[ASTStmtReader::NumStmtFields + 1];
      S = OMPTaskLoopSimdDirective::CreateEmpty(Context, NumClauses,
                                                CollapsedNum, Empty);
      break;
    }

    case STMT_OMP_MASTER_TASKLOOP_DIRECTIVE: {
      unsigned NumClauses = Record[ASTStmtReader::NumStmtFields];
      unsigned CollapsedNum = Record[ASTStmtReader::NumStmtFields + 1];
      S = OMPMasterTaskLoopDirective::CreateEmpty(Context, NumClauses,
                                                  CollapsedNum, Empty);
      break;
    }

    case STMT_OMP_MASTER_TASKLOOP_SIMD_DIRECTIVE: {
      unsigned NumClauses = Record[ASTStmtReader::NumStmtFields];
      unsigned CollapsedNum = Record[ASTStmtReader::NumStmtFields + 1];
      S = OMPMasterTaskLoopSimdDirective::CreateEmpty(Context, NumClauses,
                                                      CollapsedNum, Empty);
      break;
    }

    case STMT_OMP_PARALLEL_MASTER_TASKLOOP_DIRECTIVE: {
      unsigned NumClauses = Record[ASTStmtReader::NumStmtFields];
      unsigned CollapsedNum = Record[ASTStmtReader::NumStmtFields + 1];
      S = OMPParallelMasterTaskLoopDirective::CreateEmpty(Context, NumClauses,
                                                          CollapsedNum, Empty);
      break;
    }

    case STMT_OMP_PARALLEL_MASTER_TASKLOOP_SIMD_DIRECTIVE: {
      unsigned NumClauses = Record[ASTStmtReader::NumStmtFields];
      unsigned CollapsedNum = Record[ASTStmtReader::NumStmtFields + 1];
      S = OMPParallelMasterTaskLoopSimdDirective::CreateEmpty(
          Context, NumClauses, CollapsedNum, Empty);
      break;
    }

    case STMT_OMP_DISTRIBUTE_DIRECTIVE: {
      unsigned NumClauses = Record[ASTStmtReader::NumStmtFields];
      unsigned CollapsedNum = Record[ASTStmtReader::NumStmtFields + 1];
      S = OMPDistributeDirective::CreateEmpty(Context, NumClauses, CollapsedNum,
                                              Empty);
      break;
    }

    case STMT_OMP_DISTRIBUTE_PARALLEL_FOR_DIRECTIVE: {
      unsigned NumClauses = Record[ASTStmtReader::NumStmtFields];
      unsigned CollapsedNum = Record[ASTStmtReader::NumStmtFields + 1];
      S = OMPDistributeParallelForDirective::CreateEmpty(Context, NumClauses,
                                                         CollapsedNum, Empty);
      break;
    }

    case STMT_OMP_DISTRIBUTE_PARALLEL_FOR_SIMD_DIRECTIVE: {
      unsigned NumClauses = Record[ASTStmtReader::NumStmtFields];
      unsigned CollapsedNum = Record[ASTStmtReader::NumStmtFields + 1];
      S = OMPDistributeParallelForSimdDirective::CreateEmpty(Context, NumClauses,
                                                             CollapsedNum,
                                                             Empty);
      break;
    }

    case STMT_OMP_DISTRIBUTE_SIMD_DIRECTIVE: {
      unsigned NumClauses = Record[ASTStmtReader::NumStmtFields];
      unsigned CollapsedNum = Record[ASTStmtReader::NumStmtFields + 1];
      S = OMPDistributeSimdDirective::CreateEmpty(Context, NumClauses,
                                                  CollapsedNum, Empty);
      break;
    }

    case STMT_OMP_TARGET_PARALLEL_FOR_SIMD_DIRECTIVE: {
      unsigned NumClauses = Record[ASTStmtReader::NumStmtFields];
      unsigned CollapsedNum = Record[ASTStmtReader::NumStmtFields + 1];
      S = OMPTargetParallelForSimdDirective::CreateEmpty(Context, NumClauses,
                                                         CollapsedNum, Empty);
      break;
    }

    case STMT_OMP_TARGET_SIMD_DIRECTIVE: {
      auto NumClauses = Record[ASTStmtReader::NumStmtFields];
      auto CollapsedNum = Record[ASTStmtReader::NumStmtFields + 1];
      S = OMPTargetSimdDirective::CreateEmpty(Context, NumClauses, CollapsedNum,
                                              Empty);
      break;
    }

     case STMT_OMP_TEAMS_DISTRIBUTE_DIRECTIVE: {
      auto NumClauses = Record[ASTStmtReader::NumStmtFields];
      auto CollapsedNum = Record[ASTStmtReader::NumStmtFields + 1];
      S = OMPTeamsDistributeDirective::CreateEmpty(Context, NumClauses,
                                                   CollapsedNum, Empty);
      break;
    }

    case STMT_OMP_TEAMS_DISTRIBUTE_SIMD_DIRECTIVE: {
      unsigned NumClauses = Record[ASTStmtReader::NumStmtFields];
      unsigned CollapsedNum = Record[ASTStmtReader::NumStmtFields + 1];
      S = OMPTeamsDistributeSimdDirective::CreateEmpty(Context, NumClauses,
                                                       CollapsedNum, Empty);
      break;
    }

    case STMT_OMP_TEAMS_DISTRIBUTE_PARALLEL_FOR_SIMD_DIRECTIVE: {
      auto NumClauses = Record[ASTStmtReader::NumStmtFields];
      auto CollapsedNum = Record[ASTStmtReader::NumStmtFields + 1];
      S = OMPTeamsDistributeParallelForSimdDirective::CreateEmpty(
          Context, NumClauses, CollapsedNum, Empty);
      break;
    }

    case STMT_OMP_TEAMS_DISTRIBUTE_PARALLEL_FOR_DIRECTIVE: {
      auto NumClauses = Record[ASTStmtReader::NumStmtFields];
      auto CollapsedNum = Record[ASTStmtReader::NumStmtFields + 1];
      S = OMPTeamsDistributeParallelForDirective::CreateEmpty(
          Context, NumClauses, CollapsedNum, Empty);
      break;
    }

    case STMT_OMP_TARGET_TEAMS_DIRECTIVE:
      S = OMPTargetTeamsDirective::CreateEmpty(
          Context, Record[ASTStmtReader::NumStmtFields], Empty);
      break;

    case STMT_OMP_TARGET_TEAMS_DISTRIBUTE_DIRECTIVE: {
      auto NumClauses = Record[ASTStmtReader::NumStmtFields];
      auto CollapsedNum = Record[ASTStmtReader::NumStmtFields + 1];
      S = OMPTargetTeamsDistributeDirective::CreateEmpty(Context, NumClauses,
                                                         CollapsedNum, Empty);
      break;
    }

    case STMT_OMP_TARGET_TEAMS_DISTRIBUTE_PARALLEL_FOR_DIRECTIVE: {
      auto NumClauses = Record[ASTStmtReader::NumStmtFields];
      auto CollapsedNum = Record[ASTStmtReader::NumStmtFields + 1];
      S = OMPTargetTeamsDistributeParallelForDirective::CreateEmpty(
          Context, NumClauses, CollapsedNum, Empty);
      break;
    }

    case STMT_OMP_TARGET_TEAMS_DISTRIBUTE_PARALLEL_FOR_SIMD_DIRECTIVE: {
      auto NumClauses = Record[ASTStmtReader::NumStmtFields];
      auto CollapsedNum = Record[ASTStmtReader::NumStmtFields + 1];
      S = OMPTargetTeamsDistributeParallelForSimdDirective::CreateEmpty(
          Context, NumClauses, CollapsedNum, Empty);
      break;
    }

    case STMT_OMP_TARGET_TEAMS_DISTRIBUTE_SIMD_DIRECTIVE: {
      auto NumClauses = Record[ASTStmtReader::NumStmtFields];
      auto CollapsedNum = Record[ASTStmtReader::NumStmtFields + 1];
      S = OMPTargetTeamsDistributeSimdDirective::CreateEmpty(
          Context, NumClauses, CollapsedNum, Empty);
      break;
    }

    case STMT_ACC_DATA_DIRECTIVE: {
      unsigned NumClauses = Record[ASTStmtReader::NumStmtFields];
      S = ACCDataDirective::CreateEmpty(Context, NumClauses, Empty);
      break;
    }

    case STMT_ACC_PARALLEL_DIRECTIVE: {
      unsigned NumClauses = Record[ASTStmtReader::NumStmtFields];
      S = ACCParallelDirective::CreateEmpty(Context, NumClauses, Empty);
      break;
    }

    case STMT_ACC_LOOP_DIRECTIVE: {
      unsigned NumClauses = Record[ASTStmtReader::NumStmtFields];
      unsigned NumLCVs = Record[ASTStmtReader::NumStmtFields + 1];
      S = ACCLoopDirective::CreateEmpty(Context, NumClauses, NumLCVs, Empty);
      break;
    }

    case STMT_ACC_PARALLEL_LOOP_DIRECTIVE: {
      unsigned NumClauses = Record[ASTStmtReader::NumStmtFields];
      S = ACCParallelLoopDirective::CreateEmpty(Context, NumClauses, Empty);
      break;
    }

    case EXPR_CXX_OPERATOR_CALL:
      S = CXXOperatorCallExpr::CreateEmpty(
          Context, /*NumArgs=*/Record[ASTStmtReader::NumExprFields], Empty);
      break;

    case EXPR_CXX_MEMBER_CALL:
      S = CXXMemberCallExpr::CreateEmpty(
          Context, /*NumArgs=*/Record[ASTStmtReader::NumExprFields], Empty);
      break;

    case EXPR_CXX_REWRITTEN_BINARY_OPERATOR:
      S = new (Context) CXXRewrittenBinaryOperator(Empty);
      break;

    case EXPR_CXX_CONSTRUCT:
      S = CXXConstructExpr::CreateEmpty(
          Context,
          /* NumArgs=*/Record[ASTStmtReader::NumExprFields]);
      break;

    case EXPR_CXX_INHERITED_CTOR_INIT:
      S = new (Context) CXXInheritedCtorInitExpr(Empty);
      break;

    case EXPR_CXX_TEMPORARY_OBJECT:
      S = CXXTemporaryObjectExpr::CreateEmpty(
          Context,
          /* NumArgs=*/Record[ASTStmtReader::NumExprFields]);
      break;

    case EXPR_CXX_STATIC_CAST:
      S = CXXStaticCastExpr::CreateEmpty(Context,
                       /*PathSize*/ Record[ASTStmtReader::NumExprFields]);
      break;

    case EXPR_CXX_DYNAMIC_CAST:
      S = CXXDynamicCastExpr::CreateEmpty(Context,
                       /*PathSize*/ Record[ASTStmtReader::NumExprFields]);
      break;

    case EXPR_CXX_REINTERPRET_CAST:
      S = CXXReinterpretCastExpr::CreateEmpty(Context,
                       /*PathSize*/ Record[ASTStmtReader::NumExprFields]);
      break;

    case EXPR_CXX_CONST_CAST:
      S = CXXConstCastExpr::CreateEmpty(Context);
      break;

    case EXPR_CXX_FUNCTIONAL_CAST:
      S = CXXFunctionalCastExpr::CreateEmpty(Context,
                       /*PathSize*/ Record[ASTStmtReader::NumExprFields]);
      break;

    case EXPR_USER_DEFINED_LITERAL:
      S = UserDefinedLiteral::CreateEmpty(
          Context, /*NumArgs=*/Record[ASTStmtReader::NumExprFields], Empty);
      break;

    case EXPR_CXX_STD_INITIALIZER_LIST:
      S = new (Context) CXXStdInitializerListExpr(Empty);
      break;

    case EXPR_CXX_BOOL_LITERAL:
      S = new (Context) CXXBoolLiteralExpr(Empty);
      break;

    case EXPR_CXX_NULL_PTR_LITERAL:
      S = new (Context) CXXNullPtrLiteralExpr(Empty);
      break;

    case EXPR_CXX_TYPEID_EXPR:
      S = new (Context) CXXTypeidExpr(Empty, true);
      break;

    case EXPR_CXX_TYPEID_TYPE:
      S = new (Context) CXXTypeidExpr(Empty, false);
      break;

    case EXPR_CXX_UUIDOF_EXPR:
      S = new (Context) CXXUuidofExpr(Empty, true);
      break;

    case EXPR_CXX_PROPERTY_REF_EXPR:
      S = new (Context) MSPropertyRefExpr(Empty);
      break;

    case EXPR_CXX_PROPERTY_SUBSCRIPT_EXPR:
      S = new (Context) MSPropertySubscriptExpr(Empty);
      break;

    case EXPR_CXX_UUIDOF_TYPE:
      S = new (Context) CXXUuidofExpr(Empty, false);
      break;

    case EXPR_CXX_THIS:
      S = new (Context) CXXThisExpr(Empty);
      break;

    case EXPR_CXX_THROW:
      S = new (Context) CXXThrowExpr(Empty);
      break;

    case EXPR_CXX_DEFAULT_ARG:
      S = new (Context) CXXDefaultArgExpr(Empty);
      break;

    case EXPR_CXX_DEFAULT_INIT:
      S = new (Context) CXXDefaultInitExpr(Empty);
      break;

    case EXPR_CXX_BIND_TEMPORARY:
      S = new (Context) CXXBindTemporaryExpr(Empty);
      break;

    case EXPR_CXX_SCALAR_VALUE_INIT:
      S = new (Context) CXXScalarValueInitExpr(Empty);
      break;

    case EXPR_CXX_NEW:
      S = CXXNewExpr::CreateEmpty(
          Context,
          /*IsArray=*/Record[ASTStmtReader::NumExprFields],
          /*HasInit=*/Record[ASTStmtReader::NumExprFields + 1],
          /*NumPlacementArgs=*/Record[ASTStmtReader::NumExprFields + 2],
          /*IsParenTypeId=*/Record[ASTStmtReader::NumExprFields + 3]);
      break;

    case EXPR_CXX_DELETE:
      S = new (Context) CXXDeleteExpr(Empty);
      break;

    case EXPR_CXX_PSEUDO_DESTRUCTOR:
      S = new (Context) CXXPseudoDestructorExpr(Empty);
      break;

    case EXPR_EXPR_WITH_CLEANUPS:
      S = ExprWithCleanups::Create(Context, Empty,
                                   Record[ASTStmtReader::NumExprFields]);
      break;

    case EXPR_CXX_DEPENDENT_SCOPE_MEMBER:
      S = CXXDependentScopeMemberExpr::CreateEmpty(
          Context,
          /*HasTemplateKWAndArgsInfo=*/Record[ASTStmtReader::NumExprFields],
          /*NumTemplateArgs=*/Record[ASTStmtReader::NumExprFields + 1],
          /*HasFirstQualifierFoundInScope=*/
          Record[ASTStmtReader::NumExprFields + 2]);
      break;

    case EXPR_CXX_DEPENDENT_SCOPE_DECL_REF:
      S = DependentScopeDeclRefExpr::CreateEmpty(Context,
         /*HasTemplateKWAndArgsInfo=*/Record[ASTStmtReader::NumExprFields],
                  /*NumTemplateArgs=*/Record[ASTStmtReader::NumExprFields]
                                   ? Record[ASTStmtReader::NumExprFields + 1]
                                   : 0);
      break;

    case EXPR_CXX_UNRESOLVED_CONSTRUCT:
      S = CXXUnresolvedConstructExpr::CreateEmpty(Context,
                              /*NumArgs=*/Record[ASTStmtReader::NumExprFields]);
      break;

    case EXPR_CXX_UNRESOLVED_MEMBER:
      S = UnresolvedMemberExpr::CreateEmpty(
          Context,
          /*NumResults=*/Record[ASTStmtReader::NumExprFields],
          /*HasTemplateKWAndArgsInfo=*/Record[ASTStmtReader::NumExprFields + 1],
          /*NumTemplateArgs=*/
          Record[ASTStmtReader::NumExprFields + 1]
              ? Record[ASTStmtReader::NumExprFields + 2]
              : 0);
      break;

    case EXPR_CXX_UNRESOLVED_LOOKUP:
      S = UnresolvedLookupExpr::CreateEmpty(
          Context,
          /*NumResults=*/Record[ASTStmtReader::NumExprFields],
          /*HasTemplateKWAndArgsInfo=*/Record[ASTStmtReader::NumExprFields + 1],
          /*NumTemplateArgs=*/
          Record[ASTStmtReader::NumExprFields + 1]
              ? Record[ASTStmtReader::NumExprFields + 2]
              : 0);
      break;

    case EXPR_TYPE_TRAIT:
      S = TypeTraitExpr::CreateDeserialized(Context,
            Record[ASTStmtReader::NumExprFields]);
      break;

    case EXPR_ARRAY_TYPE_TRAIT:
      S = new (Context) ArrayTypeTraitExpr(Empty);
      break;

    case EXPR_CXX_EXPRESSION_TRAIT:
      S = new (Context) ExpressionTraitExpr(Empty);
      break;

    case EXPR_CXX_NOEXCEPT:
      S = new (Context) CXXNoexceptExpr(Empty);
      break;

    case EXPR_PACK_EXPANSION:
      S = new (Context) PackExpansionExpr(Empty);
      break;

    case EXPR_SIZEOF_PACK:
      S = SizeOfPackExpr::CreateDeserialized(
              Context,
              /*NumPartialArgs=*/Record[ASTStmtReader::NumExprFields]);
      break;

    case EXPR_SUBST_NON_TYPE_TEMPLATE_PARM:
      S = new (Context) SubstNonTypeTemplateParmExpr(Empty);
      break;

    case EXPR_SUBST_NON_TYPE_TEMPLATE_PARM_PACK:
      S = new (Context) SubstNonTypeTemplateParmPackExpr(Empty);
      break;

    case EXPR_FUNCTION_PARM_PACK:
      S = FunctionParmPackExpr::CreateEmpty(Context,
                                          Record[ASTStmtReader::NumExprFields]);
      break;

    case EXPR_MATERIALIZE_TEMPORARY:
      S = new (Context) MaterializeTemporaryExpr(Empty);
      break;

    case EXPR_CXX_FOLD:
      S = new (Context) CXXFoldExpr(Empty);
      break;

    case EXPR_OPAQUE_VALUE:
      S = new (Context) OpaqueValueExpr(Empty);
      break;

    case EXPR_CUDA_KERNEL_CALL:
      S = CUDAKernelCallExpr::CreateEmpty(
          Context, /*NumArgs=*/Record[ASTStmtReader::NumExprFields], Empty);
      break;

    case EXPR_ASTYPE:
      S = new (Context) AsTypeExpr(Empty);
      break;

    case EXPR_PSEUDO_OBJECT: {
      unsigned numSemanticExprs = Record[ASTStmtReader::NumExprFields];
      S = PseudoObjectExpr::Create(Context, Empty, numSemanticExprs);
      break;
    }

    case EXPR_ATOMIC:
      S = new (Context) AtomicExpr(Empty);
      break;

    case EXPR_LAMBDA: {
      unsigned NumCaptures = Record[ASTStmtReader::NumExprFields];
      S = LambdaExpr::CreateDeserialized(Context, NumCaptures);
      break;
    }

    case STMT_COROUTINE_BODY: {
      unsigned NumParams = Record[ASTStmtReader::NumStmtFields];
      S = CoroutineBodyStmt::Create(Context, Empty, NumParams);
      break;
    }

    case STMT_CORETURN:
      S = new (Context) CoreturnStmt(Empty);
      break;

    case EXPR_COAWAIT:
      S = new (Context) CoawaitExpr(Empty);
      break;

    case EXPR_COYIELD:
      S = new (Context) CoyieldExpr(Empty);
      break;

    case EXPR_DEPENDENT_COAWAIT:
      S = new (Context) DependentCoawaitExpr(Empty);
      break;

    case EXPR_CONCEPT_SPECIALIZATION:
      unsigned numTemplateArgs = Record[ASTStmtReader::NumExprFields];
      S = ConceptSpecializationExpr::Create(Context, Empty, numTemplateArgs);
      break;
      
    }

    // We hit a STMT_STOP, so we're done with this expression.
    if (Finished)
      break;

    ++NumStatementsRead;

    if (S && !IsStmtReference) {
      Reader.Visit(S);
      StmtEntries[Cursor.GetCurrentBitNo()] = S;
    }

    assert(Record.getIdx() == Record.size() &&
           "Invalid deserialization of statement");
    StmtStack.push_back(S);
  }
Done:
  assert(StmtStack.size() > PrevNumStmts && "Read too many sub-stmts!");
  assert(StmtStack.size() == PrevNumStmts + 1 && "Extra expressions on stack!");
  return StmtStack.pop_back_val();
}<|MERGE_RESOLUTION|>--- conflicted
+++ resolved
@@ -67,12 +67,6 @@
 namespace clang {
 
   class ASTStmtReader : public StmtVisitor<ASTStmtReader> {
-<<<<<<< HEAD
-    friend class OMPClauseReader;
-    friend class ACCClauseReader;
-
-=======
->>>>>>> 3361c81f
     ASTRecordReader &Record;
     llvm::BitstreamCursor &DeclsCursor;
 
@@ -2433,12 +2427,11 @@
 //===----------------------------------------------------------------------===//
 
 void ASTStmtReader::VisitACCExecutableDirective(ACCExecutableDirective *E) {
-  E->setLocStart(ReadSourceLocation());
-  E->setLocEnd(ReadSourceLocation());
-  ACCClauseReader ClauseReader(Record);
+  E->setLocStart(readSourceLocation());
+  E->setLocEnd(readSourceLocation());
   SmallVector<ACCClause *, 5> Clauses;
   for (unsigned i = 0; i < E->getNumClauses(); ++i)
-    Clauses.push_back(ClauseReader.readClause());
+    Clauses.push_back(Record.readACCClause());
   E->setClauses(Clauses);
   if (E->hasAssociatedStmt())
     E->setAssociatedStmt(Record.readSubStmt());
