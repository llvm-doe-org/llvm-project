--- conflicted
+++ resolved
@@ -6782,154 +6782,6 @@
   }
 }
 
-<<<<<<< HEAD
-//===----------------------------------------------------------------------===//
-// ACCClause Serialization
-//===----------------------------------------------------------------------===//
-
-class ACCClauseWriter : public ACCClauseVisitor<ACCClauseWriter> {
-  ASTRecordWriter &Record;
-
-public:
-  ACCClauseWriter(ASTRecordWriter &Record) : Record(Record) {}
-#define OPENACC_CLAUSE(Name, Class) void Visit##Class(Class *S);
-#include "clang/Basic/OpenACCKinds.def"
-  void writeClause(ACCClause *C);
-};
-
-void ASTRecordWriter::writeACCClause(ACCClause *C) {
-  ACCClauseWriter(*this).writeClause(C);
-}
-
-void ACCClauseWriter::writeClause(ACCClause *C) {
-  Record.push_back(C->getClauseKind());
-  Visit(C);
-  Record.push_back(C->getDetermination());
-  Record.AddSourceLocation(C->getBeginLoc());
-  Record.AddSourceLocation(C->getEndLoc());
-}
-
-void ACCClauseWriter::VisitACCNomapClause(ACCNomapClause *C) {
-  Record.push_back(C->varlist_size());
-  Record.AddSourceLocation(C->getLParenLoc());
-  for (auto *VE : C->varlists())
-    Record.AddStmt(VE);
-}
-
-void ACCClauseWriter::VisitACCPresentClause(ACCPresentClause *C) {
-  Record.push_back(C->varlist_size());
-  Record.AddSourceLocation(C->getLParenLoc());
-  for (auto *VE : C->varlists())
-    Record.AddStmt(VE);
-}
-
-void ACCClauseWriter::VisitACCCopyClause(ACCCopyClause *C) {
-  Record.push_back(C->varlist_size());
-  Record.AddSourceLocation(C->getLParenLoc());
-  for (auto *VE : C->varlists())
-    Record.AddStmt(VE);
-}
-
-void ACCClauseWriter::VisitACCCopyinClause(ACCCopyinClause *C) {
-  Record.push_back(C->varlist_size());
-  Record.AddSourceLocation(C->getLParenLoc());
-  for (auto *VE : C->varlists())
-    Record.AddStmt(VE);
-}
-
-void ACCClauseWriter::VisitACCCopyoutClause(ACCCopyoutClause *C) {
-  Record.push_back(C->varlist_size());
-  Record.AddSourceLocation(C->getLParenLoc());
-  for (auto *VE : C->varlists())
-    Record.AddStmt(VE);
-}
-
-void ACCClauseWriter::VisitACCCreateClause(ACCCreateClause *C) {
-  Record.push_back(C->varlist_size());
-  Record.AddSourceLocation(C->getLParenLoc());
-  for (auto *VE : C->varlists())
-    Record.AddStmt(VE);
-}
-
-void ACCClauseWriter::VisitACCNoCreateClause(ACCNoCreateClause *C) {
-  Record.push_back(C->varlist_size());
-  Record.AddSourceLocation(C->getLParenLoc());
-  for (auto *VE : C->varlists())
-    Record.AddStmt(VE);
-}
-
-void ACCClauseWriter::VisitACCSharedClause(ACCSharedClause *C) {
-  Record.push_back(C->varlist_size());
-  Record.AddSourceLocation(C->getLParenLoc());
-  for (auto *VE : C->varlists())
-    Record.AddStmt(VE);
-}
-
-void ACCClauseWriter::VisitACCPrivateClause(ACCPrivateClause *C) {
-  Record.push_back(C->varlist_size());
-  Record.AddSourceLocation(C->getLParenLoc());
-  for (auto *VE : C->varlists()) {
-    Record.AddStmt(VE);
-  }
-}
-
-void ACCClauseWriter::VisitACCFirstprivateClause(ACCFirstprivateClause *C) {
-  Record.push_back(C->varlist_size());
-  Record.AddSourceLocation(C->getLParenLoc());
-  for (auto *VE : C->varlists()) {
-    Record.AddStmt(VE);
-  }
-}
-
-void ACCClauseWriter::VisitACCReductionClause(ACCReductionClause *C) {
-  Record.push_back(C->varlist_size());
-  Record.AddSourceLocation(C->getLParenLoc());
-  Record.AddSourceLocation(C->getColonLoc());
-  Record.AddDeclarationNameInfo(C->getNameInfo());
-  for (auto *VE : C->varlists())
-    Record.AddStmt(VE);
-}
-
-void ACCClauseWriter::VisitACCSelfClause(ACCSelfClause *C) {
-  Record.push_back(C->varlist_size());
-  Record.AddSourceLocation(C->getLParenLoc());
-  for (auto *VE : C->varlists())
-    Record.AddStmt(VE);
-}
-
-void ACCClauseWriter::VisitACCDeviceClause(ACCDeviceClause *C) {
-  Record.push_back(C->varlist_size());
-  Record.AddSourceLocation(C->getLParenLoc());
-  for (auto *VE : C->varlists())
-    Record.AddStmt(VE);
-}
-
-void ACCClauseWriter::VisitACCNumGangsClause(ACCNumGangsClause *C) {
-  Record.AddStmt(C->getNumGangs());
-  Record.AddSourceLocation(C->getLParenLoc());
-}
-
-void ACCClauseWriter::VisitACCNumWorkersClause(ACCNumWorkersClause *C) {
-  Record.AddStmt(C->getNumWorkers());
-  Record.AddSourceLocation(C->getLParenLoc());
-}
-
-void ACCClauseWriter::VisitACCVectorLengthClause(ACCVectorLengthClause *C) {
-  Record.AddStmt(C->getVectorLength());
-  Record.AddSourceLocation(C->getLParenLoc());
-}
-
-void ACCClauseWriter::VisitACCSeqClause(ACCSeqClause *) {}
-void ACCClauseWriter::VisitACCIndependentClause(ACCIndependentClause *) {}
-void ACCClauseWriter::VisitACCAutoClause(ACCAutoClause *) {}
-void ACCClauseWriter::VisitACCGangClause(ACCGangClause *) {}
-void ACCClauseWriter::VisitACCWorkerClause(ACCWorkerClause *) {}
-void ACCClauseWriter::VisitACCVectorClause(ACCVectorClause *) {}
-
-void ACCClauseWriter::VisitACCCollapseClause(ACCCollapseClause *C) {
-  Record.AddStmt(C->getCollapse());
-  Record.AddSourceLocation(C->getLParenLoc());
-=======
 void ASTRecordWriter::writeOMPChildren(OMPChildren *Data) {
   if (!Data)
     return;
@@ -6942,5 +6794,152 @@
     AddStmt(Data->getAssociatedStmt());
   for (unsigned I = 0, E = Data->getNumChildren(); I < E; ++I)
     AddStmt(Data->getChildren()[I]);
->>>>>>> f443a62f
+}
+
+//===----------------------------------------------------------------------===//
+// ACCClause Serialization
+//===----------------------------------------------------------------------===//
+
+class ACCClauseWriter : public ACCClauseVisitor<ACCClauseWriter> {
+  ASTRecordWriter &Record;
+
+public:
+  ACCClauseWriter(ASTRecordWriter &Record) : Record(Record) {}
+#define OPENACC_CLAUSE(Name, Class) void Visit##Class(Class *S);
+#include "clang/Basic/OpenACCKinds.def"
+  void writeClause(ACCClause *C);
+};
+
+void ASTRecordWriter::writeACCClause(ACCClause *C) {
+  ACCClauseWriter(*this).writeClause(C);
+}
+
+void ACCClauseWriter::writeClause(ACCClause *C) {
+  Record.push_back(C->getClauseKind());
+  Visit(C);
+  Record.push_back(C->getDetermination());
+  Record.AddSourceLocation(C->getBeginLoc());
+  Record.AddSourceLocation(C->getEndLoc());
+}
+
+void ACCClauseWriter::VisitACCNomapClause(ACCNomapClause *C) {
+  Record.push_back(C->varlist_size());
+  Record.AddSourceLocation(C->getLParenLoc());
+  for (auto *VE : C->varlists())
+    Record.AddStmt(VE);
+}
+
+void ACCClauseWriter::VisitACCPresentClause(ACCPresentClause *C) {
+  Record.push_back(C->varlist_size());
+  Record.AddSourceLocation(C->getLParenLoc());
+  for (auto *VE : C->varlists())
+    Record.AddStmt(VE);
+}
+
+void ACCClauseWriter::VisitACCCopyClause(ACCCopyClause *C) {
+  Record.push_back(C->varlist_size());
+  Record.AddSourceLocation(C->getLParenLoc());
+  for (auto *VE : C->varlists())
+    Record.AddStmt(VE);
+}
+
+void ACCClauseWriter::VisitACCCopyinClause(ACCCopyinClause *C) {
+  Record.push_back(C->varlist_size());
+  Record.AddSourceLocation(C->getLParenLoc());
+  for (auto *VE : C->varlists())
+    Record.AddStmt(VE);
+}
+
+void ACCClauseWriter::VisitACCCopyoutClause(ACCCopyoutClause *C) {
+  Record.push_back(C->varlist_size());
+  Record.AddSourceLocation(C->getLParenLoc());
+  for (auto *VE : C->varlists())
+    Record.AddStmt(VE);
+}
+
+void ACCClauseWriter::VisitACCCreateClause(ACCCreateClause *C) {
+  Record.push_back(C->varlist_size());
+  Record.AddSourceLocation(C->getLParenLoc());
+  for (auto *VE : C->varlists())
+    Record.AddStmt(VE);
+}
+
+void ACCClauseWriter::VisitACCNoCreateClause(ACCNoCreateClause *C) {
+  Record.push_back(C->varlist_size());
+  Record.AddSourceLocation(C->getLParenLoc());
+  for (auto *VE : C->varlists())
+    Record.AddStmt(VE);
+}
+
+void ACCClauseWriter::VisitACCSharedClause(ACCSharedClause *C) {
+  Record.push_back(C->varlist_size());
+  Record.AddSourceLocation(C->getLParenLoc());
+  for (auto *VE : C->varlists())
+    Record.AddStmt(VE);
+}
+
+void ACCClauseWriter::VisitACCPrivateClause(ACCPrivateClause *C) {
+  Record.push_back(C->varlist_size());
+  Record.AddSourceLocation(C->getLParenLoc());
+  for (auto *VE : C->varlists()) {
+    Record.AddStmt(VE);
+  }
+}
+
+void ACCClauseWriter::VisitACCFirstprivateClause(ACCFirstprivateClause *C) {
+  Record.push_back(C->varlist_size());
+  Record.AddSourceLocation(C->getLParenLoc());
+  for (auto *VE : C->varlists()) {
+    Record.AddStmt(VE);
+  }
+}
+
+void ACCClauseWriter::VisitACCReductionClause(ACCReductionClause *C) {
+  Record.push_back(C->varlist_size());
+  Record.AddSourceLocation(C->getLParenLoc());
+  Record.AddSourceLocation(C->getColonLoc());
+  Record.AddDeclarationNameInfo(C->getNameInfo());
+  for (auto *VE : C->varlists())
+    Record.AddStmt(VE);
+}
+
+void ACCClauseWriter::VisitACCSelfClause(ACCSelfClause *C) {
+  Record.push_back(C->varlist_size());
+  Record.AddSourceLocation(C->getLParenLoc());
+  for (auto *VE : C->varlists())
+    Record.AddStmt(VE);
+}
+
+void ACCClauseWriter::VisitACCDeviceClause(ACCDeviceClause *C) {
+  Record.push_back(C->varlist_size());
+  Record.AddSourceLocation(C->getLParenLoc());
+  for (auto *VE : C->varlists())
+    Record.AddStmt(VE);
+}
+
+void ACCClauseWriter::VisitACCNumGangsClause(ACCNumGangsClause *C) {
+  Record.AddStmt(C->getNumGangs());
+  Record.AddSourceLocation(C->getLParenLoc());
+}
+
+void ACCClauseWriter::VisitACCNumWorkersClause(ACCNumWorkersClause *C) {
+  Record.AddStmt(C->getNumWorkers());
+  Record.AddSourceLocation(C->getLParenLoc());
+}
+
+void ACCClauseWriter::VisitACCVectorLengthClause(ACCVectorLengthClause *C) {
+  Record.AddStmt(C->getVectorLength());
+  Record.AddSourceLocation(C->getLParenLoc());
+}
+
+void ACCClauseWriter::VisitACCSeqClause(ACCSeqClause *) {}
+void ACCClauseWriter::VisitACCIndependentClause(ACCIndependentClause *) {}
+void ACCClauseWriter::VisitACCAutoClause(ACCAutoClause *) {}
+void ACCClauseWriter::VisitACCGangClause(ACCGangClause *) {}
+void ACCClauseWriter::VisitACCWorkerClause(ACCWorkerClause *) {}
+void ACCClauseWriter::VisitACCVectorClause(ACCVectorClause *) {}
+
+void ACCClauseWriter::VisitACCCollapseClause(ACCCollapseClause *C) {
+  Record.AddStmt(C->getCollapse());
+  Record.AddSourceLocation(C->getLParenLoc());
 }