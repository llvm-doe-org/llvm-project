//===- ExprEngine.cpp - Path-Sensitive Expression-Level Dataflow ----------===//
//
// Part of the LLVM Project, under the Apache License v2.0 with LLVM Exceptions.
// See https://llvm.org/LICENSE.txt for license information.
// SPDX-License-Identifier: Apache-2.0 WITH LLVM-exception
//
//===----------------------------------------------------------------------===//
//
//  This file defines a meta-engine for path-sensitive dataflow analysis that
//  is built on GREngine, but provides the boilerplate to execute transfer
//  functions and build the ExplodedGraph at the expression level.
//
//===----------------------------------------------------------------------===//

#include "clang/StaticAnalyzer/Core/PathSensitive/ExprEngine.h"
#include "PrettyStackTraceLocationContext.h"
#include "clang/AST/ASTContext.h"
#include "clang/AST/Decl.h"
#include "clang/AST/DeclBase.h"
#include "clang/AST/DeclCXX.h"
#include "clang/AST/DeclObjC.h"
#include "clang/AST/Expr.h"
#include "clang/AST/ExprCXX.h"
#include "clang/AST/ExprObjC.h"
#include "clang/AST/ParentMap.h"
#include "clang/AST/PrettyPrinter.h"
#include "clang/AST/Stmt.h"
#include "clang/AST/StmtCXX.h"
#include "clang/AST/StmtObjC.h"
#include "clang/AST/Type.h"
#include "clang/Analysis/AnalysisDeclContext.h"
#include "clang/Analysis/CFG.h"
#include "clang/Analysis/ConstructionContext.h"
#include "clang/Analysis/ProgramPoint.h"
#include "clang/Basic/IdentifierTable.h"
#include "clang/Basic/JsonSupport.h"
#include "clang/Basic/LLVM.h"
#include "clang/Basic/LangOptions.h"
#include "clang/Basic/PrettyStackTrace.h"
#include "clang/Basic/SourceLocation.h"
#include "clang/Basic/SourceManager.h"
#include "clang/Basic/Specifiers.h"
#include "clang/StaticAnalyzer/Core/AnalyzerOptions.h"
#include "clang/StaticAnalyzer/Core/BugReporter/BugReporter.h"
#include "clang/StaticAnalyzer/Core/BugReporter/BugType.h"
#include "clang/StaticAnalyzer/Core/CheckerManager.h"
#include "clang/StaticAnalyzer/Core/PathSensitive/AnalysisManager.h"
#include "clang/StaticAnalyzer/Core/PathSensitive/CallEvent.h"
#include "clang/StaticAnalyzer/Core/PathSensitive/ConstraintManager.h"
#include "clang/StaticAnalyzer/Core/PathSensitive/CoreEngine.h"
#include "clang/StaticAnalyzer/Core/PathSensitive/ExplodedGraph.h"
#include "clang/StaticAnalyzer/Core/PathSensitive/LoopUnrolling.h"
#include "clang/StaticAnalyzer/Core/PathSensitive/LoopWidening.h"
#include "clang/StaticAnalyzer/Core/PathSensitive/MemRegion.h"
#include "clang/StaticAnalyzer/Core/PathSensitive/ProgramState.h"
#include "clang/StaticAnalyzer/Core/PathSensitive/ProgramStateTrait.h"
#include "clang/StaticAnalyzer/Core/PathSensitive/ProgramState_Fwd.h"
#include "clang/StaticAnalyzer/Core/PathSensitive/SValBuilder.h"
#include "clang/StaticAnalyzer/Core/PathSensitive/SVals.h"
#include "clang/StaticAnalyzer/Core/PathSensitive/Store.h"
#include "clang/StaticAnalyzer/Core/PathSensitive/SymExpr.h"
#include "clang/StaticAnalyzer/Core/PathSensitive/SymbolManager.h"
#include "llvm/ADT/APSInt.h"
#include "llvm/ADT/DenseMap.h"
#include "llvm/ADT/ImmutableMap.h"
#include "llvm/ADT/ImmutableSet.h"
#include "llvm/ADT/Optional.h"
#include "llvm/ADT/SmallVector.h"
#include "llvm/ADT/Statistic.h"
#include "llvm/Support/Casting.h"
#include "llvm/Support/Compiler.h"
#include "llvm/Support/DOTGraphTraits.h"
#include "llvm/Support/ErrorHandling.h"
#include "llvm/Support/GraphWriter.h"
#include "llvm/Support/SaveAndRestore.h"
#include "llvm/Support/raw_ostream.h"
#include <cassert>
#include <cstdint>
#include <memory>
#include <string>
#include <tuple>
#include <utility>
#include <vector>

using namespace clang;
using namespace ento;

#define DEBUG_TYPE "ExprEngine"

STATISTIC(NumRemoveDeadBindings,
            "The # of times RemoveDeadBindings is called");
STATISTIC(NumMaxBlockCountReached,
            "The # of aborted paths due to reaching the maximum block count in "
            "a top level function");
STATISTIC(NumMaxBlockCountReachedInInlined,
            "The # of aborted paths due to reaching the maximum block count in "
            "an inlined function");
STATISTIC(NumTimesRetriedWithoutInlining,
            "The # of times we re-evaluated a call without inlining");

//===----------------------------------------------------------------------===//
// Internal program state traits.
//===----------------------------------------------------------------------===//

namespace {

// When modeling a C++ constructor, for a variety of reasons we need to track
// the location of the object for the duration of its ConstructionContext.
// ObjectsUnderConstruction maps statements within the construction context
// to the object's location, so that on every such statement the location
// could have been retrieved.

/// ConstructedObjectKey is used for being able to find the path-sensitive
/// memory region of a freshly constructed object while modeling the AST node
/// that syntactically represents the object that is being constructed.
/// Semantics of such nodes may sometimes require access to the region that's
/// not otherwise present in the program state, or to the very fact that
/// the construction context was present and contained references to these
/// AST nodes.
class ConstructedObjectKey {
  typedef std::pair<ConstructionContextItem, const LocationContext *>
      ConstructedObjectKeyImpl;

  const ConstructedObjectKeyImpl Impl;

  const void *getAnyASTNodePtr() const {
    if (const Stmt *S = getItem().getStmtOrNull())
      return S;
    else
      return getItem().getCXXCtorInitializer();
  }

public:
  explicit ConstructedObjectKey(const ConstructionContextItem &Item,
                       const LocationContext *LC)
      : Impl(Item, LC) {}

  const ConstructionContextItem &getItem() const { return Impl.first; }
  const LocationContext *getLocationContext() const { return Impl.second; }

  ASTContext &getASTContext() const {
    return getLocationContext()->getDecl()->getASTContext();
  }

  void printJson(llvm::raw_ostream &Out, PrinterHelper *Helper,
                 PrintingPolicy &PP) const {
    const Stmt *S = getItem().getStmtOrNull();
    const CXXCtorInitializer *I = nullptr;
    if (!S)
      I = getItem().getCXXCtorInitializer();

    if (S)
      Out << "\"stmt_id\": " << S->getID(getASTContext());
    else
      Out << "\"init_id\": " << I->getID(getASTContext());

    // Kind
    Out << ", \"kind\": \"" << getItem().getKindAsString()
        << "\", \"argument_index\": ";

    if (getItem().getKind() == ConstructionContextItem::ArgumentKind)
      Out << getItem().getIndex();
    else
      Out << "null";

    // Pretty-print
    Out << ", \"pretty\": ";

    if (S) {
      S->printJson(Out, Helper, PP, /*AddQuotes=*/true);
    } else {
      Out << '\"' << I->getAnyMember()->getNameAsString() << '\"';
    }
  }

  void Profile(llvm::FoldingSetNodeID &ID) const {
    ID.Add(Impl.first);
    ID.AddPointer(Impl.second);
  }

  bool operator==(const ConstructedObjectKey &RHS) const {
    return Impl == RHS.Impl;
  }

  bool operator<(const ConstructedObjectKey &RHS) const {
    return Impl < RHS.Impl;
  }
};
} // namespace

typedef llvm::ImmutableMap<ConstructedObjectKey, SVal>
    ObjectsUnderConstructionMap;
REGISTER_TRAIT_WITH_PROGRAMSTATE(ObjectsUnderConstruction,
                                 ObjectsUnderConstructionMap)

//===----------------------------------------------------------------------===//
// Engine construction and deletion.
//===----------------------------------------------------------------------===//

static const char* TagProviderName = "ExprEngine";

ExprEngine::ExprEngine(cross_tu::CrossTranslationUnitContext &CTU,
                       AnalysisManager &mgr,
                       SetOfConstDecls *VisitedCalleesIn,
                       FunctionSummariesTy *FS,
                       InliningModes HowToInlineIn)
    : CTU(CTU), AMgr(mgr),
      AnalysisDeclContexts(mgr.getAnalysisDeclContextManager()),
      Engine(*this, FS, mgr.getAnalyzerOptions()), G(Engine.getGraph()),
      StateMgr(getContext(), mgr.getStoreManagerCreator(),
               mgr.getConstraintManagerCreator(), G.getAllocator(),
               this),
      SymMgr(StateMgr.getSymbolManager()),
      MRMgr(StateMgr.getRegionManager()),
      svalBuilder(StateMgr.getSValBuilder()),
      ObjCNoRet(mgr.getASTContext()),
      BR(mgr, *this),
      VisitedCallees(VisitedCalleesIn),
      HowToInline(HowToInlineIn)
  {
  unsigned TrimInterval = mgr.options.GraphTrimInterval;
  if (TrimInterval != 0) {
    // Enable eager node reclamation when constructing the ExplodedGraph.
    G.enableNodeReclamation(TrimInterval);
  }
}

//===----------------------------------------------------------------------===//
// Utility methods.
//===----------------------------------------------------------------------===//

ProgramStateRef ExprEngine::getInitialState(const LocationContext *InitLoc) {
  ProgramStateRef state = StateMgr.getInitialState(InitLoc);
  const Decl *D = InitLoc->getDecl();

  // Preconditions.
  // FIXME: It would be nice if we had a more general mechanism to add
  // such preconditions.  Some day.
  do {
    if (const auto *FD = dyn_cast<FunctionDecl>(D)) {
      // Precondition: the first argument of 'main' is an integer guaranteed
      //  to be > 0.
      const IdentifierInfo *II = FD->getIdentifier();
      if (!II || !(II->getName() == "main" && FD->getNumParams() > 0))
        break;

      const ParmVarDecl *PD = FD->getParamDecl(0);
      QualType T = PD->getType();
      const auto *BT = dyn_cast<BuiltinType>(T);
      if (!BT || !BT->isInteger())
        break;

      const MemRegion *R = state->getRegion(PD, InitLoc);
      if (!R)
        break;

      SVal V = state->getSVal(loc::MemRegionVal(R));
      SVal Constraint_untested = evalBinOp(state, BO_GT, V,
                                           svalBuilder.makeZeroVal(T),
                                           svalBuilder.getConditionType());

      Optional<DefinedOrUnknownSVal> Constraint =
          Constraint_untested.getAs<DefinedOrUnknownSVal>();

      if (!Constraint)
        break;

      if (ProgramStateRef newState = state->assume(*Constraint, true))
        state = newState;
    }
    break;
  }
  while (false);

  if (const auto *MD = dyn_cast<ObjCMethodDecl>(D)) {
    // Precondition: 'self' is always non-null upon entry to an Objective-C
    // method.
    const ImplicitParamDecl *SelfD = MD->getSelfDecl();
    const MemRegion *R = state->getRegion(SelfD, InitLoc);
    SVal V = state->getSVal(loc::MemRegionVal(R));

    if (Optional<Loc> LV = V.getAs<Loc>()) {
      // Assume that the pointer value in 'self' is non-null.
      state = state->assume(*LV, true);
      assert(state && "'self' cannot be null");
    }
  }

  if (const auto *MD = dyn_cast<CXXMethodDecl>(D)) {
    if (!MD->isStatic()) {
      // Precondition: 'this' is always non-null upon entry to the
      // top-level function.  This is our starting assumption for
      // analyzing an "open" program.
      const StackFrameContext *SFC = InitLoc->getStackFrame();
      if (SFC->getParent() == nullptr) {
        loc::MemRegionVal L = svalBuilder.getCXXThis(MD, SFC);
        SVal V = state->getSVal(L);
        if (Optional<Loc> LV = V.getAs<Loc>()) {
          state = state->assume(*LV, true);
          assert(state && "'this' cannot be null");
        }
      }
    }
  }

  return state;
}

ProgramStateRef ExprEngine::createTemporaryRegionIfNeeded(
    ProgramStateRef State, const LocationContext *LC,
    const Expr *InitWithAdjustments, const Expr *Result,
    const SubRegion **OutRegionWithAdjustments) {
  // FIXME: This function is a hack that works around the quirky AST
  // we're often having with respect to C++ temporaries. If only we modelled
  // the actual execution order of statements properly in the CFG,
  // all the hassle with adjustments would not be necessary,
  // and perhaps the whole function would be removed.
  SVal InitValWithAdjustments = State->getSVal(InitWithAdjustments, LC);
  if (!Result) {
    // If we don't have an explicit result expression, we're in "if needed"
    // mode. Only create a region if the current value is a NonLoc.
    if (!InitValWithAdjustments.getAs<NonLoc>()) {
      if (OutRegionWithAdjustments)
        *OutRegionWithAdjustments = nullptr;
      return State;
    }
    Result = InitWithAdjustments;
  } else {
    // We need to create a region no matter what. For sanity, make sure we don't
    // try to stuff a Loc into a non-pointer temporary region.
    assert(!InitValWithAdjustments.getAs<Loc>() ||
           Loc::isLocType(Result->getType()) ||
           Result->getType()->isMemberPointerType());
  }

  ProgramStateManager &StateMgr = State->getStateManager();
  MemRegionManager &MRMgr = StateMgr.getRegionManager();
  StoreManager &StoreMgr = StateMgr.getStoreManager();

  // MaterializeTemporaryExpr may appear out of place, after a few field and
  // base-class accesses have been made to the object, even though semantically
  // it is the whole object that gets materialized and lifetime-extended.
  //
  // For example:
  //
  //   `-MaterializeTemporaryExpr
  //     `-MemberExpr
  //       `-CXXTemporaryObjectExpr
  //
  // instead of the more natural
  //
  //   `-MemberExpr
  //     `-MaterializeTemporaryExpr
  //       `-CXXTemporaryObjectExpr
  //
  // Use the usual methods for obtaining the expression of the base object,
  // and record the adjustments that we need to make to obtain the sub-object
  // that the whole expression 'Ex' refers to. This trick is usual,
  // in the sense that CodeGen takes a similar route.

  SmallVector<const Expr *, 2> CommaLHSs;
  SmallVector<SubobjectAdjustment, 2> Adjustments;

  const Expr *Init = InitWithAdjustments->skipRValueSubobjectAdjustments(
      CommaLHSs, Adjustments);

  // Take the region for Init, i.e. for the whole object. If we do not remember
  // the region in which the object originally was constructed, come up with
  // a new temporary region out of thin air and copy the contents of the object
  // (which are currently present in the Environment, because Init is an rvalue)
  // into that region. This is not correct, but it is better than nothing.
  const TypedValueRegion *TR = nullptr;
  if (const auto *MT = dyn_cast<MaterializeTemporaryExpr>(Result)) {
    if (Optional<SVal> V = getObjectUnderConstruction(State, MT, LC)) {
      State = finishObjectConstruction(State, MT, LC);
      State = State->BindExpr(Result, LC, *V);
      return State;
    } else {
      StorageDuration SD = MT->getStorageDuration();
      // If this object is bound to a reference with static storage duration, we
      // put it in a different region to prevent "address leakage" warnings.
      if (SD == SD_Static || SD == SD_Thread) {
        TR = MRMgr.getCXXStaticTempObjectRegion(Init);
      } else {
        TR = MRMgr.getCXXTempObjectRegion(Init, LC);
      }
    }
  } else {
    TR = MRMgr.getCXXTempObjectRegion(Init, LC);
  }

  SVal Reg = loc::MemRegionVal(TR);
  SVal BaseReg = Reg;

  // Make the necessary adjustments to obtain the sub-object.
  for (auto I = Adjustments.rbegin(), E = Adjustments.rend(); I != E; ++I) {
    const SubobjectAdjustment &Adj = *I;
    switch (Adj.Kind) {
    case SubobjectAdjustment::DerivedToBaseAdjustment:
      Reg = StoreMgr.evalDerivedToBase(Reg, Adj.DerivedToBase.BasePath);
      break;
    case SubobjectAdjustment::FieldAdjustment:
      Reg = StoreMgr.getLValueField(Adj.Field, Reg);
      break;
    case SubobjectAdjustment::MemberPointerAdjustment:
      // FIXME: Unimplemented.
      State = State->invalidateRegions(Reg, InitWithAdjustments,
                                       currBldrCtx->blockCount(), LC, true,
                                       nullptr, nullptr, nullptr);
      return State;
    }
  }

  // What remains is to copy the value of the object to the new region.
  // FIXME: In other words, what we should always do is copy value of the
  // Init expression (which corresponds to the bigger object) to the whole
  // temporary region TR. However, this value is often no longer present
  // in the Environment. If it has disappeared, we instead invalidate TR.
  // Still, what we can do is assign the value of expression Ex (which
  // corresponds to the sub-object) to the TR's sub-region Reg. At least,
  // values inside Reg would be correct.
  SVal InitVal = State->getSVal(Init, LC);
  if (InitVal.isUnknown()) {
    InitVal = getSValBuilder().conjureSymbolVal(Result, LC, Init->getType(),
                                                currBldrCtx->blockCount());
    State = State->bindLoc(BaseReg.castAs<Loc>(), InitVal, LC, false);

    // Then we'd need to take the value that certainly exists and bind it
    // over.
    if (InitValWithAdjustments.isUnknown()) {
      // Try to recover some path sensitivity in case we couldn't
      // compute the value.
      InitValWithAdjustments = getSValBuilder().conjureSymbolVal(
          Result, LC, InitWithAdjustments->getType(),
          currBldrCtx->blockCount());
    }
    State =
        State->bindLoc(Reg.castAs<Loc>(), InitValWithAdjustments, LC, false);
  } else {
    State = State->bindLoc(BaseReg.castAs<Loc>(), InitVal, LC, false);
  }

  // The result expression would now point to the correct sub-region of the
  // newly created temporary region. Do this last in order to getSVal of Init
  // correctly in case (Result == Init).
  if (Result->isGLValue()) {
    State = State->BindExpr(Result, LC, Reg);
  } else {
    State = State->BindExpr(Result, LC, InitValWithAdjustments);
  }

  // Notify checkers once for two bindLoc()s.
  State = processRegionChange(State, TR, LC);

  if (OutRegionWithAdjustments)
    *OutRegionWithAdjustments = cast<SubRegion>(Reg.getAsRegion());
  return State;
}

ProgramStateRef
ExprEngine::addObjectUnderConstruction(ProgramStateRef State,
                                       const ConstructionContextItem &Item,
                                       const LocationContext *LC, SVal V) {
  ConstructedObjectKey Key(Item, LC->getStackFrame());
  // FIXME: Currently the state might already contain the marker due to
  // incorrect handling of temporaries bound to default parameters.
  assert(!State->get<ObjectsUnderConstruction>(Key) ||
         Key.getItem().getKind() ==
             ConstructionContextItem::TemporaryDestructorKind);
  return State->set<ObjectsUnderConstruction>(Key, V);
}

Optional<SVal>
ExprEngine::getObjectUnderConstruction(ProgramStateRef State,
                                       const ConstructionContextItem &Item,
                                       const LocationContext *LC) {
  ConstructedObjectKey Key(Item, LC->getStackFrame());
  return Optional<SVal>::create(State->get<ObjectsUnderConstruction>(Key));
}

ProgramStateRef
ExprEngine::finishObjectConstruction(ProgramStateRef State,
                                     const ConstructionContextItem &Item,
                                     const LocationContext *LC) {
  ConstructedObjectKey Key(Item, LC->getStackFrame());
  assert(State->contains<ObjectsUnderConstruction>(Key));
  return State->remove<ObjectsUnderConstruction>(Key);
}

ProgramStateRef ExprEngine::elideDestructor(ProgramStateRef State,
                                            const CXXBindTemporaryExpr *BTE,
                                            const LocationContext *LC) {
  ConstructedObjectKey Key({BTE, /*IsElided=*/true}, LC);
  // FIXME: Currently the state might already contain the marker due to
  // incorrect handling of temporaries bound to default parameters.
  return State->set<ObjectsUnderConstruction>(Key, UnknownVal());
}

ProgramStateRef
ExprEngine::cleanupElidedDestructor(ProgramStateRef State,
                                    const CXXBindTemporaryExpr *BTE,
                                    const LocationContext *LC) {
  ConstructedObjectKey Key({BTE, /*IsElided=*/true}, LC);
  assert(State->contains<ObjectsUnderConstruction>(Key));
  return State->remove<ObjectsUnderConstruction>(Key);
}

bool ExprEngine::isDestructorElided(ProgramStateRef State,
                                    const CXXBindTemporaryExpr *BTE,
                                    const LocationContext *LC) {
  ConstructedObjectKey Key({BTE, /*IsElided=*/true}, LC);
  return State->contains<ObjectsUnderConstruction>(Key);
}

bool ExprEngine::areAllObjectsFullyConstructed(ProgramStateRef State,
                                               const LocationContext *FromLC,
                                               const LocationContext *ToLC) {
  const LocationContext *LC = FromLC;
  while (LC != ToLC) {
    assert(LC && "ToLC must be a parent of FromLC!");
    for (auto I : State->get<ObjectsUnderConstruction>())
      if (I.first.getLocationContext() == LC)
        return false;

    LC = LC->getParent();
  }
  return true;
}


//===----------------------------------------------------------------------===//
// Top-level transfer function logic (Dispatcher).
//===----------------------------------------------------------------------===//

/// evalAssume - Called by ConstraintManager. Used to call checker-specific
///  logic for handling assumptions on symbolic values.
ProgramStateRef ExprEngine::processAssume(ProgramStateRef state,
                                              SVal cond, bool assumption) {
  return getCheckerManager().runCheckersForEvalAssume(state, cond, assumption);
}

ProgramStateRef
ExprEngine::processRegionChanges(ProgramStateRef state,
                                 const InvalidatedSymbols *invalidated,
                                 ArrayRef<const MemRegion *> Explicits,
                                 ArrayRef<const MemRegion *> Regions,
                                 const LocationContext *LCtx,
                                 const CallEvent *Call) {
  return getCheckerManager().runCheckersForRegionChanges(state, invalidated,
                                                         Explicits, Regions,
                                                         LCtx, Call);
}

static void
printObjectsUnderConstructionJson(raw_ostream &Out, ProgramStateRef State,
                                  const char *NL, const LocationContext *LCtx,
                                  unsigned int Space = 0, bool IsDot = false) {
  PrintingPolicy PP =
      LCtx->getAnalysisDeclContext()->getASTContext().getPrintingPolicy();

  ++Space;
  bool HasItem = false;

  // Store the last key.
  const ConstructedObjectKey *LastKey = nullptr;
  for (const auto &I : State->get<ObjectsUnderConstruction>()) {
    const ConstructedObjectKey &Key = I.first;
    if (Key.getLocationContext() != LCtx)
      continue;

    if (!HasItem) {
      Out << "[" << NL;
      HasItem = true;
    }

    LastKey = &Key;
  }

  for (const auto &I : State->get<ObjectsUnderConstruction>()) {
    const ConstructedObjectKey &Key = I.first;
    SVal Value = I.second;
    if (Key.getLocationContext() != LCtx)
      continue;

    Indent(Out, Space, IsDot) << "{ ";
    Key.printJson(Out, nullptr, PP);
    Out << ", \"value\": \"" << Value << "\" }";

    if (&Key != LastKey)
      Out << ',';
    Out << NL;
  }

  if (HasItem)
    Indent(Out, --Space, IsDot) << ']'; // End of "location_context".
  else {
    Out << "null ";
  }
}

void ExprEngine::printJson(raw_ostream &Out, ProgramStateRef State,
                           const LocationContext *LCtx, const char *NL,
                           unsigned int Space, bool IsDot) const {
  Indent(Out, Space, IsDot) << "\"constructing_objects\": ";

  if (LCtx && !State->get<ObjectsUnderConstruction>().isEmpty()) {
    ++Space;
    Out << '[' << NL;
    LCtx->printJson(Out, NL, Space, IsDot, [&](const LocationContext *LC) {
      printObjectsUnderConstructionJson(Out, State, NL, LC, Space, IsDot);
    });

    --Space;
    Indent(Out, Space, IsDot) << "]," << NL; // End of "constructing_objects".
  } else {
    Out << "null," << NL;
  }

  getCheckerManager().runCheckersForPrintStateJson(Out, State, NL, Space,
                                                   IsDot);
}

void ExprEngine::processEndWorklist() {
  getCheckerManager().runCheckersForEndAnalysis(G, BR, *this);
}

void ExprEngine::processCFGElement(const CFGElement E, ExplodedNode *Pred,
                                   unsigned StmtIdx, NodeBuilderContext *Ctx) {
  PrettyStackTraceLocationContext CrashInfo(Pred->getLocationContext());
  currStmtIdx = StmtIdx;
  currBldrCtx = Ctx;

  switch (E.getKind()) {
    case CFGElement::Statement:
    case CFGElement::Constructor:
    case CFGElement::CXXRecordTypedCall:
      ProcessStmt(E.castAs<CFGStmt>().getStmt(), Pred);
      return;
    case CFGElement::Initializer:
      ProcessInitializer(E.castAs<CFGInitializer>(), Pred);
      return;
    case CFGElement::NewAllocator:
      ProcessNewAllocator(E.castAs<CFGNewAllocator>().getAllocatorExpr(),
                          Pred);
      return;
    case CFGElement::AutomaticObjectDtor:
    case CFGElement::DeleteDtor:
    case CFGElement::BaseDtor:
    case CFGElement::MemberDtor:
    case CFGElement::TemporaryDtor:
      ProcessImplicitDtor(E.castAs<CFGImplicitDtor>(), Pred);
      return;
    case CFGElement::LoopExit:
      ProcessLoopExit(E.castAs<CFGLoopExit>().getLoopStmt(), Pred);
      return;
    case CFGElement::LifetimeEnds:
    case CFGElement::ScopeBegin:
    case CFGElement::ScopeEnd:
      return;
  }
}

static bool shouldRemoveDeadBindings(AnalysisManager &AMgr,
                                     const Stmt *S,
                                     const ExplodedNode *Pred,
                                     const LocationContext *LC) {
  // Are we never purging state values?
  if (AMgr.options.AnalysisPurgeOpt == PurgeNone)
    return false;

  // Is this the beginning of a basic block?
  if (Pred->getLocation().getAs<BlockEntrance>())
    return true;

  // Is this on a non-expression?
  if (!isa<Expr>(S))
    return true;

  // Run before processing a call.
  if (CallEvent::isCallStmt(S))
    return true;

  // Is this an expression that is consumed by another expression?  If so,
  // postpone cleaning out the state.
  ParentMap &PM = LC->getAnalysisDeclContext()->getParentMap();
  return !PM.isConsumedExpr(cast<Expr>(S));
}

void ExprEngine::removeDead(ExplodedNode *Pred, ExplodedNodeSet &Out,
                            const Stmt *ReferenceStmt,
                            const LocationContext *LC,
                            const Stmt *DiagnosticStmt,
                            ProgramPoint::Kind K) {
  assert((K == ProgramPoint::PreStmtPurgeDeadSymbolsKind ||
          ReferenceStmt == nullptr || isa<ReturnStmt>(ReferenceStmt))
          && "PostStmt is not generally supported by the SymbolReaper yet");
  assert(LC && "Must pass the current (or expiring) LocationContext");

  if (!DiagnosticStmt) {
    DiagnosticStmt = ReferenceStmt;
    assert(DiagnosticStmt && "Required for clearing a LocationContext");
  }

  NumRemoveDeadBindings++;
  ProgramStateRef CleanedState = Pred->getState();

  // LC is the location context being destroyed, but SymbolReaper wants a
  // location context that is still live. (If this is the top-level stack
  // frame, this will be null.)
  if (!ReferenceStmt) {
    assert(K == ProgramPoint::PostStmtPurgeDeadSymbolsKind &&
           "Use PostStmtPurgeDeadSymbolsKind for clearing a LocationContext");
    LC = LC->getParent();
  }

  const StackFrameContext *SFC = LC ? LC->getStackFrame() : nullptr;
  SymbolReaper SymReaper(SFC, ReferenceStmt, SymMgr, getStoreManager());

  for (auto I : CleanedState->get<ObjectsUnderConstruction>()) {
    if (SymbolRef Sym = I.second.getAsSymbol())
      SymReaper.markLive(Sym);
    if (const MemRegion *MR = I.second.getAsRegion())
      SymReaper.markLive(MR);
  }

  getCheckerManager().runCheckersForLiveSymbols(CleanedState, SymReaper);

  // Create a state in which dead bindings are removed from the environment
  // and the store. TODO: The function should just return new env and store,
  // not a new state.
  CleanedState = StateMgr.removeDeadBindings(CleanedState, SFC, SymReaper);

  // Process any special transfer function for dead symbols.
  // A tag to track convenience transitions, which can be removed at cleanup.
  static SimpleProgramPointTag cleanupTag(TagProviderName, "Clean Node");
  // Call checkers with the non-cleaned state so that they could query the
  // values of the soon to be dead symbols.
  ExplodedNodeSet CheckedSet;
  getCheckerManager().runCheckersForDeadSymbols(CheckedSet, Pred, SymReaper,
                                                DiagnosticStmt, *this, K);

  // For each node in CheckedSet, generate CleanedNodes that have the
  // environment, the store, and the constraints cleaned up but have the
  // user-supplied states as the predecessors.
  StmtNodeBuilder Bldr(CheckedSet, Out, *currBldrCtx);
  for (const auto I : CheckedSet) {
    ProgramStateRef CheckerState = I->getState();

    // The constraint manager has not been cleaned up yet, so clean up now.
    CheckerState =
        getConstraintManager().removeDeadBindings(CheckerState, SymReaper);

    assert(StateMgr.haveEqualEnvironments(CheckerState, Pred->getState()) &&
           "Checkers are not allowed to modify the Environment as a part of "
           "checkDeadSymbols processing.");
    assert(StateMgr.haveEqualStores(CheckerState, Pred->getState()) &&
           "Checkers are not allowed to modify the Store as a part of "
           "checkDeadSymbols processing.");

    // Create a state based on CleanedState with CheckerState GDM and
    // generate a transition to that state.
    ProgramStateRef CleanedCheckerSt =
        StateMgr.getPersistentStateWithGDM(CleanedState, CheckerState);
    Bldr.generateNode(DiagnosticStmt, I, CleanedCheckerSt, &cleanupTag, K);
  }
}

void ExprEngine::ProcessStmt(const Stmt *currStmt, ExplodedNode *Pred) {
  // Reclaim any unnecessary nodes in the ExplodedGraph.
  G.reclaimRecentlyAllocatedNodes();

  PrettyStackTraceLoc CrashInfo(getContext().getSourceManager(),
                                currStmt->getBeginLoc(),
                                "Error evaluating statement");

  // Remove dead bindings and symbols.
  ExplodedNodeSet CleanedStates;
  if (shouldRemoveDeadBindings(AMgr, currStmt, Pred,
                               Pred->getLocationContext())) {
    removeDead(Pred, CleanedStates, currStmt,
                                    Pred->getLocationContext());
  } else
    CleanedStates.Add(Pred);

  // Visit the statement.
  ExplodedNodeSet Dst;
  for (const auto I : CleanedStates) {
    ExplodedNodeSet DstI;
    // Visit the statement.
    Visit(currStmt, I, DstI);
    Dst.insert(DstI);
  }

  // Enqueue the new nodes onto the work list.
  Engine.enqueue(Dst, currBldrCtx->getBlock(), currStmtIdx);
}

void ExprEngine::ProcessLoopExit(const Stmt* S, ExplodedNode *Pred) {
  PrettyStackTraceLoc CrashInfo(getContext().getSourceManager(),
                                S->getBeginLoc(),
                                "Error evaluating end of the loop");
  ExplodedNodeSet Dst;
  Dst.Add(Pred);
  NodeBuilder Bldr(Pred, Dst, *currBldrCtx);
  ProgramStateRef NewState = Pred->getState();

  if(AMgr.options.ShouldUnrollLoops)
    NewState = processLoopEnd(S, NewState);

  LoopExit PP(S, Pred->getLocationContext());
  Bldr.generateNode(PP, NewState, Pred);
  // Enqueue the new nodes onto the work list.
  Engine.enqueue(Dst, currBldrCtx->getBlock(), currStmtIdx);
}

void ExprEngine::ProcessInitializer(const CFGInitializer CFGInit,
                                    ExplodedNode *Pred) {
  const CXXCtorInitializer *BMI = CFGInit.getInitializer();
  const Expr *Init = BMI->getInit()->IgnoreImplicit();
  const LocationContext *LC = Pred->getLocationContext();

  PrettyStackTraceLoc CrashInfo(getContext().getSourceManager(),
                                BMI->getSourceLocation(),
                                "Error evaluating initializer");

  // We don't clean up dead bindings here.
  const auto *stackFrame = cast<StackFrameContext>(Pred->getLocationContext());
  const auto *decl = cast<CXXConstructorDecl>(stackFrame->getDecl());

  ProgramStateRef State = Pred->getState();
  SVal thisVal = State->getSVal(svalBuilder.getCXXThis(decl, stackFrame));

  ExplodedNodeSet Tmp;
  SVal FieldLoc;

  // Evaluate the initializer, if necessary
  if (BMI->isAnyMemberInitializer()) {
    // Constructors build the object directly in the field,
    // but non-objects must be copied in from the initializer.
    if (getObjectUnderConstruction(State, BMI, LC)) {
      // The field was directly constructed, so there is no need to bind.
      // But we still need to stop tracking the object under construction.
      State = finishObjectConstruction(State, BMI, LC);
      NodeBuilder Bldr(Pred, Tmp, *currBldrCtx);
      PostStore PS(Init, LC, /*Loc*/ nullptr, /*tag*/ nullptr);
      Bldr.generateNode(PS, State, Pred);
    } else {
      const ValueDecl *Field;
      if (BMI->isIndirectMemberInitializer()) {
        Field = BMI->getIndirectMember();
        FieldLoc = State->getLValue(BMI->getIndirectMember(), thisVal);
      } else {
        Field = BMI->getMember();
        FieldLoc = State->getLValue(BMI->getMember(), thisVal);
      }

      SVal InitVal;
      if (Init->getType()->isArrayType()) {
        // Handle arrays of trivial type. We can represent this with a
        // primitive load/copy from the base array region.
        const ArraySubscriptExpr *ASE;
        while ((ASE = dyn_cast<ArraySubscriptExpr>(Init)))
          Init = ASE->getBase()->IgnoreImplicit();

        SVal LValue = State->getSVal(Init, stackFrame);
        if (!Field->getType()->isReferenceType())
          if (Optional<Loc> LValueLoc = LValue.getAs<Loc>())
            InitVal = State->getSVal(*LValueLoc);

        // If we fail to get the value for some reason, use a symbolic value.
        if (InitVal.isUnknownOrUndef()) {
          SValBuilder &SVB = getSValBuilder();
          InitVal = SVB.conjureSymbolVal(BMI->getInit(), stackFrame,
                                         Field->getType(),
                                         currBldrCtx->blockCount());
        }
      } else {
        InitVal = State->getSVal(BMI->getInit(), stackFrame);
      }

      PostInitializer PP(BMI, FieldLoc.getAsRegion(), stackFrame);
      evalBind(Tmp, Init, Pred, FieldLoc, InitVal, /*isInit=*/true, &PP);
    }
  } else {
    assert(BMI->isBaseInitializer() || BMI->isDelegatingInitializer());
    Tmp.insert(Pred);
    // We already did all the work when visiting the CXXConstructExpr.
  }

  // Construct PostInitializer nodes whether the state changed or not,
  // so that the diagnostics don't get confused.
  PostInitializer PP(BMI, FieldLoc.getAsRegion(), stackFrame);
  ExplodedNodeSet Dst;
  NodeBuilder Bldr(Tmp, Dst, *currBldrCtx);
  for (const auto I : Tmp) {
    ProgramStateRef State = I->getState();
    Bldr.generateNode(PP, State, I);
  }

  // Enqueue the new nodes onto the work list.
  Engine.enqueue(Dst, currBldrCtx->getBlock(), currStmtIdx);
}

void ExprEngine::ProcessImplicitDtor(const CFGImplicitDtor D,
                                     ExplodedNode *Pred) {
  ExplodedNodeSet Dst;
  switch (D.getKind()) {
  case CFGElement::AutomaticObjectDtor:
    ProcessAutomaticObjDtor(D.castAs<CFGAutomaticObjDtor>(), Pred, Dst);
    break;
  case CFGElement::BaseDtor:
    ProcessBaseDtor(D.castAs<CFGBaseDtor>(), Pred, Dst);
    break;
  case CFGElement::MemberDtor:
    ProcessMemberDtor(D.castAs<CFGMemberDtor>(), Pred, Dst);
    break;
  case CFGElement::TemporaryDtor:
    ProcessTemporaryDtor(D.castAs<CFGTemporaryDtor>(), Pred, Dst);
    break;
  case CFGElement::DeleteDtor:
    ProcessDeleteDtor(D.castAs<CFGDeleteDtor>(), Pred, Dst);
    break;
  default:
    llvm_unreachable("Unexpected dtor kind.");
  }

  // Enqueue the new nodes onto the work list.
  Engine.enqueue(Dst, currBldrCtx->getBlock(), currStmtIdx);
}

void ExprEngine::ProcessNewAllocator(const CXXNewExpr *NE,
                                     ExplodedNode *Pred) {
  ExplodedNodeSet Dst;
  AnalysisManager &AMgr = getAnalysisManager();
  AnalyzerOptions &Opts = AMgr.options;
  // TODO: We're not evaluating allocators for all cases just yet as
  // we're not handling the return value correctly, which causes false
  // positives when the alpha.cplusplus.NewDeleteLeaks check is on.
  if (Opts.MayInlineCXXAllocator)
    VisitCXXNewAllocatorCall(NE, Pred, Dst);
  else {
    NodeBuilder Bldr(Pred, Dst, *currBldrCtx);
    const LocationContext *LCtx = Pred->getLocationContext();
    PostImplicitCall PP(NE->getOperatorNew(), NE->getBeginLoc(), LCtx);
    Bldr.generateNode(PP, Pred->getState(), Pred);
  }
  Engine.enqueue(Dst, currBldrCtx->getBlock(), currStmtIdx);
}

void ExprEngine::ProcessAutomaticObjDtor(const CFGAutomaticObjDtor Dtor,
                                         ExplodedNode *Pred,
                                         ExplodedNodeSet &Dst) {
  const VarDecl *varDecl = Dtor.getVarDecl();
  QualType varType = varDecl->getType();

  ProgramStateRef state = Pred->getState();
  SVal dest = state->getLValue(varDecl, Pred->getLocationContext());
  const MemRegion *Region = dest.castAs<loc::MemRegionVal>().getRegion();

  if (varType->isReferenceType()) {
    const MemRegion *ValueRegion = state->getSVal(Region).getAsRegion();
    if (!ValueRegion) {
      // FIXME: This should not happen. The language guarantees a presence
      // of a valid initializer here, so the reference shall not be undefined.
      // It seems that we're calling destructors over variables that
      // were not initialized yet.
      return;
    }
    Region = ValueRegion->getBaseRegion();
    varType = cast<TypedValueRegion>(Region)->getValueType();
  }

  // FIXME: We need to run the same destructor on every element of the array.
  // This workaround will just run the first destructor (which will still
  // invalidate the entire array).
  EvalCallOptions CallOpts;
  Region = makeZeroElementRegion(state, loc::MemRegionVal(Region), varType,
                                 CallOpts.IsArrayCtorOrDtor).getAsRegion();

  VisitCXXDestructor(varType, Region, Dtor.getTriggerStmt(),
                     /*IsBase=*/false, Pred, Dst, CallOpts);
}

void ExprEngine::ProcessDeleteDtor(const CFGDeleteDtor Dtor,
                                   ExplodedNode *Pred,
                                   ExplodedNodeSet &Dst) {
  ProgramStateRef State = Pred->getState();
  const LocationContext *LCtx = Pred->getLocationContext();
  const CXXDeleteExpr *DE = Dtor.getDeleteExpr();
  const Stmt *Arg = DE->getArgument();
  QualType DTy = DE->getDestroyedType();
  SVal ArgVal = State->getSVal(Arg, LCtx);

  // If the argument to delete is known to be a null value,
  // don't run destructor.
  if (State->isNull(ArgVal).isConstrainedTrue()) {
    QualType BTy = getContext().getBaseElementType(DTy);
    const CXXRecordDecl *RD = BTy->getAsCXXRecordDecl();
    const CXXDestructorDecl *Dtor = RD->getDestructor();

    PostImplicitCall PP(Dtor, DE->getBeginLoc(), LCtx);
    NodeBuilder Bldr(Pred, Dst, *currBldrCtx);
    Bldr.generateNode(PP, Pred->getState(), Pred);
    return;
  }

  EvalCallOptions CallOpts;
  const MemRegion *ArgR = ArgVal.getAsRegion();
  if (DE->isArrayForm()) {
    // FIXME: We need to run the same destructor on every element of the array.
    // This workaround will just run the first destructor (which will still
    // invalidate the entire array).
    CallOpts.IsArrayCtorOrDtor = true;
    // Yes, it may even be a multi-dimensional array.
    while (const auto *AT = getContext().getAsArrayType(DTy))
      DTy = AT->getElementType();
    if (ArgR)
      ArgR = getStoreManager().GetElementZeroRegion(cast<SubRegion>(ArgR), DTy);
  }

  VisitCXXDestructor(DTy, ArgR, DE, /*IsBase=*/false, Pred, Dst, CallOpts);
}

void ExprEngine::ProcessBaseDtor(const CFGBaseDtor D,
                                 ExplodedNode *Pred, ExplodedNodeSet &Dst) {
  const LocationContext *LCtx = Pred->getLocationContext();

  const auto *CurDtor = cast<CXXDestructorDecl>(LCtx->getDecl());
  Loc ThisPtr = getSValBuilder().getCXXThis(CurDtor,
                                            LCtx->getStackFrame());
  SVal ThisVal = Pred->getState()->getSVal(ThisPtr);

  // Create the base object region.
  const CXXBaseSpecifier *Base = D.getBaseSpecifier();
  QualType BaseTy = Base->getType();
  SVal BaseVal = getStoreManager().evalDerivedToBase(ThisVal, BaseTy,
                                                     Base->isVirtual());

  EvalCallOptions CallOpts;
  VisitCXXDestructor(BaseTy, BaseVal.getAsRegion(), CurDtor->getBody(),
                     /*IsBase=*/true, Pred, Dst, CallOpts);
}

void ExprEngine::ProcessMemberDtor(const CFGMemberDtor D,
                                   ExplodedNode *Pred, ExplodedNodeSet &Dst) {
  const FieldDecl *Member = D.getFieldDecl();
  QualType T = Member->getType();
  ProgramStateRef State = Pred->getState();
  const LocationContext *LCtx = Pred->getLocationContext();

  const auto *CurDtor = cast<CXXDestructorDecl>(LCtx->getDecl());
  Loc ThisStorageLoc =
      getSValBuilder().getCXXThis(CurDtor, LCtx->getStackFrame());
  Loc ThisLoc = State->getSVal(ThisStorageLoc).castAs<Loc>();
  SVal FieldVal = State->getLValue(Member, ThisLoc);

  // FIXME: We need to run the same destructor on every element of the array.
  // This workaround will just run the first destructor (which will still
  // invalidate the entire array).
  EvalCallOptions CallOpts;
  FieldVal = makeZeroElementRegion(State, FieldVal, T,
                                   CallOpts.IsArrayCtorOrDtor);

  VisitCXXDestructor(T, FieldVal.getAsRegion(), CurDtor->getBody(),
                     /*IsBase=*/false, Pred, Dst, CallOpts);
}

void ExprEngine::ProcessTemporaryDtor(const CFGTemporaryDtor D,
                                      ExplodedNode *Pred,
                                      ExplodedNodeSet &Dst) {
  const CXXBindTemporaryExpr *BTE = D.getBindTemporaryExpr();
  ProgramStateRef State = Pred->getState();
  const LocationContext *LC = Pred->getLocationContext();
  const MemRegion *MR = nullptr;

  if (Optional<SVal> V =
          getObjectUnderConstruction(State, D.getBindTemporaryExpr(),
                                     Pred->getLocationContext())) {
    // FIXME: Currently we insert temporary destructors for default parameters,
    // but we don't insert the constructors, so the entry in
    // ObjectsUnderConstruction may be missing.
    State = finishObjectConstruction(State, D.getBindTemporaryExpr(),
                                     Pred->getLocationContext());
    MR = V->getAsRegion();
  }

  // If copy elision has occurred, and the constructor corresponding to the
  // destructor was elided, we need to skip the destructor as well.
  if (isDestructorElided(State, BTE, LC)) {
    State = cleanupElidedDestructor(State, BTE, LC);
    NodeBuilder Bldr(Pred, Dst, *currBldrCtx);
    PostImplicitCall PP(D.getDestructorDecl(getContext()),
                        D.getBindTemporaryExpr()->getBeginLoc(),
                        Pred->getLocationContext());
    Bldr.generateNode(PP, State, Pred);
    return;
  }

  ExplodedNodeSet CleanDtorState;
  StmtNodeBuilder StmtBldr(Pred, CleanDtorState, *currBldrCtx);
  StmtBldr.generateNode(D.getBindTemporaryExpr(), Pred, State);

  QualType T = D.getBindTemporaryExpr()->getSubExpr()->getType();
  // FIXME: Currently CleanDtorState can be empty here due to temporaries being
  // bound to default parameters.
  assert(CleanDtorState.size() <= 1);
  ExplodedNode *CleanPred =
      CleanDtorState.empty() ? Pred : *CleanDtorState.begin();

  EvalCallOptions CallOpts;
  CallOpts.IsTemporaryCtorOrDtor = true;
  if (!MR) {
    // If we have no MR, we still need to unwrap the array to avoid destroying
    // the whole array at once. Regardless, we'd eventually need to model array
    // destructors properly, element-by-element.
    while (const ArrayType *AT = getContext().getAsArrayType(T)) {
      T = AT->getElementType();
      CallOpts.IsArrayCtorOrDtor = true;
    }
  } else {
    // We'd eventually need to makeZeroElementRegion() trick here,
    // but for now we don't have the respective construction contexts,
    // so MR would always be null in this case. Do nothing for now.
  }
  VisitCXXDestructor(T, MR, D.getBindTemporaryExpr(),
                     /*IsBase=*/false, CleanPred, Dst, CallOpts);
}

void ExprEngine::processCleanupTemporaryBranch(const CXXBindTemporaryExpr *BTE,
                                               NodeBuilderContext &BldCtx,
                                               ExplodedNode *Pred,
                                               ExplodedNodeSet &Dst,
                                               const CFGBlock *DstT,
                                               const CFGBlock *DstF) {
  BranchNodeBuilder TempDtorBuilder(Pred, Dst, BldCtx, DstT, DstF);
  ProgramStateRef State = Pred->getState();
  const LocationContext *LC = Pred->getLocationContext();
  if (getObjectUnderConstruction(State, BTE, LC)) {
    TempDtorBuilder.markInfeasible(false);
    TempDtorBuilder.generateNode(State, true, Pred);
  } else {
    TempDtorBuilder.markInfeasible(true);
    TempDtorBuilder.generateNode(State, false, Pred);
  }
}

void ExprEngine::VisitCXXBindTemporaryExpr(const CXXBindTemporaryExpr *BTE,
                                           ExplodedNodeSet &PreVisit,
                                           ExplodedNodeSet &Dst) {
  // This is a fallback solution in case we didn't have a construction
  // context when we were constructing the temporary. Otherwise the map should
  // have been populated there.
  if (!getAnalysisManager().options.ShouldIncludeTemporaryDtorsInCFG) {
    // In case we don't have temporary destructors in the CFG, do not mark
    // the initialization - we would otherwise never clean it up.
    Dst = PreVisit;
    return;
  }
  StmtNodeBuilder StmtBldr(PreVisit, Dst, *currBldrCtx);
  for (ExplodedNode *Node : PreVisit) {
    ProgramStateRef State = Node->getState();
    const LocationContext *LC = Node->getLocationContext();
    if (!getObjectUnderConstruction(State, BTE, LC)) {
      // FIXME: Currently the state might also already contain the marker due to
      // incorrect handling of temporaries bound to default parameters; for
      // those, we currently skip the CXXBindTemporaryExpr but rely on adding
      // temporary destructor nodes.
      State = addObjectUnderConstruction(State, BTE, LC, UnknownVal());
    }
    StmtBldr.generateNode(BTE, Node, State);
  }
}

ProgramStateRef ExprEngine::escapeValue(ProgramStateRef State, SVal V,
                                        PointerEscapeKind K) const {
  class CollectReachableSymbolsCallback final : public SymbolVisitor {
    InvalidatedSymbols Symbols;

  public:
    explicit CollectReachableSymbolsCallback(ProgramStateRef) {}

    const InvalidatedSymbols &getSymbols() const { return Symbols; }

    bool VisitSymbol(SymbolRef Sym) override {
      Symbols.insert(Sym);
      return true;
    }
  };

  const CollectReachableSymbolsCallback &Scanner =
      State->scanReachableSymbols<CollectReachableSymbolsCallback>(V);
  return getCheckerManager().runCheckersForPointerEscape(
      State, Scanner.getSymbols(), /*CallEvent*/ nullptr, K, nullptr);
}

void ExprEngine::Visit(const Stmt *S, ExplodedNode *Pred,
                       ExplodedNodeSet &DstTop) {
  PrettyStackTraceLoc CrashInfo(getContext().getSourceManager(),
                                S->getBeginLoc(), "Error evaluating statement");
  ExplodedNodeSet Dst;
  StmtNodeBuilder Bldr(Pred, DstTop, *currBldrCtx);

  assert(!isa<Expr>(S) || S == cast<Expr>(S)->IgnoreParens());

  switch (S->getStmtClass()) {
    // C++, OpenMP and ARC stuff we don't support yet.
    case Expr::ObjCIndirectCopyRestoreExprClass:
    case Stmt::CXXDependentScopeMemberExprClass:
    case Stmt::CXXInheritedCtorInitExprClass:
    case Stmt::CXXTryStmtClass:
    case Stmt::CXXTypeidExprClass:
    case Stmt::CXXUuidofExprClass:
    case Stmt::CXXFoldExprClass:
    case Stmt::MSPropertyRefExprClass:
    case Stmt::MSPropertySubscriptExprClass:
    case Stmt::CXXUnresolvedConstructExprClass:
    case Stmt::DependentScopeDeclRefExprClass:
    case Stmt::ArrayTypeTraitExprClass:
    case Stmt::ExpressionTraitExprClass:
    case Stmt::UnresolvedLookupExprClass:
    case Stmt::UnresolvedMemberExprClass:
    case Stmt::TypoExprClass:
    case Stmt::CXXNoexceptExprClass:
    case Stmt::PackExpansionExprClass:
    case Stmt::SubstNonTypeTemplateParmPackExprClass:
    case Stmt::FunctionParmPackExprClass:
    case Stmt::CoroutineBodyStmtClass:
    case Stmt::CoawaitExprClass:
    case Stmt::DependentCoawaitExprClass:
    case Stmt::CoreturnStmtClass:
    case Stmt::CoyieldExprClass:
    case Stmt::SEHTryStmtClass:
    case Stmt::SEHExceptStmtClass:
    case Stmt::SEHLeaveStmtClass:
    case Stmt::SEHFinallyStmtClass:
    case Stmt::OMPParallelDirectiveClass:
    case Stmt::OMPSimdDirectiveClass:
    case Stmt::OMPForDirectiveClass:
    case Stmt::OMPForSimdDirectiveClass:
    case Stmt::OMPSectionsDirectiveClass:
    case Stmt::OMPSectionDirectiveClass:
    case Stmt::OMPSingleDirectiveClass:
    case Stmt::OMPMasterDirectiveClass:
    case Stmt::OMPCriticalDirectiveClass:
    case Stmt::OMPParallelForDirectiveClass:
    case Stmt::OMPParallelForSimdDirectiveClass:
    case Stmt::OMPParallelSectionsDirectiveClass:
    case Stmt::OMPTaskDirectiveClass:
    case Stmt::OMPTaskyieldDirectiveClass:
    case Stmt::OMPBarrierDirectiveClass:
    case Stmt::OMPTaskwaitDirectiveClass:
    case Stmt::OMPTaskgroupDirectiveClass:
    case Stmt::OMPFlushDirectiveClass:
    case Stmt::OMPOrderedDirectiveClass:
    case Stmt::OMPAtomicDirectiveClass:
    case Stmt::OMPTargetDirectiveClass:
    case Stmt::OMPTargetDataDirectiveClass:
    case Stmt::OMPTargetEnterDataDirectiveClass:
    case Stmt::OMPTargetExitDataDirectiveClass:
    case Stmt::OMPTargetParallelDirectiveClass:
    case Stmt::OMPTargetParallelForDirectiveClass:
    case Stmt::OMPTargetUpdateDirectiveClass:
    case Stmt::OMPTeamsDirectiveClass:
    case Stmt::OMPCancellationPointDirectiveClass:
    case Stmt::OMPCancelDirectiveClass:
    case Stmt::OMPTaskLoopDirectiveClass:
    case Stmt::OMPTaskLoopSimdDirectiveClass:
    case Stmt::OMPMasterTaskLoopDirectiveClass:
    case Stmt::OMPMasterTaskLoopSimdDirectiveClass:
    case Stmt::OMPParallelMasterTaskLoopDirectiveClass:
<<<<<<< HEAD
=======
    case Stmt::OMPParallelMasterTaskLoopSimdDirectiveClass:
>>>>>>> c79f07dd
    case Stmt::OMPDistributeDirectiveClass:
    case Stmt::OMPDistributeParallelForDirectiveClass:
    case Stmt::OMPDistributeParallelForSimdDirectiveClass:
    case Stmt::OMPDistributeSimdDirectiveClass:
    case Stmt::OMPTargetParallelForSimdDirectiveClass:
    case Stmt::OMPTargetSimdDirectiveClass:
    case Stmt::OMPTeamsDistributeDirectiveClass:
    case Stmt::OMPTeamsDistributeSimdDirectiveClass:
    case Stmt::OMPTeamsDistributeParallelForSimdDirectiveClass:
    case Stmt::OMPTeamsDistributeParallelForDirectiveClass:
    case Stmt::OMPTargetTeamsDirectiveClass:
    case Stmt::OMPTargetTeamsDistributeDirectiveClass:
    case Stmt::OMPTargetTeamsDistributeParallelForDirectiveClass:
    case Stmt::OMPTargetTeamsDistributeParallelForSimdDirectiveClass:
    case Stmt::OMPTargetTeamsDistributeSimdDirectiveClass:
    case Stmt::CapturedStmtClass: {
      const ExplodedNode *node = Bldr.generateSink(S, Pred, Pred->getState());
      Engine.addAbortedBlock(node, currBldrCtx->getBlock());
      break;
    }

    case Stmt::ParenExprClass:
      llvm_unreachable("ParenExprs already handled.");
    case Stmt::GenericSelectionExprClass:
      llvm_unreachable("GenericSelectionExprs already handled.");
    // Cases that should never be evaluated simply because they shouldn't
    // appear in the CFG.
    case Stmt::BreakStmtClass:
    case Stmt::CaseStmtClass:
    case Stmt::CompoundStmtClass:
    case Stmt::ContinueStmtClass:
    case Stmt::CXXForRangeStmtClass:
    case Stmt::DefaultStmtClass:
    case Stmt::DoStmtClass:
    case Stmt::ForStmtClass:
    case Stmt::GotoStmtClass:
    case Stmt::IfStmtClass:
    case Stmt::IndirectGotoStmtClass:
    case Stmt::LabelStmtClass:
    case Stmt::NoStmtClass:
    case Stmt::NullStmtClass:
    case Stmt::SwitchStmtClass:
    case Stmt::WhileStmtClass:
    case Expr::MSDependentExistsStmtClass:
      llvm_unreachable("Stmt should not be in analyzer evaluation loop");

    case Stmt::ObjCSubscriptRefExprClass:
    case Stmt::ObjCPropertyRefExprClass:
      llvm_unreachable("These are handled by PseudoObjectExpr");

    case Stmt::GNUNullExprClass: {
      // GNU __null is a pointer-width integer, not an actual pointer.
      ProgramStateRef state = Pred->getState();
      state = state->BindExpr(S, Pred->getLocationContext(),
                              svalBuilder.makeIntValWithPtrWidth(0, false));
      Bldr.generateNode(S, Pred, state);
      break;
    }

    case Stmt::ObjCAtSynchronizedStmtClass:
      Bldr.takeNodes(Pred);
      VisitObjCAtSynchronizedStmt(cast<ObjCAtSynchronizedStmt>(S), Pred, Dst);
      Bldr.addNodes(Dst);
      break;

    case Expr::ConstantExprClass:
    case Stmt::ExprWithCleanupsClass:
      // Handled due to fully linearised CFG.
      break;

    case Stmt::CXXBindTemporaryExprClass: {
      Bldr.takeNodes(Pred);
      ExplodedNodeSet PreVisit;
      getCheckerManager().runCheckersForPreStmt(PreVisit, Pred, S, *this);
      ExplodedNodeSet Next;
      VisitCXXBindTemporaryExpr(cast<CXXBindTemporaryExpr>(S), PreVisit, Next);
      getCheckerManager().runCheckersForPostStmt(Dst, Next, S, *this);
      Bldr.addNodes(Dst);
      break;
    }

    // Cases not handled yet; but will handle some day.
    case Stmt::DesignatedInitExprClass:
    case Stmt::DesignatedInitUpdateExprClass:
    case Stmt::ArrayInitLoopExprClass:
    case Stmt::ArrayInitIndexExprClass:
    case Stmt::ExtVectorElementExprClass:
    case Stmt::ImaginaryLiteralClass:
    case Stmt::ObjCAtCatchStmtClass:
    case Stmt::ObjCAtFinallyStmtClass:
    case Stmt::ObjCAtTryStmtClass:
    case Stmt::ObjCAutoreleasePoolStmtClass:
    case Stmt::ObjCEncodeExprClass:
    case Stmt::ObjCIsaExprClass:
    case Stmt::ObjCProtocolExprClass:
    case Stmt::ObjCSelectorExprClass:
    case Stmt::ParenListExprClass:
    case Stmt::ShuffleVectorExprClass:
    case Stmt::ConvertVectorExprClass:
    case Stmt::VAArgExprClass:
    case Stmt::CUDAKernelCallExprClass:
    case Stmt::OpaqueValueExprClass:
    case Stmt::AsTypeExprClass:
    case Stmt::ConceptSpecializationExprClass:
    case Stmt::CXXRewrittenBinaryOperatorClass:
      // Fall through.

    // Cases we intentionally don't evaluate, since they don't need
    // to be explicitly evaluated.
    case Stmt::PredefinedExprClass:
    case Stmt::AddrLabelExprClass:
    case Stmt::AttributedStmtClass:
    case Stmt::IntegerLiteralClass:
    case Stmt::FixedPointLiteralClass:
    case Stmt::CharacterLiteralClass:
    case Stmt::ImplicitValueInitExprClass:
    case Stmt::CXXScalarValueInitExprClass:
    case Stmt::CXXBoolLiteralExprClass:
    case Stmt::ObjCBoolLiteralExprClass:
    case Stmt::ObjCAvailabilityCheckExprClass:
    case Stmt::FloatingLiteralClass:
    case Stmt::NoInitExprClass:
    case Stmt::SizeOfPackExprClass:
    case Stmt::StringLiteralClass:
    case Stmt::SourceLocExprClass:
    case Stmt::ObjCStringLiteralClass:
    case Stmt::CXXPseudoDestructorExprClass:
    case Stmt::SubstNonTypeTemplateParmExprClass:
    case Stmt::CXXNullPtrLiteralExprClass:
    case Stmt::OMPArraySectionExprClass:
    case Stmt::TypeTraitExprClass: {
      Bldr.takeNodes(Pred);
      ExplodedNodeSet preVisit;
      getCheckerManager().runCheckersForPreStmt(preVisit, Pred, S, *this);
      getCheckerManager().runCheckersForPostStmt(Dst, preVisit, S, *this);
      Bldr.addNodes(Dst);
      break;
    }

    case Stmt::CXXDefaultArgExprClass:
    case Stmt::CXXDefaultInitExprClass: {
      Bldr.takeNodes(Pred);
      ExplodedNodeSet PreVisit;
      getCheckerManager().runCheckersForPreStmt(PreVisit, Pred, S, *this);

      ExplodedNodeSet Tmp;
      StmtNodeBuilder Bldr2(PreVisit, Tmp, *currBldrCtx);

      const Expr *ArgE;
      if (const auto *DefE = dyn_cast<CXXDefaultArgExpr>(S))
        ArgE = DefE->getExpr();
      else if (const auto *DefE = dyn_cast<CXXDefaultInitExpr>(S))
        ArgE = DefE->getExpr();
      else
        llvm_unreachable("unknown constant wrapper kind");

      bool IsTemporary = false;
      if (const auto *MTE = dyn_cast<MaterializeTemporaryExpr>(ArgE)) {
        ArgE = MTE->GetTemporaryExpr();
        IsTemporary = true;
      }

      Optional<SVal> ConstantVal = svalBuilder.getConstantVal(ArgE);
      if (!ConstantVal)
        ConstantVal = UnknownVal();

      const LocationContext *LCtx = Pred->getLocationContext();
      for (const auto I : PreVisit) {
        ProgramStateRef State = I->getState();
        State = State->BindExpr(S, LCtx, *ConstantVal);
        if (IsTemporary)
          State = createTemporaryRegionIfNeeded(State, LCtx,
                                                cast<Expr>(S),
                                                cast<Expr>(S));
        Bldr2.generateNode(S, I, State);
      }

      getCheckerManager().runCheckersForPostStmt(Dst, Tmp, S, *this);
      Bldr.addNodes(Dst);
      break;
    }

    // Cases we evaluate as opaque expressions, conjuring a symbol.
    case Stmt::CXXStdInitializerListExprClass:
    case Expr::ObjCArrayLiteralClass:
    case Expr::ObjCDictionaryLiteralClass:
    case Expr::ObjCBoxedExprClass: {
      Bldr.takeNodes(Pred);

      ExplodedNodeSet preVisit;
      getCheckerManager().runCheckersForPreStmt(preVisit, Pred, S, *this);

      ExplodedNodeSet Tmp;
      StmtNodeBuilder Bldr2(preVisit, Tmp, *currBldrCtx);

      const auto *Ex = cast<Expr>(S);
      QualType resultType = Ex->getType();

      for (const auto N : preVisit) {
        const LocationContext *LCtx = N->getLocationContext();
        SVal result = svalBuilder.conjureSymbolVal(nullptr, Ex, LCtx,
                                                   resultType,
                                                   currBldrCtx->blockCount());
        ProgramStateRef State = N->getState()->BindExpr(Ex, LCtx, result);

        // Escape pointers passed into the list, unless it's an ObjC boxed
        // expression which is not a boxable C structure.
        if (!(isa<ObjCBoxedExpr>(Ex) &&
              !cast<ObjCBoxedExpr>(Ex)->getSubExpr()
                                      ->getType()->isRecordType()))
          for (auto Child : Ex->children()) {
            assert(Child);
            SVal Val = State->getSVal(Child, LCtx);
            State = escapeValue(State, Val, PSK_EscapeOther);
          }

        Bldr2.generateNode(S, N, State);
      }

      getCheckerManager().runCheckersForPostStmt(Dst, Tmp, S, *this);
      Bldr.addNodes(Dst);
      break;
    }

    case Stmt::ArraySubscriptExprClass:
      Bldr.takeNodes(Pred);
      VisitArraySubscriptExpr(cast<ArraySubscriptExpr>(S), Pred, Dst);
      Bldr.addNodes(Dst);
      break;

    case Stmt::GCCAsmStmtClass:
      Bldr.takeNodes(Pred);
      VisitGCCAsmStmt(cast<GCCAsmStmt>(S), Pred, Dst);
      Bldr.addNodes(Dst);
      break;

    case Stmt::MSAsmStmtClass:
      Bldr.takeNodes(Pred);
      VisitMSAsmStmt(cast<MSAsmStmt>(S), Pred, Dst);
      Bldr.addNodes(Dst);
      break;

    case Stmt::BlockExprClass:
      Bldr.takeNodes(Pred);
      VisitBlockExpr(cast<BlockExpr>(S), Pred, Dst);
      Bldr.addNodes(Dst);
      break;

    case Stmt::LambdaExprClass:
      if (AMgr.options.ShouldInlineLambdas) {
        Bldr.takeNodes(Pred);
        VisitLambdaExpr(cast<LambdaExpr>(S), Pred, Dst);
        Bldr.addNodes(Dst);
      } else {
        const ExplodedNode *node = Bldr.generateSink(S, Pred, Pred->getState());
        Engine.addAbortedBlock(node, currBldrCtx->getBlock());
      }
      break;

    case Stmt::BinaryOperatorClass: {
      const auto *B = cast<BinaryOperator>(S);
      if (B->isLogicalOp()) {
        Bldr.takeNodes(Pred);
        VisitLogicalExpr(B, Pred, Dst);
        Bldr.addNodes(Dst);
        break;
      }
      else if (B->getOpcode() == BO_Comma) {
        ProgramStateRef state = Pred->getState();
        Bldr.generateNode(B, Pred,
                          state->BindExpr(B, Pred->getLocationContext(),
                                          state->getSVal(B->getRHS(),
                                                  Pred->getLocationContext())));
        break;
      }

      Bldr.takeNodes(Pred);

      if (AMgr.options.ShouldEagerlyAssume &&
          (B->isRelationalOp() || B->isEqualityOp())) {
        ExplodedNodeSet Tmp;
        VisitBinaryOperator(cast<BinaryOperator>(S), Pred, Tmp);
        evalEagerlyAssumeBinOpBifurcation(Dst, Tmp, cast<Expr>(S));
      }
      else
        VisitBinaryOperator(cast<BinaryOperator>(S), Pred, Dst);

      Bldr.addNodes(Dst);
      break;
    }

    case Stmt::CXXOperatorCallExprClass: {
      const auto *OCE = cast<CXXOperatorCallExpr>(S);

      // For instance method operators, make sure the 'this' argument has a
      // valid region.
      const Decl *Callee = OCE->getCalleeDecl();
      if (const auto *MD = dyn_cast_or_null<CXXMethodDecl>(Callee)) {
        if (MD->isInstance()) {
          ProgramStateRef State = Pred->getState();
          const LocationContext *LCtx = Pred->getLocationContext();
          ProgramStateRef NewState =
            createTemporaryRegionIfNeeded(State, LCtx, OCE->getArg(0));
          if (NewState != State) {
            Pred = Bldr.generateNode(OCE, Pred, NewState, /*tag=*/nullptr,
                                     ProgramPoint::PreStmtKind);
            // Did we cache out?
            if (!Pred)
              break;
          }
        }
      }
      // FALLTHROUGH
      LLVM_FALLTHROUGH;
    }

    case Stmt::CallExprClass:
    case Stmt::CXXMemberCallExprClass:
    case Stmt::UserDefinedLiteralClass:
      Bldr.takeNodes(Pred);
      VisitCallExpr(cast<CallExpr>(S), Pred, Dst);
      Bldr.addNodes(Dst);
      break;

    case Stmt::CXXCatchStmtClass:
      Bldr.takeNodes(Pred);
      VisitCXXCatchStmt(cast<CXXCatchStmt>(S), Pred, Dst);
      Bldr.addNodes(Dst);
      break;

    case Stmt::CXXTemporaryObjectExprClass:
    case Stmt::CXXConstructExprClass:
      Bldr.takeNodes(Pred);
      VisitCXXConstructExpr(cast<CXXConstructExpr>(S), Pred, Dst);
      Bldr.addNodes(Dst);
      break;

    case Stmt::CXXNewExprClass: {
      Bldr.takeNodes(Pred);

      ExplodedNodeSet PreVisit;
      getCheckerManager().runCheckersForPreStmt(PreVisit, Pred, S, *this);

      ExplodedNodeSet PostVisit;
      for (const auto i : PreVisit)
        VisitCXXNewExpr(cast<CXXNewExpr>(S), i, PostVisit);

      getCheckerManager().runCheckersForPostStmt(Dst, PostVisit, S, *this);
      Bldr.addNodes(Dst);
      break;
    }

    case Stmt::CXXDeleteExprClass: {
      Bldr.takeNodes(Pred);
      ExplodedNodeSet PreVisit;
      const auto *CDE = cast<CXXDeleteExpr>(S);
      getCheckerManager().runCheckersForPreStmt(PreVisit, Pred, S, *this);

      for (const auto i : PreVisit)
        VisitCXXDeleteExpr(CDE, i, Dst);

      Bldr.addNodes(Dst);
      break;
    }
      // FIXME: ChooseExpr is really a constant.  We need to fix
      //        the CFG do not model them as explicit control-flow.

    case Stmt::ChooseExprClass: { // __builtin_choose_expr
      Bldr.takeNodes(Pred);
      const auto *C = cast<ChooseExpr>(S);
      VisitGuardedExpr(C, C->getLHS(), C->getRHS(), Pred, Dst);
      Bldr.addNodes(Dst);
      break;
    }

    case Stmt::CompoundAssignOperatorClass:
      Bldr.takeNodes(Pred);
      VisitBinaryOperator(cast<BinaryOperator>(S), Pred, Dst);
      Bldr.addNodes(Dst);
      break;

    case Stmt::CompoundLiteralExprClass:
      Bldr.takeNodes(Pred);
      VisitCompoundLiteralExpr(cast<CompoundLiteralExpr>(S), Pred, Dst);
      Bldr.addNodes(Dst);
      break;

    case Stmt::BinaryConditionalOperatorClass:
    case Stmt::ConditionalOperatorClass: { // '?' operator
      Bldr.takeNodes(Pred);
      const auto *C = cast<AbstractConditionalOperator>(S);
      VisitGuardedExpr(C, C->getTrueExpr(), C->getFalseExpr(), Pred, Dst);
      Bldr.addNodes(Dst);
      break;
    }

    case Stmt::CXXThisExprClass:
      Bldr.takeNodes(Pred);
      VisitCXXThisExpr(cast<CXXThisExpr>(S), Pred, Dst);
      Bldr.addNodes(Dst);
      break;

    case Stmt::DeclRefExprClass: {
      Bldr.takeNodes(Pred);
      const auto *DE = cast<DeclRefExpr>(S);
      VisitCommonDeclRefExpr(DE, DE->getDecl(), Pred, Dst);
      Bldr.addNodes(Dst);
      break;
    }

    case Stmt::DeclStmtClass:
      Bldr.takeNodes(Pred);
      VisitDeclStmt(cast<DeclStmt>(S), Pred, Dst);
      Bldr.addNodes(Dst);
      break;

    case Stmt::ImplicitCastExprClass:
    case Stmt::CStyleCastExprClass:
    case Stmt::CXXStaticCastExprClass:
    case Stmt::CXXDynamicCastExprClass:
    case Stmt::CXXReinterpretCastExprClass:
    case Stmt::CXXConstCastExprClass:
    case Stmt::CXXFunctionalCastExprClass:
    case Stmt::BuiltinBitCastExprClass:
    case Stmt::ObjCBridgedCastExprClass: {
      Bldr.takeNodes(Pred);
      const auto *C = cast<CastExpr>(S);
      ExplodedNodeSet dstExpr;
      VisitCast(C, C->getSubExpr(), Pred, dstExpr);

      // Handle the postvisit checks.
      getCheckerManager().runCheckersForPostStmt(Dst, dstExpr, C, *this);
      Bldr.addNodes(Dst);
      break;
    }

    case Expr::MaterializeTemporaryExprClass: {
      Bldr.takeNodes(Pred);
      const auto *MTE = cast<MaterializeTemporaryExpr>(S);
      ExplodedNodeSet dstPrevisit;
      getCheckerManager().runCheckersForPreStmt(dstPrevisit, Pred, MTE, *this);
      ExplodedNodeSet dstExpr;
      for (const auto i : dstPrevisit)
        CreateCXXTemporaryObject(MTE, i, dstExpr);
      getCheckerManager().runCheckersForPostStmt(Dst, dstExpr, MTE, *this);
      Bldr.addNodes(Dst);
      break;
    }

    case Stmt::InitListExprClass:
      Bldr.takeNodes(Pred);
      VisitInitListExpr(cast<InitListExpr>(S), Pred, Dst);
      Bldr.addNodes(Dst);
      break;

    case Stmt::MemberExprClass:
      Bldr.takeNodes(Pred);
      VisitMemberExpr(cast<MemberExpr>(S), Pred, Dst);
      Bldr.addNodes(Dst);
      break;

    case Stmt::AtomicExprClass:
      Bldr.takeNodes(Pred);
      VisitAtomicExpr(cast<AtomicExpr>(S), Pred, Dst);
      Bldr.addNodes(Dst);
      break;

    case Stmt::ObjCIvarRefExprClass:
      Bldr.takeNodes(Pred);
      VisitLvalObjCIvarRefExpr(cast<ObjCIvarRefExpr>(S), Pred, Dst);
      Bldr.addNodes(Dst);
      break;

    case Stmt::ObjCForCollectionStmtClass:
      Bldr.takeNodes(Pred);
      VisitObjCForCollectionStmt(cast<ObjCForCollectionStmt>(S), Pred, Dst);
      Bldr.addNodes(Dst);
      break;

    case Stmt::ObjCMessageExprClass:
      Bldr.takeNodes(Pred);
      VisitObjCMessage(cast<ObjCMessageExpr>(S), Pred, Dst);
      Bldr.addNodes(Dst);
      break;

    case Stmt::ObjCAtThrowStmtClass:
    case Stmt::CXXThrowExprClass:
      // FIXME: This is not complete.  We basically treat @throw as
      // an abort.
      Bldr.generateSink(S, Pred, Pred->getState());
      break;

    case Stmt::ReturnStmtClass:
      Bldr.takeNodes(Pred);
      VisitReturnStmt(cast<ReturnStmt>(S), Pred, Dst);
      Bldr.addNodes(Dst);
      break;

    case Stmt::OffsetOfExprClass: {
      Bldr.takeNodes(Pred);
      ExplodedNodeSet PreVisit;
      getCheckerManager().runCheckersForPreStmt(PreVisit, Pred, S, *this);

      ExplodedNodeSet PostVisit;
      for (const auto Node : PreVisit)
        VisitOffsetOfExpr(cast<OffsetOfExpr>(S), Node, PostVisit);

      getCheckerManager().runCheckersForPostStmt(Dst, PostVisit, S, *this);
      Bldr.addNodes(Dst);
      break;
    }

    case Stmt::UnaryExprOrTypeTraitExprClass:
      Bldr.takeNodes(Pred);
      VisitUnaryExprOrTypeTraitExpr(cast<UnaryExprOrTypeTraitExpr>(S),
                                    Pred, Dst);
      Bldr.addNodes(Dst);
      break;

    case Stmt::StmtExprClass: {
      const auto *SE = cast<StmtExpr>(S);

      if (SE->getSubStmt()->body_empty()) {
        // Empty statement expression.
        assert(SE->getType() == getContext().VoidTy
               && "Empty statement expression must have void type.");
        break;
      }

      if (const auto *LastExpr =
              dyn_cast<Expr>(*SE->getSubStmt()->body_rbegin())) {
        ProgramStateRef state = Pred->getState();
        Bldr.generateNode(SE, Pred,
                          state->BindExpr(SE, Pred->getLocationContext(),
                                          state->getSVal(LastExpr,
                                                  Pred->getLocationContext())));
      }
      break;
    }

    case Stmt::UnaryOperatorClass: {
      Bldr.takeNodes(Pred);
      const auto *U = cast<UnaryOperator>(S);
      if (AMgr.options.ShouldEagerlyAssume && (U->getOpcode() == UO_LNot)) {
        ExplodedNodeSet Tmp;
        VisitUnaryOperator(U, Pred, Tmp);
        evalEagerlyAssumeBinOpBifurcation(Dst, Tmp, U);
      }
      else
        VisitUnaryOperator(U, Pred, Dst);
      Bldr.addNodes(Dst);
      break;
    }

    case Stmt::PseudoObjectExprClass: {
      Bldr.takeNodes(Pred);
      ProgramStateRef state = Pred->getState();
      const auto *PE = cast<PseudoObjectExpr>(S);
      if (const Expr *Result = PE->getResultExpr()) {
        SVal V = state->getSVal(Result, Pred->getLocationContext());
        Bldr.generateNode(S, Pred,
                          state->BindExpr(S, Pred->getLocationContext(), V));
      }
      else
        Bldr.generateNode(S, Pred,
                          state->BindExpr(S, Pred->getLocationContext(),
                                                   UnknownVal()));

      Bldr.addNodes(Dst);
      break;
    }
  }
}

bool ExprEngine::replayWithoutInlining(ExplodedNode *N,
                                       const LocationContext *CalleeLC) {
  const StackFrameContext *CalleeSF = CalleeLC->getStackFrame();
  const StackFrameContext *CallerSF = CalleeSF->getParent()->getStackFrame();
  assert(CalleeSF && CallerSF);
  ExplodedNode *BeforeProcessingCall = nullptr;
  const Stmt *CE = CalleeSF->getCallSite();

  // Find the first node before we started processing the call expression.
  while (N) {
    ProgramPoint L = N->getLocation();
    BeforeProcessingCall = N;
    N = N->pred_empty() ? nullptr : *(N->pred_begin());

    // Skip the nodes corresponding to the inlined code.
    if (L.getStackFrame() != CallerSF)
      continue;
    // We reached the caller. Find the node right before we started
    // processing the call.
    if (L.isPurgeKind())
      continue;
    if (L.getAs<PreImplicitCall>())
      continue;
    if (L.getAs<CallEnter>())
      continue;
    if (Optional<StmtPoint> SP = L.getAs<StmtPoint>())
      if (SP->getStmt() == CE)
        continue;
    break;
  }

  if (!BeforeProcessingCall)
    return false;

  // TODO: Clean up the unneeded nodes.

  // Build an Epsilon node from which we will restart the analyzes.
  // Note that CE is permitted to be NULL!
  ProgramPoint NewNodeLoc =
               EpsilonPoint(BeforeProcessingCall->getLocationContext(), CE);
  // Add the special flag to GDM to signal retrying with no inlining.
  // Note, changing the state ensures that we are not going to cache out.
  ProgramStateRef NewNodeState = BeforeProcessingCall->getState();
  NewNodeState =
    NewNodeState->set<ReplayWithoutInlining>(const_cast<Stmt *>(CE));

  // Make the new node a successor of BeforeProcessingCall.
  bool IsNew = false;
  ExplodedNode *NewNode = G.getNode(NewNodeLoc, NewNodeState, false, &IsNew);
  // We cached out at this point. Caching out is common due to us backtracking
  // from the inlined function, which might spawn several paths.
  if (!IsNew)
    return true;

  NewNode->addPredecessor(BeforeProcessingCall, G);

  // Add the new node to the work list.
  Engine.enqueueStmtNode(NewNode, CalleeSF->getCallSiteBlock(),
                                  CalleeSF->getIndex());
  NumTimesRetriedWithoutInlining++;
  return true;
}

/// Block entrance.  (Update counters).
void ExprEngine::processCFGBlockEntrance(const BlockEdge &L,
                                         NodeBuilderWithSinks &nodeBuilder,
                                         ExplodedNode *Pred) {
  PrettyStackTraceLocationContext CrashInfo(Pred->getLocationContext());
  // If we reach a loop which has a known bound (and meets
  // other constraints) then consider completely unrolling it.
  if(AMgr.options.ShouldUnrollLoops) {
    unsigned maxBlockVisitOnPath = AMgr.options.maxBlockVisitOnPath;
    const Stmt *Term = nodeBuilder.getContext().getBlock()->getTerminatorStmt();
    if (Term) {
      ProgramStateRef NewState = updateLoopStack(Term, AMgr.getASTContext(),
                                                 Pred, maxBlockVisitOnPath);
      if (NewState != Pred->getState()) {
        ExplodedNode *UpdatedNode = nodeBuilder.generateNode(NewState, Pred);
        if (!UpdatedNode)
          return;
        Pred = UpdatedNode;
      }
    }
    // Is we are inside an unrolled loop then no need the check the counters.
    if(isUnrolledState(Pred->getState()))
      return;
  }

  // If this block is terminated by a loop and it has already been visited the
  // maximum number of times, widen the loop.
  unsigned int BlockCount = nodeBuilder.getContext().blockCount();
  if (BlockCount == AMgr.options.maxBlockVisitOnPath - 1 &&
      AMgr.options.ShouldWidenLoops) {
    const Stmt *Term = nodeBuilder.getContext().getBlock()->getTerminatorStmt();
    if (!(Term &&
          (isa<ForStmt>(Term) || isa<WhileStmt>(Term) || isa<DoStmt>(Term))))
      return;
    // Widen.
    const LocationContext *LCtx = Pred->getLocationContext();
    ProgramStateRef WidenedState =
        getWidenedLoopState(Pred->getState(), LCtx, BlockCount, Term);
    nodeBuilder.generateNode(WidenedState, Pred);
    return;
  }

  // FIXME: Refactor this into a checker.
  if (BlockCount >= AMgr.options.maxBlockVisitOnPath) {
    static SimpleProgramPointTag tag(TagProviderName, "Block count exceeded");
    const ExplodedNode *Sink =
                   nodeBuilder.generateSink(Pred->getState(), Pred, &tag);

    // Check if we stopped at the top level function or not.
    // Root node should have the location context of the top most function.
    const LocationContext *CalleeLC = Pred->getLocation().getLocationContext();
    const LocationContext *CalleeSF = CalleeLC->getStackFrame();
    const LocationContext *RootLC =
                        (*G.roots_begin())->getLocation().getLocationContext();
    if (RootLC->getStackFrame() != CalleeSF) {
      Engine.FunctionSummaries->markReachedMaxBlockCount(CalleeSF->getDecl());

      // Re-run the call evaluation without inlining it, by storing the
      // no-inlining policy in the state and enqueuing the new work item on
      // the list. Replay should almost never fail. Use the stats to catch it
      // if it does.
      if ((!AMgr.options.NoRetryExhausted &&
           replayWithoutInlining(Pred, CalleeLC)))
        return;
      NumMaxBlockCountReachedInInlined++;
    } else
      NumMaxBlockCountReached++;

    // Make sink nodes as exhausted(for stats) only if retry failed.
    Engine.blocksExhausted.push_back(std::make_pair(L, Sink));
  }
}

//===----------------------------------------------------------------------===//
// Branch processing.
//===----------------------------------------------------------------------===//

/// RecoverCastedSymbol - A helper function for ProcessBranch that is used
/// to try to recover some path-sensitivity for casts of symbolic
/// integers that promote their values (which are currently not tracked well).
/// This function returns the SVal bound to Condition->IgnoreCasts if all the
//  cast(s) did was sign-extend the original value.
static SVal RecoverCastedSymbol(ProgramStateRef state,
                                const Stmt *Condition,
                                const LocationContext *LCtx,
                                ASTContext &Ctx) {

  const auto *Ex = dyn_cast<Expr>(Condition);
  if (!Ex)
    return UnknownVal();

  uint64_t bits = 0;
  bool bitsInit = false;

  while (const auto *CE = dyn_cast<CastExpr>(Ex)) {
    QualType T = CE->getType();

    if (!T->isIntegralOrEnumerationType())
      return UnknownVal();

    uint64_t newBits = Ctx.getTypeSize(T);
    if (!bitsInit || newBits < bits) {
      bitsInit = true;
      bits = newBits;
    }

    Ex = CE->getSubExpr();
  }

  // We reached a non-cast.  Is it a symbolic value?
  QualType T = Ex->getType();

  if (!bitsInit || !T->isIntegralOrEnumerationType() ||
      Ctx.getTypeSize(T) > bits)
    return UnknownVal();

  return state->getSVal(Ex, LCtx);
}

#ifndef NDEBUG
static const Stmt *getRightmostLeaf(const Stmt *Condition) {
  while (Condition) {
    const auto *BO = dyn_cast<BinaryOperator>(Condition);
    if (!BO || !BO->isLogicalOp()) {
      return Condition;
    }
    Condition = BO->getRHS()->IgnoreParens();
  }
  return nullptr;
}
#endif

// Returns the condition the branch at the end of 'B' depends on and whose value
// has been evaluated within 'B'.
// In most cases, the terminator condition of 'B' will be evaluated fully in
// the last statement of 'B'; in those cases, the resolved condition is the
// given 'Condition'.
// If the condition of the branch is a logical binary operator tree, the CFG is
// optimized: in that case, we know that the expression formed by all but the
// rightmost leaf of the logical binary operator tree must be true, and thus
// the branch condition is at this point equivalent to the truth value of that
// rightmost leaf; the CFG block thus only evaluates this rightmost leaf
// expression in its final statement. As the full condition in that case was
// not evaluated, and is thus not in the SVal cache, we need to use that leaf
// expression to evaluate the truth value of the condition in the current state
// space.
static const Stmt *ResolveCondition(const Stmt *Condition,
                                    const CFGBlock *B) {
  if (const auto *Ex = dyn_cast<Expr>(Condition))
    Condition = Ex->IgnoreParens();

  const auto *BO = dyn_cast<BinaryOperator>(Condition);
  if (!BO || !BO->isLogicalOp())
    return Condition;

  assert(B->getTerminator().isStmtBranch() &&
         "Other kinds of branches are handled separately!");

  // For logical operations, we still have the case where some branches
  // use the traditional "merge" approach and others sink the branch
  // directly into the basic blocks representing the logical operation.
  // We need to distinguish between those two cases here.

  // The invariants are still shifting, but it is possible that the
  // last element in a CFGBlock is not a CFGStmt.  Look for the last
  // CFGStmt as the value of the condition.
  CFGBlock::const_reverse_iterator I = B->rbegin(), E = B->rend();
  for (; I != E; ++I) {
    CFGElement Elem = *I;
    Optional<CFGStmt> CS = Elem.getAs<CFGStmt>();
    if (!CS)
      continue;
    const Stmt *LastStmt = CS->getStmt();
    assert(LastStmt == Condition || LastStmt == getRightmostLeaf(Condition));
    return LastStmt;
  }
  llvm_unreachable("could not resolve condition");
}

void ExprEngine::processBranch(const Stmt *Condition,
                               NodeBuilderContext& BldCtx,
                               ExplodedNode *Pred,
                               ExplodedNodeSet &Dst,
                               const CFGBlock *DstT,
                               const CFGBlock *DstF) {
  assert((!Condition || !isa<CXXBindTemporaryExpr>(Condition)) &&
         "CXXBindTemporaryExprs are handled by processBindTemporary.");
  const LocationContext *LCtx = Pred->getLocationContext();
  PrettyStackTraceLocationContext StackCrashInfo(LCtx);
  currBldrCtx = &BldCtx;

  // Check for NULL conditions; e.g. "for(;;)"
  if (!Condition) {
    BranchNodeBuilder NullCondBldr(Pred, Dst, BldCtx, DstT, DstF);
    NullCondBldr.markInfeasible(false);
    NullCondBldr.generateNode(Pred->getState(), true, Pred);
    return;
  }

  if (const auto *Ex = dyn_cast<Expr>(Condition))
    Condition = Ex->IgnoreParens();

  Condition = ResolveCondition(Condition, BldCtx.getBlock());
  PrettyStackTraceLoc CrashInfo(getContext().getSourceManager(),
                                Condition->getBeginLoc(),
                                "Error evaluating branch");

  ExplodedNodeSet CheckersOutSet;
  getCheckerManager().runCheckersForBranchCondition(Condition, CheckersOutSet,
                                                    Pred, *this);
  // We generated only sinks.
  if (CheckersOutSet.empty())
    return;

  BranchNodeBuilder builder(CheckersOutSet, Dst, BldCtx, DstT, DstF);
  for (const auto PredI : CheckersOutSet) {
    if (PredI->isSink())
      continue;

    ProgramStateRef PrevState = PredI->getState();
    SVal X = PrevState->getSVal(Condition, PredI->getLocationContext());

    if (X.isUnknownOrUndef()) {
      // Give it a chance to recover from unknown.
      if (const auto *Ex = dyn_cast<Expr>(Condition)) {
        if (Ex->getType()->isIntegralOrEnumerationType()) {
          // Try to recover some path-sensitivity.  Right now casts of symbolic
          // integers that promote their values are currently not tracked well.
          // If 'Condition' is such an expression, try and recover the
          // underlying value and use that instead.
          SVal recovered = RecoverCastedSymbol(PrevState, Condition,
                                               PredI->getLocationContext(),
                                               getContext());

          if (!recovered.isUnknown()) {
            X = recovered;
          }
        }
      }
    }

    // If the condition is still unknown, give up.
    if (X.isUnknownOrUndef()) {
      builder.generateNode(PrevState, true, PredI);
      builder.generateNode(PrevState, false, PredI);
      continue;
    }

    DefinedSVal V = X.castAs<DefinedSVal>();

    ProgramStateRef StTrue, StFalse;
    std::tie(StTrue, StFalse) = PrevState->assume(V);

    // Process the true branch.
    if (builder.isFeasible(true)) {
      if (StTrue)
        builder.generateNode(StTrue, true, PredI);
      else
        builder.markInfeasible(true);
    }

    // Process the false branch.
    if (builder.isFeasible(false)) {
      if (StFalse)
        builder.generateNode(StFalse, false, PredI);
      else
        builder.markInfeasible(false);
    }
  }
  currBldrCtx = nullptr;
}

/// The GDM component containing the set of global variables which have been
/// previously initialized with explicit initializers.
REGISTER_TRAIT_WITH_PROGRAMSTATE(InitializedGlobalsSet,
                                 llvm::ImmutableSet<const VarDecl *>)

void ExprEngine::processStaticInitializer(const DeclStmt *DS,
                                          NodeBuilderContext &BuilderCtx,
                                          ExplodedNode *Pred,
                                          ExplodedNodeSet &Dst,
                                          const CFGBlock *DstT,
                                          const CFGBlock *DstF) {
  PrettyStackTraceLocationContext CrashInfo(Pred->getLocationContext());
  currBldrCtx = &BuilderCtx;

  const auto *VD = cast<VarDecl>(DS->getSingleDecl());
  ProgramStateRef state = Pred->getState();
  bool initHasRun = state->contains<InitializedGlobalsSet>(VD);
  BranchNodeBuilder builder(Pred, Dst, BuilderCtx, DstT, DstF);

  if (!initHasRun) {
    state = state->add<InitializedGlobalsSet>(VD);
  }

  builder.generateNode(state, initHasRun, Pred);
  builder.markInfeasible(!initHasRun);

  currBldrCtx = nullptr;
}

/// processIndirectGoto - Called by CoreEngine.  Used to generate successor
///  nodes by processing the 'effects' of a computed goto jump.
void ExprEngine::processIndirectGoto(IndirectGotoNodeBuilder &builder) {
  ProgramStateRef state = builder.getState();
  SVal V = state->getSVal(builder.getTarget(), builder.getLocationContext());

  // Three possibilities:
  //
  //   (1) We know the computed label.
  //   (2) The label is NULL (or some other constant), or Undefined.
  //   (3) We have no clue about the label.  Dispatch to all targets.
  //

  using iterator = IndirectGotoNodeBuilder::iterator;

  if (Optional<loc::GotoLabel> LV = V.getAs<loc::GotoLabel>()) {
    const LabelDecl *L = LV->getLabel();

    for (iterator I = builder.begin(), E = builder.end(); I != E; ++I) {
      if (I.getLabel() == L) {
        builder.generateNode(I, state);
        return;
      }
    }

    llvm_unreachable("No block with label.");
  }

  if (V.getAs<loc::ConcreteInt>() || V.getAs<UndefinedVal>()) {
    // Dispatch to the first target and mark it as a sink.
    //ExplodedNode* N = builder.generateNode(builder.begin(), state, true);
    // FIXME: add checker visit.
    //    UndefBranches.insert(N);
    return;
  }

  // This is really a catch-all.  We don't support symbolics yet.
  // FIXME: Implement dispatch for symbolic pointers.

  for (iterator I = builder.begin(), E = builder.end(); I != E; ++I)
    builder.generateNode(I, state);
}

void ExprEngine::processBeginOfFunction(NodeBuilderContext &BC,
                                        ExplodedNode *Pred,
                                        ExplodedNodeSet &Dst,
                                        const BlockEdge &L) {
  SaveAndRestore<const NodeBuilderContext *> NodeContextRAII(currBldrCtx, &BC);
  getCheckerManager().runCheckersForBeginFunction(Dst, L, Pred, *this);
}

/// ProcessEndPath - Called by CoreEngine.  Used to generate end-of-path
///  nodes when the control reaches the end of a function.
void ExprEngine::processEndOfFunction(NodeBuilderContext& BC,
                                      ExplodedNode *Pred,
                                      const ReturnStmt *RS) {
  ProgramStateRef State = Pred->getState();

  if (!Pred->getStackFrame()->inTopFrame())
    State = finishArgumentConstruction(
        State, *getStateManager().getCallEventManager().getCaller(
                   Pred->getStackFrame(), Pred->getState()));

  // FIXME: We currently cannot assert that temporaries are clear, because
  // lifetime extended temporaries are not always modelled correctly. In some
  // cases when we materialize the temporary, we do
  // createTemporaryRegionIfNeeded(), and the region changes, and also the
  // respective destructor becomes automatic from temporary. So for now clean up
  // the state manually before asserting. Ideally, this braced block of code
  // should go away.
  {
    const LocationContext *FromLC = Pred->getLocationContext();
    const LocationContext *ToLC = FromLC->getStackFrame()->getParent();
    const LocationContext *LC = FromLC;
    while (LC != ToLC) {
      assert(LC && "ToLC must be a parent of FromLC!");
      for (auto I : State->get<ObjectsUnderConstruction>())
        if (I.first.getLocationContext() == LC) {
          // The comment above only pardons us for not cleaning up a
          // temporary destructor. If any other statements are found here,
          // it must be a separate problem.
          assert(I.first.getItem().getKind() ==
                     ConstructionContextItem::TemporaryDestructorKind ||
                 I.first.getItem().getKind() ==
                     ConstructionContextItem::ElidedDestructorKind);
          State = State->remove<ObjectsUnderConstruction>(I.first);
        }
      LC = LC->getParent();
    }
  }

  // Perform the transition with cleanups.
  if (State != Pred->getState()) {
    ExplodedNodeSet PostCleanup;
    NodeBuilder Bldr(Pred, PostCleanup, BC);
    Pred = Bldr.generateNode(Pred->getLocation(), State, Pred);
    if (!Pred) {
      // The node with clean temporaries already exists. We might have reached
      // it on a path on which we initialize different temporaries.
      return;
    }
  }

  assert(areAllObjectsFullyConstructed(Pred->getState(),
                                       Pred->getLocationContext(),
                                       Pred->getStackFrame()->getParent()));

  PrettyStackTraceLocationContext CrashInfo(Pred->getLocationContext());

  ExplodedNodeSet Dst;
  if (Pred->getLocationContext()->inTopFrame()) {
    // Remove dead symbols.
    ExplodedNodeSet AfterRemovedDead;
    removeDeadOnEndOfFunction(BC, Pred, AfterRemovedDead);

    // Notify checkers.
    for (const auto I : AfterRemovedDead)
      getCheckerManager().runCheckersForEndFunction(BC, Dst, I, *this, RS);
  } else {
    getCheckerManager().runCheckersForEndFunction(BC, Dst, Pred, *this, RS);
  }

  Engine.enqueueEndOfFunction(Dst, RS);
}

/// ProcessSwitch - Called by CoreEngine.  Used to generate successor
///  nodes by processing the 'effects' of a switch statement.
void ExprEngine::processSwitch(SwitchNodeBuilder& builder) {
  using iterator = SwitchNodeBuilder::iterator;

  ProgramStateRef state = builder.getState();
  const Expr *CondE = builder.getCondition();
  SVal  CondV_untested = state->getSVal(CondE, builder.getLocationContext());

  if (CondV_untested.isUndef()) {
    //ExplodedNode* N = builder.generateDefaultCaseNode(state, true);
    // FIXME: add checker
    //UndefBranches.insert(N);

    return;
  }
  DefinedOrUnknownSVal CondV = CondV_untested.castAs<DefinedOrUnknownSVal>();

  ProgramStateRef DefaultSt = state;

  iterator I = builder.begin(), EI = builder.end();
  bool defaultIsFeasible = I == EI;

  for ( ; I != EI; ++I) {
    // Successor may be pruned out during CFG construction.
    if (!I.getBlock())
      continue;

    const CaseStmt *Case = I.getCase();

    // Evaluate the LHS of the case value.
    llvm::APSInt V1 = Case->getLHS()->EvaluateKnownConstInt(getContext());
    assert(V1.getBitWidth() == getContext().getIntWidth(CondE->getType()));

    // Get the RHS of the case, if it exists.
    llvm::APSInt V2;
    if (const Expr *E = Case->getRHS())
      V2 = E->EvaluateKnownConstInt(getContext());
    else
      V2 = V1;

    ProgramStateRef StateCase;
    if (Optional<NonLoc> NL = CondV.getAs<NonLoc>())
      std::tie(StateCase, DefaultSt) =
          DefaultSt->assumeInclusiveRange(*NL, V1, V2);
    else // UnknownVal
      StateCase = DefaultSt;

    if (StateCase)
      builder.generateCaseStmtNode(I, StateCase);

    // Now "assume" that the case doesn't match.  Add this state
    // to the default state (if it is feasible).
    if (DefaultSt)
      defaultIsFeasible = true;
    else {
      defaultIsFeasible = false;
      break;
    }
  }

  if (!defaultIsFeasible)
    return;

  // If we have switch(enum value), the default branch is not
  // feasible if all of the enum constants not covered by 'case:' statements
  // are not feasible values for the switch condition.
  //
  // Note that this isn't as accurate as it could be.  Even if there isn't
  // a case for a particular enum value as long as that enum value isn't
  // feasible then it shouldn't be considered for making 'default:' reachable.
  const SwitchStmt *SS = builder.getSwitch();
  const Expr *CondExpr = SS->getCond()->IgnoreParenImpCasts();
  if (CondExpr->getType()->getAs<EnumType>()) {
    if (SS->isAllEnumCasesCovered())
      return;
  }

  builder.generateDefaultCaseNode(DefaultSt);
}

//===----------------------------------------------------------------------===//
// Transfer functions: Loads and stores.
//===----------------------------------------------------------------------===//

void ExprEngine::VisitCommonDeclRefExpr(const Expr *Ex, const NamedDecl *D,
                                        ExplodedNode *Pred,
                                        ExplodedNodeSet &Dst) {
  StmtNodeBuilder Bldr(Pred, Dst, *currBldrCtx);

  ProgramStateRef state = Pred->getState();
  const LocationContext *LCtx = Pred->getLocationContext();

  if (const auto *VD = dyn_cast<VarDecl>(D)) {
    // C permits "extern void v", and if you cast the address to a valid type,
    // you can even do things with it. We simply pretend
    assert(Ex->isGLValue() || VD->getType()->isVoidType());
    const LocationContext *LocCtxt = Pred->getLocationContext();
    const Decl *D = LocCtxt->getDecl();
    const auto *MD = dyn_cast_or_null<CXXMethodDecl>(D);
    const auto *DeclRefEx = dyn_cast<DeclRefExpr>(Ex);
    Optional<std::pair<SVal, QualType>> VInfo;

    if (AMgr.options.ShouldInlineLambdas && DeclRefEx &&
        DeclRefEx->refersToEnclosingVariableOrCapture() && MD &&
        MD->getParent()->isLambda()) {
      // Lookup the field of the lambda.
      const CXXRecordDecl *CXXRec = MD->getParent();
      llvm::DenseMap<const VarDecl *, FieldDecl *> LambdaCaptureFields;
      FieldDecl *LambdaThisCaptureField;
      CXXRec->getCaptureFields(LambdaCaptureFields, LambdaThisCaptureField);

      // Sema follows a sequence of complex rules to determine whether the
      // variable should be captured.
      if (const FieldDecl *FD = LambdaCaptureFields[VD]) {
        Loc CXXThis =
            svalBuilder.getCXXThis(MD, LocCtxt->getStackFrame());
        SVal CXXThisVal = state->getSVal(CXXThis);
        VInfo = std::make_pair(state->getLValue(FD, CXXThisVal), FD->getType());
      }
    }

    if (!VInfo)
      VInfo = std::make_pair(state->getLValue(VD, LocCtxt), VD->getType());

    SVal V = VInfo->first;
    bool IsReference = VInfo->second->isReferenceType();

    // For references, the 'lvalue' is the pointer address stored in the
    // reference region.
    if (IsReference) {
      if (const MemRegion *R = V.getAsRegion())
        V = state->getSVal(R);
      else
        V = UnknownVal();
    }

    Bldr.generateNode(Ex, Pred, state->BindExpr(Ex, LCtx, V), nullptr,
                      ProgramPoint::PostLValueKind);
    return;
  }
  if (const auto *ED = dyn_cast<EnumConstantDecl>(D)) {
    assert(!Ex->isGLValue());
    SVal V = svalBuilder.makeIntVal(ED->getInitVal());
    Bldr.generateNode(Ex, Pred, state->BindExpr(Ex, LCtx, V));
    return;
  }
  if (const auto *FD = dyn_cast<FunctionDecl>(D)) {
    SVal V = svalBuilder.getFunctionPointer(FD);
    Bldr.generateNode(Ex, Pred, state->BindExpr(Ex, LCtx, V), nullptr,
                      ProgramPoint::PostLValueKind);
    return;
  }
  if (isa<FieldDecl>(D) || isa<IndirectFieldDecl>(D)) {
    // FIXME: Compute lvalue of field pointers-to-member.
    // Right now we just use a non-null void pointer, so that it gives proper
    // results in boolean contexts.
    // FIXME: Maybe delegate this to the surrounding operator&.
    // Note how this expression is lvalue, however pointer-to-member is NonLoc.
    SVal V = svalBuilder.conjureSymbolVal(Ex, LCtx, getContext().VoidPtrTy,
                                          currBldrCtx->blockCount());
    state = state->assume(V.castAs<DefinedOrUnknownSVal>(), true);
    Bldr.generateNode(Ex, Pred, state->BindExpr(Ex, LCtx, V), nullptr,
                      ProgramPoint::PostLValueKind);
    return;
  }
  if (isa<BindingDecl>(D)) {
    // FIXME: proper support for bound declarations.
    // For now, let's just prevent crashing.
    return;
  }

  llvm_unreachable("Support for this Decl not implemented.");
}

/// VisitArraySubscriptExpr - Transfer function for array accesses
void ExprEngine::VisitArraySubscriptExpr(const ArraySubscriptExpr *A,
                                             ExplodedNode *Pred,
                                             ExplodedNodeSet &Dst){
  const Expr *Base = A->getBase()->IgnoreParens();
  const Expr *Idx  = A->getIdx()->IgnoreParens();

  ExplodedNodeSet CheckerPreStmt;
  getCheckerManager().runCheckersForPreStmt(CheckerPreStmt, Pred, A, *this);

  ExplodedNodeSet EvalSet;
  StmtNodeBuilder Bldr(CheckerPreStmt, EvalSet, *currBldrCtx);

  bool IsVectorType = A->getBase()->getType()->isVectorType();

  // The "like" case is for situations where C standard prohibits the type to
  // be an lvalue, e.g. taking the address of a subscript of an expression of
  // type "void *".
  bool IsGLValueLike = A->isGLValue() ||
    (A->getType().isCForbiddenLValueType() && !AMgr.getLangOpts().CPlusPlus);

  for (auto *Node : CheckerPreStmt) {
    const LocationContext *LCtx = Node->getLocationContext();
    ProgramStateRef state = Node->getState();

    if (IsGLValueLike) {
      QualType T = A->getType();

      // One of the forbidden LValue types! We still need to have sensible
      // symbolic locations to represent this stuff. Note that arithmetic on
      // void pointers is a GCC extension.
      if (T->isVoidType())
        T = getContext().CharTy;

      SVal V = state->getLValue(T,
                                state->getSVal(Idx, LCtx),
                                state->getSVal(Base, LCtx));
      Bldr.generateNode(A, Node, state->BindExpr(A, LCtx, V), nullptr,
          ProgramPoint::PostLValueKind);
    } else if (IsVectorType) {
      // FIXME: non-glvalue vector reads are not modelled.
      Bldr.generateNode(A, Node, state, nullptr);
    } else {
      llvm_unreachable("Array subscript should be an lValue when not \
a vector and not a forbidden lvalue type");
    }
  }

  getCheckerManager().runCheckersForPostStmt(Dst, EvalSet, A, *this);
}

/// VisitMemberExpr - Transfer function for member expressions.
void ExprEngine::VisitMemberExpr(const MemberExpr *M, ExplodedNode *Pred,
                                 ExplodedNodeSet &Dst) {
  // FIXME: Prechecks eventually go in ::Visit().
  ExplodedNodeSet CheckedSet;
  getCheckerManager().runCheckersForPreStmt(CheckedSet, Pred, M, *this);

  ExplodedNodeSet EvalSet;
  ValueDecl *Member = M->getMemberDecl();

  // Handle static member variables and enum constants accessed via
  // member syntax.
  if (isa<VarDecl>(Member) || isa<EnumConstantDecl>(Member)) {
    for (const auto I : CheckedSet)
      VisitCommonDeclRefExpr(M, Member, I, EvalSet);
  } else {
    StmtNodeBuilder Bldr(CheckedSet, EvalSet, *currBldrCtx);
    ExplodedNodeSet Tmp;

    for (const auto I : CheckedSet) {
      ProgramStateRef state = I->getState();
      const LocationContext *LCtx = I->getLocationContext();
      Expr *BaseExpr = M->getBase();

      // Handle C++ method calls.
      if (const auto *MD = dyn_cast<CXXMethodDecl>(Member)) {
        if (MD->isInstance())
          state = createTemporaryRegionIfNeeded(state, LCtx, BaseExpr);

        SVal MDVal = svalBuilder.getFunctionPointer(MD);
        state = state->BindExpr(M, LCtx, MDVal);

        Bldr.generateNode(M, I, state);
        continue;
      }

      // Handle regular struct fields / member variables.
      const SubRegion *MR = nullptr;
      state = createTemporaryRegionIfNeeded(state, LCtx, BaseExpr,
                                            /*Result=*/nullptr,
                                            /*OutRegionWithAdjustments=*/&MR);
      SVal baseExprVal =
          MR ? loc::MemRegionVal(MR) : state->getSVal(BaseExpr, LCtx);

      const auto *field = cast<FieldDecl>(Member);
      SVal L = state->getLValue(field, baseExprVal);

      if (M->isGLValue() || M->getType()->isArrayType()) {
        // We special-case rvalues of array type because the analyzer cannot
        // reason about them, since we expect all regions to be wrapped in Locs.
        // We instead treat these as lvalues and assume that they will decay to
        // pointers as soon as they are used.
        if (!M->isGLValue()) {
          assert(M->getType()->isArrayType());
          const auto *PE =
            dyn_cast<ImplicitCastExpr>(I->getParentMap().getParentIgnoreParens(M));
          if (!PE || PE->getCastKind() != CK_ArrayToPointerDecay) {
            llvm_unreachable("should always be wrapped in ArrayToPointerDecay");
          }
        }

        if (field->getType()->isReferenceType()) {
          if (const MemRegion *R = L.getAsRegion())
            L = state->getSVal(R);
          else
            L = UnknownVal();
        }

        Bldr.generateNode(M, I, state->BindExpr(M, LCtx, L), nullptr,
                          ProgramPoint::PostLValueKind);
      } else {
        Bldr.takeNodes(I);
        evalLoad(Tmp, M, M, I, state, L);
        Bldr.addNodes(Tmp);
      }
    }
  }

  getCheckerManager().runCheckersForPostStmt(Dst, EvalSet, M, *this);
}

void ExprEngine::VisitAtomicExpr(const AtomicExpr *AE, ExplodedNode *Pred,
                                 ExplodedNodeSet &Dst) {
  ExplodedNodeSet AfterPreSet;
  getCheckerManager().runCheckersForPreStmt(AfterPreSet, Pred, AE, *this);

  // For now, treat all the arguments to C11 atomics as escaping.
  // FIXME: Ideally we should model the behavior of the atomics precisely here.

  ExplodedNodeSet AfterInvalidateSet;
  StmtNodeBuilder Bldr(AfterPreSet, AfterInvalidateSet, *currBldrCtx);

  for (const auto I : AfterPreSet) {
    ProgramStateRef State = I->getState();
    const LocationContext *LCtx = I->getLocationContext();

    SmallVector<SVal, 8> ValuesToInvalidate;
    for (unsigned SI = 0, Count = AE->getNumSubExprs(); SI != Count; SI++) {
      const Expr *SubExpr = AE->getSubExprs()[SI];
      SVal SubExprVal = State->getSVal(SubExpr, LCtx);
      ValuesToInvalidate.push_back(SubExprVal);
    }

    State = State->invalidateRegions(ValuesToInvalidate, AE,
                                    currBldrCtx->blockCount(),
                                    LCtx,
                                    /*CausedByPointerEscape*/true,
                                    /*Symbols=*/nullptr);

    SVal ResultVal = UnknownVal();
    State = State->BindExpr(AE, LCtx, ResultVal);
    Bldr.generateNode(AE, I, State, nullptr,
                      ProgramPoint::PostStmtKind);
  }

  getCheckerManager().runCheckersForPostStmt(Dst, AfterInvalidateSet, AE, *this);
}

// A value escapes in four possible cases:
// (1) We are binding to something that is not a memory region.
// (2) We are binding to a MemRegion that does not have stack storage.
// (3) We are binding to a top-level parameter region with a non-trivial
//     destructor. We won't see the destructor during analysis, but it's there.
// (4) We are binding to a MemRegion with stack storage that the store
//     does not understand.
ProgramStateRef
ExprEngine::processPointerEscapedOnBind(ProgramStateRef State, SVal Loc,
                                        SVal Val, const LocationContext *LCtx) {

  // Cases (1) and (2).
  const MemRegion *MR = Loc.getAsRegion();
  if (!MR || !MR->hasStackStorage())
    return escapeValue(State, Val, PSK_EscapeOnBind);

  // Case (3).
  if (const auto *VR = dyn_cast<VarRegion>(MR->getBaseRegion()))
    if (VR->hasStackParametersStorage() && VR->getStackFrame()->inTopFrame())
      if (const auto *RD = VR->getValueType()->getAsCXXRecordDecl())
        if (!RD->hasTrivialDestructor())
          return escapeValue(State, Val, PSK_EscapeOnBind);

  // Case (4): in order to test that, generate a new state with the binding
  // added. If it is the same state, then it escapes (since the store cannot
  // represent the binding).
  // Do this only if we know that the store is not supposed to generate the
  // same state.
  SVal StoredVal = State->getSVal(MR);
  if (StoredVal != Val)
    if (State == (State->bindLoc(loc::MemRegionVal(MR), Val, LCtx)))
      return escapeValue(State, Val, PSK_EscapeOnBind);

  return State;
}

ProgramStateRef
ExprEngine::notifyCheckersOfPointerEscape(ProgramStateRef State,
    const InvalidatedSymbols *Invalidated,
    ArrayRef<const MemRegion *> ExplicitRegions,
    const CallEvent *Call,
    RegionAndSymbolInvalidationTraits &ITraits) {
  if (!Invalidated || Invalidated->empty())
    return State;

  if (!Call)
    return getCheckerManager().runCheckersForPointerEscape(State,
                                                           *Invalidated,
                                                           nullptr,
                                                           PSK_EscapeOther,
                                                           &ITraits);

  // If the symbols were invalidated by a call, we want to find out which ones
  // were invalidated directly due to being arguments to the call.
  InvalidatedSymbols SymbolsDirectlyInvalidated;
  for (const auto I : ExplicitRegions) {
    if (const SymbolicRegion *R = I->StripCasts()->getAs<SymbolicRegion>())
      SymbolsDirectlyInvalidated.insert(R->getSymbol());
  }

  InvalidatedSymbols SymbolsIndirectlyInvalidated;
  for (const auto &sym : *Invalidated) {
    if (SymbolsDirectlyInvalidated.count(sym))
      continue;
    SymbolsIndirectlyInvalidated.insert(sym);
  }

  if (!SymbolsDirectlyInvalidated.empty())
    State = getCheckerManager().runCheckersForPointerEscape(State,
        SymbolsDirectlyInvalidated, Call, PSK_DirectEscapeOnCall, &ITraits);

  // Notify about the symbols that get indirectly invalidated by the call.
  if (!SymbolsIndirectlyInvalidated.empty())
    State = getCheckerManager().runCheckersForPointerEscape(State,
        SymbolsIndirectlyInvalidated, Call, PSK_IndirectEscapeOnCall, &ITraits);

  return State;
}

/// evalBind - Handle the semantics of binding a value to a specific location.
///  This method is used by evalStore and (soon) VisitDeclStmt, and others.
void ExprEngine::evalBind(ExplodedNodeSet &Dst, const Stmt *StoreE,
                          ExplodedNode *Pred,
                          SVal location, SVal Val,
                          bool atDeclInit, const ProgramPoint *PP) {
  const LocationContext *LC = Pred->getLocationContext();
  PostStmt PS(StoreE, LC);
  if (!PP)
    PP = &PS;

  // Do a previsit of the bind.
  ExplodedNodeSet CheckedSet;
  getCheckerManager().runCheckersForBind(CheckedSet, Pred, location, Val,
                                         StoreE, *this, *PP);

  StmtNodeBuilder Bldr(CheckedSet, Dst, *currBldrCtx);

  // If the location is not a 'Loc', it will already be handled by
  // the checkers.  There is nothing left to do.
  if (!location.getAs<Loc>()) {
    const ProgramPoint L = PostStore(StoreE, LC, /*Loc*/nullptr,
                                     /*tag*/nullptr);
    ProgramStateRef state = Pred->getState();
    state = processPointerEscapedOnBind(state, location, Val, LC);
    Bldr.generateNode(L, state, Pred);
    return;
  }

  for (const auto PredI : CheckedSet) {
    ProgramStateRef state = PredI->getState();

    state = processPointerEscapedOnBind(state, location, Val, LC);

    // When binding the value, pass on the hint that this is a initialization.
    // For initializations, we do not need to inform clients of region
    // changes.
    state = state->bindLoc(location.castAs<Loc>(),
                           Val, LC, /* notifyChanges = */ !atDeclInit);

    const MemRegion *LocReg = nullptr;
    if (Optional<loc::MemRegionVal> LocRegVal =
            location.getAs<loc::MemRegionVal>()) {
      LocReg = LocRegVal->getRegion();
    }

    const ProgramPoint L = PostStore(StoreE, LC, LocReg, nullptr);
    Bldr.generateNode(L, state, PredI);
  }
}

/// evalStore - Handle the semantics of a store via an assignment.
///  @param Dst The node set to store generated state nodes
///  @param AssignE The assignment expression if the store happens in an
///         assignment.
///  @param LocationE The location expression that is stored to.
///  @param state The current simulation state
///  @param location The location to store the value
///  @param Val The value to be stored
void ExprEngine::evalStore(ExplodedNodeSet &Dst, const Expr *AssignE,
                             const Expr *LocationE,
                             ExplodedNode *Pred,
                             ProgramStateRef state, SVal location, SVal Val,
                             const ProgramPointTag *tag) {
  // Proceed with the store.  We use AssignE as the anchor for the PostStore
  // ProgramPoint if it is non-NULL, and LocationE otherwise.
  const Expr *StoreE = AssignE ? AssignE : LocationE;

  // Evaluate the location (checks for bad dereferences).
  ExplodedNodeSet Tmp;
  evalLocation(Tmp, AssignE, LocationE, Pred, state, location, false);

  if (Tmp.empty())
    return;

  if (location.isUndef())
    return;

  for (const auto I : Tmp)
    evalBind(Dst, StoreE, I, location, Val, false);
}

void ExprEngine::evalLoad(ExplodedNodeSet &Dst,
                          const Expr *NodeEx,
                          const Expr *BoundEx,
                          ExplodedNode *Pred,
                          ProgramStateRef state,
                          SVal location,
                          const ProgramPointTag *tag,
                          QualType LoadTy) {
  assert(!location.getAs<NonLoc>() && "location cannot be a NonLoc.");
  assert(NodeEx);
  assert(BoundEx);
  // Evaluate the location (checks for bad dereferences).
  ExplodedNodeSet Tmp;
  evalLocation(Tmp, NodeEx, BoundEx, Pred, state, location, true);
  if (Tmp.empty())
    return;

  StmtNodeBuilder Bldr(Tmp, Dst, *currBldrCtx);
  if (location.isUndef())
    return;

  // Proceed with the load.
  for (const auto I : Tmp) {
    state = I->getState();
    const LocationContext *LCtx = I->getLocationContext();

    SVal V = UnknownVal();
    if (location.isValid()) {
      if (LoadTy.isNull())
        LoadTy = BoundEx->getType();
      V = state->getSVal(location.castAs<Loc>(), LoadTy);
    }

    Bldr.generateNode(NodeEx, I, state->BindExpr(BoundEx, LCtx, V), tag,
                      ProgramPoint::PostLoadKind);
  }
}

void ExprEngine::evalLocation(ExplodedNodeSet &Dst,
                              const Stmt *NodeEx,
                              const Stmt *BoundEx,
                              ExplodedNode *Pred,
                              ProgramStateRef state,
                              SVal location,
                              bool isLoad) {
  StmtNodeBuilder BldrTop(Pred, Dst, *currBldrCtx);
  // Early checks for performance reason.
  if (location.isUnknown()) {
    return;
  }

  ExplodedNodeSet Src;
  BldrTop.takeNodes(Pred);
  StmtNodeBuilder Bldr(Pred, Src, *currBldrCtx);
  if (Pred->getState() != state) {
    // Associate this new state with an ExplodedNode.
    // FIXME: If I pass null tag, the graph is incorrect, e.g for
    //   int *p;
    //   p = 0;
    //   *p = 0xDEADBEEF;
    // "p = 0" is not noted as "Null pointer value stored to 'p'" but
    // instead "int *p" is noted as
    // "Variable 'p' initialized to a null pointer value"

    static SimpleProgramPointTag tag(TagProviderName, "Location");
    Bldr.generateNode(NodeEx, Pred, state, &tag);
  }
  ExplodedNodeSet Tmp;
  getCheckerManager().runCheckersForLocation(Tmp, Src, location, isLoad,
                                             NodeEx, BoundEx, *this);
  BldrTop.addNodes(Tmp);
}

std::pair<const ProgramPointTag *, const ProgramPointTag*>
ExprEngine::geteagerlyAssumeBinOpBifurcationTags() {
  static SimpleProgramPointTag
         eagerlyAssumeBinOpBifurcationTrue(TagProviderName,
                                           "Eagerly Assume True"),
         eagerlyAssumeBinOpBifurcationFalse(TagProviderName,
                                            "Eagerly Assume False");
  return std::make_pair(&eagerlyAssumeBinOpBifurcationTrue,
                        &eagerlyAssumeBinOpBifurcationFalse);
}

void ExprEngine::evalEagerlyAssumeBinOpBifurcation(ExplodedNodeSet &Dst,
                                                   ExplodedNodeSet &Src,
                                                   const Expr *Ex) {
  StmtNodeBuilder Bldr(Src, Dst, *currBldrCtx);

  for (const auto Pred : Src) {
    // Test if the previous node was as the same expression.  This can happen
    // when the expression fails to evaluate to anything meaningful and
    // (as an optimization) we don't generate a node.
    ProgramPoint P = Pred->getLocation();
    if (!P.getAs<PostStmt>() || P.castAs<PostStmt>().getStmt() != Ex) {
      continue;
    }

    ProgramStateRef state = Pred->getState();
    SVal V = state->getSVal(Ex, Pred->getLocationContext());
    Optional<nonloc::SymbolVal> SEV = V.getAs<nonloc::SymbolVal>();
    if (SEV && SEV->isExpression()) {
      const std::pair<const ProgramPointTag *, const ProgramPointTag*> &tags =
        geteagerlyAssumeBinOpBifurcationTags();

      ProgramStateRef StateTrue, StateFalse;
      std::tie(StateTrue, StateFalse) = state->assume(*SEV);

      // First assume that the condition is true.
      if (StateTrue) {
        SVal Val = svalBuilder.makeIntVal(1U, Ex->getType());
        StateTrue = StateTrue->BindExpr(Ex, Pred->getLocationContext(), Val);
        Bldr.generateNode(Ex, Pred, StateTrue, tags.first);
      }

      // Next, assume that the condition is false.
      if (StateFalse) {
        SVal Val = svalBuilder.makeIntVal(0U, Ex->getType());
        StateFalse = StateFalse->BindExpr(Ex, Pred->getLocationContext(), Val);
        Bldr.generateNode(Ex, Pred, StateFalse, tags.second);
      }
    }
  }
}

void ExprEngine::VisitGCCAsmStmt(const GCCAsmStmt *A, ExplodedNode *Pred,
                                 ExplodedNodeSet &Dst) {
  StmtNodeBuilder Bldr(Pred, Dst, *currBldrCtx);
  // We have processed both the inputs and the outputs.  All of the outputs
  // should evaluate to Locs.  Nuke all of their values.

  // FIXME: Some day in the future it would be nice to allow a "plug-in"
  // which interprets the inline asm and stores proper results in the
  // outputs.

  ProgramStateRef state = Pred->getState();

  for (const Expr *O : A->outputs()) {
    SVal X = state->getSVal(O, Pred->getLocationContext());
    assert(!X.getAs<NonLoc>());  // Should be an Lval, or unknown, undef.

    if (Optional<Loc> LV = X.getAs<Loc>())
      state = state->bindLoc(*LV, UnknownVal(), Pred->getLocationContext());
  }

  Bldr.generateNode(A, Pred, state);
}

void ExprEngine::VisitMSAsmStmt(const MSAsmStmt *A, ExplodedNode *Pred,
                                ExplodedNodeSet &Dst) {
  StmtNodeBuilder Bldr(Pred, Dst, *currBldrCtx);
  Bldr.generateNode(A, Pred, Pred->getState());
}

//===----------------------------------------------------------------------===//
// Visualization.
//===----------------------------------------------------------------------===//

#ifndef NDEBUG
namespace llvm {

template<>
struct DOTGraphTraits<ExplodedGraph*> : public DefaultDOTGraphTraits {
  DOTGraphTraits (bool isSimple = false) : DefaultDOTGraphTraits(isSimple) {}

  static bool nodeHasBugReport(const ExplodedNode *N) {
    BugReporter &BR = static_cast<ExprEngine &>(
      N->getState()->getStateManager().getOwningEngine()).getBugReporter();

    const auto EQClasses =
        llvm::make_range(BR.EQClasses_begin(), BR.EQClasses_end());

    for (const auto &EQ : EQClasses) {
      for (const auto &I : EQ.getReports()) {
        const auto *PR = dyn_cast<PathSensitiveBugReport>(I.get());
        if (!PR)
          continue;
        const ExplodedNode *EN = PR->getErrorNode();
        if (EN->getState() == N->getState() &&
            EN->getLocation() == N->getLocation())
          return true;
      }
    }
    return false;
  }

  /// \p PreCallback: callback before break.
  /// \p PostCallback: callback after break.
  /// \p Stop: stop iteration if returns {@code true}
  /// \return Whether {@code Stop} ever returned {@code true}.
  static bool traverseHiddenNodes(
      const ExplodedNode *N,
      llvm::function_ref<void(const ExplodedNode *)> PreCallback,
      llvm::function_ref<void(const ExplodedNode *)> PostCallback,
      llvm::function_ref<bool(const ExplodedNode *)> Stop) {
    while (true) {
      PreCallback(N);
      if (Stop(N))
        return true;

      if (N->succ_size() != 1 || !isNodeHidden(N->getFirstSucc()))
        break;
      PostCallback(N);

      N = N->getFirstSucc();
    }
    return false;
  }

  static bool isNodeHidden(const ExplodedNode *N) {
    return N->isTrivial();
  }

  static std::string getNodeLabel(const ExplodedNode *N, ExplodedGraph *G){
    std::string Buf;
    llvm::raw_string_ostream Out(Buf);

    const bool IsDot = true;
    const unsigned int Space = 1;
    ProgramStateRef State = N->getState();

    Out << "{ \"state_id\": " << State->getID()
        << ",\\l";

    Indent(Out, Space, IsDot) << "\"program_points\": [\\l";

    // Dump program point for all the previously skipped nodes.
    traverseHiddenNodes(
        N,
        [&](const ExplodedNode *OtherNode) {
          Indent(Out, Space + 1, IsDot) << "{ ";
          OtherNode->getLocation().printJson(Out, /*NL=*/"\\l");
          Out << ", \"tag\": ";
          if (const ProgramPointTag *Tag = OtherNode->getLocation().getTag())
            Out << '\"' << Tag->getTagDescription() << "\"";
          else
            Out << "null";
          Out << ", \"node_id\": " << OtherNode->getID() <<
                 ", \"is_sink\": " << OtherNode->isSink() <<
                 ", \"has_report\": " << nodeHasBugReport(OtherNode) << " }";
        },
        // Adds a comma and a new-line between each program point.
        [&](const ExplodedNode *) { Out << ",\\l"; },
        [&](const ExplodedNode *) { return false; });

    Out << "\\l"; // Adds a new-line to the last program point.
    Indent(Out, Space, IsDot) << "],\\l";

    State->printDOT(Out, N->getLocationContext(), Space);

    Out << "\\l}\\l";
    return Out.str();
  }
};

} // namespace llvm
#endif

void ExprEngine::ViewGraph(bool trim) {
#ifndef NDEBUG
  std::string Filename = DumpGraph(trim);
  llvm::DisplayGraph(Filename, false, llvm::GraphProgram::DOT);
#endif
  llvm::errs() << "Warning: viewing graph requires assertions" << "\n";
}


void ExprEngine::ViewGraph(ArrayRef<const ExplodedNode*> Nodes) {
#ifndef NDEBUG
  std::string Filename = DumpGraph(Nodes);
  llvm::DisplayGraph(Filename, false, llvm::GraphProgram::DOT);
#endif
  llvm::errs() << "Warning: viewing graph requires assertions" << "\n";
}

std::string ExprEngine::DumpGraph(bool trim, StringRef Filename) {
#ifndef NDEBUG
  if (trim) {
    std::vector<const ExplodedNode *> Src;

    // Iterate through the reports and get their nodes.
    for (BugReporter::EQClasses_iterator
           EI = BR.EQClasses_begin(), EE = BR.EQClasses_end(); EI != EE; ++EI) {
      const auto *R =
          dyn_cast<PathSensitiveBugReport>(EI->getReports()[0].get());
      if (!R)
        continue;
      const auto *N = const_cast<ExplodedNode *>(R->getErrorNode());
      Src.push_back(N);
    }
    return DumpGraph(Src, Filename);
  } else {
    return llvm::WriteGraph(&G, "ExprEngine", /*ShortNames=*/false,
                     /*Title=*/"Exploded Graph", /*Filename=*/Filename);
  }
#endif
  llvm::errs() << "Warning: dumping graph requires assertions" << "\n";
  return "";
}

std::string ExprEngine::DumpGraph(ArrayRef<const ExplodedNode*> Nodes,
                                  StringRef Filename) {
#ifndef NDEBUG
  std::unique_ptr<ExplodedGraph> TrimmedG(G.trim(Nodes));

  if (!TrimmedG.get()) {
    llvm::errs() << "warning: Trimmed ExplodedGraph is empty.\n";
  } else {
    return llvm::WriteGraph(TrimmedG.get(), "TrimmedExprEngine",
                            /*ShortNames=*/false,
                            /*Title=*/"Trimmed Exploded Graph",
                            /*Filename=*/Filename);
  }
#endif
  llvm::errs() << "Warning: dumping graph requires assertions" << "\n";
  return "";
}

void *ProgramStateTrait<ReplayWithoutInlining>::GDMIndex() {
  static int index = 0;
  return &index;
}<|MERGE_RESOLUTION|>--- conflicted
+++ resolved
@@ -1268,10 +1268,7 @@
     case Stmt::OMPMasterTaskLoopDirectiveClass:
     case Stmt::OMPMasterTaskLoopSimdDirectiveClass:
     case Stmt::OMPParallelMasterTaskLoopDirectiveClass:
-<<<<<<< HEAD
-=======
     case Stmt::OMPParallelMasterTaskLoopSimdDirectiveClass:
->>>>>>> c79f07dd
     case Stmt::OMPDistributeDirectiveClass:
     case Stmt::OMPDistributeParallelForDirectiveClass:
     case Stmt::OMPDistributeParallelForSimdDirectiveClass:
