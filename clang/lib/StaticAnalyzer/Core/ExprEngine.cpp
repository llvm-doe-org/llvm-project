--- conflicted
+++ resolved
@@ -1296,7 +1296,7 @@
     case Stmt::OMPTileDirectiveClass:
     case Stmt::OMPInteropDirectiveClass:
     case Stmt::OMPDispatchDirectiveClass:
-<<<<<<< HEAD
+    case Stmt::OMPMaskedDirectiveClass:
     case Stmt::ACCUpdateDirectiveClass:
     case Stmt::ACCEnterDataDirectiveClass:
     case Stmt::ACCExitDataDirectiveClass:
@@ -1304,9 +1304,6 @@
     case Stmt::ACCParallelDirectiveClass:
     case Stmt::ACCLoopDirectiveClass:
     case Stmt::ACCParallelLoopDirectiveClass:
-=======
-    case Stmt::OMPMaskedDirectiveClass:
->>>>>>> 6f1b10df
     case Stmt::CapturedStmtClass: {
       const ExplodedNode *node = Bldr.generateSink(S, Pred, Pred->getState());
       Engine.addAbortedBlock(node, currBldrCtx->getBlock());
