//===- ExprEngine.cpp - Path-Sensitive Expression-Level Dataflow ----------===//
//
// Part of the LLVM Project, under the Apache License v2.0 with LLVM Exceptions.
// See https://llvm.org/LICENSE.txt for license information.
// SPDX-License-Identifier: Apache-2.0 WITH LLVM-exception
//
//===----------------------------------------------------------------------===//
//
//  This file defines a meta-engine for path-sensitive dataflow analysis that
//  is built on GREngine, but provides the boilerplate to execute transfer
//  functions and build the ExplodedGraph at the expression level.
//
//===----------------------------------------------------------------------===//

#include "clang/StaticAnalyzer/Core/PathSensitive/ExprEngine.h"
#include "PrettyStackTraceLocationContext.h"
#include "clang/AST/ASTContext.h"
#include "clang/AST/Decl.h"
#include "clang/AST/DeclBase.h"
#include "clang/AST/DeclCXX.h"
#include "clang/AST/DeclObjC.h"
#include "clang/AST/Expr.h"
#include "clang/AST/ExprCXX.h"
#include "clang/AST/ExprObjC.h"
#include "clang/AST/ParentMap.h"
#include "clang/AST/PrettyPrinter.h"
#include "clang/AST/Stmt.h"
#include "clang/AST/StmtCXX.h"
#include "clang/AST/StmtObjC.h"
#include "clang/AST/Type.h"
#include "clang/Analysis/AnalysisDeclContext.h"
#include "clang/Analysis/CFG.h"
#include "clang/Analysis/ConstructionContext.h"
#include "clang/Analysis/ProgramPoint.h"
#include "clang/Basic/IdentifierTable.h"
#include "clang/Basic/JsonSupport.h"
#include "clang/Basic/LLVM.h"
#include "clang/Basic/LangOptions.h"
#include "clang/Basic/PrettyStackTrace.h"
#include "clang/Basic/SourceLocation.h"
#include "clang/Basic/SourceManager.h"
#include "clang/Basic/Specifiers.h"
#include "clang/StaticAnalyzer/Core/AnalyzerOptions.h"
#include "clang/StaticAnalyzer/Core/BugReporter/BugReporter.h"
#include "clang/StaticAnalyzer/Core/BugReporter/BugType.h"
#include "clang/StaticAnalyzer/Core/CheckerManager.h"
#include "clang/StaticAnalyzer/Core/PathSensitive/AnalysisManager.h"
#include "clang/StaticAnalyzer/Core/PathSensitive/CallEvent.h"
#include "clang/StaticAnalyzer/Core/PathSensitive/ConstraintManager.h"
#include "clang/StaticAnalyzer/Core/PathSensitive/CoreEngine.h"
#include "clang/StaticAnalyzer/Core/PathSensitive/ExplodedGraph.h"
#include "clang/StaticAnalyzer/Core/PathSensitive/LoopUnrolling.h"
#include "clang/StaticAnalyzer/Core/PathSensitive/LoopWidening.h"
#include "clang/StaticAnalyzer/Core/PathSensitive/MemRegion.h"
#include "clang/StaticAnalyzer/Core/PathSensitive/ProgramState.h"
#include "clang/StaticAnalyzer/Core/PathSensitive/ProgramStateTrait.h"
#include "clang/StaticAnalyzer/Core/PathSensitive/ProgramState_Fwd.h"
#include "clang/StaticAnalyzer/Core/PathSensitive/SValBuilder.h"
#include "clang/StaticAnalyzer/Core/PathSensitive/SVals.h"
#include "clang/StaticAnalyzer/Core/PathSensitive/Store.h"
#include "clang/StaticAnalyzer/Core/PathSensitive/SymExpr.h"
#include "clang/StaticAnalyzer/Core/PathSensitive/SymbolManager.h"
#include "llvm/ADT/APSInt.h"
#include "llvm/ADT/DenseMap.h"
#include "llvm/ADT/ImmutableMap.h"
#include "llvm/ADT/ImmutableSet.h"
#include "llvm/ADT/Optional.h"
#include "llvm/ADT/SmallVector.h"
#include "llvm/ADT/Statistic.h"
#include "llvm/Support/Casting.h"
#include "llvm/Support/Compiler.h"
#include "llvm/Support/DOTGraphTraits.h"
#include "llvm/Support/ErrorHandling.h"
#include "llvm/Support/GraphWriter.h"
#include "llvm/Support/SaveAndRestore.h"
#include "llvm/Support/raw_ostream.h"
#include <cassert>
#include <cstdint>
#include <memory>
#include <string>
#include <tuple>
#include <utility>
#include <vector>

using namespace clang;
using namespace ento;

#define DEBUG_TYPE "ExprEngine"

STATISTIC(NumRemoveDeadBindings,
            "The # of times RemoveDeadBindings is called");
STATISTIC(NumMaxBlockCountReached,
            "The # of aborted paths due to reaching the maximum block count in "
            "a top level function");
STATISTIC(NumMaxBlockCountReachedInInlined,
            "The # of aborted paths due to reaching the maximum block count in "
            "an inlined function");
STATISTIC(NumTimesRetriedWithoutInlining,
            "The # of times we re-evaluated a call without inlining");

//===----------------------------------------------------------------------===//
// Internal program state traits.
//===----------------------------------------------------------------------===//

namespace {

// When modeling a C++ constructor, for a variety of reasons we need to track
// the location of the object for the duration of its ConstructionContext.
// ObjectsUnderConstruction maps statements within the construction context
// to the object's location, so that on every such statement the location
// could have been retrieved.

/// ConstructedObjectKey is used for being able to find the path-sensitive
/// memory region of a freshly constructed object while modeling the AST node
/// that syntactically represents the object that is being constructed.
/// Semantics of such nodes may sometimes require access to the region that's
/// not otherwise present in the program state, or to the very fact that
/// the construction context was present and contained references to these
/// AST nodes.
class ConstructedObjectKey {
  typedef std::pair<ConstructionContextItem, const LocationContext *>
      ConstructedObjectKeyImpl;

  const ConstructedObjectKeyImpl Impl;

  const void *getAnyASTNodePtr() const {
    if (const Stmt *S = getItem().getStmtOrNull())
      return S;
    else
      return getItem().getCXXCtorInitializer();
  }

public:
  explicit ConstructedObjectKey(const ConstructionContextItem &Item,
                       const LocationContext *LC)
      : Impl(Item, LC) {}

  const ConstructionContextItem &getItem() const { return Impl.first; }
  const LocationContext *getLocationContext() const { return Impl.second; }

  ASTContext &getASTContext() const {
    return getLocationContext()->getDecl()->getASTContext();
  }

  void printJson(llvm::raw_ostream &Out, PrinterHelper *Helper,
                 PrintingPolicy &PP) const {
    const Stmt *S = getItem().getStmtOrNull();
    const CXXCtorInitializer *I = nullptr;
    if (!S)
      I = getItem().getCXXCtorInitializer();

    if (S)
      Out << "\"stmt_id\": " << S->getID(getASTContext());
    else
      Out << "\"init_id\": " << I->getID(getASTContext());

    // Kind
    Out << ", \"kind\": \"" << getItem().getKindAsString()
        << "\", \"argument_index\": ";

    if (getItem().getKind() == ConstructionContextItem::ArgumentKind)
      Out << getItem().getIndex();
    else
      Out << "null";

    // Pretty-print
    Out << ", \"pretty\": ";

    if (S) {
      S->printJson(Out, Helper, PP, /*AddQuotes=*/true);
    } else {
      Out << '\"' << I->getAnyMember()->getDeclName() << '\"';
    }
  }

  void Profile(llvm::FoldingSetNodeID &ID) const {
    ID.Add(Impl.first);
    ID.AddPointer(Impl.second);
  }

  bool operator==(const ConstructedObjectKey &RHS) const {
    return Impl == RHS.Impl;
  }

  bool operator<(const ConstructedObjectKey &RHS) const {
    return Impl < RHS.Impl;
  }
};
} // namespace

typedef llvm::ImmutableMap<ConstructedObjectKey, SVal>
    ObjectsUnderConstructionMap;
REGISTER_TRAIT_WITH_PROGRAMSTATE(ObjectsUnderConstruction,
                                 ObjectsUnderConstructionMap)

//===----------------------------------------------------------------------===//
// Engine construction and deletion.
//===----------------------------------------------------------------------===//

static const char* TagProviderName = "ExprEngine";

ExprEngine::ExprEngine(cross_tu::CrossTranslationUnitContext &CTU,
                       AnalysisManager &mgr,
                       SetOfConstDecls *VisitedCalleesIn,
                       FunctionSummariesTy *FS,
                       InliningModes HowToInlineIn)
    : CTU(CTU), AMgr(mgr),
      AnalysisDeclContexts(mgr.getAnalysisDeclContextManager()),
      Engine(*this, FS, mgr.getAnalyzerOptions()), G(Engine.getGraph()),
      StateMgr(getContext(), mgr.getStoreManagerCreator(),
               mgr.getConstraintManagerCreator(), G.getAllocator(),
               this),
      SymMgr(StateMgr.getSymbolManager()),
      MRMgr(StateMgr.getRegionManager()),
      svalBuilder(StateMgr.getSValBuilder()),
      ObjCNoRet(mgr.getASTContext()),
      BR(mgr, *this),
      VisitedCallees(VisitedCalleesIn),
      HowToInline(HowToInlineIn)
  {
  unsigned TrimInterval = mgr.options.GraphTrimInterval;
  if (TrimInterval != 0) {
    // Enable eager node reclamation when constructing the ExplodedGraph.
    G.enableNodeReclamation(TrimInterval);
  }
}

//===----------------------------------------------------------------------===//
// Utility methods.
//===----------------------------------------------------------------------===//

ProgramStateRef ExprEngine::getInitialState(const LocationContext *InitLoc) {
  ProgramStateRef state = StateMgr.getInitialState(InitLoc);
  const Decl *D = InitLoc->getDecl();

  // Preconditions.
  // FIXME: It would be nice if we had a more general mechanism to add
  // such preconditions.  Some day.
  do {
    if (const auto *FD = dyn_cast<FunctionDecl>(D)) {
      // Precondition: the first argument of 'main' is an integer guaranteed
      //  to be > 0.
      const IdentifierInfo *II = FD->getIdentifier();
      if (!II || !(II->getName() == "main" && FD->getNumParams() > 0))
        break;

      const ParmVarDecl *PD = FD->getParamDecl(0);
      QualType T = PD->getType();
      const auto *BT = dyn_cast<BuiltinType>(T);
      if (!BT || !BT->isInteger())
        break;

      const MemRegion *R = state->getRegion(PD, InitLoc);
      if (!R)
        break;

      SVal V = state->getSVal(loc::MemRegionVal(R));
      SVal Constraint_untested = evalBinOp(state, BO_GT, V,
                                           svalBuilder.makeZeroVal(T),
                                           svalBuilder.getConditionType());

      Optional<DefinedOrUnknownSVal> Constraint =
          Constraint_untested.getAs<DefinedOrUnknownSVal>();

      if (!Constraint)
        break;

      if (ProgramStateRef newState = state->assume(*Constraint, true))
        state = newState;
    }
    break;
  }
  while (false);

  if (const auto *MD = dyn_cast<ObjCMethodDecl>(D)) {
    // Precondition: 'self' is always non-null upon entry to an Objective-C
    // method.
    const ImplicitParamDecl *SelfD = MD->getSelfDecl();
    const MemRegion *R = state->getRegion(SelfD, InitLoc);
    SVal V = state->getSVal(loc::MemRegionVal(R));

    if (Optional<Loc> LV = V.getAs<Loc>()) {
      // Assume that the pointer value in 'self' is non-null.
      state = state->assume(*LV, true);
      assert(state && "'self' cannot be null");
    }
  }

  if (const auto *MD = dyn_cast<CXXMethodDecl>(D)) {
    if (!MD->isStatic()) {
      // Precondition: 'this' is always non-null upon entry to the
      // top-level function.  This is our starting assumption for
      // analyzing an "open" program.
      const StackFrameContext *SFC = InitLoc->getStackFrame();
      if (SFC->getParent() == nullptr) {
        loc::MemRegionVal L = svalBuilder.getCXXThis(MD, SFC);
        SVal V = state->getSVal(L);
        if (Optional<Loc> LV = V.getAs<Loc>()) {
          state = state->assume(*LV, true);
          assert(state && "'this' cannot be null");
        }
      }
    }
  }

  return state;
}

ProgramStateRef ExprEngine::createTemporaryRegionIfNeeded(
    ProgramStateRef State, const LocationContext *LC,
    const Expr *InitWithAdjustments, const Expr *Result,
    const SubRegion **OutRegionWithAdjustments) {
  // FIXME: This function is a hack that works around the quirky AST
  // we're often having with respect to C++ temporaries. If only we modelled
  // the actual execution order of statements properly in the CFG,
  // all the hassle with adjustments would not be necessary,
  // and perhaps the whole function would be removed.
  SVal InitValWithAdjustments = State->getSVal(InitWithAdjustments, LC);
  if (!Result) {
    // If we don't have an explicit result expression, we're in "if needed"
    // mode. Only create a region if the current value is a NonLoc.
    if (!InitValWithAdjustments.getAs<NonLoc>()) {
      if (OutRegionWithAdjustments)
        *OutRegionWithAdjustments = nullptr;
      return State;
    }
    Result = InitWithAdjustments;
  } else {
    // We need to create a region no matter what. Make sure we don't try to
    // stuff a Loc into a non-pointer temporary region.
    assert(!InitValWithAdjustments.getAs<Loc>() ||
           Loc::isLocType(Result->getType()) ||
           Result->getType()->isMemberPointerType());
  }

  ProgramStateManager &StateMgr = State->getStateManager();
  MemRegionManager &MRMgr = StateMgr.getRegionManager();
  StoreManager &StoreMgr = StateMgr.getStoreManager();

  // MaterializeTemporaryExpr may appear out of place, after a few field and
  // base-class accesses have been made to the object, even though semantically
  // it is the whole object that gets materialized and lifetime-extended.
  //
  // For example:
  //
  //   `-MaterializeTemporaryExpr
  //     `-MemberExpr
  //       `-CXXTemporaryObjectExpr
  //
  // instead of the more natural
  //
  //   `-MemberExpr
  //     `-MaterializeTemporaryExpr
  //       `-CXXTemporaryObjectExpr
  //
  // Use the usual methods for obtaining the expression of the base object,
  // and record the adjustments that we need to make to obtain the sub-object
  // that the whole expression 'Ex' refers to. This trick is usual,
  // in the sense that CodeGen takes a similar route.

  SmallVector<const Expr *, 2> CommaLHSs;
  SmallVector<SubobjectAdjustment, 2> Adjustments;

  const Expr *Init = InitWithAdjustments->skipRValueSubobjectAdjustments(
      CommaLHSs, Adjustments);

  // Take the region for Init, i.e. for the whole object. If we do not remember
  // the region in which the object originally was constructed, come up with
  // a new temporary region out of thin air and copy the contents of the object
  // (which are currently present in the Environment, because Init is an rvalue)
  // into that region. This is not correct, but it is better than nothing.
  const TypedValueRegion *TR = nullptr;
  if (const auto *MT = dyn_cast<MaterializeTemporaryExpr>(Result)) {
    if (Optional<SVal> V = getObjectUnderConstruction(State, MT, LC)) {
      State = finishObjectConstruction(State, MT, LC);
      State = State->BindExpr(Result, LC, *V);
      return State;
    } else {
      StorageDuration SD = MT->getStorageDuration();
      // If this object is bound to a reference with static storage duration, we
      // put it in a different region to prevent "address leakage" warnings.
      if (SD == SD_Static || SD == SD_Thread) {
        TR = MRMgr.getCXXStaticTempObjectRegion(Init);
      } else {
        TR = MRMgr.getCXXTempObjectRegion(Init, LC);
      }
    }
  } else {
    TR = MRMgr.getCXXTempObjectRegion(Init, LC);
  }

  SVal Reg = loc::MemRegionVal(TR);
  SVal BaseReg = Reg;

  // Make the necessary adjustments to obtain the sub-object.
  for (const SubobjectAdjustment &Adj : llvm::reverse(Adjustments)) {
    switch (Adj.Kind) {
    case SubobjectAdjustment::DerivedToBaseAdjustment:
      Reg = StoreMgr.evalDerivedToBase(Reg, Adj.DerivedToBase.BasePath);
      break;
    case SubobjectAdjustment::FieldAdjustment:
      Reg = StoreMgr.getLValueField(Adj.Field, Reg);
      break;
    case SubobjectAdjustment::MemberPointerAdjustment:
      // FIXME: Unimplemented.
      State = State->invalidateRegions(Reg, InitWithAdjustments,
                                       currBldrCtx->blockCount(), LC, true,
                                       nullptr, nullptr, nullptr);
      return State;
    }
  }

  // What remains is to copy the value of the object to the new region.
  // FIXME: In other words, what we should always do is copy value of the
  // Init expression (which corresponds to the bigger object) to the whole
  // temporary region TR. However, this value is often no longer present
  // in the Environment. If it has disappeared, we instead invalidate TR.
  // Still, what we can do is assign the value of expression Ex (which
  // corresponds to the sub-object) to the TR's sub-region Reg. At least,
  // values inside Reg would be correct.
  SVal InitVal = State->getSVal(Init, LC);
  if (InitVal.isUnknown()) {
    InitVal = getSValBuilder().conjureSymbolVal(Result, LC, Init->getType(),
                                                currBldrCtx->blockCount());
    State = State->bindLoc(BaseReg.castAs<Loc>(), InitVal, LC, false);

    // Then we'd need to take the value that certainly exists and bind it
    // over.
    if (InitValWithAdjustments.isUnknown()) {
      // Try to recover some path sensitivity in case we couldn't
      // compute the value.
      InitValWithAdjustments = getSValBuilder().conjureSymbolVal(
          Result, LC, InitWithAdjustments->getType(),
          currBldrCtx->blockCount());
    }
    State =
        State->bindLoc(Reg.castAs<Loc>(), InitValWithAdjustments, LC, false);
  } else {
    State = State->bindLoc(BaseReg.castAs<Loc>(), InitVal, LC, false);
  }

  // The result expression would now point to the correct sub-region of the
  // newly created temporary region. Do this last in order to getSVal of Init
  // correctly in case (Result == Init).
  if (Result->isGLValue()) {
    State = State->BindExpr(Result, LC, Reg);
  } else {
    State = State->BindExpr(Result, LC, InitValWithAdjustments);
  }

  // Notify checkers once for two bindLoc()s.
  State = processRegionChange(State, TR, LC);

  if (OutRegionWithAdjustments)
    *OutRegionWithAdjustments = cast<SubRegion>(Reg.getAsRegion());
  return State;
}

ProgramStateRef
ExprEngine::addObjectUnderConstruction(ProgramStateRef State,
                                       const ConstructionContextItem &Item,
                                       const LocationContext *LC, SVal V) {
  ConstructedObjectKey Key(Item, LC->getStackFrame());
  // FIXME: Currently the state might already contain the marker due to
  // incorrect handling of temporaries bound to default parameters.
  assert(!State->get<ObjectsUnderConstruction>(Key) ||
         Key.getItem().getKind() ==
             ConstructionContextItem::TemporaryDestructorKind);
  return State->set<ObjectsUnderConstruction>(Key, V);
}

Optional<SVal>
ExprEngine::getObjectUnderConstruction(ProgramStateRef State,
                                       const ConstructionContextItem &Item,
                                       const LocationContext *LC) {
  ConstructedObjectKey Key(Item, LC->getStackFrame());
  return Optional<SVal>::create(State->get<ObjectsUnderConstruction>(Key));
}

ProgramStateRef
ExprEngine::finishObjectConstruction(ProgramStateRef State,
                                     const ConstructionContextItem &Item,
                                     const LocationContext *LC) {
  ConstructedObjectKey Key(Item, LC->getStackFrame());
  assert(State->contains<ObjectsUnderConstruction>(Key));
  return State->remove<ObjectsUnderConstruction>(Key);
}

ProgramStateRef ExprEngine::elideDestructor(ProgramStateRef State,
                                            const CXXBindTemporaryExpr *BTE,
                                            const LocationContext *LC) {
  ConstructedObjectKey Key({BTE, /*IsElided=*/true}, LC);
  // FIXME: Currently the state might already contain the marker due to
  // incorrect handling of temporaries bound to default parameters.
  return State->set<ObjectsUnderConstruction>(Key, UnknownVal());
}

ProgramStateRef
ExprEngine::cleanupElidedDestructor(ProgramStateRef State,
                                    const CXXBindTemporaryExpr *BTE,
                                    const LocationContext *LC) {
  ConstructedObjectKey Key({BTE, /*IsElided=*/true}, LC);
  assert(State->contains<ObjectsUnderConstruction>(Key));
  return State->remove<ObjectsUnderConstruction>(Key);
}

bool ExprEngine::isDestructorElided(ProgramStateRef State,
                                    const CXXBindTemporaryExpr *BTE,
                                    const LocationContext *LC) {
  ConstructedObjectKey Key({BTE, /*IsElided=*/true}, LC);
  return State->contains<ObjectsUnderConstruction>(Key);
}

bool ExprEngine::areAllObjectsFullyConstructed(ProgramStateRef State,
                                               const LocationContext *FromLC,
                                               const LocationContext *ToLC) {
  const LocationContext *LC = FromLC;
  while (LC != ToLC) {
    assert(LC && "ToLC must be a parent of FromLC!");
    for (auto I : State->get<ObjectsUnderConstruction>())
      if (I.first.getLocationContext() == LC)
        return false;

    LC = LC->getParent();
  }
  return true;
}


//===----------------------------------------------------------------------===//
// Top-level transfer function logic (Dispatcher).
//===----------------------------------------------------------------------===//

/// evalAssume - Called by ConstraintManager. Used to call checker-specific
///  logic for handling assumptions on symbolic values.
ProgramStateRef ExprEngine::processAssume(ProgramStateRef state,
                                              SVal cond, bool assumption) {
  return getCheckerManager().runCheckersForEvalAssume(state, cond, assumption);
}

ProgramStateRef
ExprEngine::processRegionChanges(ProgramStateRef state,
                                 const InvalidatedSymbols *invalidated,
                                 ArrayRef<const MemRegion *> Explicits,
                                 ArrayRef<const MemRegion *> Regions,
                                 const LocationContext *LCtx,
                                 const CallEvent *Call) {
  return getCheckerManager().runCheckersForRegionChanges(state, invalidated,
                                                         Explicits, Regions,
                                                         LCtx, Call);
}

static void
printObjectsUnderConstructionJson(raw_ostream &Out, ProgramStateRef State,
                                  const char *NL, const LocationContext *LCtx,
                                  unsigned int Space = 0, bool IsDot = false) {
  PrintingPolicy PP =
      LCtx->getAnalysisDeclContext()->getASTContext().getPrintingPolicy();

  ++Space;
  bool HasItem = false;

  // Store the last key.
  const ConstructedObjectKey *LastKey = nullptr;
  for (const auto &I : State->get<ObjectsUnderConstruction>()) {
    const ConstructedObjectKey &Key = I.first;
    if (Key.getLocationContext() != LCtx)
      continue;

    if (!HasItem) {
      Out << "[" << NL;
      HasItem = true;
    }

    LastKey = &Key;
  }

  for (const auto &I : State->get<ObjectsUnderConstruction>()) {
    const ConstructedObjectKey &Key = I.first;
    SVal Value = I.second;
    if (Key.getLocationContext() != LCtx)
      continue;

    Indent(Out, Space, IsDot) << "{ ";
    Key.printJson(Out, nullptr, PP);
    Out << ", \"value\": \"" << Value << "\" }";

    if (&Key != LastKey)
      Out << ',';
    Out << NL;
  }

  if (HasItem)
    Indent(Out, --Space, IsDot) << ']'; // End of "location_context".
  else {
    Out << "null ";
  }
}

void ExprEngine::printJson(raw_ostream &Out, ProgramStateRef State,
                           const LocationContext *LCtx, const char *NL,
                           unsigned int Space, bool IsDot) const {
  Indent(Out, Space, IsDot) << "\"constructing_objects\": ";

  if (LCtx && !State->get<ObjectsUnderConstruction>().isEmpty()) {
    ++Space;
    Out << '[' << NL;
    LCtx->printJson(Out, NL, Space, IsDot, [&](const LocationContext *LC) {
      printObjectsUnderConstructionJson(Out, State, NL, LC, Space, IsDot);
    });

    --Space;
    Indent(Out, Space, IsDot) << "]," << NL; // End of "constructing_objects".
  } else {
    Out << "null," << NL;
  }

  getCheckerManager().runCheckersForPrintStateJson(Out, State, NL, Space,
                                                   IsDot);
}

void ExprEngine::processEndWorklist() {
  getCheckerManager().runCheckersForEndAnalysis(G, BR, *this);
}

void ExprEngine::processCFGElement(const CFGElement E, ExplodedNode *Pred,
                                   unsigned StmtIdx, NodeBuilderContext *Ctx) {
  PrettyStackTraceLocationContext CrashInfo(Pred->getLocationContext());
  currStmtIdx = StmtIdx;
  currBldrCtx = Ctx;

  switch (E.getKind()) {
    case CFGElement::Statement:
    case CFGElement::Constructor:
    case CFGElement::CXXRecordTypedCall:
      ProcessStmt(E.castAs<CFGStmt>().getStmt(), Pred);
      return;
    case CFGElement::Initializer:
      ProcessInitializer(E.castAs<CFGInitializer>(), Pred);
      return;
    case CFGElement::NewAllocator:
      ProcessNewAllocator(E.castAs<CFGNewAllocator>().getAllocatorExpr(),
                          Pred);
      return;
    case CFGElement::AutomaticObjectDtor:
    case CFGElement::DeleteDtor:
    case CFGElement::BaseDtor:
    case CFGElement::MemberDtor:
    case CFGElement::TemporaryDtor:
      ProcessImplicitDtor(E.castAs<CFGImplicitDtor>(), Pred);
      return;
    case CFGElement::LoopExit:
      ProcessLoopExit(E.castAs<CFGLoopExit>().getLoopStmt(), Pred);
      return;
    case CFGElement::LifetimeEnds:
    case CFGElement::ScopeBegin:
    case CFGElement::ScopeEnd:
      return;
  }
}

static bool shouldRemoveDeadBindings(AnalysisManager &AMgr,
                                     const Stmt *S,
                                     const ExplodedNode *Pred,
                                     const LocationContext *LC) {
  // Are we never purging state values?
  if (AMgr.options.AnalysisPurgeOpt == PurgeNone)
    return false;

  // Is this the beginning of a basic block?
  if (Pred->getLocation().getAs<BlockEntrance>())
    return true;

  // Is this on a non-expression?
  if (!isa<Expr>(S))
    return true;

  // Run before processing a call.
  if (CallEvent::isCallStmt(S))
    return true;

  // Is this an expression that is consumed by another expression?  If so,
  // postpone cleaning out the state.
  ParentMap &PM = LC->getAnalysisDeclContext()->getParentMap();
  return !PM.isConsumedExpr(cast<Expr>(S));
}

void ExprEngine::removeDead(ExplodedNode *Pred, ExplodedNodeSet &Out,
                            const Stmt *ReferenceStmt,
                            const LocationContext *LC,
                            const Stmt *DiagnosticStmt,
                            ProgramPoint::Kind K) {
  assert((K == ProgramPoint::PreStmtPurgeDeadSymbolsKind ||
          ReferenceStmt == nullptr || isa<ReturnStmt>(ReferenceStmt))
          && "PostStmt is not generally supported by the SymbolReaper yet");
  assert(LC && "Must pass the current (or expiring) LocationContext");

  if (!DiagnosticStmt) {
    DiagnosticStmt = ReferenceStmt;
    assert(DiagnosticStmt && "Required for clearing a LocationContext");
  }

  NumRemoveDeadBindings++;
  ProgramStateRef CleanedState = Pred->getState();

  // LC is the location context being destroyed, but SymbolReaper wants a
  // location context that is still live. (If this is the top-level stack
  // frame, this will be null.)
  if (!ReferenceStmt) {
    assert(K == ProgramPoint::PostStmtPurgeDeadSymbolsKind &&
           "Use PostStmtPurgeDeadSymbolsKind for clearing a LocationContext");
    LC = LC->getParent();
  }

  const StackFrameContext *SFC = LC ? LC->getStackFrame() : nullptr;
  SymbolReaper SymReaper(SFC, ReferenceStmt, SymMgr, getStoreManager());

  for (auto I : CleanedState->get<ObjectsUnderConstruction>()) {
    if (SymbolRef Sym = I.second.getAsSymbol())
      SymReaper.markLive(Sym);
    if (const MemRegion *MR = I.second.getAsRegion())
      SymReaper.markLive(MR);
  }

  getCheckerManager().runCheckersForLiveSymbols(CleanedState, SymReaper);

  // Create a state in which dead bindings are removed from the environment
  // and the store. TODO: The function should just return new env and store,
  // not a new state.
  CleanedState = StateMgr.removeDeadBindingsFromEnvironmentAndStore(
      CleanedState, SFC, SymReaper);

  // Process any special transfer function for dead symbols.
  // A tag to track convenience transitions, which can be removed at cleanup.
  static SimpleProgramPointTag cleanupTag(TagProviderName, "Clean Node");
  // Call checkers with the non-cleaned state so that they could query the
  // values of the soon to be dead symbols.
  ExplodedNodeSet CheckedSet;
  getCheckerManager().runCheckersForDeadSymbols(CheckedSet, Pred, SymReaper,
                                                DiagnosticStmt, *this, K);

  // For each node in CheckedSet, generate CleanedNodes that have the
  // environment, the store, and the constraints cleaned up but have the
  // user-supplied states as the predecessors.
  StmtNodeBuilder Bldr(CheckedSet, Out, *currBldrCtx);
  for (const auto I : CheckedSet) {
    ProgramStateRef CheckerState = I->getState();

    // The constraint manager has not been cleaned up yet, so clean up now.
    CheckerState =
        getConstraintManager().removeDeadBindings(CheckerState, SymReaper);

    assert(StateMgr.haveEqualEnvironments(CheckerState, Pred->getState()) &&
           "Checkers are not allowed to modify the Environment as a part of "
           "checkDeadSymbols processing.");
    assert(StateMgr.haveEqualStores(CheckerState, Pred->getState()) &&
           "Checkers are not allowed to modify the Store as a part of "
           "checkDeadSymbols processing.");

    // Create a state based on CleanedState with CheckerState GDM and
    // generate a transition to that state.
    ProgramStateRef CleanedCheckerSt =
        StateMgr.getPersistentStateWithGDM(CleanedState, CheckerState);
    Bldr.generateNode(DiagnosticStmt, I, CleanedCheckerSt, &cleanupTag, K);
  }
}

void ExprEngine::ProcessStmt(const Stmt *currStmt, ExplodedNode *Pred) {
  // Reclaim any unnecessary nodes in the ExplodedGraph.
  G.reclaimRecentlyAllocatedNodes();

  PrettyStackTraceLoc CrashInfo(getContext().getSourceManager(),
                                currStmt->getBeginLoc(),
                                "Error evaluating statement");

  // Remove dead bindings and symbols.
  ExplodedNodeSet CleanedStates;
  if (shouldRemoveDeadBindings(AMgr, currStmt, Pred,
                               Pred->getLocationContext())) {
    removeDead(Pred, CleanedStates, currStmt,
                                    Pred->getLocationContext());
  } else
    CleanedStates.Add(Pred);

  // Visit the statement.
  ExplodedNodeSet Dst;
  for (const auto I : CleanedStates) {
    ExplodedNodeSet DstI;
    // Visit the statement.
    Visit(currStmt, I, DstI);
    Dst.insert(DstI);
  }

  // Enqueue the new nodes onto the work list.
  Engine.enqueue(Dst, currBldrCtx->getBlock(), currStmtIdx);
}

void ExprEngine::ProcessLoopExit(const Stmt* S, ExplodedNode *Pred) {
  PrettyStackTraceLoc CrashInfo(getContext().getSourceManager(),
                                S->getBeginLoc(),
                                "Error evaluating end of the loop");
  ExplodedNodeSet Dst;
  Dst.Add(Pred);
  NodeBuilder Bldr(Pred, Dst, *currBldrCtx);
  ProgramStateRef NewState = Pred->getState();

  if(AMgr.options.ShouldUnrollLoops)
    NewState = processLoopEnd(S, NewState);

  LoopExit PP(S, Pred->getLocationContext());
  Bldr.generateNode(PP, NewState, Pred);
  // Enqueue the new nodes onto the work list.
  Engine.enqueue(Dst, currBldrCtx->getBlock(), currStmtIdx);
}

void ExprEngine::ProcessInitializer(const CFGInitializer CFGInit,
                                    ExplodedNode *Pred) {
  const CXXCtorInitializer *BMI = CFGInit.getInitializer();
  const Expr *Init = BMI->getInit()->IgnoreImplicit();
  const LocationContext *LC = Pred->getLocationContext();

  PrettyStackTraceLoc CrashInfo(getContext().getSourceManager(),
                                BMI->getSourceLocation(),
                                "Error evaluating initializer");

  // We don't clean up dead bindings here.
  const auto *stackFrame = cast<StackFrameContext>(Pred->getLocationContext());
  const auto *decl = cast<CXXConstructorDecl>(stackFrame->getDecl());

  ProgramStateRef State = Pred->getState();
  SVal thisVal = State->getSVal(svalBuilder.getCXXThis(decl, stackFrame));

  ExplodedNodeSet Tmp;
  SVal FieldLoc;

  // Evaluate the initializer, if necessary
  if (BMI->isAnyMemberInitializer()) {
    // Constructors build the object directly in the field,
    // but non-objects must be copied in from the initializer.
    if (getObjectUnderConstruction(State, BMI, LC)) {
      // The field was directly constructed, so there is no need to bind.
      // But we still need to stop tracking the object under construction.
      State = finishObjectConstruction(State, BMI, LC);
      NodeBuilder Bldr(Pred, Tmp, *currBldrCtx);
      PostStore PS(Init, LC, /*Loc*/ nullptr, /*tag*/ nullptr);
      Bldr.generateNode(PS, State, Pred);
    } else {
      const ValueDecl *Field;
      if (BMI->isIndirectMemberInitializer()) {
        Field = BMI->getIndirectMember();
        FieldLoc = State->getLValue(BMI->getIndirectMember(), thisVal);
      } else {
        Field = BMI->getMember();
        FieldLoc = State->getLValue(BMI->getMember(), thisVal);
      }

      SVal InitVal;
      if (Init->getType()->isArrayType()) {
        // Handle arrays of trivial type. We can represent this with a
        // primitive load/copy from the base array region.
        const ArraySubscriptExpr *ASE;
        while ((ASE = dyn_cast<ArraySubscriptExpr>(Init)))
          Init = ASE->getBase()->IgnoreImplicit();

        SVal LValue = State->getSVal(Init, stackFrame);
        if (!Field->getType()->isReferenceType())
          if (Optional<Loc> LValueLoc = LValue.getAs<Loc>())
            InitVal = State->getSVal(*LValueLoc);

        // If we fail to get the value for some reason, use a symbolic value.
        if (InitVal.isUnknownOrUndef()) {
          SValBuilder &SVB = getSValBuilder();
          InitVal = SVB.conjureSymbolVal(BMI->getInit(), stackFrame,
                                         Field->getType(),
                                         currBldrCtx->blockCount());
        }
      } else {
        InitVal = State->getSVal(BMI->getInit(), stackFrame);
      }

      PostInitializer PP(BMI, FieldLoc.getAsRegion(), stackFrame);
      evalBind(Tmp, Init, Pred, FieldLoc, InitVal, /*isInit=*/true, &PP);
    }
  } else {
    assert(BMI->isBaseInitializer() || BMI->isDelegatingInitializer());
    Tmp.insert(Pred);
    // We already did all the work when visiting the CXXConstructExpr.
  }

  // Construct PostInitializer nodes whether the state changed or not,
  // so that the diagnostics don't get confused.
  PostInitializer PP(BMI, FieldLoc.getAsRegion(), stackFrame);
  ExplodedNodeSet Dst;
  NodeBuilder Bldr(Tmp, Dst, *currBldrCtx);
  for (const auto I : Tmp) {
    ProgramStateRef State = I->getState();
    Bldr.generateNode(PP, State, I);
  }

  // Enqueue the new nodes onto the work list.
  Engine.enqueue(Dst, currBldrCtx->getBlock(), currStmtIdx);
}

void ExprEngine::ProcessImplicitDtor(const CFGImplicitDtor D,
                                     ExplodedNode *Pred) {
  ExplodedNodeSet Dst;
  switch (D.getKind()) {
  case CFGElement::AutomaticObjectDtor:
    ProcessAutomaticObjDtor(D.castAs<CFGAutomaticObjDtor>(), Pred, Dst);
    break;
  case CFGElement::BaseDtor:
    ProcessBaseDtor(D.castAs<CFGBaseDtor>(), Pred, Dst);
    break;
  case CFGElement::MemberDtor:
    ProcessMemberDtor(D.castAs<CFGMemberDtor>(), Pred, Dst);
    break;
  case CFGElement::TemporaryDtor:
    ProcessTemporaryDtor(D.castAs<CFGTemporaryDtor>(), Pred, Dst);
    break;
  case CFGElement::DeleteDtor:
    ProcessDeleteDtor(D.castAs<CFGDeleteDtor>(), Pred, Dst);
    break;
  default:
    llvm_unreachable("Unexpected dtor kind.");
  }

  // Enqueue the new nodes onto the work list.
  Engine.enqueue(Dst, currBldrCtx->getBlock(), currStmtIdx);
}

void ExprEngine::ProcessNewAllocator(const CXXNewExpr *NE,
                                     ExplodedNode *Pred) {
  ExplodedNodeSet Dst;
  AnalysisManager &AMgr = getAnalysisManager();
  AnalyzerOptions &Opts = AMgr.options;
  // TODO: We're not evaluating allocators for all cases just yet as
  // we're not handling the return value correctly, which causes false
  // positives when the alpha.cplusplus.NewDeleteLeaks check is on.
  if (Opts.MayInlineCXXAllocator)
    VisitCXXNewAllocatorCall(NE, Pred, Dst);
  else {
    NodeBuilder Bldr(Pred, Dst, *currBldrCtx);
    const LocationContext *LCtx = Pred->getLocationContext();
    PostImplicitCall PP(NE->getOperatorNew(), NE->getBeginLoc(), LCtx);
    Bldr.generateNode(PP, Pred->getState(), Pred);
  }
  Engine.enqueue(Dst, currBldrCtx->getBlock(), currStmtIdx);
}

void ExprEngine::ProcessAutomaticObjDtor(const CFGAutomaticObjDtor Dtor,
                                         ExplodedNode *Pred,
                                         ExplodedNodeSet &Dst) {
  const VarDecl *varDecl = Dtor.getVarDecl();
  QualType varType = varDecl->getType();

  ProgramStateRef state = Pred->getState();
  SVal dest = state->getLValue(varDecl, Pred->getLocationContext());
  const MemRegion *Region = dest.castAs<loc::MemRegionVal>().getRegion();

  if (varType->isReferenceType()) {
    const MemRegion *ValueRegion = state->getSVal(Region).getAsRegion();
    if (!ValueRegion) {
      // FIXME: This should not happen. The language guarantees a presence
      // of a valid initializer here, so the reference shall not be undefined.
      // It seems that we're calling destructors over variables that
      // were not initialized yet.
      return;
    }
    Region = ValueRegion->getBaseRegion();
    varType = cast<TypedValueRegion>(Region)->getValueType();
  }

  // FIXME: We need to run the same destructor on every element of the array.
  // This workaround will just run the first destructor (which will still
  // invalidate the entire array).
  EvalCallOptions CallOpts;
  Region = makeZeroElementRegion(state, loc::MemRegionVal(Region), varType,
                                 CallOpts.IsArrayCtorOrDtor).getAsRegion();

  VisitCXXDestructor(varType, Region, Dtor.getTriggerStmt(),
                     /*IsBase=*/false, Pred, Dst, CallOpts);
}

void ExprEngine::ProcessDeleteDtor(const CFGDeleteDtor Dtor,
                                   ExplodedNode *Pred,
                                   ExplodedNodeSet &Dst) {
  ProgramStateRef State = Pred->getState();
  const LocationContext *LCtx = Pred->getLocationContext();
  const CXXDeleteExpr *DE = Dtor.getDeleteExpr();
  const Stmt *Arg = DE->getArgument();
  QualType DTy = DE->getDestroyedType();
  SVal ArgVal = State->getSVal(Arg, LCtx);

  // If the argument to delete is known to be a null value,
  // don't run destructor.
  if (State->isNull(ArgVal).isConstrainedTrue()) {
    QualType BTy = getContext().getBaseElementType(DTy);
    const CXXRecordDecl *RD = BTy->getAsCXXRecordDecl();
    const CXXDestructorDecl *Dtor = RD->getDestructor();

    PostImplicitCall PP(Dtor, DE->getBeginLoc(), LCtx);
    NodeBuilder Bldr(Pred, Dst, *currBldrCtx);
    Bldr.generateNode(PP, Pred->getState(), Pred);
    return;
  }

  EvalCallOptions CallOpts;
  const MemRegion *ArgR = ArgVal.getAsRegion();
  if (DE->isArrayForm()) {
    // FIXME: We need to run the same destructor on every element of the array.
    // This workaround will just run the first destructor (which will still
    // invalidate the entire array).
    CallOpts.IsArrayCtorOrDtor = true;
    // Yes, it may even be a multi-dimensional array.
    while (const auto *AT = getContext().getAsArrayType(DTy))
      DTy = AT->getElementType();
    if (ArgR)
      ArgR = getStoreManager().GetElementZeroRegion(cast<SubRegion>(ArgR), DTy);
  }

  VisitCXXDestructor(DTy, ArgR, DE, /*IsBase=*/false, Pred, Dst, CallOpts);
}

void ExprEngine::ProcessBaseDtor(const CFGBaseDtor D,
                                 ExplodedNode *Pred, ExplodedNodeSet &Dst) {
  const LocationContext *LCtx = Pred->getLocationContext();

  const auto *CurDtor = cast<CXXDestructorDecl>(LCtx->getDecl());
  Loc ThisPtr = getSValBuilder().getCXXThis(CurDtor,
                                            LCtx->getStackFrame());
  SVal ThisVal = Pred->getState()->getSVal(ThisPtr);

  // Create the base object region.
  const CXXBaseSpecifier *Base = D.getBaseSpecifier();
  QualType BaseTy = Base->getType();
  SVal BaseVal = getStoreManager().evalDerivedToBase(ThisVal, BaseTy,
                                                     Base->isVirtual());

  EvalCallOptions CallOpts;
  VisitCXXDestructor(BaseTy, BaseVal.getAsRegion(), CurDtor->getBody(),
                     /*IsBase=*/true, Pred, Dst, CallOpts);
}

void ExprEngine::ProcessMemberDtor(const CFGMemberDtor D,
                                   ExplodedNode *Pred, ExplodedNodeSet &Dst) {
  const FieldDecl *Member = D.getFieldDecl();
  QualType T = Member->getType();
  ProgramStateRef State = Pred->getState();
  const LocationContext *LCtx = Pred->getLocationContext();

  const auto *CurDtor = cast<CXXDestructorDecl>(LCtx->getDecl());
  Loc ThisStorageLoc =
      getSValBuilder().getCXXThis(CurDtor, LCtx->getStackFrame());
  Loc ThisLoc = State->getSVal(ThisStorageLoc).castAs<Loc>();
  SVal FieldVal = State->getLValue(Member, ThisLoc);

  // FIXME: We need to run the same destructor on every element of the array.
  // This workaround will just run the first destructor (which will still
  // invalidate the entire array).
  EvalCallOptions CallOpts;
  FieldVal = makeZeroElementRegion(State, FieldVal, T,
                                   CallOpts.IsArrayCtorOrDtor);

  VisitCXXDestructor(T, FieldVal.getAsRegion(), CurDtor->getBody(),
                     /*IsBase=*/false, Pred, Dst, CallOpts);
}

void ExprEngine::ProcessTemporaryDtor(const CFGTemporaryDtor D,
                                      ExplodedNode *Pred,
                                      ExplodedNodeSet &Dst) {
  const CXXBindTemporaryExpr *BTE = D.getBindTemporaryExpr();
  ProgramStateRef State = Pred->getState();
  const LocationContext *LC = Pred->getLocationContext();
  const MemRegion *MR = nullptr;

  if (Optional<SVal> V =
          getObjectUnderConstruction(State, D.getBindTemporaryExpr(),
                                     Pred->getLocationContext())) {
    // FIXME: Currently we insert temporary destructors for default parameters,
    // but we don't insert the constructors, so the entry in
    // ObjectsUnderConstruction may be missing.
    State = finishObjectConstruction(State, D.getBindTemporaryExpr(),
                                     Pred->getLocationContext());
    MR = V->getAsRegion();
  }

  // If copy elision has occurred, and the constructor corresponding to the
  // destructor was elided, we need to skip the destructor as well.
  if (isDestructorElided(State, BTE, LC)) {
    State = cleanupElidedDestructor(State, BTE, LC);
    NodeBuilder Bldr(Pred, Dst, *currBldrCtx);
    PostImplicitCall PP(D.getDestructorDecl(getContext()),
                        D.getBindTemporaryExpr()->getBeginLoc(),
                        Pred->getLocationContext());
    Bldr.generateNode(PP, State, Pred);
    return;
  }

  ExplodedNodeSet CleanDtorState;
  StmtNodeBuilder StmtBldr(Pred, CleanDtorState, *currBldrCtx);
  StmtBldr.generateNode(D.getBindTemporaryExpr(), Pred, State);

  QualType T = D.getBindTemporaryExpr()->getSubExpr()->getType();
  // FIXME: Currently CleanDtorState can be empty here due to temporaries being
  // bound to default parameters.
  assert(CleanDtorState.size() <= 1);
  ExplodedNode *CleanPred =
      CleanDtorState.empty() ? Pred : *CleanDtorState.begin();

  EvalCallOptions CallOpts;
  CallOpts.IsTemporaryCtorOrDtor = true;
  if (!MR) {
    // If we have no MR, we still need to unwrap the array to avoid destroying
    // the whole array at once. Regardless, we'd eventually need to model array
    // destructors properly, element-by-element.
    while (const ArrayType *AT = getContext().getAsArrayType(T)) {
      T = AT->getElementType();
      CallOpts.IsArrayCtorOrDtor = true;
    }
  } else {
    // We'd eventually need to makeZeroElementRegion() trick here,
    // but for now we don't have the respective construction contexts,
    // so MR would always be null in this case. Do nothing for now.
  }
  VisitCXXDestructor(T, MR, D.getBindTemporaryExpr(),
                     /*IsBase=*/false, CleanPred, Dst, CallOpts);
}

void ExprEngine::processCleanupTemporaryBranch(const CXXBindTemporaryExpr *BTE,
                                               NodeBuilderContext &BldCtx,
                                               ExplodedNode *Pred,
                                               ExplodedNodeSet &Dst,
                                               const CFGBlock *DstT,
                                               const CFGBlock *DstF) {
  BranchNodeBuilder TempDtorBuilder(Pred, Dst, BldCtx, DstT, DstF);
  ProgramStateRef State = Pred->getState();
  const LocationContext *LC = Pred->getLocationContext();
  if (getObjectUnderConstruction(State, BTE, LC)) {
    TempDtorBuilder.markInfeasible(false);
    TempDtorBuilder.generateNode(State, true, Pred);
  } else {
    TempDtorBuilder.markInfeasible(true);
    TempDtorBuilder.generateNode(State, false, Pred);
  }
}

void ExprEngine::VisitCXXBindTemporaryExpr(const CXXBindTemporaryExpr *BTE,
                                           ExplodedNodeSet &PreVisit,
                                           ExplodedNodeSet &Dst) {
  // This is a fallback solution in case we didn't have a construction
  // context when we were constructing the temporary. Otherwise the map should
  // have been populated there.
  if (!getAnalysisManager().options.ShouldIncludeTemporaryDtorsInCFG) {
    // In case we don't have temporary destructors in the CFG, do not mark
    // the initialization - we would otherwise never clean it up.
    Dst = PreVisit;
    return;
  }
  StmtNodeBuilder StmtBldr(PreVisit, Dst, *currBldrCtx);
  for (ExplodedNode *Node : PreVisit) {
    ProgramStateRef State = Node->getState();
    const LocationContext *LC = Node->getLocationContext();
    if (!getObjectUnderConstruction(State, BTE, LC)) {
      // FIXME: Currently the state might also already contain the marker due to
      // incorrect handling of temporaries bound to default parameters; for
      // those, we currently skip the CXXBindTemporaryExpr but rely on adding
      // temporary destructor nodes.
      State = addObjectUnderConstruction(State, BTE, LC, UnknownVal());
    }
    StmtBldr.generateNode(BTE, Node, State);
  }
}

ProgramStateRef ExprEngine::escapeValues(ProgramStateRef State,
                                         ArrayRef<SVal> Vs,
                                         PointerEscapeKind K,
                                         const CallEvent *Call) const {
  class CollectReachableSymbolsCallback final : public SymbolVisitor {
    InvalidatedSymbols &Symbols;

  public:
    explicit CollectReachableSymbolsCallback(InvalidatedSymbols &Symbols)
        : Symbols(Symbols) {}

    const InvalidatedSymbols &getSymbols() const { return Symbols; }

    bool VisitSymbol(SymbolRef Sym) override {
      Symbols.insert(Sym);
      return true;
    }
  };
  InvalidatedSymbols Symbols;
  CollectReachableSymbolsCallback CallBack(Symbols);
  for (SVal V : Vs)
    State->scanReachableSymbols(V, CallBack);

  return getCheckerManager().runCheckersForPointerEscape(
      State, CallBack.getSymbols(), Call, K, nullptr);
}

void ExprEngine::Visit(const Stmt *S, ExplodedNode *Pred,
                       ExplodedNodeSet &DstTop) {
  PrettyStackTraceLoc CrashInfo(getContext().getSourceManager(),
                                S->getBeginLoc(), "Error evaluating statement");
  ExplodedNodeSet Dst;
  StmtNodeBuilder Bldr(Pred, DstTop, *currBldrCtx);

  assert(!isa<Expr>(S) || S == cast<Expr>(S)->IgnoreParens());

  switch (S->getStmtClass()) {
    // C++, OpenMP, OpenACC, and ARC stuff we don't support yet.
    case Stmt::CXXDependentScopeMemberExprClass:
    case Stmt::CXXTryStmtClass:
    case Stmt::CXXTypeidExprClass:
    case Stmt::CXXUuidofExprClass:
    case Stmt::CXXFoldExprClass:
    case Stmt::MSPropertyRefExprClass:
    case Stmt::MSPropertySubscriptExprClass:
    case Stmt::CXXUnresolvedConstructExprClass:
    case Stmt::DependentScopeDeclRefExprClass:
    case Stmt::ArrayTypeTraitExprClass:
    case Stmt::ExpressionTraitExprClass:
    case Stmt::UnresolvedLookupExprClass:
    case Stmt::UnresolvedMemberExprClass:
    case Stmt::TypoExprClass:
    case Stmt::RecoveryExprClass:
    case Stmt::CXXNoexceptExprClass:
    case Stmt::PackExpansionExprClass:
    case Stmt::SubstNonTypeTemplateParmPackExprClass:
    case Stmt::FunctionParmPackExprClass:
    case Stmt::CoroutineBodyStmtClass:
    case Stmt::CoawaitExprClass:
    case Stmt::DependentCoawaitExprClass:
    case Stmt::CoreturnStmtClass:
    case Stmt::CoyieldExprClass:
    case Stmt::SEHTryStmtClass:
    case Stmt::SEHExceptStmtClass:
    case Stmt::SEHLeaveStmtClass:
    case Stmt::SEHFinallyStmtClass:
    case Stmt::OMPCanonicalLoopClass:
    case Stmt::OMPParallelDirectiveClass:
    case Stmt::OMPSimdDirectiveClass:
    case Stmt::OMPForDirectiveClass:
    case Stmt::OMPForSimdDirectiveClass:
    case Stmt::OMPSectionsDirectiveClass:
    case Stmt::OMPSectionDirectiveClass:
    case Stmt::OMPSingleDirectiveClass:
    case Stmt::OMPMasterDirectiveClass:
    case Stmt::OMPCriticalDirectiveClass:
    case Stmt::OMPParallelForDirectiveClass:
    case Stmt::OMPParallelForSimdDirectiveClass:
    case Stmt::OMPParallelSectionsDirectiveClass:
    case Stmt::OMPParallelMasterDirectiveClass:
    case Stmt::OMPTaskDirectiveClass:
    case Stmt::OMPTaskyieldDirectiveClass:
    case Stmt::OMPBarrierDirectiveClass:
    case Stmt::OMPTaskwaitDirectiveClass:
    case Stmt::OMPTaskgroupDirectiveClass:
    case Stmt::OMPFlushDirectiveClass:
    case Stmt::OMPDepobjDirectiveClass:
    case Stmt::OMPScanDirectiveClass:
    case Stmt::OMPOrderedDirectiveClass:
    case Stmt::OMPAtomicDirectiveClass:
    case Stmt::OMPTargetDirectiveClass:
    case Stmt::OMPTargetDataDirectiveClass:
    case Stmt::OMPTargetEnterDataDirectiveClass:
    case Stmt::OMPTargetExitDataDirectiveClass:
    case Stmt::OMPTargetParallelDirectiveClass:
    case Stmt::OMPTargetParallelForDirectiveClass:
    case Stmt::OMPTargetUpdateDirectiveClass:
    case Stmt::OMPTeamsDirectiveClass:
    case Stmt::OMPCancellationPointDirectiveClass:
    case Stmt::OMPCancelDirectiveClass:
    case Stmt::OMPTaskLoopDirectiveClass:
    case Stmt::OMPTaskLoopSimdDirectiveClass:
    case Stmt::OMPMasterTaskLoopDirectiveClass:
    case Stmt::OMPMasterTaskLoopSimdDirectiveClass:
    case Stmt::OMPParallelMasterTaskLoopDirectiveClass:
    case Stmt::OMPParallelMasterTaskLoopSimdDirectiveClass:
    case Stmt::OMPDistributeDirectiveClass:
    case Stmt::OMPDistributeParallelForDirectiveClass:
    case Stmt::OMPDistributeParallelForSimdDirectiveClass:
    case Stmt::OMPDistributeSimdDirectiveClass:
    case Stmt::OMPTargetParallelForSimdDirectiveClass:
    case Stmt::OMPTargetSimdDirectiveClass:
    case Stmt::OMPTeamsDistributeDirectiveClass:
    case Stmt::OMPTeamsDistributeSimdDirectiveClass:
    case Stmt::OMPTeamsDistributeParallelForSimdDirectiveClass:
    case Stmt::OMPTeamsDistributeParallelForDirectiveClass:
    case Stmt::OMPTargetTeamsDirectiveClass:
    case Stmt::OMPTargetTeamsDistributeDirectiveClass:
    case Stmt::OMPTargetTeamsDistributeParallelForDirectiveClass:
    case Stmt::OMPTargetTeamsDistributeParallelForSimdDirectiveClass:
    case Stmt::OMPTargetTeamsDistributeSimdDirectiveClass:
    case Stmt::OMPTileDirectiveClass:
    case Stmt::OMPInteropDirectiveClass:
    case Stmt::OMPDispatchDirectiveClass:
    case Stmt::OMPMaskedDirectiveClass:
    case Stmt::OMPGenericLoopDirectiveClass:
<<<<<<< HEAD
    case Stmt::ACCUpdateDirectiveClass:
    case Stmt::ACCEnterDataDirectiveClass:
    case Stmt::ACCExitDataDirectiveClass:
    case Stmt::ACCDataDirectiveClass:
    case Stmt::ACCParallelDirectiveClass:
    case Stmt::ACCLoopDirectiveClass:
    case Stmt::ACCParallelLoopDirectiveClass:
=======
    case Stmt::OMPTeamsGenericLoopDirectiveClass:
    case Stmt::OMPTargetTeamsGenericLoopDirectiveClass:
    case Stmt::OMPParallelGenericLoopDirectiveClass:
    case Stmt::OMPTargetParallelGenericLoopDirectiveClass:
>>>>>>> d16a631c
    case Stmt::CapturedStmtClass:
    case Stmt::OMPUnrollDirectiveClass:
    case Stmt::OMPMetaDirectiveClass: {
      const ExplodedNode *node = Bldr.generateSink(S, Pred, Pred->getState());
      Engine.addAbortedBlock(node, currBldrCtx->getBlock());
      break;
    }

    case Stmt::ParenExprClass:
      llvm_unreachable("ParenExprs already handled.");
    case Stmt::GenericSelectionExprClass:
      llvm_unreachable("GenericSelectionExprs already handled.");
    // Cases that should never be evaluated simply because they shouldn't
    // appear in the CFG.
    case Stmt::BreakStmtClass:
    case Stmt::CaseStmtClass:
    case Stmt::CompoundStmtClass:
    case Stmt::ContinueStmtClass:
    case Stmt::CXXForRangeStmtClass:
    case Stmt::DefaultStmtClass:
    case Stmt::DoStmtClass:
    case Stmt::ForStmtClass:
    case Stmt::GotoStmtClass:
    case Stmt::IfStmtClass:
    case Stmt::IndirectGotoStmtClass:
    case Stmt::LabelStmtClass:
    case Stmt::NoStmtClass:
    case Stmt::NullStmtClass:
    case Stmt::SwitchStmtClass:
    case Stmt::WhileStmtClass:
    case Expr::MSDependentExistsStmtClass:
      llvm_unreachable("Stmt should not be in analyzer evaluation loop");
    case Stmt::ImplicitValueInitExprClass:
      // These nodes are shared in the CFG and would case caching out.
      // Moreover, no additional evaluation required for them, the
      // analyzer can reconstruct these values from the AST.
      llvm_unreachable("Should be pruned from CFG");

    case Stmt::ObjCSubscriptRefExprClass:
    case Stmt::ObjCPropertyRefExprClass:
      llvm_unreachable("These are handled by PseudoObjectExpr");

    case Stmt::GNUNullExprClass: {
      // GNU __null is a pointer-width integer, not an actual pointer.
      ProgramStateRef state = Pred->getState();
      state = state->BindExpr(
          S, Pred->getLocationContext(),
          svalBuilder.makeIntValWithWidth(getContext().VoidPtrTy, 0));
      Bldr.generateNode(S, Pred, state);
      break;
    }

    case Stmt::ObjCAtSynchronizedStmtClass:
      Bldr.takeNodes(Pred);
      VisitObjCAtSynchronizedStmt(cast<ObjCAtSynchronizedStmt>(S), Pred, Dst);
      Bldr.addNodes(Dst);
      break;

    case Expr::ConstantExprClass:
    case Stmt::ExprWithCleanupsClass:
      // Handled due to fully linearised CFG.
      break;

    case Stmt::CXXBindTemporaryExprClass: {
      Bldr.takeNodes(Pred);
      ExplodedNodeSet PreVisit;
      getCheckerManager().runCheckersForPreStmt(PreVisit, Pred, S, *this);
      ExplodedNodeSet Next;
      VisitCXXBindTemporaryExpr(cast<CXXBindTemporaryExpr>(S), PreVisit, Next);
      getCheckerManager().runCheckersForPostStmt(Dst, Next, S, *this);
      Bldr.addNodes(Dst);
      break;
    }

    // Cases not handled yet; but will handle some day.
    case Stmt::DesignatedInitExprClass:
    case Stmt::DesignatedInitUpdateExprClass:
    case Stmt::ArrayInitLoopExprClass:
    case Stmt::ArrayInitIndexExprClass:
    case Stmt::ExtVectorElementExprClass:
    case Stmt::ImaginaryLiteralClass:
    case Stmt::ObjCAtCatchStmtClass:
    case Stmt::ObjCAtFinallyStmtClass:
    case Stmt::ObjCAtTryStmtClass:
    case Stmt::ObjCAutoreleasePoolStmtClass:
    case Stmt::ObjCEncodeExprClass:
    case Stmt::ObjCIsaExprClass:
    case Stmt::ObjCProtocolExprClass:
    case Stmt::ObjCSelectorExprClass:
    case Stmt::ParenListExprClass:
    case Stmt::ShuffleVectorExprClass:
    case Stmt::ConvertVectorExprClass:
    case Stmt::VAArgExprClass:
    case Stmt::CUDAKernelCallExprClass:
    case Stmt::OpaqueValueExprClass:
    case Stmt::AsTypeExprClass:
    case Stmt::ConceptSpecializationExprClass:
    case Stmt::CXXRewrittenBinaryOperatorClass:
    case Stmt::RequiresExprClass:
      // Fall through.

    // Cases we intentionally don't evaluate, since they don't need
    // to be explicitly evaluated.
    case Stmt::PredefinedExprClass:
    case Stmt::AddrLabelExprClass:
    case Stmt::AttributedStmtClass:
    case Stmt::IntegerLiteralClass:
    case Stmt::FixedPointLiteralClass:
    case Stmt::CharacterLiteralClass:
    case Stmt::CXXScalarValueInitExprClass:
    case Stmt::CXXBoolLiteralExprClass:
    case Stmt::ObjCBoolLiteralExprClass:
    case Stmt::ObjCAvailabilityCheckExprClass:
    case Stmt::FloatingLiteralClass:
    case Stmt::NoInitExprClass:
    case Stmt::SizeOfPackExprClass:
    case Stmt::StringLiteralClass:
    case Stmt::SourceLocExprClass:
    case Stmt::ObjCStringLiteralClass:
    case Stmt::CXXPseudoDestructorExprClass:
    case Stmt::SubstNonTypeTemplateParmExprClass:
    case Stmt::CXXNullPtrLiteralExprClass:
    case Stmt::OMPArraySectionExprClass:
    case Stmt::OMPArrayShapingExprClass:
    case Stmt::OMPIteratorExprClass:
    case Stmt::SYCLUniqueStableNameExprClass:
    case Stmt::TypeTraitExprClass: {
      Bldr.takeNodes(Pred);
      ExplodedNodeSet preVisit;
      getCheckerManager().runCheckersForPreStmt(preVisit, Pred, S, *this);
      getCheckerManager().runCheckersForPostStmt(Dst, preVisit, S, *this);
      Bldr.addNodes(Dst);
      break;
    }

    case Stmt::CXXDefaultArgExprClass:
    case Stmt::CXXDefaultInitExprClass: {
      Bldr.takeNodes(Pred);
      ExplodedNodeSet PreVisit;
      getCheckerManager().runCheckersForPreStmt(PreVisit, Pred, S, *this);

      ExplodedNodeSet Tmp;
      StmtNodeBuilder Bldr2(PreVisit, Tmp, *currBldrCtx);

      const Expr *ArgE;
      if (const auto *DefE = dyn_cast<CXXDefaultArgExpr>(S))
        ArgE = DefE->getExpr();
      else if (const auto *DefE = dyn_cast<CXXDefaultInitExpr>(S))
        ArgE = DefE->getExpr();
      else
        llvm_unreachable("unknown constant wrapper kind");

      bool IsTemporary = false;
      if (const auto *MTE = dyn_cast<MaterializeTemporaryExpr>(ArgE)) {
        ArgE = MTE->getSubExpr();
        IsTemporary = true;
      }

      Optional<SVal> ConstantVal = svalBuilder.getConstantVal(ArgE);
      if (!ConstantVal)
        ConstantVal = UnknownVal();

      const LocationContext *LCtx = Pred->getLocationContext();
      for (const auto I : PreVisit) {
        ProgramStateRef State = I->getState();
        State = State->BindExpr(S, LCtx, *ConstantVal);
        if (IsTemporary)
          State = createTemporaryRegionIfNeeded(State, LCtx,
                                                cast<Expr>(S),
                                                cast<Expr>(S));
        Bldr2.generateNode(S, I, State);
      }

      getCheckerManager().runCheckersForPostStmt(Dst, Tmp, S, *this);
      Bldr.addNodes(Dst);
      break;
    }

    // Cases we evaluate as opaque expressions, conjuring a symbol.
    case Stmt::CXXStdInitializerListExprClass:
    case Expr::ObjCArrayLiteralClass:
    case Expr::ObjCDictionaryLiteralClass:
    case Expr::ObjCBoxedExprClass: {
      Bldr.takeNodes(Pred);

      ExplodedNodeSet preVisit;
      getCheckerManager().runCheckersForPreStmt(preVisit, Pred, S, *this);

      ExplodedNodeSet Tmp;
      StmtNodeBuilder Bldr2(preVisit, Tmp, *currBldrCtx);

      const auto *Ex = cast<Expr>(S);
      QualType resultType = Ex->getType();

      for (const auto N : preVisit) {
        const LocationContext *LCtx = N->getLocationContext();
        SVal result = svalBuilder.conjureSymbolVal(nullptr, Ex, LCtx,
                                                   resultType,
                                                   currBldrCtx->blockCount());
        ProgramStateRef State = N->getState()->BindExpr(Ex, LCtx, result);

        // Escape pointers passed into the list, unless it's an ObjC boxed
        // expression which is not a boxable C structure.
        if (!(isa<ObjCBoxedExpr>(Ex) &&
              !cast<ObjCBoxedExpr>(Ex)->getSubExpr()
                                      ->getType()->isRecordType()))
          for (auto Child : Ex->children()) {
            assert(Child);
            SVal Val = State->getSVal(Child, LCtx);
            State = escapeValues(State, Val, PSK_EscapeOther);
          }

        Bldr2.generateNode(S, N, State);
      }

      getCheckerManager().runCheckersForPostStmt(Dst, Tmp, S, *this);
      Bldr.addNodes(Dst);
      break;
    }

    case Stmt::ArraySubscriptExprClass:
      Bldr.takeNodes(Pred);
      VisitArraySubscriptExpr(cast<ArraySubscriptExpr>(S), Pred, Dst);
      Bldr.addNodes(Dst);
      break;

    case Stmt::MatrixSubscriptExprClass:
      llvm_unreachable("Support for MatrixSubscriptExpr is not implemented.");
      break;

    case Stmt::GCCAsmStmtClass:
      Bldr.takeNodes(Pred);
      VisitGCCAsmStmt(cast<GCCAsmStmt>(S), Pred, Dst);
      Bldr.addNodes(Dst);
      break;

    case Stmt::MSAsmStmtClass:
      Bldr.takeNodes(Pred);
      VisitMSAsmStmt(cast<MSAsmStmt>(S), Pred, Dst);
      Bldr.addNodes(Dst);
      break;

    case Stmt::BlockExprClass:
      Bldr.takeNodes(Pred);
      VisitBlockExpr(cast<BlockExpr>(S), Pred, Dst);
      Bldr.addNodes(Dst);
      break;

    case Stmt::LambdaExprClass:
      if (AMgr.options.ShouldInlineLambdas) {
        Bldr.takeNodes(Pred);
        VisitLambdaExpr(cast<LambdaExpr>(S), Pred, Dst);
        Bldr.addNodes(Dst);
      } else {
        const ExplodedNode *node = Bldr.generateSink(S, Pred, Pred->getState());
        Engine.addAbortedBlock(node, currBldrCtx->getBlock());
      }
      break;

    case Stmt::BinaryOperatorClass: {
      const auto *B = cast<BinaryOperator>(S);
      if (B->isLogicalOp()) {
        Bldr.takeNodes(Pred);
        VisitLogicalExpr(B, Pred, Dst);
        Bldr.addNodes(Dst);
        break;
      }
      else if (B->getOpcode() == BO_Comma) {
        ProgramStateRef state = Pred->getState();
        Bldr.generateNode(B, Pred,
                          state->BindExpr(B, Pred->getLocationContext(),
                                          state->getSVal(B->getRHS(),
                                                  Pred->getLocationContext())));
        break;
      }

      Bldr.takeNodes(Pred);

      if (AMgr.options.ShouldEagerlyAssume &&
          (B->isRelationalOp() || B->isEqualityOp())) {
        ExplodedNodeSet Tmp;
        VisitBinaryOperator(cast<BinaryOperator>(S), Pred, Tmp);
        evalEagerlyAssumeBinOpBifurcation(Dst, Tmp, cast<Expr>(S));
      }
      else
        VisitBinaryOperator(cast<BinaryOperator>(S), Pred, Dst);

      Bldr.addNodes(Dst);
      break;
    }

    case Stmt::CXXOperatorCallExprClass: {
      const auto *OCE = cast<CXXOperatorCallExpr>(S);

      // For instance method operators, make sure the 'this' argument has a
      // valid region.
      const Decl *Callee = OCE->getCalleeDecl();
      if (const auto *MD = dyn_cast_or_null<CXXMethodDecl>(Callee)) {
        if (MD->isInstance()) {
          ProgramStateRef State = Pred->getState();
          const LocationContext *LCtx = Pred->getLocationContext();
          ProgramStateRef NewState =
            createTemporaryRegionIfNeeded(State, LCtx, OCE->getArg(0));
          if (NewState != State) {
            Pred = Bldr.generateNode(OCE, Pred, NewState, /*tag=*/nullptr,
                                     ProgramPoint::PreStmtKind);
            // Did we cache out?
            if (!Pred)
              break;
          }
        }
      }
      // FALLTHROUGH
      LLVM_FALLTHROUGH;
    }

    case Stmt::CallExprClass:
    case Stmt::CXXMemberCallExprClass:
    case Stmt::UserDefinedLiteralClass:
      Bldr.takeNodes(Pred);
      VisitCallExpr(cast<CallExpr>(S), Pred, Dst);
      Bldr.addNodes(Dst);
      break;

    case Stmt::CXXCatchStmtClass:
      Bldr.takeNodes(Pred);
      VisitCXXCatchStmt(cast<CXXCatchStmt>(S), Pred, Dst);
      Bldr.addNodes(Dst);
      break;

    case Stmt::CXXTemporaryObjectExprClass:
    case Stmt::CXXConstructExprClass:
      Bldr.takeNodes(Pred);
      VisitCXXConstructExpr(cast<CXXConstructExpr>(S), Pred, Dst);
      Bldr.addNodes(Dst);
      break;

    case Stmt::CXXInheritedCtorInitExprClass:
      Bldr.takeNodes(Pred);
      VisitCXXInheritedCtorInitExpr(cast<CXXInheritedCtorInitExpr>(S), Pred,
                                    Dst);
      Bldr.addNodes(Dst);
      break;

    case Stmt::CXXNewExprClass: {
      Bldr.takeNodes(Pred);

      ExplodedNodeSet PreVisit;
      getCheckerManager().runCheckersForPreStmt(PreVisit, Pred, S, *this);

      ExplodedNodeSet PostVisit;
      for (const auto i : PreVisit)
        VisitCXXNewExpr(cast<CXXNewExpr>(S), i, PostVisit);

      getCheckerManager().runCheckersForPostStmt(Dst, PostVisit, S, *this);
      Bldr.addNodes(Dst);
      break;
    }

    case Stmt::CXXDeleteExprClass: {
      Bldr.takeNodes(Pred);
      ExplodedNodeSet PreVisit;
      const auto *CDE = cast<CXXDeleteExpr>(S);
      getCheckerManager().runCheckersForPreStmt(PreVisit, Pred, S, *this);
      ExplodedNodeSet PostVisit;
      getCheckerManager().runCheckersForPostStmt(PostVisit, PreVisit, S, *this);

      for (const auto i : PostVisit)
        VisitCXXDeleteExpr(CDE, i, Dst);

      Bldr.addNodes(Dst);
      break;
    }
      // FIXME: ChooseExpr is really a constant.  We need to fix
      //        the CFG do not model them as explicit control-flow.

    case Stmt::ChooseExprClass: { // __builtin_choose_expr
      Bldr.takeNodes(Pred);
      const auto *C = cast<ChooseExpr>(S);
      VisitGuardedExpr(C, C->getLHS(), C->getRHS(), Pred, Dst);
      Bldr.addNodes(Dst);
      break;
    }

    case Stmt::CompoundAssignOperatorClass:
      Bldr.takeNodes(Pred);
      VisitBinaryOperator(cast<BinaryOperator>(S), Pred, Dst);
      Bldr.addNodes(Dst);
      break;

    case Stmt::CompoundLiteralExprClass:
      Bldr.takeNodes(Pred);
      VisitCompoundLiteralExpr(cast<CompoundLiteralExpr>(S), Pred, Dst);
      Bldr.addNodes(Dst);
      break;

    case Stmt::BinaryConditionalOperatorClass:
    case Stmt::ConditionalOperatorClass: { // '?' operator
      Bldr.takeNodes(Pred);
      const auto *C = cast<AbstractConditionalOperator>(S);
      VisitGuardedExpr(C, C->getTrueExpr(), C->getFalseExpr(), Pred, Dst);
      Bldr.addNodes(Dst);
      break;
    }

    case Stmt::CXXThisExprClass:
      Bldr.takeNodes(Pred);
      VisitCXXThisExpr(cast<CXXThisExpr>(S), Pred, Dst);
      Bldr.addNodes(Dst);
      break;

    case Stmt::DeclRefExprClass: {
      Bldr.takeNodes(Pred);
      const auto *DE = cast<DeclRefExpr>(S);
      VisitCommonDeclRefExpr(DE, DE->getDecl(), Pred, Dst);
      Bldr.addNodes(Dst);
      break;
    }

    case Stmt::DeclStmtClass:
      Bldr.takeNodes(Pred);
      VisitDeclStmt(cast<DeclStmt>(S), Pred, Dst);
      Bldr.addNodes(Dst);
      break;

    case Stmt::ImplicitCastExprClass:
    case Stmt::CStyleCastExprClass:
    case Stmt::CXXStaticCastExprClass:
    case Stmt::CXXDynamicCastExprClass:
    case Stmt::CXXReinterpretCastExprClass:
    case Stmt::CXXConstCastExprClass:
    case Stmt::CXXFunctionalCastExprClass:
    case Stmt::BuiltinBitCastExprClass:
    case Stmt::ObjCBridgedCastExprClass:
    case Stmt::CXXAddrspaceCastExprClass: {
      Bldr.takeNodes(Pred);
      const auto *C = cast<CastExpr>(S);
      ExplodedNodeSet dstExpr;
      VisitCast(C, C->getSubExpr(), Pred, dstExpr);

      // Handle the postvisit checks.
      getCheckerManager().runCheckersForPostStmt(Dst, dstExpr, C, *this);
      Bldr.addNodes(Dst);
      break;
    }

    case Expr::MaterializeTemporaryExprClass: {
      Bldr.takeNodes(Pred);
      const auto *MTE = cast<MaterializeTemporaryExpr>(S);
      ExplodedNodeSet dstPrevisit;
      getCheckerManager().runCheckersForPreStmt(dstPrevisit, Pred, MTE, *this);
      ExplodedNodeSet dstExpr;
      for (const auto i : dstPrevisit)
        CreateCXXTemporaryObject(MTE, i, dstExpr);
      getCheckerManager().runCheckersForPostStmt(Dst, dstExpr, MTE, *this);
      Bldr.addNodes(Dst);
      break;
    }

    case Stmt::InitListExprClass:
      Bldr.takeNodes(Pred);
      VisitInitListExpr(cast<InitListExpr>(S), Pred, Dst);
      Bldr.addNodes(Dst);
      break;

    case Stmt::MemberExprClass:
      Bldr.takeNodes(Pred);
      VisitMemberExpr(cast<MemberExpr>(S), Pred, Dst);
      Bldr.addNodes(Dst);
      break;

    case Stmt::AtomicExprClass:
      Bldr.takeNodes(Pred);
      VisitAtomicExpr(cast<AtomicExpr>(S), Pred, Dst);
      Bldr.addNodes(Dst);
      break;

    case Stmt::ObjCIvarRefExprClass:
      Bldr.takeNodes(Pred);
      VisitLvalObjCIvarRefExpr(cast<ObjCIvarRefExpr>(S), Pred, Dst);
      Bldr.addNodes(Dst);
      break;

    case Stmt::ObjCForCollectionStmtClass:
      Bldr.takeNodes(Pred);
      VisitObjCForCollectionStmt(cast<ObjCForCollectionStmt>(S), Pred, Dst);
      Bldr.addNodes(Dst);
      break;

    case Stmt::ObjCMessageExprClass:
      Bldr.takeNodes(Pred);
      VisitObjCMessage(cast<ObjCMessageExpr>(S), Pred, Dst);
      Bldr.addNodes(Dst);
      break;

    case Stmt::ObjCAtThrowStmtClass:
    case Stmt::CXXThrowExprClass:
      // FIXME: This is not complete.  We basically treat @throw as
      // an abort.
      Bldr.generateSink(S, Pred, Pred->getState());
      break;

    case Stmt::ReturnStmtClass:
      Bldr.takeNodes(Pred);
      VisitReturnStmt(cast<ReturnStmt>(S), Pred, Dst);
      Bldr.addNodes(Dst);
      break;

    case Stmt::OffsetOfExprClass: {
      Bldr.takeNodes(Pred);
      ExplodedNodeSet PreVisit;
      getCheckerManager().runCheckersForPreStmt(PreVisit, Pred, S, *this);

      ExplodedNodeSet PostVisit;
      for (const auto Node : PreVisit)
        VisitOffsetOfExpr(cast<OffsetOfExpr>(S), Node, PostVisit);

      getCheckerManager().runCheckersForPostStmt(Dst, PostVisit, S, *this);
      Bldr.addNodes(Dst);
      break;
    }

    case Stmt::UnaryExprOrTypeTraitExprClass:
      Bldr.takeNodes(Pred);
      VisitUnaryExprOrTypeTraitExpr(cast<UnaryExprOrTypeTraitExpr>(S),
                                    Pred, Dst);
      Bldr.addNodes(Dst);
      break;

    case Stmt::StmtExprClass: {
      const auto *SE = cast<StmtExpr>(S);

      if (SE->getSubStmt()->body_empty()) {
        // Empty statement expression.
        assert(SE->getType() == getContext().VoidTy
               && "Empty statement expression must have void type.");
        break;
      }

      if (const auto *LastExpr =
              dyn_cast<Expr>(*SE->getSubStmt()->body_rbegin())) {
        ProgramStateRef state = Pred->getState();
        Bldr.generateNode(SE, Pred,
                          state->BindExpr(SE, Pred->getLocationContext(),
                                          state->getSVal(LastExpr,
                                                  Pred->getLocationContext())));
      }
      break;
    }

    case Stmt::UnaryOperatorClass: {
      Bldr.takeNodes(Pred);
      const auto *U = cast<UnaryOperator>(S);
      if (AMgr.options.ShouldEagerlyAssume && (U->getOpcode() == UO_LNot)) {
        ExplodedNodeSet Tmp;
        VisitUnaryOperator(U, Pred, Tmp);
        evalEagerlyAssumeBinOpBifurcation(Dst, Tmp, U);
      }
      else
        VisitUnaryOperator(U, Pred, Dst);
      Bldr.addNodes(Dst);
      break;
    }

    case Stmt::PseudoObjectExprClass: {
      Bldr.takeNodes(Pred);
      ProgramStateRef state = Pred->getState();
      const auto *PE = cast<PseudoObjectExpr>(S);
      if (const Expr *Result = PE->getResultExpr()) {
        SVal V = state->getSVal(Result, Pred->getLocationContext());
        Bldr.generateNode(S, Pred,
                          state->BindExpr(S, Pred->getLocationContext(), V));
      }
      else
        Bldr.generateNode(S, Pred,
                          state->BindExpr(S, Pred->getLocationContext(),
                                                   UnknownVal()));

      Bldr.addNodes(Dst);
      break;
    }

    case Expr::ObjCIndirectCopyRestoreExprClass: {
      // ObjCIndirectCopyRestoreExpr implies passing a temporary for
      // correctness of lifetime management.  Due to limited analysis
      // of ARC, this is implemented as direct arg passing.
      Bldr.takeNodes(Pred);
      ProgramStateRef state = Pred->getState();
      const auto *OIE = cast<ObjCIndirectCopyRestoreExpr>(S);
      const Expr *E = OIE->getSubExpr();
      SVal V = state->getSVal(E, Pred->getLocationContext());
      Bldr.generateNode(S, Pred,
              state->BindExpr(S, Pred->getLocationContext(), V));
      Bldr.addNodes(Dst);
      break;
    }
  }
}

bool ExprEngine::replayWithoutInlining(ExplodedNode *N,
                                       const LocationContext *CalleeLC) {
  const StackFrameContext *CalleeSF = CalleeLC->getStackFrame();
  const StackFrameContext *CallerSF = CalleeSF->getParent()->getStackFrame();
  assert(CalleeSF && CallerSF);
  ExplodedNode *BeforeProcessingCall = nullptr;
  const Stmt *CE = CalleeSF->getCallSite();

  // Find the first node before we started processing the call expression.
  while (N) {
    ProgramPoint L = N->getLocation();
    BeforeProcessingCall = N;
    N = N->pred_empty() ? nullptr : *(N->pred_begin());

    // Skip the nodes corresponding to the inlined code.
    if (L.getStackFrame() != CallerSF)
      continue;
    // We reached the caller. Find the node right before we started
    // processing the call.
    if (L.isPurgeKind())
      continue;
    if (L.getAs<PreImplicitCall>())
      continue;
    if (L.getAs<CallEnter>())
      continue;
    if (Optional<StmtPoint> SP = L.getAs<StmtPoint>())
      if (SP->getStmt() == CE)
        continue;
    break;
  }

  if (!BeforeProcessingCall)
    return false;

  // TODO: Clean up the unneeded nodes.

  // Build an Epsilon node from which we will restart the analyzes.
  // Note that CE is permitted to be NULL!
  ProgramPoint NewNodeLoc =
               EpsilonPoint(BeforeProcessingCall->getLocationContext(), CE);
  // Add the special flag to GDM to signal retrying with no inlining.
  // Note, changing the state ensures that we are not going to cache out.
  ProgramStateRef NewNodeState = BeforeProcessingCall->getState();
  NewNodeState =
    NewNodeState->set<ReplayWithoutInlining>(const_cast<Stmt *>(CE));

  // Make the new node a successor of BeforeProcessingCall.
  bool IsNew = false;
  ExplodedNode *NewNode = G.getNode(NewNodeLoc, NewNodeState, false, &IsNew);
  // We cached out at this point. Caching out is common due to us backtracking
  // from the inlined function, which might spawn several paths.
  if (!IsNew)
    return true;

  NewNode->addPredecessor(BeforeProcessingCall, G);

  // Add the new node to the work list.
  Engine.enqueueStmtNode(NewNode, CalleeSF->getCallSiteBlock(),
                                  CalleeSF->getIndex());
  NumTimesRetriedWithoutInlining++;
  return true;
}

/// Block entrance.  (Update counters).
void ExprEngine::processCFGBlockEntrance(const BlockEdge &L,
                                         NodeBuilderWithSinks &nodeBuilder,
                                         ExplodedNode *Pred) {
  PrettyStackTraceLocationContext CrashInfo(Pred->getLocationContext());
  // If we reach a loop which has a known bound (and meets
  // other constraints) then consider completely unrolling it.
  if(AMgr.options.ShouldUnrollLoops) {
    unsigned maxBlockVisitOnPath = AMgr.options.maxBlockVisitOnPath;
    const Stmt *Term = nodeBuilder.getContext().getBlock()->getTerminatorStmt();
    if (Term) {
      ProgramStateRef NewState = updateLoopStack(Term, AMgr.getASTContext(),
                                                 Pred, maxBlockVisitOnPath);
      if (NewState != Pred->getState()) {
        ExplodedNode *UpdatedNode = nodeBuilder.generateNode(NewState, Pred);
        if (!UpdatedNode)
          return;
        Pred = UpdatedNode;
      }
    }
    // Is we are inside an unrolled loop then no need the check the counters.
    if(isUnrolledState(Pred->getState()))
      return;
  }

  // If this block is terminated by a loop and it has already been visited the
  // maximum number of times, widen the loop.
  unsigned int BlockCount = nodeBuilder.getContext().blockCount();
  if (BlockCount == AMgr.options.maxBlockVisitOnPath - 1 &&
      AMgr.options.ShouldWidenLoops) {
    const Stmt *Term = nodeBuilder.getContext().getBlock()->getTerminatorStmt();
    if (!isa_and_nonnull<ForStmt, WhileStmt, DoStmt>(Term))
      return;
    // Widen.
    const LocationContext *LCtx = Pred->getLocationContext();
    ProgramStateRef WidenedState =
        getWidenedLoopState(Pred->getState(), LCtx, BlockCount, Term);
    nodeBuilder.generateNode(WidenedState, Pred);
    return;
  }

  // FIXME: Refactor this into a checker.
  if (BlockCount >= AMgr.options.maxBlockVisitOnPath) {
    static SimpleProgramPointTag tag(TagProviderName, "Block count exceeded");
    const ExplodedNode *Sink =
                   nodeBuilder.generateSink(Pred->getState(), Pred, &tag);

    // Check if we stopped at the top level function or not.
    // Root node should have the location context of the top most function.
    const LocationContext *CalleeLC = Pred->getLocation().getLocationContext();
    const LocationContext *CalleeSF = CalleeLC->getStackFrame();
    const LocationContext *RootLC =
                        (*G.roots_begin())->getLocation().getLocationContext();
    if (RootLC->getStackFrame() != CalleeSF) {
      Engine.FunctionSummaries->markReachedMaxBlockCount(CalleeSF->getDecl());

      // Re-run the call evaluation without inlining it, by storing the
      // no-inlining policy in the state and enqueuing the new work item on
      // the list. Replay should almost never fail. Use the stats to catch it
      // if it does.
      if ((!AMgr.options.NoRetryExhausted &&
           replayWithoutInlining(Pred, CalleeLC)))
        return;
      NumMaxBlockCountReachedInInlined++;
    } else
      NumMaxBlockCountReached++;

    // Make sink nodes as exhausted(for stats) only if retry failed.
    Engine.blocksExhausted.push_back(std::make_pair(L, Sink));
  }
}

//===----------------------------------------------------------------------===//
// Branch processing.
//===----------------------------------------------------------------------===//

/// RecoverCastedSymbol - A helper function for ProcessBranch that is used
/// to try to recover some path-sensitivity for casts of symbolic
/// integers that promote their values (which are currently not tracked well).
/// This function returns the SVal bound to Condition->IgnoreCasts if all the
//  cast(s) did was sign-extend the original value.
static SVal RecoverCastedSymbol(ProgramStateRef state,
                                const Stmt *Condition,
                                const LocationContext *LCtx,
                                ASTContext &Ctx) {

  const auto *Ex = dyn_cast<Expr>(Condition);
  if (!Ex)
    return UnknownVal();

  uint64_t bits = 0;
  bool bitsInit = false;

  while (const auto *CE = dyn_cast<CastExpr>(Ex)) {
    QualType T = CE->getType();

    if (!T->isIntegralOrEnumerationType())
      return UnknownVal();

    uint64_t newBits = Ctx.getTypeSize(T);
    if (!bitsInit || newBits < bits) {
      bitsInit = true;
      bits = newBits;
    }

    Ex = CE->getSubExpr();
  }

  // We reached a non-cast.  Is it a symbolic value?
  QualType T = Ex->getType();

  if (!bitsInit || !T->isIntegralOrEnumerationType() ||
      Ctx.getTypeSize(T) > bits)
    return UnknownVal();

  return state->getSVal(Ex, LCtx);
}

#ifndef NDEBUG
static const Stmt *getRightmostLeaf(const Stmt *Condition) {
  while (Condition) {
    const auto *BO = dyn_cast<BinaryOperator>(Condition);
    if (!BO || !BO->isLogicalOp()) {
      return Condition;
    }
    Condition = BO->getRHS()->IgnoreParens();
  }
  return nullptr;
}
#endif

// Returns the condition the branch at the end of 'B' depends on and whose value
// has been evaluated within 'B'.
// In most cases, the terminator condition of 'B' will be evaluated fully in
// the last statement of 'B'; in those cases, the resolved condition is the
// given 'Condition'.
// If the condition of the branch is a logical binary operator tree, the CFG is
// optimized: in that case, we know that the expression formed by all but the
// rightmost leaf of the logical binary operator tree must be true, and thus
// the branch condition is at this point equivalent to the truth value of that
// rightmost leaf; the CFG block thus only evaluates this rightmost leaf
// expression in its final statement. As the full condition in that case was
// not evaluated, and is thus not in the SVal cache, we need to use that leaf
// expression to evaluate the truth value of the condition in the current state
// space.
static const Stmt *ResolveCondition(const Stmt *Condition,
                                    const CFGBlock *B) {
  if (const auto *Ex = dyn_cast<Expr>(Condition))
    Condition = Ex->IgnoreParens();

  const auto *BO = dyn_cast<BinaryOperator>(Condition);
  if (!BO || !BO->isLogicalOp())
    return Condition;

  assert(B->getTerminator().isStmtBranch() &&
         "Other kinds of branches are handled separately!");

  // For logical operations, we still have the case where some branches
  // use the traditional "merge" approach and others sink the branch
  // directly into the basic blocks representing the logical operation.
  // We need to distinguish between those two cases here.

  // The invariants are still shifting, but it is possible that the
  // last element in a CFGBlock is not a CFGStmt.  Look for the last
  // CFGStmt as the value of the condition.
  CFGBlock::const_reverse_iterator I = B->rbegin(), E = B->rend();
  for (; I != E; ++I) {
    CFGElement Elem = *I;
    Optional<CFGStmt> CS = Elem.getAs<CFGStmt>();
    if (!CS)
      continue;
    const Stmt *LastStmt = CS->getStmt();
    assert(LastStmt == Condition || LastStmt == getRightmostLeaf(Condition));
    return LastStmt;
  }
  llvm_unreachable("could not resolve condition");
}

using ObjCForLctxPair =
    std::pair<const ObjCForCollectionStmt *, const LocationContext *>;

REGISTER_MAP_WITH_PROGRAMSTATE(ObjCForHasMoreIterations, ObjCForLctxPair, bool)

ProgramStateRef ExprEngine::setWhetherHasMoreIteration(
    ProgramStateRef State, const ObjCForCollectionStmt *O,
    const LocationContext *LC, bool HasMoreIteraton) {
  assert(!State->contains<ObjCForHasMoreIterations>({O, LC}));
  return State->set<ObjCForHasMoreIterations>({O, LC}, HasMoreIteraton);
}

ProgramStateRef
ExprEngine::removeIterationState(ProgramStateRef State,
                                 const ObjCForCollectionStmt *O,
                                 const LocationContext *LC) {
  assert(State->contains<ObjCForHasMoreIterations>({O, LC}));
  return State->remove<ObjCForHasMoreIterations>({O, LC});
}

bool ExprEngine::hasMoreIteration(ProgramStateRef State,
                                  const ObjCForCollectionStmt *O,
                                  const LocationContext *LC) {
  assert(State->contains<ObjCForHasMoreIterations>({O, LC}));
  return *State->get<ObjCForHasMoreIterations>({O, LC});
}

/// Split the state on whether there are any more iterations left for this loop.
/// Returns a (HasMoreIteration, HasNoMoreIteration) pair, or None when the
/// acquisition of the loop condition value failed.
static Optional<std::pair<ProgramStateRef, ProgramStateRef>>
assumeCondition(const Stmt *Condition, ExplodedNode *N) {
  ProgramStateRef State = N->getState();
  if (const auto *ObjCFor = dyn_cast<ObjCForCollectionStmt>(Condition)) {
    bool HasMoreIteraton =
        ExprEngine::hasMoreIteration(State, ObjCFor, N->getLocationContext());
    // Checkers have already ran on branch conditions, so the current
    // information as to whether the loop has more iteration becomes outdated
    // after this point.
    State = ExprEngine::removeIterationState(State, ObjCFor,
                                             N->getLocationContext());
    if (HasMoreIteraton)
      return std::pair<ProgramStateRef, ProgramStateRef>{State, nullptr};
    else
      return std::pair<ProgramStateRef, ProgramStateRef>{nullptr, State};
  }
  SVal X = State->getSVal(Condition, N->getLocationContext());

  if (X.isUnknownOrUndef()) {
    // Give it a chance to recover from unknown.
    if (const auto *Ex = dyn_cast<Expr>(Condition)) {
      if (Ex->getType()->isIntegralOrEnumerationType()) {
        // Try to recover some path-sensitivity.  Right now casts of symbolic
        // integers that promote their values are currently not tracked well.
        // If 'Condition' is such an expression, try and recover the
        // underlying value and use that instead.
        SVal recovered =
            RecoverCastedSymbol(State, Condition, N->getLocationContext(),
                                N->getState()->getStateManager().getContext());

        if (!recovered.isUnknown()) {
          X = recovered;
        }
      }
    }
  }

  // If the condition is still unknown, give up.
  if (X.isUnknownOrUndef())
    return None;

  DefinedSVal V = X.castAs<DefinedSVal>();

  ProgramStateRef StTrue, StFalse;
  return State->assume(V);
}

void ExprEngine::processBranch(const Stmt *Condition,
                               NodeBuilderContext& BldCtx,
                               ExplodedNode *Pred,
                               ExplodedNodeSet &Dst,
                               const CFGBlock *DstT,
                               const CFGBlock *DstF) {
  assert((!Condition || !isa<CXXBindTemporaryExpr>(Condition)) &&
         "CXXBindTemporaryExprs are handled by processBindTemporary.");
  const LocationContext *LCtx = Pred->getLocationContext();
  PrettyStackTraceLocationContext StackCrashInfo(LCtx);
  currBldrCtx = &BldCtx;

  // Check for NULL conditions; e.g. "for(;;)"
  if (!Condition) {
    BranchNodeBuilder NullCondBldr(Pred, Dst, BldCtx, DstT, DstF);
    NullCondBldr.markInfeasible(false);
    NullCondBldr.generateNode(Pred->getState(), true, Pred);
    return;
  }

  if (const auto *Ex = dyn_cast<Expr>(Condition))
    Condition = Ex->IgnoreParens();

  Condition = ResolveCondition(Condition, BldCtx.getBlock());
  PrettyStackTraceLoc CrashInfo(getContext().getSourceManager(),
                                Condition->getBeginLoc(),
                                "Error evaluating branch");

  ExplodedNodeSet CheckersOutSet;
  getCheckerManager().runCheckersForBranchCondition(Condition, CheckersOutSet,
                                                    Pred, *this);
  // We generated only sinks.
  if (CheckersOutSet.empty())
    return;

  BranchNodeBuilder builder(CheckersOutSet, Dst, BldCtx, DstT, DstF);
  for (ExplodedNode *PredN : CheckersOutSet) {
    if (PredN->isSink())
      continue;

    ProgramStateRef PrevState = PredN->getState();

    ProgramStateRef StTrue, StFalse;
    if (const auto KnownCondValueAssumption = assumeCondition(Condition, PredN))
      std::tie(StTrue, StFalse) = *KnownCondValueAssumption;
    else {
      assert(!isa<ObjCForCollectionStmt>(Condition));
      builder.generateNode(PrevState, true, PredN);
      builder.generateNode(PrevState, false, PredN);
      continue;
    }
    if (StTrue && StFalse)
      assert(!isa<ObjCForCollectionStmt>(Condition));

    // Process the true branch.
    if (builder.isFeasible(true)) {
      if (StTrue)
        builder.generateNode(StTrue, true, PredN);
      else
        builder.markInfeasible(true);
    }

    // Process the false branch.
    if (builder.isFeasible(false)) {
      if (StFalse)
        builder.generateNode(StFalse, false, PredN);
      else
        builder.markInfeasible(false);
    }
  }
  currBldrCtx = nullptr;
}

/// The GDM component containing the set of global variables which have been
/// previously initialized with explicit initializers.
REGISTER_TRAIT_WITH_PROGRAMSTATE(InitializedGlobalsSet,
                                 llvm::ImmutableSet<const VarDecl *>)

void ExprEngine::processStaticInitializer(const DeclStmt *DS,
                                          NodeBuilderContext &BuilderCtx,
                                          ExplodedNode *Pred,
                                          ExplodedNodeSet &Dst,
                                          const CFGBlock *DstT,
                                          const CFGBlock *DstF) {
  PrettyStackTraceLocationContext CrashInfo(Pred->getLocationContext());
  currBldrCtx = &BuilderCtx;

  const auto *VD = cast<VarDecl>(DS->getSingleDecl());
  ProgramStateRef state = Pred->getState();
  bool initHasRun = state->contains<InitializedGlobalsSet>(VD);
  BranchNodeBuilder builder(Pred, Dst, BuilderCtx, DstT, DstF);

  if (!initHasRun) {
    state = state->add<InitializedGlobalsSet>(VD);
  }

  builder.generateNode(state, initHasRun, Pred);
  builder.markInfeasible(!initHasRun);

  currBldrCtx = nullptr;
}

/// processIndirectGoto - Called by CoreEngine.  Used to generate successor
///  nodes by processing the 'effects' of a computed goto jump.
void ExprEngine::processIndirectGoto(IndirectGotoNodeBuilder &builder) {
  ProgramStateRef state = builder.getState();
  SVal V = state->getSVal(builder.getTarget(), builder.getLocationContext());

  // Three possibilities:
  //
  //   (1) We know the computed label.
  //   (2) The label is NULL (or some other constant), or Undefined.
  //   (3) We have no clue about the label.  Dispatch to all targets.
  //

  using iterator = IndirectGotoNodeBuilder::iterator;

  if (Optional<loc::GotoLabel> LV = V.getAs<loc::GotoLabel>()) {
    const LabelDecl *L = LV->getLabel();

    for (iterator I = builder.begin(), E = builder.end(); I != E; ++I) {
      if (I.getLabel() == L) {
        builder.generateNode(I, state);
        return;
      }
    }

    llvm_unreachable("No block with label.");
  }

  if (V.getAs<loc::ConcreteInt>() || V.getAs<UndefinedVal>()) {
    // Dispatch to the first target and mark it as a sink.
    //ExplodedNode* N = builder.generateNode(builder.begin(), state, true);
    // FIXME: add checker visit.
    //    UndefBranches.insert(N);
    return;
  }

  // This is really a catch-all.  We don't support symbolics yet.
  // FIXME: Implement dispatch for symbolic pointers.

  for (iterator I = builder.begin(), E = builder.end(); I != E; ++I)
    builder.generateNode(I, state);
}

void ExprEngine::processBeginOfFunction(NodeBuilderContext &BC,
                                        ExplodedNode *Pred,
                                        ExplodedNodeSet &Dst,
                                        const BlockEdge &L) {
  SaveAndRestore<const NodeBuilderContext *> NodeContextRAII(currBldrCtx, &BC);
  getCheckerManager().runCheckersForBeginFunction(Dst, L, Pred, *this);
}

/// ProcessEndPath - Called by CoreEngine.  Used to generate end-of-path
///  nodes when the control reaches the end of a function.
void ExprEngine::processEndOfFunction(NodeBuilderContext& BC,
                                      ExplodedNode *Pred,
                                      const ReturnStmt *RS) {
  ProgramStateRef State = Pred->getState();

  if (!Pred->getStackFrame()->inTopFrame())
    State = finishArgumentConstruction(
        State, *getStateManager().getCallEventManager().getCaller(
                   Pred->getStackFrame(), Pred->getState()));

  // FIXME: We currently cannot assert that temporaries are clear, because
  // lifetime extended temporaries are not always modelled correctly. In some
  // cases when we materialize the temporary, we do
  // createTemporaryRegionIfNeeded(), and the region changes, and also the
  // respective destructor becomes automatic from temporary. So for now clean up
  // the state manually before asserting. Ideally, this braced block of code
  // should go away.
  {
    const LocationContext *FromLC = Pred->getLocationContext();
    const LocationContext *ToLC = FromLC->getStackFrame()->getParent();
    const LocationContext *LC = FromLC;
    while (LC != ToLC) {
      assert(LC && "ToLC must be a parent of FromLC!");
      for (auto I : State->get<ObjectsUnderConstruction>())
        if (I.first.getLocationContext() == LC) {
          // The comment above only pardons us for not cleaning up a
          // temporary destructor. If any other statements are found here,
          // it must be a separate problem.
          assert(I.first.getItem().getKind() ==
                     ConstructionContextItem::TemporaryDestructorKind ||
                 I.first.getItem().getKind() ==
                     ConstructionContextItem::ElidedDestructorKind);
          State = State->remove<ObjectsUnderConstruction>(I.first);
        }
      LC = LC->getParent();
    }
  }

  // Perform the transition with cleanups.
  if (State != Pred->getState()) {
    ExplodedNodeSet PostCleanup;
    NodeBuilder Bldr(Pred, PostCleanup, BC);
    Pred = Bldr.generateNode(Pred->getLocation(), State, Pred);
    if (!Pred) {
      // The node with clean temporaries already exists. We might have reached
      // it on a path on which we initialize different temporaries.
      return;
    }
  }

  assert(areAllObjectsFullyConstructed(Pred->getState(),
                                       Pred->getLocationContext(),
                                       Pred->getStackFrame()->getParent()));

  PrettyStackTraceLocationContext CrashInfo(Pred->getLocationContext());

  ExplodedNodeSet Dst;
  if (Pred->getLocationContext()->inTopFrame()) {
    // Remove dead symbols.
    ExplodedNodeSet AfterRemovedDead;
    removeDeadOnEndOfFunction(BC, Pred, AfterRemovedDead);

    // Notify checkers.
    for (const auto I : AfterRemovedDead)
      getCheckerManager().runCheckersForEndFunction(BC, Dst, I, *this, RS);
  } else {
    getCheckerManager().runCheckersForEndFunction(BC, Dst, Pred, *this, RS);
  }

  Engine.enqueueEndOfFunction(Dst, RS);
}

/// ProcessSwitch - Called by CoreEngine.  Used to generate successor
///  nodes by processing the 'effects' of a switch statement.
void ExprEngine::processSwitch(SwitchNodeBuilder& builder) {
  using iterator = SwitchNodeBuilder::iterator;

  ProgramStateRef state = builder.getState();
  const Expr *CondE = builder.getCondition();
  SVal  CondV_untested = state->getSVal(CondE, builder.getLocationContext());

  if (CondV_untested.isUndef()) {
    //ExplodedNode* N = builder.generateDefaultCaseNode(state, true);
    // FIXME: add checker
    //UndefBranches.insert(N);

    return;
  }
  DefinedOrUnknownSVal CondV = CondV_untested.castAs<DefinedOrUnknownSVal>();

  ProgramStateRef DefaultSt = state;

  iterator I = builder.begin(), EI = builder.end();
  bool defaultIsFeasible = I == EI;

  for ( ; I != EI; ++I) {
    // Successor may be pruned out during CFG construction.
    if (!I.getBlock())
      continue;

    const CaseStmt *Case = I.getCase();

    // Evaluate the LHS of the case value.
    llvm::APSInt V1 = Case->getLHS()->EvaluateKnownConstInt(getContext());
    assert(V1.getBitWidth() == getContext().getIntWidth(CondE->getType()));

    // Get the RHS of the case, if it exists.
    llvm::APSInt V2;
    if (const Expr *E = Case->getRHS())
      V2 = E->EvaluateKnownConstInt(getContext());
    else
      V2 = V1;

    ProgramStateRef StateCase;
    if (Optional<NonLoc> NL = CondV.getAs<NonLoc>())
      std::tie(StateCase, DefaultSt) =
          DefaultSt->assumeInclusiveRange(*NL, V1, V2);
    else // UnknownVal
      StateCase = DefaultSt;

    if (StateCase)
      builder.generateCaseStmtNode(I, StateCase);

    // Now "assume" that the case doesn't match.  Add this state
    // to the default state (if it is feasible).
    if (DefaultSt)
      defaultIsFeasible = true;
    else {
      defaultIsFeasible = false;
      break;
    }
  }

  if (!defaultIsFeasible)
    return;

  // If we have switch(enum value), the default branch is not
  // feasible if all of the enum constants not covered by 'case:' statements
  // are not feasible values for the switch condition.
  //
  // Note that this isn't as accurate as it could be.  Even if there isn't
  // a case for a particular enum value as long as that enum value isn't
  // feasible then it shouldn't be considered for making 'default:' reachable.
  const SwitchStmt *SS = builder.getSwitch();
  const Expr *CondExpr = SS->getCond()->IgnoreParenImpCasts();
  if (CondExpr->getType()->getAs<EnumType>()) {
    if (SS->isAllEnumCasesCovered())
      return;
  }

  builder.generateDefaultCaseNode(DefaultSt);
}

//===----------------------------------------------------------------------===//
// Transfer functions: Loads and stores.
//===----------------------------------------------------------------------===//

void ExprEngine::VisitCommonDeclRefExpr(const Expr *Ex, const NamedDecl *D,
                                        ExplodedNode *Pred,
                                        ExplodedNodeSet &Dst) {
  StmtNodeBuilder Bldr(Pred, Dst, *currBldrCtx);

  ProgramStateRef state = Pred->getState();
  const LocationContext *LCtx = Pred->getLocationContext();

  if (const auto *VD = dyn_cast<VarDecl>(D)) {
    // C permits "extern void v", and if you cast the address to a valid type,
    // you can even do things with it. We simply pretend
    assert(Ex->isGLValue() || VD->getType()->isVoidType());
    const LocationContext *LocCtxt = Pred->getLocationContext();
    const Decl *D = LocCtxt->getDecl();
    const auto *MD = dyn_cast_or_null<CXXMethodDecl>(D);
    const auto *DeclRefEx = dyn_cast<DeclRefExpr>(Ex);
    Optional<std::pair<SVal, QualType>> VInfo;

    if (AMgr.options.ShouldInlineLambdas && DeclRefEx &&
        DeclRefEx->refersToEnclosingVariableOrCapture() && MD &&
        MD->getParent()->isLambda()) {
      // Lookup the field of the lambda.
      const CXXRecordDecl *CXXRec = MD->getParent();
      llvm::DenseMap<const VarDecl *, FieldDecl *> LambdaCaptureFields;
      FieldDecl *LambdaThisCaptureField;
      CXXRec->getCaptureFields(LambdaCaptureFields, LambdaThisCaptureField);

      // Sema follows a sequence of complex rules to determine whether the
      // variable should be captured.
      if (const FieldDecl *FD = LambdaCaptureFields[VD]) {
        Loc CXXThis =
            svalBuilder.getCXXThis(MD, LocCtxt->getStackFrame());
        SVal CXXThisVal = state->getSVal(CXXThis);
        VInfo = std::make_pair(state->getLValue(FD, CXXThisVal), FD->getType());
      }
    }

    if (!VInfo)
      VInfo = std::make_pair(state->getLValue(VD, LocCtxt), VD->getType());

    SVal V = VInfo->first;
    bool IsReference = VInfo->second->isReferenceType();

    // For references, the 'lvalue' is the pointer address stored in the
    // reference region.
    if (IsReference) {
      if (const MemRegion *R = V.getAsRegion())
        V = state->getSVal(R);
      else
        V = UnknownVal();
    }

    Bldr.generateNode(Ex, Pred, state->BindExpr(Ex, LCtx, V), nullptr,
                      ProgramPoint::PostLValueKind);
    return;
  }
  if (const auto *ED = dyn_cast<EnumConstantDecl>(D)) {
    assert(!Ex->isGLValue());
    SVal V = svalBuilder.makeIntVal(ED->getInitVal());
    Bldr.generateNode(Ex, Pred, state->BindExpr(Ex, LCtx, V));
    return;
  }
  if (const auto *FD = dyn_cast<FunctionDecl>(D)) {
    SVal V = svalBuilder.getFunctionPointer(FD);
    Bldr.generateNode(Ex, Pred, state->BindExpr(Ex, LCtx, V), nullptr,
                      ProgramPoint::PostLValueKind);
    return;
  }
  if (isa<FieldDecl, IndirectFieldDecl>(D)) {
    // Delegate all work related to pointer to members to the surrounding
    // operator&.
    return;
  }
  if (isa<BindingDecl>(D)) {
    // FIXME: proper support for bound declarations.
    // For now, let's just prevent crashing.
    return;
  }

  llvm_unreachable("Support for this Decl not implemented.");
}

/// VisitArraySubscriptExpr - Transfer function for array accesses
void ExprEngine::VisitArraySubscriptExpr(const ArraySubscriptExpr *A,
                                             ExplodedNode *Pred,
                                             ExplodedNodeSet &Dst){
  const Expr *Base = A->getBase()->IgnoreParens();
  const Expr *Idx  = A->getIdx()->IgnoreParens();

  ExplodedNodeSet CheckerPreStmt;
  getCheckerManager().runCheckersForPreStmt(CheckerPreStmt, Pred, A, *this);

  ExplodedNodeSet EvalSet;
  StmtNodeBuilder Bldr(CheckerPreStmt, EvalSet, *currBldrCtx);

  bool IsVectorType = A->getBase()->getType()->isVectorType();

  // The "like" case is for situations where C standard prohibits the type to
  // be an lvalue, e.g. taking the address of a subscript of an expression of
  // type "void *".
  bool IsGLValueLike = A->isGLValue() ||
    (A->getType().isCForbiddenLValueType() && !AMgr.getLangOpts().CPlusPlus);

  for (auto *Node : CheckerPreStmt) {
    const LocationContext *LCtx = Node->getLocationContext();
    ProgramStateRef state = Node->getState();

    if (IsGLValueLike) {
      QualType T = A->getType();

      // One of the forbidden LValue types! We still need to have sensible
      // symbolic locations to represent this stuff. Note that arithmetic on
      // void pointers is a GCC extension.
      if (T->isVoidType())
        T = getContext().CharTy;

      SVal V = state->getLValue(T,
                                state->getSVal(Idx, LCtx),
                                state->getSVal(Base, LCtx));
      Bldr.generateNode(A, Node, state->BindExpr(A, LCtx, V), nullptr,
          ProgramPoint::PostLValueKind);
    } else if (IsVectorType) {
      // FIXME: non-glvalue vector reads are not modelled.
      Bldr.generateNode(A, Node, state, nullptr);
    } else {
      llvm_unreachable("Array subscript should be an lValue when not \
a vector and not a forbidden lvalue type");
    }
  }

  getCheckerManager().runCheckersForPostStmt(Dst, EvalSet, A, *this);
}

/// VisitMemberExpr - Transfer function for member expressions.
void ExprEngine::VisitMemberExpr(const MemberExpr *M, ExplodedNode *Pred,
                                 ExplodedNodeSet &Dst) {
  // FIXME: Prechecks eventually go in ::Visit().
  ExplodedNodeSet CheckedSet;
  getCheckerManager().runCheckersForPreStmt(CheckedSet, Pred, M, *this);

  ExplodedNodeSet EvalSet;
  ValueDecl *Member = M->getMemberDecl();

  // Handle static member variables and enum constants accessed via
  // member syntax.
  if (isa<VarDecl, EnumConstantDecl>(Member)) {
    for (const auto I : CheckedSet)
      VisitCommonDeclRefExpr(M, Member, I, EvalSet);
  } else {
    StmtNodeBuilder Bldr(CheckedSet, EvalSet, *currBldrCtx);
    ExplodedNodeSet Tmp;

    for (const auto I : CheckedSet) {
      ProgramStateRef state = I->getState();
      const LocationContext *LCtx = I->getLocationContext();
      Expr *BaseExpr = M->getBase();

      // Handle C++ method calls.
      if (const auto *MD = dyn_cast<CXXMethodDecl>(Member)) {
        if (MD->isInstance())
          state = createTemporaryRegionIfNeeded(state, LCtx, BaseExpr);

        SVal MDVal = svalBuilder.getFunctionPointer(MD);
        state = state->BindExpr(M, LCtx, MDVal);

        Bldr.generateNode(M, I, state);
        continue;
      }

      // Handle regular struct fields / member variables.
      const SubRegion *MR = nullptr;
      state = createTemporaryRegionIfNeeded(state, LCtx, BaseExpr,
                                            /*Result=*/nullptr,
                                            /*OutRegionWithAdjustments=*/&MR);
      SVal baseExprVal =
          MR ? loc::MemRegionVal(MR) : state->getSVal(BaseExpr, LCtx);

      const auto *field = cast<FieldDecl>(Member);
      SVal L = state->getLValue(field, baseExprVal);

      if (M->isGLValue() || M->getType()->isArrayType()) {
        // We special-case rvalues of array type because the analyzer cannot
        // reason about them, since we expect all regions to be wrapped in Locs.
        // We instead treat these as lvalues and assume that they will decay to
        // pointers as soon as they are used.
        if (!M->isGLValue()) {
          assert(M->getType()->isArrayType());
          const auto *PE =
            dyn_cast<ImplicitCastExpr>(I->getParentMap().getParentIgnoreParens(M));
          if (!PE || PE->getCastKind() != CK_ArrayToPointerDecay) {
            llvm_unreachable("should always be wrapped in ArrayToPointerDecay");
          }
        }

        if (field->getType()->isReferenceType()) {
          if (const MemRegion *R = L.getAsRegion())
            L = state->getSVal(R);
          else
            L = UnknownVal();
        }

        Bldr.generateNode(M, I, state->BindExpr(M, LCtx, L), nullptr,
                          ProgramPoint::PostLValueKind);
      } else {
        Bldr.takeNodes(I);
        evalLoad(Tmp, M, M, I, state, L);
        Bldr.addNodes(Tmp);
      }
    }
  }

  getCheckerManager().runCheckersForPostStmt(Dst, EvalSet, M, *this);
}

void ExprEngine::VisitAtomicExpr(const AtomicExpr *AE, ExplodedNode *Pred,
                                 ExplodedNodeSet &Dst) {
  ExplodedNodeSet AfterPreSet;
  getCheckerManager().runCheckersForPreStmt(AfterPreSet, Pred, AE, *this);

  // For now, treat all the arguments to C11 atomics as escaping.
  // FIXME: Ideally we should model the behavior of the atomics precisely here.

  ExplodedNodeSet AfterInvalidateSet;
  StmtNodeBuilder Bldr(AfterPreSet, AfterInvalidateSet, *currBldrCtx);

  for (const auto I : AfterPreSet) {
    ProgramStateRef State = I->getState();
    const LocationContext *LCtx = I->getLocationContext();

    SmallVector<SVal, 8> ValuesToInvalidate;
    for (unsigned SI = 0, Count = AE->getNumSubExprs(); SI != Count; SI++) {
      const Expr *SubExpr = AE->getSubExprs()[SI];
      SVal SubExprVal = State->getSVal(SubExpr, LCtx);
      ValuesToInvalidate.push_back(SubExprVal);
    }

    State = State->invalidateRegions(ValuesToInvalidate, AE,
                                    currBldrCtx->blockCount(),
                                    LCtx,
                                    /*CausedByPointerEscape*/true,
                                    /*Symbols=*/nullptr);

    SVal ResultVal = UnknownVal();
    State = State->BindExpr(AE, LCtx, ResultVal);
    Bldr.generateNode(AE, I, State, nullptr,
                      ProgramPoint::PostStmtKind);
  }

  getCheckerManager().runCheckersForPostStmt(Dst, AfterInvalidateSet, AE, *this);
}

// A value escapes in four possible cases:
// (1) We are binding to something that is not a memory region.
// (2) We are binding to a MemRegion that does not have stack storage.
// (3) We are binding to a top-level parameter region with a non-trivial
//     destructor. We won't see the destructor during analysis, but it's there.
// (4) We are binding to a MemRegion with stack storage that the store
//     does not understand.
ProgramStateRef ExprEngine::processPointerEscapedOnBind(
    ProgramStateRef State, ArrayRef<std::pair<SVal, SVal>> LocAndVals,
    const LocationContext *LCtx, PointerEscapeKind Kind,
    const CallEvent *Call) {
  SmallVector<SVal, 8> Escaped;
  for (const std::pair<SVal, SVal> &LocAndVal : LocAndVals) {
    // Cases (1) and (2).
    const MemRegion *MR = LocAndVal.first.getAsRegion();
    if (!MR || !MR->hasStackStorage()) {
      Escaped.push_back(LocAndVal.second);
      continue;
    }

    // Case (3).
    if (const auto *VR = dyn_cast<VarRegion>(MR->getBaseRegion()))
      if (VR->hasStackParametersStorage() && VR->getStackFrame()->inTopFrame())
        if (const auto *RD = VR->getValueType()->getAsCXXRecordDecl())
          if (!RD->hasTrivialDestructor()) {
            Escaped.push_back(LocAndVal.second);
            continue;
          }

    // Case (4): in order to test that, generate a new state with the binding
    // added. If it is the same state, then it escapes (since the store cannot
    // represent the binding).
    // Do this only if we know that the store is not supposed to generate the
    // same state.
    SVal StoredVal = State->getSVal(MR);
    if (StoredVal != LocAndVal.second)
      if (State ==
          (State->bindLoc(loc::MemRegionVal(MR), LocAndVal.second, LCtx)))
        Escaped.push_back(LocAndVal.second);
  }

  if (Escaped.empty())
    return State;

  return escapeValues(State, Escaped, Kind, Call);
}

ProgramStateRef
ExprEngine::processPointerEscapedOnBind(ProgramStateRef State, SVal Loc,
                                        SVal Val, const LocationContext *LCtx) {
  std::pair<SVal, SVal> LocAndVal(Loc, Val);
  return processPointerEscapedOnBind(State, LocAndVal, LCtx, PSK_EscapeOnBind,
                                     nullptr);
}

ProgramStateRef
ExprEngine::notifyCheckersOfPointerEscape(ProgramStateRef State,
    const InvalidatedSymbols *Invalidated,
    ArrayRef<const MemRegion *> ExplicitRegions,
    const CallEvent *Call,
    RegionAndSymbolInvalidationTraits &ITraits) {
  if (!Invalidated || Invalidated->empty())
    return State;

  if (!Call)
    return getCheckerManager().runCheckersForPointerEscape(State,
                                                           *Invalidated,
                                                           nullptr,
                                                           PSK_EscapeOther,
                                                           &ITraits);

  // If the symbols were invalidated by a call, we want to find out which ones
  // were invalidated directly due to being arguments to the call.
  InvalidatedSymbols SymbolsDirectlyInvalidated;
  for (const auto I : ExplicitRegions) {
    if (const SymbolicRegion *R = I->StripCasts()->getAs<SymbolicRegion>())
      SymbolsDirectlyInvalidated.insert(R->getSymbol());
  }

  InvalidatedSymbols SymbolsIndirectlyInvalidated;
  for (const auto &sym : *Invalidated) {
    if (SymbolsDirectlyInvalidated.count(sym))
      continue;
    SymbolsIndirectlyInvalidated.insert(sym);
  }

  if (!SymbolsDirectlyInvalidated.empty())
    State = getCheckerManager().runCheckersForPointerEscape(State,
        SymbolsDirectlyInvalidated, Call, PSK_DirectEscapeOnCall, &ITraits);

  // Notify about the symbols that get indirectly invalidated by the call.
  if (!SymbolsIndirectlyInvalidated.empty())
    State = getCheckerManager().runCheckersForPointerEscape(State,
        SymbolsIndirectlyInvalidated, Call, PSK_IndirectEscapeOnCall, &ITraits);

  return State;
}

/// evalBind - Handle the semantics of binding a value to a specific location.
///  This method is used by evalStore and (soon) VisitDeclStmt, and others.
void ExprEngine::evalBind(ExplodedNodeSet &Dst, const Stmt *StoreE,
                          ExplodedNode *Pred,
                          SVal location, SVal Val,
                          bool atDeclInit, const ProgramPoint *PP) {
  const LocationContext *LC = Pred->getLocationContext();
  PostStmt PS(StoreE, LC);
  if (!PP)
    PP = &PS;

  // Do a previsit of the bind.
  ExplodedNodeSet CheckedSet;
  getCheckerManager().runCheckersForBind(CheckedSet, Pred, location, Val,
                                         StoreE, *this, *PP);

  StmtNodeBuilder Bldr(CheckedSet, Dst, *currBldrCtx);

  // If the location is not a 'Loc', it will already be handled by
  // the checkers.  There is nothing left to do.
  if (!location.getAs<Loc>()) {
    const ProgramPoint L = PostStore(StoreE, LC, /*Loc*/nullptr,
                                     /*tag*/nullptr);
    ProgramStateRef state = Pred->getState();
    state = processPointerEscapedOnBind(state, location, Val, LC);
    Bldr.generateNode(L, state, Pred);
    return;
  }

  for (const auto PredI : CheckedSet) {
    ProgramStateRef state = PredI->getState();

    state = processPointerEscapedOnBind(state, location, Val, LC);

    // When binding the value, pass on the hint that this is a initialization.
    // For initializations, we do not need to inform clients of region
    // changes.
    state = state->bindLoc(location.castAs<Loc>(),
                           Val, LC, /* notifyChanges = */ !atDeclInit);

    const MemRegion *LocReg = nullptr;
    if (Optional<loc::MemRegionVal> LocRegVal =
            location.getAs<loc::MemRegionVal>()) {
      LocReg = LocRegVal->getRegion();
    }

    const ProgramPoint L = PostStore(StoreE, LC, LocReg, nullptr);
    Bldr.generateNode(L, state, PredI);
  }
}

/// evalStore - Handle the semantics of a store via an assignment.
///  @param Dst The node set to store generated state nodes
///  @param AssignE The assignment expression if the store happens in an
///         assignment.
///  @param LocationE The location expression that is stored to.
///  @param state The current simulation state
///  @param location The location to store the value
///  @param Val The value to be stored
void ExprEngine::evalStore(ExplodedNodeSet &Dst, const Expr *AssignE,
                             const Expr *LocationE,
                             ExplodedNode *Pred,
                             ProgramStateRef state, SVal location, SVal Val,
                             const ProgramPointTag *tag) {
  // Proceed with the store.  We use AssignE as the anchor for the PostStore
  // ProgramPoint if it is non-NULL, and LocationE otherwise.
  const Expr *StoreE = AssignE ? AssignE : LocationE;

  // Evaluate the location (checks for bad dereferences).
  ExplodedNodeSet Tmp;
  evalLocation(Tmp, AssignE, LocationE, Pred, state, location, false);

  if (Tmp.empty())
    return;

  if (location.isUndef())
    return;

  for (const auto I : Tmp)
    evalBind(Dst, StoreE, I, location, Val, false);
}

void ExprEngine::evalLoad(ExplodedNodeSet &Dst,
                          const Expr *NodeEx,
                          const Expr *BoundEx,
                          ExplodedNode *Pred,
                          ProgramStateRef state,
                          SVal location,
                          const ProgramPointTag *tag,
                          QualType LoadTy) {
  assert(!location.getAs<NonLoc>() && "location cannot be a NonLoc.");
  assert(NodeEx);
  assert(BoundEx);
  // Evaluate the location (checks for bad dereferences).
  ExplodedNodeSet Tmp;
  evalLocation(Tmp, NodeEx, BoundEx, Pred, state, location, true);
  if (Tmp.empty())
    return;

  StmtNodeBuilder Bldr(Tmp, Dst, *currBldrCtx);
  if (location.isUndef())
    return;

  // Proceed with the load.
  for (const auto I : Tmp) {
    state = I->getState();
    const LocationContext *LCtx = I->getLocationContext();

    SVal V = UnknownVal();
    if (location.isValid()) {
      if (LoadTy.isNull())
        LoadTy = BoundEx->getType();
      V = state->getSVal(location.castAs<Loc>(), LoadTy);
    }

    Bldr.generateNode(NodeEx, I, state->BindExpr(BoundEx, LCtx, V), tag,
                      ProgramPoint::PostLoadKind);
  }
}

void ExprEngine::evalLocation(ExplodedNodeSet &Dst,
                              const Stmt *NodeEx,
                              const Stmt *BoundEx,
                              ExplodedNode *Pred,
                              ProgramStateRef state,
                              SVal location,
                              bool isLoad) {
  StmtNodeBuilder BldrTop(Pred, Dst, *currBldrCtx);
  // Early checks for performance reason.
  if (location.isUnknown()) {
    return;
  }

  ExplodedNodeSet Src;
  BldrTop.takeNodes(Pred);
  StmtNodeBuilder Bldr(Pred, Src, *currBldrCtx);
  if (Pred->getState() != state) {
    // Associate this new state with an ExplodedNode.
    // FIXME: If I pass null tag, the graph is incorrect, e.g for
    //   int *p;
    //   p = 0;
    //   *p = 0xDEADBEEF;
    // "p = 0" is not noted as "Null pointer value stored to 'p'" but
    // instead "int *p" is noted as
    // "Variable 'p' initialized to a null pointer value"

    static SimpleProgramPointTag tag(TagProviderName, "Location");
    Bldr.generateNode(NodeEx, Pred, state, &tag);
  }
  ExplodedNodeSet Tmp;
  getCheckerManager().runCheckersForLocation(Tmp, Src, location, isLoad,
                                             NodeEx, BoundEx, *this);
  BldrTop.addNodes(Tmp);
}

std::pair<const ProgramPointTag *, const ProgramPointTag*>
ExprEngine::geteagerlyAssumeBinOpBifurcationTags() {
  static SimpleProgramPointTag
         eagerlyAssumeBinOpBifurcationTrue(TagProviderName,
                                           "Eagerly Assume True"),
         eagerlyAssumeBinOpBifurcationFalse(TagProviderName,
                                            "Eagerly Assume False");
  return std::make_pair(&eagerlyAssumeBinOpBifurcationTrue,
                        &eagerlyAssumeBinOpBifurcationFalse);
}

void ExprEngine::evalEagerlyAssumeBinOpBifurcation(ExplodedNodeSet &Dst,
                                                   ExplodedNodeSet &Src,
                                                   const Expr *Ex) {
  StmtNodeBuilder Bldr(Src, Dst, *currBldrCtx);

  for (const auto Pred : Src) {
    // Test if the previous node was as the same expression.  This can happen
    // when the expression fails to evaluate to anything meaningful and
    // (as an optimization) we don't generate a node.
    ProgramPoint P = Pred->getLocation();
    if (!P.getAs<PostStmt>() || P.castAs<PostStmt>().getStmt() != Ex) {
      continue;
    }

    ProgramStateRef state = Pred->getState();
    SVal V = state->getSVal(Ex, Pred->getLocationContext());
    Optional<nonloc::SymbolVal> SEV = V.getAs<nonloc::SymbolVal>();
    if (SEV && SEV->isExpression()) {
      const std::pair<const ProgramPointTag *, const ProgramPointTag*> &tags =
        geteagerlyAssumeBinOpBifurcationTags();

      ProgramStateRef StateTrue, StateFalse;
      std::tie(StateTrue, StateFalse) = state->assume(*SEV);

      // First assume that the condition is true.
      if (StateTrue) {
        SVal Val = svalBuilder.makeIntVal(1U, Ex->getType());
        StateTrue = StateTrue->BindExpr(Ex, Pred->getLocationContext(), Val);
        Bldr.generateNode(Ex, Pred, StateTrue, tags.first);
      }

      // Next, assume that the condition is false.
      if (StateFalse) {
        SVal Val = svalBuilder.makeIntVal(0U, Ex->getType());
        StateFalse = StateFalse->BindExpr(Ex, Pred->getLocationContext(), Val);
        Bldr.generateNode(Ex, Pred, StateFalse, tags.second);
      }
    }
  }
}

void ExprEngine::VisitGCCAsmStmt(const GCCAsmStmt *A, ExplodedNode *Pred,
                                 ExplodedNodeSet &Dst) {
  StmtNodeBuilder Bldr(Pred, Dst, *currBldrCtx);
  // We have processed both the inputs and the outputs.  All of the outputs
  // should evaluate to Locs.  Nuke all of their values.

  // FIXME: Some day in the future it would be nice to allow a "plug-in"
  // which interprets the inline asm and stores proper results in the
  // outputs.

  ProgramStateRef state = Pred->getState();

  for (const Expr *O : A->outputs()) {
    SVal X = state->getSVal(O, Pred->getLocationContext());
    assert(!X.getAs<NonLoc>());  // Should be an Lval, or unknown, undef.

    if (Optional<Loc> LV = X.getAs<Loc>())
      state = state->bindLoc(*LV, UnknownVal(), Pred->getLocationContext());
  }

  Bldr.generateNode(A, Pred, state);
}

void ExprEngine::VisitMSAsmStmt(const MSAsmStmt *A, ExplodedNode *Pred,
                                ExplodedNodeSet &Dst) {
  StmtNodeBuilder Bldr(Pred, Dst, *currBldrCtx);
  Bldr.generateNode(A, Pred, Pred->getState());
}

//===----------------------------------------------------------------------===//
// Visualization.
//===----------------------------------------------------------------------===//

#ifndef NDEBUG
namespace llvm {

template<>
struct DOTGraphTraits<ExplodedGraph*> : public DefaultDOTGraphTraits {
  DOTGraphTraits (bool isSimple = false) : DefaultDOTGraphTraits(isSimple) {}

  static bool nodeHasBugReport(const ExplodedNode *N) {
    BugReporter &BR = static_cast<ExprEngine &>(
      N->getState()->getStateManager().getOwningEngine()).getBugReporter();

    const auto EQClasses =
        llvm::make_range(BR.EQClasses_begin(), BR.EQClasses_end());

    for (const auto &EQ : EQClasses) {
      for (const auto &I : EQ.getReports()) {
        const auto *PR = dyn_cast<PathSensitiveBugReport>(I.get());
        if (!PR)
          continue;
        const ExplodedNode *EN = PR->getErrorNode();
        if (EN->getState() == N->getState() &&
            EN->getLocation() == N->getLocation())
          return true;
      }
    }
    return false;
  }

  /// \p PreCallback: callback before break.
  /// \p PostCallback: callback after break.
  /// \p Stop: stop iteration if returns @c true
  /// \return Whether @c Stop ever returned @c true.
  static bool traverseHiddenNodes(
      const ExplodedNode *N,
      llvm::function_ref<void(const ExplodedNode *)> PreCallback,
      llvm::function_ref<void(const ExplodedNode *)> PostCallback,
      llvm::function_ref<bool(const ExplodedNode *)> Stop) {
    while (true) {
      PreCallback(N);
      if (Stop(N))
        return true;

      if (N->succ_size() != 1 || !isNodeHidden(N->getFirstSucc(), nullptr))
        break;
      PostCallback(N);

      N = N->getFirstSucc();
    }
    return false;
  }

  static bool isNodeHidden(const ExplodedNode *N, const ExplodedGraph *G) {
    return N->isTrivial();
  }

  static std::string getNodeLabel(const ExplodedNode *N, ExplodedGraph *G){
    std::string Buf;
    llvm::raw_string_ostream Out(Buf);

    const bool IsDot = true;
    const unsigned int Space = 1;
    ProgramStateRef State = N->getState();

    Out << "{ \"state_id\": " << State->getID()
        << ",\\l";

    Indent(Out, Space, IsDot) << "\"program_points\": [\\l";

    // Dump program point for all the previously skipped nodes.
    traverseHiddenNodes(
        N,
        [&](const ExplodedNode *OtherNode) {
          Indent(Out, Space + 1, IsDot) << "{ ";
          OtherNode->getLocation().printJson(Out, /*NL=*/"\\l");
          Out << ", \"tag\": ";
          if (const ProgramPointTag *Tag = OtherNode->getLocation().getTag())
            Out << '\"' << Tag->getTagDescription() << "\"";
          else
            Out << "null";
          Out << ", \"node_id\": " << OtherNode->getID() <<
                 ", \"is_sink\": " << OtherNode->isSink() <<
                 ", \"has_report\": " << nodeHasBugReport(OtherNode) << " }";
        },
        // Adds a comma and a new-line between each program point.
        [&](const ExplodedNode *) { Out << ",\\l"; },
        [&](const ExplodedNode *) { return false; });

    Out << "\\l"; // Adds a new-line to the last program point.
    Indent(Out, Space, IsDot) << "],\\l";

    State->printDOT(Out, N->getLocationContext(), Space);

    Out << "\\l}\\l";
    return Out.str();
  }
};

} // namespace llvm
#endif

void ExprEngine::ViewGraph(bool trim) {
#ifndef NDEBUG
  std::string Filename = DumpGraph(trim);
  llvm::DisplayGraph(Filename, false, llvm::GraphProgram::DOT);
#else
  llvm::errs() << "Warning: viewing graph requires assertions" << "\n";
#endif
}


void ExprEngine::ViewGraph(ArrayRef<const ExplodedNode*> Nodes) {
#ifndef NDEBUG
  std::string Filename = DumpGraph(Nodes);
  llvm::DisplayGraph(Filename, false, llvm::GraphProgram::DOT);
#else
  llvm::errs() << "Warning: viewing graph requires assertions" << "\n";
#endif
}

std::string ExprEngine::DumpGraph(bool trim, StringRef Filename) {
#ifndef NDEBUG
  if (trim) {
    std::vector<const ExplodedNode *> Src;

    // Iterate through the reports and get their nodes.
    for (BugReporter::EQClasses_iterator
           EI = BR.EQClasses_begin(), EE = BR.EQClasses_end(); EI != EE; ++EI) {
      const auto *R =
          dyn_cast<PathSensitiveBugReport>(EI->getReports()[0].get());
      if (!R)
        continue;
      const auto *N = const_cast<ExplodedNode *>(R->getErrorNode());
      Src.push_back(N);
    }
    return DumpGraph(Src, Filename);
  } else {
    return llvm::WriteGraph(&G, "ExprEngine", /*ShortNames=*/false,
                            /*Title=*/"Exploded Graph",
                            /*Filename=*/std::string(Filename));
  }
#else
  llvm::errs() << "Warning: dumping graph requires assertions" << "\n";
  return "";
#endif
}

std::string ExprEngine::DumpGraph(ArrayRef<const ExplodedNode*> Nodes,
                                  StringRef Filename) {
#ifndef NDEBUG
  std::unique_ptr<ExplodedGraph> TrimmedG(G.trim(Nodes));

  if (!TrimmedG.get()) {
    llvm::errs() << "warning: Trimmed ExplodedGraph is empty.\n";
    return "";
  } else {
    return llvm::WriteGraph(TrimmedG.get(), "TrimmedExprEngine",
                            /*ShortNames=*/false,
                            /*Title=*/"Trimmed Exploded Graph",
                            /*Filename=*/std::string(Filename));
  }
#else
  llvm::errs() << "Warning: dumping graph requires assertions" << "\n";
  return "";
#endif
}

void *ProgramStateTrait<ReplayWithoutInlining>::GDMIndex() {
  static int index = 0;
  return &index;
}

void ExprEngine::anchor() { }<|MERGE_RESOLUTION|>--- conflicted
+++ resolved
@@ -1297,7 +1297,10 @@
     case Stmt::OMPDispatchDirectiveClass:
     case Stmt::OMPMaskedDirectiveClass:
     case Stmt::OMPGenericLoopDirectiveClass:
-<<<<<<< HEAD
+    case Stmt::OMPTeamsGenericLoopDirectiveClass:
+    case Stmt::OMPTargetTeamsGenericLoopDirectiveClass:
+    case Stmt::OMPParallelGenericLoopDirectiveClass:
+    case Stmt::OMPTargetParallelGenericLoopDirectiveClass:
     case Stmt::ACCUpdateDirectiveClass:
     case Stmt::ACCEnterDataDirectiveClass:
     case Stmt::ACCExitDataDirectiveClass:
@@ -1305,12 +1308,6 @@
     case Stmt::ACCParallelDirectiveClass:
     case Stmt::ACCLoopDirectiveClass:
     case Stmt::ACCParallelLoopDirectiveClass:
-=======
-    case Stmt::OMPTeamsGenericLoopDirectiveClass:
-    case Stmt::OMPTargetTeamsGenericLoopDirectiveClass:
-    case Stmt::OMPParallelGenericLoopDirectiveClass:
-    case Stmt::OMPTargetParallelGenericLoopDirectiveClass:
->>>>>>> d16a631c
     case Stmt::CapturedStmtClass:
     case Stmt::OMPUnrollDirectiveClass:
     case Stmt::OMPMetaDirectiveClass: {
