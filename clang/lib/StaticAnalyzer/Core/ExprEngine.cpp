--- conflicted
+++ resolved
@@ -1293,7 +1293,7 @@
     case Stmt::OMPTargetTeamsDistributeParallelForDirectiveClass:
     case Stmt::OMPTargetTeamsDistributeParallelForSimdDirectiveClass:
     case Stmt::OMPTargetTeamsDistributeSimdDirectiveClass:
-<<<<<<< HEAD
+    case Stmt::OMPTileDirectiveClass:
     case Stmt::ACCUpdateDirectiveClass:
     case Stmt::ACCEnterDataDirectiveClass:
     case Stmt::ACCExitDataDirectiveClass:
@@ -1301,9 +1301,6 @@
     case Stmt::ACCParallelDirectiveClass:
     case Stmt::ACCLoopDirectiveClass:
     case Stmt::ACCParallelLoopDirectiveClass:
-=======
-    case Stmt::OMPTileDirectiveClass:
->>>>>>> ad532be0
     case Stmt::CapturedStmtClass: {
       const ExplodedNode *node = Bldr.generateSink(S, Pred, Pred->getState());
       Engine.addAbortedBlock(node, currBldrCtx->getBlock());
