--- conflicted
+++ resolved
@@ -1209,12 +1209,7 @@
   assert(!isa<Expr>(S) || S == cast<Expr>(S)->IgnoreParens());
 
   switch (S->getStmtClass()) {
-<<<<<<< HEAD
     // C++, OpenMP, OpenACC, and ARC stuff we don't support yet.
-    case Expr::ObjCIndirectCopyRestoreExprClass:
-=======
-    // C++, OpenMP and ARC stuff we don't support yet.
->>>>>>> 6ae5cd22
     case Stmt::CXXDependentScopeMemberExprClass:
     case Stmt::CXXTryStmtClass:
     case Stmt::CXXTypeidExprClass:
