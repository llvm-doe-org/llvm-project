///
/// Perform several driver tests for OpenMP offloading
///

// REQUIRES: clang-driver
// REQUIRES: x86-registered-target
// REQUIRES: powerpc-registered-target
// REQUIRES: nvptx-registered-target
// REQUIRES: amdgpu-registered-target

// UNSUPPORTED: aix

/// ###########################################################################

/// Check -Xopenmp-target uses one of the archs provided when several archs are used.
// RUN:   %clang -### -no-canonical-prefixes -fopenmp=libomp -fopenmp-targets=nvptx64-nvidia-cuda \
// RUN:          -Xopenmp-target -march=sm_35 -Xopenmp-target -march=sm_60 %s 2>&1 \
// RUN:   | FileCheck -check-prefix=CHK-FOPENMP-TARGET-ARCHS %s

// CHK-FOPENMP-TARGET-ARCHS: ptxas{{.*}}" "--gpu-name" "sm_60"
// CHK-FOPENMP-TARGET-ARCHS: nvlink{{.*}}" "-arch" "sm_60"

/// ###########################################################################

/// Check -Xopenmp-target -march=sm_35 works as expected when two triples are present.
// RUN:   %clang -### -no-canonical-prefixes -fopenmp=libomp \
// RUN:          -fopenmp-targets=powerpc64le-ibm-linux-gnu,nvptx64-nvidia-cuda \
// RUN:          -Xopenmp-target=nvptx64-nvidia-cuda -march=sm_35 %s 2>&1 \
// RUN:   | FileCheck -check-prefix=CHK-FOPENMP-TARGET-COMPILATION %s

// CHK-FOPENMP-TARGET-COMPILATION: ptxas{{.*}}" "--gpu-name" "sm_35"
// CHK-FOPENMP-TARGET-COMPILATION: nvlink{{.*}}" "-arch" "sm_35"

/// ###########################################################################

/// Check cubin file generation and usage by nvlink
// RUN:   %clang -### -no-canonical-prefixes -target powerpc64le-unknown-linux-gnu -fopenmp=libomp \
// RUN:          -fopenmp-targets=nvptx64-nvidia-cuda -save-temps %s 2>&1 \
// RUN:   | FileCheck -check-prefix=CHK-CUBIN-NVLINK %s
/// Check cubin file generation and usage by nvlink when toolchain has BindArchAction
// RUN:   %clang -### -no-canonical-prefixes -target x86_64-apple-darwin17.0.0 -fopenmp=libomp \
// RUN:          -fopenmp-targets=nvptx64-nvidia-cuda %s 2>&1 \
// RUN:   | FileCheck -check-prefix=CHK-CUBIN-NVLINK %s

// CHK-CUBIN-NVLINK: clang{{.*}}" {{.*}}"-fopenmp-is-device" {{.*}}"-o" "[[PTX:.*\.s]]"
// CHK-CUBIN-NVLINK-NEXT: ptxas{{.*}}" "--output-file" "[[CUBIN:.*\.cubin]]" {{.*}}"[[PTX]]"
// CHK-CUBIN-NVLINK-NEXT: nvlink{{.*}}" {{.*}}"[[CUBIN]]"

/// ###########################################################################

/// Check unbundlink of assembly file, cubin file generation and usage by nvlink
// RUN:   touch %t.s
// RUN:   %clang -### -target powerpc64le-unknown-linux-gnu -fopenmp=libomp -fopenmp-targets=nvptx64-nvidia-cuda \
// RUN:          -no-canonical-prefixes -save-temps %t.s 2>&1 \
// RUN:   | FileCheck -check-prefix=CHK-UNBUNDLING-PTXAS-CUBIN-NVLINK %s

/// Use DAG to ensure that assembly file has been unbundled.
// CHK-UNBUNDLING-PTXAS-CUBIN-NVLINK-DAG: ptxas{{.*}}" "--output-file" "[[CUBIN:.*\.cubin]]" {{.*}}"[[PTX:.*\.s]]"
// CHK-UNBUNDLING-PTXAS-CUBIN-NVLINK-DAG: clang-offload-bundler{{.*}}" "-type=s" {{.*}}"-outputs={{.*}}[[PTX]]
// CHK-UNBUNDLING-PTXAS-CUBIN-NVLINK-DAG-SAME: "-unbundle"
// CHK-UNBUNDLING-PTXAS-CUBIN-NVLINK: nvlink{{.*}}" {{.*}}"[[CUBIN]]"

/// ###########################################################################

/// Check cubin file generation and bundling
// RUN:   %clang -### -target powerpc64le-unknown-linux-gnu -fopenmp=libomp -fopenmp-targets=nvptx64-nvidia-cuda \
// RUN:          -no-canonical-prefixes -save-temps %s -c 2>&1 \
// RUN:   | FileCheck -check-prefix=CHK-PTXAS-CUBIN-BUNDLING %s

// CHK-PTXAS-CUBIN-BUNDLING: clang{{.*}}" "-o" "[[PTX:.*\.s]]"
// CHK-PTXAS-CUBIN-BUNDLING-NEXT: ptxas{{.*}}" "--output-file" "[[CUBIN:.*\.cubin]]" {{.*}}"[[PTX]]"
// CHK-PTXAS-CUBIN-BUNDLING: clang-offload-bundler{{.*}}" "-type=o" {{.*}}"-inputs={{.*}}[[CUBIN]]

/// ###########################################################################

/// Check cubin file unbundling and usage by nvlink
// RUN:   touch %t.o
// RUN:   %clang -### -target powerpc64le-unknown-linux-gnu -fopenmp=libomp -fopenmp-targets=nvptx64-nvidia-cuda \
// RUN:          -no-canonical-prefixes -save-temps %t.o %S/Inputs/in.so 2>&1 \
// RUN:   | FileCheck -check-prefix=CHK-CUBIN-UNBUNDLING-NVLINK %s

/// Use DAG to ensure that cubin file has been unbundled.
// CHK-CUBIN-UNBUNDLING-NVLINK-NOT: clang-offload-bundler{{.*}}" "-type=o"{{.*}}in.so
// CHK-CUBIN-UNBUNDLING-NVLINK-DAG: nvlink{{.*}}" {{.*}}"[[CUBIN:.*\.cubin]]"
// CHK-CUBIN-UNBUNDLING-NVLINK-DAG: clang-offload-bundler{{.*}}" "-type=o" {{.*}}"-outputs={{.*}}[[CUBIN]]
// CHK-CUBIN-UNBUNDLING-NVLINK-DAG-SAME: "-unbundle"
// CHK-CUBIN-UNBUNDLING-NVLINK-NOT: clang-offload-bundler{{.*}}" "-type=o"{{.*}}in.so

/// ###########################################################################

/// Check cubin file generation and usage by nvlink
// RUN:   touch %t1.o
// RUN:   touch %t2.o
// RUN:   %clang -### -no-canonical-prefixes -target powerpc64le-unknown-linux-gnu -fopenmp=libomp \
// RUN:          -fopenmp-targets=nvptx64-nvidia-cuda %t1.o %t2.o 2>&1 \
// RUN:   | FileCheck -check-prefix=CHK-TWOCUBIN %s
/// Check cubin file generation and usage by nvlink when toolchain has BindArchAction
// RUN:   %clang -### -no-canonical-prefixes -target x86_64-apple-darwin17.0.0 -fopenmp=libomp \
// RUN:          -fopenmp-targets=nvptx64-nvidia-cuda %t1.o %t2.o 2>&1 \
// RUN:   | FileCheck -check-prefix=CHK-TWOCUBIN %s

// CHK-TWOCUBIN: nvlink{{.*}}openmp-offload-{{.*}}.cubin" "{{.*}}openmp-offload-{{.*}}.cubin"

/// ###########################################################################

/// Check PTXAS is passed -c flag when offloading to an NVIDIA device using OpenMP.
// RUN:   %clang -### -fopenmp=libomp -fopenmp-targets=nvptx64-nvidia-cuda -no-canonical-prefixes %s 2>&1 \
// RUN:   | FileCheck -check-prefix=CHK-PTXAS-DEFAULT %s

// CHK-PTXAS-DEFAULT: ptxas{{.*}}" "-c"

/// ###########################################################################

/// PTXAS is passed -c flag by default when offloading to an NVIDIA device using OpenMP - disable it.
// RUN:   %clang -### -fopenmp=libomp -fopenmp-targets=nvptx64-nvidia-cuda -fnoopenmp-relocatable-target \
// RUN:          -save-temps -no-canonical-prefixes %s 2>&1 \
// RUN:   | FileCheck -check-prefix=CHK-PTXAS-NORELO %s

// CHK-PTXAS-NORELO-NOT: ptxas{{.*}}" "-c"

/// ###########################################################################

/// PTXAS is passed -c flag by default when offloading to an NVIDIA device using OpenMP
/// Check that the flag is passed when -fopenmp-relocatable-target is used.
// RUN:   %clang -### -fopenmp=libomp -fopenmp-targets=nvptx64-nvidia-cuda -fopenmp-relocatable-target \
// RUN:          -save-temps -no-canonical-prefixes %s 2>&1 \
// RUN:   | FileCheck -check-prefix=CHK-PTXAS-RELO %s

// CHK-PTXAS-RELO: ptxas{{.*}}" "-c"

/// ###########################################################################

/// Check that error is not thrown by toolchain when no cuda lib flag is used.
/// Check that the flag is passed when -fopenmp-relocatable-target is used.
// RUN:   %clang -### -fopenmp=libomp -fopenmp-targets=nvptx64-nvidia-cuda -Xopenmp-target -march=sm_60 \
// RUN:   -nocudalib -fopenmp-relocatable-target -save-temps -no-canonical-prefixes %s 2>&1 \
// RUN:   | FileCheck -check-prefix=CHK-FLAG-NOLIBDEVICE %s

// CHK-FLAG-NOLIBDEVICE-NOT: error:{{.*}}sm_60

/// ###########################################################################

/// Check that error is not thrown by toolchain when no cuda lib device is found when using -S.
/// Check that the flag is passed when -fopenmp-relocatable-target is used.
// RUN:   %clang -### -S -fopenmp=libomp -fopenmp-targets=nvptx64-nvidia-cuda -Xopenmp-target -march=sm_60 \
// RUN:   -fopenmp-relocatable-target -save-temps -no-canonical-prefixes %s 2>&1 \
// RUN:   | FileCheck -check-prefix=CHK-NOLIBDEVICE %s

// CHK-NOLIBDEVICE-NOT: error:{{.*}}sm_60

/// ###########################################################################

/// Check that the runtime bitcode library is part of the compile line.
/// Create a bogus bitcode library and specify it with libomptarget-nvptx-bc-path
// RUN:   %clang -### -fopenmp=libomp -fopenmp-targets=nvptx64-nvidia-cuda \
// RUN:   --libomptarget-nvptx-bc-path=%S/Inputs/libomptarget/libomptarget-nvptx-test.bc \
// RUN:   -Xopenmp-target -march=sm_35 --cuda-path=%S/Inputs/CUDA_102/usr/local/cuda \
// RUN:   -fopenmp-relocatable-target -fopenmp-target-new-runtime -save-temps -no-canonical-prefixes %s 2>&1 \
// RUN:   | FileCheck -check-prefix=CHK-BCLIB %s

/// Specify the directory containing the bitcode lib, check clang picks the right one
// RUN:   %clang -### -fopenmp=libomp -fopenmp-targets=nvptx64-nvidia-cuda \
// RUN:   --libomptarget-nvptx-bc-path=%S/Inputs/libomptarget \
// RUN:   -Xopenmp-target -march=sm_35 --cuda-path=%S/Inputs/CUDA_102/usr/local/cuda \
<<<<<<< HEAD
// RUN:   -fno-openmp-target-new-runtime \
// RUN:   -fopenmp-relocatable-target -save-temps -no-canonical-prefixes %s 2>&1 \
// RUN:   | FileCheck -check-prefix=CHK-BCLIB-DIR %s
=======
// RUN:   -fopenmp-relocatable-target -fno-openmp-target-new-runtime -save-temps \
// RUN:   -no-canonical-prefixes %s 2>&1 | FileCheck -check-prefix=CHK-BCLIB-DIR %s
>>>>>>> 63078f79

/// Check with the new runtime enabled
// RUN:   %clang -### -fopenmp=libomp -fopenmp-targets=nvptx64-nvidia-cuda \
// RUN:   -Xopenmp-target -march=sm_35 --cuda-path=%S/Inputs/CUDA_102/usr/local/cuda \
// RUN:   -fopenmp-relocatable-target -fopenmp-target-new-runtime \
// RUN:   --libomptarget-nvptx-bc-path=%S/Inputs/libomptarget/libomptarget-new-nvptx-test.bc \
// RUN:   -save-temps -no-canonical-prefixes %s 2>&1 \
// RUN:   | FileCheck -check-prefix=CHK-BCLIB-NEW %s

/// Check with new runtime and specifying the directory
// RUN:   %clang -### -fopenmp=libomp -fopenmp-targets=nvptx64-nvidia-cuda \
// RUN:   -Xopenmp-target -march=sm_35 --cuda-path=%S/Inputs/CUDA_102/usr/local/cuda \

// RUN:   -fopenmp-relocatable-target -fopenmp-target-new-runtime \
// RUN:   --libomptarget-nvptx-bc-path=%S/Inputs/libomptarget -save-temps \
// RUN:   -no-canonical-prefixes %s 2>&1 \
// RUN:   | FileCheck -check-prefix=CHK-BCLIB-NEW-DIR %s

/// Create a bogus bitcode library and find it with LIBRARY_PATH
// RUN:   env LIBRARY_PATH=%S/Inputs/libomptarget/subdir %clang -### -fopenmp=libomp -fopenmp-targets=nvptx64-nvidia-cuda \
// RUN:   -Xopenmp-target -march=sm_35 --cuda-path=%S/Inputs/CUDA_102/usr/local/cuda \
<<<<<<< HEAD
// RUN:   -fno-openmp-target-new-runtime \
// RUN:   -fopenmp-relocatable-target -save-temps -no-canonical-prefixes %s 2>&1 \
// RUN:   | FileCheck -check-prefix=CHK-ENV-BCLIB %s
=======
// RUN:   -fopenmp-relocatable-target -fno-openmp-target-new-runtime -save-temps \
// RUN:   -no-canonical-prefixes %s 2>&1 | FileCheck -check-prefix=CHK-ENV-BCLIB %s
>>>>>>> 63078f79

// CHK-BCLIB: clang{{.*}}-triple{{.*}}nvptx64-nvidia-cuda{{.*}}-mlink-builtin-bitcode{{.*}}libomptarget-nvptx-test.bc
// CHK-BCLIB-DIR: clang{{.*}}-triple{{.*}}nvptx64-nvidia-cuda{{.*}}-mlink-builtin-bitcode{{.*}}libomptarget{{/|\\\\}}libomptarget-nvptx-sm_35.bc
// CHK-BCLIB-NEW: clang{{.*}}-triple{{.*}}nvptx64-nvidia-cuda{{.*}}-mlink-builtin-bitcode{{.*}}libomptarget-new-nvptx-test.bc
// CHK-BCLIB-NEW-DIR: clang{{.*}}-triple{{.*}}nvptx64-nvidia-cuda{{.*}}-mlink-builtin-bitcode{{.*}}libomptarget{{/|\\\\}}libomptarget-new-nvptx-sm_35.bc
// CHK-ENV-BCLIB: clang{{.*}}-triple{{.*}}nvptx64-nvidia-cuda{{.*}}-mlink-builtin-bitcode{{.*}}subdir{{/|\\\\}}libomptarget-nvptx-sm_35.bc
// CHK-BCLIB-NOT: {{error:|warning:}}

/// ###########################################################################

/// Check that the warning is thrown when the libomptarget bitcode library is not found.
/// Libomptarget requires sm_35 or newer so an sm_35 bitcode library should never exist.
// RUN:   %clang -### -fopenmp=libomp -fopenmp-targets=nvptx64-nvidia-cuda \
// RUN:   -Xopenmp-target -march=sm_35 --cuda-path=%S/Inputs/CUDA_102/usr/local/cuda \
// RUN:   -fno-openmp-target-new-runtime \
// RUN:   -fopenmp-relocatable-target -save-temps -no-canonical-prefixes %s 2>&1 \
// RUN:   | FileCheck -check-prefix=CHK-BCLIB-WARN %s

// CHK-BCLIB-WARN: no library 'libomptarget-new-nvptx-sm_35.bc' found in the default clang lib directory or in LIBRARY_PATH; use '--libomptarget-nvptx-bc-path' to specify nvptx bitcode library

/// ###########################################################################

/// Check that the error is thrown when the libomptarget bitcode library does not exist.
// RUN:   %clang -### -fopenmp=libomp -fopenmp-targets=nvptx64-nvidia-cuda \
// RUN:   -Xopenmp-target -march=sm_35 --cuda-path=%S/Inputs/CUDA_102/usr/local/cuda \
// RUN:   --libomptarget-nvptx-bc-path=not-exist.bc \
// RUN:   -fopenmp-relocatable-target -save-temps -no-canonical-prefixes %s 2>&1 \
// RUN:   | FileCheck -check-prefix=CHK-BCLIB-ERROR %s

// CHK-BCLIB-ERROR: bitcode library 'not-exist.bc' does not exist

/// ###########################################################################

/// Check that the error is thrown when CUDA 9.1 or lower version is used.
// RUN:   %clang -### -fopenmp=libomp -fopenmp-targets=nvptx64-nvidia-cuda \
// RUN:   -Xopenmp-target -march=sm_35 --cuda-path=%S/Inputs/CUDA_90/usr/local/cuda \
// RUN:   -fopenmp-relocatable-target -save-temps -no-canonical-prefixes %s 2>&1 \
// RUN:   | FileCheck -check-prefix=CHK-CUDA-VERSION-ERROR %s

// CHK-CUDA-VERSION-ERROR: NVPTX target requires CUDA 9.2 or above; CUDA 9.0 detected

/// Check that debug info is emitted in dwarf-2
// RUN:   %clang -### -no-canonical-prefixes -fopenmp=libomp -fopenmp-targets=nvptx64-nvidia-cuda -Xopenmp-target -march=sm_60 %s -g -O1 --no-cuda-noopt-device-debug 2>&1 \
// RUN:   | FileCheck -check-prefix=DEBUG_DIRECTIVES %s
// RUN:   %clang -### -no-canonical-prefixes -fopenmp=libomp -fopenmp-targets=nvptx64-nvidia-cuda -Xopenmp-target -march=sm_60 %s -g -O3 2>&1 \
// RUN:   | FileCheck -check-prefix=DEBUG_DIRECTIVES %s
// RUN:   %clang -### -no-canonical-prefixes -fopenmp=libomp -fopenmp-targets=nvptx64-nvidia-cuda -Xopenmp-target -march=sm_60 %s -g -O3 --no-cuda-noopt-device-debug 2>&1 \
// RUN:   | FileCheck -check-prefix=DEBUG_DIRECTIVES %s
// RUN:   %clang -### -no-canonical-prefixes -fopenmp=libomp -fopenmp-targets=nvptx64-nvidia-cuda -Xopenmp-target -march=sm_60 %s -g0 2>&1 \
// RUN:   | FileCheck -check-prefix=NO_DEBUG %s
// RUN:   %clang -### -no-canonical-prefixes -fopenmp=libomp -fopenmp-targets=nvptx64-nvidia-cuda -Xopenmp-target -march=sm_60 %s -ggdb0 -O3 --cuda-noopt-device-debug 2>&1 \
// RUN:   | FileCheck -check-prefix=NO_DEBUG %s
// RUN:   %clang -### -no-canonical-prefixes -fopenmp=libomp -fopenmp-targets=nvptx64-nvidia-cuda -Xopenmp-target -march=sm_60 %s -gline-directives-only 2>&1 \
// RUN:   | FileCheck -check-prefix=DEBUG_DIRECTIVES %s

// DEBUG_DIRECTIVES-NOT: warning: debug
// NO_DEBUG-NOT: warning: debug
// NO_DEBUG: "-fopenmp-is-device"
// NO_DEBUG-NOT: "-debug-info-kind=
// NO_DEBUG: ptxas
// DEBUG_DIRECTIVES: "-triple" "nvptx64-nvidia-cuda"
// DEBUG_DIRECTIVES-SAME: "-debug-info-kind=line-directives-only"
// DEBUG_DIRECTIVES-SAME: "-fopenmp-is-device"
// DEBUG_DIRECTIVES: ptxas
// DEBUG_DIRECTIVES: "-lineinfo"
// NO_DEBUG-NOT: "-g"
// NO_DEBUG: nvlink
// NO_DEBUG-NOT: "-g"

// RUN:   %clang -### -no-canonical-prefixes -fopenmp=libomp -fopenmp-targets=nvptx64-nvidia-cuda -Xopenmp-target -march=sm_60 %s -g -O0 --no-cuda-noopt-device-debug 2>&1 \
// RUN:   | FileCheck -check-prefix=HAS_DEBUG %s
// RUN:   %clang -### -no-canonical-prefixes -fopenmp=libomp -fopenmp-targets=nvptx64-nvidia-cuda -Xopenmp-target -march=sm_60 %s -g 2>&1 \
// RUN:   | FileCheck -check-prefix=HAS_DEBUG %s
// RUN:   %clang -### -no-canonical-prefixes -fopenmp=libomp -fopenmp-targets=nvptx64-nvidia-cuda -Xopenmp-target -march=sm_60 %s -g -O0 --cuda-noopt-device-debug 2>&1 \
// RUN:   | FileCheck -check-prefix=HAS_DEBUG %s
// RUN:   %clang -### -no-canonical-prefixes -fopenmp=libomp -fopenmp-targets=nvptx64-nvidia-cuda -Xopenmp-target -march=sm_60 %s -g -O3 --cuda-noopt-device-debug 2>&1 \
// RUN:   | FileCheck -check-prefix=HAS_DEBUG %s
// RUN:   %clang -### -no-canonical-prefixes -fopenmp=libomp -fopenmp-targets=nvptx64-nvidia-cuda -Xopenmp-target -march=sm_60 %s -g2 2>&1 \
// RUN:   | FileCheck -check-prefix=HAS_DEBUG %s
// RUN:   %clang -### -no-canonical-prefixes -fopenmp=libomp -fopenmp-targets=nvptx64-nvidia-cuda -Xopenmp-target -march=sm_60 %s -ggdb2 -O0 --cuda-noopt-device-debug 2>&1 \
// RUN:   | FileCheck -check-prefix=HAS_DEBUG %s
// RUN:   %clang -### -no-canonical-prefixes -fopenmp=libomp -fopenmp-targets=nvptx64-nvidia-cuda -Xopenmp-target -march=sm_60 %s -g3 -O3 --cuda-noopt-device-debug 2>&1 \
// RUN:   | FileCheck -check-prefix=HAS_DEBUG %s
// RUN:   %clang -### -no-canonical-prefixes -fopenmp=libomp -fopenmp-targets=nvptx64-nvidia-cuda -Xopenmp-target -march=sm_60 %s -ggdb3 -O2 --cuda-noopt-device-debug 2>&1 \
// RUN:   | FileCheck -check-prefix=HAS_DEBUG %s
// RUN:   %clang -### -no-canonical-prefixes -fopenmp=libomp -fopenmp-targets=nvptx64-nvidia-cuda -Xopenmp-target -march=sm_60 %s -gline-tables-only 2>&1 \
// RUN:   | FileCheck -check-prefix=HAS_DEBUG %s
// RUN:   %clang -### -no-canonical-prefixes -fopenmp=libomp -fopenmp-targets=nvptx64-nvidia-cuda -Xopenmp-target -march=sm_60 %s -ggdb1 -O2 --cuda-noopt-device-debug 2>&1 \
// RUN:   | FileCheck -check-prefix=HAS_DEBUG %s

// HAS_DEBUG-NOT: warning: debug
// HAS_DEBUG: "-triple" "nvptx64-nvidia-cuda"
// HAS_DEBUG-SAME: "-debug-info-kind={{constructor|line-tables-only}}"
// HAS_DEBUG-SAME: "-dwarf-version=2"
// HAS_DEBUG-SAME: "-fopenmp-is-device"
// HAS_DEBUG: ptxas
// HAS_DEBUG-SAME: "-g"
// HAS_DEBUG-SAME: "--dont-merge-basicblocks"
// HAS_DEBUG-SAME: "--return-at-end"
// HAS_DEBUG: nvlink
// HAS_DEBUG-SAME: "-g"

// RUN:   %clang -### -no-canonical-prefixes -fopenmp=libomp -fopenmp-targets=nvptx64-nvidia-cuda -Xopenmp-target -march=sm_60 %s -fopenmp-cuda-mode 2>&1 \
// RUN:   | FileCheck -check-prefix=CUDA_MODE %s
// RUN:   %clang -### -no-canonical-prefixes -fopenmp=libomp -fopenmp-targets=nvptx64-nvidia-cuda -Xopenmp-target -march=sm_60 %s -fno-openmp-cuda-mode -fopenmp-cuda-mode 2>&1 \
// RUN:   | FileCheck -check-prefix=CUDA_MODE %s
// RUN:   %clang -### -no-canonical-prefixes -fopenmp=libomp -fopenmp-targets=amdgcn-amd-amdhsa -Xopenmp-target -march=gfx906 %s -fopenmp-cuda-mode 2>&1 \
// RUN:   | FileCheck -check-prefix=CUDA_MODE %s
// RUN:   %clang -### -no-canonical-prefixes -fopenmp=libomp -fopenmp-targets=amdgcn-amd-amdhsa -Xopenmp-target -march=gfx906 %s -fno-openmp-cuda-mode -fopenmp-cuda-mode 2>&1 \
// RUN:   | FileCheck -check-prefix=CUDA_MODE %s
// CUDA_MODE: clang{{.*}}"-cc1"{{.*}}"-triple" "{{nvptx64-nvidia-cuda|amdgcn-amd-amdhsa}}"
// CUDA_MODE-SAME: "-fopenmp-cuda-mode"
// RUN:   %clang -### -no-canonical-prefixes -fopenmp=libomp -fopenmp-targets=nvptx64-nvidia-cuda -Xopenmp-target -march=sm_60 %s -fno-openmp-cuda-mode 2>&1 \
// RUN:   | FileCheck -check-prefix=NO_CUDA_MODE %s
// RUN:   %clang -### -no-canonical-prefixes -fopenmp=libomp -fopenmp-targets=nvptx64-nvidia-cuda -Xopenmp-target -march=sm_60 %s -fopenmp-cuda-mode -fno-openmp-cuda-mode 2>&1 \
// RUN:   | FileCheck -check-prefix=NO_CUDA_MODE %s
// RUN:   %clang -### -no-canonical-prefixes -fopenmp=libomp -fopenmp-targets=amdgcn-amd-amdhsa -Xopenmp-target -march=gfx906 %s -fno-openmp-cuda-mode 2>&1 \
// RUN:   | FileCheck -check-prefix=NO_CUDA_MODE %s
// RUN:   %clang -### -no-canonical-prefixes -fopenmp=libomp -fopenmp-targets=amdgcn-amd-amdhsa -Xopenmp-target -march=gfx906 %s -fopenmp-cuda-mode -fno-openmp-cuda-mode 2>&1 \
// RUN:   | FileCheck -check-prefix=NO_CUDA_MODE %s
// NO_CUDA_MODE-NOT: "-{{fno-|f}}openmp-cuda-mode"

// RUN:   %clang -### -no-canonical-prefixes -fopenmp=libomp -fopenmp-targets=nvptx64-nvidia-cuda -Xopenmp-target -march=sm_60 %s -fopenmp-cuda-force-full-runtime 2>&1 \
// RUN:   | FileCheck -check-prefix=FULL_RUNTIME %s
// RUN:   %clang -### -no-canonical-prefixes -fopenmp=libomp -fopenmp-targets=nvptx64-nvidia-cuda -Xopenmp-target -march=sm_60 %s -fno-openmp-cuda-force-full-runtime -fopenmp-cuda-force-full-runtime 2>&1 \
// RUN:   | FileCheck -check-prefix=FULL_RUNTIME %s
// RUN:   %clang -### -no-canonical-prefixes -fopenmp=libomp -fopenmp-targets=amdgcn-amd-amdhsa -Xopenmp-target -march=gfx906 %s -fopenmp-cuda-force-full-runtime 2>&1 \
// RUN:   | FileCheck -check-prefix=FULL_RUNTIME %s
// RUN:   %clang -### -no-canonical-prefixes -fopenmp=libomp -fopenmp-targets=amdgcn-amd-amdhsa -Xopenmp-target -march=gfx906 %s -fno-openmp-cuda-force-full-runtime -fopenmp-cuda-force-full-runtime 2>&1 \
// RUN:   | FileCheck -check-prefix=FULL_RUNTIME %s
// FULL_RUNTIME: clang{{.*}}"-cc1"{{.*}}"-triple" "{{nvptx64-nvidia-cuda|amdgcn-amd-amdhsa}}"
// FULL_RUNTIME-SAME: "-fopenmp-cuda-force-full-runtime"
// RUN:   %clang -### -no-canonical-prefixes -fopenmp=libomp -fopenmp-targets=nvptx64-nvidia-cuda -Xopenmp-target -march=sm_60 %s -fno-openmp-cuda-force-full-runtime 2>&1 \
// RUN:   | FileCheck -check-prefix=NO_FULL_RUNTIME %s
// RUN:   %clang -### -no-canonical-prefixes -fopenmp=libomp -fopenmp-targets=nvptx64-nvidia-cuda -Xopenmp-target -march=sm_60 %s -fopenmp-cuda-force-full-runtime -fno-openmp-cuda-force-full-runtime 2>&1 \
// RUN:   | FileCheck -check-prefix=NO_FULL_RUNTIME %s
// RUN:   %clang -### -no-canonical-prefixes -fopenmp=libomp -fopenmp-targets=amdgcn-amd-amdhsa -Xopenmp-target -march=gfx906 %s -fno-openmp-cuda-force-full-runtime 2>&1 \
// RUN:   | FileCheck -check-prefix=NO_FULL_RUNTIME %s
// RUN:   %clang -### -no-canonical-prefixes -fopenmp=libomp -fopenmp-targets=amdgcn-amd-amdhsa -Xopenmp-target -march=gfx906 %s -fopenmp-cuda-force-full-runtime -fno-openmp-cuda-force-full-runtime 2>&1 \
// RUN:   | FileCheck -check-prefix=NO_FULL_RUNTIME %s
// NO_FULL_RUNTIME-NOT: "-{{fno-|f}}openmp-cuda-force-full-runtime"

// RUN:   %clang -### -no-canonical-prefixes -fopenmp=libomp -fopenmp-targets=nvptx64-nvidia-cuda -Xopenmp-target -march=sm_60 %s -fopenmp-cuda-teams-reduction-recs-num=2048 2>&1 \
// RUN:   | FileCheck -check-prefix=CUDA_RED_RECS %s
// CUDA_RED_RECS: clang{{.*}}"-cc1"{{.*}}"-triple" "nvptx64-nvidia-cuda"
// CUDA_RED_RECS-SAME: "-fopenmp-cuda-teams-reduction-recs-num=2048"

// RUN:   %clang -### -no-canonical-prefixes -fopenmp=libomp -fopenmp-targets=nvptx64-nvidia-cuda %s 2>&1 \
// RUN:   | FileCheck -check-prefix=OPENMP_NVPTX_WRAPPERS %s
// OPENMP_NVPTX_WRAPPERS: clang{{.*}}"-cc1"{{.*}}"-triple" "nvptx64-nvidia-cuda"
// OPENMP_NVPTX_WRAPPERS-SAME: "-internal-isystem" "{{.*}}openmp_wrappers"

// RUN:   %clang -### -fopenmp=libomp -fopenmp-targets=nvptx64-nvidia-cuda \
// RUN:          -save-temps -no-canonical-prefixes -ccc-print-bindings %s -o openmp-offload-gpu 2>&1 \
// RUN:   | FileCheck -check-prefix=SAVE_TEMPS_NAMES %s

// SAVE_TEMPS_NAMES-NOT: "GNU::Linker"{{.*}}["[[SAVE_TEMPS_INPUT1:.*\.o]]", "[[SAVE_TEMPS_INPUT1]]"]<|MERGE_RESOLUTION|>--- conflicted
+++ resolved
@@ -162,14 +162,8 @@
 // RUN:   %clang -### -fopenmp=libomp -fopenmp-targets=nvptx64-nvidia-cuda \
 // RUN:   --libomptarget-nvptx-bc-path=%S/Inputs/libomptarget \
 // RUN:   -Xopenmp-target -march=sm_35 --cuda-path=%S/Inputs/CUDA_102/usr/local/cuda \
-<<<<<<< HEAD
-// RUN:   -fno-openmp-target-new-runtime \
-// RUN:   -fopenmp-relocatable-target -save-temps -no-canonical-prefixes %s 2>&1 \
-// RUN:   | FileCheck -check-prefix=CHK-BCLIB-DIR %s
-=======
 // RUN:   -fopenmp-relocatable-target -fno-openmp-target-new-runtime -save-temps \
 // RUN:   -no-canonical-prefixes %s 2>&1 | FileCheck -check-prefix=CHK-BCLIB-DIR %s
->>>>>>> 63078f79
 
 /// Check with the new runtime enabled
 // RUN:   %clang -### -fopenmp=libomp -fopenmp-targets=nvptx64-nvidia-cuda \
@@ -191,14 +185,8 @@
 /// Create a bogus bitcode library and find it with LIBRARY_PATH
 // RUN:   env LIBRARY_PATH=%S/Inputs/libomptarget/subdir %clang -### -fopenmp=libomp -fopenmp-targets=nvptx64-nvidia-cuda \
 // RUN:   -Xopenmp-target -march=sm_35 --cuda-path=%S/Inputs/CUDA_102/usr/local/cuda \
-<<<<<<< HEAD
-// RUN:   -fno-openmp-target-new-runtime \
-// RUN:   -fopenmp-relocatable-target -save-temps -no-canonical-prefixes %s 2>&1 \
-// RUN:   | FileCheck -check-prefix=CHK-ENV-BCLIB %s
-=======
 // RUN:   -fopenmp-relocatable-target -fno-openmp-target-new-runtime -save-temps \
 // RUN:   -no-canonical-prefixes %s 2>&1 | FileCheck -check-prefix=CHK-ENV-BCLIB %s
->>>>>>> 63078f79
 
 // CHK-BCLIB: clang{{.*}}-triple{{.*}}nvptx64-nvidia-cuda{{.*}}-mlink-builtin-bitcode{{.*}}libomptarget-nvptx-test.bc
 // CHK-BCLIB-DIR: clang{{.*}}-triple{{.*}}nvptx64-nvidia-cuda{{.*}}-mlink-builtin-bitcode{{.*}}libomptarget{{/|\\\\}}libomptarget-nvptx-sm_35.bc
@@ -213,7 +201,6 @@
 /// Libomptarget requires sm_35 or newer so an sm_35 bitcode library should never exist.
 // RUN:   %clang -### -fopenmp=libomp -fopenmp-targets=nvptx64-nvidia-cuda \
 // RUN:   -Xopenmp-target -march=sm_35 --cuda-path=%S/Inputs/CUDA_102/usr/local/cuda \
-// RUN:   -fno-openmp-target-new-runtime \
 // RUN:   -fopenmp-relocatable-target -save-temps -no-canonical-prefixes %s 2>&1 \
 // RUN:   | FileCheck -check-prefix=CHK-BCLIB-WARN %s
 
