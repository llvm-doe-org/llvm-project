--- conflicted
+++ resolved
@@ -114,21 +114,10 @@
 // CHECK-NEXT: a = 2;
 #pragma omp parallel
 #pragma omp for allocate(argc) private(argc, b), firstprivate(c, d), lastprivate(d, f) collapse(N) schedule(static, N) ordered(N) nowait
-<<<<<<< HEAD
-  for (auto &x : arr)
-  for (int i = 0; i < 2; ++i)
-    for (int j = 0; j < 2; ++j)
-      for (int j = 0; j < 2; ++j)
-        for (int j = 0; j < 2; ++j)
-          for (int j = 0; j < 2; ++j)
-  for (int i = 0; i < 2; ++i)
-    for (int j = 0; j < 2; ++j)
-=======
   for (auto &x : arr) {
     int j, hhh = 0;
     for (int i = 0; i < 2; ++i) {
       int j, hhh = 0;
->>>>>>> c79f07dd
       for (int j = 0; j < 2; ++j)
         for (int j = 0; j < 2; ++j)
           for (int j = 0; j < 2; ++j)
@@ -145,15 +134,10 @@
   }
   // CHECK-NEXT: #pragma omp parallel
   // CHECK-NEXT: #pragma omp for allocate(argc) private(argc,b) firstprivate(c,d) lastprivate(d,f) collapse(N) schedule(static, N) ordered(N) nowait
-<<<<<<< HEAD
-  // CHECK-NEXT: for (auto &x : arr)
-  // CHECK-NEXT: for (int i = 0; i < 2; ++i)
-=======
   // CHECK-NEXT: for (auto &x : arr) {
   // CHECK-NEXT: int j, hhh = 0;
   // CHECK-NEXT: for (int i = 0; i < 2; ++i) {
   // CHECK-NEXT: int j, hhh = 0;
->>>>>>> c79f07dd
   // CHECK-NEXT: for (int j = 0; j < 2; ++j)
   // CHECK-NEXT: for (int j = 0; j < 2; ++j)
   // CHECK-NEXT: for (int j = 0; j < 2; ++j)
