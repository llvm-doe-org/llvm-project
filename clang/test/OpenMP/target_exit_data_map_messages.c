// RUN: %clang_cc1 -triple x86_64-apple-macos10.7.0 -verify=expected,omp -fopenmp -fno-openmp-extensions -ferror-limit 100 -o - %s -Wuninitialized
// RUN: %clang_cc1 -triple x86_64-apple-macos10.7.0 -verify=expected,omp -fopenmp -fno-openmp-extensions -ferror-limit 100 -o - -x c++ %s -Wuninitialized

// RUN: %clang_cc1 -triple x86_64-apple-macos10.7.0 -verify=expected,omp -fopenmp-simd -fno-openmp-extensions -ferror-limit 100 -o - %s -Wuninitialized
// RUN: %clang_cc1 -triple x86_64-apple-macos10.7.0 -verify=expected,omp -fopenmp-simd -fno-openmp-extensions -ferror-limit 100 -o - -x c++ %s -Wuninitialized

// RUN: %clang_cc1 -triple x86_64-apple-macos10.7.0 -verify=expected,ompx -fopenmp -fopenmp-extensions -ferror-limit 100 -o - %s -Wuninitialized
// RUN: %clang_cc1 -triple x86_64-apple-macos10.7.0 -verify=expected,ompx -fopenmp -fopenmp-extensions -ferror-limit 100 -o - -x c++ %s -Wuninitialized

// RUN: %clang_cc1 -triple x86_64-apple-macos10.7.0 -verify=expected,ompx -fopenmp-simd -fopenmp-extensions -ferror-limit 100 -o - %s -Wuninitialized
// RUN: %clang_cc1 -triple x86_64-apple-macos10.7.0 -verify=expected,ompx -fopenmp-simd -fopenmp-extensions -ferror-limit 100 -o - -x c++ %s -Wuninitialized

int main(int argc, char **argv) {

  int r;
  #pragma omp target exit data // expected-error {{expected at least one 'map' clause for '#pragma omp target exit data'}}

  #pragma omp target exit data map(r) // expected-error {{map type must be specified for '#pragma omp target exit data'}}
  #pragma omp target exit data map(tofrom: r) // expected-error {{map type 'tofrom' is not allowed for '#pragma omp target exit data'}}

  #pragma omp target exit data map(always, from: r) allocate(r) // expected-error {{unexpected OpenMP clause 'allocate' in directive '#pragma omp target exit data'}}
  #pragma omp target exit data map(delete: r)
  #pragma omp target exit data map(release: r)
  #pragma omp target exit data map(always, alloc: r) // expected-error {{map type 'alloc' is not allowed for '#pragma omp target exit data'}}
  #pragma omp target exit data map(to: r) // expected-error {{map type 'to' is not allowed for '#pragma omp target exit data'}}

<<<<<<< HEAD
  // expected-error@+1 {{map type modifier 'hold' is not allowed for '#pragma omp target exit data'}}
  #pragma omp target exit data map(hold, from: r)
  // expected-error@+1 {{map type modifier 'hold' is not allowed for '#pragma omp target exit data'}}
  #pragma omp target exit data map(hold, release: r)
  // expected-error@+1 {{map type modifier 'hold' is not allowed for '#pragma omp target exit data'}}
  #pragma omp target exit data map(hold, delete: r)
=======
  // omp-error@+2 {{incorrect map type modifier, expected one of: 'always', 'close', 'mapper'}}
  // ompx-error@+1 {{map type modifier 'ompx_hold' is not allowed for '#pragma omp target exit data'}}
  #pragma omp target exit data map(ompx_hold, from: r)
  // omp-error@+2 {{incorrect map type modifier, expected one of: 'always', 'close', 'mapper'}}
  // ompx-error@+1 {{map type modifier 'ompx_hold' is not allowed for '#pragma omp target exit data'}}
  #pragma omp target exit data map(ompx_hold, release: r)
  // omp-error@+2 {{incorrect map type modifier, expected one of: 'always', 'close', 'mapper'}}
  // ompx-error@+1 {{map type modifier 'ompx_hold' is not allowed for '#pragma omp target exit data'}}
  #pragma omp target exit data map(ompx_hold, delete: r)
>>>>>>> c000b8bd

  return 0;
}<|MERGE_RESOLUTION|>--- conflicted
+++ resolved
@@ -24,14 +24,6 @@
   #pragma omp target exit data map(always, alloc: r) // expected-error {{map type 'alloc' is not allowed for '#pragma omp target exit data'}}
   #pragma omp target exit data map(to: r) // expected-error {{map type 'to' is not allowed for '#pragma omp target exit data'}}
 
-<<<<<<< HEAD
-  // expected-error@+1 {{map type modifier 'hold' is not allowed for '#pragma omp target exit data'}}
-  #pragma omp target exit data map(hold, from: r)
-  // expected-error@+1 {{map type modifier 'hold' is not allowed for '#pragma omp target exit data'}}
-  #pragma omp target exit data map(hold, release: r)
-  // expected-error@+1 {{map type modifier 'hold' is not allowed for '#pragma omp target exit data'}}
-  #pragma omp target exit data map(hold, delete: r)
-=======
   // omp-error@+2 {{incorrect map type modifier, expected one of: 'always', 'close', 'mapper'}}
   // ompx-error@+1 {{map type modifier 'ompx_hold' is not allowed for '#pragma omp target exit data'}}
   #pragma omp target exit data map(ompx_hold, from: r)
@@ -41,7 +33,6 @@
   // omp-error@+2 {{incorrect map type modifier, expected one of: 'always', 'close', 'mapper'}}
   // ompx-error@+1 {{map type modifier 'ompx_hold' is not allowed for '#pragma omp target exit data'}}
   #pragma omp target exit data map(ompx_hold, delete: r)
->>>>>>> c000b8bd
 
   return 0;
 }