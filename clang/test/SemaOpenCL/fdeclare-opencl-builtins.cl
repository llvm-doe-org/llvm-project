--- conflicted
+++ resolved
@@ -4,15 +4,10 @@
 // RUN: %clang_cc1 %s -triple spir -verify -pedantic -Wconversion -Werror -fsyntax-only -cl-std=CL1.2 -fdeclare-opencl-builtins -finclude-default-header
 // RUN: %clang_cc1 %s -triple spir -verify -pedantic -Wconversion -Werror -fsyntax-only -cl-std=CL2.0 -fdeclare-opencl-builtins -DNO_HEADER
 // RUN: %clang_cc1 %s -triple spir -verify -pedantic -Wconversion -Werror -fsyntax-only -cl-std=CL2.0 -fdeclare-opencl-builtins -finclude-default-header
-<<<<<<< HEAD
-
-#if __OPENCL_C_VERSION__ >= CL_VERSION_2_0
-=======
 // RUN: %clang_cc1 %s -triple spir -verify -pedantic -Wconversion -Werror -fsyntax-only -cl-std=CLC++ -fdeclare-opencl-builtins -DNO_HEADER
 // RUN: %clang_cc1 %s -triple spir -verify -pedantic -Wconversion -Werror -fsyntax-only -cl-std=CLC++ -fdeclare-opencl-builtins -finclude-default-header
 
 #if defined(__OPENCL_CPP_VERSION__) || __OPENCL_C_VERSION__ >= CL_VERSION_2_0
->>>>>>> c79f07dd
 // expected-no-diagnostics
 #endif
 
@@ -104,11 +99,7 @@
 
 kernel void basic_subgroup(global uint *out) {
   out[0] = get_sub_group_size();
-<<<<<<< HEAD
-#if __OPENCL_C_VERSION__ < CL_VERSION_2_0
-=======
 #if !defined(__OPENCL_CPP_VERSION__) && __OPENCL_C_VERSION__ < CL_VERSION_2_0
->>>>>>> c79f07dd
 // expected-error@-2{{implicit declaration of function 'get_sub_group_size' is invalid in OpenCL}}
 // expected-error@-3{{implicit conversion changes signedness: 'int' to 'uint' (aka 'unsigned int')}}
 #endif
@@ -141,11 +132,7 @@
   uint ui;
 
   get_enqueued_local_size(ui);
-<<<<<<< HEAD
-#if __OPENCL_C_VERSION__ < CL_VERSION_2_0
-=======
 #if !defined(__OPENCL_CPP_VERSION__) && __OPENCL_C_VERSION__ < CL_VERSION_2_0
->>>>>>> c79f07dd
 // expected-error@-2{{implicit declaration of function 'get_enqueued_local_size' is invalid in OpenCL}}
 #endif
 }