# -*- Python -*-

import os
import platform
import re
import subprocess
import tempfile

import lit.formats
import lit.util

from lit.llvm import llvm_config
from lit.llvm.subst import ToolSubst
from lit.llvm.subst import FindTool

# Configuration file for the 'lit' test runner.

# name: The name of this test suite.
config.name = 'Clang'

# testFormat: The test format to use to interpret tests.
#
# For now we require '&&' between commands, until they get globally killed and
# the test runner updated.
config.test_format = lit.formats.ShTest(not llvm_config.use_lit_shell)

# suffixes: A list of file extensions to treat as test files.
config.suffixes = ['.c', '.cpp', '.cppm', '.m', '.mm', '.cu',
                   '.ll', '.cl', '.s', '.S', '.modulemap', '.test', '.rs']

# excludes: A list of directories to exclude from the testsuite. The 'Inputs'
# subdirectories contain auxiliary inputs for various tests in their parent
# directories.
config.excludes = ['Inputs', 'CMakeLists.txt', 'README.txt', 'LICENSE.txt', 'debuginfo-tests']

# test_source_root: The root path where tests are located.
config.test_source_root = os.path.dirname(__file__)

# test_exec_root: The root path where tests should be run.
config.test_exec_root = os.path.join(config.clang_obj_root, 'test')

llvm_config.use_default_substitutions()

llvm_config.use_clang()

config.substitutions.append(
    ('%src_include_dir', config.clang_src_dir + '/include'))


# Propagate path to symbolizer for ASan/MSan.
llvm_config.with_system_environment(
    ['ASAN_SYMBOLIZER_PATH', 'MSAN_SYMBOLIZER_PATH'])

config.substitutions.append(('%PATH%', config.environment['PATH']))


# For each occurrence of a clang tool name, replace it with the full path to
# the build directory holding that tool.  We explicitly specify the directories
# to search to ensure that we get the tools just built and not some random
# tools that might happen to be in the user's PATH.
tool_dirs = [config.clang_tools_dir, config.llvm_tools_dir]

tools = [
    'c-index-test', 'clang-diff', 'clang-format', 'clang-tblgen', 'opt',
    ToolSubst('%clang_extdef_map', command=FindTool(
        'clang-extdef-mapping'), unresolved='ignore'),
]

if config.clang_examples:
    config.available_features.add('examples')
    tools.append('clang-interpreter')

if config.clang_staticanalyzer:
    config.available_features.add('staticanalyzer')
    tools.append('clang-check')

    if config.clang_staticanalyzer_z3 == '1':
        config.available_features.add('z3')


llvm_config.add_tool_substitutions(tools, tool_dirs)

config.substitutions.append(
    ('%hmaptool', "'%s' %s" % (config.python_executable,
                             os.path.join(config.clang_tools_dir, 'hmaptool'))))

# Plugins (loadable modules)
if config.has_plugins and config.llvm_plugin_ext:
    config.available_features.add('plugins')

# Set available features we allow tests to conditionalize on.
#
if config.clang_default_cxx_stdlib != '':
    config.available_features.add('default-cxx-stdlib-set')

# As of 2011.08, crash-recovery tests still do not pass on FreeBSD.
if platform.system() not in ['FreeBSD']:
    config.available_features.add('crash-recovery')

# Support for new pass manager.
if config.enable_experimental_new_pass_manager:
    config.available_features.add('experimental-new-pass-manager')

# ANSI escape sequences in non-dumb terminal
if platform.system() not in ['Windows']:
    config.available_features.add('ansi-escape-sequences')

# Capability to print utf8 to the terminal.
# Windows expects codepage, unless Wide API.
if platform.system() not in ['Windows']:
    config.available_features.add('utf8-capable-terminal')

# Support for libgcc runtime. Used to rule out tests that require
# clang to run with -rtlib=libgcc.
if platform.system() not in ['Darwin', 'Fuchsia']:
    config.available_features.add('libgcc')

# Case-insensitive file system


def is_filesystem_case_insensitive():
    handle, path = tempfile.mkstemp(
        prefix='case-test', dir=config.test_exec_root)
    isInsensitive = os.path.exists(
        os.path.join(
            os.path.dirname(path),
            os.path.basename(path).upper()
        ))
    os.close(handle)
    os.remove(path)
    return isInsensitive


if is_filesystem_case_insensitive():
    config.available_features.add('case-insensitive-filesystem')

# Tests that require the /dev/fd filesystem.
if os.path.exists('/dev/fd/0') and sys.platform not in ['cygwin']:
    config.available_features.add('dev-fd-fs')

# Set on native MS environment.
if re.match(r'.*-(windows-msvc)$', config.target_triple):
    config.available_features.add('ms-sdk')

# [PR8833] LLP64-incompatible tests
if not re.match(r'^x86_64.*-(windows-msvc|windows-gnu)$', config.target_triple):
    config.available_features.add('LP64')

# [PR12920] "clang-driver" -- set if gcc driver is not used.
if not re.match(r'.*-(cygwin)$', config.target_triple):
    config.available_features.add('clang-driver')

# [PR18856] Depends to remove opened file. On win32, a file could be removed
# only if all handles were closed.
if platform.system() not in ['Windows']:
    config.available_features.add('can-remove-opened-file')


def calculate_arch_features(arch_string):
    features = []
    for arch in arch_string.split():
        features.append(arch.lower() + '-registered-target')
    return features


llvm_config.feature_config(
    [('--assertion-mode', {'ON': 'asserts'}),
     ('--cxxflags', {r'-D_GLIBCXX_DEBUG\b': 'libstdcxx-safe-mode'}),
        ('--targets-built', calculate_arch_features)
     ])

if lit.util.which('xmllint'):
    config.available_features.add('xmllint')

if config.enable_backtrace:
    config.available_features.add('backtrace')

# Check if we should allow outputs to console.
run_console_tests = int(lit_config.params.get('enable_console', '0'))
if run_console_tests != 0:
    config.available_features.add('console')

lit.util.usePlatformSdkOnDarwin(config, lit_config)
macOSSDKVersion = lit.util.findPlatformSdkVersionOnMacOS(config, lit_config)
if macOSSDKVersion is not None:
    config.available_features.add('macos-sdk-' + macOSSDKVersion)

if os.path.exists('/etc/gentoo-release'):
    config.available_features.add('gentoo')

<<<<<<< HEAD
if config.has_libatomic:
    config.substitutions.append(('%libatomic', ' -latomic'))

config.substitutions.append(('%run-if-x86_64',
                             '' if config.clang_acc_test_exe_x86_64 else ':'))
config.substitutions.append(('%run-if-nvptx64',
                             '' if config.clang_acc_test_exe_nvptx64 else ':'))
=======
if config.enable_shared:
    config.available_features.add("enable_shared")
>>>>>>> 32551837
<|MERGE_RESOLUTION|>--- conflicted
+++ resolved
@@ -188,15 +188,5 @@
 if os.path.exists('/etc/gentoo-release'):
     config.available_features.add('gentoo')
 
-<<<<<<< HEAD
-if config.has_libatomic:
-    config.substitutions.append(('%libatomic', ' -latomic'))
-
-config.substitutions.append(('%run-if-x86_64',
-                             '' if config.clang_acc_test_exe_x86_64 else ':'))
-config.substitutions.append(('%run-if-nvptx64',
-                             '' if config.clang_acc_test_exe_nvptx64 else ':'))
-=======
 if config.enable_shared:
-    config.available_features.add("enable_shared")
->>>>>>> 32551837
+    config.available_features.add("enable_shared")