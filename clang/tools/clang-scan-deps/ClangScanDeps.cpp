--- conflicted
+++ resolved
@@ -108,8 +108,6 @@
   return ObjFileName.str();
 }
 
-<<<<<<< HEAD
-=======
 class SingleCommandCompilationDatabase : public tooling::CompilationDatabase {
 public:
   SingleCommandCompilationDatabase(tooling::CompileCommand Cmd)
@@ -128,7 +126,6 @@
   tooling::CompileCommand Command;
 };
 
->>>>>>> c79f07dd
 /// Takes the result of a dependency scan and prints error / dependency files
 /// based on the result.
 ///
@@ -237,17 +234,12 @@
 #endif
   std::vector<std::unique_ptr<DependencyScanningTool>> WorkerTools;
   for (unsigned I = 0; I < NumWorkers; ++I)
-<<<<<<< HEAD
-    WorkerTools.push_back(std::make_unique<DependencyScanningTool>(
-        Service, *AdjustingCompilations));
-=======
     WorkerTools.push_back(std::make_unique<DependencyScanningTool>(Service));
 
   std::vector<SingleCommandCompilationDatabase> Inputs;
   for (tooling::CompileCommand Cmd :
        AdjustingCompilations->getAllCompileCommands())
     Inputs.emplace_back(Cmd);
->>>>>>> c79f07dd
 
   std::vector<std::thread> WorkerThreads;
   std::atomic<bool> HadErrors(false);
@@ -276,13 +268,8 @@
           CWD = std::move(Cmd.Directory);
         }
         // Run the tool on it.
-<<<<<<< HEAD
-        auto MaybeFile = WorkerTools[I]->getDependencyFile(Input, CWD);
-        if (handleDependencyToolResult(Input, MaybeFile, DependencyOS, Errs))
-=======
         auto MaybeFile = WorkerTools[I]->getDependencyFile(*Input, CWD);
         if (handleDependencyToolResult(Filename, MaybeFile, DependencyOS, Errs))
->>>>>>> c79f07dd
           HadErrors = true;
       }
     };
