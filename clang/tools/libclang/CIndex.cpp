--- conflicted
+++ resolved
@@ -5683,7 +5683,8 @@
     return cxstring::createRef("OMPInteropDirective");
   case CXCursor_OMPDispatchDirective:
     return cxstring::createRef("OMPDispatchDirective");
-<<<<<<< HEAD
+  case CXCursor_OMPMaskedDirective:
+    return cxstring::createRef("OMPMaskedDirective");
   case CXCursor_ACCUpdateDirective:
     return cxstring::createRef("ACCUpdateDirective");
   case CXCursor_ACCEnterDataDirective:
@@ -5698,10 +5699,6 @@
     return cxstring::createRef("ACCLoopDirective");
   case CXCursor_ACCParallelLoopDirective:
     return cxstring::createRef("ACCParallelLoopDirective");
-=======
-  case CXCursor_OMPMaskedDirective:
-    return cxstring::createRef("OMPMaskedDirective");
->>>>>>> 6f1b10df
   case CXCursor_OverloadCandidate:
     return cxstring::createRef("OverloadCandidate");
   case CXCursor_TypeAliasTemplateDecl:
