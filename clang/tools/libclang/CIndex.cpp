--- conflicted
+++ resolved
@@ -5529,15 +5529,12 @@
     return cxstring::createRef("ObjCMessageExpr");
   case CXCursor_BuiltinBitCastExpr:
     return cxstring::createRef("BuiltinBitCastExpr");
-<<<<<<< HEAD
-  case CXCursor_ACCStarExpr:
-    return cxstring::createRef("ACCStarExpr");
-=======
   case CXCursor_ConceptSpecializationExpr:
     return cxstring::createRef("ConceptSpecializationExpr");
   case CXCursor_RequiresExpr:
     return cxstring::createRef("RequiresExpr");
->>>>>>> 5179f885
+  case CXCursor_ACCStarExpr:
+    return cxstring::createRef("ACCStarExpr");
   case CXCursor_UnexposedStmt:
     return cxstring::createRef("UnexposedStmt");
   case CXCursor_DeclStmt:
