//===- CXCursor.cpp - Routines for manipulating CXCursors -----------------===//
//
// Part of the LLVM Project, under the Apache License v2.0 with LLVM Exceptions.
// See https://llvm.org/LICENSE.txt for license information.
// SPDX-License-Identifier: Apache-2.0 WITH LLVM-exception
//
//===----------------------------------------------------------------------===//
//
// This file defines routines for manipulating CXCursors. It should be the
// only file that has internal knowledge of the encoding of the data in
// CXCursor.
//
//===----------------------------------------------------------------------===//

#include "CXCursor.h"
#include "CXString.h"
#include "CXTranslationUnit.h"
#include "CXType.h"
#include "clang-c/Index.h"
#include "clang/AST/Attr.h"
#include "clang/AST/Decl.h"
#include "clang/AST/DeclCXX.h"
#include "clang/AST/DeclObjC.h"
#include "clang/AST/DeclTemplate.h"
#include "clang/AST/Expr.h"
#include "clang/AST/ExprCXX.h"
#include "clang/AST/ExprObjC.h"
#include "clang/Frontend/ASTUnit.h"
#include "llvm/Support/ErrorHandling.h"

using namespace clang;
using namespace cxcursor;

CXCursor cxcursor::MakeCXCursorInvalid(CXCursorKind K, CXTranslationUnit TU) {
  assert(K >= CXCursor_FirstInvalid && K <= CXCursor_LastInvalid);
  CXCursor C = {K, 0, {nullptr, nullptr, TU}};
  return C;
}

static CXCursorKind GetCursorKind(const Attr *A) {
  assert(A && "Invalid arguments!");
  switch (A->getKind()) {
  default:
    break;
  case attr::IBAction:
    return CXCursor_IBActionAttr;
  case attr::IBOutlet:
    return CXCursor_IBOutletAttr;
  case attr::IBOutletCollection:
    return CXCursor_IBOutletCollectionAttr;
  case attr::Final:
    return CXCursor_CXXFinalAttr;
  case attr::Override:
    return CXCursor_CXXOverrideAttr;
  case attr::Annotate:
    return CXCursor_AnnotateAttr;
  case attr::AsmLabel:
    return CXCursor_AsmLabelAttr;
  case attr::Packed:
    return CXCursor_PackedAttr;
  case attr::Pure:
    return CXCursor_PureAttr;
  case attr::Const:
    return CXCursor_ConstAttr;
  case attr::NoDuplicate:
    return CXCursor_NoDuplicateAttr;
  case attr::CUDAConstant:
    return CXCursor_CUDAConstantAttr;
  case attr::CUDADevice:
    return CXCursor_CUDADeviceAttr;
  case attr::CUDAGlobal:
    return CXCursor_CUDAGlobalAttr;
  case attr::CUDAHost:
    return CXCursor_CUDAHostAttr;
  case attr::CUDAShared:
    return CXCursor_CUDASharedAttr;
  case attr::Visibility:
    return CXCursor_VisibilityAttr;
  case attr::DLLExport:
    return CXCursor_DLLExport;
  case attr::DLLImport:
    return CXCursor_DLLImport;
  case attr::NSReturnsRetained:
    return CXCursor_NSReturnsRetained;
  case attr::NSReturnsNotRetained:
    return CXCursor_NSReturnsNotRetained;
  case attr::NSReturnsAutoreleased:
    return CXCursor_NSReturnsAutoreleased;
  case attr::NSConsumesSelf:
    return CXCursor_NSConsumesSelf;
  case attr::NSConsumed:
    return CXCursor_NSConsumed;
  case attr::ObjCException:
    return CXCursor_ObjCException;
  case attr::ObjCNSObject:
    return CXCursor_ObjCNSObject;
  case attr::ObjCIndependentClass:
    return CXCursor_ObjCIndependentClass;
  case attr::ObjCPreciseLifetime:
    return CXCursor_ObjCPreciseLifetime;
  case attr::ObjCReturnsInnerPointer:
    return CXCursor_ObjCReturnsInnerPointer;
  case attr::ObjCRequiresSuper:
    return CXCursor_ObjCRequiresSuper;
  case attr::ObjCRootClass:
    return CXCursor_ObjCRootClass;
  case attr::ObjCSubclassingRestricted:
    return CXCursor_ObjCSubclassingRestricted;
  case attr::ObjCExplicitProtocolImpl:
    return CXCursor_ObjCExplicitProtocolImpl;
  case attr::ObjCDesignatedInitializer:
    return CXCursor_ObjCDesignatedInitializer;
  case attr::ObjCRuntimeVisible:
    return CXCursor_ObjCRuntimeVisible;
  case attr::ObjCBoxable:
    return CXCursor_ObjCBoxable;
  case attr::FlagEnum:
    return CXCursor_FlagEnum;
  case attr::Convergent:
    return CXCursor_ConvergentAttr;
  case attr::WarnUnused:
    return CXCursor_WarnUnusedAttr;
  case attr::WarnUnusedResult:
    return CXCursor_WarnUnusedResultAttr;
  case attr::Aligned:
    return CXCursor_AlignedAttr;
  }

  return CXCursor_UnexposedAttr;
}

CXCursor cxcursor::MakeCXCursor(const Attr *A, const Decl *Parent,
                                CXTranslationUnit TU) {
  assert(A && Parent && TU && "Invalid arguments!");
  CXCursor C = {GetCursorKind(A), 0, {Parent, A, TU}};
  return C;
}

CXCursor cxcursor::MakeCXCursor(const Decl *D, CXTranslationUnit TU,
                                SourceRange RegionOfInterest,
                                bool FirstInDeclGroup) {
  assert(D && TU && "Invalid arguments!");

  CXCursorKind K = getCursorKindForDecl(D);

  if (K == CXCursor_ObjCClassMethodDecl ||
      K == CXCursor_ObjCInstanceMethodDecl) {
    int SelectorIdIndex = -1;
    // Check if cursor points to a selector id.
    if (RegionOfInterest.isValid() &&
        RegionOfInterest.getBegin() == RegionOfInterest.getEnd()) {
      SmallVector<SourceLocation, 16> SelLocs;
      cast<ObjCMethodDecl>(D)->getSelectorLocs(SelLocs);
      SmallVectorImpl<SourceLocation>::iterator I =
          llvm::find(SelLocs, RegionOfInterest.getBegin());
      if (I != SelLocs.end())
        SelectorIdIndex = I - SelLocs.begin();
    }
    CXCursor C = {K,
                  SelectorIdIndex,
                  {D, (void *)(intptr_t)(FirstInDeclGroup ? 1 : 0), TU}};
    return C;
  }

  CXCursor C = {K, 0, {D, (void *)(intptr_t)(FirstInDeclGroup ? 1 : 0), TU}};
  return C;
}

CXCursor cxcursor::MakeCXCursor(const Stmt *S, const Decl *Parent,
                                CXTranslationUnit TU,
                                SourceRange RegionOfInterest) {
  assert(S && TU && "Invalid arguments!");
  CXCursorKind K = CXCursor_NotImplemented;

  switch (S->getStmtClass()) {
  case Stmt::NoStmtClass:
    break;

  case Stmt::CaseStmtClass:
    K = CXCursor_CaseStmt;
    break;

  case Stmt::DefaultStmtClass:
    K = CXCursor_DefaultStmt;
    break;

  case Stmt::IfStmtClass:
    K = CXCursor_IfStmt;
    break;

  case Stmt::SwitchStmtClass:
    K = CXCursor_SwitchStmt;
    break;

  case Stmt::WhileStmtClass:
    K = CXCursor_WhileStmt;
    break;

  case Stmt::DoStmtClass:
    K = CXCursor_DoStmt;
    break;

  case Stmt::ForStmtClass:
    K = CXCursor_ForStmt;
    break;

  case Stmt::GotoStmtClass:
    K = CXCursor_GotoStmt;
    break;

  case Stmt::IndirectGotoStmtClass:
    K = CXCursor_IndirectGotoStmt;
    break;

  case Stmt::ContinueStmtClass:
    K = CXCursor_ContinueStmt;
    break;

  case Stmt::BreakStmtClass:
    K = CXCursor_BreakStmt;
    break;

  case Stmt::ReturnStmtClass:
    K = CXCursor_ReturnStmt;
    break;

  case Stmt::GCCAsmStmtClass:
    K = CXCursor_GCCAsmStmt;
    break;

  case Stmt::MSAsmStmtClass:
    K = CXCursor_MSAsmStmt;
    break;

  case Stmt::ObjCAtTryStmtClass:
    K = CXCursor_ObjCAtTryStmt;
    break;

  case Stmt::ObjCAtCatchStmtClass:
    K = CXCursor_ObjCAtCatchStmt;
    break;

  case Stmt::ObjCAtFinallyStmtClass:
    K = CXCursor_ObjCAtFinallyStmt;
    break;

  case Stmt::ObjCAtThrowStmtClass:
    K = CXCursor_ObjCAtThrowStmt;
    break;

  case Stmt::ObjCAtSynchronizedStmtClass:
    K = CXCursor_ObjCAtSynchronizedStmt;
    break;

  case Stmt::ObjCAutoreleasePoolStmtClass:
    K = CXCursor_ObjCAutoreleasePoolStmt;
    break;

  case Stmt::ObjCForCollectionStmtClass:
    K = CXCursor_ObjCForCollectionStmt;
    break;

  case Stmt::CXXCatchStmtClass:
    K = CXCursor_CXXCatchStmt;
    break;

  case Stmt::CXXTryStmtClass:
    K = CXCursor_CXXTryStmt;
    break;

  case Stmt::CXXForRangeStmtClass:
    K = CXCursor_CXXForRangeStmt;
    break;

  case Stmt::SEHTryStmtClass:
    K = CXCursor_SEHTryStmt;
    break;

  case Stmt::SEHExceptStmtClass:
    K = CXCursor_SEHExceptStmt;
    break;

  case Stmt::SEHFinallyStmtClass:
    K = CXCursor_SEHFinallyStmt;
    break;

  case Stmt::SEHLeaveStmtClass:
    K = CXCursor_SEHLeaveStmt;
    break;

  case Stmt::CoroutineBodyStmtClass:
  case Stmt::CoreturnStmtClass:
    K = CXCursor_UnexposedStmt;
    break;

  case Stmt::ArrayTypeTraitExprClass:
  case Stmt::AsTypeExprClass:
  case Stmt::AtomicExprClass:
  case Stmt::BinaryConditionalOperatorClass:
  case Stmt::TypeTraitExprClass:
  case Stmt::CoawaitExprClass:
  case Stmt::ConceptSpecializationExprClass:
  case Stmt::RequiresExprClass:
  case Stmt::DependentCoawaitExprClass:
  case Stmt::CoyieldExprClass:
  case Stmt::CXXBindTemporaryExprClass:
  case Stmt::CXXDefaultArgExprClass:
  case Stmt::CXXDefaultInitExprClass:
  case Stmt::CXXFoldExprClass:
  case Stmt::CXXRewrittenBinaryOperatorClass:
  case Stmt::CXXStdInitializerListExprClass:
  case Stmt::CXXScalarValueInitExprClass:
  case Stmt::CXXUuidofExprClass:
  case Stmt::ChooseExprClass:
  case Stmt::DesignatedInitExprClass:
  case Stmt::DesignatedInitUpdateExprClass:
  case Stmt::ArrayInitLoopExprClass:
  case Stmt::ArrayInitIndexExprClass:
  case Stmt::ExprWithCleanupsClass:
  case Stmt::ExpressionTraitExprClass:
  case Stmt::ExtVectorElementExprClass:
  case Stmt::ImplicitCastExprClass:
  case Stmt::ImplicitValueInitExprClass:
  case Stmt::NoInitExprClass:
  case Stmt::MaterializeTemporaryExprClass:
  case Stmt::ObjCIndirectCopyRestoreExprClass:
  case Stmt::OffsetOfExprClass:
  case Stmt::ParenListExprClass:
  case Stmt::PredefinedExprClass:
  case Stmt::ShuffleVectorExprClass:
  case Stmt::SourceLocExprClass:
  case Stmt::ConvertVectorExprClass:
  case Stmt::VAArgExprClass:
  case Stmt::ObjCArrayLiteralClass:
  case Stmt::ObjCDictionaryLiteralClass:
  case Stmt::ObjCBoxedExprClass:
  case Stmt::ObjCSubscriptRefExprClass:
  case Stmt::RecoveryExprClass:
    K = CXCursor_UnexposedExpr;
    break;

  case Stmt::OpaqueValueExprClass:
    if (Expr *Src = cast<OpaqueValueExpr>(S)->getSourceExpr())
      return MakeCXCursor(Src, Parent, TU, RegionOfInterest);
    K = CXCursor_UnexposedExpr;
    break;

  case Stmt::PseudoObjectExprClass:
    return MakeCXCursor(cast<PseudoObjectExpr>(S)->getSyntacticForm(), Parent,
                        TU, RegionOfInterest);

  case Stmt::CompoundStmtClass:
    K = CXCursor_CompoundStmt;
    break;

  case Stmt::NullStmtClass:
    K = CXCursor_NullStmt;
    break;

  case Stmt::LabelStmtClass:
    K = CXCursor_LabelStmt;
    break;

  case Stmt::AttributedStmtClass:
    K = CXCursor_UnexposedStmt;
    break;

  case Stmt::DeclStmtClass:
    K = CXCursor_DeclStmt;
    break;

  case Stmt::CapturedStmtClass:
    K = CXCursor_UnexposedStmt;
    break;

  case Stmt::IntegerLiteralClass:
    K = CXCursor_IntegerLiteral;
    break;

  case Stmt::FixedPointLiteralClass:
    K = CXCursor_FixedPointLiteral;
    break;

  case Stmt::FloatingLiteralClass:
    K = CXCursor_FloatingLiteral;
    break;

  case Stmt::ImaginaryLiteralClass:
    K = CXCursor_ImaginaryLiteral;
    break;

  case Stmt::StringLiteralClass:
    K = CXCursor_StringLiteral;
    break;

  case Stmt::CharacterLiteralClass:
    K = CXCursor_CharacterLiteral;
    break;

  case Stmt::ConstantExprClass:
    return MakeCXCursor(cast<ConstantExpr>(S)->getSubExpr(), Parent, TU,
                        RegionOfInterest);

  case Stmt::ParenExprClass:
    K = CXCursor_ParenExpr;
    break;

  case Stmt::UnaryOperatorClass:
    K = CXCursor_UnaryOperator;
    break;

  case Stmt::UnaryExprOrTypeTraitExprClass:
  case Stmt::CXXNoexceptExprClass:
    K = CXCursor_UnaryExpr;
    break;

  case Stmt::MSPropertySubscriptExprClass:
  case Stmt::ArraySubscriptExprClass:
    K = CXCursor_ArraySubscriptExpr;
    break;

  case Stmt::MatrixSubscriptExprClass:
    // TODO: add support for MatrixSubscriptExpr.
    K = CXCursor_UnexposedExpr;
    break;

  case Stmt::OMPArraySectionExprClass:
    K = CXCursor_OMPArraySectionExpr;
    break;

  case Stmt::OMPArrayShapingExprClass:
    K = CXCursor_OMPArrayShapingExpr;
    break;

  case Stmt::OMPIteratorExprClass:
    K = CXCursor_OMPIteratorExpr;
    break;

  case Stmt::BinaryOperatorClass:
    K = CXCursor_BinaryOperator;
    break;

  case Stmt::CompoundAssignOperatorClass:
    K = CXCursor_CompoundAssignOperator;
    break;

  case Stmt::ConditionalOperatorClass:
    K = CXCursor_ConditionalOperator;
    break;

  case Stmt::CStyleCastExprClass:
    K = CXCursor_CStyleCastExpr;
    break;

  case Stmt::CompoundLiteralExprClass:
    K = CXCursor_CompoundLiteralExpr;
    break;

  case Stmt::InitListExprClass:
    K = CXCursor_InitListExpr;
    break;

  case Stmt::AddrLabelExprClass:
    K = CXCursor_AddrLabelExpr;
    break;

  case Stmt::StmtExprClass:
    K = CXCursor_StmtExpr;
    break;

  case Stmt::GenericSelectionExprClass:
    K = CXCursor_GenericSelectionExpr;
    break;

  case Stmt::GNUNullExprClass:
    K = CXCursor_GNUNullExpr;
    break;

  case Stmt::CXXStaticCastExprClass:
    K = CXCursor_CXXStaticCastExpr;
    break;

  case Stmt::CXXDynamicCastExprClass:
    K = CXCursor_CXXDynamicCastExpr;
    break;

  case Stmt::CXXReinterpretCastExprClass:
    K = CXCursor_CXXReinterpretCastExpr;
    break;

  case Stmt::CXXConstCastExprClass:
    K = CXCursor_CXXConstCastExpr;
    break;

  case Stmt::CXXFunctionalCastExprClass:
    K = CXCursor_CXXFunctionalCastExpr;
    break;

  case Stmt::CXXAddrspaceCastExprClass:
    K = CXCursor_CXXAddrspaceCastExpr;
    break;

  case Stmt::CXXTypeidExprClass:
    K = CXCursor_CXXTypeidExpr;
    break;

  case Stmt::CXXBoolLiteralExprClass:
    K = CXCursor_CXXBoolLiteralExpr;
    break;

  case Stmt::CXXNullPtrLiteralExprClass:
    K = CXCursor_CXXNullPtrLiteralExpr;
    break;

  case Stmt::CXXThisExprClass:
    K = CXCursor_CXXThisExpr;
    break;

  case Stmt::CXXThrowExprClass:
    K = CXCursor_CXXThrowExpr;
    break;

  case Stmt::CXXNewExprClass:
    K = CXCursor_CXXNewExpr;
    break;

  case Stmt::CXXDeleteExprClass:
    K = CXCursor_CXXDeleteExpr;
    break;

  case Stmt::ObjCStringLiteralClass:
    K = CXCursor_ObjCStringLiteral;
    break;

  case Stmt::ObjCEncodeExprClass:
    K = CXCursor_ObjCEncodeExpr;
    break;

  case Stmt::ObjCSelectorExprClass:
    K = CXCursor_ObjCSelectorExpr;
    break;

  case Stmt::ObjCProtocolExprClass:
    K = CXCursor_ObjCProtocolExpr;
    break;

  case Stmt::ObjCBoolLiteralExprClass:
    K = CXCursor_ObjCBoolLiteralExpr;
    break;

  case Stmt::ObjCAvailabilityCheckExprClass:
    K = CXCursor_ObjCAvailabilityCheckExpr;
    break;

  case Stmt::ObjCBridgedCastExprClass:
    K = CXCursor_ObjCBridgedCastExpr;
    break;

  case Stmt::BlockExprClass:
    K = CXCursor_BlockExpr;
    break;

  case Stmt::PackExpansionExprClass:
    K = CXCursor_PackExpansionExpr;
    break;

  case Stmt::SizeOfPackExprClass:
    K = CXCursor_SizeOfPackExpr;
    break;

  case Stmt::DeclRefExprClass:
    if (const ImplicitParamDecl *IPD = dyn_cast_or_null<ImplicitParamDecl>(
            cast<DeclRefExpr>(S)->getDecl())) {
      if (const ObjCMethodDecl *MD =
              dyn_cast<ObjCMethodDecl>(IPD->getDeclContext())) {
        if (MD->getSelfDecl() == IPD) {
          K = CXCursor_ObjCSelfExpr;
          break;
        }
      }
    }

    K = CXCursor_DeclRefExpr;
    break;

  case Stmt::DependentScopeDeclRefExprClass:
  case Stmt::SubstNonTypeTemplateParmExprClass:
  case Stmt::SubstNonTypeTemplateParmPackExprClass:
  case Stmt::FunctionParmPackExprClass:
  case Stmt::UnresolvedLookupExprClass:
  case Stmt::TypoExprClass: // A typo could actually be a DeclRef or a MemberRef
    K = CXCursor_DeclRefExpr;
    break;

  case Stmt::CXXDependentScopeMemberExprClass:
  case Stmt::CXXPseudoDestructorExprClass:
  case Stmt::MemberExprClass:
  case Stmt::MSPropertyRefExprClass:
  case Stmt::ObjCIsaExprClass:
  case Stmt::ObjCIvarRefExprClass:
  case Stmt::ObjCPropertyRefExprClass:
  case Stmt::UnresolvedMemberExprClass:
    K = CXCursor_MemberRefExpr;
    break;

  case Stmt::CallExprClass:
  case Stmt::CXXOperatorCallExprClass:
  case Stmt::CXXMemberCallExprClass:
  case Stmt::CUDAKernelCallExprClass:
  case Stmt::CXXConstructExprClass:
  case Stmt::CXXInheritedCtorInitExprClass:
  case Stmt::CXXTemporaryObjectExprClass:
  case Stmt::CXXUnresolvedConstructExprClass:
  case Stmt::UserDefinedLiteralClass:
    K = CXCursor_CallExpr;
    break;

  case Stmt::LambdaExprClass:
    K = CXCursor_LambdaExpr;
    break;

  case Stmt::ObjCMessageExprClass: {
    K = CXCursor_ObjCMessageExpr;
    int SelectorIdIndex = -1;
    // Check if cursor points to a selector id.
    if (RegionOfInterest.isValid() &&
        RegionOfInterest.getBegin() == RegionOfInterest.getEnd()) {
      SmallVector<SourceLocation, 16> SelLocs;
      cast<ObjCMessageExpr>(S)->getSelectorLocs(SelLocs);
      SmallVectorImpl<SourceLocation>::iterator I =
          llvm::find(SelLocs, RegionOfInterest.getBegin());
      if (I != SelLocs.end())
        SelectorIdIndex = I - SelLocs.begin();
    }
    CXCursor C = {K, 0, {Parent, S, TU}};
    return getSelectorIdentifierCursor(SelectorIdIndex, C);
  }

  case Stmt::MSDependentExistsStmtClass:
    K = CXCursor_UnexposedStmt;
    break;
  case Stmt::OMPCanonicalLoopClass:
    K = CXCursor_OMPCanonicalLoop;
    break;
  case Stmt::OMPParallelDirectiveClass:
    K = CXCursor_OMPParallelDirective;
    break;
  case Stmt::OMPSimdDirectiveClass:
    K = CXCursor_OMPSimdDirective;
    break;
  case Stmt::OMPTileDirectiveClass:
    K = CXCursor_OMPTileDirective;
    break;
  case Stmt::OMPForDirectiveClass:
    K = CXCursor_OMPForDirective;
    break;
  case Stmt::OMPForSimdDirectiveClass:
    K = CXCursor_OMPForSimdDirective;
    break;
  case Stmt::OMPSectionsDirectiveClass:
    K = CXCursor_OMPSectionsDirective;
    break;
  case Stmt::OMPSectionDirectiveClass:
    K = CXCursor_OMPSectionDirective;
    break;
  case Stmt::OMPSingleDirectiveClass:
    K = CXCursor_OMPSingleDirective;
    break;
  case Stmt::OMPMasterDirectiveClass:
    K = CXCursor_OMPMasterDirective;
    break;
  case Stmt::OMPCriticalDirectiveClass:
    K = CXCursor_OMPCriticalDirective;
    break;
  case Stmt::OMPParallelForDirectiveClass:
    K = CXCursor_OMPParallelForDirective;
    break;
  case Stmt::OMPParallelForSimdDirectiveClass:
    K = CXCursor_OMPParallelForSimdDirective;
    break;
  case Stmt::OMPParallelMasterDirectiveClass:
    K = CXCursor_OMPParallelMasterDirective;
    break;
  case Stmt::OMPParallelSectionsDirectiveClass:
    K = CXCursor_OMPParallelSectionsDirective;
    break;
  case Stmt::OMPTaskDirectiveClass:
    K = CXCursor_OMPTaskDirective;
    break;
  case Stmt::OMPTaskyieldDirectiveClass:
    K = CXCursor_OMPTaskyieldDirective;
    break;
  case Stmt::OMPBarrierDirectiveClass:
    K = CXCursor_OMPBarrierDirective;
    break;
  case Stmt::OMPTaskwaitDirectiveClass:
    K = CXCursor_OMPTaskwaitDirective;
    break;
  case Stmt::OMPTaskgroupDirectiveClass:
    K = CXCursor_OMPTaskgroupDirective;
    break;
  case Stmt::OMPFlushDirectiveClass:
    K = CXCursor_OMPFlushDirective;
    break;
  case Stmt::OMPDepobjDirectiveClass:
    K = CXCursor_OMPDepobjDirective;
    break;
  case Stmt::OMPScanDirectiveClass:
    K = CXCursor_OMPScanDirective;
    break;
  case Stmt::OMPOrderedDirectiveClass:
    K = CXCursor_OMPOrderedDirective;
    break;
  case Stmt::OMPAtomicDirectiveClass:
    K = CXCursor_OMPAtomicDirective;
    break;
  case Stmt::OMPTargetDirectiveClass:
    K = CXCursor_OMPTargetDirective;
    break;
  case Stmt::OMPTargetDataDirectiveClass:
    K = CXCursor_OMPTargetDataDirective;
    break;
  case Stmt::OMPTargetEnterDataDirectiveClass:
    K = CXCursor_OMPTargetEnterDataDirective;
    break;
  case Stmt::OMPTargetExitDataDirectiveClass:
    K = CXCursor_OMPTargetExitDataDirective;
    break;
  case Stmt::OMPTargetParallelDirectiveClass:
    K = CXCursor_OMPTargetParallelDirective;
    break;
  case Stmt::OMPTargetParallelForDirectiveClass:
    K = CXCursor_OMPTargetParallelForDirective;
    break;
  case Stmt::OMPTargetUpdateDirectiveClass:
    K = CXCursor_OMPTargetUpdateDirective;
    break;
  case Stmt::OMPTeamsDirectiveClass:
    K = CXCursor_OMPTeamsDirective;
    break;
  case Stmt::OMPCancellationPointDirectiveClass:
    K = CXCursor_OMPCancellationPointDirective;
    break;
  case Stmt::OMPCancelDirectiveClass:
    K = CXCursor_OMPCancelDirective;
    break;
  case Stmt::OMPTaskLoopDirectiveClass:
    K = CXCursor_OMPTaskLoopDirective;
    break;
  case Stmt::OMPTaskLoopSimdDirectiveClass:
    K = CXCursor_OMPTaskLoopSimdDirective;
    break;
  case Stmt::OMPMasterTaskLoopDirectiveClass:
    K = CXCursor_OMPMasterTaskLoopDirective;
    break;
  case Stmt::OMPMasterTaskLoopSimdDirectiveClass:
    K = CXCursor_OMPMasterTaskLoopSimdDirective;
    break;
  case Stmt::OMPParallelMasterTaskLoopDirectiveClass:
    K = CXCursor_OMPParallelMasterTaskLoopDirective;
    break;
  case Stmt::OMPParallelMasterTaskLoopSimdDirectiveClass:
    K = CXCursor_OMPParallelMasterTaskLoopSimdDirective;
    break;
  case Stmt::OMPDistributeDirectiveClass:
    K = CXCursor_OMPDistributeDirective;
    break;
  case Stmt::OMPDistributeParallelForDirectiveClass:
    K = CXCursor_OMPDistributeParallelForDirective;
    break;
  case Stmt::OMPDistributeParallelForSimdDirectiveClass:
    K = CXCursor_OMPDistributeParallelForSimdDirective;
    break;
  case Stmt::OMPDistributeSimdDirectiveClass:
    K = CXCursor_OMPDistributeSimdDirective;
    break;
  case Stmt::OMPTargetParallelForSimdDirectiveClass:
    K = CXCursor_OMPTargetParallelForSimdDirective;
    break;
  case Stmt::OMPTargetSimdDirectiveClass:
    K = CXCursor_OMPTargetSimdDirective;
    break;
  case Stmt::OMPTeamsDistributeDirectiveClass:
    K = CXCursor_OMPTeamsDistributeDirective;
    break;
  case Stmt::OMPTeamsDistributeSimdDirectiveClass:
    K = CXCursor_OMPTeamsDistributeSimdDirective;
    break;
  case Stmt::OMPTeamsDistributeParallelForSimdDirectiveClass:
    K = CXCursor_OMPTeamsDistributeParallelForSimdDirective;
    break;
  case Stmt::OMPTeamsDistributeParallelForDirectiveClass:
    K = CXCursor_OMPTeamsDistributeParallelForDirective;
    break;
  case Stmt::OMPTargetTeamsDirectiveClass:
    K = CXCursor_OMPTargetTeamsDirective;
    break;
  case Stmt::OMPTargetTeamsDistributeDirectiveClass:
    K = CXCursor_OMPTargetTeamsDistributeDirective;
    break;
  case Stmt::OMPTargetTeamsDistributeParallelForDirectiveClass:
    K = CXCursor_OMPTargetTeamsDistributeParallelForDirective;
    break;
  case Stmt::OMPTargetTeamsDistributeParallelForSimdDirectiveClass:
    K = CXCursor_OMPTargetTeamsDistributeParallelForSimdDirective;
    break;
  case Stmt::OMPTargetTeamsDistributeSimdDirectiveClass:
    K = CXCursor_OMPTargetTeamsDistributeSimdDirective;
    break;
<<<<<<< HEAD
  case Stmt::ACCUpdateDirectiveClass:
    K = CXCursor_ACCUpdateDirective;
    break;
  case Stmt::ACCEnterDataDirectiveClass:
    K = CXCursor_ACCEnterDataDirective;
    break;
  case Stmt::ACCExitDataDirectiveClass:
    K = CXCursor_ACCExitDataDirective;
    break;
  case Stmt::ACCDataDirectiveClass:
    K = CXCursor_ACCDataDirective;
    break;
  case Stmt::ACCParallelDirectiveClass:
    K = CXCursor_ACCParallelDirective;
    break;
  case Stmt::ACCLoopDirectiveClass:
    K = CXCursor_ACCLoopDirective;
    break;
  case Stmt::ACCParallelLoopDirectiveClass:
    K = CXCursor_ACCParallelLoopDirective;
=======
  case Stmt::OMPInteropDirectiveClass:
    K = CXCursor_OMPInteropDirective;
    break;
  case Stmt::OMPDispatchDirectiveClass:
    K = CXCursor_OMPDispatchDirective;
>>>>>>> d1a1798e
    break;
  case Stmt::BuiltinBitCastExprClass:
    K = CXCursor_BuiltinBitCastExpr;
  }

  CXCursor C = {K, 0, {Parent, S, TU}};
  return C;
}

CXCursor cxcursor::MakeCursorObjCSuperClassRef(ObjCInterfaceDecl *Super,
                                               SourceLocation Loc,
                                               CXTranslationUnit TU) {
  assert(Super && TU && "Invalid arguments!");
  void *RawLoc = Loc.getPtrEncoding();
  CXCursor C = {CXCursor_ObjCSuperClassRef, 0, {Super, RawLoc, TU}};
  return C;
}

std::pair<const ObjCInterfaceDecl *, SourceLocation>
cxcursor::getCursorObjCSuperClassRef(CXCursor C) {
  assert(C.kind == CXCursor_ObjCSuperClassRef);
  return std::make_pair(static_cast<const ObjCInterfaceDecl *>(C.data[0]),
                        SourceLocation::getFromPtrEncoding(C.data[1]));
}

CXCursor cxcursor::MakeCursorObjCProtocolRef(const ObjCProtocolDecl *Proto,
                                             SourceLocation Loc,
                                             CXTranslationUnit TU) {
  assert(Proto && TU && "Invalid arguments!");
  void *RawLoc = Loc.getPtrEncoding();
  CXCursor C = {CXCursor_ObjCProtocolRef, 0, {Proto, RawLoc, TU}};
  return C;
}

std::pair<const ObjCProtocolDecl *, SourceLocation>
cxcursor::getCursorObjCProtocolRef(CXCursor C) {
  assert(C.kind == CXCursor_ObjCProtocolRef);
  return std::make_pair(static_cast<const ObjCProtocolDecl *>(C.data[0]),
                        SourceLocation::getFromPtrEncoding(C.data[1]));
}

CXCursor cxcursor::MakeCursorObjCClassRef(const ObjCInterfaceDecl *Class,
                                          SourceLocation Loc,
                                          CXTranslationUnit TU) {
  // 'Class' can be null for invalid code.
  if (!Class)
    return MakeCXCursorInvalid(CXCursor_InvalidCode);
  assert(TU && "Invalid arguments!");
  void *RawLoc = Loc.getPtrEncoding();
  CXCursor C = {CXCursor_ObjCClassRef, 0, {Class, RawLoc, TU}};
  return C;
}

std::pair<const ObjCInterfaceDecl *, SourceLocation>
cxcursor::getCursorObjCClassRef(CXCursor C) {
  assert(C.kind == CXCursor_ObjCClassRef);
  return std::make_pair(static_cast<const ObjCInterfaceDecl *>(C.data[0]),
                        SourceLocation::getFromPtrEncoding(C.data[1]));
}

CXCursor cxcursor::MakeCursorTypeRef(const TypeDecl *Type, SourceLocation Loc,
                                     CXTranslationUnit TU) {
  assert(Type && TU && "Invalid arguments!");
  void *RawLoc = Loc.getPtrEncoding();
  CXCursor C = {CXCursor_TypeRef, 0, {Type, RawLoc, TU}};
  return C;
}

std::pair<const TypeDecl *, SourceLocation>
cxcursor::getCursorTypeRef(CXCursor C) {
  assert(C.kind == CXCursor_TypeRef);
  return std::make_pair(static_cast<const TypeDecl *>(C.data[0]),
                        SourceLocation::getFromPtrEncoding(C.data[1]));
}

CXCursor cxcursor::MakeCursorTemplateRef(const TemplateDecl *Template,
                                         SourceLocation Loc,
                                         CXTranslationUnit TU) {
  assert(Template && TU && "Invalid arguments!");
  void *RawLoc = Loc.getPtrEncoding();
  CXCursor C = {CXCursor_TemplateRef, 0, {Template, RawLoc, TU}};
  return C;
}

std::pair<const TemplateDecl *, SourceLocation>
cxcursor::getCursorTemplateRef(CXCursor C) {
  assert(C.kind == CXCursor_TemplateRef);
  return std::make_pair(static_cast<const TemplateDecl *>(C.data[0]),
                        SourceLocation::getFromPtrEncoding(C.data[1]));
}

CXCursor cxcursor::MakeCursorNamespaceRef(const NamedDecl *NS,
                                          SourceLocation Loc,
                                          CXTranslationUnit TU) {

  assert(NS && (isa<NamespaceDecl>(NS) || isa<NamespaceAliasDecl>(NS)) && TU &&
         "Invalid arguments!");
  void *RawLoc = Loc.getPtrEncoding();
  CXCursor C = {CXCursor_NamespaceRef, 0, {NS, RawLoc, TU}};
  return C;
}

std::pair<const NamedDecl *, SourceLocation>
cxcursor::getCursorNamespaceRef(CXCursor C) {
  assert(C.kind == CXCursor_NamespaceRef);
  return std::make_pair(static_cast<const NamedDecl *>(C.data[0]),
                        SourceLocation::getFromPtrEncoding(C.data[1]));
}

CXCursor cxcursor::MakeCursorVariableRef(const VarDecl *Var, SourceLocation Loc,
                                         CXTranslationUnit TU) {

  assert(Var && TU && "Invalid arguments!");
  void *RawLoc = Loc.getPtrEncoding();
  CXCursor C = {CXCursor_VariableRef, 0, {Var, RawLoc, TU}};
  return C;
}

std::pair<const VarDecl *, SourceLocation>
cxcursor::getCursorVariableRef(CXCursor C) {
  assert(C.kind == CXCursor_VariableRef);
  return std::make_pair(static_cast<const VarDecl *>(C.data[0]),
                        SourceLocation::getFromPtrEncoding(C.data[1]));
}

CXCursor cxcursor::MakeCursorMemberRef(const FieldDecl *Field,
                                       SourceLocation Loc,
                                       CXTranslationUnit TU) {

  assert(Field && TU && "Invalid arguments!");
  void *RawLoc = Loc.getPtrEncoding();
  CXCursor C = {CXCursor_MemberRef, 0, {Field, RawLoc, TU}};
  return C;
}

std::pair<const FieldDecl *, SourceLocation>
cxcursor::getCursorMemberRef(CXCursor C) {
  assert(C.kind == CXCursor_MemberRef);
  return std::make_pair(static_cast<const FieldDecl *>(C.data[0]),
                        SourceLocation::getFromPtrEncoding(C.data[1]));
}

CXCursor cxcursor::MakeCursorCXXBaseSpecifier(const CXXBaseSpecifier *B,
                                              CXTranslationUnit TU) {
  CXCursor C = {CXCursor_CXXBaseSpecifier, 0, {B, nullptr, TU}};
  return C;
}

const CXXBaseSpecifier *cxcursor::getCursorCXXBaseSpecifier(CXCursor C) {
  assert(C.kind == CXCursor_CXXBaseSpecifier);
  return static_cast<const CXXBaseSpecifier *>(C.data[0]);
}

CXCursor cxcursor::MakePreprocessingDirectiveCursor(SourceRange Range,
                                                    CXTranslationUnit TU) {
  CXCursor C = {
      CXCursor_PreprocessingDirective,
      0,
      {Range.getBegin().getPtrEncoding(), Range.getEnd().getPtrEncoding(), TU}};
  return C;
}

SourceRange cxcursor::getCursorPreprocessingDirective(CXCursor C) {
  assert(C.kind == CXCursor_PreprocessingDirective);
  SourceRange Range(SourceLocation::getFromPtrEncoding(C.data[0]),
                    SourceLocation::getFromPtrEncoding(C.data[1]));
  ASTUnit *TU = getCursorASTUnit(C);
  return TU->mapRangeFromPreamble(Range);
}

CXCursor cxcursor::MakeMacroDefinitionCursor(const MacroDefinitionRecord *MI,
                                             CXTranslationUnit TU) {
  CXCursor C = {CXCursor_MacroDefinition, 0, {MI, nullptr, TU}};
  return C;
}

const MacroDefinitionRecord *cxcursor::getCursorMacroDefinition(CXCursor C) {
  assert(C.kind == CXCursor_MacroDefinition);
  return static_cast<const MacroDefinitionRecord *>(C.data[0]);
}

CXCursor cxcursor::MakeMacroExpansionCursor(MacroExpansion *MI,
                                            CXTranslationUnit TU) {
  CXCursor C = {CXCursor_MacroExpansion, 0, {MI, nullptr, TU}};
  return C;
}

CXCursor cxcursor::MakeMacroExpansionCursor(MacroDefinitionRecord *MI,
                                            SourceLocation Loc,
                                            CXTranslationUnit TU) {
  assert(Loc.isValid());
  CXCursor C = {CXCursor_MacroExpansion, 0, {MI, Loc.getPtrEncoding(), TU}};
  return C;
}

const IdentifierInfo *cxcursor::MacroExpansionCursor::getName() const {
  if (isPseudo())
    return getAsMacroDefinition()->getName();
  return getAsMacroExpansion()->getName();
}
const MacroDefinitionRecord *
cxcursor::MacroExpansionCursor::getDefinition() const {
  if (isPseudo())
    return getAsMacroDefinition();
  return getAsMacroExpansion()->getDefinition();
}
SourceRange cxcursor::MacroExpansionCursor::getSourceRange() const {
  if (isPseudo())
    return getPseudoLoc();
  return getAsMacroExpansion()->getSourceRange();
}

CXCursor cxcursor::MakeInclusionDirectiveCursor(InclusionDirective *ID,
                                                CXTranslationUnit TU) {
  CXCursor C = {CXCursor_InclusionDirective, 0, {ID, nullptr, TU}};
  return C;
}

const InclusionDirective *cxcursor::getCursorInclusionDirective(CXCursor C) {
  assert(C.kind == CXCursor_InclusionDirective);
  return static_cast<const InclusionDirective *>(C.data[0]);
}

CXCursor cxcursor::MakeCursorLabelRef(LabelStmt *Label, SourceLocation Loc,
                                      CXTranslationUnit TU) {

  assert(Label && TU && "Invalid arguments!");
  void *RawLoc = Loc.getPtrEncoding();
  CXCursor C = {CXCursor_LabelRef, 0, {Label, RawLoc, TU}};
  return C;
}

std::pair<const LabelStmt *, SourceLocation>
cxcursor::getCursorLabelRef(CXCursor C) {
  assert(C.kind == CXCursor_LabelRef);
  return std::make_pair(static_cast<const LabelStmt *>(C.data[0]),
                        SourceLocation::getFromPtrEncoding(C.data[1]));
}

CXCursor cxcursor::MakeCursorOverloadedDeclRef(const OverloadExpr *E,
                                               CXTranslationUnit TU) {
  assert(E && TU && "Invalid arguments!");
  OverloadedDeclRefStorage Storage(E);
  void *RawLoc = E->getNameLoc().getPtrEncoding();
  CXCursor C = {
      CXCursor_OverloadedDeclRef, 0, {Storage.getOpaqueValue(), RawLoc, TU}};
  return C;
}

CXCursor cxcursor::MakeCursorOverloadedDeclRef(const Decl *D,
                                               SourceLocation Loc,
                                               CXTranslationUnit TU) {
  assert(D && TU && "Invalid arguments!");
  void *RawLoc = Loc.getPtrEncoding();
  OverloadedDeclRefStorage Storage(D);
  CXCursor C = {
      CXCursor_OverloadedDeclRef, 0, {Storage.getOpaqueValue(), RawLoc, TU}};
  return C;
}

CXCursor cxcursor::MakeCursorOverloadedDeclRef(TemplateName Name,
                                               SourceLocation Loc,
                                               CXTranslationUnit TU) {
  assert(Name.getAsOverloadedTemplate() && TU && "Invalid arguments!");
  void *RawLoc = Loc.getPtrEncoding();
  OverloadedDeclRefStorage Storage(Name.getAsOverloadedTemplate());
  CXCursor C = {
      CXCursor_OverloadedDeclRef, 0, {Storage.getOpaqueValue(), RawLoc, TU}};
  return C;
}

std::pair<cxcursor::OverloadedDeclRefStorage, SourceLocation>
cxcursor::getCursorOverloadedDeclRef(CXCursor C) {
  assert(C.kind == CXCursor_OverloadedDeclRef);
  return std::make_pair(OverloadedDeclRefStorage::getFromOpaqueValue(
                            const_cast<void *>(C.data[0])),
                        SourceLocation::getFromPtrEncoding(C.data[1]));
}

const Decl *cxcursor::getCursorDecl(CXCursor Cursor) {
  return static_cast<const Decl *>(Cursor.data[0]);
}

const Expr *cxcursor::getCursorExpr(CXCursor Cursor) {
  return dyn_cast_or_null<Expr>(getCursorStmt(Cursor));
}

const Stmt *cxcursor::getCursorStmt(CXCursor Cursor) {
  if (Cursor.kind == CXCursor_ObjCSuperClassRef ||
      Cursor.kind == CXCursor_ObjCProtocolRef ||
      Cursor.kind == CXCursor_ObjCClassRef)
    return nullptr;

  return static_cast<const Stmt *>(Cursor.data[1]);
}

const Attr *cxcursor::getCursorAttr(CXCursor Cursor) {
  return static_cast<const Attr *>(Cursor.data[1]);
}

ASTContext &cxcursor::getCursorContext(CXCursor Cursor) {
  return getCursorASTUnit(Cursor)->getASTContext();
}

ASTUnit *cxcursor::getCursorASTUnit(CXCursor Cursor) {
  CXTranslationUnit TU = getCursorTU(Cursor);
  if (!TU)
    return nullptr;
  return cxtu::getASTUnit(TU);
}

CXTranslationUnit cxcursor::getCursorTU(CXCursor Cursor) {
  return static_cast<CXTranslationUnit>(const_cast<void *>(Cursor.data[2]));
}

void cxcursor::getOverriddenCursors(CXCursor cursor,
                                    SmallVectorImpl<CXCursor> &overridden) {
  assert(clang_isDeclaration(cursor.kind));
  const NamedDecl *D = dyn_cast_or_null<NamedDecl>(getCursorDecl(cursor));
  if (!D)
    return;

  CXTranslationUnit TU = getCursorTU(cursor);
  SmallVector<const NamedDecl *, 8> OverDecls;
  D->getASTContext().getOverriddenMethods(D, OverDecls);

  for (SmallVectorImpl<const NamedDecl *>::iterator I = OverDecls.begin(),
                                                    E = OverDecls.end();
       I != E; ++I) {
    overridden.push_back(MakeCXCursor(*I, TU));
  }
}

std::pair<int, SourceLocation>
cxcursor::getSelectorIdentifierIndexAndLoc(CXCursor cursor) {
  if (cursor.kind == CXCursor_ObjCMessageExpr) {
    if (cursor.xdata != -1)
      return std::make_pair(cursor.xdata,
                            cast<ObjCMessageExpr>(getCursorExpr(cursor))
                                ->getSelectorLoc(cursor.xdata));
  } else if (cursor.kind == CXCursor_ObjCClassMethodDecl ||
             cursor.kind == CXCursor_ObjCInstanceMethodDecl) {
    if (cursor.xdata != -1)
      return std::make_pair(cursor.xdata,
                            cast<ObjCMethodDecl>(getCursorDecl(cursor))
                                ->getSelectorLoc(cursor.xdata));
  }

  return std::make_pair(-1, SourceLocation());
}

CXCursor cxcursor::getSelectorIdentifierCursor(int SelIdx, CXCursor cursor) {
  CXCursor newCursor = cursor;

  if (cursor.kind == CXCursor_ObjCMessageExpr) {
    if (SelIdx == -1 ||
        unsigned(SelIdx) >=
            cast<ObjCMessageExpr>(getCursorExpr(cursor))->getNumSelectorLocs())
      newCursor.xdata = -1;
    else
      newCursor.xdata = SelIdx;
  } else if (cursor.kind == CXCursor_ObjCClassMethodDecl ||
             cursor.kind == CXCursor_ObjCInstanceMethodDecl) {
    if (SelIdx == -1 ||
        unsigned(SelIdx) >=
            cast<ObjCMethodDecl>(getCursorDecl(cursor))->getNumSelectorLocs())
      newCursor.xdata = -1;
    else
      newCursor.xdata = SelIdx;
  }

  return newCursor;
}

CXCursor cxcursor::getTypeRefCursor(CXCursor cursor) {
  if (cursor.kind != CXCursor_CallExpr)
    return cursor;

  if (cursor.xdata == 0)
    return cursor;

  const Expr *E = getCursorExpr(cursor);
  TypeSourceInfo *Type = nullptr;
  if (const CXXUnresolvedConstructExpr *UnCtor =
          dyn_cast<CXXUnresolvedConstructExpr>(E)) {
    Type = UnCtor->getTypeSourceInfo();
  } else if (const CXXTemporaryObjectExpr *Tmp =
                 dyn_cast<CXXTemporaryObjectExpr>(E)) {
    Type = Tmp->getTypeSourceInfo();
  }

  if (!Type)
    return cursor;

  CXTranslationUnit TU = getCursorTU(cursor);
  QualType Ty = Type->getType();
  TypeLoc TL = Type->getTypeLoc();
  SourceLocation Loc = TL.getBeginLoc();

  if (const ElaboratedType *ElabT = Ty->getAs<ElaboratedType>()) {
    Ty = ElabT->getNamedType();
    ElaboratedTypeLoc ElabTL = TL.castAs<ElaboratedTypeLoc>();
    Loc = ElabTL.getNamedTypeLoc().getBeginLoc();
  }

  if (const TypedefType *Typedef = Ty->getAs<TypedefType>())
    return MakeCursorTypeRef(Typedef->getDecl(), Loc, TU);
  if (const TagType *Tag = Ty->getAs<TagType>())
    return MakeCursorTypeRef(Tag->getDecl(), Loc, TU);
  if (const TemplateTypeParmType *TemplP = Ty->getAs<TemplateTypeParmType>())
    return MakeCursorTypeRef(TemplP->getDecl(), Loc, TU);

  return cursor;
}

bool cxcursor::operator==(CXCursor X, CXCursor Y) {
  return X.kind == Y.kind && X.data[0] == Y.data[0] && X.data[1] == Y.data[1] &&
         X.data[2] == Y.data[2];
}

// FIXME: Remove once we can model DeclGroups and their appropriate ranges
// properly in the ASTs.
bool cxcursor::isFirstInDeclGroup(CXCursor C) {
  assert(clang_isDeclaration(C.kind));
  return ((uintptr_t)(C.data[1])) != 0;
}

//===----------------------------------------------------------------------===//
// libclang CXCursor APIs
//===----------------------------------------------------------------------===//

int clang_Cursor_isNull(CXCursor cursor) {
  return clang_equalCursors(cursor, clang_getNullCursor());
}

CXTranslationUnit clang_Cursor_getTranslationUnit(CXCursor cursor) {
  return getCursorTU(cursor);
}

int clang_Cursor_getNumArguments(CXCursor C) {
  if (clang_isDeclaration(C.kind)) {
    const Decl *D = cxcursor::getCursorDecl(C);
    if (const ObjCMethodDecl *MD = dyn_cast_or_null<ObjCMethodDecl>(D))
      return MD->param_size();
    if (const FunctionDecl *FD = dyn_cast_or_null<FunctionDecl>(D))
      return FD->param_size();
  }

  if (clang_isExpression(C.kind)) {
    const Expr *E = cxcursor::getCursorExpr(C);
    if (const CallExpr *CE = dyn_cast<CallExpr>(E)) {
      return CE->getNumArgs();
    }
    if (const CXXConstructExpr *CE = dyn_cast<CXXConstructExpr>(E)) {
      return CE->getNumArgs();
    }
  }

  return -1;
}

CXCursor clang_Cursor_getArgument(CXCursor C, unsigned i) {
  if (clang_isDeclaration(C.kind)) {
    const Decl *D = cxcursor::getCursorDecl(C);
    if (const ObjCMethodDecl *MD = dyn_cast_or_null<ObjCMethodDecl>(D)) {
      if (i < MD->param_size())
        return cxcursor::MakeCXCursor(MD->parameters()[i],
                                      cxcursor::getCursorTU(C));
    } else if (const FunctionDecl *FD = dyn_cast_or_null<FunctionDecl>(D)) {
      if (i < FD->param_size())
        return cxcursor::MakeCXCursor(FD->parameters()[i],
                                      cxcursor::getCursorTU(C));
    }
  }

  if (clang_isExpression(C.kind)) {
    const Expr *E = cxcursor::getCursorExpr(C);
    if (const CallExpr *CE = dyn_cast<CallExpr>(E)) {
      if (i < CE->getNumArgs()) {
        return cxcursor::MakeCXCursor(CE->getArg(i), getCursorDecl(C),
                                      cxcursor::getCursorTU(C));
      }
    }
    if (const CXXConstructExpr *CE = dyn_cast<CXXConstructExpr>(E)) {
      if (i < CE->getNumArgs()) {
        return cxcursor::MakeCXCursor(CE->getArg(i), getCursorDecl(C),
                                      cxcursor::getCursorTU(C));
      }
    }
  }

  return clang_getNullCursor();
}

int clang_Cursor_getNumTemplateArguments(CXCursor C) {
  if (clang_getCursorKind(C) != CXCursor_FunctionDecl) {
    return -1;
  }

  const FunctionDecl *FD =
      llvm::dyn_cast_or_null<clang::FunctionDecl>(getCursorDecl(C));
  if (!FD) {
    return -1;
  }

  const FunctionTemplateSpecializationInfo *SpecInfo =
      FD->getTemplateSpecializationInfo();
  if (!SpecInfo) {
    return -1;
  }

  return SpecInfo->TemplateArguments->size();
}

enum CXGetTemplateArgumentStatus {
  /** The operation completed successfully */
  CXGetTemplateArgumentStatus_Success = 0,

  /** The specified cursor did not represent a FunctionDecl. */
  CXGetTemplateArgumentStatus_CursorNotFunctionDecl = -1,

  /** The specified cursor was not castable to a FunctionDecl. */
  CXGetTemplateArgumentStatus_BadFunctionDeclCast = -2,

  /** A NULL FunctionTemplateSpecializationInfo was retrieved. */
  CXGetTemplateArgumentStatus_NullTemplSpecInfo = -3,

  /** An invalid (OOB) argument index was specified */
  CXGetTemplateArgumentStatus_InvalidIndex = -4
};

static int clang_Cursor_getTemplateArgument(CXCursor C, unsigned I,
                                            TemplateArgument *TA) {
  if (clang_getCursorKind(C) != CXCursor_FunctionDecl) {
    return CXGetTemplateArgumentStatus_CursorNotFunctionDecl;
  }

  const FunctionDecl *FD =
      llvm::dyn_cast_or_null<clang::FunctionDecl>(getCursorDecl(C));
  if (!FD) {
    return CXGetTemplateArgumentStatus_BadFunctionDeclCast;
  }

  const FunctionTemplateSpecializationInfo *SpecInfo =
      FD->getTemplateSpecializationInfo();
  if (!SpecInfo) {
    return CXGetTemplateArgumentStatus_NullTemplSpecInfo;
  }

  if (I >= SpecInfo->TemplateArguments->size()) {
    return CXGetTemplateArgumentStatus_InvalidIndex;
  }

  *TA = SpecInfo->TemplateArguments->get(I);
  return 0;
}

enum CXTemplateArgumentKind clang_Cursor_getTemplateArgumentKind(CXCursor C,
                                                                 unsigned I) {
  TemplateArgument TA;
  if (clang_Cursor_getTemplateArgument(C, I, &TA)) {
    return CXTemplateArgumentKind_Invalid;
  }

  switch (TA.getKind()) {
  case TemplateArgument::Null:
    return CXTemplateArgumentKind_Null;
  case TemplateArgument::Type:
    return CXTemplateArgumentKind_Type;
  case TemplateArgument::Declaration:
    return CXTemplateArgumentKind_Declaration;
  case TemplateArgument::NullPtr:
    return CXTemplateArgumentKind_NullPtr;
  case TemplateArgument::Integral:
    return CXTemplateArgumentKind_Integral;
  case TemplateArgument::Template:
    return CXTemplateArgumentKind_Template;
  case TemplateArgument::TemplateExpansion:
    return CXTemplateArgumentKind_TemplateExpansion;
  case TemplateArgument::Expression:
    return CXTemplateArgumentKind_Expression;
  case TemplateArgument::Pack:
    return CXTemplateArgumentKind_Pack;
  }

  return CXTemplateArgumentKind_Invalid;
}

CXType clang_Cursor_getTemplateArgumentType(CXCursor C, unsigned I) {
  TemplateArgument TA;
  if (clang_Cursor_getTemplateArgument(C, I, &TA) !=
      CXGetTemplateArgumentStatus_Success) {
    return cxtype::MakeCXType(QualType(), getCursorTU(C));
  }

  if (TA.getKind() != TemplateArgument::Type) {
    return cxtype::MakeCXType(QualType(), getCursorTU(C));
  }

  return cxtype::MakeCXType(TA.getAsType(), getCursorTU(C));
}

long long clang_Cursor_getTemplateArgumentValue(CXCursor C, unsigned I) {
  TemplateArgument TA;
  if (clang_Cursor_getTemplateArgument(C, I, &TA) !=
      CXGetTemplateArgumentStatus_Success) {
    assert(0 && "Unable to retrieve TemplateArgument");
    return 0;
  }

  if (TA.getKind() != TemplateArgument::Integral) {
    assert(0 && "Passed template argument is not Integral");
    return 0;
  }

  return TA.getAsIntegral().getSExtValue();
}

unsigned long long clang_Cursor_getTemplateArgumentUnsignedValue(CXCursor C,
                                                                 unsigned I) {
  TemplateArgument TA;
  if (clang_Cursor_getTemplateArgument(C, I, &TA) !=
      CXGetTemplateArgumentStatus_Success) {
    assert(0 && "Unable to retrieve TemplateArgument");
    return 0;
  }

  if (TA.getKind() != TemplateArgument::Integral) {
    assert(0 && "Passed template argument is not Integral");
    return 0;
  }

  return TA.getAsIntegral().getZExtValue();
}

//===----------------------------------------------------------------------===//
// CXCursorSet.
//===----------------------------------------------------------------------===//

typedef llvm::DenseMap<CXCursor, unsigned> CXCursorSet_Impl;

static inline CXCursorSet packCXCursorSet(CXCursorSet_Impl *setImpl) {
  return (CXCursorSet)setImpl;
}
static inline CXCursorSet_Impl *unpackCXCursorSet(CXCursorSet set) {
  return (CXCursorSet_Impl *)set;
}
namespace llvm {
template <> struct DenseMapInfo<CXCursor> {
public:
  static inline CXCursor getEmptyKey() {
    return MakeCXCursorInvalid(CXCursor_InvalidFile);
  }
  static inline CXCursor getTombstoneKey() {
    return MakeCXCursorInvalid(CXCursor_NoDeclFound);
  }
  static inline unsigned getHashValue(const CXCursor &cursor) {
    return llvm::DenseMapInfo<std::pair<const void *, const void *>>::
        getHashValue(std::make_pair(cursor.data[0], cursor.data[1]));
  }
  static inline bool isEqual(const CXCursor &x, const CXCursor &y) {
    return x.kind == y.kind && x.data[0] == y.data[0] && x.data[1] == y.data[1];
  }
};
} // namespace llvm

CXCursorSet clang_createCXCursorSet() {
  return packCXCursorSet(new CXCursorSet_Impl());
}

void clang_disposeCXCursorSet(CXCursorSet set) {
  delete unpackCXCursorSet(set);
}

unsigned clang_CXCursorSet_contains(CXCursorSet set, CXCursor cursor) {
  CXCursorSet_Impl *setImpl = unpackCXCursorSet(set);
  if (!setImpl)
    return 0;
  return setImpl->find(cursor) != setImpl->end();
}

unsigned clang_CXCursorSet_insert(CXCursorSet set, CXCursor cursor) {
  // Do not insert invalid cursors into the set.
  if (cursor.kind >= CXCursor_FirstInvalid &&
      cursor.kind <= CXCursor_LastInvalid)
    return 1;

  CXCursorSet_Impl *setImpl = unpackCXCursorSet(set);
  if (!setImpl)
    return 1;
  unsigned &entry = (*setImpl)[cursor];
  unsigned flag = entry == 0 ? 1 : 0;
  entry = 1;
  return flag;
}

CXCompletionString clang_getCursorCompletionString(CXCursor cursor) {
  enum CXCursorKind kind = clang_getCursorKind(cursor);
  if (clang_isDeclaration(kind)) {
    const Decl *decl = getCursorDecl(cursor);
    if (const NamedDecl *namedDecl = dyn_cast_or_null<NamedDecl>(decl)) {
      ASTUnit *unit = getCursorASTUnit(cursor);
      CodeCompletionResult Result(namedDecl, CCP_Declaration);
      CodeCompletionString *String = Result.CreateCodeCompletionString(
          unit->getASTContext(), unit->getPreprocessor(),
          CodeCompletionContext::CCC_Other,
          unit->getCodeCompletionTUInfo().getAllocator(),
          unit->getCodeCompletionTUInfo(), true);
      return String;
    }
  } else if (kind == CXCursor_MacroDefinition) {
    const MacroDefinitionRecord *definition = getCursorMacroDefinition(cursor);
    const IdentifierInfo *Macro = definition->getName();
    ASTUnit *unit = getCursorASTUnit(cursor);
    CodeCompletionResult Result(
        Macro,
        unit->getPreprocessor().getMacroDefinition(Macro).getMacroInfo());
    CodeCompletionString *String = Result.CreateCodeCompletionString(
        unit->getASTContext(), unit->getPreprocessor(),
        CodeCompletionContext::CCC_Other,
        unit->getCodeCompletionTUInfo().getAllocator(),
        unit->getCodeCompletionTUInfo(), false);
    return String;
  }
  return nullptr;
}

namespace {
struct OverridenCursorsPool {
  typedef SmallVector<CXCursor, 2> CursorVec;
  std::vector<CursorVec *> AllCursors;
  std::vector<CursorVec *> AvailableCursors;

  ~OverridenCursorsPool() {
    for (std::vector<CursorVec *>::iterator I = AllCursors.begin(),
                                            E = AllCursors.end();
         I != E; ++I) {
      delete *I;
    }
  }
};
} // namespace

void *cxcursor::createOverridenCXCursorsPool() {
  return new OverridenCursorsPool();
}

void cxcursor::disposeOverridenCXCursorsPool(void *pool) {
  delete static_cast<OverridenCursorsPool *>(pool);
}

void clang_getOverriddenCursors(CXCursor cursor, CXCursor **overridden,
                                unsigned *num_overridden) {
  if (overridden)
    *overridden = nullptr;
  if (num_overridden)
    *num_overridden = 0;

  CXTranslationUnit TU = cxcursor::getCursorTU(cursor);

  if (!overridden || !num_overridden || !TU)
    return;

  if (!clang_isDeclaration(cursor.kind))
    return;

  OverridenCursorsPool &pool =
      *static_cast<OverridenCursorsPool *>(TU->OverridenCursorsPool);

  OverridenCursorsPool::CursorVec *Vec = nullptr;

  if (!pool.AvailableCursors.empty()) {
    Vec = pool.AvailableCursors.back();
    pool.AvailableCursors.pop_back();
  } else {
    Vec = new OverridenCursorsPool::CursorVec();
    pool.AllCursors.push_back(Vec);
  }

  // Clear out the vector, but don't free the memory contents.  This
  // reduces malloc() traffic.
  Vec->clear();

  // Use the first entry to contain a back reference to the vector.
  // This is a complete hack.
  CXCursor backRefCursor = MakeCXCursorInvalid(CXCursor_InvalidFile, TU);
  backRefCursor.data[0] = Vec;
  assert(cxcursor::getCursorTU(backRefCursor) == TU);
  Vec->push_back(backRefCursor);

  // Get the overridden cursors.
  cxcursor::getOverriddenCursors(cursor, *Vec);

  // Did we get any overridden cursors?  If not, return Vec to the pool
  // of available cursor vectors.
  if (Vec->size() == 1) {
    pool.AvailableCursors.push_back(Vec);
    return;
  }

  // Now tell the caller about the overridden cursors.
  assert(Vec->size() > 1);
  *overridden = &((*Vec)[1]);
  *num_overridden = Vec->size() - 1;
}

void clang_disposeOverriddenCursors(CXCursor *overridden) {
  if (!overridden)
    return;

  // Use pointer arithmetic to get back the first faux entry
  // which has a back-reference to the TU and the vector.
  --overridden;
  OverridenCursorsPool::CursorVec *Vec =
      static_cast<OverridenCursorsPool::CursorVec *>(
          const_cast<void *>(overridden->data[0]));
  CXTranslationUnit TU = getCursorTU(*overridden);

  assert(Vec && TU);

  OverridenCursorsPool &pool =
      *static_cast<OverridenCursorsPool *>(TU->OverridenCursorsPool);

  pool.AvailableCursors.push_back(Vec);
}

int clang_Cursor_isDynamicCall(CXCursor C) {
  const Expr *E = nullptr;
  if (clang_isExpression(C.kind))
    E = getCursorExpr(C);
  if (!E)
    return 0;

  if (const ObjCMessageExpr *MsgE = dyn_cast<ObjCMessageExpr>(E)) {
    if (MsgE->getReceiverKind() != ObjCMessageExpr::Instance)
      return false;
    if (auto *RecE = dyn_cast<ObjCMessageExpr>(
            MsgE->getInstanceReceiver()->IgnoreParenCasts())) {
      if (RecE->getMethodFamily() == OMF_alloc)
        return false;
    }
    return true;
  }

  if (auto *PropRefE = dyn_cast<ObjCPropertyRefExpr>(E)) {
    return !PropRefE->isSuperReceiver();
  }

  const MemberExpr *ME = nullptr;
  if (isa<MemberExpr>(E))
    ME = cast<MemberExpr>(E);
  else if (const CallExpr *CE = dyn_cast<CallExpr>(E))
    ME = dyn_cast_or_null<MemberExpr>(CE->getCallee());

  if (ME) {
    if (const CXXMethodDecl *MD =
            dyn_cast_or_null<CXXMethodDecl>(ME->getMemberDecl()))
      return MD->isVirtual() &&
             ME->performsVirtualDispatch(
                 cxcursor::getCursorContext(C).getLangOpts());
  }

  return 0;
}

CXType clang_Cursor_getReceiverType(CXCursor C) {
  CXTranslationUnit TU = cxcursor::getCursorTU(C);
  const Expr *E = nullptr;
  if (clang_isExpression(C.kind))
    E = getCursorExpr(C);

  if (const ObjCMessageExpr *MsgE = dyn_cast_or_null<ObjCMessageExpr>(E))
    return cxtype::MakeCXType(MsgE->getReceiverType(), TU);

  if (auto *PropRefE = dyn_cast<ObjCPropertyRefExpr>(E)) {
    return cxtype::MakeCXType(
        PropRefE->getReceiverType(cxcursor::getCursorContext(C)), TU);
  }

  const MemberExpr *ME = nullptr;
  if (isa<MemberExpr>(E))
    ME = cast<MemberExpr>(E);
  else if (const CallExpr *CE = dyn_cast<CallExpr>(E))
    ME = dyn_cast_or_null<MemberExpr>(CE->getCallee());

  if (ME) {
    if (dyn_cast_or_null<CXXMethodDecl>(ME->getMemberDecl())) {
      auto receiverTy = ME->getBase()->IgnoreImpCasts()->getType();
      return cxtype::MakeCXType(receiverTy, TU);
    }
  }

  return cxtype::MakeCXType(QualType(), TU);
}<|MERGE_RESOLUTION|>--- conflicted
+++ resolved
@@ -807,7 +807,12 @@
   case Stmt::OMPTargetTeamsDistributeSimdDirectiveClass:
     K = CXCursor_OMPTargetTeamsDistributeSimdDirective;
     break;
-<<<<<<< HEAD
+  case Stmt::OMPInteropDirectiveClass:
+    K = CXCursor_OMPInteropDirective;
+    break;
+  case Stmt::OMPDispatchDirectiveClass:
+    K = CXCursor_OMPDispatchDirective;
+    break;
   case Stmt::ACCUpdateDirectiveClass:
     K = CXCursor_ACCUpdateDirective;
     break;
@@ -828,13 +833,6 @@
     break;
   case Stmt::ACCParallelLoopDirectiveClass:
     K = CXCursor_ACCParallelLoopDirective;
-=======
-  case Stmt::OMPInteropDirectiveClass:
-    K = CXCursor_OMPInteropDirective;
-    break;
-  case Stmt::OMPDispatchDirectiveClass:
-    K = CXCursor_OMPDispatchDirective;
->>>>>>> d1a1798e
     break;
   case Stmt::BuiltinBitCastExprClass:
     K = CXCursor_BuiltinBitCastExpr;
