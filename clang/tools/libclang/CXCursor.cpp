--- conflicted
+++ resolved
@@ -813,7 +813,9 @@
   case Stmt::OMPDispatchDirectiveClass:
     K = CXCursor_OMPDispatchDirective;
     break;
-<<<<<<< HEAD
+  case Stmt::OMPMaskedDirectiveClass:
+    K = CXCursor_OMPMaskedDirective;
+    break;
   case Stmt::ACCUpdateDirectiveClass:
     K = CXCursor_ACCUpdateDirective;
     break;
@@ -834,10 +836,6 @@
     break;
   case Stmt::ACCParallelLoopDirectiveClass:
     K = CXCursor_ACCParallelLoopDirective;
-=======
-  case Stmt::OMPMaskedDirectiveClass:
-    K = CXCursor_OMPMaskedDirective;
->>>>>>> 6f1b10df
     break;
   case Stmt::BuiltinBitCastExprClass:
     K = CXCursor_BuiltinBitCastExpr;
