//===- CXCursor.cpp - Routines for manipulating CXCursors -----------------===//
//
// Part of the LLVM Project, under the Apache License v2.0 with LLVM Exceptions.
// See https://llvm.org/LICENSE.txt for license information.
// SPDX-License-Identifier: Apache-2.0 WITH LLVM-exception
//
//===----------------------------------------------------------------------===//
//
// This file defines routines for manipulating CXCursors. It should be the
// only file that has internal knowledge of the encoding of the data in
// CXCursor.
//
//===----------------------------------------------------------------------===//

#include "CXCursor.h"
#include "CXString.h"
#include "CXTranslationUnit.h"
#include "CXType.h"
#include "clang-c/Index.h"
#include "clang/AST/Attr.h"
#include "clang/AST/Decl.h"
#include "clang/AST/DeclCXX.h"
#include "clang/AST/DeclObjC.h"
#include "clang/AST/DeclTemplate.h"
#include "clang/AST/Expr.h"
#include "clang/AST/ExprCXX.h"
#include "clang/AST/ExprObjC.h"
#include "clang/Frontend/ASTUnit.h"
#include "llvm/Support/ErrorHandling.h"

using namespace clang;
using namespace cxcursor;

CXCursor cxcursor::MakeCXCursorInvalid(CXCursorKind K, CXTranslationUnit TU) {
  assert(K >= CXCursor_FirstInvalid && K <= CXCursor_LastInvalid);
  CXCursor C = {K, 0, {nullptr, nullptr, TU}};
  return C;
}

static CXCursorKind GetCursorKind(const Attr *A) {
  assert(A && "Invalid arguments!");
  switch (A->getKind()) {
  default:
    break;
  case attr::IBAction:
    return CXCursor_IBActionAttr;
  case attr::IBOutlet:
    return CXCursor_IBOutletAttr;
  case attr::IBOutletCollection:
    return CXCursor_IBOutletCollectionAttr;
  case attr::Final:
    return CXCursor_CXXFinalAttr;
  case attr::Override:
    return CXCursor_CXXOverrideAttr;
  case attr::Annotate:
    return CXCursor_AnnotateAttr;
  case attr::AsmLabel:
    return CXCursor_AsmLabelAttr;
  case attr::Packed:
    return CXCursor_PackedAttr;
  case attr::Pure:
    return CXCursor_PureAttr;
  case attr::Const:
    return CXCursor_ConstAttr;
  case attr::NoDuplicate:
    return CXCursor_NoDuplicateAttr;
  case attr::CUDAConstant:
    return CXCursor_CUDAConstantAttr;
  case attr::CUDADevice:
    return CXCursor_CUDADeviceAttr;
  case attr::CUDAGlobal:
    return CXCursor_CUDAGlobalAttr;
  case attr::CUDAHost:
    return CXCursor_CUDAHostAttr;
  case attr::CUDAShared:
    return CXCursor_CUDASharedAttr;
  case attr::Visibility:
    return CXCursor_VisibilityAttr;
  case attr::DLLExport:
    return CXCursor_DLLExport;
  case attr::DLLImport:
    return CXCursor_DLLImport;
  case attr::NSReturnsRetained:
    return CXCursor_NSReturnsRetained;
  case attr::NSReturnsNotRetained:
    return CXCursor_NSReturnsNotRetained;
  case attr::NSReturnsAutoreleased:
    return CXCursor_NSReturnsAutoreleased;
  case attr::NSConsumesSelf:
    return CXCursor_NSConsumesSelf;
  case attr::NSConsumed:
    return CXCursor_NSConsumed;
  case attr::ObjCException:
    return CXCursor_ObjCException;
  case attr::ObjCNSObject:
    return CXCursor_ObjCNSObject;
  case attr::ObjCIndependentClass:
    return CXCursor_ObjCIndependentClass;
  case attr::ObjCPreciseLifetime:
    return CXCursor_ObjCPreciseLifetime;
  case attr::ObjCReturnsInnerPointer:
    return CXCursor_ObjCReturnsInnerPointer;
  case attr::ObjCRequiresSuper:
    return CXCursor_ObjCRequiresSuper;
  case attr::ObjCRootClass:
    return CXCursor_ObjCRootClass;
  case attr::ObjCSubclassingRestricted:
    return CXCursor_ObjCSubclassingRestricted;
  case attr::ObjCExplicitProtocolImpl:
    return CXCursor_ObjCExplicitProtocolImpl;
  case attr::ObjCDesignatedInitializer:
    return CXCursor_ObjCDesignatedInitializer;
  case attr::ObjCRuntimeVisible:
    return CXCursor_ObjCRuntimeVisible;
  case attr::ObjCBoxable:
    return CXCursor_ObjCBoxable;
  case attr::FlagEnum:
    return CXCursor_FlagEnum;
  case attr::Convergent:
    return CXCursor_ConvergentAttr;
  case attr::WarnUnused:
    return CXCursor_WarnUnusedAttr;
  case attr::WarnUnusedResult:
    return CXCursor_WarnUnusedResultAttr;
  case attr::Aligned:
    return CXCursor_AlignedAttr;
  }

  return CXCursor_UnexposedAttr;
}

CXCursor cxcursor::MakeCXCursor(const Attr *A, const Decl *Parent,
                                CXTranslationUnit TU) {
  assert(A && Parent && TU && "Invalid arguments!");
  CXCursor C = {GetCursorKind(A), 0, {Parent, A, TU}};
  return C;
}

CXCursor cxcursor::MakeCXCursor(const Decl *D, CXTranslationUnit TU,
                                SourceRange RegionOfInterest,
                                bool FirstInDeclGroup) {
  assert(D && TU && "Invalid arguments!");

  CXCursorKind K = getCursorKindForDecl(D);

  if (K == CXCursor_ObjCClassMethodDecl ||
      K == CXCursor_ObjCInstanceMethodDecl) {
    int SelectorIdIndex = -1;
    // Check if cursor points to a selector id.
    if (RegionOfInterest.isValid() &&
        RegionOfInterest.getBegin() == RegionOfInterest.getEnd()) {
      SmallVector<SourceLocation, 16> SelLocs;
      cast<ObjCMethodDecl>(D)->getSelectorLocs(SelLocs);
      SmallVectorImpl<SourceLocation>::iterator I =
          llvm::find(SelLocs, RegionOfInterest.getBegin());
      if (I != SelLocs.end())
        SelectorIdIndex = I - SelLocs.begin();
    }
    CXCursor C = {K,
                  SelectorIdIndex,
                  {D, (void *)(intptr_t)(FirstInDeclGroup ? 1 : 0), TU}};
    return C;
  }

  CXCursor C = {K, 0, {D, (void *)(intptr_t)(FirstInDeclGroup ? 1 : 0), TU}};
  return C;
}

CXCursor cxcursor::MakeCXCursor(const Stmt *S, const Decl *Parent,
                                CXTranslationUnit TU,
                                SourceRange RegionOfInterest) {
  assert(S && TU && "Invalid arguments!");
  CXCursorKind K = CXCursor_NotImplemented;

  switch (S->getStmtClass()) {
  case Stmt::NoStmtClass:
    break;

  case Stmt::CaseStmtClass:
    K = CXCursor_CaseStmt;
    break;

  case Stmt::DefaultStmtClass:
    K = CXCursor_DefaultStmt;
    break;

  case Stmt::IfStmtClass:
    K = CXCursor_IfStmt;
    break;

  case Stmt::SwitchStmtClass:
    K = CXCursor_SwitchStmt;
    break;

  case Stmt::WhileStmtClass:
    K = CXCursor_WhileStmt;
    break;

  case Stmt::DoStmtClass:
    K = CXCursor_DoStmt;
    break;

  case Stmt::ForStmtClass:
    K = CXCursor_ForStmt;
    break;

  case Stmt::GotoStmtClass:
    K = CXCursor_GotoStmt;
    break;

  case Stmt::IndirectGotoStmtClass:
    K = CXCursor_IndirectGotoStmt;
    break;

  case Stmt::ContinueStmtClass:
    K = CXCursor_ContinueStmt;
    break;

  case Stmt::BreakStmtClass:
    K = CXCursor_BreakStmt;
    break;

  case Stmt::ReturnStmtClass:
    K = CXCursor_ReturnStmt;
    break;

  case Stmt::GCCAsmStmtClass:
    K = CXCursor_GCCAsmStmt;
    break;

  case Stmt::MSAsmStmtClass:
    K = CXCursor_MSAsmStmt;
    break;

  case Stmt::ObjCAtTryStmtClass:
    K = CXCursor_ObjCAtTryStmt;
    break;

  case Stmt::ObjCAtCatchStmtClass:
    K = CXCursor_ObjCAtCatchStmt;
    break;

  case Stmt::ObjCAtFinallyStmtClass:
    K = CXCursor_ObjCAtFinallyStmt;
    break;

  case Stmt::ObjCAtThrowStmtClass:
    K = CXCursor_ObjCAtThrowStmt;
    break;

  case Stmt::ObjCAtSynchronizedStmtClass:
    K = CXCursor_ObjCAtSynchronizedStmt;
    break;

  case Stmt::ObjCAutoreleasePoolStmtClass:
    K = CXCursor_ObjCAutoreleasePoolStmt;
    break;

  case Stmt::ObjCForCollectionStmtClass:
    K = CXCursor_ObjCForCollectionStmt;
    break;

  case Stmt::CXXCatchStmtClass:
    K = CXCursor_CXXCatchStmt;
    break;

  case Stmt::CXXTryStmtClass:
    K = CXCursor_CXXTryStmt;
    break;

  case Stmt::CXXForRangeStmtClass:
    K = CXCursor_CXXForRangeStmt;
    break;

  case Stmt::SEHTryStmtClass:
    K = CXCursor_SEHTryStmt;
    break;

  case Stmt::SEHExceptStmtClass:
    K = CXCursor_SEHExceptStmt;
    break;

  case Stmt::SEHFinallyStmtClass:
    K = CXCursor_SEHFinallyStmt;
    break;

  case Stmt::SEHLeaveStmtClass:
    K = CXCursor_SEHLeaveStmt;
    break;

  case Stmt::CoroutineBodyStmtClass:
  case Stmt::CoreturnStmtClass:
    K = CXCursor_UnexposedStmt;
    break;

  case Stmt::ArrayTypeTraitExprClass:
  case Stmt::AsTypeExprClass:
  case Stmt::AtomicExprClass:
  case Stmt::BinaryConditionalOperatorClass:
  case Stmt::TypeTraitExprClass:
  case Stmt::CoawaitExprClass:
  case Stmt::ConceptSpecializationExprClass:
  case Stmt::RequiresExprClass:
  case Stmt::DependentCoawaitExprClass:
  case Stmt::CoyieldExprClass:
  case Stmt::CXXBindTemporaryExprClass:
  case Stmt::CXXDefaultArgExprClass:
  case Stmt::CXXDefaultInitExprClass:
  case Stmt::CXXFoldExprClass:
  case Stmt::CXXRewrittenBinaryOperatorClass:
  case Stmt::CXXStdInitializerListExprClass:
  case Stmt::CXXScalarValueInitExprClass:
  case Stmt::CXXUuidofExprClass:
  case Stmt::ChooseExprClass:
  case Stmt::DesignatedInitExprClass:
  case Stmt::DesignatedInitUpdateExprClass:
  case Stmt::ArrayInitLoopExprClass:
  case Stmt::ArrayInitIndexExprClass:
  case Stmt::ExprWithCleanupsClass:
  case Stmt::ExpressionTraitExprClass:
  case Stmt::ExtVectorElementExprClass:
  case Stmt::ImplicitCastExprClass:
  case Stmt::ImplicitValueInitExprClass:
  case Stmt::NoInitExprClass:
  case Stmt::MaterializeTemporaryExprClass:
  case Stmt::ObjCIndirectCopyRestoreExprClass:
  case Stmt::OffsetOfExprClass:
  case Stmt::ParenListExprClass:
  case Stmt::PredefinedExprClass:
  case Stmt::ShuffleVectorExprClass:
  case Stmt::SourceLocExprClass:
  case Stmt::ConvertVectorExprClass:
  case Stmt::VAArgExprClass:
  case Stmt::ObjCArrayLiteralClass:
  case Stmt::ObjCDictionaryLiteralClass:
  case Stmt::ObjCBoxedExprClass:
  case Stmt::ObjCSubscriptRefExprClass:
  case Stmt::RecoveryExprClass:
  case Stmt::SYCLUniqueStableNameExprClass:
    K = CXCursor_UnexposedExpr;
    break;

  case Stmt::OpaqueValueExprClass:
    if (Expr *Src = cast<OpaqueValueExpr>(S)->getSourceExpr())
      return MakeCXCursor(Src, Parent, TU, RegionOfInterest);
    K = CXCursor_UnexposedExpr;
    break;

  case Stmt::PseudoObjectExprClass:
    return MakeCXCursor(cast<PseudoObjectExpr>(S)->getSyntacticForm(), Parent,
                        TU, RegionOfInterest);

  case Stmt::CompoundStmtClass:
    K = CXCursor_CompoundStmt;
    break;

  case Stmt::NullStmtClass:
    K = CXCursor_NullStmt;
    break;

  case Stmt::LabelStmtClass:
    K = CXCursor_LabelStmt;
    break;

  case Stmt::AttributedStmtClass:
    K = CXCursor_UnexposedStmt;
    break;

  case Stmt::DeclStmtClass:
    K = CXCursor_DeclStmt;
    break;

  case Stmt::CapturedStmtClass:
    K = CXCursor_UnexposedStmt;
    break;

  case Stmt::IntegerLiteralClass:
    K = CXCursor_IntegerLiteral;
    break;

  case Stmt::FixedPointLiteralClass:
    K = CXCursor_FixedPointLiteral;
    break;

  case Stmt::FloatingLiteralClass:
    K = CXCursor_FloatingLiteral;
    break;

  case Stmt::ImaginaryLiteralClass:
    K = CXCursor_ImaginaryLiteral;
    break;

  case Stmt::StringLiteralClass:
    K = CXCursor_StringLiteral;
    break;

  case Stmt::CharacterLiteralClass:
    K = CXCursor_CharacterLiteral;
    break;

  case Stmt::ConstantExprClass:
    return MakeCXCursor(cast<ConstantExpr>(S)->getSubExpr(), Parent, TU,
                        RegionOfInterest);

  case Stmt::ParenExprClass:
    K = CXCursor_ParenExpr;
    break;

  case Stmt::UnaryOperatorClass:
    K = CXCursor_UnaryOperator;
    break;

  case Stmt::UnaryExprOrTypeTraitExprClass:
  case Stmt::CXXNoexceptExprClass:
    K = CXCursor_UnaryExpr;
    break;

  case Stmt::MSPropertySubscriptExprClass:
  case Stmt::ArraySubscriptExprClass:
    K = CXCursor_ArraySubscriptExpr;
    break;

  case Stmt::MatrixSubscriptExprClass:
    // TODO: add support for MatrixSubscriptExpr.
    K = CXCursor_UnexposedExpr;
    break;

  case Stmt::OMPArraySectionExprClass:
    K = CXCursor_OMPArraySectionExpr;
    break;

  case Stmt::OMPArrayShapingExprClass:
    K = CXCursor_OMPArrayShapingExpr;
    break;

  case Stmt::OMPIteratorExprClass:
    K = CXCursor_OMPIteratorExpr;
    break;

  case Stmt::BinaryOperatorClass:
    K = CXCursor_BinaryOperator;
    break;

  case Stmt::CompoundAssignOperatorClass:
    K = CXCursor_CompoundAssignOperator;
    break;

  case Stmt::ConditionalOperatorClass:
    K = CXCursor_ConditionalOperator;
    break;

  case Stmt::CStyleCastExprClass:
    K = CXCursor_CStyleCastExpr;
    break;

  case Stmt::CompoundLiteralExprClass:
    K = CXCursor_CompoundLiteralExpr;
    break;

  case Stmt::InitListExprClass:
    K = CXCursor_InitListExpr;
    break;

  case Stmt::AddrLabelExprClass:
    K = CXCursor_AddrLabelExpr;
    break;

  case Stmt::StmtExprClass:
    K = CXCursor_StmtExpr;
    break;

  case Stmt::GenericSelectionExprClass:
    K = CXCursor_GenericSelectionExpr;
    break;

  case Stmt::GNUNullExprClass:
    K = CXCursor_GNUNullExpr;
    break;

  case Stmt::CXXStaticCastExprClass:
    K = CXCursor_CXXStaticCastExpr;
    break;

  case Stmt::CXXDynamicCastExprClass:
    K = CXCursor_CXXDynamicCastExpr;
    break;

  case Stmt::CXXReinterpretCastExprClass:
    K = CXCursor_CXXReinterpretCastExpr;
    break;

  case Stmt::CXXConstCastExprClass:
    K = CXCursor_CXXConstCastExpr;
    break;

  case Stmt::CXXFunctionalCastExprClass:
    K = CXCursor_CXXFunctionalCastExpr;
    break;

  case Stmt::CXXAddrspaceCastExprClass:
    K = CXCursor_CXXAddrspaceCastExpr;
    break;

  case Stmt::CXXTypeidExprClass:
    K = CXCursor_CXXTypeidExpr;
    break;

  case Stmt::CXXBoolLiteralExprClass:
    K = CXCursor_CXXBoolLiteralExpr;
    break;

  case Stmt::CXXNullPtrLiteralExprClass:
    K = CXCursor_CXXNullPtrLiteralExpr;
    break;

  case Stmt::CXXThisExprClass:
    K = CXCursor_CXXThisExpr;
    break;

  case Stmt::CXXThrowExprClass:
    K = CXCursor_CXXThrowExpr;
    break;

  case Stmt::CXXNewExprClass:
    K = CXCursor_CXXNewExpr;
    break;

  case Stmt::CXXDeleteExprClass:
    K = CXCursor_CXXDeleteExpr;
    break;

  case Stmt::ObjCStringLiteralClass:
    K = CXCursor_ObjCStringLiteral;
    break;

  case Stmt::ObjCEncodeExprClass:
    K = CXCursor_ObjCEncodeExpr;
    break;

  case Stmt::ObjCSelectorExprClass:
    K = CXCursor_ObjCSelectorExpr;
    break;

  case Stmt::ObjCProtocolExprClass:
    K = CXCursor_ObjCProtocolExpr;
    break;

  case Stmt::ObjCBoolLiteralExprClass:
    K = CXCursor_ObjCBoolLiteralExpr;
    break;

  case Stmt::ObjCAvailabilityCheckExprClass:
    K = CXCursor_ObjCAvailabilityCheckExpr;
    break;

  case Stmt::ObjCBridgedCastExprClass:
    K = CXCursor_ObjCBridgedCastExpr;
    break;

  case Stmt::BlockExprClass:
    K = CXCursor_BlockExpr;
    break;

  case Stmt::PackExpansionExprClass:
    K = CXCursor_PackExpansionExpr;
    break;

  case Stmt::SizeOfPackExprClass:
    K = CXCursor_SizeOfPackExpr;
    break;

  case Stmt::DeclRefExprClass:
    if (const ImplicitParamDecl *IPD = dyn_cast_or_null<ImplicitParamDecl>(
            cast<DeclRefExpr>(S)->getDecl())) {
      if (const ObjCMethodDecl *MD =
              dyn_cast<ObjCMethodDecl>(IPD->getDeclContext())) {
        if (MD->getSelfDecl() == IPD) {
          K = CXCursor_ObjCSelfExpr;
          break;
        }
      }
    }

    K = CXCursor_DeclRefExpr;
    break;

  case Stmt::DependentScopeDeclRefExprClass:
  case Stmt::SubstNonTypeTemplateParmExprClass:
  case Stmt::SubstNonTypeTemplateParmPackExprClass:
  case Stmt::FunctionParmPackExprClass:
  case Stmt::UnresolvedLookupExprClass:
  case Stmt::TypoExprClass: // A typo could actually be a DeclRef or a MemberRef
    K = CXCursor_DeclRefExpr;
    break;

  case Stmt::CXXDependentScopeMemberExprClass:
  case Stmt::CXXPseudoDestructorExprClass:
  case Stmt::MemberExprClass:
  case Stmt::MSPropertyRefExprClass:
  case Stmt::ObjCIsaExprClass:
  case Stmt::ObjCIvarRefExprClass:
  case Stmt::ObjCPropertyRefExprClass:
  case Stmt::UnresolvedMemberExprClass:
    K = CXCursor_MemberRefExpr;
    break;

  case Stmt::CallExprClass:
  case Stmt::CXXOperatorCallExprClass:
  case Stmt::CXXMemberCallExprClass:
  case Stmt::CUDAKernelCallExprClass:
  case Stmt::CXXConstructExprClass:
  case Stmt::CXXInheritedCtorInitExprClass:
  case Stmt::CXXTemporaryObjectExprClass:
  case Stmt::CXXUnresolvedConstructExprClass:
  case Stmt::UserDefinedLiteralClass:
    K = CXCursor_CallExpr;
    break;

  case Stmt::LambdaExprClass:
    K = CXCursor_LambdaExpr;
    break;

  case Stmt::ObjCMessageExprClass: {
    K = CXCursor_ObjCMessageExpr;
    int SelectorIdIndex = -1;
    // Check if cursor points to a selector id.
    if (RegionOfInterest.isValid() &&
        RegionOfInterest.getBegin() == RegionOfInterest.getEnd()) {
      SmallVector<SourceLocation, 16> SelLocs;
      cast<ObjCMessageExpr>(S)->getSelectorLocs(SelLocs);
      SmallVectorImpl<SourceLocation>::iterator I =
          llvm::find(SelLocs, RegionOfInterest.getBegin());
      if (I != SelLocs.end())
        SelectorIdIndex = I - SelLocs.begin();
    }
    CXCursor C = {K, 0, {Parent, S, TU}};
    return getSelectorIdentifierCursor(SelectorIdIndex, C);
  }

  case Stmt::MSDependentExistsStmtClass:
    K = CXCursor_UnexposedStmt;
    break;
  case Stmt::OMPCanonicalLoopClass:
    K = CXCursor_OMPCanonicalLoop;
    break;
  case Stmt::OMPMetaDirectiveClass:
    K = CXCursor_OMPMetaDirective;
    break;
  case Stmt::OMPParallelDirectiveClass:
    K = CXCursor_OMPParallelDirective;
    break;
  case Stmt::OMPSimdDirectiveClass:
    K = CXCursor_OMPSimdDirective;
    break;
  case Stmt::OMPTileDirectiveClass:
    K = CXCursor_OMPTileDirective;
    break;
  case Stmt::OMPUnrollDirectiveClass:
    K = CXCursor_OMPUnrollDirective;
    break;
  case Stmt::OMPForDirectiveClass:
    K = CXCursor_OMPForDirective;
    break;
  case Stmt::OMPForSimdDirectiveClass:
    K = CXCursor_OMPForSimdDirective;
    break;
  case Stmt::OMPSectionsDirectiveClass:
    K = CXCursor_OMPSectionsDirective;
    break;
  case Stmt::OMPSectionDirectiveClass:
    K = CXCursor_OMPSectionDirective;
    break;
  case Stmt::OMPSingleDirectiveClass:
    K = CXCursor_OMPSingleDirective;
    break;
  case Stmt::OMPMasterDirectiveClass:
    K = CXCursor_OMPMasterDirective;
    break;
  case Stmt::OMPCriticalDirectiveClass:
    K = CXCursor_OMPCriticalDirective;
    break;
  case Stmt::OMPParallelForDirectiveClass:
    K = CXCursor_OMPParallelForDirective;
    break;
  case Stmt::OMPParallelForSimdDirectiveClass:
    K = CXCursor_OMPParallelForSimdDirective;
    break;
  case Stmt::OMPParallelMasterDirectiveClass:
    K = CXCursor_OMPParallelMasterDirective;
    break;
  case Stmt::OMPParallelSectionsDirectiveClass:
    K = CXCursor_OMPParallelSectionsDirective;
    break;
  case Stmt::OMPTaskDirectiveClass:
    K = CXCursor_OMPTaskDirective;
    break;
  case Stmt::OMPTaskyieldDirectiveClass:
    K = CXCursor_OMPTaskyieldDirective;
    break;
  case Stmt::OMPBarrierDirectiveClass:
    K = CXCursor_OMPBarrierDirective;
    break;
  case Stmt::OMPTaskwaitDirectiveClass:
    K = CXCursor_OMPTaskwaitDirective;
    break;
  case Stmt::OMPTaskgroupDirectiveClass:
    K = CXCursor_OMPTaskgroupDirective;
    break;
  case Stmt::OMPFlushDirectiveClass:
    K = CXCursor_OMPFlushDirective;
    break;
  case Stmt::OMPDepobjDirectiveClass:
    K = CXCursor_OMPDepobjDirective;
    break;
  case Stmt::OMPScanDirectiveClass:
    K = CXCursor_OMPScanDirective;
    break;
  case Stmt::OMPOrderedDirectiveClass:
    K = CXCursor_OMPOrderedDirective;
    break;
  case Stmt::OMPAtomicDirectiveClass:
    K = CXCursor_OMPAtomicDirective;
    break;
  case Stmt::OMPTargetDirectiveClass:
    K = CXCursor_OMPTargetDirective;
    break;
  case Stmt::OMPTargetDataDirectiveClass:
    K = CXCursor_OMPTargetDataDirective;
    break;
  case Stmt::OMPTargetEnterDataDirectiveClass:
    K = CXCursor_OMPTargetEnterDataDirective;
    break;
  case Stmt::OMPTargetExitDataDirectiveClass:
    K = CXCursor_OMPTargetExitDataDirective;
    break;
  case Stmt::OMPTargetParallelDirectiveClass:
    K = CXCursor_OMPTargetParallelDirective;
    break;
  case Stmt::OMPTargetParallelForDirectiveClass:
    K = CXCursor_OMPTargetParallelForDirective;
    break;
  case Stmt::OMPTargetUpdateDirectiveClass:
    K = CXCursor_OMPTargetUpdateDirective;
    break;
  case Stmt::OMPTeamsDirectiveClass:
    K = CXCursor_OMPTeamsDirective;
    break;
  case Stmt::OMPCancellationPointDirectiveClass:
    K = CXCursor_OMPCancellationPointDirective;
    break;
  case Stmt::OMPCancelDirectiveClass:
    K = CXCursor_OMPCancelDirective;
    break;
  case Stmt::OMPTaskLoopDirectiveClass:
    K = CXCursor_OMPTaskLoopDirective;
    break;
  case Stmt::OMPTaskLoopSimdDirectiveClass:
    K = CXCursor_OMPTaskLoopSimdDirective;
    break;
  case Stmt::OMPMasterTaskLoopDirectiveClass:
    K = CXCursor_OMPMasterTaskLoopDirective;
    break;
  case Stmt::OMPMasterTaskLoopSimdDirectiveClass:
    K = CXCursor_OMPMasterTaskLoopSimdDirective;
    break;
  case Stmt::OMPParallelMasterTaskLoopDirectiveClass:
    K = CXCursor_OMPParallelMasterTaskLoopDirective;
    break;
  case Stmt::OMPParallelMasterTaskLoopSimdDirectiveClass:
    K = CXCursor_OMPParallelMasterTaskLoopSimdDirective;
    break;
  case Stmt::OMPDistributeDirectiveClass:
    K = CXCursor_OMPDistributeDirective;
    break;
  case Stmt::OMPDistributeParallelForDirectiveClass:
    K = CXCursor_OMPDistributeParallelForDirective;
    break;
  case Stmt::OMPDistributeParallelForSimdDirectiveClass:
    K = CXCursor_OMPDistributeParallelForSimdDirective;
    break;
  case Stmt::OMPDistributeSimdDirectiveClass:
    K = CXCursor_OMPDistributeSimdDirective;
    break;
  case Stmt::OMPTargetParallelForSimdDirectiveClass:
    K = CXCursor_OMPTargetParallelForSimdDirective;
    break;
  case Stmt::OMPTargetSimdDirectiveClass:
    K = CXCursor_OMPTargetSimdDirective;
    break;
  case Stmt::OMPTeamsDistributeDirectiveClass:
    K = CXCursor_OMPTeamsDistributeDirective;
    break;
  case Stmt::OMPTeamsDistributeSimdDirectiveClass:
    K = CXCursor_OMPTeamsDistributeSimdDirective;
    break;
  case Stmt::OMPTeamsDistributeParallelForSimdDirectiveClass:
    K = CXCursor_OMPTeamsDistributeParallelForSimdDirective;
    break;
  case Stmt::OMPTeamsDistributeParallelForDirectiveClass:
    K = CXCursor_OMPTeamsDistributeParallelForDirective;
    break;
  case Stmt::OMPTargetTeamsDirectiveClass:
    K = CXCursor_OMPTargetTeamsDirective;
    break;
  case Stmt::OMPTargetTeamsDistributeDirectiveClass:
    K = CXCursor_OMPTargetTeamsDistributeDirective;
    break;
  case Stmt::OMPTargetTeamsDistributeParallelForDirectiveClass:
    K = CXCursor_OMPTargetTeamsDistributeParallelForDirective;
    break;
  case Stmt::OMPTargetTeamsDistributeParallelForSimdDirectiveClass:
    K = CXCursor_OMPTargetTeamsDistributeParallelForSimdDirective;
    break;
  case Stmt::OMPTargetTeamsDistributeSimdDirectiveClass:
    K = CXCursor_OMPTargetTeamsDistributeSimdDirective;
    break;
  case Stmt::OMPInteropDirectiveClass:
    K = CXCursor_OMPInteropDirective;
    break;
  case Stmt::OMPDispatchDirectiveClass:
    K = CXCursor_OMPDispatchDirective;
    break;
  case Stmt::OMPMaskedDirectiveClass:
    K = CXCursor_OMPMaskedDirective;
    break;
  case Stmt::OMPGenericLoopDirectiveClass:
    K = CXCursor_OMPGenericLoopDirective;
    break;
<<<<<<< HEAD
  case Stmt::ACCUpdateDirectiveClass:
    K = CXCursor_ACCUpdateDirective;
    break;
  case Stmt::ACCEnterDataDirectiveClass:
    K = CXCursor_ACCEnterDataDirective;
    break;
  case Stmt::ACCExitDataDirectiveClass:
    K = CXCursor_ACCExitDataDirective;
    break;
  case Stmt::ACCDataDirectiveClass:
    K = CXCursor_ACCDataDirective;
    break;
  case Stmt::ACCParallelDirectiveClass:
    K = CXCursor_ACCParallelDirective;
    break;
  case Stmt::ACCLoopDirectiveClass:
    K = CXCursor_ACCLoopDirective;
    break;
  case Stmt::ACCParallelLoopDirectiveClass:
    K = CXCursor_ACCParallelLoopDirective;
=======
  case Stmt::OMPTeamsGenericLoopDirectiveClass:
    K = CXCursor_OMPTeamsGenericLoopDirective;
    break;
  case Stmt::OMPTargetTeamsGenericLoopDirectiveClass:
    K = CXCursor_OMPTargetTeamsGenericLoopDirective;
    break;
  case Stmt::OMPParallelGenericLoopDirectiveClass:
    K = CXCursor_OMPParallelGenericLoopDirective;
    break;
  case Stmt::OMPTargetParallelGenericLoopDirectiveClass:
    K = CXCursor_OMPTargetParallelGenericLoopDirective;
>>>>>>> d16a631c
    break;
  case Stmt::BuiltinBitCastExprClass:
    K = CXCursor_BuiltinBitCastExpr;
  }

  CXCursor C = {K, 0, {Parent, S, TU}};
  return C;
}

CXCursor cxcursor::MakeCursorObjCSuperClassRef(ObjCInterfaceDecl *Super,
                                               SourceLocation Loc,
                                               CXTranslationUnit TU) {
  assert(Super && TU && "Invalid arguments!");
  void *RawLoc = Loc.getPtrEncoding();
  CXCursor C = {CXCursor_ObjCSuperClassRef, 0, {Super, RawLoc, TU}};
  return C;
}

std::pair<const ObjCInterfaceDecl *, SourceLocation>
cxcursor::getCursorObjCSuperClassRef(CXCursor C) {
  assert(C.kind == CXCursor_ObjCSuperClassRef);
  return std::make_pair(static_cast<const ObjCInterfaceDecl *>(C.data[0]),
                        SourceLocation::getFromPtrEncoding(C.data[1]));
}

CXCursor cxcursor::MakeCursorObjCProtocolRef(const ObjCProtocolDecl *Proto,
                                             SourceLocation Loc,
                                             CXTranslationUnit TU) {
  assert(Proto && TU && "Invalid arguments!");
  void *RawLoc = Loc.getPtrEncoding();
  CXCursor C = {CXCursor_ObjCProtocolRef, 0, {Proto, RawLoc, TU}};
  return C;
}

std::pair<const ObjCProtocolDecl *, SourceLocation>
cxcursor::getCursorObjCProtocolRef(CXCursor C) {
  assert(C.kind == CXCursor_ObjCProtocolRef);
  return std::make_pair(static_cast<const ObjCProtocolDecl *>(C.data[0]),
                        SourceLocation::getFromPtrEncoding(C.data[1]));
}

CXCursor cxcursor::MakeCursorObjCClassRef(const ObjCInterfaceDecl *Class,
                                          SourceLocation Loc,
                                          CXTranslationUnit TU) {
  // 'Class' can be null for invalid code.
  if (!Class)
    return MakeCXCursorInvalid(CXCursor_InvalidCode);
  assert(TU && "Invalid arguments!");
  void *RawLoc = Loc.getPtrEncoding();
  CXCursor C = {CXCursor_ObjCClassRef, 0, {Class, RawLoc, TU}};
  return C;
}

std::pair<const ObjCInterfaceDecl *, SourceLocation>
cxcursor::getCursorObjCClassRef(CXCursor C) {
  assert(C.kind == CXCursor_ObjCClassRef);
  return std::make_pair(static_cast<const ObjCInterfaceDecl *>(C.data[0]),
                        SourceLocation::getFromPtrEncoding(C.data[1]));
}

CXCursor cxcursor::MakeCursorTypeRef(const TypeDecl *Type, SourceLocation Loc,
                                     CXTranslationUnit TU) {
  assert(Type && TU && "Invalid arguments!");
  void *RawLoc = Loc.getPtrEncoding();
  CXCursor C = {CXCursor_TypeRef, 0, {Type, RawLoc, TU}};
  return C;
}

std::pair<const TypeDecl *, SourceLocation>
cxcursor::getCursorTypeRef(CXCursor C) {
  assert(C.kind == CXCursor_TypeRef);
  return std::make_pair(static_cast<const TypeDecl *>(C.data[0]),
                        SourceLocation::getFromPtrEncoding(C.data[1]));
}

CXCursor cxcursor::MakeCursorTemplateRef(const TemplateDecl *Template,
                                         SourceLocation Loc,
                                         CXTranslationUnit TU) {
  assert(Template && TU && "Invalid arguments!");
  void *RawLoc = Loc.getPtrEncoding();
  CXCursor C = {CXCursor_TemplateRef, 0, {Template, RawLoc, TU}};
  return C;
}

std::pair<const TemplateDecl *, SourceLocation>
cxcursor::getCursorTemplateRef(CXCursor C) {
  assert(C.kind == CXCursor_TemplateRef);
  return std::make_pair(static_cast<const TemplateDecl *>(C.data[0]),
                        SourceLocation::getFromPtrEncoding(C.data[1]));
}

CXCursor cxcursor::MakeCursorNamespaceRef(const NamedDecl *NS,
                                          SourceLocation Loc,
                                          CXTranslationUnit TU) {

  assert(NS && (isa<NamespaceDecl>(NS) || isa<NamespaceAliasDecl>(NS)) && TU &&
         "Invalid arguments!");
  void *RawLoc = Loc.getPtrEncoding();
  CXCursor C = {CXCursor_NamespaceRef, 0, {NS, RawLoc, TU}};
  return C;
}

std::pair<const NamedDecl *, SourceLocation>
cxcursor::getCursorNamespaceRef(CXCursor C) {
  assert(C.kind == CXCursor_NamespaceRef);
  return std::make_pair(static_cast<const NamedDecl *>(C.data[0]),
                        SourceLocation::getFromPtrEncoding(C.data[1]));
}

CXCursor cxcursor::MakeCursorVariableRef(const VarDecl *Var, SourceLocation Loc,
                                         CXTranslationUnit TU) {

  assert(Var && TU && "Invalid arguments!");
  void *RawLoc = Loc.getPtrEncoding();
  CXCursor C = {CXCursor_VariableRef, 0, {Var, RawLoc, TU}};
  return C;
}

std::pair<const VarDecl *, SourceLocation>
cxcursor::getCursorVariableRef(CXCursor C) {
  assert(C.kind == CXCursor_VariableRef);
  return std::make_pair(static_cast<const VarDecl *>(C.data[0]),
                        SourceLocation::getFromPtrEncoding(C.data[1]));
}

CXCursor cxcursor::MakeCursorMemberRef(const FieldDecl *Field,
                                       SourceLocation Loc,
                                       CXTranslationUnit TU) {

  assert(Field && TU && "Invalid arguments!");
  void *RawLoc = Loc.getPtrEncoding();
  CXCursor C = {CXCursor_MemberRef, 0, {Field, RawLoc, TU}};
  return C;
}

std::pair<const FieldDecl *, SourceLocation>
cxcursor::getCursorMemberRef(CXCursor C) {
  assert(C.kind == CXCursor_MemberRef);
  return std::make_pair(static_cast<const FieldDecl *>(C.data[0]),
                        SourceLocation::getFromPtrEncoding(C.data[1]));
}

CXCursor cxcursor::MakeCursorCXXBaseSpecifier(const CXXBaseSpecifier *B,
                                              CXTranslationUnit TU) {
  CXCursor C = {CXCursor_CXXBaseSpecifier, 0, {B, nullptr, TU}};
  return C;
}

const CXXBaseSpecifier *cxcursor::getCursorCXXBaseSpecifier(CXCursor C) {
  assert(C.kind == CXCursor_CXXBaseSpecifier);
  return static_cast<const CXXBaseSpecifier *>(C.data[0]);
}

CXCursor cxcursor::MakePreprocessingDirectiveCursor(SourceRange Range,
                                                    CXTranslationUnit TU) {
  CXCursor C = {
      CXCursor_PreprocessingDirective,
      0,
      {Range.getBegin().getPtrEncoding(), Range.getEnd().getPtrEncoding(), TU}};
  return C;
}

SourceRange cxcursor::getCursorPreprocessingDirective(CXCursor C) {
  assert(C.kind == CXCursor_PreprocessingDirective);
  SourceRange Range(SourceLocation::getFromPtrEncoding(C.data[0]),
                    SourceLocation::getFromPtrEncoding(C.data[1]));
  ASTUnit *TU = getCursorASTUnit(C);
  return TU->mapRangeFromPreamble(Range);
}

CXCursor cxcursor::MakeMacroDefinitionCursor(const MacroDefinitionRecord *MI,
                                             CXTranslationUnit TU) {
  CXCursor C = {CXCursor_MacroDefinition, 0, {MI, nullptr, TU}};
  return C;
}

const MacroDefinitionRecord *cxcursor::getCursorMacroDefinition(CXCursor C) {
  assert(C.kind == CXCursor_MacroDefinition);
  return static_cast<const MacroDefinitionRecord *>(C.data[0]);
}

CXCursor cxcursor::MakeMacroExpansionCursor(MacroExpansion *MI,
                                            CXTranslationUnit TU) {
  CXCursor C = {CXCursor_MacroExpansion, 0, {MI, nullptr, TU}};
  return C;
}

CXCursor cxcursor::MakeMacroExpansionCursor(MacroDefinitionRecord *MI,
                                            SourceLocation Loc,
                                            CXTranslationUnit TU) {
  assert(Loc.isValid());
  CXCursor C = {CXCursor_MacroExpansion, 0, {MI, Loc.getPtrEncoding(), TU}};
  return C;
}

const IdentifierInfo *cxcursor::MacroExpansionCursor::getName() const {
  if (isPseudo())
    return getAsMacroDefinition()->getName();
  return getAsMacroExpansion()->getName();
}
const MacroDefinitionRecord *
cxcursor::MacroExpansionCursor::getDefinition() const {
  if (isPseudo())
    return getAsMacroDefinition();
  return getAsMacroExpansion()->getDefinition();
}
SourceRange cxcursor::MacroExpansionCursor::getSourceRange() const {
  if (isPseudo())
    return getPseudoLoc();
  return getAsMacroExpansion()->getSourceRange();
}

CXCursor cxcursor::MakeInclusionDirectiveCursor(InclusionDirective *ID,
                                                CXTranslationUnit TU) {
  CXCursor C = {CXCursor_InclusionDirective, 0, {ID, nullptr, TU}};
  return C;
}

const InclusionDirective *cxcursor::getCursorInclusionDirective(CXCursor C) {
  assert(C.kind == CXCursor_InclusionDirective);
  return static_cast<const InclusionDirective *>(C.data[0]);
}

CXCursor cxcursor::MakeCursorLabelRef(LabelStmt *Label, SourceLocation Loc,
                                      CXTranslationUnit TU) {

  assert(Label && TU && "Invalid arguments!");
  void *RawLoc = Loc.getPtrEncoding();
  CXCursor C = {CXCursor_LabelRef, 0, {Label, RawLoc, TU}};
  return C;
}

std::pair<const LabelStmt *, SourceLocation>
cxcursor::getCursorLabelRef(CXCursor C) {
  assert(C.kind == CXCursor_LabelRef);
  return std::make_pair(static_cast<const LabelStmt *>(C.data[0]),
                        SourceLocation::getFromPtrEncoding(C.data[1]));
}

CXCursor cxcursor::MakeCursorOverloadedDeclRef(const OverloadExpr *E,
                                               CXTranslationUnit TU) {
  assert(E && TU && "Invalid arguments!");
  OverloadedDeclRefStorage Storage(E);
  void *RawLoc = E->getNameLoc().getPtrEncoding();
  CXCursor C = {
      CXCursor_OverloadedDeclRef, 0, {Storage.getOpaqueValue(), RawLoc, TU}};
  return C;
}

CXCursor cxcursor::MakeCursorOverloadedDeclRef(const Decl *D,
                                               SourceLocation Loc,
                                               CXTranslationUnit TU) {
  assert(D && TU && "Invalid arguments!");
  void *RawLoc = Loc.getPtrEncoding();
  OverloadedDeclRefStorage Storage(D);
  CXCursor C = {
      CXCursor_OverloadedDeclRef, 0, {Storage.getOpaqueValue(), RawLoc, TU}};
  return C;
}

CXCursor cxcursor::MakeCursorOverloadedDeclRef(TemplateName Name,
                                               SourceLocation Loc,
                                               CXTranslationUnit TU) {
  assert(Name.getAsOverloadedTemplate() && TU && "Invalid arguments!");
  void *RawLoc = Loc.getPtrEncoding();
  OverloadedDeclRefStorage Storage(Name.getAsOverloadedTemplate());
  CXCursor C = {
      CXCursor_OverloadedDeclRef, 0, {Storage.getOpaqueValue(), RawLoc, TU}};
  return C;
}

std::pair<cxcursor::OverloadedDeclRefStorage, SourceLocation>
cxcursor::getCursorOverloadedDeclRef(CXCursor C) {
  assert(C.kind == CXCursor_OverloadedDeclRef);
  return std::make_pair(OverloadedDeclRefStorage::getFromOpaqueValue(
                            const_cast<void *>(C.data[0])),
                        SourceLocation::getFromPtrEncoding(C.data[1]));
}

const Decl *cxcursor::getCursorDecl(CXCursor Cursor) {
  return static_cast<const Decl *>(Cursor.data[0]);
}

const Expr *cxcursor::getCursorExpr(CXCursor Cursor) {
  return dyn_cast_or_null<Expr>(getCursorStmt(Cursor));
}

const Stmt *cxcursor::getCursorStmt(CXCursor Cursor) {
  if (Cursor.kind == CXCursor_ObjCSuperClassRef ||
      Cursor.kind == CXCursor_ObjCProtocolRef ||
      Cursor.kind == CXCursor_ObjCClassRef)
    return nullptr;

  return static_cast<const Stmt *>(Cursor.data[1]);
}

const Attr *cxcursor::getCursorAttr(CXCursor Cursor) {
  return static_cast<const Attr *>(Cursor.data[1]);
}

ASTContext &cxcursor::getCursorContext(CXCursor Cursor) {
  return getCursorASTUnit(Cursor)->getASTContext();
}

ASTUnit *cxcursor::getCursorASTUnit(CXCursor Cursor) {
  CXTranslationUnit TU = getCursorTU(Cursor);
  if (!TU)
    return nullptr;
  return cxtu::getASTUnit(TU);
}

CXTranslationUnit cxcursor::getCursorTU(CXCursor Cursor) {
  return static_cast<CXTranslationUnit>(const_cast<void *>(Cursor.data[2]));
}

void cxcursor::getOverriddenCursors(CXCursor cursor,
                                    SmallVectorImpl<CXCursor> &overridden) {
  assert(clang_isDeclaration(cursor.kind));
  const NamedDecl *D = dyn_cast_or_null<NamedDecl>(getCursorDecl(cursor));
  if (!D)
    return;

  CXTranslationUnit TU = getCursorTU(cursor);
  SmallVector<const NamedDecl *, 8> OverDecls;
  D->getASTContext().getOverriddenMethods(D, OverDecls);

  for (SmallVectorImpl<const NamedDecl *>::iterator I = OverDecls.begin(),
                                                    E = OverDecls.end();
       I != E; ++I) {
    overridden.push_back(MakeCXCursor(*I, TU));
  }
}

std::pair<int, SourceLocation>
cxcursor::getSelectorIdentifierIndexAndLoc(CXCursor cursor) {
  if (cursor.kind == CXCursor_ObjCMessageExpr) {
    if (cursor.xdata != -1)
      return std::make_pair(cursor.xdata,
                            cast<ObjCMessageExpr>(getCursorExpr(cursor))
                                ->getSelectorLoc(cursor.xdata));
  } else if (cursor.kind == CXCursor_ObjCClassMethodDecl ||
             cursor.kind == CXCursor_ObjCInstanceMethodDecl) {
    if (cursor.xdata != -1)
      return std::make_pair(cursor.xdata,
                            cast<ObjCMethodDecl>(getCursorDecl(cursor))
                                ->getSelectorLoc(cursor.xdata));
  }

  return std::make_pair(-1, SourceLocation());
}

CXCursor cxcursor::getSelectorIdentifierCursor(int SelIdx, CXCursor cursor) {
  CXCursor newCursor = cursor;

  if (cursor.kind == CXCursor_ObjCMessageExpr) {
    if (SelIdx == -1 ||
        unsigned(SelIdx) >=
            cast<ObjCMessageExpr>(getCursorExpr(cursor))->getNumSelectorLocs())
      newCursor.xdata = -1;
    else
      newCursor.xdata = SelIdx;
  } else if (cursor.kind == CXCursor_ObjCClassMethodDecl ||
             cursor.kind == CXCursor_ObjCInstanceMethodDecl) {
    if (SelIdx == -1 ||
        unsigned(SelIdx) >=
            cast<ObjCMethodDecl>(getCursorDecl(cursor))->getNumSelectorLocs())
      newCursor.xdata = -1;
    else
      newCursor.xdata = SelIdx;
  }

  return newCursor;
}

CXCursor cxcursor::getTypeRefCursor(CXCursor cursor) {
  if (cursor.kind != CXCursor_CallExpr)
    return cursor;

  if (cursor.xdata == 0)
    return cursor;

  const Expr *E = getCursorExpr(cursor);
  TypeSourceInfo *Type = nullptr;
  if (const CXXUnresolvedConstructExpr *UnCtor =
          dyn_cast<CXXUnresolvedConstructExpr>(E)) {
    Type = UnCtor->getTypeSourceInfo();
  } else if (const CXXTemporaryObjectExpr *Tmp =
                 dyn_cast<CXXTemporaryObjectExpr>(E)) {
    Type = Tmp->getTypeSourceInfo();
  }

  if (!Type)
    return cursor;

  CXTranslationUnit TU = getCursorTU(cursor);
  QualType Ty = Type->getType();
  TypeLoc TL = Type->getTypeLoc();
  SourceLocation Loc = TL.getBeginLoc();

  if (const ElaboratedType *ElabT = Ty->getAs<ElaboratedType>()) {
    Ty = ElabT->getNamedType();
    ElaboratedTypeLoc ElabTL = TL.castAs<ElaboratedTypeLoc>();
    Loc = ElabTL.getNamedTypeLoc().getBeginLoc();
  }

  if (const TypedefType *Typedef = Ty->getAs<TypedefType>())
    return MakeCursorTypeRef(Typedef->getDecl(), Loc, TU);
  if (const TagType *Tag = Ty->getAs<TagType>())
    return MakeCursorTypeRef(Tag->getDecl(), Loc, TU);
  if (const TemplateTypeParmType *TemplP = Ty->getAs<TemplateTypeParmType>())
    return MakeCursorTypeRef(TemplP->getDecl(), Loc, TU);

  return cursor;
}

bool cxcursor::operator==(CXCursor X, CXCursor Y) {
  return X.kind == Y.kind && X.data[0] == Y.data[0] && X.data[1] == Y.data[1] &&
         X.data[2] == Y.data[2];
}

// FIXME: Remove once we can model DeclGroups and their appropriate ranges
// properly in the ASTs.
bool cxcursor::isFirstInDeclGroup(CXCursor C) {
  assert(clang_isDeclaration(C.kind));
  return ((uintptr_t)(C.data[1])) != 0;
}

//===----------------------------------------------------------------------===//
// libclang CXCursor APIs
//===----------------------------------------------------------------------===//

int clang_Cursor_isNull(CXCursor cursor) {
  return clang_equalCursors(cursor, clang_getNullCursor());
}

CXTranslationUnit clang_Cursor_getTranslationUnit(CXCursor cursor) {
  return getCursorTU(cursor);
}

int clang_Cursor_getNumArguments(CXCursor C) {
  if (clang_isDeclaration(C.kind)) {
    const Decl *D = cxcursor::getCursorDecl(C);
    if (const ObjCMethodDecl *MD = dyn_cast_or_null<ObjCMethodDecl>(D))
      return MD->param_size();
    if (const FunctionDecl *FD = dyn_cast_or_null<FunctionDecl>(D))
      return FD->param_size();
  }

  if (clang_isExpression(C.kind)) {
    const Expr *E = cxcursor::getCursorExpr(C);
    if (const CallExpr *CE = dyn_cast<CallExpr>(E)) {
      return CE->getNumArgs();
    }
    if (const CXXConstructExpr *CE = dyn_cast<CXXConstructExpr>(E)) {
      return CE->getNumArgs();
    }
  }

  return -1;
}

CXCursor clang_Cursor_getArgument(CXCursor C, unsigned i) {
  if (clang_isDeclaration(C.kind)) {
    const Decl *D = cxcursor::getCursorDecl(C);
    if (const ObjCMethodDecl *MD = dyn_cast_or_null<ObjCMethodDecl>(D)) {
      if (i < MD->param_size())
        return cxcursor::MakeCXCursor(MD->parameters()[i],
                                      cxcursor::getCursorTU(C));
    } else if (const FunctionDecl *FD = dyn_cast_or_null<FunctionDecl>(D)) {
      if (i < FD->param_size())
        return cxcursor::MakeCXCursor(FD->parameters()[i],
                                      cxcursor::getCursorTU(C));
    }
  }

  if (clang_isExpression(C.kind)) {
    const Expr *E = cxcursor::getCursorExpr(C);
    if (const CallExpr *CE = dyn_cast<CallExpr>(E)) {
      if (i < CE->getNumArgs()) {
        return cxcursor::MakeCXCursor(CE->getArg(i), getCursorDecl(C),
                                      cxcursor::getCursorTU(C));
      }
    }
    if (const CXXConstructExpr *CE = dyn_cast<CXXConstructExpr>(E)) {
      if (i < CE->getNumArgs()) {
        return cxcursor::MakeCXCursor(CE->getArg(i), getCursorDecl(C),
                                      cxcursor::getCursorTU(C));
      }
    }
  }

  return clang_getNullCursor();
}

int clang_Cursor_getNumTemplateArguments(CXCursor C) {
  if (clang_getCursorKind(C) != CXCursor_FunctionDecl) {
    return -1;
  }

  const FunctionDecl *FD =
      llvm::dyn_cast_or_null<clang::FunctionDecl>(getCursorDecl(C));
  if (!FD) {
    return -1;
  }

  const FunctionTemplateSpecializationInfo *SpecInfo =
      FD->getTemplateSpecializationInfo();
  if (!SpecInfo) {
    return -1;
  }

  return SpecInfo->TemplateArguments->size();
}

enum CXGetTemplateArgumentStatus {
  /** The operation completed successfully */
  CXGetTemplateArgumentStatus_Success = 0,

  /** The specified cursor did not represent a FunctionDecl. */
  CXGetTemplateArgumentStatus_CursorNotFunctionDecl = -1,

  /** The specified cursor was not castable to a FunctionDecl. */
  CXGetTemplateArgumentStatus_BadFunctionDeclCast = -2,

  /** A NULL FunctionTemplateSpecializationInfo was retrieved. */
  CXGetTemplateArgumentStatus_NullTemplSpecInfo = -3,

  /** An invalid (OOB) argument index was specified */
  CXGetTemplateArgumentStatus_InvalidIndex = -4
};

static int clang_Cursor_getTemplateArgument(CXCursor C, unsigned I,
                                            TemplateArgument *TA) {
  if (clang_getCursorKind(C) != CXCursor_FunctionDecl) {
    return CXGetTemplateArgumentStatus_CursorNotFunctionDecl;
  }

  const FunctionDecl *FD =
      llvm::dyn_cast_or_null<clang::FunctionDecl>(getCursorDecl(C));
  if (!FD) {
    return CXGetTemplateArgumentStatus_BadFunctionDeclCast;
  }

  const FunctionTemplateSpecializationInfo *SpecInfo =
      FD->getTemplateSpecializationInfo();
  if (!SpecInfo) {
    return CXGetTemplateArgumentStatus_NullTemplSpecInfo;
  }

  if (I >= SpecInfo->TemplateArguments->size()) {
    return CXGetTemplateArgumentStatus_InvalidIndex;
  }

  *TA = SpecInfo->TemplateArguments->get(I);
  return 0;
}

enum CXTemplateArgumentKind clang_Cursor_getTemplateArgumentKind(CXCursor C,
                                                                 unsigned I) {
  TemplateArgument TA;
  if (clang_Cursor_getTemplateArgument(C, I, &TA)) {
    return CXTemplateArgumentKind_Invalid;
  }

  switch (TA.getKind()) {
  case TemplateArgument::Null:
    return CXTemplateArgumentKind_Null;
  case TemplateArgument::Type:
    return CXTemplateArgumentKind_Type;
  case TemplateArgument::Declaration:
    return CXTemplateArgumentKind_Declaration;
  case TemplateArgument::NullPtr:
    return CXTemplateArgumentKind_NullPtr;
  case TemplateArgument::Integral:
    return CXTemplateArgumentKind_Integral;
  case TemplateArgument::Template:
    return CXTemplateArgumentKind_Template;
  case TemplateArgument::TemplateExpansion:
    return CXTemplateArgumentKind_TemplateExpansion;
  case TemplateArgument::Expression:
    return CXTemplateArgumentKind_Expression;
  case TemplateArgument::Pack:
    return CXTemplateArgumentKind_Pack;
  }

  return CXTemplateArgumentKind_Invalid;
}

CXType clang_Cursor_getTemplateArgumentType(CXCursor C, unsigned I) {
  TemplateArgument TA;
  if (clang_Cursor_getTemplateArgument(C, I, &TA) !=
      CXGetTemplateArgumentStatus_Success) {
    return cxtype::MakeCXType(QualType(), getCursorTU(C));
  }

  if (TA.getKind() != TemplateArgument::Type) {
    return cxtype::MakeCXType(QualType(), getCursorTU(C));
  }

  return cxtype::MakeCXType(TA.getAsType(), getCursorTU(C));
}

long long clang_Cursor_getTemplateArgumentValue(CXCursor C, unsigned I) {
  TemplateArgument TA;
  if (clang_Cursor_getTemplateArgument(C, I, &TA) !=
      CXGetTemplateArgumentStatus_Success) {
    assert(0 && "Unable to retrieve TemplateArgument");
    return 0;
  }

  if (TA.getKind() != TemplateArgument::Integral) {
    assert(0 && "Passed template argument is not Integral");
    return 0;
  }

  return TA.getAsIntegral().getSExtValue();
}

unsigned long long clang_Cursor_getTemplateArgumentUnsignedValue(CXCursor C,
                                                                 unsigned I) {
  TemplateArgument TA;
  if (clang_Cursor_getTemplateArgument(C, I, &TA) !=
      CXGetTemplateArgumentStatus_Success) {
    assert(0 && "Unable to retrieve TemplateArgument");
    return 0;
  }

  if (TA.getKind() != TemplateArgument::Integral) {
    assert(0 && "Passed template argument is not Integral");
    return 0;
  }

  return TA.getAsIntegral().getZExtValue();
}

//===----------------------------------------------------------------------===//
// CXCursorSet.
//===----------------------------------------------------------------------===//

typedef llvm::DenseMap<CXCursor, unsigned> CXCursorSet_Impl;

static inline CXCursorSet packCXCursorSet(CXCursorSet_Impl *setImpl) {
  return (CXCursorSet)setImpl;
}
static inline CXCursorSet_Impl *unpackCXCursorSet(CXCursorSet set) {
  return (CXCursorSet_Impl *)set;
}
namespace llvm {
template <> struct DenseMapInfo<CXCursor> {
public:
  static inline CXCursor getEmptyKey() {
    return MakeCXCursorInvalid(CXCursor_InvalidFile);
  }
  static inline CXCursor getTombstoneKey() {
    return MakeCXCursorInvalid(CXCursor_NoDeclFound);
  }
  static inline unsigned getHashValue(const CXCursor &cursor) {
    return llvm::DenseMapInfo<std::pair<const void *, const void *>>::
        getHashValue(std::make_pair(cursor.data[0], cursor.data[1]));
  }
  static inline bool isEqual(const CXCursor &x, const CXCursor &y) {
    return x.kind == y.kind && x.data[0] == y.data[0] && x.data[1] == y.data[1];
  }
};
} // namespace llvm

CXCursorSet clang_createCXCursorSet() {
  return packCXCursorSet(new CXCursorSet_Impl());
}

void clang_disposeCXCursorSet(CXCursorSet set) {
  delete unpackCXCursorSet(set);
}

unsigned clang_CXCursorSet_contains(CXCursorSet set, CXCursor cursor) {
  CXCursorSet_Impl *setImpl = unpackCXCursorSet(set);
  if (!setImpl)
    return 0;
  return setImpl->find(cursor) != setImpl->end();
}

unsigned clang_CXCursorSet_insert(CXCursorSet set, CXCursor cursor) {
  // Do not insert invalid cursors into the set.
  if (cursor.kind >= CXCursor_FirstInvalid &&
      cursor.kind <= CXCursor_LastInvalid)
    return 1;

  CXCursorSet_Impl *setImpl = unpackCXCursorSet(set);
  if (!setImpl)
    return 1;
  unsigned &entry = (*setImpl)[cursor];
  unsigned flag = entry == 0 ? 1 : 0;
  entry = 1;
  return flag;
}

CXCompletionString clang_getCursorCompletionString(CXCursor cursor) {
  enum CXCursorKind kind = clang_getCursorKind(cursor);
  if (clang_isDeclaration(kind)) {
    const Decl *decl = getCursorDecl(cursor);
    if (const NamedDecl *namedDecl = dyn_cast_or_null<NamedDecl>(decl)) {
      ASTUnit *unit = getCursorASTUnit(cursor);
      CodeCompletionResult Result(namedDecl, CCP_Declaration);
      CodeCompletionString *String = Result.CreateCodeCompletionString(
          unit->getASTContext(), unit->getPreprocessor(),
          CodeCompletionContext::CCC_Other,
          unit->getCodeCompletionTUInfo().getAllocator(),
          unit->getCodeCompletionTUInfo(), true);
      return String;
    }
  } else if (kind == CXCursor_MacroDefinition) {
    const MacroDefinitionRecord *definition = getCursorMacroDefinition(cursor);
    const IdentifierInfo *Macro = definition->getName();
    ASTUnit *unit = getCursorASTUnit(cursor);
    CodeCompletionResult Result(
        Macro,
        unit->getPreprocessor().getMacroDefinition(Macro).getMacroInfo());
    CodeCompletionString *String = Result.CreateCodeCompletionString(
        unit->getASTContext(), unit->getPreprocessor(),
        CodeCompletionContext::CCC_Other,
        unit->getCodeCompletionTUInfo().getAllocator(),
        unit->getCodeCompletionTUInfo(), false);
    return String;
  }
  return nullptr;
}

namespace {
struct OverridenCursorsPool {
  typedef SmallVector<CXCursor, 2> CursorVec;
  std::vector<CursorVec *> AllCursors;
  std::vector<CursorVec *> AvailableCursors;

  ~OverridenCursorsPool() {
    for (std::vector<CursorVec *>::iterator I = AllCursors.begin(),
                                            E = AllCursors.end();
         I != E; ++I) {
      delete *I;
    }
  }
};
} // namespace

void *cxcursor::createOverridenCXCursorsPool() {
  return new OverridenCursorsPool();
}

void cxcursor::disposeOverridenCXCursorsPool(void *pool) {
  delete static_cast<OverridenCursorsPool *>(pool);
}

void clang_getOverriddenCursors(CXCursor cursor, CXCursor **overridden,
                                unsigned *num_overridden) {
  if (overridden)
    *overridden = nullptr;
  if (num_overridden)
    *num_overridden = 0;

  CXTranslationUnit TU = cxcursor::getCursorTU(cursor);

  if (!overridden || !num_overridden || !TU)
    return;

  if (!clang_isDeclaration(cursor.kind))
    return;

  OverridenCursorsPool &pool =
      *static_cast<OverridenCursorsPool *>(TU->OverridenCursorsPool);

  OverridenCursorsPool::CursorVec *Vec = nullptr;

  if (!pool.AvailableCursors.empty()) {
    Vec = pool.AvailableCursors.back();
    pool.AvailableCursors.pop_back();
  } else {
    Vec = new OverridenCursorsPool::CursorVec();
    pool.AllCursors.push_back(Vec);
  }

  // Clear out the vector, but don't free the memory contents.  This
  // reduces malloc() traffic.
  Vec->clear();

  // Use the first entry to contain a back reference to the vector.
  // This is a complete hack.
  CXCursor backRefCursor = MakeCXCursorInvalid(CXCursor_InvalidFile, TU);
  backRefCursor.data[0] = Vec;
  assert(cxcursor::getCursorTU(backRefCursor) == TU);
  Vec->push_back(backRefCursor);

  // Get the overridden cursors.
  cxcursor::getOverriddenCursors(cursor, *Vec);

  // Did we get any overridden cursors?  If not, return Vec to the pool
  // of available cursor vectors.
  if (Vec->size() == 1) {
    pool.AvailableCursors.push_back(Vec);
    return;
  }

  // Now tell the caller about the overridden cursors.
  assert(Vec->size() > 1);
  *overridden = &((*Vec)[1]);
  *num_overridden = Vec->size() - 1;
}

void clang_disposeOverriddenCursors(CXCursor *overridden) {
  if (!overridden)
    return;

  // Use pointer arithmetic to get back the first faux entry
  // which has a back-reference to the TU and the vector.
  --overridden;
  OverridenCursorsPool::CursorVec *Vec =
      static_cast<OverridenCursorsPool::CursorVec *>(
          const_cast<void *>(overridden->data[0]));
  CXTranslationUnit TU = getCursorTU(*overridden);

  assert(Vec && TU);

  OverridenCursorsPool &pool =
      *static_cast<OverridenCursorsPool *>(TU->OverridenCursorsPool);

  pool.AvailableCursors.push_back(Vec);
}

int clang_Cursor_isDynamicCall(CXCursor C) {
  const Expr *E = nullptr;
  if (clang_isExpression(C.kind))
    E = getCursorExpr(C);
  if (!E)
    return 0;

  if (const ObjCMessageExpr *MsgE = dyn_cast<ObjCMessageExpr>(E)) {
    if (MsgE->getReceiverKind() != ObjCMessageExpr::Instance)
      return false;
    if (auto *RecE = dyn_cast<ObjCMessageExpr>(
            MsgE->getInstanceReceiver()->IgnoreParenCasts())) {
      if (RecE->getMethodFamily() == OMF_alloc)
        return false;
    }
    return true;
  }

  if (auto *PropRefE = dyn_cast<ObjCPropertyRefExpr>(E)) {
    return !PropRefE->isSuperReceiver();
  }

  const MemberExpr *ME = nullptr;
  if (isa<MemberExpr>(E))
    ME = cast<MemberExpr>(E);
  else if (const CallExpr *CE = dyn_cast<CallExpr>(E))
    ME = dyn_cast_or_null<MemberExpr>(CE->getCallee());

  if (ME) {
    if (const CXXMethodDecl *MD =
            dyn_cast_or_null<CXXMethodDecl>(ME->getMemberDecl()))
      return MD->isVirtual() &&
             ME->performsVirtualDispatch(
                 cxcursor::getCursorContext(C).getLangOpts());
  }

  return 0;
}

CXType clang_Cursor_getReceiverType(CXCursor C) {
  CXTranslationUnit TU = cxcursor::getCursorTU(C);
  const Expr *E = nullptr;
  if (clang_isExpression(C.kind))
    E = getCursorExpr(C);

  if (const ObjCMessageExpr *MsgE = dyn_cast_or_null<ObjCMessageExpr>(E))
    return cxtype::MakeCXType(MsgE->getReceiverType(), TU);

  if (auto *PropRefE = dyn_cast<ObjCPropertyRefExpr>(E)) {
    return cxtype::MakeCXType(
        PropRefE->getReceiverType(cxcursor::getCursorContext(C)), TU);
  }

  const MemberExpr *ME = nullptr;
  if (isa<MemberExpr>(E))
    ME = cast<MemberExpr>(E);
  else if (const CallExpr *CE = dyn_cast<CallExpr>(E))
    ME = dyn_cast_or_null<MemberExpr>(CE->getCallee());

  if (ME) {
    if (isa_and_nonnull<CXXMethodDecl>(ME->getMemberDecl())) {
      auto receiverTy = ME->getBase()->IgnoreImpCasts()->getType();
      return cxtype::MakeCXType(receiverTy, TU);
    }
  }

  return cxtype::MakeCXType(QualType(), TU);
}<|MERGE_RESOLUTION|>--- conflicted
+++ resolved
@@ -826,7 +826,18 @@
   case Stmt::OMPGenericLoopDirectiveClass:
     K = CXCursor_OMPGenericLoopDirective;
     break;
-<<<<<<< HEAD
+  case Stmt::OMPTeamsGenericLoopDirectiveClass:
+    K = CXCursor_OMPTeamsGenericLoopDirective;
+    break;
+  case Stmt::OMPTargetTeamsGenericLoopDirectiveClass:
+    K = CXCursor_OMPTargetTeamsGenericLoopDirective;
+    break;
+  case Stmt::OMPParallelGenericLoopDirectiveClass:
+    K = CXCursor_OMPParallelGenericLoopDirective;
+    break;
+  case Stmt::OMPTargetParallelGenericLoopDirectiveClass:
+    K = CXCursor_OMPTargetParallelGenericLoopDirective;
+    break;
   case Stmt::ACCUpdateDirectiveClass:
     K = CXCursor_ACCUpdateDirective;
     break;
@@ -847,19 +858,6 @@
     break;
   case Stmt::ACCParallelLoopDirectiveClass:
     K = CXCursor_ACCParallelLoopDirective;
-=======
-  case Stmt::OMPTeamsGenericLoopDirectiveClass:
-    K = CXCursor_OMPTeamsGenericLoopDirective;
-    break;
-  case Stmt::OMPTargetTeamsGenericLoopDirectiveClass:
-    K = CXCursor_OMPTargetTeamsGenericLoopDirective;
-    break;
-  case Stmt::OMPParallelGenericLoopDirectiveClass:
-    K = CXCursor_OMPParallelGenericLoopDirective;
-    break;
-  case Stmt::OMPTargetParallelGenericLoopDirectiveClass:
-    K = CXCursor_OMPTargetParallelGenericLoopDirective;
->>>>>>> d16a631c
     break;
   case Stmt::BuiltinBitCastExprClass:
     K = CXCursor_BuiltinBitCastExpr;
