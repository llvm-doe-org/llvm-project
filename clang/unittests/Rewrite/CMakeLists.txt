--- conflicted
+++ resolved
@@ -10,9 +10,6 @@
   PRIVATE
   clangFrontend
   clangRewrite
-<<<<<<< HEAD
-=======
   clangSerialization
->>>>>>> d6a3a4a3
   clangTooling
   )