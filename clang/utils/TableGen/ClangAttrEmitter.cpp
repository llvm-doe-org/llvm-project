--- conflicted
+++ resolved
@@ -2593,7 +2593,9 @@
       OS << "  A->setImplicit(Implicit);\n";
       OS << "  return A;\n}\n\n";
 
-      writePrettyPrintFunction(R, Args, OS);
+       auto PrettyPrintSpelling = Attr->getValueAsBit("PrettyPrintSpelling");
+    writePrettyPrintFunction(R, Args, OS, PrettyPrintSpelling);
+    
       writeGetSpellingFunction(R, OS);
     }
   }
@@ -2616,14 +2618,7 @@
 
   emitAttributes(Records, OS, false);
 
-<<<<<<< HEAD
   std::vector<Record *> Attrs = Records.getAllDerivedDefinitions("Attr");
-=======
-    auto PrettyPrintSpelling = Attr->getValueAsBit("PrettyPrintSpelling");
-    writePrettyPrintFunction(R, Args, OS, PrettyPrintSpelling);
-    writeGetSpellingFunction(R, OS);
-  }
->>>>>>> 6b65d3bf
 
   // Instead of relying on virtual dispatch we just create a huge dispatch
   // switch. This is both smaller and faster than virtual functions.
