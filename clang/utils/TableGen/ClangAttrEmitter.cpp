//===- ClangAttrEmitter.cpp - Generate Clang attribute handling =-*- C++ -*--=//
//
// Part of the LLVM Project, under the Apache License v2.0 with LLVM Exceptions.
// See https://llvm.org/LICENSE.txt for license information.
// SPDX-License-Identifier: Apache-2.0 WITH LLVM-exception
//
//===----------------------------------------------------------------------===//
//
// These tablegen backends emit Clang attribute processing code
//
//===----------------------------------------------------------------------===//

#include "TableGenBackends.h"
#include "ASTTableGen.h"

#include "llvm/ADT/ArrayRef.h"
#include "llvm/ADT/DenseMap.h"
#include "llvm/ADT/DenseSet.h"
#include "llvm/ADT/MapVector.h"
#include "llvm/ADT/STLExtras.h"
#include "llvm/ADT/SmallString.h"
#include "llvm/ADT/StringExtras.h"
#include "llvm/ADT/StringRef.h"
#include "llvm/ADT/StringSet.h"
#include "llvm/ADT/StringSwitch.h"
#include "llvm/ADT/iterator_range.h"
#include "llvm/Support/ErrorHandling.h"
#include "llvm/Support/raw_ostream.h"
#include "llvm/TableGen/Error.h"
#include "llvm/TableGen/Record.h"
#include "llvm/TableGen/StringMatcher.h"
#include "llvm/TableGen/TableGenBackend.h"
#include <algorithm>
#include <cassert>
#include <cctype>
#include <cstddef>
#include <cstdint>
#include <map>
#include <memory>
#include <set>
#include <sstream>
#include <string>
#include <utility>
#include <vector>

using namespace llvm;

namespace {

class FlattenedSpelling {
  std::string V, N, NS;
  bool K = false;

public:
  FlattenedSpelling(const std::string &Variety, const std::string &Name,
                    const std::string &Namespace, bool KnownToGCC) :
    V(Variety), N(Name), NS(Namespace), K(KnownToGCC) {}
  explicit FlattenedSpelling(const Record &Spelling)
      : V(std::string(Spelling.getValueAsString("Variety"))),
        N(std::string(Spelling.getValueAsString("Name"))) {
    assert(V != "GCC" && V != "Clang" &&
           "Given a GCC spelling, which means this hasn't been flattened!");
    if (V == "CXX11" || V == "C2x" || V == "Pragma")
      NS = std::string(Spelling.getValueAsString("Namespace"));
  }

  const std::string &variety() const { return V; }
  const std::string &name() const { return N; }
  const std::string &nameSpace() const { return NS; }
  bool knownToGCC() const { return K; }
};

} // end anonymous namespace

static std::vector<FlattenedSpelling>
GetFlattenedSpellings(const Record &Attr) {
  std::vector<Record *> Spellings = Attr.getValueAsListOfDefs("Spellings");
  std::vector<FlattenedSpelling> Ret;

  for (const auto &Spelling : Spellings) {
    StringRef Variety = Spelling->getValueAsString("Variety");
    StringRef Name = Spelling->getValueAsString("Name");
    if (Variety == "GCC") {
      Ret.emplace_back("GNU", std::string(Name), "", true);
      Ret.emplace_back("CXX11", std::string(Name), "gnu", true);
      if (Spelling->getValueAsBit("AllowInC"))
        Ret.emplace_back("C2x", std::string(Name), "gnu", true);
    } else if (Variety == "Clang") {
      Ret.emplace_back("GNU", std::string(Name), "", false);
      Ret.emplace_back("CXX11", std::string(Name), "clang", false);
      if (Spelling->getValueAsBit("AllowInC"))
        Ret.emplace_back("C2x", std::string(Name), "clang", false);
    } else
      Ret.push_back(FlattenedSpelling(*Spelling));
  }

  return Ret;
}

static std::string ReadPCHRecord(StringRef type) {
  return StringSwitch<std::string>(type)
      .EndsWith("Decl *", "Record.GetLocalDeclAs<" +
                              std::string(type.data(), 0, type.size() - 1) +
                              ">(Record.readInt())")
      .Case("TypeSourceInfo *", "Record.readTypeSourceInfo()")
      .Case("Expr *", "Record.readExpr()")
      .Case("IdentifierInfo *", "Record.readIdentifier()")
      .Case("StringRef", "Record.readString()")
      .Case("ParamIdx", "ParamIdx::deserialize(Record.readInt())")
      .Case("OMPTraitInfo *", "Record.readOMPTraitInfo()")
      .Default("Record.readInt()");
}

// Get a type that is suitable for storing an object of the specified type.
static StringRef getStorageType(StringRef type) {
  return StringSwitch<StringRef>(type)
    .Case("StringRef", "std::string")
    .Default(type);
}

// Assumes that the way to get the value is SA->getname()
static std::string WritePCHRecord(StringRef type, StringRef name) {
  return "Record." +
         StringSwitch<std::string>(type)
             .EndsWith("Decl *", "AddDeclRef(" + std::string(name) + ");\n")
             .Case("TypeSourceInfo *",
                   "AddTypeSourceInfo(" + std::string(name) + ");\n")
             .Case("Expr *", "AddStmt(" + std::string(name) + ");\n")
             .Case("IdentifierInfo *",
                   "AddIdentifierRef(" + std::string(name) + ");\n")
             .Case("StringRef", "AddString(" + std::string(name) + ");\n")
             .Case("ParamIdx",
                   "push_back(" + std::string(name) + ".serialize());\n")
             .Case("OMPTraitInfo *",
                   "writeOMPTraitInfo(" + std::string(name) + ");\n")
             .Default("push_back(" + std::string(name) + ");\n");
}

// Normalize attribute name by removing leading and trailing
// underscores. For example, __foo, foo__, __foo__ would
// become foo.
static StringRef NormalizeAttrName(StringRef AttrName) {
  AttrName.consume_front("__");
  AttrName.consume_back("__");
  return AttrName;
}

// Normalize the name by removing any and all leading and trailing underscores.
// This is different from NormalizeAttrName in that it also handles names like
// _pascal and __pascal.
static StringRef NormalizeNameForSpellingComparison(StringRef Name) {
  return Name.trim("_");
}

// Normalize the spelling of a GNU attribute (i.e. "x" in "__attribute__((x))"),
// removing "__" if it appears at the beginning and end of the attribute's name.
static StringRef NormalizeGNUAttrSpelling(StringRef AttrSpelling) {
  if (AttrSpelling.startswith("__") && AttrSpelling.endswith("__")) {
    AttrSpelling = AttrSpelling.substr(2, AttrSpelling.size() - 4);
  }

  return AttrSpelling;
}

typedef std::vector<std::pair<std::string, const Record *>> ParsedAttrMap;

static ParsedAttrMap getParsedAttrList(const RecordKeeper &Records,
                                       ParsedAttrMap *Dupes = nullptr) {
  std::vector<Record *> Attrs = Records.getAllDerivedDefinitions("Attr");
  std::set<std::string> Seen;
  ParsedAttrMap R;
  for (const auto *Attr : Attrs) {
    if (Attr->getValueAsBit("SemaHandler")) {
      std::string AN;
      if (Attr->isSubClassOf("TargetSpecificAttr") &&
          !Attr->isValueUnset("ParseKind")) {
        AN = std::string(Attr->getValueAsString("ParseKind"));

        // If this attribute has already been handled, it does not need to be
        // handled again.
        if (Seen.find(AN) != Seen.end()) {
          if (Dupes)
            Dupes->push_back(std::make_pair(AN, Attr));
          continue;
        }
        Seen.insert(AN);
      } else
        AN = NormalizeAttrName(Attr->getName()).str();

      R.push_back(std::make_pair(AN, Attr));
    }
  }
  return R;
}

namespace {

  class Argument {
    std::string lowerName, upperName;
    StringRef attrName;
    bool isOpt;
    bool Fake;

  public:
    Argument(StringRef Arg, StringRef Attr)
        : lowerName(std::string(Arg)), upperName(lowerName), attrName(Attr),
          isOpt(false), Fake(false) {
      if (!lowerName.empty()) {
        lowerName[0] = std::tolower(lowerName[0]);
        upperName[0] = std::toupper(upperName[0]);
      }
      // Work around MinGW's macro definition of 'interface' to 'struct'. We
      // have an attribute argument called 'Interface', so only the lower case
      // name conflicts with the macro definition.
      if (lowerName == "interface")
        lowerName = "interface_";
    }
    Argument(const Record &Arg, StringRef Attr)
        : Argument(Arg.getValueAsString("Name"), Attr) {}
    virtual ~Argument() = default;

    StringRef getLowerName() const { return lowerName; }
    StringRef getUpperName() const { return upperName; }
    StringRef getAttrName() const { return attrName; }

    bool isOptional() const { return isOpt; }
    void setOptional(bool set) { isOpt = set; }

    bool isFake() const { return Fake; }
    void setFake(bool fake) { Fake = fake; }

    // These functions print the argument contents formatted in different ways.
    virtual void writeAccessors(raw_ostream &OS) const = 0;
    virtual void writeAccessorDefinitions(raw_ostream &OS) const {}
    virtual void writeASTVisitorTraversal(raw_ostream &OS) const {}
    virtual void writeCloneArgs(raw_ostream &OS) const = 0;
    virtual void writeTemplateInstantiationArgs(raw_ostream &OS) const = 0;
    virtual void writeTemplateInstantiation(raw_ostream &OS) const {}
    virtual void writeCtorBody(raw_ostream &OS) const {}
    virtual void writeCtorInitializers(raw_ostream &OS) const = 0;
    virtual void writeCtorDefaultInitializers(raw_ostream &OS) const = 0;
    virtual void writeCtorParameters(raw_ostream &OS) const = 0;
    virtual void writeDeclarations(raw_ostream &OS) const = 0;
    virtual void writePCHReadArgs(raw_ostream &OS) const = 0;
    virtual void writePCHReadDecls(raw_ostream &OS) const = 0;
    virtual void writePCHWrite(raw_ostream &OS) const = 0;
    virtual std::string getIsOmitted() const { return "false"; }
    virtual void writeValue(raw_ostream &OS) const = 0;
    virtual void writeDump(raw_ostream &OS) const = 0;
    virtual void writeDumpChildren(raw_ostream &OS) const {}
    virtual void writeHasChildren(raw_ostream &OS) const { OS << "false"; }

    virtual bool isEnumArg() const { return false; }
    virtual bool isVariadicEnumArg() const { return false; }
    virtual bool isVariadic() const { return false; }

    virtual void writeImplicitCtorArgs(raw_ostream &OS) const {
      OS << getUpperName();
    }
  };

  class SimpleArgument : public Argument {
    std::string type;

  public:
    SimpleArgument(const Record &Arg, StringRef Attr, std::string T)
        : Argument(Arg, Attr), type(std::move(T)) {}

    std::string getType() const { return type; }

    void writeAccessors(raw_ostream &OS) const override {
      OS << "  " << type << " get" << getUpperName() << "() const {\n";
      OS << "    return " << getLowerName() << ";\n";
      OS << "  }";
    }

    void writeCloneArgs(raw_ostream &OS) const override {
      OS << getLowerName();
    }

    void writeTemplateInstantiationArgs(raw_ostream &OS) const override {
      OS << "A->get" << getUpperName() << "()";
    }

    void writeCtorInitializers(raw_ostream &OS) const override {
      OS << getLowerName() << "(" << getUpperName() << ")";
    }

    void writeCtorDefaultInitializers(raw_ostream &OS) const override {
      OS << getLowerName() << "()";
    }

    void writeCtorParameters(raw_ostream &OS) const override {
      OS << type << " " << getUpperName();
    }

    void writeDeclarations(raw_ostream &OS) const override {
      OS << type << " " << getLowerName() << ";";
    }

    void writePCHReadDecls(raw_ostream &OS) const override {
      std::string read = ReadPCHRecord(type);
      OS << "    " << type << " " << getLowerName() << " = " << read << ";\n";
    }

    void writePCHReadArgs(raw_ostream &OS) const override {
      OS << getLowerName();
    }

    void writePCHWrite(raw_ostream &OS) const override {
      OS << "    "
         << WritePCHRecord(type,
                           "SA->get" + std::string(getUpperName()) + "()");
    }

    std::string getIsOmitted() const override {
      if (type == "IdentifierInfo *")
        return "!get" + getUpperName().str() + "()";
      if (type == "TypeSourceInfo *")
        return "!get" + getUpperName().str() + "Loc()";
      if (type == "ParamIdx")
        return "!get" + getUpperName().str() + "().isValid()";
      return "false";
    }

    void writeValue(raw_ostream &OS) const override {
      if (type == "FunctionDecl *")
        OS << "\" << get" << getUpperName()
           << "()->getNameInfo().getAsString() << \"";
      else if (type == "IdentifierInfo *")
        // Some non-optional (comma required) identifier arguments can be the
        // empty string but are then recorded as a nullptr.
        OS << "\" << (get" << getUpperName() << "() ? get" << getUpperName()
           << "()->getName() : \"\") << \"";
      else if (type == "VarDecl *")
        OS << "\" << get" << getUpperName() << "()->getName() << \"";
      else if (type == "TypeSourceInfo *")
        OS << "\" << get" << getUpperName() << "().getAsString() << \"";
      else if (type == "ParamIdx")
        OS << "\" << get" << getUpperName() << "().getSourceIndex() << \"";
      else
        OS << "\" << get" << getUpperName() << "() << \"";
    }

    void writeDump(raw_ostream &OS) const override {
      if (StringRef(type).endswith("Decl *")) {
        OS << "    OS << \" \";\n";
        OS << "    dumpBareDeclRef(SA->get" << getUpperName() << "());\n";
      } else if (type == "IdentifierInfo *") {
        // Some non-optional (comma required) identifier arguments can be the
        // empty string but are then recorded as a nullptr.
        OS << "    if (SA->get" << getUpperName() << "())\n"
           << "      OS << \" \" << SA->get" << getUpperName()
           << "()->getName();\n";
      } else if (type == "TypeSourceInfo *") {
        if (isOptional())
          OS << "    if (SA->get" << getUpperName() << "Loc())";
        OS << "    OS << \" \" << SA->get" << getUpperName()
           << "().getAsString();\n";
      } else if (type == "bool") {
        OS << "    if (SA->get" << getUpperName() << "()) OS << \" "
           << getUpperName() << "\";\n";
      } else if (type == "int" || type == "unsigned") {
        OS << "    OS << \" \" << SA->get" << getUpperName() << "();\n";
      } else if (type == "ParamIdx") {
        if (isOptional())
          OS << "    if (SA->get" << getUpperName() << "().isValid())\n  ";
        OS << "    OS << \" \" << SA->get" << getUpperName()
           << "().getSourceIndex();\n";
      } else if (type == "OMPTraitInfo *") {
        OS << "    OS << \" \" << SA->get" << getUpperName() << "();\n";
      } else {
        llvm_unreachable("Unknown SimpleArgument type!");
      }
    }
  };

  class DefaultSimpleArgument : public SimpleArgument {
    int64_t Default;

  public:
    DefaultSimpleArgument(const Record &Arg, StringRef Attr,
                          std::string T, int64_t Default)
      : SimpleArgument(Arg, Attr, T), Default(Default) {}

    void writeAccessors(raw_ostream &OS) const override {
      SimpleArgument::writeAccessors(OS);

      OS << "\n\n  static const " << getType() << " Default" << getUpperName()
         << " = ";
      if (getType() == "bool")
        OS << (Default != 0 ? "true" : "false");
      else
        OS << Default;
      OS << ";";
    }
  };

  class StringArgument : public Argument {
  public:
    StringArgument(const Record &Arg, StringRef Attr)
      : Argument(Arg, Attr)
    {}

    void writeAccessors(raw_ostream &OS) const override {
      OS << "  llvm::StringRef get" << getUpperName() << "() const {\n";
      OS << "    return llvm::StringRef(" << getLowerName() << ", "
         << getLowerName() << "Length);\n";
      OS << "  }\n";
      OS << "  unsigned get" << getUpperName() << "Length() const {\n";
      OS << "    return " << getLowerName() << "Length;\n";
      OS << "  }\n";
      OS << "  void set" << getUpperName()
         << "(ASTContext &C, llvm::StringRef S) {\n";
      OS << "    " << getLowerName() << "Length = S.size();\n";
      OS << "    this->" << getLowerName() << " = new (C, 1) char ["
         << getLowerName() << "Length];\n";
      OS << "    if (!S.empty())\n";
      OS << "      std::memcpy(this->" << getLowerName() << ", S.data(), "
         << getLowerName() << "Length);\n";
      OS << "  }";
    }

    void writeCloneArgs(raw_ostream &OS) const override {
      OS << "get" << getUpperName() << "()";
    }

    void writeTemplateInstantiationArgs(raw_ostream &OS) const override {
      OS << "A->get" << getUpperName() << "()";
    }

    void writeCtorBody(raw_ostream &OS) const override {
      OS << "    if (!" << getUpperName() << ".empty())\n";
      OS << "      std::memcpy(" << getLowerName() << ", " << getUpperName()
         << ".data(), " << getLowerName() << "Length);\n";
    }

    void writeCtorInitializers(raw_ostream &OS) const override {
      OS << getLowerName() << "Length(" << getUpperName() << ".size()),"
         << getLowerName() << "(new (Ctx, 1) char[" << getLowerName()
         << "Length])";
    }

    void writeCtorDefaultInitializers(raw_ostream &OS) const override {
      OS << getLowerName() << "Length(0)," << getLowerName() << "(nullptr)";
    }

    void writeCtorParameters(raw_ostream &OS) const override {
      OS << "llvm::StringRef " << getUpperName();
    }

    void writeDeclarations(raw_ostream &OS) const override {
      OS << "unsigned " << getLowerName() << "Length;\n";
      OS << "char *" << getLowerName() << ";";
    }

    void writePCHReadDecls(raw_ostream &OS) const override {
      OS << "    std::string " << getLowerName()
         << "= Record.readString();\n";
    }

    void writePCHReadArgs(raw_ostream &OS) const override {
      OS << getLowerName();
    }

    void writePCHWrite(raw_ostream &OS) const override {
      OS << "    Record.AddString(SA->get" << getUpperName() << "());\n";
    }

    void writeValue(raw_ostream &OS) const override {
      OS << "\\\"\" << get" << getUpperName() << "() << \"\\\"";
    }

    void writeDump(raw_ostream &OS) const override {
      OS << "    OS << \" \\\"\" << SA->get" << getUpperName()
         << "() << \"\\\"\";\n";
    }
  };

  class AlignedArgument : public Argument {
  public:
    AlignedArgument(const Record &Arg, StringRef Attr)
      : Argument(Arg, Attr)
    {}

    void writeAccessors(raw_ostream &OS) const override {
      OS << "  bool is" << getUpperName() << "Dependent() const;\n";
      OS << "  bool is" << getUpperName() << "ErrorDependent() const;\n";

      OS << "  unsigned get" << getUpperName() << "(ASTContext &Ctx) const;\n";

      OS << "  bool is" << getUpperName() << "Expr() const {\n";
      OS << "    return is" << getLowerName() << "Expr;\n";
      OS << "  }\n";

      OS << "  Expr *get" << getUpperName() << "Expr() const {\n";
      OS << "    assert(is" << getLowerName() << "Expr);\n";
      OS << "    return " << getLowerName() << "Expr;\n";
      OS << "  }\n";

      OS << "  TypeSourceInfo *get" << getUpperName() << "Type() const {\n";
      OS << "    assert(!is" << getLowerName() << "Expr);\n";
      OS << "    return " << getLowerName() << "Type;\n";
      OS << "  }";
    }

    void writeAccessorDefinitions(raw_ostream &OS) const override {
      OS << "bool " << getAttrName() << "Attr::is" << getUpperName()
         << "Dependent() const {\n";
      OS << "  if (is" << getLowerName() << "Expr)\n";
      OS << "    return " << getLowerName() << "Expr && (" << getLowerName()
         << "Expr->isValueDependent() || " << getLowerName()
         << "Expr->isTypeDependent());\n";
      OS << "  else\n";
      OS << "    return " << getLowerName()
         << "Type->getType()->isDependentType();\n";
      OS << "}\n";

      OS << "bool " << getAttrName() << "Attr::is" << getUpperName()
         << "ErrorDependent() const {\n";
      OS << "  if (is" << getLowerName() << "Expr)\n";
      OS << "    return " << getLowerName() << "Expr && " << getLowerName()
         << "Expr->containsErrors();\n";
      OS << "  return " << getLowerName()
         << "Type->getType()->containsErrors();\n";
      OS << "}\n";

      // FIXME: Do not do the calculation here
      // FIXME: Handle types correctly
      // A null pointer means maximum alignment
      OS << "unsigned " << getAttrName() << "Attr::get" << getUpperName()
         << "(ASTContext &Ctx) const {\n";
      OS << "  assert(!is" << getUpperName() << "Dependent());\n";
      OS << "  if (is" << getLowerName() << "Expr)\n";
      OS << "    return " << getLowerName() << "Expr ? " << getLowerName()
         << "Expr->EvaluateKnownConstInt(Ctx).getZExtValue()"
         << " * Ctx.getCharWidth() : "
         << "Ctx.getTargetDefaultAlignForAttributeAligned();\n";
      OS << "  else\n";
      OS << "    return 0; // FIXME\n";
      OS << "}\n";
    }

    void writeASTVisitorTraversal(raw_ostream &OS) const override {
      StringRef Name = getUpperName();
      OS << "  if (A->is" << Name << "Expr()) {\n"
         << "    if (!getDerived().TraverseStmt(A->get" << Name << "Expr()))\n"
         << "      return false;\n"
         << "  } else if (auto *TSI = A->get" << Name << "Type()) {\n"
         << "    if (!getDerived().TraverseTypeLoc(TSI->getTypeLoc()))\n"
         << "      return false;\n"
         << "  }\n";
    }

    void writeCloneArgs(raw_ostream &OS) const override {
      OS << "is" << getLowerName() << "Expr, is" << getLowerName()
         << "Expr ? static_cast<void*>(" << getLowerName()
         << "Expr) : " << getLowerName()
         << "Type";
    }

    void writeTemplateInstantiationArgs(raw_ostream &OS) const override {
      // FIXME: move the definition in Sema::InstantiateAttrs to here.
      // In the meantime, aligned attributes are cloned.
    }

    void writeCtorBody(raw_ostream &OS) const override {
      OS << "    if (is" << getLowerName() << "Expr)\n";
      OS << "       " << getLowerName() << "Expr = reinterpret_cast<Expr *>("
         << getUpperName() << ");\n";
      OS << "    else\n";
      OS << "       " << getLowerName()
         << "Type = reinterpret_cast<TypeSourceInfo *>(" << getUpperName()
         << ");\n";
    }

    void writeCtorInitializers(raw_ostream &OS) const override {
      OS << "is" << getLowerName() << "Expr(Is" << getUpperName() << "Expr)";
    }

    void writeCtorDefaultInitializers(raw_ostream &OS) const override {
      OS << "is" << getLowerName() << "Expr(false)";
    }

    void writeCtorParameters(raw_ostream &OS) const override {
      OS << "bool Is" << getUpperName() << "Expr, void *" << getUpperName();
    }

    void writeImplicitCtorArgs(raw_ostream &OS) const override {
      OS << "Is" << getUpperName() << "Expr, " << getUpperName();
    }

    void writeDeclarations(raw_ostream &OS) const override {
      OS << "bool is" << getLowerName() << "Expr;\n";
      OS << "union {\n";
      OS << "Expr *" << getLowerName() << "Expr;\n";
      OS << "TypeSourceInfo *" << getLowerName() << "Type;\n";
      OS << "};";
    }

    void writePCHReadArgs(raw_ostream &OS) const override {
      OS << "is" << getLowerName() << "Expr, " << getLowerName() << "Ptr";
    }

    void writePCHReadDecls(raw_ostream &OS) const override {
      OS << "    bool is" << getLowerName() << "Expr = Record.readInt();\n";
      OS << "    void *" << getLowerName() << "Ptr;\n";
      OS << "    if (is" << getLowerName() << "Expr)\n";
      OS << "      " << getLowerName() << "Ptr = Record.readExpr();\n";
      OS << "    else\n";
      OS << "      " << getLowerName()
         << "Ptr = Record.readTypeSourceInfo();\n";
    }

    void writePCHWrite(raw_ostream &OS) const override {
      OS << "    Record.push_back(SA->is" << getUpperName() << "Expr());\n";
      OS << "    if (SA->is" << getUpperName() << "Expr())\n";
      OS << "      Record.AddStmt(SA->get" << getUpperName() << "Expr());\n";
      OS << "    else\n";
      OS << "      Record.AddTypeSourceInfo(SA->get" << getUpperName()
         << "Type());\n";
    }

    std::string getIsOmitted() const override {
      return "!is" + getLowerName().str() + "Expr || !" + getLowerName().str()
             + "Expr";
    }

    void writeValue(raw_ostream &OS) const override {
      OS << "\";\n";
      OS << "    " << getLowerName()
         << "Expr->printPretty(OS, nullptr, Policy);\n";
      OS << "    OS << \"";
    }

    void writeDump(raw_ostream &OS) const override {
      OS << "    if (!SA->is" << getUpperName() << "Expr())\n";
      OS << "      dumpType(SA->get" << getUpperName()
         << "Type()->getType());\n";
    }

    void writeDumpChildren(raw_ostream &OS) const override {
      OS << "    if (SA->is" << getUpperName() << "Expr())\n";
      OS << "      Visit(SA->get" << getUpperName() << "Expr());\n";
    }

    void writeHasChildren(raw_ostream &OS) const override {
      OS << "SA->is" << getUpperName() << "Expr()";
    }
  };

  class VariadicArgument : public Argument {
    std::string Type, ArgName, ArgSizeName, RangeName;

  protected:
    // Assumed to receive a parameter: raw_ostream OS.
    virtual void writeValueImpl(raw_ostream &OS) const {
      OS << "    OS << Val;\n";
    }
    // Assumed to receive a parameter: raw_ostream OS.
    virtual void writeDumpImpl(raw_ostream &OS) const {
      OS << "      OS << \" \" << Val;\n";
    }

  public:
    VariadicArgument(const Record &Arg, StringRef Attr, std::string T)
        : Argument(Arg, Attr), Type(std::move(T)),
          ArgName(getLowerName().str() + "_"), ArgSizeName(ArgName + "Size"),
          RangeName(std::string(getLowerName())) {}

    VariadicArgument(StringRef Arg, StringRef Attr, std::string T)
        : Argument(Arg, Attr), Type(std::move(T)),
          ArgName(getLowerName().str() + "_"), ArgSizeName(ArgName + "Size"),
          RangeName(std::string(getLowerName())) {}

    const std::string &getType() const { return Type; }
    const std::string &getArgName() const { return ArgName; }
    const std::string &getArgSizeName() const { return ArgSizeName; }
    bool isVariadic() const override { return true; }

    void writeAccessors(raw_ostream &OS) const override {
      std::string IteratorType = getLowerName().str() + "_iterator";
      std::string BeginFn = getLowerName().str() + "_begin()";
      std::string EndFn = getLowerName().str() + "_end()";

      OS << "  typedef " << Type << "* " << IteratorType << ";\n";
      OS << "  " << IteratorType << " " << BeginFn << " const {"
         << " return " << ArgName << "; }\n";
      OS << "  " << IteratorType << " " << EndFn << " const {"
         << " return " << ArgName << " + " << ArgSizeName << "; }\n";
      OS << "  unsigned " << getLowerName() << "_size() const {"
         << " return " << ArgSizeName << "; }\n";
      OS << "  llvm::iterator_range<" << IteratorType << "> " << RangeName
         << "() const { return llvm::make_range(" << BeginFn << ", " << EndFn
         << "); }\n";
    }

    void writeSetter(raw_ostream &OS) const {
      OS << "  void set" << getUpperName() << "(ASTContext &Ctx, ";
      writeCtorParameters(OS);
      OS << ") {\n";
      OS << "    " << ArgSizeName << " = " << getUpperName() << "Size;\n";
      OS << "    " << ArgName << " = new (Ctx, 16) " << getType() << "["
         << ArgSizeName << "];\n";
      OS << "  ";
      writeCtorBody(OS);
      OS << "  }\n";
    }

    void writeCloneArgs(raw_ostream &OS) const override {
      OS << ArgName << ", " << ArgSizeName;
    }

    void writeTemplateInstantiationArgs(raw_ostream &OS) const override {
      // This isn't elegant, but we have to go through public methods...
      OS << "A->" << getLowerName() << "_begin(), "
         << "A->" << getLowerName() << "_size()";
    }

    void writeASTVisitorTraversal(raw_ostream &OS) const override {
      // FIXME: Traverse the elements.
    }

    void writeCtorBody(raw_ostream &OS) const override {
      OS << "  std::copy(" << getUpperName() << ", " << getUpperName() << " + "
         << ArgSizeName << ", " << ArgName << ");\n";
    }

    void writeCtorInitializers(raw_ostream &OS) const override {
      OS << ArgSizeName << "(" << getUpperName() << "Size), "
         << ArgName << "(new (Ctx, 16) " << getType() << "["
         << ArgSizeName << "])";
    }

    void writeCtorDefaultInitializers(raw_ostream &OS) const override {
      OS << ArgSizeName << "(0), " << ArgName << "(nullptr)";
    }

    void writeCtorParameters(raw_ostream &OS) const override {
      OS << getType() << " *" << getUpperName() << ", unsigned "
         << getUpperName() << "Size";
    }

    void writeImplicitCtorArgs(raw_ostream &OS) const override {
      OS << getUpperName() << ", " << getUpperName() << "Size";
    }

    void writeDeclarations(raw_ostream &OS) const override {
      OS << "  unsigned " << ArgSizeName << ";\n";
      OS << "  " << getType() << " *" << ArgName << ";";
    }

    void writePCHReadDecls(raw_ostream &OS) const override {
      OS << "    unsigned " << getLowerName() << "Size = Record.readInt();\n";
      OS << "    SmallVector<" << getType() << ", 4> "
         << getLowerName() << ";\n";
      OS << "    " << getLowerName() << ".reserve(" << getLowerName()
         << "Size);\n";

      // If we can't store the values in the current type (if it's something
      // like StringRef), store them in a different type and convert the
      // container afterwards.
      std::string StorageType = std::string(getStorageType(getType()));
      std::string StorageName = std::string(getLowerName());
      if (StorageType != getType()) {
        StorageName += "Storage";
        OS << "    SmallVector<" << StorageType << ", 4> "
           << StorageName << ";\n";
        OS << "    " << StorageName << ".reserve(" << getLowerName()
           << "Size);\n";
      }

      OS << "    for (unsigned i = 0; i != " << getLowerName() << "Size; ++i)\n";
      std::string read = ReadPCHRecord(Type);
      OS << "      " << StorageName << ".push_back(" << read << ");\n";

      if (StorageType != getType()) {
        OS << "    for (unsigned i = 0; i != " << getLowerName() << "Size; ++i)\n";
        OS << "      " << getLowerName() << ".push_back("
           << StorageName << "[i]);\n";
      }
    }

    void writePCHReadArgs(raw_ostream &OS) const override {
      OS << getLowerName() << ".data(), " << getLowerName() << "Size";
    }

    void writePCHWrite(raw_ostream &OS) const override {
      OS << "    Record.push_back(SA->" << getLowerName() << "_size());\n";
      OS << "    for (auto &Val : SA->" << RangeName << "())\n";
      OS << "      " << WritePCHRecord(Type, "Val");
    }

    void writeValue(raw_ostream &OS) const override {
      OS << "\";\n";
      OS << "  for (const auto &Val : " << RangeName << "()) {\n"
         << "    DelimitAttributeArgument(OS, IsFirstArgument);\n";
      writeValueImpl(OS);
      OS << "  }\n";
      OS << "  OS << \"";
    }

    void writeDump(raw_ostream &OS) const override {
      OS << "    for (const auto &Val : SA->" << RangeName << "())\n";
      writeDumpImpl(OS);
    }
  };

  class VariadicParamIdxArgument : public VariadicArgument {
  public:
    VariadicParamIdxArgument(const Record &Arg, StringRef Attr)
        : VariadicArgument(Arg, Attr, "ParamIdx") {}

  public:
    void writeValueImpl(raw_ostream &OS) const override {
      OS << "    OS << Val.getSourceIndex();\n";
    }

    void writeDumpImpl(raw_ostream &OS) const override {
      OS << "      OS << \" \" << Val.getSourceIndex();\n";
    }
  };

  struct VariadicParamOrParamIdxArgument : public VariadicArgument {
    VariadicParamOrParamIdxArgument(const Record &Arg, StringRef Attr)
        : VariadicArgument(Arg, Attr, "int") {}
  };

  // Unique the enums, but maintain the original declaration ordering.
  std::vector<StringRef>
  uniqueEnumsInOrder(const std::vector<StringRef> &enums) {
    std::vector<StringRef> uniques;
    SmallDenseSet<StringRef, 8> unique_set;
    for (const auto &i : enums) {
      if (unique_set.insert(i).second)
        uniques.push_back(i);
    }
    return uniques;
  }

  class EnumArgument : public Argument {
    std::string type;
    std::vector<StringRef> values, enums, uniques;

  public:
    EnumArgument(const Record &Arg, StringRef Attr)
        : Argument(Arg, Attr), type(std::string(Arg.getValueAsString("Type"))),
          values(Arg.getValueAsListOfStrings("Values")),
          enums(Arg.getValueAsListOfStrings("Enums")),
          uniques(uniqueEnumsInOrder(enums)) {
      // FIXME: Emit a proper error
      assert(!uniques.empty());
    }

    bool isEnumArg() const override { return true; }

    void writeAccessors(raw_ostream &OS) const override {
      OS << "  " << type << " get" << getUpperName() << "() const {\n";
      OS << "    return " << getLowerName() << ";\n";
      OS << "  }";
    }

    void writeCloneArgs(raw_ostream &OS) const override {
      OS << getLowerName();
    }

    void writeTemplateInstantiationArgs(raw_ostream &OS) const override {
      OS << "A->get" << getUpperName() << "()";
    }
    void writeCtorInitializers(raw_ostream &OS) const override {
      OS << getLowerName() << "(" << getUpperName() << ")";
    }
    void writeCtorDefaultInitializers(raw_ostream &OS) const override {
      OS << getLowerName() << "(" << type << "(0))";
    }
    void writeCtorParameters(raw_ostream &OS) const override {
      OS << type << " " << getUpperName();
    }
    void writeDeclarations(raw_ostream &OS) const override {
      auto i = uniques.cbegin(), e = uniques.cend();
      // The last one needs to not have a comma.
      --e;

      OS << "public:\n";
      OS << "  enum " << type << " {\n";
      for (; i != e; ++i)
        OS << "    " << *i << ",\n";
      OS << "    " << *e << "\n";
      OS << "  };\n";
      OS << "private:\n";
      OS << "  " << type << " " << getLowerName() << ";";
    }

    void writePCHReadDecls(raw_ostream &OS) const override {
      OS << "    " << getAttrName() << "Attr::" << type << " " << getLowerName()
         << "(static_cast<" << getAttrName() << "Attr::" << type
         << ">(Record.readInt()));\n";
    }

    void writePCHReadArgs(raw_ostream &OS) const override {
      OS << getLowerName();
    }

    void writePCHWrite(raw_ostream &OS) const override {
      OS << "Record.push_back(SA->get" << getUpperName() << "());\n";
    }

    void writeValue(raw_ostream &OS) const override {
      // FIXME: this isn't 100% correct -- some enum arguments require printing
      // as a string literal, while others require printing as an identifier.
      // Tablegen currently does not distinguish between the two forms.
      OS << "\\\"\" << " << getAttrName() << "Attr::Convert" << type << "ToStr(get"
         << getUpperName() << "()) << \"\\\"";
    }

    void writeDump(raw_ostream &OS) const override {
      OS << "    switch(SA->get" << getUpperName() << "()) {\n";
      for (const auto &I : uniques) {
        OS << "    case " << getAttrName() << "Attr::" << I << ":\n";
        OS << "      OS << \" " << I << "\";\n";
        OS << "      break;\n";
      }
      OS << "    }\n";
    }

    void writeConversion(raw_ostream &OS, bool Header) const {
      if (Header) {
        OS << "  static bool ConvertStrTo" << type << "(StringRef Val, " << type
           << " &Out);\n";
        OS << "  static const char *Convert" << type << "ToStr(" << type
           << " Val);\n";
        return;
      }

      OS << "bool " << getAttrName() << "Attr::ConvertStrTo" << type
         << "(StringRef Val, " << type << " &Out) {\n";
      OS << "  Optional<" << type << "> R = llvm::StringSwitch<Optional<";
      OS << type << ">>(Val)\n";
      for (size_t I = 0; I < enums.size(); ++I) {
        OS << "    .Case(\"" << values[I] << "\", ";
        OS << getAttrName() << "Attr::" << enums[I] << ")\n";
      }
      OS << "    .Default(Optional<" << type << ">());\n";
      OS << "  if (R) {\n";
      OS << "    Out = *R;\n      return true;\n    }\n";
      OS << "  return false;\n";
      OS << "}\n\n";

      // Mapping from enumeration values back to enumeration strings isn't
      // trivial because some enumeration values have multiple named
      // enumerators, such as type_visibility(internal) and
      // type_visibility(hidden) both mapping to TypeVisibilityAttr::Hidden.
      OS << "const char *" << getAttrName() << "Attr::Convert" << type
         << "ToStr(" << type << " Val) {\n"
         << "  switch(Val) {\n";
      SmallDenseSet<StringRef, 8> Uniques;
      for (size_t I = 0; I < enums.size(); ++I) {
        if (Uniques.insert(enums[I]).second)
          OS << "  case " << getAttrName() << "Attr::" << enums[I]
             << ": return \"" << values[I] << "\";\n";
      }
      OS << "  }\n"
         << "  llvm_unreachable(\"No enumerator with that value\");\n"
         << "}\n";
    }
  };

  class VariadicEnumArgument: public VariadicArgument {
    std::string type, QualifiedTypeName;
    std::vector<StringRef> values, enums, uniques;

  protected:
    void writeValueImpl(raw_ostream &OS) const override {
      // FIXME: this isn't 100% correct -- some enum arguments require printing
      // as a string literal, while others require printing as an identifier.
      // Tablegen currently does not distinguish between the two forms.
      OS << "    OS << \"\\\"\" << " << getAttrName() << "Attr::Convert" << type
         << "ToStr(Val)" << "<< \"\\\"\";\n";
    }

  public:
    VariadicEnumArgument(const Record &Arg, StringRef Attr)
        : VariadicArgument(Arg, Attr,
                           std::string(Arg.getValueAsString("Type"))),
          type(std::string(Arg.getValueAsString("Type"))),
          values(Arg.getValueAsListOfStrings("Values")),
          enums(Arg.getValueAsListOfStrings("Enums")),
          uniques(uniqueEnumsInOrder(enums)) {
      QualifiedTypeName = getAttrName().str() + "Attr::" + type;

      // FIXME: Emit a proper error
      assert(!uniques.empty());
    }

    bool isVariadicEnumArg() const override { return true; }

    void writeDeclarations(raw_ostream &OS) const override {
      auto i = uniques.cbegin(), e = uniques.cend();
      // The last one needs to not have a comma.
      --e;

      OS << "public:\n";
      OS << "  enum " << type << " {\n";
      for (; i != e; ++i)
        OS << "    " << *i << ",\n";
      OS << "    " << *e << "\n";
      OS << "  };\n";
      OS << "private:\n";

      VariadicArgument::writeDeclarations(OS);
    }

    void writeDump(raw_ostream &OS) const override {
      OS << "    for (" << getAttrName() << "Attr::" << getLowerName()
         << "_iterator I = SA->" << getLowerName() << "_begin(), E = SA->"
         << getLowerName() << "_end(); I != E; ++I) {\n";
      OS << "      switch(*I) {\n";
      for (const auto &UI : uniques) {
        OS << "    case " << getAttrName() << "Attr::" << UI << ":\n";
        OS << "      OS << \" " << UI << "\";\n";
        OS << "      break;\n";
      }
      OS << "      }\n";
      OS << "    }\n";
    }

    void writePCHReadDecls(raw_ostream &OS) const override {
      OS << "    unsigned " << getLowerName() << "Size = Record.readInt();\n";
      OS << "    SmallVector<" << QualifiedTypeName << ", 4> " << getLowerName()
         << ";\n";
      OS << "    " << getLowerName() << ".reserve(" << getLowerName()
         << "Size);\n";
      OS << "    for (unsigned i = " << getLowerName() << "Size; i; --i)\n";
      OS << "      " << getLowerName() << ".push_back(" << "static_cast<"
         << QualifiedTypeName << ">(Record.readInt()));\n";
    }

    void writePCHWrite(raw_ostream &OS) const override {
      OS << "    Record.push_back(SA->" << getLowerName() << "_size());\n";
      OS << "    for (" << getAttrName() << "Attr::" << getLowerName()
         << "_iterator i = SA->" << getLowerName() << "_begin(), e = SA->"
         << getLowerName() << "_end(); i != e; ++i)\n";
      OS << "      " << WritePCHRecord(QualifiedTypeName, "(*i)");
    }

    void writeConversion(raw_ostream &OS, bool Header) const {
      if (Header) {
        OS << "  static bool ConvertStrTo" << type << "(StringRef Val, " << type
           << " &Out);\n";
        OS << "  static const char *Convert" << type << "ToStr(" << type
           << " Val);\n";
        return;
      }

      OS << "bool " << getAttrName() << "Attr::ConvertStrTo" << type
         << "(StringRef Val, ";
      OS << type << " &Out) {\n";
      OS << "  Optional<" << type << "> R = llvm::StringSwitch<Optional<";
      OS << type << ">>(Val)\n";
      for (size_t I = 0; I < enums.size(); ++I) {
        OS << "    .Case(\"" << values[I] << "\", ";
        OS << getAttrName() << "Attr::" << enums[I] << ")\n";
      }
      OS << "    .Default(Optional<" << type << ">());\n";
      OS << "  if (R) {\n";
      OS << "    Out = *R;\n      return true;\n    }\n";
      OS << "  return false;\n";
      OS << "}\n\n";

      OS << "const char *" << getAttrName() << "Attr::Convert" << type
         << "ToStr(" << type << " Val) {\n"
         << "  switch(Val) {\n";
      SmallDenseSet<StringRef, 8> Uniques;
      for (size_t I = 0; I < enums.size(); ++I) {
        if (Uniques.insert(enums[I]).second)
          OS << "  case " << getAttrName() << "Attr::" << enums[I]
             << ": return \"" << values[I] << "\";\n";
      }
      OS << "  }\n"
         << "  llvm_unreachable(\"No enumerator with that value\");\n"
         << "}\n";
    }
  };

  class VersionArgument : public Argument {
  public:
    VersionArgument(const Record &Arg, StringRef Attr)
      : Argument(Arg, Attr)
    {}

    void writeAccessors(raw_ostream &OS) const override {
      OS << "  VersionTuple get" << getUpperName() << "() const {\n";
      OS << "    return " << getLowerName() << ";\n";
      OS << "  }\n";
      OS << "  void set" << getUpperName()
         << "(ASTContext &C, VersionTuple V) {\n";
      OS << "    " << getLowerName() << " = V;\n";
      OS << "  }";
    }

    void writeCloneArgs(raw_ostream &OS) const override {
      OS << "get" << getUpperName() << "()";
    }

    void writeTemplateInstantiationArgs(raw_ostream &OS) const override {
      OS << "A->get" << getUpperName() << "()";
    }

    void writeCtorInitializers(raw_ostream &OS) const override {
      OS << getLowerName() << "(" << getUpperName() << ")";
    }

    void writeCtorDefaultInitializers(raw_ostream &OS) const override {
      OS << getLowerName() << "()";
    }

    void writeCtorParameters(raw_ostream &OS) const override {
      OS << "VersionTuple " << getUpperName();
    }

    void writeDeclarations(raw_ostream &OS) const override {
      OS << "VersionTuple " << getLowerName() << ";\n";
    }

    void writePCHReadDecls(raw_ostream &OS) const override {
      OS << "    VersionTuple " << getLowerName()
         << "= Record.readVersionTuple();\n";
    }

    void writePCHReadArgs(raw_ostream &OS) const override {
      OS << getLowerName();
    }

    void writePCHWrite(raw_ostream &OS) const override {
      OS << "    Record.AddVersionTuple(SA->get" << getUpperName() << "());\n";
    }

    void writeValue(raw_ostream &OS) const override {
      OS << getLowerName() << "=\" << get" << getUpperName() << "() << \"";
    }

    void writeDump(raw_ostream &OS) const override {
      OS << "    OS << \" \" << SA->get" << getUpperName() << "();\n";
    }
  };

  class ExprArgument : public SimpleArgument {
  public:
    ExprArgument(const Record &Arg, StringRef Attr)
      : SimpleArgument(Arg, Attr, "Expr *")
    {}

    void writeASTVisitorTraversal(raw_ostream &OS) const override {
      OS << "  if (!"
         << "getDerived().TraverseStmt(A->get" << getUpperName() << "()))\n";
      OS << "    return false;\n";
    }

    void writeTemplateInstantiationArgs(raw_ostream &OS) const override {
      OS << "tempInst" << getUpperName();
    }

    void writeTemplateInstantiation(raw_ostream &OS) const override {
      OS << "      " << getType() << " tempInst" << getUpperName() << ";\n";
      OS << "      {\n";
      OS << "        EnterExpressionEvaluationContext "
         << "Unevaluated(S, Sema::ExpressionEvaluationContext::Unevaluated);\n";
      OS << "        ExprResult " << "Result = S.SubstExpr("
         << "A->get" << getUpperName() << "(), TemplateArgs);\n";
      OS << "        if (Result.isInvalid())\n";
      OS << "          return nullptr;\n";
      OS << "        tempInst" << getUpperName() << " = Result.get();\n";
      OS << "      }\n";
    }

    void writeDump(raw_ostream &OS) const override {}

    void writeDumpChildren(raw_ostream &OS) const override {
      OS << "    Visit(SA->get" << getUpperName() << "());\n";
    }

    void writeHasChildren(raw_ostream &OS) const override { OS << "true"; }
  };

  class VariadicExprArgument : public VariadicArgument {
  public:
    VariadicExprArgument(const Record &Arg, StringRef Attr)
      : VariadicArgument(Arg, Attr, "Expr *")
    {}

    VariadicExprArgument(StringRef ArgName, StringRef Attr)
        : VariadicArgument(ArgName, Attr, "Expr *") {}

    void writeASTVisitorTraversal(raw_ostream &OS) const override {
      OS << "  {\n";
      OS << "    " << getType() << " *I = A->" << getLowerName()
         << "_begin();\n";
      OS << "    " << getType() << " *E = A->" << getLowerName()
         << "_end();\n";
      OS << "    for (; I != E; ++I) {\n";
      OS << "      if (!getDerived().TraverseStmt(*I))\n";
      OS << "        return false;\n";
      OS << "    }\n";
      OS << "  }\n";
    }

    void writeTemplateInstantiationArgs(raw_ostream &OS) const override {
      OS << "tempInst" << getUpperName() << ", "
         << "A->" << getLowerName() << "_size()";
    }

    void writeTemplateInstantiation(raw_ostream &OS) const override {
      OS << "      auto *tempInst" << getUpperName()
         << " = new (C, 16) " << getType()
         << "[A->" << getLowerName() << "_size()];\n";
      OS << "      {\n";
      OS << "        EnterExpressionEvaluationContext "
         << "Unevaluated(S, Sema::ExpressionEvaluationContext::Unevaluated);\n";
      OS << "        " << getType() << " *TI = tempInst" << getUpperName()
         << ";\n";
      OS << "        " << getType() << " *I = A->" << getLowerName()
         << "_begin();\n";
      OS << "        " << getType() << " *E = A->" << getLowerName()
         << "_end();\n";
      OS << "        for (; I != E; ++I, ++TI) {\n";
      OS << "          ExprResult Result = S.SubstExpr(*I, TemplateArgs);\n";
      OS << "          if (Result.isInvalid())\n";
      OS << "            return nullptr;\n";
      OS << "          *TI = Result.get();\n";
      OS << "        }\n";
      OS << "      }\n";
    }

    void writeDump(raw_ostream &OS) const override {}

    void writeDumpChildren(raw_ostream &OS) const override {
      OS << "    for (" << getAttrName() << "Attr::" << getLowerName()
         << "_iterator I = SA->" << getLowerName() << "_begin(), E = SA->"
         << getLowerName() << "_end(); I != E; ++I)\n";
      OS << "      Visit(*I);\n";
    }

    void writeHasChildren(raw_ostream &OS) const override {
      OS << "SA->" << getLowerName() << "_begin() != "
         << "SA->" << getLowerName() << "_end()";
    }
  };

  class VariadicIdentifierArgument : public VariadicArgument {
  public:
    VariadicIdentifierArgument(const Record &Arg, StringRef Attr)
      : VariadicArgument(Arg, Attr, "IdentifierInfo *")
    {}
  };

  class VariadicStringArgument : public VariadicArgument {
  public:
    VariadicStringArgument(const Record &Arg, StringRef Attr)
      : VariadicArgument(Arg, Attr, "StringRef")
    {}

    void writeCtorBody(raw_ostream &OS) const override {
      OS << "  for (size_t I = 0, E = " << getArgSizeName() << "; I != E;\n"
            "       ++I) {\n"
            "    StringRef Ref = " << getUpperName() << "[I];\n"
            "    if (!Ref.empty()) {\n"
            "      char *Mem = new (Ctx, 1) char[Ref.size()];\n"
            "      std::memcpy(Mem, Ref.data(), Ref.size());\n"
            "      " << getArgName() << "[I] = StringRef(Mem, Ref.size());\n"
            "    }\n"
            "  }\n";
    }

    void writeValueImpl(raw_ostream &OS) const override {
      OS << "    OS << \"\\\"\" << Val << \"\\\"\";\n";
    }
  };

  class TypeArgument : public SimpleArgument {
  public:
    TypeArgument(const Record &Arg, StringRef Attr)
      : SimpleArgument(Arg, Attr, "TypeSourceInfo *")
    {}

    void writeAccessors(raw_ostream &OS) const override {
      OS << "  QualType get" << getUpperName() << "() const {\n";
      OS << "    return " << getLowerName() << "->getType();\n";
      OS << "  }";
      OS << "  " << getType() << " get" << getUpperName() << "Loc() const {\n";
      OS << "    return " << getLowerName() << ";\n";
      OS << "  }";
    }

    void writeASTVisitorTraversal(raw_ostream &OS) const override {
      OS << "  if (auto *TSI = A->get" << getUpperName() << "Loc())\n";
      OS << "    if (!getDerived().TraverseTypeLoc(TSI->getTypeLoc()))\n";
      OS << "      return false;\n";
    }

    void writeTemplateInstantiation(raw_ostream &OS) const override {
      OS << "      " << getType() << " tempInst" << getUpperName() << " =\n";
      OS << "        S.SubstType(A->get" << getUpperName() << "Loc(), "
         << "TemplateArgs, A->getLoc(), A->getAttrName());\n";
      OS << "      if (!tempInst" << getUpperName() << ")\n";
      OS << "        return nullptr;\n";
    }

    void writeTemplateInstantiationArgs(raw_ostream &OS) const override {
      OS << "tempInst" << getUpperName();
    }

    void writePCHWrite(raw_ostream &OS) const override {
      OS << "    "
         << WritePCHRecord(getType(),
                           "SA->get" + std::string(getUpperName()) + "Loc()");
    }
  };

  class OMPDeclAttrArgument : public SimpleArgument {
  public:
    OMPDeclAttrArgument(const Record &Arg, StringRef Attr)
        : SimpleArgument(Arg, Attr, "attr::Kind") {}
    void writeAccessors(raw_ostream &OS) const override {
      OS << "  " << getType() << " get" << getUpperName() << "() const {\n"
         << "    return " << getLowerName() << ";\n"
         << "  }\n"
         << "  void checkOMPNodeKind() const {\n"
         << "#ifndef NDEBUG\n"
         << "    switch (" << getLowerName() << ") {\n"
         << "#define ATTR(X)\n"
         << "#define OMP_DECL_ATTR(X) \\\n"
         << "    case attr::X:\n"
         << "#include \"clang/Basic/AttrList.inc\"\n"
         << "    case attr::UnknownAttr:\n"
         << "      break;\n"
         << "    default:\n"
         << "      llvm_unreachable(\"expected OMPDeclAttr\");\n"
         << "      break;\n"
         << "    }\n"
         << "#endif\n"
         << "  }\n";
    }
    void writeCtorBody(raw_ostream &OS) const override {
      OS << "    checkOMPNodeKind();\n";
    }
    void writeCtorDefaultInitializers(raw_ostream &OS) const override {
      OS << getLowerName() << "(attr::UnknownAttr)";
    }
    void writePCHReadDecls(raw_ostream &OS) const override {
      OS << "    " << getType() << " " << getLowerName() << " = readEnum<"
         << getType() << ">();\n";
    }
    void writeDump(raw_ostream &OS) const override {
      OS << "    OS << \" " << getUpperName() << "=\";\n"
         << "    switch (SA->get" << getUpperName() << "()) {\n"
         << "#define ATTR(X)\n"
         << "#define OMP_DECL_ATTR(X) \\\n"
         << "    case attr::X:        \\\n"
         << "      OS << #X;          \\\n"
         << "      break;\n"
         << "#include \"clang/Basic/AttrList.inc\"\n"
         << "    case attr::UnknownAttr:\n"
         << "      OS << \"unknown\";\n"
         << "      break;\n"
         << "    default:\n"
         << "      llvm_unreachable(\"expected OMPDeclAttr\");\n"
         << "      break;\n"
         << "    }\n";
    }
  };

} // end anonymous namespace

// Get arguments specified by Attr's "Args" field and by each super class Foo's
// "FooArgs" field.
static std::vector<Record *> getAllAttrArgs(const Record *Attr) {
  std::vector<Record *> Args = Attr->getValueAsListOfDefs("Args");
  for (auto SuperClassAndRange : Attr->getSuperClasses()) {
    Record *SuperClass = SuperClassAndRange.first;
    std::string FieldName = SuperClass->getName().str() + "Args";
    if (llvm::Optional<std::vector<Record *>> FieldVal =
            SuperClass->getValueAsOptionalListOfDefs(FieldName.c_str())) {
      for (Record *Arg : FieldVal.getValue())
        Args.push_back(Arg);
    }
  }
  return Args;
}

static std::unique_ptr<Argument>
createArgument(const Record &Arg, StringRef Attr,
               const Record *Search = nullptr) {
  if (!Search)
    Search = &Arg;

  std::unique_ptr<Argument> Ptr;
  llvm::StringRef ArgName = Search->getName();

  if (ArgName == "AlignedArgument")
    Ptr = std::make_unique<AlignedArgument>(Arg, Attr);
  else if (ArgName == "EnumArgument")
    Ptr = std::make_unique<EnumArgument>(Arg, Attr);
  else if (ArgName == "ExprArgument")
    Ptr = std::make_unique<ExprArgument>(Arg, Attr);
  else if (ArgName == "DeclArgument")
    Ptr = std::make_unique<SimpleArgument>(
        Arg, Attr, (Arg.getValueAsDef("Kind")->getName() + "Decl *").str());
  else if (ArgName == "IdentifierArgument")
    Ptr = std::make_unique<SimpleArgument>(Arg, Attr, "IdentifierInfo *");
  else if (ArgName == "DefaultBoolArgument")
    Ptr = std::make_unique<DefaultSimpleArgument>(
        Arg, Attr, "bool", Arg.getValueAsBit("Default"));
  else if (ArgName == "BoolArgument")
    Ptr = std::make_unique<SimpleArgument>(Arg, Attr, "bool");
  else if (ArgName == "DefaultIntArgument")
    Ptr = std::make_unique<DefaultSimpleArgument>(
        Arg, Attr, "int", Arg.getValueAsInt("Default"));
  else if (ArgName == "IntArgument")
    Ptr = std::make_unique<SimpleArgument>(Arg, Attr, "int");
  else if (ArgName == "StringArgument")
    Ptr = std::make_unique<StringArgument>(Arg, Attr);
  else if (ArgName == "TypeArgument")
    Ptr = std::make_unique<TypeArgument>(Arg, Attr);
  else if (ArgName == "UnsignedArgument")
    Ptr = std::make_unique<SimpleArgument>(Arg, Attr, "unsigned");
  else if (ArgName == "VariadicUnsignedArgument")
    Ptr = std::make_unique<VariadicArgument>(Arg, Attr, "unsigned");
  else if (ArgName == "VariadicStringArgument")
    Ptr = std::make_unique<VariadicStringArgument>(Arg, Attr);
  else if (ArgName == "VariadicEnumArgument")
    Ptr = std::make_unique<VariadicEnumArgument>(Arg, Attr);
  else if (ArgName == "VariadicExprArgument")
    Ptr = std::make_unique<VariadicExprArgument>(Arg, Attr);
  else if (ArgName == "VariadicParamIdxArgument")
    Ptr = std::make_unique<VariadicParamIdxArgument>(Arg, Attr);
  else if (ArgName == "VariadicParamOrParamIdxArgument")
    Ptr = std::make_unique<VariadicParamOrParamIdxArgument>(Arg, Attr);
  else if (ArgName == "ParamIdxArgument")
    Ptr = std::make_unique<SimpleArgument>(Arg, Attr, "ParamIdx");
  else if (ArgName == "VariadicIdentifierArgument")
    Ptr = std::make_unique<VariadicIdentifierArgument>(Arg, Attr);
  else if (ArgName == "VersionArgument")
    Ptr = std::make_unique<VersionArgument>(Arg, Attr);
  else if (ArgName == "OMPTraitInfoArgument")
    Ptr = std::make_unique<SimpleArgument>(Arg, Attr, "OMPTraitInfo *");
  else if (ArgName == "OMPDeclAttrArgument")
    Ptr = std::make_unique<OMPDeclAttrArgument>(Arg, Attr);

  if (!Ptr) {
    // Search in reverse order so that the most-derived type is handled first.
    ArrayRef<std::pair<Record*, SMRange>> Bases = Search->getSuperClasses();
    for (const auto &Base : llvm::reverse(Bases)) {
      if ((Ptr = createArgument(Arg, Attr, Base.first)))
        break;
    }
  }

  if (Ptr && Arg.getValueAsBit("Optional"))
    Ptr->setOptional(true);

  if (Ptr && Arg.getValueAsBit("Fake"))
    Ptr->setFake(true);

  return Ptr;
}

static void writeAvailabilityValue(raw_ostream &OS) {
  OS << "\" << getPlatform()->getName();\n"
     << "  if (getStrict()) OS << \", strict\";\n"
     << "  if (!getIntroduced().empty()) OS << \", introduced=\" << getIntroduced();\n"
     << "  if (!getDeprecated().empty()) OS << \", deprecated=\" << getDeprecated();\n"
     << "  if (!getObsoleted().empty()) OS << \", obsoleted=\" << getObsoleted();\n"
     << "  if (getUnavailable()) OS << \", unavailable\";\n"
     << "  OS << \"";
}

static void writeDeprecatedAttrValue(raw_ostream &OS, std::string &Variety) {
  OS << "\\\"\" << getMessage() << \"\\\"\";\n";
  // Only GNU deprecated has an optional fixit argument at the second position.
  if (Variety == "GNU")
     OS << "    if (!getReplacement().empty()) OS << \", \\\"\""
           " << getReplacement() << \"\\\"\";\n";
  OS << "    OS << \"";
}

static void writeGetSpellingFunction(const Record &R, raw_ostream &OS) {
  std::vector<FlattenedSpelling> Spellings = GetFlattenedSpellings(R);

  OS << "const char *" << R.getName() << "Attr::getSpelling() const {\n";
  if (Spellings.empty()) {
    OS << "  return \"(No spelling)\";\n}\n\n";
    return;
  }

  OS << "  switch (getAttributeSpellingListIndex()) {\n"
        "  default:\n"
        "    llvm_unreachable(\"Unknown attribute spelling!\");\n"
        "    return \"(No spelling)\";\n";

  for (unsigned I = 0; I < Spellings.size(); ++I)
    OS << "  case " << I << ":\n"
          "    return \"" << Spellings[I].name() << "\";\n";
  // End of the switch statement.
  OS << "  }\n";
  // End of the getSpelling function.
  OS << "}\n\n";
}

static void
writePrettyPrintFunction(const Record &R,
                         const std::vector<std::unique_ptr<Argument>> &Args,
                         raw_ostream &OS) {
  std::vector<FlattenedSpelling> Spellings = GetFlattenedSpellings(R);

  OS << "void " << R.getName() << "Attr::printPretty("
    << "raw_ostream &OS, const PrintingPolicy &Policy) const {\n";

  if (Spellings.empty()) {
    OS << "}\n\n";
    return;
  }

  OS << "  bool IsFirstArgument = true; (void)IsFirstArgument;\n"
     << "  unsigned TrailingOmittedArgs = 0; (void)TrailingOmittedArgs;\n"
     << "  switch (getAttributeSpellingListIndex()) {\n"
     << "  default:\n"
     << "    llvm_unreachable(\"Unknown attribute spelling!\");\n"
     << "    break;\n";

  for (unsigned I = 0; I < Spellings.size(); ++ I) {
    llvm::SmallString<16> Prefix;
    llvm::SmallString<8> Suffix;
    // The actual spelling of the name and namespace (if applicable)
    // of an attribute without considering prefix and suffix.
    llvm::SmallString<64> Spelling;
    std::string Name = Spellings[I].name();
    std::string Variety = Spellings[I].variety();

    if (Variety == "GNU") {
      Prefix = " __attribute__((";
      Suffix = "))";
    } else if (Variety == "CXX11" || Variety == "C2x") {
      Prefix = " [[";
      Suffix = "]]";
      std::string Namespace = Spellings[I].nameSpace();
      if (!Namespace.empty()) {
        Spelling += Namespace;
        Spelling += "::";
      }
    } else if (Variety == "Declspec") {
      Prefix = " __declspec(";
      Suffix = ")";
    } else if (Variety == "Microsoft") {
      Prefix = "[";
      Suffix = "]";
    } else if (Variety == "Keyword") {
      Prefix = " ";
      Suffix = "";
    } else if (Variety == "Pragma") {
      Prefix = "#pragma ";
      Suffix = "\n";
      std::string Namespace = Spellings[I].nameSpace();
      if (!Namespace.empty()) {
        Spelling += Namespace;
        Spelling += " ";
      }
    } else {
      llvm_unreachable("Unknown attribute syntax variety!");
    }

    Spelling += Name;

    OS << "  case " << I << " : {\n"
       << "    OS << \"" << Prefix << Spelling << "\";\n";

    if (Variety == "Pragma") {
      OS << "    printPrettyPragma(OS, Policy);\n";
      OS << "    OS << \"\\n\";";
      OS << "    break;\n";
      OS << "  }\n";
      continue;
    }

    if (Spelling == "availability") {
      OS << "    OS << \"(";
      writeAvailabilityValue(OS);
      OS << ")\";\n";
    } else if (Spelling == "deprecated" || Spelling == "gnu::deprecated") {
      OS << "    OS << \"(";
      writeDeprecatedAttrValue(OS, Variety);
      OS << ")\";\n";
    } else {
      // To avoid printing parentheses around an empty argument list or
      // printing spurious commas at the end of an argument list, we need to
      // determine where the last provided non-fake argument is.
      unsigned NonFakeArgs = 0;
      bool FoundNonOptArg = false;
      for (const auto &arg : llvm::reverse(Args)) {
        if (arg->isFake())
          continue;
        ++NonFakeArgs;
        if (FoundNonOptArg)
          continue;
        // FIXME: arg->getIsOmitted() == "false" means we haven't implemented
        // any way to detect whether the argument was omitted.
        if (!arg->isOptional() || arg->getIsOmitted() == "false") {
          FoundNonOptArg = true;
          continue;
        }
        OS << "    if (" << arg->getIsOmitted() << ")\n"
           << "      ++TrailingOmittedArgs;\n";
      }
      unsigned ArgIndex = 0;
      for (const auto &arg : Args) {
        if (arg->isFake())
          continue;
        std::string IsOmitted = arg->getIsOmitted();
        if (arg->isOptional() && IsOmitted != "false")
          OS << "    if (!(" << IsOmitted << ")) {\n";
        // Variadic arguments print their own leading comma.
        if (!arg->isVariadic())
          OS << "    DelimitAttributeArgument(OS, IsFirstArgument);\n";
        OS << "    OS << \"";
        arg->writeValue(OS);
        OS << "\";\n";
        if (arg->isOptional() && IsOmitted != "false")
          OS << "    }\n";
        ++ArgIndex;
      }
      if (ArgIndex != 0)
        OS << "    if (!IsFirstArgument)\n"
           << "      OS << \")\";\n";
    }
    OS << "    OS << \"" << Suffix << "\";\n"
       << "    break;\n"
       << "  }\n";
  }

  // End of the switch statement.
  OS << "}\n";
  // End of the print function.
  OS << "}\n\n";
}

/// Return the index of a spelling in a spelling list.
static unsigned
getSpellingListIndex(const std::vector<FlattenedSpelling> &SpellingList,
                     const FlattenedSpelling &Spelling) {
  assert(!SpellingList.empty() && "Spelling list is empty!");

  for (unsigned Index = 0; Index < SpellingList.size(); ++Index) {
    const FlattenedSpelling &S = SpellingList[Index];
    if (S.variety() != Spelling.variety())
      continue;
    if (S.nameSpace() != Spelling.nameSpace())
      continue;
    if (S.name() != Spelling.name())
      continue;

    return Index;
  }

  llvm_unreachable("Unknown spelling!");
}

static void writeAttrAccessorDefinition(const Record &R, raw_ostream &OS) {
  std::vector<Record*> Accessors = R.getValueAsListOfDefs("Accessors");
  if (Accessors.empty())
    return;

  const std::vector<FlattenedSpelling> SpellingList = GetFlattenedSpellings(R);
  assert(!SpellingList.empty() &&
         "Attribute with empty spelling list can't have accessors!");
  for (const auto *Accessor : Accessors) {
    const StringRef Name = Accessor->getValueAsString("Name");
    std::vector<FlattenedSpelling> Spellings = GetFlattenedSpellings(*Accessor);

    OS << "  bool " << Name
       << "() const { return getAttributeSpellingListIndex() == ";
    for (unsigned Index = 0; Index < Spellings.size(); ++Index) {
      OS << getSpellingListIndex(SpellingList, Spellings[Index]);
      if (Index != Spellings.size() - 1)
        OS << " ||\n    getAttributeSpellingListIndex() == ";
      else
        OS << "; }\n";
    }
  }
}

static bool
SpellingNamesAreCommon(const std::vector<FlattenedSpelling>& Spellings) {
  assert(!Spellings.empty() && "An empty list of spellings was provided");
  std::string FirstName =
      std::string(NormalizeNameForSpellingComparison(Spellings.front().name()));
  for (const auto &Spelling :
       llvm::make_range(std::next(Spellings.begin()), Spellings.end())) {
    std::string Name =
        std::string(NormalizeNameForSpellingComparison(Spelling.name()));
    if (Name != FirstName)
      return false;
  }
  return true;
}

typedef std::map<unsigned, std::string> SemanticSpellingMap;
static std::string
CreateSemanticSpellings(const std::vector<FlattenedSpelling> &Spellings,
                        SemanticSpellingMap &Map) {
  // The enumerants are automatically generated based on the variety,
  // namespace (if present) and name for each attribute spelling. However,
  // care is taken to avoid trampling on the reserved namespace due to
  // underscores.
  std::string Ret("  enum Spelling {\n");
  std::set<std::string> Uniques;
  unsigned Idx = 0;

  // If we have a need to have this many spellings we likely need to add an
  // extra bit to the SpellingIndex in AttributeCommonInfo, then increase the
  // value of SpellingNotCalculated there and here.
  assert(Spellings.size() < 15 &&
         "Too many spellings, would step on SpellingNotCalculated in "
         "AttributeCommonInfo");
  for (auto I = Spellings.begin(), E = Spellings.end(); I != E; ++I, ++Idx) {
    const FlattenedSpelling &S = *I;
    const std::string &Variety = S.variety();
    const std::string &Spelling = S.name();
    const std::string &Namespace = S.nameSpace();
    std::string EnumName;

    EnumName += (Variety + "_");
    if (!Namespace.empty())
      EnumName += (NormalizeNameForSpellingComparison(Namespace).str() +
      "_");
    EnumName += NormalizeNameForSpellingComparison(Spelling);

    // Even if the name is not unique, this spelling index corresponds to a
    // particular enumerant name that we've calculated.
    Map[Idx] = EnumName;

    // Since we have been stripping underscores to avoid trampling on the
    // reserved namespace, we may have inadvertently created duplicate
    // enumerant names. These duplicates are not considered part of the
    // semantic spelling, and can be elided.
    if (Uniques.find(EnumName) != Uniques.end())
      continue;

    Uniques.insert(EnumName);
    if (I != Spellings.begin())
      Ret += ",\n";
    // Duplicate spellings are not considered part of the semantic spelling
    // enumeration, but the spelling index and semantic spelling values are
    // meant to be equivalent, so we must specify a concrete value for each
    // enumerator.
    Ret += "    " + EnumName + " = " + llvm::utostr(Idx);
  }
  Ret += ",\n  SpellingNotCalculated = 15\n";
  Ret += "\n  };\n\n";
  return Ret;
}

void WriteSemanticSpellingSwitch(const std::string &VarName,
                                 const SemanticSpellingMap &Map,
                                 raw_ostream &OS) {
  OS << "  switch (" << VarName << ") {\n    default: "
    << "llvm_unreachable(\"Unknown spelling list index\");\n";
  for (const auto &I : Map)
    OS << "    case " << I.first << ": return " << I.second << ";\n";
  OS << "  }\n";
}

// Emits the LateParsed property for attributes.
static void emitClangAttrLateParsedList(RecordKeeper &Records, raw_ostream &OS) {
  OS << "#if defined(CLANG_ATTR_LATE_PARSED_LIST)\n";
  std::vector<Record*> Attrs = Records.getAllDerivedDefinitions("Attr");

  for (const auto *Attr : Attrs) {
    bool LateParsed = Attr->getValueAsBit("LateParsed");

    if (LateParsed) {
      std::vector<FlattenedSpelling> Spellings = GetFlattenedSpellings(*Attr);

      // FIXME: Handle non-GNU attributes
      for (const auto &I : Spellings) {
        if (I.variety() != "GNU")
          continue;
        OS << ".Case(\"" << I.name() << "\", " << LateParsed << ")\n";
      }
    }
  }
  OS << "#endif // CLANG_ATTR_LATE_PARSED_LIST\n\n";
}

static bool hasGNUorCXX11Spelling(const Record &Attribute) {
  std::vector<FlattenedSpelling> Spellings = GetFlattenedSpellings(Attribute);
  for (const auto &I : Spellings) {
    if (I.variety() == "GNU" || I.variety() == "CXX11")
      return true;
  }
  return false;
}

namespace {

struct AttributeSubjectMatchRule {
  const Record *MetaSubject;
  const Record *Constraint;

  AttributeSubjectMatchRule(const Record *MetaSubject, const Record *Constraint)
      : MetaSubject(MetaSubject), Constraint(Constraint) {
    assert(MetaSubject && "Missing subject");
  }

  bool isSubRule() const { return Constraint != nullptr; }

  std::vector<Record *> getSubjects() const {
    return (Constraint ? Constraint : MetaSubject)
        ->getValueAsListOfDefs("Subjects");
  }

  std::vector<Record *> getLangOpts() const {
    if (Constraint) {
      // Lookup the options in the sub-rule first, in case the sub-rule
      // overrides the rules options.
      std::vector<Record *> Opts = Constraint->getValueAsListOfDefs("LangOpts");
      if (!Opts.empty())
        return Opts;
    }
    return MetaSubject->getValueAsListOfDefs("LangOpts");
  }

  // Abstract rules are used only for sub-rules
  bool isAbstractRule() const { return getSubjects().empty(); }

  StringRef getName() const {
    return (Constraint ? Constraint : MetaSubject)->getValueAsString("Name");
  }

  bool isNegatedSubRule() const {
    assert(isSubRule() && "Not a sub-rule");
    return Constraint->getValueAsBit("Negated");
  }

  std::string getSpelling() const {
    std::string Result = std::string(MetaSubject->getValueAsString("Name"));
    if (isSubRule()) {
      Result += '(';
      if (isNegatedSubRule())
        Result += "unless(";
      Result += getName();
      if (isNegatedSubRule())
        Result += ')';
      Result += ')';
    }
    return Result;
  }

  std::string getEnumValueName() const {
    SmallString<128> Result;
    Result += "SubjectMatchRule_";
    Result += MetaSubject->getValueAsString("Name");
    if (isSubRule()) {
      Result += "_";
      if (isNegatedSubRule())
        Result += "not_";
      Result += Constraint->getValueAsString("Name");
    }
    if (isAbstractRule())
      Result += "_abstract";
    return std::string(Result.str());
  }

  std::string getEnumValue() const { return "attr::" + getEnumValueName(); }

  static const char *EnumName;
};

const char *AttributeSubjectMatchRule::EnumName = "attr::SubjectMatchRule";

struct PragmaClangAttributeSupport {
  std::vector<AttributeSubjectMatchRule> Rules;

  class RuleOrAggregateRuleSet {
    std::vector<AttributeSubjectMatchRule> Rules;
    bool IsRule;
    RuleOrAggregateRuleSet(ArrayRef<AttributeSubjectMatchRule> Rules,
                           bool IsRule)
        : Rules(Rules), IsRule(IsRule) {}

  public:
    bool isRule() const { return IsRule; }

    const AttributeSubjectMatchRule &getRule() const {
      assert(IsRule && "not a rule!");
      return Rules[0];
    }

    ArrayRef<AttributeSubjectMatchRule> getAggregateRuleSet() const {
      return Rules;
    }

    static RuleOrAggregateRuleSet
    getRule(const AttributeSubjectMatchRule &Rule) {
      return RuleOrAggregateRuleSet(Rule, /*IsRule=*/true);
    }
    static RuleOrAggregateRuleSet
    getAggregateRuleSet(ArrayRef<AttributeSubjectMatchRule> Rules) {
      return RuleOrAggregateRuleSet(Rules, /*IsRule=*/false);
    }
  };
  llvm::DenseMap<const Record *, RuleOrAggregateRuleSet> SubjectsToRules;

  PragmaClangAttributeSupport(RecordKeeper &Records);

  bool isAttributedSupported(const Record &Attribute);

  void emitMatchRuleList(raw_ostream &OS);

  void generateStrictConformsTo(const Record &Attr, raw_ostream &OS);

  void generateParsingHelpers(raw_ostream &OS);
};

} // end anonymous namespace

static bool isSupportedPragmaClangAttributeSubject(const Record &Subject) {
  // FIXME: #pragma clang attribute does not currently support statement
  // attributes, so test whether the subject is one that appertains to a
  // declaration node. However, it may be reasonable for support for statement
  // attributes to be added.
  if (Subject.isSubClassOf("DeclNode") || Subject.isSubClassOf("DeclBase") ||
      Subject.getName() == "DeclBase")
    return true;

  if (Subject.isSubClassOf("SubsetSubject"))
    return isSupportedPragmaClangAttributeSubject(
        *Subject.getValueAsDef("Base"));

  return false;
}

static bool doesDeclDeriveFrom(const Record *D, const Record *Base) {
  const Record *CurrentBase = D->getValueAsOptionalDef(BaseFieldName);
  if (!CurrentBase)
    return false;
  if (CurrentBase == Base)
    return true;
  return doesDeclDeriveFrom(CurrentBase, Base);
}

PragmaClangAttributeSupport::PragmaClangAttributeSupport(
    RecordKeeper &Records) {
  std::vector<Record *> MetaSubjects =
      Records.getAllDerivedDefinitions("AttrSubjectMatcherRule");
  auto MapFromSubjectsToRules = [this](const Record *SubjectContainer,
                                       const Record *MetaSubject,
                                       const Record *Constraint) {
    Rules.emplace_back(MetaSubject, Constraint);
    std::vector<Record *> ApplicableSubjects =
        SubjectContainer->getValueAsListOfDefs("Subjects");
    for (const auto *Subject : ApplicableSubjects) {
      bool Inserted =
          SubjectsToRules
              .try_emplace(Subject, RuleOrAggregateRuleSet::getRule(
                                        AttributeSubjectMatchRule(MetaSubject,
                                                                  Constraint)))
              .second;
      if (!Inserted) {
        PrintFatalError("Attribute subject match rules should not represent"
                        "same attribute subjects.");
      }
    }
  };
  for (const auto *MetaSubject : MetaSubjects) {
    MapFromSubjectsToRules(MetaSubject, MetaSubject, /*Constraints=*/nullptr);
    std::vector<Record *> Constraints =
        MetaSubject->getValueAsListOfDefs("Constraints");
    for (const auto *Constraint : Constraints)
      MapFromSubjectsToRules(Constraint, MetaSubject, Constraint);
  }

  std::vector<Record *> Aggregates =
      Records.getAllDerivedDefinitions("AttrSubjectMatcherAggregateRule");
  std::vector<Record *> DeclNodes =
    Records.getAllDerivedDefinitions(DeclNodeClassName);
  for (const auto *Aggregate : Aggregates) {
    Record *SubjectDecl = Aggregate->getValueAsDef("Subject");

    // Gather sub-classes of the aggregate subject that act as attribute
    // subject rules.
    std::vector<AttributeSubjectMatchRule> Rules;
    for (const auto *D : DeclNodes) {
      if (doesDeclDeriveFrom(D, SubjectDecl)) {
        auto It = SubjectsToRules.find(D);
        if (It == SubjectsToRules.end())
          continue;
        if (!It->second.isRule() || It->second.getRule().isSubRule())
          continue; // Assume that the rule will be included as well.
        Rules.push_back(It->second.getRule());
      }
    }

    bool Inserted =
        SubjectsToRules
            .try_emplace(SubjectDecl,
                         RuleOrAggregateRuleSet::getAggregateRuleSet(Rules))
            .second;
    if (!Inserted) {
      PrintFatalError("Attribute subject match rules should not represent"
                      "same attribute subjects.");
    }
  }
}

static PragmaClangAttributeSupport &
getPragmaAttributeSupport(RecordKeeper &Records) {
  static PragmaClangAttributeSupport Instance(Records);
  return Instance;
}

void PragmaClangAttributeSupport::emitMatchRuleList(raw_ostream &OS) {
  OS << "#ifndef ATTR_MATCH_SUB_RULE\n";
  OS << "#define ATTR_MATCH_SUB_RULE(Value, Spelling, IsAbstract, Parent, "
        "IsNegated) "
     << "ATTR_MATCH_RULE(Value, Spelling, IsAbstract)\n";
  OS << "#endif\n";
  for (const auto &Rule : Rules) {
    OS << (Rule.isSubRule() ? "ATTR_MATCH_SUB_RULE" : "ATTR_MATCH_RULE") << '(';
    OS << Rule.getEnumValueName() << ", \"" << Rule.getSpelling() << "\", "
       << Rule.isAbstractRule();
    if (Rule.isSubRule())
      OS << ", "
         << AttributeSubjectMatchRule(Rule.MetaSubject, nullptr).getEnumValue()
         << ", " << Rule.isNegatedSubRule();
    OS << ")\n";
  }
  OS << "#undef ATTR_MATCH_SUB_RULE\n";
}

bool PragmaClangAttributeSupport::isAttributedSupported(
    const Record &Attribute) {
  // If the attribute explicitly specified whether to support #pragma clang
  // attribute, use that setting.
  bool Unset;
  bool SpecifiedResult =
    Attribute.getValueAsBitOrUnset("PragmaAttributeSupport", Unset);
  if (!Unset)
    return SpecifiedResult;

  // Opt-out rules:
  // An attribute requires delayed parsing (LateParsed is on)
  if (Attribute.getValueAsBit("LateParsed"))
    return false;
  // An attribute has no GNU/CXX11 spelling
  if (!hasGNUorCXX11Spelling(Attribute))
    return false;
  // An attribute subject list has a subject that isn't covered by one of the
  // subject match rules or has no subjects at all.
  if (Attribute.isValueUnset("Subjects"))
    return false;
  const Record *SubjectObj = Attribute.getValueAsDef("Subjects");
  std::vector<Record *> Subjects = SubjectObj->getValueAsListOfDefs("Subjects");
  bool HasAtLeastOneValidSubject = false;
  for (const auto *Subject : Subjects) {
    if (!isSupportedPragmaClangAttributeSubject(*Subject))
      continue;
    if (SubjectsToRules.find(Subject) == SubjectsToRules.end())
      return false;
    HasAtLeastOneValidSubject = true;
  }
  return HasAtLeastOneValidSubject;
}

static std::string GenerateTestExpression(ArrayRef<Record *> LangOpts) {
  std::string Test;

  for (auto *E : LangOpts) {
    if (!Test.empty())
      Test += " || ";

    const StringRef Code = E->getValueAsString("CustomCode");
    if (!Code.empty()) {
      Test += "(";
      Test += Code;
      Test += ")";
      if (!E->getValueAsString("Name").empty()) {
        PrintWarning(
            E->getLoc(),
            "non-empty 'Name' field ignored because 'CustomCode' was supplied");
      }
    } else {
      Test += "LangOpts.";
      Test += E->getValueAsString("Name");
    }
  }

  if (Test.empty())
    return "true";

  return Test;
}

void
PragmaClangAttributeSupport::generateStrictConformsTo(const Record &Attr,
                                                      raw_ostream &OS) {
  if (!isAttributedSupported(Attr) || Attr.isValueUnset("Subjects"))
    return;
  // Generate a function that constructs a set of matching rules that describe
  // to which declarations the attribute should apply to.
  OS << "void getPragmaAttributeMatchRules("
     << "llvm::SmallVectorImpl<std::pair<"
     << AttributeSubjectMatchRule::EnumName
     << ", bool>> &MatchRules, const LangOptions &LangOpts) const override {\n";
  const Record *SubjectObj = Attr.getValueAsDef("Subjects");
  std::vector<Record *> Subjects = SubjectObj->getValueAsListOfDefs("Subjects");
  for (const auto *Subject : Subjects) {
    if (!isSupportedPragmaClangAttributeSubject(*Subject))
      continue;
    auto It = SubjectsToRules.find(Subject);
    assert(It != SubjectsToRules.end() &&
           "This attribute is unsupported by #pragma clang attribute");
    for (const auto &Rule : It->getSecond().getAggregateRuleSet()) {
      // The rule might be language specific, so only subtract it from the given
      // rules if the specific language options are specified.
      std::vector<Record *> LangOpts = Rule.getLangOpts();
      OS << "  MatchRules.push_back(std::make_pair(" << Rule.getEnumValue()
         << ", /*IsSupported=*/" << GenerateTestExpression(LangOpts)
         << "));\n";
    }
  }
  OS << "}\n\n";
}

void PragmaClangAttributeSupport::generateParsingHelpers(raw_ostream &OS) {
  // Generate routines that check the names of sub-rules.
  OS << "Optional<attr::SubjectMatchRule> "
        "defaultIsAttributeSubjectMatchSubRuleFor(StringRef, bool) {\n";
  OS << "  return None;\n";
  OS << "}\n\n";

  llvm::MapVector<const Record *, std::vector<AttributeSubjectMatchRule>>
      SubMatchRules;
  for (const auto &Rule : Rules) {
    if (!Rule.isSubRule())
      continue;
    SubMatchRules[Rule.MetaSubject].push_back(Rule);
  }

  for (const auto &SubMatchRule : SubMatchRules) {
    OS << "Optional<attr::SubjectMatchRule> isAttributeSubjectMatchSubRuleFor_"
       << SubMatchRule.first->getValueAsString("Name")
       << "(StringRef Name, bool IsUnless) {\n";
    OS << "  if (IsUnless)\n";
    OS << "    return "
          "llvm::StringSwitch<Optional<attr::SubjectMatchRule>>(Name).\n";
    for (const auto &Rule : SubMatchRule.second) {
      if (Rule.isNegatedSubRule())
        OS << "    Case(\"" << Rule.getName() << "\", " << Rule.getEnumValue()
           << ").\n";
    }
    OS << "    Default(None);\n";
    OS << "  return "
          "llvm::StringSwitch<Optional<attr::SubjectMatchRule>>(Name).\n";
    for (const auto &Rule : SubMatchRule.second) {
      if (!Rule.isNegatedSubRule())
        OS << "  Case(\"" << Rule.getName() << "\", " << Rule.getEnumValue()
           << ").\n";
    }
    OS << "  Default(None);\n";
    OS << "}\n\n";
  }

  // Generate the function that checks for the top-level rules.
  OS << "std::pair<Optional<attr::SubjectMatchRule>, "
        "Optional<attr::SubjectMatchRule> (*)(StringRef, "
        "bool)> isAttributeSubjectMatchRule(StringRef Name) {\n";
  OS << "  return "
        "llvm::StringSwitch<std::pair<Optional<attr::SubjectMatchRule>, "
        "Optional<attr::SubjectMatchRule> (*) (StringRef, "
        "bool)>>(Name).\n";
  for (const auto &Rule : Rules) {
    if (Rule.isSubRule())
      continue;
    std::string SubRuleFunction;
    if (SubMatchRules.count(Rule.MetaSubject))
      SubRuleFunction =
          ("isAttributeSubjectMatchSubRuleFor_" + Rule.getName()).str();
    else
      SubRuleFunction = "defaultIsAttributeSubjectMatchSubRuleFor";
    OS << "  Case(\"" << Rule.getName() << "\", std::make_pair("
       << Rule.getEnumValue() << ", " << SubRuleFunction << ")).\n";
  }
  OS << "  Default(std::make_pair(None, "
        "defaultIsAttributeSubjectMatchSubRuleFor));\n";
  OS << "}\n\n";

  // Generate the function that checks for the submatch rules.
  OS << "const char *validAttributeSubjectMatchSubRules("
     << AttributeSubjectMatchRule::EnumName << " Rule) {\n";
  OS << "  switch (Rule) {\n";
  for (const auto &SubMatchRule : SubMatchRules) {
    OS << "  case "
       << AttributeSubjectMatchRule(SubMatchRule.first, nullptr).getEnumValue()
       << ":\n";
    OS << "  return \"'";
    bool IsFirst = true;
    for (const auto &Rule : SubMatchRule.second) {
      if (!IsFirst)
        OS << ", '";
      IsFirst = false;
      if (Rule.isNegatedSubRule())
        OS << "unless(";
      OS << Rule.getName();
      if (Rule.isNegatedSubRule())
        OS << ')';
      OS << "'";
    }
    OS << "\";\n";
  }
  OS << "  default: return nullptr;\n";
  OS << "  }\n";
  OS << "}\n\n";
}

template <typename Fn>
static void forEachUniqueSpelling(const Record &Attr, Fn &&F) {
  std::vector<FlattenedSpelling> Spellings = GetFlattenedSpellings(Attr);
  SmallDenseSet<StringRef, 8> Seen;
  for (const FlattenedSpelling &S : Spellings) {
    if (Seen.insert(S.name()).second)
      F(S);
  }
}

static bool isTypeArgument(const Record *Arg) {
  return !Arg->getSuperClasses().empty() &&
         Arg->getSuperClasses().back().first->getName() == "TypeArgument";
}

/// Emits the first-argument-is-type property for attributes.
static void emitClangAttrTypeArgList(RecordKeeper &Records, raw_ostream &OS) {
  OS << "#if defined(CLANG_ATTR_TYPE_ARG_LIST)\n";
  std::vector<Record *> Attrs = Records.getAllDerivedDefinitions("Attr");

  for (const auto *Attr : Attrs) {
    // Determine whether the first argument is a type.
    std::vector<Record *> Args = getAllAttrArgs(Attr);
    if (Args.empty())
      continue;

    if (!isTypeArgument(Args[0]))
      continue;

    // All these spellings take a single type argument.
    forEachUniqueSpelling(*Attr, [&](const FlattenedSpelling &S) {
      OS << ".Case(\"" << S.name() << "\", " << "true" << ")\n";
    });
  }
  OS << "#endif // CLANG_ATTR_TYPE_ARG_LIST\n\n";
}

/// Emits the parse-arguments-in-unevaluated-context property for
/// attributes.
static void emitClangAttrArgContextList(RecordKeeper &Records, raw_ostream &OS) {
  OS << "#if defined(CLANG_ATTR_ARG_CONTEXT_LIST)\n";
  ParsedAttrMap Attrs = getParsedAttrList(Records);
  for (const auto &I : Attrs) {
    const Record &Attr = *I.second;

    if (!Attr.getValueAsBit("ParseArgumentsAsUnevaluated"))
      continue;

    // All these spellings take are parsed unevaluated.
    forEachUniqueSpelling(Attr, [&](const FlattenedSpelling &S) {
      OS << ".Case(\"" << S.name() << "\", " << "true" << ")\n";
    });
  }
  OS << "#endif // CLANG_ATTR_ARG_CONTEXT_LIST\n\n";
}

static bool isIdentifierArgument(const Record *Arg) {
  return !Arg->getSuperClasses().empty() &&
    llvm::StringSwitch<bool>(Arg->getSuperClasses().back().first->getName())
    .Case("IdentifierArgument", true)
    .Case("EnumArgument", true)
    .Case("VariadicEnumArgument", true)
    .Default(false);
}

static bool isVariadicIdentifierArgument(const Record *Arg) {
  return !Arg->getSuperClasses().empty() &&
         llvm::StringSwitch<bool>(
             Arg->getSuperClasses().back().first->getName())
             .Case("VariadicIdentifierArgument", true)
             .Case("VariadicParamOrParamIdxArgument", true)
             .Default(false);
}

static bool isVariadicExprArgument(const Record *Arg) {
  return !Arg->getSuperClasses().empty() &&
         llvm::StringSwitch<bool>(
             Arg->getSuperClasses().back().first->getName())
             .Case("VariadicExprArgument", true)
             .Default(false);
}

static void emitClangAttrVariadicIdentifierArgList(RecordKeeper &Records,
                                                   raw_ostream &OS) {
  OS << "#if defined(CLANG_ATTR_VARIADIC_IDENTIFIER_ARG_LIST)\n";
  std::vector<Record *> Attrs = Records.getAllDerivedDefinitions("Attr");
  for (const auto *A : Attrs) {
    // Determine whether the first argument is a variadic identifier.
    std::vector<Record *> Args = getAllAttrArgs(A);
    if (Args.empty() || !isVariadicIdentifierArgument(Args[0]))
      continue;

    // All these spellings take an identifier argument.
    forEachUniqueSpelling(*A, [&](const FlattenedSpelling &S) {
      OS << ".Case(\"" << S.name() << "\", "
         << "true"
         << ")\n";
    });
  }
  OS << "#endif // CLANG_ATTR_VARIADIC_IDENTIFIER_ARG_LIST\n\n";
}

// Emits the first-argument-is-identifier property for attributes.
static void emitClangAttrIdentifierArgList(RecordKeeper &Records, raw_ostream &OS) {
  OS << "#if defined(CLANG_ATTR_IDENTIFIER_ARG_LIST)\n";
  std::vector<Record*> Attrs = Records.getAllDerivedDefinitions("Attr");

  for (const auto *Attr : Attrs) {
    // Determine whether the first argument is an identifier.
    std::vector<Record *> Args = getAllAttrArgs(Attr);
    if (Args.empty() || !isIdentifierArgument(Args[0]))
      continue;

    // All these spellings take an identifier argument.
    forEachUniqueSpelling(*Attr, [&](const FlattenedSpelling &S) {
      OS << ".Case(\"" << S.name() << "\", " << "true" << ")\n";
    });
  }
  OS << "#endif // CLANG_ATTR_IDENTIFIER_ARG_LIST\n\n";
}

static bool keywordThisIsaIdentifierInArgument(const Record *Arg) {
  return !Arg->getSuperClasses().empty() &&
         llvm::StringSwitch<bool>(
             Arg->getSuperClasses().back().first->getName())
             .Case("VariadicParamOrParamIdxArgument", true)
             .Default(false);
}

static void emitClangAttrThisIsaIdentifierArgList(RecordKeeper &Records,
                                                  raw_ostream &OS) {
  OS << "#if defined(CLANG_ATTR_THIS_ISA_IDENTIFIER_ARG_LIST)\n";
  std::vector<Record *> Attrs = Records.getAllDerivedDefinitions("Attr");
  for (const auto *A : Attrs) {
    // Determine whether the first argument is a variadic identifier.
    std::vector<Record *> Args = getAllAttrArgs(A);
    if (Args.empty() || !keywordThisIsaIdentifierInArgument(Args[0]))
      continue;

    // All these spellings take an identifier argument.
    forEachUniqueSpelling(*A, [&](const FlattenedSpelling &S) {
      OS << ".Case(\"" << S.name() << "\", "
         << "true"
         << ")\n";
    });
  }
  OS << "#endif // CLANG_ATTR_THIS_ISA_IDENTIFIER_ARG_LIST\n\n";
}

static void emitClangAttrAcceptsExprPack(RecordKeeper &Records,
                                         raw_ostream &OS) {
  OS << "#if defined(CLANG_ATTR_ACCEPTS_EXPR_PACK)\n";
  ParsedAttrMap Attrs = getParsedAttrList(Records);
  for (const auto &I : Attrs) {
    const Record &Attr = *I.second;

    if (!Attr.getValueAsBit("AcceptsExprPack"))
      continue;

    forEachUniqueSpelling(Attr, [&](const FlattenedSpelling &S) {
      OS << ".Case(\"" << S.name() << "\", true)\n";
    });
  }
  OS << "#endif // CLANG_ATTR_ACCEPTS_EXPR_PACK\n\n";
}

static void emitAttributes(RecordKeeper &Records, raw_ostream &OS,
                           bool Header) {
  std::vector<Record*> Attrs = Records.getAllDerivedDefinitions("Attr");
  ParsedAttrMap AttrMap = getParsedAttrList(Records);

  // Helper to print the starting character of an attribute argument. If there
  // hasn't been an argument yet, it prints an opening parenthese; otherwise it
  // prints a comma.
  OS << "static inline void DelimitAttributeArgument("
     << "raw_ostream& OS, bool& IsFirst) {\n"
     << "  if (IsFirst) {\n"
     << "    IsFirst = false;\n"
     << "    OS << \"(\";\n"
     << "  } else\n"
     << "    OS << \", \";\n"
     << "}\n";

  for (const auto *Attr : Attrs) {
    const Record &R = *Attr;

    // FIXME: Currently, documentation is generated as-needed due to the fact
    // that there is no way to allow a generated project "reach into" the docs
    // directory (for instance, it may be an out-of-tree build). However, we want
    // to ensure that every attribute has a Documentation field, and produce an
    // error if it has been neglected. Otherwise, the on-demand generation which
    // happens server-side will fail. This code is ensuring that functionality,
    // even though this Emitter doesn't technically need the documentation.
    // When attribute documentation can be generated as part of the build
    // itself, this code can be removed.
    (void)R.getValueAsListOfDefs("Documentation");

    if (!R.getValueAsBit("ASTNode"))
      continue;

    ArrayRef<std::pair<Record *, SMRange>> Supers = R.getSuperClasses();
    assert(!Supers.empty() && "Forgot to specify a superclass for the attr");
    std::string SuperName;
    bool Inheritable = false;
    for (const auto &Super : llvm::reverse(Supers)) {
      const Record *R = Super.first;
      if (R->getName() != "TargetSpecificAttr" &&
          R->getName() != "DeclOrTypeAttr" && SuperName.empty())
        SuperName = std::string(R->getName());
      if (R->getName() == "InheritableAttr")
        Inheritable = true;
    }

    if (Header)
      OS << "class " << R.getName() << "Attr : public " << SuperName << " {\n";
    else
      OS << "\n// " << R.getName() << "Attr implementation\n\n";

    std::vector<Record *> ArgRecords = getAllAttrArgs(&R);
    std::vector<std::unique_ptr<Argument>> Args;
    Args.reserve(ArgRecords.size());

    bool AttrAcceptsExprPack = Attr->getValueAsBit("AcceptsExprPack");
    if (AttrAcceptsExprPack) {
      for (size_t I = 0; I < ArgRecords.size(); ++I) {
        const Record *ArgR = ArgRecords[I];
        if (isIdentifierArgument(ArgR) || isVariadicIdentifierArgument(ArgR) ||
            isTypeArgument(ArgR))
          PrintFatalError(Attr->getLoc(),
                          "Attributes accepting packs cannot also "
                          "have identifier or type arguments.");
        // When trying to determine if value-dependent expressions can populate
        // the attribute without prior instantiation, the decision is made based
        // on the assumption that only the last argument is ever variadic.
        if (I < (ArgRecords.size() - 1) && isVariadicExprArgument(ArgR))
          PrintFatalError(Attr->getLoc(),
                          "Attributes accepting packs can only have the last "
                          "argument be variadic.");
      }
    }

    bool HasOptArg = false;
    bool HasFakeArg = false;
    for (const auto *ArgRecord : ArgRecords) {
      Args.emplace_back(createArgument(*ArgRecord, R.getName()));
      if (Header) {
        Args.back()->writeDeclarations(OS);
        OS << "\n\n";
      }

      // For these purposes, fake takes priority over optional.
      if (Args.back()->isFake()) {
        HasFakeArg = true;
      } else if (Args.back()->isOptional()) {
        HasOptArg = true;
      }
    }

    std::unique_ptr<VariadicExprArgument> DelayedArgs = nullptr;
    if (AttrAcceptsExprPack) {
      DelayedArgs =
          std::make_unique<VariadicExprArgument>("DelayedArgs", R.getName());
      if (Header) {
        DelayedArgs->writeDeclarations(OS);
        OS << "\n\n";
      }
    }

    if (Header)
      OS << "public:\n";

    std::vector<FlattenedSpelling> Spellings = GetFlattenedSpellings(R);

    // If there are zero or one spellings, all spelling-related functionality
    // can be elided. If all of the spellings share the same name, the spelling
    // functionality can also be elided.
    bool ElideSpelling = (Spellings.size() <= 1) ||
                         SpellingNamesAreCommon(Spellings);

    // This maps spelling index values to semantic Spelling enumerants.
    SemanticSpellingMap SemanticToSyntacticMap;

    std::string SpellingEnum;
    if (Spellings.size() > 1)
      SpellingEnum = CreateSemanticSpellings(Spellings, SemanticToSyntacticMap);
    if (Header)
      OS << SpellingEnum;

    const auto &ParsedAttrSpellingItr = llvm::find_if(
        AttrMap, [R](const std::pair<std::string, const Record *> &P) {
          return &R == P.second;
        });

    // Emit CreateImplicit factory methods.
    auto emitCreate = [&](bool Implicit, bool DelayedArgsOnly, bool emitFake) {
      if (Header)
        OS << "  static ";
      OS << R.getName() << "Attr *";
      if (!Header)
        OS << R.getName() << "Attr::";
      OS << "Create";
      if (Implicit)
        OS << "Implicit";
      if (DelayedArgsOnly)
        OS << "WithDelayedArgs";
      OS << "(";
      OS << "ASTContext &Ctx";
      if (!DelayedArgsOnly) {
        for (auto const &ai : Args) {
          if (ai->isFake() && !emitFake)
            continue;
          OS << ", ";
          ai->writeCtorParameters(OS);
        }
      } else {
        OS << ", ";
        DelayedArgs->writeCtorParameters(OS);
      }
      OS << ", const AttributeCommonInfo &CommonInfo";
      if (Header && Implicit)
        OS << " = {SourceRange{}}";
      OS << ")";
      if (Header) {
        OS << ";\n";
        return;
      }

      OS << " {\n";
      OS << "  auto *A = new (Ctx) " << R.getName();
      OS << "Attr(Ctx, CommonInfo";
      if (!DelayedArgsOnly) {
        for (auto const &ai : Args) {
          if (ai->isFake() && !emitFake)
            continue;
          OS << ", ";
          ai->writeImplicitCtorArgs(OS);
        }
      }
      OS << ");\n";
      if (Implicit) {
        OS << "  A->setImplicit(true);\n";
      }
      if (Implicit || ElideSpelling) {
        OS << "  if (!A->isAttributeSpellingListCalculated() && "
              "!A->getAttrName())\n";
        OS << "    A->setAttributeSpellingListIndex(0);\n";
      }
      if (DelayedArgsOnly) {
        OS << "  A->setDelayedArgs(Ctx, ";
        DelayedArgs->writeImplicitCtorArgs(OS);
        OS << ");\n";
      }
      OS << "  return A;\n}\n\n";
    };

    auto emitCreateNoCI = [&](bool Implicit, bool DelayedArgsOnly,
                              bool emitFake) {
      if (Header)
        OS << "  static ";
      OS << R.getName() << "Attr *";
      if (!Header)
        OS << R.getName() << "Attr::";
      OS << "Create";
      if (Implicit)
        OS << "Implicit";
      if (DelayedArgsOnly)
        OS << "WithDelayedArgs";
      OS << "(";
      OS << "ASTContext &Ctx";
      if (!DelayedArgsOnly) {
        for (auto const &ai : Args) {
          if (ai->isFake() && !emitFake)
            continue;
          OS << ", ";
          ai->writeCtorParameters(OS);
        }
      } else {
        OS << ", ";
        DelayedArgs->writeCtorParameters(OS);
      }
      OS << ", SourceRange Range, AttributeCommonInfo::Syntax Syntax";
      if (!ElideSpelling) {
        OS << ", " << R.getName() << "Attr::Spelling S";
        if (Header)
          OS << " = static_cast<Spelling>(SpellingNotCalculated)";
      }
      OS << ")";
      if (Header) {
        OS << ";\n";
        return;
      }

      OS << " {\n";
      OS << "  AttributeCommonInfo I(Range, ";

      if (ParsedAttrSpellingItr != std::end(AttrMap))
        OS << "AT_" << ParsedAttrSpellingItr->first;
      else
        OS << "NoSemaHandlerAttribute";

      OS << ", Syntax";
      if (!ElideSpelling)
        OS << ", S";
      OS << ");\n";
      OS << "  return Create";
      if (Implicit)
        OS << "Implicit";
      if (DelayedArgsOnly)
        OS << "WithDelayedArgs";
      OS << "(Ctx";
      if (!DelayedArgsOnly) {
        for (auto const &ai : Args) {
          if (ai->isFake() && !emitFake)
            continue;
          OS << ", ";
          ai->writeImplicitCtorArgs(OS);
        }
      } else {
        OS << ", ";
        DelayedArgs->writeImplicitCtorArgs(OS);
      }
      OS << ", I);\n";
      OS << "}\n\n";
    };

    auto emitCreates = [&](bool DelayedArgsOnly, bool emitFake) {
      emitCreate(true, DelayedArgsOnly, emitFake);
      emitCreate(false, DelayedArgsOnly, emitFake);
      emitCreateNoCI(true, DelayedArgsOnly, emitFake);
      emitCreateNoCI(false, DelayedArgsOnly, emitFake);
    };

    if (Header)
      OS << "  // Factory methods\n";

    // Emit a CreateImplicit that takes all the arguments.
    emitCreates(false, true);

    // Emit a CreateImplicit that takes all the non-fake arguments.
    if (HasFakeArg)
      emitCreates(false, false);

    // Emit a CreateWithDelayedArgs that takes only the dependent argument
    // expressions.
    if (DelayedArgs)
      emitCreates(true, false);

    // Emit constructors.
    auto emitCtor = [&](bool emitOpt, bool emitFake, bool emitNoArgs) {
      auto shouldEmitArg = [=](const std::unique_ptr<Argument> &arg) {
        if (emitNoArgs)
          return false;
        if (arg->isFake())
          return emitFake;
        if (arg->isOptional())
          return emitOpt;
        return true;
      };
      if (Header)
        OS << "  ";
      else
        OS << R.getName() << "Attr::";
      OS << R.getName()
         << "Attr(ASTContext &Ctx, const AttributeCommonInfo &CommonInfo";
      OS << '\n';
      for (auto const &ai : Args) {
        if (!shouldEmitArg(ai))
          continue;
        OS << "              , ";
        ai->writeCtorParameters(OS);
        OS << "\n";
      }

      OS << "             )";
      if (Header) {
        OS << ";\n";
        return;
      }
      OS << "\n  : " << SuperName << "(Ctx, CommonInfo, ";
      OS << "attr::" << R.getName() << ", "
         << (R.getValueAsBit("LateParsed") ? "true" : "false");
      if (Inheritable) {
        OS << ", "
           << (R.getValueAsBit("InheritEvenIfAlreadyPresent") ? "true"
                                                              : "false");
      }
      OS << ")\n";

      for (auto const &ai : Args) {
        OS << "              , ";
        if (!shouldEmitArg(ai)) {
          ai->writeCtorDefaultInitializers(OS);
        } else {
          ai->writeCtorInitializers(OS);
        }
        OS << "\n";
      }
      if (DelayedArgs) {
        OS << "              , ";
        DelayedArgs->writeCtorDefaultInitializers(OS);
        OS << "\n";
      }

      OS << "  {\n";

      for (auto const &ai : Args) {
        if (!shouldEmitArg(ai))
          continue;
        ai->writeCtorBody(OS);
      }
      OS << "}\n\n";
    };

    if (Header)
      OS << "\n  // Constructors\n";

    // Emit a constructor that includes all the arguments.
    // This is necessary for cloning.
    emitCtor(true, true, false);

    // Emit a constructor that takes all the non-fake arguments.
    if (HasFakeArg)
      emitCtor(true, false, false);

    // Emit a constructor that takes all the non-fake, non-optional arguments.
    if (HasOptArg)
      emitCtor(false, false, false);

    // Emit constructors that takes no arguments if none already exists.
    // This is used for delaying arguments.
    bool HasRequiredArgs = std::count_if(
        Args.begin(), Args.end(), [=](const std::unique_ptr<Argument> &arg) {
          return !arg->isFake() && !arg->isOptional();
        });
    if (DelayedArgs && HasRequiredArgs)
      emitCtor(false, false, true);

    if (Header) {
      OS << '\n';
      OS << "  " << R.getName() << "Attr *clone(ASTContext &C) const;\n";
      OS << "  void printPretty(raw_ostream &OS,\n"
         << "                   const PrintingPolicy &Policy) const;\n";
      OS << "  const char *getSpelling() const;\n";
    }

    if (!ElideSpelling) {
      assert(!SemanticToSyntacticMap.empty() && "Empty semantic mapping list");
      if (Header)
        OS << "  Spelling getSemanticSpelling() const;\n";
      else {
        OS << R.getName() << "Attr::Spelling " << R.getName()
           << "Attr::getSemanticSpelling() const {\n";
        WriteSemanticSpellingSwitch("getAttributeSpellingListIndex()",
                                    SemanticToSyntacticMap, OS);
        OS << "}\n";
      }
    }

    if (Header)
      writeAttrAccessorDefinition(R, OS);

    for (auto const &ai : Args) {
      if (Header) {
        ai->writeAccessors(OS);
      } else {
        ai->writeAccessorDefinitions(OS);
      }
      OS << "\n\n";

      // Don't write conversion routines for fake arguments.
      if (ai->isFake()) continue;

      if (ai->isEnumArg())
        static_cast<const EnumArgument *>(ai.get())->writeConversion(OS,
                                                                     Header);
      else if (ai->isVariadicEnumArg())
        static_cast<const VariadicEnumArgument *>(ai.get())->writeConversion(
            OS, Header);
    }

    if (Header) {
      if (DelayedArgs) {
        DelayedArgs->writeAccessors(OS);
        DelayedArgs->writeSetter(OS);
      }

      OS << R.getValueAsString("AdditionalMembers");
      for (auto SuperClassAndRange : Attr->getSuperClasses()) {
        Record *SuperClass = SuperClassAndRange.first;
        std::string FieldName =
            SuperClass->getName().str() + "AdditionalMembers";
        if (llvm::Optional<StringRef> FieldVal =
                SuperClass->getValueAsOptionalString(FieldName.c_str()))
          OS << FieldVal.getValue();
      }
      OS << "\n\n";

      OS << "  static bool classof(const Attr *A) { return A->getKind() == "
         << "attr::" << R.getName() << "; }\n";

      OS << "};\n\n";
    } else {
      if (DelayedArgs)
        DelayedArgs->writeAccessorDefinitions(OS);

      OS << R.getName() << "Attr *" << R.getName()
         << "Attr::clone(ASTContext &C) const {\n";
      OS << "  auto *A = new (C) " << R.getName() << "Attr(C, *this";
      for (auto const &ai : Args) {
        OS << ", ";
        ai->writeCloneArgs(OS);
      }
      OS << ");\n";
      OS << "  A->Inherited = Inherited;\n";
      OS << "  A->IsPackExpansion = IsPackExpansion;\n";
      OS << "  A->setImplicit(Implicit);\n";
      if (DelayedArgs) {
        OS << "  A->setDelayedArgs(C, ";
        DelayedArgs->writeCloneArgs(OS);
        OS << ");\n";
      }
      OS << "  return A;\n}\n\n";

      writePrettyPrintFunction(R, Args, OS);
      writeGetSpellingFunction(R, OS);
    }
  }
}
// Emits the class definitions for attributes.
void clang::EmitClangAttrClass(RecordKeeper &Records, raw_ostream &OS) {
  emitSourceFileHeader("Attribute classes' definitions", OS);

  OS << "#ifndef LLVM_CLANG_ATTR_CLASSES_INC\n";
  OS << "#define LLVM_CLANG_ATTR_CLASSES_INC\n\n";

  emitAttributes(Records, OS, true);

  OS << "#endif // LLVM_CLANG_ATTR_CLASSES_INC\n";
}

// Emits the class method definitions for attributes.
void clang::EmitClangAttrImpl(RecordKeeper &Records, raw_ostream &OS) {
  emitSourceFileHeader("Attribute classes' member function definitions", OS);

  emitAttributes(Records, OS, false);

  std::vector<Record *> Attrs = Records.getAllDerivedDefinitions("Attr");

  // Instead of relying on virtual dispatch we just create a huge dispatch
  // switch. This is both smaller and faster than virtual functions.
  auto EmitFunc = [&](const char *Method) {
    OS << "  switch (getKind()) {\n";
    for (const auto *Attr : Attrs) {
      const Record &R = *Attr;
      if (!R.getValueAsBit("ASTNode"))
        continue;

      OS << "  case attr::" << R.getName() << ":\n";
      OS << "    return cast<" << R.getName() << "Attr>(this)->" << Method
         << ";\n";
    }
    OS << "  }\n";
    OS << "  llvm_unreachable(\"Unexpected attribute kind!\");\n";
    OS << "}\n\n";
  };

  OS << "const char *Attr::getSpelling() const {\n";
  EmitFunc("getSpelling()");

  OS << "Attr *Attr::clone(ASTContext &C) const {\n";
  EmitFunc("clone(C)");

  OS << "void Attr::printPretty(raw_ostream &OS, "
        "const PrintingPolicy &Policy) const {\n";
  EmitFunc("printPretty(OS, Policy)");
}

static void emitAttrList(raw_ostream &OS, StringRef Class,
                         const std::vector<Record*> &AttrList) {
  for (auto Cur : AttrList) {
    OS << Class << "(" << Cur->getName() << ")\n";
  }
}

// Determines if an attribute has a Pragma spelling.
static bool AttrHasPragmaSpelling(const Record *R) {
  std::vector<FlattenedSpelling> Spellings = GetFlattenedSpellings(*R);
  return llvm::any_of(Spellings, [](const FlattenedSpelling &S) {
    return S.variety() == "Pragma";
  });
}

namespace {

  struct AttrClassDescriptor {
    const char * const MacroName;
    const char * const TableGenName;
  };

} // end anonymous namespace

static const AttrClassDescriptor AttrClassDescriptors[] = {
  { "ATTR", "Attr" },
  { "TYPE_ATTR", "TypeAttr" },
  { "STMT_ATTR", "StmtAttr" },
  { "DECL_OR_STMT_ATTR", "DeclOrStmtAttr" },
  { "INHERITABLE_ATTR", "InheritableAttr" },
  { "DECL_OR_TYPE_ATTR", "DeclOrTypeAttr" },
  { "INHERITABLE_PARAM_ATTR", "InheritableParamAttr" },
  { "PARAMETER_ABI_ATTR", "ParameterABIAttr" },
  { "OMP_DECL_ATTR", "OMPDeclAttr" },
  { "ACC_DECL_ATTR", "ACCDeclAttr" }
};

static void emitDefaultDefine(raw_ostream &OS, StringRef name,
                              const char *superName) {
  OS << "#ifndef " << name << "\n";
  OS << "#define " << name << "(NAME) ";
  if (superName) OS << superName << "(NAME)";
  OS << "\n#endif\n\n";
}

namespace {

  /// A class of attributes.
  struct AttrClass {
    const AttrClassDescriptor &Descriptor;
    Record *TheRecord;
    AttrClass *SuperClass = nullptr;
    std::vector<AttrClass*> SubClasses;
    std::vector<Record*> Attrs;

    AttrClass(const AttrClassDescriptor &Descriptor, Record *R)
      : Descriptor(Descriptor), TheRecord(R) {}

    void emitDefaultDefines(raw_ostream &OS) const {
      // Default the macro unless this is a root class (i.e. Attr).
      if (SuperClass) {
        emitDefaultDefine(OS, Descriptor.MacroName,
                          SuperClass->Descriptor.MacroName);
      }
    }

    void emitUndefs(raw_ostream &OS) const {
      OS << "#undef " << Descriptor.MacroName << "\n";
    }

    void emitAttrList(raw_ostream &OS) const {
      for (auto SubClass : SubClasses) {
        SubClass->emitAttrList(OS);
      }

      ::emitAttrList(OS, Descriptor.MacroName, Attrs);
    }

    void classifyAttrOnRoot(Record *Attr) {
      bool result = classifyAttr(Attr);
      assert(result && "failed to classify on root"); (void) result;
    }

    void emitAttrRange(raw_ostream &OS) const {
      OS << "ATTR_RANGE(" << Descriptor.TableGenName
         << ", " << getFirstAttr()->getName()
         << ", " << getLastAttr()->getName() << ")\n";
    }

  private:
    bool classifyAttr(Record *Attr) {
      // Check all the subclasses.
      for (auto SubClass : SubClasses) {
        if (SubClass->classifyAttr(Attr))
          return true;
      }

      // It's not more specific than this class, but it might still belong here.
      if (Attr->isSubClassOf(TheRecord)) {
        Attrs.push_back(Attr);
        return true;
      }

      return false;
    }

    Record *getFirstAttr() const {
      if (!SubClasses.empty())
        return SubClasses.front()->getFirstAttr();
      return Attrs.front();
    }

    Record *getLastAttr() const {
      if (!Attrs.empty())
        return Attrs.back();
      return SubClasses.back()->getLastAttr();
    }
  };

  /// The entire hierarchy of attribute classes.
  class AttrClassHierarchy {
    std::vector<std::unique_ptr<AttrClass>> Classes;

  public:
    AttrClassHierarchy(RecordKeeper &Records) {
      // Find records for all the classes.
      for (auto &Descriptor : AttrClassDescriptors) {
        Record *ClassRecord = Records.getClass(Descriptor.TableGenName);
        AttrClass *Class = new AttrClass(Descriptor, ClassRecord);
        Classes.emplace_back(Class);
      }

      // Link up the hierarchy.
      for (auto &Class : Classes) {
        if (AttrClass *SuperClass = findSuperClass(Class->TheRecord)) {
          Class->SuperClass = SuperClass;
          SuperClass->SubClasses.push_back(Class.get());
        }
      }

#ifndef NDEBUG
      for (auto i = Classes.begin(), e = Classes.end(); i != e; ++i) {
        assert((i == Classes.begin()) == ((*i)->SuperClass == nullptr) &&
               "only the first class should be a root class!");
      }
#endif
    }

    void emitDefaultDefines(raw_ostream &OS) const {
      for (auto &Class : Classes) {
        Class->emitDefaultDefines(OS);
      }
    }

    void emitUndefs(raw_ostream &OS) const {
      for (auto &Class : Classes) {
        Class->emitUndefs(OS);
      }
    }

    void emitAttrLists(raw_ostream &OS) const {
      // Just start from the root class.
      Classes[0]->emitAttrList(OS);
    }

    void emitAttrRanges(raw_ostream &OS) const {
      for (auto &Class : Classes)
        Class->emitAttrRange(OS);
    }

    void classifyAttr(Record *Attr) {
      // Add the attribute to the root class.
      Classes[0]->classifyAttrOnRoot(Attr);
    }

  private:
    AttrClass *findClassByRecord(Record *R) const {
      for (auto &Class : Classes) {
        if (Class->TheRecord == R)
          return Class.get();
      }
      return nullptr;
    }

    AttrClass *findSuperClass(Record *R) const {
      // TableGen flattens the superclass list, so we just need to walk it
      // in reverse.
      auto SuperClasses = R->getSuperClasses();
      for (signed i = 0, e = SuperClasses.size(); i != e; ++i) {
        auto SuperClass = findClassByRecord(SuperClasses[e - i - 1].first);
        if (SuperClass) return SuperClass;
      }
      return nullptr;
    }
  };

} // end anonymous namespace

namespace clang {

// Emits the enumeration list for attributes.
void EmitClangAttrList(RecordKeeper &Records, raw_ostream &OS) {
  emitSourceFileHeader("List of all attributes that Clang recognizes", OS);

  AttrClassHierarchy Hierarchy(Records);

  // Add defaulting macro definitions.
  Hierarchy.emitDefaultDefines(OS);
  emitDefaultDefine(OS, "PRAGMA_SPELLING_ATTR", nullptr);

  std::vector<Record *> Attrs = Records.getAllDerivedDefinitions("Attr");
  std::vector<Record *> PragmaAttrs;
  for (auto *Attr : Attrs) {
    if (!Attr->getValueAsBit("ASTNode"))
      continue;

    // Add the attribute to the ad-hoc groups.
    if (AttrHasPragmaSpelling(Attr))
      PragmaAttrs.push_back(Attr);

    // Place it in the hierarchy.
    Hierarchy.classifyAttr(Attr);
  }

  // Emit the main attribute list.
  Hierarchy.emitAttrLists(OS);

  // Emit the ad hoc groups.
  emitAttrList(OS, "PRAGMA_SPELLING_ATTR", PragmaAttrs);

  // Emit the attribute ranges.
  OS << "#ifdef ATTR_RANGE\n";
  Hierarchy.emitAttrRanges(OS);
  OS << "#undef ATTR_RANGE\n";
  OS << "#endif\n";

  Hierarchy.emitUndefs(OS);
  OS << "#undef PRAGMA_SPELLING_ATTR\n";
}

// Emits the enumeration list for attributes.
void EmitClangAttrSubjectMatchRuleList(RecordKeeper &Records, raw_ostream &OS) {
  emitSourceFileHeader(
      "List of all attribute subject matching rules that Clang recognizes", OS);
  PragmaClangAttributeSupport &PragmaAttributeSupport =
      getPragmaAttributeSupport(Records);
  emitDefaultDefine(OS, "ATTR_MATCH_RULE", nullptr);
  PragmaAttributeSupport.emitMatchRuleList(OS);
  OS << "#undef ATTR_MATCH_RULE\n";
}

// Emits the code to read an attribute from a precompiled header.
void EmitClangAttrPCHRead(RecordKeeper &Records, raw_ostream &OS) {
  emitSourceFileHeader("Attribute deserialization code", OS);

  Record *InhClass = Records.getClass("InheritableAttr");
  std::vector<Record*> Attrs = Records.getAllDerivedDefinitions("Attr"),
                       ArgRecords;
  std::vector<std::unique_ptr<Argument>> Args;
  std::unique_ptr<VariadicExprArgument> DelayedArgs;

  OS << "  switch (Kind) {\n";
  for (const auto *Attr : Attrs) {
    const Record &R = *Attr;
    if (!R.getValueAsBit("ASTNode"))
      continue;

    OS << "  case attr::" << R.getName() << ": {\n";
    if (R.isSubClassOf(InhClass))
      OS << "    bool isInherited = Record.readInt();\n";
    OS << "    bool isImplicit = Record.readInt();\n";
    OS << "    bool isPackExpansion = Record.readInt();\n";
<<<<<<< HEAD
    ArgRecords = getAllAttrArgs(&R);
=======
    DelayedArgs = nullptr;
    if (Attr->getValueAsBit("AcceptsExprPack")) {
      DelayedArgs =
          std::make_unique<VariadicExprArgument>("DelayedArgs", R.getName());
      DelayedArgs->writePCHReadDecls(OS);
    }
    ArgRecords = R.getValueAsListOfDefs("Args");
>>>>>>> 1e569e3b
    Args.clear();
    for (const auto *Arg : ArgRecords) {
      Args.emplace_back(createArgument(*Arg, R.getName()));
      Args.back()->writePCHReadDecls(OS);
    }
    OS << "    New = new (Context) " << R.getName() << "Attr(Context, Info";
    for (auto const &ri : Args) {
      OS << ", ";
      ri->writePCHReadArgs(OS);
    }
    OS << ");\n";
    if (R.isSubClassOf(InhClass))
      OS << "    cast<InheritableAttr>(New)->setInherited(isInherited);\n";
    OS << "    New->setImplicit(isImplicit);\n";
    OS << "    New->setPackExpansion(isPackExpansion);\n";
    if (DelayedArgs) {
      OS << "    cast<" << R.getName()
         << "Attr>(New)->setDelayedArgs(Context, ";
      DelayedArgs->writePCHReadArgs(OS);
      OS << ");\n";
    }
    OS << "    break;\n";
    OS << "  }\n";
  }
  OS << "  }\n";
}

// Emits the code to write an attribute to a precompiled header.
void EmitClangAttrPCHWrite(RecordKeeper &Records, raw_ostream &OS) {
  emitSourceFileHeader("Attribute serialization code", OS);

  Record *InhClass = Records.getClass("InheritableAttr");
  std::vector<Record*> Attrs = Records.getAllDerivedDefinitions("Attr"), Args;

  OS << "  switch (A->getKind()) {\n";
  for (const auto *Attr : Attrs) {
    const Record &R = *Attr;
    if (!R.getValueAsBit("ASTNode"))
      continue;
    OS << "  case attr::" << R.getName() << ": {\n";
    Args = getAllAttrArgs(&R);
    if (R.isSubClassOf(InhClass) || !Args.empty())
      OS << "    const auto *SA = cast<" << R.getName()
         << "Attr>(A);\n";
    if (R.isSubClassOf(InhClass))
      OS << "    Record.push_back(SA->isInherited());\n";
    OS << "    Record.push_back(A->isImplicit());\n";
    OS << "    Record.push_back(A->isPackExpansion());\n";
    if (Attr->getValueAsBit("AcceptsExprPack"))
      VariadicExprArgument("DelayedArgs", R.getName()).writePCHWrite(OS);

    for (const auto *Arg : Args)
      createArgument(*Arg, R.getName())->writePCHWrite(OS);
    OS << "    break;\n";
    OS << "  }\n";
  }
  OS << "  }\n";
}

// Helper function for GenerateTargetSpecificAttrChecks that alters the 'Test'
// parameter with only a single check type, if applicable.
static bool GenerateTargetSpecificAttrCheck(const Record *R, std::string &Test,
                                            std::string *FnName,
                                            StringRef ListName,
                                            StringRef CheckAgainst,
                                            StringRef Scope) {
  if (!R->isValueUnset(ListName)) {
    Test += " && (";
    std::vector<StringRef> Items = R->getValueAsListOfStrings(ListName);
    for (auto I = Items.begin(), E = Items.end(); I != E; ++I) {
      StringRef Part = *I;
      Test += CheckAgainst;
      Test += " == ";
      Test += Scope;
      Test += Part;
      if (I + 1 != E)
        Test += " || ";
      if (FnName)
        *FnName += Part;
    }
    Test += ")";
    return true;
  }
  return false;
}

// Generate a conditional expression to check if the current target satisfies
// the conditions for a TargetSpecificAttr record, and append the code for
// those checks to the Test string. If the FnName string pointer is non-null,
// append a unique suffix to distinguish this set of target checks from other
// TargetSpecificAttr records.
static bool GenerateTargetSpecificAttrChecks(const Record *R,
                                             std::vector<StringRef> &Arches,
                                             std::string &Test,
                                             std::string *FnName) {
  bool AnyTargetChecks = false;

  // It is assumed that there will be an llvm::Triple object
  // named "T" and a TargetInfo object named "Target" within
  // scope that can be used to determine whether the attribute exists in
  // a given target.
  Test += "true";
  // If one or more architectures is specified, check those.  Arches are handled
  // differently because GenerateTargetRequirements needs to combine the list
  // with ParseKind.
  if (!Arches.empty()) {
    AnyTargetChecks = true;
    Test += " && (";
    for (auto I = Arches.begin(), E = Arches.end(); I != E; ++I) {
      StringRef Part = *I;
      Test += "T.getArch() == llvm::Triple::";
      Test += Part;
      if (I + 1 != E)
        Test += " || ";
      if (FnName)
        *FnName += Part;
    }
    Test += ")";
  }

  // If the attribute is specific to particular OSes, check those.
  AnyTargetChecks |= GenerateTargetSpecificAttrCheck(
      R, Test, FnName, "OSes", "T.getOS()", "llvm::Triple::");

  // If one or more object formats is specified, check those.
  AnyTargetChecks |=
      GenerateTargetSpecificAttrCheck(R, Test, FnName, "ObjectFormats",
                                      "T.getObjectFormat()", "llvm::Triple::");

  // If custom code is specified, emit it.
  StringRef Code = R->getValueAsString("CustomCode");
  if (!Code.empty()) {
    AnyTargetChecks = true;
    Test += " && (";
    Test += Code;
    Test += ")";
  }

  return AnyTargetChecks;
}

static void GenerateHasAttrSpellingStringSwitch(
    const std::vector<Record *> &Attrs, raw_ostream &OS,
    const std::string &Variety = "", const std::string &Scope = "") {
  for (const auto *Attr : Attrs) {
    // C++11-style attributes have specific version information associated with
    // them. If the attribute has no scope, the version information must not
    // have the default value (1), as that's incorrect. Instead, the unscoped
    // attribute version information should be taken from the SD-6 standing
    // document, which can be found at:
    // https://isocpp.org/std/standing-documents/sd-6-sg10-feature-test-recommendations
    //
    // C2x-style attributes have the same kind of version information
    // associated with them. The unscoped attribute version information should
    // be taken from the specification of the attribute in the C Standard.
    int Version = 1;

    if (Variety == "CXX11" || Variety == "C2x") {
      std::vector<Record *> Spellings = Attr->getValueAsListOfDefs("Spellings");
      for (const auto &Spelling : Spellings) {
        if (Spelling->getValueAsString("Variety") == Variety) {
          Version = static_cast<int>(Spelling->getValueAsInt("Version"));
          if (Scope.empty() && Version == 1)
            PrintError(Spelling->getLoc(), "Standard attributes must have "
                                           "valid version information.");
          break;
        }
      }
    }

    std::string Test;
    if (Attr->isSubClassOf("TargetSpecificAttr")) {
      const Record *R = Attr->getValueAsDef("Target");
      std::vector<StringRef> Arches = R->getValueAsListOfStrings("Arches");
      GenerateTargetSpecificAttrChecks(R, Arches, Test, nullptr);

      // If this is the C++11 variety, also add in the LangOpts test.
      if (Variety == "CXX11")
        Test += " && LangOpts.CPlusPlus11";
      else if (Variety == "C2x")
        Test += " && LangOpts.DoubleSquareBracketAttributes";
    } else if (Variety == "CXX11")
      // C++11 mode should be checked against LangOpts, which is presumed to be
      // present in the caller.
      Test = "LangOpts.CPlusPlus11";
    else if (Variety == "C2x")
      Test = "LangOpts.DoubleSquareBracketAttributes";

    std::string TestStr =
        !Test.empty() ? Test + " ? " + llvm::itostr(Version) + " : 0" : "1";
    std::vector<FlattenedSpelling> Spellings = GetFlattenedSpellings(*Attr);
    for (const auto &S : Spellings)
      if (Variety.empty() || (Variety == S.variety() &&
                              (Scope.empty() || Scope == S.nameSpace())))
        OS << "    .Case(\"" << S.name() << "\", " << TestStr << ")\n";
  }
  OS << "    .Default(0);\n";
}

// Emits the list of spellings for attributes.
void EmitClangAttrHasAttrImpl(RecordKeeper &Records, raw_ostream &OS) {
  emitSourceFileHeader("Code to implement the __has_attribute logic", OS);

  // Separate all of the attributes out into four group: generic, C++11, GNU,
  // and declspecs. Then generate a big switch statement for each of them.
  std::vector<Record *> Attrs = Records.getAllDerivedDefinitions("Attr");
  std::vector<Record *> Declspec, Microsoft, GNU, Pragma;
  std::map<std::string, std::vector<Record *>> CXX, C2x;

  // Walk over the list of all attributes, and split them out based on the
  // spelling variety.
  for (auto *R : Attrs) {
    std::vector<FlattenedSpelling> Spellings = GetFlattenedSpellings(*R);
    for (const auto &SI : Spellings) {
      const std::string &Variety = SI.variety();
      if (Variety == "GNU")
        GNU.push_back(R);
      else if (Variety == "Declspec")
        Declspec.push_back(R);
      else if (Variety == "Microsoft")
        Microsoft.push_back(R);
      else if (Variety == "CXX11")
        CXX[SI.nameSpace()].push_back(R);
      else if (Variety == "C2x")
        C2x[SI.nameSpace()].push_back(R);
      else if (Variety == "Pragma")
        Pragma.push_back(R);
    }
  }

  OS << "const llvm::Triple &T = Target.getTriple();\n";
  OS << "switch (Syntax) {\n";
  OS << "case AttrSyntax::GNU:\n";
  OS << "  return llvm::StringSwitch<int>(Name)\n";
  GenerateHasAttrSpellingStringSwitch(GNU, OS, "GNU");
  OS << "case AttrSyntax::Declspec:\n";
  OS << "  return llvm::StringSwitch<int>(Name)\n";
  GenerateHasAttrSpellingStringSwitch(Declspec, OS, "Declspec");
  OS << "case AttrSyntax::Microsoft:\n";
  OS << "  return llvm::StringSwitch<int>(Name)\n";
  GenerateHasAttrSpellingStringSwitch(Microsoft, OS, "Microsoft");
  OS << "case AttrSyntax::Pragma:\n";
  OS << "  return llvm::StringSwitch<int>(Name)\n";
  GenerateHasAttrSpellingStringSwitch(Pragma, OS, "Pragma");
  auto fn = [&OS](const char *Spelling, const char *Variety,
                  const std::map<std::string, std::vector<Record *>> &List) {
    OS << "case AttrSyntax::" << Variety << ": {\n";
    // C++11-style attributes are further split out based on the Scope.
    for (auto I = List.cbegin(), E = List.cend(); I != E; ++I) {
      if (I != List.cbegin())
        OS << " else ";
      if (I->first.empty())
        OS << "if (ScopeName == \"\") {\n";
      else
        OS << "if (ScopeName == \"" << I->first << "\") {\n";
      OS << "  return llvm::StringSwitch<int>(Name)\n";
      GenerateHasAttrSpellingStringSwitch(I->second, OS, Spelling, I->first);
      OS << "}";
    }
    OS << "\n} break;\n";
  };
  fn("CXX11", "CXX", CXX);
  fn("C2x", "C", C2x);
  OS << "}\n";
}

void EmitClangAttrSpellingListIndex(RecordKeeper &Records, raw_ostream &OS) {
  emitSourceFileHeader("Code to translate different attribute spellings "
                       "into internal identifiers", OS);

  OS << "  switch (getParsedKind()) {\n";
  OS << "    case IgnoredAttribute:\n";
  OS << "    case UnknownAttribute:\n";
  OS << "    case NoSemaHandlerAttribute:\n";
  OS << "      llvm_unreachable(\"Ignored/unknown shouldn't get here\");\n";

  ParsedAttrMap Attrs = getParsedAttrList(Records);
  for (const auto &I : Attrs) {
    const Record &R = *I.second;
    std::vector<FlattenedSpelling> Spellings = GetFlattenedSpellings(R);
    OS << "  case AT_" << I.first << ": {\n";
    for (unsigned I = 0; I < Spellings.size(); ++ I) {
      OS << "    if (Name == \"" << Spellings[I].name() << "\" && "
         << "getSyntax() == AttributeCommonInfo::AS_" << Spellings[I].variety()
         << " && Scope == \"" << Spellings[I].nameSpace() << "\")\n"
         << "        return " << I << ";\n";
    }

    OS << "    break;\n";
    OS << "  }\n";
  }

  OS << "  }\n";
  OS << "  return 0;\n";
}

// Emits code used by RecursiveASTVisitor to visit attributes
void EmitClangAttrASTVisitor(RecordKeeper &Records, raw_ostream &OS) {
  emitSourceFileHeader("Used by RecursiveASTVisitor to visit attributes.", OS);

  std::vector<Record*> Attrs = Records.getAllDerivedDefinitions("Attr");

  // Write method declarations for Traverse* methods.
  // We emit this here because we only generate methods for attributes that
  // are declared as ASTNodes.
  OS << "#ifdef ATTR_VISITOR_DECLS_ONLY\n\n";
  for (const auto *Attr : Attrs) {
    const Record &R = *Attr;
    if (!R.getValueAsBit("ASTNode"))
      continue;
    OS << "  bool Traverse"
       << R.getName() << "Attr(" << R.getName() << "Attr *A);\n";
    OS << "  bool Visit"
       << R.getName() << "Attr(" << R.getName() << "Attr *A) {\n"
       << "    return true; \n"
       << "  }\n";
  }
  OS << "\n#else // ATTR_VISITOR_DECLS_ONLY\n\n";

  // Write individual Traverse* methods for each attribute class.
  for (const auto *Attr : Attrs) {
    const Record &R = *Attr;
    if (!R.getValueAsBit("ASTNode"))
      continue;

    OS << "template <typename Derived>\n"
       << "bool VISITORCLASS<Derived>::Traverse"
       << R.getName() << "Attr(" << R.getName() << "Attr *A) {\n"
       << "  if (!getDerived().VisitAttr(A))\n"
       << "    return false;\n"
       << "  if (!getDerived().Visit" << R.getName() << "Attr(A))\n"
       << "    return false;\n";

    std::vector<Record*> ArgRecords = getAllAttrArgs(&R);
    for (const auto *Arg : ArgRecords)
      createArgument(*Arg, R.getName())->writeASTVisitorTraversal(OS);

    if (Attr->getValueAsBit("AcceptsExprPack"))
      VariadicExprArgument("DelayedArgs", R.getName())
          .writeASTVisitorTraversal(OS);

    OS << "  return true;\n";
    OS << "}\n\n";
  }

  // Write generic Traverse routine
  OS << "template <typename Derived>\n"
     << "bool VISITORCLASS<Derived>::TraverseAttr(Attr *A) {\n"
     << "  if (!A)\n"
     << "    return true;\n"
     << "\n"
     << "  switch (A->getKind()) {\n";

  for (const auto *Attr : Attrs) {
    const Record &R = *Attr;
    if (!R.getValueAsBit("ASTNode"))
      continue;

    OS << "    case attr::" << R.getName() << ":\n"
       << "      return getDerived().Traverse" << R.getName() << "Attr("
       << "cast<" << R.getName() << "Attr>(A));\n";
  }
  OS << "  }\n";  // end switch
  OS << "  llvm_unreachable(\"bad attribute kind\");\n";
  OS << "}\n";  // end function
  OS << "#endif  // ATTR_VISITOR_DECLS_ONLY\n";
}

void EmitClangAttrTemplateInstantiateHelper(const std::vector<Record *> &Attrs,
                                            raw_ostream &OS,
                                            bool AppliesToDecl) {

  OS << "  switch (At->getKind()) {\n";
  for (const auto *Attr : Attrs) {
    const Record &R = *Attr;
    if (!R.getValueAsBit("ASTNode"))
      continue;
    OS << "    case attr::" << R.getName() << ": {\n";
    bool ShouldClone = R.getValueAsBit("Clone") &&
                       (!AppliesToDecl ||
                        R.getValueAsBit("MeaningfulToClassTemplateDefinition"));

    if (!ShouldClone) {
      OS << "      return nullptr;\n";
      OS << "    }\n";
      continue;
    }

    OS << "      const auto *A = cast<"
       << R.getName() << "Attr>(At);\n";
    bool TDependent = R.getValueAsBit("TemplateDependent");

    if (!TDependent) {
      OS << "      return A->clone(C);\n";
      OS << "    }\n";
      continue;
    }

    std::vector<Record*> ArgRecords = getAllAttrArgs(&R);
    std::vector<std::unique_ptr<Argument>> Args;
    Args.reserve(ArgRecords.size());

    for (const auto *ArgRecord : ArgRecords)
      Args.emplace_back(createArgument(*ArgRecord, R.getName()));

    for (auto const &ai : Args)
      ai->writeTemplateInstantiation(OS);

    OS << "      return new (C) " << R.getName() << "Attr(C, *A";
    for (auto const &ai : Args) {
      OS << ", ";
      ai->writeTemplateInstantiationArgs(OS);
    }
    OS << ");\n"
       << "    }\n";
  }
  OS << "  } // end switch\n"
     << "  llvm_unreachable(\"Unknown attribute!\");\n"
     << "  return nullptr;\n";
}

// Emits code to instantiate dependent attributes on templates.
void EmitClangAttrTemplateInstantiate(RecordKeeper &Records, raw_ostream &OS) {
  emitSourceFileHeader("Template instantiation code for attributes", OS);

  std::vector<Record*> Attrs = Records.getAllDerivedDefinitions("Attr");

  OS << "namespace clang {\n"
     << "namespace sema {\n\n"
     << "Attr *instantiateTemplateAttribute(const Attr *At, ASTContext &C, "
     << "Sema &S,\n"
     << "        const MultiLevelTemplateArgumentList &TemplateArgs) {\n";
  EmitClangAttrTemplateInstantiateHelper(Attrs, OS, /*AppliesToDecl*/false);
  OS << "}\n\n"
     << "Attr *instantiateTemplateAttributeForDecl(const Attr *At,\n"
     << " ASTContext &C, Sema &S,\n"
     << "        const MultiLevelTemplateArgumentList &TemplateArgs) {\n";
  EmitClangAttrTemplateInstantiateHelper(Attrs, OS, /*AppliesToDecl*/true);
  OS << "}\n\n"
     << "} // end namespace sema\n"
     << "} // end namespace clang\n";
}

// Emits the list of parsed attributes.
void EmitClangAttrParsedAttrList(RecordKeeper &Records, raw_ostream &OS) {
  emitSourceFileHeader("List of all attributes that Clang recognizes", OS);

  OS << "#ifndef PARSED_ATTR\n";
  OS << "#define PARSED_ATTR(NAME) NAME\n";
  OS << "#endif\n\n";

  ParsedAttrMap Names = getParsedAttrList(Records);
  for (const auto &I : Names) {
    OS << "PARSED_ATTR(" << I.first << ")\n";
  }
}

static bool isArgVariadic(const Record &R, StringRef AttrName) {
  return createArgument(R, AttrName)->isVariadic();
}

static void emitArgInfo(const Record &R, raw_ostream &OS) {
  // This function will count the number of arguments specified for the
  // attribute and emit the number of required arguments followed by the
  // number of optional arguments.
<<<<<<< HEAD
  std::vector<Record *> Args = getAllAttrArgs(&R);
  unsigned ArgCount = 0, OptCount = 0;
=======
  std::vector<Record *> Args = R.getValueAsListOfDefs("Args");
  unsigned ArgCount = 0, OptCount = 0, ArgMemberCount = 0;
>>>>>>> 1e569e3b
  bool HasVariadic = false;
  for (const auto *Arg : Args) {
    // If the arg is fake, it's the user's job to supply it: general parsing
    // logic shouldn't need to know anything about it.
    if (Arg->getValueAsBit("Fake"))
      continue;
    Arg->getValueAsBit("Optional") ? ++OptCount : ++ArgCount;
    ++ArgMemberCount;
    if (!HasVariadic && isArgVariadic(*Arg, R.getName()))
      HasVariadic = true;
  }

  // If there is a variadic argument, we will set the optional argument count
  // to its largest value. Since it's currently a 4-bit number, we set it to 15.
  OS << "    NumArgs = " << ArgCount << ";\n";
  OS << "    OptArgs = " << (HasVariadic ? 15 : OptCount) << ";\n";
  OS << "    NumArgMembers = " << ArgMemberCount << ";\n";
}

static std::string GetDiagnosticSpelling(const Record &R) {
  std::string Ret = std::string(R.getValueAsString("DiagSpelling"));
  if (!Ret.empty())
    return Ret;

  // If we couldn't find the DiagSpelling in this object, we can check to see
  // if the object is one that has a base, and if it is, loop up to the Base
  // member recursively.
  if (auto Base = R.getValueAsOptionalDef(BaseFieldName))
    return GetDiagnosticSpelling(*Base);

  return "";
}

static std::string CalculateDiagnostic(const Record &S) {
  // If the SubjectList object has a custom diagnostic associated with it,
  // return that directly.
  const StringRef CustomDiag = S.getValueAsString("CustomDiag");
  if (!CustomDiag.empty())
    return ("\"" + Twine(CustomDiag) + "\"").str();

  std::vector<std::string> DiagList;
  std::vector<Record *> Subjects = S.getValueAsListOfDefs("Subjects");
  for (const auto *Subject : Subjects) {
    const Record &R = *Subject;
    // Get the diagnostic text from the Decl or Stmt node given.
    std::string V = GetDiagnosticSpelling(R);
    if (V.empty()) {
      PrintError(R.getLoc(),
                 "Could not determine diagnostic spelling for the node: " +
                     R.getName() + "; please add one to DeclNodes.td");
    } else {
      // The node may contain a list of elements itself, so split the elements
      // by a comma, and trim any whitespace.
      SmallVector<StringRef, 2> Frags;
      llvm::SplitString(V, Frags, ",");
      for (auto Str : Frags) {
        DiagList.push_back(std::string(Str.trim()));
      }
    }
  }

  if (DiagList.empty()) {
    PrintFatalError(S.getLoc(),
                    "Could not deduce diagnostic argument for Attr subjects");
    return "";
  }

  // FIXME: this is not particularly good for localization purposes and ideally
  // should be part of the diagnostics engine itself with some sort of list
  // specifier.

  // A single member of the list can be returned directly.
  if (DiagList.size() == 1)
    return '"' + DiagList.front() + '"';

  if (DiagList.size() == 2)
    return '"' + DiagList[0] + " and " + DiagList[1] + '"';

  // If there are more than two in the list, we serialize the first N - 1
  // elements with a comma. This leaves the string in the state: foo, bar,
  // baz (but misses quux). We can then add ", and " for the last element
  // manually.
  std::string Diag = llvm::join(DiagList.begin(), DiagList.end() - 1, ", ");
  return '"' + Diag + ", and " + *(DiagList.end() - 1) + '"';
}

static std::string GetSubjectWithSuffix(const Record *R) {
  const std::string &B = std::string(R->getName());
  if (B == "DeclBase")
    return "Decl";
  return B + "Decl";
}

static std::string functionNameForCustomAppertainsTo(const Record &Subject) {
  return "is" + Subject.getName().str();
}

static void GenerateCustomAppertainsTo(const Record &Subject, raw_ostream &OS) {
  std::string FnName = functionNameForCustomAppertainsTo(Subject);

  // If this code has already been generated, we don't need to do anything.
  static std::set<std::string> CustomSubjectSet;
  auto I = CustomSubjectSet.find(FnName);
  if (I != CustomSubjectSet.end())
    return;

  // This only works with non-root Decls.
  Record *Base = Subject.getValueAsDef(BaseFieldName);

  // Not currently support custom subjects within custom subjects.
  if (Base->isSubClassOf("SubsetSubject")) {
    PrintFatalError(Subject.getLoc(),
                    "SubsetSubjects within SubsetSubjects is not supported");
    return;
  }

  OS << "static bool " << FnName << "(const Decl *D) {\n";
  OS << "  if (const auto *S = dyn_cast<";
  OS << GetSubjectWithSuffix(Base);
  OS << ">(D))\n";
  OS << "    return " << Subject.getValueAsString("CheckCode") << ";\n";
  OS << "  return false;\n";
  OS << "}\n\n";

  CustomSubjectSet.insert(FnName);
}

static void GenerateAppertainsTo(const Record &Attr, raw_ostream &OS) {
  // If the attribute does not contain a Subjects definition, then use the
  // default appertainsTo logic.
  if (Attr.isValueUnset("Subjects"))
    return;

  const Record *SubjectObj = Attr.getValueAsDef("Subjects");
  std::vector<Record *> Subjects = SubjectObj->getValueAsListOfDefs("Subjects");

  // If the list of subjects is empty, it is assumed that the attribute
  // appertains to everything.
  if (Subjects.empty())
    return;

  bool Warn = SubjectObj->getValueAsDef("Diag")->getValueAsBit("Warn");

  // Split the subjects into declaration subjects and statement subjects.
  // FIXME: subset subjects are added to the declaration list until there are
  // enough statement attributes with custom subject needs to warrant
  // the implementation effort.
  std::vector<Record *> DeclSubjects, StmtSubjects;
  llvm::copy_if(
      Subjects, std::back_inserter(DeclSubjects), [](const Record *R) {
        return R->isSubClassOf("SubsetSubject") || !R->isSubClassOf("StmtNode");
      });
  llvm::copy_if(Subjects, std::back_inserter(StmtSubjects),
                [](const Record *R) { return R->isSubClassOf("StmtNode"); });

  // We should have sorted all of the subjects into two lists.
  // FIXME: this assertion will be wrong if we ever add type attribute subjects.
  assert(DeclSubjects.size() + StmtSubjects.size() == Subjects.size());

  if (DeclSubjects.empty()) {
    // If there are no decl subjects but there are stmt subjects, diagnose
    // trying to apply a statement attribute to a declaration.
    if (!StmtSubjects.empty()) {
      OS << "bool diagAppertainsToDecl(Sema &S, const ParsedAttr &AL, ";
      OS << "const Decl *D) const override {\n";
      OS << "  S.Diag(AL.getLoc(), diag::err_stmt_attribute_invalid_on_decl)\n";
      OS << "    << AL << D->getLocation();\n";
      OS << "  return false;\n";
      OS << "}\n\n";
    }
  } else {
    // Otherwise, generate an appertainsTo check specific to this attribute
    // which checks all of the given subjects against the Decl passed in.
    OS << "bool diagAppertainsToDecl(Sema &S, ";
    OS << "const ParsedAttr &Attr, const Decl *D) const override {\n";
    OS << "  if (";
    for (auto I = DeclSubjects.begin(), E = DeclSubjects.end(); I != E; ++I) {
      // If the subject has custom code associated with it, use the generated
      // function for it. The function cannot be inlined into this check (yet)
      // because it requires the subject to be of a specific type, and were that
      // information inlined here, it would not support an attribute with
      // multiple custom subjects.
      if ((*I)->isSubClassOf("SubsetSubject"))
        OS << "!" << functionNameForCustomAppertainsTo(**I) << "(D)";
      else
        OS << "!isa<" << GetSubjectWithSuffix(*I) << ">(D)";

      if (I + 1 != E)
        OS << " && ";
    }
    OS << ") {\n";
    OS << "    S.Diag(Attr.getLoc(), diag::";
    OS << (Warn ? "warn_attribute_wrong_decl_type_str"
                : "err_attribute_wrong_decl_type_str");
    OS << ")\n";
    OS << "      << Attr << ";
    OS << CalculateDiagnostic(*SubjectObj) << ";\n";
    OS << "    return false;\n";
    OS << "  }\n";
    OS << "  return true;\n";
    OS << "}\n\n";
  }

  if (StmtSubjects.empty()) {
    // If there are no stmt subjects but there are decl subjects, diagnose
    // trying to apply a declaration attribute to a statement.
    if (!DeclSubjects.empty()) {
      OS << "bool diagAppertainsToStmt(Sema &S, const ParsedAttr &AL, ";
      OS << "const Stmt *St) const override {\n";
      OS << "  S.Diag(AL.getLoc(), diag::err_decl_attribute_invalid_on_stmt)\n";
      OS << "    << AL << St->getBeginLoc();\n";
      OS << "  return false;\n";
      OS << "}\n\n";
    }
  } else {
    // Now, do the same for statements.
    OS << "bool diagAppertainsToStmt(Sema &S, ";
    OS << "const ParsedAttr &Attr, const Stmt *St) const override {\n";
    OS << "  if (";
    for (auto I = StmtSubjects.begin(), E = StmtSubjects.end(); I != E; ++I) {
      OS << "!isa<" << (*I)->getName() << ">(St)";
      if (I + 1 != E)
        OS << " && ";
    }
    OS << ") {\n";
    OS << "    S.Diag(Attr.getLoc(), diag::";
    OS << (Warn ? "warn_attribute_wrong_decl_type_str"
                : "err_attribute_wrong_decl_type_str");
    OS << ")\n";
    OS << "      << Attr << ";
    OS << CalculateDiagnostic(*SubjectObj) << ";\n";
    OS << "    return false;\n";
    OS << "  }\n";
    OS << "  return true;\n";
    OS << "}\n\n";
  }
}

// Generates the mutual exclusion checks. The checks for parsed attributes are
// written into OS and the checks for merging declaration attributes are
// written into MergeOS.
static void GenerateMutualExclusionsChecks(const Record &Attr,
                                           const RecordKeeper &Records,
                                           raw_ostream &OS,
                                           raw_ostream &MergeDeclOS,
                                           raw_ostream &MergeStmtOS) {
  // Find all of the definitions that inherit from MutualExclusions and include
  // the given attribute in the list of exclusions to generate the
  // diagMutualExclusion() check.
  std::vector<Record *> ExclusionsList =
      Records.getAllDerivedDefinitions("MutualExclusions");

  // We don't do any of this magic for type attributes yet.
  if (Attr.isSubClassOf("TypeAttr"))
    return;

  // This means the attribute is either a statement attribute, a decl
  // attribute, or both; find out which.
  bool CurAttrIsStmtAttr =
      Attr.isSubClassOf("StmtAttr") || Attr.isSubClassOf("DeclOrStmtAttr");
  bool CurAttrIsDeclAttr =
      !CurAttrIsStmtAttr || Attr.isSubClassOf("DeclOrStmtAttr");

  std::vector<std::string> DeclAttrs, StmtAttrs;

  for (const Record *Exclusion : ExclusionsList) {
    std::vector<Record *> MutuallyExclusiveAttrs =
        Exclusion->getValueAsListOfDefs("Exclusions");
    auto IsCurAttr = [Attr](const Record *R) {
      return R->getName() == Attr.getName();
    };
    if (llvm::any_of(MutuallyExclusiveAttrs, IsCurAttr)) {
      // This list of exclusions includes the attribute we're looking for, so
      // add the exclusive attributes to the proper list for checking.
      for (const Record *AttrToExclude : MutuallyExclusiveAttrs) {
        if (IsCurAttr(AttrToExclude))
          continue;

        if (CurAttrIsStmtAttr)
          StmtAttrs.push_back((AttrToExclude->getName() + "Attr").str());
        if (CurAttrIsDeclAttr)
          DeclAttrs.push_back((AttrToExclude->getName() + "Attr").str());
      }
    }
  }

  // If there are any decl or stmt attributes, silence -Woverloaded-virtual
  // warnings for them both.
  if (!DeclAttrs.empty() || !StmtAttrs.empty())
    OS << "  using ParsedAttrInfo::diagMutualExclusion;\n\n";

  // If we discovered any decl or stmt attributes to test for, generate the
  // predicates for them now.
  if (!DeclAttrs.empty()) {
    // Generate the ParsedAttrInfo subclass logic for declarations.
    OS << "  bool diagMutualExclusion(Sema &S, const ParsedAttr &AL, "
       << "const Decl *D) const override {\n";
    for (const std::string &A : DeclAttrs) {
      OS << "    if (const auto *A = D->getAttr<" << A << ">()) {\n";
      OS << "      S.Diag(AL.getLoc(), diag::err_attributes_are_not_compatible)"
         << " << AL << A;\n";
      OS << "      S.Diag(A->getLocation(), diag::note_conflicting_attribute);";
      OS << "      \nreturn false;\n";
      OS << "    }\n";
    }
    OS << "    return true;\n";
    OS << "  }\n\n";

    // Also generate the declaration attribute merging logic if the current
    // attribute is one that can be inheritted on a declaration. It is assumed
    // this code will be executed in the context of a function with parameters:
    // Sema &S, Decl *D, Attr *A and that returns a bool (false on diagnostic,
    // true on success).
    if (Attr.isSubClassOf("InheritableAttr")) {
      MergeDeclOS << "  if (const auto *Second = dyn_cast<"
                  << (Attr.getName() + "Attr").str() << ">(A)) {\n";
      for (const std::string &A : DeclAttrs) {
        MergeDeclOS << "    if (const auto *First = D->getAttr<" << A
                    << ">()) {\n";
        MergeDeclOS << "      S.Diag(First->getLocation(), "
                    << "diag::err_attributes_are_not_compatible) << First << "
                    << "Second;\n";
        MergeDeclOS << "      S.Diag(Second->getLocation(), "
                    << "diag::note_conflicting_attribute);\n";
        MergeDeclOS << "      return false;\n";
        MergeDeclOS << "    }\n";
      }
      MergeDeclOS << "    return true;\n";
      MergeDeclOS << "  }\n";
    }
  }

  // Statement attributes are a bit different from declarations. With
  // declarations, each attribute is added to the declaration as it is
  // processed, and so you can look on the Decl * itself to see if there is a
  // conflicting attribute. Statement attributes are processed as a group
  // because AttributedStmt needs to tail-allocate all of the attribute nodes
  // at once. This means we cannot check whether the statement already contains
  // an attribute to check for the conflict. Instead, we need to check whether
  // the given list of semantic attributes contain any conflicts. It is assumed
  // this code will be executed in the context of a function with parameters:
  // Sema &S, const SmallVectorImpl<const Attr *> &C. The code will be within a
  // loop which loops over the container C with a loop variable named A to
  // represent the current attribute to check for conflicts.
  //
  // FIXME: it would be nice not to walk over the list of potential attributes
  // to apply to the statement more than once, but statements typically don't
  // have long lists of attributes on them, so re-walking the list should not
  // be an expensive operation.
  if (!StmtAttrs.empty()) {
    MergeStmtOS << "    if (const auto *Second = dyn_cast<"
                << (Attr.getName() + "Attr").str() << ">(A)) {\n";
    MergeStmtOS << "      auto Iter = llvm::find_if(C, [](const Attr *Check) "
                << "{ return isa<";
    interleave(
        StmtAttrs, [&](const std::string &Name) { MergeStmtOS << Name; },
        [&] { MergeStmtOS << ", "; });
    MergeStmtOS << ">(Check); });\n";
    MergeStmtOS << "      if (Iter != C.end()) {\n";
    MergeStmtOS << "        S.Diag((*Iter)->getLocation(), "
                << "diag::err_attributes_are_not_compatible) << *Iter << "
                << "Second;\n";
    MergeStmtOS << "        S.Diag(Second->getLocation(), "
                << "diag::note_conflicting_attribute);\n";
    MergeStmtOS << "        return false;\n";
    MergeStmtOS << "      }\n";
    MergeStmtOS << "    }\n";
  }
}

static void
emitAttributeMatchRules(PragmaClangAttributeSupport &PragmaAttributeSupport,
                        raw_ostream &OS) {
  OS << "static bool checkAttributeMatchRuleAppliesTo(const Decl *D, "
     << AttributeSubjectMatchRule::EnumName << " rule) {\n";
  OS << "  switch (rule) {\n";
  for (const auto &Rule : PragmaAttributeSupport.Rules) {
    if (Rule.isAbstractRule()) {
      OS << "  case " << Rule.getEnumValue() << ":\n";
      OS << "    assert(false && \"Abstract matcher rule isn't allowed\");\n";
      OS << "    return false;\n";
      continue;
    }
    std::vector<Record *> Subjects = Rule.getSubjects();
    assert(!Subjects.empty() && "Missing subjects");
    OS << "  case " << Rule.getEnumValue() << ":\n";
    OS << "    return ";
    for (auto I = Subjects.begin(), E = Subjects.end(); I != E; ++I) {
      // If the subject has custom code associated with it, use the function
      // that was generated for GenerateAppertainsTo to check if the declaration
      // is valid.
      if ((*I)->isSubClassOf("SubsetSubject"))
        OS << functionNameForCustomAppertainsTo(**I) << "(D)";
      else
        OS << "isa<" << GetSubjectWithSuffix(*I) << ">(D)";

      if (I + 1 != E)
        OS << " || ";
    }
    OS << ";\n";
  }
  OS << "  }\n";
  OS << "  llvm_unreachable(\"Invalid match rule\");\nreturn false;\n";
  OS << "}\n\n";
}

static void GenerateLangOptRequirements(const Record &R,
                                        raw_ostream &OS) {
  // If the attribute has an empty or unset list of language requirements,
  // use the default handler.
  std::vector<Record *> LangOpts = R.getValueAsListOfDefs("LangOpts");
  if (LangOpts.empty())
    return;

  OS << "bool acceptsLangOpts(const LangOptions &LangOpts) const override {\n";
  OS << "  return " << GenerateTestExpression(LangOpts) << ";\n";
  OS << "}\n\n";
}

static void GenerateTargetRequirements(const Record &Attr,
                                       const ParsedAttrMap &Dupes,
                                       raw_ostream &OS) {
  // If the attribute is not a target specific attribute, use the default
  // target handler.
  if (!Attr.isSubClassOf("TargetSpecificAttr"))
    return;

  // Get the list of architectures to be tested for.
  const Record *R = Attr.getValueAsDef("Target");
  std::vector<StringRef> Arches = R->getValueAsListOfStrings("Arches");

  // If there are other attributes which share the same parsed attribute kind,
  // such as target-specific attributes with a shared spelling, collapse the
  // duplicate architectures. This is required because a shared target-specific
  // attribute has only one ParsedAttr::Kind enumeration value, but it
  // applies to multiple target architectures. In order for the attribute to be
  // considered valid, all of its architectures need to be included.
  if (!Attr.isValueUnset("ParseKind")) {
    const StringRef APK = Attr.getValueAsString("ParseKind");
    for (const auto &I : Dupes) {
      if (I.first == APK) {
        std::vector<StringRef> DA =
            I.second->getValueAsDef("Target")->getValueAsListOfStrings(
                "Arches");
        Arches.insert(Arches.end(), DA.begin(), DA.end());
      }
    }
  }

  std::string FnName = "isTarget";
  std::string Test;
  bool UsesT = GenerateTargetSpecificAttrChecks(R, Arches, Test, &FnName);

  OS << "bool existsInTarget(const TargetInfo &Target) const override {\n";
  if (UsesT)
    OS << "  const llvm::Triple &T = Target.getTriple(); (void)T;\n";
  OS << "  return " << Test << ";\n";
  OS << "}\n\n";
}

static void GenerateSpellingIndexToSemanticSpelling(const Record &Attr,
                                                    raw_ostream &OS) {
  // If the attribute does not have a semantic form, we can bail out early.
  if (!Attr.getValueAsBit("ASTNode"))
    return;

  std::vector<FlattenedSpelling> Spellings = GetFlattenedSpellings(Attr);

  // If there are zero or one spellings, or all of the spellings share the same
  // name, we can also bail out early.
  if (Spellings.size() <= 1 || SpellingNamesAreCommon(Spellings))
    return;

  // Generate the enumeration we will use for the mapping.
  SemanticSpellingMap SemanticToSyntacticMap;
  std::string Enum = CreateSemanticSpellings(Spellings, SemanticToSyntacticMap);
  std::string Name = Attr.getName().str() + "AttrSpellingMap";

  OS << "unsigned spellingIndexToSemanticSpelling(";
  OS << "const ParsedAttr &Attr) const override {\n";
  OS << Enum;
  OS << "  unsigned Idx = Attr.getAttributeSpellingListIndex();\n";
  WriteSemanticSpellingSwitch("Idx", SemanticToSyntacticMap, OS);
  OS << "}\n\n";
}

static void GenerateHandleDeclAttribute(const Record &Attr, raw_ostream &OS) {
  // Only generate if Attr can be handled simply.
  if (!Attr.getValueAsBit("SimpleHandler"))
    return;

  // Generate a function which just converts from ParsedAttr to the Attr type.
  OS << "AttrHandling handleDeclAttribute(Sema &S, Decl *D,";
  OS << "const ParsedAttr &Attr) const override {\n";
  OS << "  D->addAttr(::new (S.Context) " << Attr.getName();
  OS << "Attr(S.Context, Attr));\n";
  OS << "  return AttributeApplied;\n";
  OS << "}\n\n";
}

static bool isParamExpr(const Record *Arg) {
  return !Arg->getSuperClasses().empty() &&
         llvm::StringSwitch<bool>(
             Arg->getSuperClasses().back().first->getName())
             .Case("ExprArgument", true)
             .Case("VariadicExprArgument", true)
             .Default(false);
}

void GenerateIsParamExpr(const Record &Attr, raw_ostream &OS) {
  OS << "bool isParamExpr(size_t N) const override {\n";
  OS << "  return ";
  auto Args = Attr.getValueAsListOfDefs("Args");
  for (size_t I = 0; I < Args.size(); ++I)
    if (isParamExpr(Args[I]))
      OS << "(N == " << I << ") || ";
  OS << "false;\n";
  OS << "}\n\n";
}

void GenerateHandleAttrWithDelayedArgs(RecordKeeper &Records, raw_ostream &OS) {
  OS << "static void handleAttrWithDelayedArgs(Sema &S, Decl *D, ";
  OS << "const ParsedAttr &Attr) {\n";
  OS << "  SmallVector<Expr *, 4> ArgExprs;\n";
  OS << "  ArgExprs.reserve(Attr.getNumArgs());\n";
  OS << "  for (unsigned I = 0; I < Attr.getNumArgs(); ++I) {\n";
  OS << "    assert(!Attr.isArgIdent(I));\n";
  OS << "    ArgExprs.push_back(Attr.getArgAsExpr(I));\n";
  OS << "  }\n";
  OS << "  clang::Attr *CreatedAttr = nullptr;\n";
  OS << "  switch (Attr.getKind()) {\n";
  OS << "  default:\n";
  OS << "    llvm_unreachable(\"Attribute cannot hold delayed arguments.\");\n";
  ParsedAttrMap Attrs = getParsedAttrList(Records);
  for (const auto &I : Attrs) {
    const Record &R = *I.second;
    if (!R.getValueAsBit("AcceptsExprPack"))
      continue;
    OS << "  case ParsedAttr::AT_" << I.first << ": {\n";
    OS << "    CreatedAttr = " << R.getName() << "Attr::CreateWithDelayedArgs";
    OS << "(S.Context, ArgExprs.data(), ArgExprs.size(), Attr);\n";
    OS << "    break;\n";
    OS << "  }\n";
  }
  OS << "  }\n";
  OS << "  D->addAttr(CreatedAttr);\n";
  OS << "}\n\n";
}

static bool IsKnownToGCC(const Record &Attr) {
  // Look at the spellings for this subject; if there are any spellings which
  // claim to be known to GCC, the attribute is known to GCC.
  return llvm::any_of(
      GetFlattenedSpellings(Attr),
      [](const FlattenedSpelling &S) { return S.knownToGCC(); });
}

/// Emits the parsed attribute helpers
void EmitClangAttrParsedAttrImpl(RecordKeeper &Records, raw_ostream &OS) {
  emitSourceFileHeader("Parsed attribute helpers", OS);

  OS << "#if !defined(WANT_DECL_MERGE_LOGIC) && "
     << "!defined(WANT_STMT_MERGE_LOGIC)\n";
  PragmaClangAttributeSupport &PragmaAttributeSupport =
      getPragmaAttributeSupport(Records);

  // Get the list of parsed attributes, and accept the optional list of
  // duplicates due to the ParseKind.
  ParsedAttrMap Dupes;
  ParsedAttrMap Attrs = getParsedAttrList(Records, &Dupes);

  // Generate all of the custom appertainsTo functions that the attributes
  // will be using.
  for (auto I : Attrs) {
    const Record &Attr = *I.second;
    if (Attr.isValueUnset("Subjects"))
      continue;
    const Record *SubjectObj = Attr.getValueAsDef("Subjects");
    for (auto Subject : SubjectObj->getValueAsListOfDefs("Subjects"))
      if (Subject->isSubClassOf("SubsetSubject"))
        GenerateCustomAppertainsTo(*Subject, OS);
  }

  // This stream is used to collect all of the declaration attribute merging
  // logic for performing mutual exclusion checks. This gets emitted at the
  // end of the file in a helper function of its own.
  std::string DeclMergeChecks, StmtMergeChecks;
  raw_string_ostream MergeDeclOS(DeclMergeChecks), MergeStmtOS(StmtMergeChecks);

  // Generate a ParsedAttrInfo struct for each of the attributes.
  for (auto I = Attrs.begin(), E = Attrs.end(); I != E; ++I) {
    // TODO: If the attribute's kind appears in the list of duplicates, that is
    // because it is a target-specific attribute that appears multiple times.
    // It would be beneficial to test whether the duplicates are "similar
    // enough" to each other to not cause problems. For instance, check that
    // the spellings are identical, and custom parsing rules match, etc.

    // We need to generate struct instances based off ParsedAttrInfo from
    // ParsedAttr.cpp.
    const std::string &AttrName = I->first;
    const Record &Attr = *I->second;
    auto Spellings = GetFlattenedSpellings(Attr);
    if (!Spellings.empty()) {
      OS << "static constexpr ParsedAttrInfo::Spelling " << I->first
         << "Spellings[] = {\n";
      for (const auto &S : Spellings) {
        const std::string &RawSpelling = S.name();
        std::string Spelling;
        if (!S.nameSpace().empty())
          Spelling += S.nameSpace() + "::";
        if (S.variety() == "GNU")
          Spelling += NormalizeGNUAttrSpelling(RawSpelling);
        else
          Spelling += RawSpelling;
        OS << "  {AttributeCommonInfo::AS_" << S.variety();
        OS << ", \"" << Spelling << "\"},\n";
      }
      OS << "};\n";
    }

    std::vector<std::string> ArgNames;
    for (const auto &Arg : Attr.getValueAsListOfDefs("Args")) {
      bool UnusedUnset;
      if (Arg->getValueAsBitOrUnset("Fake", UnusedUnset))
        continue;
      ArgNames.push_back(Arg->getValueAsString("Name").str());
      for (const auto &Class : Arg->getSuperClasses()) {
        if (Class.first->getName().startswith("Variadic")) {
          ArgNames.back().append("...");
          break;
        }
      }
    }
    if (!ArgNames.empty()) {
      OS << "static constexpr const char *" << I->first << "ArgNames[] = {\n";
      for (const auto &N : ArgNames)
        OS << '"' << N << "\",";
      OS << "};\n";
    }

    OS << "struct ParsedAttrInfo" << I->first
       << " final : public ParsedAttrInfo {\n";
    OS << "  ParsedAttrInfo" << I->first << "() {\n";
    OS << "    AttrKind = ParsedAttr::AT_" << AttrName << ";\n";
    emitArgInfo(Attr, OS);
    OS << "    HasCustomParsing = ";
    OS << Attr.getValueAsBit("HasCustomParsing") << ";\n";
    OS << "    AcceptsExprPack = ";
    OS << Attr.getValueAsBit("AcceptsExprPack") << ";\n";
    OS << "    IsTargetSpecific = ";
    OS << Attr.isSubClassOf("TargetSpecificAttr") << ";\n";
    OS << "    IsType = ";
    OS << (Attr.isSubClassOf("TypeAttr") ||
           Attr.isSubClassOf("DeclOrTypeAttr")) << ";\n";
    OS << "    IsStmt = ";
    OS << (Attr.isSubClassOf("StmtAttr") || Attr.isSubClassOf("DeclOrStmtAttr"))
       << ";\n";
    OS << "    IsKnownToGCC = ";
    OS << IsKnownToGCC(Attr) << ";\n";
    OS << "    IsSupportedByPragmaAttribute = ";
    OS << PragmaAttributeSupport.isAttributedSupported(*I->second) << ";\n";
    if (!Spellings.empty())
      OS << "    Spellings = " << I->first << "Spellings;\n";
    if (!ArgNames.empty())
      OS << "    ArgNames = " << I->first << "ArgNames;\n";
    OS << "  }\n";
    GenerateAppertainsTo(Attr, OS);
    GenerateMutualExclusionsChecks(Attr, Records, OS, MergeDeclOS, MergeStmtOS);
    GenerateLangOptRequirements(Attr, OS);
    GenerateTargetRequirements(Attr, Dupes, OS);
    GenerateSpellingIndexToSemanticSpelling(Attr, OS);
    PragmaAttributeSupport.generateStrictConformsTo(*I->second, OS);
    GenerateHandleDeclAttribute(Attr, OS);
    GenerateIsParamExpr(Attr, OS);
    OS << "static const ParsedAttrInfo" << I->first << " Instance;\n";
    OS << "};\n";
    OS << "const ParsedAttrInfo" << I->first << " ParsedAttrInfo" << I->first
       << "::Instance;\n";
  }

  OS << "static const ParsedAttrInfo *AttrInfoMap[] = {\n";
  for (auto I = Attrs.begin(), E = Attrs.end(); I != E; ++I) {
    OS << "&ParsedAttrInfo" << I->first << "::Instance,\n";
  }
  OS << "};\n\n";

  // Generate function for handling attributes with delayed arguments
  GenerateHandleAttrWithDelayedArgs(Records, OS);

  // Generate the attribute match rules.
  emitAttributeMatchRules(PragmaAttributeSupport, OS);

  OS << "#elif defined(WANT_DECL_MERGE_LOGIC)\n\n";

  // Write out the declaration merging check logic.
  OS << "static bool DiagnoseMutualExclusions(Sema &S, const NamedDecl *D, "
     << "const Attr *A) {\n";
  OS << MergeDeclOS.str();
  OS << "  return true;\n";
  OS << "}\n\n";

  OS << "#elif defined(WANT_STMT_MERGE_LOGIC)\n\n";

  // Write out the statement merging check logic.
  OS << "static bool DiagnoseMutualExclusions(Sema &S, "
     << "const SmallVectorImpl<const Attr *> &C) {\n";
  OS << "  for (const Attr *A : C) {\n";
  OS << MergeStmtOS.str();
  OS << "  }\n";
  OS << "  return true;\n";
  OS << "}\n\n";

  OS << "#endif\n";
}

// Emits the kind list of parsed attributes
void EmitClangAttrParsedAttrKinds(RecordKeeper &Records, raw_ostream &OS) {
  emitSourceFileHeader("Attribute name matcher", OS);

  std::vector<Record *> Attrs = Records.getAllDerivedDefinitions("Attr");
  std::vector<StringMatcher::StringPair> GNU, Declspec, Microsoft, CXX11,
      Keywords, Pragma, C2x;
  std::set<std::string> Seen;
  for (const auto *A : Attrs) {
    const Record &Attr = *A;

    bool SemaHandler = Attr.getValueAsBit("SemaHandler");
    bool Ignored = Attr.getValueAsBit("Ignored");
    if (SemaHandler || Ignored) {
      // Attribute spellings can be shared between target-specific attributes,
      // and can be shared between syntaxes for the same attribute. For
      // instance, an attribute can be spelled GNU<"interrupt"> for an ARM-
      // specific attribute, or MSP430-specific attribute. Additionally, an
      // attribute can be spelled GNU<"dllexport"> and Declspec<"dllexport">
      // for the same semantic attribute. Ultimately, we need to map each of
      // these to a single AttributeCommonInfo::Kind value, but the
      // StringMatcher class cannot handle duplicate match strings. So we
      // generate a list of string to match based on the syntax, and emit
      // multiple string matchers depending on the syntax used.
      std::string AttrName;
      if (Attr.isSubClassOf("TargetSpecificAttr") &&
          !Attr.isValueUnset("ParseKind")) {
        AttrName = std::string(Attr.getValueAsString("ParseKind"));
        if (Seen.find(AttrName) != Seen.end())
          continue;
        Seen.insert(AttrName);
      } else
        AttrName = NormalizeAttrName(StringRef(Attr.getName())).str();

      std::vector<FlattenedSpelling> Spellings = GetFlattenedSpellings(Attr);
      for (const auto &S : Spellings) {
        const std::string &RawSpelling = S.name();
        std::vector<StringMatcher::StringPair> *Matches = nullptr;
        std::string Spelling;
        const std::string &Variety = S.variety();
        if (Variety == "CXX11") {
          Matches = &CXX11;
          if (!S.nameSpace().empty())
            Spelling += S.nameSpace() + "::";
        } else if (Variety == "C2x") {
          Matches = &C2x;
          if (!S.nameSpace().empty())
            Spelling += S.nameSpace() + "::";
        } else if (Variety == "GNU")
          Matches = &GNU;
        else if (Variety == "Declspec")
          Matches = &Declspec;
        else if (Variety == "Microsoft")
          Matches = &Microsoft;
        else if (Variety == "Keyword")
          Matches = &Keywords;
        else if (Variety == "Pragma")
          Matches = &Pragma;

        assert(Matches && "Unsupported spelling variety found");

        if (Variety == "GNU")
          Spelling += NormalizeGNUAttrSpelling(RawSpelling);
        else
          Spelling += RawSpelling;

        if (SemaHandler)
          Matches->push_back(StringMatcher::StringPair(
              Spelling, "return AttributeCommonInfo::AT_" + AttrName + ";"));
        else
          Matches->push_back(StringMatcher::StringPair(
              Spelling, "return AttributeCommonInfo::IgnoredAttribute;"));
      }
    }
  }

  OS << "static AttributeCommonInfo::Kind getAttrKind(StringRef Name, ";
  OS << "AttributeCommonInfo::Syntax Syntax) {\n";
  OS << "  if (AttributeCommonInfo::AS_GNU == Syntax) {\n";
  StringMatcher("Name", GNU, OS).Emit();
  OS << "  } else if (AttributeCommonInfo::AS_Declspec == Syntax) {\n";
  StringMatcher("Name", Declspec, OS).Emit();
  OS << "  } else if (AttributeCommonInfo::AS_Microsoft == Syntax) {\n";
  StringMatcher("Name", Microsoft, OS).Emit();
  OS << "  } else if (AttributeCommonInfo::AS_CXX11 == Syntax) {\n";
  StringMatcher("Name", CXX11, OS).Emit();
  OS << "  } else if (AttributeCommonInfo::AS_C2x == Syntax) {\n";
  StringMatcher("Name", C2x, OS).Emit();
  OS << "  } else if (AttributeCommonInfo::AS_Keyword == Syntax || ";
  OS << "AttributeCommonInfo::AS_ContextSensitiveKeyword == Syntax) {\n";
  StringMatcher("Name", Keywords, OS).Emit();
  OS << "  } else if (AttributeCommonInfo::AS_Pragma == Syntax) {\n";
  StringMatcher("Name", Pragma, OS).Emit();
  OS << "  }\n";
  OS << "  return AttributeCommonInfo::UnknownAttribute;\n"
     << "}\n";
}

// Emits the code to dump an attribute.
void EmitClangAttrTextNodeDump(RecordKeeper &Records, raw_ostream &OS) {
  emitSourceFileHeader("Attribute text node dumper", OS);

  std::vector<Record*> Attrs = Records.getAllDerivedDefinitions("Attr"), Args;
  for (const auto *Attr : Attrs) {
    const Record &R = *Attr;
    if (!R.getValueAsBit("ASTNode"))
      continue;

    // If the attribute has a semantically-meaningful name (which is determined
    // by whether there is a Spelling enumeration for it), then write out the
    // spelling used for the attribute.

    std::string FunctionContent;
    llvm::raw_string_ostream SS(FunctionContent);

    std::vector<FlattenedSpelling> Spellings = GetFlattenedSpellings(R);
    if (Spellings.size() > 1 && !SpellingNamesAreCommon(Spellings))
      SS << "    OS << \" \" << A->getSpelling();\n";

    Args = getAllAttrArgs(&R);
    for (const auto *Arg : Args)
      createArgument(*Arg, R.getName())->writeDump(SS);

    if (Attr->getValueAsBit("AcceptsExprPack"))
      VariadicExprArgument("DelayedArgs", R.getName()).writeDump(OS);

    if (SS.tell()) {
      OS << "  void Visit" << R.getName() << "Attr(const " << R.getName()
         << "Attr *A) {\n";
      if (!Args.empty())
        OS << "    const auto *SA = cast<" << R.getName()
           << "Attr>(A); (void)SA;\n";
      OS << SS.str();
      OS << "  }\n";
    }
  }
}

void EmitClangAttrNodeTraverse(RecordKeeper &Records, raw_ostream &OS) {
  emitSourceFileHeader("Attribute text node traverser", OS);

  std::vector<Record *> Attrs = Records.getAllDerivedDefinitions("Attr"), Args;
  for (const auto *Attr : Attrs) {
    const Record &R = *Attr;
    if (!R.getValueAsBit("ASTNode"))
      continue;

    std::string FunctionContent;
    llvm::raw_string_ostream SS(FunctionContent);

    Args = getAllAttrArgs(&R);
    for (const auto *Arg : Args)
      createArgument(*Arg, R.getName())->writeDumpChildren(SS);
    if (Attr->getValueAsBit("AcceptsExprPack"))
      VariadicExprArgument("DelayedArgs", R.getName()).writeDumpChildren(SS);
    if (SS.tell()) {
      OS << "  void Visit" << R.getName() << "Attr(const " << R.getName()
         << "Attr *A) {\n";
      if (!Args.empty())
        OS << "    const auto *SA = cast<" << R.getName()
           << "Attr>(A); (void)SA;\n";
      OS << SS.str();
      OS << "  }\n";
    }
  }
}

void EmitClangAttrParserStringSwitches(RecordKeeper &Records,
                                       raw_ostream &OS) {
  emitSourceFileHeader("Parser-related llvm::StringSwitch cases", OS);
  emitClangAttrArgContextList(Records, OS);
  emitClangAttrIdentifierArgList(Records, OS);
  emitClangAttrVariadicIdentifierArgList(Records, OS);
  emitClangAttrThisIsaIdentifierArgList(Records, OS);
  emitClangAttrAcceptsExprPack(Records, OS);
  emitClangAttrTypeArgList(Records, OS);
  emitClangAttrLateParsedList(Records, OS);
}

void EmitClangAttrSubjectMatchRulesParserStringSwitches(RecordKeeper &Records,
                                                        raw_ostream &OS) {
  getPragmaAttributeSupport(Records).generateParsingHelpers(OS);
}

void EmitClangAttrDocTable(RecordKeeper &Records, raw_ostream &OS) {
  emitSourceFileHeader("Clang attribute documentation", OS);

  std::vector<Record *> Attrs = Records.getAllDerivedDefinitions("Attr");
  for (const auto *A : Attrs) {
    if (!A->getValueAsBit("ASTNode"))
      continue;
    std::vector<Record *> Docs = A->getValueAsListOfDefs("Documentation");
    assert(!Docs.empty());
    // Only look at the first documentation if there are several.
    // (Currently there's only one such attr, revisit if this becomes common).
    StringRef Text =
        Docs.front()->getValueAsOptionalString("Content").getValueOr("");
    OS << "\nstatic const char AttrDoc_" << A->getName() << "[] = "
       << "R\"reST(" << Text.trim() << ")reST\";\n";
  }
}

enum class SpellingKind {
  GNU,
  CXX11,
  C2x,
  Declspec,
  Microsoft,
  Keyword,
  Pragma,
};
static const size_t NumSpellingKinds = (size_t)SpellingKind::Pragma + 1;

class SpellingList {
  std::vector<std::string> Spellings[NumSpellingKinds];

public:
  ArrayRef<std::string> operator[](SpellingKind K) const {
    return Spellings[(size_t)K];
  }

  void add(const Record &Attr, FlattenedSpelling Spelling) {
    SpellingKind Kind = StringSwitch<SpellingKind>(Spelling.variety())
                            .Case("GNU", SpellingKind::GNU)
                            .Case("CXX11", SpellingKind::CXX11)
                            .Case("C2x", SpellingKind::C2x)
                            .Case("Declspec", SpellingKind::Declspec)
                            .Case("Microsoft", SpellingKind::Microsoft)
                            .Case("Keyword", SpellingKind::Keyword)
                            .Case("Pragma", SpellingKind::Pragma);
    std::string Name;
    if (!Spelling.nameSpace().empty()) {
      switch (Kind) {
      case SpellingKind::CXX11:
      case SpellingKind::C2x:
        Name = Spelling.nameSpace() + "::";
        break;
      case SpellingKind::Pragma:
        Name = Spelling.nameSpace() + " ";
        break;
      default:
        PrintFatalError(Attr.getLoc(), "Unexpected namespace in spelling");
      }
    }
    Name += Spelling.name();

    Spellings[(size_t)Kind].push_back(Name);
  }
};

class DocumentationData {
public:
  const Record *Documentation;
  const Record *Attribute;
  std::string Heading;
  SpellingList SupportedSpellings;

  DocumentationData(const Record &Documentation, const Record &Attribute,
                    std::pair<std::string, SpellingList> HeadingAndSpellings)
      : Documentation(&Documentation), Attribute(&Attribute),
        Heading(std::move(HeadingAndSpellings.first)),
        SupportedSpellings(std::move(HeadingAndSpellings.second)) {}
};

static void WriteCategoryHeader(const Record *DocCategory,
                                raw_ostream &OS) {
  const StringRef Name = DocCategory->getValueAsString("Name");
  OS << Name << "\n" << std::string(Name.size(), '=') << "\n";

  // If there is content, print that as well.
  const StringRef ContentStr = DocCategory->getValueAsString("Content");
  // Trim leading and trailing newlines and spaces.
  OS << ContentStr.trim();

  OS << "\n\n";
}

static std::pair<std::string, SpellingList>
GetAttributeHeadingAndSpellings(const Record &Documentation,
                                const Record &Attribute) {
  // FIXME: there is no way to have a per-spelling category for the attribute
  // documentation. This may not be a limiting factor since the spellings
  // should generally be consistently applied across the category.

  std::vector<FlattenedSpelling> Spellings = GetFlattenedSpellings(Attribute);
  if (Spellings.empty())
    PrintFatalError(Attribute.getLoc(),
                    "Attribute has no supported spellings; cannot be "
                    "documented");

  // Determine the heading to be used for this attribute.
  std::string Heading = std::string(Documentation.getValueAsString("Heading"));
  if (Heading.empty()) {
    // If there's only one spelling, we can simply use that.
    if (Spellings.size() == 1)
      Heading = Spellings.begin()->name();
    else {
      std::set<std::string> Uniques;
      for (auto I = Spellings.begin(), E = Spellings.end();
           I != E && Uniques.size() <= 1; ++I) {
        std::string Spelling =
            std::string(NormalizeNameForSpellingComparison(I->name()));
        Uniques.insert(Spelling);
      }
      // If the semantic map has only one spelling, that is sufficient for our
      // needs.
      if (Uniques.size() == 1)
        Heading = *Uniques.begin();
    }
  }

  // If the heading is still empty, it is an error.
  if (Heading.empty())
    PrintFatalError(Attribute.getLoc(),
                    "This attribute requires a heading to be specified");

  SpellingList SupportedSpellings;
  for (const auto &I : Spellings)
    SupportedSpellings.add(Attribute, I);

  return std::make_pair(std::move(Heading), std::move(SupportedSpellings));
}

static void WriteDocumentation(RecordKeeper &Records,
                               const DocumentationData &Doc, raw_ostream &OS) {
  OS << Doc.Heading << "\n" << std::string(Doc.Heading.length(), '-') << "\n";

  // List what spelling syntaxes the attribute supports.
  OS << ".. csv-table:: Supported Syntaxes\n";
  OS << "   :header: \"GNU\", \"C++11\", \"C2x\", \"``__declspec``\",";
  OS << " \"Keyword\", \"``#pragma``\", \"``#pragma clang attribute``\"\n\n";
  OS << "   \"";
  for (size_t Kind = 0; Kind != NumSpellingKinds; ++Kind) {
    SpellingKind K = (SpellingKind)Kind;
    // TODO: List Microsoft (IDL-style attribute) spellings once we fully
    // support them.
    if (K == SpellingKind::Microsoft)
      continue;

    bool PrintedAny = false;
    for (StringRef Spelling : Doc.SupportedSpellings[K]) {
      if (PrintedAny)
        OS << " |br| ";
      OS << "``" << Spelling << "``";
      PrintedAny = true;
    }

    OS << "\",\"";
  }

  if (getPragmaAttributeSupport(Records).isAttributedSupported(
          *Doc.Attribute))
    OS << "Yes";
  OS << "\"\n\n";

  // If the attribute is deprecated, print a message about it, and possibly
  // provide a replacement attribute.
  if (!Doc.Documentation->isValueUnset("Deprecated")) {
    OS << "This attribute has been deprecated, and may be removed in a future "
       << "version of Clang.";
    const Record &Deprecated = *Doc.Documentation->getValueAsDef("Deprecated");
    const StringRef Replacement = Deprecated.getValueAsString("Replacement");
    if (!Replacement.empty())
      OS << "  This attribute has been superseded by ``" << Replacement
         << "``.";
    OS << "\n\n";
  }

  const StringRef ContentStr = Doc.Documentation->getValueAsString("Content");
  // Trim leading and trailing newlines and spaces.
  OS << ContentStr.trim();

  OS << "\n\n\n";
}

void EmitClangAttrDocs(RecordKeeper &Records, raw_ostream &OS) {
  // Get the documentation introduction paragraph.
  const Record *Documentation = Records.getDef("GlobalDocumentation");
  if (!Documentation) {
    PrintFatalError("The Documentation top-level definition is missing, "
                    "no documentation will be generated.");
    return;
  }

  OS << Documentation->getValueAsString("Intro") << "\n";

  // Gather the Documentation lists from each of the attributes, based on the
  // category provided.
  std::vector<Record *> Attrs = Records.getAllDerivedDefinitions("Attr");
  struct CategoryLess {
    bool operator()(const Record *L, const Record *R) const {
      return L->getValueAsString("Name") < R->getValueAsString("Name");
    }
  };
  std::map<const Record *, std::vector<DocumentationData>, CategoryLess>
      SplitDocs;
  for (const auto *A : Attrs) {
    const Record &Attr = *A;
    std::vector<Record *> Docs = Attr.getValueAsListOfDefs("Documentation");
    for (const auto *D : Docs) {
      const Record &Doc = *D;
      const Record *Category = Doc.getValueAsDef("Category");
      // If the category is "undocumented", then there cannot be any other
      // documentation categories (otherwise, the attribute would become
      // documented).
      const StringRef Cat = Category->getValueAsString("Name");
      bool Undocumented = Cat == "Undocumented";
      if (Undocumented && Docs.size() > 1)
        PrintFatalError(Doc.getLoc(),
                        "Attribute is \"Undocumented\", but has multiple "
                        "documentation categories");

      if (!Undocumented)
        SplitDocs[Category].push_back(DocumentationData(
            Doc, Attr, GetAttributeHeadingAndSpellings(Doc, Attr)));
    }
  }

  // Having split the attributes out based on what documentation goes where,
  // we can begin to generate sections of documentation.
  for (auto &I : SplitDocs) {
    WriteCategoryHeader(I.first, OS);

    llvm::sort(I.second,
               [](const DocumentationData &D1, const DocumentationData &D2) {
                 return D1.Heading < D2.Heading;
               });

    // Walk over each of the attributes in the category and write out their
    // documentation.
    for (const auto &Doc : I.second)
      WriteDocumentation(Records, Doc, OS);
  }
}

void EmitTestPragmaAttributeSupportedAttributes(RecordKeeper &Records,
                                                raw_ostream &OS) {
  PragmaClangAttributeSupport Support = getPragmaAttributeSupport(Records);
  ParsedAttrMap Attrs = getParsedAttrList(Records);
  OS << "#pragma clang attribute supports the following attributes:\n";
  for (const auto &I : Attrs) {
    if (!Support.isAttributedSupported(*I.second))
      continue;
    OS << I.first;
    if (I.second->isValueUnset("Subjects")) {
      OS << " ()\n";
      continue;
    }
    const Record *SubjectObj = I.second->getValueAsDef("Subjects");
    std::vector<Record *> Subjects =
        SubjectObj->getValueAsListOfDefs("Subjects");
    OS << " (";
    bool PrintComma = false;
    for (const auto &Subject : llvm::enumerate(Subjects)) {
      if (!isSupportedPragmaClangAttributeSubject(*Subject.value()))
        continue;
      if (PrintComma)
        OS << ", ";
      PrintComma = true;
      PragmaClangAttributeSupport::RuleOrAggregateRuleSet &RuleSet =
          Support.SubjectsToRules.find(Subject.value())->getSecond();
      if (RuleSet.isRule()) {
        OS << RuleSet.getRule().getEnumValueName();
        continue;
      }
      OS << "(";
      for (const auto &Rule : llvm::enumerate(RuleSet.getAggregateRuleSet())) {
        if (Rule.index())
          OS << ", ";
        OS << Rule.value().getEnumValueName();
      }
      OS << ")";
    }
    OS << ")\n";
  }
  OS << "End of supported attributes.\n";
}

} // end namespace clang<|MERGE_RESOLUTION|>--- conflicted
+++ resolved
@@ -3170,17 +3170,13 @@
       OS << "    bool isInherited = Record.readInt();\n";
     OS << "    bool isImplicit = Record.readInt();\n";
     OS << "    bool isPackExpansion = Record.readInt();\n";
-<<<<<<< HEAD
-    ArgRecords = getAllAttrArgs(&R);
-=======
     DelayedArgs = nullptr;
     if (Attr->getValueAsBit("AcceptsExprPack")) {
       DelayedArgs =
           std::make_unique<VariadicExprArgument>("DelayedArgs", R.getName());
       DelayedArgs->writePCHReadDecls(OS);
     }
-    ArgRecords = R.getValueAsListOfDefs("Args");
->>>>>>> 1e569e3b
+    ArgRecords = getAllAttrArgs(&R);
     Args.clear();
     for (const auto *Arg : ArgRecords) {
       Args.emplace_back(createArgument(*Arg, R.getName()));
@@ -3646,13 +3642,8 @@
   // This function will count the number of arguments specified for the
   // attribute and emit the number of required arguments followed by the
   // number of optional arguments.
-<<<<<<< HEAD
   std::vector<Record *> Args = getAllAttrArgs(&R);
-  unsigned ArgCount = 0, OptCount = 0;
-=======
-  std::vector<Record *> Args = R.getValueAsListOfDefs("Args");
   unsigned ArgCount = 0, OptCount = 0, ArgMemberCount = 0;
->>>>>>> 1e569e3b
   bool HasVariadic = false;
   for (const auto *Arg : Args) {
     // If the arg is fake, it's the user's job to supply it: general parsing
