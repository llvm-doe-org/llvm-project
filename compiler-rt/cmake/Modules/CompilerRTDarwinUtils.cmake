--- conflicted
+++ resolved
@@ -50,11 +50,7 @@
   if(NOT DARWIN_PREFER_PUBLIC_SDK)
     # Let's first try the internal SDK, otherwise use the public SDK.
     execute_process(
-<<<<<<< HEAD
-      COMMAND xcodebuild -version -sdk ${sdk_name}.internal SDKVersion
-=======
       COMMAND xcrun --sdk ${sdk_name}.internal --show-sdk-version
->>>>>>> c79f07dd
       RESULT_VARIABLE result_process
       OUTPUT_VARIABLE var_internal
       OUTPUT_STRIP_TRAILING_WHITESPACE
@@ -63,11 +59,7 @@
   endif()
   if((NOT ${result_process} EQUAL 0) OR "" STREQUAL "${var_internal}")
     execute_process(
-<<<<<<< HEAD
-      COMMAND xcodebuild -version -sdk ${sdk_name} SDKVersion
-=======
       COMMAND xcrun --sdk ${sdk_name} --show-sdk-version
->>>>>>> c79f07dd
       RESULT_VARIABLE result_process
       OUTPUT_VARIABLE var_internal
       OUTPUT_STRIP_TRAILING_WHITESPACE
