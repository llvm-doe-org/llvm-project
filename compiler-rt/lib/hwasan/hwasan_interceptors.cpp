--- conflicted
+++ resolved
@@ -342,10 +342,6 @@
   INTERCEPT_FUNCTION(vfork);
 #endif  // __linux__
   INTERCEPT_FUNCTION(pthread_create);
-<<<<<<< HEAD
-#endif  // __aarch64__
-=======
->>>>>>> c79f07dd
 #endif
 
   inited = 1;
