--- conflicted
+++ resolved
@@ -518,23 +518,6 @@
 
 # Required flags ==============================================================
 function(cxx_add_basic_build_flags target)
-<<<<<<< HEAD
-  if (LIBCXX_HAS_MUSL_LIBC OR LIBCXX_TARGETING_CLANG_CL)
-    # musl's pthread implementations uses volatile types in their structs which is
-    # not a constexpr in C++11 but is in C++14, so we use C++14 with musl.
-    set(LIBCXX_STANDARD_VER c++14 CACHE STRING "internal option to change build dialect")
-  else()
-    set(LIBCXX_STANDARD_VER c++11 CACHE STRING "internal option to change build dialect")
-  endif()
-  target_add_compile_flags_if_supported(${target} PRIVATE -std=${LIBCXX_STANDARD_VER})
-  target_add_compile_flags_if_supported(${target} PRIVATE "/std:${LIBCXX_STANDARD_VER}")
-  mangle_name("LIBCXX_SUPPORTS_STD_EQ_${LIBCXX_STANDARD_VER}_FLAG" SUPPORTS_DIALECT_NAME)
-  mangle_name("LIBCXX_SUPPORTS_STD_COLON_${LIBCXX_STANDARD_VER}_FLAG" SUPPORTS_DIALECT_NAME_MSVC)
-  if(NOT ${SUPPORTS_DIALECT_NAME} AND NOT ${SUPPORTS_DIALECT_NAME_MSVC})
-    if(NOT "${CMAKE_CXX_COMPILER_ID}" STREQUAL "MSVC" AND NOT "${CMAKE_CXX_SIMULATE_ID}" STREQUAL "MSVC")
-      message(FATAL_ERROR "C++11 or greater is required but the compiler does not support ${LIBCXX_STANDARD_VER}")
-    endif()
-=======
   if(LIBCXX_HAS_MUSL_LIBC OR LIBCXX_TARGETING_CLANG_CL)
     # musl's pthread implementations uses volatile types in their structs which
     # is not a constexpr in C++11 but is in C++14, so we use C++14 with musl.
@@ -547,7 +530,6 @@
       CXX_STANDARD 11
       CXX_STANDARD_REQUIRED YES
       CXX_EXTENSIONS NO)
->>>>>>> c79f07dd
   endif()
 
   # On all systems the system c++ standard library headers need to be excluded.
