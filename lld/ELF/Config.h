//===- Config.h -------------------------------------------------*- C++ -*-===//
//
// Part of the LLVM Project, under the Apache License v2.0 with LLVM Exceptions.
// See https://llvm.org/LICENSE.txt for license information.
// SPDX-License-Identifier: Apache-2.0 WITH LLVM-exception
//
//===----------------------------------------------------------------------===//

#ifndef LLD_ELF_CONFIG_H
#define LLD_ELF_CONFIG_H

#include "lld/Common/ErrorHandler.h"
#include "llvm/ADT/MapVector.h"
#include "llvm/ADT/StringRef.h"
#include "llvm/ADT/StringSet.h"
#include "llvm/BinaryFormat/ELF.h"
#include "llvm/Support/CachePruning.h"
#include "llvm/Support/CodeGen.h"
#include "llvm/Support/Endian.h"
#include <atomic>
#include <vector>

namespace lld {
namespace elf {

class InputFile;
class InputSectionBase;

enum ELFKind {
  ELFNoneKind,
  ELF32LEKind,
  ELF32BEKind,
  ELF64LEKind,
  ELF64BEKind
};

// For --build-id.
enum class BuildIdKind { None, Fast, Md5, Sha1, Hexstring, Uuid };

// For --discard-{all,locals,none}.
enum class DiscardPolicy { Default, All, Locals, None };

// For --icf={none,safe,all}.
enum class ICFLevel { None, Safe, All };

// For --strip-{all,debug}.
enum class StripPolicy { None, All, Debug };

// For --unresolved-symbols.
enum class UnresolvedPolicy { ReportError, Warn, Ignore };

// For --orphan-handling.
enum class OrphanHandlingPolicy { Place, Warn, Error };

// For --sort-section and linkerscript sorting rules.
enum class SortSectionPolicy { Default, None, Alignment, Name, Priority };

// For --target2
enum class Target2Policy { Abs, Rel, GotRel };

// For tracking ARM Float Argument PCS
enum class ARMVFPArgKind { Default, Base, VFP, ToolChain };

// For -z noseparate-code, -z separate-code and -z separate-loadable-segments.
enum class SeparateSegmentKind { None, Code, Loadable };

<<<<<<< HEAD
=======
// For -z *stack
enum class GnuStackKind { None, Exec, NoExec };

>>>>>>> c79f07dd
struct SymbolVersion {
  llvm::StringRef name;
  bool isExternCpp;
  bool hasWildcard;
};

// This struct contains symbols version definition that
// can be found in version script if it is used for link.
struct VersionDefinition {
  llvm::StringRef name;
  uint16_t id;
  std::vector<SymbolVersion> patterns;
};

// This struct contains the global configuration for the linker.
// Most fields are direct mapping from the command line options
// and such fields have the same name as the corresponding options.
// Most fields are initialized by the driver.
struct Configuration {
  uint8_t osabi = 0;
  uint32_t andFeatures = 0;
  llvm::CachePruningPolicy thinLTOCachePolicy;
  llvm::StringMap<uint64_t> sectionStartMap;
  llvm::StringRef chroot;
  llvm::StringRef dynamicLinker;
  llvm::StringRef dwoDir;
  llvm::StringRef entry;
  llvm::StringRef emulation;
  llvm::StringRef fini;
  llvm::StringRef init;
  llvm::StringRef ltoAAPipeline;
  llvm::StringRef ltoCSProfileFile;
  llvm::StringRef ltoNewPmPasses;
  llvm::StringRef ltoObjPath;
  llvm::StringRef ltoSampleProfile;
  llvm::StringRef mapFile;
  llvm::StringRef outputFile;
  llvm::StringRef optRemarksFilename;
  llvm::StringRef optRemarksPasses;
  llvm::StringRef optRemarksFormat;
  llvm::StringRef progName;
  llvm::StringRef printSymbolOrder;
  llvm::StringRef soName;
  llvm::StringRef sysroot;
  llvm::StringRef thinLTOCacheDir;
  llvm::StringRef thinLTOIndexOnlyArg;
  std::pair<llvm::StringRef, llvm::StringRef> thinLTOObjectSuffixReplace;
  std::pair<llvm::StringRef, llvm::StringRef> thinLTOPrefixReplace;
  std::string rpath;
  std::vector<VersionDefinition> versionDefinitions;
  std::vector<llvm::StringRef> auxiliaryList;
  std::vector<llvm::StringRef> filterList;
  std::vector<llvm::StringRef> searchPaths;
  std::vector<llvm::StringRef> symbolOrderingFile;
  std::vector<llvm::StringRef> undefined;
  std::vector<SymbolVersion> dynamicList;
  std::vector<uint8_t> buildIdVector;
  llvm::MapVector<std::pair<const InputSectionBase *, const InputSectionBase *>,
                  uint64_t>
      callGraphProfile;
  bool allowMultipleDefinition;
  bool allowShlibUndefined;
  bool androidPackDynRelocs;
  bool armHasBlx = false;
  bool armHasMovtMovw = false;
  bool armJ1J2BranchEncoding = false;
  bool asNeeded = false;
  bool bsymbolic;
  bool bsymbolicFunctions;
  bool callGraphProfileSort;
  bool checkSections;
  bool compressDebugSections;
  bool cref;
  bool defineCommon;
  bool demangle = true;
  bool dependentLibraries;
  bool disableVerify;
  bool ehFrameHdr;
  bool emitLLVM;
  bool emitRelocs;
  bool enableNewDtags;
  bool executeOnly;
  bool exportDynamic;
  bool fixCortexA53Errata843419;
  bool fixCortexA8;
  bool forceBTI;
  bool formatBinary = false;
  bool requireCET;
  bool gcSections;
  bool gdbIndex;
  bool gnuHash = false;
  bool gnuUnique;
  bool hasDynamicList = false;
  bool hasDynSymTab;
  bool ignoreDataAddressEquality;
  bool ignoreFunctionAddressEquality;
  bool ltoCSProfileGenerate;
  bool ltoDebugPassManager;
  bool ltoNewPassManager;
  bool mergeArmExidx;
  bool mipsN32Abi = false;
  bool mmapOutputFile;
  bool nmagic;
  bool noinhibitExec;
  bool nostdlib;
  bool oFormatBinary;
  bool omagic;
  bool optRemarksWithHotness;
  bool pacPlt;
  bool picThunk;
  bool pie;
  bool printGcSections;
  bool printIcfSections;
  bool relocatable;
  bool relrPackDynRelocs;
  bool saveTemps;
  bool singleRoRx;
  bool shared;
  bool isStatic = false;
  bool sysvHash = false;
  bool target1Rel;
  bool trace;
  bool thinLTOEmitImportsFiles;
  bool thinLTOIndexOnly;
  bool tocOptimize;
  bool undefinedVersion;
  bool useAndroidRelrTags = false;
  bool warnBackrefs;
  bool warnCommon;
  bool warnIfuncTextrel;
  bool warnMissingEntry;
  bool warnSymbolOrdering;
  bool writeAddends;
  bool zCombreloc;
  bool zCopyreloc;
  bool zExecstack;
  bool zGlobal;
  bool zHazardplt;
  bool zIfuncNoplt;
  bool zInitfirst;
  bool zInterpose;
  bool zKeepTextSectionPrefix;
  bool zNodefaultlib;
  bool zNodelete;
  bool zNodlopen;
  bool zNow;
  bool zOrigin;
  bool zRelro;
  bool zRodynamic;
  bool zText;
  bool zRetpolineplt;
  bool zWxneeded;
  DiscardPolicy discard;
  GnuStackKind zGnustack;
  ICFLevel icf;
  OrphanHandlingPolicy orphanHandling;
  SortSectionPolicy sortSection;
  StripPolicy strip;
  UnresolvedPolicy unresolvedSymbols;
  Target2Policy target2;
  ARMVFPArgKind armVFPArgs = ARMVFPArgKind::Default;
  BuildIdKind buildId = BuildIdKind::None;
  SeparateSegmentKind zSeparate;
  ELFKind ekind = ELFNoneKind;
  uint16_t emachine = llvm::ELF::EM_NONE;
  llvm::Optional<uint64_t> imageBase;
  uint64_t commonPageSize;
  uint64_t maxPageSize;
  uint64_t mipsGotSize;
  uint64_t zStackSize;
  unsigned ltoPartitions;
  unsigned ltoo;
  unsigned optimize;
  unsigned thinLTOJobs;
  int32_t splitStackAdjustSize;

  // The following config options do not directly correspond to any
  // particular command line options.

  // True if we need to pass through relocations in input files to the
  // output file. Usually false because we consume relocations.
  bool copyRelocs;

  // True if the target is ELF64. False if ELF32.
  bool is64;

  // True if the target is little-endian. False if big-endian.
  bool isLE;

  // endianness::little if isLE is true. endianness::big otherwise.
  llvm::support::endianness endianness;

  // True if the target is the little-endian MIPS64.
  //
  // The reason why we have this variable only for the MIPS is because
  // we use this often.  Some ELF headers for MIPS64EL are in a
  // mixed-endian (which is horrible and I'd say that's a serious spec
  // bug), and we need to know whether we are reading MIPS ELF files or
  // not in various places.
  //
  // (Note that MIPS64EL is not a typo for MIPS64LE. This is the official
  // name whatever that means. A fun hypothesis is that "EL" is short for
  // little-endian written in the little-endian order, but I don't know
  // if that's true.)
  bool isMips64EL;

  // True if we need to set the DF_STATIC_TLS flag to an output file,
  // which works as a hint to the dynamic loader that the file contains
  // code compiled with the static TLS model. The thread-local variable
  // compiled with the static TLS model is faster but less flexible, and
  // it may not be loaded using dlopen().
  //
  // We set this flag to true when we see a relocation for the static TLS
  // model. Once this becomes true, it will never become false.
  //
  // Since the flag is updated by multi-threaded code, we use std::atomic.
  // (Writing to a variable is not considered thread-safe even if the
  // variable is boolean and we always set the same value from all threads.)
  std::atomic<bool> hasStaticTlsModel{false};

  // Holds set of ELF header flags for the target.
  uint32_t eflags = 0;

  // The ELF spec defines two types of relocation table entries, RELA and
  // REL. RELA is a triplet of (offset, info, addend) while REL is a
  // tuple of (offset, info). Addends for REL are implicit and read from
  // the location where the relocations are applied. So, REL is more
  // compact than RELA but requires a bit of more work to process.
  //
  // (From the linker writer's view, this distinction is not necessary.
  // If the ELF had chosen whichever and sticked with it, it would have
  // been easier to write code to process relocations, but it's too late
  // to change the spec.)
  //
  // Each ABI defines its relocation type. IsRela is true if target
  // uses RELA. As far as we know, all 64-bit ABIs are using RELA. A
  // few 32-bit ABIs are using RELA too.
  bool isRela;

  // True if we are creating position-independent code.
  bool isPic;

  // 4 for ELF32, 8 for ELF64.
  int wordsize;
};

// The only instance of Configuration struct.
extern Configuration *config;

// The first two elements of versionDefinitions represent VER_NDX_LOCAL and
// VER_NDX_GLOBAL. This helper returns other elements.
static inline ArrayRef<VersionDefinition> namedVersionDefs() {
  return llvm::makeArrayRef(config->versionDefinitions).slice(2);
}

static inline void errorOrWarn(const Twine &msg) {
  if (!config->noinhibitExec)
    error(msg);
  else
    warn(msg);
}
} // namespace elf
} // namespace lld

#endif<|MERGE_RESOLUTION|>--- conflicted
+++ resolved
@@ -64,12 +64,9 @@
 // For -z noseparate-code, -z separate-code and -z separate-loadable-segments.
 enum class SeparateSegmentKind { None, Code, Loadable };
 
-<<<<<<< HEAD
-=======
 // For -z *stack
 enum class GnuStackKind { None, Exec, NoExec };
 
->>>>>>> c79f07dd
 struct SymbolVersion {
   llvm::StringRef name;
   bool isExternCpp;
