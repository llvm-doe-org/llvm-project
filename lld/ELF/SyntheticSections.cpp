//===- SyntheticSections.cpp ----------------------------------------------===//
//
// Part of the LLVM Project, under the Apache License v2.0 with LLVM Exceptions.
// See https://llvm.org/LICENSE.txt for license information.
// SPDX-License-Identifier: Apache-2.0 WITH LLVM-exception
//
//===----------------------------------------------------------------------===//
//
// This file contains linker-synthesized sections. Currently,
// synthetic sections are created either output sections or input sections,
// but we are rewriting code so that all synthetic sections are created as
// input sections.
//
//===----------------------------------------------------------------------===//

#include "SyntheticSections.h"
#include "Config.h"
#include "InputFiles.h"
#include "LinkerScript.h"
#include "OutputSections.h"
#include "SymbolTable.h"
#include "Symbols.h"
#include "Target.h"
#include "Writer.h"
#include "lld/Common/ErrorHandler.h"
#include "lld/Common/Memory.h"
#include "lld/Common/Strings.h"
#include "lld/Common/Threads.h"
#include "lld/Common/Version.h"
#include "llvm/ADT/SetOperations.h"
#include "llvm/ADT/StringExtras.h"
#include "llvm/BinaryFormat/Dwarf.h"
#include "llvm/DebugInfo/DWARF/DWARFDebugPubTable.h"
#include "llvm/Object/ELFObjectFile.h"
#include "llvm/Support/Compression.h"
#include "llvm/Support/Endian.h"
#include "llvm/Support/LEB128.h"
#include "llvm/Support/MD5.h"
#include <cstdlib>
#include <thread>

using namespace llvm;
using namespace llvm::dwarf;
using namespace llvm::ELF;
using namespace llvm::object;
using namespace llvm::support;

using llvm::support::endian::read32le;
using llvm::support::endian::write32le;
using llvm::support::endian::write64le;

namespace lld {
namespace elf {
constexpr size_t MergeNoTailSection::numShards;

static uint64_t readUint(uint8_t *buf) {
  return config->is64 ? read64(buf) : read32(buf);
}

static void writeUint(uint8_t *buf, uint64_t val) {
  if (config->is64)
    write64(buf, val);
  else
    write32(buf, val);
}

// Returns an LLD version string.
static ArrayRef<uint8_t> getVersion() {
  // Check LLD_VERSION first for ease of testing.
  // You can get consistent output by using the environment variable.
  // This is only for testing.
  StringRef s = getenv("LLD_VERSION");
  if (s.empty())
    s = saver.save(Twine("Linker: ") + getLLDVersion());

  // +1 to include the terminating '\0'.
  return {(const uint8_t *)s.data(), s.size() + 1};
}

// Creates a .comment section containing LLD version info.
// With this feature, you can identify LLD-generated binaries easily
// by "readelf --string-dump .comment <file>".
// The returned object is a mergeable string section.
MergeInputSection *createCommentSection() {
  return make<MergeInputSection>(SHF_MERGE | SHF_STRINGS, SHT_PROGBITS, 1,
                                 getVersion(), ".comment");
}

// .MIPS.abiflags section.
template <class ELFT>
MipsAbiFlagsSection<ELFT>::MipsAbiFlagsSection(Elf_Mips_ABIFlags flags)
    : SyntheticSection(SHF_ALLOC, SHT_MIPS_ABIFLAGS, 8, ".MIPS.abiflags"),
      flags(flags) {
  this->entsize = sizeof(Elf_Mips_ABIFlags);
}

template <class ELFT> void MipsAbiFlagsSection<ELFT>::writeTo(uint8_t *buf) {
  memcpy(buf, &flags, sizeof(flags));
}

template <class ELFT>
MipsAbiFlagsSection<ELFT> *MipsAbiFlagsSection<ELFT>::create() {
  Elf_Mips_ABIFlags flags = {};
  bool create = false;

  for (InputSectionBase *sec : inputSections) {
    if (sec->type != SHT_MIPS_ABIFLAGS)
      continue;
    sec->markDead();
    create = true;

    std::string filename = toString(sec->file);
    const size_t size = sec->data().size();
    // Older version of BFD (such as the default FreeBSD linker) concatenate
    // .MIPS.abiflags instead of merging. To allow for this case (or potential
    // zero padding) we ignore everything after the first Elf_Mips_ABIFlags
    if (size < sizeof(Elf_Mips_ABIFlags)) {
      error(filename + ": invalid size of .MIPS.abiflags section: got " +
            Twine(size) + " instead of " + Twine(sizeof(Elf_Mips_ABIFlags)));
      return nullptr;
    }
    auto *s = reinterpret_cast<const Elf_Mips_ABIFlags *>(sec->data().data());
    if (s->version != 0) {
      error(filename + ": unexpected .MIPS.abiflags version " +
            Twine(s->version));
      return nullptr;
    }

    // LLD checks ISA compatibility in calcMipsEFlags(). Here we just
    // select the highest number of ISA/Rev/Ext.
    flags.isa_level = std::max(flags.isa_level, s->isa_level);
    flags.isa_rev = std::max(flags.isa_rev, s->isa_rev);
    flags.isa_ext = std::max(flags.isa_ext, s->isa_ext);
    flags.gpr_size = std::max(flags.gpr_size, s->gpr_size);
    flags.cpr1_size = std::max(flags.cpr1_size, s->cpr1_size);
    flags.cpr2_size = std::max(flags.cpr2_size, s->cpr2_size);
    flags.ases |= s->ases;
    flags.flags1 |= s->flags1;
    flags.flags2 |= s->flags2;
    flags.fp_abi = getMipsFpAbiFlag(flags.fp_abi, s->fp_abi, filename);
  };

  if (create)
    return make<MipsAbiFlagsSection<ELFT>>(flags);
  return nullptr;
}

// .MIPS.options section.
template <class ELFT>
MipsOptionsSection<ELFT>::MipsOptionsSection(Elf_Mips_RegInfo reginfo)
    : SyntheticSection(SHF_ALLOC, SHT_MIPS_OPTIONS, 8, ".MIPS.options"),
      reginfo(reginfo) {
  this->entsize = sizeof(Elf_Mips_Options) + sizeof(Elf_Mips_RegInfo);
}

template <class ELFT> void MipsOptionsSection<ELFT>::writeTo(uint8_t *buf) {
  auto *options = reinterpret_cast<Elf_Mips_Options *>(buf);
  options->kind = ODK_REGINFO;
  options->size = getSize();

  if (!config->relocatable)
    reginfo.ri_gp_value = in.mipsGot->getGp();
  memcpy(buf + sizeof(Elf_Mips_Options), &reginfo, sizeof(reginfo));
}

template <class ELFT>
MipsOptionsSection<ELFT> *MipsOptionsSection<ELFT>::create() {
  // N64 ABI only.
  if (!ELFT::Is64Bits)
    return nullptr;

  std::vector<InputSectionBase *> sections;
  for (InputSectionBase *sec : inputSections)
    if (sec->type == SHT_MIPS_OPTIONS)
      sections.push_back(sec);

  if (sections.empty())
    return nullptr;

  Elf_Mips_RegInfo reginfo = {};
  for (InputSectionBase *sec : sections) {
    sec->markDead();

    std::string filename = toString(sec->file);
    ArrayRef<uint8_t> d = sec->data();

    while (!d.empty()) {
      if (d.size() < sizeof(Elf_Mips_Options)) {
        error(filename + ": invalid size of .MIPS.options section");
        break;
      }

      auto *opt = reinterpret_cast<const Elf_Mips_Options *>(d.data());
      if (opt->kind == ODK_REGINFO) {
        reginfo.ri_gprmask |= opt->getRegInfo().ri_gprmask;
        sec->getFile<ELFT>()->mipsGp0 = opt->getRegInfo().ri_gp_value;
        break;
      }

      if (!opt->size)
        fatal(filename + ": zero option descriptor size");
      d = d.slice(opt->size);
    }
  };

  return make<MipsOptionsSection<ELFT>>(reginfo);
}

// MIPS .reginfo section.
template <class ELFT>
MipsReginfoSection<ELFT>::MipsReginfoSection(Elf_Mips_RegInfo reginfo)
    : SyntheticSection(SHF_ALLOC, SHT_MIPS_REGINFO, 4, ".reginfo"),
      reginfo(reginfo) {
  this->entsize = sizeof(Elf_Mips_RegInfo);
}

template <class ELFT> void MipsReginfoSection<ELFT>::writeTo(uint8_t *buf) {
  if (!config->relocatable)
    reginfo.ri_gp_value = in.mipsGot->getGp();
  memcpy(buf, &reginfo, sizeof(reginfo));
}

template <class ELFT>
MipsReginfoSection<ELFT> *MipsReginfoSection<ELFT>::create() {
  // Section should be alive for O32 and N32 ABIs only.
  if (ELFT::Is64Bits)
    return nullptr;

  std::vector<InputSectionBase *> sections;
  for (InputSectionBase *sec : inputSections)
    if (sec->type == SHT_MIPS_REGINFO)
      sections.push_back(sec);

  if (sections.empty())
    return nullptr;

  Elf_Mips_RegInfo reginfo = {};
  for (InputSectionBase *sec : sections) {
    sec->markDead();

    if (sec->data().size() != sizeof(Elf_Mips_RegInfo)) {
      error(toString(sec->file) + ": invalid size of .reginfo section");
      return nullptr;
    }

    auto *r = reinterpret_cast<const Elf_Mips_RegInfo *>(sec->data().data());
    reginfo.ri_gprmask |= r->ri_gprmask;
    sec->getFile<ELFT>()->mipsGp0 = r->ri_gp_value;
  };

  return make<MipsReginfoSection<ELFT>>(reginfo);
}

InputSection *createInterpSection() {
  // StringSaver guarantees that the returned string ends with '\0'.
  StringRef s = saver.save(config->dynamicLinker);
  ArrayRef<uint8_t> contents = {(const uint8_t *)s.data(), s.size() + 1};

  return make<InputSection>(nullptr, SHF_ALLOC, SHT_PROGBITS, 1, contents,
                            ".interp");
}

Defined *addSyntheticLocal(StringRef name, uint8_t type, uint64_t value,
                           uint64_t size, InputSectionBase &section) {
  auto *s = make<Defined>(section.file, name, STB_LOCAL, STV_DEFAULT, type,
                          value, size, &section);
  if (in.symTab)
    in.symTab->addSymbol(s);
  return s;
}

static size_t getHashSize() {
  switch (config->buildId) {
  case BuildIdKind::Fast:
    return 8;
  case BuildIdKind::Md5:
  case BuildIdKind::Uuid:
    return 16;
  case BuildIdKind::Sha1:
    return 20;
  case BuildIdKind::Hexstring:
    return config->buildIdVector.size();
  default:
    llvm_unreachable("unknown BuildIdKind");
  }
}

// This class represents a linker-synthesized .note.gnu.property section.
//
// In x86 and AArch64, object files may contain feature flags indicating the
// features that they have used. The flags are stored in a .note.gnu.property
// section.
//
// lld reads the sections from input files and merges them by computing AND of
// the flags. The result is written as a new .note.gnu.property section.
//
// If the flag is zero (which indicates that the intersection of the feature
// sets is empty, or some input files didn't have .note.gnu.property sections),
// we don't create this section.
GnuPropertySection::GnuPropertySection()
    : SyntheticSection(llvm::ELF::SHF_ALLOC, llvm::ELF::SHT_NOTE, 4,
                       ".note.gnu.property") {}

void GnuPropertySection::writeTo(uint8_t *buf) {
  uint32_t featureAndType = config->emachine == EM_AARCH64
                                ? GNU_PROPERTY_AARCH64_FEATURE_1_AND
                                : GNU_PROPERTY_X86_FEATURE_1_AND;

  write32(buf, 4);                                   // Name size
  write32(buf + 4, config->is64 ? 16 : 12);          // Content size
  write32(buf + 8, NT_GNU_PROPERTY_TYPE_0);          // Type
  memcpy(buf + 12, "GNU", 4);                        // Name string
  write32(buf + 16, featureAndType);                 // Feature type
  write32(buf + 20, 4);                              // Feature size
  write32(buf + 24, config->andFeatures);            // Feature flags
  if (config->is64)
    write32(buf + 28, 0); // Padding
}

size_t GnuPropertySection::getSize() const { return config->is64 ? 32 : 28; }

BuildIdSection::BuildIdSection()
    : SyntheticSection(SHF_ALLOC, SHT_NOTE, 4, ".note.gnu.build-id"),
      hashSize(getHashSize()) {}

void BuildIdSection::writeTo(uint8_t *buf) {
  write32(buf, 4);                      // Name size
  write32(buf + 4, hashSize);           // Content size
  write32(buf + 8, NT_GNU_BUILD_ID);    // Type
  memcpy(buf + 12, "GNU", 4);           // Name string
  hashBuf = buf + 16;
}

void BuildIdSection::writeBuildId(ArrayRef<uint8_t> buf) {
  assert(buf.size() == hashSize);
  memcpy(hashBuf, buf.data(), hashSize);
}

BssSection::BssSection(StringRef name, uint64_t size, uint32_t alignment)
    : SyntheticSection(SHF_ALLOC | SHF_WRITE, SHT_NOBITS, alignment, name) {
  this->bss = true;
  this->size = size;
}

EhFrameSection::EhFrameSection()
    : SyntheticSection(SHF_ALLOC, SHT_PROGBITS, 1, ".eh_frame") {}

// Search for an existing CIE record or create a new one.
// CIE records from input object files are uniquified by their contents
// and where their relocations point to.
template <class ELFT, class RelTy>
CieRecord *EhFrameSection::addCie(EhSectionPiece &cie, ArrayRef<RelTy> rels) {
  Symbol *personality = nullptr;
  unsigned firstRelI = cie.firstRelocation;
  if (firstRelI != (unsigned)-1)
    personality =
        &cie.sec->template getFile<ELFT>()->getRelocTargetSym(rels[firstRelI]);

  // Search for an existing CIE by CIE contents/relocation target pair.
  CieRecord *&rec = cieMap[{cie.data(), personality}];

  // If not found, create a new one.
  if (!rec) {
    rec = make<CieRecord>();
    rec->cie = &cie;
    cieRecords.push_back(rec);
  }
  return rec;
}

// There is one FDE per function. Returns true if a given FDE
// points to a live function.
template <class ELFT, class RelTy>
bool EhFrameSection::isFdeLive(EhSectionPiece &fde, ArrayRef<RelTy> rels) {
  auto *sec = cast<EhInputSection>(fde.sec);
  unsigned firstRelI = fde.firstRelocation;

  // An FDE should point to some function because FDEs are to describe
  // functions. That's however not always the case due to an issue of
  // ld.gold with -r. ld.gold may discard only functions and leave their
  // corresponding FDEs, which results in creating bad .eh_frame sections.
  // To deal with that, we ignore such FDEs.
  if (firstRelI == (unsigned)-1)
    return false;

  const RelTy &rel = rels[firstRelI];
  Symbol &b = sec->template getFile<ELFT>()->getRelocTargetSym(rel);

  // FDEs for garbage-collected or merged-by-ICF sections, or sections in
  // another partition, are dead.
  if (auto *d = dyn_cast<Defined>(&b))
    if (SectionBase *sec = d->section)
      return sec->partition == partition;
  return false;
}

// .eh_frame is a sequence of CIE or FDE records. In general, there
// is one CIE record per input object file which is followed by
// a list of FDEs. This function searches an existing CIE or create a new
// one and associates FDEs to the CIE.
template <class ELFT, class RelTy>
void EhFrameSection::addRecords(EhInputSection *sec, ArrayRef<RelTy> rels) {
  offsetToCie.clear();
  for (EhSectionPiece &piece : sec->pieces) {
    // The empty record is the end marker.
    if (piece.size == 4)
      return;

    size_t offset = piece.inputOff;
    uint32_t id = read32(piece.data().data() + 4);
    if (id == 0) {
      offsetToCie[offset] = addCie<ELFT>(piece, rels);
      continue;
    }

    uint32_t cieOffset = offset + 4 - id;
    CieRecord *rec = offsetToCie[cieOffset];
    if (!rec)
      fatal(toString(sec) + ": invalid CIE reference");

    if (!isFdeLive<ELFT>(piece, rels))
      continue;
    rec->fdes.push_back(&piece);
    numFdes++;
  }
}

template <class ELFT>
void EhFrameSection::addSectionAux(EhInputSection *sec) {
  if (!sec->isLive())
    return;
  if (sec->areRelocsRela)
    addRecords<ELFT>(sec, sec->template relas<ELFT>());
  else
    addRecords<ELFT>(sec, sec->template rels<ELFT>());
}

void EhFrameSection::addSection(EhInputSection *sec) {
  sec->parent = this;

  alignment = std::max(alignment, sec->alignment);
  sections.push_back(sec);

  for (auto *ds : sec->dependentSections)
    dependentSections.push_back(ds);
}

static void writeCieFde(uint8_t *buf, ArrayRef<uint8_t> d) {
  memcpy(buf, d.data(), d.size());

  size_t aligned = alignTo(d.size(), config->wordsize);

  // Zero-clear trailing padding if it exists.
  memset(buf + d.size(), 0, aligned - d.size());

  // Fix the size field. -4 since size does not include the size field itself.
  write32(buf, aligned - 4);
}

void EhFrameSection::finalizeContents() {
  assert(!this->size); // Not finalized.

  switch (config->ekind) {
  case ELFNoneKind:
    llvm_unreachable("invalid ekind");
  case ELF32LEKind:
    for (EhInputSection *sec : sections)
      addSectionAux<ELF32LE>(sec);
    break;
  case ELF32BEKind:
    for (EhInputSection *sec : sections)
      addSectionAux<ELF32BE>(sec);
    break;
  case ELF64LEKind:
    for (EhInputSection *sec : sections)
      addSectionAux<ELF64LE>(sec);
    break;
  case ELF64BEKind:
    for (EhInputSection *sec : sections)
      addSectionAux<ELF64BE>(sec);
    break;
  }

  size_t off = 0;
  for (CieRecord *rec : cieRecords) {
    rec->cie->outputOff = off;
    off += alignTo(rec->cie->size, config->wordsize);

    for (EhSectionPiece *fde : rec->fdes) {
      fde->outputOff = off;
      off += alignTo(fde->size, config->wordsize);
    }
  }

  // The LSB standard does not allow a .eh_frame section with zero
  // Call Frame Information records. glibc unwind-dw2-fde.c
  // classify_object_over_fdes expects there is a CIE record length 0 as a
  // terminator. Thus we add one unconditionally.
  off += 4;

  this->size = off;
}

// Returns data for .eh_frame_hdr. .eh_frame_hdr is a binary search table
// to get an FDE from an address to which FDE is applied. This function
// returns a list of such pairs.
std::vector<EhFrameSection::FdeData> EhFrameSection::getFdeData() const {
  uint8_t *buf = Out::bufferStart + getParent()->offset + outSecOff;
  std::vector<FdeData> ret;

  uint64_t va = getPartition().ehFrameHdr->getVA();
  for (CieRecord *rec : cieRecords) {
    uint8_t enc = getFdeEncoding(rec->cie);
    for (EhSectionPiece *fde : rec->fdes) {
      uint64_t pc = getFdePc(buf, fde->outputOff, enc);
      uint64_t fdeVA = getParent()->addr + fde->outputOff;
      if (!isInt<32>(pc - va))
        fatal(toString(fde->sec) + ": PC offset is too large: 0x" +
              Twine::utohexstr(pc - va));
      ret.push_back({uint32_t(pc - va), uint32_t(fdeVA - va)});
    }
  }

  // Sort the FDE list by their PC and uniqueify. Usually there is only
  // one FDE for a PC (i.e. function), but if ICF merges two functions
  // into one, there can be more than one FDEs pointing to the address.
  auto less = [](const FdeData &a, const FdeData &b) {
    return a.pcRel < b.pcRel;
  };
  llvm::stable_sort(ret, less);
  auto eq = [](const FdeData &a, const FdeData &b) {
    return a.pcRel == b.pcRel;
  };
  ret.erase(std::unique(ret.begin(), ret.end(), eq), ret.end());

  return ret;
}

static uint64_t readFdeAddr(uint8_t *buf, int size) {
  switch (size) {
  case DW_EH_PE_udata2:
    return read16(buf);
  case DW_EH_PE_sdata2:
    return (int16_t)read16(buf);
  case DW_EH_PE_udata4:
    return read32(buf);
  case DW_EH_PE_sdata4:
    return (int32_t)read32(buf);
  case DW_EH_PE_udata8:
  case DW_EH_PE_sdata8:
    return read64(buf);
  case DW_EH_PE_absptr:
    return readUint(buf);
  }
  fatal("unknown FDE size encoding");
}

// Returns the VA to which a given FDE (on a mmap'ed buffer) is applied to.
// We need it to create .eh_frame_hdr section.
uint64_t EhFrameSection::getFdePc(uint8_t *buf, size_t fdeOff,
                                  uint8_t enc) const {
  // The starting address to which this FDE applies is
  // stored at FDE + 8 byte.
  size_t off = fdeOff + 8;
  uint64_t addr = readFdeAddr(buf + off, enc & 0xf);
  if ((enc & 0x70) == DW_EH_PE_absptr)
    return addr;
  if ((enc & 0x70) == DW_EH_PE_pcrel)
    return addr + getParent()->addr + off;
  fatal("unknown FDE size relative encoding");
}

void EhFrameSection::writeTo(uint8_t *buf) {
  // Write CIE and FDE records.
  for (CieRecord *rec : cieRecords) {
    size_t cieOffset = rec->cie->outputOff;
    writeCieFde(buf + cieOffset, rec->cie->data());

    for (EhSectionPiece *fde : rec->fdes) {
      size_t off = fde->outputOff;
      writeCieFde(buf + off, fde->data());

      // FDE's second word should have the offset to an associated CIE.
      // Write it.
      write32(buf + off + 4, off + 4 - cieOffset);
    }
  }

  // Apply relocations. .eh_frame section contents are not contiguous
  // in the output buffer, but relocateAlloc() still works because
  // getOffset() takes care of discontiguous section pieces.
  for (EhInputSection *s : sections)
    s->relocateAlloc(buf, nullptr);

  if (getPartition().ehFrameHdr && getPartition().ehFrameHdr->getParent())
    getPartition().ehFrameHdr->write();
}

GotSection::GotSection()
    : SyntheticSection(SHF_ALLOC | SHF_WRITE, SHT_PROGBITS, config->wordsize,
                       ".got") {
  // If ElfSym::globalOffsetTable is relative to .got and is referenced,
  // increase numEntries by the number of entries used to emit
  // ElfSym::globalOffsetTable.
  if (ElfSym::globalOffsetTable && !target->gotBaseSymInGotPlt)
    numEntries += target->gotHeaderEntriesNum;
}

void GotSection::addEntry(Symbol &sym) {
  sym.gotIndex = numEntries;
  ++numEntries;
}

bool GotSection::addDynTlsEntry(Symbol &sym) {
  if (sym.globalDynIndex != -1U)
    return false;
  sym.globalDynIndex = numEntries;
  // Global Dynamic TLS entries take two GOT slots.
  numEntries += 2;
  return true;
}

// Reserves TLS entries for a TLS module ID and a TLS block offset.
// In total it takes two GOT slots.
bool GotSection::addTlsIndex() {
  if (tlsIndexOff != uint32_t(-1))
    return false;
  tlsIndexOff = numEntries * config->wordsize;
  numEntries += 2;
  return true;
}

uint64_t GotSection::getGlobalDynAddr(const Symbol &b) const {
  return this->getVA() + b.globalDynIndex * config->wordsize;
}

uint64_t GotSection::getGlobalDynOffset(const Symbol &b) const {
  return b.globalDynIndex * config->wordsize;
}

void GotSection::finalizeContents() {
  size = numEntries * config->wordsize;
}

bool GotSection::isNeeded() const {
  // We need to emit a GOT even if it's empty if there's a relocation that is
  // relative to GOT(such as GOTOFFREL).
  return numEntries || hasGotOffRel;
}

void GotSection::writeTo(uint8_t *buf) {
  // Buf points to the start of this section's buffer,
  // whereas InputSectionBase::relocateAlloc() expects its argument
  // to point to the start of the output section.
  target->writeGotHeader(buf);
  relocateAlloc(buf - outSecOff, buf - outSecOff + size);
}

static uint64_t getMipsPageAddr(uint64_t addr) {
  return (addr + 0x8000) & ~0xffff;
}

static uint64_t getMipsPageCount(uint64_t size) {
  return (size + 0xfffe) / 0xffff + 1;
}

MipsGotSection::MipsGotSection()
    : SyntheticSection(SHF_ALLOC | SHF_WRITE | SHF_MIPS_GPREL, SHT_PROGBITS, 16,
                       ".got") {}

void MipsGotSection::addEntry(InputFile &file, Symbol &sym, int64_t addend,
                              RelExpr expr) {
  FileGot &g = getGot(file);
  if (expr == R_MIPS_GOT_LOCAL_PAGE) {
    if (const OutputSection *os = sym.getOutputSection())
      g.pagesMap.insert({os, {}});
    else
      g.local16.insert({{nullptr, getMipsPageAddr(sym.getVA(addend))}, 0});
  } else if (sym.isTls())
    g.tls.insert({&sym, 0});
  else if (sym.isPreemptible && expr == R_ABS)
    g.relocs.insert({&sym, 0});
  else if (sym.isPreemptible)
    g.global.insert({&sym, 0});
  else if (expr == R_MIPS_GOT_OFF32)
    g.local32.insert({{&sym, addend}, 0});
  else
    g.local16.insert({{&sym, addend}, 0});
}

void MipsGotSection::addDynTlsEntry(InputFile &file, Symbol &sym) {
  getGot(file).dynTlsSymbols.insert({&sym, 0});
}

void MipsGotSection::addTlsIndex(InputFile &file) {
  getGot(file).dynTlsSymbols.insert({nullptr, 0});
}

size_t MipsGotSection::FileGot::getEntriesNum() const {
  return getPageEntriesNum() + local16.size() + global.size() + relocs.size() +
         tls.size() + dynTlsSymbols.size() * 2;
}

size_t MipsGotSection::FileGot::getPageEntriesNum() const {
  size_t num = 0;
  for (const std::pair<const OutputSection *, FileGot::PageBlock> &p : pagesMap)
    num += p.second.count;
  return num;
}

size_t MipsGotSection::FileGot::getIndexedEntriesNum() const {
  size_t count = getPageEntriesNum() + local16.size() + global.size();
  // If there are relocation-only entries in the GOT, TLS entries
  // are allocated after them. TLS entries should be addressable
  // by 16-bit index so count both reloc-only and TLS entries.
  if (!tls.empty() || !dynTlsSymbols.empty())
    count += relocs.size() + tls.size() + dynTlsSymbols.size() * 2;
  return count;
}

MipsGotSection::FileGot &MipsGotSection::getGot(InputFile &f) {
  if (!f.mipsGotIndex.hasValue()) {
    gots.emplace_back();
    gots.back().file = &f;
    f.mipsGotIndex = gots.size() - 1;
  }
  return gots[*f.mipsGotIndex];
}

uint64_t MipsGotSection::getPageEntryOffset(const InputFile *f,
                                            const Symbol &sym,
                                            int64_t addend) const {
  const FileGot &g = gots[*f->mipsGotIndex];
  uint64_t index = 0;
  if (const OutputSection *outSec = sym.getOutputSection()) {
    uint64_t secAddr = getMipsPageAddr(outSec->addr);
    uint64_t symAddr = getMipsPageAddr(sym.getVA(addend));
    index = g.pagesMap.lookup(outSec).firstIndex + (symAddr - secAddr) / 0xffff;
  } else {
    index = g.local16.lookup({nullptr, getMipsPageAddr(sym.getVA(addend))});
  }
  return index * config->wordsize;
}

uint64_t MipsGotSection::getSymEntryOffset(const InputFile *f, const Symbol &s,
                                           int64_t addend) const {
  const FileGot &g = gots[*f->mipsGotIndex];
  Symbol *sym = const_cast<Symbol *>(&s);
  if (sym->isTls())
    return g.tls.lookup(sym) * config->wordsize;
  if (sym->isPreemptible)
    return g.global.lookup(sym) * config->wordsize;
  return g.local16.lookup({sym, addend}) * config->wordsize;
}

uint64_t MipsGotSection::getTlsIndexOffset(const InputFile *f) const {
  const FileGot &g = gots[*f->mipsGotIndex];
  return g.dynTlsSymbols.lookup(nullptr) * config->wordsize;
}

uint64_t MipsGotSection::getGlobalDynOffset(const InputFile *f,
                                            const Symbol &s) const {
  const FileGot &g = gots[*f->mipsGotIndex];
  Symbol *sym = const_cast<Symbol *>(&s);
  return g.dynTlsSymbols.lookup(sym) * config->wordsize;
}

const Symbol *MipsGotSection::getFirstGlobalEntry() const {
  if (gots.empty())
    return nullptr;
  const FileGot &primGot = gots.front();
  if (!primGot.global.empty())
    return primGot.global.front().first;
  if (!primGot.relocs.empty())
    return primGot.relocs.front().first;
  return nullptr;
}

unsigned MipsGotSection::getLocalEntriesNum() const {
  if (gots.empty())
    return headerEntriesNum;
  return headerEntriesNum + gots.front().getPageEntriesNum() +
         gots.front().local16.size();
}

bool MipsGotSection::tryMergeGots(FileGot &dst, FileGot &src, bool isPrimary) {
  FileGot tmp = dst;
  set_union(tmp.pagesMap, src.pagesMap);
  set_union(tmp.local16, src.local16);
  set_union(tmp.global, src.global);
  set_union(tmp.relocs, src.relocs);
  set_union(tmp.tls, src.tls);
  set_union(tmp.dynTlsSymbols, src.dynTlsSymbols);

  size_t count = isPrimary ? headerEntriesNum : 0;
  count += tmp.getIndexedEntriesNum();

  if (count * config->wordsize > config->mipsGotSize)
    return false;

  std::swap(tmp, dst);
  return true;
}

void MipsGotSection::finalizeContents() { updateAllocSize(); }

bool MipsGotSection::updateAllocSize() {
  size = headerEntriesNum * config->wordsize;
  for (const FileGot &g : gots)
    size += g.getEntriesNum() * config->wordsize;
  return false;
}

void MipsGotSection::build() {
  if (gots.empty())
    return;

  std::vector<FileGot> mergedGots(1);

  // For each GOT move non-preemptible symbols from the `Global`
  // to `Local16` list. Preemptible symbol might become non-preemptible
  // one if, for example, it gets a related copy relocation.
  for (FileGot &got : gots) {
    for (auto &p: got.global)
      if (!p.first->isPreemptible)
        got.local16.insert({{p.first, 0}, 0});
    got.global.remove_if([&](const std::pair<Symbol *, size_t> &p) {
      return !p.first->isPreemptible;
    });
  }

  // For each GOT remove "reloc-only" entry if there is "global"
  // entry for the same symbol. And add local entries which indexed
  // using 32-bit value at the end of 16-bit entries.
  for (FileGot &got : gots) {
    got.relocs.remove_if([&](const std::pair<Symbol *, size_t> &p) {
      return got.global.count(p.first);
    });
    set_union(got.local16, got.local32);
    got.local32.clear();
  }

  // Evaluate number of "reloc-only" entries in the resulting GOT.
  // To do that put all unique "reloc-only" and "global" entries
  // from all GOTs to the future primary GOT.
  FileGot *primGot = &mergedGots.front();
  for (FileGot &got : gots) {
    set_union(primGot->relocs, got.global);
    set_union(primGot->relocs, got.relocs);
    got.relocs.clear();
  }

  // Evaluate number of "page" entries in each GOT.
  for (FileGot &got : gots) {
    for (std::pair<const OutputSection *, FileGot::PageBlock> &p :
         got.pagesMap) {
      const OutputSection *os = p.first;
      uint64_t secSize = 0;
      for (BaseCommand *cmd : os->sectionCommands) {
        if (auto *isd = dyn_cast<InputSectionDescription>(cmd))
          for (InputSection *isec : isd->sections) {
            uint64_t off = alignTo(secSize, isec->alignment);
            secSize = off + isec->getSize();
          }
      }
      p.second.count = getMipsPageCount(secSize);
    }
  }

  // Merge GOTs. Try to join as much as possible GOTs but do not exceed
  // maximum GOT size. At first, try to fill the primary GOT because
  // the primary GOT can be accessed in the most effective way. If it
  // is not possible, try to fill the last GOT in the list, and finally
  // create a new GOT if both attempts failed.
  for (FileGot &srcGot : gots) {
    InputFile *file = srcGot.file;
    if (tryMergeGots(mergedGots.front(), srcGot, true)) {
      file->mipsGotIndex = 0;
    } else {
      // If this is the first time we failed to merge with the primary GOT,
      // MergedGots.back() will also be the primary GOT. We must make sure not
      // to try to merge again with isPrimary=false, as otherwise, if the
      // inputs are just right, we could allow the primary GOT to become 1 or 2
      // words bigger due to ignoring the header size.
      if (mergedGots.size() == 1 ||
          !tryMergeGots(mergedGots.back(), srcGot, false)) {
        mergedGots.emplace_back();
        std::swap(mergedGots.back(), srcGot);
      }
      file->mipsGotIndex = mergedGots.size() - 1;
    }
  }
  std::swap(gots, mergedGots);

  // Reduce number of "reloc-only" entries in the primary GOT
  // by subtracting "global" entries in the primary GOT.
  primGot = &gots.front();
  primGot->relocs.remove_if([&](const std::pair<Symbol *, size_t> &p) {
    return primGot->global.count(p.first);
  });

  // Calculate indexes for each GOT entry.
  size_t index = headerEntriesNum;
  for (FileGot &got : gots) {
    got.startIndex = &got == primGot ? 0 : index;
    for (std::pair<const OutputSection *, FileGot::PageBlock> &p :
         got.pagesMap) {
      // For each output section referenced by GOT page relocations calculate
      // and save into pagesMap an upper bound of MIPS GOT entries required
      // to store page addresses of local symbols. We assume the worst case -
      // each 64kb page of the output section has at least one GOT relocation
      // against it. And take in account the case when the section intersects
      // page boundaries.
      p.second.firstIndex = index;
      index += p.second.count;
    }
    for (auto &p: got.local16)
      p.second = index++;
    for (auto &p: got.global)
      p.second = index++;
    for (auto &p: got.relocs)
      p.second = index++;
    for (auto &p: got.tls)
      p.second = index++;
    for (auto &p: got.dynTlsSymbols) {
      p.second = index;
      index += 2;
    }
  }

  // Update Symbol::gotIndex field to use this
  // value later in the `sortMipsSymbols` function.
  for (auto &p : primGot->global)
    p.first->gotIndex = p.second;
  for (auto &p : primGot->relocs)
    p.first->gotIndex = p.second;

  // Create dynamic relocations.
  for (FileGot &got : gots) {
    // Create dynamic relocations for TLS entries.
    for (std::pair<Symbol *, size_t> &p : got.tls) {
      Symbol *s = p.first;
      uint64_t offset = p.second * config->wordsize;
      if (s->isPreemptible)
        mainPart->relaDyn->addReloc(target->tlsGotRel, this, offset, s);
    }
    for (std::pair<Symbol *, size_t> &p : got.dynTlsSymbols) {
      Symbol *s = p.first;
      uint64_t offset = p.second * config->wordsize;
      if (s == nullptr) {
        if (!config->isPic)
          continue;
        mainPart->relaDyn->addReloc(target->tlsModuleIndexRel, this, offset, s);
      } else {
        // When building a shared library we still need a dynamic relocation
        // for the module index. Therefore only checking for
        // S->isPreemptible is not sufficient (this happens e.g. for
        // thread-locals that have been marked as local through a linker script)
        if (!s->isPreemptible && !config->isPic)
          continue;
        mainPart->relaDyn->addReloc(target->tlsModuleIndexRel, this, offset, s);
        // However, we can skip writing the TLS offset reloc for non-preemptible
        // symbols since it is known even in shared libraries
        if (!s->isPreemptible)
          continue;
        offset += config->wordsize;
        mainPart->relaDyn->addReloc(target->tlsOffsetRel, this, offset, s);
      }
    }

    // Do not create dynamic relocations for non-TLS
    // entries in the primary GOT.
    if (&got == primGot)
      continue;

    // Dynamic relocations for "global" entries.
    for (const std::pair<Symbol *, size_t> &p : got.global) {
      uint64_t offset = p.second * config->wordsize;
      mainPart->relaDyn->addReloc(target->relativeRel, this, offset, p.first);
    }
    if (!config->isPic)
      continue;
    // Dynamic relocations for "local" entries in case of PIC.
    for (const std::pair<const OutputSection *, FileGot::PageBlock> &l :
         got.pagesMap) {
      size_t pageCount = l.second.count;
      for (size_t pi = 0; pi < pageCount; ++pi) {
        uint64_t offset = (l.second.firstIndex + pi) * config->wordsize;
        mainPart->relaDyn->addReloc({target->relativeRel, this, offset, l.first,
                                 int64_t(pi * 0x10000)});
      }
    }
    for (const std::pair<GotEntry, size_t> &p : got.local16) {
      uint64_t offset = p.second * config->wordsize;
      mainPart->relaDyn->addReloc({target->relativeRel, this, offset, true,
                               p.first.first, p.first.second});
    }
  }
}

bool MipsGotSection::isNeeded() const {
  // We add the .got section to the result for dynamic MIPS target because
  // its address and properties are mentioned in the .dynamic section.
  return !config->relocatable;
}

uint64_t MipsGotSection::getGp(const InputFile *f) const {
  // For files without related GOT or files refer a primary GOT
  // returns "common" _gp value. For secondary GOTs calculate
  // individual _gp values.
  if (!f || !f->mipsGotIndex.hasValue() || *f->mipsGotIndex == 0)
    return ElfSym::mipsGp->getVA(0);
  return getVA() + gots[*f->mipsGotIndex].startIndex * config->wordsize +
         0x7ff0;
}

void MipsGotSection::writeTo(uint8_t *buf) {
  // Set the MSB of the second GOT slot. This is not required by any
  // MIPS ABI documentation, though.
  //
  // There is a comment in glibc saying that "The MSB of got[1] of a
  // gnu object is set to identify gnu objects," and in GNU gold it
  // says "the second entry will be used by some runtime loaders".
  // But how this field is being used is unclear.
  //
  // We are not really willing to mimic other linkers behaviors
  // without understanding why they do that, but because all files
  // generated by GNU tools have this special GOT value, and because
  // we've been doing this for years, it is probably a safe bet to
  // keep doing this for now. We really need to revisit this to see
  // if we had to do this.
  writeUint(buf + config->wordsize, (uint64_t)1 << (config->wordsize * 8 - 1));
  for (const FileGot &g : gots) {
    auto write = [&](size_t i, const Symbol *s, int64_t a) {
      uint64_t va = a;
      if (s)
        va = s->getVA(a);
      writeUint(buf + i * config->wordsize, va);
    };
    // Write 'page address' entries to the local part of the GOT.
    for (const std::pair<const OutputSection *, FileGot::PageBlock> &l :
         g.pagesMap) {
      size_t pageCount = l.second.count;
      uint64_t firstPageAddr = getMipsPageAddr(l.first->addr);
      for (size_t pi = 0; pi < pageCount; ++pi)
        write(l.second.firstIndex + pi, nullptr, firstPageAddr + pi * 0x10000);
    }
    // Local, global, TLS, reloc-only  entries.
    // If TLS entry has a corresponding dynamic relocations, leave it
    // initialized by zero. Write down adjusted TLS symbol's values otherwise.
    // To calculate the adjustments use offsets for thread-local storage.
    // https://www.linux-mips.org/wiki/NPTL
    for (const std::pair<GotEntry, size_t> &p : g.local16)
      write(p.second, p.first.first, p.first.second);
    // Write VA to the primary GOT only. For secondary GOTs that
    // will be done by REL32 dynamic relocations.
    if (&g == &gots.front())
      for (const std::pair<const Symbol *, size_t> &p : g.global)
        write(p.second, p.first, 0);
    for (const std::pair<Symbol *, size_t> &p : g.relocs)
      write(p.second, p.first, 0);
    for (const std::pair<Symbol *, size_t> &p : g.tls)
      write(p.second, p.first, p.first->isPreemptible ? 0 : -0x7000);
    for (const std::pair<Symbol *, size_t> &p : g.dynTlsSymbols) {
      if (p.first == nullptr && !config->isPic)
        write(p.second, nullptr, 1);
      else if (p.first && !p.first->isPreemptible) {
        // If we are emitting PIC code with relocations we mustn't write
        // anything to the GOT here. When using Elf_Rel relocations the value
        // one will be treated as an addend and will cause crashes at runtime
        if (!config->isPic)
          write(p.second, nullptr, 1);
        write(p.second + 1, p.first, -0x8000);
      }
    }
  }
}

// On PowerPC the .plt section is used to hold the table of function addresses
// instead of the .got.plt, and the type is SHT_NOBITS similar to a .bss
// section. I don't know why we have a BSS style type for the section but it is
// consistent across both 64-bit PowerPC ABIs as well as the 32-bit PowerPC ABI.
GotPltSection::GotPltSection()
    : SyntheticSection(SHF_ALLOC | SHF_WRITE, SHT_PROGBITS, config->wordsize,
                       ".got.plt") {
  if (config->emachine == EM_PPC) {
    name = ".plt";
  } else if (config->emachine == EM_PPC64) {
    type = SHT_NOBITS;
    name = ".plt";
  }
}

void GotPltSection::addEntry(Symbol &sym) {
  assert(sym.pltIndex == entries.size());
  entries.push_back(&sym);
}

size_t GotPltSection::getSize() const {
  return (target->gotPltHeaderEntriesNum + entries.size()) * config->wordsize;
}

void GotPltSection::writeTo(uint8_t *buf) {
  target->writeGotPltHeader(buf);
  buf += target->gotPltHeaderEntriesNum * config->wordsize;
  for (const Symbol *b : entries) {
    target->writeGotPlt(buf, *b);
    buf += config->wordsize;
  }
}

bool GotPltSection::isNeeded() const {
  // We need to emit GOTPLT even if it's empty if there's a relocation relative
  // to it.
  return !entries.empty() || hasGotPltOffRel;
}

static StringRef getIgotPltName() {
  // On ARM the IgotPltSection is part of the GotSection.
  if (config->emachine == EM_ARM)
    return ".got";

  // On PowerPC64 the GotPltSection is renamed to '.plt' so the IgotPltSection
  // needs to be named the same.
  if (config->emachine == EM_PPC64)
    return ".plt";

  return ".got.plt";
}

// On PowerPC64 the GotPltSection type is SHT_NOBITS so we have to follow suit
// with the IgotPltSection.
IgotPltSection::IgotPltSection()
    : SyntheticSection(SHF_ALLOC | SHF_WRITE,
                       config->emachine == EM_PPC64 ? SHT_NOBITS : SHT_PROGBITS,
                       config->wordsize, getIgotPltName()) {}

void IgotPltSection::addEntry(Symbol &sym) {
  assert(sym.pltIndex == entries.size());
  entries.push_back(&sym);
}

size_t IgotPltSection::getSize() const {
  return entries.size() * config->wordsize;
}

void IgotPltSection::writeTo(uint8_t *buf) {
  for (const Symbol *b : entries) {
    target->writeIgotPlt(buf, *b);
    buf += config->wordsize;
  }
}

StringTableSection::StringTableSection(StringRef name, bool dynamic)
    : SyntheticSection(dynamic ? (uint64_t)SHF_ALLOC : 0, SHT_STRTAB, 1, name),
      dynamic(dynamic) {
  // ELF string tables start with a NUL byte.
  addString("");
}

// Adds a string to the string table. If `hashIt` is true we hash and check for
// duplicates. It is optional because the name of global symbols are already
// uniqued and hashing them again has a big cost for a small value: uniquing
// them with some other string that happens to be the same.
unsigned StringTableSection::addString(StringRef s, bool hashIt) {
  if (hashIt) {
    auto r = stringMap.insert(std::make_pair(s, this->size));
    if (!r.second)
      return r.first->second;
  }
  unsigned ret = this->size;
  this->size = this->size + s.size() + 1;
  strings.push_back(s);
  return ret;
}

void StringTableSection::writeTo(uint8_t *buf) {
  for (StringRef s : strings) {
    memcpy(buf, s.data(), s.size());
    buf[s.size()] = '\0';
    buf += s.size() + 1;
  }
}

// Returns the number of entries in .gnu.version_d: the number of
// non-VER_NDX_LOCAL-non-VER_NDX_GLOBAL definitions, plus 1.
// Note that we don't support vd_cnt > 1 yet.
static unsigned getVerDefNum() {
  return namedVersionDefs().size() + 1;
}

template <class ELFT>
DynamicSection<ELFT>::DynamicSection()
    : SyntheticSection(SHF_ALLOC | SHF_WRITE, SHT_DYNAMIC, config->wordsize,
                       ".dynamic") {
  this->entsize = ELFT::Is64Bits ? 16 : 8;

  // .dynamic section is not writable on MIPS and on Fuchsia OS
  // which passes -z rodynamic.
  // See "Special Section" in Chapter 4 in the following document:
  // ftp://www.linux-mips.org/pub/linux/mips/doc/ABI/mipsabi.pdf
  if (config->emachine == EM_MIPS || config->zRodynamic)
    this->flags = SHF_ALLOC;
}

template <class ELFT>
void DynamicSection<ELFT>::add(int32_t tag, std::function<uint64_t()> fn) {
  entries.push_back({tag, fn});
}

template <class ELFT>
void DynamicSection<ELFT>::addInt(int32_t tag, uint64_t val) {
  entries.push_back({tag, [=] { return val; }});
}

template <class ELFT>
void DynamicSection<ELFT>::addInSec(int32_t tag, InputSection *sec) {
  entries.push_back({tag, [=] { return sec->getVA(0); }});
}

template <class ELFT>
void DynamicSection<ELFT>::addInSecRelative(int32_t tag, InputSection *sec) {
  size_t tagOffset = entries.size() * entsize;
  entries.push_back(
      {tag, [=] { return sec->getVA(0) - (getVA() + tagOffset); }});
}

template <class ELFT>
void DynamicSection<ELFT>::addOutSec(int32_t tag, OutputSection *sec) {
  entries.push_back({tag, [=] { return sec->addr; }});
}

template <class ELFT>
void DynamicSection<ELFT>::addSize(int32_t tag, OutputSection *sec) {
  entries.push_back({tag, [=] { return sec->size; }});
}

template <class ELFT>
void DynamicSection<ELFT>::addSym(int32_t tag, Symbol *sym) {
  entries.push_back({tag, [=] { return sym->getVA(); }});
}

// The output section .rela.dyn may include these synthetic sections:
//
// - part.relaDyn
// - in.relaIplt: this is included if in.relaIplt is named .rela.dyn
// - in.relaPlt: this is included if a linker script places .rela.plt inside
//   .rela.dyn
//
// DT_RELASZ is the total size of the included sections.
static std::function<uint64_t()> addRelaSz(RelocationBaseSection *relaDyn) {
  return [=]() {
    size_t size = relaDyn->getSize();
    if (in.relaIplt->getParent() == relaDyn->getParent())
      size += in.relaIplt->getSize();
    if (in.relaPlt->getParent() == relaDyn->getParent())
      size += in.relaPlt->getSize();
    return size;
  };
}

// A Linker script may assign the RELA relocation sections to the same
// output section. When this occurs we cannot just use the OutputSection
// Size. Moreover the [DT_JMPREL, DT_JMPREL + DT_PLTRELSZ) is permitted to
// overlap with the [DT_RELA, DT_RELA + DT_RELASZ).
static uint64_t addPltRelSz() {
  size_t size = in.relaPlt->getSize();
  if (in.relaIplt->getParent() == in.relaPlt->getParent() &&
      in.relaIplt->name == in.relaPlt->name)
    size += in.relaIplt->getSize();
  return size;
}

// Add remaining entries to complete .dynamic contents.
template <class ELFT> void DynamicSection<ELFT>::finalizeContents() {
  Partition &part = getPartition();
  bool isMain = part.name.empty();

  for (StringRef s : config->filterList)
    addInt(DT_FILTER, part.dynStrTab->addString(s));
  for (StringRef s : config->auxiliaryList)
    addInt(DT_AUXILIARY, part.dynStrTab->addString(s));

  if (!config->rpath.empty())
    addInt(config->enableNewDtags ? DT_RUNPATH : DT_RPATH,
           part.dynStrTab->addString(config->rpath));

  for (SharedFile *file : sharedFiles)
    if (file->isNeeded)
      addInt(DT_NEEDED, part.dynStrTab->addString(file->soName));

  if (isMain) {
    if (!config->soName.empty())
      addInt(DT_SONAME, part.dynStrTab->addString(config->soName));
  } else {
    if (!config->soName.empty())
      addInt(DT_NEEDED, part.dynStrTab->addString(config->soName));
    addInt(DT_SONAME, part.dynStrTab->addString(part.name));
  }

  // Set DT_FLAGS and DT_FLAGS_1.
  uint32_t dtFlags = 0;
  uint32_t dtFlags1 = 0;
  if (config->bsymbolic)
    dtFlags |= DF_SYMBOLIC;
  if (config->zGlobal)
    dtFlags1 |= DF_1_GLOBAL;
  if (config->zInitfirst)
    dtFlags1 |= DF_1_INITFIRST;
  if (config->zInterpose)
    dtFlags1 |= DF_1_INTERPOSE;
  if (config->zNodefaultlib)
    dtFlags1 |= DF_1_NODEFLIB;
  if (config->zNodelete)
    dtFlags1 |= DF_1_NODELETE;
  if (config->zNodlopen)
    dtFlags1 |= DF_1_NOOPEN;
  if (config->zNow) {
    dtFlags |= DF_BIND_NOW;
    dtFlags1 |= DF_1_NOW;
  }
  if (config->zOrigin) {
    dtFlags |= DF_ORIGIN;
    dtFlags1 |= DF_1_ORIGIN;
  }
  if (!config->zText)
    dtFlags |= DF_TEXTREL;
  if (config->hasStaticTlsModel)
    dtFlags |= DF_STATIC_TLS;

  if (dtFlags)
    addInt(DT_FLAGS, dtFlags);
  if (dtFlags1)
    addInt(DT_FLAGS_1, dtFlags1);

  // DT_DEBUG is a pointer to debug information used by debuggers at runtime. We
  // need it for each process, so we don't write it for DSOs. The loader writes
  // the pointer into this entry.
  //
  // DT_DEBUG is the only .dynamic entry that needs to be written to. Some
  // systems (currently only Fuchsia OS) provide other means to give the
  // debugger this information. Such systems may choose make .dynamic read-only.
  // If the target is such a system (used -z rodynamic) don't write DT_DEBUG.
  if (!config->shared && !config->relocatable && !config->zRodynamic)
    addInt(DT_DEBUG, 0);

  if (OutputSection *sec = part.dynStrTab->getParent())
    this->link = sec->sectionIndex;

  if (part.relaDyn->isNeeded() ||
      (in.relaIplt->isNeeded() &&
       part.relaDyn->getParent() == in.relaIplt->getParent())) {
    addInSec(part.relaDyn->dynamicTag, part.relaDyn);
    entries.push_back({part.relaDyn->sizeDynamicTag, addRelaSz(part.relaDyn)});

    bool isRela = config->isRela;
    addInt(isRela ? DT_RELAENT : DT_RELENT,
           isRela ? sizeof(Elf_Rela) : sizeof(Elf_Rel));

    // MIPS dynamic loader does not support RELCOUNT tag.
    // The problem is in the tight relation between dynamic
    // relocations and GOT. So do not emit this tag on MIPS.
    if (config->emachine != EM_MIPS) {
      size_t numRelativeRels = part.relaDyn->getRelativeRelocCount();
      if (config->zCombreloc && numRelativeRels)
        addInt(isRela ? DT_RELACOUNT : DT_RELCOUNT, numRelativeRels);
    }
  }
  if (part.relrDyn && !part.relrDyn->relocs.empty()) {
    addInSec(config->useAndroidRelrTags ? DT_ANDROID_RELR : DT_RELR,
             part.relrDyn);
    addSize(config->useAndroidRelrTags ? DT_ANDROID_RELRSZ : DT_RELRSZ,
            part.relrDyn->getParent());
    addInt(config->useAndroidRelrTags ? DT_ANDROID_RELRENT : DT_RELRENT,
           sizeof(Elf_Relr));
  }
  // .rel[a].plt section usually consists of two parts, containing plt and
  // iplt relocations. It is possible to have only iplt relocations in the
  // output. In that case relaPlt is empty and have zero offset, the same offset
  // as relaIplt has. And we still want to emit proper dynamic tags for that
  // case, so here we always use relaPlt as marker for the beginning of
  // .rel[a].plt section.
  if (isMain && (in.relaPlt->isNeeded() || in.relaIplt->isNeeded())) {
    addInSec(DT_JMPREL, in.relaPlt);
    entries.push_back({DT_PLTRELSZ, addPltRelSz});
    switch (config->emachine) {
    case EM_MIPS:
      addInSec(DT_MIPS_PLTGOT, in.gotPlt);
      break;
    case EM_SPARCV9:
      addInSec(DT_PLTGOT, in.plt);
      break;
    default:
      addInSec(DT_PLTGOT, in.gotPlt);
      break;
    }
    addInt(DT_PLTREL, config->isRela ? DT_RELA : DT_REL);
  }

  if (config->emachine == EM_AARCH64) {
    if (config->andFeatures & GNU_PROPERTY_AARCH64_FEATURE_1_BTI)
      addInt(DT_AARCH64_BTI_PLT, 0);
    if (config->andFeatures & GNU_PROPERTY_AARCH64_FEATURE_1_PAC)
      addInt(DT_AARCH64_PAC_PLT, 0);
  }

  addInSec(DT_SYMTAB, part.dynSymTab);
  addInt(DT_SYMENT, sizeof(Elf_Sym));
  addInSec(DT_STRTAB, part.dynStrTab);
  addInt(DT_STRSZ, part.dynStrTab->getSize());
  if (!config->zText)
    addInt(DT_TEXTREL, 0);
  if (part.gnuHashTab)
    addInSec(DT_GNU_HASH, part.gnuHashTab);
  if (part.hashTab)
    addInSec(DT_HASH, part.hashTab);

  if (isMain) {
    if (Out::preinitArray) {
      addOutSec(DT_PREINIT_ARRAY, Out::preinitArray);
      addSize(DT_PREINIT_ARRAYSZ, Out::preinitArray);
    }
    if (Out::initArray) {
      addOutSec(DT_INIT_ARRAY, Out::initArray);
      addSize(DT_INIT_ARRAYSZ, Out::initArray);
    }
    if (Out::finiArray) {
      addOutSec(DT_FINI_ARRAY, Out::finiArray);
      addSize(DT_FINI_ARRAYSZ, Out::finiArray);
    }

    if (Symbol *b = symtab->find(config->init))
      if (b->isDefined())
        addSym(DT_INIT, b);
    if (Symbol *b = symtab->find(config->fini))
      if (b->isDefined())
        addSym(DT_FINI, b);
  }

  bool hasVerNeed = SharedFile::vernauxNum != 0;
  if (hasVerNeed || part.verDef)
    addInSec(DT_VERSYM, part.verSym);
  if (part.verDef) {
    addInSec(DT_VERDEF, part.verDef);
    addInt(DT_VERDEFNUM, getVerDefNum());
  }
  if (hasVerNeed) {
    addInSec(DT_VERNEED, part.verNeed);
    unsigned needNum = 0;
    for (SharedFile *f : sharedFiles)
      if (!f->vernauxs.empty())
        ++needNum;
    addInt(DT_VERNEEDNUM, needNum);
  }

  if (config->emachine == EM_MIPS) {
    addInt(DT_MIPS_RLD_VERSION, 1);
    addInt(DT_MIPS_FLAGS, RHF_NOTPOT);
    addInt(DT_MIPS_BASE_ADDRESS, target->getImageBase());
    addInt(DT_MIPS_SYMTABNO, part.dynSymTab->getNumSymbols());

    add(DT_MIPS_LOCAL_GOTNO, [] { return in.mipsGot->getLocalEntriesNum(); });

    if (const Symbol *b = in.mipsGot->getFirstGlobalEntry())
      addInt(DT_MIPS_GOTSYM, b->dynsymIndex);
    else
      addInt(DT_MIPS_GOTSYM, part.dynSymTab->getNumSymbols());
    addInSec(DT_PLTGOT, in.mipsGot);
    if (in.mipsRldMap) {
      if (!config->pie)
        addInSec(DT_MIPS_RLD_MAP, in.mipsRldMap);
      // Store the offset to the .rld_map section
      // relative to the address of the tag.
      addInSecRelative(DT_MIPS_RLD_MAP_REL, in.mipsRldMap);
    }
  }

  // DT_PPC_GOT indicates to glibc Secure PLT is used. If DT_PPC_GOT is absent,
  // glibc assumes the old-style BSS PLT layout which we don't support.
  if (config->emachine == EM_PPC)
    add(DT_PPC_GOT, [] { return in.got->getVA(); });

  // Glink dynamic tag is required by the V2 abi if the plt section isn't empty.
  if (config->emachine == EM_PPC64 && in.plt->isNeeded()) {
    // The Glink tag points to 32 bytes before the first lazy symbol resolution
    // stub, which starts directly after the header.
    entries.push_back({DT_PPC64_GLINK, [=] {
                         unsigned offset = target->pltHeaderSize - 32;
                         return in.plt->getVA(0) + offset;
                       }});
  }

  addInt(DT_NULL, 0);

  getParent()->link = this->link;
  this->size = entries.size() * this->entsize;
}

template <class ELFT> void DynamicSection<ELFT>::writeTo(uint8_t *buf) {
  auto *p = reinterpret_cast<Elf_Dyn *>(buf);

  for (std::pair<int32_t, std::function<uint64_t()>> &kv : entries) {
    p->d_tag = kv.first;
    p->d_un.d_val = kv.second();
    ++p;
  }
}

uint64_t DynamicReloc::getOffset() const {
  return inputSec->getVA(offsetInSec);
}

int64_t DynamicReloc::computeAddend() const {
  if (useSymVA)
    return sym->getVA(addend);
  if (!outputSec)
    return addend;
  // See the comment in the DynamicReloc ctor.
  return getMipsPageAddr(outputSec->addr) + addend;
}

uint32_t DynamicReloc::getSymIndex(SymbolTableBaseSection *symTab) const {
  if (sym && !useSymVA)
    return symTab->getSymbolIndex(sym);
  return 0;
}

RelocationBaseSection::RelocationBaseSection(StringRef name, uint32_t type,
                                             int32_t dynamicTag,
                                             int32_t sizeDynamicTag)
    : SyntheticSection(SHF_ALLOC, type, config->wordsize, name),
      dynamicTag(dynamicTag), sizeDynamicTag(sizeDynamicTag) {}

void RelocationBaseSection::addReloc(RelType dynType, InputSectionBase *isec,
                                     uint64_t offsetInSec, Symbol *sym) {
  addReloc({dynType, isec, offsetInSec, false, sym, 0});
}

void RelocationBaseSection::addReloc(RelType dynType,
                                     InputSectionBase *inputSec,
                                     uint64_t offsetInSec, Symbol *sym,
                                     int64_t addend, RelExpr expr,
                                     RelType type) {
  // Write the addends to the relocated address if required. We skip
  // it if the written value would be zero.
  if (config->writeAddends && (expr != R_ADDEND || addend != 0))
    inputSec->relocations.push_back({expr, type, offsetInSec, addend, sym});
  addReloc({dynType, inputSec, offsetInSec, expr != R_ADDEND, sym, addend});
}

void RelocationBaseSection::addReloc(const DynamicReloc &reloc) {
  if (reloc.type == target->relativeRel)
    ++numRelativeRelocs;
  relocs.push_back(reloc);
}

void RelocationBaseSection::finalizeContents() {
  SymbolTableBaseSection *symTab = getPartition().dynSymTab;

  // When linking glibc statically, .rel{,a}.plt contains R_*_IRELATIVE
  // relocations due to IFUNC (e.g. strcpy). sh_link will be set to 0 in that
  // case.
  if (symTab && symTab->getParent())
    getParent()->link = symTab->getParent()->sectionIndex;
  else
    getParent()->link = 0;

  if (in.relaPlt == this)
    getParent()->info = in.gotPlt->getParent()->sectionIndex;
  if (in.relaIplt == this)
    getParent()->info = in.igotPlt->getParent()->sectionIndex;
}

RelrBaseSection::RelrBaseSection()
    : SyntheticSection(SHF_ALLOC,
                       config->useAndroidRelrTags ? SHT_ANDROID_RELR : SHT_RELR,
                       config->wordsize, ".relr.dyn") {}

template <class ELFT>
static void encodeDynamicReloc(SymbolTableBaseSection *symTab,
                               typename ELFT::Rela *p,
                               const DynamicReloc &rel) {
  if (config->isRela)
    p->r_addend = rel.computeAddend();
  p->r_offset = rel.getOffset();
  p->setSymbolAndType(rel.getSymIndex(symTab), rel.type, config->isMips64EL);
}

template <class ELFT>
RelocationSection<ELFT>::RelocationSection(StringRef name, bool sort)
    : RelocationBaseSection(name, config->isRela ? SHT_RELA : SHT_REL,
                            config->isRela ? DT_RELA : DT_REL,
                            config->isRela ? DT_RELASZ : DT_RELSZ),
      sort(sort) {
  this->entsize = config->isRela ? sizeof(Elf_Rela) : sizeof(Elf_Rel);
}

template <class ELFT> void RelocationSection<ELFT>::writeTo(uint8_t *buf) {
  SymbolTableBaseSection *symTab = getPartition().dynSymTab;

  // Sort by (!IsRelative,SymIndex,r_offset). DT_REL[A]COUNT requires us to
  // place R_*_RELATIVE first. SymIndex is to improve locality, while r_offset
  // is to make results easier to read.
  if (sort)
    llvm::stable_sort(
        relocs, [&](const DynamicReloc &a, const DynamicReloc &b) {
          return std::make_tuple(a.type != target->relativeRel,
                                 a.getSymIndex(symTab), a.getOffset()) <
                 std::make_tuple(b.type != target->relativeRel,
                                 b.getSymIndex(symTab), b.getOffset());
        });

  for (const DynamicReloc &rel : relocs) {
    encodeDynamicReloc<ELFT>(symTab, reinterpret_cast<Elf_Rela *>(buf), rel);
    buf += config->isRela ? sizeof(Elf_Rela) : sizeof(Elf_Rel);
  }
}

template <class ELFT>
AndroidPackedRelocationSection<ELFT>::AndroidPackedRelocationSection(
    StringRef name)
    : RelocationBaseSection(
          name, config->isRela ? SHT_ANDROID_RELA : SHT_ANDROID_REL,
          config->isRela ? DT_ANDROID_RELA : DT_ANDROID_REL,
          config->isRela ? DT_ANDROID_RELASZ : DT_ANDROID_RELSZ) {
  this->entsize = 1;
}

template <class ELFT>
bool AndroidPackedRelocationSection<ELFT>::updateAllocSize() {
  // This function computes the contents of an Android-format packed relocation
  // section.
  //
  // This format compresses relocations by using relocation groups to factor out
  // fields that are common between relocations and storing deltas from previous
  // relocations in SLEB128 format (which has a short representation for small
  // numbers). A good example of a relocation type with common fields is
  // R_*_RELATIVE, which is normally used to represent function pointers in
  // vtables. In the REL format, each relative relocation has the same r_info
  // field, and is only different from other relative relocations in terms of
  // the r_offset field. By sorting relocations by offset, grouping them by
  // r_info and representing each relocation with only the delta from the
  // previous offset, each 8-byte relocation can be compressed to as little as 1
  // byte (or less with run-length encoding). This relocation packer was able to
  // reduce the size of the relocation section in an Android Chromium DSO from
  // 2,911,184 bytes to 174,693 bytes, or 6% of the original size.
  //
  // A relocation section consists of a header containing the literal bytes
  // 'APS2' followed by a sequence of SLEB128-encoded integers. The first two
  // elements are the total number of relocations in the section and an initial
  // r_offset value. The remaining elements define a sequence of relocation
  // groups. Each relocation group starts with a header consisting of the
  // following elements:
  //
  // - the number of relocations in the relocation group
  // - flags for the relocation group
  // - (if RELOCATION_GROUPED_BY_OFFSET_DELTA_FLAG is set) the r_offset delta
  //   for each relocation in the group.
  // - (if RELOCATION_GROUPED_BY_INFO_FLAG is set) the value of the r_info
  //   field for each relocation in the group.
  // - (if RELOCATION_GROUP_HAS_ADDEND_FLAG and
  //   RELOCATION_GROUPED_BY_ADDEND_FLAG are set) the r_addend delta for
  //   each relocation in the group.
  //
  // Following the relocation group header are descriptions of each of the
  // relocations in the group. They consist of the following elements:
  //
  // - (if RELOCATION_GROUPED_BY_OFFSET_DELTA_FLAG is not set) the r_offset
  //   delta for this relocation.
  // - (if RELOCATION_GROUPED_BY_INFO_FLAG is not set) the value of the r_info
  //   field for this relocation.
  // - (if RELOCATION_GROUP_HAS_ADDEND_FLAG is set and
  //   RELOCATION_GROUPED_BY_ADDEND_FLAG is not set) the r_addend delta for
  //   this relocation.

  size_t oldSize = relocData.size();

  relocData = {'A', 'P', 'S', '2'};
  raw_svector_ostream os(relocData);
  auto add = [&](int64_t v) { encodeSLEB128(v, os); };

  // The format header includes the number of relocations and the initial
  // offset (we set this to zero because the first relocation group will
  // perform the initial adjustment).
  add(relocs.size());
  add(0);

  std::vector<Elf_Rela> relatives, nonRelatives;

  for (const DynamicReloc &rel : relocs) {
    Elf_Rela r;
    encodeDynamicReloc<ELFT>(getPartition().dynSymTab, &r, rel);

    if (r.getType(config->isMips64EL) == target->relativeRel)
      relatives.push_back(r);
    else
      nonRelatives.push_back(r);
  }

  llvm::sort(relatives, [](const Elf_Rel &a, const Elf_Rel &b) {
    return a.r_offset < b.r_offset;
  });

  // Try to find groups of relative relocations which are spaced one word
  // apart from one another. These generally correspond to vtable entries. The
  // format allows these groups to be encoded using a sort of run-length
  // encoding, but each group will cost 7 bytes in addition to the offset from
  // the previous group, so it is only profitable to do this for groups of
  // size 8 or larger.
  std::vector<Elf_Rela> ungroupedRelatives;
  std::vector<std::vector<Elf_Rela>> relativeGroups;
  for (auto i = relatives.begin(), e = relatives.end(); i != e;) {
    std::vector<Elf_Rela> group;
    do {
      group.push_back(*i++);
    } while (i != e && (i - 1)->r_offset + config->wordsize == i->r_offset);

    if (group.size() < 8)
      ungroupedRelatives.insert(ungroupedRelatives.end(), group.begin(),
                                group.end());
    else
      relativeGroups.emplace_back(std::move(group));
  }

  // For non-relative relocations, we would like to:
  //   1. Have relocations with the same symbol offset to be consecutive, so
  //      that the runtime linker can speed-up symbol lookup by implementing an
  //      1-entry cache.
  //   2. Group relocations by r_info to reduce the size of the relocation
  //      section.
  // Since the symbol offset is the high bits in r_info, sorting by r_info
  // allows us to do both.
  //
  // For Rela, we also want to sort by r_addend when r_info is the same. This
  // enables us to group by r_addend as well.
  llvm::stable_sort(nonRelatives, [](const Elf_Rela &a, const Elf_Rela &b) {
    if (a.r_info != b.r_info)
      return a.r_info < b.r_info;
    if (config->isRela)
      return a.r_addend < b.r_addend;
    return false;
  });

  // Group relocations with the same r_info. Note that each group emits a group
  // header and that may make the relocation section larger. It is hard to
  // estimate the size of a group header as the encoded size of that varies
  // based on r_info. However, we can approximate this trade-off by the number
  // of values encoded. Each group header contains 3 values, and each relocation
  // in a group encodes one less value, as compared to when it is not grouped.
  // Therefore, we only group relocations if there are 3 or more of them with
  // the same r_info.
  //
  // For Rela, the addend for most non-relative relocations is zero, and thus we
  // can usually get a smaller relocation section if we group relocations with 0
  // addend as well.
  std::vector<Elf_Rela> ungroupedNonRelatives;
  std::vector<std::vector<Elf_Rela>> nonRelativeGroups;
  for (auto i = nonRelatives.begin(), e = nonRelatives.end(); i != e;) {
    auto j = i + 1;
    while (j != e && i->r_info == j->r_info &&
           (!config->isRela || i->r_addend == j->r_addend))
      ++j;
    if (j - i < 3 || (config->isRela && i->r_addend != 0))
      ungroupedNonRelatives.insert(ungroupedNonRelatives.end(), i, j);
    else
      nonRelativeGroups.emplace_back(i, j);
    i = j;
  }

  // Sort ungrouped relocations by offset to minimize the encoded length.
  llvm::sort(ungroupedNonRelatives, [](const Elf_Rela &a, const Elf_Rela &b) {
    return a.r_offset < b.r_offset;
  });

  unsigned hasAddendIfRela =
      config->isRela ? RELOCATION_GROUP_HAS_ADDEND_FLAG : 0;

  uint64_t offset = 0;
  uint64_t addend = 0;

  // Emit the run-length encoding for the groups of adjacent relative
  // relocations. Each group is represented using two groups in the packed
  // format. The first is used to set the current offset to the start of the
  // group (and also encodes the first relocation), and the second encodes the
  // remaining relocations.
  for (std::vector<Elf_Rela> &g : relativeGroups) {
    // The first relocation in the group.
    add(1);
    add(RELOCATION_GROUPED_BY_OFFSET_DELTA_FLAG |
        RELOCATION_GROUPED_BY_INFO_FLAG | hasAddendIfRela);
    add(g[0].r_offset - offset);
    add(target->relativeRel);
    if (config->isRela) {
      add(g[0].r_addend - addend);
      addend = g[0].r_addend;
    }

    // The remaining relocations.
    add(g.size() - 1);
    add(RELOCATION_GROUPED_BY_OFFSET_DELTA_FLAG |
        RELOCATION_GROUPED_BY_INFO_FLAG | hasAddendIfRela);
    add(config->wordsize);
    add(target->relativeRel);
    if (config->isRela) {
      for (auto i = g.begin() + 1, e = g.end(); i != e; ++i) {
        add(i->r_addend - addend);
        addend = i->r_addend;
      }
    }

    offset = g.back().r_offset;
  }

  // Now the ungrouped relatives.
  if (!ungroupedRelatives.empty()) {
    add(ungroupedRelatives.size());
    add(RELOCATION_GROUPED_BY_INFO_FLAG | hasAddendIfRela);
    add(target->relativeRel);
    for (Elf_Rela &r : ungroupedRelatives) {
      add(r.r_offset - offset);
      offset = r.r_offset;
      if (config->isRela) {
        add(r.r_addend - addend);
        addend = r.r_addend;
      }
    }
  }

  // Grouped non-relatives.
  for (ArrayRef<Elf_Rela> g : nonRelativeGroups) {
    add(g.size());
    add(RELOCATION_GROUPED_BY_INFO_FLAG);
    add(g[0].r_info);
    for (const Elf_Rela &r : g) {
      add(r.r_offset - offset);
      offset = r.r_offset;
    }
    addend = 0;
  }

  // Finally the ungrouped non-relative relocations.
  if (!ungroupedNonRelatives.empty()) {
    add(ungroupedNonRelatives.size());
    add(hasAddendIfRela);
    for (Elf_Rela &r : ungroupedNonRelatives) {
      add(r.r_offset - offset);
      offset = r.r_offset;
      add(r.r_info);
      if (config->isRela) {
        add(r.r_addend - addend);
        addend = r.r_addend;
      }
    }
  }

  // Don't allow the section to shrink; otherwise the size of the section can
  // oscillate infinitely.
  if (relocData.size() < oldSize)
    relocData.append(oldSize - relocData.size(), 0);

  // Returns whether the section size changed. We need to keep recomputing both
  // section layout and the contents of this section until the size converges
  // because changing this section's size can affect section layout, which in
  // turn can affect the sizes of the LEB-encoded integers stored in this
  // section.
  return relocData.size() != oldSize;
}

template <class ELFT> RelrSection<ELFT>::RelrSection() {
  this->entsize = config->wordsize;
}

template <class ELFT> bool RelrSection<ELFT>::updateAllocSize() {
  // This function computes the contents of an SHT_RELR packed relocation
  // section.
  //
  // Proposal for adding SHT_RELR sections to generic-abi is here:
  //   https://groups.google.com/forum/#!topic/generic-abi/bX460iggiKg
  //
  // The encoded sequence of Elf64_Relr entries in a SHT_RELR section looks
  // like [ AAAAAAAA BBBBBBB1 BBBBBBB1 ... AAAAAAAA BBBBBB1 ... ]
  //
  // i.e. start with an address, followed by any number of bitmaps. The address
  // entry encodes 1 relocation. The subsequent bitmap entries encode up to 63
  // relocations each, at subsequent offsets following the last address entry.
  //
  // The bitmap entries must have 1 in the least significant bit. The assumption
  // here is that an address cannot have 1 in lsb. Odd addresses are not
  // supported.
  //
  // Excluding the least significant bit in the bitmap, each non-zero bit in
  // the bitmap represents a relocation to be applied to a corresponding machine
  // word that follows the base address word. The second least significant bit
  // represents the machine word immediately following the initial address, and
  // each bit that follows represents the next word, in linear order. As such,
  // a single bitmap can encode up to 31 relocations in a 32-bit object, and
  // 63 relocations in a 64-bit object.
  //
  // This encoding has a couple of interesting properties:
  // 1. Looking at any entry, it is clear whether it's an address or a bitmap:
  //    even means address, odd means bitmap.
  // 2. Just a simple list of addresses is a valid encoding.

  size_t oldSize = relrRelocs.size();
  relrRelocs.clear();

  // Same as Config->Wordsize but faster because this is a compile-time
  // constant.
  const size_t wordsize = sizeof(typename ELFT::uint);

  // Number of bits to use for the relocation offsets bitmap.
  // Must be either 63 or 31.
  const size_t nBits = wordsize * 8 - 1;

  // Get offsets for all relative relocations and sort them.
  std::vector<uint64_t> offsets;
  for (const RelativeReloc &rel : relocs)
    offsets.push_back(rel.getOffset());
  llvm::sort(offsets);

  // For each leading relocation, find following ones that can be folded
  // as a bitmap and fold them.
  for (size_t i = 0, e = offsets.size(); i < e;) {
    // Add a leading relocation.
    relrRelocs.push_back(Elf_Relr(offsets[i]));
    uint64_t base = offsets[i] + wordsize;
    ++i;

    // Find foldable relocations to construct bitmaps.
    while (i < e) {
      uint64_t bitmap = 0;

      while (i < e) {
        uint64_t delta = offsets[i] - base;

        // If it is too far, it cannot be folded.
        if (delta >= nBits * wordsize)
          break;

        // If it is not a multiple of wordsize away, it cannot be folded.
        if (delta % wordsize)
          break;

        // Fold it.
        bitmap |= 1ULL << (delta / wordsize);
        ++i;
      }

      if (!bitmap)
        break;

      relrRelocs.push_back(Elf_Relr((bitmap << 1) | 1));
      base += nBits * wordsize;
    }
  }

  // Don't allow the section to shrink; otherwise the size of the section can
  // oscillate infinitely. Trailing 1s do not decode to more relocations.
  if (relrRelocs.size() < oldSize) {
    log(".relr.dyn needs " + Twine(oldSize - relrRelocs.size()) +
        " padding word(s)");
    relrRelocs.resize(oldSize, Elf_Relr(1));
  }

  return relrRelocs.size() != oldSize;
}

SymbolTableBaseSection::SymbolTableBaseSection(StringTableSection &strTabSec)
    : SyntheticSection(strTabSec.isDynamic() ? (uint64_t)SHF_ALLOC : 0,
                       strTabSec.isDynamic() ? SHT_DYNSYM : SHT_SYMTAB,
                       config->wordsize,
                       strTabSec.isDynamic() ? ".dynsym" : ".symtab"),
      strTabSec(strTabSec) {}

// Orders symbols according to their positions in the GOT,
// in compliance with MIPS ABI rules.
// See "Global Offset Table" in Chapter 5 in the following document
// for detailed description:
// ftp://www.linux-mips.org/pub/linux/mips/doc/ABI/mipsabi.pdf
static bool sortMipsSymbols(const SymbolTableEntry &l,
                            const SymbolTableEntry &r) {
  // Sort entries related to non-local preemptible symbols by GOT indexes.
  // All other entries go to the beginning of a dynsym in arbitrary order.
  if (l.sym->isInGot() && r.sym->isInGot())
    return l.sym->gotIndex < r.sym->gotIndex;
  if (!l.sym->isInGot() && !r.sym->isInGot())
    return false;
  return !l.sym->isInGot();
}

void SymbolTableBaseSection::finalizeContents() {
  if (OutputSection *sec = strTabSec.getParent())
    getParent()->link = sec->sectionIndex;

  if (this->type != SHT_DYNSYM) {
    sortSymTabSymbols();
    return;
  }

  // If it is a .dynsym, there should be no local symbols, but we need
  // to do a few things for the dynamic linker.

  // Section's Info field has the index of the first non-local symbol.
  // Because the first symbol entry is a null entry, 1 is the first.
  getParent()->info = 1;

  if (getPartition().gnuHashTab) {
    // NB: It also sorts Symbols to meet the GNU hash table requirements.
    getPartition().gnuHashTab->addSymbols(symbols);
  } else if (config->emachine == EM_MIPS) {
    llvm::stable_sort(symbols, sortMipsSymbols);
  }

  // Only the main partition's dynsym indexes are stored in the symbols
  // themselves. All other partitions use a lookup table.
  if (this == mainPart->dynSymTab) {
    size_t i = 0;
    for (const SymbolTableEntry &s : symbols)
      s.sym->dynsymIndex = ++i;
  }
}

// The ELF spec requires that all local symbols precede global symbols, so we
// sort symbol entries in this function. (For .dynsym, we don't do that because
// symbols for dynamic linking are inherently all globals.)
//
// Aside from above, we put local symbols in groups starting with the STT_FILE
// symbol. That is convenient for purpose of identifying where are local symbols
// coming from.
void SymbolTableBaseSection::sortSymTabSymbols() {
  // Move all local symbols before global symbols.
  auto e = std::stable_partition(
      symbols.begin(), symbols.end(), [](const SymbolTableEntry &s) {
        return s.sym->isLocal() || s.sym->computeBinding() == STB_LOCAL;
      });
  size_t numLocals = e - symbols.begin();
  getParent()->info = numLocals + 1;

  // We want to group the local symbols by file. For that we rebuild the local
  // part of the symbols vector. We do not need to care about the STT_FILE
  // symbols, they are already naturally placed first in each group. That
  // happens because STT_FILE is always the first symbol in the object and hence
  // precede all other local symbols we add for a file.
  MapVector<InputFile *, std::vector<SymbolTableEntry>> arr;
  for (const SymbolTableEntry &s : llvm::make_range(symbols.begin(), e))
    arr[s.sym->file].push_back(s);

  auto i = symbols.begin();
  for (std::pair<InputFile *, std::vector<SymbolTableEntry>> &p : arr)
    for (SymbolTableEntry &entry : p.second)
      *i++ = entry;
}

void SymbolTableBaseSection::addSymbol(Symbol *b) {
  // Adding a local symbol to a .dynsym is a bug.
  assert(this->type != SHT_DYNSYM || !b->isLocal());

  bool hashIt = b->isLocal();
  symbols.push_back({b, strTabSec.addString(b->getName(), hashIt)});
}

size_t SymbolTableBaseSection::getSymbolIndex(Symbol *sym) {
  if (this == mainPart->dynSymTab)
    return sym->dynsymIndex;

  // Initializes symbol lookup tables lazily. This is used only for -r,
  // -emit-relocs and dynsyms in partitions other than the main one.
  llvm::call_once(onceFlag, [&] {
    symbolIndexMap.reserve(symbols.size());
    size_t i = 0;
    for (const SymbolTableEntry &e : symbols) {
      if (e.sym->type == STT_SECTION)
        sectionIndexMap[e.sym->getOutputSection()] = ++i;
      else
        symbolIndexMap[e.sym] = ++i;
    }
  });

  // Section symbols are mapped based on their output sections
  // to maintain their semantics.
  if (sym->type == STT_SECTION)
    return sectionIndexMap.lookup(sym->getOutputSection());
  return symbolIndexMap.lookup(sym);
}

template <class ELFT>
SymbolTableSection<ELFT>::SymbolTableSection(StringTableSection &strTabSec)
    : SymbolTableBaseSection(strTabSec) {
  this->entsize = sizeof(Elf_Sym);
}

static BssSection *getCommonSec(Symbol *sym) {
  if (!config->defineCommon)
    if (auto *d = dyn_cast<Defined>(sym))
      return dyn_cast_or_null<BssSection>(d->section);
  return nullptr;
}

static uint32_t getSymSectionIndex(Symbol *sym) {
  if (getCommonSec(sym))
    return SHN_COMMON;
  if (!isa<Defined>(sym) || sym->needsPltAddr)
    return SHN_UNDEF;
  if (const OutputSection *os = sym->getOutputSection())
    return os->sectionIndex >= SHN_LORESERVE ? (uint32_t)SHN_XINDEX
                                             : os->sectionIndex;
  return SHN_ABS;
}

// Write the internal symbol table contents to the output symbol table.
template <class ELFT> void SymbolTableSection<ELFT>::writeTo(uint8_t *buf) {
  // The first entry is a null entry as per the ELF spec.
  memset(buf, 0, sizeof(Elf_Sym));
  buf += sizeof(Elf_Sym);

  auto *eSym = reinterpret_cast<Elf_Sym *>(buf);

  for (SymbolTableEntry &ent : symbols) {
    Symbol *sym = ent.sym;
    bool isDefinedHere = type == SHT_SYMTAB || sym->partition == partition;

    // Set st_info and st_other.
    eSym->st_other = 0;
    if (sym->isLocal()) {
      eSym->setBindingAndType(STB_LOCAL, sym->type);
    } else {
      eSym->setBindingAndType(sym->computeBinding(), sym->type);
      eSym->setVisibility(sym->visibility);
    }

    // The 3 most significant bits of st_other are used by OpenPOWER ABI.
    // See getPPC64GlobalEntryToLocalEntryOffset() for more details.
    if (config->emachine == EM_PPC64)
      eSym->st_other |= sym->stOther & 0xe0;

    eSym->st_name = ent.strTabOffset;
    if (isDefinedHere)
      eSym->st_shndx = getSymSectionIndex(ent.sym);
    else
      eSym->st_shndx = 0;

    // Copy symbol size if it is a defined symbol. st_size is not significant
    // for undefined symbols, so whether copying it or not is up to us if that's
    // the case. We'll leave it as zero because by not setting a value, we can
    // get the exact same outputs for two sets of input files that differ only
    // in undefined symbol size in DSOs.
    if (eSym->st_shndx == SHN_UNDEF || !isDefinedHere)
      eSym->st_size = 0;
    else
      eSym->st_size = sym->getSize();

    // st_value is usually an address of a symbol, but that has a
    // special meaining for uninstantiated common symbols (this can
    // occur if -r is given).
    if (BssSection *commonSec = getCommonSec(ent.sym))
      eSym->st_value = commonSec->alignment;
    else if (isDefinedHere)
      eSym->st_value = sym->getVA();
    else
      eSym->st_value = 0;

    ++eSym;
  }

  // On MIPS we need to mark symbol which has a PLT entry and requires
  // pointer equality by STO_MIPS_PLT flag. That is necessary to help
  // dynamic linker distinguish such symbols and MIPS lazy-binding stubs.
  // https://sourceware.org/ml/binutils/2008-07/txt00000.txt
  if (config->emachine == EM_MIPS) {
    auto *eSym = reinterpret_cast<Elf_Sym *>(buf);

    for (SymbolTableEntry &ent : symbols) {
      Symbol *sym = ent.sym;
      if (sym->isInPlt() && sym->needsPltAddr)
        eSym->st_other |= STO_MIPS_PLT;
      if (isMicroMips()) {
        // We already set the less-significant bit for symbols
        // marked by the `STO_MIPS_MICROMIPS` flag and for microMIPS PLT
        // records. That allows us to distinguish such symbols in
        // the `MIPS<ELFT>::relocateOne()` routine. Now we should
        // clear that bit for non-dynamic symbol table, so tools
        // like `objdump` will be able to deal with a correct
        // symbol position.
        if (sym->isDefined() &&
            ((sym->stOther & STO_MIPS_MICROMIPS) || sym->needsPltAddr)) {
          if (!strTabSec.isDynamic())
            eSym->st_value &= ~1;
          eSym->st_other |= STO_MIPS_MICROMIPS;
        }
      }
      if (config->relocatable)
        if (auto *d = dyn_cast<Defined>(sym))
          if (isMipsPIC<ELFT>(d))
            eSym->st_other |= STO_MIPS_PIC;
      ++eSym;
    }
  }
}

SymtabShndxSection::SymtabShndxSection()
    : SyntheticSection(0, SHT_SYMTAB_SHNDX, 4, ".symtab_shndx") {
  this->entsize = 4;
}

void SymtabShndxSection::writeTo(uint8_t *buf) {
  // We write an array of 32 bit values, where each value has 1:1 association
  // with an entry in .symtab. If the corresponding entry contains SHN_XINDEX,
  // we need to write actual index, otherwise, we must write SHN_UNDEF(0).
  buf += 4; // Ignore .symtab[0] entry.
  for (const SymbolTableEntry &entry : in.symTab->getSymbols()) {
    if (getSymSectionIndex(entry.sym) == SHN_XINDEX)
      write32(buf, entry.sym->getOutputSection()->sectionIndex);
    buf += 4;
  }
}

bool SymtabShndxSection::isNeeded() const {
  // SHT_SYMTAB can hold symbols with section indices values up to
  // SHN_LORESERVE. If we need more, we want to use extension SHT_SYMTAB_SHNDX
  // section. Problem is that we reveal the final section indices a bit too
  // late, and we do not know them here. For simplicity, we just always create
  // a .symtab_shndx section when the amount of output sections is huge.
  size_t size = 0;
  for (BaseCommand *base : script->sectionCommands)
    if (isa<OutputSection>(base))
      ++size;
  return size >= SHN_LORESERVE;
}

void SymtabShndxSection::finalizeContents() {
  getParent()->link = in.symTab->getParent()->sectionIndex;
}

size_t SymtabShndxSection::getSize() const {
  return in.symTab->getNumSymbols() * 4;
}

// .hash and .gnu.hash sections contain on-disk hash tables that map
// symbol names to their dynamic symbol table indices. Their purpose
// is to help the dynamic linker resolve symbols quickly. If ELF files
// don't have them, the dynamic linker has to do linear search on all
// dynamic symbols, which makes programs slower. Therefore, a .hash
// section is added to a DSO by default. A .gnu.hash is added if you
// give the -hash-style=gnu or -hash-style=both option.
//
// The Unix semantics of resolving dynamic symbols is somewhat expensive.
// Each ELF file has a list of DSOs that the ELF file depends on and a
// list of dynamic symbols that need to be resolved from any of the
// DSOs. That means resolving all dynamic symbols takes O(m)*O(n)
// where m is the number of DSOs and n is the number of dynamic
// symbols. For modern large programs, both m and n are large.  So
// making each step faster by using hash tables substiantially
// improves time to load programs.
//
// (Note that this is not the only way to design the shared library.
// For instance, the Windows DLL takes a different approach. On
// Windows, each dynamic symbol has a name of DLL from which the symbol
// has to be resolved. That makes the cost of symbol resolution O(n).
// This disables some hacky techniques you can use on Unix such as
// LD_PRELOAD, but this is arguably better semantics than the Unix ones.)
//
// Due to historical reasons, we have two different hash tables, .hash
// and .gnu.hash. They are for the same purpose, and .gnu.hash is a new
// and better version of .hash. .hash is just an on-disk hash table, but
// .gnu.hash has a bloom filter in addition to a hash table to skip
// DSOs very quickly. If you are sure that your dynamic linker knows
// about .gnu.hash, you want to specify -hash-style=gnu. Otherwise, a
// safe bet is to specify -hash-style=both for backward compatibility.
GnuHashTableSection::GnuHashTableSection()
    : SyntheticSection(SHF_ALLOC, SHT_GNU_HASH, config->wordsize, ".gnu.hash") {
}

void GnuHashTableSection::finalizeContents() {
  if (OutputSection *sec = getPartition().dynSymTab->getParent())
    getParent()->link = sec->sectionIndex;

  // Computes bloom filter size in word size. We want to allocate 12
  // bits for each symbol. It must be a power of two.
  if (symbols.empty()) {
    maskWords = 1;
  } else {
    uint64_t numBits = symbols.size() * 12;
    maskWords = NextPowerOf2(numBits / (config->wordsize * 8));
  }

  size = 16;                            // Header
  size += config->wordsize * maskWords; // Bloom filter
  size += nBuckets * 4;                 // Hash buckets
  size += symbols.size() * 4;           // Hash values
}

void GnuHashTableSection::writeTo(uint8_t *buf) {
  // The output buffer is not guaranteed to be zero-cleared because we pre-
  // fill executable sections with trap instructions. This is a precaution
  // for that case, which happens only when -no-rosegment is given.
  memset(buf, 0, size);

  // Write a header.
  write32(buf, nBuckets);
  write32(buf + 4, getPartition().dynSymTab->getNumSymbols() - symbols.size());
  write32(buf + 8, maskWords);
  write32(buf + 12, Shift2);
  buf += 16;

  // Write a bloom filter and a hash table.
  writeBloomFilter(buf);
  buf += config->wordsize * maskWords;
  writeHashTable(buf);
}

// This function writes a 2-bit bloom filter. This bloom filter alone
// usually filters out 80% or more of all symbol lookups [1].
// The dynamic linker uses the hash table only when a symbol is not
// filtered out by a bloom filter.
//
// [1] Ulrich Drepper (2011), "How To Write Shared Libraries" (Ver. 4.1.2),
//     p.9, https://www.akkadia.org/drepper/dsohowto.pdf
void GnuHashTableSection::writeBloomFilter(uint8_t *buf) {
  unsigned c = config->is64 ? 64 : 32;
  for (const Entry &sym : symbols) {
    // When C = 64, we choose a word with bits [6:...] and set 1 to two bits in
    // the word using bits [0:5] and [26:31].
    size_t i = (sym.hash / c) & (maskWords - 1);
    uint64_t val = readUint(buf + i * config->wordsize);
    val |= uint64_t(1) << (sym.hash % c);
    val |= uint64_t(1) << ((sym.hash >> Shift2) % c);
    writeUint(buf + i * config->wordsize, val);
  }
}

void GnuHashTableSection::writeHashTable(uint8_t *buf) {
  uint32_t *buckets = reinterpret_cast<uint32_t *>(buf);
  uint32_t oldBucket = -1;
  uint32_t *values = buckets + nBuckets;
  for (auto i = symbols.begin(), e = symbols.end(); i != e; ++i) {
    // Write a hash value. It represents a sequence of chains that share the
    // same hash modulo value. The last element of each chain is terminated by
    // LSB 1.
    uint32_t hash = i->hash;
    bool isLastInChain = (i + 1) == e || i->bucketIdx != (i + 1)->bucketIdx;
    hash = isLastInChain ? hash | 1 : hash & ~1;
    write32(values++, hash);

    if (i->bucketIdx == oldBucket)
      continue;
    // Write a hash bucket. Hash buckets contain indices in the following hash
    // value table.
    write32(buckets + i->bucketIdx,
            getPartition().dynSymTab->getSymbolIndex(i->sym));
    oldBucket = i->bucketIdx;
  }
}

static uint32_t hashGnu(StringRef name) {
  uint32_t h = 5381;
  for (uint8_t c : name)
    h = (h << 5) + h + c;
  return h;
}

// Add symbols to this symbol hash table. Note that this function
// destructively sort a given vector -- which is needed because
// GNU-style hash table places some sorting requirements.
void GnuHashTableSection::addSymbols(std::vector<SymbolTableEntry> &v) {
  // We cannot use 'auto' for Mid because GCC 6.1 cannot deduce
  // its type correctly.
  std::vector<SymbolTableEntry>::iterator mid =
      std::stable_partition(v.begin(), v.end(), [&](const SymbolTableEntry &s) {
        return !s.sym->isDefined() || s.sym->partition != partition;
      });

  // We chose load factor 4 for the on-disk hash table. For each hash
  // collision, the dynamic linker will compare a uint32_t hash value.
  // Since the integer comparison is quite fast, we believe we can
  // make the load factor even larger. 4 is just a conservative choice.
  //
  // Note that we don't want to create a zero-sized hash table because
  // Android loader as of 2018 doesn't like a .gnu.hash containing such
  // table. If that's the case, we create a hash table with one unused
  // dummy slot.
  nBuckets = std::max<size_t>((v.end() - mid) / 4, 1);

  if (mid == v.end())
    return;

  for (SymbolTableEntry &ent : llvm::make_range(mid, v.end())) {
    Symbol *b = ent.sym;
    uint32_t hash = hashGnu(b->getName());
    uint32_t bucketIdx = hash % nBuckets;
    symbols.push_back({b, ent.strTabOffset, hash, bucketIdx});
  }

  llvm::stable_sort(symbols, [](const Entry &l, const Entry &r) {
    return l.bucketIdx < r.bucketIdx;
  });

  v.erase(mid, v.end());
  for (const Entry &ent : symbols)
    v.push_back({ent.sym, ent.strTabOffset});
}

HashTableSection::HashTableSection()
    : SyntheticSection(SHF_ALLOC, SHT_HASH, 4, ".hash") {
  this->entsize = 4;
}

void HashTableSection::finalizeContents() {
  SymbolTableBaseSection *symTab = getPartition().dynSymTab;

  if (OutputSection *sec = symTab->getParent())
    getParent()->link = sec->sectionIndex;

  unsigned numEntries = 2;               // nbucket and nchain.
  numEntries += symTab->getNumSymbols(); // The chain entries.

  // Create as many buckets as there are symbols.
  numEntries += symTab->getNumSymbols();
  this->size = numEntries * 4;
}

void HashTableSection::writeTo(uint8_t *buf) {
  SymbolTableBaseSection *symTab = getPartition().dynSymTab;

  // See comment in GnuHashTableSection::writeTo.
  memset(buf, 0, size);

  unsigned numSymbols = symTab->getNumSymbols();

  uint32_t *p = reinterpret_cast<uint32_t *>(buf);
  write32(p++, numSymbols); // nbucket
  write32(p++, numSymbols); // nchain

  uint32_t *buckets = p;
  uint32_t *chains = p + numSymbols;

  for (const SymbolTableEntry &s : symTab->getSymbols()) {
    Symbol *sym = s.sym;
    StringRef name = sym->getName();
    unsigned i = sym->dynsymIndex;
    uint32_t hash = hashSysV(name) % numSymbols;
    chains[i] = buckets[hash];
    write32(buckets + hash, i);
  }
}

// On PowerPC64 the lazy symbol resolvers go into the `global linkage table`
// in the .glink section, rather then the typical .plt section.
PltSection::PltSection(bool isIplt)
    : SyntheticSection(
          SHF_ALLOC | SHF_EXECINSTR, SHT_PROGBITS, 16,
          (config->emachine == EM_PPC || config->emachine == EM_PPC64)
              ? ".glink"
              : ".plt"),
      headerSize(!isIplt || config->zRetpolineplt ? target->pltHeaderSize : 0),
      isIplt(isIplt) {
  // The PLT needs to be writable on SPARC as the dynamic linker will
  // modify the instructions in the PLT entries.
  if (config->emachine == EM_SPARCV9)
    this->flags |= SHF_WRITE;
}

void PltSection::writeTo(uint8_t *buf) {
  if (config->emachine == EM_PPC) {
    writePPC32GlinkSection(buf, entries.size());
    return;
  }

  // At beginning of PLT or retpoline IPLT, we have code to call the dynamic
  // linker to resolve dynsyms at runtime. Write such code.
  if (headerSize)
    target->writePltHeader(buf);
  size_t off = headerSize;

  RelocationBaseSection *relSec = isIplt ? in.relaIplt : in.relaPlt;

  // The IPlt is immediately after the Plt, account for this in relOff
  size_t pltOff = isIplt ? in.plt->getSize() : 0;

  for (size_t i = 0, e = entries.size(); i != e; ++i) {
    const Symbol *b = entries[i];
    unsigned relOff = relSec->entsize * i + pltOff;
    uint64_t got = b->getGotPltVA();
    uint64_t plt = this->getVA() + off;
    target->writePlt(buf + off, got, plt, b->pltIndex, relOff);
    off += target->pltEntrySize;
  }
}

template <class ELFT> void PltSection::addEntry(Symbol &sym) {
  sym.pltIndex = entries.size();
  entries.push_back(&sym);
}

size_t PltSection::getSize() const {
  return headerSize + entries.size() * target->pltEntrySize;
}

// Some architectures such as additional symbols in the PLT section. For
// example ARM uses mapping symbols to aid disassembly
void PltSection::addSymbols() {
  // The PLT may have symbols defined for the Header, the IPLT has no header
  if (!isIplt)
    target->addPltHeaderSymbols(*this);

  size_t off = headerSize;
  for (size_t i = 0; i < entries.size(); ++i) {
    target->addPltSymbols(*this, off);
    off += target->pltEntrySize;
  }
}

// The string hash function for .gdb_index.
static uint32_t computeGdbHash(StringRef s) {
  uint32_t h = 0;
  for (uint8_t c : s)
    h = h * 67 + toLower(c) - 113;
  return h;
}

GdbIndexSection::GdbIndexSection()
    : SyntheticSection(0, SHT_PROGBITS, 1, ".gdb_index") {}

// Returns the desired size of an on-disk hash table for a .gdb_index section.
// There's a tradeoff between size and collision rate. We aim 75% utilization.
size_t GdbIndexSection::computeSymtabSize() const {
  return std::max<size_t>(NextPowerOf2(symbols.size() * 4 / 3), 1024);
}

// Compute the output section size.
void GdbIndexSection::initOutputSize() {
  size = sizeof(GdbIndexHeader) + computeSymtabSize() * 8;

  for (GdbChunk &chunk : chunks)
    size += chunk.compilationUnits.size() * 16 + chunk.addressAreas.size() * 20;

  // Add the constant pool size if exists.
  if (!symbols.empty()) {
    GdbSymbol &sym = symbols.back();
    size += sym.nameOff + sym.name.size() + 1;
  }
}

static std::vector<InputSection *> getDebugInfoSections() {
  std::vector<InputSection *> ret;
  for (InputSectionBase *s : inputSections)
    if (InputSection *isec = dyn_cast<InputSection>(s))
      if (isec->name == ".debug_info")
        ret.push_back(isec);
  return ret;
}

static std::vector<GdbIndexSection::CuEntry> readCuList(DWARFContext &dwarf) {
  std::vector<GdbIndexSection::CuEntry> ret;
  for (std::unique_ptr<DWARFUnit> &cu : dwarf.compile_units())
    ret.push_back({cu->getOffset(), cu->getLength() + 4});
  return ret;
}

static std::vector<GdbIndexSection::AddressEntry>
readAddressAreas(DWARFContext &dwarf, InputSection *sec) {
  std::vector<GdbIndexSection::AddressEntry> ret;

  uint32_t cuIdx = 0;
  for (std::unique_ptr<DWARFUnit> &cu : dwarf.compile_units()) {
    if (Error e = cu->tryExtractDIEsIfNeeded(false)) {
      error(toString(sec) + ": " + toString(std::move(e)));
      return {};
    }
    Expected<DWARFAddressRangesVector> ranges = cu->collectAddressRanges();
    if (!ranges) {
      error(toString(sec) + ": " + toString(ranges.takeError()));
      return {};
    }

    ArrayRef<InputSectionBase *> sections = sec->file->getSections();
    for (DWARFAddressRange &r : *ranges) {
      if (r.SectionIndex == -1ULL)
        continue;
      InputSectionBase *s = sections[r.SectionIndex];
      if (!s || s == &InputSection::discarded || !s->isLive())
        continue;
      // Range list with zero size has no effect.
      if (r.LowPC == r.HighPC)
        continue;
      auto *isec = cast<InputSection>(s);
      uint64_t offset = isec->getOffsetInFile();
      ret.push_back({isec, r.LowPC - offset, r.HighPC - offset, cuIdx});
    }
    ++cuIdx;
  }

  return ret;
}

template <class ELFT>
static std::vector<GdbIndexSection::NameAttrEntry>
readPubNamesAndTypes(const LLDDwarfObj<ELFT> &obj,
                     const std::vector<GdbIndexSection::CuEntry> &cus) {
  const DWARFSection &pubNames = obj.getGnuPubnamesSection();
  const DWARFSection &pubTypes = obj.getGnuPubtypesSection();

  std::vector<GdbIndexSection::NameAttrEntry> ret;
  for (const DWARFSection *pub : {&pubNames, &pubTypes}) {
    DWARFDebugPubTable table(obj, *pub, config->isLE, true);
    for (const DWARFDebugPubTable::Set &set : table.getData()) {
      // The value written into the constant pool is kind << 24 | cuIndex. As we
      // don't know how many compilation units precede this object to compute
      // cuIndex, we compute (kind << 24 | cuIndexInThisObject) instead, and add
      // the number of preceding compilation units later.
      uint32_t i = llvm::partition_point(cus,
                                         [&](GdbIndexSection::CuEntry cu) {
                                           return cu.cuOffset < set.Offset;
                                         }) -
                   cus.begin();
      for (const DWARFDebugPubTable::Entry &ent : set.Entries)
        ret.push_back({{ent.Name, computeGdbHash(ent.Name)},
                       (ent.Descriptor.toBits() << 24) | i});
    }
  }
  return ret;
}

// Create a list of symbols from a given list of symbol names and types
// by uniquifying them by name.
static std::vector<GdbIndexSection::GdbSymbol>
createSymbols(ArrayRef<std::vector<GdbIndexSection::NameAttrEntry>> nameAttrs,
              const std::vector<GdbIndexSection::GdbChunk> &chunks) {
  using GdbSymbol = GdbIndexSection::GdbSymbol;
  using NameAttrEntry = GdbIndexSection::NameAttrEntry;

  // For each chunk, compute the number of compilation units preceding it.
  uint32_t cuIdx = 0;
  std::vector<uint32_t> cuIdxs(chunks.size());
  for (uint32_t i = 0, e = chunks.size(); i != e; ++i) {
    cuIdxs[i] = cuIdx;
    cuIdx += chunks[i].compilationUnits.size();
  }

  // The number of symbols we will handle in this function is of the order
  // of millions for very large executables, so we use multi-threading to
  // speed it up.
  size_t numShards = 32;
  size_t concurrency = 1;
  if (threadsEnabled)
    concurrency =
        std::min<size_t>(PowerOf2Floor(hardware_concurrency()), numShards);

  // A sharded map to uniquify symbols by name.
  std::vector<DenseMap<CachedHashStringRef, size_t>> map(numShards);
  size_t shift = 32 - countTrailingZeros(numShards);

  // Instantiate GdbSymbols while uniqufying them by name.
  std::vector<std::vector<GdbSymbol>> symbols(numShards);
  parallelForEachN(0, concurrency, [&](size_t threadId) {
    uint32_t i = 0;
    for (ArrayRef<NameAttrEntry> entries : nameAttrs) {
      for (const NameAttrEntry &ent : entries) {
        size_t shardId = ent.name.hash() >> shift;
        if ((shardId & (concurrency - 1)) != threadId)
          continue;

        uint32_t v = ent.cuIndexAndAttrs + cuIdxs[i];
        size_t &idx = map[shardId][ent.name];
        if (idx) {
          symbols[shardId][idx - 1].cuVector.push_back(v);
          continue;
        }

        idx = symbols[shardId].size() + 1;
        symbols[shardId].push_back({ent.name, {v}, 0, 0});
      }
      ++i;
    }
  });

  size_t numSymbols = 0;
  for (ArrayRef<GdbSymbol> v : symbols)
    numSymbols += v.size();

  // The return type is a flattened vector, so we'll copy each vector
  // contents to Ret.
  std::vector<GdbSymbol> ret;
  ret.reserve(numSymbols);
  for (std::vector<GdbSymbol> &vec : symbols)
    for (GdbSymbol &sym : vec)
      ret.push_back(std::move(sym));

  // CU vectors and symbol names are adjacent in the output file.
  // We can compute their offsets in the output file now.
  size_t off = 0;
  for (GdbSymbol &sym : ret) {
    sym.cuVectorOff = off;
    off += (sym.cuVector.size() + 1) * 4;
  }
  for (GdbSymbol &sym : ret) {
    sym.nameOff = off;
    off += sym.name.size() + 1;
  }

  return ret;
}

// Returns a newly-created .gdb_index section.
template <class ELFT> GdbIndexSection *GdbIndexSection::create() {
  std::vector<InputSection *> sections = getDebugInfoSections();

  // .debug_gnu_pub{names,types} are useless in executables.
  // They are present in input object files solely for creating
  // a .gdb_index. So we can remove them from the output.
  for (InputSectionBase *s : inputSections)
    if (s->name == ".debug_gnu_pubnames" || s->name == ".debug_gnu_pubtypes")
      s->markDead();

  std::vector<GdbChunk> chunks(sections.size());
  std::vector<std::vector<NameAttrEntry>> nameAttrs(sections.size());

  parallelForEachN(0, sections.size(), [&](size_t i) {
    ObjFile<ELFT> *file = sections[i]->getFile<ELFT>();
    DWARFContext dwarf(std::make_unique<LLDDwarfObj<ELFT>>(file));

    chunks[i].sec = sections[i];
    chunks[i].compilationUnits = readCuList(dwarf);
    chunks[i].addressAreas = readAddressAreas(dwarf, sections[i]);
    nameAttrs[i] = readPubNamesAndTypes<ELFT>(
        static_cast<const LLDDwarfObj<ELFT> &>(dwarf.getDWARFObj()),
        chunks[i].compilationUnits);
  });

  auto *ret = make<GdbIndexSection>();
  ret->chunks = std::move(chunks);
  ret->symbols = createSymbols(nameAttrs, ret->chunks);
  ret->initOutputSize();
  return ret;
}

void GdbIndexSection::writeTo(uint8_t *buf) {
  // Write the header.
  auto *hdr = reinterpret_cast<GdbIndexHeader *>(buf);
  uint8_t *start = buf;
  hdr->version = 7;
  buf += sizeof(*hdr);

  // Write the CU list.
  hdr->cuListOff = buf - start;
  for (GdbChunk &chunk : chunks) {
    for (CuEntry &cu : chunk.compilationUnits) {
      write64le(buf, chunk.sec->outSecOff + cu.cuOffset);
      write64le(buf + 8, cu.cuLength);
      buf += 16;
    }
  }

  // Write the address area.
  hdr->cuTypesOff = buf - start;
  hdr->addressAreaOff = buf - start;
  uint32_t cuOff = 0;
  for (GdbChunk &chunk : chunks) {
    for (AddressEntry &e : chunk.addressAreas) {
      uint64_t baseAddr = e.section->getVA(0);
      write64le(buf, baseAddr + e.lowAddress);
      write64le(buf + 8, baseAddr + e.highAddress);
      write32le(buf + 16, e.cuIndex + cuOff);
      buf += 20;
    }
    cuOff += chunk.compilationUnits.size();
  }

  // Write the on-disk open-addressing hash table containing symbols.
  hdr->symtabOff = buf - start;
  size_t symtabSize = computeSymtabSize();
  uint32_t mask = symtabSize - 1;

  for (GdbSymbol &sym : symbols) {
    uint32_t h = sym.name.hash();
    uint32_t i = h & mask;
    uint32_t step = ((h * 17) & mask) | 1;

    while (read32le(buf + i * 8))
      i = (i + step) & mask;

    write32le(buf + i * 8, sym.nameOff);
    write32le(buf + i * 8 + 4, sym.cuVectorOff);
  }

  buf += symtabSize * 8;

  // Write the string pool.
  hdr->constantPoolOff = buf - start;
  parallelForEach(symbols, [&](GdbSymbol &sym) {
    memcpy(buf + sym.nameOff, sym.name.data(), sym.name.size());
  });

  // Write the CU vectors.
  for (GdbSymbol &sym : symbols) {
    write32le(buf, sym.cuVector.size());
    buf += 4;
    for (uint32_t val : sym.cuVector) {
      write32le(buf, val);
      buf += 4;
    }
  }
}

bool GdbIndexSection::isNeeded() const { return !chunks.empty(); }

EhFrameHeader::EhFrameHeader()
    : SyntheticSection(SHF_ALLOC, SHT_PROGBITS, 4, ".eh_frame_hdr") {}

void EhFrameHeader::writeTo(uint8_t *buf) {
  // Unlike most sections, the EhFrameHeader section is written while writing
  // another section, namely EhFrameSection, which calls the write() function
  // below from its writeTo() function. This is necessary because the contents
  // of EhFrameHeader depend on the relocated contents of EhFrameSection and we
  // don't know which order the sections will be written in.
}

// .eh_frame_hdr contains a binary search table of pointers to FDEs.
// Each entry of the search table consists of two values,
// the starting PC from where FDEs covers, and the FDE's address.
// It is sorted by PC.
void EhFrameHeader::write() {
  uint8_t *buf = Out::bufferStart + getParent()->offset + outSecOff;
  using FdeData = EhFrameSection::FdeData;

  std::vector<FdeData> fdes = getPartition().ehFrame->getFdeData();

  buf[0] = 1;
  buf[1] = DW_EH_PE_pcrel | DW_EH_PE_sdata4;
  buf[2] = DW_EH_PE_udata4;
  buf[3] = DW_EH_PE_datarel | DW_EH_PE_sdata4;
  write32(buf + 4,
          getPartition().ehFrame->getParent()->addr - this->getVA() - 4);
  write32(buf + 8, fdes.size());
  buf += 12;

  for (FdeData &fde : fdes) {
    write32(buf, fde.pcRel);
    write32(buf + 4, fde.fdeVARel);
    buf += 8;
  }
}

size_t EhFrameHeader::getSize() const {
  // .eh_frame_hdr has a 12 bytes header followed by an array of FDEs.
  return 12 + getPartition().ehFrame->numFdes * 8;
}

bool EhFrameHeader::isNeeded() const {
  return isLive() && getPartition().ehFrame->isNeeded();
}

VersionDefinitionSection::VersionDefinitionSection()
    : SyntheticSection(SHF_ALLOC, SHT_GNU_verdef, sizeof(uint32_t),
                       ".gnu.version_d") {}

StringRef VersionDefinitionSection::getFileDefName() {
  if (!getPartition().name.empty())
    return getPartition().name;
  if (!config->soName.empty())
    return config->soName;
  return config->outputFile;
}

void VersionDefinitionSection::finalizeContents() {
  fileDefNameOff = getPartition().dynStrTab->addString(getFileDefName());
  for (const VersionDefinition &v : namedVersionDefs())
    verDefNameOffs.push_back(getPartition().dynStrTab->addString(v.name));

  if (OutputSection *sec = getPartition().dynStrTab->getParent())
    getParent()->link = sec->sectionIndex;

  // sh_info should be set to the number of definitions. This fact is missed in
  // documentation, but confirmed by binutils community:
  // https://sourceware.org/ml/binutils/2014-11/msg00355.html
  getParent()->info = getVerDefNum();
}

void VersionDefinitionSection::writeOne(uint8_t *buf, uint32_t index,
                                        StringRef name, size_t nameOff) {
  uint16_t flags = index == 1 ? VER_FLG_BASE : 0;

  // Write a verdef.
  write16(buf, 1);                  // vd_version
  write16(buf + 2, flags);          // vd_flags
  write16(buf + 4, index);          // vd_ndx
  write16(buf + 6, 1);              // vd_cnt
  write32(buf + 8, hashSysV(name)); // vd_hash
  write32(buf + 12, 20);            // vd_aux
  write32(buf + 16, 28);            // vd_next

  // Write a veraux.
  write32(buf + 20, nameOff); // vda_name
  write32(buf + 24, 0);       // vda_next
}

void VersionDefinitionSection::writeTo(uint8_t *buf) {
  writeOne(buf, 1, getFileDefName(), fileDefNameOff);

  auto nameOffIt = verDefNameOffs.begin();
  for (const VersionDefinition &v : namedVersionDefs()) {
    buf += EntrySize;
    writeOne(buf, v.id, v.name, *nameOffIt++);
  }

  // Need to terminate the last version definition.
  write32(buf + 16, 0); // vd_next
}

size_t VersionDefinitionSection::getSize() const {
  return EntrySize * getVerDefNum();
}

// .gnu.version is a table where each entry is 2 byte long.
VersionTableSection::VersionTableSection()
    : SyntheticSection(SHF_ALLOC, SHT_GNU_versym, sizeof(uint16_t),
                       ".gnu.version") {
  this->entsize = 2;
}

void VersionTableSection::finalizeContents() {
  // At the moment of june 2016 GNU docs does not mention that sh_link field
  // should be set, but Sun docs do. Also readelf relies on this field.
  getParent()->link = getPartition().dynSymTab->getParent()->sectionIndex;
}

size_t VersionTableSection::getSize() const {
  return (getPartition().dynSymTab->getSymbols().size() + 1) * 2;
}

void VersionTableSection::writeTo(uint8_t *buf) {
  buf += 2;
  for (const SymbolTableEntry &s : getPartition().dynSymTab->getSymbols()) {
    write16(buf, s.sym->versionId);
    buf += 2;
  }
}

bool VersionTableSection::isNeeded() const {
  return getPartition().verDef || getPartition().verNeed->isNeeded();
}

void addVerneed(Symbol *ss) {
  auto &file = cast<SharedFile>(*ss->file);
  if (ss->verdefIndex == VER_NDX_GLOBAL) {
    ss->versionId = VER_NDX_GLOBAL;
    return;
  }

  if (file.vernauxs.empty())
    file.vernauxs.resize(file.verdefs.size());

  // Select a version identifier for the vernaux data structure, if we haven't
  // already allocated one. The verdef identifiers cover the range
  // [1..getVerDefNum()]; this causes the vernaux identifiers to start from
  // getVerDefNum()+1.
  if (file.vernauxs[ss->verdefIndex] == 0)
    file.vernauxs[ss->verdefIndex] = ++SharedFile::vernauxNum + getVerDefNum();

  ss->versionId = file.vernauxs[ss->verdefIndex];
}

template <class ELFT>
VersionNeedSection<ELFT>::VersionNeedSection()
    : SyntheticSection(SHF_ALLOC, SHT_GNU_verneed, sizeof(uint32_t),
                       ".gnu.version_r") {}

template <class ELFT> void VersionNeedSection<ELFT>::finalizeContents() {
  for (SharedFile *f : sharedFiles) {
    if (f->vernauxs.empty())
      continue;
    verneeds.emplace_back();
    Verneed &vn = verneeds.back();
    vn.nameStrTab = getPartition().dynStrTab->addString(f->soName);
    for (unsigned i = 0; i != f->vernauxs.size(); ++i) {
      if (f->vernauxs[i] == 0)
        continue;
      auto *verdef =
          reinterpret_cast<const typename ELFT::Verdef *>(f->verdefs[i]);
      vn.vernauxs.push_back(
          {verdef->vd_hash, f->vernauxs[i],
           getPartition().dynStrTab->addString(f->getStringTable().data() +
                                               verdef->getAux()->vda_name)});
    }
  }

  if (OutputSection *sec = getPartition().dynStrTab->getParent())
    getParent()->link = sec->sectionIndex;
  getParent()->info = verneeds.size();
}

template <class ELFT> void VersionNeedSection<ELFT>::writeTo(uint8_t *buf) {
  // The Elf_Verneeds need to appear first, followed by the Elf_Vernauxs.
  auto *verneed = reinterpret_cast<Elf_Verneed *>(buf);
  auto *vernaux = reinterpret_cast<Elf_Vernaux *>(verneed + verneeds.size());

  for (auto &vn : verneeds) {
    // Create an Elf_Verneed for this DSO.
    verneed->vn_version = 1;
    verneed->vn_cnt = vn.vernauxs.size();
    verneed->vn_file = vn.nameStrTab;
    verneed->vn_aux =
        reinterpret_cast<char *>(vernaux) - reinterpret_cast<char *>(verneed);
    verneed->vn_next = sizeof(Elf_Verneed);
    ++verneed;

    // Create the Elf_Vernauxs for this Elf_Verneed.
    for (auto &vna : vn.vernauxs) {
      vernaux->vna_hash = vna.hash;
      vernaux->vna_flags = 0;
      vernaux->vna_other = vna.verneedIndex;
      vernaux->vna_name = vna.nameStrTab;
      vernaux->vna_next = sizeof(Elf_Vernaux);
      ++vernaux;
    }

    vernaux[-1].vna_next = 0;
  }
  verneed[-1].vn_next = 0;
}

template <class ELFT> size_t VersionNeedSection<ELFT>::getSize() const {
  return verneeds.size() * sizeof(Elf_Verneed) +
         SharedFile::vernauxNum * sizeof(Elf_Vernaux);
}

template <class ELFT> bool VersionNeedSection<ELFT>::isNeeded() const {
  return SharedFile::vernauxNum != 0;
}

void MergeSyntheticSection::addSection(MergeInputSection *ms) {
  ms->parent = this;
  sections.push_back(ms);
  assert(alignment == ms->alignment || !(ms->flags & SHF_STRINGS));
  alignment = std::max(alignment, ms->alignment);
}

MergeTailSection::MergeTailSection(StringRef name, uint32_t type,
                                   uint64_t flags, uint32_t alignment)
    : MergeSyntheticSection(name, type, flags, alignment),
      builder(StringTableBuilder::RAW, alignment) {}

size_t MergeTailSection::getSize() const { return builder.getSize(); }

void MergeTailSection::writeTo(uint8_t *buf) { builder.write(buf); }

void MergeTailSection::finalizeContents() {
  // Add all string pieces to the string table builder to create section
  // contents.
  for (MergeInputSection *sec : sections)
    for (size_t i = 0, e = sec->pieces.size(); i != e; ++i)
      if (sec->pieces[i].live)
        builder.add(sec->getData(i));

  // Fix the string table content. After this, the contents will never change.
  builder.finalize();

  // finalize() fixed tail-optimized strings, so we can now get
  // offsets of strings. Get an offset for each string and save it
  // to a corresponding SectionPiece for easy access.
  for (MergeInputSection *sec : sections)
    for (size_t i = 0, e = sec->pieces.size(); i != e; ++i)
      if (sec->pieces[i].live)
        sec->pieces[i].outputOff = builder.getOffset(sec->getData(i));
}

void MergeNoTailSection::writeTo(uint8_t *buf) {
  for (size_t i = 0; i < numShards; ++i)
    shards[i].write(buf + shardOffsets[i]);
}

// This function is very hot (i.e. it can take several seconds to finish)
// because sometimes the number of inputs is in an order of magnitude of
// millions. So, we use multi-threading.
//
// For any strings S and T, we know S is not mergeable with T if S's hash
// value is different from T's. If that's the case, we can safely put S and
// T into different string builders without worrying about merge misses.
// We do it in parallel.
void MergeNoTailSection::finalizeContents() {
  // Initializes string table builders.
  for (size_t i = 0; i < numShards; ++i)
    shards.emplace_back(StringTableBuilder::RAW, alignment);

  // Concurrency level. Must be a power of 2 to avoid expensive modulo
  // operations in the following tight loop.
  size_t concurrency = 1;
  if (threadsEnabled)
    concurrency =
        std::min<size_t>(PowerOf2Floor(hardware_concurrency()), numShards);

  // Add section pieces to the builders.
  parallelForEachN(0, concurrency, [&](size_t threadId) {
    for (MergeInputSection *sec : sections) {
      for (size_t i = 0, e = sec->pieces.size(); i != e; ++i) {
        if (!sec->pieces[i].live)
          continue;
        size_t shardId = getShardId(sec->pieces[i].hash);
        if ((shardId & (concurrency - 1)) == threadId)
          sec->pieces[i].outputOff = shards[shardId].add(sec->getData(i));
      }
    }
  });

  // Compute an in-section offset for each shard.
  size_t off = 0;
  for (size_t i = 0; i < numShards; ++i) {
    shards[i].finalizeInOrder();
    if (shards[i].getSize() > 0)
      off = alignTo(off, alignment);
    shardOffsets[i] = off;
    off += shards[i].getSize();
  }
  size = off;

  // So far, section pieces have offsets from beginning of shards, but
  // we want offsets from beginning of the whole section. Fix them.
  parallelForEach(sections, [&](MergeInputSection *sec) {
    for (size_t i = 0, e = sec->pieces.size(); i != e; ++i)
      if (sec->pieces[i].live)
        sec->pieces[i].outputOff +=
            shardOffsets[getShardId(sec->pieces[i].hash)];
  });
}

MergeSyntheticSection *createMergeSynthetic(StringRef name, uint32_t type,
                                            uint64_t flags,
                                            uint32_t alignment) {
  bool shouldTailMerge = (flags & SHF_STRINGS) && config->optimize >= 2;
  if (shouldTailMerge)
    return make<MergeTailSection>(name, type, flags, alignment);
  return make<MergeNoTailSection>(name, type, flags, alignment);
}

template <class ELFT> void splitSections() {
  // splitIntoPieces needs to be called on each MergeInputSection
  // before calling finalizeContents().
  parallelForEach(inputSections, [](InputSectionBase *sec) {
    if (auto *s = dyn_cast<MergeInputSection>(sec))
      s->splitIntoPieces();
    else if (auto *eh = dyn_cast<EhInputSection>(sec))
      eh->split<ELFT>();
  });
}

MipsRldMapSection::MipsRldMapSection()
    : SyntheticSection(SHF_ALLOC | SHF_WRITE, SHT_PROGBITS, config->wordsize,
                       ".rld_map") {}

ARMExidxSyntheticSection::ARMExidxSyntheticSection()
    : SyntheticSection(SHF_ALLOC | SHF_LINK_ORDER, SHT_ARM_EXIDX,
                       config->wordsize, ".ARM.exidx") {}

static InputSection *findExidxSection(InputSection *isec) {
  for (InputSection *d : isec->dependentSections)
    if (d->type == SHT_ARM_EXIDX)
      return d;
  return nullptr;
}

static bool isValidExidxSectionDep(InputSection *isec) {
  return (isec->flags & SHF_ALLOC) && (isec->flags & SHF_EXECINSTR) &&
         isec->getSize() > 0;
}

bool ARMExidxSyntheticSection::addSection(InputSection *isec) {
  if (isec->type == SHT_ARM_EXIDX) {
<<<<<<< HEAD
    if (InputSection* dep = isec->getLinkOrderDep())
      if (isValidExidxSectionDep(dep)) {
        exidxSections.push_back(isec);
        return true;
      }
    return false;
=======
    if (InputSection *dep = isec->getLinkOrderDep())
      if (isValidExidxSectionDep(dep))
        exidxSections.push_back(isec);
    return true;
>>>>>>> c79f07dd
  }

  if (isValidExidxSectionDep(isec)) {
    executableSections.push_back(isec);
    return false;
  }

  // FIXME: we do not output a relocation section when --emit-relocs is used
  // as we do not have relocation sections for linker generated table entries
  // and we would have to erase at a late stage relocations from merged entries.
  // Given that exception tables are already position independent and a binary
  // analyzer could derive the relocations we choose to erase the relocations.
  if (config->emitRelocs && isec->type == SHT_REL)
    if (InputSectionBase *ex = isec->getRelocatedSection())
      if (isa<InputSection>(ex) && ex->type == SHT_ARM_EXIDX)
        return true;

  return false;
}

// References to .ARM.Extab Sections have bit 31 clear and are not the
// special EXIDX_CANTUNWIND bit-pattern.
static bool isExtabRef(uint32_t unwind) {
  return (unwind & 0x80000000) == 0 && unwind != 0x1;
}

// Return true if the .ARM.exidx section Cur can be merged into the .ARM.exidx
// section Prev, where Cur follows Prev in the table. This can be done if the
// unwinding instructions in Cur are identical to Prev. Linker generated
// EXIDX_CANTUNWIND entries are represented by nullptr as they do not have an
// InputSection.
static bool isDuplicateArmExidxSec(InputSection *prev, InputSection *cur) {

  struct ExidxEntry {
    ulittle32_t fn;
    ulittle32_t unwind;
  };
  // Get the last table Entry from the previous .ARM.exidx section. If Prev is
  // nullptr then it will be a synthesized EXIDX_CANTUNWIND entry.
  ExidxEntry prevEntry = {ulittle32_t(0), ulittle32_t(1)};
  if (prev)
    prevEntry = prev->getDataAs<ExidxEntry>().back();
  if (isExtabRef(prevEntry.unwind))
    return false;

  // We consider the unwind instructions of an .ARM.exidx table entry
  // a duplicate if the previous unwind instructions if:
  // - Both are the special EXIDX_CANTUNWIND.
  // - Both are the same inline unwind instructions.
  // We do not attempt to follow and check links into .ARM.extab tables as
  // consecutive identical entries are rare and the effort to check that they
  // are identical is high.

  // If Cur is nullptr then this is synthesized EXIDX_CANTUNWIND entry.
  if (cur == nullptr)
    return prevEntry.unwind == 1;

  for (const ExidxEntry entry : cur->getDataAs<ExidxEntry>())
    if (isExtabRef(entry.unwind) || entry.unwind != prevEntry.unwind)
      return false;

  // All table entries in this .ARM.exidx Section can be merged into the
  // previous Section.
  return true;
}

// The .ARM.exidx table must be sorted in ascending order of the address of the
// functions the table describes. Optionally duplicate adjacent table entries
// can be removed. At the end of the function the executableSections must be
// sorted in ascending order of address, Sentinel is set to the InputSection
// with the highest address and any InputSections that have mergeable
// .ARM.exidx table entries are removed from it.
void ARMExidxSyntheticSection::finalizeContents() {
  // The executableSections and exidxSections that we use to derive the final
  // contents of this SyntheticSection are populated before
  // processSectionCommands() and ICF. A /DISCARD/ entry in SECTIONS command or
  // ICF may remove executable InputSections and their dependent .ARM.exidx
  // section that we recorded earlier.
  auto isDiscarded = [](const InputSection *isec) { return !isec->isLive(); };
  llvm::erase_if(executableSections, isDiscarded);
  llvm::erase_if(exidxSections, isDiscarded);

  // Sort the executable sections that may or may not have associated
  // .ARM.exidx sections by order of ascending address. This requires the
  // relative positions of InputSections to be known.
  auto compareByFilePosition = [](const InputSection *a,
                                  const InputSection *b) {
    OutputSection *aOut = a->getParent();
    OutputSection *bOut = b->getParent();

    if (aOut != bOut)
      return aOut->sectionIndex < bOut->sectionIndex;
    return a->outSecOff < b->outSecOff;
  };
  llvm::stable_sort(executableSections, compareByFilePosition);
  sentinel = executableSections.back();
  // Optionally merge adjacent duplicate entries.
  if (config->mergeArmExidx) {
    std::vector<InputSection *> selectedSections;
    selectedSections.reserve(executableSections.size());
    selectedSections.push_back(executableSections[0]);
    size_t prev = 0;
    for (size_t i = 1; i < executableSections.size(); ++i) {
      InputSection *ex1 = findExidxSection(executableSections[prev]);
      InputSection *ex2 = findExidxSection(executableSections[i]);
      if (!isDuplicateArmExidxSec(ex1, ex2)) {
        selectedSections.push_back(executableSections[i]);
        prev = i;
      }
    }
    executableSections = std::move(selectedSections);
  }

  size_t offset = 0;
  size = 0;
  for (InputSection *isec : executableSections) {
    if (InputSection *d = findExidxSection(isec)) {
      d->outSecOff = offset;
      d->parent = getParent();
      offset += d->getSize();
    } else {
      offset += 8;
    }
  }
  // Size includes Sentinel.
  size = offset + 8;
}

InputSection *ARMExidxSyntheticSection::getLinkOrderDep() const {
  return executableSections.front();
}

// To write the .ARM.exidx table from the ExecutableSections we have three cases
// 1.) The InputSection has a .ARM.exidx InputSection in its dependent sections.
//     We write the .ARM.exidx section contents and apply its relocations.
// 2.) The InputSection does not have a dependent .ARM.exidx InputSection. We
//     must write the contents of an EXIDX_CANTUNWIND directly. We use the
//     start of the InputSection as the purpose of the linker generated
//     section is to terminate the address range of the previous entry.
// 3.) A trailing EXIDX_CANTUNWIND sentinel section is required at the end of
//     the table to terminate the address range of the final entry.
void ARMExidxSyntheticSection::writeTo(uint8_t *buf) {

  const uint8_t cantUnwindData[8] = {0, 0, 0, 0,  // PREL31 to target
                                     1, 0, 0, 0}; // EXIDX_CANTUNWIND

  uint64_t offset = 0;
  for (InputSection *isec : executableSections) {
    assert(isec->getParent() != nullptr);
    if (InputSection *d = findExidxSection(isec)) {
      memcpy(buf + offset, d->data().data(), d->data().size());
      d->relocateAlloc(buf, buf + d->getSize());
      offset += d->getSize();
    } else {
      // A Linker generated CANTUNWIND section.
      memcpy(buf + offset, cantUnwindData, sizeof(cantUnwindData));
      uint64_t s = isec->getVA();
      uint64_t p = getVA() + offset;
      target->relocateOne(buf + offset, R_ARM_PREL31, s - p);
      offset += 8;
    }
  }
  // Write Sentinel.
  memcpy(buf + offset, cantUnwindData, sizeof(cantUnwindData));
  uint64_t s = sentinel->getVA(sentinel->getSize());
  uint64_t p = getVA() + offset;
  target->relocateOne(buf + offset, R_ARM_PREL31, s - p);
  assert(size == offset + 8);
}

bool ARMExidxSyntheticSection::isNeeded() const {
  return llvm::find_if(exidxSections, [](InputSection *isec) {
           return isec->isLive();
         }) != exidxSections.end();
}

bool ARMExidxSyntheticSection::classof(const SectionBase *d) {
  return d->kind() == InputSectionBase::Synthetic && d->type == SHT_ARM_EXIDX;
}

ThunkSection::ThunkSection(OutputSection *os, uint64_t off)
    : SyntheticSection(SHF_ALLOC | SHF_EXECINSTR, SHT_PROGBITS,
                       config->wordsize, ".text.thunk") {
  this->parent = os;
  this->outSecOff = off;
}

void ThunkSection::addThunk(Thunk *t) {
  thunks.push_back(t);
  t->addSymbols(*this);
}

void ThunkSection::writeTo(uint8_t *buf) {
  for (Thunk *t : thunks)
    t->writeTo(buf + t->offset);
}

InputSection *ThunkSection::getTargetInputSection() const {
  if (thunks.empty())
    return nullptr;
  const Thunk *t = thunks.front();
  return t->getTargetInputSection();
}

bool ThunkSection::assignOffsets() {
  uint64_t off = 0;
  for (Thunk *t : thunks) {
    off = alignTo(off, t->alignment);
    t->setOffset(off);
    uint32_t size = t->size();
    t->getThunkTargetSym()->size = size;
    off += size;
  }
  bool changed = off != size;
  size = off;
  return changed;
}

PPC32Got2Section::PPC32Got2Section()
    : SyntheticSection(SHF_ALLOC | SHF_WRITE, SHT_PROGBITS, 4, ".got2") {}

bool PPC32Got2Section::isNeeded() const {
  // See the comment below. This is not needed if there is no other
  // InputSection.
  for (BaseCommand *base : getParent()->sectionCommands)
    if (auto *isd = dyn_cast<InputSectionDescription>(base))
      for (InputSection *isec : isd->sections)
        if (isec != this)
          return true;
  return false;
}

void PPC32Got2Section::finalizeContents() {
  // PPC32 may create multiple GOT sections for -fPIC/-fPIE, one per file in
  // .got2 . This function computes outSecOff of each .got2 to be used in
  // PPC32PltCallStub::writeTo(). The purpose of this empty synthetic section is
  // to collect input sections named ".got2".
  uint32_t offset = 0;
  for (BaseCommand *base : getParent()->sectionCommands)
    if (auto *isd = dyn_cast<InputSectionDescription>(base)) {
      for (InputSection *isec : isd->sections) {
        if (isec == this)
          continue;
        isec->file->ppc32Got2OutSecOff = offset;
        offset += (uint32_t)isec->getSize();
      }
    }
}

// If linking position-dependent code then the table will store the addresses
// directly in the binary so the section has type SHT_PROGBITS. If linking
// position-independent code the section has type SHT_NOBITS since it will be
// allocated and filled in by the dynamic linker.
PPC64LongBranchTargetSection::PPC64LongBranchTargetSection()
    : SyntheticSection(SHF_ALLOC | SHF_WRITE,
                       config->isPic ? SHT_NOBITS : SHT_PROGBITS, 8,
                       ".branch_lt") {}

void PPC64LongBranchTargetSection::addEntry(Symbol &sym) {
  assert(sym.ppc64BranchltIndex == 0xffff);
  sym.ppc64BranchltIndex = entries.size();
  entries.push_back(&sym);
}

size_t PPC64LongBranchTargetSection::getSize() const {
  return entries.size() * 8;
}

void PPC64LongBranchTargetSection::writeTo(uint8_t *buf) {
  // If linking non-pic we have the final addresses of the targets and they get
  // written to the table directly. For pic the dynamic linker will allocate
  // the section and fill it it.
  if (config->isPic)
    return;

  for (const Symbol *sym : entries) {
    assert(sym->getVA());
    // Need calls to branch to the local entry-point since a long-branch
    // must be a local-call.
    write64(buf,
            sym->getVA() + getPPC64GlobalEntryToLocalEntryOffset(sym->stOther));
    buf += 8;
  }
}

bool PPC64LongBranchTargetSection::isNeeded() const {
  // `removeUnusedSyntheticSections()` is called before thunk allocation which
  // is too early to determine if this section will be empty or not. We need
  // Finalized to keep the section alive until after thunk creation. Finalized
  // only gets set to true once `finalizeSections()` is called after thunk
  // creation. Because of this, if we don't create any long-branch thunks we end
  // up with an empty .branch_lt section in the binary.
  return !finalized || !entries.empty();
}

static uint8_t getAbiVersion() {
  // MIPS non-PIC executable gets ABI version 1.
  if (config->emachine == EM_MIPS) {
    if (!config->isPic && !config->relocatable &&
        (config->eflags & (EF_MIPS_PIC | EF_MIPS_CPIC)) == EF_MIPS_CPIC)
      return 1;
    return 0;
  }

  if (config->emachine == EM_AMDGPU) {
    uint8_t ver = objectFiles[0]->abiVersion;
    for (InputFile *file : makeArrayRef(objectFiles).slice(1))
      if (file->abiVersion != ver)
        error("incompatible ABI version: " + toString(file));
    return ver;
  }

  return 0;
}

template <typename ELFT> void writeEhdr(uint8_t *buf, Partition &part) {
  // For executable segments, the trap instructions are written before writing
  // the header. Setting Elf header bytes to zero ensures that any unused bytes
  // in header are zero-cleared, instead of having trap instructions.
  memset(buf, 0, sizeof(typename ELFT::Ehdr));
  memcpy(buf, "\177ELF", 4);

  auto *eHdr = reinterpret_cast<typename ELFT::Ehdr *>(buf);
  eHdr->e_ident[EI_CLASS] = config->is64 ? ELFCLASS64 : ELFCLASS32;
  eHdr->e_ident[EI_DATA] = config->isLE ? ELFDATA2LSB : ELFDATA2MSB;
  eHdr->e_ident[EI_VERSION] = EV_CURRENT;
  eHdr->e_ident[EI_OSABI] = config->osabi;
  eHdr->e_ident[EI_ABIVERSION] = getAbiVersion();
  eHdr->e_machine = config->emachine;
  eHdr->e_version = EV_CURRENT;
  eHdr->e_flags = config->eflags;
  eHdr->e_ehsize = sizeof(typename ELFT::Ehdr);
  eHdr->e_phnum = part.phdrs.size();
  eHdr->e_shentsize = sizeof(typename ELFT::Shdr);

  if (!config->relocatable) {
    eHdr->e_phoff = sizeof(typename ELFT::Ehdr);
    eHdr->e_phentsize = sizeof(typename ELFT::Phdr);
  }
}

template <typename ELFT> void writePhdrs(uint8_t *buf, Partition &part) {
  // Write the program header table.
  auto *hBuf = reinterpret_cast<typename ELFT::Phdr *>(buf);
  for (PhdrEntry *p : part.phdrs) {
    hBuf->p_type = p->p_type;
    hBuf->p_flags = p->p_flags;
    hBuf->p_offset = p->p_offset;
    hBuf->p_vaddr = p->p_vaddr;
    hBuf->p_paddr = p->p_paddr;
    hBuf->p_filesz = p->p_filesz;
    hBuf->p_memsz = p->p_memsz;
    hBuf->p_align = p->p_align;
    ++hBuf;
  }
}

template <typename ELFT>
PartitionElfHeaderSection<ELFT>::PartitionElfHeaderSection()
    : SyntheticSection(SHF_ALLOC, SHT_LLVM_PART_EHDR, 1, "") {}

template <typename ELFT>
size_t PartitionElfHeaderSection<ELFT>::getSize() const {
  return sizeof(typename ELFT::Ehdr);
}

template <typename ELFT>
void PartitionElfHeaderSection<ELFT>::writeTo(uint8_t *buf) {
  writeEhdr<ELFT>(buf, getPartition());

  // Loadable partitions are always ET_DYN.
  auto *eHdr = reinterpret_cast<typename ELFT::Ehdr *>(buf);
  eHdr->e_type = ET_DYN;
}

template <typename ELFT>
PartitionProgramHeadersSection<ELFT>::PartitionProgramHeadersSection()
    : SyntheticSection(SHF_ALLOC, SHT_LLVM_PART_PHDR, 1, ".phdrs") {}

template <typename ELFT>
size_t PartitionProgramHeadersSection<ELFT>::getSize() const {
  return sizeof(typename ELFT::Phdr) * getPartition().phdrs.size();
}

template <typename ELFT>
void PartitionProgramHeadersSection<ELFT>::writeTo(uint8_t *buf) {
  writePhdrs<ELFT>(buf, getPartition());
}

PartitionIndexSection::PartitionIndexSection()
    : SyntheticSection(SHF_ALLOC, SHT_PROGBITS, 4, ".rodata") {}

size_t PartitionIndexSection::getSize() const {
  return 12 * (partitions.size() - 1);
}

void PartitionIndexSection::finalizeContents() {
  for (size_t i = 1; i != partitions.size(); ++i)
    partitions[i].nameStrTab = mainPart->dynStrTab->addString(partitions[i].name);
}

void PartitionIndexSection::writeTo(uint8_t *buf) {
  uint64_t va = getVA();
  for (size_t i = 1; i != partitions.size(); ++i) {
    write32(buf, mainPart->dynStrTab->getVA() + partitions[i].nameStrTab - va);
    write32(buf + 4, partitions[i].elfHeader->getVA() - (va + 4));

    SyntheticSection *next =
        i == partitions.size() - 1 ? in.partEnd : partitions[i + 1].elfHeader;
    write32(buf + 8, next->getVA() - partitions[i].elfHeader->getVA());

    va += 12;
    buf += 12;
  }
}

InStruct in;

std::vector<Partition> partitions;
Partition *mainPart;

template GdbIndexSection *GdbIndexSection::create<ELF32LE>();
template GdbIndexSection *GdbIndexSection::create<ELF32BE>();
template GdbIndexSection *GdbIndexSection::create<ELF64LE>();
template GdbIndexSection *GdbIndexSection::create<ELF64BE>();

template void splitSections<ELF32LE>();
template void splitSections<ELF32BE>();
template void splitSections<ELF64LE>();
template void splitSections<ELF64BE>();

template void PltSection::addEntry<ELF32LE>(Symbol &Sym);
template void PltSection::addEntry<ELF32BE>(Symbol &Sym);
template void PltSection::addEntry<ELF64LE>(Symbol &Sym);
template void PltSection::addEntry<ELF64BE>(Symbol &Sym);

template class MipsAbiFlagsSection<ELF32LE>;
template class MipsAbiFlagsSection<ELF32BE>;
template class MipsAbiFlagsSection<ELF64LE>;
template class MipsAbiFlagsSection<ELF64BE>;

template class MipsOptionsSection<ELF32LE>;
template class MipsOptionsSection<ELF32BE>;
template class MipsOptionsSection<ELF64LE>;
template class MipsOptionsSection<ELF64BE>;

template class MipsReginfoSection<ELF32LE>;
template class MipsReginfoSection<ELF32BE>;
template class MipsReginfoSection<ELF64LE>;
template class MipsReginfoSection<ELF64BE>;

template class DynamicSection<ELF32LE>;
template class DynamicSection<ELF32BE>;
template class DynamicSection<ELF64LE>;
template class DynamicSection<ELF64BE>;

template class RelocationSection<ELF32LE>;
template class RelocationSection<ELF32BE>;
template class RelocationSection<ELF64LE>;
template class RelocationSection<ELF64BE>;

template class AndroidPackedRelocationSection<ELF32LE>;
template class AndroidPackedRelocationSection<ELF32BE>;
template class AndroidPackedRelocationSection<ELF64LE>;
template class AndroidPackedRelocationSection<ELF64BE>;

template class RelrSection<ELF32LE>;
template class RelrSection<ELF32BE>;
template class RelrSection<ELF64LE>;
template class RelrSection<ELF64BE>;

template class SymbolTableSection<ELF32LE>;
template class SymbolTableSection<ELF32BE>;
template class SymbolTableSection<ELF64LE>;
template class SymbolTableSection<ELF64BE>;

template class VersionNeedSection<ELF32LE>;
template class VersionNeedSection<ELF32BE>;
template class VersionNeedSection<ELF64LE>;
template class VersionNeedSection<ELF64BE>;

template void writeEhdr<ELF32LE>(uint8_t *Buf, Partition &Part);
template void writeEhdr<ELF32BE>(uint8_t *Buf, Partition &Part);
template void writeEhdr<ELF64LE>(uint8_t *Buf, Partition &Part);
template void writeEhdr<ELF64BE>(uint8_t *Buf, Partition &Part);

template void writePhdrs<ELF32LE>(uint8_t *Buf, Partition &Part);
template void writePhdrs<ELF32BE>(uint8_t *Buf, Partition &Part);
template void writePhdrs<ELF64LE>(uint8_t *Buf, Partition &Part);
template void writePhdrs<ELF64BE>(uint8_t *Buf, Partition &Part);

template class PartitionElfHeaderSection<ELF32LE>;
template class PartitionElfHeaderSection<ELF32BE>;
template class PartitionElfHeaderSection<ELF64LE>;
template class PartitionElfHeaderSection<ELF64BE>;

template class PartitionProgramHeadersSection<ELF32LE>;
template class PartitionProgramHeadersSection<ELF32BE>;
template class PartitionProgramHeadersSection<ELF64LE>;
template class PartitionProgramHeadersSection<ELF64BE>;

} // namespace elf
} // namespace lld<|MERGE_RESOLUTION|>--- conflicted
+++ resolved
@@ -3164,19 +3164,10 @@
 
 bool ARMExidxSyntheticSection::addSection(InputSection *isec) {
   if (isec->type == SHT_ARM_EXIDX) {
-<<<<<<< HEAD
-    if (InputSection* dep = isec->getLinkOrderDep())
-      if (isValidExidxSectionDep(dep)) {
-        exidxSections.push_back(isec);
-        return true;
-      }
-    return false;
-=======
     if (InputSection *dep = isec->getLinkOrderDep())
       if (isValidExidxSectionDep(dep))
         exidxSections.push_back(isec);
     return true;
->>>>>>> c79f07dd
   }
 
   if (isValidExidxSectionDep(isec)) {
