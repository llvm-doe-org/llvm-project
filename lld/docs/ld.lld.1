.\" Part of the LLVM Project, under the Apache License v2.0 with LLVM Exceptions.
.\" See https://llvm.org/LICENSE.txt for license information.
.\" SPDX-License-Identifier: Apache-2.0 WITH LLVM-exception
.\"
.\" This man page documents only lld's ELF linking support, obtained originally
.\" from FreeBSD.
.Dd May 12, 2019
.Dt LD.LLD 1
.Os
.Sh NAME
.Nm ld.lld
.Nd ELF linker from the LLVM project
.Sh SYNOPSIS
.Nm ld.lld
.Op Ar options
.Ar objfile ...
.Sh DESCRIPTION
A linker takes one or more object, archive, and library files, and combines
them into an output file (an executable, a shared library, or another object
file).
It relocates code and data from the input files and resolves symbol
references between them.
.Pp
.Nm
is a drop-in replacement for the GNU BFD and gold linkers.
It accepts most of the same command line arguments and linker scripts
as GNU linkers.
.Pp
.Nm
currently supports i386, x86-64, ARM, AArch64, PowerPC32, PowerPC64,
MIPS32, MIPS64, RISC-V, AMDGPU, Hexagon and SPARC V9 targets.
.Nm
acts as a Microsoft link.exe-compatible linker if invoked as
.Nm lld-link
and as macOS's ld if invoked as
.Nm ld.ld64.
All these targets are always supported however
.Nm
was built, so you can always use
.Nm
as a native linker as well as a cross linker.
.Sh OPTIONS
Many options have both a single-letter and long form.
When using the long form options other than those beginning with the
letter
.Cm o
may be specified using either one or two dashes preceding the option name.
Long options beginning with
.Cm o
require two dashes to avoid confusion with the
.Fl o Ar path
option.
.Pp
.Bl -tag -width indent
.It Fl -allow-multiple-definition
Do not error if a symbol is defined multiple times.
The first definition will be used.
.It Fl -allow-shlib-undefined
Allow unresolved references in shared libraries.
This option is enabled by default when linking a shared library.
.It Fl -apply-dynamic-relocs
Apply link-time values for dynamic relocations.
.It Fl -as-needed
Only set
.Dv DT_NEEDED
for shared libraries if used.
.It Fl -auxiliary Ns = Ns Ar value
Set the
.Dv DT_AUXILIARY
field to the specified name.
.It Fl -Bdynamic , Fl -dy
Link against shared libraries.
.It Fl -Bstatic , Fl -static , Fl -dn
Do not link against shared libraries.
.It Fl -Bsymbolic
Bind defined symbols locally.
.It Fl -Bsymbolic-functions
Bind defined function symbols locally.
.It Fl -build-id Ns = Ns Ar value
Generate a build ID note.
.Ar value
may be one of
.Cm fast ,
.Cm md5 ,
.Cm sha1 ,
.Cm tree ,
.Cm uuid ,
.Cm 0x Ns Ar hex-string ,
and
.Cm none .
.Cm tree
is an alias for
.Cm sha1 .
Build-IDs of type
.Cm fast ,
.Cm md5 ,
.Cm sha1 ,
and
.Cm tree
are calculated from the object contents.
.Cm fast
is not intended to be cryptographically secure.
.It Fl -build-id
Synonym for
.Fl -build-id Ns = Ns Cm fast .
.It Fl -color-diagnostics Ns = Ns Ar value
Use colors in diagnostics.
.Ar value
may be one of
.Cm always ,
.Cm auto ,
and
.Cm never .
.Cm auto
enables color if and only if output is to a terminal.
.It Fl -color-diagnostics
Alias for
.Fl -color-diagnostics Ns = Ns Cm auto .
.It Fl -compress-debug-sections Ns = Ns Ar value
Compress DWARF debug sections.
.Ar value
may be
.Cm none
or
.Cm zlib .
.It Fl -cref
Output cross reference table.
.It Fl -define-common , Fl d
Assign space to common symbols.
.It Fl -defsym Ns = Ns Ar symbol Ns = Ns Ar expression
Define a symbol alias.
.Ar expression
may be another symbol or a linker script expression.
For example,
.Ql --defsym=foo=bar
or
.Ql --defsym=foo=bar+0x100 .
.It Fl -demangle
Demangle symbol names.
.It Fl -disable-new-dtags
Disable new dynamic tags.
.It Fl -discard-all , Fl x
Delete all local symbols.
.It Fl -discard-locals , Fl X
Delete temporary local symbols.
.It Fl -discard-none
Keep all symbols in the symbol table.
.It Fl -dynamic-linker Ns = Ns Ar value
Specify the dynamic linker to be used for a dynamically linked executable.
This is recorded in an ELF segment of type
.Dv PT_INTERP .
.It Fl -dynamic-list Ns = Ns Ar file
Read a list of dynamic symbols from
.Ar file .
.It Fl -eh-frame-hdr
Request creation of
.Li .eh_frame_hdr
section and
.Dv PT_GNU_EH_FRAME
segment header.
.It Fl -emit-relocs , Fl q
Generate relocations in the output.
.It Fl -enable-new-dtags
Enable new dynamic tags.
.It Fl -end-lib
End a grouping of objects that should be treated as if they were together
in an archive.
.It Fl -entry Ns = Ns Ar entry
Name of entry point symbol.
.It Fl -error-limit Ns = Ns Ar value
Maximum number of errors to emit before stopping.
A value of zero indicates that there is no limit.
.It Fl -error-unresolved-symbols
Report unresolved symbols as errors.
.It Fl -execute-only
Mark executable sections unreadable.
This option is currently only supported on AArch64.
.It Fl -exclude-libs Ns = Ns Ar value
Exclude static libraries from automatic export.
.It Fl -export-dynamic , Fl E
Put symbols in the dynamic symbol table.
.It Fl -export-dynamic-symbol Ns = Ns Ar symbol
Include
.Ar symbol
in the dynamic symbol table.
.It Fl -fatal-warnings
Treat warnings as errors.
.It Fl -filter Ns = Ns Ar value , Fl F Ar value
Set the
.Dv DT_FILTER
field to the specified value.
.It Fl -fini Ns = Ns Ar symbol
Specify a finalizer function.
.It Fl -force-bti
Force enable AArch64 BTI instruction in PLT, warn if Input ELF file does not have GNU_PROPERTY_AARCH64_FEATURE_1_BTI property.
.It Fl -format Ns = Ns Ar input-format , Fl b Ar input-format
Specify the format of the inputs following this option.
.Ar input-format
may be one of
.Cm binary ,
.Cm elf ,
and
.Cm default .
.Cm default
is a synonym for
.Cm elf .
.It Fl -gc-sections
Enable garbage collection of unused sections.
.It Fl -gdb-index
Generate
.Li .gdb_index
section.
.It Fl -hash-style Ns = Ns Ar value
Specify hash style.
.Ar value
may be
.Cm sysv ,
.Cm gnu ,
or
.Cm both .
.Cm both
is the default.
.It Fl -help
Print a help message.
.It Fl -icf Ns = Ns Cm all
Enable identical code folding.
.It Fl -icf Ns = Ns Cm safe
Enable safe identical code folding.
.It Fl -icf Ns = Ns Cm none
Disable identical code folding.
.It Fl -ignore-data-address-equality
Ignore address equality of data. C/C++ requires each data to have a unique
address.
This option allows lld to do unsafe optimization that breaks the
requirement: create copies of read-only data or merge two or more read-only data
that happen to have the same value.
.It Fl -ignore-function-address-equality
Ignore address equality of functions.
This option allows non-PIC calls to a function with non-default visibility in
a shared object.
The function may have different addresses within the executable and within the
shared object.
.It Fl -image-base Ns = Ns Ar value
Set the base address to
.Ar value .
.It Fl -init Ns = Ns Ar symbol
Specify an initializer function.
.It Fl -keep-unique Ns = Ns Ar symbol
Do not fold
.Ar symbol
during ICF.
.It Fl l Ar libName, Fl -library Ns = Ns Ar libName
Root name of library to use.
.It Fl L Ar dir , Fl -library-path Ns = Ns Ar dir
Add a directory to the library search path.
.It Fl -lto-aa-pipeline Ns = Ns Ar value
AA pipeline to run during LTO.
Used in conjunction with
.Fl -lto-newpm-passes .
.It Fl -lto-newpm-passes Ns = Ns Ar value
Passes to run during LTO.
.It Fl -lto-O Ns Ar opt-level
Optimization level for LTO.
.It Fl -lto-partitions Ns = Ns Ar value
Number of LTO codegen partitions.
.It Fl m Ar value
Set target emulation.
.It Fl -Map Ns = Ns Ar file , Fl M Ar file
Print a link map to
.Ar file .
.It Fl -nmagic , Fl n
Do not page align sections, link against static libraries.
.It Fl -no-allow-shlib-undefined
Do not allow unresolved references in shared libraries.
This option is enabled by default when linking an executable.
.It Fl -no-as-needed
Always set
.Dv DT_NEEDED
for shared libraries.
.It Fl -no-color-diagnostics
Do not use colors in diagnostics.
.It Fl -no-define-common
Do not assign space to common symbols.
.It Fl -no-demangle
Do not demangle symbol names.
.It Fl -no-dynamic-linker
Inhibit output of an
.Li .interp
section.
.It Fl -no-gc-sections
Disable garbage collection of unused sections.
.It Fl -no-gnu-unique
Disable STB_GNU_UNIQUE symbol binding.
.It Fl -no-merge-exidx-entries
Disable merging .ARM.exidx entries.
.It Fl -no-nmagic
Page align sections.
.It Fl -no-omagic
Do not set the text data sections to be writable, page align sections.
.It Fl -no-rosegment
Do not put read-only non-executable sections in their own segment.
.It Fl -no-threads
Do not run the linker multi-threaded.
.It Fl -no-undefined-version
Report version scripts that refer undefined symbols.
.It Fl -no-undefined
Report unresolved symbols even if the linker is creating a shared library.
.It Fl -no-warn-symbol-ordering
Do not warn about problems with the symbol ordering file or call graph profile.
.It Fl -no-whole-archive
Restores the default behavior of loading archive members.
.It Fl -no-pie , Fl -no-pic-executable
Do not create a position independent executable.
.It Fl -noinhibit-exec
Retain the executable output file whenever it is still usable.
.It Fl -nostdlib
Only search directories specified on the command line.
.It Fl o Ar path
Write the output executable, library, or object to
.Ar path .
If not specified,
.Dv a.out
is used as a default.
.It Fl O Ns Ar value
Optimize output file size.
.Ar value
may be:
.Pp
.Bl -tag -width 2n -compact
.It Cm 0
Disable string merging.
.It Cm 1
Enable string merging.
.It Cm 2
Enable string tail merging.
.El
.Pp
.Fl O Ns Cm 1
is the default.
.It Fl -oformat Ns = Ns Ar format
Specify the format for the output object file.
The only supported
.Ar format
is
.Cm binary ,
which produces output with no ELF header.
.It Fl -omagic , Fl N
Set the text and data sections to be readable and writable, do not page align
sections, link against static libraries.
.It Fl -opt-remarks-filename Ar file
Write optimization remarks in YAML format to
.Ar file .
.It Fl -opt-remarks-passes Ar pass-regex
Filter optimization remarks by only allowing the passes matching
.Ar pass-regex .
.It Fl -opt-remarks-with-hotness
Include hotness information in the optimization remarks file.
.It Fl -orphan-handling Ns = Ns Ar mode
Control how orphan sections are handled.
An orphan section is one not specifically mentioned in a linker script.
.Ar mode
may be:
.Pp
.Bl -tag -width 2n -compact
.It Cm place
Place orphan sections in suitable output sections.
.It Cm warn
Place orphan sections as for
.Cm place
and also report a warning.
.It Cm error
Place orphan sections as for
.Cm place
and also report an error.
.El
.Pp
.Cm place
is the default.
.It Fl -pack-dyn-relocs Ns = Ns Ar format
Pack dynamic relocations in the given format.
.Ar format
may be:
.Pp
.Bl -tag -width 2n -compact
.It Cm none
Do not pack.
Dynamic relocations are encoded in SHT_REL(A).
.It Cm android
Pack dynamic relocations in SHT_ANDROID_REL(A).
.It Cm relr
Pack relative relocations in SHT_RELR, and the rest of dynamic relocations in
SHT_REL(A).
.It Cm android+relr
Pack relative relocations in SHT_RELR, and the rest of dynamic relocations in
SHT_ANDROID_REL(A).
.El
.Pp
.Cm none
is the default.
If
.Fl -use-android-relr-tags
is specified, use SHT_ANDROID_RELR instead of SHT_RELR.
.Pp
.It Fl -pac-plt
AArch64 only, use pointer authentication in PLT.
.It Fl -pic-veneer
Always generate position independent thunks.
.It Fl -pie , Fl -pic-executable
Create a position independent executable.
.It Fl -print-gc-sections
List removed unused sections.
.It Fl -print-icf-sections
List identical folded sections.
.It Fl -print-map
Print a link map to the standard output.
.It Fl -push-state
Save the current state of
.Fl -as-needed ,
.Fl -static ,
and
.Fl -whole-archive.
.It Fl -pop-state
Undo the effect of
.Fl -push-state.
.It Fl -relocatable , Fl r
Create relocatable object file.
.It Fl -reproduce Ns = Ns Ar path
Write a tar file to
.Ar path,
containing all the input files needed to reproduce the link, a text file called
response.txt containing the command line options and a text file called
version.txt containing the output of ld.lld --version.
The archive when
unpacked can be used to re-run the linker with the same options and input files.
.It Fl -retain-symbols-file Ns = Ns Ar file
Retain only the symbols listed in the file.
.It Fl -rpath Ns = Ns Ar value , Fl R Ar value
Add a
.Dv DT_RUNPATH
to the output.
.It Fl -rsp-quoting Ns = Ns Ar value
Quoting style for response files.
The supported values are
.Cm windows
and
.Cm posix .
.It Fl -script Ns = Ns Ar file , Fl T Ar file
Read linker script from
.Ar file .
If multiple linker scripts are given, they are processed as if they
were concatenated in the order they appeared on the command line.
.It Fl -section-start Ns = Ns Ar section Ns = Ns Ar address
Set address of section.
.It Fl -shared , Fl -Bsharable
Build a shared object.
.It Fl -soname Ns = Ns Ar value , Fl h Ar value
Set
.Dv DT_SONAME
to
.Ar value .
.It Fl -sort-common
This option is ignored for GNU compatibility.
.It Fl -sort-section Ns = Ns Ar value
Specifies sections sorting rule when linkerscript is used.
.It Fl -start-lib
Start a grouping of objects that should be treated as if they were together
in an archive.
.It Fl -strip-all , Fl s
Strip all symbols.
.It Fl -strip-debug , Fl S
Strip debugging information.
.It Fl -symbol-ordering-file Ns = Ns Ar file
Lay out sections in the order specified by
.Ar file .
.It Fl -sysroot Ns = Ns Ar value
Set the system root.
.It Fl -target1-abs
Interpret
.Dv R_ARM_TARGET1
as
.Dv R_ARM_ABS32 .
.It Fl -target1-rel
Interpret
.Dv R_ARM_TARGET1
as
.Dv R_ARM_REL32 .
.It Fl -target2 Ns = Ns Ar type
Interpret
.Dv R_ARM_TARGET2
as
.Ar type ,
where
.Ar type
is one of
.Cm rel ,
.Cm abs ,
or
.Cm got-rel .
.It Fl -Tbss Ns = Ns Ar value
Same as
.Fl -section-start
with
.Li .bss
as the sectionname.
.It Fl -Tdata Ns = Ns Ar value
Same as
.Fl -section-start
with
.Li .data
as the sectionname.
.It Fl -Ttext Ns = Ns Ar value
Same as
.Fl -section-start
with
.Li .text
as the sectionname.
.It Fl -thinlto-cache-dir Ns = Ns Ar value
Path to ThinLTO cached object file directory.
.It Fl -thinlto-cache-policy Ns = Ns Ar value
Pruning policy for the ThinLTO cache.
.It Fl -thinlto-jobs Ns = Ns Ar value
Number of ThinLTO jobs.
.It Fl -threads
Run the linker multi-threaded.
This option is enabled by default.
.It Fl -trace
Print the names of the input files.
.It Fl -trace-symbol Ns = Ns Ar symbol , Fl y Ar symbol
Trace references to
.Ar symbol .
.It Fl -undefined Ns = Ns Ar symbol , Fl u Ar symbol
If
.Ar symbol
is not defined after symbol resolution, and there's a static library
that contains an object file defining the symbol, load the member
to include the object file in the output file.
.It Fl -undefined-glob Ns = Ns Ar pattern
Synonym for
.Fl -undefined ,
except that it takes a glob pattern.
In a glob pattern,
.Cm *
matches zero or more characters,
.Cm ?
matches any single character, and
.Cm [...]
matches the characters within brackets.
All symbols that match
a given pattern are handled as if they were given as arguments of
.Fl -undefined .
.It Fl -unresolved-symbols Ns = Ns Ar value
Determine how to handle unresolved symbols.
.It Fl -use-android-relr-tags
Use SHT_ANDROID_RELR / DT_ANDROID_RELR* tags instead of SHT_RELR / DT_RELR*.
.It Fl v
Display the version number and proceed with linking if object files are
specified.
.It Fl V , Fl -version
Display the version number and exit.
.It Fl -verbose
Verbose mode.
.It Fl -version-script Ns = Ns Ar file
Read version script from
.Ar file .
.It Fl -warn-backrefs
Warn about reverse or cyclic dependencies to or between static archives.
This can be used to ensure linker invocation remains compatible with
traditional Unix-like linkers.
.It Fl -warn-common
Warn about duplicate common symbols.
.It Fl -warn-ifunc-textrel
Warn about using ifunc symbols in conjunction with text relocations.
Older versions of glibc library (2.28 and earlier) has a bug that causes
the segment that includes ifunc symbols to be marked as not executable when
they are relocated.
As a result, although the program compiles and links
successfully, it gives segmentation fault when the instruction pointer reaches
an ifunc symbol.
Use -warn-ifunc-textrel to let lld give a warning, if the
code may include ifunc symbols, may do text relocations and be linked with
an older glibc version.
Otherwise, there is no need to use it, as the default value does not give a
warning.
This flag has been introduced in late 2018, has no counter part in ld and gold
linkers, and may be removed in the future.
.It Fl -warn-unresolved-symbols
Report unresolved symbols as warnings.
.It Fl -whole-archive
Force load of all members in a static library.
.It Fl -wrap Ns = Ns Ar symbol
Use wrapper functions for symbol.
.It Fl z Ar option
Linker option extensions.
.Bl -tag -width indent -compact
.Pp
.It Cm execstack
Make the main stack executable.
Stack permissions are recorded in the
.Dv PT_GNU_STACK
segment.
.Pp
.It Cm global
Sets the
.Dv DF_1_GLOBAL flag in the
.Dv DYNAMIC
section.
Different loaders can decide how to handle this flag on their own.
.Pp
.It Cm ifunc-noplt
Do not emit PLT entries for ifunc symbols.
Instead, emit text relocations referencing the resolver.
This is an experimental optimization and only suitable for standalone
environments where text relocations do not have the usual drawbacks.
This option must be combined with the
.Fl z Li notext
option.
.Pp
.It Cm initfirst
Sets the
.Dv DF_1_INITFIRST
flag to indicate the module should be initialized first.
.Pp
.It Cm interpose
Set the
.Dv DF_1_INTERPOSE
flag to indicate to the runtime linker that the object is an interposer.
During symbol resolution interposers are searched after the application
but before other dependencies.
.Pp
.It Cm muldefs
Do not error if a symbol is defined multiple times.
The first definition will be used.
This is a synonym for
.Fl -allow-multiple-definition.
.Pp
.It Cm nocombreloc
Disable combining and sorting multiple relocation sections.
.Pp
.It Cm nocopyreloc
Disable the creation of copy relocations.
.Pp
.It Cm nodefaultlib
Set the
.Dv DF_1_NODEFLIB
flag to indicate that default library search paths should be ignored.
.Pp
.It Cm nodelete
Set the
.Dv DF_1_NODELETE
flag to indicate that the object cannot be unloaded from a process.
.Pp
.It Cm nodlopen
Set the
.Dv DF_1_NOOPEN
flag to indicate that the object may not be opened by
.Xr dlopen 3 .
.Pp
<<<<<<< HEAD
=======
.It Cm nognustack
Do not emit the
.Dv PT_GNU_STACK
segment.
.Pp
>>>>>>> c79f07dd
.It Cm norelro
Do not indicate that portions of the object shold be mapped read-only
after initial relocation processing.
The object will omit the
.Dv PT_GNU_RELRO
segment.
.Pp
.It Cm notext
Allow relocations against read-only segments.
Sets the
.Dv DT_TEXTREL flag in the
.Dv DYNAMIC
section.
.Pp
.It Cm now
Set the
.Dv DF_BIND_NOW
flag to indicate that the run-time loader should perform all relocation
processing as part of object initialization.
By default relocations may be performed on demand.
.Pp
.It Cm origin
Set the
.Dv DF_ORIGIN
flag to indicate that the object requires
$ORIGIN
processing.
.Pp
.It Cm retpolineplt
Emit retpoline format PLT entries as a mitigation for CVE-2017-5715.
.Pp
.It Cm rodynamic
Make the
.Li .dynamic
section read-only.
The
.Dv DT_DEBUG
tag will not be emitted.
.Pp
.It Cm separate-loadable-segments
.It Cm separate-code
.It Cm noseparate-code
Specify whether two adjacent PT_LOAD segments are allowed to overlap in pages.
.Cm noseparate-code
(default) allows overlap.
.Cm separate-code
allows overlap between two executable segments, or two non-executable segments.
.Cm separate-loadable-segments
disallows overlap.
.Pp
.It Cm stack-size Ns = Ns Ar size
Set the main thread's stack size to
.Ar size .
The stack size is recorded as the size of the
.Ar size .
.Dv PT_GNU_STACK
program segment.
.Pp
.It Cm text
Do not allow relocations against read-only segments.
This is the default.
.Pp
.It Cm wxneeded
Create a
.Dv PT_OPENBSD_WXNEEDED
segment.
.El
.El
.Sh IMPLEMENTATION NOTES
.Nm Ap s
handing of archive files (those with a
.Pa .a
file extension) is different from traditional linkers used on Unix-like
systems.
.Pp
Traditional linkers maintain a set of undefined symbols during linking.
The linker processes each file in the order in which it appears on the
command line, until the set of undefined symbols becomes empty.
An object file is linked into the output object when it is encountered,
with its undefined symbols added to the set.
Upon encountering an archive file a traditional linker searches the objects
contained therein, and processes those that satisfy symbols in the unresolved
set.
.Pp
Handling mutually dependent archives may be awkward when using a traditional
linker.
Archive files may have to be specified multiple times, or the special command
line options
.Fl -start-group
and
.Fl -end-group
may be used to have the linker loop over the files in the group until no new
symbols are added to the set.
.Pp
.Nm
records all symbols found in objects and archives as it iterates over
command line arguments.
When
.Nm
encounters an undefined symbol that can be resolved by an object file
contained in a previously processed archive file, it immediately extracts
and links it into the output object.
.Pp
With certain archive inputs
.Nm
may produce different results compared to traditional linkers.
In practice, large bodies of third party software have been linked with
.Nm
without material issues.
.Pp
The
.Fl -warn-backrefs
option may be used to identify a linker invocation that may be incompatible
with traditional Unix-like linker behavior.<|MERGE_RESOLUTION|>--- conflicted
+++ resolved
@@ -655,14 +655,11 @@
 flag to indicate that the object may not be opened by
 .Xr dlopen 3 .
 .Pp
-<<<<<<< HEAD
-=======
 .It Cm nognustack
 Do not emit the
 .Dv PT_GNU_STACK
 segment.
 .Pp
->>>>>>> c79f07dd
 .It Cm norelro
 Do not indicate that portions of the object shold be mapped read-only
 after initial relocation processing.
