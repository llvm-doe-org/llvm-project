# REQUIRES: x86
# RUN: llvm-mc -filetype=obj -triple=x86_64-unknown-linux %s -o %tx.o
# RUN: llvm-mc -filetype=obj -triple=x86_64-unknown-linux \
# RUN:   %p/Inputs/filename-spec.s -o %ty.o

# RUN: echo "SECTIONS{.foo :{ KEEP(*x.o(.foo)) KEEP(*y.o(.foo)) }}" > %t1.script
# RUN: ld.lld -o %t1 --script %t1.script %tx.o %ty.o
# RUN: llvm-objdump -s %t1 | FileCheck --check-prefix=FIRSTY %s
# FIRSTY:      Contents of section .foo:
# FIRSTY-NEXT:   01000000 00000000 11000000 00000000

# RUN: echo "SECTIONS{.foo :{ KEEP(*y.o(.foo)) KEEP(*x.o(.foo)) }}" > %t2.script
# RUN: ld.lld -o %t2 --script %t2.script %tx.o %ty.o
# RUN: llvm-objdump -s %t2 | FileCheck --check-prefix=SECONDFIRST %s
# SECONDFIRST:      Contents of section .foo:
# SECONDFIRST-NEXT:   11000000 00000000 01000000 00000000

## Now the same tests but without KEEP. Checking that file name inside
## KEEP is parsed fine.
# RUN: echo "SECTIONS{.foo :{ *x.o(.foo) *y.o(.foo) }}" > %t3.script
# RUN: ld.lld -o %t3 --script %t3.script %tx.o %ty.o
# RUN: llvm-objdump -s %t3 | FileCheck --check-prefix=FIRSTY %s

# RUN: echo "SECTIONS{.foo :{ *y.o(.foo) *x.o(.foo) }}" > %t4.script
# RUN: ld.lld -o %t4 --script %t4.script %tx.o %ty.o
# RUN: llvm-objdump -s %t4 | FileCheck --check-prefix=SECONDFIRST %s

# RUN: rm -rf %t.dir && mkdir -p %t.dir
# RUN: llvm-mc -filetype=obj -triple=x86_64-unknown-linux %s -o %t.dir/filename-spec1.o
# RUN: llvm-mc -filetype=obj -triple=x86_64-unknown-linux \
# RUN:   %p/Inputs/filename-spec.s -o %t.dir/filename-spec2.o

<<<<<<< HEAD
# RUN: echo "SECTIONS{.foo :{ %/T/filename-spec2.o(.foo) %/T/filename-spec1.o(.foo) }}" > %t5.script
# RUN: ld.lld -o %t5 --script %t5.script \
# RUN:   %/T/filename-spec1.o %/T/filename-spec2.o
# RUN: llvm-objdump -s %t5 | FileCheck --check-prefix=SECONDFIRST %s

# RUN: echo "SECTIONS{.foo :{ %/T/filename-spec1.o(.foo) %/T/filename-spec2.o(.foo) }}" > %t6.script
# RUN: ld.lld -o %t6 --script %t6.script \
# RUN:   %/T/filename-spec1.o %/T/filename-spec2.o
=======
# RUN: echo "SECTIONS{.foo :{ %/t.dir/filename-spec2.o(.foo) %/t.dir/filename-spec1.o(.foo) }}" > %t5.script
# RUN: ld.lld -o %t5 --script %t5.script \
# RUN:   %/t.dir/filename-spec1.o %/t.dir/filename-spec2.o
# RUN: llvm-objdump -s %t5 | FileCheck --check-prefix=SECONDFIRST %s

# RUN: echo "SECTIONS{.foo :{ %/t.dir/filename-spec1.o(.foo) %/t.dir/filename-spec2.o(.foo) }}" > %t6.script
# RUN: ld.lld -o %t6 --script %t6.script \
# RUN:   %/t.dir/filename-spec1.o %/t.dir/filename-spec2.o
>>>>>>> c79f07dd
# RUN: llvm-objdump -s %t6 | FileCheck --check-prefix=FIRSTY %s

# RUN: mkdir -p %t.testdir1 %t.testdir2
# RUN: llvm-mc -filetype=obj -triple=x86_64-unknown-linux %s -o %t.testdir1/filename-spec1.o
# RUN: llvm-mc -filetype=obj -triple=x86_64-unknown-linux \
# RUN:   %p/Inputs/filename-spec.s -o %t.testdir2/filename-spec2.o
# RUN: rm -f %t.testdir1/lib1.a %t.testdir2/lib2.a
# RUN: llvm-ar rsc %t.testdir1/lib1.a %t.testdir1/filename-spec1.o
# RUN: llvm-ar rsc %t.testdir2/lib2.a %t.testdir2/filename-spec2.o

# Verify matching of archive library names.
# RUN: echo "SECTIONS{.foo :{ *lib2*(.foo) *lib1*(.foo) }}" > %t7.script
# RUN: ld.lld -o %t7 --script %t7.script --whole-archive \
# RUN:   %t.testdir1/lib1.a %t.testdir2/lib2.a
# RUN: llvm-objdump -s %t7 | FileCheck --check-prefix=SECONDFIRST %s

# Verify matching directories.
# RUN: echo "SECTIONS{.foo :{  *testdir2*(.foo) *testdir1*(.foo) }}" > %t8.script
# RUN: ld.lld -o %t8 --script %t8.script --whole-archive \
# RUN:   %t.testdir1/lib1.a %t.testdir2/lib2.a
# RUN: llvm-objdump -s %t8 | FileCheck --check-prefix=SECONDFIRST %s

# Verify matching of archive library names in KEEP.
# RUN: echo "SECTIONS{.foo :{ KEEP(*lib2*(.foo)) KEEP(*lib1*(.foo)) }}" > %t9.script
# RUN: ld.lld -o %t9 --script %t9.script --whole-archive \
# RUN:   %t.testdir1/lib1.a %t.testdir2/lib2.a
# RUN: llvm-objdump -s %t9 | FileCheck --check-prefix=SECONDFIRST %s

# Verify matching directories in KEEP.
# RUN: echo "SECTIONS{.foo :{ KEEP(*testdir2*(.foo)) KEEP(*testdir1*(.foo)) }}" > %t10.script
# RUN: ld.lld -o %t10 --script %t10.script --whole-archive \
# RUN:   %t.testdir1/lib1.a %t.testdir2/lib2.a
# RUN: llvm-objdump -s %t10 | FileCheck --check-prefix=SECONDFIRST %s

.global _start
_start:
 nop

.section .foo,"a"
 .quad 1<|MERGE_RESOLUTION|>--- conflicted
+++ resolved
@@ -30,16 +30,6 @@
 # RUN: llvm-mc -filetype=obj -triple=x86_64-unknown-linux \
 # RUN:   %p/Inputs/filename-spec.s -o %t.dir/filename-spec2.o
 
-<<<<<<< HEAD
-# RUN: echo "SECTIONS{.foo :{ %/T/filename-spec2.o(.foo) %/T/filename-spec1.o(.foo) }}" > %t5.script
-# RUN: ld.lld -o %t5 --script %t5.script \
-# RUN:   %/T/filename-spec1.o %/T/filename-spec2.o
-# RUN: llvm-objdump -s %t5 | FileCheck --check-prefix=SECONDFIRST %s
-
-# RUN: echo "SECTIONS{.foo :{ %/T/filename-spec1.o(.foo) %/T/filename-spec2.o(.foo) }}" > %t6.script
-# RUN: ld.lld -o %t6 --script %t6.script \
-# RUN:   %/T/filename-spec1.o %/T/filename-spec2.o
-=======
 # RUN: echo "SECTIONS{.foo :{ %/t.dir/filename-spec2.o(.foo) %/t.dir/filename-spec1.o(.foo) }}" > %t5.script
 # RUN: ld.lld -o %t5 --script %t5.script \
 # RUN:   %/t.dir/filename-spec1.o %/t.dir/filename-spec2.o
@@ -48,7 +38,6 @@
 # RUN: echo "SECTIONS{.foo :{ %/t.dir/filename-spec1.o(.foo) %/t.dir/filename-spec2.o(.foo) }}" > %t6.script
 # RUN: ld.lld -o %t6 --script %t6.script \
 # RUN:   %/t.dir/filename-spec1.o %/t.dir/filename-spec2.o
->>>>>>> c79f07dd
 # RUN: llvm-objdump -s %t6 | FileCheck --check-prefix=FIRSTY %s
 
 # RUN: mkdir -p %t.testdir1 %t.testdir2
