%header %{

template <typename T>
PyObject *
SBTypeToSWIGWrapper (T* item);

class PyErr_Cleaner
{
public:
    PyErr_Cleaner(bool print=false) :
    m_print(print)
    {
    }

    ~PyErr_Cleaner()
    {
        if (PyErr_Occurred())
        {
            if(m_print && !PyErr_ExceptionMatches(PyExc_SystemExit))
                PyErr_Print();
            PyErr_Clear();
        }
    }

private:
    bool m_print;
};

%}

%wrapper %{

// resolve a dotted Python name in the form
// foo.bar.baz.Foobar to an actual Python object
// if pmodule is NULL, the __main__ module will be used
// as the starting point for the search


// This function is called by lldb_private::ScriptInterpreterPython::BreakpointCallbackFunction(...)
// and is used when a script command is attached to a breakpoint for execution.

SWIGEXPORT llvm::Expected<bool>
LLDBSwigPythonBreakpointCallbackFunction
(
    const char *python_function_name,
    const char *session_dictionary_name,
    const lldb::StackFrameSP& frame_sp,
    const lldb::BreakpointLocationSP& bp_loc_sp,
    lldb_private::StructuredDataImpl *args_impl
)
{
<<<<<<< HEAD
=======
    using namespace llvm;

>>>>>>> c79f07dd
    lldb::SBFrame sb_frame (frame_sp);
    lldb::SBBreakpointLocation sb_bp_loc(bp_loc_sp);

    PyErr_Cleaner py_err_cleaner(true);
    auto dict = PythonModule::MainModule().ResolveName<PythonDictionary>(session_dictionary_name);
    auto pfunc = PythonObject::ResolveNameWithDictionary<PythonCallable>(python_function_name, dict);

    unsigned max_positional_args;
    if (auto arg_info = pfunc.GetArgInfo())
        max_positional_args = arg_info.get().max_positional_args;
    else
        return arg_info.takeError();

    PythonObject frame_arg(PyRefType::Owned, SBTypeToSWIGWrapper(sb_frame));
    PythonObject bp_loc_arg(PyRefType::Owned, SBTypeToSWIGWrapper(sb_bp_loc));

    auto result = [&] () -> Expected<PythonObject> {
        // If the called function doesn't take extra_args, drop them here:
        if (max_positional_args < 4) {
            return pfunc.Call(frame_arg, bp_loc_arg, dict);
        } else {
            lldb::SBStructuredData *args_value = new lldb::SBStructuredData(args_impl);
            PythonObject args_arg(PyRefType::Owned, SBTypeToSWIGWrapper(args_value));
            return pfunc.Call(frame_arg, bp_loc_arg, args_arg, dict);
        }
    } ();

    if (!result)
        return result.takeError();

    // Only False counts as false!
    return result.get().get() != Py_False;
}

// This function is called by lldb_private::ScriptInterpreterPython::WatchpointCallbackFunction(...)
// and is used when a script command is attached to a watchpoint for execution.

SWIGEXPORT bool
LLDBSwigPythonWatchpointCallbackFunction
(
    const char *python_function_name,
    const char *session_dictionary_name,
    const lldb::StackFrameSP& frame_sp,
    const lldb::WatchpointSP& wp_sp
)
{
    lldb::SBFrame sb_frame (frame_sp);
    lldb::SBWatchpoint sb_wp(wp_sp);

    bool stop_at_watchpoint = true;

    PyErr_Cleaner py_err_cleaner(true);

    auto dict = PythonModule::MainModule().ResolveName<PythonDictionary>(session_dictionary_name);
    auto pfunc = PythonObject::ResolveNameWithDictionary<PythonCallable>(python_function_name, dict);

    if (!pfunc.IsAllocated())
        return stop_at_watchpoint;

    PythonObject frame_arg(PyRefType::Owned, SBTypeToSWIGWrapper(sb_frame));
    PythonObject wp_arg(PyRefType::Owned, SBTypeToSWIGWrapper(sb_wp));
    PythonObject result = pfunc(frame_arg, wp_arg, dict);

    if (result.get() == Py_False)
        stop_at_watchpoint = false;

    return stop_at_watchpoint;
}

SWIGEXPORT bool
LLDBSwigPythonCallTypeScript
(
    const char *python_function_name,
    const void *session_dictionary,
    const lldb::ValueObjectSP& valobj_sp,
    void** pyfunct_wrapper,
    const lldb::TypeSummaryOptionsSP& options_sp,
    std::string& retval
)
{
    lldb::SBValue sb_value (valobj_sp);
    lldb::SBTypeSummaryOptions sb_options(options_sp.get());

    retval.clear();

    if (!python_function_name || !session_dictionary)
        return false;

    PyObject *pfunc_impl = nullptr;

    if (pyfunct_wrapper && *pyfunct_wrapper && PyFunction_Check (*pyfunct_wrapper))
    {
        pfunc_impl = (PyObject*)(*pyfunct_wrapper);
        if (pfunc_impl->ob_refcnt == 1)
        {
            Py_XDECREF(pfunc_impl);
            pfunc_impl = NULL;
        }
    }

    PyObject *py_dict = (PyObject*)session_dictionary;
    if (!PythonDictionary::Check(py_dict))
        return true;

    PythonDictionary dict(PyRefType::Borrowed, py_dict);

    PyErr_Cleaner pyerr_cleanup(true);  // show Python errors

    PythonCallable pfunc(PyRefType::Borrowed, pfunc_impl);

    if (!pfunc.IsAllocated())
    {
        pfunc = PythonObject::ResolveNameWithDictionary<PythonCallable>(python_function_name, dict);
        if (!pfunc.IsAllocated())
            return false;

        if (pyfunct_wrapper)
        {
            *pyfunct_wrapper = pfunc.get();
            Py_XINCREF(pfunc.get());
        }
    }

    PythonObject result;
    auto argc = pfunc.GetArgInfo();
    if (!argc) {
        llvm::consumeError(argc.takeError());
        return false;
    }

    PythonObject value_arg(PyRefType::Owned, SBTypeToSWIGWrapper(sb_value));
    PythonObject options_arg(PyRefType::Owned, SBTypeToSWIGWrapper(sb_options));

    if (argc.get().max_positional_args < 3)
        result = pfunc(value_arg,dict);
    else
        result = pfunc(value_arg,dict,options_arg);

    retval = result.Str().GetString().str();

    return true;
}

SWIGEXPORT void*
LLDBSwigPythonCreateSyntheticProvider
(
    const char *python_class_name,
    const char *session_dictionary_name,
    const lldb::ValueObjectSP& valobj_sp
)
{
    if (python_class_name == NULL || python_class_name[0] == '\0' || !session_dictionary_name)
        Py_RETURN_NONE;

    PyErr_Cleaner py_err_cleaner(true);

    auto dict = PythonModule::MainModule().ResolveName<PythonDictionary>(session_dictionary_name);
    auto pfunc = PythonObject::ResolveNameWithDictionary<PythonCallable>(python_class_name,dict);

    if (!pfunc.IsAllocated())
        Py_RETURN_NONE;

    // I do not want the SBValue to be deallocated when going out of scope because python
    // has ownership of it and will manage memory for this object by itself
    lldb::SBValue *sb_value = new lldb::SBValue(valobj_sp);
    sb_value->SetPreferSyntheticValue(false);

    PythonObject val_arg(PyRefType::Owned, SBTypeToSWIGWrapper(sb_value));
    if (!val_arg.IsAllocated())
        Py_RETURN_NONE;

    PythonObject result = pfunc(val_arg, dict);

    if (result.IsAllocated())
        return result.release();

    Py_RETURN_NONE;
}

SWIGEXPORT void*
LLDBSwigPythonCreateCommandObject
(
    const char *python_class_name,
    const char *session_dictionary_name,
    const lldb::DebuggerSP debugger_sp
)
{
    if (python_class_name == NULL || python_class_name[0] == '\0' || !session_dictionary_name)
        Py_RETURN_NONE;

    PyErr_Cleaner py_err_cleaner(true);
    auto dict = PythonModule::MainModule().ResolveName<PythonDictionary>(session_dictionary_name);
    auto pfunc = PythonObject::ResolveNameWithDictionary<PythonCallable>(python_class_name, dict);

    if (!pfunc.IsAllocated())
        return nullptr;

    lldb::SBDebugger debugger_sb(debugger_sp);
    PythonObject debugger_arg(PyRefType::Owned, SBTypeToSWIGWrapper(debugger_sb));
    PythonObject result = pfunc(debugger_arg, dict);

    if (result.IsAllocated())
        return result.release();

    Py_RETURN_NONE;
}

SWIGEXPORT void*
LLDBSwigPythonCreateScriptedThreadPlan
(
    const char *python_class_name,
    const char *session_dictionary_name,
    lldb_private::StructuredDataImpl *args_impl,
    std::string &error_string,
    const lldb::ThreadPlanSP& thread_plan_sp
)
{
    if (python_class_name == NULL || python_class_name[0] == '\0' || !session_dictionary_name)
        Py_RETURN_NONE;

    // I do not want the SBThreadPlan to be deallocated when going out of scope because python
    // has ownership of it and will manage memory for this object by itself
    lldb::SBThreadPlan *tp_value = new lldb::SBThreadPlan(thread_plan_sp);

    PyErr_Cleaner py_err_cleaner(true);

    auto dict = PythonModule::MainModule().ResolveName<PythonDictionary>(session_dictionary_name);
    auto pfunc = PythonObject::ResolveNameWithDictionary<PythonCallable>(python_class_name, dict);

    if (!pfunc.IsAllocated()) {
        error_string.append("could not find script class: ");
        error_string.append(python_class_name);
        return nullptr;
    }

    PythonObject tp_arg(PyRefType::Owned, SBTypeToSWIGWrapper(tp_value));

    if (!tp_arg.IsAllocated())
        Py_RETURN_NONE;

<<<<<<< HEAD
    PythonObject result = {};
    size_t init_num_args = pfunc.GetNumInitArguments().count;
    if (init_num_args == 3) {
=======
    llvm::Expected<PythonCallable::ArgInfo> arg_info = pfunc.GetArgInfo();
    if (!arg_info) {
        llvm::handleAllErrors(
            arg_info.takeError(),
            [&](PythonException &E) {
                error_string.append(E.ReadBacktrace());
            },
            [&](const llvm::ErrorInfoBase &E) {
                error_string.append(E.message());
            });
        Py_RETURN_NONE;
    }

    PythonObject result = {};
    if (arg_info.get().max_positional_args == 2) {
>>>>>>> c79f07dd
        if (args_impl != nullptr) {
           error_string.assign("args passed, but __init__ does not take an args dictionary");
           Py_RETURN_NONE;
        }
        result = pfunc(tp_arg, dict);
<<<<<<< HEAD
    } else if (init_num_args == 4) {
=======
    } else if (arg_info.get().max_positional_args >= 3) {
>>>>>>> c79f07dd
        lldb::SBStructuredData *args_value = new lldb::SBStructuredData(args_impl);
        PythonObject args_arg(PyRefType::Owned, SBTypeToSWIGWrapper(args_value));
        result = pfunc(tp_arg, args_arg, dict);
    } else {
<<<<<<< HEAD
        error_string.assign("wrong number of arguments in __init__, should be 1 or 2 (not including self & dict)");
=======
        error_string.assign("wrong number of arguments in __init__, should be 2 or 3 (not including self)");
>>>>>>> c79f07dd
        Py_RETURN_NONE;
    }

    // FIXME: At this point we should check that the class we found supports all the methods
    // that we need.

    if (result.IsAllocated())
        return result.release();
    Py_RETURN_NONE;
}

SWIGEXPORT bool
LLDBSWIGPythonCallThreadPlan
(
    void *implementor,
    const char *method_name,
    lldb_private::Event *event,
    bool &got_error
)
{
    got_error = false;

    PyErr_Cleaner py_err_cleaner(false);
    PythonObject self(PyRefType::Borrowed, static_cast<PyObject*>(implementor));
    auto pfunc = self.ResolveName<PythonCallable>(method_name);

    if (!pfunc.IsAllocated())
        return false;

    PythonObject result;
    if (event != nullptr)
    {
        lldb::SBEvent sb_event(event);
        PythonObject event_arg(PyRefType::Owned, SBTypeToSWIGWrapper(sb_event));
        result = pfunc(event_arg);
    }
    else
        result = pfunc();

    if (PyErr_Occurred())
    {
        got_error = true;
        printf ("Return value was neither false nor true for call to %s.\n", method_name);
        PyErr_Print();
        return false;
    }

    if (result.get() == Py_True)
        return true;
    else if (result.get() == Py_False)
        return false;

    // Somebody returned the wrong thing...
    got_error = true;
    printf ("Wrong return value type for call to %s.\n", method_name);
    return false;
}

SWIGEXPORT void *
LLDBSwigPythonCreateScriptedBreakpointResolver
(
    const char *python_class_name,
    const char *session_dictionary_name,
    lldb_private::StructuredDataImpl *args_impl,
    lldb::BreakpointSP &breakpoint_sp
)
{
    if (python_class_name == NULL || python_class_name[0] == '\0' || !session_dictionary_name)
        Py_RETURN_NONE;

    PyErr_Cleaner py_err_cleaner(true);

    auto dict = PythonModule::MainModule().ResolveName<PythonDictionary>(session_dictionary_name);
    auto pfunc = PythonObject::ResolveNameWithDictionary<PythonCallable>(python_class_name, dict);

    if (!pfunc.IsAllocated())
        return nullptr;

    lldb::SBBreakpoint *bkpt_value = new lldb::SBBreakpoint(breakpoint_sp);

    PythonObject bkpt_arg(PyRefType::Owned, SBTypeToSWIGWrapper(bkpt_value));

    lldb::SBStructuredData *args_value = new lldb::SBStructuredData(args_impl);
    PythonObject args_arg(PyRefType::Owned, SBTypeToSWIGWrapper(args_value));

    PythonObject result = pfunc(bkpt_arg, args_arg, dict);
    // FIXME: At this point we should check that the class we found supports all the methods
    // that we need.

    if (result.IsAllocated())
    {
        // Check that __callback__ is defined:
        auto callback_func = result.ResolveName<PythonCallable>("__callback__");
        if (callback_func.IsAllocated())
            return result.release();
        else
            result.release();
    }
    Py_RETURN_NONE;
}

SWIGEXPORT unsigned int
LLDBSwigPythonCallBreakpointResolver
(
    void *implementor,
    const char *method_name,
    lldb_private::SymbolContext *sym_ctx
)
{
    PyErr_Cleaner py_err_cleaner(false);
    PythonObject self(PyRefType::Borrowed, static_cast<PyObject*>(implementor));
    auto pfunc = self.ResolveName<PythonCallable>(method_name);

    if (!pfunc.IsAllocated())
        return 0;

    PythonObject result;
    if (sym_ctx != nullptr) {
      lldb::SBSymbolContext sb_sym_ctx(sym_ctx);
      PythonObject sym_ctx_arg(PyRefType::Owned, SBTypeToSWIGWrapper(sb_sym_ctx));
      result = pfunc(sym_ctx_arg);
    } else
      result = pfunc();

    if (PyErr_Occurred())
    {
        PyErr_Print();
        return 0;
    }

    // The callback will return a bool, but we're need to also return ints
    // so we're squirrelling the bool through as an int...  And if you return
    // nothing, we'll continue.
    if (strcmp(method_name, "__callback__") == 0) {
        if (result.get() == Py_False)
          return 0;
        else
          return 1;
    }

    PythonInteger int_result = result.AsType<PythonInteger>();
    if (!int_result.IsAllocated())
        return 0;

    unsigned int ret_val = int_result.GetInteger();

    return ret_val;
}

// wrapper that calls an optional instance member of an object taking no arguments
static PyObject*
LLDBSwigPython_CallOptionalMember
(
    PyObject* implementor,
    char* callee_name,
    PyObject* ret_if_not_found = Py_None,
    bool* was_found = NULL
)
{
    PyErr_Cleaner py_err_cleaner(false);

    PythonObject self(PyRefType::Borrowed, static_cast<PyObject*>(implementor));
    auto pfunc = self.ResolveName<PythonCallable>(callee_name);

    if (!pfunc.IsAllocated())
    {
        if (was_found)
            *was_found = false;
        Py_XINCREF(ret_if_not_found);
        return ret_if_not_found;
    }

    if (was_found)
        *was_found = true;

    PythonObject result = pfunc();
    return result.release();
}

SWIGEXPORT size_t
LLDBSwigPython_CalculateNumChildren
(
    PyObject *implementor,
    uint32_t max
)
{
    PythonObject self(PyRefType::Borrowed, implementor);
    auto pfunc = self.ResolveName<PythonCallable>("num_children");

    if (!pfunc.IsAllocated())
        return 0;

    auto arg_info = pfunc.GetArgInfo();
    if (!arg_info) {
        llvm::consumeError(arg_info.takeError());
        return 0;
    }

    PythonObject result;

    if (arg_info.get().max_positional_args < 1)
        result = pfunc();
    else
        result = pfunc(PythonInteger(max));

    if (!result.IsAllocated())
        return 0;

    PythonInteger int_result = result.AsType<PythonInteger>();
    if (!int_result.IsAllocated())
        return 0;

    size_t ret_val = int_result.GetInteger();

    if (PyErr_Occurred()) //FIXME use Expected to catch python exceptions
    {
        PyErr_Print();
        PyErr_Clear();
    }

    if (arg_info.get().max_positional_args < 1)
        ret_val = std::min(ret_val, static_cast<size_t>(max));

    return ret_val;
}

SWIGEXPORT PyObject*
LLDBSwigPython_GetChildAtIndex
(
    PyObject *implementor,
    uint32_t idx
)
{
    PyErr_Cleaner py_err_cleaner(true);

    PythonObject self(PyRefType::Borrowed, implementor);
    auto pfunc = self.ResolveName<PythonCallable>("get_child_at_index");

    if (!pfunc.IsAllocated())
        return nullptr;

    PythonObject result = pfunc(PythonInteger(idx));

    if (!result.IsAllocated())
        return nullptr;

    lldb::SBValue* sbvalue_ptr = nullptr;
    if (SWIG_ConvertPtr(result.get(), (void**)&sbvalue_ptr, SWIGTYPE_p_lldb__SBValue, 0) == -1)
        return nullptr;

    if (sbvalue_ptr == nullptr)
        return nullptr;

    return result.release();
}

SWIGEXPORT int
LLDBSwigPython_GetIndexOfChildWithName
(
    PyObject *implementor,
    const char* child_name
)
{
    PyErr_Cleaner py_err_cleaner(true);

    PythonObject self(PyRefType::Borrowed, implementor);
    auto pfunc = self.ResolveName<PythonCallable>("get_child_index");

    if (!pfunc.IsAllocated())
        return UINT32_MAX;

    PythonObject result = pfunc(PythonString(child_name));

    if (!result.IsAllocated())
        return UINT32_MAX;

    PythonInteger int_result = result.AsType<PythonInteger>();
    if (!int_result.IsAllocated())
        return UINT32_MAX;

    int64_t retval = int_result.GetInteger();
    if (retval >= 0)
        return (uint32_t)retval;

    return UINT32_MAX;
}

SWIGEXPORT bool
LLDBSwigPython_UpdateSynthProviderInstance
(
    PyObject *implementor
)
{
    bool ret_val = false;

    static char callee_name[] = "update";

    PyObject* py_return = LLDBSwigPython_CallOptionalMember(implementor,callee_name);

    if (py_return == Py_True)
        ret_val = true;

    Py_XDECREF(py_return);

    return ret_val;
}

SWIGEXPORT bool
LLDBSwigPython_MightHaveChildrenSynthProviderInstance
(
    PyObject *implementor
)
{
    bool ret_val = false;

    static char callee_name[] = "has_children";

    PyObject* py_return = LLDBSwigPython_CallOptionalMember(implementor,callee_name, Py_True);

    if (py_return == Py_True)
        ret_val = true;

    Py_XDECREF(py_return);

    return ret_val;
}

SWIGEXPORT PyObject*
LLDBSwigPython_GetValueSynthProviderInstance
(
    PyObject *implementor
)
{
    PyObject* ret_val = nullptr;

    static char callee_name[] = "get_value";

    PyObject* py_return = LLDBSwigPython_CallOptionalMember(implementor,callee_name, Py_None);

    if (py_return == Py_None || py_return == nullptr)
        ret_val = nullptr;

    lldb::SBValue* sbvalue_ptr = NULL;

    if (SWIG_ConvertPtr(py_return, (void**)&sbvalue_ptr, SWIGTYPE_p_lldb__SBValue, 0) == -1)
        ret_val = nullptr;
    else if (sbvalue_ptr == NULL)
        ret_val = nullptr;
    else
        ret_val = py_return;

    Py_XDECREF(py_return);
    return ret_val;
}

SWIGEXPORT void*
LLDBSWIGPython_CastPyObjectToSBValue
(
    PyObject* data
)
{
    lldb::SBValue* sb_ptr = NULL;

    int valid_cast = SWIG_ConvertPtr(data, (void**)&sb_ptr, SWIGTYPE_p_lldb__SBValue, 0);

    if (valid_cast == -1)
        return NULL;

    return sb_ptr;
}

SWIGEXPORT bool
LLDBSwigPythonCallCommand
(
    const char *python_function_name,
    const char *session_dictionary_name,
    lldb::DebuggerSP& debugger,
    const char* args,
    lldb_private::CommandReturnObject& cmd_retobj,
    lldb::ExecutionContextRefSP exe_ctx_ref_sp
)
{
    lldb::SBCommandReturnObject cmd_retobj_sb(cmd_retobj);
    lldb::SBDebugger debugger_sb(debugger);
    lldb::SBExecutionContext exe_ctx_sb(exe_ctx_ref_sp);

    PyErr_Cleaner py_err_cleaner(true);
    auto dict = PythonModule::MainModule().ResolveName<PythonDictionary>(session_dictionary_name);
    auto pfunc = PythonObject::ResolveNameWithDictionary<PythonCallable>(python_function_name, dict);

    if (!pfunc.IsAllocated())
        return false;

    // pass the pointer-to cmd_retobj_sb or watch the underlying object disappear from under you
    // see comment above for SBCommandReturnObjectReleaser for further details
    auto argc = pfunc.GetArgInfo();
    if (!argc) {
        llvm::consumeError(argc.takeError());
        return false;
    }
    PythonObject debugger_arg(PyRefType::Owned, SBTypeToSWIGWrapper(debugger_sb));
    PythonObject exe_ctx_arg(PyRefType::Owned, SBTypeToSWIGWrapper(exe_ctx_sb));
    PythonObject cmd_retobj_arg(PyRefType::Owned, SBTypeToSWIGWrapper(&cmd_retobj_sb));

    if (argc.get().max_positional_args < 5u)
        pfunc(debugger_arg, PythonString(args), cmd_retobj_arg, dict);
    else
        pfunc(debugger_arg, PythonString(args), exe_ctx_arg, cmd_retobj_arg, dict);

    return true;
}

SWIGEXPORT bool
LLDBSwigPythonCallCommandObject
(
    PyObject *implementor,
    lldb::DebuggerSP& debugger,
    const char* args,
    lldb_private::CommandReturnObject& cmd_retobj,
    lldb::ExecutionContextRefSP exe_ctx_ref_sp
)
{
    lldb::SBCommandReturnObject cmd_retobj_sb(cmd_retobj);
    lldb::SBDebugger debugger_sb(debugger);
    lldb::SBExecutionContext exe_ctx_sb(exe_ctx_ref_sp);

    PyErr_Cleaner py_err_cleaner(true);

    PythonObject self(PyRefType::Borrowed, implementor);
    auto pfunc = self.ResolveName<PythonCallable>("__call__");

    if (!pfunc.IsAllocated())
        return false;

    // pass the pointer-to cmd_retobj_sb or watch the underlying object disappear from under you
    // see comment above for SBCommandReturnObjectReleaser for further details
    PythonObject debugger_arg(PyRefType::Owned, SBTypeToSWIGWrapper(debugger_sb));
    PythonObject exe_ctx_arg(PyRefType::Owned, SBTypeToSWIGWrapper(exe_ctx_sb));
    PythonObject cmd_retobj_arg(PyRefType::Owned, SBTypeToSWIGWrapper(&cmd_retobj_sb));

    pfunc(debugger_arg, PythonString(args), exe_ctx_arg, cmd_retobj_arg);

    return true;
}

SWIGEXPORT void*
LLDBSWIGPythonCreateOSPlugin
(
    const char *python_class_name,
    const char *session_dictionary_name,
    const lldb::ProcessSP& process_sp
)
{
    if (python_class_name == NULL || python_class_name[0] == '\0' || !session_dictionary_name)
        Py_RETURN_NONE;

    PyErr_Cleaner py_err_cleaner(true);

    auto dict = PythonModule::MainModule().ResolveName<PythonDictionary>(session_dictionary_name);
    auto pfunc = PythonObject::ResolveNameWithDictionary<PythonCallable>(python_class_name, dict);

    if (!pfunc.IsAllocated())
        Py_RETURN_NONE;

    // I do not want the SBProcess to be deallocated when going out of scope because python
    // has ownership of it and will manage memory for this object by itself
    lldb::SBProcess *process_sb = new lldb::SBProcess(process_sp);
    PythonObject process_arg(PyRefType::Owned, SBTypeToSWIGWrapper(process_sb));
    if (!process_arg.IsAllocated())
        Py_RETURN_NONE;

    auto result = pfunc(process_arg);

    if (result.IsAllocated())
        return result.release();

    Py_RETURN_NONE;
}

SWIGEXPORT void*
LLDBSWIGPython_CreateFrameRecognizer
(
    const char *python_class_name,
    const char *session_dictionary_name
)
{
    if (python_class_name == NULL || python_class_name[0] == '\0' || !session_dictionary_name)
        Py_RETURN_NONE;

    PyErr_Cleaner py_err_cleaner(true);

    auto dict = PythonModule::MainModule().ResolveName<PythonDictionary>(session_dictionary_name);
    auto pfunc = PythonObject::ResolveNameWithDictionary<PythonCallable>(python_class_name, dict);

    if (!pfunc.IsAllocated())
        Py_RETURN_NONE;

    auto result = pfunc();

    if (result.IsAllocated())
        return result.release();

    Py_RETURN_NONE;
}

SWIGEXPORT PyObject*
LLDBSwigPython_GetRecognizedArguments
(
    PyObject *implementor,
    const lldb::StackFrameSP& frame_sp
)
{
    static char callee_name[] = "get_recognized_arguments";

    lldb::SBFrame frame_sb(frame_sp);
    PyObject *arg = SBTypeToSWIGWrapper(frame_sb);

    PythonString str(callee_name);
    PyObject* result = PyObject_CallMethodObjArgs(implementor, str.get(), arg,
                                                  NULL);
    return result;
}

SWIGEXPORT void*
LLDBSWIGPython_GetDynamicSetting (void* module, const char* setting, const lldb::TargetSP& target_sp)
{
    if (!module || !setting)
        Py_RETURN_NONE;

    PyErr_Cleaner py_err_cleaner(true);
    PythonObject py_module(PyRefType::Borrowed, (PyObject *)module);
    auto pfunc = py_module.ResolveName<PythonCallable>("get_dynamic_setting");

    if (!pfunc.IsAllocated())
        Py_RETURN_NONE;

    lldb::SBTarget target_sb(target_sp);
    PythonObject target_arg(PyRefType::Owned, SBTypeToSWIGWrapper(target_sb));
    auto result = pfunc(target_arg, PythonString(setting));

    return result.release();
}

SWIGEXPORT bool
LLDBSWIGPythonRunScriptKeywordProcess
(const char* python_function_name,
const char* session_dictionary_name,
lldb::ProcessSP& process,
std::string& output)

{
    if (python_function_name == NULL || python_function_name[0] == '\0' || !session_dictionary_name)
        return false;

    PyErr_Cleaner py_err_cleaner(true);

    auto dict = PythonModule::MainModule().ResolveName<PythonDictionary>(session_dictionary_name);
    auto pfunc = PythonObject::ResolveNameWithDictionary<PythonCallable>(python_function_name, dict);

    if (!pfunc.IsAllocated())
        return false;

    lldb::SBProcess process_sb(process);
    PythonObject process_arg(PyRefType::Owned, SBTypeToSWIGWrapper(process_sb));
    auto result = pfunc(process_arg, dict);

    output = result.Str().GetString().str();

    return true;
}

SWIGEXPORT bool
LLDBSWIGPythonRunScriptKeywordThread
(const char* python_function_name,
const char* session_dictionary_name,
lldb::ThreadSP& thread,
std::string& output)

{
    if (python_function_name == NULL || python_function_name[0] == '\0' || !session_dictionary_name)
        return false;

    PyErr_Cleaner py_err_cleaner(true);

    auto dict = PythonModule::MainModule().ResolveName<PythonDictionary>(session_dictionary_name);
    auto pfunc = PythonObject::ResolveNameWithDictionary<PythonCallable>(python_function_name, dict);

    if (!pfunc.IsAllocated())
        return false;

    lldb::SBThread thread_sb(thread);
    PythonObject thread_arg(PyRefType::Owned, SBTypeToSWIGWrapper(thread_sb));
    auto result = pfunc(thread_arg, dict);

    output = result.Str().GetString().str();

    return true;
}

SWIGEXPORT bool
LLDBSWIGPythonRunScriptKeywordTarget
(const char* python_function_name,
const char* session_dictionary_name,
lldb::TargetSP& target,
std::string& output)

{
    if (python_function_name == NULL || python_function_name[0] == '\0' || !session_dictionary_name)
        return false;

    PyErr_Cleaner py_err_cleaner(true);

    auto dict = PythonModule::MainModule().ResolveName<PythonDictionary>(session_dictionary_name);
    auto pfunc = PythonObject::ResolveNameWithDictionary<PythonCallable>(python_function_name,dict);

    if (!pfunc.IsAllocated())
        return false;

    lldb::SBTarget target_sb(target);
    PythonObject target_arg(PyRefType::Owned, SBTypeToSWIGWrapper(target_sb));
    auto result = pfunc(target_arg, dict);

    output = result.Str().GetString().str();

    return true;
}

SWIGEXPORT bool
LLDBSWIGPythonRunScriptKeywordFrame
(const char* python_function_name,
const char* session_dictionary_name,
lldb::StackFrameSP& frame,
std::string& output)

{
    if (python_function_name == NULL || python_function_name[0] == '\0' || !session_dictionary_name)
        return false;

    PyErr_Cleaner py_err_cleaner(true);

    auto dict = PythonModule::MainModule().ResolveName<PythonDictionary>(session_dictionary_name);
    auto pfunc = PythonObject::ResolveNameWithDictionary<PythonCallable>(python_function_name,dict);

    if (!pfunc.IsAllocated())
        return false;

    lldb::SBFrame frame_sb(frame);
    PythonObject frame_arg(PyRefType::Owned, SBTypeToSWIGWrapper(frame_sb));
    auto result = pfunc(frame_arg, dict);

    output = result.Str().GetString().str();

    return true;
}

SWIGEXPORT bool
LLDBSWIGPythonRunScriptKeywordValue
(const char* python_function_name,
const char* session_dictionary_name,
lldb::ValueObjectSP& value,
std::string& output)

{
    if (python_function_name == NULL || python_function_name[0] == '\0' || !session_dictionary_name)
        return false;

    PyErr_Cleaner py_err_cleaner(true);

    auto dict = PythonModule::MainModule().ResolveName<PythonDictionary>(session_dictionary_name);
    auto pfunc = PythonObject::ResolveNameWithDictionary<PythonCallable>(python_function_name, dict);

    if (!pfunc.IsAllocated())
        return false;

    lldb::SBValue value_sb(value);
    PythonObject value_arg(PyRefType::Owned, SBTypeToSWIGWrapper(value_sb));
    auto result = pfunc(value_arg, dict);

    output = result.Str().GetString().str();

    return true;
}

SWIGEXPORT bool
LLDBSwigPythonCallModuleInit
(
    const char *python_module_name,
    const char *session_dictionary_name,
    lldb::DebuggerSP& debugger
)
{
    std::string python_function_name_string = python_module_name;
    python_function_name_string += ".__lldb_init_module";
    const char* python_function_name = python_function_name_string.c_str();

    PyErr_Cleaner py_err_cleaner(true);

    auto dict = PythonModule::MainModule().ResolveName<PythonDictionary>(session_dictionary_name);
    auto pfunc = PythonObject::ResolveNameWithDictionary<PythonCallable>(python_function_name, dict);

    // This method is optional and need not exist.  So if we don't find it,
    // it's actually a success, not a failure.
    if (!pfunc.IsAllocated())
        return true;

    lldb::SBDebugger debugger_sb(debugger);
    PythonObject debugger_arg(PyRefType::Owned, SBTypeToSWIGWrapper(debugger_sb));
    pfunc(debugger_arg, dict);

    return true;
}
%}


%runtime %{
// Forward declaration to be inserted at the start of LLDBWrapPython.h
#include "lldb/API/SBDebugger.h"
#include "lldb/API/SBValue.h"

SWIGEXPORT lldb::ValueObjectSP
LLDBSWIGPython_GetValueObjectSPFromSBValue (void* data)
{
    lldb::ValueObjectSP valobj_sp;
    if (data)
    {
        lldb::SBValue* sb_ptr = (lldb::SBValue *)data;
        valobj_sp = sb_ptr->GetSP();
    }
    return valobj_sp;
}

#ifdef __cplusplus
extern "C" {
#endif

void LLDBSwigPythonCallPythonLogOutputCallback(const char *str, void *baton);

#ifdef __cplusplus
}
#endif
%}

%wrapper %{


// For the LogOutputCallback functions
void LLDBSwigPythonCallPythonLogOutputCallback(const char *str, void *baton) {
    if (baton != Py_None) {
      SWIG_PYTHON_THREAD_BEGIN_BLOCK;
      PyObject *result = PyObject_CallFunction(reinterpret_cast<PyObject*>(baton), const_cast<char*>("s"), str);
	  Py_XDECREF(result);
      SWIG_PYTHON_THREAD_END_BLOCK;
    }
}
%}<|MERGE_RESOLUTION|>--- conflicted
+++ resolved
@@ -49,11 +49,8 @@
     lldb_private::StructuredDataImpl *args_impl
 )
 {
-<<<<<<< HEAD
-=======
     using namespace llvm;
 
->>>>>>> c79f07dd
     lldb::SBFrame sb_frame (frame_sp);
     lldb::SBBreakpointLocation sb_bp_loc(bp_loc_sp);
 
@@ -294,11 +291,6 @@
     if (!tp_arg.IsAllocated())
         Py_RETURN_NONE;
 
-<<<<<<< HEAD
-    PythonObject result = {};
-    size_t init_num_args = pfunc.GetNumInitArguments().count;
-    if (init_num_args == 3) {
-=======
     llvm::Expected<PythonCallable::ArgInfo> arg_info = pfunc.GetArgInfo();
     if (!arg_info) {
         llvm::handleAllErrors(
@@ -314,26 +306,17 @@
 
     PythonObject result = {};
     if (arg_info.get().max_positional_args == 2) {
->>>>>>> c79f07dd
         if (args_impl != nullptr) {
            error_string.assign("args passed, but __init__ does not take an args dictionary");
            Py_RETURN_NONE;
         }
         result = pfunc(tp_arg, dict);
-<<<<<<< HEAD
-    } else if (init_num_args == 4) {
-=======
     } else if (arg_info.get().max_positional_args >= 3) {
->>>>>>> c79f07dd
         lldb::SBStructuredData *args_value = new lldb::SBStructuredData(args_impl);
         PythonObject args_arg(PyRefType::Owned, SBTypeToSWIGWrapper(args_value));
         result = pfunc(tp_arg, args_arg, dict);
     } else {
-<<<<<<< HEAD
-        error_string.assign("wrong number of arguments in __init__, should be 1 or 2 (not including self & dict)");
-=======
         error_string.assign("wrong number of arguments in __init__, should be 2 or 3 (not including self)");
->>>>>>> c79f07dd
         Py_RETURN_NONE;
     }
 
