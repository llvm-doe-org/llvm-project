//===-- CommandObjectBreakpoint.cpp -----------------------------*- C++ -*-===//
//
// Part of the LLVM Project, under the Apache License v2.0 with LLVM Exceptions.
// See https://llvm.org/LICENSE.txt for license information.
// SPDX-License-Identifier: Apache-2.0 WITH LLVM-exception
//
//===----------------------------------------------------------------------===//

#include "CommandObjectBreakpoint.h"
#include "CommandObjectBreakpointCommand.h"
#include "lldb/Breakpoint/Breakpoint.h"
#include "lldb/Breakpoint/BreakpointIDList.h"
#include "lldb/Breakpoint/BreakpointLocation.h"
#include "lldb/Host/OptionParser.h"
#include "lldb/Interpreter/CommandCompletions.h"
#include "lldb/Interpreter/CommandInterpreter.h"
#include "lldb/Interpreter/CommandReturnObject.h"
#include "lldb/Interpreter/OptionArgParser.h"
#include "lldb/Interpreter/OptionGroupPythonClassWithDict.h"
#include "lldb/Interpreter/OptionValueBoolean.h"
#include "lldb/Interpreter/OptionValueString.h"
#include "lldb/Interpreter/OptionValueUInt64.h"
#include "lldb/Interpreter/Options.h"
#include "lldb/Target/Language.h"
#include "lldb/Target/StackFrame.h"
#include "lldb/Target/Target.h"
#include "lldb/Target/Thread.h"
#include "lldb/Target/ThreadSpec.h"
#include "lldb/Utility/RegularExpression.h"
#include "lldb/Utility/StreamString.h"

#include <memory>
#include <vector>

using namespace lldb;
using namespace lldb_private;

static void AddBreakpointDescription(Stream *s, Breakpoint *bp,
                                     lldb::DescriptionLevel level) {
  s->IndentMore();
  bp->GetDescription(s, level, true);
  s->IndentLess();
  s->EOL();
}

// Modifiable Breakpoint Options
#pragma mark Modify::CommandOptions
#define LLDB_OPTIONS_breakpoint_modify
#include "CommandOptions.inc"

class lldb_private::BreakpointOptionGroup : public OptionGroup {
public:
  BreakpointOptionGroup() : OptionGroup(), m_bp_opts(false) {}

  ~BreakpointOptionGroup() override = default;

  llvm::ArrayRef<OptionDefinition> GetDefinitions() override {
    return llvm::makeArrayRef(g_breakpoint_modify_options);
  }

  Status SetOptionValue(uint32_t option_idx, llvm::StringRef option_arg,
                        ExecutionContext *execution_context) override {
    Status error;
    const int short_option =
        g_breakpoint_modify_options[option_idx].short_option;

    switch (short_option) {
    case 'c':
      // Normally an empty breakpoint condition marks is as unset. But we need
      // to say it was passed in.
      m_bp_opts.SetCondition(option_arg.str().c_str());
      m_bp_opts.m_set_flags.Set(BreakpointOptions::eCondition);
      break;
    case 'C':
      m_commands.push_back(option_arg);
      break;
    case 'd':
      m_bp_opts.SetEnabled(false);
      break;
    case 'e':
      m_bp_opts.SetEnabled(true);
      break;
    case 'G': {
      bool value, success;
      value = OptionArgParser::ToBoolean(option_arg, false, &success);
      if (success) {
        m_bp_opts.SetAutoContinue(value);
      } else
        error.SetErrorStringWithFormat(
            "invalid boolean value '%s' passed for -G option",
            option_arg.str().c_str());
    } break;
    case 'i': {
      uint32_t ignore_count;
      if (option_arg.getAsInteger(0, ignore_count))
        error.SetErrorStringWithFormat("invalid ignore count '%s'",
                                       option_arg.str().c_str());
      else
        m_bp_opts.SetIgnoreCount(ignore_count);
    } break;
    case 'o': {
      bool value, success;
      value = OptionArgParser::ToBoolean(option_arg, false, &success);
      if (success) {
        m_bp_opts.SetOneShot(value);
      } else
        error.SetErrorStringWithFormat(
            "invalid boolean value '%s' passed for -o option",
            option_arg.str().c_str());
    } break;
    case 't': {
      lldb::tid_t thread_id = LLDB_INVALID_THREAD_ID;
      if (option_arg[0] != '\0') {
        if (option_arg.getAsInteger(0, thread_id))
          error.SetErrorStringWithFormat("invalid thread id string '%s'",
                                         option_arg.str().c_str());
      }
      m_bp_opts.SetThreadID(thread_id);
    } break;
    case 'T':
      m_bp_opts.GetThreadSpec()->SetName(option_arg.str().c_str());
      break;
    case 'q':
      m_bp_opts.GetThreadSpec()->SetQueueName(option_arg.str().c_str());
      break;
    case 'x': {
      uint32_t thread_index = UINT32_MAX;
      if (option_arg[0] != '\n') {
        if (option_arg.getAsInteger(0, thread_index))
          error.SetErrorStringWithFormat("invalid thread index string '%s'",
                                         option_arg.str().c_str());
      }
      m_bp_opts.GetThreadSpec()->SetIndex(thread_index);
    } break;
    default:
      llvm_unreachable("Unimplemented option");
    }

    return error;
  }

  void OptionParsingStarting(ExecutionContext *execution_context) override {
    m_bp_opts.Clear();
    m_commands.clear();
  }

  Status OptionParsingFinished(ExecutionContext *execution_context) override {
    if (!m_commands.empty()) {
      auto cmd_data = std::make_unique<BreakpointOptions::CommandData>();

      for (std::string &str : m_commands)
        cmd_data->user_source.AppendString(str);

      cmd_data->stop_on_error = true;
      m_bp_opts.SetCommandDataCallback(cmd_data);
    }
    return Status();
  }

  const BreakpointOptions &GetBreakpointOptions() { return m_bp_opts; }

  std::vector<std::string> m_commands;
  BreakpointOptions m_bp_opts;
};

#define LLDB_OPTIONS_breakpoint_dummy
#include "CommandOptions.inc"

class BreakpointDummyOptionGroup : public OptionGroup {
public:
  BreakpointDummyOptionGroup() : OptionGroup() {}

  ~BreakpointDummyOptionGroup() override = default;

  llvm::ArrayRef<OptionDefinition> GetDefinitions() override {
    return llvm::makeArrayRef(g_breakpoint_dummy_options);
  }

  Status SetOptionValue(uint32_t option_idx, llvm::StringRef option_arg,
                        ExecutionContext *execution_context) override {
    Status error;
    const int short_option =
        g_breakpoint_modify_options[option_idx].short_option;

    switch (short_option) {
    case 'D':
      m_use_dummy = true;
      break;
    default:
      llvm_unreachable("Unimplemented option");
    }

    return error;
  }

  void OptionParsingStarting(ExecutionContext *execution_context) override {
    m_use_dummy = false;
  }

  bool m_use_dummy;
};

#define LLDB_OPTIONS_breakpoint_set
#include "CommandOptions.inc"

// CommandObjectBreakpointSet

class CommandObjectBreakpointSet : public CommandObjectParsed {
public:
  enum BreakpointSetType {
    eSetTypeInvalid,
    eSetTypeFileAndLine,
    eSetTypeAddress,
    eSetTypeFunctionName,
    eSetTypeFunctionRegexp,
    eSetTypeSourceRegexp,
    eSetTypeException,
    eSetTypeScripted,
  };

  CommandObjectBreakpointSet(CommandInterpreter &interpreter)
      : CommandObjectParsed(
            interpreter, "breakpoint set",
            "Sets a breakpoint or set of breakpoints in the executable.",
            "breakpoint set <cmd-options>"),
<<<<<<< HEAD
        m_bp_opts(), m_python_class_options("scripted breakpoint", 'P'),
        m_options() {
    // We're picking up all the normal options, commands and disable.
    m_all_options.Append(&m_python_class_options, LLDB_OPT_SET_1,
                         LLDB_OPT_SET_11);
=======
        m_bp_opts(), m_python_class_options("scripted breakpoint", true, 'P'),
        m_options() {
    // We're picking up all the normal options, commands and disable.
    m_all_options.Append(&m_python_class_options,
                         LLDB_OPT_SET_1 | LLDB_OPT_SET_2, LLDB_OPT_SET_11);
>>>>>>> c79f07dd
    m_all_options.Append(&m_bp_opts,
                         LLDB_OPT_SET_1 | LLDB_OPT_SET_3 | LLDB_OPT_SET_4,
                         LLDB_OPT_SET_ALL);
    m_all_options.Append(&m_dummy_options, LLDB_OPT_SET_1, LLDB_OPT_SET_ALL);
    m_all_options.Append(&m_options);
    m_all_options.Finalize();
  }

  ~CommandObjectBreakpointSet() override = default;

  Options *GetOptions() override { return &m_all_options; }

  class CommandOptions : public OptionGroup {
  public:
    CommandOptions()
        : OptionGroup(), m_condition(), m_filenames(), m_line_num(0),
          m_column(0), m_func_names(),
          m_func_name_type_mask(eFunctionNameTypeNone), m_func_regexp(),
          m_source_text_regexp(), m_modules(), m_load_addr(), m_catch_bp(false),
          m_throw_bp(true), m_hardware(false),
          m_exception_language(eLanguageTypeUnknown),
          m_language(lldb::eLanguageTypeUnknown),
          m_skip_prologue(eLazyBoolCalculate), m_all_files(false),
          m_move_to_nearest_code(eLazyBoolCalculate) {}

    ~CommandOptions() override = default;

    Status SetOptionValue(uint32_t option_idx, llvm::StringRef option_arg,
                          ExecutionContext *execution_context) override {
      Status error;
      const int short_option =
          g_breakpoint_set_options[option_idx].short_option;

      switch (short_option) {
      case 'a': {
        m_load_addr = OptionArgParser::ToAddress(execution_context, option_arg,
                                                 LLDB_INVALID_ADDRESS, &error);
      } break;

      case 'A':
        m_all_files = true;
        break;

      case 'b':
        m_func_names.push_back(option_arg);
        m_func_name_type_mask |= eFunctionNameTypeBase;
        break;

      case 'C':
        if (option_arg.getAsInteger(0, m_column))
          error.SetErrorStringWithFormat("invalid column number: %s",
                                         option_arg.str().c_str());
        break;

      case 'E': {
        LanguageType language = Language::GetLanguageTypeFromString(option_arg);

        switch (language) {
        case eLanguageTypeC89:
        case eLanguageTypeC:
        case eLanguageTypeC99:
        case eLanguageTypeC11:
          m_exception_language = eLanguageTypeC;
          break;
        case eLanguageTypeC_plus_plus:
        case eLanguageTypeC_plus_plus_03:
        case eLanguageTypeC_plus_plus_11:
        case eLanguageTypeC_plus_plus_14:
          m_exception_language = eLanguageTypeC_plus_plus;
          break;
        case eLanguageTypeObjC:
          m_exception_language = eLanguageTypeObjC;
          break;
        case eLanguageTypeObjC_plus_plus:
          error.SetErrorStringWithFormat(
              "Set exception breakpoints separately for c++ and objective-c");
          break;
        case eLanguageTypeUnknown:
          error.SetErrorStringWithFormat(
              "Unknown language type: '%s' for exception breakpoint",
              option_arg.str().c_str());
          break;
        default:
          error.SetErrorStringWithFormat(
              "Unsupported language type: '%s' for exception breakpoint",
              option_arg.str().c_str());
        }
      } break;

      case 'f':
        m_filenames.AppendIfUnique(FileSpec(option_arg));
        break;

      case 'F':
        m_func_names.push_back(option_arg);
        m_func_name_type_mask |= eFunctionNameTypeFull;
        break;

      case 'h': {
        bool success;
        m_catch_bp = OptionArgParser::ToBoolean(option_arg, true, &success);
        if (!success)
          error.SetErrorStringWithFormat(
              "Invalid boolean value for on-catch option: '%s'",
              option_arg.str().c_str());
      } break;

      case 'H':
        m_hardware = true;
        break;
<<<<<<< HEAD
        
=======

>>>>>>> c79f07dd
      case 'K': {
        bool success;
        bool value;
        value = OptionArgParser::ToBoolean(option_arg, true, &success);
        if (value)
          m_skip_prologue = eLazyBoolYes;
        else
          m_skip_prologue = eLazyBoolNo;

        if (!success)
          error.SetErrorStringWithFormat(
              "Invalid boolean value for skip prologue option: '%s'",
              option_arg.str().c_str());
      } break;

      case 'l':
        if (option_arg.getAsInteger(0, m_line_num))
          error.SetErrorStringWithFormat("invalid line number: %s.",
                                         option_arg.str().c_str());
        break;

      case 'L':
        m_language = Language::GetLanguageTypeFromString(option_arg);
        if (m_language == eLanguageTypeUnknown)
          error.SetErrorStringWithFormat(
              "Unknown language type: '%s' for breakpoint",
              option_arg.str().c_str());
        break;

      case 'm': {
        bool success;
        bool value;
        value = OptionArgParser::ToBoolean(option_arg, true, &success);
        if (value)
          m_move_to_nearest_code = eLazyBoolYes;
        else
          m_move_to_nearest_code = eLazyBoolNo;

        if (!success)
          error.SetErrorStringWithFormat(
              "Invalid boolean value for move-to-nearest-code option: '%s'",
              option_arg.str().c_str());
        break;
      }

      case 'M':
        m_func_names.push_back(option_arg);
        m_func_name_type_mask |= eFunctionNameTypeMethod;
        break;

      case 'n':
        m_func_names.push_back(option_arg);
        m_func_name_type_mask |= eFunctionNameTypeAuto;
        break;

      case 'N': {
        if (BreakpointID::StringIsBreakpointName(option_arg, error))
          m_breakpoint_names.push_back(option_arg);
        else
          error.SetErrorStringWithFormat("Invalid breakpoint name: %s",
                                         option_arg.str().c_str());
        break;
      }

      case 'R': {
        lldb::addr_t tmp_offset_addr;
        tmp_offset_addr = OptionArgParser::ToAddress(execution_context,
                                                     option_arg, 0, &error);
        if (error.Success())
          m_offset_addr = tmp_offset_addr;
      } break;

      case 'O':
        m_exception_extra_args.AppendArgument("-O");
        m_exception_extra_args.AppendArgument(option_arg);
        break;

      case 'p':
        m_source_text_regexp.assign(option_arg);
        break;
<<<<<<< HEAD
        
=======

>>>>>>> c79f07dd
      case 'r':
        m_func_regexp.assign(option_arg);
        break;

      case 's':
        m_modules.AppendIfUnique(FileSpec(option_arg));
        break;

      case 'S':
        m_func_names.push_back(option_arg);
        m_func_name_type_mask |= eFunctionNameTypeSelector;
        break;

      case 'w': {
        bool success;
        m_throw_bp = OptionArgParser::ToBoolean(option_arg, true, &success);
        if (!success)
          error.SetErrorStringWithFormat(
              "Invalid boolean value for on-throw option: '%s'",
              option_arg.str().c_str());
      } break;

      case 'X':
        m_source_regex_func_names.insert(option_arg);
        break;

      default:
        llvm_unreachable("Unimplemented option");
      }

      return error;
    }

    void OptionParsingStarting(ExecutionContext *execution_context) override {
      m_filenames.Clear();
      m_line_num = 0;
      m_column = 0;
      m_func_names.clear();
      m_func_name_type_mask = eFunctionNameTypeNone;
      m_func_regexp.clear();
      m_source_text_regexp.clear();
      m_modules.Clear();
      m_load_addr = LLDB_INVALID_ADDRESS;
      m_offset_addr = 0;
      m_catch_bp = false;
      m_throw_bp = true;
      m_hardware = false;
      m_exception_language = eLanguageTypeUnknown;
      m_language = lldb::eLanguageTypeUnknown;
      m_skip_prologue = eLazyBoolCalculate;
      m_breakpoint_names.clear();
      m_all_files = false;
      m_exception_extra_args.Clear();
      m_move_to_nearest_code = eLazyBoolCalculate;
      m_source_regex_func_names.clear();
      m_current_key.clear();
    }

    llvm::ArrayRef<OptionDefinition> GetDefinitions() override {
      return llvm::makeArrayRef(g_breakpoint_set_options);
    }

    // Instance variables to hold the values for command options.

    std::string m_condition;
    FileSpecList m_filenames;
    uint32_t m_line_num;
    uint32_t m_column;
    std::vector<std::string> m_func_names;
    std::vector<std::string> m_breakpoint_names;
    lldb::FunctionNameType m_func_name_type_mask;
    std::string m_func_regexp;
    std::string m_source_text_regexp;
    FileSpecList m_modules;
    lldb::addr_t m_load_addr;
    lldb::addr_t m_offset_addr;
    bool m_catch_bp;
    bool m_throw_bp;
    bool m_hardware; // Request to use hardware breakpoints
    lldb::LanguageType m_exception_language;
    lldb::LanguageType m_language;
    LazyBool m_skip_prologue;
    bool m_all_files;
    Args m_exception_extra_args;
    LazyBool m_move_to_nearest_code;
    std::unordered_set<std::string> m_source_regex_func_names;
    std::string m_current_key;
  };

protected:
  bool DoExecute(Args &command, CommandReturnObject &result) override {
    Target &target = GetSelectedOrDummyTarget(m_dummy_options.m_use_dummy);

    // The following are the various types of breakpoints that could be set:
    //   1).  -f -l -p  [-s -g]   (setting breakpoint by source location)
    //   2).  -a  [-s -g]         (setting breakpoint by address)
    //   3).  -n  [-s -g]         (setting breakpoint by function name)
    //   4).  -r  [-s -g]         (setting breakpoint by function name regular
    //   expression)
    //   5).  -p -f               (setting a breakpoint by comparing a reg-exp
    //   to source text)
    //   6).  -E [-w -h]          (setting a breakpoint for exceptions for a
    //   given language.)

    BreakpointSetType break_type = eSetTypeInvalid;

<<<<<<< HEAD
    if (!m_python_class_options.GetClassName().empty())
=======
    if (!m_python_class_options.GetName().empty())
>>>>>>> c79f07dd
      break_type = eSetTypeScripted;
    else if (m_options.m_line_num != 0)
      break_type = eSetTypeFileAndLine;
    else if (m_options.m_load_addr != LLDB_INVALID_ADDRESS)
      break_type = eSetTypeAddress;
    else if (!m_options.m_func_names.empty())
      break_type = eSetTypeFunctionName;
    else if (!m_options.m_func_regexp.empty())
      break_type = eSetTypeFunctionRegexp;
    else if (!m_options.m_source_text_regexp.empty())
      break_type = eSetTypeSourceRegexp;
    else if (m_options.m_exception_language != eLanguageTypeUnknown)
      break_type = eSetTypeException;

    BreakpointSP bp_sp = nullptr;
    FileSpec module_spec;
    const bool internal = false;

    // If the user didn't specify skip-prologue, having an offset should turn
    // that off.
    if (m_options.m_offset_addr != 0 &&
        m_options.m_skip_prologue == eLazyBoolCalculate)
      m_options.m_skip_prologue = eLazyBoolNo;

    switch (break_type) {
    case eSetTypeFileAndLine: // Breakpoint by source position
    {
      FileSpec file;
      const size_t num_files = m_options.m_filenames.GetSize();
      if (num_files == 0) {
        if (!GetDefaultFile(target, file, result)) {
          result.AppendError("No file supplied and no default file available.");
          result.SetStatus(eReturnStatusFailed);
          return false;
        }
      } else if (num_files > 1) {
        result.AppendError("Only one file at a time is allowed for file and "
                           "line breakpoints.");
        result.SetStatus(eReturnStatusFailed);
        return false;
      } else
        file = m_options.m_filenames.GetFileSpecAtIndex(0);

      // Only check for inline functions if
      LazyBool check_inlines = eLazyBoolCalculate;

      bp_sp = target.CreateBreakpoint(
          &(m_options.m_modules), file, m_options.m_line_num,
          m_options.m_column, m_options.m_offset_addr, check_inlines,
          m_options.m_skip_prologue, internal, m_options.m_hardware,
          m_options.m_move_to_nearest_code);
    } break;

    case eSetTypeAddress: // Breakpoint by address
    {
      // If a shared library has been specified, make an lldb_private::Address
      // with the library, and use that.  That way the address breakpoint
      //  will track the load location of the library.
      size_t num_modules_specified = m_options.m_modules.GetSize();
      if (num_modules_specified == 1) {
        const FileSpec *file_spec =
            m_options.m_modules.GetFileSpecPointerAtIndex(0);
        bp_sp = target.CreateAddressInModuleBreakpoint(
            m_options.m_load_addr, internal, file_spec, m_options.m_hardware);
      } else if (num_modules_specified == 0) {
        bp_sp = target.CreateBreakpoint(m_options.m_load_addr, internal,
                                        m_options.m_hardware);
      } else {
        result.AppendError("Only one shared library can be specified for "
                           "address breakpoints.");
        result.SetStatus(eReturnStatusFailed);
        return false;
      }
      break;
    }
    case eSetTypeFunctionName: // Breakpoint by function name
    {
      FunctionNameType name_type_mask = m_options.m_func_name_type_mask;

      if (name_type_mask == 0)
        name_type_mask = eFunctionNameTypeAuto;

      bp_sp = target.CreateBreakpoint(
          &(m_options.m_modules), &(m_options.m_filenames),
          m_options.m_func_names, name_type_mask, m_options.m_language,
          m_options.m_offset_addr, m_options.m_skip_prologue, internal,
          m_options.m_hardware);
    } break;

    case eSetTypeFunctionRegexp: // Breakpoint by regular expression function
                                 // name
    {
      RegularExpression regexp(m_options.m_func_regexp);
      if (llvm::Error err = regexp.GetError()) {
        result.AppendErrorWithFormat(
            "Function name regular expression could not be compiled: \"%s\"",
            llvm::toString(std::move(err)).c_str());
        result.SetStatus(eReturnStatusFailed);
        return false;
      }

      bp_sp = target.CreateFuncRegexBreakpoint(
          &(m_options.m_modules), &(m_options.m_filenames), std::move(regexp),
          m_options.m_language, m_options.m_skip_prologue, internal,
          m_options.m_hardware);
    } break;
    case eSetTypeSourceRegexp: // Breakpoint by regexp on source text.
    {
      const size_t num_files = m_options.m_filenames.GetSize();

      if (num_files == 0 && !m_options.m_all_files) {
        FileSpec file;
        if (!GetDefaultFile(target, file, result)) {
          result.AppendError(
              "No files provided and could not find default file.");
          result.SetStatus(eReturnStatusFailed);
          return false;
        } else {
          m_options.m_filenames.Append(file);
        }
      }

      RegularExpression regexp(m_options.m_source_text_regexp);
      if (llvm::Error err = regexp.GetError()) {
        result.AppendErrorWithFormat(
            "Source text regular expression could not be compiled: \"%s\"",
            llvm::toString(std::move(err)).c_str());
        result.SetStatus(eReturnStatusFailed);
        return false;
      }
      bp_sp = target.CreateSourceRegexBreakpoint(
          &(m_options.m_modules), &(m_options.m_filenames),
          m_options.m_source_regex_func_names, std::move(regexp), internal,
          m_options.m_hardware, m_options.m_move_to_nearest_code);
    } break;
    case eSetTypeException: {
      Status precond_error;
      bp_sp = target.CreateExceptionBreakpoint(
          m_options.m_exception_language, m_options.m_catch_bp,
          m_options.m_throw_bp, internal, &m_options.m_exception_extra_args,
          &precond_error);
      if (precond_error.Fail()) {
        result.AppendErrorWithFormat(
            "Error setting extra exception arguments: %s",
            precond_error.AsCString());
        target.RemoveBreakpointByID(bp_sp->GetID());
        result.SetStatus(eReturnStatusFailed);
        return false;
      }
    } break;
    case eSetTypeScripted: {

      Status error;
      bp_sp = target.CreateScriptedBreakpoint(
<<<<<<< HEAD
          m_python_class_options.GetClassName().c_str(), &(m_options.m_modules),
=======
          m_python_class_options.GetName().c_str(), &(m_options.m_modules),
>>>>>>> c79f07dd
          &(m_options.m_filenames), false, m_options.m_hardware,
          m_python_class_options.GetStructuredData(), &error);
      if (error.Fail()) {
        result.AppendErrorWithFormat(
            "Error setting extra exception arguments: %s", error.AsCString());
        target.RemoveBreakpointByID(bp_sp->GetID());
        result.SetStatus(eReturnStatusFailed);
        return false;
      }
    } break;
    default:
      break;
    }

    // Now set the various options that were passed in:
    if (bp_sp) {
      bp_sp->GetOptions()->CopyOverSetOptions(m_bp_opts.GetBreakpointOptions());

      if (!m_options.m_breakpoint_names.empty()) {
        Status name_error;
        for (auto name : m_options.m_breakpoint_names) {
          target.AddNameToBreakpoint(bp_sp, name.c_str(), name_error);
          if (name_error.Fail()) {
            result.AppendErrorWithFormat("Invalid breakpoint name: %s",
                                         name.c_str());
            target.RemoveBreakpointByID(bp_sp->GetID());
            result.SetStatus(eReturnStatusFailed);
            return false;
          }
        }
      }
    }

    if (bp_sp) {
      Stream &output_stream = result.GetOutputStream();
      const bool show_locations = false;
      bp_sp->GetDescription(&output_stream, lldb::eDescriptionLevelInitial,
                            show_locations);
      if (&target == &GetDummyTarget())
        output_stream.Printf("Breakpoint set in dummy target, will get copied "
                             "into future targets.\n");
      else {
        // Don't print out this warning for exception breakpoints.  They can
        // get set before the target is set, but we won't know how to actually
        // set the breakpoint till we run.
        if (bp_sp->GetNumLocations() == 0 && break_type != eSetTypeException) {
          output_stream.Printf("WARNING:  Unable to resolve breakpoint to any "
                               "actual locations.\n");
        }
      }
      result.SetStatus(eReturnStatusSuccessFinishResult);
    } else if (!bp_sp) {
      result.AppendError("Breakpoint creation failed: No breakpoint created.");
      result.SetStatus(eReturnStatusFailed);
    }

    return result.Succeeded();
  }

private:
  bool GetDefaultFile(Target &target, FileSpec &file,
                      CommandReturnObject &result) {
    uint32_t default_line;
    // First use the Source Manager's default file. Then use the current stack
    // frame's file.
    if (!target.GetSourceManager().GetDefaultFileAndLine(file, default_line)) {
      StackFrame *cur_frame = m_exe_ctx.GetFramePtr();
      if (cur_frame == nullptr) {
        result.AppendError(
            "No selected frame to use to find the default file.");
        result.SetStatus(eReturnStatusFailed);
        return false;
      } else if (!cur_frame->HasDebugInformation()) {
        result.AppendError("Cannot use the selected frame to find the default "
                           "file, it has no debug info.");
        result.SetStatus(eReturnStatusFailed);
        return false;
      } else {
        const SymbolContext &sc =
            cur_frame->GetSymbolContext(eSymbolContextLineEntry);
        if (sc.line_entry.file) {
          file = sc.line_entry.file;
        } else {
          result.AppendError("Can't find the file for the selected frame to "
                             "use as the default file.");
          result.SetStatus(eReturnStatusFailed);
          return false;
        }
      }
    }
    return true;
  }

  BreakpointOptionGroup m_bp_opts;
  BreakpointDummyOptionGroup m_dummy_options;
  OptionGroupPythonClassWithDict m_python_class_options;
  CommandOptions m_options;
  OptionGroupOptions m_all_options;
};

// CommandObjectBreakpointModify
#pragma mark Modify

class CommandObjectBreakpointModify : public CommandObjectParsed {
public:
  CommandObjectBreakpointModify(CommandInterpreter &interpreter)
      : CommandObjectParsed(interpreter, "breakpoint modify",
                            "Modify the options on a breakpoint or set of "
                            "breakpoints in the executable.  "
                            "If no breakpoint is specified, acts on the last "
                            "created breakpoint.  "
                            "With the exception of -e, -d and -i, passing an "
                            "empty argument clears the modification.",
                            nullptr),
        m_options() {
    CommandArgumentEntry arg;
    CommandObject::AddIDsArgumentData(arg, eArgTypeBreakpointID,
                                      eArgTypeBreakpointIDRange);
    // Add the entry for the first argument for this command to the object's
    // arguments vector.
    m_arguments.push_back(arg);

    m_options.Append(&m_bp_opts,
                     LLDB_OPT_SET_1 | LLDB_OPT_SET_2 | LLDB_OPT_SET_3,
                     LLDB_OPT_SET_ALL);
    m_options.Append(&m_dummy_opts, LLDB_OPT_SET_1, LLDB_OPT_SET_ALL);
    m_options.Finalize();
  }

  ~CommandObjectBreakpointModify() override = default;

  Options *GetOptions() override { return &m_options; }

protected:
  bool DoExecute(Args &command, CommandReturnObject &result) override {
    Target &target = GetSelectedOrDummyTarget(m_dummy_opts.m_use_dummy);

    std::unique_lock<std::recursive_mutex> lock;
    target.GetBreakpointList().GetListMutex(lock);

    BreakpointIDList valid_bp_ids;

    CommandObjectMultiwordBreakpoint::VerifyBreakpointOrLocationIDs(
        command, &target, result, &valid_bp_ids,
        BreakpointName::Permissions::PermissionKinds::disablePerm);

    if (result.Succeeded()) {
      const size_t count = valid_bp_ids.GetSize();
      for (size_t i = 0; i < count; ++i) {
        BreakpointID cur_bp_id = valid_bp_ids.GetBreakpointIDAtIndex(i);

        if (cur_bp_id.GetBreakpointID() != LLDB_INVALID_BREAK_ID) {
          Breakpoint *bp =
              target.GetBreakpointByID(cur_bp_id.GetBreakpointID()).get();
          if (cur_bp_id.GetLocationID() != LLDB_INVALID_BREAK_ID) {
            BreakpointLocation *location =
                bp->FindLocationByID(cur_bp_id.GetLocationID()).get();
            if (location)
              location->GetLocationOptions()->CopyOverSetOptions(
                  m_bp_opts.GetBreakpointOptions());
          } else {
            bp->GetOptions()->CopyOverSetOptions(
                m_bp_opts.GetBreakpointOptions());
          }
        }
      }
    }

    return result.Succeeded();
  }

private:
  BreakpointOptionGroup m_bp_opts;
  BreakpointDummyOptionGroup m_dummy_opts;
  OptionGroupOptions m_options;
};

// CommandObjectBreakpointEnable
#pragma mark Enable

class CommandObjectBreakpointEnable : public CommandObjectParsed {
public:
  CommandObjectBreakpointEnable(CommandInterpreter &interpreter)
      : CommandObjectParsed(interpreter, "enable",
                            "Enable the specified disabled breakpoint(s). If "
                            "no breakpoints are specified, enable all of them.",
                            nullptr) {
    CommandArgumentEntry arg;
    CommandObject::AddIDsArgumentData(arg, eArgTypeBreakpointID,
                                      eArgTypeBreakpointIDRange);
    // Add the entry for the first argument for this command to the object's
    // arguments vector.
    m_arguments.push_back(arg);
  }

  ~CommandObjectBreakpointEnable() override = default;

protected:
  bool DoExecute(Args &command, CommandReturnObject &result) override {
    Target &target = GetSelectedOrDummyTarget();

    std::unique_lock<std::recursive_mutex> lock;
    target.GetBreakpointList().GetListMutex(lock);

    const BreakpointList &breakpoints = target.GetBreakpointList();

    size_t num_breakpoints = breakpoints.GetSize();

    if (num_breakpoints == 0) {
      result.AppendError("No breakpoints exist to be enabled.");
      result.SetStatus(eReturnStatusFailed);
      return false;
    }

    if (command.empty()) {
      // No breakpoint selected; enable all currently set breakpoints.
      target.EnableAllowedBreakpoints();
      result.AppendMessageWithFormat("All breakpoints enabled. (%" PRIu64
                                     " breakpoints)\n",
                                     (uint64_t)num_breakpoints);
      result.SetStatus(eReturnStatusSuccessFinishNoResult);
    } else {
      // Particular breakpoint selected; enable that breakpoint.
      BreakpointIDList valid_bp_ids;
      CommandObjectMultiwordBreakpoint::VerifyBreakpointOrLocationIDs(
          command, &target, result, &valid_bp_ids,
          BreakpointName::Permissions::PermissionKinds::disablePerm);

      if (result.Succeeded()) {
        int enable_count = 0;
        int loc_count = 0;
        const size_t count = valid_bp_ids.GetSize();
        for (size_t i = 0; i < count; ++i) {
          BreakpointID cur_bp_id = valid_bp_ids.GetBreakpointIDAtIndex(i);

          if (cur_bp_id.GetBreakpointID() != LLDB_INVALID_BREAK_ID) {
            Breakpoint *breakpoint =
                target.GetBreakpointByID(cur_bp_id.GetBreakpointID()).get();
            if (cur_bp_id.GetLocationID() != LLDB_INVALID_BREAK_ID) {
              BreakpointLocation *location =
                  breakpoint->FindLocationByID(cur_bp_id.GetLocationID()).get();
              if (location) {
                location->SetEnabled(true);
                ++loc_count;
              }
            } else {
              breakpoint->SetEnabled(true);
              ++enable_count;
            }
          }
        }
        result.AppendMessageWithFormat("%d breakpoints enabled.\n",
                                       enable_count + loc_count);
        result.SetStatus(eReturnStatusSuccessFinishNoResult);
      }
    }

    return result.Succeeded();
  }
};

// CommandObjectBreakpointDisable
#pragma mark Disable

class CommandObjectBreakpointDisable : public CommandObjectParsed {
public:
  CommandObjectBreakpointDisable(CommandInterpreter &interpreter)
      : CommandObjectParsed(
            interpreter, "breakpoint disable",
            "Disable the specified breakpoint(s) without deleting "
            "them.  If none are specified, disable all "
            "breakpoints.",
            nullptr) {
    SetHelpLong(
        "Disable the specified breakpoint(s) without deleting them.  \
If none are specified, disable all breakpoints."
        R"(

)"
        "Note: disabling a breakpoint will cause none of its locations to be hit \
regardless of whether individual locations are enabled or disabled.  After the sequence:"
        R"(

    (lldb) break disable 1
    (lldb) break enable 1.1

execution will NOT stop at location 1.1.  To achieve that, type:

    (lldb) break disable 1.*
    (lldb) break enable 1.1

)"
        "The first command disables all locations for breakpoint 1, \
the second re-enables the first location.");

    CommandArgumentEntry arg;
    CommandObject::AddIDsArgumentData(arg, eArgTypeBreakpointID,
                                      eArgTypeBreakpointIDRange);
    // Add the entry for the first argument for this command to the object's
    // arguments vector.
    m_arguments.push_back(arg);
  }

  ~CommandObjectBreakpointDisable() override = default;

protected:
  bool DoExecute(Args &command, CommandReturnObject &result) override {
    Target &target = GetSelectedOrDummyTarget();
    std::unique_lock<std::recursive_mutex> lock;
    target.GetBreakpointList().GetListMutex(lock);

    const BreakpointList &breakpoints = target.GetBreakpointList();
    size_t num_breakpoints = breakpoints.GetSize();

    if (num_breakpoints == 0) {
      result.AppendError("No breakpoints exist to be disabled.");
      result.SetStatus(eReturnStatusFailed);
      return false;
    }

    if (command.empty()) {
      // No breakpoint selected; disable all currently set breakpoints.
      target.DisableAllowedBreakpoints();
      result.AppendMessageWithFormat("All breakpoints disabled. (%" PRIu64
                                     " breakpoints)\n",
                                     (uint64_t)num_breakpoints);
      result.SetStatus(eReturnStatusSuccessFinishNoResult);
    } else {
      // Particular breakpoint selected; disable that breakpoint.
      BreakpointIDList valid_bp_ids;

      CommandObjectMultiwordBreakpoint::VerifyBreakpointOrLocationIDs(
          command, &target, result, &valid_bp_ids,
          BreakpointName::Permissions::PermissionKinds::disablePerm);

      if (result.Succeeded()) {
        int disable_count = 0;
        int loc_count = 0;
        const size_t count = valid_bp_ids.GetSize();
        for (size_t i = 0; i < count; ++i) {
          BreakpointID cur_bp_id = valid_bp_ids.GetBreakpointIDAtIndex(i);

          if (cur_bp_id.GetBreakpointID() != LLDB_INVALID_BREAK_ID) {
            Breakpoint *breakpoint =
                target.GetBreakpointByID(cur_bp_id.GetBreakpointID()).get();
            if (cur_bp_id.GetLocationID() != LLDB_INVALID_BREAK_ID) {
              BreakpointLocation *location =
                  breakpoint->FindLocationByID(cur_bp_id.GetLocationID()).get();
              if (location) {
                location->SetEnabled(false);
                ++loc_count;
              }
            } else {
              breakpoint->SetEnabled(false);
              ++disable_count;
            }
          }
        }
        result.AppendMessageWithFormat("%d breakpoints disabled.\n",
                                       disable_count + loc_count);
        result.SetStatus(eReturnStatusSuccessFinishNoResult);
      }
    }

    return result.Succeeded();
  }
};

// CommandObjectBreakpointList

#pragma mark List::CommandOptions
#define LLDB_OPTIONS_breakpoint_list
#include "CommandOptions.inc"

#pragma mark List

class CommandObjectBreakpointList : public CommandObjectParsed {
public:
  CommandObjectBreakpointList(CommandInterpreter &interpreter)
      : CommandObjectParsed(
            interpreter, "breakpoint list",
            "List some or all breakpoints at configurable levels of detail.",
            nullptr),
        m_options() {
    CommandArgumentEntry arg;
    CommandArgumentData bp_id_arg;

    // Define the first (and only) variant of this arg.
    bp_id_arg.arg_type = eArgTypeBreakpointID;
    bp_id_arg.arg_repetition = eArgRepeatOptional;

    // There is only one variant this argument could be; put it into the
    // argument entry.
    arg.push_back(bp_id_arg);

    // Push the data for the first argument into the m_arguments vector.
    m_arguments.push_back(arg);
  }

  ~CommandObjectBreakpointList() override = default;

  Options *GetOptions() override { return &m_options; }

  class CommandOptions : public Options {
  public:
    CommandOptions()
        : Options(), m_level(lldb::eDescriptionLevelBrief), m_use_dummy(false) {
    }

    ~CommandOptions() override = default;

    Status SetOptionValue(uint32_t option_idx, llvm::StringRef option_arg,
                          ExecutionContext *execution_context) override {
      Status error;
      const int short_option = m_getopt_table[option_idx].val;

      switch (short_option) {
      case 'b':
        m_level = lldb::eDescriptionLevelBrief;
        break;
      case 'D':
        m_use_dummy = true;
        break;
      case 'f':
        m_level = lldb::eDescriptionLevelFull;
        break;
      case 'v':
        m_level = lldb::eDescriptionLevelVerbose;
        break;
      case 'i':
        m_internal = true;
        break;
      default:
        llvm_unreachable("Unimplemented option");
      }

      return error;
    }

    void OptionParsingStarting(ExecutionContext *execution_context) override {
      m_level = lldb::eDescriptionLevelFull;
      m_internal = false;
      m_use_dummy = false;
    }

    llvm::ArrayRef<OptionDefinition> GetDefinitions() override {
      return llvm::makeArrayRef(g_breakpoint_list_options);
    }

    // Instance variables to hold the values for command options.

    lldb::DescriptionLevel m_level;

    bool m_internal;
    bool m_use_dummy;
  };

protected:
  bool DoExecute(Args &command, CommandReturnObject &result) override {
    Target &target = GetSelectedOrDummyTarget(m_options.m_use_dummy);

    const BreakpointList &breakpoints =
        target.GetBreakpointList(m_options.m_internal);
    std::unique_lock<std::recursive_mutex> lock;
    target.GetBreakpointList(m_options.m_internal).GetListMutex(lock);

    size_t num_breakpoints = breakpoints.GetSize();

    if (num_breakpoints == 0) {
      result.AppendMessage("No breakpoints currently set.");
      result.SetStatus(eReturnStatusSuccessFinishNoResult);
      return true;
    }

    Stream &output_stream = result.GetOutputStream();

    if (command.empty()) {
      // No breakpoint selected; show info about all currently set breakpoints.
      result.AppendMessage("Current breakpoints:");
      for (size_t i = 0; i < num_breakpoints; ++i) {
        Breakpoint *breakpoint = breakpoints.GetBreakpointAtIndex(i).get();
        if (breakpoint->AllowList())
          AddBreakpointDescription(&output_stream, breakpoint,
                                   m_options.m_level);
      }
      result.SetStatus(eReturnStatusSuccessFinishNoResult);
    } else {
      // Particular breakpoints selected; show info about that breakpoint.
      BreakpointIDList valid_bp_ids;
      CommandObjectMultiwordBreakpoint::VerifyBreakpointOrLocationIDs(
          command, &target, result, &valid_bp_ids,
          BreakpointName::Permissions::PermissionKinds::listPerm);

      if (result.Succeeded()) {
        for (size_t i = 0; i < valid_bp_ids.GetSize(); ++i) {
          BreakpointID cur_bp_id = valid_bp_ids.GetBreakpointIDAtIndex(i);
          Breakpoint *breakpoint =
              target.GetBreakpointByID(cur_bp_id.GetBreakpointID()).get();
          AddBreakpointDescription(&output_stream, breakpoint,
                                   m_options.m_level);
        }
        result.SetStatus(eReturnStatusSuccessFinishNoResult);
      } else {
        result.AppendError("Invalid breakpoint ID.");
        result.SetStatus(eReturnStatusFailed);
      }
    }

    return result.Succeeded();
  }

private:
  CommandOptions m_options;
};

// CommandObjectBreakpointClear
#pragma mark Clear::CommandOptions

#define LLDB_OPTIONS_breakpoint_clear
#include "CommandOptions.inc"

#pragma mark Clear

class CommandObjectBreakpointClear : public CommandObjectParsed {
public:
  enum BreakpointClearType { eClearTypeInvalid, eClearTypeFileAndLine };

  CommandObjectBreakpointClear(CommandInterpreter &interpreter)
      : CommandObjectParsed(interpreter, "breakpoint clear",
                            "Delete or disable breakpoints matching the "
                            "specified source file and line.",
                            "breakpoint clear <cmd-options>"),
        m_options() {}

  ~CommandObjectBreakpointClear() override = default;

  Options *GetOptions() override { return &m_options; }

  class CommandOptions : public Options {
  public:
    CommandOptions() : Options(), m_filename(), m_line_num(0) {}

    ~CommandOptions() override = default;

    Status SetOptionValue(uint32_t option_idx, llvm::StringRef option_arg,
                          ExecutionContext *execution_context) override {
      Status error;
      const int short_option = m_getopt_table[option_idx].val;

      switch (short_option) {
      case 'f':
        m_filename.assign(option_arg);
        break;

      case 'l':
        option_arg.getAsInteger(0, m_line_num);
        break;

      default:
        llvm_unreachable("Unimplemented option");
      }

      return error;
    }

    void OptionParsingStarting(ExecutionContext *execution_context) override {
      m_filename.clear();
      m_line_num = 0;
    }

    llvm::ArrayRef<OptionDefinition> GetDefinitions() override {
      return llvm::makeArrayRef(g_breakpoint_clear_options);
    }

    // Instance variables to hold the values for command options.

    std::string m_filename;
    uint32_t m_line_num;
  };

protected:
  bool DoExecute(Args &command, CommandReturnObject &result) override {
    Target &target = GetSelectedOrDummyTarget();

    // The following are the various types of breakpoints that could be
    // cleared:
    //   1). -f -l (clearing breakpoint by source location)

    BreakpointClearType break_type = eClearTypeInvalid;

    if (m_options.m_line_num != 0)
      break_type = eClearTypeFileAndLine;

    std::unique_lock<std::recursive_mutex> lock;
    target.GetBreakpointList().GetListMutex(lock);

    BreakpointList &breakpoints = target.GetBreakpointList();
    size_t num_breakpoints = breakpoints.GetSize();

    // Early return if there's no breakpoint at all.
    if (num_breakpoints == 0) {
      result.AppendError("Breakpoint clear: No breakpoint cleared.");
      result.SetStatus(eReturnStatusFailed);
      return result.Succeeded();
    }

    // Find matching breakpoints and delete them.

    // First create a copy of all the IDs.
    std::vector<break_id_t> BreakIDs;
    for (size_t i = 0; i < num_breakpoints; ++i)
      BreakIDs.push_back(breakpoints.GetBreakpointAtIndex(i)->GetID());

    int num_cleared = 0;
    StreamString ss;
    switch (break_type) {
    case eClearTypeFileAndLine: // Breakpoint by source position
    {
      const ConstString filename(m_options.m_filename.c_str());
      BreakpointLocationCollection loc_coll;

      for (size_t i = 0; i < num_breakpoints; ++i) {
        Breakpoint *bp = breakpoints.FindBreakpointByID(BreakIDs[i]).get();

        if (bp->GetMatchingFileLine(filename, m_options.m_line_num, loc_coll)) {
          // If the collection size is 0, it's a full match and we can just
          // remove the breakpoint.
          if (loc_coll.GetSize() == 0) {
            bp->GetDescription(&ss, lldb::eDescriptionLevelBrief);
            ss.EOL();
            target.RemoveBreakpointByID(bp->GetID());
            ++num_cleared;
          }
        }
      }
    } break;

    default:
      break;
    }

    if (num_cleared > 0) {
      Stream &output_stream = result.GetOutputStream();
      output_stream.Printf("%d breakpoints cleared:\n", num_cleared);
      output_stream << ss.GetString();
      output_stream.EOL();
      result.SetStatus(eReturnStatusSuccessFinishNoResult);
    } else {
      result.AppendError("Breakpoint clear: No breakpoint cleared.");
      result.SetStatus(eReturnStatusFailed);
    }

    return result.Succeeded();
  }

private:
  CommandOptions m_options;
};

// CommandObjectBreakpointDelete
#define LLDB_OPTIONS_breakpoint_delete
#include "CommandOptions.inc"

#pragma mark Delete

class CommandObjectBreakpointDelete : public CommandObjectParsed {
public:
  CommandObjectBreakpointDelete(CommandInterpreter &interpreter)
      : CommandObjectParsed(interpreter, "breakpoint delete",
                            "Delete the specified breakpoint(s).  If no "
                            "breakpoints are specified, delete them all.",
                            nullptr),
        m_options() {
    CommandArgumentEntry arg;
    CommandObject::AddIDsArgumentData(arg, eArgTypeBreakpointID,
                                      eArgTypeBreakpointIDRange);
    // Add the entry for the first argument for this command to the object's
    // arguments vector.
    m_arguments.push_back(arg);
  }

  ~CommandObjectBreakpointDelete() override = default;

  Options *GetOptions() override { return &m_options; }

  class CommandOptions : public Options {
  public:
    CommandOptions() : Options(), m_use_dummy(false), m_force(false) {}

    ~CommandOptions() override = default;

    Status SetOptionValue(uint32_t option_idx, llvm::StringRef option_arg,
                          ExecutionContext *execution_context) override {
      Status error;
      const int short_option = m_getopt_table[option_idx].val;

      switch (short_option) {
      case 'f':
        m_force = true;
        break;

      case 'D':
        m_use_dummy = true;
        break;

      default:
        llvm_unreachable("Unimplemented option");
      }

      return error;
    }

    void OptionParsingStarting(ExecutionContext *execution_context) override {
      m_use_dummy = false;
      m_force = false;
    }

    llvm::ArrayRef<OptionDefinition> GetDefinitions() override {
      return llvm::makeArrayRef(g_breakpoint_delete_options);
    }

    // Instance variables to hold the values for command options.
    bool m_use_dummy;
    bool m_force;
  };

protected:
  bool DoExecute(Args &command, CommandReturnObject &result) override {
    Target &target = GetSelectedOrDummyTarget(m_options.m_use_dummy);

    std::unique_lock<std::recursive_mutex> lock;
    target.GetBreakpointList().GetListMutex(lock);

    const BreakpointList &breakpoints = target.GetBreakpointList();

    size_t num_breakpoints = breakpoints.GetSize();

    if (num_breakpoints == 0) {
      result.AppendError("No breakpoints exist to be deleted.");
      result.SetStatus(eReturnStatusFailed);
      return false;
    }

    if (command.empty()) {
      if (!m_options.m_force &&
          !m_interpreter.Confirm(
              "About to delete all breakpoints, do you want to do that?",
              true)) {
        result.AppendMessage("Operation cancelled...");
      } else {
        target.RemoveAllowedBreakpoints();
        result.AppendMessageWithFormat(
            "All breakpoints removed. (%" PRIu64 " breakpoint%s)\n",
            (uint64_t)num_breakpoints, num_breakpoints > 1 ? "s" : "");
      }
      result.SetStatus(eReturnStatusSuccessFinishNoResult);
    } else {
      // Particular breakpoint selected; disable that breakpoint.
      BreakpointIDList valid_bp_ids;
      CommandObjectMultiwordBreakpoint::VerifyBreakpointOrLocationIDs(
          command, &target, result, &valid_bp_ids,
          BreakpointName::Permissions::PermissionKinds::deletePerm);

      if (result.Succeeded()) {
        int delete_count = 0;
        int disable_count = 0;
        const size_t count = valid_bp_ids.GetSize();
        for (size_t i = 0; i < count; ++i) {
          BreakpointID cur_bp_id = valid_bp_ids.GetBreakpointIDAtIndex(i);

          if (cur_bp_id.GetBreakpointID() != LLDB_INVALID_BREAK_ID) {
            if (cur_bp_id.GetLocationID() != LLDB_INVALID_BREAK_ID) {
              Breakpoint *breakpoint =
                  target.GetBreakpointByID(cur_bp_id.GetBreakpointID()).get();
              BreakpointLocation *location =
                  breakpoint->FindLocationByID(cur_bp_id.GetLocationID()).get();
              // It makes no sense to try to delete individual locations, so we
              // disable them instead.
              if (location) {
                location->SetEnabled(false);
                ++disable_count;
              }
            } else {
              target.RemoveBreakpointByID(cur_bp_id.GetBreakpointID());
              ++delete_count;
            }
          }
        }
        result.AppendMessageWithFormat(
            "%d breakpoints deleted; %d breakpoint locations disabled.\n",
            delete_count, disable_count);
        result.SetStatus(eReturnStatusSuccessFinishNoResult);
      }
    }
    return result.Succeeded();
  }

private:
  CommandOptions m_options;
};

// CommandObjectBreakpointName
#define LLDB_OPTIONS_breakpoint_name
#include "CommandOptions.inc"

class BreakpointNameOptionGroup : public OptionGroup {
public:
  BreakpointNameOptionGroup()
      : OptionGroup(), m_breakpoint(LLDB_INVALID_BREAK_ID), m_use_dummy(false) {
  }

  ~BreakpointNameOptionGroup() override = default;

  llvm::ArrayRef<OptionDefinition> GetDefinitions() override {
    return llvm::makeArrayRef(g_breakpoint_name_options);
  }

  Status SetOptionValue(uint32_t option_idx, llvm::StringRef option_arg,
                        ExecutionContext *execution_context) override {
    Status error;
    const int short_option = g_breakpoint_name_options[option_idx].short_option;

    switch (short_option) {
    case 'N':
      if (BreakpointID::StringIsBreakpointName(option_arg, error) &&
          error.Success())
        m_name.SetValueFromString(option_arg);
      break;
    case 'B':
      if (m_breakpoint.SetValueFromString(option_arg).Fail())
        error.SetErrorStringWithFormat(
            "unrecognized value \"%s\" for breakpoint",
            option_arg.str().c_str());
      break;
    case 'D':
      if (m_use_dummy.SetValueFromString(option_arg).Fail())
        error.SetErrorStringWithFormat(
            "unrecognized value \"%s\" for use-dummy",
            option_arg.str().c_str());
      break;
    case 'H':
      m_help_string.SetValueFromString(option_arg);
      break;

    default:
      llvm_unreachable("Unimplemented option");
    }
    return error;
  }

  void OptionParsingStarting(ExecutionContext *execution_context) override {
    m_name.Clear();
    m_breakpoint.Clear();
    m_use_dummy.Clear();
    m_use_dummy.SetDefaultValue(false);
    m_help_string.Clear();
  }

  OptionValueString m_name;
  OptionValueUInt64 m_breakpoint;
  OptionValueBoolean m_use_dummy;
  OptionValueString m_help_string;
};

#define LLDB_OPTIONS_breakpoint_access
#include "CommandOptions.inc"

class BreakpointAccessOptionGroup : public OptionGroup {
public:
  BreakpointAccessOptionGroup() : OptionGroup() {}

  ~BreakpointAccessOptionGroup() override = default;

  llvm::ArrayRef<OptionDefinition> GetDefinitions() override {
    return llvm::makeArrayRef(g_breakpoint_access_options);
  }
  Status SetOptionValue(uint32_t option_idx, llvm::StringRef option_arg,
                        ExecutionContext *execution_context) override {
    Status error;
    const int short_option =
        g_breakpoint_access_options[option_idx].short_option;

    switch (short_option) {
    case 'L': {
      bool value, success;
      value = OptionArgParser::ToBoolean(option_arg, false, &success);
      if (success) {
        m_permissions.SetAllowList(value);
      } else
        error.SetErrorStringWithFormat(
            "invalid boolean value '%s' passed for -L option",
            option_arg.str().c_str());
    } break;
    case 'A': {
      bool value, success;
      value = OptionArgParser::ToBoolean(option_arg, false, &success);
      if (success) {
        m_permissions.SetAllowDisable(value);
      } else
        error.SetErrorStringWithFormat(
            "invalid boolean value '%s' passed for -L option",
            option_arg.str().c_str());
    } break;
    case 'D': {
      bool value, success;
      value = OptionArgParser::ToBoolean(option_arg, false, &success);
      if (success) {
        m_permissions.SetAllowDelete(value);
      } else
        error.SetErrorStringWithFormat(
            "invalid boolean value '%s' passed for -L option",
            option_arg.str().c_str());
    } break;
    default:
      llvm_unreachable("Unimplemented option");
    }

    return error;
  }

  void OptionParsingStarting(ExecutionContext *execution_context) override {}

  const BreakpointName::Permissions &GetPermissions() const {
    return m_permissions;
  }
  BreakpointName::Permissions m_permissions;
};

class CommandObjectBreakpointNameConfigure : public CommandObjectParsed {
public:
  CommandObjectBreakpointNameConfigure(CommandInterpreter &interpreter)
      : CommandObjectParsed(
            interpreter, "configure",
            "Configure the options for the breakpoint"
            " name provided.  "
            "If you provide a breakpoint id, the options will be copied from "
            "the breakpoint, otherwise only the options specified will be set "
            "on the name.",
            "breakpoint name configure <command-options> "
            "<breakpoint-name-list>"),
        m_bp_opts(), m_option_group() {
    // Create the first variant for the first (and only) argument for this
    // command.
    CommandArgumentEntry arg1;
    CommandArgumentData id_arg;
    id_arg.arg_type = eArgTypeBreakpointName;
    id_arg.arg_repetition = eArgRepeatOptional;
    arg1.push_back(id_arg);
    m_arguments.push_back(arg1);

    m_option_group.Append(&m_bp_opts, LLDB_OPT_SET_ALL, LLDB_OPT_SET_1);
    m_option_group.Append(&m_access_options, LLDB_OPT_SET_ALL,
                          LLDB_OPT_SET_ALL);
    m_option_group.Append(&m_bp_id, LLDB_OPT_SET_2 | LLDB_OPT_SET_4,
                          LLDB_OPT_SET_ALL);
    m_option_group.Finalize();
  }

  ~CommandObjectBreakpointNameConfigure() override = default;

  Options *GetOptions() override { return &m_option_group; }

protected:
  bool DoExecute(Args &command, CommandReturnObject &result) override {

    const size_t argc = command.GetArgumentCount();
    if (argc == 0) {
      result.AppendError("No names provided.");
      result.SetStatus(eReturnStatusFailed);
      return false;
    }

    Target &target = GetSelectedOrDummyTarget(false);

    std::unique_lock<std::recursive_mutex> lock;
    target.GetBreakpointList().GetListMutex(lock);

    // Make a pass through first to see that all the names are legal.
    for (auto &entry : command.entries()) {
      Status error;
      if (!BreakpointID::StringIsBreakpointName(entry.ref(), error)) {
        result.AppendErrorWithFormat("Invalid breakpoint name: %s - %s",
                                     entry.c_str(), error.AsCString());
        result.SetStatus(eReturnStatusFailed);
        return false;
      }
    }
    // Now configure them, we already pre-checked the names so we don't need to
    // check the error:
    BreakpointSP bp_sp;
    if (m_bp_id.m_breakpoint.OptionWasSet()) {
      lldb::break_id_t bp_id = m_bp_id.m_breakpoint.GetUInt64Value();
      bp_sp = target.GetBreakpointByID(bp_id);
      if (!bp_sp) {
        result.AppendErrorWithFormatv("Could not find specified breakpoint {0}",
                                      bp_id);
        result.SetStatus(eReturnStatusFailed);
        return false;
      }
    }

    Status error;
    for (auto &entry : command.entries()) {
      ConstString name(entry.c_str());
      BreakpointName *bp_name = target.FindBreakpointName(name, true, error);
      if (!bp_name)
        continue;
      if (m_bp_id.m_help_string.OptionWasSet())
        bp_name->SetHelp(m_bp_id.m_help_string.GetStringValue().str().c_str());

      if (bp_sp)
        target.ConfigureBreakpointName(*bp_name, *bp_sp->GetOptions(),
                                       m_access_options.GetPermissions());
      else
        target.ConfigureBreakpointName(*bp_name,
                                       m_bp_opts.GetBreakpointOptions(),
                                       m_access_options.GetPermissions());
    }
    return true;
  }

private:
  BreakpointNameOptionGroup m_bp_id; // Only using the id part of this.
  BreakpointOptionGroup m_bp_opts;
  BreakpointAccessOptionGroup m_access_options;
  OptionGroupOptions m_option_group;
};

class CommandObjectBreakpointNameAdd : public CommandObjectParsed {
public:
  CommandObjectBreakpointNameAdd(CommandInterpreter &interpreter)
      : CommandObjectParsed(
            interpreter, "add", "Add a name to the breakpoints provided.",
            "breakpoint name add <command-options> <breakpoint-id-list>"),
        m_name_options(), m_option_group() {
    // Create the first variant for the first (and only) argument for this
    // command.
    CommandArgumentEntry arg1;
    CommandArgumentData id_arg;
    id_arg.arg_type = eArgTypeBreakpointID;
    id_arg.arg_repetition = eArgRepeatOptional;
    arg1.push_back(id_arg);
    m_arguments.push_back(arg1);

    m_option_group.Append(&m_name_options, LLDB_OPT_SET_1, LLDB_OPT_SET_ALL);
    m_option_group.Finalize();
  }

  ~CommandObjectBreakpointNameAdd() override = default;

  Options *GetOptions() override { return &m_option_group; }

protected:
  bool DoExecute(Args &command, CommandReturnObject &result) override {
    if (!m_name_options.m_name.OptionWasSet()) {
      result.SetError("No name option provided.");
      return false;
    }

    Target &target =
        GetSelectedOrDummyTarget(m_name_options.m_use_dummy.GetCurrentValue());

    std::unique_lock<std::recursive_mutex> lock;
    target.GetBreakpointList().GetListMutex(lock);

    const BreakpointList &breakpoints = target.GetBreakpointList();

    size_t num_breakpoints = breakpoints.GetSize();
    if (num_breakpoints == 0) {
      result.SetError("No breakpoints, cannot add names.");
      result.SetStatus(eReturnStatusFailed);
      return false;
    }

    // Particular breakpoint selected; disable that breakpoint.
    BreakpointIDList valid_bp_ids;
    CommandObjectMultiwordBreakpoint::VerifyBreakpointIDs(
        command, &target, result, &valid_bp_ids,
        BreakpointName::Permissions::PermissionKinds::listPerm);

    if (result.Succeeded()) {
      if (valid_bp_ids.GetSize() == 0) {
        result.SetError("No breakpoints specified, cannot add names.");
        result.SetStatus(eReturnStatusFailed);
        return false;
      }
      size_t num_valid_ids = valid_bp_ids.GetSize();
      const char *bp_name = m_name_options.m_name.GetCurrentValue();
      Status error; // This error reports illegal names, but we've already
                    // checked that, so we don't need to check it again here.
      for (size_t index = 0; index < num_valid_ids; index++) {
        lldb::break_id_t bp_id =
            valid_bp_ids.GetBreakpointIDAtIndex(index).GetBreakpointID();
        BreakpointSP bp_sp = breakpoints.FindBreakpointByID(bp_id);
        target.AddNameToBreakpoint(bp_sp, bp_name, error);
      }
    }

    return true;
  }

private:
  BreakpointNameOptionGroup m_name_options;
  OptionGroupOptions m_option_group;
};

class CommandObjectBreakpointNameDelete : public CommandObjectParsed {
public:
  CommandObjectBreakpointNameDelete(CommandInterpreter &interpreter)
      : CommandObjectParsed(
            interpreter, "delete",
            "Delete a name from the breakpoints provided.",
            "breakpoint name delete <command-options> <breakpoint-id-list>"),
        m_name_options(), m_option_group() {
    // Create the first variant for the first (and only) argument for this
    // command.
    CommandArgumentEntry arg1;
    CommandArgumentData id_arg;
    id_arg.arg_type = eArgTypeBreakpointID;
    id_arg.arg_repetition = eArgRepeatOptional;
    arg1.push_back(id_arg);
    m_arguments.push_back(arg1);

    m_option_group.Append(&m_name_options, LLDB_OPT_SET_1, LLDB_OPT_SET_ALL);
    m_option_group.Finalize();
  }

  ~CommandObjectBreakpointNameDelete() override = default;

  Options *GetOptions() override { return &m_option_group; }

protected:
  bool DoExecute(Args &command, CommandReturnObject &result) override {
    if (!m_name_options.m_name.OptionWasSet()) {
      result.SetError("No name option provided.");
      return false;
    }

    Target &target =
        GetSelectedOrDummyTarget(m_name_options.m_use_dummy.GetCurrentValue());

    std::unique_lock<std::recursive_mutex> lock;
    target.GetBreakpointList().GetListMutex(lock);

    const BreakpointList &breakpoints = target.GetBreakpointList();

    size_t num_breakpoints = breakpoints.GetSize();
    if (num_breakpoints == 0) {
      result.SetError("No breakpoints, cannot delete names.");
      result.SetStatus(eReturnStatusFailed);
      return false;
    }

    // Particular breakpoint selected; disable that breakpoint.
    BreakpointIDList valid_bp_ids;
    CommandObjectMultiwordBreakpoint::VerifyBreakpointIDs(
        command, &target, result, &valid_bp_ids,
        BreakpointName::Permissions::PermissionKinds::deletePerm);

    if (result.Succeeded()) {
      if (valid_bp_ids.GetSize() == 0) {
        result.SetError("No breakpoints specified, cannot delete names.");
        result.SetStatus(eReturnStatusFailed);
        return false;
      }
      ConstString bp_name(m_name_options.m_name.GetCurrentValue());
      size_t num_valid_ids = valid_bp_ids.GetSize();
      for (size_t index = 0; index < num_valid_ids; index++) {
        lldb::break_id_t bp_id =
            valid_bp_ids.GetBreakpointIDAtIndex(index).GetBreakpointID();
        BreakpointSP bp_sp = breakpoints.FindBreakpointByID(bp_id);
        target.RemoveNameFromBreakpoint(bp_sp, bp_name);
      }
    }

    return true;
  }

private:
  BreakpointNameOptionGroup m_name_options;
  OptionGroupOptions m_option_group;
};

class CommandObjectBreakpointNameList : public CommandObjectParsed {
public:
  CommandObjectBreakpointNameList(CommandInterpreter &interpreter)
      : CommandObjectParsed(interpreter, "list",
                            "List either the names for a breakpoint or info "
                            "about a given name.  With no arguments, lists all "
                            "names",
                            "breakpoint name list <command-options>"),
        m_name_options(), m_option_group() {
    m_option_group.Append(&m_name_options, LLDB_OPT_SET_3, LLDB_OPT_SET_ALL);
    m_option_group.Finalize();
  }

  ~CommandObjectBreakpointNameList() override = default;

  Options *GetOptions() override { return &m_option_group; }

protected:
  bool DoExecute(Args &command, CommandReturnObject &result) override {
    Target &target =
        GetSelectedOrDummyTarget(m_name_options.m_use_dummy.GetCurrentValue());

    std::vector<std::string> name_list;
    if (command.empty()) {
      target.GetBreakpointNames(name_list);
    } else {
      for (const Args::ArgEntry &arg : command) {
        name_list.push_back(arg.c_str());
      }
    }

    if (name_list.empty()) {
      result.AppendMessage("No breakpoint names found.");
    } else {
      for (const std::string &name_str : name_list) {
        const char *name = name_str.c_str();
        // First print out the options for the name:
        Status error;
        BreakpointName *bp_name =
            target.FindBreakpointName(ConstString(name), false, error);
        if (bp_name) {
          StreamString s;
          result.AppendMessageWithFormat("Name: %s\n", name);
          if (bp_name->GetDescription(&s, eDescriptionLevelFull)) {
            result.AppendMessage(s.GetString());
          }

          std::unique_lock<std::recursive_mutex> lock;
          target.GetBreakpointList().GetListMutex(lock);

          BreakpointList &breakpoints = target.GetBreakpointList();
          bool any_set = false;
          for (BreakpointSP bp_sp : breakpoints.Breakpoints()) {
            if (bp_sp->MatchesName(name)) {
              StreamString s;
              any_set = true;
              bp_sp->GetDescription(&s, eDescriptionLevelBrief);
              s.EOL();
              result.AppendMessage(s.GetString());
            }
          }
          if (!any_set)
            result.AppendMessage("No breakpoints using this name.");
        } else {
          result.AppendMessageWithFormat("Name: %s not found.\n", name);
        }
      }
    }
    return true;
  }

private:
  BreakpointNameOptionGroup m_name_options;
  OptionGroupOptions m_option_group;
};

// CommandObjectBreakpointName
class CommandObjectBreakpointName : public CommandObjectMultiword {
public:
  CommandObjectBreakpointName(CommandInterpreter &interpreter)
      : CommandObjectMultiword(
            interpreter, "name", "Commands to manage name tags for breakpoints",
            "breakpoint name <subcommand> [<command-options>]") {
    CommandObjectSP add_command_object(
        new CommandObjectBreakpointNameAdd(interpreter));
    CommandObjectSP delete_command_object(
        new CommandObjectBreakpointNameDelete(interpreter));
    CommandObjectSP list_command_object(
        new CommandObjectBreakpointNameList(interpreter));
    CommandObjectSP configure_command_object(
        new CommandObjectBreakpointNameConfigure(interpreter));

    LoadSubCommand("add", add_command_object);
    LoadSubCommand("delete", delete_command_object);
    LoadSubCommand("list", list_command_object);
    LoadSubCommand("configure", configure_command_object);
  }

  ~CommandObjectBreakpointName() override = default;
};

// CommandObjectBreakpointRead
#pragma mark Read::CommandOptions
#define LLDB_OPTIONS_breakpoint_read
#include "CommandOptions.inc"

#pragma mark Read

class CommandObjectBreakpointRead : public CommandObjectParsed {
public:
  CommandObjectBreakpointRead(CommandInterpreter &interpreter)
      : CommandObjectParsed(interpreter, "breakpoint read",
                            "Read and set the breakpoints previously saved to "
                            "a file with \"breakpoint write\".  ",
                            nullptr),
        m_options() {
    CommandArgumentEntry arg;
    CommandObject::AddIDsArgumentData(arg, eArgTypeBreakpointID,
                                      eArgTypeBreakpointIDRange);
    // Add the entry for the first argument for this command to the object's
    // arguments vector.
    m_arguments.push_back(arg);
  }

  ~CommandObjectBreakpointRead() override = default;

  Options *GetOptions() override { return &m_options; }

  class CommandOptions : public Options {
  public:
    CommandOptions() : Options() {}

    ~CommandOptions() override = default;

    Status SetOptionValue(uint32_t option_idx, llvm::StringRef option_arg,
                          ExecutionContext *execution_context) override {
      Status error;
      const int short_option = m_getopt_table[option_idx].val;

      switch (short_option) {
      case 'f':
        m_filename.assign(option_arg);
        break;
      case 'N': {
        Status name_error;
        if (!BreakpointID::StringIsBreakpointName(llvm::StringRef(option_arg),
                                                  name_error)) {
          error.SetErrorStringWithFormat("Invalid breakpoint name: %s",
                                         name_error.AsCString());
        }
        m_names.push_back(option_arg);
        break;
      }
      default:
        llvm_unreachable("Unimplemented option");
      }

      return error;
    }

    void OptionParsingStarting(ExecutionContext *execution_context) override {
      m_filename.clear();
      m_names.clear();
    }

    llvm::ArrayRef<OptionDefinition> GetDefinitions() override {
      return llvm::makeArrayRef(g_breakpoint_read_options);
    }

    // Instance variables to hold the values for command options.

    std::string m_filename;
    std::vector<std::string> m_names;
  };

protected:
  bool DoExecute(Args &command, CommandReturnObject &result) override {
    Target &target = GetSelectedOrDummyTarget();

    std::unique_lock<std::recursive_mutex> lock;
    target.GetBreakpointList().GetListMutex(lock);

    FileSpec input_spec(m_options.m_filename);
    FileSystem::Instance().Resolve(input_spec);
    BreakpointIDList new_bps;
    Status error = target.CreateBreakpointsFromFile(input_spec,
                                                    m_options.m_names, new_bps);

    if (!error.Success()) {
      result.AppendError(error.AsCString());
      result.SetStatus(eReturnStatusFailed);
      return false;
    }

    Stream &output_stream = result.GetOutputStream();

    size_t num_breakpoints = new_bps.GetSize();
    if (num_breakpoints == 0) {
      result.AppendMessage("No breakpoints added.");
    } else {
      // No breakpoint selected; show info about all currently set breakpoints.
      result.AppendMessage("New breakpoints:");
      for (size_t i = 0; i < num_breakpoints; ++i) {
        BreakpointID bp_id = new_bps.GetBreakpointIDAtIndex(i);
        Breakpoint *bp = target.GetBreakpointList()
                             .FindBreakpointByID(bp_id.GetBreakpointID())
                             .get();
        if (bp)
          bp->GetDescription(&output_stream, lldb::eDescriptionLevelInitial,
                             false);
      }
    }
    return result.Succeeded();
  }

private:
  CommandOptions m_options;
};

// CommandObjectBreakpointWrite
#pragma mark Write::CommandOptions
#define LLDB_OPTIONS_breakpoint_write
#include "CommandOptions.inc"

#pragma mark Write
class CommandObjectBreakpointWrite : public CommandObjectParsed {
public:
  CommandObjectBreakpointWrite(CommandInterpreter &interpreter)
      : CommandObjectParsed(interpreter, "breakpoint write",
                            "Write the breakpoints listed to a file that can "
                            "be read in with \"breakpoint read\".  "
                            "If given no arguments, writes all breakpoints.",
                            nullptr),
        m_options() {
    CommandArgumentEntry arg;
    CommandObject::AddIDsArgumentData(arg, eArgTypeBreakpointID,
                                      eArgTypeBreakpointIDRange);
    // Add the entry for the first argument for this command to the object's
    // arguments vector.
    m_arguments.push_back(arg);
  }

  ~CommandObjectBreakpointWrite() override = default;

  Options *GetOptions() override { return &m_options; }

  class CommandOptions : public Options {
  public:
    CommandOptions() : Options() {}

    ~CommandOptions() override = default;

    Status SetOptionValue(uint32_t option_idx, llvm::StringRef option_arg,
                          ExecutionContext *execution_context) override {
      Status error;
      const int short_option = m_getopt_table[option_idx].val;

      switch (short_option) {
      case 'f':
        m_filename.assign(option_arg);
        break;
      case 'a':
        m_append = true;
        break;
      default:
        llvm_unreachable("Unimplemented option");
      }

      return error;
    }

    void OptionParsingStarting(ExecutionContext *execution_context) override {
      m_filename.clear();
      m_append = false;
    }

    llvm::ArrayRef<OptionDefinition> GetDefinitions() override {
      return llvm::makeArrayRef(g_breakpoint_write_options);
    }

    // Instance variables to hold the values for command options.

    std::string m_filename;
    bool m_append = false;
  };

protected:
  bool DoExecute(Args &command, CommandReturnObject &result) override {
    Target &target = GetSelectedOrDummyTarget();

    std::unique_lock<std::recursive_mutex> lock;
    target.GetBreakpointList().GetListMutex(lock);

    BreakpointIDList valid_bp_ids;
    if (!command.empty()) {
      CommandObjectMultiwordBreakpoint::VerifyBreakpointIDs(
          command, &target, result, &valid_bp_ids,
          BreakpointName::Permissions::PermissionKinds::listPerm);

      if (!result.Succeeded()) {
        result.SetStatus(eReturnStatusFailed);
        return false;
      }
    }
    FileSpec file_spec(m_options.m_filename);
    FileSystem::Instance().Resolve(file_spec);
    Status error = target.SerializeBreakpointsToFile(file_spec, valid_bp_ids,
                                                     m_options.m_append);
    if (!error.Success()) {
      result.AppendErrorWithFormat("error serializing breakpoints: %s.",
                                   error.AsCString());
      result.SetStatus(eReturnStatusFailed);
    }
    return result.Succeeded();
  }

private:
  CommandOptions m_options;
};

// CommandObjectMultiwordBreakpoint
#pragma mark MultiwordBreakpoint

CommandObjectMultiwordBreakpoint::CommandObjectMultiwordBreakpoint(
    CommandInterpreter &interpreter)
    : CommandObjectMultiword(
          interpreter, "breakpoint",
          "Commands for operating on breakpoints (see 'help b' for shorthand.)",
          "breakpoint <subcommand> [<command-options>]") {
  CommandObjectSP list_command_object(
      new CommandObjectBreakpointList(interpreter));
  CommandObjectSP enable_command_object(
      new CommandObjectBreakpointEnable(interpreter));
  CommandObjectSP disable_command_object(
      new CommandObjectBreakpointDisable(interpreter));
  CommandObjectSP clear_command_object(
      new CommandObjectBreakpointClear(interpreter));
  CommandObjectSP delete_command_object(
      new CommandObjectBreakpointDelete(interpreter));
  CommandObjectSP set_command_object(
      new CommandObjectBreakpointSet(interpreter));
  CommandObjectSP command_command_object(
      new CommandObjectBreakpointCommand(interpreter));
  CommandObjectSP modify_command_object(
      new CommandObjectBreakpointModify(interpreter));
  CommandObjectSP name_command_object(
      new CommandObjectBreakpointName(interpreter));
  CommandObjectSP write_command_object(
      new CommandObjectBreakpointWrite(interpreter));
  CommandObjectSP read_command_object(
      new CommandObjectBreakpointRead(interpreter));

  list_command_object->SetCommandName("breakpoint list");
  enable_command_object->SetCommandName("breakpoint enable");
  disable_command_object->SetCommandName("breakpoint disable");
  clear_command_object->SetCommandName("breakpoint clear");
  delete_command_object->SetCommandName("breakpoint delete");
  set_command_object->SetCommandName("breakpoint set");
  command_command_object->SetCommandName("breakpoint command");
  modify_command_object->SetCommandName("breakpoint modify");
  name_command_object->SetCommandName("breakpoint name");
  write_command_object->SetCommandName("breakpoint write");
  read_command_object->SetCommandName("breakpoint read");

  LoadSubCommand("list", list_command_object);
  LoadSubCommand("enable", enable_command_object);
  LoadSubCommand("disable", disable_command_object);
  LoadSubCommand("clear", clear_command_object);
  LoadSubCommand("delete", delete_command_object);
  LoadSubCommand("set", set_command_object);
  LoadSubCommand("command", command_command_object);
  LoadSubCommand("modify", modify_command_object);
  LoadSubCommand("name", name_command_object);
  LoadSubCommand("write", write_command_object);
  LoadSubCommand("read", read_command_object);
}

CommandObjectMultiwordBreakpoint::~CommandObjectMultiwordBreakpoint() = default;

void CommandObjectMultiwordBreakpoint::VerifyIDs(
    Args &args, Target *target, bool allow_locations,
    CommandReturnObject &result, BreakpointIDList *valid_ids,
    BreakpointName::Permissions ::PermissionKinds purpose) {
  // args can be strings representing 1). integers (for breakpoint ids)
  //                                  2). the full breakpoint & location
  //                                  canonical representation
  //                                  3). the word "to" or a hyphen,
  //                                  representing a range (in which case there
  //                                      had *better* be an entry both before &
  //                                      after of one of the first two types.
  //                                  4). A breakpoint name
  // If args is empty, we will use the last created breakpoint (if there is
  // one.)

  Args temp_args;

  if (args.empty()) {
    if (target->GetLastCreatedBreakpoint()) {
      valid_ids->AddBreakpointID(BreakpointID(
          target->GetLastCreatedBreakpoint()->GetID(), LLDB_INVALID_BREAK_ID));
      result.SetStatus(eReturnStatusSuccessFinishNoResult);
    } else {
      result.AppendError(
          "No breakpoint specified and no last created breakpoint.");
      result.SetStatus(eReturnStatusFailed);
    }
    return;
  }

  // Create a new Args variable to use; copy any non-breakpoint-id-ranges stuff
  // directly from the old ARGS to the new TEMP_ARGS.  Do not copy breakpoint
  // id range strings over; instead generate a list of strings for all the
  // breakpoint ids in the range, and shove all of those breakpoint id strings
  // into TEMP_ARGS.

  BreakpointIDList::FindAndReplaceIDRanges(args, target, allow_locations,
                                           purpose, result, temp_args);

  // NOW, convert the list of breakpoint id strings in TEMP_ARGS into an actual
  // BreakpointIDList:

  valid_ids->InsertStringArray(temp_args.GetArgumentArrayRef(), result);

  // At this point,  all of the breakpoint ids that the user passed in have
  // been converted to breakpoint IDs and put into valid_ids.

  if (result.Succeeded()) {
    // Now that we've converted everything from args into a list of breakpoint
    // ids, go through our tentative list of breakpoint id's and verify that
    // they correspond to valid/currently set breakpoints.

    const size_t count = valid_ids->GetSize();
    for (size_t i = 0; i < count; ++i) {
      BreakpointID cur_bp_id = valid_ids->GetBreakpointIDAtIndex(i);
      Breakpoint *breakpoint =
          target->GetBreakpointByID(cur_bp_id.GetBreakpointID()).get();
      if (breakpoint != nullptr) {
        const size_t num_locations = breakpoint->GetNumLocations();
        if (static_cast<size_t>(cur_bp_id.GetLocationID()) > num_locations) {
          StreamString id_str;
          BreakpointID::GetCanonicalReference(
              &id_str, cur_bp_id.GetBreakpointID(), cur_bp_id.GetLocationID());
          i = valid_ids->GetSize() + 1;
          result.AppendErrorWithFormat(
              "'%s' is not a currently valid breakpoint/location id.\n",
              id_str.GetData());
          result.SetStatus(eReturnStatusFailed);
        }
      } else {
        i = valid_ids->GetSize() + 1;
        result.AppendErrorWithFormat(
            "'%d' is not a currently valid breakpoint ID.\n",
            cur_bp_id.GetBreakpointID());
        result.SetStatus(eReturnStatusFailed);
      }
    }
  }
}<|MERGE_RESOLUTION|>--- conflicted
+++ resolved
@@ -223,19 +223,11 @@
             interpreter, "breakpoint set",
             "Sets a breakpoint or set of breakpoints in the executable.",
             "breakpoint set <cmd-options>"),
-<<<<<<< HEAD
-        m_bp_opts(), m_python_class_options("scripted breakpoint", 'P'),
-        m_options() {
-    // We're picking up all the normal options, commands and disable.
-    m_all_options.Append(&m_python_class_options, LLDB_OPT_SET_1,
-                         LLDB_OPT_SET_11);
-=======
         m_bp_opts(), m_python_class_options("scripted breakpoint", true, 'P'),
         m_options() {
     // We're picking up all the normal options, commands and disable.
     m_all_options.Append(&m_python_class_options,
                          LLDB_OPT_SET_1 | LLDB_OPT_SET_2, LLDB_OPT_SET_11);
->>>>>>> c79f07dd
     m_all_options.Append(&m_bp_opts,
                          LLDB_OPT_SET_1 | LLDB_OPT_SET_3 | LLDB_OPT_SET_4,
                          LLDB_OPT_SET_ALL);
@@ -346,11 +338,7 @@
       case 'H':
         m_hardware = true;
         break;
-<<<<<<< HEAD
-        
-=======
-
->>>>>>> c79f07dd
+
       case 'K': {
         bool success;
         bool value;
@@ -431,11 +419,7 @@
       case 'p':
         m_source_text_regexp.assign(option_arg);
         break;
-<<<<<<< HEAD
-        
-=======
-
->>>>>>> c79f07dd
+
       case 'r':
         m_func_regexp.assign(option_arg);
         break;
@@ -542,11 +526,7 @@
 
     BreakpointSetType break_type = eSetTypeInvalid;
 
-<<<<<<< HEAD
-    if (!m_python_class_options.GetClassName().empty())
-=======
     if (!m_python_class_options.GetName().empty())
->>>>>>> c79f07dd
       break_type = eSetTypeScripted;
     else if (m_options.m_line_num != 0)
       break_type = eSetTypeFileAndLine;
@@ -701,11 +681,7 @@
 
       Status error;
       bp_sp = target.CreateScriptedBreakpoint(
-<<<<<<< HEAD
-          m_python_class_options.GetClassName().c_str(), &(m_options.m_modules),
-=======
           m_python_class_options.GetName().c_str(), &(m_options.m_modules),
->>>>>>> c79f07dd
           &(m_options.m_filenames), false, m_options.m_hardware,
           m_python_class_options.GetStructuredData(), &error);
       if (error.Fail()) {
