//===-- CommandObjectSource.cpp ---------------------------------*- C++ -*-===//
//
// Part of the LLVM Project, under the Apache License v2.0 with LLVM Exceptions.
// See https://llvm.org/LICENSE.txt for license information.
// SPDX-License-Identifier: Apache-2.0 WITH LLVM-exception
//
//===----------------------------------------------------------------------===//

#include "CommandObjectSource.h"

#include "lldb/Core/Debugger.h"
#include "lldb/Core/FileLineResolver.h"
#include "lldb/Core/Module.h"
#include "lldb/Core/ModuleSpec.h"
#include "lldb/Core/SourceManager.h"
#include "lldb/Host/OptionParser.h"
#include "lldb/Interpreter/CommandCompletions.h"
#include "lldb/Interpreter/CommandInterpreter.h"
#include "lldb/Interpreter/CommandReturnObject.h"
#include "lldb/Interpreter/OptionArgParser.h"
#include "lldb/Interpreter/Options.h"
#include "lldb/Symbol/CompileUnit.h"
#include "lldb/Symbol/Function.h"
#include "lldb/Symbol/Symbol.h"
#include "lldb/Target/Process.h"
#include "lldb/Target/SectionLoadList.h"
#include "lldb/Target/StackFrame.h"
#include "lldb/Target/TargetList.h"
#include "lldb/Utility/FileSpec.h"

using namespace lldb;
using namespace lldb_private;

#pragma mark CommandObjectSourceInfo
// CommandObjectSourceInfo - debug line entries dumping command
#define LLDB_OPTIONS_source_info
#include "CommandOptions.inc"

class CommandObjectSourceInfo : public CommandObjectParsed {
  class CommandOptions : public Options {
  public:
    CommandOptions() : Options() {}

    ~CommandOptions() override = default;

    Status SetOptionValue(uint32_t option_idx, llvm::StringRef option_arg,
                          ExecutionContext *execution_context) override {
      Status error;
      const int short_option = GetDefinitions()[option_idx].short_option;
      switch (short_option) {
      case 'l':
        if (option_arg.getAsInteger(0, start_line))
          error.SetErrorStringWithFormat("invalid line number: '%s'",
                                         option_arg.str().c_str());
        break;

      case 'e':
        if (option_arg.getAsInteger(0, end_line))
          error.SetErrorStringWithFormat("invalid line number: '%s'",
                                         option_arg.str().c_str());
        break;

      case 'c':
        if (option_arg.getAsInteger(0, num_lines))
          error.SetErrorStringWithFormat("invalid line count: '%s'",
                                         option_arg.str().c_str());
        break;

      case 'f':
        file_name = option_arg;
        break;

      case 'n':
        symbol_name = option_arg;
        break;

      case 'a': {
        address = OptionArgParser::ToAddress(execution_context, option_arg,
                                             LLDB_INVALID_ADDRESS, &error);
      } break;
      case 's':
        modules.push_back(std::string(option_arg));
        break;
      default:
        llvm_unreachable("Unimplemented option");
      }

      return error;
    }

    void OptionParsingStarting(ExecutionContext *execution_context) override {
      file_spec.Clear();
      file_name.clear();
      symbol_name.clear();
      address = LLDB_INVALID_ADDRESS;
      start_line = 0;
      end_line = 0;
      num_lines = 0;
      modules.clear();
    }

    llvm::ArrayRef<OptionDefinition> GetDefinitions() override {
      return llvm::makeArrayRef(g_source_info_options);
    }

    // Instance variables to hold the values for command options.
    FileSpec file_spec;
    std::string file_name;
    std::string symbol_name;
    lldb::addr_t address;
    uint32_t start_line;
    uint32_t end_line;
    uint32_t num_lines;
    STLStringArray modules;
  };

public:
  CommandObjectSourceInfo(CommandInterpreter &interpreter)
      : CommandObjectParsed(
            interpreter, "source info",
            "Display source line information for the current target "
            "process.  Defaults to instruction pointer in current stack "
            "frame.",
            nullptr, eCommandRequiresTarget),
        m_options() {}

  ~CommandObjectSourceInfo() override = default;

  Options *GetOptions() override { return &m_options; }

protected:
  // Dump the line entries in each symbol context. Return the number of entries
  // found. If module_list is set, only dump lines contained in one of the
  // modules. If file_spec is set, only dump lines in the file. If the
  // start_line option was specified, don't print lines less than start_line.
  // If the end_line option was specified, don't print lines greater than
  // end_line. If the num_lines option was specified, dont print more than
  // num_lines entries.
  uint32_t DumpLinesInSymbolContexts(Stream &strm,
                                     const SymbolContextList &sc_list,
                                     const ModuleList &module_list,
                                     const FileSpec &file_spec) {
    uint32_t start_line = m_options.start_line;
    uint32_t end_line = m_options.end_line;
    uint32_t num_lines = m_options.num_lines;
    Target *target = m_exe_ctx.GetTargetPtr();

    uint32_t num_matches = 0;
    bool has_path = false;
    if (file_spec) {
      assert(file_spec.GetFilename().AsCString());
      has_path = (file_spec.GetDirectory().AsCString() != nullptr);
    }

    // Dump all the line entries for the file in the list.
    ConstString last_module_file_name;
    uint32_t num_scs = sc_list.GetSize();
    for (uint32_t i = 0; i < num_scs; ++i) {
      SymbolContext sc;
      sc_list.GetContextAtIndex(i, sc);
      if (sc.comp_unit) {
        Module *module = sc.module_sp.get();
        CompileUnit *cu = sc.comp_unit;
        const LineEntry &line_entry = sc.line_entry;
        assert(module && cu);

        // Are we looking for specific modules, files or lines?
        if (module_list.GetSize() &&
            module_list.GetIndexForModule(module) == LLDB_INVALID_INDEX32)
          continue;
        if (file_spec && !lldb_private::FileSpec::Equal(
                             file_spec, line_entry.file, has_path))
          continue;
        if (start_line > 0 && line_entry.line < start_line)
          continue;
        if (end_line > 0 && line_entry.line > end_line)
          continue;
        if (num_lines > 0 && num_matches > num_lines)
          continue;

        // Print a new header if the module changed.
        ConstString module_file_name = module->GetFileSpec().GetFilename();
        assert(module_file_name);
        if (module_file_name != last_module_file_name) {
          if (num_matches > 0)
            strm << "\n\n";
          strm << "Lines found in module `" << module_file_name << "\n";
        }
        // Dump the line entry.
        line_entry.GetDescription(&strm, lldb::eDescriptionLevelBrief, cu,
                                  target, /*show_address_only=*/false);
        strm << "\n";
        last_module_file_name = module_file_name;
        num_matches++;
      }
    }
    return num_matches;
  }

  // Dump the requested line entries for the file in the compilation unit.
  // Return the number of entries found. If module_list is set, only dump lines
  // contained in one of the modules. If the start_line option was specified,
  // don't print lines less than start_line. If the end_line option was
  // specified, don't print lines greater than end_line. If the num_lines
  // option was specified, dont print more than num_lines entries.
  uint32_t DumpFileLinesInCompUnit(Stream &strm, Module *module,
                                   CompileUnit *cu, const FileSpec &file_spec) {
    uint32_t start_line = m_options.start_line;
    uint32_t end_line = m_options.end_line;
    uint32_t num_lines = m_options.num_lines;
    Target *target = m_exe_ctx.GetTargetPtr();

    uint32_t num_matches = 0;
    assert(module);
    if (cu) {
      assert(file_spec.GetFilename().AsCString());
      bool has_path = (file_spec.GetDirectory().AsCString() != nullptr);
      const FileSpecList &cu_file_list = cu->GetSupportFiles();
      size_t file_idx = cu_file_list.FindFileIndex(0, file_spec, has_path);
      if (file_idx != UINT32_MAX) {
        // Update the file to how it appears in the CU.
        const FileSpec &cu_file_spec =
            cu_file_list.GetFileSpecAtIndex(file_idx);

        // Dump all matching lines at or above start_line for the file in the
        // CU.
        ConstString file_spec_name = file_spec.GetFilename();
        ConstString module_file_name = module->GetFileSpec().GetFilename();
        bool cu_header_printed = false;
        uint32_t line = start_line;
        while (true) {
          LineEntry line_entry;

          // Find the lowest index of a line entry with a line equal to or
          // higher than 'line'.
          uint32_t start_idx = 0;
          start_idx = cu->FindLineEntry(start_idx, line, &cu_file_spec,
                                        /*exact=*/false, &line_entry);
          if (start_idx == UINT32_MAX)
            // No more line entries for our file in this CU.
            break;

          if (end_line > 0 && line_entry.line > end_line)
            break;

          // Loop through to find any other entries for this line, dumping
          // each.
          line = line_entry.line;
          do {
            num_matches++;
            if (num_lines > 0 && num_matches > num_lines)
              break;
            assert(lldb_private::FileSpec::Equal(cu_file_spec, line_entry.file,
                                                 has_path));
            if (!cu_header_printed) {
              if (num_matches > 0)
                strm << "\n\n";
              strm << "Lines found for file " << file_spec_name
                   << " in compilation unit " << cu->GetFilename() << " in `"
                   << module_file_name << "\n";
              cu_header_printed = true;
            }
            line_entry.GetDescription(&strm, lldb::eDescriptionLevelBrief, cu,
                                      target, /*show_address_only=*/false);
            strm << "\n";

            // Anymore after this one?
            start_idx++;
            start_idx = cu->FindLineEntry(start_idx, line, &cu_file_spec,
                                          /*exact=*/true, &line_entry);
          } while (start_idx != UINT32_MAX);

          // Try the next higher line, starting over at start_idx 0.
          line++;
        }
      }
    }
    return num_matches;
  }

  // Dump the requested line entries for the file in the module. Return the
  // number of entries found. If module_list is set, only dump lines contained
  // in one of the modules. If the start_line option was specified, don't print
  // lines less than start_line. If the end_line option was specified, don't
  // print lines greater than end_line. If the num_lines option was specified,
  // dont print more than num_lines entries.
  uint32_t DumpFileLinesInModule(Stream &strm, Module *module,
                                 const FileSpec &file_spec) {
    uint32_t num_matches = 0;
    if (module) {
      // Look through all the compilation units (CUs) in this module for ones
      // that contain lines of code from this source file.
      for (size_t i = 0; i < module->GetNumCompileUnits(); i++) {
        // Look for a matching source file in this CU.
        CompUnitSP cu_sp(module->GetCompileUnitAtIndex(i));
        if (cu_sp) {
          num_matches +=
              DumpFileLinesInCompUnit(strm, module, cu_sp.get(), file_spec);
        }
      }
    }
    return num_matches;
  }

  // Given an address and a list of modules, append the symbol contexts of all
  // line entries containing the address found in the modules and return the
  // count of matches.  If none is found, return an error in 'error_strm'.
  size_t GetSymbolContextsForAddress(const ModuleList &module_list,
                                     lldb::addr_t addr,
                                     SymbolContextList &sc_list,
                                     StreamString &error_strm) {
    Address so_addr;
    size_t num_matches = 0;
    assert(module_list.GetSize() > 0);
    Target *target = m_exe_ctx.GetTargetPtr();
    if (target->GetSectionLoadList().IsEmpty()) {
      // The target isn't loaded yet, we need to lookup the file address in all
      // modules.  Note: the module list option does not apply to addresses.
      const size_t num_modules = module_list.GetSize();
      for (size_t i = 0; i < num_modules; ++i) {
        ModuleSP module_sp(module_list.GetModuleAtIndex(i));
        if (!module_sp)
          continue;
        if (module_sp->ResolveFileAddress(addr, so_addr)) {
          SymbolContext sc;
          sc.Clear(true);
          if (module_sp->ResolveSymbolContextForAddress(
                  so_addr, eSymbolContextEverything, sc) &
              eSymbolContextLineEntry) {
            sc_list.AppendIfUnique(sc, /*merge_symbol_into_function=*/false);
            ++num_matches;
          }
        }
      }
      if (num_matches == 0)
        error_strm.Printf("Source information for file address 0x%" PRIx64
                          " not found in any modules.\n",
                          addr);
    } else {
      // The target has some things loaded, resolve this address to a compile
      // unit + file + line and display
      if (target->GetSectionLoadList().ResolveLoadAddress(addr, so_addr)) {
        ModuleSP module_sp(so_addr.GetModule());
        // Check to make sure this module is in our list.
        if (module_sp && module_list.GetIndexForModule(module_sp.get()) !=
                             LLDB_INVALID_INDEX32) {
          SymbolContext sc;
          sc.Clear(true);
          if (module_sp->ResolveSymbolContextForAddress(
                  so_addr, eSymbolContextEverything, sc) &
              eSymbolContextLineEntry) {
            sc_list.AppendIfUnique(sc, /*merge_symbol_into_function=*/false);
            ++num_matches;
          } else {
            StreamString addr_strm;
            so_addr.Dump(&addr_strm, nullptr,
                         Address::DumpStyleModuleWithFileAddress);
            error_strm.Printf(
                "Address 0x%" PRIx64 " resolves to %s, but there is"
                " no source information available for this address.\n",
                addr, addr_strm.GetData());
          }
        } else {
          StreamString addr_strm;
          so_addr.Dump(&addr_strm, nullptr,
                       Address::DumpStyleModuleWithFileAddress);
          error_strm.Printf("Address 0x%" PRIx64
                            " resolves to %s, but it cannot"
                            " be found in any modules.\n",
                            addr, addr_strm.GetData());
        }
      } else
        error_strm.Printf("Unable to resolve address 0x%" PRIx64 ".\n", addr);
    }
    return num_matches;
  }

  // Dump the line entries found in functions matching the name specified in
  // the option.
  bool DumpLinesInFunctions(CommandReturnObject &result) {
    SymbolContextList sc_list_funcs;
    ConstString name(m_options.symbol_name.c_str());
    SymbolContextList sc_list_lines;
    Target *target = m_exe_ctx.GetTargetPtr();
    uint32_t addr_byte_size = target->GetArchitecture().GetAddressByteSize();

    // Note: module_list can't be const& because FindFunctionSymbols isn't
    // const.
    ModuleList module_list =
        (m_module_list.GetSize() > 0) ? m_module_list : target->GetImages();
    module_list.FindFunctions(name, eFunctionNameTypeAuto,
                              /*include_symbols=*/false,
                              /*include_inlines=*/true, sc_list_funcs);
    size_t num_matches = sc_list_funcs.GetSize();

    if (!num_matches) {
      // If we didn't find any functions with that name, try searching for
      // symbols that line up exactly with function addresses.
      SymbolContextList sc_list_symbols;
<<<<<<< HEAD
      module_list.FindFunctionSymbols(
          name, eFunctionNameTypeAuto, sc_list_symbols);
=======
      module_list.FindFunctionSymbols(name, eFunctionNameTypeAuto,
                                      sc_list_symbols);
>>>>>>> c79f07dd
      size_t num_symbol_matches = sc_list_symbols.GetSize();
      for (size_t i = 0; i < num_symbol_matches; i++) {
        SymbolContext sc;
        sc_list_symbols.GetContextAtIndex(i, sc);
        if (sc.symbol && sc.symbol->ValueIsAddress()) {
          const Address &base_address = sc.symbol->GetAddressRef();
          Function *function = base_address.CalculateSymbolContextFunction();
          if (function) {
            sc_list_funcs.Append(SymbolContext(function));
            num_matches++;
          }
        }
      }
    }
    if (num_matches == 0) {
      result.AppendErrorWithFormat("Could not find function named \'%s\'.\n",
                                   m_options.symbol_name.c_str());
      return false;
    }
    for (size_t i = 0; i < num_matches; i++) {
      SymbolContext sc;
      sc_list_funcs.GetContextAtIndex(i, sc);
      bool context_found_for_symbol = false;
      // Loop through all the ranges in the function.
      AddressRange range;
      for (uint32_t r = 0;
           sc.GetAddressRange(eSymbolContextEverything, r,
                              /*use_inline_block_range=*/true, range);
           ++r) {
        // Append the symbol contexts for each address in the range to
        // sc_list_lines.
        const Address &base_address = range.GetBaseAddress();
        const addr_t size = range.GetByteSize();
        lldb::addr_t start_addr = base_address.GetLoadAddress(target);
        if (start_addr == LLDB_INVALID_ADDRESS)
          start_addr = base_address.GetFileAddress();
        lldb::addr_t end_addr = start_addr + size;
        for (lldb::addr_t addr = start_addr; addr < end_addr;
             addr += addr_byte_size) {
          StreamString error_strm;
          if (!GetSymbolContextsForAddress(module_list, addr, sc_list_lines,
                                           error_strm))
            result.AppendWarningWithFormat("in symbol '%s': %s",
                                           sc.GetFunctionName().AsCString(),
                                           error_strm.GetData());
          else
            context_found_for_symbol = true;
        }
      }
      if (!context_found_for_symbol)
        result.AppendWarningWithFormat("Unable to find line information"
                                       " for matching symbol '%s'.\n",
                                       sc.GetFunctionName().AsCString());
    }
    if (sc_list_lines.GetSize() == 0) {
      result.AppendErrorWithFormat("No line information could be found"
                                   " for any symbols matching '%s'.\n",
                                   name.AsCString());
      return false;
    }
    FileSpec file_spec;
    if (!DumpLinesInSymbolContexts(result.GetOutputStream(), sc_list_lines,
                                   module_list, file_spec)) {
      result.AppendErrorWithFormat(
          "Unable to dump line information for symbol '%s'.\n",
          name.AsCString());
      return false;
    }
    return true;
  }

  // Dump the line entries found for the address specified in the option.
  bool DumpLinesForAddress(CommandReturnObject &result) {
    Target *target = m_exe_ctx.GetTargetPtr();
    SymbolContextList sc_list;

    StreamString error_strm;
    if (!GetSymbolContextsForAddress(target->GetImages(), m_options.address,
                                     sc_list, error_strm)) {
      result.AppendErrorWithFormat("%s.\n", error_strm.GetData());
      return false;
    }
    ModuleList module_list;
    FileSpec file_spec;
    if (!DumpLinesInSymbolContexts(result.GetOutputStream(), sc_list,
                                   module_list, file_spec)) {
      result.AppendErrorWithFormat("No modules contain load address 0x%" PRIx64
                                   ".\n",
                                   m_options.address);
      return false;
    }
    return true;
  }

  // Dump the line entries found in the file specified in the option.
  bool DumpLinesForFile(CommandReturnObject &result) {
    FileSpec file_spec(m_options.file_name);
    const char *filename = m_options.file_name.c_str();
    Target *target = m_exe_ctx.GetTargetPtr();
    const ModuleList &module_list =
        (m_module_list.GetSize() > 0) ? m_module_list : target->GetImages();

    bool displayed_something = false;
    const size_t num_modules = module_list.GetSize();
    for (uint32_t i = 0; i < num_modules; ++i) {
      // Dump lines for this module.
      Module *module = module_list.GetModulePointerAtIndex(i);
      assert(module);
      if (DumpFileLinesInModule(result.GetOutputStream(), module, file_spec))
        displayed_something = true;
    }
    if (!displayed_something) {
      result.AppendErrorWithFormat("No source filenames matched '%s'.\n",
                                   filename);
      return false;
    }
    return true;
  }

  // Dump the line entries for the current frame.
  bool DumpLinesForFrame(CommandReturnObject &result) {
    StackFrame *cur_frame = m_exe_ctx.GetFramePtr();
    if (cur_frame == nullptr) {
      result.AppendError(
          "No selected frame to use to find the default source.");
      return false;
    } else if (!cur_frame->HasDebugInformation()) {
      result.AppendError("No debug info for the selected frame.");
      return false;
    } else {
      const SymbolContext &sc =
          cur_frame->GetSymbolContext(eSymbolContextLineEntry);
      SymbolContextList sc_list;
      sc_list.Append(sc);
      ModuleList module_list;
      FileSpec file_spec;
      if (!DumpLinesInSymbolContexts(result.GetOutputStream(), sc_list,
                                     module_list, file_spec)) {
        result.AppendError(
            "No source line info available for the selected frame.");
        return false;
      }
    }
    return true;
  }

  bool DoExecute(Args &command, CommandReturnObject &result) override {
    const size_t argc = command.GetArgumentCount();

    if (argc != 0) {
      result.AppendErrorWithFormat("'%s' takes no arguments, only flags.\n",
                                   GetCommandName().str().c_str());
      result.SetStatus(eReturnStatusFailed);
      return false;
    }

    Target *target = m_exe_ctx.GetTargetPtr();
    if (target == nullptr) {
      target = GetDebugger().GetSelectedTarget().get();
      if (target == nullptr) {
        result.AppendError("invalid target, create a debug target using the "
                           "'target create' command.");
        result.SetStatus(eReturnStatusFailed);
        return false;
      }
    }

    uint32_t addr_byte_size = target->GetArchitecture().GetAddressByteSize();
    result.GetOutputStream().SetAddressByteSize(addr_byte_size);
    result.GetErrorStream().SetAddressByteSize(addr_byte_size);

    // Collect the list of modules to search.
    m_module_list.Clear();
    if (!m_options.modules.empty()) {
      for (size_t i = 0, e = m_options.modules.size(); i < e; ++i) {
        FileSpec module_file_spec(m_options.modules[i]);
        if (module_file_spec) {
          ModuleSpec module_spec(module_file_spec);
          target->GetImages().FindModules(module_spec, m_module_list);
          if (m_module_list.IsEmpty())
            result.AppendWarningWithFormat("No module found for '%s'.\n",
                                           m_options.modules[i].c_str());
        }
      }
      if (!m_module_list.GetSize()) {
        result.AppendError("No modules match the input.");
        result.SetStatus(eReturnStatusFailed);
        return false;
      }
    } else if (target->GetImages().GetSize() == 0) {
      result.AppendError("The target has no associated executable images.");
      result.SetStatus(eReturnStatusFailed);
      return false;
    }

    // Check the arguments to see what lines we should dump.
    if (!m_options.symbol_name.empty()) {
      // Print lines for symbol.
      if (DumpLinesInFunctions(result))
        result.SetStatus(eReturnStatusSuccessFinishResult);
      else
        result.SetStatus(eReturnStatusFailed);
    } else if (m_options.address != LLDB_INVALID_ADDRESS) {
      // Print lines for an address.
      if (DumpLinesForAddress(result))
        result.SetStatus(eReturnStatusSuccessFinishResult);
      else
        result.SetStatus(eReturnStatusFailed);
    } else if (!m_options.file_name.empty()) {
      // Dump lines for a file.
      if (DumpLinesForFile(result))
        result.SetStatus(eReturnStatusSuccessFinishResult);
      else
        result.SetStatus(eReturnStatusFailed);
    } else {
      // Dump the line for the current frame.
      if (DumpLinesForFrame(result))
        result.SetStatus(eReturnStatusSuccessFinishResult);
      else
        result.SetStatus(eReturnStatusFailed);
    }
    return result.Succeeded();
  }

  CommandOptions m_options;
  ModuleList m_module_list;
};

#pragma mark CommandObjectSourceList
// CommandObjectSourceList
#define LLDB_OPTIONS_source_list
#include "CommandOptions.inc"

class CommandObjectSourceList : public CommandObjectParsed {
  class CommandOptions : public Options {
  public:
    CommandOptions() : Options() {}

    ~CommandOptions() override = default;

    Status SetOptionValue(uint32_t option_idx, llvm::StringRef option_arg,
                          ExecutionContext *execution_context) override {
      Status error;
      const int short_option = GetDefinitions()[option_idx].short_option;
      switch (short_option) {
      case 'l':
        if (option_arg.getAsInteger(0, start_line))
          error.SetErrorStringWithFormat("invalid line number: '%s'",
                                         option_arg.str().c_str());
        break;

      case 'c':
        if (option_arg.getAsInteger(0, num_lines))
          error.SetErrorStringWithFormat("invalid line count: '%s'",
                                         option_arg.str().c_str());
        break;

      case 'f':
        file_name = option_arg;
        break;

      case 'n':
        symbol_name = option_arg;
        break;

      case 'a': {
        address = OptionArgParser::ToAddress(execution_context, option_arg,
                                             LLDB_INVALID_ADDRESS, &error);
      } break;
      case 's':
        modules.push_back(std::string(option_arg));
        break;

      case 'b':
        show_bp_locs = true;
        break;
      case 'r':
        reverse = true;
        break;
      default:
        llvm_unreachable("Unimplemented option");
      }

      return error;
    }

    void OptionParsingStarting(ExecutionContext *execution_context) override {
      file_spec.Clear();
      file_name.clear();
      symbol_name.clear();
      address = LLDB_INVALID_ADDRESS;
      start_line = 0;
      num_lines = 0;
      show_bp_locs = false;
      reverse = false;
      modules.clear();
    }

    llvm::ArrayRef<OptionDefinition> GetDefinitions() override {
      return llvm::makeArrayRef(g_source_list_options);
    }

    // Instance variables to hold the values for command options.
    FileSpec file_spec;
    std::string file_name;
    std::string symbol_name;
    lldb::addr_t address;
    uint32_t start_line;
    uint32_t num_lines;
    STLStringArray modules;
    bool show_bp_locs;
    bool reverse;
  };

public:
  CommandObjectSourceList(CommandInterpreter &interpreter)
      : CommandObjectParsed(interpreter, "source list",
                            "Display source code for the current target "
                            "process as specified by options.",
                            nullptr, eCommandRequiresTarget),
        m_options() {}

  ~CommandObjectSourceList() override = default;

  Options *GetOptions() override { return &m_options; }

  const char *GetRepeatCommand(Args &current_command_args,
                               uint32_t index) override {
    // This is kind of gross, but the command hasn't been parsed yet so we
    // can't look at the option values for this invocation...  I have to scan
    // the arguments directly.
    auto iter =
        llvm::find_if(current_command_args, [](const Args::ArgEntry &e) {
          return e.ref() == "-r" || e.ref() == "--reverse";
        });
    if (iter == current_command_args.end())
      return m_cmd_name.c_str();

    if (m_reverse_name.empty()) {
      m_reverse_name = m_cmd_name;
      m_reverse_name.append(" -r");
    }
    return m_reverse_name.c_str();
  }

protected:
  struct SourceInfo {
    ConstString function;
    LineEntry line_entry;

    SourceInfo(ConstString name, const LineEntry &line_entry)
        : function(name), line_entry(line_entry) {}

    SourceInfo() : function(), line_entry() {}

    bool IsValid() const { return (bool)function && line_entry.IsValid(); }

    bool operator==(const SourceInfo &rhs) const {
      return function == rhs.function &&
             line_entry.original_file == rhs.line_entry.original_file &&
             line_entry.line == rhs.line_entry.line;
    }

    bool operator!=(const SourceInfo &rhs) const {
      return function != rhs.function ||
             line_entry.original_file != rhs.line_entry.original_file ||
             line_entry.line != rhs.line_entry.line;
    }

    bool operator<(const SourceInfo &rhs) const {
      if (function.GetCString() < rhs.function.GetCString())
        return true;
      if (line_entry.file.GetDirectory().GetCString() <
          rhs.line_entry.file.GetDirectory().GetCString())
        return true;
      if (line_entry.file.GetFilename().GetCString() <
          rhs.line_entry.file.GetFilename().GetCString())
        return true;
      if (line_entry.line < rhs.line_entry.line)
        return true;
      return false;
    }
  };

  size_t DisplayFunctionSource(const SymbolContext &sc, SourceInfo &source_info,
                               CommandReturnObject &result) {
    if (!source_info.IsValid()) {
      source_info.function = sc.GetFunctionName();
      source_info.line_entry = sc.GetFunctionStartLineEntry();
    }

    if (sc.function) {
      Target *target = m_exe_ctx.GetTargetPtr();

      FileSpec start_file;
      uint32_t start_line;
      uint32_t end_line;
      FileSpec end_file;

      if (sc.block == nullptr) {
        // Not an inlined function
        sc.function->GetStartLineSourceInfo(start_file, start_line);
        if (start_line == 0) {
          result.AppendErrorWithFormat("Could not find line information for "
                                       "start of function: \"%s\".\n",
                                       source_info.function.GetCString());
          result.SetStatus(eReturnStatusFailed);
          return 0;
        }
        sc.function->GetEndLineSourceInfo(end_file, end_line);
      } else {
        // We have an inlined function
        start_file = source_info.line_entry.file;
        start_line = source_info.line_entry.line;
        end_line = start_line + m_options.num_lines;
      }

      // This is a little hacky, but the first line table entry for a function
      // points to the "{" that starts the function block.  It would be nice to
      // actually get the function declaration in there too.  So back up a bit,
      // but not further than what you're going to display.
      uint32_t extra_lines;
      if (m_options.num_lines >= 10)
        extra_lines = 5;
      else
        extra_lines = m_options.num_lines / 2;
      uint32_t line_no;
      if (start_line <= extra_lines)
        line_no = 1;
      else
        line_no = start_line - extra_lines;

      // For fun, if the function is shorter than the number of lines we're
      // supposed to display, only display the function...
      if (end_line != 0) {
        if (m_options.num_lines > end_line - line_no)
          m_options.num_lines = end_line - line_no + extra_lines;
      }

      m_breakpoint_locations.Clear();

      if (m_options.show_bp_locs) {
        const bool show_inlines = true;
        m_breakpoint_locations.Reset(start_file, 0, show_inlines);
        SearchFilterForUnconstrainedSearches target_search_filter(
            m_exe_ctx.GetTargetSP());
        target_search_filter.Search(m_breakpoint_locations);
      }

      result.AppendMessageWithFormat("File: %s\n",
                                     start_file.GetPath().c_str());
      // We don't care about the column here.
      const uint32_t column = 0;
      return target->GetSourceManager().DisplaySourceLinesWithLineNumbers(
          start_file, line_no, column, 0, m_options.num_lines, "",
          &result.GetOutputStream(), GetBreakpointLocations());
    } else {
      result.AppendErrorWithFormat(
          "Could not find function info for: \"%s\".\n",
          m_options.symbol_name.c_str());
    }
    return 0;
  }

  // From Jim: The FindMatchingFunctions / FindMatchingFunctionSymbols
  // functions "take a possibly empty vector of strings which are names of
  // modules, and run the two search functions on the subset of the full module
  // list that matches the strings in the input vector". If we wanted to put
  // these somewhere, there should probably be a module-filter-list that can be
  // passed to the various ModuleList::Find* calls, which would either be a
  // vector of string names or a ModuleSpecList.
  void FindMatchingFunctions(Target *target, ConstString name,
<<<<<<< HEAD
                               SymbolContextList &sc_list) {
=======
                             SymbolContextList &sc_list) {
>>>>>>> c79f07dd
    // Displaying the source for a symbol:
    bool include_inlines = true;
    bool include_symbols = false;

    if (m_options.num_lines == 0)
      m_options.num_lines = 10;

    const size_t num_modules = m_options.modules.size();
    if (num_modules > 0) {
      ModuleList matching_modules;
      for (size_t i = 0; i < num_modules; ++i) {
        FileSpec module_file_spec(m_options.modules[i]);
        if (module_file_spec) {
          ModuleSpec module_spec(module_file_spec);
          matching_modules.Clear();
          target->GetImages().FindModules(module_spec, matching_modules);
<<<<<<< HEAD
          matching_modules.FindFunctions(
              name, eFunctionNameTypeAuto, include_symbols, include_inlines,
              sc_list);
=======
          matching_modules.FindFunctions(name, eFunctionNameTypeAuto,
                                         include_symbols, include_inlines,
                                         sc_list);
>>>>>>> c79f07dd
        }
      }
    } else {
      target->GetImages().FindFunctions(name, eFunctionNameTypeAuto,
                                        include_symbols, include_inlines,
                                        sc_list);
    }
  }

  void FindMatchingFunctionSymbols(Target *target, ConstString name,
                                   SymbolContextList &sc_list) {
    const size_t num_modules = m_options.modules.size();
    if (num_modules > 0) {
      ModuleList matching_modules;
      for (size_t i = 0; i < num_modules; ++i) {
        FileSpec module_file_spec(m_options.modules[i]);
        if (module_file_spec) {
          ModuleSpec module_spec(module_file_spec);
          matching_modules.Clear();
          target->GetImages().FindModules(module_spec, matching_modules);
          matching_modules.FindFunctionSymbols(name, eFunctionNameTypeAuto,
                                               sc_list);
        }
      }
    } else {
      target->GetImages().FindFunctionSymbols(name, eFunctionNameTypeAuto,
                                              sc_list);
    }
  }

  bool DoExecute(Args &command, CommandReturnObject &result) override {
    const size_t argc = command.GetArgumentCount();

    if (argc != 0) {
      result.AppendErrorWithFormat("'%s' takes no arguments, only flags.\n",
                                   GetCommandName().str().c_str());
      result.SetStatus(eReturnStatusFailed);
      return false;
    }

    Target *target = m_exe_ctx.GetTargetPtr();

    if (!m_options.symbol_name.empty()) {
      SymbolContextList sc_list;
      ConstString name(m_options.symbol_name.c_str());

      // Displaying the source for a symbol. Search for function named name.
      FindMatchingFunctions(target, name, sc_list);
      size_t num_matches = sc_list.GetSize();
      if (!num_matches) {
        // If we didn't find any functions with that name, try searching for
        // symbols that line up exactly with function addresses.
        SymbolContextList sc_list_symbols;
        FindMatchingFunctionSymbols(target, name, sc_list_symbols);
<<<<<<< HEAD
        size_t num_symbol_matches =sc_list_symbols.GetSize();
=======
        size_t num_symbol_matches = sc_list_symbols.GetSize();
>>>>>>> c79f07dd

        for (size_t i = 0; i < num_symbol_matches; i++) {
          SymbolContext sc;
          sc_list_symbols.GetContextAtIndex(i, sc);
          if (sc.symbol && sc.symbol->ValueIsAddress()) {
            const Address &base_address = sc.symbol->GetAddressRef();
            Function *function = base_address.CalculateSymbolContextFunction();
            if (function) {
              sc_list.Append(SymbolContext(function));
              num_matches++;
              break;
            }
          }
        }
      }

      if (num_matches == 0) {
        result.AppendErrorWithFormat("Could not find function named: \"%s\".\n",
                                     m_options.symbol_name.c_str());
        result.SetStatus(eReturnStatusFailed);
        return false;
      }

      if (num_matches > 1) {
        std::set<SourceInfo> source_match_set;

        bool displayed_something = false;
        for (size_t i = 0; i < num_matches; i++) {
          SymbolContext sc;
          sc_list.GetContextAtIndex(i, sc);
          SourceInfo source_info(sc.GetFunctionName(),
                                 sc.GetFunctionStartLineEntry());

          if (source_info.IsValid()) {
            if (source_match_set.find(source_info) == source_match_set.end()) {
              source_match_set.insert(source_info);
              if (DisplayFunctionSource(sc, source_info, result))
                displayed_something = true;
            }
          }
        }

        if (displayed_something)
          result.SetStatus(eReturnStatusSuccessFinishResult);
        else
          result.SetStatus(eReturnStatusFailed);
      } else {
        SymbolContext sc;
        sc_list.GetContextAtIndex(0, sc);
        SourceInfo source_info;

        if (DisplayFunctionSource(sc, source_info, result)) {
          result.SetStatus(eReturnStatusSuccessFinishResult);
        } else {
          result.SetStatus(eReturnStatusFailed);
        }
      }
      return result.Succeeded();
    } else if (m_options.address != LLDB_INVALID_ADDRESS) {
      Address so_addr;
      StreamString error_strm;
      SymbolContextList sc_list;

      if (target->GetSectionLoadList().IsEmpty()) {
        // The target isn't loaded yet, we need to lookup the file address in
        // all modules
        const ModuleList &module_list = target->GetImages();
        const size_t num_modules = module_list.GetSize();
        for (size_t i = 0; i < num_modules; ++i) {
          ModuleSP module_sp(module_list.GetModuleAtIndex(i));
          if (module_sp &&
              module_sp->ResolveFileAddress(m_options.address, so_addr)) {
            SymbolContext sc;
            sc.Clear(true);
            if (module_sp->ResolveSymbolContextForAddress(
                    so_addr, eSymbolContextEverything, sc) &
                eSymbolContextLineEntry)
              sc_list.Append(sc);
          }
        }

        if (sc_list.GetSize() == 0) {
          result.AppendErrorWithFormat(
              "no modules have source information for file address 0x%" PRIx64
              ".\n",
              m_options.address);
          result.SetStatus(eReturnStatusFailed);
          return false;
        }
      } else {
        // The target has some things loaded, resolve this address to a compile
        // unit + file + line and display
        if (target->GetSectionLoadList().ResolveLoadAddress(m_options.address,
                                                            so_addr)) {
          ModuleSP module_sp(so_addr.GetModule());
          if (module_sp) {
            SymbolContext sc;
            sc.Clear(true);
            if (module_sp->ResolveSymbolContextForAddress(
                    so_addr, eSymbolContextEverything, sc) &
                eSymbolContextLineEntry) {
              sc_list.Append(sc);
            } else {
              so_addr.Dump(&error_strm, nullptr,
                           Address::DumpStyleModuleWithFileAddress);
              result.AppendErrorWithFormat("address resolves to %s, but there "
                                           "is no line table information "
                                           "available for this address.\n",
                                           error_strm.GetData());
              result.SetStatus(eReturnStatusFailed);
              return false;
            }
          }
        }

        if (sc_list.GetSize() == 0) {
          result.AppendErrorWithFormat(
              "no modules contain load address 0x%" PRIx64 ".\n",
              m_options.address);
          result.SetStatus(eReturnStatusFailed);
          return false;
        }
      }
      uint32_t num_matches = sc_list.GetSize();
      for (uint32_t i = 0; i < num_matches; ++i) {
        SymbolContext sc;
        sc_list.GetContextAtIndex(i, sc);
        if (sc.comp_unit) {
          if (m_options.show_bp_locs) {
            m_breakpoint_locations.Clear();
            const bool show_inlines = true;
            m_breakpoint_locations.Reset(*sc.comp_unit, 0, show_inlines);
            SearchFilterForUnconstrainedSearches target_search_filter(
                target->shared_from_this());
            target_search_filter.Search(m_breakpoint_locations);
          }

          bool show_fullpaths = true;
          bool show_module = true;
          bool show_inlined_frames = true;
          const bool show_function_arguments = true;
          const bool show_function_name = true;
          sc.DumpStopContext(&result.GetOutputStream(),
                             m_exe_ctx.GetBestExecutionContextScope(),
                             sc.line_entry.range.GetBaseAddress(),
                             show_fullpaths, show_module, show_inlined_frames,
                             show_function_arguments, show_function_name);
          result.GetOutputStream().EOL();

          if (m_options.num_lines == 0)
            m_options.num_lines = 10;

          size_t lines_to_back_up =
              m_options.num_lines >= 10 ? 5 : m_options.num_lines / 2;

          const uint32_t column =
              (GetDebugger().GetStopShowColumn() != eStopShowColumnNone)
                  ? sc.line_entry.column
                  : 0;
          target->GetSourceManager().DisplaySourceLinesWithLineNumbers(
              sc.comp_unit, sc.line_entry.line, column, lines_to_back_up,
              m_options.num_lines - lines_to_back_up, "->",
              &result.GetOutputStream(), GetBreakpointLocations());
          result.SetStatus(eReturnStatusSuccessFinishResult);
        }
      }
    } else if (m_options.file_name.empty()) {
      // Last valid source manager context, or the current frame if no valid
      // last context in source manager. One little trick here, if you type the
      // exact same list command twice in a row, it is more likely because you
      // typed it once, then typed it again
      if (m_options.start_line == 0) {
        if (target->GetSourceManager().DisplayMoreWithLineNumbers(
                &result.GetOutputStream(), m_options.num_lines,
                m_options.reverse, GetBreakpointLocations())) {
          result.SetStatus(eReturnStatusSuccessFinishResult);
        }
      } else {
        if (m_options.num_lines == 0)
          m_options.num_lines = 10;

        if (m_options.show_bp_locs) {
          SourceManager::FileSP last_file_sp(
              target->GetSourceManager().GetLastFile());
          if (last_file_sp) {
            const bool show_inlines = true;
            m_breakpoint_locations.Reset(last_file_sp->GetFileSpec(), 0,
                                         show_inlines);
            SearchFilterForUnconstrainedSearches target_search_filter(
                target->shared_from_this());
            target_search_filter.Search(m_breakpoint_locations);
          }
        } else
          m_breakpoint_locations.Clear();

        const uint32_t column = 0;
        if (target->GetSourceManager()
                .DisplaySourceLinesWithLineNumbersUsingLastFile(
                    m_options.start_line, // Line to display
                    m_options.num_lines,  // Lines after line to
                    UINT32_MAX,           // Don't mark "line"
                    column,
                    "", // Don't mark "line"
                    &result.GetOutputStream(), GetBreakpointLocations())) {
          result.SetStatus(eReturnStatusSuccessFinishResult);
        }
      }
    } else {
      const char *filename = m_options.file_name.c_str();

      bool check_inlines = false;
      SymbolContextList sc_list;
      size_t num_matches = 0;

      if (!m_options.modules.empty()) {
        ModuleList matching_modules;
        for (size_t i = 0, e = m_options.modules.size(); i < e; ++i) {
          FileSpec module_file_spec(m_options.modules[i]);
          if (module_file_spec) {
            ModuleSpec module_spec(module_file_spec);
            matching_modules.Clear();
            target->GetImages().FindModules(module_spec, matching_modules);
            num_matches += matching_modules.ResolveSymbolContextForFilePath(
                filename, 0, check_inlines,
                SymbolContextItem(eSymbolContextModule |
                                  eSymbolContextCompUnit),
                sc_list);
          }
        }
      } else {
        num_matches = target->GetImages().ResolveSymbolContextForFilePath(
            filename, 0, check_inlines,
            eSymbolContextModule | eSymbolContextCompUnit, sc_list);
      }

      if (num_matches == 0) {
        result.AppendErrorWithFormat("Could not find source file \"%s\".\n",
                                     m_options.file_name.c_str());
        result.SetStatus(eReturnStatusFailed);
        return false;
      }

      if (num_matches > 1) {
        bool got_multiple = false;
        FileSpec *test_cu_spec = nullptr;

        for (unsigned i = 0; i < num_matches; i++) {
          SymbolContext sc;
          sc_list.GetContextAtIndex(i, sc);
          if (sc.comp_unit) {
            if (test_cu_spec) {
              if (test_cu_spec != static_cast<FileSpec *>(sc.comp_unit))
                got_multiple = true;
              break;
            } else
              test_cu_spec = sc.comp_unit;
          }
        }
        if (got_multiple) {
          result.AppendErrorWithFormat(
              "Multiple source files found matching: \"%s.\"\n",
              m_options.file_name.c_str());
          result.SetStatus(eReturnStatusFailed);
          return false;
        }
      }

      SymbolContext sc;
      if (sc_list.GetContextAtIndex(0, sc)) {
        if (sc.comp_unit) {
          if (m_options.show_bp_locs) {
            const bool show_inlines = true;
            m_breakpoint_locations.Reset(*sc.comp_unit, 0, show_inlines);
            SearchFilterForUnconstrainedSearches target_search_filter(
                target->shared_from_this());
            target_search_filter.Search(m_breakpoint_locations);
          } else
            m_breakpoint_locations.Clear();

          if (m_options.num_lines == 0)
            m_options.num_lines = 10;
          const uint32_t column = 0;
          target->GetSourceManager().DisplaySourceLinesWithLineNumbers(
              sc.comp_unit, m_options.start_line, column, 0,
              m_options.num_lines, "", &result.GetOutputStream(),
              GetBreakpointLocations());

          result.SetStatus(eReturnStatusSuccessFinishResult);
        } else {
          result.AppendErrorWithFormat("No comp unit found for: \"%s.\"\n",
                                       m_options.file_name.c_str());
          result.SetStatus(eReturnStatusFailed);
          return false;
        }
      }
    }
    return result.Succeeded();
  }

  const SymbolContextList *GetBreakpointLocations() {
    if (m_breakpoint_locations.GetFileLineMatches().GetSize() > 0)
      return &m_breakpoint_locations.GetFileLineMatches();
    return nullptr;
  }

  CommandOptions m_options;
  FileLineResolver m_breakpoint_locations;
  std::string m_reverse_name;
};

#pragma mark CommandObjectMultiwordSource
// CommandObjectMultiwordSource

CommandObjectMultiwordSource::CommandObjectMultiwordSource(
    CommandInterpreter &interpreter)
    : CommandObjectMultiword(interpreter, "source",
                             "Commands for examining "
                             "source code described by "
                             "debug information for the "
                             "current target process.",
                             "source <subcommand> [<subcommand-options>]") {
  LoadSubCommand("info",
                 CommandObjectSP(new CommandObjectSourceInfo(interpreter)));
  LoadSubCommand("list",
                 CommandObjectSP(new CommandObjectSourceList(interpreter)));
}

CommandObjectMultiwordSource::~CommandObjectMultiwordSource() = default;<|MERGE_RESOLUTION|>--- conflicted
+++ resolved
@@ -397,13 +397,8 @@
       // If we didn't find any functions with that name, try searching for
       // symbols that line up exactly with function addresses.
       SymbolContextList sc_list_symbols;
-<<<<<<< HEAD
-      module_list.FindFunctionSymbols(
-          name, eFunctionNameTypeAuto, sc_list_symbols);
-=======
       module_list.FindFunctionSymbols(name, eFunctionNameTypeAuto,
                                       sc_list_symbols);
->>>>>>> c79f07dd
       size_t num_symbol_matches = sc_list_symbols.GetSize();
       for (size_t i = 0; i < num_symbol_matches; i++) {
         SymbolContext sc;
@@ -876,11 +871,7 @@
   // passed to the various ModuleList::Find* calls, which would either be a
   // vector of string names or a ModuleSpecList.
   void FindMatchingFunctions(Target *target, ConstString name,
-<<<<<<< HEAD
-                               SymbolContextList &sc_list) {
-=======
                              SymbolContextList &sc_list) {
->>>>>>> c79f07dd
     // Displaying the source for a symbol:
     bool include_inlines = true;
     bool include_symbols = false;
@@ -897,15 +888,9 @@
           ModuleSpec module_spec(module_file_spec);
           matching_modules.Clear();
           target->GetImages().FindModules(module_spec, matching_modules);
-<<<<<<< HEAD
-          matching_modules.FindFunctions(
-              name, eFunctionNameTypeAuto, include_symbols, include_inlines,
-              sc_list);
-=======
           matching_modules.FindFunctions(name, eFunctionNameTypeAuto,
                                          include_symbols, include_inlines,
                                          sc_list);
->>>>>>> c79f07dd
         }
       }
     } else {
@@ -960,11 +945,7 @@
         // symbols that line up exactly with function addresses.
         SymbolContextList sc_list_symbols;
         FindMatchingFunctionSymbols(target, name, sc_list_symbols);
-<<<<<<< HEAD
-        size_t num_symbol_matches =sc_list_symbols.GetSize();
-=======
         size_t num_symbol_matches = sc_list_symbols.GetSize();
->>>>>>> c79f07dd
 
         for (size_t i = 0; i < num_symbol_matches; i++) {
           SymbolContext sc;
