//===-- CommandObjectTarget.cpp ---------------------------------*- C++ -*-===//
//
// Part of the LLVM Project, under the Apache License v2.0 with LLVM Exceptions.
// See https://llvm.org/LICENSE.txt for license information.
// SPDX-License-Identifier: Apache-2.0 WITH LLVM-exception
//
//===----------------------------------------------------------------------===//

#include "CommandObjectTarget.h"

#include "lldb/Core/Debugger.h"
#include "lldb/Core/IOHandler.h"
#include "lldb/Core/Module.h"
#include "lldb/Core/ModuleSpec.h"
#include "lldb/Core/Section.h"
#include "lldb/Core/ValueObjectVariable.h"
#include "lldb/DataFormatters/ValueObjectPrinter.h"
#include "lldb/Host/OptionParser.h"
#include "lldb/Host/StringConvert.h"
#include "lldb/Interpreter/CommandInterpreter.h"
#include "lldb/Interpreter/CommandReturnObject.h"
#include "lldb/Interpreter/OptionArgParser.h"
#include "lldb/Interpreter/OptionGroupArchitecture.h"
#include "lldb/Interpreter/OptionGroupBoolean.h"
#include "lldb/Interpreter/OptionGroupFile.h"
#include "lldb/Interpreter/OptionGroupFormat.h"
#include "lldb/Interpreter/OptionGroupPlatform.h"
#include "lldb/Interpreter/OptionGroupString.h"
#include "lldb/Interpreter/OptionGroupUInt64.h"
#include "lldb/Interpreter/OptionGroupUUID.h"
#include "lldb/Interpreter/OptionGroupValueObjectDisplay.h"
#include "lldb/Interpreter/OptionGroupVariable.h"
#include "lldb/Interpreter/Options.h"
#include "lldb/Symbol/CompileUnit.h"
#include "lldb/Symbol/FuncUnwinders.h"
#include "lldb/Symbol/LineTable.h"
#include "lldb/Symbol/LocateSymbolFile.h"
#include "lldb/Symbol/ObjectFile.h"
#include "lldb/Symbol/SymbolFile.h"
#include "lldb/Symbol/UnwindPlan.h"
#include "lldb/Symbol/VariableList.h"
#include "lldb/Target/ABI.h"
#include "lldb/Target/Process.h"
#include "lldb/Target/RegisterContext.h"
#include "lldb/Target/SectionLoadList.h"
#include "lldb/Target/StackFrame.h"
#include "lldb/Target/Thread.h"
#include "lldb/Target/ThreadSpec.h"
#include "lldb/Utility/Args.h"
#include "lldb/Utility/State.h"
#include "lldb/Utility/Timer.h"

#include "llvm/Support/FileSystem.h"
#include "llvm/Support/FormatAdapters.h"

#include <cerrno>

using namespace lldb;
using namespace lldb_private;

static void DumpTargetInfo(uint32_t target_idx, Target *target,
                           const char *prefix_cstr,
                           bool show_stopped_process_status, Stream &strm) {
  const ArchSpec &target_arch = target->GetArchitecture();

  Module *exe_module = target->GetExecutableModulePointer();
  char exe_path[PATH_MAX];
  bool exe_valid = false;
  if (exe_module)
    exe_valid = exe_module->GetFileSpec().GetPath(exe_path, sizeof(exe_path));

  if (!exe_valid)
    ::strcpy(exe_path, "<none>");

  strm.Printf("%starget #%u: %s", prefix_cstr ? prefix_cstr : "", target_idx,
              exe_path);

  uint32_t properties = 0;
  if (target_arch.IsValid()) {
    strm.Printf("%sarch=", properties++ > 0 ? ", " : " ( ");
    target_arch.DumpTriple(strm);
    properties++;
  }
  PlatformSP platform_sp(target->GetPlatform());
  if (platform_sp)
    strm.Printf("%splatform=%s", properties++ > 0 ? ", " : " ( ",
                platform_sp->GetName().GetCString());

  ProcessSP process_sp(target->GetProcessSP());
  bool show_process_status = false;
  if (process_sp) {
    lldb::pid_t pid = process_sp->GetID();
    StateType state = process_sp->GetState();
    if (show_stopped_process_status)
      show_process_status = StateIsStoppedState(state, true);
    const char *state_cstr = StateAsCString(state);
    if (pid != LLDB_INVALID_PROCESS_ID)
      strm.Printf("%spid=%" PRIu64, properties++ > 0 ? ", " : " ( ", pid);
    strm.Printf("%sstate=%s", properties++ > 0 ? ", " : " ( ", state_cstr);
  }
  if (properties > 0)
    strm.PutCString(" )\n");
  else
    strm.EOL();
  if (show_process_status) {
    const bool only_threads_with_stop_reason = true;
    const uint32_t start_frame = 0;
    const uint32_t num_frames = 1;
    const uint32_t num_frames_with_source = 1;
    const bool stop_format = false;
    process_sp->GetStatus(strm);
    process_sp->GetThreadStatus(strm, only_threads_with_stop_reason,
                                start_frame, num_frames, num_frames_with_source,
                                stop_format);
  }
}

static uint32_t DumpTargetList(TargetList &target_list,
                               bool show_stopped_process_status, Stream &strm) {
  const uint32_t num_targets = target_list.GetNumTargets();
  if (num_targets) {
    TargetSP selected_target_sp(target_list.GetSelectedTarget());
    strm.PutCString("Current targets:\n");
    for (uint32_t i = 0; i < num_targets; ++i) {
      TargetSP target_sp(target_list.GetTargetAtIndex(i));
      if (target_sp) {
        bool is_selected = target_sp.get() == selected_target_sp.get();
        DumpTargetInfo(i, target_sp.get(), is_selected ? "* " : "  ",
                       show_stopped_process_status, strm);
      }
    }
  }
  return num_targets;
}

// Note that the negation in the argument name causes a slightly confusing
// mapping of the enum values.
static constexpr OptionEnumValueElement g_dependents_enumaration[] = {
    {
        eLoadDependentsDefault,
        "default",
        "Only load dependents when the target is an executable.",
    },
    {
        eLoadDependentsNo,
        "true",
        "Don't load dependents, even if the target is an executable.",
    },
    {
        eLoadDependentsYes,
        "false",
        "Load dependents, even if the target is not an executable.",
    },
};

#define LLDB_OPTIONS_target_dependents
#include "CommandOptions.inc"

class OptionGroupDependents : public OptionGroup {
public:
  OptionGroupDependents() {}

  ~OptionGroupDependents() override {}

  llvm::ArrayRef<OptionDefinition> GetDefinitions() override {
    return llvm::makeArrayRef(g_target_dependents_options);
  }

  Status SetOptionValue(uint32_t option_idx, llvm::StringRef option_value,
                        ExecutionContext *execution_context) override {
    Status error;

    // For compatibility no value means don't load dependents.
    if (option_value.empty()) {
      m_load_dependent_files = eLoadDependentsNo;
      return error;
    }

    const char short_option =
        g_target_dependents_options[option_idx].short_option;
    if (short_option == 'd') {
      LoadDependentFiles tmp_load_dependents;
      tmp_load_dependents = (LoadDependentFiles)OptionArgParser::ToOptionEnum(
          option_value, g_target_dependents_options[option_idx].enum_values, 0,
          error);
      if (error.Success())
        m_load_dependent_files = tmp_load_dependents;
    } else {
      error.SetErrorStringWithFormat("unrecognized short option '%c'",
                                     short_option);
    }

    return error;
  }

  Status SetOptionValue(uint32_t, const char *, ExecutionContext *) = delete;

  void OptionParsingStarting(ExecutionContext *execution_context) override {
    m_load_dependent_files = eLoadDependentsDefault;
  }

  LoadDependentFiles m_load_dependent_files;

private:
  DISALLOW_COPY_AND_ASSIGN(OptionGroupDependents);
};

#pragma mark CommandObjectTargetCreate

// "target create"

class CommandObjectTargetCreate : public CommandObjectParsed {
public:
  CommandObjectTargetCreate(CommandInterpreter &interpreter)
      : CommandObjectParsed(
            interpreter, "target create",
            "Create a target using the argument as the main executable.",
            nullptr),
        m_option_group(), m_arch_option(),
        m_core_file(LLDB_OPT_SET_1, false, "core", 'c', 0, eArgTypeFilename,
                    "Fullpath to a core file to use for this target."),
        m_platform_path(LLDB_OPT_SET_1, false, "platform-path", 'P', 0,
                        eArgTypePath,
                        "Path to the remote file to use for this target."),
        m_symbol_file(LLDB_OPT_SET_1, false, "symfile", 's', 0,
                      eArgTypeFilename,
                      "Fullpath to a stand alone debug "
                      "symbols file for when debug symbols "
                      "are not in the executable."),
        m_remote_file(
            LLDB_OPT_SET_1, false, "remote-file", 'r', 0, eArgTypeFilename,
            "Fullpath to the file on the remote host if debugging remotely."),
        m_add_dependents() {
    CommandArgumentEntry arg;
    CommandArgumentData file_arg;

    // Define the first (and only) variant of this arg.
    file_arg.arg_type = eArgTypeFilename;
    file_arg.arg_repetition = eArgRepeatPlain;

    // There is only one variant this argument could be; put it into the
    // argument entry.
    arg.push_back(file_arg);

    // Push the data for the first argument into the m_arguments vector.
    m_arguments.push_back(arg);

    m_option_group.Append(&m_arch_option, LLDB_OPT_SET_ALL, LLDB_OPT_SET_1);
    m_option_group.Append(&m_core_file, LLDB_OPT_SET_ALL, LLDB_OPT_SET_1);
    m_option_group.Append(&m_platform_path, LLDB_OPT_SET_ALL, LLDB_OPT_SET_1);
    m_option_group.Append(&m_symbol_file, LLDB_OPT_SET_ALL, LLDB_OPT_SET_1);
    m_option_group.Append(&m_remote_file, LLDB_OPT_SET_ALL, LLDB_OPT_SET_1);
    m_option_group.Append(&m_add_dependents, LLDB_OPT_SET_ALL, LLDB_OPT_SET_1);
    m_option_group.Finalize();
  }

  ~CommandObjectTargetCreate() override = default;

  Options *GetOptions() override { return &m_option_group; }

  void
  HandleArgumentCompletion(CompletionRequest &request,
                           OptionElementVector &opt_element_vector) override {
    CommandCompletions::InvokeCommonCompletionCallbacks(
        GetCommandInterpreter(), CommandCompletions::eDiskFileCompletion,
        request, nullptr);
  }

protected:
  bool DoExecute(Args &command, CommandReturnObject &result) override {
    const size_t argc = command.GetArgumentCount();
    FileSpec core_file(m_core_file.GetOptionValue().GetCurrentValue());
    FileSpec remote_file(m_remote_file.GetOptionValue().GetCurrentValue());

    if (core_file) {
      if (!FileSystem::Instance().Exists(core_file)) {
        result.AppendErrorWithFormat("core file '%s' doesn't exist",
                                     core_file.GetPath().c_str());
        result.SetStatus(eReturnStatusFailed);
        return false;
      }
      if (!FileSystem::Instance().Readable(core_file)) {
        result.AppendErrorWithFormat("core file '%s' is not readable",
                                     core_file.GetPath().c_str());
        result.SetStatus(eReturnStatusFailed);
        return false;
      }
    }

    if (argc == 1 || core_file || remote_file) {
      FileSpec symfile(m_symbol_file.GetOptionValue().GetCurrentValue());
      if (symfile) {
        if (FileSystem::Instance().Exists(symfile)) {
          if (!FileSystem::Instance().Readable(symfile)) {
            result.AppendErrorWithFormat("symbol file '%s' is not readable",
                                         symfile.GetPath().c_str());
            result.SetStatus(eReturnStatusFailed);
            return false;
          }
        } else {
          char symfile_path[PATH_MAX];
          symfile.GetPath(symfile_path, sizeof(symfile_path));
          result.AppendErrorWithFormat("invalid symbol file path '%s'",
                                       symfile_path);
          result.SetStatus(eReturnStatusFailed);
          return false;
        }
      }

      const char *file_path = command.GetArgumentAtIndex(0);
      static Timer::Category func_cat(LLVM_PRETTY_FUNCTION);
      Timer scoped_timer(func_cat, "(lldb) target create '%s'", file_path);
      FileSpec file_spec;

      if (file_path) {
        file_spec.SetFile(file_path, FileSpec::Style::native);
        FileSystem::Instance().Resolve(file_spec);
      }

      bool must_set_platform_path = false;

      Debugger &debugger = GetDebugger();

      TargetSP target_sp;
      llvm::StringRef arch_cstr = m_arch_option.GetArchitectureName();
      Status error(debugger.GetTargetList().CreateTarget(
          debugger, file_path, arch_cstr,
          m_add_dependents.m_load_dependent_files, nullptr, target_sp));

      if (target_sp) {
        // Only get the platform after we create the target because we might
        // have switched platforms depending on what the arguments were to
        // CreateTarget() we can't rely on the selected platform.

        PlatformSP platform_sp = target_sp->GetPlatform();

        if (remote_file) {
          if (platform_sp) {
            // I have a remote file.. two possible cases
            if (file_spec && FileSystem::Instance().Exists(file_spec)) {
              // if the remote file does not exist, push it there
              if (!platform_sp->GetFileExists(remote_file)) {
                Status err = platform_sp->PutFile(file_spec, remote_file);
                if (err.Fail()) {
                  result.AppendError(err.AsCString());
                  result.SetStatus(eReturnStatusFailed);
                  return false;
                }
              }
            } else {
              // there is no local file and we need one
              // in order to make the remote ---> local transfer we need a
              // platform
              // TODO: if the user has passed in a --platform argument, use it
              // to fetch the right platform
              if (!platform_sp) {
                result.AppendError(
                    "unable to perform remote debugging without a platform");
                result.SetStatus(eReturnStatusFailed);
                return false;
              }
              if (file_path) {
                // copy the remote file to the local file
                Status err = platform_sp->GetFile(remote_file, file_spec);
                if (err.Fail()) {
                  result.AppendError(err.AsCString());
                  result.SetStatus(eReturnStatusFailed);
                  return false;
                }
              } else {
                // make up a local file
                result.AppendError("remote --> local transfer without local "
                                   "path is not implemented yet");
                result.SetStatus(eReturnStatusFailed);
                return false;
              }
            }
          } else {
            result.AppendError("no platform found for target");
            result.SetStatus(eReturnStatusFailed);
            return false;
          }
        }

        if (symfile || remote_file) {
          ModuleSP module_sp(target_sp->GetExecutableModule());
          if (module_sp) {
            if (symfile)
              module_sp->SetSymbolFileFileSpec(symfile);
            if (remote_file) {
              std::string remote_path = remote_file.GetPath();
              target_sp->SetArg0(remote_path.c_str());
              module_sp->SetPlatformFileSpec(remote_file);
            }
          }
        }

        debugger.GetTargetList().SetSelectedTarget(target_sp.get());
        if (must_set_platform_path) {
          ModuleSpec main_module_spec(file_spec);
          ModuleSP module_sp =
              target_sp->GetOrCreateModule(main_module_spec, true /* notify */);
          if (module_sp)
            module_sp->SetPlatformFileSpec(remote_file);
        }
        if (core_file) {
          char core_path[PATH_MAX];
          core_file.GetPath(core_path, sizeof(core_path));
          if (FileSystem::Instance().Exists(core_file)) {
            if (!FileSystem::Instance().Readable(core_file)) {
              result.AppendMessageWithFormat(
                  "Core file '%s' is not readable.\n", core_path);
              result.SetStatus(eReturnStatusFailed);
              return false;
            }
            FileSpec core_file_dir;
            core_file_dir.GetDirectory() = core_file.GetDirectory();
            target_sp->AppendExecutableSearchPaths(core_file_dir);

            ProcessSP process_sp(target_sp->CreateProcess(
                GetDebugger().GetListener(), llvm::StringRef(), &core_file));

            if (process_sp) {
              // Seems weird that we Launch a core file, but that is what we
              // do!
              error = process_sp->LoadCore();

              if (error.Fail()) {
                result.AppendError(
                    error.AsCString("can't find plug-in for core file"));
                result.SetStatus(eReturnStatusFailed);
                return false;
              } else {
                result.AppendMessageWithFormat(
                    "Core file '%s' (%s) was loaded.\n", core_path,
                    target_sp->GetArchitecture().GetArchitectureName());
                result.SetStatus(eReturnStatusSuccessFinishNoResult);
              }
            } else {
              result.AppendErrorWithFormat(
                  "Unable to find process plug-in for core file '%s'\n",
                  core_path);
              result.SetStatus(eReturnStatusFailed);
            }
          } else {
            result.AppendErrorWithFormat("Core file '%s' does not exist\n",
                                         core_path);
            result.SetStatus(eReturnStatusFailed);
          }
        } else {
          result.AppendMessageWithFormat(
              "Current executable set to '%s' (%s).\n",
              file_spec.GetPath().c_str(),
              target_sp->GetArchitecture().GetArchitectureName());
          result.SetStatus(eReturnStatusSuccessFinishNoResult);
        }
      } else {
        result.AppendError(error.AsCString());
        result.SetStatus(eReturnStatusFailed);
      }
    } else {
      result.AppendErrorWithFormat("'%s' takes exactly one executable path "
                                   "argument, or use the --core option.\n",
                                   m_cmd_name.c_str());
      result.SetStatus(eReturnStatusFailed);
    }
    return result.Succeeded();
  }

private:
  OptionGroupOptions m_option_group;
  OptionGroupArchitecture m_arch_option;
  OptionGroupFile m_core_file;
  OptionGroupFile m_platform_path;
  OptionGroupFile m_symbol_file;
  OptionGroupFile m_remote_file;
  OptionGroupDependents m_add_dependents;
};

#pragma mark CommandObjectTargetList

// "target list"

class CommandObjectTargetList : public CommandObjectParsed {
public:
  CommandObjectTargetList(CommandInterpreter &interpreter)
      : CommandObjectParsed(
            interpreter, "target list",
            "List all current targets in the current debug session.", nullptr) {
  }

  ~CommandObjectTargetList() override = default;

protected:
  bool DoExecute(Args &args, CommandReturnObject &result) override {
    if (args.GetArgumentCount() == 0) {
      Stream &strm = result.GetOutputStream();

      bool show_stopped_process_status = false;
      if (DumpTargetList(GetDebugger().GetTargetList(),
                         show_stopped_process_status, strm) == 0) {
        strm.PutCString("No targets.\n");
      }
      result.SetStatus(eReturnStatusSuccessFinishResult);
    } else {
      result.AppendError("the 'target list' command takes no arguments\n");
      result.SetStatus(eReturnStatusFailed);
    }
    return result.Succeeded();
  }
};

#pragma mark CommandObjectTargetSelect

// "target select"

class CommandObjectTargetSelect : public CommandObjectParsed {
public:
  CommandObjectTargetSelect(CommandInterpreter &interpreter)
      : CommandObjectParsed(
            interpreter, "target select",
            "Select a target as the current target by target index.", nullptr) {
  }

  ~CommandObjectTargetSelect() override = default;

protected:
  bool DoExecute(Args &args, CommandReturnObject &result) override {
    if (args.GetArgumentCount() == 1) {
      bool success = false;
      const char *target_idx_arg = args.GetArgumentAtIndex(0);
      uint32_t target_idx =
          StringConvert::ToUInt32(target_idx_arg, UINT32_MAX, 0, &success);
      if (success) {
        TargetList &target_list = GetDebugger().GetTargetList();
        const uint32_t num_targets = target_list.GetNumTargets();
        if (target_idx < num_targets) {
          TargetSP target_sp(target_list.GetTargetAtIndex(target_idx));
          if (target_sp) {
            Stream &strm = result.GetOutputStream();
            target_list.SetSelectedTarget(target_sp.get());
            bool show_stopped_process_status = false;
            DumpTargetList(target_list, show_stopped_process_status, strm);
            result.SetStatus(eReturnStatusSuccessFinishResult);
          } else {
            result.AppendErrorWithFormat("target #%u is NULL in target list\n",
                                         target_idx);
            result.SetStatus(eReturnStatusFailed);
          }
        } else {
          if (num_targets > 0) {
            result.AppendErrorWithFormat(
                "index %u is out of range, valid target indexes are 0 - %u\n",
                target_idx, num_targets - 1);
          } else {
            result.AppendErrorWithFormat(
                "index %u is out of range since there are no active targets\n",
                target_idx);
          }
          result.SetStatus(eReturnStatusFailed);
        }
      } else {
        result.AppendErrorWithFormat("invalid index string value '%s'\n",
                                     target_idx_arg);
        result.SetStatus(eReturnStatusFailed);
      }
    } else {
      result.AppendError(
          "'target select' takes a single argument: a target index\n");
      result.SetStatus(eReturnStatusFailed);
    }
    return result.Succeeded();
  }
};

#pragma mark CommandObjectTargetSelect

// "target delete"

class CommandObjectTargetDelete : public CommandObjectParsed {
public:
  CommandObjectTargetDelete(CommandInterpreter &interpreter)
      : CommandObjectParsed(interpreter, "target delete",
                            "Delete one or more targets by target index.",
                            nullptr),
        m_option_group(), m_all_option(LLDB_OPT_SET_1, false, "all", 'a',
                                       "Delete all targets.", false, true),
        m_cleanup_option(
            LLDB_OPT_SET_1, false, "clean", 'c',
            "Perform extra cleanup to minimize memory consumption after "
            "deleting the target.  "
            "By default, LLDB will keep in memory any modules previously "
            "loaded by the target as well "
            "as all of its debug info.  Specifying --clean will unload all of "
            "these shared modules and "
            "cause them to be reparsed again the next time the target is run",
            false, true) {
    m_option_group.Append(&m_all_option, LLDB_OPT_SET_ALL, LLDB_OPT_SET_1);
    m_option_group.Append(&m_cleanup_option, LLDB_OPT_SET_ALL, LLDB_OPT_SET_1);
    m_option_group.Finalize();
  }

  ~CommandObjectTargetDelete() override = default;

  Options *GetOptions() override { return &m_option_group; }

protected:
  bool DoExecute(Args &args, CommandReturnObject &result) override {
    const size_t argc = args.GetArgumentCount();
    std::vector<TargetSP> delete_target_list;
    TargetList &target_list = GetDebugger().GetTargetList();
    TargetSP target_sp;

    if (m_all_option.GetOptionValue()) {
      for (int i = 0; i < target_list.GetNumTargets(); ++i)
        delete_target_list.push_back(target_list.GetTargetAtIndex(i));
    } else if (argc > 0) {
      const uint32_t num_targets = target_list.GetNumTargets();
      // Bail out if don't have any targets.
      if (num_targets == 0) {
        result.AppendError("no targets to delete");
        result.SetStatus(eReturnStatusFailed);
        return false;
      }

      for (auto &entry : args.entries()) {
        uint32_t target_idx;
        if (entry.ref().getAsInteger(0, target_idx)) {
          result.AppendErrorWithFormat("invalid target index '%s'\n",
                                       entry.c_str());
          result.SetStatus(eReturnStatusFailed);
          return false;
        }
        if (target_idx < num_targets) {
          target_sp = target_list.GetTargetAtIndex(target_idx);
          if (target_sp) {
            delete_target_list.push_back(target_sp);
            continue;
          }
        }
        if (num_targets > 1)
          result.AppendErrorWithFormat("target index %u is out of range, valid "
                                       "target indexes are 0 - %u\n",
                                       target_idx, num_targets - 1);
        else
          result.AppendErrorWithFormat(
              "target index %u is out of range, the only valid index is 0\n",
              target_idx);

        result.SetStatus(eReturnStatusFailed);
        return false;
      }
    } else {
      target_sp = target_list.GetSelectedTarget();
      if (!target_sp) {
        result.AppendErrorWithFormat("no target is currently selected\n");
        result.SetStatus(eReturnStatusFailed);
        return false;
      }
      delete_target_list.push_back(target_sp);
    }

    const size_t num_targets_to_delete = delete_target_list.size();
    for (size_t idx = 0; idx < num_targets_to_delete; ++idx) {
      target_sp = delete_target_list[idx];
      target_list.DeleteTarget(target_sp);
      target_sp->Destroy();
    }
    // If "--clean" was specified, prune any orphaned shared modules from the
    // global shared module list
    if (m_cleanup_option.GetOptionValue()) {
      const bool mandatory = true;
      ModuleList::RemoveOrphanSharedModules(mandatory);
    }
    result.GetOutputStream().Printf("%u targets deleted.\n",
                                    (uint32_t)num_targets_to_delete);
    result.SetStatus(eReturnStatusSuccessFinishResult);

    return true;
  }

  OptionGroupOptions m_option_group;
  OptionGroupBoolean m_all_option;
  OptionGroupBoolean m_cleanup_option;
};

#pragma mark CommandObjectTargetVariable

// "target variable"

class CommandObjectTargetVariable : public CommandObjectParsed {
  static const uint32_t SHORT_OPTION_FILE = 0x66696c65; // 'file'
  static const uint32_t SHORT_OPTION_SHLB = 0x73686c62; // 'shlb'

public:
  CommandObjectTargetVariable(CommandInterpreter &interpreter)
      : CommandObjectParsed(interpreter, "target variable",
                            "Read global variables for the current target, "
                            "before or while running a process.",
                            nullptr, eCommandRequiresTarget),
        m_option_group(),
        m_option_variable(false), // Don't include frame options
        m_option_format(eFormatDefault),
        m_option_compile_units(LLDB_OPT_SET_1, false, "file", SHORT_OPTION_FILE,
                               0, eArgTypeFilename,
                               "A basename or fullpath to a file that contains "
                               "global variables. This option can be "
                               "specified multiple times."),
        m_option_shared_libraries(
            LLDB_OPT_SET_1, false, "shlib", SHORT_OPTION_SHLB, 0,
            eArgTypeFilename,
            "A basename or fullpath to a shared library to use in the search "
            "for global "
            "variables. This option can be specified multiple times."),
        m_varobj_options() {
    CommandArgumentEntry arg;
    CommandArgumentData var_name_arg;

    // Define the first (and only) variant of this arg.
    var_name_arg.arg_type = eArgTypeVarName;
    var_name_arg.arg_repetition = eArgRepeatPlus;

    // There is only one variant this argument could be; put it into the
    // argument entry.
    arg.push_back(var_name_arg);

    // Push the data for the first argument into the m_arguments vector.
    m_arguments.push_back(arg);

    m_option_group.Append(&m_varobj_options, LLDB_OPT_SET_ALL, LLDB_OPT_SET_1);
    m_option_group.Append(&m_option_variable, LLDB_OPT_SET_ALL, LLDB_OPT_SET_1);
    m_option_group.Append(&m_option_format,
                          OptionGroupFormat::OPTION_GROUP_FORMAT |
                              OptionGroupFormat::OPTION_GROUP_GDB_FMT,
                          LLDB_OPT_SET_1);
    m_option_group.Append(&m_option_compile_units, LLDB_OPT_SET_ALL,
                          LLDB_OPT_SET_1);
    m_option_group.Append(&m_option_shared_libraries, LLDB_OPT_SET_ALL,
                          LLDB_OPT_SET_1);
    m_option_group.Finalize();
  }

  ~CommandObjectTargetVariable() override = default;

  void DumpValueObject(Stream &s, VariableSP &var_sp, ValueObjectSP &valobj_sp,
                       const char *root_name) {
    DumpValueObjectOptions options(m_varobj_options.GetAsDumpOptions());

    if (!valobj_sp->GetTargetSP()->GetDisplayRuntimeSupportValues() &&
        valobj_sp->IsRuntimeSupportValue())
      return;

    switch (var_sp->GetScope()) {
    case eValueTypeVariableGlobal:
      if (m_option_variable.show_scope)
        s.PutCString("GLOBAL: ");
      break;

    case eValueTypeVariableStatic:
      if (m_option_variable.show_scope)
        s.PutCString("STATIC: ");
      break;

    case eValueTypeVariableArgument:
      if (m_option_variable.show_scope)
        s.PutCString("   ARG: ");
      break;

    case eValueTypeVariableLocal:
      if (m_option_variable.show_scope)
        s.PutCString(" LOCAL: ");
      break;

    case eValueTypeVariableThreadLocal:
      if (m_option_variable.show_scope)
        s.PutCString("THREAD: ");
      break;

    default:
      break;
    }

    if (m_option_variable.show_decl) {
      bool show_fullpaths = false;
      bool show_module = true;
      if (var_sp->DumpDeclaration(&s, show_fullpaths, show_module))
        s.PutCString(": ");
    }

    const Format format = m_option_format.GetFormat();
    if (format != eFormatDefault)
      options.SetFormat(format);

    options.SetRootValueObjectName(root_name);

    valobj_sp->Dump(s, options);
  }

  static size_t GetVariableCallback(void *baton, const char *name,
                                    VariableList &variable_list) {
    size_t old_size = variable_list.GetSize();
    Target *target = static_cast<Target *>(baton);
    if (target)
      target->GetImages().FindGlobalVariables(ConstString(name), UINT32_MAX,
                                              variable_list);
    return variable_list.GetSize() - old_size;
  }

  Options *GetOptions() override { return &m_option_group; }

protected:
  void DumpGlobalVariableList(const ExecutionContext &exe_ctx,
                              const SymbolContext &sc,
                              const VariableList &variable_list, Stream &s) {
    size_t count = variable_list.GetSize();
    if (count > 0) {
      if (sc.module_sp) {
        if (sc.comp_unit) {
          s.Printf("Global variables for %s in %s:\n",
                   sc.comp_unit->GetPath().c_str(),
                   sc.module_sp->GetFileSpec().GetPath().c_str());
        } else {
          s.Printf("Global variables for %s\n",
                   sc.module_sp->GetFileSpec().GetPath().c_str());
        }
      } else if (sc.comp_unit) {
        s.Printf("Global variables for %s\n", sc.comp_unit->GetPath().c_str());
      }

      for (uint32_t i = 0; i < count; ++i) {
        VariableSP var_sp(variable_list.GetVariableAtIndex(i));
        if (var_sp) {
          ValueObjectSP valobj_sp(ValueObjectVariable::Create(
              exe_ctx.GetBestExecutionContextScope(), var_sp));

          if (valobj_sp)
            DumpValueObject(s, var_sp, valobj_sp,
                            var_sp->GetName().GetCString());
        }
      }
    }
  }

  bool DoExecute(Args &args, CommandReturnObject &result) override {
    Target *target = m_exe_ctx.GetTargetPtr();
    const size_t argc = args.GetArgumentCount();
    Stream &s = result.GetOutputStream();

    if (argc > 0) {

      // TODO: Convert to entry-based iteration.  Requires converting
      // DumpValueObject.
      for (size_t idx = 0; idx < argc; ++idx) {
        VariableList variable_list;
        ValueObjectList valobj_list;

        const char *arg = args.GetArgumentAtIndex(idx);
        size_t matches = 0;
        bool use_var_name = false;
        if (m_option_variable.use_regex) {
          RegularExpression regex(llvm::StringRef::withNullAsEmpty(arg));
          if (!regex.IsValid()) {
            result.GetErrorStream().Printf(
                "error: invalid regular expression: '%s'\n", arg);
            result.SetStatus(eReturnStatusFailed);
            return false;
          }
          use_var_name = true;
          target->GetImages().FindGlobalVariables(regex, UINT32_MAX,
                                                  variable_list);
          matches = variable_list.GetSize();
        } else {
          Status error(Variable::GetValuesForVariableExpressionPath(
              arg, m_exe_ctx.GetBestExecutionContextScope(),
              GetVariableCallback, target, variable_list, valobj_list));
          matches = variable_list.GetSize();
        }

        if (matches == 0) {
          result.GetErrorStream().Printf(
              "error: can't find global variable '%s'\n", arg);
          result.SetStatus(eReturnStatusFailed);
          return false;
        } else {
          for (uint32_t global_idx = 0; global_idx < matches; ++global_idx) {
            VariableSP var_sp(variable_list.GetVariableAtIndex(global_idx));
            if (var_sp) {
              ValueObjectSP valobj_sp(
                  valobj_list.GetValueObjectAtIndex(global_idx));
              if (!valobj_sp)
                valobj_sp = ValueObjectVariable::Create(
                    m_exe_ctx.GetBestExecutionContextScope(), var_sp);

              if (valobj_sp)
                DumpValueObject(s, var_sp, valobj_sp,
                                use_var_name ? var_sp->GetName().GetCString()
                                             : arg);
            }
          }
        }
      }
    } else {
      const FileSpecList &compile_units =
          m_option_compile_units.GetOptionValue().GetCurrentValue();
      const FileSpecList &shlibs =
          m_option_shared_libraries.GetOptionValue().GetCurrentValue();
      SymbolContextList sc_list;
      const size_t num_compile_units = compile_units.GetSize();
      const size_t num_shlibs = shlibs.GetSize();
      if (num_compile_units == 0 && num_shlibs == 0) {
        bool success = false;
        StackFrame *frame = m_exe_ctx.GetFramePtr();
        CompileUnit *comp_unit = nullptr;
        if (frame) {
          SymbolContext sc = frame->GetSymbolContext(eSymbolContextCompUnit);
          if (sc.comp_unit) {
            const bool can_create = true;
            VariableListSP comp_unit_varlist_sp(
                sc.comp_unit->GetVariableList(can_create));
            if (comp_unit_varlist_sp) {
              size_t count = comp_unit_varlist_sp->GetSize();
              if (count > 0) {
                DumpGlobalVariableList(m_exe_ctx, sc, *comp_unit_varlist_sp, s);
                success = true;
              }
            }
          }
        }
        if (!success) {
          if (frame) {
            if (comp_unit)
              result.AppendErrorWithFormat(
                  "no global variables in current compile unit: %s\n",
                  comp_unit->GetPath().c_str());
            else
              result.AppendErrorWithFormat(
                  "no debug information for frame %u\n",
                  frame->GetFrameIndex());
          } else
            result.AppendError("'target variable' takes one or more global "
                               "variable names as arguments\n");
          result.SetStatus(eReturnStatusFailed);
        }
      } else {
        SymbolContextList sc_list;
        // We have one or more compile unit or shlib
        if (num_shlibs > 0) {
          for (size_t shlib_idx = 0; shlib_idx < num_shlibs; ++shlib_idx) {
            const FileSpec module_file(shlibs.GetFileSpecAtIndex(shlib_idx));
            ModuleSpec module_spec(module_file);

            ModuleSP module_sp(
                target->GetImages().FindFirstModule(module_spec));
            if (module_sp) {
              if (num_compile_units > 0) {
                for (size_t cu_idx = 0; cu_idx < num_compile_units; ++cu_idx)
                  module_sp->FindCompileUnits(
                      compile_units.GetFileSpecAtIndex(cu_idx), sc_list);
              } else {
                SymbolContext sc;
                sc.module_sp = module_sp;
                sc_list.Append(sc);
              }
            } else {
              // Didn't find matching shlib/module in target...
              result.AppendErrorWithFormat(
                  "target doesn't contain the specified shared library: %s\n",
                  module_file.GetPath().c_str());
            }
          }
        } else {
          // No shared libraries, we just want to find globals for the compile
          // units files that were specified
          for (size_t cu_idx = 0; cu_idx < num_compile_units; ++cu_idx)
            target->GetImages().FindCompileUnits(
                compile_units.GetFileSpecAtIndex(cu_idx), sc_list);
        }

        const uint32_t num_scs = sc_list.GetSize();
        if (num_scs > 0) {
          SymbolContext sc;
          for (uint32_t sc_idx = 0; sc_idx < num_scs; ++sc_idx) {
            if (sc_list.GetContextAtIndex(sc_idx, sc)) {
              if (sc.comp_unit) {
                const bool can_create = true;
                VariableListSP comp_unit_varlist_sp(
                    sc.comp_unit->GetVariableList(can_create));
                if (comp_unit_varlist_sp)
                  DumpGlobalVariableList(m_exe_ctx, sc, *comp_unit_varlist_sp,
                                         s);
              } else if (sc.module_sp) {
                // Get all global variables for this module
                lldb_private::RegularExpression all_globals_regex(
                    llvm::StringRef(
                        ".")); // Any global with at least one character
                VariableList variable_list;
                sc.module_sp->FindGlobalVariables(all_globals_regex, UINT32_MAX,
                                                  variable_list);
                DumpGlobalVariableList(m_exe_ctx, sc, variable_list, s);
              }
            }
          }
        }
      }
    }

    if (m_interpreter.TruncationWarningNecessary()) {
      result.GetOutputStream().Printf(m_interpreter.TruncationWarningText(),
                                      m_cmd_name.c_str());
      m_interpreter.TruncationWarningGiven();
    }

    return result.Succeeded();
  }

  OptionGroupOptions m_option_group;
  OptionGroupVariable m_option_variable;
  OptionGroupFormat m_option_format;
  OptionGroupFileList m_option_compile_units;
  OptionGroupFileList m_option_shared_libraries;
  OptionGroupValueObjectDisplay m_varobj_options;
};

#pragma mark CommandObjectTargetModulesSearchPathsAdd

class CommandObjectTargetModulesSearchPathsAdd : public CommandObjectParsed {
public:
  CommandObjectTargetModulesSearchPathsAdd(CommandInterpreter &interpreter)
      : CommandObjectParsed(interpreter, "target modules search-paths add",
                            "Add new image search paths substitution pairs to "
                            "the current target.",
                            nullptr, eCommandRequiresTarget) {
    CommandArgumentEntry arg;
    CommandArgumentData old_prefix_arg;
    CommandArgumentData new_prefix_arg;

    // Define the first variant of this arg pair.
    old_prefix_arg.arg_type = eArgTypeOldPathPrefix;
    old_prefix_arg.arg_repetition = eArgRepeatPairPlus;

    // Define the first variant of this arg pair.
    new_prefix_arg.arg_type = eArgTypeNewPathPrefix;
    new_prefix_arg.arg_repetition = eArgRepeatPairPlus;

    // There are two required arguments that must always occur together, i.e.
    // an argument "pair".  Because they must always occur together, they are
    // treated as two variants of one argument rather than two independent
    // arguments.  Push them both into the first argument position for
    // m_arguments...

    arg.push_back(old_prefix_arg);
    arg.push_back(new_prefix_arg);

    m_arguments.push_back(arg);
  }

  ~CommandObjectTargetModulesSearchPathsAdd() override = default;

protected:
  bool DoExecute(Args &command, CommandReturnObject &result) override {
    Target *target = &GetSelectedTarget();
    const size_t argc = command.GetArgumentCount();
    if (argc & 1) {
      result.AppendError("add requires an even number of arguments\n");
      result.SetStatus(eReturnStatusFailed);
    } else {
      for (size_t i = 0; i < argc; i += 2) {
        const char *from = command.GetArgumentAtIndex(i);
        const char *to = command.GetArgumentAtIndex(i + 1);

        if (from[0] && to[0]) {
          Log *log = lldb_private::GetLogIfAllCategoriesSet(LIBLLDB_LOG_HOST);
          if (log) {
            LLDB_LOGF(log,
                      "target modules search path adding ImageSearchPath "
                      "pair: '%s' -> '%s'",
                      from, to);
          }
          bool last_pair = ((argc - i) == 2);
          target->GetImageSearchPathList().Append(
              ConstString(from), ConstString(to),
              last_pair); // Notify if this is the last pair
          result.SetStatus(eReturnStatusSuccessFinishNoResult);
        } else {
          if (from[0])
            result.AppendError("<path-prefix> can't be empty\n");
          else
            result.AppendError("<new-path-prefix> can't be empty\n");
          result.SetStatus(eReturnStatusFailed);
        }
      }
    }
    return result.Succeeded();
  }
};

#pragma mark CommandObjectTargetModulesSearchPathsClear

class CommandObjectTargetModulesSearchPathsClear : public CommandObjectParsed {
public:
  CommandObjectTargetModulesSearchPathsClear(CommandInterpreter &interpreter)
      : CommandObjectParsed(interpreter, "target modules search-paths clear",
                            "Clear all current image search path substitution "
                            "pairs from the current target.",
                            "target modules search-paths clear",
                            eCommandRequiresTarget) {}

  ~CommandObjectTargetModulesSearchPathsClear() override = default;

protected:
  bool DoExecute(Args &command, CommandReturnObject &result) override {
    Target *target = &GetSelectedTarget();
    bool notify = true;
    target->GetImageSearchPathList().Clear(notify);
    result.SetStatus(eReturnStatusSuccessFinishNoResult);
    return result.Succeeded();
  }
};

#pragma mark CommandObjectTargetModulesSearchPathsInsert

class CommandObjectTargetModulesSearchPathsInsert : public CommandObjectParsed {
public:
  CommandObjectTargetModulesSearchPathsInsert(CommandInterpreter &interpreter)
      : CommandObjectParsed(interpreter, "target modules search-paths insert",
                            "Insert a new image search path substitution pair "
                            "into the current target at the specified index.",
                            nullptr, eCommandRequiresTarget) {
    CommandArgumentEntry arg1;
    CommandArgumentEntry arg2;
    CommandArgumentData index_arg;
    CommandArgumentData old_prefix_arg;
    CommandArgumentData new_prefix_arg;

    // Define the first and only variant of this arg.
    index_arg.arg_type = eArgTypeIndex;
    index_arg.arg_repetition = eArgRepeatPlain;

    // Put the one and only variant into the first arg for m_arguments:
    arg1.push_back(index_arg);

    // Define the first variant of this arg pair.
    old_prefix_arg.arg_type = eArgTypeOldPathPrefix;
    old_prefix_arg.arg_repetition = eArgRepeatPairPlus;

    // Define the first variant of this arg pair.
    new_prefix_arg.arg_type = eArgTypeNewPathPrefix;
    new_prefix_arg.arg_repetition = eArgRepeatPairPlus;

    // There are two required arguments that must always occur together, i.e.
    // an argument "pair".  Because they must always occur together, they are
    // treated as two variants of one argument rather than two independent
    // arguments.  Push them both into the same argument position for
    // m_arguments...

    arg2.push_back(old_prefix_arg);
    arg2.push_back(new_prefix_arg);

    // Add arguments to m_arguments.
    m_arguments.push_back(arg1);
    m_arguments.push_back(arg2);
  }

  ~CommandObjectTargetModulesSearchPathsInsert() override = default;

protected:
  bool DoExecute(Args &command, CommandReturnObject &result) override {
    Target *target = &GetSelectedTarget();
    size_t argc = command.GetArgumentCount();
    // check for at least 3 arguments and an odd number of parameters
    if (argc >= 3 && argc & 1) {
      bool success = false;

      uint32_t insert_idx = StringConvert::ToUInt32(
          command.GetArgumentAtIndex(0), UINT32_MAX, 0, &success);

      if (!success) {
        result.AppendErrorWithFormat(
            "<index> parameter is not an integer: '%s'.\n",
            command.GetArgumentAtIndex(0));
        result.SetStatus(eReturnStatusFailed);
        return result.Succeeded();
      }

      // shift off the index
      command.Shift();
      argc = command.GetArgumentCount();

      for (uint32_t i = 0; i < argc; i += 2, ++insert_idx) {
        const char *from = command.GetArgumentAtIndex(i);
        const char *to = command.GetArgumentAtIndex(i + 1);

        if (from[0] && to[0]) {
          bool last_pair = ((argc - i) == 2);
          target->GetImageSearchPathList().Insert(
              ConstString(from), ConstString(to), insert_idx, last_pair);
          result.SetStatus(eReturnStatusSuccessFinishNoResult);
        } else {
          if (from[0])
            result.AppendError("<path-prefix> can't be empty\n");
          else
            result.AppendError("<new-path-prefix> can't be empty\n");
          result.SetStatus(eReturnStatusFailed);
          return false;
        }
      }
    } else {
      result.AppendError("insert requires at least three arguments\n");
      result.SetStatus(eReturnStatusFailed);
      return result.Succeeded();
    }
    return result.Succeeded();
  }
};

#pragma mark CommandObjectTargetModulesSearchPathsList

class CommandObjectTargetModulesSearchPathsList : public CommandObjectParsed {
public:
  CommandObjectTargetModulesSearchPathsList(CommandInterpreter &interpreter)
      : CommandObjectParsed(interpreter, "target modules search-paths list",
                            "List all current image search path substitution "
                            "pairs in the current target.",
                            "target modules search-paths list",
                            eCommandRequiresTarget) {}

  ~CommandObjectTargetModulesSearchPathsList() override = default;

protected:
  bool DoExecute(Args &command, CommandReturnObject &result) override {
    Target *target = &GetSelectedTarget();
    if (command.GetArgumentCount() != 0) {
      result.AppendError("list takes no arguments\n");
      result.SetStatus(eReturnStatusFailed);
      return result.Succeeded();
    }

    target->GetImageSearchPathList().Dump(&result.GetOutputStream());
    result.SetStatus(eReturnStatusSuccessFinishResult);
    return result.Succeeded();
  }
};

#pragma mark CommandObjectTargetModulesSearchPathsQuery

class CommandObjectTargetModulesSearchPathsQuery : public CommandObjectParsed {
public:
  CommandObjectTargetModulesSearchPathsQuery(CommandInterpreter &interpreter)
      : CommandObjectParsed(
            interpreter, "target modules search-paths query",
            "Transform a path using the first applicable image search path.",
            nullptr, eCommandRequiresTarget) {
    CommandArgumentEntry arg;
    CommandArgumentData path_arg;

    // Define the first (and only) variant of this arg.
    path_arg.arg_type = eArgTypeDirectoryName;
    path_arg.arg_repetition = eArgRepeatPlain;

    // There is only one variant this argument could be; put it into the
    // argument entry.
    arg.push_back(path_arg);

    // Push the data for the first argument into the m_arguments vector.
    m_arguments.push_back(arg);
  }

  ~CommandObjectTargetModulesSearchPathsQuery() override = default;

protected:
  bool DoExecute(Args &command, CommandReturnObject &result) override {
    Target *target = &GetSelectedTarget();
    if (command.GetArgumentCount() != 1) {
      result.AppendError("query requires one argument\n");
      result.SetStatus(eReturnStatusFailed);
      return result.Succeeded();
    }

    ConstString orig(command.GetArgumentAtIndex(0));
    ConstString transformed;
    if (target->GetImageSearchPathList().RemapPath(orig, transformed))
      result.GetOutputStream().Printf("%s\n", transformed.GetCString());
    else
      result.GetOutputStream().Printf("%s\n", orig.GetCString());

    result.SetStatus(eReturnStatusSuccessFinishResult);
    return result.Succeeded();
  }
};

// Static Helper functions
static void DumpModuleArchitecture(Stream &strm, Module *module,
                                   bool full_triple, uint32_t width) {
  if (module) {
    StreamString arch_strm;

    if (full_triple)
      module->GetArchitecture().DumpTriple(arch_strm);
    else
      arch_strm.PutCString(module->GetArchitecture().GetArchitectureName());
    std::string arch_str = arch_strm.GetString();

    if (width)
      strm.Printf("%-*s", width, arch_str.c_str());
    else
      strm.PutCString(arch_str);
  }
}

static void DumpModuleUUID(Stream &strm, Module *module) {
  if (module && module->GetUUID().IsValid())
    module->GetUUID().Dump(&strm);
  else
    strm.PutCString("                                    ");
}

static uint32_t DumpCompileUnitLineTable(CommandInterpreter &interpreter,
                                         Stream &strm, Module *module,
                                         const FileSpec &file_spec,
                                         lldb::DescriptionLevel desc_level) {
  uint32_t num_matches = 0;
  if (module) {
    SymbolContextList sc_list;
    num_matches = module->ResolveSymbolContextsForFileSpec(
        file_spec, 0, false, eSymbolContextCompUnit, sc_list);

    for (uint32_t i = 0; i < num_matches; ++i) {
      SymbolContext sc;
      if (sc_list.GetContextAtIndex(i, sc)) {
        if (i > 0)
          strm << "\n\n";

        strm << "Line table for " << *static_cast<FileSpec *>(sc.comp_unit)
             << " in `" << module->GetFileSpec().GetFilename() << "\n";
        LineTable *line_table = sc.comp_unit->GetLineTable();
        if (line_table)
          line_table->GetDescription(
              &strm, interpreter.GetExecutionContext().GetTargetPtr(),
              desc_level);
        else
          strm << "No line table";
      }
    }
  }
  return num_matches;
}

static void DumpFullpath(Stream &strm, const FileSpec *file_spec_ptr,
                         uint32_t width) {
  if (file_spec_ptr) {
    if (width > 0) {
      std::string fullpath = file_spec_ptr->GetPath();
      strm.Printf("%-*s", width, fullpath.c_str());
      return;
    } else {
      file_spec_ptr->Dump(&strm);
      return;
    }
  }
  // Keep the width spacing correct if things go wrong...
  if (width > 0)
    strm.Printf("%-*s", width, "");
}

static void DumpDirectory(Stream &strm, const FileSpec *file_spec_ptr,
                          uint32_t width) {
  if (file_spec_ptr) {
    if (width > 0)
      strm.Printf("%-*s", width, file_spec_ptr->GetDirectory().AsCString(""));
    else
      file_spec_ptr->GetDirectory().Dump(&strm);
    return;
  }
  // Keep the width spacing correct if things go wrong...
  if (width > 0)
    strm.Printf("%-*s", width, "");
}

static void DumpBasename(Stream &strm, const FileSpec *file_spec_ptr,
                         uint32_t width) {
  if (file_spec_ptr) {
    if (width > 0)
      strm.Printf("%-*s", width, file_spec_ptr->GetFilename().AsCString(""));
    else
      file_spec_ptr->GetFilename().Dump(&strm);
    return;
  }
  // Keep the width spacing correct if things go wrong...
  if (width > 0)
    strm.Printf("%-*s", width, "");
}

static size_t DumpModuleObjfileHeaders(Stream &strm, ModuleList &module_list) {
  size_t num_dumped = 0;
  std::lock_guard<std::recursive_mutex> guard(module_list.GetMutex());
  const size_t num_modules = module_list.GetSize();
  if (num_modules > 0) {
    strm.Printf("Dumping headers for %" PRIu64 " module(s).\n",
                static_cast<uint64_t>(num_modules));
    strm.IndentMore();
    for (size_t image_idx = 0; image_idx < num_modules; ++image_idx) {
      Module *module = module_list.GetModulePointerAtIndexUnlocked(image_idx);
      if (module) {
        if (num_dumped++ > 0) {
          strm.EOL();
          strm.EOL();
        }
        ObjectFile *objfile = module->GetObjectFile();
        if (objfile)
          objfile->Dump(&strm);
        else {
          strm.Format("No object file for module: {0:F}\n",
                      module->GetFileSpec());
        }
      }
    }
    strm.IndentLess();
  }
  return num_dumped;
}

static void DumpModuleSymtab(CommandInterpreter &interpreter, Stream &strm,
                             Module *module, SortOrder sort_order) {
  if (!module)
    return;
  if (Symtab *symtab = module->GetSymtab())
    symtab->Dump(&strm, interpreter.GetExecutionContext().GetTargetPtr(),
                 sort_order);
}

static void DumpModuleSections(CommandInterpreter &interpreter, Stream &strm,
                               Module *module) {
  if (module) {
    SectionList *section_list = module->GetSectionList();
    if (section_list) {
      strm.Printf("Sections for '%s' (%s):\n",
                  module->GetSpecificationDescription().c_str(),
                  module->GetArchitecture().GetArchitectureName());
      strm.IndentMore();
      section_list->Dump(&strm,
                         interpreter.GetExecutionContext().GetTargetPtr(), true,
                         UINT32_MAX);
      strm.IndentLess();
    }
  }
}

static bool DumpModuleSymbolFile(Stream &strm, Module *module) {
  if (module) {
    if (SymbolFile *symbol_file = module->GetSymbolFile(true)) {
      symbol_file->Dump(strm);
      return true;
    }
  }
  return false;
}

static void DumpAddress(ExecutionContextScope *exe_scope,
                        const Address &so_addr, bool verbose, Stream &strm) {
  strm.IndentMore();
  strm.Indent("    Address: ");
  so_addr.Dump(&strm, exe_scope, Address::DumpStyleModuleWithFileAddress);
  strm.PutCString(" (");
  so_addr.Dump(&strm, exe_scope, Address::DumpStyleSectionNameOffset);
  strm.PutCString(")\n");
  strm.Indent("    Summary: ");
  const uint32_t save_indent = strm.GetIndentLevel();
  strm.SetIndentLevel(save_indent + 13);
  so_addr.Dump(&strm, exe_scope, Address::DumpStyleResolvedDescription);
  strm.SetIndentLevel(save_indent);
  // Print out detailed address information when verbose is enabled
  if (verbose) {
    strm.EOL();
    so_addr.Dump(&strm, exe_scope, Address::DumpStyleDetailedSymbolContext);
  }
  strm.IndentLess();
}

static bool LookupAddressInModule(CommandInterpreter &interpreter, Stream &strm,
                                  Module *module, uint32_t resolve_mask,
                                  lldb::addr_t raw_addr, lldb::addr_t offset,
                                  bool verbose) {
  if (module) {
    lldb::addr_t addr = raw_addr - offset;
    Address so_addr;
    SymbolContext sc;
    Target *target = interpreter.GetExecutionContext().GetTargetPtr();
    if (target && !target->GetSectionLoadList().IsEmpty()) {
      if (!target->GetSectionLoadList().ResolveLoadAddress(addr, so_addr))
        return false;
      else if (so_addr.GetModule().get() != module)
        return false;
    } else {
      if (!module->ResolveFileAddress(addr, so_addr))
        return false;
    }

    ExecutionContextScope *exe_scope =
        interpreter.GetExecutionContext().GetBestExecutionContextScope();
    DumpAddress(exe_scope, so_addr, verbose, strm);
    //        strm.IndentMore();
    //        strm.Indent ("    Address: ");
    //        so_addr.Dump (&strm, exe_scope,
    //        Address::DumpStyleModuleWithFileAddress);
    //        strm.PutCString (" (");
    //        so_addr.Dump (&strm, exe_scope,
    //        Address::DumpStyleSectionNameOffset);
    //        strm.PutCString (")\n");
    //        strm.Indent ("    Summary: ");
    //        const uint32_t save_indent = strm.GetIndentLevel ();
    //        strm.SetIndentLevel (save_indent + 13);
    //        so_addr.Dump (&strm, exe_scope,
    //        Address::DumpStyleResolvedDescription);
    //        strm.SetIndentLevel (save_indent);
    //        // Print out detailed address information when verbose is enabled
    //        if (verbose)
    //        {
    //            strm.EOL();
    //            so_addr.Dump (&strm, exe_scope,
    //            Address::DumpStyleDetailedSymbolContext);
    //        }
    //        strm.IndentLess();
    return true;
  }

  return false;
}

static uint32_t LookupSymbolInModule(CommandInterpreter &interpreter,
                                     Stream &strm, Module *module,
                                     const char *name, bool name_is_regex,
                                     bool verbose) {
  if (!module)
    return 0;

  Symtab *symtab = module->GetSymtab();
  if (!symtab)
    return 0;

  SymbolContext sc;
  std::vector<uint32_t> match_indexes;
  ConstString symbol_name(name);
  uint32_t num_matches = 0;
  if (name_is_regex) {
    RegularExpression name_regexp(symbol_name.GetStringRef());
    num_matches = symtab->AppendSymbolIndexesMatchingRegExAndType(
        name_regexp, eSymbolTypeAny, match_indexes);
  } else {
    num_matches =
        symtab->AppendSymbolIndexesWithName(symbol_name, match_indexes);
  }

  if (num_matches > 0) {
    strm.Indent();
    strm.Printf("%u symbols match %s'%s' in ", num_matches,
                name_is_regex ? "the regular expression " : "", name);
    DumpFullpath(strm, &module->GetFileSpec(), 0);
    strm.PutCString(":\n");
    strm.IndentMore();
    for (uint32_t i = 0; i < num_matches; ++i) {
      Symbol *symbol = symtab->SymbolAtIndex(match_indexes[i]);
      if (symbol && symbol->ValueIsAddress()) {
        DumpAddress(
            interpreter.GetExecutionContext().GetBestExecutionContextScope(),
            symbol->GetAddressRef(), verbose, strm);
      }
    }
    strm.IndentLess();
  }
  return num_matches;
}

static void DumpSymbolContextList(ExecutionContextScope *exe_scope,
                                  Stream &strm, SymbolContextList &sc_list,
                                  bool verbose) {
  strm.IndentMore();

  const uint32_t num_matches = sc_list.GetSize();

  for (uint32_t i = 0; i < num_matches; ++i) {
    SymbolContext sc;
    if (sc_list.GetContextAtIndex(i, sc)) {
      AddressRange range;

      sc.GetAddressRange(eSymbolContextEverything, 0, true, range);

      DumpAddress(exe_scope, range.GetBaseAddress(), verbose, strm);
    }
  }
  strm.IndentLess();
}

static size_t LookupFunctionInModule(CommandInterpreter &interpreter,
                                     Stream &strm, Module *module,
                                     const char *name, bool name_is_regex,
                                     bool include_inlines, bool include_symbols,
                                     bool verbose) {
  if (module && name && name[0]) {
    SymbolContextList sc_list;
    size_t num_matches = 0;
    if (name_is_regex) {
      RegularExpression function_name_regex((llvm::StringRef(name)));
      module->FindFunctions(function_name_regex, include_symbols,
                            include_inlines, sc_list);
    } else {
      ConstString function_name(name);
      module->FindFunctions(function_name, nullptr, eFunctionNameTypeAuto,
                            include_symbols, include_inlines, sc_list);
    }
    num_matches = sc_list.GetSize();
    if (num_matches) {
      strm.Indent();
      strm.Printf("%" PRIu64 " match%s found in ", (uint64_t)num_matches,
                  num_matches > 1 ? "es" : "");
      DumpFullpath(strm, &module->GetFileSpec(), 0);
      strm.PutCString(":\n");
      DumpSymbolContextList(
          interpreter.GetExecutionContext().GetBestExecutionContextScope(),
          strm, sc_list, verbose);
    }
    return num_matches;
  }
  return 0;
}

static size_t LookupTypeInModule(CommandInterpreter &interpreter, Stream &strm,
                                 Module *module, const char *name_cstr,
                                 bool name_is_regex) {
  TypeList type_list;
  if (module && name_cstr && name_cstr[0]) {
    const uint32_t max_num_matches = UINT32_MAX;
    size_t num_matches = 0;
    bool name_is_fully_qualified = false;

    ConstString name(name_cstr);
    llvm::DenseSet<lldb_private::SymbolFile *> searched_symbol_files;
    module->FindTypes(name, name_is_fully_qualified, max_num_matches,
                      searched_symbol_files, type_list);

    if (type_list.Empty())
      return 0;

    strm.Indent();
    strm.Printf("%" PRIu64 " match%s found in ", (uint64_t)num_matches,
                num_matches > 1 ? "es" : "");
    DumpFullpath(strm, &module->GetFileSpec(), 0);
    strm.PutCString(":\n");
    for (TypeSP type_sp : type_list.Types()) {
      if (!type_sp)
        continue;
      // Resolve the clang type so that any forward references to types
      // that haven't yet been parsed will get parsed.
      type_sp->GetFullCompilerType();
      type_sp->GetDescription(&strm, eDescriptionLevelFull, true);
      // Print all typedef chains
      TypeSP typedef_type_sp(type_sp);
      TypeSP typedefed_type_sp(typedef_type_sp->GetTypedefType());
      while (typedefed_type_sp) {
        strm.EOL();
        strm.Printf("     typedef '%s': ",
                    typedef_type_sp->GetName().GetCString());
        typedefed_type_sp->GetFullCompilerType();
        typedefed_type_sp->GetDescription(&strm, eDescriptionLevelFull, true);
        typedef_type_sp = typedefed_type_sp;
        typedefed_type_sp = typedef_type_sp->GetTypedefType();
      }
    }
    strm.EOL();
  }
  return type_list.GetSize();
}

static size_t LookupTypeHere(CommandInterpreter &interpreter, Stream &strm,
                             Module &module, const char *name_cstr,
                             bool name_is_regex) {
  TypeList type_list;
  const uint32_t max_num_matches = UINT32_MAX;
  bool name_is_fully_qualified = false;

  ConstString name(name_cstr);
  llvm::DenseSet<SymbolFile *> searched_symbol_files;
  module.FindTypes(name, name_is_fully_qualified, max_num_matches,
                   searched_symbol_files, type_list);

  if (type_list.Empty())
    return 0;

  strm.Indent();
  strm.PutCString("Best match found in ");
  DumpFullpath(strm, &module.GetFileSpec(), 0);
  strm.PutCString(":\n");

  TypeSP type_sp(type_list.GetTypeAtIndex(0));
  if (type_sp) {
    // Resolve the clang type so that any forward references to types that
    // haven't yet been parsed will get parsed.
    type_sp->GetFullCompilerType();
    type_sp->GetDescription(&strm, eDescriptionLevelFull, true);
    // Print all typedef chains
    TypeSP typedef_type_sp(type_sp);
    TypeSP typedefed_type_sp(typedef_type_sp->GetTypedefType());
    while (typedefed_type_sp) {
      strm.EOL();
      strm.Printf("     typedef '%s': ",
                  typedef_type_sp->GetName().GetCString());
      typedefed_type_sp->GetFullCompilerType();
      typedefed_type_sp->GetDescription(&strm, eDescriptionLevelFull, true);
      typedef_type_sp = typedefed_type_sp;
      typedefed_type_sp = typedef_type_sp->GetTypedefType();
    }
  }
  strm.EOL();
  return type_list.GetSize();
}

static uint32_t LookupFileAndLineInModule(CommandInterpreter &interpreter,
                                          Stream &strm, Module *module,
                                          const FileSpec &file_spec,
                                          uint32_t line, bool check_inlines,
                                          bool verbose) {
  if (module && file_spec) {
    SymbolContextList sc_list;
    const uint32_t num_matches = module->ResolveSymbolContextsForFileSpec(
        file_spec, line, check_inlines, eSymbolContextEverything, sc_list);
    if (num_matches > 0) {
      strm.Indent();
      strm.Printf("%u match%s found in ", num_matches,
                  num_matches > 1 ? "es" : "");
      strm << file_spec;
      if (line > 0)
        strm.Printf(":%u", line);
      strm << " in ";
      DumpFullpath(strm, &module->GetFileSpec(), 0);
      strm.PutCString(":\n");
      DumpSymbolContextList(
          interpreter.GetExecutionContext().GetBestExecutionContextScope(),
          strm, sc_list, verbose);
      return num_matches;
    }
  }
  return 0;
}

static size_t FindModulesByName(Target *target, const char *module_name,
                                ModuleList &module_list,
                                bool check_global_list) {
  FileSpec module_file_spec(module_name);
  ModuleSpec module_spec(module_file_spec);

  const size_t initial_size = module_list.GetSize();

  if (check_global_list) {
    // Check the global list
    std::lock_guard<std::recursive_mutex> guard(
        Module::GetAllocationModuleCollectionMutex());
    const size_t num_modules = Module::GetNumberAllocatedModules();
    ModuleSP module_sp;
    for (size_t image_idx = 0; image_idx < num_modules; ++image_idx) {
      Module *module = Module::GetAllocatedModuleAtIndex(image_idx);

      if (module) {
        if (module->MatchesModuleSpec(module_spec)) {
          module_sp = module->shared_from_this();
          module_list.AppendIfNeeded(module_sp);
        }
      }
    }
  } else {
    if (target) {
      target->GetImages().FindModules(module_spec, module_list);
      const size_t num_matches = module_list.GetSize();

      // Not found in our module list for our target, check the main shared
      // module list in case it is a extra file used somewhere else
      if (num_matches == 0) {
        module_spec.GetArchitecture() = target->GetArchitecture();
        ModuleList::FindSharedModules(module_spec, module_list);
      }
    } else {
      ModuleList::FindSharedModules(module_spec, module_list);
    }
  }

  return module_list.GetSize() - initial_size;
}

#pragma mark CommandObjectTargetModulesModuleAutoComplete

// A base command object class that can auto complete with module file
// paths

class CommandObjectTargetModulesModuleAutoComplete
    : public CommandObjectParsed {
public:
  CommandObjectTargetModulesModuleAutoComplete(CommandInterpreter &interpreter,
                                               const char *name,
                                               const char *help,
                                               const char *syntax,
                                               uint32_t flags = 0)
      : CommandObjectParsed(interpreter, name, help, syntax, flags) {
    CommandArgumentEntry arg;
    CommandArgumentData file_arg;

    // Define the first (and only) variant of this arg.
    file_arg.arg_type = eArgTypeFilename;
    file_arg.arg_repetition = eArgRepeatStar;

    // There is only one variant this argument could be; put it into the
    // argument entry.
    arg.push_back(file_arg);

    // Push the data for the first argument into the m_arguments vector.
    m_arguments.push_back(arg);
  }

  ~CommandObjectTargetModulesModuleAutoComplete() override = default;

  void
  HandleArgumentCompletion(CompletionRequest &request,
                           OptionElementVector &opt_element_vector) override {
    CommandCompletions::InvokeCommonCompletionCallbacks(
        GetCommandInterpreter(), CommandCompletions::eModuleCompletion, request,
        nullptr);
  }
};

#pragma mark CommandObjectTargetModulesSourceFileAutoComplete

// A base command object class that can auto complete with module source
// file paths

class CommandObjectTargetModulesSourceFileAutoComplete
    : public CommandObjectParsed {
public:
  CommandObjectTargetModulesSourceFileAutoComplete(
      CommandInterpreter &interpreter, const char *name, const char *help,
      const char *syntax, uint32_t flags)
      : CommandObjectParsed(interpreter, name, help, syntax, flags) {
    CommandArgumentEntry arg;
    CommandArgumentData source_file_arg;

    // Define the first (and only) variant of this arg.
    source_file_arg.arg_type = eArgTypeSourceFile;
    source_file_arg.arg_repetition = eArgRepeatPlus;

    // There is only one variant this argument could be; put it into the
    // argument entry.
    arg.push_back(source_file_arg);

    // Push the data for the first argument into the m_arguments vector.
    m_arguments.push_back(arg);
  }

  ~CommandObjectTargetModulesSourceFileAutoComplete() override = default;

  void
  HandleArgumentCompletion(CompletionRequest &request,
                           OptionElementVector &opt_element_vector) override {
    CommandCompletions::InvokeCommonCompletionCallbacks(
        GetCommandInterpreter(), CommandCompletions::eSourceFileCompletion,
        request, nullptr);
  }
};

#pragma mark CommandObjectTargetModulesDumpObjfile

class CommandObjectTargetModulesDumpObjfile
    : public CommandObjectTargetModulesModuleAutoComplete {
public:
  CommandObjectTargetModulesDumpObjfile(CommandInterpreter &interpreter)
      : CommandObjectTargetModulesModuleAutoComplete(
            interpreter, "target modules dump objfile",
            "Dump the object file headers from one or more target modules.",
            nullptr, eCommandRequiresTarget) {}

  ~CommandObjectTargetModulesDumpObjfile() override = default;

protected:
  bool DoExecute(Args &command, CommandReturnObject &result) override {
    Target *target = &GetSelectedTarget();

    uint32_t addr_byte_size = target->GetArchitecture().GetAddressByteSize();
    result.GetOutputStream().SetAddressByteSize(addr_byte_size);
    result.GetErrorStream().SetAddressByteSize(addr_byte_size);

    size_t num_dumped = 0;
    if (command.GetArgumentCount() == 0) {
      // Dump all headers for all modules images
      num_dumped = DumpModuleObjfileHeaders(result.GetOutputStream(),
                                            target->GetImages());
      if (num_dumped == 0) {
        result.AppendError("the target has no associated executable images");
        result.SetStatus(eReturnStatusFailed);
      }
    } else {
      // Find the modules that match the basename or full path.
      ModuleList module_list;
      const char *arg_cstr;
      for (int arg_idx = 0;
           (arg_cstr = command.GetArgumentAtIndex(arg_idx)) != nullptr;
           ++arg_idx) {
        size_t num_matched =
            FindModulesByName(target, arg_cstr, module_list, true);
        if (num_matched == 0) {
          result.AppendWarningWithFormat(
              "Unable to find an image that matches '%s'.\n", arg_cstr);
        }
      }
      // Dump all the modules we found.
      num_dumped =
          DumpModuleObjfileHeaders(result.GetOutputStream(), module_list);
    }

    if (num_dumped > 0) {
      result.SetStatus(eReturnStatusSuccessFinishResult);
    } else {
      result.AppendError("no matching executable images found");
      result.SetStatus(eReturnStatusFailed);
    }
    return result.Succeeded();
  }
};

#pragma mark CommandObjectTargetModulesDumpSymtab

static constexpr OptionEnumValueElement g_sort_option_enumeration[] = {
    {
        eSortOrderNone,
        "none",
        "No sorting, use the original symbol table order.",
    },
    {
        eSortOrderByAddress,
        "address",
        "Sort output by symbol address.",
    },
    {
        eSortOrderByName,
        "name",
        "Sort output by symbol name.",
    },
};

#define LLDB_OPTIONS_target_modules_dump_symtab
#include "CommandOptions.inc"

class CommandObjectTargetModulesDumpSymtab
    : public CommandObjectTargetModulesModuleAutoComplete {
public:
  CommandObjectTargetModulesDumpSymtab(CommandInterpreter &interpreter)
      : CommandObjectTargetModulesModuleAutoComplete(
            interpreter, "target modules dump symtab",
            "Dump the symbol table from one or more target modules.", nullptr,
            eCommandRequiresTarget),
        m_options() {}

  ~CommandObjectTargetModulesDumpSymtab() override = default;

  Options *GetOptions() override { return &m_options; }

  class CommandOptions : public Options {
  public:
    CommandOptions() : Options(), m_sort_order(eSortOrderNone) {}

    ~CommandOptions() override = default;

    Status SetOptionValue(uint32_t option_idx, llvm::StringRef option_arg,
                          ExecutionContext *execution_context) override {
      Status error;
      const int short_option = m_getopt_table[option_idx].val;

      switch (short_option) {
      case 's':
        m_sort_order = (SortOrder)OptionArgParser::ToOptionEnum(
            option_arg, GetDefinitions()[option_idx].enum_values,
            eSortOrderNone, error);
        break;

      default:
        llvm_unreachable("Unimplemented option");
      }
      return error;
    }

    void OptionParsingStarting(ExecutionContext *execution_context) override {
      m_sort_order = eSortOrderNone;
    }

    llvm::ArrayRef<OptionDefinition> GetDefinitions() override {
      return llvm::makeArrayRef(g_target_modules_dump_symtab_options);
    }

    SortOrder m_sort_order;
  };

protected:
  bool DoExecute(Args &command, CommandReturnObject &result) override {
    Target *target = &GetSelectedTarget();
    uint32_t num_dumped = 0;

    uint32_t addr_byte_size = target->GetArchitecture().GetAddressByteSize();
    result.GetOutputStream().SetAddressByteSize(addr_byte_size);
    result.GetErrorStream().SetAddressByteSize(addr_byte_size);

    if (command.GetArgumentCount() == 0) {
      // Dump all sections for all modules images
      std::lock_guard<std::recursive_mutex> guard(
          target->GetImages().GetMutex());
      const size_t num_modules = target->GetImages().GetSize();
      if (num_modules > 0) {
        result.GetOutputStream().Printf("Dumping symbol table for %" PRIu64
                                        " modules.\n",
                                        (uint64_t)num_modules);
        for (size_t image_idx = 0; image_idx < num_modules; ++image_idx) {
          if (num_dumped > 0) {
            result.GetOutputStream().EOL();
            result.GetOutputStream().EOL();
          }
          if (m_interpreter.WasInterrupted())
            break;
          num_dumped++;
          DumpModuleSymtab(
              m_interpreter, result.GetOutputStream(),
              target->GetImages().GetModulePointerAtIndexUnlocked(image_idx),
              m_options.m_sort_order);
        }
      } else {
        result.AppendError("the target has no associated executable images");
        result.SetStatus(eReturnStatusFailed);
        return false;
      }
    } else {
      // Dump specified images (by basename or fullpath)
      const char *arg_cstr;
      for (int arg_idx = 0;
           (arg_cstr = command.GetArgumentAtIndex(arg_idx)) != nullptr;
           ++arg_idx) {
        ModuleList module_list;
        const size_t num_matches =
            FindModulesByName(target, arg_cstr, module_list, true);
        if (num_matches > 0) {
          for (size_t i = 0; i < num_matches; ++i) {
            Module *module = module_list.GetModulePointerAtIndex(i);
            if (module) {
              if (num_dumped > 0) {
                result.GetOutputStream().EOL();
                result.GetOutputStream().EOL();
              }
              if (m_interpreter.WasInterrupted())
                break;
              num_dumped++;
              DumpModuleSymtab(m_interpreter, result.GetOutputStream(), module,
                               m_options.m_sort_order);
            }
          }
        } else
          result.AppendWarningWithFormat(
              "Unable to find an image that matches '%s'.\n", arg_cstr);
      }
    }

    if (num_dumped > 0)
      result.SetStatus(eReturnStatusSuccessFinishResult);
    else {
      result.AppendError("no matching executable images found");
      result.SetStatus(eReturnStatusFailed);
    }
    return result.Succeeded();
  }

  CommandOptions m_options;
};

#pragma mark CommandObjectTargetModulesDumpSections

// Image section dumping command

class CommandObjectTargetModulesDumpSections
    : public CommandObjectTargetModulesModuleAutoComplete {
public:
  CommandObjectTargetModulesDumpSections(CommandInterpreter &interpreter)
      : CommandObjectTargetModulesModuleAutoComplete(
            interpreter, "target modules dump sections",
            "Dump the sections from one or more target modules.",
            //"target modules dump sections [<file1> ...]")
            nullptr, eCommandRequiresTarget) {}

  ~CommandObjectTargetModulesDumpSections() override = default;

protected:
  bool DoExecute(Args &command, CommandReturnObject &result) override {
    Target *target = &GetSelectedTarget();
    uint32_t num_dumped = 0;

    uint32_t addr_byte_size = target->GetArchitecture().GetAddressByteSize();
    result.GetOutputStream().SetAddressByteSize(addr_byte_size);
    result.GetErrorStream().SetAddressByteSize(addr_byte_size);

    if (command.GetArgumentCount() == 0) {
      // Dump all sections for all modules images
      const size_t num_modules = target->GetImages().GetSize();
      if (num_modules > 0) {
        result.GetOutputStream().Printf("Dumping sections for %" PRIu64
                                        " modules.\n",
                                        (uint64_t)num_modules);
        for (size_t image_idx = 0; image_idx < num_modules; ++image_idx) {
          if (m_interpreter.WasInterrupted())
            break;
          num_dumped++;
          DumpModuleSections(
              m_interpreter, result.GetOutputStream(),
              target->GetImages().GetModulePointerAtIndex(image_idx));
        }
      } else {
        result.AppendError("the target has no associated executable images");
        result.SetStatus(eReturnStatusFailed);
        return false;
      }
    } else {
      // Dump specified images (by basename or fullpath)
      const char *arg_cstr;
      for (int arg_idx = 0;
           (arg_cstr = command.GetArgumentAtIndex(arg_idx)) != nullptr;
           ++arg_idx) {
        ModuleList module_list;
        const size_t num_matches =
            FindModulesByName(target, arg_cstr, module_list, true);
        if (num_matches > 0) {
          for (size_t i = 0; i < num_matches; ++i) {
            if (m_interpreter.WasInterrupted())
              break;
            Module *module = module_list.GetModulePointerAtIndex(i);
            if (module) {
              num_dumped++;
              DumpModuleSections(m_interpreter, result.GetOutputStream(),
                                 module);
            }
          }
        } else {
          // Check the global list
          std::lock_guard<std::recursive_mutex> guard(
              Module::GetAllocationModuleCollectionMutex());

          result.AppendWarningWithFormat(
              "Unable to find an image that matches '%s'.\n", arg_cstr);
        }
      }
    }

    if (num_dumped > 0)
      result.SetStatus(eReturnStatusSuccessFinishResult);
    else {
      result.AppendError("no matching executable images found");
      result.SetStatus(eReturnStatusFailed);
    }
    return result.Succeeded();
  }
};

#pragma mark CommandObjectTargetModulesDumpSections

// Clang AST dumping command

class CommandObjectTargetModulesDumpClangAST
    : public CommandObjectTargetModulesModuleAutoComplete {
public:
  CommandObjectTargetModulesDumpClangAST(CommandInterpreter &interpreter)
      : CommandObjectTargetModulesModuleAutoComplete(
            interpreter, "target modules dump ast",
            "Dump the clang ast for a given module's symbol file.",
            //"target modules dump ast [<file1> ...]")
            nullptr, eCommandRequiresTarget) {}

  ~CommandObjectTargetModulesDumpClangAST() override = default;

protected:
  bool DoExecute(Args &command, CommandReturnObject &result) override {
    Target *target = &GetSelectedTarget();

    const size_t num_modules = target->GetImages().GetSize();
    if (num_modules == 0) {
      result.AppendError("the target has no associated executable images");
      result.SetStatus(eReturnStatusFailed);
      return false;
    }

    if (command.GetArgumentCount() == 0) {
      // Dump all ASTs for all modules images
      result.GetOutputStream().Printf("Dumping clang ast for %" PRIu64
                                      " modules.\n",
                                      (uint64_t)num_modules);
      for (size_t image_idx = 0; image_idx < num_modules; ++image_idx) {
        if (m_interpreter.WasInterrupted())
          break;
        Module *m = target->GetImages().GetModulePointerAtIndex(image_idx);
        if (SymbolFile *sf = m->GetSymbolFile())
          sf->DumpClangAST(result.GetOutputStream());
      }
      result.SetStatus(eReturnStatusSuccessFinishResult);
      return true;
    }

    // Dump specified ASTs (by basename or fullpath)
    for (const Args::ArgEntry &arg : command.entries()) {
      ModuleList module_list;
      const size_t num_matches =
          FindModulesByName(target, arg.c_str(), module_list, true);
      if (num_matches == 0) {
        // Check the global list
        std::lock_guard<std::recursive_mutex> guard(
            Module::GetAllocationModuleCollectionMutex());

        result.AppendWarningWithFormat(
            "Unable to find an image that matches '%s'.\n", arg.c_str());
        continue;
      }

      for (size_t i = 0; i < num_matches; ++i) {
        if (m_interpreter.WasInterrupted())
          break;
        Module *m = module_list.GetModulePointerAtIndex(i);
        if (SymbolFile *sf = m->GetSymbolFile())
          sf->DumpClangAST(result.GetOutputStream());
      }
    }
    result.SetStatus(eReturnStatusSuccessFinishResult);
    return true;
  }
};

#pragma mark CommandObjectTargetModulesDumpSymfile

// Image debug symbol dumping command

class CommandObjectTargetModulesDumpSymfile
    : public CommandObjectTargetModulesModuleAutoComplete {
public:
  CommandObjectTargetModulesDumpSymfile(CommandInterpreter &interpreter)
      : CommandObjectTargetModulesModuleAutoComplete(
            interpreter, "target modules dump symfile",
            "Dump the debug symbol file for one or more target modules.",
            //"target modules dump symfile [<file1> ...]")
            nullptr, eCommandRequiresTarget) {}

  ~CommandObjectTargetModulesDumpSymfile() override = default;

protected:
  bool DoExecute(Args &command, CommandReturnObject &result) override {
    Target *target = &GetSelectedTarget();
    uint32_t num_dumped = 0;

    uint32_t addr_byte_size = target->GetArchitecture().GetAddressByteSize();
    result.GetOutputStream().SetAddressByteSize(addr_byte_size);
    result.GetErrorStream().SetAddressByteSize(addr_byte_size);

    if (command.GetArgumentCount() == 0) {
      // Dump all sections for all modules images
      const ModuleList &target_modules = target->GetImages();
      std::lock_guard<std::recursive_mutex> guard(target_modules.GetMutex());
      const size_t num_modules = target_modules.GetSize();
      if (num_modules > 0) {
        result.GetOutputStream().Printf("Dumping debug symbols for %" PRIu64
                                        " modules.\n",
                                        (uint64_t)num_modules);
        for (uint32_t image_idx = 0; image_idx < num_modules; ++image_idx) {
          if (m_interpreter.WasInterrupted())
            break;
          if (DumpModuleSymbolFile(
                  result.GetOutputStream(),
                  target_modules.GetModulePointerAtIndexUnlocked(image_idx)))
            num_dumped++;
        }
      } else {
        result.AppendError("the target has no associated executable images");
        result.SetStatus(eReturnStatusFailed);
        return false;
      }
    } else {
      // Dump specified images (by basename or fullpath)
      const char *arg_cstr;
      for (int arg_idx = 0;
           (arg_cstr = command.GetArgumentAtIndex(arg_idx)) != nullptr;
           ++arg_idx) {
        ModuleList module_list;
        const size_t num_matches =
            FindModulesByName(target, arg_cstr, module_list, true);
        if (num_matches > 0) {
          for (size_t i = 0; i < num_matches; ++i) {
            if (m_interpreter.WasInterrupted())
              break;
            Module *module = module_list.GetModulePointerAtIndex(i);
            if (module) {
              if (DumpModuleSymbolFile(result.GetOutputStream(), module))
                num_dumped++;
            }
          }
        } else
          result.AppendWarningWithFormat(
              "Unable to find an image that matches '%s'.\n", arg_cstr);
      }
    }

    if (num_dumped > 0)
      result.SetStatus(eReturnStatusSuccessFinishResult);
    else {
      result.AppendError("no matching executable images found");
      result.SetStatus(eReturnStatusFailed);
    }
    return result.Succeeded();
  }
};

#pragma mark CommandObjectTargetModulesDumpLineTable
#define LLDB_OPTIONS_target_modules_dump
#include "CommandOptions.inc"

// Image debug line table dumping command

class CommandObjectTargetModulesDumpLineTable
    : public CommandObjectTargetModulesSourceFileAutoComplete {
public:
  CommandObjectTargetModulesDumpLineTable(CommandInterpreter &interpreter)
      : CommandObjectTargetModulesSourceFileAutoComplete(
            interpreter, "target modules dump line-table",
            "Dump the line table for one or more compilation units.", nullptr,
            eCommandRequiresTarget) {}

  ~CommandObjectTargetModulesDumpLineTable() override = default;

  Options *GetOptions() override { return &m_options; }

protected:
  bool DoExecute(Args &command, CommandReturnObject &result) override {
    Target *target = m_exe_ctx.GetTargetPtr();
    uint32_t total_num_dumped = 0;

    uint32_t addr_byte_size = target->GetArchitecture().GetAddressByteSize();
    result.GetOutputStream().SetAddressByteSize(addr_byte_size);
    result.GetErrorStream().SetAddressByteSize(addr_byte_size);

    if (command.GetArgumentCount() == 0) {
      result.AppendError("file option must be specified.");
      result.SetStatus(eReturnStatusFailed);
      return result.Succeeded();
    } else {
      // Dump specified images (by basename or fullpath)
      const char *arg_cstr;
      for (int arg_idx = 0;
           (arg_cstr = command.GetArgumentAtIndex(arg_idx)) != nullptr;
           ++arg_idx) {
        FileSpec file_spec(arg_cstr);

        const ModuleList &target_modules = target->GetImages();
        std::lock_guard<std::recursive_mutex> guard(target_modules.GetMutex());
        const size_t num_modules = target_modules.GetSize();
        if (num_modules > 0) {
          uint32_t num_dumped = 0;
          for (uint32_t i = 0; i < num_modules; ++i) {
            if (m_interpreter.WasInterrupted())
              break;
            if (DumpCompileUnitLineTable(
                    m_interpreter, result.GetOutputStream(),
                    target_modules.GetModulePointerAtIndexUnlocked(i),
                    file_spec,
                    m_options.m_verbose ? eDescriptionLevelFull
                                        : eDescriptionLevelBrief))
              num_dumped++;
          }
          if (num_dumped == 0)
            result.AppendWarningWithFormat(
                "No source filenames matched '%s'.\n", arg_cstr);
          else
            total_num_dumped += num_dumped;
        }
      }
    }

    if (total_num_dumped > 0)
      result.SetStatus(eReturnStatusSuccessFinishResult);
    else {
      result.AppendError("no source filenames matched any command arguments");
      result.SetStatus(eReturnStatusFailed);
    }
    return result.Succeeded();
  }

  class CommandOptions : public Options {
  public:
    CommandOptions() : Options() { OptionParsingStarting(nullptr); }

    Status SetOptionValue(uint32_t option_idx, llvm::StringRef option_arg,
                          ExecutionContext *execution_context) override {
      assert(option_idx == 0 && "We only have one option.");
      m_verbose = true;

      return Status();
    }

    void OptionParsingStarting(ExecutionContext *execution_context) override {
      m_verbose = false;
    }

    llvm::ArrayRef<OptionDefinition> GetDefinitions() override {
      return llvm::makeArrayRef(g_target_modules_dump_options);
    }

    bool m_verbose;
  };

  CommandOptions m_options;
};

#pragma mark CommandObjectTargetModulesDump

// Dump multi-word command for target modules

class CommandObjectTargetModulesDump : public CommandObjectMultiword {
public:
  // Constructors and Destructors
  CommandObjectTargetModulesDump(CommandInterpreter &interpreter)
      : CommandObjectMultiword(
            interpreter, "target modules dump",
            "Commands for dumping information about one or "
            "more target modules.",
            "target modules dump "
            "[headers|symtab|sections|ast|symfile|line-table] "
            "[<file1> <file2> ...]") {
    LoadSubCommand("objfile",
                   CommandObjectSP(
                       new CommandObjectTargetModulesDumpObjfile(interpreter)));
    LoadSubCommand(
        "symtab",
        CommandObjectSP(new CommandObjectTargetModulesDumpSymtab(interpreter)));
    LoadSubCommand("sections",
                   CommandObjectSP(new CommandObjectTargetModulesDumpSections(
                       interpreter)));
    LoadSubCommand("symfile",
                   CommandObjectSP(
                       new CommandObjectTargetModulesDumpSymfile(interpreter)));
    LoadSubCommand(
        "ast", CommandObjectSP(
                   new CommandObjectTargetModulesDumpClangAST(interpreter)));
    LoadSubCommand("line-table",
                   CommandObjectSP(new CommandObjectTargetModulesDumpLineTable(
                       interpreter)));
  }

  ~CommandObjectTargetModulesDump() override = default;
};

class CommandObjectTargetModulesAdd : public CommandObjectParsed {
public:
  CommandObjectTargetModulesAdd(CommandInterpreter &interpreter)
      : CommandObjectParsed(interpreter, "target modules add",
                            "Add a new module to the current target's modules.",
                            "target modules add [<module>]",
                            eCommandRequiresTarget),
        m_option_group(), m_symbol_file(LLDB_OPT_SET_1, false, "symfile", 's',
                                        0, eArgTypeFilename,
                                        "Fullpath to a stand alone debug "
                                        "symbols file for when debug symbols "
                                        "are not in the executable.") {
    m_option_group.Append(&m_uuid_option_group, LLDB_OPT_SET_ALL,
                          LLDB_OPT_SET_1);
    m_option_group.Append(&m_symbol_file, LLDB_OPT_SET_ALL, LLDB_OPT_SET_1);
    m_option_group.Finalize();
  }

  ~CommandObjectTargetModulesAdd() override = default;

  Options *GetOptions() override { return &m_option_group; }

  void
  HandleArgumentCompletion(CompletionRequest &request,
                           OptionElementVector &opt_element_vector) override {
    CommandCompletions::InvokeCommonCompletionCallbacks(
        GetCommandInterpreter(), CommandCompletions::eDiskFileCompletion,
        request, nullptr);
  }

protected:
  OptionGroupOptions m_option_group;
  OptionGroupUUID m_uuid_option_group;
  OptionGroupFile m_symbol_file;

  bool DoExecute(Args &args, CommandReturnObject &result) override {
    Target *target = &GetSelectedTarget();
    bool flush = false;

    const size_t argc = args.GetArgumentCount();
    if (argc == 0) {
      if (m_uuid_option_group.GetOptionValue().OptionWasSet()) {
        // We are given a UUID only, go locate the file
        ModuleSpec module_spec;
        module_spec.GetUUID() =
            m_uuid_option_group.GetOptionValue().GetCurrentValue();
        if (m_symbol_file.GetOptionValue().OptionWasSet())
          module_spec.GetSymbolFileSpec() =
              m_symbol_file.GetOptionValue().GetCurrentValue();
        if (Symbols::DownloadObjectAndSymbolFile(module_spec)) {
          ModuleSP module_sp(
              target->GetOrCreateModule(module_spec, true /* notify */));
          if (module_sp) {
            result.SetStatus(eReturnStatusSuccessFinishResult);
            return true;
          } else {
            StreamString strm;
            module_spec.GetUUID().Dump(&strm);
            if (module_spec.GetFileSpec()) {
              if (module_spec.GetSymbolFileSpec()) {
                result.AppendErrorWithFormat(
                    "Unable to create the executable or symbol file with "
                    "UUID %s with path %s and symbol file %s",
                    strm.GetData(), module_spec.GetFileSpec().GetPath().c_str(),
                    module_spec.GetSymbolFileSpec().GetPath().c_str());
              } else {
                result.AppendErrorWithFormat(
                    "Unable to create the executable or symbol file with "
                    "UUID %s with path %s",
                    strm.GetData(),
                    module_spec.GetFileSpec().GetPath().c_str());
              }
            } else {
              result.AppendErrorWithFormat("Unable to create the executable "
                                           "or symbol file with UUID %s",
                                           strm.GetData());
            }
            result.SetStatus(eReturnStatusFailed);
            return false;
          }
        } else {
          StreamString strm;
          module_spec.GetUUID().Dump(&strm);
          result.AppendErrorWithFormat(
              "Unable to locate the executable or symbol file with UUID %s",
              strm.GetData());
          result.SetStatus(eReturnStatusFailed);
          return false;
        }
      } else {
        result.AppendError(
            "one or more executable image paths must be specified");
        result.SetStatus(eReturnStatusFailed);
        return false;
      }
    } else {
      for (auto &entry : args.entries()) {
        if (entry.ref().empty())
          continue;

        FileSpec file_spec(entry.ref());
        if (FileSystem::Instance().Exists(file_spec)) {
          ModuleSpec module_spec(file_spec);
          if (m_uuid_option_group.GetOptionValue().OptionWasSet())
            module_spec.GetUUID() =
                m_uuid_option_group.GetOptionValue().GetCurrentValue();
          if (m_symbol_file.GetOptionValue().OptionWasSet())
            module_spec.GetSymbolFileSpec() =
                m_symbol_file.GetOptionValue().GetCurrentValue();
          if (!module_spec.GetArchitecture().IsValid())
            module_spec.GetArchitecture() = target->GetArchitecture();
          Status error;
          ModuleSP module_sp(target->GetOrCreateModule(
              module_spec, true /* notify */, &error));
          if (!module_sp) {
            const char *error_cstr = error.AsCString();
            if (error_cstr)
              result.AppendError(error_cstr);
            else
              result.AppendErrorWithFormat("unsupported module: %s",
                                           entry.c_str());
            result.SetStatus(eReturnStatusFailed);
            return false;
          } else {
            flush = true;
          }
          result.SetStatus(eReturnStatusSuccessFinishResult);
        } else {
          std::string resolved_path = file_spec.GetPath();
          result.SetStatus(eReturnStatusFailed);
          if (resolved_path != entry.ref()) {
            result.AppendErrorWithFormat(
                "invalid module path '%s' with resolved path '%s'\n",
                entry.ref().str().c_str(), resolved_path.c_str());
            break;
          }
          result.AppendErrorWithFormat("invalid module path '%s'\n",
                                       entry.c_str());
          break;
        }
      }
    }

    if (flush) {
      ProcessSP process = target->GetProcessSP();
      if (process)
        process->Flush();
    }

    return result.Succeeded();
  }
};

class CommandObjectTargetModulesLoad
    : public CommandObjectTargetModulesModuleAutoComplete {
public:
  CommandObjectTargetModulesLoad(CommandInterpreter &interpreter)
      : CommandObjectTargetModulesModuleAutoComplete(
            interpreter, "target modules load",
            "Set the load addresses for one or more sections in a target "
            "module.",
            "target modules load [--file <module> --uuid <uuid>] <sect-name> "
            "<address> [<sect-name> <address> ....]",
            eCommandRequiresTarget),
        m_option_group(),
        m_file_option(LLDB_OPT_SET_1, false, "file", 'f', 0, eArgTypeName,
                      "Fullpath or basename for module to load.", ""),
        m_load_option(LLDB_OPT_SET_1, false, "load", 'l',
                      "Write file contents to the memory.", false, true),
        m_pc_option(LLDB_OPT_SET_1, false, "set-pc-to-entry", 'p',
                    "Set PC to the entry point."
                    " Only applicable with '--load' option.",
                    false, true),
        m_slide_option(LLDB_OPT_SET_1, false, "slide", 's', 0, eArgTypeOffset,
                       "Set the load address for all sections to be the "
                       "virtual address in the file plus the offset.",
                       0) {
    m_option_group.Append(&m_uuid_option_group, LLDB_OPT_SET_ALL,
                          LLDB_OPT_SET_1);
    m_option_group.Append(&m_file_option, LLDB_OPT_SET_ALL, LLDB_OPT_SET_1);
    m_option_group.Append(&m_load_option, LLDB_OPT_SET_ALL, LLDB_OPT_SET_1);
    m_option_group.Append(&m_pc_option, LLDB_OPT_SET_ALL, LLDB_OPT_SET_1);
    m_option_group.Append(&m_slide_option, LLDB_OPT_SET_ALL, LLDB_OPT_SET_1);
    m_option_group.Finalize();
  }

  ~CommandObjectTargetModulesLoad() override = default;

  Options *GetOptions() override { return &m_option_group; }

protected:
  bool DoExecute(Args &args, CommandReturnObject &result) override {
    Target *target = &GetSelectedTarget();
    const bool load = m_load_option.GetOptionValue().GetCurrentValue();
    const bool set_pc = m_pc_option.GetOptionValue().GetCurrentValue();

    const size_t argc = args.GetArgumentCount();
    ModuleSpec module_spec;
    bool search_using_module_spec = false;

    // Allow "load" option to work without --file or --uuid option.
    if (load) {
      if (!m_file_option.GetOptionValue().OptionWasSet() &&
          !m_uuid_option_group.GetOptionValue().OptionWasSet()) {
        ModuleList &module_list = target->GetImages();
        if (module_list.GetSize() == 1) {
          search_using_module_spec = true;
          module_spec.GetFileSpec() =
              module_list.GetModuleAtIndex(0)->GetFileSpec();
        }
      }
    }

    if (m_file_option.GetOptionValue().OptionWasSet()) {
      search_using_module_spec = true;
      const char *arg_cstr = m_file_option.GetOptionValue().GetCurrentValue();
      const bool use_global_module_list = true;
      ModuleList module_list;
      const size_t num_matches = FindModulesByName(
          target, arg_cstr, module_list, use_global_module_list);
      if (num_matches == 1) {
        module_spec.GetFileSpec() =
            module_list.GetModuleAtIndex(0)->GetFileSpec();
      } else if (num_matches > 1) {
        search_using_module_spec = false;
        result.AppendErrorWithFormat(
            "more than 1 module matched by name '%s'\n", arg_cstr);
        result.SetStatus(eReturnStatusFailed);
      } else {
        search_using_module_spec = false;
        result.AppendErrorWithFormat("no object file for module '%s'\n",
                                     arg_cstr);
        result.SetStatus(eReturnStatusFailed);
      }
    }

    if (m_uuid_option_group.GetOptionValue().OptionWasSet()) {
      search_using_module_spec = true;
      module_spec.GetUUID() =
          m_uuid_option_group.GetOptionValue().GetCurrentValue();
    }

    if (search_using_module_spec) {
      ModuleList matching_modules;
      target->GetImages().FindModules(module_spec, matching_modules);
      const size_t num_matches = matching_modules.GetSize();

      char path[PATH_MAX];
      if (num_matches == 1) {
        Module *module = matching_modules.GetModulePointerAtIndex(0);
        if (module) {
          ObjectFile *objfile = module->GetObjectFile();
          if (objfile) {
            SectionList *section_list = module->GetSectionList();
            if (section_list) {
              bool changed = false;
              if (argc == 0) {
                if (m_slide_option.GetOptionValue().OptionWasSet()) {
                  const addr_t slide =
                      m_slide_option.GetOptionValue().GetCurrentValue();
                  const bool slide_is_offset = true;
                  module->SetLoadAddress(*target, slide, slide_is_offset,
                                         changed);
                } else {
                  result.AppendError("one or more section name + load "
                                     "address pair must be specified");
                  result.SetStatus(eReturnStatusFailed);
                  return false;
                }
              } else {
                if (m_slide_option.GetOptionValue().OptionWasSet()) {
                  result.AppendError("The \"--slide <offset>\" option can't "
                                     "be used in conjunction with setting "
                                     "section load addresses.\n");
                  result.SetStatus(eReturnStatusFailed);
                  return false;
                }

                for (size_t i = 0; i < argc; i += 2) {
                  const char *sect_name = args.GetArgumentAtIndex(i);
                  const char *load_addr_cstr = args.GetArgumentAtIndex(i + 1);
                  if (sect_name && load_addr_cstr) {
                    ConstString const_sect_name(sect_name);
                    bool success = false;
                    addr_t load_addr = StringConvert::ToUInt64(
                        load_addr_cstr, LLDB_INVALID_ADDRESS, 0, &success);
                    if (success) {
                      SectionSP section_sp(
                          section_list->FindSectionByName(const_sect_name));
                      if (section_sp) {
                        if (section_sp->IsThreadSpecific()) {
                          result.AppendErrorWithFormat(
                              "thread specific sections are not yet "
                              "supported (section '%s')\n",
                              sect_name);
                          result.SetStatus(eReturnStatusFailed);
                          break;
                        } else {
                          if (target->GetSectionLoadList()
                                  .SetSectionLoadAddress(section_sp, load_addr))
                            changed = true;
                          result.AppendMessageWithFormat(
                              "section '%s' loaded at 0x%" PRIx64 "\n",
                              sect_name, load_addr);
                        }
                      } else {
                        result.AppendErrorWithFormat("no section found that "
                                                     "matches the section "
                                                     "name '%s'\n",
                                                     sect_name);
                        result.SetStatus(eReturnStatusFailed);
                        break;
                      }
                    } else {
                      result.AppendErrorWithFormat(
                          "invalid load address string '%s'\n", load_addr_cstr);
                      result.SetStatus(eReturnStatusFailed);
                      break;
                    }
                  } else {
                    if (sect_name)
                      result.AppendError("section names must be followed by "
                                         "a load address.\n");
                    else
                      result.AppendError("one or more section name + load "
                                         "address pair must be specified.\n");
                    result.SetStatus(eReturnStatusFailed);
                    break;
                  }
                }
              }

              if (changed) {
                target->ModulesDidLoad(matching_modules);
                Process *process = m_exe_ctx.GetProcessPtr();
                if (process)
                  process->Flush();
              }
              if (load) {
                ProcessSP process = target->CalculateProcess();
                Address file_entry = objfile->GetEntryPointAddress();
                if (!process) {
                  result.AppendError("No process");
                  return false;
                }
                if (set_pc && !file_entry.IsValid()) {
                  result.AppendError("No entry address in object file");
                  return false;
                }
                std::vector<ObjectFile::LoadableData> loadables(
                    objfile->GetLoadableData(*target));
                if (loadables.size() == 0) {
                  result.AppendError("No loadable sections");
                  return false;
                }
                Status error = process->WriteObjectFile(std::move(loadables));
                if (error.Fail()) {
                  result.AppendError(error.AsCString());
                  return false;
                }
                if (set_pc) {
                  ThreadList &thread_list = process->GetThreadList();
                  RegisterContextSP reg_context(
                      thread_list.GetSelectedThread()->GetRegisterContext());
                  addr_t file_entry_addr = file_entry.GetLoadAddress(target);
                  if (!reg_context->SetPC(file_entry_addr)) {
                    result.AppendErrorWithFormat("failed to set PC value to "
                                                 "0x%" PRIx64 "\n",
                                                 file_entry_addr);
                    result.SetStatus(eReturnStatusFailed);
                  }
                }
              }
            } else {
              module->GetFileSpec().GetPath(path, sizeof(path));
              result.AppendErrorWithFormat("no sections in object file '%s'\n",
                                           path);
              result.SetStatus(eReturnStatusFailed);
            }
          } else {
            module->GetFileSpec().GetPath(path, sizeof(path));
            result.AppendErrorWithFormat("no object file for module '%s'\n",
                                         path);
            result.SetStatus(eReturnStatusFailed);
          }
        } else {
          FileSpec *module_spec_file = module_spec.GetFileSpecPtr();
          if (module_spec_file) {
            module_spec_file->GetPath(path, sizeof(path));
            result.AppendErrorWithFormat("invalid module '%s'.\n", path);
          } else
            result.AppendError("no module spec");
          result.SetStatus(eReturnStatusFailed);
        }
      } else {
        std::string uuid_str;

        if (module_spec.GetFileSpec())
          module_spec.GetFileSpec().GetPath(path, sizeof(path));
        else
          path[0] = '\0';

        if (module_spec.GetUUIDPtr())
          uuid_str = module_spec.GetUUID().GetAsString();
        if (num_matches > 1) {
          result.AppendErrorWithFormat(
              "multiple modules match%s%s%s%s:\n", path[0] ? " file=" : "",
              path, !uuid_str.empty() ? " uuid=" : "", uuid_str.c_str());
          for (size_t i = 0; i < num_matches; ++i) {
            if (matching_modules.GetModulePointerAtIndex(i)
                    ->GetFileSpec()
                    .GetPath(path, sizeof(path)))
              result.AppendMessageWithFormat("%s\n", path);
          }
        } else {
          result.AppendErrorWithFormat(
              "no modules were found  that match%s%s%s%s.\n",
              path[0] ? " file=" : "", path, !uuid_str.empty() ? " uuid=" : "",
              uuid_str.c_str());
        }
        result.SetStatus(eReturnStatusFailed);
      }
    } else {
      result.AppendError("either the \"--file <module>\" or the \"--uuid "
                         "<uuid>\" option must be specified.\n");
      result.SetStatus(eReturnStatusFailed);
      return false;
    }
    return result.Succeeded();
  }

  OptionGroupOptions m_option_group;
  OptionGroupUUID m_uuid_option_group;
  OptionGroupString m_file_option;
  OptionGroupBoolean m_load_option;
  OptionGroupBoolean m_pc_option;
  OptionGroupUInt64 m_slide_option;
};

// List images with associated information
#define LLDB_OPTIONS_target_modules_list
#include "CommandOptions.inc"

class CommandObjectTargetModulesList : public CommandObjectParsed {
public:
  class CommandOptions : public Options {
  public:
    CommandOptions()
        : Options(), m_format_array(), m_use_global_module_list(false),
          m_module_addr(LLDB_INVALID_ADDRESS) {}

    ~CommandOptions() override = default;

    Status SetOptionValue(uint32_t option_idx, llvm::StringRef option_arg,
                          ExecutionContext *execution_context) override {
      Status error;

      const int short_option = m_getopt_table[option_idx].val;
      if (short_option == 'g') {
        m_use_global_module_list = true;
      } else if (short_option == 'a') {
        m_module_addr = OptionArgParser::ToAddress(
            execution_context, option_arg, LLDB_INVALID_ADDRESS, &error);
      } else {
        unsigned long width = 0;
        option_arg.getAsInteger(0, width);
        m_format_array.push_back(std::make_pair(short_option, width));
      }
      return error;
    }

    void OptionParsingStarting(ExecutionContext *execution_context) override {
      m_format_array.clear();
      m_use_global_module_list = false;
      m_module_addr = LLDB_INVALID_ADDRESS;
    }

    llvm::ArrayRef<OptionDefinition> GetDefinitions() override {
      return llvm::makeArrayRef(g_target_modules_list_options);
    }

    // Instance variables to hold the values for command options.
    typedef std::vector<std::pair<char, uint32_t>> FormatWidthCollection;
    FormatWidthCollection m_format_array;
    bool m_use_global_module_list;
    lldb::addr_t m_module_addr;
  };

  CommandObjectTargetModulesList(CommandInterpreter &interpreter)
      : CommandObjectParsed(
            interpreter, "target modules list",
            "List current executable and dependent shared library images.",
            "target modules list [<cmd-options>]"),
        m_options() {}

  ~CommandObjectTargetModulesList() override = default;

  Options *GetOptions() override { return &m_options; }

protected:
  bool DoExecute(Args &command, CommandReturnObject &result) override {
    Target *target = GetDebugger().GetSelectedTarget().get();
    const bool use_global_module_list = m_options.m_use_global_module_list;
    // Define a local module list here to ensure it lives longer than any
    // "locker" object which might lock its contents below (through the
    // "module_list_ptr" variable).
    ModuleList module_list;
    if (target == nullptr && !use_global_module_list) {
      result.AppendError("invalid target, create a debug target using the "
                         "'target create' command");
      result.SetStatus(eReturnStatusFailed);
      return false;
    } else {
      if (target) {
        uint32_t addr_byte_size =
            target->GetArchitecture().GetAddressByteSize();
        result.GetOutputStream().SetAddressByteSize(addr_byte_size);
        result.GetErrorStream().SetAddressByteSize(addr_byte_size);
      }
      // Dump all sections for all modules images
      Stream &strm = result.GetOutputStream();

      if (m_options.m_module_addr != LLDB_INVALID_ADDRESS) {
        if (target) {
          Address module_address;
          if (module_address.SetLoadAddress(m_options.m_module_addr, target)) {
            ModuleSP module_sp(module_address.GetModule());
            if (module_sp) {
              PrintModule(target, module_sp.get(), 0, strm);
              result.SetStatus(eReturnStatusSuccessFinishResult);
            } else {
              result.AppendErrorWithFormat(
                  "Couldn't find module matching address: 0x%" PRIx64 ".",
                  m_options.m_module_addr);
              result.SetStatus(eReturnStatusFailed);
            }
          } else {
            result.AppendErrorWithFormat(
                "Couldn't find module containing address: 0x%" PRIx64 ".",
                m_options.m_module_addr);
            result.SetStatus(eReturnStatusFailed);
          }
        } else {
          result.AppendError(
              "Can only look up modules by address with a valid target.");
          result.SetStatus(eReturnStatusFailed);
        }
        return result.Succeeded();
      }

      size_t num_modules = 0;

      // This locker will be locked on the mutex in module_list_ptr if it is
      // non-nullptr. Otherwise it will lock the
      // AllocationModuleCollectionMutex when accessing the global module list
      // directly.
      std::unique_lock<std::recursive_mutex> guard(
          Module::GetAllocationModuleCollectionMutex(), std::defer_lock);

      const ModuleList *module_list_ptr = nullptr;
      const size_t argc = command.GetArgumentCount();
      if (argc == 0) {
        if (use_global_module_list) {
          guard.lock();
          num_modules = Module::GetNumberAllocatedModules();
        } else {
          module_list_ptr = &target->GetImages();
        }
      } else {
        // TODO: Convert to entry based iteration.  Requires converting
        // FindModulesByName.
        for (size_t i = 0; i < argc; ++i) {
          // Dump specified images (by basename or fullpath)
          const char *arg_cstr = command.GetArgumentAtIndex(i);
          const size_t num_matches = FindModulesByName(
              target, arg_cstr, module_list, use_global_module_list);
          if (num_matches == 0) {
            if (argc == 1) {
              result.AppendErrorWithFormat("no modules found that match '%s'",
                                           arg_cstr);
              result.SetStatus(eReturnStatusFailed);
              return false;
            }
          }
        }

        module_list_ptr = &module_list;
      }

      std::unique_lock<std::recursive_mutex> lock;
      if (module_list_ptr != nullptr) {
        lock =
            std::unique_lock<std::recursive_mutex>(module_list_ptr->GetMutex());

        num_modules = module_list_ptr->GetSize();
      }

      if (num_modules > 0) {
        for (uint32_t image_idx = 0; image_idx < num_modules; ++image_idx) {
          ModuleSP module_sp;
          Module *module;
          if (module_list_ptr) {
            module_sp = module_list_ptr->GetModuleAtIndexUnlocked(image_idx);
            module = module_sp.get();
          } else {
            module = Module::GetAllocatedModuleAtIndex(image_idx);
            module_sp = module->shared_from_this();
          }

          const size_t indent = strm.Printf("[%3u] ", image_idx);
          PrintModule(target, module, indent, strm);
        }
        result.SetStatus(eReturnStatusSuccessFinishResult);
      } else {
        if (argc) {
          if (use_global_module_list)
            result.AppendError(
                "the global module list has no matching modules");
          else
            result.AppendError("the target has no matching modules");
        } else {
          if (use_global_module_list)
            result.AppendError("the global module list is empty");
          else
            result.AppendError(
                "the target has no associated executable images");
        }
        result.SetStatus(eReturnStatusFailed);
        return false;
      }
    }
    return result.Succeeded();
  }

  void PrintModule(Target *target, Module *module, int indent, Stream &strm) {
    if (module == nullptr) {
      strm.PutCString("Null module");
      return;
    }

    bool dump_object_name = false;
    if (m_options.m_format_array.empty()) {
      m_options.m_format_array.push_back(std::make_pair('u', 0));
      m_options.m_format_array.push_back(std::make_pair('h', 0));
      m_options.m_format_array.push_back(std::make_pair('f', 0));
      m_options.m_format_array.push_back(std::make_pair('S', 0));
    }
    const size_t num_entries = m_options.m_format_array.size();
    bool print_space = false;
    for (size_t i = 0; i < num_entries; ++i) {
      if (print_space)
        strm.PutChar(' ');
      print_space = true;
      const char format_char = m_options.m_format_array[i].first;
      uint32_t width = m_options.m_format_array[i].second;
      switch (format_char) {
      case 'A':
        DumpModuleArchitecture(strm, module, false, width);
        break;

      case 't':
        DumpModuleArchitecture(strm, module, true, width);
        break;

      case 'f':
        DumpFullpath(strm, &module->GetFileSpec(), width);
        dump_object_name = true;
        break;

      case 'd':
        DumpDirectory(strm, &module->GetFileSpec(), width);
        break;

      case 'b':
        DumpBasename(strm, &module->GetFileSpec(), width);
        dump_object_name = true;
        break;

      case 'h':
      case 'o':
        // Image header address
        {
          uint32_t addr_nibble_width =
              target ? (target->GetArchitecture().GetAddressByteSize() * 2)
                     : 16;

          ObjectFile *objfile = module->GetObjectFile();
          if (objfile) {
            Address base_addr(objfile->GetBaseAddress());
            if (base_addr.IsValid()) {
              if (target && !target->GetSectionLoadList().IsEmpty()) {
                lldb::addr_t load_addr = base_addr.GetLoadAddress(target);
                if (load_addr == LLDB_INVALID_ADDRESS) {
                  base_addr.Dump(&strm, target,
                                 Address::DumpStyleModuleWithFileAddress,
                                 Address::DumpStyleFileAddress);
                } else {
                  if (format_char == 'o') {
                    // Show the offset of slide for the image
                    strm.Printf("0x%*.*" PRIx64, addr_nibble_width,
                                addr_nibble_width,
                                load_addr - base_addr.GetFileAddress());
                  } else {
                    // Show the load address of the image
                    strm.Printf("0x%*.*" PRIx64, addr_nibble_width,
                                addr_nibble_width, load_addr);
                  }
                }
                break;
              }
              // The address was valid, but the image isn't loaded, output the
              // address in an appropriate format
              base_addr.Dump(&strm, target, Address::DumpStyleFileAddress);
              break;
            }
          }
          strm.Printf("%*s", addr_nibble_width + 2, "");
        }
        break;

      case 'r': {
        size_t ref_count = 0;
        ModuleSP module_sp(module->shared_from_this());
        if (module_sp) {
          // Take one away to make sure we don't count our local "module_sp"
          ref_count = module_sp.use_count() - 1;
        }
        if (width)
          strm.Printf("{%*" PRIu64 "}", width, (uint64_t)ref_count);
        else
          strm.Printf("{%" PRIu64 "}", (uint64_t)ref_count);
      } break;

      case 's':
      case 'S': {
        if (const SymbolFile *symbol_file = module->GetSymbolFile()) {
          const FileSpec symfile_spec =
              symbol_file->GetObjectFile()->GetFileSpec();
          if (format_char == 'S') {
            // Dump symbol file only if different from module file
            if (!symfile_spec || symfile_spec == module->GetFileSpec()) {
              print_space = false;
              break;
            }
            // Add a newline and indent past the index
            strm.Printf("\n%*s", indent, "");
          }
          DumpFullpath(strm, &symfile_spec, width);
          dump_object_name = true;
          break;
        }
        strm.Printf("%.*s", width, "<NONE>");
      } break;

      case 'm':
        strm.Format("{0:%c}", llvm::fmt_align(module->GetModificationTime(),
                                              llvm::AlignStyle::Left, width));
        break;

      case 'p':
        strm.Printf("%p", static_cast<void *>(module));
        break;

      case 'u':
        DumpModuleUUID(strm, module);
        break;

      default:
        break;
      }
    }
    if (dump_object_name) {
      const char *object_name = module->GetObjectName().GetCString();
      if (object_name)
        strm.Printf("(%s)", object_name);
    }
    strm.EOL();
  }

  CommandOptions m_options;
};

#pragma mark CommandObjectTargetModulesShowUnwind

// Lookup unwind information in images
#define LLDB_OPTIONS_target_modules_show_unwind
#include "CommandOptions.inc"

class CommandObjectTargetModulesShowUnwind : public CommandObjectParsed {
public:
  enum {
    eLookupTypeInvalid = -1,
    eLookupTypeAddress = 0,
    eLookupTypeSymbol,
    eLookupTypeFunction,
    eLookupTypeFunctionOrSymbol,
    kNumLookupTypes
  };

  class CommandOptions : public Options {
  public:
    CommandOptions()
        : Options(), m_type(eLookupTypeInvalid), m_str(),
          m_addr(LLDB_INVALID_ADDRESS) {}

    ~CommandOptions() override = default;

    Status SetOptionValue(uint32_t option_idx, llvm::StringRef option_arg,
                          ExecutionContext *execution_context) override {
      Status error;

      const int short_option = m_getopt_table[option_idx].val;

      switch (short_option) {
      case 'a': {
        m_str = option_arg;
        m_type = eLookupTypeAddress;
        m_addr = OptionArgParser::ToAddress(execution_context, option_arg,
                                            LLDB_INVALID_ADDRESS, &error);
        if (m_addr == LLDB_INVALID_ADDRESS)
          error.SetErrorStringWithFormat("invalid address string '%s'",
                                         option_arg.str().c_str());
        break;
      }

      case 'n':
        m_str = option_arg;
        m_type = eLookupTypeFunctionOrSymbol;
        break;

      default:
        llvm_unreachable("Unimplemented option");
      }

      return error;
    }

    void OptionParsingStarting(ExecutionContext *execution_context) override {
      m_type = eLookupTypeInvalid;
      m_str.clear();
      m_addr = LLDB_INVALID_ADDRESS;
    }

    llvm::ArrayRef<OptionDefinition> GetDefinitions() override {
      return llvm::makeArrayRef(g_target_modules_show_unwind_options);
    }

    // Instance variables to hold the values for command options.

    int m_type;        // Should be a eLookupTypeXXX enum after parsing options
    std::string m_str; // Holds name lookup
    lldb::addr_t m_addr; // Holds the address to lookup
  };

  CommandObjectTargetModulesShowUnwind(CommandInterpreter &interpreter)
      : CommandObjectParsed(
            interpreter, "target modules show-unwind",
            "Show synthesized unwind instructions for a function.", nullptr,
            eCommandRequiresTarget | eCommandRequiresProcess |
                eCommandProcessMustBeLaunched | eCommandProcessMustBePaused),
        m_options() {}

  ~CommandObjectTargetModulesShowUnwind() override = default;

  Options *GetOptions() override { return &m_options; }

protected:
  bool DoExecute(Args &command, CommandReturnObject &result) override {
    Target *target = m_exe_ctx.GetTargetPtr();
    Process *process = m_exe_ctx.GetProcessPtr();
    ABI *abi = nullptr;
    if (process)
      abi = process->GetABI().get();

    if (process == nullptr) {
      result.AppendError(
          "You must have a process running to use this command.");
      result.SetStatus(eReturnStatusFailed);
      return false;
    }

    ThreadList threads(process->GetThreadList());
    if (threads.GetSize() == 0) {
      result.AppendError("The process must be paused to use this command.");
      result.SetStatus(eReturnStatusFailed);
      return false;
    }

    ThreadSP thread(threads.GetThreadAtIndex(0));
    if (!thread) {
      result.AppendError("The process must be paused to use this command.");
      result.SetStatus(eReturnStatusFailed);
      return false;
    }

    SymbolContextList sc_list;

    if (m_options.m_type == eLookupTypeFunctionOrSymbol) {
      ConstString function_name(m_options.m_str.c_str());
      target->GetImages().FindFunctions(function_name, eFunctionNameTypeAuto,
                                        true, false, sc_list);
    } else if (m_options.m_type == eLookupTypeAddress && target) {
      Address addr;
      if (target->GetSectionLoadList().ResolveLoadAddress(m_options.m_addr,
                                                          addr)) {
        SymbolContext sc;
        ModuleSP module_sp(addr.GetModule());
        module_sp->ResolveSymbolContextForAddress(addr,
                                                  eSymbolContextEverything, sc);
        if (sc.function || sc.symbol) {
          sc_list.Append(sc);
        }
      }
    } else {
      result.AppendError(
          "address-expression or function name option must be specified.");
      result.SetStatus(eReturnStatusFailed);
      return false;
    }

    size_t num_matches = sc_list.GetSize();
    if (num_matches == 0) {
      result.AppendErrorWithFormat("no unwind data found that matches '%s'.",
                                   m_options.m_str.c_str());
      result.SetStatus(eReturnStatusFailed);
      return false;
    }

    for (uint32_t idx = 0; idx < num_matches; idx++) {
      SymbolContext sc;
      sc_list.GetContextAtIndex(idx, sc);
      if (sc.symbol == nullptr && sc.function == nullptr)
        continue;
      if (!sc.module_sp || sc.module_sp->GetObjectFile() == nullptr)
        continue;
      AddressRange range;
      if (!sc.GetAddressRange(eSymbolContextFunction | eSymbolContextSymbol, 0,
                              false, range))
        continue;
      if (!range.GetBaseAddress().IsValid())
        continue;
      ConstString funcname(sc.GetFunctionName());
      if (funcname.IsEmpty())
        continue;
      addr_t start_addr = range.GetBaseAddress().GetLoadAddress(target);
      if (abi)
        start_addr = abi->FixCodeAddress(start_addr);

      FuncUnwindersSP func_unwinders_sp(
          sc.module_sp->GetUnwindTable()
              .GetUncachedFuncUnwindersContainingAddress(start_addr, sc));
      if (!func_unwinders_sp)
        continue;

      result.GetOutputStream().Printf(
          "UNWIND PLANS for %s`%s (start addr 0x%" PRIx64 ")\n\n",
          sc.module_sp->GetPlatformFileSpec().GetFilename().AsCString(),
          funcname.AsCString(), start_addr);

      UnwindPlanSP non_callsite_unwind_plan =
          func_unwinders_sp->GetUnwindPlanAtNonCallSite(*target, *thread);
      if (non_callsite_unwind_plan) {
        result.GetOutputStream().Printf(
            "Asynchronous (not restricted to call-sites) UnwindPlan is '%s'\n",
            non_callsite_unwind_plan->GetSourceName().AsCString());
      }
      UnwindPlanSP callsite_unwind_plan =
          func_unwinders_sp->GetUnwindPlanAtCallSite(*target, *thread);
      if (callsite_unwind_plan) {
        result.GetOutputStream().Printf(
            "Synchronous (restricted to call-sites) UnwindPlan is '%s'\n",
            callsite_unwind_plan->GetSourceName().AsCString());
      }
      UnwindPlanSP fast_unwind_plan =
          func_unwinders_sp->GetUnwindPlanFastUnwind(*target, *thread);
      if (fast_unwind_plan) {
        result.GetOutputStream().Printf(
            "Fast UnwindPlan is '%s'\n",
            fast_unwind_plan->GetSourceName().AsCString());
      }

      result.GetOutputStream().Printf("\n");

      UnwindPlanSP assembly_sp =
          func_unwinders_sp->GetAssemblyUnwindPlan(*target, *thread);
      if (assembly_sp) {
        result.GetOutputStream().Printf(
            "Assembly language inspection UnwindPlan:\n");
        assembly_sp->Dump(result.GetOutputStream(), thread.get(),
                          LLDB_INVALID_ADDRESS);
        result.GetOutputStream().Printf("\n");
      }

      UnwindPlanSP of_unwind_sp =
          func_unwinders_sp->GetObjectFileUnwindPlan(*target);
      if (of_unwind_sp) {
        result.GetOutputStream().Printf("object file UnwindPlan:\n");
        of_unwind_sp->Dump(result.GetOutputStream(), thread.get(),
                           LLDB_INVALID_ADDRESS);
        result.GetOutputStream().Printf("\n");
      }

      UnwindPlanSP of_unwind_augmented_sp =
<<<<<<< HEAD
          func_unwinders_sp->GetObjectFileAugmentedUnwindPlan(*target,
                                                              *thread);
=======
          func_unwinders_sp->GetObjectFileAugmentedUnwindPlan(*target, *thread);
>>>>>>> c79f07dd
      if (of_unwind_augmented_sp) {
        result.GetOutputStream().Printf("object file augmented UnwindPlan:\n");
        of_unwind_augmented_sp->Dump(result.GetOutputStream(), thread.get(),
                                     LLDB_INVALID_ADDRESS);
        result.GetOutputStream().Printf("\n");
      }

      UnwindPlanSP ehframe_sp =
          func_unwinders_sp->GetEHFrameUnwindPlan(*target);
      if (ehframe_sp) {
        result.GetOutputStream().Printf("eh_frame UnwindPlan:\n");
        ehframe_sp->Dump(result.GetOutputStream(), thread.get(),
                         LLDB_INVALID_ADDRESS);
        result.GetOutputStream().Printf("\n");
      }

      UnwindPlanSP ehframe_augmented_sp =
          func_unwinders_sp->GetEHFrameAugmentedUnwindPlan(*target, *thread);
      if (ehframe_augmented_sp) {
        result.GetOutputStream().Printf("eh_frame augmented UnwindPlan:\n");
        ehframe_augmented_sp->Dump(result.GetOutputStream(), thread.get(),
                                   LLDB_INVALID_ADDRESS);
        result.GetOutputStream().Printf("\n");
      }

      if (UnwindPlanSP plan_sp =
              func_unwinders_sp->GetDebugFrameUnwindPlan(*target)) {
        result.GetOutputStream().Printf("debug_frame UnwindPlan:\n");
        plan_sp->Dump(result.GetOutputStream(), thread.get(),
                      LLDB_INVALID_ADDRESS);
        result.GetOutputStream().Printf("\n");
      }

      if (UnwindPlanSP plan_sp =
              func_unwinders_sp->GetDebugFrameAugmentedUnwindPlan(*target,
                                                                  *thread)) {
        result.GetOutputStream().Printf("debug_frame augmented UnwindPlan:\n");
        plan_sp->Dump(result.GetOutputStream(), thread.get(),
                      LLDB_INVALID_ADDRESS);
        result.GetOutputStream().Printf("\n");
      }

      UnwindPlanSP arm_unwind_sp =
          func_unwinders_sp->GetArmUnwindUnwindPlan(*target);
      if (arm_unwind_sp) {
        result.GetOutputStream().Printf("ARM.exidx unwind UnwindPlan:\n");
        arm_unwind_sp->Dump(result.GetOutputStream(), thread.get(),
                            LLDB_INVALID_ADDRESS);
        result.GetOutputStream().Printf("\n");
      }

      if (UnwindPlanSP symfile_plan_sp =
              func_unwinders_sp->GetSymbolFileUnwindPlan(*thread)) {
        result.GetOutputStream().Printf("Symbol file UnwindPlan:\n");
        symfile_plan_sp->Dump(result.GetOutputStream(), thread.get(),
                              LLDB_INVALID_ADDRESS);
        result.GetOutputStream().Printf("\n");
      }

      UnwindPlanSP compact_unwind_sp =
          func_unwinders_sp->GetCompactUnwindUnwindPlan(*target);
      if (compact_unwind_sp) {
        result.GetOutputStream().Printf("Compact unwind UnwindPlan:\n");
        compact_unwind_sp->Dump(result.GetOutputStream(), thread.get(),
                                LLDB_INVALID_ADDRESS);
        result.GetOutputStream().Printf("\n");
      }

      if (fast_unwind_plan) {
        result.GetOutputStream().Printf("Fast UnwindPlan:\n");
        fast_unwind_plan->Dump(result.GetOutputStream(), thread.get(),
                               LLDB_INVALID_ADDRESS);
        result.GetOutputStream().Printf("\n");
      }

      ABISP abi_sp = process->GetABI();
      if (abi_sp) {
        UnwindPlan arch_default(lldb::eRegisterKindGeneric);
        if (abi_sp->CreateDefaultUnwindPlan(arch_default)) {
          result.GetOutputStream().Printf("Arch default UnwindPlan:\n");
          arch_default.Dump(result.GetOutputStream(), thread.get(),
                            LLDB_INVALID_ADDRESS);
          result.GetOutputStream().Printf("\n");
        }

        UnwindPlan arch_entry(lldb::eRegisterKindGeneric);
        if (abi_sp->CreateFunctionEntryUnwindPlan(arch_entry)) {
          result.GetOutputStream().Printf(
              "Arch default at entry point UnwindPlan:\n");
          arch_entry.Dump(result.GetOutputStream(), thread.get(),
                          LLDB_INVALID_ADDRESS);
          result.GetOutputStream().Printf("\n");
        }
      }

      result.GetOutputStream().Printf("\n");
    }
    return result.Succeeded();
  }

  CommandOptions m_options;
};

// Lookup information in images
#define LLDB_OPTIONS_target_modules_lookup
#include "CommandOptions.inc"

class CommandObjectTargetModulesLookup : public CommandObjectParsed {
public:
  enum {
    eLookupTypeInvalid = -1,
    eLookupTypeAddress = 0,
    eLookupTypeSymbol,
    eLookupTypeFileLine, // Line is optional
    eLookupTypeFunction,
    eLookupTypeFunctionOrSymbol,
    eLookupTypeType,
    kNumLookupTypes
  };

  class CommandOptions : public Options {
  public:
    CommandOptions() : Options() { OptionParsingStarting(nullptr); }

    ~CommandOptions() override = default;

    Status SetOptionValue(uint32_t option_idx, llvm::StringRef option_arg,
                          ExecutionContext *execution_context) override {
      Status error;

      const int short_option = m_getopt_table[option_idx].val;

      switch (short_option) {
      case 'a': {
        m_type = eLookupTypeAddress;
        m_addr = OptionArgParser::ToAddress(execution_context, option_arg,
                                            LLDB_INVALID_ADDRESS, &error);
      } break;

      case 'o':
        if (option_arg.getAsInteger(0, m_offset))
          error.SetErrorStringWithFormat("invalid offset string '%s'",
                                         option_arg.str().c_str());
        break;

      case 's':
        m_str = option_arg;
        m_type = eLookupTypeSymbol;
        break;

      case 'f':
        m_file.SetFile(option_arg, FileSpec::Style::native);
        m_type = eLookupTypeFileLine;
        break;

      case 'i':
        m_include_inlines = false;
        break;

      case 'l':
        if (option_arg.getAsInteger(0, m_line_number))
          error.SetErrorStringWithFormat("invalid line number string '%s'",
                                         option_arg.str().c_str());
        else if (m_line_number == 0)
          error.SetErrorString("zero is an invalid line number");
        m_type = eLookupTypeFileLine;
        break;

      case 'F':
        m_str = option_arg;
        m_type = eLookupTypeFunction;
        break;

      case 'n':
        m_str = option_arg;
        m_type = eLookupTypeFunctionOrSymbol;
        break;

      case 't':
        m_str = option_arg;
        m_type = eLookupTypeType;
        break;

      case 'v':
        m_verbose = true;
        break;

      case 'A':
        m_print_all = true;
        break;

      case 'r':
        m_use_regex = true;
        break;
      default:
        llvm_unreachable("Unimplemented option");
      }

      return error;
    }

    void OptionParsingStarting(ExecutionContext *execution_context) override {
      m_type = eLookupTypeInvalid;
      m_str.clear();
      m_file.Clear();
      m_addr = LLDB_INVALID_ADDRESS;
      m_offset = 0;
      m_line_number = 0;
      m_use_regex = false;
      m_include_inlines = true;
      m_verbose = false;
      m_print_all = false;
    }

    llvm::ArrayRef<OptionDefinition> GetDefinitions() override {
      return llvm::makeArrayRef(g_target_modules_lookup_options);
    }

    int m_type;        // Should be a eLookupTypeXXX enum after parsing options
    std::string m_str; // Holds name lookup
    FileSpec m_file;   // Files for file lookups
    lldb::addr_t m_addr; // Holds the address to lookup
    lldb::addr_t
        m_offset; // Subtract this offset from m_addr before doing lookups.
    uint32_t m_line_number; // Line number for file+line lookups
    bool m_use_regex;       // Name lookups in m_str are regular expressions.
    bool m_include_inlines; // Check for inline entries when looking up by
                            // file/line.
    bool m_verbose;         // Enable verbose lookup info
    bool m_print_all; // Print all matches, even in cases where there's a best
                      // match.
  };

  CommandObjectTargetModulesLookup(CommandInterpreter &interpreter)
      : CommandObjectParsed(interpreter, "target modules lookup",
                            "Look up information within executable and "
                            "dependent shared library images.",
                            nullptr, eCommandRequiresTarget),
        m_options() {
    CommandArgumentEntry arg;
    CommandArgumentData file_arg;

    // Define the first (and only) variant of this arg.
    file_arg.arg_type = eArgTypeFilename;
    file_arg.arg_repetition = eArgRepeatStar;

    // There is only one variant this argument could be; put it into the
    // argument entry.
    arg.push_back(file_arg);

    // Push the data for the first argument into the m_arguments vector.
    m_arguments.push_back(arg);
  }

  ~CommandObjectTargetModulesLookup() override = default;

  Options *GetOptions() override { return &m_options; }

  bool LookupHere(CommandInterpreter &interpreter, CommandReturnObject &result,
                  bool &syntax_error) {
    switch (m_options.m_type) {
    case eLookupTypeAddress:
    case eLookupTypeFileLine:
    case eLookupTypeFunction:
    case eLookupTypeFunctionOrSymbol:
    case eLookupTypeSymbol:
    default:
      return false;
    case eLookupTypeType:
      break;
    }

    StackFrameSP frame = m_exe_ctx.GetFrameSP();

    if (!frame)
      return false;

    const SymbolContext &sym_ctx(frame->GetSymbolContext(eSymbolContextModule));

    if (!sym_ctx.module_sp)
      return false;

    switch (m_options.m_type) {
    default:
      return false;
    case eLookupTypeType:
      if (!m_options.m_str.empty()) {
        if (LookupTypeHere(m_interpreter, result.GetOutputStream(),
                           *sym_ctx.module_sp, m_options.m_str.c_str(),
                           m_options.m_use_regex)) {
          result.SetStatus(eReturnStatusSuccessFinishResult);
          return true;
        }
      }
      break;
    }

    return false;
  }

  bool LookupInModule(CommandInterpreter &interpreter, Module *module,
                      CommandReturnObject &result, bool &syntax_error) {
    switch (m_options.m_type) {
    case eLookupTypeAddress:
      if (m_options.m_addr != LLDB_INVALID_ADDRESS) {
        if (LookupAddressInModule(
                m_interpreter, result.GetOutputStream(), module,
                eSymbolContextEverything |
                    (m_options.m_verbose
                         ? static_cast<int>(eSymbolContextVariable)
                         : 0),
                m_options.m_addr, m_options.m_offset, m_options.m_verbose)) {
          result.SetStatus(eReturnStatusSuccessFinishResult);
          return true;
        }
      }
      break;

    case eLookupTypeSymbol:
      if (!m_options.m_str.empty()) {
        if (LookupSymbolInModule(m_interpreter, result.GetOutputStream(),
                                 module, m_options.m_str.c_str(),
                                 m_options.m_use_regex, m_options.m_verbose)) {
          result.SetStatus(eReturnStatusSuccessFinishResult);
          return true;
        }
      }
      break;

    case eLookupTypeFileLine:
      if (m_options.m_file) {
        if (LookupFileAndLineInModule(
                m_interpreter, result.GetOutputStream(), module,
                m_options.m_file, m_options.m_line_number,
                m_options.m_include_inlines, m_options.m_verbose)) {
          result.SetStatus(eReturnStatusSuccessFinishResult);
          return true;
        }
      }
      break;

    case eLookupTypeFunctionOrSymbol:
    case eLookupTypeFunction:
      if (!m_options.m_str.empty()) {
        if (LookupFunctionInModule(
                m_interpreter, result.GetOutputStream(), module,
                m_options.m_str.c_str(), m_options.m_use_regex,
                m_options.m_include_inlines,
                m_options.m_type ==
                    eLookupTypeFunctionOrSymbol, // include symbols
                m_options.m_verbose)) {
          result.SetStatus(eReturnStatusSuccessFinishResult);
          return true;
        }
      }
      break;

    case eLookupTypeType:
      if (!m_options.m_str.empty()) {
        if (LookupTypeInModule(m_interpreter, result.GetOutputStream(), module,
                               m_options.m_str.c_str(),
                               m_options.m_use_regex)) {
          result.SetStatus(eReturnStatusSuccessFinishResult);
          return true;
        }
      }
      break;

    default:
      m_options.GenerateOptionUsage(
          result.GetErrorStream(), this,
          GetCommandInterpreter().GetDebugger().GetTerminalWidth());
      syntax_error = true;
      break;
    }

    result.SetStatus(eReturnStatusFailed);
    return false;
  }

protected:
  bool DoExecute(Args &command, CommandReturnObject &result) override {
    Target *target = &GetSelectedTarget();
    bool syntax_error = false;
    uint32_t i;
    uint32_t num_successful_lookups = 0;
    uint32_t addr_byte_size = target->GetArchitecture().GetAddressByteSize();
    result.GetOutputStream().SetAddressByteSize(addr_byte_size);
    result.GetErrorStream().SetAddressByteSize(addr_byte_size);
    // Dump all sections for all modules images

    if (command.GetArgumentCount() == 0) {
      ModuleSP current_module;

      // Where it is possible to look in the current symbol context first,
      // try that.  If this search was successful and --all was not passed,
      // don't print anything else.
      if (LookupHere(m_interpreter, result, syntax_error)) {
        result.GetOutputStream().EOL();
        num_successful_lookups++;
        if (!m_options.m_print_all) {
          result.SetStatus(eReturnStatusSuccessFinishResult);
          return result.Succeeded();
        }
      }

      // Dump all sections for all other modules

      const ModuleList &target_modules = target->GetImages();
      std::lock_guard<std::recursive_mutex> guard(target_modules.GetMutex());
      const size_t num_modules = target_modules.GetSize();
      if (num_modules > 0) {
        for (i = 0; i < num_modules && !syntax_error; ++i) {
          Module *module_pointer =
              target_modules.GetModulePointerAtIndexUnlocked(i);

          if (module_pointer != current_module.get() &&
              LookupInModule(m_interpreter,
                             target_modules.GetModulePointerAtIndexUnlocked(i),
                             result, syntax_error)) {
            result.GetOutputStream().EOL();
            num_successful_lookups++;
          }
        }
      } else {
        result.AppendError("the target has no associated executable images");
        result.SetStatus(eReturnStatusFailed);
        return false;
      }
    } else {
      // Dump specified images (by basename or fullpath)
      const char *arg_cstr;
      for (i = 0; (arg_cstr = command.GetArgumentAtIndex(i)) != nullptr &&
                  !syntax_error;
           ++i) {
        ModuleList module_list;
        const size_t num_matches =
            FindModulesByName(target, arg_cstr, module_list, false);
        if (num_matches > 0) {
          for (size_t j = 0; j < num_matches; ++j) {
            Module *module = module_list.GetModulePointerAtIndex(j);
            if (module) {
              if (LookupInModule(m_interpreter, module, result, syntax_error)) {
                result.GetOutputStream().EOL();
                num_successful_lookups++;
              }
            }
          }
        } else
          result.AppendWarningWithFormat(
              "Unable to find an image that matches '%s'.\n", arg_cstr);
      }
    }

    if (num_successful_lookups > 0)
      result.SetStatus(eReturnStatusSuccessFinishResult);
    else
      result.SetStatus(eReturnStatusFailed);
    return result.Succeeded();
  }

  CommandOptions m_options;
};

#pragma mark CommandObjectMultiwordImageSearchPaths

// CommandObjectMultiwordImageSearchPaths

class CommandObjectTargetModulesImageSearchPaths
    : public CommandObjectMultiword {
public:
  CommandObjectTargetModulesImageSearchPaths(CommandInterpreter &interpreter)
      : CommandObjectMultiword(
            interpreter, "target modules search-paths",
            "Commands for managing module search paths for a target.",
            "target modules search-paths <subcommand> [<subcommand-options>]") {
    LoadSubCommand(
        "add", CommandObjectSP(
                   new CommandObjectTargetModulesSearchPathsAdd(interpreter)));
    LoadSubCommand(
        "clear", CommandObjectSP(new CommandObjectTargetModulesSearchPathsClear(
                     interpreter)));
    LoadSubCommand(
        "insert",
        CommandObjectSP(
            new CommandObjectTargetModulesSearchPathsInsert(interpreter)));
    LoadSubCommand(
        "list", CommandObjectSP(new CommandObjectTargetModulesSearchPathsList(
                    interpreter)));
    LoadSubCommand(
        "query", CommandObjectSP(new CommandObjectTargetModulesSearchPathsQuery(
                     interpreter)));
  }

  ~CommandObjectTargetModulesImageSearchPaths() override = default;
};

#pragma mark CommandObjectTargetModules

// CommandObjectTargetModules

class CommandObjectTargetModules : public CommandObjectMultiword {
public:
  // Constructors and Destructors
  CommandObjectTargetModules(CommandInterpreter &interpreter)
      : CommandObjectMultiword(interpreter, "target modules",
                               "Commands for accessing information for one or "
                               "more target modules.",
                               "target modules <sub-command> ...") {
    LoadSubCommand(
        "add", CommandObjectSP(new CommandObjectTargetModulesAdd(interpreter)));
    LoadSubCommand("load", CommandObjectSP(new CommandObjectTargetModulesLoad(
                               interpreter)));
    LoadSubCommand("dump", CommandObjectSP(new CommandObjectTargetModulesDump(
                               interpreter)));
    LoadSubCommand("list", CommandObjectSP(new CommandObjectTargetModulesList(
                               interpreter)));
    LoadSubCommand(
        "lookup",
        CommandObjectSP(new CommandObjectTargetModulesLookup(interpreter)));
    LoadSubCommand(
        "search-paths",
        CommandObjectSP(
            new CommandObjectTargetModulesImageSearchPaths(interpreter)));
    LoadSubCommand(
        "show-unwind",
        CommandObjectSP(new CommandObjectTargetModulesShowUnwind(interpreter)));
  }

  ~CommandObjectTargetModules() override = default;

private:
  // For CommandObjectTargetModules only
  DISALLOW_COPY_AND_ASSIGN(CommandObjectTargetModules);
};

class CommandObjectTargetSymbolsAdd : public CommandObjectParsed {
public:
  CommandObjectTargetSymbolsAdd(CommandInterpreter &interpreter)
      : CommandObjectParsed(
            interpreter, "target symbols add",
            "Add a debug symbol file to one of the target's current modules by "
            "specifying a path to a debug symbols file, or using the options "
            "to specify a module to download symbols for.",
            "target symbols add <cmd-options> [<symfile>]",
            eCommandRequiresTarget),
        m_option_group(),
        m_file_option(
            LLDB_OPT_SET_1, false, "shlib", 's',
            CommandCompletions::eModuleCompletion, eArgTypeShlibName,
            "Fullpath or basename for module to find debug symbols for."),
        m_current_frame_option(
            LLDB_OPT_SET_2, false, "frame", 'F',
            "Locate the debug symbols the currently selected frame.", false,
            true)

  {
    m_option_group.Append(&m_uuid_option_group, LLDB_OPT_SET_ALL,
                          LLDB_OPT_SET_1);
    m_option_group.Append(&m_file_option, LLDB_OPT_SET_ALL, LLDB_OPT_SET_1);
    m_option_group.Append(&m_current_frame_option, LLDB_OPT_SET_2,
                          LLDB_OPT_SET_2);
    m_option_group.Finalize();
  }

  ~CommandObjectTargetSymbolsAdd() override = default;

  void
  HandleArgumentCompletion(CompletionRequest &request,
                           OptionElementVector &opt_element_vector) override {
    CommandCompletions::InvokeCommonCompletionCallbacks(
        GetCommandInterpreter(), CommandCompletions::eDiskFileCompletion,
        request, nullptr);
  }

  Options *GetOptions() override { return &m_option_group; }

protected:
  bool AddModuleSymbols(Target *target, ModuleSpec &module_spec, bool &flush,
                        CommandReturnObject &result) {
    const FileSpec &symbol_fspec = module_spec.GetSymbolFileSpec();
    if (symbol_fspec) {
      char symfile_path[PATH_MAX];
      symbol_fspec.GetPath(symfile_path, sizeof(symfile_path));

      if (!module_spec.GetUUID().IsValid()) {
        if (!module_spec.GetFileSpec() && !module_spec.GetPlatformFileSpec())
          module_spec.GetFileSpec().GetFilename() = symbol_fspec.GetFilename();
      }
      // We now have a module that represents a symbol file that can be used
      // for a module that might exist in the current target, so we need to
      // find that module in the target
      ModuleList matching_module_list;

      size_t num_matches = 0;
      // First extract all module specs from the symbol file
      lldb_private::ModuleSpecList symfile_module_specs;
      if (ObjectFile::GetModuleSpecifications(module_spec.GetSymbolFileSpec(),
                                              0, 0, symfile_module_specs)) {
        // Now extract the module spec that matches the target architecture
        ModuleSpec target_arch_module_spec;
        ModuleSpec symfile_module_spec;
        target_arch_module_spec.GetArchitecture() = target->GetArchitecture();
        if (symfile_module_specs.FindMatchingModuleSpec(target_arch_module_spec,
                                                        symfile_module_spec)) {
          // See if it has a UUID?
          if (symfile_module_spec.GetUUID().IsValid()) {
            // It has a UUID, look for this UUID in the target modules
            ModuleSpec symfile_uuid_module_spec;
            symfile_uuid_module_spec.GetUUID() = symfile_module_spec.GetUUID();
            target->GetImages().FindModules(symfile_uuid_module_spec,
                                            matching_module_list);
            num_matches = matching_module_list.GetSize();
          }
        }

        if (num_matches == 0) {
          // No matches yet, iterate through the module specs to find a UUID
          // value that we can match up to an image in our target
          const size_t num_symfile_module_specs =
              symfile_module_specs.GetSize();
          for (size_t i = 0; i < num_symfile_module_specs && num_matches == 0;
               ++i) {
            if (symfile_module_specs.GetModuleSpecAtIndex(
                    i, symfile_module_spec)) {
              if (symfile_module_spec.GetUUID().IsValid()) {
                // It has a UUID, look for this UUID in the target modules
                ModuleSpec symfile_uuid_module_spec;
                symfile_uuid_module_spec.GetUUID() =
                    symfile_module_spec.GetUUID();
                target->GetImages().FindModules(symfile_uuid_module_spec,
                                                matching_module_list);
                num_matches = matching_module_list.GetSize();
              }
            }
          }
        }
      }

      // Just try to match up the file by basename if we have no matches at
      // this point
      if (num_matches == 0) {
        target->GetImages().FindModules(module_spec, matching_module_list);
        num_matches = matching_module_list.GetSize();
      }

      while (num_matches == 0) {
        ConstString filename_no_extension(
            module_spec.GetFileSpec().GetFileNameStrippingExtension());
        // Empty string returned, lets bail
        if (!filename_no_extension)
          break;

        // Check if there was no extension to strip and the basename is the
        // same
        if (filename_no_extension == module_spec.GetFileSpec().GetFilename())
          break;

        // Replace basename with one less extension
        module_spec.GetFileSpec().GetFilename() = filename_no_extension;

        target->GetImages().FindModules(module_spec, matching_module_list);
        num_matches = matching_module_list.GetSize();
      }

      if (num_matches > 1) {
        result.AppendErrorWithFormat("multiple modules match symbol file '%s', "
                                     "use the --uuid option to resolve the "
                                     "ambiguity.\n",
                                     symfile_path);
      } else if (num_matches == 1) {
        ModuleSP module_sp(matching_module_list.GetModuleAtIndex(0));

        // The module has not yet created its symbol vendor, we can just give
        // the existing target module the symfile path to use for when it
        // decides to create it!
        module_sp->SetSymbolFileFileSpec(symbol_fspec);

        SymbolFile *symbol_file =
            module_sp->GetSymbolFile(true, &result.GetErrorStream());
        if (symbol_file) {
          ObjectFile *object_file = symbol_file->GetObjectFile();

          if (object_file && object_file->GetFileSpec() == symbol_fspec) {
            // Provide feedback that the symfile has been successfully added.
            const FileSpec &module_fs = module_sp->GetFileSpec();
            result.AppendMessageWithFormat(
                "symbol file '%s' has been added to '%s'\n", symfile_path,
                module_fs.GetPath().c_str());

            // Let clients know something changed in the module if it is
            // currently loaded
            ModuleList module_list;
            module_list.Append(module_sp);
            target->SymbolsDidLoad(module_list);

            // Make sure we load any scripting resources that may be embedded
            // in the debug info files in case the platform supports that.
            Status error;
            StreamString feedback_stream;
            module_sp->LoadScriptingResourceInTarget(target, error,
                                                     &feedback_stream);
            if (error.Fail() && error.AsCString())
              result.AppendWarningWithFormat(
                  "unable to load scripting data for module %s - error "
                  "reported was %s",
                  module_sp->GetFileSpec()
                      .GetFileNameStrippingExtension()
                      .GetCString(),
                  error.AsCString());
            else if (feedback_stream.GetSize())
              result.AppendWarningWithFormat("%s", feedback_stream.GetData());

            flush = true;
            result.SetStatus(eReturnStatusSuccessFinishResult);
            return true;
          }
        }
        // Clear the symbol file spec if anything went wrong
        module_sp->SetSymbolFileFileSpec(FileSpec());
      }

      namespace fs = llvm::sys::fs;
      if (module_spec.GetUUID().IsValid()) {
        StreamString ss_symfile_uuid;
        module_spec.GetUUID().Dump(&ss_symfile_uuid);
        result.AppendErrorWithFormat(
            "symbol file '%s' (%s) does not match any existing module%s\n",
            symfile_path, ss_symfile_uuid.GetData(),
            !fs::is_regular_file(symbol_fspec.GetPath())
                ? "\n       please specify the full path to the symbol file"
                : "");
      } else {
        result.AppendErrorWithFormat(
            "symbol file '%s' does not match any existing module%s\n",
            symfile_path,
            !fs::is_regular_file(symbol_fspec.GetPath())
                ? "\n       please specify the full path to the symbol file"
                : "");
      }
    } else {
      result.AppendError(
          "one or more executable image paths must be specified");
    }
    result.SetStatus(eReturnStatusFailed);
    return false;
  }

  bool DoExecute(Args &args, CommandReturnObject &result) override {
    Target *target = m_exe_ctx.GetTargetPtr();
    result.SetStatus(eReturnStatusFailed);
    bool flush = false;
    ModuleSpec module_spec;
    const bool uuid_option_set =
        m_uuid_option_group.GetOptionValue().OptionWasSet();
    const bool file_option_set = m_file_option.GetOptionValue().OptionWasSet();
    const bool frame_option_set =
        m_current_frame_option.GetOptionValue().OptionWasSet();
    const size_t argc = args.GetArgumentCount();

    if (argc == 0) {
      if (uuid_option_set || file_option_set || frame_option_set) {
        bool success = false;
        bool error_set = false;
        if (frame_option_set) {
          Process *process = m_exe_ctx.GetProcessPtr();
          if (process) {
            const StateType process_state = process->GetState();
            if (StateIsStoppedState(process_state, true)) {
              StackFrame *frame = m_exe_ctx.GetFramePtr();
              if (frame) {
                ModuleSP frame_module_sp(
                    frame->GetSymbolContext(eSymbolContextModule).module_sp);
                if (frame_module_sp) {
                  if (FileSystem::Instance().Exists(
                          frame_module_sp->GetPlatformFileSpec())) {
                    module_spec.GetArchitecture() =
                        frame_module_sp->GetArchitecture();
                    module_spec.GetFileSpec() =
                        frame_module_sp->GetPlatformFileSpec();
                  }
                  module_spec.GetUUID() = frame_module_sp->GetUUID();
                  success = module_spec.GetUUID().IsValid() ||
                            module_spec.GetFileSpec();
                } else {
                  result.AppendError("frame has no module");
                  error_set = true;
                }
              } else {
                result.AppendError("invalid current frame");
                error_set = true;
              }
            } else {
              result.AppendErrorWithFormat("process is not stopped: %s",
                                           StateAsCString(process_state));
              error_set = true;
            }
          } else {
            result.AppendError(
                "a process must exist in order to use the --frame option");
            error_set = true;
          }
        } else {
          if (uuid_option_set) {
            module_spec.GetUUID() =
                m_uuid_option_group.GetOptionValue().GetCurrentValue();
            success |= module_spec.GetUUID().IsValid();
          } else if (file_option_set) {
            module_spec.GetFileSpec() =
                m_file_option.GetOptionValue().GetCurrentValue();
            ModuleSP module_sp(
                target->GetImages().FindFirstModule(module_spec));
            if (module_sp) {
              module_spec.GetFileSpec() = module_sp->GetFileSpec();
              module_spec.GetPlatformFileSpec() =
                  module_sp->GetPlatformFileSpec();
              module_spec.GetUUID() = module_sp->GetUUID();
              module_spec.GetArchitecture() = module_sp->GetArchitecture();
            } else {
              module_spec.GetArchitecture() = target->GetArchitecture();
            }
            success |= module_spec.GetUUID().IsValid() ||
                       FileSystem::Instance().Exists(module_spec.GetFileSpec());
          }
        }

        if (success) {
          if (Symbols::DownloadObjectAndSymbolFile(module_spec)) {
            if (module_spec.GetSymbolFileSpec())
              success = AddModuleSymbols(target, module_spec, flush, result);
          }
        }

        if (!success && !error_set) {
          StreamString error_strm;
          if (uuid_option_set) {
            error_strm.PutCString("unable to find debug symbols for UUID ");
            module_spec.GetUUID().Dump(&error_strm);
          } else if (file_option_set) {
            error_strm.PutCString(
                "unable to find debug symbols for the executable file ");
            error_strm << module_spec.GetFileSpec();
          } else if (frame_option_set) {
            error_strm.PutCString(
                "unable to find debug symbols for the current frame");
          }
          result.AppendError(error_strm.GetString());
        }
      } else {
        result.AppendError("one or more symbol file paths must be specified, "
                           "or options must be specified");
      }
    } else {
      if (uuid_option_set) {
        result.AppendError("specify either one or more paths to symbol files "
                           "or use the --uuid option without arguments");
      } else if (frame_option_set) {
        result.AppendError("specify either one or more paths to symbol files "
                           "or use the --frame option without arguments");
      } else if (file_option_set && argc > 1) {
        result.AppendError("specify at most one symbol file path when "
                           "--shlib option is set");
      } else {
        PlatformSP platform_sp(target->GetPlatform());

        for (auto &entry : args.entries()) {
          if (!entry.ref().empty()) {
            auto &symbol_file_spec = module_spec.GetSymbolFileSpec();
            symbol_file_spec.SetFile(entry.ref(), FileSpec::Style::native);
            FileSystem::Instance().Resolve(symbol_file_spec);
            if (file_option_set) {
              module_spec.GetFileSpec() =
                  m_file_option.GetOptionValue().GetCurrentValue();
            }
            if (platform_sp) {
              FileSpec symfile_spec;
              if (platform_sp
                      ->ResolveSymbolFile(*target, module_spec, symfile_spec)
                      .Success())
                module_spec.GetSymbolFileSpec() = symfile_spec;
            }

            ArchSpec arch;
            bool symfile_exists =
                FileSystem::Instance().Exists(module_spec.GetSymbolFileSpec());

            if (symfile_exists) {
              if (!AddModuleSymbols(target, module_spec, flush, result))
                break;
            } else {
              std::string resolved_symfile_path =
                  module_spec.GetSymbolFileSpec().GetPath();
              if (resolved_symfile_path != entry.ref()) {
                result.AppendErrorWithFormat(
                    "invalid module path '%s' with resolved path '%s'\n",
                    entry.c_str(), resolved_symfile_path.c_str());
                break;
              }
              result.AppendErrorWithFormat("invalid module path '%s'\n",
                                           entry.c_str());
              break;
            }
          }
        }
      }
    }

    if (flush) {
      Process *process = m_exe_ctx.GetProcessPtr();
      if (process)
        process->Flush();
    }
    return result.Succeeded();
  }

  OptionGroupOptions m_option_group;
  OptionGroupUUID m_uuid_option_group;
  OptionGroupFile m_file_option;
  OptionGroupBoolean m_current_frame_option;
};

#pragma mark CommandObjectTargetSymbols

// CommandObjectTargetSymbols

class CommandObjectTargetSymbols : public CommandObjectMultiword {
public:
  // Constructors and Destructors
  CommandObjectTargetSymbols(CommandInterpreter &interpreter)
      : CommandObjectMultiword(
            interpreter, "target symbols",
            "Commands for adding and managing debug symbol files.",
            "target symbols <sub-command> ...") {
    LoadSubCommand(
        "add", CommandObjectSP(new CommandObjectTargetSymbolsAdd(interpreter)));
  }

  ~CommandObjectTargetSymbols() override = default;

private:
  // For CommandObjectTargetModules only
  DISALLOW_COPY_AND_ASSIGN(CommandObjectTargetSymbols);
};

#pragma mark CommandObjectTargetStopHookAdd

// CommandObjectTargetStopHookAdd
#define LLDB_OPTIONS_target_stop_hook_add
#include "CommandOptions.inc"

class CommandObjectTargetStopHookAdd : public CommandObjectParsed,
                                       public IOHandlerDelegateMultiline {
public:
  class CommandOptions : public Options {
  public:
    CommandOptions()
        : Options(), m_line_start(0), m_line_end(UINT_MAX),
          m_func_name_type_mask(eFunctionNameTypeAuto),
          m_sym_ctx_specified(false), m_thread_specified(false),
          m_use_one_liner(false), m_one_liner() {}

    ~CommandOptions() override = default;

    llvm::ArrayRef<OptionDefinition> GetDefinitions() override {
      return llvm::makeArrayRef(g_target_stop_hook_add_options);
    }

    Status SetOptionValue(uint32_t option_idx, llvm::StringRef option_arg,
                          ExecutionContext *execution_context) override {
      Status error;
      const int short_option = m_getopt_table[option_idx].val;

      switch (short_option) {
      case 'c':
        m_class_name = option_arg;
        m_sym_ctx_specified = true;
        break;

      case 'e':
        if (option_arg.getAsInteger(0, m_line_end)) {
          error.SetErrorStringWithFormat("invalid end line number: \"%s\"",
                                         option_arg.str().c_str());
          break;
        }
        m_sym_ctx_specified = true;
        break;

      case 'G': {
        bool value, success;
        value = OptionArgParser::ToBoolean(option_arg, false, &success);
        if (success) {
          m_auto_continue = value;
        } else
          error.SetErrorStringWithFormat(
              "invalid boolean value '%s' passed for -G option",
              option_arg.str().c_str());
      } break;
      case 'l':
        if (option_arg.getAsInteger(0, m_line_start)) {
          error.SetErrorStringWithFormat("invalid start line number: \"%s\"",
                                         option_arg.str().c_str());
          break;
        }
        m_sym_ctx_specified = true;
        break;

      case 'i':
        m_no_inlines = true;
        break;

      case 'n':
        m_function_name = option_arg;
        m_func_name_type_mask |= eFunctionNameTypeAuto;
        m_sym_ctx_specified = true;
        break;

      case 'f':
        m_file_name = option_arg;
        m_sym_ctx_specified = true;
        break;

      case 's':
        m_module_name = option_arg;
        m_sym_ctx_specified = true;
        break;

      case 't':
        if (option_arg.getAsInteger(0, m_thread_id))
          error.SetErrorStringWithFormat("invalid thread id string '%s'",
                                         option_arg.str().c_str());
        m_thread_specified = true;
        break;

      case 'T':
        m_thread_name = option_arg;
        m_thread_specified = true;
        break;

      case 'q':
        m_queue_name = option_arg;
        m_thread_specified = true;
        break;

      case 'x':
        if (option_arg.getAsInteger(0, m_thread_index))
          error.SetErrorStringWithFormat("invalid thread index string '%s'",
                                         option_arg.str().c_str());
        m_thread_specified = true;
        break;

      case 'o':
        m_use_one_liner = true;
        m_one_liner.push_back(option_arg);
        break;

      default:
        llvm_unreachable("Unimplemented option");
      }
      return error;
    }

    void OptionParsingStarting(ExecutionContext *execution_context) override {
      m_class_name.clear();
      m_function_name.clear();
      m_line_start = 0;
      m_line_end = UINT_MAX;
      m_file_name.clear();
      m_module_name.clear();
      m_func_name_type_mask = eFunctionNameTypeAuto;
      m_thread_id = LLDB_INVALID_THREAD_ID;
      m_thread_index = UINT32_MAX;
      m_thread_name.clear();
      m_queue_name.clear();

      m_no_inlines = false;
      m_sym_ctx_specified = false;
      m_thread_specified = false;

      m_use_one_liner = false;
      m_one_liner.clear();
      m_auto_continue = false;
    }

    std::string m_class_name;
    std::string m_function_name;
    uint32_t m_line_start;
    uint32_t m_line_end;
    std::string m_file_name;
    std::string m_module_name;
    uint32_t m_func_name_type_mask; // A pick from lldb::FunctionNameType.
    lldb::tid_t m_thread_id;
    uint32_t m_thread_index;
    std::string m_thread_name;
    std::string m_queue_name;
    bool m_sym_ctx_specified;
    bool m_no_inlines;
    bool m_thread_specified;
    // Instance variables to hold the values for one_liner options.
    bool m_use_one_liner;
    std::vector<std::string> m_one_liner;
    bool m_auto_continue;
  };

  CommandObjectTargetStopHookAdd(CommandInterpreter &interpreter)
      : CommandObjectParsed(interpreter, "target stop-hook add",
                            "Add a hook to be executed when the target stops.",
                            "target stop-hook add"),
        IOHandlerDelegateMultiline("DONE",
                                   IOHandlerDelegate::Completion::LLDBCommand),
        m_options() {}

  ~CommandObjectTargetStopHookAdd() override = default;

  Options *GetOptions() override { return &m_options; }

protected:
  void IOHandlerActivated(IOHandler &io_handler, bool interactive) override {
    StreamFileSP output_sp(io_handler.GetOutputStreamFileSP());
    if (output_sp && interactive) {
      output_sp->PutCString(
          "Enter your stop hook command(s).  Type 'DONE' to end.\n");
      output_sp->Flush();
    }
  }

  void IOHandlerInputComplete(IOHandler &io_handler,
                              std::string &line) override {
    if (m_stop_hook_sp) {
      if (line.empty()) {
        StreamFileSP error_sp(io_handler.GetErrorStreamFileSP());
        if (error_sp) {
          error_sp->Printf("error: stop hook #%" PRIu64
                           " aborted, no commands.\n",
                           m_stop_hook_sp->GetID());
          error_sp->Flush();
        }
        Target *target = GetDebugger().GetSelectedTarget().get();
        if (target)
          target->RemoveStopHookByID(m_stop_hook_sp->GetID());
      } else {
        m_stop_hook_sp->GetCommandPointer()->SplitIntoLines(line);
        StreamFileSP output_sp(io_handler.GetOutputStreamFileSP());
        if (output_sp) {
          output_sp->Printf("Stop hook #%" PRIu64 " added.\n",
                            m_stop_hook_sp->GetID());
          output_sp->Flush();
        }
      }
      m_stop_hook_sp.reset();
    }
    io_handler.SetIsDone(true);
  }

  bool DoExecute(Args &command, CommandReturnObject &result) override {
    m_stop_hook_sp.reset();

    Target &target = GetSelectedOrDummyTarget();
    Target::StopHookSP new_hook_sp = target.CreateStopHook();

    //  First step, make the specifier.
    std::unique_ptr<SymbolContextSpecifier> specifier_up;
    if (m_options.m_sym_ctx_specified) {
      specifier_up.reset(
          new SymbolContextSpecifier(GetDebugger().GetSelectedTarget()));

      if (!m_options.m_module_name.empty()) {
        specifier_up->AddSpecification(
            m_options.m_module_name.c_str(),
            SymbolContextSpecifier::eModuleSpecified);
      }

      if (!m_options.m_class_name.empty()) {
        specifier_up->AddSpecification(
            m_options.m_class_name.c_str(),
            SymbolContextSpecifier::eClassOrNamespaceSpecified);
      }

      if (!m_options.m_file_name.empty()) {
        specifier_up->AddSpecification(m_options.m_file_name.c_str(),
                                       SymbolContextSpecifier::eFileSpecified);
      }

      if (m_options.m_line_start != 0) {
        specifier_up->AddLineSpecification(
            m_options.m_line_start,
            SymbolContextSpecifier::eLineStartSpecified);
      }

      if (m_options.m_line_end != UINT_MAX) {
        specifier_up->AddLineSpecification(
            m_options.m_line_end, SymbolContextSpecifier::eLineEndSpecified);
      }

      if (!m_options.m_function_name.empty()) {
        specifier_up->AddSpecification(
            m_options.m_function_name.c_str(),
            SymbolContextSpecifier::eFunctionSpecified);
      }
    }

    if (specifier_up)
      new_hook_sp->SetSpecifier(specifier_up.release());

    // Next see if any of the thread options have been entered:

    if (m_options.m_thread_specified) {
      ThreadSpec *thread_spec = new ThreadSpec();

      if (m_options.m_thread_id != LLDB_INVALID_THREAD_ID) {
        thread_spec->SetTID(m_options.m_thread_id);
      }

      if (m_options.m_thread_index != UINT32_MAX)
        thread_spec->SetIndex(m_options.m_thread_index);

      if (!m_options.m_thread_name.empty())
        thread_spec->SetName(m_options.m_thread_name.c_str());

      if (!m_options.m_queue_name.empty())
        thread_spec->SetQueueName(m_options.m_queue_name.c_str());

      new_hook_sp->SetThreadSpecifier(thread_spec);
    }

    new_hook_sp->SetAutoContinue(m_options.m_auto_continue);
    if (m_options.m_use_one_liner) {
      // Use one-liners.
      for (auto cmd : m_options.m_one_liner)
        new_hook_sp->GetCommandPointer()->AppendString(cmd.c_str());
      result.AppendMessageWithFormat("Stop hook #%" PRIu64 " added.\n",
                                     new_hook_sp->GetID());
    } else {
      m_stop_hook_sp = new_hook_sp;
      m_interpreter.GetLLDBCommandsFromIOHandler(
          "> ",     // Prompt
          *this,    // IOHandlerDelegate
          true,     // Run IOHandler in async mode
          nullptr); // Baton for the "io_handler" that will be passed back
                    // into our IOHandlerDelegate functions
    }
    result.SetStatus(eReturnStatusSuccessFinishNoResult);

    return result.Succeeded();
  }

private:
  CommandOptions m_options;
  Target::StopHookSP m_stop_hook_sp;
};

#pragma mark CommandObjectTargetStopHookDelete

// CommandObjectTargetStopHookDelete

class CommandObjectTargetStopHookDelete : public CommandObjectParsed {
public:
  CommandObjectTargetStopHookDelete(CommandInterpreter &interpreter)
      : CommandObjectParsed(interpreter, "target stop-hook delete",
                            "Delete a stop-hook.",
                            "target stop-hook delete [<idx>]") {}

  ~CommandObjectTargetStopHookDelete() override = default;

protected:
  bool DoExecute(Args &command, CommandReturnObject &result) override {
    Target &target = GetSelectedOrDummyTarget();
    // FIXME: see if we can use the breakpoint id style parser?
    size_t num_args = command.GetArgumentCount();
    if (num_args == 0) {
      if (!m_interpreter.Confirm("Delete all stop hooks?", true)) {
        result.SetStatus(eReturnStatusFailed);
        return false;
      } else {
        target.RemoveAllStopHooks();
      }
    } else {
      bool success;
      for (size_t i = 0; i < num_args; i++) {
        lldb::user_id_t user_id = StringConvert::ToUInt32(
            command.GetArgumentAtIndex(i), 0, 0, &success);
        if (!success) {
          result.AppendErrorWithFormat("invalid stop hook id: \"%s\".\n",
                                       command.GetArgumentAtIndex(i));
          result.SetStatus(eReturnStatusFailed);
          return false;
        }
        success = target.RemoveStopHookByID(user_id);
        if (!success) {
          result.AppendErrorWithFormat("unknown stop hook id: \"%s\".\n",
                                       command.GetArgumentAtIndex(i));
          result.SetStatus(eReturnStatusFailed);
          return false;
        }
      }
    }
    result.SetStatus(eReturnStatusSuccessFinishNoResult);
    return result.Succeeded();
  }
};

#pragma mark CommandObjectTargetStopHookEnableDisable

// CommandObjectTargetStopHookEnableDisable

class CommandObjectTargetStopHookEnableDisable : public CommandObjectParsed {
public:
  CommandObjectTargetStopHookEnableDisable(CommandInterpreter &interpreter,
                                           bool enable, const char *name,
                                           const char *help, const char *syntax)
      : CommandObjectParsed(interpreter, name, help, syntax), m_enable(enable) {
  }

  ~CommandObjectTargetStopHookEnableDisable() override = default;

protected:
  bool DoExecute(Args &command, CommandReturnObject &result) override {
    Target &target = GetSelectedOrDummyTarget();
    // FIXME: see if we can use the breakpoint id style parser?
    size_t num_args = command.GetArgumentCount();
    bool success;

    if (num_args == 0) {
      target.SetAllStopHooksActiveState(m_enable);
    } else {
      for (size_t i = 0; i < num_args; i++) {
        lldb::user_id_t user_id = StringConvert::ToUInt32(
            command.GetArgumentAtIndex(i), 0, 0, &success);
        if (!success) {
          result.AppendErrorWithFormat("invalid stop hook id: \"%s\".\n",
                                       command.GetArgumentAtIndex(i));
          result.SetStatus(eReturnStatusFailed);
          return false;
        }
        success = target.SetStopHookActiveStateByID(user_id, m_enable);
        if (!success) {
          result.AppendErrorWithFormat("unknown stop hook id: \"%s\".\n",
                                       command.GetArgumentAtIndex(i));
          result.SetStatus(eReturnStatusFailed);
          return false;
        }
      }
    }
    result.SetStatus(eReturnStatusSuccessFinishNoResult);
    return result.Succeeded();
  }

private:
  bool m_enable;
};

#pragma mark CommandObjectTargetStopHookList

// CommandObjectTargetStopHookList

class CommandObjectTargetStopHookList : public CommandObjectParsed {
public:
  CommandObjectTargetStopHookList(CommandInterpreter &interpreter)
      : CommandObjectParsed(interpreter, "target stop-hook list",
                            "List all stop-hooks.",
                            "target stop-hook list [<type>]") {}

  ~CommandObjectTargetStopHookList() override = default;

protected:
  bool DoExecute(Args &command, CommandReturnObject &result) override {
    Target &target = GetSelectedOrDummyTarget();

    size_t num_hooks = target.GetNumStopHooks();
    if (num_hooks == 0) {
      result.GetOutputStream().PutCString("No stop hooks.\n");
    } else {
      for (size_t i = 0; i < num_hooks; i++) {
        Target::StopHookSP this_hook = target.GetStopHookAtIndex(i);
        if (i > 0)
          result.GetOutputStream().PutCString("\n");
        this_hook->GetDescription(&(result.GetOutputStream()),
                                  eDescriptionLevelFull);
      }
    }
    result.SetStatus(eReturnStatusSuccessFinishResult);
    return result.Succeeded();
  }
};

#pragma mark CommandObjectMultiwordTargetStopHooks

// CommandObjectMultiwordTargetStopHooks

class CommandObjectMultiwordTargetStopHooks : public CommandObjectMultiword {
public:
  CommandObjectMultiwordTargetStopHooks(CommandInterpreter &interpreter)
      : CommandObjectMultiword(
            interpreter, "target stop-hook",
            "Commands for operating on debugger target stop-hooks.",
            "target stop-hook <subcommand> [<subcommand-options>]") {
    LoadSubCommand("add", CommandObjectSP(
                              new CommandObjectTargetStopHookAdd(interpreter)));
    LoadSubCommand(
        "delete",
        CommandObjectSP(new CommandObjectTargetStopHookDelete(interpreter)));
    LoadSubCommand("disable",
                   CommandObjectSP(new CommandObjectTargetStopHookEnableDisable(
                       interpreter, false, "target stop-hook disable [<id>]",
                       "Disable a stop-hook.", "target stop-hook disable")));
    LoadSubCommand("enable",
                   CommandObjectSP(new CommandObjectTargetStopHookEnableDisable(
                       interpreter, true, "target stop-hook enable [<id>]",
                       "Enable a stop-hook.", "target stop-hook enable")));
    LoadSubCommand("list", CommandObjectSP(new CommandObjectTargetStopHookList(
                               interpreter)));
  }

  ~CommandObjectMultiwordTargetStopHooks() override = default;
};

#pragma mark CommandObjectMultiwordTarget

// CommandObjectMultiwordTarget

CommandObjectMultiwordTarget::CommandObjectMultiwordTarget(
    CommandInterpreter &interpreter)
    : CommandObjectMultiword(interpreter, "target",
                             "Commands for operating on debugger targets.",
                             "target <subcommand> [<subcommand-options>]") {
  LoadSubCommand("create",
                 CommandObjectSP(new CommandObjectTargetCreate(interpreter)));
  LoadSubCommand("delete",
                 CommandObjectSP(new CommandObjectTargetDelete(interpreter)));
  LoadSubCommand("list",
                 CommandObjectSP(new CommandObjectTargetList(interpreter)));
  LoadSubCommand("select",
                 CommandObjectSP(new CommandObjectTargetSelect(interpreter)));
  LoadSubCommand(
      "stop-hook",
      CommandObjectSP(new CommandObjectMultiwordTargetStopHooks(interpreter)));
  LoadSubCommand("modules",
                 CommandObjectSP(new CommandObjectTargetModules(interpreter)));
  LoadSubCommand("symbols",
                 CommandObjectSP(new CommandObjectTargetSymbols(interpreter)));
  LoadSubCommand("variable",
                 CommandObjectSP(new CommandObjectTargetVariable(interpreter)));
}

CommandObjectMultiwordTarget::~CommandObjectMultiwordTarget() = default;<|MERGE_RESOLUTION|>--- conflicted
+++ resolved
@@ -3451,12 +3451,7 @@
       }
 
       UnwindPlanSP of_unwind_augmented_sp =
-<<<<<<< HEAD
-          func_unwinders_sp->GetObjectFileAugmentedUnwindPlan(*target,
-                                                              *thread);
-=======
           func_unwinders_sp->GetObjectFileAugmentedUnwindPlan(*target, *thread);
->>>>>>> c79f07dd
       if (of_unwind_augmented_sp) {
         result.GetOutputStream().Printf("object file augmented UnwindPlan:\n");
         of_unwind_augmented_sp->Dump(result.GetOutputStream(), thread.get(),
