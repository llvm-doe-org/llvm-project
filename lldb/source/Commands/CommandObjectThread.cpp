--- conflicted
+++ resolved
@@ -418,13 +418,8 @@
   Status SetOptionValue(uint32_t option_idx, llvm::StringRef option_arg,
                         ExecutionContext *execution_context) override {
     Status error;
-<<<<<<< HEAD
-    const int short_option 
-        = g_thread_step_scope_options[option_idx].short_option;
-=======
     const int short_option =
         g_thread_step_scope_options[option_idx].short_option;
->>>>>>> c79f07dd
 
     switch (short_option) {
     case 'a': {
@@ -432,18 +427,10 @@
       bool avoid_no_debug =
           OptionArgParser::ToBoolean(option_arg, true, &success);
       if (!success)
-<<<<<<< HEAD
-        error.SetErrorStringWithFormat(
-            "invalid boolean value for option '%c'", short_option);
-      else {
-        m_step_in_avoid_no_debug =
-            avoid_no_debug ? eLazyBoolYes : eLazyBoolNo;
-=======
         error.SetErrorStringWithFormat("invalid boolean value for option '%c'",
                                        short_option);
       else {
         m_step_in_avoid_no_debug = avoid_no_debug ? eLazyBoolYes : eLazyBoolNo;
->>>>>>> c79f07dd
       }
     } break;
 
@@ -452,18 +439,10 @@
       bool avoid_no_debug =
           OptionArgParser::ToBoolean(option_arg, true, &success);
       if (!success)
-<<<<<<< HEAD
-        error.SetErrorStringWithFormat(
-            "invalid boolean value for option '%c'", short_option);
-      else {
-        m_step_out_avoid_no_debug =
-            avoid_no_debug ? eLazyBoolYes : eLazyBoolNo;
-=======
         error.SetErrorStringWithFormat("invalid boolean value for option '%c'",
                                        short_option);
       else {
         m_step_out_avoid_no_debug = avoid_no_debug ? eLazyBoolYes : eLazyBoolNo;
->>>>>>> c79f07dd
       }
     } break;
 
@@ -533,12 +512,6 @@
   uint32_t m_end_line;
   bool m_end_line_is_block_end;
 };
-<<<<<<< HEAD
-
-class CommandObjectThreadStepWithTypeAndScope : public CommandObjectParsed {
-public:
-=======
->>>>>>> c79f07dd
 
 class CommandObjectThreadStepWithTypeAndScope : public CommandObjectParsed {
 public:
@@ -567,16 +540,10 @@
 
     // Push the data for the first argument into the m_arguments vector.
     m_arguments.push_back(arg);
-<<<<<<< HEAD
-    
-    if (step_type == eStepTypeScripted) {
-      m_all_options.Append(&m_class_options, LLDB_OPT_SET_1, LLDB_OPT_SET_1);
-=======
 
     if (step_type == eStepTypeScripted) {
       m_all_options.Append(&m_class_options, LLDB_OPT_SET_1 | LLDB_OPT_SET_2,
                            LLDB_OPT_SET_1);
->>>>>>> c79f07dd
     }
     m_all_options.Append(&m_options);
     m_all_options.Finalize();
@@ -584,13 +551,7 @@
 
   ~CommandObjectThreadStepWithTypeAndScope() override = default;
 
-<<<<<<< HEAD
-  Options *GetOptions() override { 
-      return &m_all_options;
-  }
-=======
   Options *GetOptions() override { return &m_all_options; }
->>>>>>> c79f07dd
 
 protected:
   bool DoExecute(Args &command, CommandReturnObject &result) override {
@@ -630,26 +591,15 @@
     }
 
     if (m_step_type == eStepTypeScripted) {
-<<<<<<< HEAD
-      if (m_class_options.GetClassName().empty()) {
-=======
       if (m_class_options.GetName().empty()) {
->>>>>>> c79f07dd
         result.AppendErrorWithFormat("empty class name for scripted step.");
         result.SetStatus(eReturnStatusFailed);
         return false;
       } else if (!GetDebugger().GetScriptInterpreter()->CheckObjectExists(
-<<<<<<< HEAD
-                     m_class_options.GetClassName().c_str())) {
-        result.AppendErrorWithFormat(
-            "class for scripted step: \"%s\" does not exist.",
-            m_class_options.GetClassName().c_str());
-=======
                      m_class_options.GetName().c_str())) {
         result.AppendErrorWithFormat(
             "class for scripted step: \"%s\" does not exist.",
             m_class_options.GetName().c_str());
->>>>>>> c79f07dd
         result.SetStatus(eReturnStatusFailed);
         return false;
       }
@@ -765,15 +715,9 @@
           m_options.m_step_out_avoid_no_debug);
     } else if (m_step_type == eStepTypeScripted) {
       new_plan_sp = thread->QueueThreadPlanForStepScripted(
-<<<<<<< HEAD
-          abort_other_plans, m_class_options.GetClassName().c_str(), 
-          m_class_options.GetStructuredData(),
-          bool_stop_other_threads, new_plan_status);
-=======
           abort_other_plans, m_class_options.GetName().c_str(),
           m_class_options.GetStructuredData(), bool_stop_other_threads,
           new_plan_status);
->>>>>>> c79f07dd
     } else {
       result.AppendError("step type is not supported");
       result.SetStatus(eReturnStatusFailed);
