//===-- File.cpp ------------------------------------------------*- C++ -*-===//
//
// Part of the LLVM Project, under the Apache License v2.0 with LLVM Exceptions.
// See https://llvm.org/LICENSE.txt for license information.
// SPDX-License-Identifier: Apache-2.0 WITH LLVM-exception
//
//===----------------------------------------------------------------------===//

#include "lldb/Host/File.h"

#include <errno.h>
#include <fcntl.h>
#include <limits.h>
#include <stdarg.h>
#include <stdio.h>

#ifdef _WIN32
#include "lldb/Host/windows/windows.h"
#else
#include <sys/ioctl.h>
#include <sys/stat.h>
#include <termios.h>
#include <unistd.h>
#endif

#include "llvm/Support/ConvertUTF.h"
#include "llvm/Support/Errno.h"
#include "llvm/Support/FileSystem.h"
#include "llvm/Support/Process.h"

#include "lldb/Host/Config.h"
#include "lldb/Host/FileSystem.h"
#include "lldb/Host/Host.h"
#include "lldb/Utility/DataBufferHeap.h"
#include "lldb/Utility/FileSpec.h"
#include "lldb/Utility/Log.h"

using namespace lldb;
using namespace lldb_private;
using llvm::Expected;

Expected<const char *>
File::GetStreamOpenModeFromOptions(File::OpenOptions options) {
  if (options & File::eOpenOptionAppend) {
    if (options & File::eOpenOptionRead) {
      if (options & File::eOpenOptionCanCreateNewOnly)
        return "a+x";
      else
        return "a+";
    } else if (options & File::eOpenOptionWrite) {
      if (options & File::eOpenOptionCanCreateNewOnly)
        return "ax";
      else
        return "a";
    }
  } else if (options & File::eOpenOptionRead &&
             options & File::eOpenOptionWrite) {
    if (options & File::eOpenOptionCanCreate) {
      if (options & File::eOpenOptionCanCreateNewOnly)
        return "w+x";
      else
        return "w+";
    } else
      return "r+";
  } else if (options & File::eOpenOptionRead) {
    return "r";
  } else if (options & File::eOpenOptionWrite) {
    return "w";
  }
  return llvm::createStringError(
      llvm::inconvertibleErrorCode(),
      "invalid options, cannot convert to mode string");
}

Expected<File::OpenOptions> File::GetOptionsFromMode(llvm::StringRef mode) {
  OpenOptions opts =
      llvm::StringSwitch<OpenOptions>(mode)
          .Cases("r", "rb", eOpenOptionRead)
          .Cases("w", "wb", eOpenOptionWrite)
          .Cases("a", "ab",
                 eOpenOptionWrite | eOpenOptionAppend | eOpenOptionCanCreate)
          .Cases("r+", "rb+", "r+b", eOpenOptionRead | eOpenOptionWrite)
          .Cases("w+", "wb+", "w+b",
                 eOpenOptionRead | eOpenOptionWrite | eOpenOptionCanCreate |
                     eOpenOptionTruncate)
          .Cases("a+", "ab+", "a+b",
                 eOpenOptionRead | eOpenOptionWrite | eOpenOptionAppend |
                     eOpenOptionCanCreate)
          .Default(OpenOptions());
  if (opts)
    return opts;
  return llvm::createStringError(
      llvm::inconvertibleErrorCode(),
      "invalid mode, cannot convert to File::OpenOptions");
}

int File::kInvalidDescriptor = -1;
FILE *File::kInvalidStream = nullptr;

Status File::Read(void *buf, size_t &num_bytes) {
  return std::error_code(ENOTSUP, std::system_category());
}
Status File::Write(const void *buf, size_t &num_bytes) {
  return std::error_code(ENOTSUP, std::system_category());
}

bool File::IsValid() const { return false; }

Status File::Close() { return Flush(); }

IOObject::WaitableHandle File::GetWaitableHandle() {
  return IOObject::kInvalidHandleValue;
}

Status File::GetFileSpec(FileSpec &file_spec) const {
  file_spec.Clear();
  return std::error_code(ENOTSUP, std::system_category());
}

int File::GetDescriptor() const { return kInvalidDescriptor; }

FILE *File::GetStream() { return nullptr; }

off_t File::SeekFromStart(off_t offset, Status *error_ptr) {
  if (error_ptr)
    *error_ptr = std::error_code(ENOTSUP, std::system_category());
  return -1;
}

off_t File::SeekFromCurrent(off_t offset, Status *error_ptr) {
  if (error_ptr)
    *error_ptr = std::error_code(ENOTSUP, std::system_category());
  return -1;
}

off_t File::SeekFromEnd(off_t offset, Status *error_ptr) {
  if (error_ptr)
    *error_ptr = std::error_code(ENOTSUP, std::system_category());
  return -1;
}

Status File::Read(void *dst, size_t &num_bytes, off_t &offset) {
  return std::error_code(ENOTSUP, std::system_category());
}
<<<<<<< HEAD

Status File::Write(const void *src, size_t &num_bytes, off_t &offset) {
  return std::error_code(ENOTSUP, std::system_category());
}

Status File::Flush() { return Status(); }

Status File::Sync() { return Flush(); }

void File::CalculateInteractiveAndTerminal() {
  const int fd = GetDescriptor();
  if (!DescriptorIsValid(fd)) {
    m_is_interactive = eLazyBoolNo;
    m_is_real_terminal = eLazyBoolNo;
    m_supports_colors = eLazyBoolNo;
    return;
  }
  m_is_interactive = eLazyBoolNo;
  m_is_real_terminal = eLazyBoolNo;
#if defined(_WIN32)
  if (_isatty(fd)) {
    m_is_interactive = eLazyBoolYes;
    m_is_real_terminal = eLazyBoolYes;
#if defined(ENABLE_VIRTUAL_TERMINAL_PROCESSING)
    m_supports_colors = eLazyBoolYes;
#endif
  }
#else
  if (isatty(fd)) {
    m_is_interactive = eLazyBoolYes;
    struct winsize window_size;
    if (::ioctl(fd, TIOCGWINSZ, &window_size) == 0) {
      if (window_size.ws_col > 0) {
        m_is_real_terminal = eLazyBoolYes;
        if (llvm::sys::Process::FileDescriptorHasColors(fd))
          m_supports_colors = eLazyBoolYes;
      }
    }
  }
#endif
}

bool File::GetIsInteractive() {
  if (m_is_interactive == eLazyBoolCalculate)
    CalculateInteractiveAndTerminal();
  return m_is_interactive == eLazyBoolYes;
}

bool File::GetIsRealTerminal() {
  if (m_is_real_terminal == eLazyBoolCalculate)
    CalculateInteractiveAndTerminal();
  return m_is_real_terminal == eLazyBoolYes;
}

bool File::GetIsTerminalWithColors() {
  if (m_supports_colors == eLazyBoolCalculate)
    CalculateInteractiveAndTerminal();
  return m_supports_colors == eLazyBoolYes;
}

size_t File::Printf(const char *format, ...) {
  va_list args;
  va_start(args, format);
  size_t result = PrintfVarArg(format, args);
  va_end(args);
  return result;
}

size_t File::PrintfVarArg(const char *format, va_list args) {
  size_t result = 0;
  char *s = nullptr;
  result = vasprintf(&s, format, args);
  if (s != nullptr) {
    if (result > 0) {
      size_t s_len = result;
      Write(s, s_len);
      result = s_len;
    }
    free(s);
  }
  return result;
}

Expected<File::OpenOptions> File::GetOptions() const {
  return llvm::createStringError(
      llvm::inconvertibleErrorCode(),
      "GetOptions() not implemented for this File class");
}

uint32_t File::GetPermissions(Status &error) const {
  int fd = GetDescriptor();
  if (!DescriptorIsValid(fd)) {
    error = std::error_code(ENOTSUP, std::system_category());
    return 0;
  }
  struct stat file_stats;
  if (::fstat(fd, &file_stats) == -1) {
    error.SetErrorToErrno();
    return 0;
  }
  error.Clear();
  return file_stats.st_mode & (S_IRWXU | S_IRWXG | S_IRWXO);
}

Expected<File::OpenOptions> NativeFile::GetOptions() const { return m_options; }

=======

Status File::Write(const void *src, size_t &num_bytes, off_t &offset) {
  return std::error_code(ENOTSUP, std::system_category());
}

Status File::Flush() { return Status(); }

Status File::Sync() { return Flush(); }

void File::CalculateInteractiveAndTerminal() {
  const int fd = GetDescriptor();
  if (!DescriptorIsValid(fd)) {
    m_is_interactive = eLazyBoolNo;
    m_is_real_terminal = eLazyBoolNo;
    m_supports_colors = eLazyBoolNo;
    return;
  }
  m_is_interactive = eLazyBoolNo;
  m_is_real_terminal = eLazyBoolNo;
#if defined(_WIN32)
  if (_isatty(fd)) {
    m_is_interactive = eLazyBoolYes;
    m_is_real_terminal = eLazyBoolYes;
#if defined(ENABLE_VIRTUAL_TERMINAL_PROCESSING)
    m_supports_colors = eLazyBoolYes;
#endif
  }
#else
  if (isatty(fd)) {
    m_is_interactive = eLazyBoolYes;
    struct winsize window_size;
    if (::ioctl(fd, TIOCGWINSZ, &window_size) == 0) {
      if (window_size.ws_col > 0) {
        m_is_real_terminal = eLazyBoolYes;
        if (llvm::sys::Process::FileDescriptorHasColors(fd))
          m_supports_colors = eLazyBoolYes;
      }
    }
  }
#endif
}

bool File::GetIsInteractive() {
  if (m_is_interactive == eLazyBoolCalculate)
    CalculateInteractiveAndTerminal();
  return m_is_interactive == eLazyBoolYes;
}

bool File::GetIsRealTerminal() {
  if (m_is_real_terminal == eLazyBoolCalculate)
    CalculateInteractiveAndTerminal();
  return m_is_real_terminal == eLazyBoolYes;
}

bool File::GetIsTerminalWithColors() {
  if (m_supports_colors == eLazyBoolCalculate)
    CalculateInteractiveAndTerminal();
  return m_supports_colors == eLazyBoolYes;
}

size_t File::Printf(const char *format, ...) {
  va_list args;
  va_start(args, format);
  size_t result = PrintfVarArg(format, args);
  va_end(args);
  return result;
}

size_t File::PrintfVarArg(const char *format, va_list args) {
  size_t result = 0;
  char *s = nullptr;
  result = vasprintf(&s, format, args);
  if (s != nullptr) {
    if (result > 0) {
      size_t s_len = result;
      Write(s, s_len);
      result = s_len;
    }
    free(s);
  }
  return result;
}

Expected<File::OpenOptions> File::GetOptions() const {
  return llvm::createStringError(
      llvm::inconvertibleErrorCode(),
      "GetOptions() not implemented for this File class");
}

uint32_t File::GetPermissions(Status &error) const {
  int fd = GetDescriptor();
  if (!DescriptorIsValid(fd)) {
    error = std::error_code(ENOTSUP, std::system_category());
    return 0;
  }
  struct stat file_stats;
  if (::fstat(fd, &file_stats) == -1) {
    error.SetErrorToErrno();
    return 0;
  }
  error.Clear();
  return file_stats.st_mode & (S_IRWXU | S_IRWXG | S_IRWXO);
}

Expected<File::OpenOptions> NativeFile::GetOptions() const { return m_options; }

>>>>>>> c79f07dd
int NativeFile::GetDescriptor() const {
  if (DescriptorIsValid())
    return m_descriptor;

  // Don't open the file descriptor if we don't need to, just get it from the
  // stream if we have one.
  if (StreamIsValid()) {
#if defined(_WIN32)
    return _fileno(m_stream);
#else
    return fileno(m_stream);
#endif
  }

  // Invalid descriptor and invalid stream, return invalid descriptor.
  return kInvalidDescriptor;
}

IOObject::WaitableHandle NativeFile::GetWaitableHandle() {
  return GetDescriptor();
}

FILE *NativeFile::GetStream() {
  if (!StreamIsValid()) {
    if (DescriptorIsValid()) {
      auto mode = GetStreamOpenModeFromOptions(m_options);
      if (!mode)
        llvm::consumeError(mode.takeError());
      else {
        if (!m_own_descriptor) {
// We must duplicate the file descriptor if we don't own it because when you
// call fdopen, the stream will own the fd
#ifdef _WIN32
          m_descriptor = ::_dup(GetDescriptor());
#else
          m_descriptor = dup(GetDescriptor());
#endif
          m_own_descriptor = true;
        }

        m_stream = llvm::sys::RetryAfterSignal(nullptr, ::fdopen, m_descriptor,
                                               mode.get());

        // If we got a stream, then we own the stream and should no longer own
        // the descriptor because fclose() will close it for us

        if (m_stream) {
          m_own_stream = true;
          m_own_descriptor = false;
        }
      }
    }
  }
  return m_stream;
}

Status NativeFile::Close() {
  Status error;
  if (StreamIsValid()) {
    if (m_own_stream) {
      if (::fclose(m_stream) == EOF)
        error.SetErrorToErrno();
<<<<<<< HEAD
    } else {
=======
    } else if (m_options & eOpenOptionWrite) {
>>>>>>> c79f07dd
      if (::fflush(m_stream) == EOF)
        error.SetErrorToErrno();
    }
  }
  if (DescriptorIsValid() && m_own_descriptor) {
    if (::close(m_descriptor) != 0)
      error.SetErrorToErrno();
  }
  m_descriptor = kInvalidDescriptor;
  m_stream = kInvalidStream;
  m_options = OpenOptions(0);
  m_own_stream = false;
  m_own_descriptor = false;
  m_is_interactive = eLazyBoolCalculate;
  m_is_real_terminal = eLazyBoolCalculate;
  return error;
}

Status NativeFile::GetFileSpec(FileSpec &file_spec) const {
  Status error;
#ifdef F_GETPATH
  if (IsValid()) {
    char path[PATH_MAX];
    if (::fcntl(GetDescriptor(), F_GETPATH, path) == -1)
      error.SetErrorToErrno();
    else
      file_spec.SetFile(path, FileSpec::Style::native);
  } else {
    error.SetErrorString("invalid file handle");
  }
#elif defined(__linux__)
  char proc[64];
  char path[PATH_MAX];
  if (::snprintf(proc, sizeof(proc), "/proc/self/fd/%d", GetDescriptor()) < 0)
    error.SetErrorString("cannot resolve file descriptor");
  else {
    ssize_t len;
    if ((len = ::readlink(proc, path, sizeof(path) - 1)) == -1)
      error.SetErrorToErrno();
    else {
      path[len] = '\0';
      file_spec.SetFile(path, FileSpec::Style::native);
    }
  }
#else
  error.SetErrorString(
      "NativeFile::GetFileSpec is not supported on this platform");
#endif

  if (error.Fail())
    file_spec.Clear();
  return error;
}

off_t NativeFile::SeekFromStart(off_t offset, Status *error_ptr) {
  off_t result = 0;
  if (DescriptorIsValid()) {
    result = ::lseek(m_descriptor, offset, SEEK_SET);

    if (error_ptr) {
      if (result == -1)
        error_ptr->SetErrorToErrno();
      else
        error_ptr->Clear();
    }
  } else if (StreamIsValid()) {
    result = ::fseek(m_stream, offset, SEEK_SET);

    if (error_ptr) {
      if (result == -1)
        error_ptr->SetErrorToErrno();
      else
        error_ptr->Clear();
    }
  } else if (error_ptr) {
    error_ptr->SetErrorString("invalid file handle");
  }
  return result;
}

off_t NativeFile::SeekFromCurrent(off_t offset, Status *error_ptr) {
  off_t result = -1;
  if (DescriptorIsValid()) {
    result = ::lseek(m_descriptor, offset, SEEK_CUR);

    if (error_ptr) {
      if (result == -1)
        error_ptr->SetErrorToErrno();
      else
        error_ptr->Clear();
    }
  } else if (StreamIsValid()) {
    result = ::fseek(m_stream, offset, SEEK_CUR);

    if (error_ptr) {
      if (result == -1)
        error_ptr->SetErrorToErrno();
      else
        error_ptr->Clear();
    }
  } else if (error_ptr) {
    error_ptr->SetErrorString("invalid file handle");
  }
  return result;
}

off_t NativeFile::SeekFromEnd(off_t offset, Status *error_ptr) {
  off_t result = -1;
  if (DescriptorIsValid()) {
    result = ::lseek(m_descriptor, offset, SEEK_END);

    if (error_ptr) {
      if (result == -1)
        error_ptr->SetErrorToErrno();
      else
        error_ptr->Clear();
    }
  } else if (StreamIsValid()) {
    result = ::fseek(m_stream, offset, SEEK_END);

    if (error_ptr) {
      if (result == -1)
        error_ptr->SetErrorToErrno();
      else
        error_ptr->Clear();
    }
  } else if (error_ptr) {
    error_ptr->SetErrorString("invalid file handle");
  }
  return result;
}

Status NativeFile::Flush() {
  Status error;
  if (StreamIsValid()) {
    if (llvm::sys::RetryAfterSignal(EOF, ::fflush, m_stream) == EOF)
      error.SetErrorToErrno();
  } else if (!DescriptorIsValid()) {
    error.SetErrorString("invalid file handle");
  }
  return error;
}

Status NativeFile::Sync() {
  Status error;
  if (DescriptorIsValid()) {
#ifdef _WIN32
    int err = FlushFileBuffers((HANDLE)_get_osfhandle(m_descriptor));
    if (err == 0)
      error.SetErrorToGenericError();
#else
    if (llvm::sys::RetryAfterSignal(-1, ::fsync, m_descriptor) == -1)
      error.SetErrorToErrno();
#endif
  } else {
    error.SetErrorString("invalid file handle");
  }
  return error;
}

#if defined(__APPLE__)
// Darwin kernels only can read/write <= INT_MAX bytes
#define MAX_READ_SIZE INT_MAX
#define MAX_WRITE_SIZE INT_MAX
#endif

Status NativeFile::Read(void *buf, size_t &num_bytes) {
  Status error;

#if defined(MAX_READ_SIZE)
  if (num_bytes > MAX_READ_SIZE) {
    uint8_t *p = (uint8_t *)buf;
    size_t bytes_left = num_bytes;
    // Init the num_bytes read to zero
    num_bytes = 0;

    while (bytes_left > 0) {
      size_t curr_num_bytes;
      if (bytes_left > MAX_READ_SIZE)
        curr_num_bytes = MAX_READ_SIZE;
      else
        curr_num_bytes = bytes_left;

      error = Read(p + num_bytes, curr_num_bytes);

      // Update how many bytes were read
      num_bytes += curr_num_bytes;
      if (bytes_left < curr_num_bytes)
        bytes_left = 0;
      else
        bytes_left -= curr_num_bytes;

      if (error.Fail())
        break;
    }
    return error;
  }
#endif

  ssize_t bytes_read = -1;
  if (DescriptorIsValid()) {
    bytes_read = llvm::sys::RetryAfterSignal(-1, ::read, m_descriptor, buf, num_bytes);
    if (bytes_read == -1) {
      error.SetErrorToErrno();
      num_bytes = 0;
    } else
      num_bytes = bytes_read;
  } else if (StreamIsValid()) {
    bytes_read = ::fread(buf, 1, num_bytes, m_stream);

    if (bytes_read == 0) {
      if (::feof(m_stream))
        error.SetErrorString("feof");
      else if (::ferror(m_stream))
        error.SetErrorString("ferror");
      num_bytes = 0;
    } else
      num_bytes = bytes_read;
  } else {
    num_bytes = 0;
    error.SetErrorString("invalid file handle");
  }
  return error;
}

Status NativeFile::Write(const void *buf, size_t &num_bytes) {
  Status error;

#if defined(MAX_WRITE_SIZE)
  if (num_bytes > MAX_WRITE_SIZE) {
    const uint8_t *p = (const uint8_t *)buf;
    size_t bytes_left = num_bytes;
    // Init the num_bytes written to zero
    num_bytes = 0;

    while (bytes_left > 0) {
      size_t curr_num_bytes;
      if (bytes_left > MAX_WRITE_SIZE)
        curr_num_bytes = MAX_WRITE_SIZE;
      else
        curr_num_bytes = bytes_left;

      error = Write(p + num_bytes, curr_num_bytes);

      // Update how many bytes were read
      num_bytes += curr_num_bytes;
      if (bytes_left < curr_num_bytes)
        bytes_left = 0;
      else
        bytes_left -= curr_num_bytes;

      if (error.Fail())
        break;
    }
    return error;
  }
#endif

  ssize_t bytes_written = -1;
  if (DescriptorIsValid()) {
    bytes_written =
        llvm::sys::RetryAfterSignal(-1, ::write, m_descriptor, buf, num_bytes);
    if (bytes_written == -1) {
      error.SetErrorToErrno();
      num_bytes = 0;
    } else
      num_bytes = bytes_written;
  } else if (StreamIsValid()) {
    bytes_written = ::fwrite(buf, 1, num_bytes, m_stream);

    if (bytes_written == 0) {
      if (::feof(m_stream))
        error.SetErrorString("feof");
      else if (::ferror(m_stream))
        error.SetErrorString("ferror");
      num_bytes = 0;
    } else
      num_bytes = bytes_written;

  } else {
    num_bytes = 0;
    error.SetErrorString("invalid file handle");
  }

  return error;
}

Status NativeFile::Read(void *buf, size_t &num_bytes, off_t &offset) {
  Status error;

#if defined(MAX_READ_SIZE)
  if (num_bytes > MAX_READ_SIZE) {
    uint8_t *p = (uint8_t *)buf;
    size_t bytes_left = num_bytes;
    // Init the num_bytes read to zero
    num_bytes = 0;

    while (bytes_left > 0) {
      size_t curr_num_bytes;
      if (bytes_left > MAX_READ_SIZE)
        curr_num_bytes = MAX_READ_SIZE;
      else
        curr_num_bytes = bytes_left;

      error = Read(p + num_bytes, curr_num_bytes, offset);

      // Update how many bytes were read
      num_bytes += curr_num_bytes;
      if (bytes_left < curr_num_bytes)
        bytes_left = 0;
      else
        bytes_left -= curr_num_bytes;

      if (error.Fail())
        break;
    }
    return error;
  }
#endif

#ifndef _WIN32
  int fd = GetDescriptor();
  if (fd != kInvalidDescriptor) {
    ssize_t bytes_read =
        llvm::sys::RetryAfterSignal(-1, ::pread, fd, buf, num_bytes, offset);
    if (bytes_read < 0) {
      num_bytes = 0;
      error.SetErrorToErrno();
    } else {
      offset += bytes_read;
      num_bytes = bytes_read;
    }
  } else {
    num_bytes = 0;
    error.SetErrorString("invalid file handle");
  }
#else
  std::lock_guard<std::mutex> guard(offset_access_mutex);
  long cur = ::lseek(m_descriptor, 0, SEEK_CUR);
  SeekFromStart(offset);
  error = Read(buf, num_bytes);
  if (!error.Fail())
    SeekFromStart(cur);
#endif
  return error;
}

Status NativeFile::Write(const void *buf, size_t &num_bytes, off_t &offset) {
  Status error;

#if defined(MAX_WRITE_SIZE)
  if (num_bytes > MAX_WRITE_SIZE) {
    const uint8_t *p = (const uint8_t *)buf;
    size_t bytes_left = num_bytes;
    // Init the num_bytes written to zero
    num_bytes = 0;

    while (bytes_left > 0) {
      size_t curr_num_bytes;
      if (bytes_left > MAX_WRITE_SIZE)
        curr_num_bytes = MAX_WRITE_SIZE;
      else
        curr_num_bytes = bytes_left;

      error = Write(p + num_bytes, curr_num_bytes, offset);

      // Update how many bytes were read
      num_bytes += curr_num_bytes;
      if (bytes_left < curr_num_bytes)
        bytes_left = 0;
      else
        bytes_left -= curr_num_bytes;

      if (error.Fail())
        break;
    }
    return error;
  }
#endif

  int fd = GetDescriptor();
  if (fd != kInvalidDescriptor) {
#ifndef _WIN32
    ssize_t bytes_written =
        llvm::sys::RetryAfterSignal(-1, ::pwrite, m_descriptor, buf, num_bytes, offset);
    if (bytes_written < 0) {
      num_bytes = 0;
      error.SetErrorToErrno();
    } else {
      offset += bytes_written;
      num_bytes = bytes_written;
    }
#else
    std::lock_guard<std::mutex> guard(offset_access_mutex);
    long cur = ::lseek(m_descriptor, 0, SEEK_CUR);
    SeekFromStart(offset);
    error = Write(buf, num_bytes);
    long after = ::lseek(m_descriptor, 0, SEEK_CUR);

    if (!error.Fail())
      SeekFromStart(cur);

    offset = after;
#endif
  } else {
    num_bytes = 0;
    error.SetErrorString("invalid file handle");
  }
  return error;
}

size_t NativeFile::PrintfVarArg(const char *format, va_list args) {
  if (StreamIsValid()) {
    return ::vfprintf(m_stream, format, args);
  } else {
    return File::PrintfVarArg(format, args);
  }
}

mode_t File::ConvertOpenOptionsForPOSIXOpen(OpenOptions open_options) {
  mode_t mode = 0;
  if (open_options & eOpenOptionRead && open_options & eOpenOptionWrite)
    mode |= O_RDWR;
  else if (open_options & eOpenOptionWrite)
    mode |= O_WRONLY;

  if (open_options & eOpenOptionAppend)
    mode |= O_APPEND;

  if (open_options & eOpenOptionTruncate)
    mode |= O_TRUNC;

  if (open_options & eOpenOptionNonBlocking)
    mode |= O_NONBLOCK;

  if (open_options & eOpenOptionCanCreateNewOnly)
    mode |= O_CREAT | O_EXCL;
  else if (open_options & eOpenOptionCanCreate)
    mode |= O_CREAT;

  return mode;
}

char File::ID = 0;
char NativeFile::ID = 0;<|MERGE_RESOLUTION|>--- conflicted
+++ resolved
@@ -142,7 +142,6 @@
 Status File::Read(void *dst, size_t &num_bytes, off_t &offset) {
   return std::error_code(ENOTSUP, std::system_category());
 }
-<<<<<<< HEAD
 
 Status File::Write(const void *src, size_t &num_bytes, off_t &offset) {
   return std::error_code(ENOTSUP, std::system_category());
@@ -249,114 +248,6 @@
 
 Expected<File::OpenOptions> NativeFile::GetOptions() const { return m_options; }
 
-=======
-
-Status File::Write(const void *src, size_t &num_bytes, off_t &offset) {
-  return std::error_code(ENOTSUP, std::system_category());
-}
-
-Status File::Flush() { return Status(); }
-
-Status File::Sync() { return Flush(); }
-
-void File::CalculateInteractiveAndTerminal() {
-  const int fd = GetDescriptor();
-  if (!DescriptorIsValid(fd)) {
-    m_is_interactive = eLazyBoolNo;
-    m_is_real_terminal = eLazyBoolNo;
-    m_supports_colors = eLazyBoolNo;
-    return;
-  }
-  m_is_interactive = eLazyBoolNo;
-  m_is_real_terminal = eLazyBoolNo;
-#if defined(_WIN32)
-  if (_isatty(fd)) {
-    m_is_interactive = eLazyBoolYes;
-    m_is_real_terminal = eLazyBoolYes;
-#if defined(ENABLE_VIRTUAL_TERMINAL_PROCESSING)
-    m_supports_colors = eLazyBoolYes;
-#endif
-  }
-#else
-  if (isatty(fd)) {
-    m_is_interactive = eLazyBoolYes;
-    struct winsize window_size;
-    if (::ioctl(fd, TIOCGWINSZ, &window_size) == 0) {
-      if (window_size.ws_col > 0) {
-        m_is_real_terminal = eLazyBoolYes;
-        if (llvm::sys::Process::FileDescriptorHasColors(fd))
-          m_supports_colors = eLazyBoolYes;
-      }
-    }
-  }
-#endif
-}
-
-bool File::GetIsInteractive() {
-  if (m_is_interactive == eLazyBoolCalculate)
-    CalculateInteractiveAndTerminal();
-  return m_is_interactive == eLazyBoolYes;
-}
-
-bool File::GetIsRealTerminal() {
-  if (m_is_real_terminal == eLazyBoolCalculate)
-    CalculateInteractiveAndTerminal();
-  return m_is_real_terminal == eLazyBoolYes;
-}
-
-bool File::GetIsTerminalWithColors() {
-  if (m_supports_colors == eLazyBoolCalculate)
-    CalculateInteractiveAndTerminal();
-  return m_supports_colors == eLazyBoolYes;
-}
-
-size_t File::Printf(const char *format, ...) {
-  va_list args;
-  va_start(args, format);
-  size_t result = PrintfVarArg(format, args);
-  va_end(args);
-  return result;
-}
-
-size_t File::PrintfVarArg(const char *format, va_list args) {
-  size_t result = 0;
-  char *s = nullptr;
-  result = vasprintf(&s, format, args);
-  if (s != nullptr) {
-    if (result > 0) {
-      size_t s_len = result;
-      Write(s, s_len);
-      result = s_len;
-    }
-    free(s);
-  }
-  return result;
-}
-
-Expected<File::OpenOptions> File::GetOptions() const {
-  return llvm::createStringError(
-      llvm::inconvertibleErrorCode(),
-      "GetOptions() not implemented for this File class");
-}
-
-uint32_t File::GetPermissions(Status &error) const {
-  int fd = GetDescriptor();
-  if (!DescriptorIsValid(fd)) {
-    error = std::error_code(ENOTSUP, std::system_category());
-    return 0;
-  }
-  struct stat file_stats;
-  if (::fstat(fd, &file_stats) == -1) {
-    error.SetErrorToErrno();
-    return 0;
-  }
-  error.Clear();
-  return file_stats.st_mode & (S_IRWXU | S_IRWXG | S_IRWXO);
-}
-
-Expected<File::OpenOptions> NativeFile::GetOptions() const { return m_options; }
-
->>>>>>> c79f07dd
 int NativeFile::GetDescriptor() const {
   if (DescriptorIsValid())
     return m_descriptor;
@@ -419,11 +310,7 @@
     if (m_own_stream) {
       if (::fclose(m_stream) == EOF)
         error.SetErrorToErrno();
-<<<<<<< HEAD
-    } else {
-=======
     } else if (m_options & eOpenOptionWrite) {
->>>>>>> c79f07dd
       if (::fflush(m_stream) == EOF)
         error.SetErrorToErrno();
     }
