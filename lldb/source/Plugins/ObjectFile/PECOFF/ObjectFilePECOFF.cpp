--- conflicted
+++ resolved
@@ -567,14 +567,10 @@
 DataExtractor ObjectFilePECOFF::ReadImageDataByRVA(uint32_t rva, size_t size) {
   if (m_file) {
     Address addr = GetAddress(rva);
-<<<<<<< HEAD
-    rva = addr.GetSection()->GetFileOffset() + addr.GetOffset();
-=======
     SectionSP sect = addr.GetSection();
     if (!sect)
       return {};
     rva = sect->GetFileOffset() + addr.GetOffset();
->>>>>>> c79f07dd
   }
 
   return ReadImageData(rva, size);
