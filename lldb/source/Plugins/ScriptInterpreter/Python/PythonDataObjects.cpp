//===-- PythonDataObjects.cpp -----------------------------------*- C++ -*-===//
//
// Part of the LLVM Project, under the Apache License v2.0 with LLVM Exceptions.
// See https://llvm.org/LICENSE.txt for license information.
// SPDX-License-Identifier: Apache-2.0 WITH LLVM-exception
//
//===----------------------------------------------------------------------===//

#ifdef LLDB_DISABLE_PYTHON

// Python is disabled in this build

#else

#include "PythonDataObjects.h"
#include "ScriptInterpreterPython.h"

#include "lldb/Host/File.h"
#include "lldb/Host/FileSystem.h"
#include "lldb/Interpreter/ScriptInterpreter.h"
#include "lldb/Utility/Log.h"
#include "lldb/Utility/Stream.h"

#include "llvm/ADT/StringSwitch.h"
#include "llvm/Support/Casting.h"
#include "llvm/Support/ConvertUTF.h"
#include "llvm/Support/Errno.h"

#include <stdio.h>

using namespace lldb_private;
using namespace lldb;
using namespace lldb_private::python;
using llvm::cantFail;
using llvm::Error;
using llvm::Expected;
using llvm::Twine;

template <> Expected<bool> python::As<bool>(Expected<PythonObject> &&obj) {
  if (!obj)
    return obj.takeError();
  return obj.get().IsTrue();
}

template <>
Expected<long long> python::As<long long>(Expected<PythonObject> &&obj) {
  if (!obj)
    return obj.takeError();
  return obj.get().AsLongLong();
}

template <>
Expected<std::string> python::As<std::string>(Expected<PythonObject> &&obj) {
  if (!obj)
    return obj.takeError();
  PyObject *str_obj = PyObject_Str(obj.get().get());
  if (!obj)
    return llvm::make_error<PythonException>();
  auto str = Take<PythonString>(str_obj);
  auto utf8 = str.AsUTF8();
  if (!utf8)
    return utf8.takeError();
  return utf8.get();
}

void StructuredPythonObject::Serialize(llvm::json::OStream &s) const {
  s.value(llvm::formatv("Python Obj: {0:X}", GetValue()).str());
}

// PythonObject

void PythonObject::Dump(Stream &strm) const {
  if (m_py_obj) {
    FILE *file = llvm::sys::RetryAfterSignal(nullptr, ::tmpfile);
    if (file) {
      ::PyObject_Print(m_py_obj, file, 0);
      const long length = ftell(file);
      if (length) {
        ::rewind(file);
        std::vector<char> file_contents(length, '\0');
        const size_t length_read =
            ::fread(file_contents.data(), 1, file_contents.size(), file);
        if (length_read > 0)
          strm.Write(file_contents.data(), length_read);
      }
      ::fclose(file);
    }
  } else
    strm.PutCString("NULL");
}

PyObjectType PythonObject::GetObjectType() const {
  if (!IsAllocated())
    return PyObjectType::None;

  if (PythonModule::Check(m_py_obj))
    return PyObjectType::Module;
  if (PythonList::Check(m_py_obj))
    return PyObjectType::List;
  if (PythonTuple::Check(m_py_obj))
    return PyObjectType::Tuple;
  if (PythonDictionary::Check(m_py_obj))
    return PyObjectType::Dictionary;
  if (PythonString::Check(m_py_obj))
    return PyObjectType::String;
#if PY_MAJOR_VERSION >= 3
  if (PythonBytes::Check(m_py_obj))
    return PyObjectType::Bytes;
#endif
  if (PythonByteArray::Check(m_py_obj))
    return PyObjectType::ByteArray;
  if (PythonBoolean::Check(m_py_obj))
    return PyObjectType::Boolean;
  if (PythonInteger::Check(m_py_obj))
    return PyObjectType::Integer;
  if (PythonFile::Check(m_py_obj))
    return PyObjectType::File;
  if (PythonCallable::Check(m_py_obj))
    return PyObjectType::Callable;
  return PyObjectType::Unknown;
}

PythonString PythonObject::Repr() const {
  if (!m_py_obj)
    return PythonString();
  PyObject *repr = PyObject_Repr(m_py_obj);
  if (!repr)
    return PythonString();
  return PythonString(PyRefType::Owned, repr);
}

PythonString PythonObject::Str() const {
  if (!m_py_obj)
    return PythonString();
  PyObject *str = PyObject_Str(m_py_obj);
  if (!str)
    return PythonString();
  return PythonString(PyRefType::Owned, str);
}

PythonObject
PythonObject::ResolveNameWithDictionary(llvm::StringRef name,
                                        const PythonDictionary &dict) {
  size_t dot_pos = name.find('.');
  llvm::StringRef piece = name.substr(0, dot_pos);
  PythonObject result = dict.GetItemForKey(PythonString(piece));
  if (dot_pos == llvm::StringRef::npos) {
    // There was no dot, we're done.
    return result;
  }

  // There was a dot.  The remaining portion of the name should be looked up in
  // the context of the object that was found in the dictionary.
  return result.ResolveName(name.substr(dot_pos + 1));
}

PythonObject PythonObject::ResolveName(llvm::StringRef name) const {
  // Resolve the name in the context of the specified object.  If, for example,
  // `this` refers to a PyModule, then this will look for `name` in this
  // module.  If `this` refers to a PyType, then it will resolve `name` as an
  // attribute of that type.  If `this` refers to an instance of an object,
  // then it will resolve `name` as the value of the specified field.
  //
  // This function handles dotted names so that, for example, if `m_py_obj`
  // refers to the `sys` module, and `name` == "path.append", then it will find
  // the function `sys.path.append`.

  size_t dot_pos = name.find('.');
  if (dot_pos == llvm::StringRef::npos) {
    // No dots in the name, we should be able to find the value immediately as
    // an attribute of `m_py_obj`.
    return GetAttributeValue(name);
  }

  // Look up the first piece of the name, and resolve the rest as a child of
  // that.
  PythonObject parent = ResolveName(name.substr(0, dot_pos));
  if (!parent.IsAllocated())
    return PythonObject();

  // Tail recursion.. should be optimized by the compiler
  return parent.ResolveName(name.substr(dot_pos + 1));
}

bool PythonObject::HasAttribute(llvm::StringRef attr) const {
  if (!IsValid())
    return false;
  PythonString py_attr(attr);
  return !!PyObject_HasAttr(m_py_obj, py_attr.get());
}

PythonObject PythonObject::GetAttributeValue(llvm::StringRef attr) const {
  if (!IsValid())
    return PythonObject();

  PythonString py_attr(attr);
  if (!PyObject_HasAttr(m_py_obj, py_attr.get()))
    return PythonObject();

  return PythonObject(PyRefType::Owned,
                      PyObject_GetAttr(m_py_obj, py_attr.get()));
}

StructuredData::ObjectSP PythonObject::CreateStructuredObject() const {
  switch (GetObjectType()) {
  case PyObjectType::Dictionary:
    return PythonDictionary(PyRefType::Borrowed, m_py_obj)
        .CreateStructuredDictionary();
  case PyObjectType::Boolean:
    return PythonBoolean(PyRefType::Borrowed, m_py_obj)
        .CreateStructuredBoolean();
  case PyObjectType::Integer:
    return PythonInteger(PyRefType::Borrowed, m_py_obj)
        .CreateStructuredInteger();
  case PyObjectType::List:
    return PythonList(PyRefType::Borrowed, m_py_obj).CreateStructuredArray();
  case PyObjectType::String:
    return PythonString(PyRefType::Borrowed, m_py_obj).CreateStructuredString();
  case PyObjectType::Bytes:
    return PythonBytes(PyRefType::Borrowed, m_py_obj).CreateStructuredString();
  case PyObjectType::ByteArray:
    return PythonByteArray(PyRefType::Borrowed, m_py_obj)
        .CreateStructuredString();
  case PyObjectType::None:
    return StructuredData::ObjectSP();
  default:
    return StructuredData::ObjectSP(new StructuredPythonObject(m_py_obj));
  }
}

// PythonString

PythonBytes::PythonBytes(llvm::ArrayRef<uint8_t> bytes) { SetBytes(bytes); }

PythonBytes::PythonBytes(const uint8_t *bytes, size_t length) {
  SetBytes(llvm::ArrayRef<uint8_t>(bytes, length));
}

bool PythonBytes::Check(PyObject *py_obj) {
  if (!py_obj)
    return false;
  return PyBytes_Check(py_obj);
}

llvm::ArrayRef<uint8_t> PythonBytes::GetBytes() const {
  if (!IsValid())
    return llvm::ArrayRef<uint8_t>();

  Py_ssize_t size;
  char *c;

  PyBytes_AsStringAndSize(m_py_obj, &c, &size);
  return llvm::ArrayRef<uint8_t>(reinterpret_cast<uint8_t *>(c), size);
}

size_t PythonBytes::GetSize() const {
  if (!IsValid())
    return 0;
  return PyBytes_Size(m_py_obj);
}

void PythonBytes::SetBytes(llvm::ArrayRef<uint8_t> bytes) {
  const char *data = reinterpret_cast<const char *>(bytes.data());
  *this = Take<PythonBytes>(PyBytes_FromStringAndSize(data, bytes.size()));
}

StructuredData::StringSP PythonBytes::CreateStructuredString() const {
  StructuredData::StringSP result(new StructuredData::String);
  Py_ssize_t size;
  char *c;
  PyBytes_AsStringAndSize(m_py_obj, &c, &size);
  result->SetValue(std::string(c, size));
  return result;
}

PythonByteArray::PythonByteArray(llvm::ArrayRef<uint8_t> bytes)
    : PythonByteArray(bytes.data(), bytes.size()) {}

PythonByteArray::PythonByteArray(const uint8_t *bytes, size_t length) {
  const char *str = reinterpret_cast<const char *>(bytes);
  *this = Take<PythonByteArray>(PyByteArray_FromStringAndSize(str, length));
}

bool PythonByteArray::Check(PyObject *py_obj) {
  if (!py_obj)
    return false;
  return PyByteArray_Check(py_obj);
}

llvm::ArrayRef<uint8_t> PythonByteArray::GetBytes() const {
  if (!IsValid())
    return llvm::ArrayRef<uint8_t>();

  char *c = PyByteArray_AsString(m_py_obj);
  size_t size = GetSize();
  return llvm::ArrayRef<uint8_t>(reinterpret_cast<uint8_t *>(c), size);
}

size_t PythonByteArray::GetSize() const {
  if (!IsValid())
    return 0;

  return PyByteArray_Size(m_py_obj);
}

StructuredData::StringSP PythonByteArray::CreateStructuredString() const {
  StructuredData::StringSP result(new StructuredData::String);
  llvm::ArrayRef<uint8_t> bytes = GetBytes();
  const char *str = reinterpret_cast<const char *>(bytes.data());
  result->SetValue(std::string(str, bytes.size()));
  return result;
}

// PythonString

Expected<PythonString> PythonString::FromUTF8(llvm::StringRef string) {
#if PY_MAJOR_VERSION >= 3
  PyObject *str = PyUnicode_FromStringAndSize(string.data(), string.size());
#else
  PyObject *str = PyString_FromStringAndSize(string.data(), string.size());
#endif
  if (!str)
    return llvm::make_error<PythonException>();
  return Take<PythonString>(str);
}

PythonString::PythonString(llvm::StringRef string) { SetString(string); }

bool PythonString::Check(PyObject *py_obj) {
  if (!py_obj)
    return false;

  if (PyUnicode_Check(py_obj))
    return true;
#if PY_MAJOR_VERSION < 3
  if (PyString_Check(py_obj))
    return true;
#endif
  return false;
}

void PythonString::Convert(PyRefType &type, PyObject *&py_obj) {
#if PY_MAJOR_VERSION < 3
  // In Python 2, Don't store PyUnicode objects directly, because we need
  // access to their underlying character buffers which Python 2 doesn't
  // provide.
  if (PyUnicode_Check(py_obj)) {
    PyObject *s = PyUnicode_AsUTF8String(py_obj);
    if (s == nullptr) {
      PyErr_Clear();
      if (type == PyRefType::Owned)
        Py_DECREF(py_obj);
      return;
    }
    if (type == PyRefType::Owned)
      Py_DECREF(py_obj);
    else
      type = PyRefType::Owned;
    py_obj = s;
  }
#endif
}

llvm::StringRef PythonString::GetString() const {
  auto s = AsUTF8();
  if (!s) {
    llvm::consumeError(s.takeError());
    return llvm::StringRef("");
  }
  return s.get();
}

Expected<llvm::StringRef> PythonString::AsUTF8() const {
  if (!IsValid())
    return nullDeref();

  Py_ssize_t size;
  const char *data;

#if PY_MAJOR_VERSION >= 3
  data = PyUnicode_AsUTF8AndSize(m_py_obj, &size);
#else
  char *c = NULL;
  int r = PyString_AsStringAndSize(m_py_obj, &c, &size);
  if (r < 0)
    c = NULL;
  data = c;
#endif

  if (!data)
    return exception();

  return llvm::StringRef(data, size);
}

size_t PythonString::GetSize() const {
  if (IsValid()) {
#if PY_MAJOR_VERSION >= 3
    return PyUnicode_GetSize(m_py_obj);
#else
    return PyString_Size(m_py_obj);
#endif
  }
  return 0;
}

void PythonString::SetString(llvm::StringRef string) {
  auto s = FromUTF8(string);
  if (!s) {
    llvm::consumeError(s.takeError());
    Reset();
  } else {
    *this = std::move(s.get());
  }
}

StructuredData::StringSP PythonString::CreateStructuredString() const {
  StructuredData::StringSP result(new StructuredData::String);
  result->SetValue(GetString());
  return result;
}

// PythonInteger

PythonInteger::PythonInteger(int64_t value) { SetInteger(value); }

bool PythonInteger::Check(PyObject *py_obj) {
  if (!py_obj)
    return false;

#if PY_MAJOR_VERSION >= 3
  // Python 3 does not have PyInt_Check.  There is only one type of integral
  // value, long.
  return PyLong_Check(py_obj);
#else
  return PyLong_Check(py_obj) || PyInt_Check(py_obj);
#endif
}

void PythonInteger::Convert(PyRefType &type, PyObject *&py_obj) {
#if PY_MAJOR_VERSION < 3
  // Always store this as a PyLong, which makes interoperability between Python
  // 2.x and Python 3.x easier.  This is only necessary in 2.x, since 3.x
  // doesn't even have a PyInt.
  if (PyInt_Check(py_obj)) {
    // Since we converted the original object to a different type, the new
    // object is an owned object regardless of the ownership semantics
    // requested by the user.
    long long value = PyInt_AsLong(py_obj);
    PyObject *l = nullptr;
    if (!PyErr_Occurred())
      l = PyLong_FromLongLong(value);
    if (l == nullptr) {
      PyErr_Clear();
      if (type == PyRefType::Owned)
        Py_DECREF(py_obj);
      return;
    }
    if (type == PyRefType::Owned)
      Py_DECREF(py_obj);
    else
      type = PyRefType::Owned;
    py_obj = l;
  }
#endif
}

int64_t PythonInteger::GetInteger() const {
  if (m_py_obj) {
    assert(PyLong_Check(m_py_obj) &&
           "PythonInteger::GetInteger has a PyObject that isn't a PyLong");

    int overflow = 0;
    int64_t result = PyLong_AsLongLongAndOverflow(m_py_obj, &overflow);
    if (overflow != 0) {
      // We got an integer that overflows, like 18446744072853913392L we can't
      // use PyLong_AsLongLong() as it will return 0xffffffffffffffff. If we
      // use the unsigned long long it will work as expected.
      const uint64_t uval = PyLong_AsUnsignedLongLong(m_py_obj);
      result = static_cast<int64_t>(uval);
    }
    return result;
  }
  return UINT64_MAX;
}

void PythonInteger::SetInteger(int64_t value) {
  *this = Take<PythonInteger>(PyLong_FromLongLong(value));
}

StructuredData::IntegerSP PythonInteger::CreateStructuredInteger() const {
  StructuredData::IntegerSP result(new StructuredData::Integer);
  result->SetValue(GetInteger());
  return result;
}

// PythonBoolean

PythonBoolean::PythonBoolean(bool value) {
  SetValue(value);
}

bool PythonBoolean::Check(PyObject *py_obj) {
  return py_obj ? PyBool_Check(py_obj) : false;
}

bool PythonBoolean::GetValue() const {
  return m_py_obj ? PyObject_IsTrue(m_py_obj) : false;
}

void PythonBoolean::SetValue(bool value) {
  *this = Take<PythonBoolean>(PyBool_FromLong(value));
}

StructuredData::BooleanSP PythonBoolean::CreateStructuredBoolean() const {
  StructuredData::BooleanSP result(new StructuredData::Boolean);
  result->SetValue(GetValue());
  return result;
}

// PythonList

PythonList::PythonList(PyInitialValue value) {
  if (value == PyInitialValue::Empty)
    *this = Take<PythonList>(PyList_New(0));
<<<<<<< HEAD
}

PythonList::PythonList(int list_size) {
  *this = Take<PythonList>(PyList_New(list_size));
}

=======
}

PythonList::PythonList(int list_size) {
  *this = Take<PythonList>(PyList_New(list_size));
}

>>>>>>> c79f07dd
bool PythonList::Check(PyObject *py_obj) {
  if (!py_obj)
    return false;
  return PyList_Check(py_obj);
}

uint32_t PythonList::GetSize() const {
  if (IsValid())
    return PyList_GET_SIZE(m_py_obj);
  return 0;
}

PythonObject PythonList::GetItemAtIndex(uint32_t index) const {
  if (IsValid())
    return PythonObject(PyRefType::Borrowed, PyList_GetItem(m_py_obj, index));
  return PythonObject();
}

void PythonList::SetItemAtIndex(uint32_t index, const PythonObject &object) {
  if (IsAllocated() && object.IsValid()) {
    // PyList_SetItem is documented to "steal" a reference, so we need to
    // convert it to an owned reference by incrementing it.
    Py_INCREF(object.get());
    PyList_SetItem(m_py_obj, index, object.get());
  }
}

void PythonList::AppendItem(const PythonObject &object) {
  if (IsAllocated() && object.IsValid()) {
    // `PyList_Append` does *not* steal a reference, so do not call `Py_INCREF`
    // here like we do with `PyList_SetItem`.
    PyList_Append(m_py_obj, object.get());
  }
}

StructuredData::ArraySP PythonList::CreateStructuredArray() const {
  StructuredData::ArraySP result(new StructuredData::Array);
  uint32_t count = GetSize();
  for (uint32_t i = 0; i < count; ++i) {
    PythonObject obj = GetItemAtIndex(i);
    result->AddItem(obj.CreateStructuredObject());
  }
  return result;
}

// PythonTuple

PythonTuple::PythonTuple(PyInitialValue value) {
  if (value == PyInitialValue::Empty)
    *this = Take<PythonTuple>(PyTuple_New(0));
}

PythonTuple::PythonTuple(int tuple_size) {
  *this = Take<PythonTuple>(PyTuple_New(tuple_size));
}

PythonTuple::PythonTuple(std::initializer_list<PythonObject> objects) {
  m_py_obj = PyTuple_New(objects.size());

  uint32_t idx = 0;
  for (auto object : objects) {
    if (object.IsValid())
      SetItemAtIndex(idx, object);
    idx++;
  }
}

PythonTuple::PythonTuple(std::initializer_list<PyObject *> objects) {
  m_py_obj = PyTuple_New(objects.size());

  uint32_t idx = 0;
  for (auto py_object : objects) {
    PythonObject object(PyRefType::Borrowed, py_object);
    if (object.IsValid())
      SetItemAtIndex(idx, object);
    idx++;
  }
}

bool PythonTuple::Check(PyObject *py_obj) {
  if (!py_obj)
    return false;
  return PyTuple_Check(py_obj);
}

uint32_t PythonTuple::GetSize() const {
  if (IsValid())
    return PyTuple_GET_SIZE(m_py_obj);
  return 0;
}

PythonObject PythonTuple::GetItemAtIndex(uint32_t index) const {
  if (IsValid())
    return PythonObject(PyRefType::Borrowed, PyTuple_GetItem(m_py_obj, index));
  return PythonObject();
}

void PythonTuple::SetItemAtIndex(uint32_t index, const PythonObject &object) {
  if (IsAllocated() && object.IsValid()) {
    // PyTuple_SetItem is documented to "steal" a reference, so we need to
    // convert it to an owned reference by incrementing it.
    Py_INCREF(object.get());
    PyTuple_SetItem(m_py_obj, index, object.get());
  }
}

StructuredData::ArraySP PythonTuple::CreateStructuredArray() const {
  StructuredData::ArraySP result(new StructuredData::Array);
  uint32_t count = GetSize();
  for (uint32_t i = 0; i < count; ++i) {
    PythonObject obj = GetItemAtIndex(i);
    result->AddItem(obj.CreateStructuredObject());
  }
  return result;
}

// PythonDictionary

PythonDictionary::PythonDictionary(PyInitialValue value) {
  if (value == PyInitialValue::Empty)
    *this = Take<PythonDictionary>(PyDict_New());
}

bool PythonDictionary::Check(PyObject *py_obj) {
  if (!py_obj)
    return false;

  return PyDict_Check(py_obj);
}

uint32_t PythonDictionary::GetSize() const {
  if (IsValid())
    return PyDict_Size(m_py_obj);
  return 0;
}

PythonList PythonDictionary::GetKeys() const {
  if (IsValid())
    return PythonList(PyRefType::Owned, PyDict_Keys(m_py_obj));
  return PythonList(PyInitialValue::Invalid);
}

PythonObject PythonDictionary::GetItemForKey(const PythonObject &key) const {
  auto item = GetItem(key);
  if (!item) {
    llvm::consumeError(item.takeError());
    return PythonObject();
  }
  return std::move(item.get());
}

Expected<PythonObject>
PythonDictionary::GetItem(const PythonObject &key) const {
  if (!IsValid())
    return nullDeref();
#if PY_MAJOR_VERSION >= 3
  PyObject *o = PyDict_GetItemWithError(m_py_obj, key.get());
  if (PyErr_Occurred())
    return exception();
#else
  PyObject *o = PyDict_GetItem(m_py_obj, key.get());
#endif
  if (!o)
    return keyError();
  return Retain<PythonObject>(o);
}

Expected<PythonObject> PythonDictionary::GetItem(const Twine &key) const {
  if (!IsValid())
    return nullDeref();
  PyObject *o = PyDict_GetItemString(m_py_obj, NullTerminated(key));
  if (PyErr_Occurred())
    return exception();
  if (!o)
    return keyError();
  return Retain<PythonObject>(o);
}

Error PythonDictionary::SetItem(const PythonObject &key,
                                const PythonObject &value) const {
  if (!IsValid() || !value.IsValid())
    return nullDeref();
  int r = PyDict_SetItem(m_py_obj, key.get(), value.get());
  if (r < 0)
    return exception();
  return Error::success();
}

Error PythonDictionary::SetItem(const Twine &key,
                                const PythonObject &value) const {
  if (!IsValid() || !value.IsValid())
    return nullDeref();
  int r = PyDict_SetItemString(m_py_obj, NullTerminated(key), value.get());
  if (r < 0)
    return exception();
  return Error::success();
}

void PythonDictionary::SetItemForKey(const PythonObject &key,
                                     const PythonObject &value) {
  Error error = SetItem(key, value);
  if (error)
    llvm::consumeError(std::move(error));
}

StructuredData::DictionarySP
PythonDictionary::CreateStructuredDictionary() const {
  StructuredData::DictionarySP result(new StructuredData::Dictionary);
  PythonList keys(GetKeys());
  uint32_t num_keys = keys.GetSize();
  for (uint32_t i = 0; i < num_keys; ++i) {
    PythonObject key = keys.GetItemAtIndex(i);
    PythonObject value = GetItemForKey(key);
    StructuredData::ObjectSP structured_value = value.CreateStructuredObject();
    result->AddItem(key.Str().GetString(), structured_value);
  }
  return result;
}

PythonModule PythonModule::BuiltinsModule() {
#if PY_MAJOR_VERSION >= 3
  return AddModule("builtins");
#else
  return AddModule("__builtin__");
#endif
}

PythonModule PythonModule::MainModule() { return AddModule("__main__"); }

PythonModule PythonModule::AddModule(llvm::StringRef module) {
  std::string str = module.str();
  return PythonModule(PyRefType::Borrowed, PyImport_AddModule(str.c_str()));
}

Expected<PythonModule> PythonModule::Import(const Twine &name) {
  PyObject *mod = PyImport_ImportModule(NullTerminated(name));
  if (!mod)
    return exception();
  return Take<PythonModule>(mod);
}

Expected<PythonObject> PythonModule::Get(const Twine &name) {
  if (!IsValid())
    return nullDeref();
  PyObject *dict = PyModule_GetDict(m_py_obj);
  if (!dict)
    return exception();
  PyObject *item = PyDict_GetItemString(dict, NullTerminated(name));
  if (!item)
    return exception();
  return Retain<PythonObject>(item);
}

bool PythonModule::Check(PyObject *py_obj) {
  if (!py_obj)
    return false;

  return PyModule_Check(py_obj);
}

PythonDictionary PythonModule::GetDictionary() const {
  if (!IsValid())
    return PythonDictionary();
  return Retain<PythonDictionary>(PyModule_GetDict(m_py_obj));
}

bool PythonCallable::Check(PyObject *py_obj) {
  if (!py_obj)
    return false;

  return PyCallable_Check(py_obj);
}

<<<<<<< HEAD
PythonCallable::ArgInfo PythonCallable::GetNumInitArguments() const {
  auto arginfo = GetInitArgInfo();
  if (!arginfo) {
    llvm::consumeError(arginfo.takeError());
    return ArgInfo{};
  }
  return arginfo.get();
}

Expected<PythonCallable::ArgInfo> PythonCallable::GetInitArgInfo() const {
  if (!IsValid())
    return nullDeref();
  auto init = As<PythonCallable>(GetAttribute("__init__"));
  if (!init)
    return init.takeError();
  return init.get().GetArgInfo();
}

#if PY_MAJOR_VERSION >= 3 && PY_MINOR_VERSION >= 3
static const char get_arg_info_script[] = R"(
from inspect import signature, Parameter, ismethod
from collections import namedtuple
ArgInfo = namedtuple('ArgInfo', ['count', 'has_varargs', 'is_bound_method'])
def main(f):
    count = 0
    varargs = False
    for parameter in signature(f).parameters.values():
        kind = parameter.kind
        if kind in (Parameter.POSITIONAL_ONLY,
                    Parameter.POSITIONAL_OR_KEYWORD):
            count += 1
        elif kind == Parameter.VAR_POSITIONAL:
            varargs = True
        elif kind in (Parameter.KEYWORD_ONLY,
                      Parameter.VAR_KEYWORD):
            pass
        else:
            raise Exception(f'unknown parameter kind: {kind}')
    return ArgInfo(count, varargs, ismethod(f))
)";
#endif

Expected<PythonCallable::ArgInfo> PythonCallable::GetArgInfo() const {
  ArgInfo result = {};
  if (!IsValid())
    return nullDeref();

#if PY_MAJOR_VERSION >= 3 && PY_MINOR_VERSION >= 3

=======
#if PY_MAJOR_VERSION >= 3 && PY_MINOR_VERSION >= 3
static const char get_arg_info_script[] = R"(
from inspect import signature, Parameter, ismethod
from collections import namedtuple
ArgInfo = namedtuple('ArgInfo', ['count', 'has_varargs'])
def main(f):
    count = 0
    varargs = False
    for parameter in signature(f).parameters.values():
        kind = parameter.kind
        if kind in (Parameter.POSITIONAL_ONLY,
                    Parameter.POSITIONAL_OR_KEYWORD):
            count += 1
        elif kind == Parameter.VAR_POSITIONAL:
            varargs = True
        elif kind in (Parameter.KEYWORD_ONLY,
                      Parameter.VAR_KEYWORD):
            pass
        else:
            raise Exception(f'unknown parameter kind: {kind}')
    return ArgInfo(count, varargs)
)";
#endif

Expected<PythonCallable::ArgInfo> PythonCallable::GetArgInfo() const {
  ArgInfo result = {};
  if (!IsValid())
    return nullDeref();

#if PY_MAJOR_VERSION >= 3 && PY_MINOR_VERSION >= 3

>>>>>>> c79f07dd
  // no need to synchronize access to this global, we already have the GIL
  static PythonScript get_arg_info(get_arg_info_script);
  Expected<PythonObject> pyarginfo = get_arg_info(*this);
  if (!pyarginfo)
    return pyarginfo.takeError();
<<<<<<< HEAD
  result.count = cantFail(As<long long>(pyarginfo.get().GetAttribute("count")));
  result.has_varargs =
      cantFail(As<bool>(pyarginfo.get().GetAttribute("has_varargs")));
  bool is_method =
      cantFail(As<bool>(pyarginfo.get().GetAttribute("is_bound_method")));
  result.max_positional_args =
      result.has_varargs ? ArgInfo::UNBOUNDED : result.count;

  // FIXME emulate old broken behavior
  if (is_method)
    result.count++;

#else
  bool is_bound_method = false;
  PyObject *py_func_obj = m_py_obj;
=======
  long long count =
      cantFail(As<long long>(pyarginfo.get().GetAttribute("count")));
  bool has_varargs =
      cantFail(As<bool>(pyarginfo.get().GetAttribute("has_varargs")));
  result.max_positional_args = has_varargs ? ArgInfo::UNBOUNDED : count;

#else
  PyObject *py_func_obj;
  bool is_bound_method = false;
  bool is_class = false;

  if (PyType_Check(m_py_obj) || PyClass_Check(m_py_obj)) {
    auto init = GetAttribute("__init__");
    if (!init)
      return init.takeError();
    py_func_obj = init.get().get();
    is_class = true;
  } else {
    py_func_obj = m_py_obj;
  }

>>>>>>> c79f07dd
  if (PyMethod_Check(py_func_obj)) {
    py_func_obj = PyMethod_GET_FUNCTION(py_func_obj);
    PythonObject im_self = GetAttributeValue("im_self");
    if (im_self.IsValid() && !im_self.IsNone())
      is_bound_method = true;
  } else {
    // see if this is a callable object with an __call__ method
    if (!PyFunction_Check(py_func_obj)) {
      PythonObject __call__ = GetAttributeValue("__call__");
      if (__call__.IsValid()) {
        auto __callable__ = __call__.AsType<PythonCallable>();
        if (__callable__.IsValid()) {
          py_func_obj = PyMethod_GET_FUNCTION(__callable__.get());
          PythonObject im_self = __callable__.GetAttributeValue("im_self");
          if (im_self.IsValid() && !im_self.IsNone())
            is_bound_method = true;
        }
      }
    }
  }

  if (!py_func_obj)
    return result;

  PyCodeObject *code = (PyCodeObject *)PyFunction_GET_CODE(py_func_obj);
  if (!code)
    return result;

<<<<<<< HEAD
  result.count = code->co_argcount;
  result.has_varargs = !!(code->co_flags & CO_VARARGS);
  result.max_positional_args = result.has_varargs
                                   ? ArgInfo::UNBOUNDED
                                   : (result.count - (int)is_bound_method);
=======
  auto count = code->co_argcount;
  bool has_varargs = !!(code->co_flags & CO_VARARGS);
  result.max_positional_args =
      has_varargs ? ArgInfo::UNBOUNDED
                  : (count - (int)is_bound_method) - (int)is_class;
>>>>>>> c79f07dd

#endif

  return result;
}

constexpr unsigned
    PythonCallable::ArgInfo::UNBOUNDED; // FIXME delete after c++17

<<<<<<< HEAD
PythonCallable::ArgInfo PythonCallable::GetNumArguments() const {
  auto arginfo = GetArgInfo();
  if (!arginfo) {
    llvm::consumeError(arginfo.takeError());
    return ArgInfo{};
  }
  return arginfo.get();
}

=======
>>>>>>> c79f07dd
PythonObject PythonCallable::operator()() {
  return PythonObject(PyRefType::Owned, PyObject_CallObject(m_py_obj, nullptr));
}

PythonObject PythonCallable::
operator()(std::initializer_list<PyObject *> args) {
  PythonTuple arg_tuple(args);
  return PythonObject(PyRefType::Owned,
                      PyObject_CallObject(m_py_obj, arg_tuple.get()));
}

PythonObject PythonCallable::
operator()(std::initializer_list<PythonObject> args) {
  PythonTuple arg_tuple(args);
  return PythonObject(PyRefType::Owned,
                      PyObject_CallObject(m_py_obj, arg_tuple.get()));
}

bool PythonFile::Check(PyObject *py_obj) {
  if (!py_obj)
    return false;
#if PY_MAJOR_VERSION < 3
  return PyFile_Check(py_obj);
#else
  // In Python 3, there is no `PyFile_Check`, and in fact PyFile is not even a
  // first-class object type anymore.  `PyFile_FromFd` is just a thin wrapper
  // over `io.open()`, which returns some object derived from `io.IOBase`. As a
  // result, the only way to detect a file in Python 3 is to check whether it
  // inherits from `io.IOBase`.
  auto io_module = PythonModule::Import("io");
  if (!io_module) {
    llvm::consumeError(io_module.takeError());
    return false;
  }
  auto iobase = io_module.get().Get("IOBase");
  if (!iobase) {
    llvm::consumeError(iobase.takeError());
    return false;
  }
  int r = PyObject_IsInstance(py_obj, iobase.get().get());
  if (r < 0) {
    llvm::consumeError(exception()); // clear the exception and log it.
    return false;
  }
  return !!r;
#endif
}

namespace {
class GIL {
public:
  GIL() {
    m_state = PyGILState_Ensure();
    assert(!PyErr_Occurred());
  }
  ~GIL() { PyGILState_Release(m_state); }

protected:
  PyGILState_STATE m_state;
};
} // namespace

const char *PythonException::toCString() const {
  if (!m_repr_bytes)
    return "unknown exception";
  return PyBytes_AS_STRING(m_repr_bytes);
}

PythonException::PythonException(const char *caller) {
  assert(PyErr_Occurred());
  m_exception_type = m_exception = m_traceback = m_repr_bytes = NULL;
  PyErr_Fetch(&m_exception_type, &m_exception, &m_traceback);
  PyErr_NormalizeException(&m_exception_type, &m_exception, &m_traceback);
  PyErr_Clear();
  if (m_exception) {
    PyObject *repr = PyObject_Repr(m_exception);
    if (repr) {
      m_repr_bytes = PyUnicode_AsEncodedString(repr, "utf-8", nullptr);
      if (!m_repr_bytes) {
        PyErr_Clear();
      }
      Py_XDECREF(repr);
    } else {
      PyErr_Clear();
    }
  }
  Log *log = GetLogIfAllCategoriesSet(LIBLLDB_LOG_SCRIPT);
  if (caller)
    LLDB_LOGF(log, "%s failed with exception: %s", caller, toCString());
  else
    LLDB_LOGF(log, "python exception: %s", toCString());
}
void PythonException::Restore() {
  if (m_exception_type && m_exception) {
    PyErr_Restore(m_exception_type, m_exception, m_traceback);
  } else {
    PyErr_SetString(PyExc_Exception, toCString());
  }
  m_exception_type = m_exception = m_traceback = NULL;
}

PythonException::~PythonException() {
  Py_XDECREF(m_exception_type);
  Py_XDECREF(m_exception);
  Py_XDECREF(m_traceback);
  Py_XDECREF(m_repr_bytes);
}

void PythonException::log(llvm::raw_ostream &OS) const { OS << toCString(); }

std::error_code PythonException::convertToErrorCode() const {
  return llvm::inconvertibleErrorCode();
}

bool PythonException::Matches(PyObject *exc) const {
  return PyErr_GivenExceptionMatches(m_exception_type, exc);
}

const char read_exception_script[] = R"(
import sys
from traceback import print_exception
if sys.version_info.major < 3:
  from StringIO import StringIO
else:
  from io import StringIO
def main(exc_type, exc_value, tb):
  f = StringIO()
  print_exception(exc_type, exc_value, tb, file=f)
  return f.getvalue()
)";

std::string PythonException::ReadBacktrace() const {

  if (!m_traceback)
    return toCString();

  // no need to synchronize access to this global, we already have the GIL
  static PythonScript read_exception(read_exception_script);

  Expected<std::string> backtrace = As<std::string>(
      read_exception(m_exception_type, m_exception, m_traceback));

  if (!backtrace) {
    std::string message =
        std::string(toCString()) + "\n" +
        "Traceback unavailble, an error occurred while reading it:\n";
    return (message + llvm::toString(backtrace.takeError()));
  }

  return std::move(backtrace.get());
}

char PythonException::ID = 0;

llvm::Expected<File::OpenOptions>
GetOptionsForPyObject(const PythonObject &obj) {
#if PY_MAJOR_VERSION >= 3
  auto options = File::OpenOptions(0);
  auto readable = As<bool>(obj.CallMethod("readable"));
  if (!readable)
    return readable.takeError();
  auto writable = As<bool>(obj.CallMethod("writable"));
  if (!writable)
    return writable.takeError();
  if (readable.get())
    options |= File::eOpenOptionRead;
  if (writable.get())
    options |= File::eOpenOptionWrite;
  return options;
#else
  PythonString py_mode = obj.GetAttributeValue("mode").AsType<PythonString>();
  return File::GetOptionsFromMode(py_mode.GetString());
#endif
}

// Base class template for python files.   All it knows how to do
// is hold a reference to the python object and close or flush it
// when the File is closed.
namespace {
template <typename Base> class OwnedPythonFile : public Base {
public:
  template <typename... Args>
  OwnedPythonFile(const PythonFile &file, bool borrowed, Args... args)
      : Base(args...), m_py_obj(file), m_borrowed(borrowed) {
    assert(m_py_obj);
  }

  ~OwnedPythonFile() override {
    assert(m_py_obj);
    GIL takeGIL;
    Close();
    // we need to ensure the python object is released while we still
    // hold the GIL
    m_py_obj.Reset();
  }

  bool IsPythonSideValid() const {
    GIL takeGIL;
    auto closed = As<bool>(m_py_obj.GetAttribute("closed"));
    if (!closed) {
      llvm::consumeError(closed.takeError());
      return false;
    }
    return !closed.get();
  }
<<<<<<< HEAD

  bool IsValid() const override {
    return IsPythonSideValid() && Base::IsValid();
  }

  Status Close() override {
    assert(m_py_obj);
    Status py_error, base_error;
    GIL takeGIL;
    if (!m_borrowed) {
      auto r = m_py_obj.CallMethod("close");
      if (!r)
        py_error = Status(r.takeError());
    }
    base_error = Base::Close();
    if (py_error.Fail())
      return py_error;
    return base_error;
  };

  PyObject *GetPythonObject() const {
    assert(m_py_obj.IsValid());
    return m_py_obj.get();
  }

  static bool classof(const File *file) = delete;

protected:
  PythonFile m_py_obj;
  bool m_borrowed;
};
} // namespace

// A SimplePythonFile is a OwnedPythonFile that just does all I/O as
// a NativeFile
namespace {
class SimplePythonFile : public OwnedPythonFile<NativeFile> {
public:
  SimplePythonFile(const PythonFile &file, bool borrowed, int fd,
                   File::OpenOptions options)
      : OwnedPythonFile(file, borrowed, fd, options, false) {}

  static char ID;
  bool isA(const void *classID) const override {
    return classID == &ID || NativeFile::isA(classID);
  }
  static bool classof(const File *file) { return file->isA(&ID); }
};
char SimplePythonFile::ID = 0;
} // namespace

#if PY_MAJOR_VERSION >= 3

namespace {
class PythonBuffer {
public:
  PythonBuffer &operator=(const PythonBuffer &) = delete;
  PythonBuffer(const PythonBuffer &) = delete;

  static Expected<PythonBuffer> Create(PythonObject &obj,
                                       int flags = PyBUF_SIMPLE) {
    Py_buffer py_buffer = {};
    PyObject_GetBuffer(obj.get(), &py_buffer, flags);
    if (!py_buffer.obj)
      return llvm::make_error<PythonException>();
    return PythonBuffer(py_buffer);
  }

  PythonBuffer(PythonBuffer &&other) {
    m_buffer = other.m_buffer;
    other.m_buffer.obj = nullptr;
  }

  ~PythonBuffer() {
    if (m_buffer.obj)
      PyBuffer_Release(&m_buffer);
  }

=======

  bool IsValid() const override {
    return IsPythonSideValid() && Base::IsValid();
  }

  Status Close() override {
    assert(m_py_obj);
    Status py_error, base_error;
    GIL takeGIL;
    if (!m_borrowed) {
      auto r = m_py_obj.CallMethod("close");
      if (!r)
        py_error = Status(r.takeError());
    }
    base_error = Base::Close();
    if (py_error.Fail())
      return py_error;
    return base_error;
  };

  PyObject *GetPythonObject() const {
    assert(m_py_obj.IsValid());
    return m_py_obj.get();
  }

  static bool classof(const File *file) = delete;

protected:
  PythonFile m_py_obj;
  bool m_borrowed;
};
} // namespace

// A SimplePythonFile is a OwnedPythonFile that just does all I/O as
// a NativeFile
namespace {
class SimplePythonFile : public OwnedPythonFile<NativeFile> {
public:
  SimplePythonFile(const PythonFile &file, bool borrowed, int fd,
                   File::OpenOptions options)
      : OwnedPythonFile(file, borrowed, fd, options, false) {}

  static char ID;
  bool isA(const void *classID) const override {
    return classID == &ID || NativeFile::isA(classID);
  }
  static bool classof(const File *file) { return file->isA(&ID); }
};
char SimplePythonFile::ID = 0;
} // namespace

#if PY_MAJOR_VERSION >= 3

namespace {
class PythonBuffer {
public:
  PythonBuffer &operator=(const PythonBuffer &) = delete;
  PythonBuffer(const PythonBuffer &) = delete;

  static Expected<PythonBuffer> Create(PythonObject &obj,
                                       int flags = PyBUF_SIMPLE) {
    Py_buffer py_buffer = {};
    PyObject_GetBuffer(obj.get(), &py_buffer, flags);
    if (!py_buffer.obj)
      return llvm::make_error<PythonException>();
    return PythonBuffer(py_buffer);
  }

  PythonBuffer(PythonBuffer &&other) {
    m_buffer = other.m_buffer;
    other.m_buffer.obj = nullptr;
  }

  ~PythonBuffer() {
    if (m_buffer.obj)
      PyBuffer_Release(&m_buffer);
  }

>>>>>>> c79f07dd
  Py_buffer &get() { return m_buffer; }

private:
  // takes ownership of the buffer.
  PythonBuffer(const Py_buffer &py_buffer) : m_buffer(py_buffer) {}
  Py_buffer m_buffer;
};
} // namespace

// Shared methods between TextPythonFile and BinaryPythonFile
namespace {
class PythonIOFile : public OwnedPythonFile<File> {
public:
  PythonIOFile(const PythonFile &file, bool borrowed)
      : OwnedPythonFile(file, borrowed) {}

  ~PythonIOFile() override { Close(); }

  bool IsValid() const override { return IsPythonSideValid(); }

  Status Close() override {
    assert(m_py_obj);
    GIL takeGIL;
    if (m_borrowed)
      return Flush();
    auto r = m_py_obj.CallMethod("close");
    if (!r)
      return Status(r.takeError());
    return Status();
  }

  Status Flush() override {
    GIL takeGIL;
    auto r = m_py_obj.CallMethod("flush");
    if (!r)
      return Status(r.takeError());
    return Status();
  }

  Expected<File::OpenOptions> GetOptions() const override {
    GIL takeGIL;
    return GetOptionsForPyObject(m_py_obj);
  }

  static char ID;
  bool isA(const void *classID) const override {
    return classID == &ID || File::isA(classID);
  }
  static bool classof(const File *file) { return file->isA(&ID); }
};
char PythonIOFile::ID = 0;
} // namespace

namespace {
class BinaryPythonFile : public PythonIOFile {
protected:
  int m_descriptor;

public:
  BinaryPythonFile(int fd, const PythonFile &file, bool borrowed)
      : PythonIOFile(file, borrowed),
        m_descriptor(File::DescriptorIsValid(fd) ? fd
                                                 : File::kInvalidDescriptor) {}

  int GetDescriptor() const override { return m_descriptor; }

  Status Write(const void *buf, size_t &num_bytes) override {
    GIL takeGIL;
    PyObject *pybuffer_p = PyMemoryView_FromMemory(
        const_cast<char *>((const char *)buf), num_bytes, PyBUF_READ);
    if (!pybuffer_p)
      return Status(llvm::make_error<PythonException>());
    auto pybuffer = Take<PythonObject>(pybuffer_p);
    num_bytes = 0;
    auto bytes_written = As<long long>(m_py_obj.CallMethod("write", pybuffer));
    if (!bytes_written)
      return Status(bytes_written.takeError());
    if (bytes_written.get() < 0)
      return Status(".write() method returned a negative number!");
    static_assert(sizeof(long long) >= sizeof(size_t), "overflow");
    num_bytes = bytes_written.get();
    return Status();
  }

  Status Read(void *buf, size_t &num_bytes) override {
    GIL takeGIL;
    static_assert(sizeof(long long) >= sizeof(size_t), "overflow");
    auto pybuffer_obj =
        m_py_obj.CallMethod("read", (unsigned long long)num_bytes);
    if (!pybuffer_obj)
      return Status(pybuffer_obj.takeError());
    num_bytes = 0;
    if (pybuffer_obj.get().IsNone()) {
      // EOF
      num_bytes = 0;
      return Status();
    }
    auto pybuffer = PythonBuffer::Create(pybuffer_obj.get());
    if (!pybuffer)
      return Status(pybuffer.takeError());
    memcpy(buf, pybuffer.get().get().buf, pybuffer.get().get().len);
    num_bytes = pybuffer.get().get().len;
    return Status();
  }
};
} // namespace

namespace {
class TextPythonFile : public PythonIOFile {
protected:
  int m_descriptor;

public:
  TextPythonFile(int fd, const PythonFile &file, bool borrowed)
      : PythonIOFile(file, borrowed),
        m_descriptor(File::DescriptorIsValid(fd) ? fd
                                                 : File::kInvalidDescriptor) {}

  int GetDescriptor() const override { return m_descriptor; }

  Status Write(const void *buf, size_t &num_bytes) override {
    GIL takeGIL;
    auto pystring =
        PythonString::FromUTF8(llvm::StringRef((const char *)buf, num_bytes));
    if (!pystring)
      return Status(pystring.takeError());
    num_bytes = 0;
    auto bytes_written =
        As<long long>(m_py_obj.CallMethod("write", pystring.get()));
    if (!bytes_written)
      return Status(bytes_written.takeError());
    if (bytes_written.get() < 0)
      return Status(".write() method returned a negative number!");
    static_assert(sizeof(long long) >= sizeof(size_t), "overflow");
    num_bytes = bytes_written.get();
    return Status();
  }

  Status Read(void *buf, size_t &num_bytes) override {
    GIL takeGIL;
    size_t num_chars = num_bytes / 6;
    size_t orig_num_bytes = num_bytes;
    num_bytes = 0;
    if (orig_num_bytes < 6) {
      return Status("can't read less than 6 bytes from a utf8 text stream");
    }
    auto pystring = As<PythonString>(
        m_py_obj.CallMethod("read", (unsigned long long)num_chars));
    if (!pystring)
      return Status(pystring.takeError());
    if (pystring.get().IsNone()) {
      // EOF
      return Status();
    }
    auto stringref = pystring.get().AsUTF8();
    if (!stringref)
      return Status(stringref.takeError());
    num_bytes = stringref.get().size();
    memcpy(buf, stringref.get().begin(), num_bytes);
    return Status();
  }
};
} // namespace

#endif

llvm::Expected<FileSP> PythonFile::ConvertToFile(bool borrowed) {
  if (!IsValid())
    return llvm::createStringError(llvm::inconvertibleErrorCode(),
                                   "invalid PythonFile");

  int fd = PyObject_AsFileDescriptor(m_py_obj);
  if (fd < 0) {
    PyErr_Clear();
    return ConvertToFileForcingUseOfScriptingIOMethods(borrowed);
  }
  auto options = GetOptionsForPyObject(*this);
  if (!options)
    return options.takeError();

  if (options.get() & File::eOpenOptionWrite) {
    // LLDB and python will not share I/O buffers.  We should probably
    // flush the python buffers now.
    auto r = CallMethod("flush");
    if (!r)
      return r.takeError();
  }

  FileSP file_sp;
  if (borrowed) {
    // In this case we we don't need to retain the python
    // object at all.
    file_sp = std::make_shared<NativeFile>(fd, options.get(), false);
  } else {
    file_sp = std::static_pointer_cast<File>(
        std::make_shared<SimplePythonFile>(*this, borrowed, fd, options.get()));
  }
  if (!file_sp->IsValid())
    return llvm::createStringError(llvm::inconvertibleErrorCode(),
                                   "invalid File");

  return file_sp;
}

llvm::Expected<FileSP>
PythonFile::ConvertToFileForcingUseOfScriptingIOMethods(bool borrowed) {

  assert(!PyErr_Occurred());

  if (!IsValid())
    return llvm::createStringError(llvm::inconvertibleErrorCode(),
                                   "invalid PythonFile");

#if PY_MAJOR_VERSION < 3

  return llvm::createStringError(llvm::inconvertibleErrorCode(),
                                 "not supported on python 2");

#else

  int fd = PyObject_AsFileDescriptor(m_py_obj);
  if (fd < 0) {
    PyErr_Clear();
    fd = File::kInvalidDescriptor;
  }

  auto io_module = PythonModule::Import("io");
  if (!io_module)
    return io_module.takeError();
  auto textIOBase = io_module.get().Get("TextIOBase");
  if (!textIOBase)
    return textIOBase.takeError();
  auto rawIOBase = io_module.get().Get("RawIOBase");
  if (!rawIOBase)
    return rawIOBase.takeError();
  auto bufferedIOBase = io_module.get().Get("BufferedIOBase");
  if (!bufferedIOBase)
    return bufferedIOBase.takeError();

  FileSP file_sp;

  auto isTextIO = IsInstance(textIOBase.get());
  if (!isTextIO)
    return isTextIO.takeError();
  if (isTextIO.get())
    file_sp = std::static_pointer_cast<File>(
        std::make_shared<TextPythonFile>(fd, *this, borrowed));

  auto isRawIO = IsInstance(rawIOBase.get());
  if (!isRawIO)
    return isRawIO.takeError();
  auto isBufferedIO = IsInstance(bufferedIOBase.get());
  if (!isBufferedIO)
    return isBufferedIO.takeError();

  if (isRawIO.get() || isBufferedIO.get()) {
    file_sp = std::static_pointer_cast<File>(
        std::make_shared<BinaryPythonFile>(fd, *this, borrowed));
  }

  if (!file_sp)
    return llvm::createStringError(llvm::inconvertibleErrorCode(),
                                   "python file is neither text nor binary");

  if (!file_sp->IsValid())
    return llvm::createStringError(llvm::inconvertibleErrorCode(),
                                   "invalid File");

  return file_sp;

#endif
}

Expected<PythonFile> PythonFile::FromFile(File &file, const char *mode) {
  if (!file.IsValid())
    return llvm::createStringError(llvm::inconvertibleErrorCode(),
                                   "invalid file");

  if (auto *simple = llvm::dyn_cast<SimplePythonFile>(&file))
    return Retain<PythonFile>(simple->GetPythonObject());
#if PY_MAJOR_VERSION >= 3
  if (auto *pythonio = llvm::dyn_cast<PythonIOFile>(&file))
    return Retain<PythonFile>(pythonio->GetPythonObject());
#endif

  if (!mode) {
    auto m = file.GetOpenMode();
    if (!m)
      return m.takeError();
    mode = m.get();
  }

  PyObject *file_obj;
#if PY_MAJOR_VERSION >= 3
  file_obj = PyFile_FromFd(file.GetDescriptor(), nullptr, mode, -1, nullptr,
<<<<<<< HEAD
                           "ignore", nullptr, 0);
#else
  // Read through the Python source, doesn't seem to modify these strings
  char *cmode = const_cast<char *>(mode);
  // We pass ::flush instead of ::fclose here so we borrow the FILE* --
  // the lldb_private::File still owns it.
  file_obj =
      PyFile_FromFile(file.GetStream(), const_cast<char *>(""), cmode, ::fflush);
=======
                           "ignore", nullptr, /*closefd=*/0);
#else
  // I'd like to pass ::fflush here if the file is writable,  so that
  // when the python side destructs the file object it will be flushed.
  // However, this would be dangerous.    It can cause fflush to be called
  // after fclose if the python program keeps a reference to the file after
  // the original lldb_private::File has been destructed.
  //
  // It's all well and good to ask a python program not to use a closed file
  // but asking a python program to make sure objects get released in a
  // particular order is not safe.
  //
  // The tradeoff here is that if a python 2 program wants to make sure this
  // file gets flushed, they'll have to do it explicitly or wait untill the
  // original lldb File itself gets flushed.
  file_obj = PyFile_FromFile(file.GetStream(), py2_const_cast(""),
                             py2_const_cast(mode), [](FILE *) { return 0; });
>>>>>>> c79f07dd
#endif

  if (!file_obj)
    return exception();

  return Take<PythonFile>(file_obj);
}

Error PythonScript::Init() {
  if (function.IsValid())
    return Error::success();

  PythonDictionary globals(PyInitialValue::Empty);
  auto builtins = PythonModule::BuiltinsModule();
  if (Error error = globals.SetItem("__builtins__", builtins))
    return error;
  PyObject *o =
      PyRun_String(script, Py_file_input, globals.get(), globals.get());
  if (!o)
    return exception();
  Take<PythonObject>(o);
  auto f = As<PythonCallable>(globals.GetItem("main"));
  if (!f)
    return f.takeError();
  function = std::move(f.get());

  return Error::success();
}

llvm::Expected<PythonObject>
python::runStringOneLine(const llvm::Twine &string,
                         const PythonDictionary &globals,
                         const PythonDictionary &locals) {
  if (!globals.IsValid() || !locals.IsValid())
    return nullDeref();

  PyObject *code =
      Py_CompileString(NullTerminated(string), "<string>", Py_eval_input);
  if (!code) {
    PyErr_Clear();
    code =
        Py_CompileString(NullTerminated(string), "<string>", Py_single_input);
  }
  if (!code)
    return exception();
  auto code_ref = Take<PythonObject>(code);

#if PY_MAJOR_VERSION < 3
  PyObject *result =
      PyEval_EvalCode((PyCodeObject *)code, globals.get(), locals.get());
#else
  PyObject *result = PyEval_EvalCode(code, globals.get(), locals.get());
#endif

  if (!result)
    return exception();

  return Take<PythonObject>(result);
}

llvm::Expected<PythonObject>
python::runStringMultiLine(const llvm::Twine &string,
                           const PythonDictionary &globals,
                           const PythonDictionary &locals) {
  if (!globals.IsValid() || !locals.IsValid())
    return nullDeref();
  PyObject *result = PyRun_String(NullTerminated(string), Py_file_input,
                                  globals.get(), locals.get());
  if (!result)
    return exception();
  return Take<PythonObject>(result);
}

#endif<|MERGE_RESOLUTION|>--- conflicted
+++ resolved
@@ -523,21 +523,12 @@
 PythonList::PythonList(PyInitialValue value) {
   if (value == PyInitialValue::Empty)
     *this = Take<PythonList>(PyList_New(0));
-<<<<<<< HEAD
 }
 
 PythonList::PythonList(int list_size) {
   *this = Take<PythonList>(PyList_New(list_size));
 }
 
-=======
-}
-
-PythonList::PythonList(int list_size) {
-  *this = Take<PythonList>(PyList_New(list_size));
-}
-
->>>>>>> c79f07dd
 bool PythonList::Check(PyObject *py_obj) {
   if (!py_obj)
     return false;
@@ -811,57 +802,6 @@
   return PyCallable_Check(py_obj);
 }
 
-<<<<<<< HEAD
-PythonCallable::ArgInfo PythonCallable::GetNumInitArguments() const {
-  auto arginfo = GetInitArgInfo();
-  if (!arginfo) {
-    llvm::consumeError(arginfo.takeError());
-    return ArgInfo{};
-  }
-  return arginfo.get();
-}
-
-Expected<PythonCallable::ArgInfo> PythonCallable::GetInitArgInfo() const {
-  if (!IsValid())
-    return nullDeref();
-  auto init = As<PythonCallable>(GetAttribute("__init__"));
-  if (!init)
-    return init.takeError();
-  return init.get().GetArgInfo();
-}
-
-#if PY_MAJOR_VERSION >= 3 && PY_MINOR_VERSION >= 3
-static const char get_arg_info_script[] = R"(
-from inspect import signature, Parameter, ismethod
-from collections import namedtuple
-ArgInfo = namedtuple('ArgInfo', ['count', 'has_varargs', 'is_bound_method'])
-def main(f):
-    count = 0
-    varargs = False
-    for parameter in signature(f).parameters.values():
-        kind = parameter.kind
-        if kind in (Parameter.POSITIONAL_ONLY,
-                    Parameter.POSITIONAL_OR_KEYWORD):
-            count += 1
-        elif kind == Parameter.VAR_POSITIONAL:
-            varargs = True
-        elif kind in (Parameter.KEYWORD_ONLY,
-                      Parameter.VAR_KEYWORD):
-            pass
-        else:
-            raise Exception(f'unknown parameter kind: {kind}')
-    return ArgInfo(count, varargs, ismethod(f))
-)";
-#endif
-
-Expected<PythonCallable::ArgInfo> PythonCallable::GetArgInfo() const {
-  ArgInfo result = {};
-  if (!IsValid())
-    return nullDeref();
-
-#if PY_MAJOR_VERSION >= 3 && PY_MINOR_VERSION >= 3
-
-=======
 #if PY_MAJOR_VERSION >= 3 && PY_MINOR_VERSION >= 3
 static const char get_arg_info_script[] = R"(
 from inspect import signature, Parameter, ismethod
@@ -893,29 +833,11 @@
 
 #if PY_MAJOR_VERSION >= 3 && PY_MINOR_VERSION >= 3
 
->>>>>>> c79f07dd
   // no need to synchronize access to this global, we already have the GIL
   static PythonScript get_arg_info(get_arg_info_script);
   Expected<PythonObject> pyarginfo = get_arg_info(*this);
   if (!pyarginfo)
     return pyarginfo.takeError();
-<<<<<<< HEAD
-  result.count = cantFail(As<long long>(pyarginfo.get().GetAttribute("count")));
-  result.has_varargs =
-      cantFail(As<bool>(pyarginfo.get().GetAttribute("has_varargs")));
-  bool is_method =
-      cantFail(As<bool>(pyarginfo.get().GetAttribute("is_bound_method")));
-  result.max_positional_args =
-      result.has_varargs ? ArgInfo::UNBOUNDED : result.count;
-
-  // FIXME emulate old broken behavior
-  if (is_method)
-    result.count++;
-
-#else
-  bool is_bound_method = false;
-  PyObject *py_func_obj = m_py_obj;
-=======
   long long count =
       cantFail(As<long long>(pyarginfo.get().GetAttribute("count")));
   bool has_varargs =
@@ -937,7 +859,6 @@
     py_func_obj = m_py_obj;
   }
 
->>>>>>> c79f07dd
   if (PyMethod_Check(py_func_obj)) {
     py_func_obj = PyMethod_GET_FUNCTION(py_func_obj);
     PythonObject im_self = GetAttributeValue("im_self");
@@ -966,19 +887,11 @@
   if (!code)
     return result;
 
-<<<<<<< HEAD
-  result.count = code->co_argcount;
-  result.has_varargs = !!(code->co_flags & CO_VARARGS);
-  result.max_positional_args = result.has_varargs
-                                   ? ArgInfo::UNBOUNDED
-                                   : (result.count - (int)is_bound_method);
-=======
   auto count = code->co_argcount;
   bool has_varargs = !!(code->co_flags & CO_VARARGS);
   result.max_positional_args =
       has_varargs ? ArgInfo::UNBOUNDED
                   : (count - (int)is_bound_method) - (int)is_class;
->>>>>>> c79f07dd
 
 #endif
 
@@ -988,18 +901,6 @@
 constexpr unsigned
     PythonCallable::ArgInfo::UNBOUNDED; // FIXME delete after c++17
 
-<<<<<<< HEAD
-PythonCallable::ArgInfo PythonCallable::GetNumArguments() const {
-  auto arginfo = GetArgInfo();
-  if (!arginfo) {
-    llvm::consumeError(arginfo.takeError());
-    return ArgInfo{};
-  }
-  return arginfo.get();
-}
-
-=======
->>>>>>> c79f07dd
 PythonObject PythonCallable::operator()() {
   return PythonObject(PyRefType::Owned, PyObject_CallObject(m_py_obj, nullptr));
 }
@@ -1205,7 +1106,6 @@
     }
     return !closed.get();
   }
-<<<<<<< HEAD
 
   bool IsValid() const override {
     return IsPythonSideValid() && Base::IsValid();
@@ -1284,86 +1184,6 @@
       PyBuffer_Release(&m_buffer);
   }
 
-=======
-
-  bool IsValid() const override {
-    return IsPythonSideValid() && Base::IsValid();
-  }
-
-  Status Close() override {
-    assert(m_py_obj);
-    Status py_error, base_error;
-    GIL takeGIL;
-    if (!m_borrowed) {
-      auto r = m_py_obj.CallMethod("close");
-      if (!r)
-        py_error = Status(r.takeError());
-    }
-    base_error = Base::Close();
-    if (py_error.Fail())
-      return py_error;
-    return base_error;
-  };
-
-  PyObject *GetPythonObject() const {
-    assert(m_py_obj.IsValid());
-    return m_py_obj.get();
-  }
-
-  static bool classof(const File *file) = delete;
-
-protected:
-  PythonFile m_py_obj;
-  bool m_borrowed;
-};
-} // namespace
-
-// A SimplePythonFile is a OwnedPythonFile that just does all I/O as
-// a NativeFile
-namespace {
-class SimplePythonFile : public OwnedPythonFile<NativeFile> {
-public:
-  SimplePythonFile(const PythonFile &file, bool borrowed, int fd,
-                   File::OpenOptions options)
-      : OwnedPythonFile(file, borrowed, fd, options, false) {}
-
-  static char ID;
-  bool isA(const void *classID) const override {
-    return classID == &ID || NativeFile::isA(classID);
-  }
-  static bool classof(const File *file) { return file->isA(&ID); }
-};
-char SimplePythonFile::ID = 0;
-} // namespace
-
-#if PY_MAJOR_VERSION >= 3
-
-namespace {
-class PythonBuffer {
-public:
-  PythonBuffer &operator=(const PythonBuffer &) = delete;
-  PythonBuffer(const PythonBuffer &) = delete;
-
-  static Expected<PythonBuffer> Create(PythonObject &obj,
-                                       int flags = PyBUF_SIMPLE) {
-    Py_buffer py_buffer = {};
-    PyObject_GetBuffer(obj.get(), &py_buffer, flags);
-    if (!py_buffer.obj)
-      return llvm::make_error<PythonException>();
-    return PythonBuffer(py_buffer);
-  }
-
-  PythonBuffer(PythonBuffer &&other) {
-    m_buffer = other.m_buffer;
-    other.m_buffer.obj = nullptr;
-  }
-
-  ~PythonBuffer() {
-    if (m_buffer.obj)
-      PyBuffer_Release(&m_buffer);
-  }
-
->>>>>>> c79f07dd
   Py_buffer &get() { return m_buffer; }
 
 private:
@@ -1659,16 +1479,6 @@
   PyObject *file_obj;
 #if PY_MAJOR_VERSION >= 3
   file_obj = PyFile_FromFd(file.GetDescriptor(), nullptr, mode, -1, nullptr,
-<<<<<<< HEAD
-                           "ignore", nullptr, 0);
-#else
-  // Read through the Python source, doesn't seem to modify these strings
-  char *cmode = const_cast<char *>(mode);
-  // We pass ::flush instead of ::fclose here so we borrow the FILE* --
-  // the lldb_private::File still owns it.
-  file_obj =
-      PyFile_FromFile(file.GetStream(), const_cast<char *>(""), cmode, ::fflush);
-=======
                            "ignore", nullptr, /*closefd=*/0);
 #else
   // I'd like to pass ::fflush here if the file is writable,  so that
@@ -1686,7 +1496,6 @@
   // original lldb File itself gets flushed.
   file_obj = PyFile_FromFile(file.GetStream(), py2_const_cast(""),
                              py2_const_cast(mode), [](FILE *) { return 0; });
->>>>>>> c79f07dd
 #endif
 
   if (!file_obj)
