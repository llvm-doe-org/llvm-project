//===-- ScriptInterpreterPython.cpp -----------------------------*- C++ -*-===//
//
// Part of the LLVM Project, under the Apache License v2.0 with LLVM Exceptions.
// See https://llvm.org/LICENSE.txt for license information.
// SPDX-License-Identifier: Apache-2.0 WITH LLVM-exception
//
//===----------------------------------------------------------------------===//

#ifdef LLDB_DISABLE_PYTHON

// Python is disabled in this build

#else

// LLDB Python header must be included first
#include "lldb-python.h"

#include "PythonDataObjects.h"
#include "ScriptInterpreterPythonImpl.h"

#include "lldb/API/SBFrame.h"
#include "lldb/API/SBValue.h"
#include "lldb/Breakpoint/StoppointCallbackContext.h"
#include "lldb/Breakpoint/WatchpointOptions.h"
#include "lldb/Core/Communication.h"
#include "lldb/Core/Debugger.h"
#include "lldb/Core/PluginManager.h"
#include "lldb/Core/ValueObject.h"
#include "lldb/DataFormatters/TypeSummary.h"
#include "lldb/Host/ConnectionFileDescriptor.h"
#include "lldb/Host/FileSystem.h"
#include "lldb/Host/HostInfo.h"
#include "lldb/Host/Pipe.h"
#include "lldb/Interpreter/CommandInterpreter.h"
#include "lldb/Interpreter/CommandReturnObject.h"
#include "lldb/Target/Thread.h"
#include "lldb/Target/ThreadPlan.h"
#include "lldb/Utility/Timer.h"

#if defined(_WIN32)
#include "lldb/Host/windows/ConnectionGenericFileWindows.h"
#endif

#include "llvm/ADT/STLExtras.h"
#include "llvm/ADT/StringRef.h"
#include "llvm/Support/FileSystem.h"
#include "llvm/Support/FormatAdapters.h"

#include <memory>
#include <mutex>
#include <stdio.h>
#include <stdlib.h>
#include <string>

using namespace lldb;
using namespace lldb_private;
using namespace lldb_private::python;
using llvm::Expected;

// Defined in the SWIG source file
#if PY_MAJOR_VERSION >= 3
extern "C" PyObject *PyInit__lldb(void);

#define LLDBSwigPyInit PyInit__lldb

#else
extern "C" void init_lldb(void);

#define LLDBSwigPyInit init_lldb
#endif

// These prototypes are the Pythonic implementations of the required callbacks.
// Although these are scripting-language specific, their definition depends on
// the public API.

#pragma clang diagnostic push
#pragma clang diagnostic ignored "-Wreturn-type-c-linkage"

extern "C" llvm::Expected<bool> LLDBSwigPythonBreakpointCallbackFunction(
    const char *python_function_name, const char *session_dictionary_name,
    const lldb::StackFrameSP &sb_frame,
    const lldb::BreakpointLocationSP &sb_bp_loc, StructuredDataImpl *args_impl);

#pragma clang diagnostic pop

extern "C" bool LLDBSwigPythonWatchpointCallbackFunction(
    const char *python_function_name, const char *session_dictionary_name,
    const lldb::StackFrameSP &sb_frame, const lldb::WatchpointSP &sb_wp);

extern "C" bool LLDBSwigPythonCallTypeScript(
    const char *python_function_name, void *session_dictionary,
    const lldb::ValueObjectSP &valobj_sp, void **pyfunct_wrapper,
    const lldb::TypeSummaryOptionsSP &options_sp, std::string &retval);

extern "C" void *
LLDBSwigPythonCreateSyntheticProvider(const char *python_class_name,
                                      const char *session_dictionary_name,
                                      const lldb::ValueObjectSP &valobj_sp);

extern "C" void *
LLDBSwigPythonCreateCommandObject(const char *python_class_name,
                                  const char *session_dictionary_name,
                                  const lldb::DebuggerSP debugger_sp);

extern "C" void *LLDBSwigPythonCreateScriptedThreadPlan(
    const char *python_class_name, const char *session_dictionary_name,
    StructuredDataImpl *args_data,
    std::string &error_string,
    const lldb::ThreadPlanSP &thread_plan_sp);

extern "C" bool LLDBSWIGPythonCallThreadPlan(void *implementor,
                                             const char *method_name,
                                             Event *event_sp, bool &got_error);

extern "C" void *LLDBSwigPythonCreateScriptedBreakpointResolver(
    const char *python_class_name, const char *session_dictionary_name,
    lldb_private::StructuredDataImpl *args, lldb::BreakpointSP &bkpt_sp);

extern "C" unsigned int
LLDBSwigPythonCallBreakpointResolver(void *implementor, const char *method_name,
                                     lldb_private::SymbolContext *sym_ctx);

extern "C" size_t LLDBSwigPython_CalculateNumChildren(void *implementor,
                                                      uint32_t max);

extern "C" void *LLDBSwigPython_GetChildAtIndex(void *implementor,
                                                uint32_t idx);

extern "C" int LLDBSwigPython_GetIndexOfChildWithName(void *implementor,
                                                      const char *child_name);

extern "C" void *LLDBSWIGPython_CastPyObjectToSBValue(void *data);

extern lldb::ValueObjectSP
LLDBSWIGPython_GetValueObjectSPFromSBValue(void *data);

extern "C" bool LLDBSwigPython_UpdateSynthProviderInstance(void *implementor);

extern "C" bool
LLDBSwigPython_MightHaveChildrenSynthProviderInstance(void *implementor);

extern "C" void *
LLDBSwigPython_GetValueSynthProviderInstance(void *implementor);

extern "C" bool
LLDBSwigPythonCallCommand(const char *python_function_name,
                          const char *session_dictionary_name,
                          lldb::DebuggerSP &debugger, const char *args,
                          lldb_private::CommandReturnObject &cmd_retobj,
                          lldb::ExecutionContextRefSP exe_ctx_ref_sp);

extern "C" bool
LLDBSwigPythonCallCommandObject(void *implementor, lldb::DebuggerSP &debugger,
                                const char *args,
                                lldb_private::CommandReturnObject &cmd_retobj,
                                lldb::ExecutionContextRefSP exe_ctx_ref_sp);

extern "C" bool
LLDBSwigPythonCallModuleInit(const char *python_module_name,
                             const char *session_dictionary_name,
                             lldb::DebuggerSP &debugger);

extern "C" void *
LLDBSWIGPythonCreateOSPlugin(const char *python_class_name,
                             const char *session_dictionary_name,
                             const lldb::ProcessSP &process_sp);

extern "C" void *
LLDBSWIGPython_CreateFrameRecognizer(const char *python_class_name,
                                     const char *session_dictionary_name);

extern "C" void *
LLDBSwigPython_GetRecognizedArguments(void *implementor,
                                      const lldb::StackFrameSP &frame_sp);

extern "C" bool LLDBSWIGPythonRunScriptKeywordProcess(
    const char *python_function_name, const char *session_dictionary_name,
    lldb::ProcessSP &process, std::string &output);

extern "C" bool LLDBSWIGPythonRunScriptKeywordThread(
    const char *python_function_name, const char *session_dictionary_name,
    lldb::ThreadSP &thread, std::string &output);

extern "C" bool LLDBSWIGPythonRunScriptKeywordTarget(
    const char *python_function_name, const char *session_dictionary_name,
    lldb::TargetSP &target, std::string &output);

extern "C" bool LLDBSWIGPythonRunScriptKeywordFrame(
    const char *python_function_name, const char *session_dictionary_name,
    lldb::StackFrameSP &frame, std::string &output);

extern "C" bool LLDBSWIGPythonRunScriptKeywordValue(
    const char *python_function_name, const char *session_dictionary_name,
    lldb::ValueObjectSP &value, std::string &output);

extern "C" void *
LLDBSWIGPython_GetDynamicSetting(void *module, const char *setting,
                                 const lldb::TargetSP &target_sp);

static bool g_initialized = false;

namespace {

// Initializing Python is not a straightforward process.  We cannot control
// what external code may have done before getting to this point in LLDB,
// including potentially having already initialized Python, so we need to do a
// lot of work to ensure that the existing state of the system is maintained
// across our initialization.  We do this by using an RAII pattern where we
// save off initial state at the beginning, and restore it at the end
struct InitializePythonRAII {
public:
  InitializePythonRAII()
      : m_gil_state(PyGILState_UNLOCKED), m_was_already_initialized(false) {
    // Python will muck with STDIN terminal state, so save off any current TTY
    // settings so we can restore them.
    m_stdin_tty_state.Save(STDIN_FILENO, false);

    InitializePythonHome();

    // Register _lldb as a built-in module.
    PyImport_AppendInittab("_lldb", LLDBSwigPyInit);

// Python < 3.2 and Python >= 3.2 reversed the ordering requirements for
// calling `Py_Initialize` and `PyEval_InitThreads`.  < 3.2 requires that you
// call `PyEval_InitThreads` first, and >= 3.2 requires that you call it last.
#if (PY_MAJOR_VERSION == 3 && PY_MINOR_VERSION >= 2) || (PY_MAJOR_VERSION > 3)
    Py_InitializeEx(0);
    InitializeThreadsPrivate();
#else
    InitializeThreadsPrivate();
    Py_InitializeEx(0);
#endif
  }

  ~InitializePythonRAII() {
    if (m_was_already_initialized) {
      Log *log(lldb_private::GetLogIfAllCategoriesSet(LIBLLDB_LOG_SCRIPT));
      LLDB_LOGV(log, "Releasing PyGILState. Returning to state = {0}locked",
                m_gil_state == PyGILState_UNLOCKED ? "un" : "");
      PyGILState_Release(m_gil_state);
    } else {
      // We initialized the threads in this function, just unlock the GIL.
      PyEval_SaveThread();
    }

    m_stdin_tty_state.Restore();
  }

private:
  void InitializePythonHome() {
#if defined(LLDB_PYTHON_HOME)
#if PY_MAJOR_VERSION >= 3
    size_t size = 0;
    static wchar_t *g_python_home = Py_DecodeLocale(LLDB_PYTHON_HOME, &size);
#else
    static char g_python_home[] = LLDB_PYTHON_HOME;
#endif
    Py_SetPythonHome(g_python_home);
#else
#if defined(__APPLE__) && PY_MAJOR_VERSION == 2 && PY_MINOR_VERSION == 7
    // For Darwin, the only Python version supported is the one shipped in the
    // OS OS and linked with lldb. Other installation of Python may have higher
    // priorities in the path, overriding PYTHONHOME and causing
    // problems/incompatibilities. In order to avoid confusion, always hardcode
    // the PythonHome to be right, as it's not going to change.
    static char path[] =
        "/System/Library/Frameworks/Python.framework/Versions/2.7";
    Py_SetPythonHome(path);
#endif
#endif
  }

  void InitializeThreadsPrivate() {
// Since Python 3.7 `Py_Initialize` calls `PyEval_InitThreads` inside itself,
// so there is no way to determine whether the embedded interpreter
// was already initialized by some external code. `PyEval_ThreadsInitialized`
// would always return `true` and `PyGILState_Ensure/Release` flow would be
// executed instead of unlocking GIL with `PyEval_SaveThread`. When
// an another thread calls `PyGILState_Ensure` it would get stuck in deadlock.
#if (PY_MAJOR_VERSION == 3 && PY_MINOR_VERSION >= 7) || (PY_MAJOR_VERSION > 3)
    // The only case we should go further and acquire the GIL: it is unlocked.
    if (PyGILState_Check())
      return;
#endif

    if (PyEval_ThreadsInitialized()) {
      Log *log(lldb_private::GetLogIfAllCategoriesSet(LIBLLDB_LOG_SCRIPT));

      m_was_already_initialized = true;
      m_gil_state = PyGILState_Ensure();
      LLDB_LOGV(log, "Ensured PyGILState. Previous state = {0}locked\n",
                m_gil_state == PyGILState_UNLOCKED ? "un" : "");
      return;
    }

    // InitThreads acquires the GIL if it hasn't been called before.
    PyEval_InitThreads();
  }

  TerminalState m_stdin_tty_state;
  PyGILState_STATE m_gil_state;
  bool m_was_already_initialized;
};
} // namespace

void ScriptInterpreterPython::ComputePythonDirForApple(
    llvm::SmallVectorImpl<char> &path) {
  auto style = llvm::sys::path::Style::posix;

  llvm::StringRef path_ref(path.begin(), path.size());
  auto rbegin = llvm::sys::path::rbegin(path_ref, style);
  auto rend = llvm::sys::path::rend(path_ref);
  auto framework = std::find(rbegin, rend, "LLDB.framework");
  if (framework == rend) {
    ComputePythonDir(path);
    return;
  }
  path.resize(framework - rend);
  llvm::sys::path::append(path, style, "LLDB.framework", "Resources", "Python");
}

void ScriptInterpreterPython::ComputePythonDir(
    llvm::SmallVectorImpl<char> &path) {
  // Build the path by backing out of the lib dir, then building with whatever
  // the real python interpreter uses.  (e.g. lib for most, lib64 on RHEL
  // x86_64, or bin on Windows).
  llvm::sys::path::remove_filename(path);
  llvm::sys::path::append(path, LLDB_PYTHON_RELATIVE_LIBDIR);

#if defined(_WIN32)
  // This will be injected directly through FileSpec.GetDirectory().SetString(),
  // so we need to normalize manually.
  std::replace(path.begin(), path.end(), '\\', '/');
#endif
}

FileSpec ScriptInterpreterPython::GetPythonDir() {
  static FileSpec g_spec = []() {
    FileSpec spec = HostInfo::GetShlibDir();
    if (!spec)
      return FileSpec();
    llvm::SmallString<64> path;
    spec.GetPath(path);

#if defined(__APPLE__)
    ComputePythonDirForApple(path);
#else
    ComputePythonDir(path);
#endif
    spec.GetDirectory().SetString(path);
    return spec;
  }();
  return g_spec;
}

lldb_private::ConstString ScriptInterpreterPython::GetPluginNameStatic() {
  static ConstString g_name("script-python");
  return g_name;
}

const char *ScriptInterpreterPython::GetPluginDescriptionStatic() {
  return "Embedded Python interpreter";
}

void ScriptInterpreterPython::Initialize() {
  static llvm::once_flag g_once_flag;

  llvm::call_once(g_once_flag, []() {
    PluginManager::RegisterPlugin(GetPluginNameStatic(),
                                  GetPluginDescriptionStatic(),
                                  lldb::eScriptLanguagePython,
                                  ScriptInterpreterPythonImpl::CreateInstance);
  });
}

void ScriptInterpreterPython::Terminate() {}

ScriptInterpreterPythonImpl::Locker::Locker(
    ScriptInterpreterPythonImpl *py_interpreter, uint16_t on_entry,
    uint16_t on_leave, FileSP in, FileSP out, FileSP err)
    : ScriptInterpreterLocker(),
      m_teardown_session((on_leave & TearDownSession) == TearDownSession),
      m_python_interpreter(py_interpreter) {
  DoAcquireLock();
  if ((on_entry & InitSession) == InitSession) {
    if (!DoInitSession(on_entry, in, out, err)) {
      // Don't teardown the session if we didn't init it.
      m_teardown_session = false;
    }
  }
}

bool ScriptInterpreterPythonImpl::Locker::DoAcquireLock() {
  Log *log(lldb_private::GetLogIfAllCategoriesSet(LIBLLDB_LOG_SCRIPT));
  m_GILState = PyGILState_Ensure();
  LLDB_LOGV(log, "Ensured PyGILState. Previous state = {0}locked",
            m_GILState == PyGILState_UNLOCKED ? "un" : "");

  // we need to save the thread state when we first start the command because
  // we might decide to interrupt it while some action is taking place outside
  // of Python (e.g. printing to screen, waiting for the network, ...) in that
  // case, _PyThreadState_Current will be NULL - and we would be unable to set
  // the asynchronous exception - not a desirable situation
  m_python_interpreter->SetThreadState(PyThreadState_Get());
  m_python_interpreter->IncrementLockCount();
  return true;
}

bool ScriptInterpreterPythonImpl::Locker::DoInitSession(uint16_t on_entry_flags,
                                                        FileSP in, FileSP out,
                                                        FileSP err) {
  if (!m_python_interpreter)
    return false;
  return m_python_interpreter->EnterSession(on_entry_flags, in, out, err);
}

bool ScriptInterpreterPythonImpl::Locker::DoFreeLock() {
  Log *log(lldb_private::GetLogIfAllCategoriesSet(LIBLLDB_LOG_SCRIPT));
  LLDB_LOGV(log, "Releasing PyGILState. Returning to state = {0}locked",
            m_GILState == PyGILState_UNLOCKED ? "un" : "");
  PyGILState_Release(m_GILState);
  m_python_interpreter->DecrementLockCount();
  return true;
}

bool ScriptInterpreterPythonImpl::Locker::DoTearDownSession() {
  if (!m_python_interpreter)
    return false;
  m_python_interpreter->LeaveSession();
  return true;
}

ScriptInterpreterPythonImpl::Locker::~Locker() {
  if (m_teardown_session)
    DoTearDownSession();
  DoFreeLock();
}

ScriptInterpreterPythonImpl::ScriptInterpreterPythonImpl(Debugger &debugger)
    : ScriptInterpreterPython(debugger), m_saved_stdin(), m_saved_stdout(),
      m_saved_stderr(), m_main_module(),
      m_session_dict(PyInitialValue::Invalid),
      m_sys_module_dict(PyInitialValue::Invalid), m_run_one_line_function(),
      m_run_one_line_str_global(),
      m_dictionary_name(m_debugger.GetInstanceName().AsCString()),
      m_active_io_handler(eIOHandlerNone), m_session_is_active(false),
      m_pty_slave_is_open(false), m_valid_session(true), m_lock_count(0),
      m_command_thread_state(nullptr) {
  InitializePrivate();

  m_dictionary_name.append("_dict");
  StreamString run_string;
  run_string.Printf("%s = dict()", m_dictionary_name.c_str());

  Locker locker(this, Locker::AcquireLock, Locker::FreeAcquiredLock);
  PyRun_SimpleString(run_string.GetData());

  run_string.Clear();
  run_string.Printf(
      "run_one_line (%s, 'import copy, keyword, os, re, sys, uuid, lldb')",
      m_dictionary_name.c_str());
  PyRun_SimpleString(run_string.GetData());

  // Reloading modules requires a different syntax in Python 2 and Python 3.
  // This provides a consistent syntax no matter what version of Python.
  run_string.Clear();
  run_string.Printf("run_one_line (%s, 'from six.moves import reload_module')",
                    m_dictionary_name.c_str());
  PyRun_SimpleString(run_string.GetData());

  // WARNING: temporary code that loads Cocoa formatters - this should be done
  // on a per-platform basis rather than loading the whole set and letting the
  // individual formatter classes exploit APIs to check whether they can/cannot
  // do their task
  run_string.Clear();
  run_string.Printf(
      "run_one_line (%s, 'import lldb.formatters, lldb.formatters.cpp, pydoc')",
      m_dictionary_name.c_str());
  PyRun_SimpleString(run_string.GetData());
  run_string.Clear();

  run_string.Printf("run_one_line (%s, 'import lldb.embedded_interpreter; from "
                    "lldb.embedded_interpreter import run_python_interpreter; "
                    "from lldb.embedded_interpreter import run_one_line')",
                    m_dictionary_name.c_str());
  PyRun_SimpleString(run_string.GetData());
  run_string.Clear();

  run_string.Printf("run_one_line (%s, 'lldb.debugger_unique_id = %" PRIu64
                    "; pydoc.pager = pydoc.plainpager')",
                    m_dictionary_name.c_str(), m_debugger.GetID());
  PyRun_SimpleString(run_string.GetData());
}

ScriptInterpreterPythonImpl::~ScriptInterpreterPythonImpl() {
  // the session dictionary may hold objects with complex state which means
  // that they may need to be torn down with some level of smarts and that, in
  // turn, requires a valid thread state force Python to procure itself such a
  // thread state, nuke the session dictionary and then release it for others
  // to use and proceed with the rest of the shutdown
  auto gil_state = PyGILState_Ensure();
  m_session_dict.Reset();
  PyGILState_Release(gil_state);
}

lldb_private::ConstString ScriptInterpreterPythonImpl::GetPluginName() {
  return GetPluginNameStatic();
}

uint32_t ScriptInterpreterPythonImpl::GetPluginVersion() { return 1; }

void ScriptInterpreterPythonImpl::IOHandlerActivated(IOHandler &io_handler,
                                                     bool interactive) {
  const char *instructions = nullptr;

  switch (m_active_io_handler) {
  case eIOHandlerNone:
    break;
  case eIOHandlerBreakpoint:
    instructions = R"(Enter your Python command(s). Type 'DONE' to end.
def function (frame, bp_loc, internal_dict):
    """frame: the lldb.SBFrame for the location at which you stopped
       bp_loc: an lldb.SBBreakpointLocation for the breakpoint location information
       internal_dict: an LLDB support object not to be used"""
)";
    break;
  case eIOHandlerWatchpoint:
    instructions = "Enter your Python command(s). Type 'DONE' to end.\n";
    break;
  }

  if (instructions) {
    StreamFileSP output_sp(io_handler.GetOutputStreamFileSP());
    if (output_sp && interactive) {
      output_sp->PutCString(instructions);
      output_sp->Flush();
    }
  }
}

void ScriptInterpreterPythonImpl::IOHandlerInputComplete(IOHandler &io_handler,
                                                         std::string &data) {
  io_handler.SetIsDone(true);
  bool batch_mode = m_debugger.GetCommandInterpreter().GetBatchCommandMode();

  switch (m_active_io_handler) {
  case eIOHandlerNone:
    break;
  case eIOHandlerBreakpoint: {
    std::vector<BreakpointOptions *> *bp_options_vec =
        (std::vector<BreakpointOptions *> *)io_handler.GetUserData();
    for (auto bp_options : *bp_options_vec) {
      if (!bp_options)
        continue;

      auto data_up = std::make_unique<CommandDataPython>();
      if (!data_up)
        break;
      data_up->user_source.SplitIntoLines(data);

      StructuredData::ObjectSP empty_args_sp;
      if (GenerateBreakpointCommandCallbackData(data_up->user_source,
                                                data_up->script_source,
                                                false)
              .Success()) {
        auto baton_sp = std::make_shared<BreakpointOptions::CommandBaton>(
            std::move(data_up));
        bp_options->SetCallback(
            ScriptInterpreterPythonImpl::BreakpointCallbackFunction, baton_sp);
      } else if (!batch_mode) {
        StreamFileSP error_sp = io_handler.GetErrorStreamFileSP();
        if (error_sp) {
          error_sp->Printf("Warning: No command attached to breakpoint.\n");
          error_sp->Flush();
        }
      }
    }
    m_active_io_handler = eIOHandlerNone;
  } break;
  case eIOHandlerWatchpoint: {
    WatchpointOptions *wp_options =
        (WatchpointOptions *)io_handler.GetUserData();
    auto data_up = std::make_unique<WatchpointOptions::CommandData>();
    data_up->user_source.SplitIntoLines(data);

    if (GenerateWatchpointCommandCallbackData(data_up->user_source,
                                              data_up->script_source)) {
      auto baton_sp =
          std::make_shared<WatchpointOptions::CommandBaton>(std::move(data_up));
      wp_options->SetCallback(
          ScriptInterpreterPythonImpl::WatchpointCallbackFunction, baton_sp);
    } else if (!batch_mode) {
      StreamFileSP error_sp = io_handler.GetErrorStreamFileSP();
      if (error_sp) {
        error_sp->Printf("Warning: No command attached to breakpoint.\n");
        error_sp->Flush();
      }
    }
    m_active_io_handler = eIOHandlerNone;
  } break;
  }
}

lldb::ScriptInterpreterSP
ScriptInterpreterPythonImpl::CreateInstance(Debugger &debugger) {
  return std::make_shared<ScriptInterpreterPythonImpl>(debugger);
}

void ScriptInterpreterPythonImpl::LeaveSession() {
  Log *log(lldb_private::GetLogIfAllCategoriesSet(LIBLLDB_LOG_SCRIPT));
  if (log)
    log->PutCString("ScriptInterpreterPythonImpl::LeaveSession()");

  // Unset the LLDB global variables.
  PyRun_SimpleString("lldb.debugger = None; lldb.target = None; lldb.process "
                     "= None; lldb.thread = None; lldb.frame = None");

  // checking that we have a valid thread state - since we use our own
  // threading and locking in some (rare) cases during cleanup Python may end
  // up believing we have no thread state and PyImport_AddModule will crash if
  // that is the case - since that seems to only happen when destroying the
  // SBDebugger, we can make do without clearing up stdout and stderr

  // rdar://problem/11292882
  // When the current thread state is NULL, PyThreadState_Get() issues a fatal
  // error.
  if (PyThreadState_GetDict()) {
    PythonDictionary &sys_module_dict = GetSysModuleDictionary();
    if (sys_module_dict.IsValid()) {
      if (m_saved_stdin.IsValid()) {
        sys_module_dict.SetItemForKey(PythonString("stdin"), m_saved_stdin);
        m_saved_stdin.Reset();
      }
      if (m_saved_stdout.IsValid()) {
        sys_module_dict.SetItemForKey(PythonString("stdout"), m_saved_stdout);
        m_saved_stdout.Reset();
      }
      if (m_saved_stderr.IsValid()) {
        sys_module_dict.SetItemForKey(PythonString("stderr"), m_saved_stderr);
        m_saved_stderr.Reset();
      }
    }
  }

  m_session_is_active = false;
}

bool ScriptInterpreterPythonImpl::SetStdHandle(FileSP file_sp,
                                               const char *py_name,
                                               PythonObject &save_file,
                                               const char *mode) {
  if (!file_sp || !*file_sp) {
    save_file.Reset();
    return false;
  }
  File &file = *file_sp;

  // Flush the file before giving it to python to avoid interleaved output.
  file.Flush();

  PythonDictionary &sys_module_dict = GetSysModuleDictionary();

  auto new_file = PythonFile::FromFile(file, mode);
  if (!new_file) {
    llvm::consumeError(new_file.takeError());
    return false;
  }

  save_file = sys_module_dict.GetItemForKey(PythonString(py_name));

  sys_module_dict.SetItemForKey(PythonString(py_name), new_file.get());
  return true;
}

bool ScriptInterpreterPythonImpl::EnterSession(uint16_t on_entry_flags,
                                               FileSP in_sp, FileSP out_sp,
                                               FileSP err_sp) {
  // If we have already entered the session, without having officially 'left'
  // it, then there is no need to 'enter' it again.
  Log *log(lldb_private::GetLogIfAllCategoriesSet(LIBLLDB_LOG_SCRIPT));
  if (m_session_is_active) {
    LLDB_LOGF(
        log,
        "ScriptInterpreterPythonImpl::EnterSession(on_entry_flags=0x%" PRIx16
        ") session is already active, returning without doing anything",
        on_entry_flags);
    return false;
  }

  LLDB_LOGF(
      log,
      "ScriptInterpreterPythonImpl::EnterSession(on_entry_flags=0x%" PRIx16 ")",
      on_entry_flags);

  m_session_is_active = true;

  StreamString run_string;

  if (on_entry_flags & Locker::InitGlobals) {
    run_string.Printf("run_one_line (%s, 'lldb.debugger_unique_id = %" PRIu64,
                      m_dictionary_name.c_str(), m_debugger.GetID());
    run_string.Printf(
        "; lldb.debugger = lldb.SBDebugger.FindDebuggerWithID (%" PRIu64 ")",
        m_debugger.GetID());
    run_string.PutCString("; lldb.target = lldb.debugger.GetSelectedTarget()");
    run_string.PutCString("; lldb.process = lldb.target.GetProcess()");
    run_string.PutCString("; lldb.thread = lldb.process.GetSelectedThread ()");
    run_string.PutCString("; lldb.frame = lldb.thread.GetSelectedFrame ()");
    run_string.PutCString("')");
  } else {
    // If we aren't initing the globals, we should still always set the
    // debugger (since that is always unique.)
    run_string.Printf("run_one_line (%s, 'lldb.debugger_unique_id = %" PRIu64,
                      m_dictionary_name.c_str(), m_debugger.GetID());
    run_string.Printf(
        "; lldb.debugger = lldb.SBDebugger.FindDebuggerWithID (%" PRIu64 ")",
        m_debugger.GetID());
    run_string.PutCString("')");
  }

  PyRun_SimpleString(run_string.GetData());
  run_string.Clear();

  PythonDictionary &sys_module_dict = GetSysModuleDictionary();
  if (sys_module_dict.IsValid()) {
    lldb::FileSP top_in_sp;
    lldb::StreamFileSP top_out_sp, top_err_sp;
    if (!in_sp || !out_sp || !err_sp || !*in_sp || !*out_sp || !*err_sp)
      m_debugger.AdoptTopIOHandlerFilesIfInvalid(top_in_sp, top_out_sp,
                                                 top_err_sp);

    if (on_entry_flags & Locker::NoSTDIN) {
      m_saved_stdin.Reset();
    } else {
      if (!SetStdHandle(in_sp, "stdin", m_saved_stdin, "r")) {
        if (top_in_sp)
          SetStdHandle(top_in_sp, "stdin", m_saved_stdin, "r");
      }
    }

    if (!SetStdHandle(out_sp, "stdout", m_saved_stdout, "w")) {
      if (top_out_sp)
        SetStdHandle(top_out_sp->GetFileSP(), "stdout", m_saved_stdout, "w");
    }

    if (!SetStdHandle(err_sp, "stderr", m_saved_stderr, "w")) {
      if (top_err_sp)
        SetStdHandle(top_err_sp->GetFileSP(), "stderr", m_saved_stderr, "w");
    }
  }

  if (PyErr_Occurred())
    PyErr_Clear();

  return true;
}

PythonModule &ScriptInterpreterPythonImpl::GetMainModule() {
  if (!m_main_module.IsValid())
    m_main_module = unwrapIgnoringErrors(PythonModule::Import("__main__"));
  return m_main_module;
}

PythonDictionary &ScriptInterpreterPythonImpl::GetSessionDictionary() {
  if (m_session_dict.IsValid())
    return m_session_dict;

  PythonObject &main_module = GetMainModule();
  if (!main_module.IsValid())
    return m_session_dict;

  PythonDictionary main_dict(PyRefType::Borrowed,
                             PyModule_GetDict(main_module.get()));
  if (!main_dict.IsValid())
    return m_session_dict;

  m_session_dict = unwrapIgnoringErrors(
      As<PythonDictionary>(main_dict.GetItem(m_dictionary_name)));
  return m_session_dict;
}

PythonDictionary &ScriptInterpreterPythonImpl::GetSysModuleDictionary() {
  if (m_sys_module_dict.IsValid())
    return m_sys_module_dict;
  PythonModule sys_module = unwrapIgnoringErrors(PythonModule::Import("sys"));
  m_sys_module_dict = sys_module.GetDictionary();
  return m_sys_module_dict;
}

llvm::Expected<unsigned>
ScriptInterpreterPythonImpl::GetMaxPositionalArgumentsForCallable(
    const llvm::StringRef &callable_name) {
  if (callable_name.empty()) {
    return llvm::createStringError(
        llvm::inconvertibleErrorCode(),
        "called with empty callable name.");
  }
  Locker py_lock(this, Locker::AcquireLock |
                 Locker::InitSession |
                 Locker::NoSTDIN);
  auto dict = PythonModule::MainModule()
      .ResolveName<PythonDictionary>(m_dictionary_name);
  auto pfunc = PythonObject::ResolveNameWithDictionary<PythonCallable>(
      callable_name, dict);
  if (!pfunc.IsAllocated()) {
    return llvm::createStringError(
        llvm::inconvertibleErrorCode(),
        "can't find callable: %s", callable_name.str().c_str());
  }
  llvm::Expected<PythonCallable::ArgInfo> arg_info = pfunc.GetArgInfo();
  if (!arg_info)
    return arg_info.takeError();
  return arg_info.get().max_positional_args;
}

static std::string GenerateUniqueName(const char *base_name_wanted,
                                      uint32_t &functions_counter,
                                      const void *name_token = nullptr) {
  StreamString sstr;

  if (!base_name_wanted)
    return std::string();

  if (!name_token)
    sstr.Printf("%s_%d", base_name_wanted, functions_counter++);
  else
    sstr.Printf("%s_%p", base_name_wanted, name_token);

  return sstr.GetString();
}

bool ScriptInterpreterPythonImpl::GetEmbeddedInterpreterModuleObjects() {
  if (m_run_one_line_function.IsValid())
    return true;

  PythonObject module(PyRefType::Borrowed,
                      PyImport_AddModule("lldb.embedded_interpreter"));
  if (!module.IsValid())
    return false;

  PythonDictionary module_dict(PyRefType::Borrowed,
                               PyModule_GetDict(module.get()));
  if (!module_dict.IsValid())
    return false;

  m_run_one_line_function =
      module_dict.GetItemForKey(PythonString("run_one_line"));
  m_run_one_line_str_global =
      module_dict.GetItemForKey(PythonString("g_run_one_line_str"));
  return m_run_one_line_function.IsValid();
}

static void ReadThreadBytesReceived(void *baton, const void *src,
                                    size_t src_len) {
  if (src && src_len) {
    Stream *strm = (Stream *)baton;
    strm->Write(src, src_len);
    strm->Flush();
  }
}

bool ScriptInterpreterPythonImpl::ExecuteOneLine(
    llvm::StringRef command, CommandReturnObject *result,
    const ExecuteScriptOptions &options) {
  std::string command_str = command.str();

  if (!m_valid_session)
    return false;

  if (!command.empty()) {
    // We want to call run_one_line, passing in the dictionary and the command
    // string.  We cannot do this through PyRun_SimpleString here because the
    // command string may contain escaped characters, and putting it inside
    // another string to pass to PyRun_SimpleString messes up the escaping.  So
    // we use the following more complicated method to pass the command string
    // directly down to Python.
    Debugger &debugger = m_debugger;

    FileSP input_file_sp;
    StreamFileSP output_file_sp;
    StreamFileSP error_file_sp;
    Communication output_comm(
        "lldb.ScriptInterpreterPythonImpl.ExecuteOneLine.comm");
    bool join_read_thread = false;
    if (options.GetEnableIO()) {
      if (result) {
        input_file_sp = debugger.GetInputFileSP();
        // Set output to a temporary file so we can forward the results on to
        // the result object

        Pipe pipe;
        Status pipe_result = pipe.CreateNew(false);
        if (pipe_result.Success()) {
#if defined(_WIN32)
          lldb::file_t read_file = pipe.GetReadNativeHandle();
          pipe.ReleaseReadFileDescriptor();
          std::unique_ptr<ConnectionGenericFile> conn_up(
              new ConnectionGenericFile(read_file, true));
#else
          std::unique_ptr<ConnectionFileDescriptor> conn_up(
              new ConnectionFileDescriptor(pipe.ReleaseReadFileDescriptor(),
                                           true));
#endif
          if (conn_up->IsConnected()) {
            output_comm.SetConnection(conn_up.release());
            output_comm.SetReadThreadBytesReceivedCallback(
                ReadThreadBytesReceived, &result->GetOutputStream());
            output_comm.StartReadThread();
            join_read_thread = true;
            FILE *outfile_handle =
                fdopen(pipe.ReleaseWriteFileDescriptor(), "w");
            output_file_sp = std::make_shared<StreamFile>(outfile_handle, true);
            error_file_sp = output_file_sp;
            if (outfile_handle)
              ::setbuf(outfile_handle, nullptr);

            result->SetImmediateOutputFile(
                debugger.GetOutputStream().GetFileSP());
            result->SetImmediateErrorFile(
                debugger.GetErrorStream().GetFileSP());
          }
        }
      }
      if (!input_file_sp || !output_file_sp || !error_file_sp)
        debugger.AdoptTopIOHandlerFilesIfInvalid(input_file_sp, output_file_sp,
                                                 error_file_sp);
    } else {
      auto nullin = FileSystem::Instance().Open(
                                  FileSpec(FileSystem::DEV_NULL),
                                  File::eOpenOptionRead);
      auto nullout = FileSystem::Instance().Open(
                                  FileSpec(FileSystem::DEV_NULL),
                                  File::eOpenOptionWrite);
      if (!nullin) {
        result->AppendErrorWithFormatv("failed to open /dev/null: {0}\n",
                                       llvm::fmt_consume(nullin.takeError()));
        return false;
      }
      if (!nullout) {
        result->AppendErrorWithFormatv("failed to open /dev/null: {0}\n",
                                       llvm::fmt_consume(nullout.takeError()));
        return false;
      }
      input_file_sp = std::move(nullin.get());
      error_file_sp = output_file_sp = std::make_shared<StreamFile>(std::move(nullout.get()));
    }

    bool success = false;
    {
      // WARNING!  It's imperative that this RAII scope be as tight as
      // possible. In particular, the scope must end *before* we try to join
      // the read thread.  The reason for this is that a pre-requisite for
      // joining the read thread is that we close the write handle (to break
      // the pipe and cause it to wake up and exit).  But acquiring the GIL as
      // below will redirect Python's stdio to use this same handle.  If we
      // close the handle while Python is still using it, bad things will
      // happen.
      Locker locker(
          this,
          Locker::AcquireLock | Locker::InitSession |
              (options.GetSetLLDBGlobals() ? Locker::InitGlobals : 0) |
              ((result && result->GetInteractive()) ? 0 : Locker::NoSTDIN),
          Locker::FreeAcquiredLock | Locker::TearDownSession, input_file_sp,
          output_file_sp->GetFileSP(), error_file_sp->GetFileSP());

      // Find the correct script interpreter dictionary in the main module.
      PythonDictionary &session_dict = GetSessionDictionary();
      if (session_dict.IsValid()) {
        if (GetEmbeddedInterpreterModuleObjects()) {
          if (PyCallable_Check(m_run_one_line_function.get())) {
            PythonObject pargs(
                PyRefType::Owned,
                Py_BuildValue("(Os)", session_dict.get(), command_str.c_str()));
            if (pargs.IsValid()) {
              PythonObject return_value(
                  PyRefType::Owned,
                  PyObject_CallObject(m_run_one_line_function.get(),
                                      pargs.get()));
              if (return_value.IsValid())
                success = true;
              else if (options.GetMaskoutErrors() && PyErr_Occurred()) {
                PyErr_Print();
                PyErr_Clear();
              }
            }
          }
        }
      }

      // Flush our output and error file handles
      output_file_sp->Flush();
      error_file_sp->Flush();
    }

    if (join_read_thread) {
      // Close the write end of the pipe since we are done with our one line
      // script. This should cause the read thread that output_comm is using to
      // exit
      output_file_sp->GetFile().Close();
      // The close above should cause this thread to exit when it gets to the
      // end of file, so let it get all its data
      output_comm.JoinReadThread();
      // Now we can close the read end of the pipe
      output_comm.Disconnect();
    }

    if (success)
      return true;

    // The one-liner failed.  Append the error message.
    if (result) {
      result->AppendErrorWithFormat(
          "python failed attempting to evaluate '%s'\n", command_str.c_str());
    }
    return false;
  }

  if (result)
    result->AppendError("empty command passed to python\n");
  return false;
}

void ScriptInterpreterPythonImpl::ExecuteInterpreterLoop() {
  static Timer::Category func_cat(LLVM_PRETTY_FUNCTION);
  Timer scoped_timer(func_cat, LLVM_PRETTY_FUNCTION);

  Debugger &debugger = m_debugger;

  // At the moment, the only time the debugger does not have an input file
  // handle is when this is called directly from Python, in which case it is
  // both dangerous and unnecessary (not to mention confusing) to try to embed
  // a running interpreter loop inside the already running Python interpreter
  // loop, so we won't do it.

  if (!debugger.GetInputFile().IsValid())
    return;

  IOHandlerSP io_handler_sp(new IOHandlerPythonInterpreter(debugger, this));
  if (io_handler_sp) {
    debugger.PushIOHandler(io_handler_sp);
  }
}

bool ScriptInterpreterPythonImpl::Interrupt() {
  Log *log(lldb_private::GetLogIfAllCategoriesSet(LIBLLDB_LOG_SCRIPT));

  if (IsExecutingPython()) {
    PyThreadState *state = PyThreadState_GET();
    if (!state)
      state = GetThreadState();
    if (state) {
      long tid = state->thread_id;
      PyThreadState_Swap(state);
      int num_threads = PyThreadState_SetAsyncExc(tid, PyExc_KeyboardInterrupt);
      LLDB_LOGF(log,
                "ScriptInterpreterPythonImpl::Interrupt() sending "
                "PyExc_KeyboardInterrupt (tid = %li, num_threads = %i)...",
                tid, num_threads);
      return true;
    }
  }
  LLDB_LOGF(log,
            "ScriptInterpreterPythonImpl::Interrupt() python code not running, "
            "can't interrupt");
  return false;
}

bool ScriptInterpreterPythonImpl::ExecuteOneLineWithReturn(
    llvm::StringRef in_string, ScriptInterpreter::ScriptReturnType return_type,
    void *ret_value, const ExecuteScriptOptions &options) {

  Locker locker(this,
                Locker::AcquireLock | Locker::InitSession |
                    (options.GetSetLLDBGlobals() ? Locker::InitGlobals : 0) |
                    Locker::NoSTDIN,
                Locker::FreeAcquiredLock | Locker::TearDownSession);

  PythonModule &main_module = GetMainModule();
  PythonDictionary globals = main_module.GetDictionary();

  PythonDictionary locals = GetSessionDictionary();
  if (!locals.IsValid())
    locals = unwrapIgnoringErrors(
        As<PythonDictionary>(globals.GetAttribute(m_dictionary_name)));
  if (!locals.IsValid())
    locals = globals;

  Expected<PythonObject> maybe_py_return =
      runStringOneLine(in_string, globals, locals);

  if (!maybe_py_return) {
    llvm::handleAllErrors(
        maybe_py_return.takeError(),
        [&](PythonException &E) {
          E.Restore();
          if (options.GetMaskoutErrors()) {
            if (E.Matches(PyExc_SyntaxError)) {
              PyErr_Print();
            }
            PyErr_Clear();
          }
        },
        [](const llvm::ErrorInfoBase &E) {});
    return false;
  }

  PythonObject py_return = std::move(maybe_py_return.get());
  assert(py_return.IsValid());

  switch (return_type) {
  case eScriptReturnTypeCharPtr: // "char *"
  {
    const char format[3] = "s#";
    return PyArg_Parse(py_return.get(), format, (char **)ret_value);
  }
  case eScriptReturnTypeCharStrOrNone: // char* or NULL if py_return ==
                                       // Py_None
  {
    const char format[3] = "z";
    return PyArg_Parse(py_return.get(), format, (char **)ret_value);
  }
  case eScriptReturnTypeBool: {
    const char format[2] = "b";
    return PyArg_Parse(py_return.get(), format, (bool *)ret_value);
  }
  case eScriptReturnTypeShortInt: {
    const char format[2] = "h";
    return PyArg_Parse(py_return.get(), format, (short *)ret_value);
  }
  case eScriptReturnTypeShortIntUnsigned: {
    const char format[2] = "H";
    return PyArg_Parse(py_return.get(), format, (unsigned short *)ret_value);
  }
  case eScriptReturnTypeInt: {
    const char format[2] = "i";
    return PyArg_Parse(py_return.get(), format, (int *)ret_value);
  }
  case eScriptReturnTypeIntUnsigned: {
    const char format[2] = "I";
    return PyArg_Parse(py_return.get(), format, (unsigned int *)ret_value);
  }
  case eScriptReturnTypeLongInt: {
    const char format[2] = "l";
    return PyArg_Parse(py_return.get(), format, (long *)ret_value);
  }
  case eScriptReturnTypeLongIntUnsigned: {
    const char format[2] = "k";
    return PyArg_Parse(py_return.get(), format, (unsigned long *)ret_value);
  }
  case eScriptReturnTypeLongLong: {
    const char format[2] = "L";
    return PyArg_Parse(py_return.get(), format, (long long *)ret_value);
  }
  case eScriptReturnTypeLongLongUnsigned: {
    const char format[2] = "K";
    return PyArg_Parse(py_return.get(), format,
                       (unsigned long long *)ret_value);
  }
  case eScriptReturnTypeFloat: {
    const char format[2] = "f";
    return PyArg_Parse(py_return.get(), format, (float *)ret_value);
  }
  case eScriptReturnTypeDouble: {
    const char format[2] = "d";
    return PyArg_Parse(py_return.get(), format, (double *)ret_value);
  }
  case eScriptReturnTypeChar: {
    const char format[2] = "c";
    return PyArg_Parse(py_return.get(), format, (char *)ret_value);
  }
  case eScriptReturnTypeOpaqueObject: {
    *((PyObject **)ret_value) = py_return.release();
    return true;
  }
  }
}

Status ScriptInterpreterPythonImpl::ExecuteMultipleLines(
    const char *in_string, const ExecuteScriptOptions &options) {

  if (in_string == nullptr)
    return Status();

  Locker locker(this,
                Locker::AcquireLock | Locker::InitSession |
                    (options.GetSetLLDBGlobals() ? Locker::InitGlobals : 0) |
                    Locker::NoSTDIN,
                Locker::FreeAcquiredLock | Locker::TearDownSession);

  PythonModule &main_module = GetMainModule();
  PythonDictionary globals = main_module.GetDictionary();

  PythonDictionary locals = GetSessionDictionary();
  if (!locals.IsValid())
    locals = unwrapIgnoringErrors(
        As<PythonDictionary>(globals.GetAttribute(m_dictionary_name)));
  if (!locals.IsValid())
    locals = globals;

  Expected<PythonObject> return_value =
      runStringMultiLine(in_string, globals, locals);

  if (!return_value) {
    llvm::Error error =
        llvm::handleErrors(return_value.takeError(), [&](PythonException &E) {
          llvm::Error error = llvm::createStringError(
              llvm::inconvertibleErrorCode(), E.ReadBacktrace());
          if (!options.GetMaskoutErrors())
            E.Restore();
          return error;
        });
    return Status(std::move(error));
  }

  return Status();
}

void ScriptInterpreterPythonImpl::CollectDataForBreakpointCommandCallback(
    std::vector<BreakpointOptions *> &bp_options_vec,
    CommandReturnObject &result) {
  m_active_io_handler = eIOHandlerBreakpoint;
  m_debugger.GetCommandInterpreter().GetPythonCommandsFromIOHandler(
      "    ", *this, true, &bp_options_vec);
}

void ScriptInterpreterPythonImpl::CollectDataForWatchpointCommandCallback(
    WatchpointOptions *wp_options, CommandReturnObject &result) {
  m_active_io_handler = eIOHandlerWatchpoint;
  m_debugger.GetCommandInterpreter().GetPythonCommandsFromIOHandler(
      "    ", *this, true, wp_options);
}

Status ScriptInterpreterPythonImpl::SetBreakpointCommandCallbackFunction(
    BreakpointOptions *bp_options, const char *function_name,
    StructuredData::ObjectSP extra_args_sp) {
  Status error;
  // For now just cons up a oneliner that calls the provided function.
  std::string oneliner("return ");
  oneliner += function_name;

  llvm::Expected<unsigned> maybe_args =
      GetMaxPositionalArgumentsForCallable(function_name);
  if (!maybe_args) {
    error.SetErrorStringWithFormat(
        "could not get num args: %s",
        llvm::toString(maybe_args.takeError()).c_str());
    return error;
  }
  size_t max_args = *maybe_args;

  bool uses_extra_args = false;
  if (max_args >= 4) {
    uses_extra_args = true;
    oneliner += "(frame, bp_loc, extra_args, internal_dict)";
  } else if (max_args >= 3) {
    if (extra_args_sp) {
      error.SetErrorString("cannot pass extra_args to a three argument callback"
                          );
      return error;
    }
    uses_extra_args = false;
    oneliner += "(frame, bp_loc, internal_dict)";
  } else {
    error.SetErrorStringWithFormat("expected 3 or 4 argument "
                                   "function, %s can only take %zu",
                                   function_name, max_args);
    return error;
  }

  SetBreakpointCommandCallback(bp_options, oneliner.c_str(), extra_args_sp,
                               uses_extra_args);
  return error;
}

Status ScriptInterpreterPythonImpl::SetBreakpointCommandCallback(
    BreakpointOptions *bp_options,
    std::unique_ptr<BreakpointOptions::CommandData> &cmd_data_up) {
  Status error;
  error = GenerateBreakpointCommandCallbackData(cmd_data_up->user_source,
                                                cmd_data_up->script_source,
                                                false);
  if (error.Fail()) {
    return error;
  }
  auto baton_sp =
      std::make_shared<BreakpointOptions::CommandBaton>(std::move(cmd_data_up));
  bp_options->SetCallback(
      ScriptInterpreterPythonImpl::BreakpointCallbackFunction, baton_sp);
  return error;
}

Status ScriptInterpreterPythonImpl::SetBreakpointCommandCallback(
    BreakpointOptions *bp_options, const char *command_body_text) {
  return SetBreakpointCommandCallback(bp_options, command_body_text, {},false);
}

// Set a Python one-liner as the callback for the breakpoint.
Status ScriptInterpreterPythonImpl::SetBreakpointCommandCallback(
    BreakpointOptions *bp_options, const char *command_body_text,
    StructuredData::ObjectSP extra_args_sp,
    bool uses_extra_args) {
  auto data_up = std::make_unique<CommandDataPython>(extra_args_sp);
  // Split the command_body_text into lines, and pass that to
  // GenerateBreakpointCommandCallbackData.  That will wrap the body in an
  // auto-generated function, and return the function name in script_source.
  // That is what the callback will actually invoke.

  data_up->user_source.SplitIntoLines(command_body_text);
  Status error = GenerateBreakpointCommandCallbackData(data_up->user_source,
                                                       data_up->script_source,
                                                       uses_extra_args);
  if (error.Success()) {
    auto baton_sp =
        std::make_shared<BreakpointOptions::CommandBaton>(std::move(data_up));
    bp_options->SetCallback(
        ScriptInterpreterPythonImpl::BreakpointCallbackFunction, baton_sp);
    return error;
  } else
    return error;
}

// Set a Python one-liner as the callback for the watchpoint.
void ScriptInterpreterPythonImpl::SetWatchpointCommandCallback(
    WatchpointOptions *wp_options, const char *oneliner) {
  auto data_up = std::make_unique<WatchpointOptions::CommandData>();

  // It's necessary to set both user_source and script_source to the oneliner.
  // The former is used to generate callback description (as in watchpoint
  // command list) while the latter is used for Python to interpret during the
  // actual callback.

  data_up->user_source.AppendString(oneliner);
  data_up->script_source.assign(oneliner);

  if (GenerateWatchpointCommandCallbackData(data_up->user_source,
                                            data_up->script_source)) {
    auto baton_sp =
        std::make_shared<WatchpointOptions::CommandBaton>(std::move(data_up));
    wp_options->SetCallback(
        ScriptInterpreterPythonImpl::WatchpointCallbackFunction, baton_sp);
  }

  return;
}

Status ScriptInterpreterPythonImpl::ExportFunctionDefinitionToInterpreter(
    StringList &function_def) {
  // Convert StringList to one long, newline delimited, const char *.
  std::string function_def_string(function_def.CopyList());

  Status error = ExecuteMultipleLines(
      function_def_string.c_str(),
      ScriptInterpreter::ExecuteScriptOptions().SetEnableIO(false));
  return error;
}

Status ScriptInterpreterPythonImpl::GenerateFunction(const char *signature,
                                                     const StringList &input) {
  Status error;
  int num_lines = input.GetSize();
  if (num_lines == 0) {
    error.SetErrorString("No input data.");
    return error;
  }

  if (!signature || *signature == 0) {
    error.SetErrorString("No output function name.");
    return error;
  }

  StreamString sstr;
  StringList auto_generated_function;
  auto_generated_function.AppendString(signature);
  auto_generated_function.AppendString(
      "     global_dict = globals()"); // Grab the global dictionary
  auto_generated_function.AppendString(
      "     new_keys = internal_dict.keys()"); // Make a list of keys in the
                                               // session dict
  auto_generated_function.AppendString(
      "     old_keys = global_dict.keys()"); // Save list of keys in global dict
  auto_generated_function.AppendString(
      "     global_dict.update (internal_dict)"); // Add the session dictionary
                                                  // to the
  // global dictionary.

  // Wrap everything up inside the function, increasing the indentation.

  auto_generated_function.AppendString("     if True:");
  for (int i = 0; i < num_lines; ++i) {
    sstr.Clear();
    sstr.Printf("       %s", input.GetStringAtIndex(i));
    auto_generated_function.AppendString(sstr.GetData());
  }
  auto_generated_function.AppendString(
      "     for key in new_keys:"); // Iterate over all the keys from session
                                    // dict
  auto_generated_function.AppendString(
      "         internal_dict[key] = global_dict[key]"); // Update session dict
                                                         // values
  auto_generated_function.AppendString(
      "         if key not in old_keys:"); // If key was not originally in
                                           // global dict
  auto_generated_function.AppendString(
      "             del global_dict[key]"); //  ...then remove key/value from
                                            //  global dict

  // Verify that the results are valid Python.

  error = ExportFunctionDefinitionToInterpreter(auto_generated_function);

  return error;
}

bool ScriptInterpreterPythonImpl::GenerateTypeScriptFunction(
    StringList &user_input, std::string &output, const void *name_token) {
  static uint32_t num_created_functions = 0;
  user_input.RemoveBlankLines();
  StreamString sstr;

  // Check to see if we have any data; if not, just return.
  if (user_input.GetSize() == 0)
    return false;

  // Take what the user wrote, wrap it all up inside one big auto-generated
  // Python function, passing in the ValueObject as parameter to the function.

  std::string auto_generated_function_name(
      GenerateUniqueName("lldb_autogen_python_type_print_func",
                         num_created_functions, name_token));
  sstr.Printf("def %s (valobj, internal_dict):",
              auto_generated_function_name.c_str());

  if (!GenerateFunction(sstr.GetData(), user_input).Success())
    return false;

  // Store the name of the auto-generated function to be called.
  output.assign(auto_generated_function_name);
  return true;
}

bool ScriptInterpreterPythonImpl::GenerateScriptAliasFunction(
    StringList &user_input, std::string &output) {
  static uint32_t num_created_functions = 0;
  user_input.RemoveBlankLines();
  StreamString sstr;

  // Check to see if we have any data; if not, just return.
  if (user_input.GetSize() == 0)
    return false;

  std::string auto_generated_function_name(GenerateUniqueName(
      "lldb_autogen_python_cmd_alias_func", num_created_functions));

  sstr.Printf("def %s (debugger, args, result, internal_dict):",
              auto_generated_function_name.c_str());

  if (!GenerateFunction(sstr.GetData(), user_input).Success())
    return false;

  // Store the name of the auto-generated function to be called.
  output.assign(auto_generated_function_name);
  return true;
}

bool ScriptInterpreterPythonImpl::GenerateTypeSynthClass(
    StringList &user_input, std::string &output, const void *name_token) {
  static uint32_t num_created_classes = 0;
  user_input.RemoveBlankLines();
  int num_lines = user_input.GetSize();
  StreamString sstr;

  // Check to see if we have any data; if not, just return.
  if (user_input.GetSize() == 0)
    return false;

  // Wrap all user input into a Python class

  std::string auto_generated_class_name(GenerateUniqueName(
      "lldb_autogen_python_type_synth_class", num_created_classes, name_token));

  StringList auto_generated_class;

  // Create the function name & definition string.

  sstr.Printf("class %s:", auto_generated_class_name.c_str());
  auto_generated_class.AppendString(sstr.GetString());

  // Wrap everything up inside the class, increasing the indentation. we don't
  // need to play any fancy indentation tricks here because there is no
  // surrounding code whose indentation we need to honor
  for (int i = 0; i < num_lines; ++i) {
    sstr.Clear();
    sstr.Printf("     %s", user_input.GetStringAtIndex(i));
    auto_generated_class.AppendString(sstr.GetString());
  }

  // Verify that the results are valid Python. (even though the method is
  // ExportFunctionDefinitionToInterpreter, a class will actually be exported)
  // (TODO: rename that method to ExportDefinitionToInterpreter)
  if (!ExportFunctionDefinitionToInterpreter(auto_generated_class).Success())
    return false;

  // Store the name of the auto-generated class

  output.assign(auto_generated_class_name);
  return true;
}

StructuredData::GenericSP
ScriptInterpreterPythonImpl::CreateFrameRecognizer(const char *class_name) {
  if (class_name == nullptr || class_name[0] == '\0')
    return StructuredData::GenericSP();

  void *ret_val;

  {
    Locker py_lock(this, Locker::AcquireLock | Locker::NoSTDIN,
                   Locker::FreeLock);
    ret_val = LLDBSWIGPython_CreateFrameRecognizer(class_name,
                                                   m_dictionary_name.c_str());
  }

  return StructuredData::GenericSP(new StructuredPythonObject(ret_val));
}

lldb::ValueObjectListSP ScriptInterpreterPythonImpl::GetRecognizedArguments(
    const StructuredData::ObjectSP &os_plugin_object_sp,
    lldb::StackFrameSP frame_sp) {
  Locker py_lock(this, Locker::AcquireLock | Locker::NoSTDIN, Locker::FreeLock);

  if (!os_plugin_object_sp)
    return ValueObjectListSP();

  StructuredData::Generic *generic = os_plugin_object_sp->GetAsGeneric();
  if (!generic)
    return nullptr;

  PythonObject implementor(PyRefType::Borrowed,
                           (PyObject *)generic->GetValue());

  if (!implementor.IsAllocated())
    return ValueObjectListSP();

  PythonObject py_return(PyRefType::Owned,
                         (PyObject *)LLDBSwigPython_GetRecognizedArguments(
                             implementor.get(), frame_sp));

  // if it fails, print the error but otherwise go on
  if (PyErr_Occurred()) {
    PyErr_Print();
    PyErr_Clear();
  }
  if (py_return.get()) {
    PythonList result_list(PyRefType::Borrowed, py_return.get());
    ValueObjectListSP result = ValueObjectListSP(new ValueObjectList());
    for (size_t i = 0; i < result_list.GetSize(); i++) {
      PyObject *item = result_list.GetItemAtIndex(i).get();
      lldb::SBValue *sb_value_ptr =
          (lldb::SBValue *)LLDBSWIGPython_CastPyObjectToSBValue(item);
      auto valobj_sp = LLDBSWIGPython_GetValueObjectSPFromSBValue(sb_value_ptr);
      if (valobj_sp)
        result->Append(valobj_sp);
    }
    return result;
  }
  return ValueObjectListSP();
}

StructuredData::GenericSP
ScriptInterpreterPythonImpl::OSPlugin_CreatePluginObject(
    const char *class_name, lldb::ProcessSP process_sp) {
  if (class_name == nullptr || class_name[0] == '\0')
    return StructuredData::GenericSP();

  if (!process_sp)
    return StructuredData::GenericSP();

  void *ret_val;

  {
    Locker py_lock(this, Locker::AcquireLock | Locker::NoSTDIN,
                   Locker::FreeLock);
    ret_val = LLDBSWIGPythonCreateOSPlugin(
        class_name, m_dictionary_name.c_str(), process_sp);
  }

  return StructuredData::GenericSP(new StructuredPythonObject(ret_val));
}

StructuredData::DictionarySP ScriptInterpreterPythonImpl::OSPlugin_RegisterInfo(
    StructuredData::ObjectSP os_plugin_object_sp) {
  Locker py_lock(this, Locker::AcquireLock | Locker::NoSTDIN, Locker::FreeLock);

  static char callee_name[] = "get_register_info";

  if (!os_plugin_object_sp)
    return StructuredData::DictionarySP();

  StructuredData::Generic *generic = os_plugin_object_sp->GetAsGeneric();
  if (!generic)
    return nullptr;

  PythonObject implementor(PyRefType::Borrowed,
                           (PyObject *)generic->GetValue());

  if (!implementor.IsAllocated())
    return StructuredData::DictionarySP();

  PythonObject pmeth(PyRefType::Owned,
                     PyObject_GetAttrString(implementor.get(), callee_name));

  if (PyErr_Occurred())
    PyErr_Clear();

  if (!pmeth.IsAllocated())
    return StructuredData::DictionarySP();

  if (PyCallable_Check(pmeth.get()) == 0) {
    if (PyErr_Occurred())
      PyErr_Clear();

    return StructuredData::DictionarySP();
  }

  if (PyErr_Occurred())
    PyErr_Clear();

  // right now we know this function exists and is callable..
  PythonObject py_return(
      PyRefType::Owned,
      PyObject_CallMethod(implementor.get(), callee_name, nullptr));

  // if it fails, print the error but otherwise go on
  if (PyErr_Occurred()) {
    PyErr_Print();
    PyErr_Clear();
  }
  if (py_return.get()) {
    PythonDictionary result_dict(PyRefType::Borrowed, py_return.get());
    return result_dict.CreateStructuredDictionary();
  }
  return StructuredData::DictionarySP();
}

StructuredData::ArraySP ScriptInterpreterPythonImpl::OSPlugin_ThreadsInfo(
    StructuredData::ObjectSP os_plugin_object_sp) {
  Locker py_lock(this, Locker::AcquireLock | Locker::NoSTDIN, Locker::FreeLock);

  static char callee_name[] = "get_thread_info";

  if (!os_plugin_object_sp)
    return StructuredData::ArraySP();

  StructuredData::Generic *generic = os_plugin_object_sp->GetAsGeneric();
  if (!generic)
    return nullptr;

  PythonObject implementor(PyRefType::Borrowed,
                           (PyObject *)generic->GetValue());

  if (!implementor.IsAllocated())
    return StructuredData::ArraySP();

  PythonObject pmeth(PyRefType::Owned,
                     PyObject_GetAttrString(implementor.get(), callee_name));

  if (PyErr_Occurred())
    PyErr_Clear();

  if (!pmeth.IsAllocated())
    return StructuredData::ArraySP();

  if (PyCallable_Check(pmeth.get()) == 0) {
    if (PyErr_Occurred())
      PyErr_Clear();

    return StructuredData::ArraySP();
  }

  if (PyErr_Occurred())
    PyErr_Clear();

  // right now we know this function exists and is callable..
  PythonObject py_return(
      PyRefType::Owned,
      PyObject_CallMethod(implementor.get(), callee_name, nullptr));

  // if it fails, print the error but otherwise go on
  if (PyErr_Occurred()) {
    PyErr_Print();
    PyErr_Clear();
  }

  if (py_return.get()) {
    PythonList result_list(PyRefType::Borrowed, py_return.get());
    return result_list.CreateStructuredArray();
  }
  return StructuredData::ArraySP();
}

// GetPythonValueFormatString provides a system independent type safe way to
// convert a variable's type into a python value format. Python value formats
// are defined in terms of builtin C types and could change from system to as
// the underlying typedef for uint* types, size_t, off_t and other values
// change.

template <typename T> const char *GetPythonValueFormatString(T t);
template <> const char *GetPythonValueFormatString(char *) { return "s"; }
template <> const char *GetPythonValueFormatString(char) { return "b"; }
template <> const char *GetPythonValueFormatString(unsigned char) {
  return "B";
}
template <> const char *GetPythonValueFormatString(short) { return "h"; }
template <> const char *GetPythonValueFormatString(unsigned short) {
  return "H";
}
template <> const char *GetPythonValueFormatString(int) { return "i"; }
template <> const char *GetPythonValueFormatString(unsigned int) { return "I"; }
template <> const char *GetPythonValueFormatString(long) { return "l"; }
template <> const char *GetPythonValueFormatString(unsigned long) {
  return "k";
}
template <> const char *GetPythonValueFormatString(long long) { return "L"; }
template <> const char *GetPythonValueFormatString(unsigned long long) {
  return "K";
}
template <> const char *GetPythonValueFormatString(float t) { return "f"; }
template <> const char *GetPythonValueFormatString(double t) { return "d"; }

StructuredData::StringSP
ScriptInterpreterPythonImpl::OSPlugin_RegisterContextData(
    StructuredData::ObjectSP os_plugin_object_sp, lldb::tid_t tid) {
  Locker py_lock(this, Locker::AcquireLock | Locker::NoSTDIN, Locker::FreeLock);

  static char callee_name[] = "get_register_data";
  static char *param_format =
      const_cast<char *>(GetPythonValueFormatString(tid));

  if (!os_plugin_object_sp)
    return StructuredData::StringSP();

  StructuredData::Generic *generic = os_plugin_object_sp->GetAsGeneric();
  if (!generic)
    return nullptr;
  PythonObject implementor(PyRefType::Borrowed,
                           (PyObject *)generic->GetValue());

  if (!implementor.IsAllocated())
    return StructuredData::StringSP();

  PythonObject pmeth(PyRefType::Owned,
                     PyObject_GetAttrString(implementor.get(), callee_name));

  if (PyErr_Occurred())
    PyErr_Clear();

  if (!pmeth.IsAllocated())
    return StructuredData::StringSP();

  if (PyCallable_Check(pmeth.get()) == 0) {
    if (PyErr_Occurred())
      PyErr_Clear();
    return StructuredData::StringSP();
  }

  if (PyErr_Occurred())
    PyErr_Clear();

  // right now we know this function exists and is callable..
  PythonObject py_return(
      PyRefType::Owned,
      PyObject_CallMethod(implementor.get(), callee_name, param_format, tid));

  // if it fails, print the error but otherwise go on
  if (PyErr_Occurred()) {
    PyErr_Print();
    PyErr_Clear();
  }

  if (py_return.get()) {
    PythonBytes result(PyRefType::Borrowed, py_return.get());
    return result.CreateStructuredString();
  }
  return StructuredData::StringSP();
}

StructuredData::DictionarySP ScriptInterpreterPythonImpl::OSPlugin_CreateThread(
    StructuredData::ObjectSP os_plugin_object_sp, lldb::tid_t tid,
    lldb::addr_t context) {
  Locker py_lock(this, Locker::AcquireLock | Locker::NoSTDIN, Locker::FreeLock);

  static char callee_name[] = "create_thread";
  std::string param_format;
  param_format += GetPythonValueFormatString(tid);
  param_format += GetPythonValueFormatString(context);

  if (!os_plugin_object_sp)
    return StructuredData::DictionarySP();

  StructuredData::Generic *generic = os_plugin_object_sp->GetAsGeneric();
  if (!generic)
    return nullptr;

  PythonObject implementor(PyRefType::Borrowed,
                           (PyObject *)generic->GetValue());

  if (!implementor.IsAllocated())
    return StructuredData::DictionarySP();

  PythonObject pmeth(PyRefType::Owned,
                     PyObject_GetAttrString(implementor.get(), callee_name));

  if (PyErr_Occurred())
    PyErr_Clear();

  if (!pmeth.IsAllocated())
    return StructuredData::DictionarySP();

  if (PyCallable_Check(pmeth.get()) == 0) {
    if (PyErr_Occurred())
      PyErr_Clear();
    return StructuredData::DictionarySP();
  }

  if (PyErr_Occurred())
    PyErr_Clear();

  // right now we know this function exists and is callable..
  PythonObject py_return(PyRefType::Owned,
                         PyObject_CallMethod(implementor.get(), callee_name,
                                             &param_format[0], tid, context));

  // if it fails, print the error but otherwise go on
  if (PyErr_Occurred()) {
    PyErr_Print();
    PyErr_Clear();
  }

  if (py_return.get()) {
    PythonDictionary result_dict(PyRefType::Borrowed, py_return.get());
    return result_dict.CreateStructuredDictionary();
  }
  return StructuredData::DictionarySP();
}

StructuredData::ObjectSP ScriptInterpreterPythonImpl::CreateScriptedThreadPlan(
    const char *class_name, StructuredDataImpl *args_data,
<<<<<<< HEAD
    std::string &error_str, 
    lldb::ThreadPlanSP thread_plan_sp) {
=======
    std::string &error_str, lldb::ThreadPlanSP thread_plan_sp) {
>>>>>>> c79f07dd
  if (class_name == nullptr || class_name[0] == '\0')
    return StructuredData::ObjectSP();

  if (!thread_plan_sp.get())
    return {};

  Debugger &debugger = thread_plan_sp->GetTarget().GetDebugger();
  ScriptInterpreter *script_interpreter = debugger.GetScriptInterpreter();
  ScriptInterpreterPythonImpl *python_interpreter =
      static_cast<ScriptInterpreterPythonImpl *>(script_interpreter);

  if (!script_interpreter)
    return {};

  void *ret_val;

  {
    Locker py_lock(this,
                   Locker::AcquireLock | Locker::InitSession | Locker::NoSTDIN);
    ret_val = LLDBSwigPythonCreateScriptedThreadPlan(
        class_name, python_interpreter->m_dictionary_name.c_str(),
        args_data, error_str, thread_plan_sp);
    if (!ret_val)
      return {};
  }

  return StructuredData::ObjectSP(new StructuredPythonObject(ret_val));
}

bool ScriptInterpreterPythonImpl::ScriptedThreadPlanExplainsStop(
    StructuredData::ObjectSP implementor_sp, Event *event, bool &script_error) {
  bool explains_stop = true;
  StructuredData::Generic *generic = nullptr;
  if (implementor_sp)
    generic = implementor_sp->GetAsGeneric();
  if (generic) {
    Locker py_lock(this,
                   Locker::AcquireLock | Locker::InitSession | Locker::NoSTDIN);
    explains_stop = LLDBSWIGPythonCallThreadPlan(
        generic->GetValue(), "explains_stop", event, script_error);
    if (script_error)
      return true;
  }
  return explains_stop;
}

bool ScriptInterpreterPythonImpl::ScriptedThreadPlanShouldStop(
    StructuredData::ObjectSP implementor_sp, Event *event, bool &script_error) {
  bool should_stop = true;
  StructuredData::Generic *generic = nullptr;
  if (implementor_sp)
    generic = implementor_sp->GetAsGeneric();
  if (generic) {
    Locker py_lock(this,
                   Locker::AcquireLock | Locker::InitSession | Locker::NoSTDIN);
    should_stop = LLDBSWIGPythonCallThreadPlan(
        generic->GetValue(), "should_stop", event, script_error);
    if (script_error)
      return true;
  }
  return should_stop;
}

bool ScriptInterpreterPythonImpl::ScriptedThreadPlanIsStale(
    StructuredData::ObjectSP implementor_sp, bool &script_error) {
  bool is_stale = true;
  StructuredData::Generic *generic = nullptr;
  if (implementor_sp)
    generic = implementor_sp->GetAsGeneric();
  if (generic) {
    Locker py_lock(this,
                   Locker::AcquireLock | Locker::InitSession | Locker::NoSTDIN);
    is_stale = LLDBSWIGPythonCallThreadPlan(generic->GetValue(), "is_stale",
                                            nullptr, script_error);
    if (script_error)
      return true;
  }
  return is_stale;
}

lldb::StateType ScriptInterpreterPythonImpl::ScriptedThreadPlanGetRunState(
    StructuredData::ObjectSP implementor_sp, bool &script_error) {
  bool should_step = false;
  StructuredData::Generic *generic = nullptr;
  if (implementor_sp)
    generic = implementor_sp->GetAsGeneric();
  if (generic) {
    Locker py_lock(this,
                   Locker::AcquireLock | Locker::InitSession | Locker::NoSTDIN);
    should_step = LLDBSWIGPythonCallThreadPlan(
        generic->GetValue(), "should_step", nullptr, script_error);
    if (script_error)
      should_step = true;
  }
  if (should_step)
    return lldb::eStateStepping;
  else
    return lldb::eStateRunning;
}

StructuredData::GenericSP
ScriptInterpreterPythonImpl::CreateScriptedBreakpointResolver(
    const char *class_name, StructuredDataImpl *args_data,
    lldb::BreakpointSP &bkpt_sp) {

  if (class_name == nullptr || class_name[0] == '\0')
    return StructuredData::GenericSP();

  if (!bkpt_sp.get())
    return StructuredData::GenericSP();

  Debugger &debugger = bkpt_sp->GetTarget().GetDebugger();
  ScriptInterpreter *script_interpreter = debugger.GetScriptInterpreter();
  ScriptInterpreterPythonImpl *python_interpreter =
      static_cast<ScriptInterpreterPythonImpl *>(script_interpreter);

  if (!script_interpreter)
    return StructuredData::GenericSP();

  void *ret_val;

  {
    Locker py_lock(this,
                   Locker::AcquireLock | Locker::InitSession | Locker::NoSTDIN);

    ret_val = LLDBSwigPythonCreateScriptedBreakpointResolver(
        class_name, python_interpreter->m_dictionary_name.c_str(), args_data,
        bkpt_sp);
  }

  return StructuredData::GenericSP(new StructuredPythonObject(ret_val));
}

bool ScriptInterpreterPythonImpl::ScriptedBreakpointResolverSearchCallback(
    StructuredData::GenericSP implementor_sp, SymbolContext *sym_ctx) {
  bool should_continue = false;

  if (implementor_sp) {
    Locker py_lock(this,
                   Locker::AcquireLock | Locker::InitSession | Locker::NoSTDIN);
    should_continue = LLDBSwigPythonCallBreakpointResolver(
        implementor_sp->GetValue(), "__callback__", sym_ctx);
    if (PyErr_Occurred()) {
      PyErr_Print();
      PyErr_Clear();
    }
  }
  return should_continue;
}

lldb::SearchDepth
ScriptInterpreterPythonImpl::ScriptedBreakpointResolverSearchDepth(
    StructuredData::GenericSP implementor_sp) {
  int depth_as_int = lldb::eSearchDepthModule;
  if (implementor_sp) {
    Locker py_lock(this,
                   Locker::AcquireLock | Locker::InitSession | Locker::NoSTDIN);
    depth_as_int = LLDBSwigPythonCallBreakpointResolver(
        implementor_sp->GetValue(), "__get_depth__", nullptr);
    if (PyErr_Occurred()) {
      PyErr_Print();
      PyErr_Clear();
    }
  }
  if (depth_as_int == lldb::eSearchDepthInvalid)
    return lldb::eSearchDepthModule;

  if (depth_as_int <= lldb::kLastSearchDepthKind)
    return (lldb::SearchDepth)depth_as_int;
  else
    return lldb::eSearchDepthModule;
}

StructuredData::ObjectSP
ScriptInterpreterPythonImpl::LoadPluginModule(const FileSpec &file_spec,
                                              lldb_private::Status &error) {
  if (!FileSystem::Instance().Exists(file_spec)) {
    error.SetErrorString("no such file");
    return StructuredData::ObjectSP();
  }

  StructuredData::ObjectSP module_sp;

  if (LoadScriptingModule(file_spec.GetPath().c_str(), true, true, error,
                          &module_sp))
    return module_sp;

  return StructuredData::ObjectSP();
}

StructuredData::DictionarySP ScriptInterpreterPythonImpl::GetDynamicSettings(
    StructuredData::ObjectSP plugin_module_sp, Target *target,
    const char *setting_name, lldb_private::Status &error) {
  if (!plugin_module_sp || !target || !setting_name || !setting_name[0])
    return StructuredData::DictionarySP();
  StructuredData::Generic *generic = plugin_module_sp->GetAsGeneric();
  if (!generic)
    return StructuredData::DictionarySP();

  Locker py_lock(this,
                 Locker::AcquireLock | Locker::InitSession | Locker::NoSTDIN);
  TargetSP target_sp(target->shared_from_this());

  auto setting = (PyObject *)LLDBSWIGPython_GetDynamicSetting(
      generic->GetValue(), setting_name, target_sp);

  if (!setting)
    return StructuredData::DictionarySP();

  PythonDictionary py_dict =
      unwrapIgnoringErrors(As<PythonDictionary>(Take<PythonObject>(setting)));

  if (!py_dict)
    return StructuredData::DictionarySP();

  return py_dict.CreateStructuredDictionary();
}

StructuredData::ObjectSP
ScriptInterpreterPythonImpl::CreateSyntheticScriptedProvider(
    const char *class_name, lldb::ValueObjectSP valobj) {
  if (class_name == nullptr || class_name[0] == '\0')
    return StructuredData::ObjectSP();

  if (!valobj.get())
    return StructuredData::ObjectSP();

  ExecutionContext exe_ctx(valobj->GetExecutionContextRef());
  Target *target = exe_ctx.GetTargetPtr();

  if (!target)
    return StructuredData::ObjectSP();

  Debugger &debugger = target->GetDebugger();
  ScriptInterpreter *script_interpreter = debugger.GetScriptInterpreter();
  ScriptInterpreterPythonImpl *python_interpreter =
      (ScriptInterpreterPythonImpl *)script_interpreter;

  if (!script_interpreter)
    return StructuredData::ObjectSP();

  void *ret_val = nullptr;

  {
    Locker py_lock(this,
                   Locker::AcquireLock | Locker::InitSession | Locker::NoSTDIN);
    ret_val = LLDBSwigPythonCreateSyntheticProvider(
        class_name, python_interpreter->m_dictionary_name.c_str(), valobj);
  }

  return StructuredData::ObjectSP(new StructuredPythonObject(ret_val));
}

StructuredData::GenericSP
ScriptInterpreterPythonImpl::CreateScriptCommandObject(const char *class_name) {
  DebuggerSP debugger_sp(m_debugger.shared_from_this());

  if (class_name == nullptr || class_name[0] == '\0')
    return StructuredData::GenericSP();

  if (!debugger_sp.get())
    return StructuredData::GenericSP();

  void *ret_val;

  {
    Locker py_lock(this,
                   Locker::AcquireLock | Locker::InitSession | Locker::NoSTDIN);
    ret_val = LLDBSwigPythonCreateCommandObject(
        class_name, m_dictionary_name.c_str(), debugger_sp);
  }

  return StructuredData::GenericSP(new StructuredPythonObject(ret_val));
}

bool ScriptInterpreterPythonImpl::GenerateTypeScriptFunction(
    const char *oneliner, std::string &output, const void *name_token) {
  StringList input;
  input.SplitIntoLines(oneliner, strlen(oneliner));
  return GenerateTypeScriptFunction(input, output, name_token);
}

bool ScriptInterpreterPythonImpl::GenerateTypeSynthClass(
    const char *oneliner, std::string &output, const void *name_token) {
  StringList input;
  input.SplitIntoLines(oneliner, strlen(oneliner));
  return GenerateTypeSynthClass(input, output, name_token);
}

Status ScriptInterpreterPythonImpl::GenerateBreakpointCommandCallbackData(
    StringList &user_input, std::string &output,
    bool has_extra_args) {
  static uint32_t num_created_functions = 0;
  user_input.RemoveBlankLines();
  StreamString sstr;
  Status error;
  if (user_input.GetSize() == 0) {
    error.SetErrorString("No input data.");
    return error;
  }

  std::string auto_generated_function_name(GenerateUniqueName(
      "lldb_autogen_python_bp_callback_func_", num_created_functions));
  if (has_extra_args)
    sstr.Printf("def %s (frame, bp_loc, extra_args, internal_dict):",
                auto_generated_function_name.c_str());
  else
    sstr.Printf("def %s (frame, bp_loc, internal_dict):",
                auto_generated_function_name.c_str());

  error = GenerateFunction(sstr.GetData(), user_input);
  if (!error.Success())
    return error;

  // Store the name of the auto-generated function to be called.
  output.assign(auto_generated_function_name);
  return error;
}

bool ScriptInterpreterPythonImpl::GenerateWatchpointCommandCallbackData(
    StringList &user_input, std::string &output) {
  static uint32_t num_created_functions = 0;
  user_input.RemoveBlankLines();
  StreamString sstr;

  if (user_input.GetSize() == 0)
    return false;

  std::string auto_generated_function_name(GenerateUniqueName(
      "lldb_autogen_python_wp_callback_func_", num_created_functions));
  sstr.Printf("def %s (frame, wp, internal_dict):",
              auto_generated_function_name.c_str());

  if (!GenerateFunction(sstr.GetData(), user_input).Success())
    return false;

  // Store the name of the auto-generated function to be called.
  output.assign(auto_generated_function_name);
  return true;
}

bool ScriptInterpreterPythonImpl::GetScriptedSummary(
    const char *python_function_name, lldb::ValueObjectSP valobj,
    StructuredData::ObjectSP &callee_wrapper_sp,
    const TypeSummaryOptions &options, std::string &retval) {

  static Timer::Category func_cat(LLVM_PRETTY_FUNCTION);
  Timer scoped_timer(func_cat, LLVM_PRETTY_FUNCTION);

  if (!valobj.get()) {
    retval.assign("<no object>");
    return false;
  }

  void *old_callee = nullptr;
  StructuredData::Generic *generic = nullptr;
  if (callee_wrapper_sp) {
    generic = callee_wrapper_sp->GetAsGeneric();
    if (generic)
      old_callee = generic->GetValue();
  }
  void *new_callee = old_callee;

  bool ret_val;
  if (python_function_name && *python_function_name) {
    {
      Locker py_lock(this, Locker::AcquireLock | Locker::InitSession |
                               Locker::NoSTDIN);
      {
        TypeSummaryOptionsSP options_sp(new TypeSummaryOptions(options));

        static Timer::Category func_cat("LLDBSwigPythonCallTypeScript");
        Timer scoped_timer(func_cat, "LLDBSwigPythonCallTypeScript");
        ret_val = LLDBSwigPythonCallTypeScript(
            python_function_name, GetSessionDictionary().get(), valobj,
            &new_callee, options_sp, retval);
      }
    }
  } else {
    retval.assign("<no function name>");
    return false;
  }

  if (new_callee && old_callee != new_callee)
    callee_wrapper_sp = std::make_shared<StructuredPythonObject>(new_callee);

  return ret_val;
}

bool ScriptInterpreterPythonImpl::BreakpointCallbackFunction(
    void *baton, StoppointCallbackContext *context, user_id_t break_id,
    user_id_t break_loc_id) {
  CommandDataPython *bp_option_data = (CommandDataPython *)baton;
  const char *python_function_name = bp_option_data->script_source.c_str();

  if (!context)
    return true;

  ExecutionContext exe_ctx(context->exe_ctx_ref);
  Target *target = exe_ctx.GetTargetPtr();

  if (!target)
    return true;

  Debugger &debugger = target->GetDebugger();
  ScriptInterpreter *script_interpreter = debugger.GetScriptInterpreter();
  ScriptInterpreterPythonImpl *python_interpreter =
      (ScriptInterpreterPythonImpl *)script_interpreter;

  if (!script_interpreter)
    return true;

  if (python_function_name && python_function_name[0]) {
    const StackFrameSP stop_frame_sp(exe_ctx.GetFrameSP());
    BreakpointSP breakpoint_sp = target->GetBreakpointByID(break_id);
    if (breakpoint_sp) {
      const BreakpointLocationSP bp_loc_sp(
          breakpoint_sp->FindLocationByID(break_loc_id));

      if (stop_frame_sp && bp_loc_sp) {
        bool ret_val = true;
        {
          Locker py_lock(python_interpreter, Locker::AcquireLock |
                                                 Locker::InitSession |
                                                 Locker::NoSTDIN);
          Expected<bool> maybe_ret_val =
              LLDBSwigPythonBreakpointCallbackFunction(
                  python_function_name,
                  python_interpreter->m_dictionary_name.c_str(), stop_frame_sp,
                  bp_loc_sp, bp_option_data->m_extra_args_up.get());

          if (!maybe_ret_val) {

            llvm::handleAllErrors(
                maybe_ret_val.takeError(),
                [&](PythonException &E) {
                  debugger.GetErrorStream() << E.ReadBacktrace();
                },
                [&](const llvm::ErrorInfoBase &E) {
                  debugger.GetErrorStream() << E.message();
                });

          } else {
            ret_val = maybe_ret_val.get();
          }
        }
        return ret_val;
      }
    }
  }
  // We currently always true so we stop in case anything goes wrong when
  // trying to call the script function
  return true;
}

bool ScriptInterpreterPythonImpl::WatchpointCallbackFunction(
    void *baton, StoppointCallbackContext *context, user_id_t watch_id) {
  WatchpointOptions::CommandData *wp_option_data =
      (WatchpointOptions::CommandData *)baton;
  const char *python_function_name = wp_option_data->script_source.c_str();

  if (!context)
    return true;

  ExecutionContext exe_ctx(context->exe_ctx_ref);
  Target *target = exe_ctx.GetTargetPtr();

  if (!target)
    return true;

  Debugger &debugger = target->GetDebugger();
  ScriptInterpreter *script_interpreter = debugger.GetScriptInterpreter();
  ScriptInterpreterPythonImpl *python_interpreter =
      (ScriptInterpreterPythonImpl *)script_interpreter;

  if (!script_interpreter)
    return true;

  if (python_function_name && python_function_name[0]) {
    const StackFrameSP stop_frame_sp(exe_ctx.GetFrameSP());
    WatchpointSP wp_sp = target->GetWatchpointList().FindByID(watch_id);
    if (wp_sp) {
      if (stop_frame_sp && wp_sp) {
        bool ret_val = true;
        {
          Locker py_lock(python_interpreter, Locker::AcquireLock |
                                                 Locker::InitSession |
                                                 Locker::NoSTDIN);
          ret_val = LLDBSwigPythonWatchpointCallbackFunction(
              python_function_name,
              python_interpreter->m_dictionary_name.c_str(), stop_frame_sp,
              wp_sp);
        }
        return ret_val;
      }
    }
  }
  // We currently always true so we stop in case anything goes wrong when
  // trying to call the script function
  return true;
}

size_t ScriptInterpreterPythonImpl::CalculateNumChildren(
    const StructuredData::ObjectSP &implementor_sp, uint32_t max) {
  if (!implementor_sp)
    return 0;
  StructuredData::Generic *generic = implementor_sp->GetAsGeneric();
  if (!generic)
    return 0;
  void *implementor = generic->GetValue();
  if (!implementor)
    return 0;

  size_t ret_val = 0;

  {
    Locker py_lock(this,
                   Locker::AcquireLock | Locker::InitSession | Locker::NoSTDIN);
    ret_val = LLDBSwigPython_CalculateNumChildren(implementor, max);
  }

  return ret_val;
}

lldb::ValueObjectSP ScriptInterpreterPythonImpl::GetChildAtIndex(
    const StructuredData::ObjectSP &implementor_sp, uint32_t idx) {
  if (!implementor_sp)
    return lldb::ValueObjectSP();

  StructuredData::Generic *generic = implementor_sp->GetAsGeneric();
  if (!generic)
    return lldb::ValueObjectSP();
  void *implementor = generic->GetValue();
  if (!implementor)
    return lldb::ValueObjectSP();

  lldb::ValueObjectSP ret_val;
  {
    Locker py_lock(this,
                   Locker::AcquireLock | Locker::InitSession | Locker::NoSTDIN);
    void *child_ptr = LLDBSwigPython_GetChildAtIndex(implementor, idx);
    if (child_ptr != nullptr && child_ptr != Py_None) {
      lldb::SBValue *sb_value_ptr =
          (lldb::SBValue *)LLDBSWIGPython_CastPyObjectToSBValue(child_ptr);
      if (sb_value_ptr == nullptr)
        Py_XDECREF(child_ptr);
      else
        ret_val = LLDBSWIGPython_GetValueObjectSPFromSBValue(sb_value_ptr);
    } else {
      Py_XDECREF(child_ptr);
    }
  }

  return ret_val;
}

int ScriptInterpreterPythonImpl::GetIndexOfChildWithName(
    const StructuredData::ObjectSP &implementor_sp, const char *child_name) {
  if (!implementor_sp)
    return UINT32_MAX;

  StructuredData::Generic *generic = implementor_sp->GetAsGeneric();
  if (!generic)
    return UINT32_MAX;
  void *implementor = generic->GetValue();
  if (!implementor)
    return UINT32_MAX;

  int ret_val = UINT32_MAX;

  {
    Locker py_lock(this,
                   Locker::AcquireLock | Locker::InitSession | Locker::NoSTDIN);
    ret_val = LLDBSwigPython_GetIndexOfChildWithName(implementor, child_name);
  }

  return ret_val;
}

bool ScriptInterpreterPythonImpl::UpdateSynthProviderInstance(
    const StructuredData::ObjectSP &implementor_sp) {
  bool ret_val = false;

  if (!implementor_sp)
    return ret_val;

  StructuredData::Generic *generic = implementor_sp->GetAsGeneric();
  if (!generic)
    return ret_val;
  void *implementor = generic->GetValue();
  if (!implementor)
    return ret_val;

  {
    Locker py_lock(this,
                   Locker::AcquireLock | Locker::InitSession | Locker::NoSTDIN);
    ret_val = LLDBSwigPython_UpdateSynthProviderInstance(implementor);
  }

  return ret_val;
}

bool ScriptInterpreterPythonImpl::MightHaveChildrenSynthProviderInstance(
    const StructuredData::ObjectSP &implementor_sp) {
  bool ret_val = false;

  if (!implementor_sp)
    return ret_val;

  StructuredData::Generic *generic = implementor_sp->GetAsGeneric();
  if (!generic)
    return ret_val;
  void *implementor = generic->GetValue();
  if (!implementor)
    return ret_val;

  {
    Locker py_lock(this,
                   Locker::AcquireLock | Locker::InitSession | Locker::NoSTDIN);
    ret_val =
        LLDBSwigPython_MightHaveChildrenSynthProviderInstance(implementor);
  }

  return ret_val;
}

lldb::ValueObjectSP ScriptInterpreterPythonImpl::GetSyntheticValue(
    const StructuredData::ObjectSP &implementor_sp) {
  lldb::ValueObjectSP ret_val(nullptr);

  if (!implementor_sp)
    return ret_val;

  StructuredData::Generic *generic = implementor_sp->GetAsGeneric();
  if (!generic)
    return ret_val;
  void *implementor = generic->GetValue();
  if (!implementor)
    return ret_val;

  {
    Locker py_lock(this,
                   Locker::AcquireLock | Locker::InitSession | Locker::NoSTDIN);
    void *child_ptr = LLDBSwigPython_GetValueSynthProviderInstance(implementor);
    if (child_ptr != nullptr && child_ptr != Py_None) {
      lldb::SBValue *sb_value_ptr =
          (lldb::SBValue *)LLDBSWIGPython_CastPyObjectToSBValue(child_ptr);
      if (sb_value_ptr == nullptr)
        Py_XDECREF(child_ptr);
      else
        ret_val = LLDBSWIGPython_GetValueObjectSPFromSBValue(sb_value_ptr);
    } else {
      Py_XDECREF(child_ptr);
    }
  }

  return ret_val;
}

ConstString ScriptInterpreterPythonImpl::GetSyntheticTypeName(
    const StructuredData::ObjectSP &implementor_sp) {
  Locker py_lock(this,
                 Locker::AcquireLock | Locker::InitSession | Locker::NoSTDIN);

  static char callee_name[] = "get_type_name";

  ConstString ret_val;
  bool got_string = false;
  std::string buffer;

  if (!implementor_sp)
    return ret_val;

  StructuredData::Generic *generic = implementor_sp->GetAsGeneric();
  if (!generic)
    return ret_val;
  PythonObject implementor(PyRefType::Borrowed,
                           (PyObject *)generic->GetValue());
  if (!implementor.IsAllocated())
    return ret_val;

  PythonObject pmeth(PyRefType::Owned,
                     PyObject_GetAttrString(implementor.get(), callee_name));

  if (PyErr_Occurred())
    PyErr_Clear();

  if (!pmeth.IsAllocated())
    return ret_val;

  if (PyCallable_Check(pmeth.get()) == 0) {
    if (PyErr_Occurred())
      PyErr_Clear();
    return ret_val;
  }

  if (PyErr_Occurred())
    PyErr_Clear();

  // right now we know this function exists and is callable..
  PythonObject py_return(
      PyRefType::Owned,
      PyObject_CallMethod(implementor.get(), callee_name, nullptr));

  // if it fails, print the error but otherwise go on
  if (PyErr_Occurred()) {
    PyErr_Print();
    PyErr_Clear();
  }

  if (py_return.IsAllocated() && PythonString::Check(py_return.get())) {
    PythonString py_string(PyRefType::Borrowed, py_return.get());
    llvm::StringRef return_data(py_string.GetString());
    if (!return_data.empty()) {
      buffer.assign(return_data.data(), return_data.size());
      got_string = true;
    }
  }

  if (got_string)
    ret_val.SetCStringWithLength(buffer.c_str(), buffer.size());

  return ret_val;
}

bool ScriptInterpreterPythonImpl::RunScriptFormatKeyword(
    const char *impl_function, Process *process, std::string &output,
    Status &error) {
  bool ret_val;
  if (!process) {
    error.SetErrorString("no process");
    return false;
  }
  if (!impl_function || !impl_function[0]) {
    error.SetErrorString("no function to execute");
    return false;
  }

  {
    ProcessSP process_sp(process->shared_from_this());
    Locker py_lock(this,
                   Locker::AcquireLock | Locker::InitSession | Locker::NoSTDIN);
    ret_val = LLDBSWIGPythonRunScriptKeywordProcess(
        impl_function, m_dictionary_name.c_str(), process_sp, output);
    if (!ret_val)
      error.SetErrorString("python script evaluation failed");
  }
  return ret_val;
}

bool ScriptInterpreterPythonImpl::RunScriptFormatKeyword(
    const char *impl_function, Thread *thread, std::string &output,
    Status &error) {
  bool ret_val;
  if (!thread) {
    error.SetErrorString("no thread");
    return false;
  }
  if (!impl_function || !impl_function[0]) {
    error.SetErrorString("no function to execute");
    return false;
  }

  {
    ThreadSP thread_sp(thread->shared_from_this());
    Locker py_lock(this,
                   Locker::AcquireLock | Locker::InitSession | Locker::NoSTDIN);
    ret_val = LLDBSWIGPythonRunScriptKeywordThread(
        impl_function, m_dictionary_name.c_str(), thread_sp, output);
    if (!ret_val)
      error.SetErrorString("python script evaluation failed");
  }
  return ret_val;
}

bool ScriptInterpreterPythonImpl::RunScriptFormatKeyword(
    const char *impl_function, Target *target, std::string &output,
    Status &error) {
  bool ret_val;
  if (!target) {
    error.SetErrorString("no thread");
    return false;
  }
  if (!impl_function || !impl_function[0]) {
    error.SetErrorString("no function to execute");
    return false;
  }

  {
    TargetSP target_sp(target->shared_from_this());
    Locker py_lock(this,
                   Locker::AcquireLock | Locker::InitSession | Locker::NoSTDIN);
    ret_val = LLDBSWIGPythonRunScriptKeywordTarget(
        impl_function, m_dictionary_name.c_str(), target_sp, output);
    if (!ret_val)
      error.SetErrorString("python script evaluation failed");
  }
  return ret_val;
}

bool ScriptInterpreterPythonImpl::RunScriptFormatKeyword(
    const char *impl_function, StackFrame *frame, std::string &output,
    Status &error) {
  bool ret_val;
  if (!frame) {
    error.SetErrorString("no frame");
    return false;
  }
  if (!impl_function || !impl_function[0]) {
    error.SetErrorString("no function to execute");
    return false;
  }

  {
    StackFrameSP frame_sp(frame->shared_from_this());
    Locker py_lock(this,
                   Locker::AcquireLock | Locker::InitSession | Locker::NoSTDIN);
    ret_val = LLDBSWIGPythonRunScriptKeywordFrame(
        impl_function, m_dictionary_name.c_str(), frame_sp, output);
    if (!ret_val)
      error.SetErrorString("python script evaluation failed");
  }
  return ret_val;
}

bool ScriptInterpreterPythonImpl::RunScriptFormatKeyword(
    const char *impl_function, ValueObject *value, std::string &output,
    Status &error) {
  bool ret_val;
  if (!value) {
    error.SetErrorString("no value");
    return false;
  }
  if (!impl_function || !impl_function[0]) {
    error.SetErrorString("no function to execute");
    return false;
  }

  {
    ValueObjectSP value_sp(value->GetSP());
    Locker py_lock(this,
                   Locker::AcquireLock | Locker::InitSession | Locker::NoSTDIN);
    ret_val = LLDBSWIGPythonRunScriptKeywordValue(
        impl_function, m_dictionary_name.c_str(), value_sp, output);
    if (!ret_val)
      error.SetErrorString("python script evaluation failed");
  }
  return ret_val;
}

uint64_t replace_all(std::string &str, const std::string &oldStr,
                     const std::string &newStr) {
  size_t pos = 0;
  uint64_t matches = 0;
  while ((pos = str.find(oldStr, pos)) != std::string::npos) {
    matches++;
    str.replace(pos, oldStr.length(), newStr);
    pos += newStr.length();
  }
  return matches;
}

bool ScriptInterpreterPythonImpl::LoadScriptingModule(
    const char *pathname, bool can_reload, bool init_session,
    lldb_private::Status &error, StructuredData::ObjectSP *module_sp) {
  if (!pathname || !pathname[0]) {
    error.SetErrorString("invalid pathname");
    return false;
  }

  lldb::DebuggerSP debugger_sp = m_debugger.shared_from_this();

  {
    FileSpec target_file(pathname);
    FileSystem::Instance().Resolve(target_file);
    std::string basename(target_file.GetFilename().GetCString());

    StreamString command_stream;

    // Before executing Python code, lock the GIL.
    Locker py_lock(this,
                   Locker::AcquireLock |
                       (init_session ? Locker::InitSession : 0) |
                       Locker::NoSTDIN,
                   Locker::FreeAcquiredLock |
                       (init_session ? Locker::TearDownSession : 0));
    namespace fs = llvm::sys::fs;
    fs::file_status st;
    std::error_code ec = status(target_file.GetPath(), st);

    if (ec || st.type() == fs::file_type::status_error ||
        st.type() == fs::file_type::type_unknown ||
        st.type() == fs::file_type::file_not_found) {
      // if not a valid file of any sort, check if it might be a filename still
      // dot can't be used but / and \ can, and if either is found, reject
      if (strchr(pathname, '\\') || strchr(pathname, '/')) {
        error.SetErrorString("invalid pathname");
        return false;
      }
      basename = pathname; // not a filename, probably a package of some sort,
                           // let it go through
    } else if (is_directory(st) || is_regular_file(st)) {
      if (target_file.GetDirectory().IsEmpty()) {
        error.SetErrorString("invalid directory name");
        return false;
      }

      std::string directory = target_file.GetDirectory().GetCString();
      replace_all(directory, "\\", "\\\\");
      replace_all(directory, "'", "\\'");

      // now make sure that Python has "directory" in the search path
      StreamString command_stream;
      command_stream.Printf("if not (sys.path.__contains__('%s')):\n    "
                            "sys.path.insert(1,'%s');\n\n",
                            directory.c_str(), directory.c_str());
      bool syspath_retval =
          ExecuteMultipleLines(command_stream.GetData(),
                               ScriptInterpreter::ExecuteScriptOptions()
                                   .SetEnableIO(false)
                                   .SetSetLLDBGlobals(false))
              .Success();
      if (!syspath_retval) {
        error.SetErrorString("Python sys.path handling failed");
        return false;
      }

      // strip .py or .pyc extension
      ConstString extension = target_file.GetFileNameExtension();
      if (extension) {
        if (llvm::StringRef(extension.GetCString()) == ".py")
          basename.resize(basename.length() - 3);
        else if (llvm::StringRef(extension.GetCString()) == ".pyc")
          basename.resize(basename.length() - 4);
      }
    } else {
      error.SetErrorString("no known way to import this module specification");
      return false;
    }

    // check if the module is already import-ed
    command_stream.Clear();
    command_stream.Printf("sys.modules.__contains__('%s')", basename.c_str());
    bool does_contain = false;
    // this call will succeed if the module was ever imported in any Debugger
    // in the lifetime of the process in which this LLDB framework is living
    bool was_imported_globally =
        (ExecuteOneLineWithReturn(
             command_stream.GetData(),
             ScriptInterpreterPythonImpl::eScriptReturnTypeBool, &does_contain,
             ScriptInterpreter::ExecuteScriptOptions()
                 .SetEnableIO(false)
                 .SetSetLLDBGlobals(false)) &&
         does_contain);
    // this call will fail if the module was not imported in this Debugger
    // before
    command_stream.Clear();
    command_stream.Printf("sys.getrefcount(%s)", basename.c_str());
    bool was_imported_locally = GetSessionDictionary()
                                    .GetItemForKey(PythonString(basename))
                                    .IsAllocated();

    bool was_imported = (was_imported_globally || was_imported_locally);

    if (was_imported && !can_reload) {
      error.SetErrorString("module already imported");
      return false;
    }

    // now actually do the import
    command_stream.Clear();

    if (was_imported) {
      if (!was_imported_locally)
        command_stream.Printf("import %s ; reload_module(%s)", basename.c_str(),
                              basename.c_str());
      else
        command_stream.Printf("reload_module(%s)", basename.c_str());
    } else
      command_stream.Printf("import %s", basename.c_str());

    error = ExecuteMultipleLines(command_stream.GetData(),
                                 ScriptInterpreter::ExecuteScriptOptions()
                                     .SetEnableIO(false)
                                     .SetSetLLDBGlobals(false));
    if (error.Fail())
      return false;

    // if we are here, everything worked
    // call __lldb_init_module(debugger,dict)
    if (!LLDBSwigPythonCallModuleInit(basename.c_str(),
                                      m_dictionary_name.c_str(), debugger_sp)) {
      error.SetErrorString("calling __lldb_init_module failed");
      return false;
    }

    if (module_sp) {
      // everything went just great, now set the module object
      command_stream.Clear();
      command_stream.Printf("%s", basename.c_str());
      void *module_pyobj = nullptr;
      if (ExecuteOneLineWithReturn(
              command_stream.GetData(),
              ScriptInterpreter::eScriptReturnTypeOpaqueObject,
              &module_pyobj) &&
          module_pyobj)
        *module_sp = std::make_shared<StructuredPythonObject>(module_pyobj);
    }

    return true;
  }
}

bool ScriptInterpreterPythonImpl::IsReservedWord(const char *word) {
  if (!word || !word[0])
    return false;

  llvm::StringRef word_sr(word);

  // filter out a few characters that would just confuse us and that are
  // clearly not keyword material anyway
  if (word_sr.find('"') != llvm::StringRef::npos ||
      word_sr.find('\'') != llvm::StringRef::npos)
    return false;

  StreamString command_stream;
  command_stream.Printf("keyword.iskeyword('%s')", word);
  bool result;
  ExecuteScriptOptions options;
  options.SetEnableIO(false);
  options.SetMaskoutErrors(true);
  options.SetSetLLDBGlobals(false);
  if (ExecuteOneLineWithReturn(command_stream.GetData(),
                               ScriptInterpreter::eScriptReturnTypeBool,
                               &result, options))
    return result;
  return false;
}

ScriptInterpreterPythonImpl::SynchronicityHandler::SynchronicityHandler(
    lldb::DebuggerSP debugger_sp, ScriptedCommandSynchronicity synchro)
    : m_debugger_sp(debugger_sp), m_synch_wanted(synchro),
      m_old_asynch(debugger_sp->GetAsyncExecution()) {
  if (m_synch_wanted == eScriptedCommandSynchronicitySynchronous)
    m_debugger_sp->SetAsyncExecution(false);
  else if (m_synch_wanted == eScriptedCommandSynchronicityAsynchronous)
    m_debugger_sp->SetAsyncExecution(true);
}

ScriptInterpreterPythonImpl::SynchronicityHandler::~SynchronicityHandler() {
  if (m_synch_wanted != eScriptedCommandSynchronicityCurrentValue)
    m_debugger_sp->SetAsyncExecution(m_old_asynch);
}

bool ScriptInterpreterPythonImpl::RunScriptBasedCommand(
    const char *impl_function, llvm::StringRef args,
    ScriptedCommandSynchronicity synchronicity,
    lldb_private::CommandReturnObject &cmd_retobj, Status &error,
    const lldb_private::ExecutionContext &exe_ctx) {
  if (!impl_function) {
    error.SetErrorString("no function to execute");
    return false;
  }

  lldb::DebuggerSP debugger_sp = m_debugger.shared_from_this();
  lldb::ExecutionContextRefSP exe_ctx_ref_sp(new ExecutionContextRef(exe_ctx));

  if (!debugger_sp.get()) {
    error.SetErrorString("invalid Debugger pointer");
    return false;
  }

  bool ret_val = false;

  std::string err_msg;

  {
    Locker py_lock(this,
                   Locker::AcquireLock | Locker::InitSession |
                       (cmd_retobj.GetInteractive() ? 0 : Locker::NoSTDIN),
                   Locker::FreeLock | Locker::TearDownSession);

    SynchronicityHandler synch_handler(debugger_sp, synchronicity);

    std::string args_str = args.str();
    ret_val = LLDBSwigPythonCallCommand(
        impl_function, m_dictionary_name.c_str(), debugger_sp, args_str.c_str(),
        cmd_retobj, exe_ctx_ref_sp);
  }

  if (!ret_val)
    error.SetErrorString("unable to execute script function");
  else
    error.Clear();

  return ret_val;
}

bool ScriptInterpreterPythonImpl::RunScriptBasedCommand(
    StructuredData::GenericSP impl_obj_sp, llvm::StringRef args,
    ScriptedCommandSynchronicity synchronicity,
    lldb_private::CommandReturnObject &cmd_retobj, Status &error,
    const lldb_private::ExecutionContext &exe_ctx) {
  if (!impl_obj_sp || !impl_obj_sp->IsValid()) {
    error.SetErrorString("no function to execute");
    return false;
  }

  lldb::DebuggerSP debugger_sp = m_debugger.shared_from_this();
  lldb::ExecutionContextRefSP exe_ctx_ref_sp(new ExecutionContextRef(exe_ctx));

  if (!debugger_sp.get()) {
    error.SetErrorString("invalid Debugger pointer");
    return false;
  }

  bool ret_val = false;

  std::string err_msg;

  {
    Locker py_lock(this,
                   Locker::AcquireLock | Locker::InitSession |
                       (cmd_retobj.GetInteractive() ? 0 : Locker::NoSTDIN),
                   Locker::FreeLock | Locker::TearDownSession);

    SynchronicityHandler synch_handler(debugger_sp, synchronicity);

    std::string args_str = args.str();
    ret_val = LLDBSwigPythonCallCommandObject(impl_obj_sp->GetValue(),
                                              debugger_sp, args_str.c_str(),
                                              cmd_retobj, exe_ctx_ref_sp);
  }

  if (!ret_val)
    error.SetErrorString("unable to execute script function");
  else
    error.Clear();

  return ret_val;
}

// in Python, a special attribute __doc__ contains the docstring for an object
// (function, method, class, ...) if any is defined Otherwise, the attribute's
// value is None
bool ScriptInterpreterPythonImpl::GetDocumentationForItem(const char *item,
                                                          std::string &dest) {
  dest.clear();
  if (!item || !*item)
    return false;
  std::string command(item);
  command += ".__doc__";

  char *result_ptr = nullptr; // Python is going to point this to valid data if
                              // ExecuteOneLineWithReturn returns successfully

  if (ExecuteOneLineWithReturn(
          command.c_str(), ScriptInterpreter::eScriptReturnTypeCharStrOrNone,
          &result_ptr,
          ScriptInterpreter::ExecuteScriptOptions().SetEnableIO(false))) {
    if (result_ptr)
      dest.assign(result_ptr);
    return true;
  } else {
    StreamString str_stream;
    str_stream.Printf(
        "Function %s was not found. Containing module might be missing.", item);
    dest = str_stream.GetString();
    return false;
  }
}

bool ScriptInterpreterPythonImpl::GetShortHelpForCommandObject(
    StructuredData::GenericSP cmd_obj_sp, std::string &dest) {
  bool got_string = false;
  dest.clear();

  Locker py_lock(this, Locker::AcquireLock | Locker::NoSTDIN, Locker::FreeLock);

  static char callee_name[] = "get_short_help";

  if (!cmd_obj_sp)
    return false;

  PythonObject implementor(PyRefType::Borrowed,
                           (PyObject *)cmd_obj_sp->GetValue());

  if (!implementor.IsAllocated())
    return false;

  PythonObject pmeth(PyRefType::Owned,
                     PyObject_GetAttrString(implementor.get(), callee_name));

  if (PyErr_Occurred())
    PyErr_Clear();

  if (!pmeth.IsAllocated())
    return false;

  if (PyCallable_Check(pmeth.get()) == 0) {
    if (PyErr_Occurred())
      PyErr_Clear();
    return false;
  }

  if (PyErr_Occurred())
    PyErr_Clear();

  // right now we know this function exists and is callable..
  PythonObject py_return(
      PyRefType::Owned,
      PyObject_CallMethod(implementor.get(), callee_name, nullptr));

  // if it fails, print the error but otherwise go on
  if (PyErr_Occurred()) {
    PyErr_Print();
    PyErr_Clear();
  }

  if (py_return.IsAllocated() && PythonString::Check(py_return.get())) {
    PythonString py_string(PyRefType::Borrowed, py_return.get());
    llvm::StringRef return_data(py_string.GetString());
    dest.assign(return_data.data(), return_data.size());
    got_string = true;
  }
  return got_string;
}

uint32_t ScriptInterpreterPythonImpl::GetFlagsForCommandObject(
    StructuredData::GenericSP cmd_obj_sp) {
  uint32_t result = 0;

  Locker py_lock(this, Locker::AcquireLock | Locker::NoSTDIN, Locker::FreeLock);

  static char callee_name[] = "get_flags";

  if (!cmd_obj_sp)
    return result;

  PythonObject implementor(PyRefType::Borrowed,
                           (PyObject *)cmd_obj_sp->GetValue());

  if (!implementor.IsAllocated())
    return result;

  PythonObject pmeth(PyRefType::Owned,
                     PyObject_GetAttrString(implementor.get(), callee_name));

  if (PyErr_Occurred())
    PyErr_Clear();

  if (!pmeth.IsAllocated())
    return result;

  if (PyCallable_Check(pmeth.get()) == 0) {
    if (PyErr_Occurred())
      PyErr_Clear();
    return result;
  }

  if (PyErr_Occurred())
    PyErr_Clear();

  // right now we know this function exists and is callable..
  PythonObject py_return(
      PyRefType::Owned,
      PyObject_CallMethod(implementor.get(), callee_name, nullptr));

  // if it fails, print the error but otherwise go on
  if (PyErr_Occurred()) {
    PyErr_Print();
    PyErr_Clear();
  }

  if (py_return.IsAllocated() && PythonInteger::Check(py_return.get())) {
    PythonInteger int_value(PyRefType::Borrowed, py_return.get());
    result = int_value.GetInteger();
  }

  return result;
}

bool ScriptInterpreterPythonImpl::GetLongHelpForCommandObject(
    StructuredData::GenericSP cmd_obj_sp, std::string &dest) {
  bool got_string = false;
  dest.clear();

  Locker py_lock(this, Locker::AcquireLock | Locker::NoSTDIN, Locker::FreeLock);

  static char callee_name[] = "get_long_help";

  if (!cmd_obj_sp)
    return false;

  PythonObject implementor(PyRefType::Borrowed,
                           (PyObject *)cmd_obj_sp->GetValue());

  if (!implementor.IsAllocated())
    return false;

  PythonObject pmeth(PyRefType::Owned,
                     PyObject_GetAttrString(implementor.get(), callee_name));

  if (PyErr_Occurred())
    PyErr_Clear();

  if (!pmeth.IsAllocated())
    return false;

  if (PyCallable_Check(pmeth.get()) == 0) {
    if (PyErr_Occurred())
      PyErr_Clear();

    return false;
  }

  if (PyErr_Occurred())
    PyErr_Clear();

  // right now we know this function exists and is callable..
  PythonObject py_return(
      PyRefType::Owned,
      PyObject_CallMethod(implementor.get(), callee_name, nullptr));

  // if it fails, print the error but otherwise go on
  if (PyErr_Occurred()) {
    PyErr_Print();
    PyErr_Clear();
  }

  if (py_return.IsAllocated() && PythonString::Check(py_return.get())) {
    PythonString str(PyRefType::Borrowed, py_return.get());
    llvm::StringRef str_data(str.GetString());
    dest.assign(str_data.data(), str_data.size());
    got_string = true;
  }

  return got_string;
}

std::unique_ptr<ScriptInterpreterLocker>
ScriptInterpreterPythonImpl::AcquireInterpreterLock() {
  std::unique_ptr<ScriptInterpreterLocker> py_lock(new Locker(
      this, Locker::AcquireLock | Locker::InitSession | Locker::NoSTDIN,
      Locker::FreeLock | Locker::TearDownSession));
  return py_lock;
}

void ScriptInterpreterPythonImpl::InitializePrivate() {
  if (g_initialized)
    return;

  g_initialized = true;

  static Timer::Category func_cat(LLVM_PRETTY_FUNCTION);
  Timer scoped_timer(func_cat, LLVM_PRETTY_FUNCTION);

  // RAII-based initialization which correctly handles multiple-initialization,
  // version- specific differences among Python 2 and Python 3, and saving and
  // restoring various other pieces of state that can get mucked with during
  // initialization.
  InitializePythonRAII initialize_guard;

  LLDBSwigPyInit();

  // Update the path python uses to search for modules to include the current
  // directory.

  PyRun_SimpleString("import sys");
  AddToSysPath(AddLocation::End, ".");

  // Don't denormalize paths when calling file_spec.GetPath().  On platforms
  // that use a backslash as the path separator, this will result in executing
  // python code containing paths with unescaped backslashes.  But Python also
  // accepts forward slashes, so to make life easier we just use that.
  if (FileSpec file_spec = GetPythonDir())
    AddToSysPath(AddLocation::Beginning, file_spec.GetPath(false));
  if (FileSpec file_spec = HostInfo::GetShlibDir())
    AddToSysPath(AddLocation::Beginning, file_spec.GetPath(false));

  PyRun_SimpleString("sys.dont_write_bytecode = 1; import "
                     "lldb.embedded_interpreter; from "
                     "lldb.embedded_interpreter import run_python_interpreter; "
                     "from lldb.embedded_interpreter import run_one_line");
}

void ScriptInterpreterPythonImpl::AddToSysPath(AddLocation location,
                                               std::string path) {
  std::string path_copy;

  std::string statement;
  if (location == AddLocation::Beginning) {
    statement.assign("sys.path.insert(0,\"");
    statement.append(path);
    statement.append("\")");
  } else {
    statement.assign("sys.path.append(\"");
    statement.append(path);
    statement.append("\")");
  }
  PyRun_SimpleString(statement.c_str());
}

// We are intentionally NOT calling Py_Finalize here (this would be the logical
// place to call it).  Calling Py_Finalize here causes test suite runs to seg
// fault:  The test suite runs in Python.  It registers SBDebugger::Terminate to
// be called 'at_exit'.  When the test suite Python harness finishes up, it
// calls Py_Finalize, which calls all the 'at_exit' registered functions.
// SBDebugger::Terminate calls Debugger::Terminate, which calls lldb::Terminate,
// which calls ScriptInterpreter::Terminate, which calls
// ScriptInterpreterPythonImpl::Terminate.  So if we call Py_Finalize here, we
// end up with Py_Finalize being called from within Py_Finalize, which results
// in a seg fault. Since this function only gets called when lldb is shutting
// down and going away anyway, the fact that we don't actually call Py_Finalize
// should not cause any problems (everything should shut down/go away anyway
// when the process exits).
//
// void ScriptInterpreterPythonImpl::Terminate() { Py_Finalize (); }

#endif // LLDB_DISABLE_PYTHON<|MERGE_RESOLUTION|>--- conflicted
+++ resolved
@@ -1845,12 +1845,7 @@
 
 StructuredData::ObjectSP ScriptInterpreterPythonImpl::CreateScriptedThreadPlan(
     const char *class_name, StructuredDataImpl *args_data,
-<<<<<<< HEAD
-    std::string &error_str, 
-    lldb::ThreadPlanSP thread_plan_sp) {
-=======
     std::string &error_str, lldb::ThreadPlanSP thread_plan_sp) {
->>>>>>> c79f07dd
   if (class_name == nullptr || class_name[0] == '\0')
     return StructuredData::ObjectSP();
 
