--- conflicted
+++ resolved
@@ -1549,11 +1549,7 @@
       clang_type_was_created = true;
       clang_type = m_ast.CreateRecordType(
           decl_ctx, attrs.accessibility, attrs.name.GetCString(), tag_decl_kind,
-<<<<<<< HEAD
-          attrs.class_language, &metadata);
-=======
           attrs.class_language, &metadata, attrs.exports_symbols);
->>>>>>> c79f07dd
     }
   }
 
