--- conflicted
+++ resolved
@@ -8984,11 +8984,7 @@
     TypeSP type = type_list.GetTypeAtIndex(i);
 
     if (!symbol_name.empty())
-<<<<<<< HEAD
-      if (symbol_name.compare(type->GetName().GetStringRef()) != 0)
-=======
       if (symbol_name != type->GetName().GetStringRef())
->>>>>>> c79f07dd
         continue;
 
     s << type->GetName().AsCString() << "\n";
