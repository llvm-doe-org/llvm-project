--- conflicted
+++ resolved
@@ -46,7 +46,6 @@
   bool hasDefaultUnsignedValue = Property->getValue("HasDefaultUnsignedValue");
   bool hasDefaultEnumValue = Property->getValue("HasDefaultEnumValue");
   bool hasDefaultStringValue = Property->getValue("HasDefaultStringValue");
-  bool hasDefaultBooleanValue = Property->getValue("HasDefaultBooleanValue");
 
   // Guarantee that every property has a default value.
   assert((hasDefaultUnsignedValue || hasDefaultEnumValue ||
@@ -60,11 +59,7 @@
 
   // Guarantee that every boolean property has a boolean default value.
   assert(!(Property->getValueAsString("Type") == "Boolean" &&
-<<<<<<< HEAD
-           !hasDefaultBooleanValue) &&
-=======
            !Property->getValue("HasDefaultBooleanValue")) &&
->>>>>>> c79f07dd
          "Boolean property must have a boolean default value.");
 
   // Guarantee that every string property has a string default value.
