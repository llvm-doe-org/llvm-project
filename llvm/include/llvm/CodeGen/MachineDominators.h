--- conflicted
+++ resolved
@@ -114,11 +114,8 @@
 
   bool runOnMachineFunction(MachineFunction &F) override;
 
-<<<<<<< HEAD
-=======
   void calculate(MachineFunction &F);
 
->>>>>>> c79f07dd
   bool dominates(const MachineDomTreeNode *A,
                  const MachineDomTreeNode *B) const {
     applySplitCriticalEdges();
