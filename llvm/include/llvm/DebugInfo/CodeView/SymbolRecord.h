//===- SymbolRecord.h -------------------------------------------*- C++ -*-===//
//
// Part of the LLVM Project, under the Apache License v2.0 with LLVM Exceptions.
// See https://llvm.org/LICENSE.txt for license information.
// SPDX-License-Identifier: Apache-2.0 WITH LLVM-exception
//
//===----------------------------------------------------------------------===//

#ifndef LLVM_DEBUGINFO_CODEVIEW_SYMBOLRECORD_H
#define LLVM_DEBUGINFO_CODEVIEW_SYMBOLRECORD_H

#include "llvm/ADT/APSInt.h"
#include "llvm/ADT/ArrayRef.h"
#include "llvm/ADT/Optional.h"
#include "llvm/ADT/StringRef.h"
#include "llvm/ADT/iterator.h"
#include "llvm/ADT/iterator_range.h"
#include "llvm/DebugInfo/CodeView/CVRecord.h"
#include "llvm/DebugInfo/CodeView/CodeView.h"
#include "llvm/DebugInfo/CodeView/RecordSerialization.h"
#include "llvm/DebugInfo/CodeView/TypeIndex.h"
#include "llvm/Support/BinaryStreamArray.h"
#include "llvm/Support/Endian.h"
#include <cstdint>
#include <vector>

namespace llvm {
namespace codeview {

class SymbolRecord {
protected:
  explicit SymbolRecord(SymbolRecordKind Kind) : Kind(Kind) {}

public:
  SymbolRecordKind getKind() const { return Kind; }

  SymbolRecordKind Kind;
};

// S_GPROC32, S_LPROC32, S_GPROC32_ID, S_LPROC32_ID, S_LPROC32_DPC or
// S_LPROC32_DPC_ID
class ProcSym : public SymbolRecord {
  static constexpr uint32_t RelocationOffset = 32;

public:
  explicit ProcSym(SymbolRecordKind Kind) : SymbolRecord(Kind) {}
  ProcSym(SymbolRecordKind Kind, uint32_t RecordOffset)
      : SymbolRecord(Kind), RecordOffset(RecordOffset) {}

  uint32_t getRelocationOffset() const {
    return RecordOffset + RelocationOffset;
  }

  uint32_t Parent = 0;
  uint32_t End = 0;
  uint32_t Next = 0;
  uint32_t CodeSize = 0;
  uint32_t DbgStart = 0;
  uint32_t DbgEnd = 0;
  TypeIndex FunctionType;
  uint32_t CodeOffset = 0;
  uint16_t Segment = 0;
  ProcSymFlags Flags = ProcSymFlags::None;
  StringRef Name;

  uint32_t RecordOffset = 0;
};

// S_THUNK32
class Thunk32Sym : public SymbolRecord {
public:
  explicit Thunk32Sym(SymbolRecordKind Kind) : SymbolRecord(Kind) {}
  Thunk32Sym(SymbolRecordKind Kind, uint32_t RecordOffset)
      : SymbolRecord(Kind), RecordOffset(RecordOffset) {}

  uint32_t Parent = 0;
  uint32_t End = 0;
  uint32_t Next = 0;
  uint32_t Offset = 0;
  uint16_t Segment = 0;
  uint16_t Length = 0;
<<<<<<< HEAD
  ThunkOrdinal Thunk;
=======
  ThunkOrdinal Thunk = ThunkOrdinal::Standard;
>>>>>>> c79f07dd
  StringRef Name;
  ArrayRef<uint8_t> VariantData;

  uint32_t RecordOffset = 0;
};

// S_TRAMPOLINE
class TrampolineSym : public SymbolRecord {
public:
  explicit TrampolineSym(SymbolRecordKind Kind) : SymbolRecord(Kind) {}
  TrampolineSym(SymbolRecordKind Kind, uint32_t RecordOffset)
      : SymbolRecord(Kind), RecordOffset(RecordOffset) {}

  TrampolineType Type;
  uint16_t Size = 0;
  uint32_t ThunkOffset = 0;
  uint32_t TargetOffset = 0;
  uint16_t ThunkSection = 0;
  uint16_t TargetSection = 0;

  uint32_t RecordOffset = 0;
};

// S_SECTION
class SectionSym : public SymbolRecord {
public:
  explicit SectionSym(SymbolRecordKind Kind) : SymbolRecord(Kind) {}
  SectionSym(SymbolRecordKind Kind, uint32_t RecordOffset)
      : SymbolRecord(Kind), RecordOffset(RecordOffset) {}

  uint16_t SectionNumber = 0;
  uint8_t Alignment = 0;
  uint32_t Rva = 0;
  uint32_t Length = 0;
  uint32_t Characteristics = 0;
  StringRef Name;

  uint32_t RecordOffset = 0;
};

// S_COFFGROUP
class CoffGroupSym : public SymbolRecord {
public:
  explicit CoffGroupSym(SymbolRecordKind Kind) : SymbolRecord(Kind) {}
  CoffGroupSym(SymbolRecordKind Kind, uint32_t RecordOffset)
      : SymbolRecord(Kind), RecordOffset(RecordOffset) {}

  uint32_t Size = 0;
  uint32_t Characteristics = 0;
  uint32_t Offset = 0;
  uint16_t Segment = 0;
  StringRef Name;

  uint32_t RecordOffset = 0;
};

class ScopeEndSym : public SymbolRecord {
public:
  explicit ScopeEndSym(SymbolRecordKind Kind) : SymbolRecord(Kind) {}
  ScopeEndSym(SymbolRecordKind Kind, uint32_t RecordOffset)
      : SymbolRecord(Kind), RecordOffset(RecordOffset) {}

  uint32_t RecordOffset = 0;
};

class CallerSym : public SymbolRecord {
public:
  explicit CallerSym(SymbolRecordKind Kind) : SymbolRecord(Kind) {}
  CallerSym(SymbolRecordKind Kind, uint32_t RecordOffset)
      : SymbolRecord(Kind), RecordOffset(RecordOffset) {}

  std::vector<TypeIndex> Indices;

  uint32_t RecordOffset = 0;
};

struct DecodedAnnotation {
  StringRef Name;
  ArrayRef<uint8_t> Bytes;
  BinaryAnnotationsOpCode OpCode = BinaryAnnotationsOpCode::Invalid;
  uint32_t U1 = 0;
  uint32_t U2 = 0;
  int32_t S1 = 0;
};

struct BinaryAnnotationIterator
    : public iterator_facade_base<BinaryAnnotationIterator,
                                  std::forward_iterator_tag,
                                  DecodedAnnotation> {
  BinaryAnnotationIterator() = default;
  BinaryAnnotationIterator(ArrayRef<uint8_t> Annotations) : Data(Annotations) {}
  BinaryAnnotationIterator(const BinaryAnnotationIterator &Other)
      : Data(Other.Data) {}

  bool operator==(BinaryAnnotationIterator Other) const {
    return Data == Other.Data;
  }

  BinaryAnnotationIterator &operator=(const BinaryAnnotationIterator Other) {
    Data = Other.Data;
    return *this;
  }

  BinaryAnnotationIterator &operator++() {
    if (!ParseCurrentAnnotation()) {
      *this = BinaryAnnotationIterator();
      return *this;
    }
    Data = Next;
    Next = ArrayRef<uint8_t>();
    Current.reset();
    return *this;
  }

  const DecodedAnnotation &operator*() {
    ParseCurrentAnnotation();
    return Current.getValue();
  }

private:
  static uint32_t GetCompressedAnnotation(ArrayRef<uint8_t> &Annotations) {
    if (Annotations.empty())
      return -1;

    uint8_t FirstByte = Annotations.front();
    Annotations = Annotations.drop_front();

    if ((FirstByte & 0x80) == 0x00)
      return FirstByte;

    if (Annotations.empty())
      return -1;

    uint8_t SecondByte = Annotations.front();
    Annotations = Annotations.drop_front();

    if ((FirstByte & 0xC0) == 0x80)
      return ((FirstByte & 0x3F) << 8) | SecondByte;

    if (Annotations.empty())
      return -1;

    uint8_t ThirdByte = Annotations.front();
    Annotations = Annotations.drop_front();

    if (Annotations.empty())
      return -1;

    uint8_t FourthByte = Annotations.front();
    Annotations = Annotations.drop_front();

    if ((FirstByte & 0xE0) == 0xC0)
      return ((FirstByte & 0x1F) << 24) | (SecondByte << 16) |
             (ThirdByte << 8) | FourthByte;

    return -1;
  }

  static int32_t DecodeSignedOperand(uint32_t Operand) {
    if (Operand & 1)
      return -(Operand >> 1);
    return Operand >> 1;
  }

  static int32_t DecodeSignedOperand(ArrayRef<uint8_t> &Annotations) {
    return DecodeSignedOperand(GetCompressedAnnotation(Annotations));
  }

  bool ParseCurrentAnnotation() {
    if (Current.hasValue())
      return true;

    Next = Data;
    uint32_t Op = GetCompressedAnnotation(Next);
    DecodedAnnotation Result;
    Result.OpCode = static_cast<BinaryAnnotationsOpCode>(Op);
    switch (Result.OpCode) {
    case BinaryAnnotationsOpCode::Invalid:
      Result.Name = "Invalid";
      Next = ArrayRef<uint8_t>();
      break;
    case BinaryAnnotationsOpCode::CodeOffset:
      Result.Name = "CodeOffset";
      Result.U1 = GetCompressedAnnotation(Next);
      break;
    case BinaryAnnotationsOpCode::ChangeCodeOffsetBase:
      Result.Name = "ChangeCodeOffsetBase";
      Result.U1 = GetCompressedAnnotation(Next);
      break;
    case BinaryAnnotationsOpCode::ChangeCodeOffset:
      Result.Name = "ChangeCodeOffset";
      Result.U1 = GetCompressedAnnotation(Next);
      break;
    case BinaryAnnotationsOpCode::ChangeCodeLength:
      Result.Name = "ChangeCodeLength";
      Result.U1 = GetCompressedAnnotation(Next);
      break;
    case BinaryAnnotationsOpCode::ChangeFile:
      Result.Name = "ChangeFile";
      Result.U1 = GetCompressedAnnotation(Next);
      break;
    case BinaryAnnotationsOpCode::ChangeLineEndDelta:
      Result.Name = "ChangeLineEndDelta";
      Result.U1 = GetCompressedAnnotation(Next);
      break;
    case BinaryAnnotationsOpCode::ChangeRangeKind:
      Result.Name = "ChangeRangeKind";
      Result.U1 = GetCompressedAnnotation(Next);
      break;
    case BinaryAnnotationsOpCode::ChangeColumnStart:
      Result.Name = "ChangeColumnStart";
      Result.U1 = GetCompressedAnnotation(Next);
      break;
    case BinaryAnnotationsOpCode::ChangeColumnEnd:
      Result.Name = "ChangeColumnEnd";
      Result.U1 = GetCompressedAnnotation(Next);
      break;
    case BinaryAnnotationsOpCode::ChangeLineOffset:
      Result.Name = "ChangeLineOffset";
      Result.S1 = DecodeSignedOperand(Next);
      break;
    case BinaryAnnotationsOpCode::ChangeColumnEndDelta:
      Result.Name = "ChangeColumnEndDelta";
      Result.S1 = DecodeSignedOperand(Next);
      break;
    case BinaryAnnotationsOpCode::ChangeCodeOffsetAndLineOffset: {
      Result.Name = "ChangeCodeOffsetAndLineOffset";
      uint32_t Annotation = GetCompressedAnnotation(Next);
      Result.S1 = DecodeSignedOperand(Annotation >> 4);
      Result.U1 = Annotation & 0xf;
      break;
    }
    case BinaryAnnotationsOpCode::ChangeCodeLengthAndCodeOffset: {
      Result.Name = "ChangeCodeLengthAndCodeOffset";
      Result.U1 = GetCompressedAnnotation(Next);
      Result.U2 = GetCompressedAnnotation(Next);
      break;
    }
    }
    Result.Bytes = Data.take_front(Data.size() - Next.size());
    Current = Result;
    return true;
  }

  Optional<DecodedAnnotation> Current;
  ArrayRef<uint8_t> Data;
  ArrayRef<uint8_t> Next;
};

// S_INLINESITE
class InlineSiteSym : public SymbolRecord {
public:
  explicit InlineSiteSym(SymbolRecordKind Kind) : SymbolRecord(Kind) {}
  explicit InlineSiteSym(uint32_t RecordOffset)
      : SymbolRecord(SymbolRecordKind::InlineSiteSym),
        RecordOffset(RecordOffset) {}

  iterator_range<BinaryAnnotationIterator> annotations() const {
    return make_range(BinaryAnnotationIterator(AnnotationData),
                      BinaryAnnotationIterator());
  }

  uint32_t Parent = 0;
  uint32_t End = 0;
  TypeIndex Inlinee;
  std::vector<uint8_t> AnnotationData;

  uint32_t RecordOffset = 0;
};

// S_PUB32
class PublicSym32 : public SymbolRecord {
public:
  PublicSym32() : SymbolRecord(SymbolRecordKind::PublicSym32) {}
  explicit PublicSym32(SymbolRecordKind Kind) : SymbolRecord(Kind) {}
  explicit PublicSym32(uint32_t RecordOffset)
      : SymbolRecord(SymbolRecordKind::PublicSym32),
        RecordOffset(RecordOffset) {}

  PublicSymFlags Flags = PublicSymFlags::None;
  uint32_t Offset = 0;
  uint16_t Segment = 0;
  StringRef Name;

  uint32_t RecordOffset = 0;
};

// S_REGISTER
class RegisterSym : public SymbolRecord {
public:
  explicit RegisterSym(SymbolRecordKind Kind) : SymbolRecord(Kind) {}
  explicit RegisterSym(uint32_t RecordOffset)
      : SymbolRecord(SymbolRecordKind::RegisterSym),
        RecordOffset(RecordOffset) {}

  TypeIndex Index;
  RegisterId Register;
  StringRef Name;

  uint32_t RecordOffset = 0;
};

// S_PROCREF, S_LPROCREF
class ProcRefSym : public SymbolRecord {
public:
  explicit ProcRefSym(SymbolRecordKind Kind) : SymbolRecord(Kind) {}
  explicit ProcRefSym(uint32_t RecordOffset)
      : SymbolRecord(SymbolRecordKind::ProcRefSym), RecordOffset(RecordOffset) {
  }

  uint32_t SumName = 0;
  uint32_t SymOffset = 0;
  uint16_t Module = 0;
  StringRef Name;

  uint16_t modi() const { return Module - 1; }
  uint32_t RecordOffset = 0;
};

// S_LOCAL
class LocalSym : public SymbolRecord {
public:
  explicit LocalSym(SymbolRecordKind Kind) : SymbolRecord(Kind) {}
  explicit LocalSym(uint32_t RecordOffset)
      : SymbolRecord(SymbolRecordKind::LocalSym), RecordOffset(RecordOffset) {}

  TypeIndex Type;
  LocalSymFlags Flags = LocalSymFlags::None;
  StringRef Name;

  uint32_t RecordOffset = 0;
};

struct LocalVariableAddrRange {
  uint32_t OffsetStart = 0;
  uint16_t ISectStart = 0;
  uint16_t Range = 0;
};

struct LocalVariableAddrGap {
  uint16_t GapStartOffset = 0;
  uint16_t Range = 0;
};

enum : uint16_t { MaxDefRange = 0xf000 };

// S_DEFRANGE
class DefRangeSym : public SymbolRecord {
  static constexpr uint32_t RelocationOffset = 8;

public:
  explicit DefRangeSym(SymbolRecordKind Kind) : SymbolRecord(Kind) {}
  explicit DefRangeSym(uint32_t RecordOffset)
      : SymbolRecord(SymbolRecordKind::DefRangeSym),
        RecordOffset(RecordOffset) {}

  uint32_t getRelocationOffset() const {
    return RecordOffset + RelocationOffset;
  }

  uint32_t Program = 0;
  LocalVariableAddrRange Range;
  std::vector<LocalVariableAddrGap> Gaps;

  uint32_t RecordOffset = 0;
};

// S_DEFRANGE_SUBFIELD
class DefRangeSubfieldSym : public SymbolRecord {
  static constexpr uint32_t RelocationOffset = 12;

public:
  explicit DefRangeSubfieldSym(SymbolRecordKind Kind) : SymbolRecord(Kind) {}
  explicit DefRangeSubfieldSym(uint32_t RecordOffset)
      : SymbolRecord(SymbolRecordKind::DefRangeSubfieldSym),
        RecordOffset(RecordOffset) {}

  uint32_t getRelocationOffset() const {
    return RecordOffset + RelocationOffset;
  }

  uint32_t Program = 0;
  uint16_t OffsetInParent = 0;
  LocalVariableAddrRange Range;
  std::vector<LocalVariableAddrGap> Gaps;

  uint32_t RecordOffset = 0;
};

struct DefRangeRegisterHeader {
  ulittle16_t Register;
  ulittle16_t MayHaveNoName;
};

// S_DEFRANGE_REGISTER
class DefRangeRegisterSym : public SymbolRecord {
public:
  explicit DefRangeRegisterSym(SymbolRecordKind Kind) : SymbolRecord(Kind) {}
  explicit DefRangeRegisterSym(uint32_t RecordOffset)
      : SymbolRecord(SymbolRecordKind::DefRangeRegisterSym),
        RecordOffset(RecordOffset) {}

  uint32_t getRelocationOffset() const { return RecordOffset + sizeof(DefRangeRegisterHeader); }

  DefRangeRegisterHeader Hdr;
  LocalVariableAddrRange Range;
  std::vector<LocalVariableAddrGap> Gaps;

  uint32_t RecordOffset = 0;
};

struct DefRangeSubfieldRegisterHeader {
  ulittle16_t Register;
  ulittle16_t MayHaveNoName;
  ulittle32_t OffsetInParent;
};

// S_DEFRANGE_SUBFIELD_REGISTER
class DefRangeSubfieldRegisterSym : public SymbolRecord {
public:
  explicit DefRangeSubfieldRegisterSym(SymbolRecordKind Kind)
      : SymbolRecord(Kind) {}
  explicit DefRangeSubfieldRegisterSym(uint32_t RecordOffset)
      : SymbolRecord(SymbolRecordKind::DefRangeSubfieldRegisterSym),
        RecordOffset(RecordOffset) {}

  uint32_t getRelocationOffset() const { return RecordOffset + sizeof(DefRangeSubfieldRegisterHeader); }

  DefRangeSubfieldRegisterHeader Hdr;
  LocalVariableAddrRange Range;
  std::vector<LocalVariableAddrGap> Gaps;

  uint32_t RecordOffset = 0;
};

struct DefRangeFramePointerRelHeader {
  little32_t Offset;
};

// S_DEFRANGE_FRAMEPOINTER_REL
class DefRangeFramePointerRelSym : public SymbolRecord {
  static constexpr uint32_t RelocationOffset = 8;

public:
  explicit DefRangeFramePointerRelSym(SymbolRecordKind Kind)
      : SymbolRecord(Kind) {}
  explicit DefRangeFramePointerRelSym(uint32_t RecordOffset)
      : SymbolRecord(SymbolRecordKind::DefRangeFramePointerRelSym),
        RecordOffset(RecordOffset) {}

  uint32_t getRelocationOffset() const {
    return RecordOffset + RelocationOffset;
  }

  DefRangeFramePointerRelHeader Hdr;
  LocalVariableAddrRange Range;
  std::vector<LocalVariableAddrGap> Gaps;

  uint32_t RecordOffset = 0;
};

struct DefRangeRegisterRelHeader {
  ulittle16_t Register;
  ulittle16_t Flags;
  little32_t BasePointerOffset;
};

// S_DEFRANGE_REGISTER_REL
class DefRangeRegisterRelSym : public SymbolRecord {
public:
  explicit DefRangeRegisterRelSym(SymbolRecordKind Kind) : SymbolRecord(Kind) {}
  explicit DefRangeRegisterRelSym(uint32_t RecordOffset)
      : SymbolRecord(SymbolRecordKind::DefRangeRegisterRelSym),
        RecordOffset(RecordOffset) {}

  // The flags implement this notional bitfield:
  //   uint16_t IsSubfield : 1;
  //   uint16_t Padding : 3;
  //   uint16_t OffsetInParent : 12;
  enum : uint16_t {
    IsSubfieldFlag = 1,
    OffsetInParentShift = 4,
  };

  bool hasSpilledUDTMember() const { return Hdr.Flags & IsSubfieldFlag; }
  uint16_t offsetInParent() const { return Hdr.Flags >> OffsetInParentShift; }

  uint32_t getRelocationOffset() const { return RecordOffset + sizeof(DefRangeRegisterRelHeader); }

  DefRangeRegisterRelHeader Hdr;
  LocalVariableAddrRange Range;
  std::vector<LocalVariableAddrGap> Gaps;

  uint32_t RecordOffset = 0;
};

// S_DEFRANGE_FRAMEPOINTER_REL_FULL_SCOPE
class DefRangeFramePointerRelFullScopeSym : public SymbolRecord {
public:
  explicit DefRangeFramePointerRelFullScopeSym(SymbolRecordKind Kind)
      : SymbolRecord(Kind) {}
  explicit DefRangeFramePointerRelFullScopeSym(uint32_t RecordOffset)
      : SymbolRecord(SymbolRecordKind::DefRangeFramePointerRelFullScopeSym),
        RecordOffset(RecordOffset) {}

  int32_t Offset = 0;

  uint32_t RecordOffset = 0;
};

// S_BLOCK32
class BlockSym : public SymbolRecord {
  static constexpr uint32_t RelocationOffset = 16;

public:
  explicit BlockSym(SymbolRecordKind Kind) : SymbolRecord(Kind) {}
  explicit BlockSym(uint32_t RecordOffset)
      : SymbolRecord(SymbolRecordKind::BlockSym), RecordOffset(RecordOffset) {}

  uint32_t getRelocationOffset() const {
    return RecordOffset + RelocationOffset;
  }

  uint32_t Parent = 0;
  uint32_t End = 0;
  uint32_t CodeSize = 0;
  uint32_t CodeOffset = 0;
  uint16_t Segment = 0;
  StringRef Name;

  uint32_t RecordOffset = 0;
};

// S_LABEL32
class LabelSym : public SymbolRecord {
  static constexpr uint32_t RelocationOffset = 4;

public:
  explicit LabelSym(SymbolRecordKind Kind) : SymbolRecord(Kind) {}
  explicit LabelSym(uint32_t RecordOffset)
      : SymbolRecord(SymbolRecordKind::LabelSym), RecordOffset(RecordOffset) {}

  uint32_t getRelocationOffset() const {
    return RecordOffset + RelocationOffset;
  }

  uint32_t CodeOffset = 0;
  uint16_t Segment = 0;
<<<<<<< HEAD
  ProcSymFlags Flags;
=======
  ProcSymFlags Flags = ProcSymFlags::None;
>>>>>>> c79f07dd
  StringRef Name;

  uint32_t RecordOffset = 0;
};

// S_OBJNAME
class ObjNameSym : public SymbolRecord {
public:
  explicit ObjNameSym() : SymbolRecord(SymbolRecordKind::ObjNameSym) {}
  explicit ObjNameSym(SymbolRecordKind Kind) : SymbolRecord(Kind) {}
  explicit ObjNameSym(uint32_t RecordOffset)
      : SymbolRecord(SymbolRecordKind::ObjNameSym), RecordOffset(RecordOffset) {
  }

  uint32_t Signature = 0;
  StringRef Name;

  uint32_t RecordOffset = 0;
};

// S_ENVBLOCK
class EnvBlockSym : public SymbolRecord {
public:
  explicit EnvBlockSym(SymbolRecordKind Kind) : SymbolRecord(Kind) {}
  explicit EnvBlockSym(uint32_t RecordOffset)
      : SymbolRecord(SymbolRecordKind::EnvBlockSym),
        RecordOffset(RecordOffset) {}

  std::vector<StringRef> Fields;

  uint32_t RecordOffset = 0;
};

// S_EXPORT
class ExportSym : public SymbolRecord {
public:
  explicit ExportSym(SymbolRecordKind Kind) : SymbolRecord(Kind) {}
  explicit ExportSym(uint32_t RecordOffset)
      : SymbolRecord(SymbolRecordKind::ExportSym), RecordOffset(RecordOffset) {}

  uint16_t Ordinal = 0;
<<<<<<< HEAD
  ExportFlags Flags;
=======
  ExportFlags Flags = ExportFlags::None;
>>>>>>> c79f07dd
  StringRef Name;

  uint32_t RecordOffset = 0;
};

// S_FILESTATIC
class FileStaticSym : public SymbolRecord {
public:
  explicit FileStaticSym(SymbolRecordKind Kind) : SymbolRecord(Kind) {}
  explicit FileStaticSym(uint32_t RecordOffset)
      : SymbolRecord(SymbolRecordKind::FileStaticSym),
        RecordOffset(RecordOffset) {}

  TypeIndex Index;
  uint32_t ModFilenameOffset = 0;
<<<<<<< HEAD
  LocalSymFlags Flags;
=======
  LocalSymFlags Flags = LocalSymFlags::None;
>>>>>>> c79f07dd
  StringRef Name;

  uint32_t RecordOffset = 0;
};

// S_COMPILE2
class Compile2Sym : public SymbolRecord {
public:
  explicit Compile2Sym(SymbolRecordKind Kind) : SymbolRecord(Kind) {}
  explicit Compile2Sym(uint32_t RecordOffset)
      : SymbolRecord(SymbolRecordKind::Compile2Sym),
        RecordOffset(RecordOffset) {}

  CompileSym2Flags Flags = CompileSym2Flags::None;
  CPUType Machine;
  uint16_t VersionFrontendMajor = 0;
  uint16_t VersionFrontendMinor = 0;
  uint16_t VersionFrontendBuild = 0;
  uint16_t VersionBackendMajor = 0;
  uint16_t VersionBackendMinor = 0;
  uint16_t VersionBackendBuild = 0;
  StringRef Version;
  std::vector<StringRef> ExtraStrings;

  uint8_t getLanguage() const { return static_cast<uint32_t>(Flags) & 0xFF; }
  uint32_t getFlags() const { return static_cast<uint32_t>(Flags) & ~0xFF; }

  uint32_t RecordOffset = 0;
};

// S_COMPILE3
class Compile3Sym : public SymbolRecord {
public:
  Compile3Sym() : SymbolRecord(SymbolRecordKind::Compile3Sym) {}
  explicit Compile3Sym(SymbolRecordKind Kind) : SymbolRecord(Kind) {}
  explicit Compile3Sym(uint32_t RecordOffset)
      : SymbolRecord(SymbolRecordKind::Compile3Sym),
        RecordOffset(RecordOffset) {}

  CompileSym3Flags Flags = CompileSym3Flags::None;
  CPUType Machine;
  uint16_t VersionFrontendMajor = 0;
  uint16_t VersionFrontendMinor = 0;
  uint16_t VersionFrontendBuild = 0;
  uint16_t VersionFrontendQFE = 0;
  uint16_t VersionBackendMajor = 0;
  uint16_t VersionBackendMinor = 0;
  uint16_t VersionBackendBuild = 0;
  uint16_t VersionBackendQFE = 0;
  StringRef Version;

  void setLanguage(SourceLanguage Lang) {
    Flags = CompileSym3Flags((uint32_t(Flags) & 0xFFFFFF00) | uint32_t(Lang));
  }

  SourceLanguage getLanguage() const {
    return static_cast<SourceLanguage>(static_cast<uint32_t>(Flags) & 0xFF);
  }
  CompileSym3Flags getFlags() const {
    return static_cast<CompileSym3Flags>(static_cast<uint32_t>(Flags) & ~0xFF);
  }

  bool hasOptimizations() const {
    return CompileSym3Flags::None !=
           (getFlags() & (CompileSym3Flags::PGO | CompileSym3Flags::LTCG));
  }

  uint32_t RecordOffset = 0;
};

// S_FRAMEPROC
class FrameProcSym : public SymbolRecord {
public:
  explicit FrameProcSym(SymbolRecordKind Kind) : SymbolRecord(Kind) {}
  explicit FrameProcSym(uint32_t RecordOffset)
      : SymbolRecord(SymbolRecordKind::FrameProcSym),
        RecordOffset(RecordOffset) {}

  uint32_t TotalFrameBytes = 0;
  uint32_t PaddingFrameBytes = 0;
  uint32_t OffsetToPadding = 0;
  uint32_t BytesOfCalleeSavedRegisters = 0;
  uint32_t OffsetOfExceptionHandler = 0;
  uint16_t SectionIdOfExceptionHandler = 0;
<<<<<<< HEAD
  FrameProcedureOptions Flags;
=======
  FrameProcedureOptions Flags = FrameProcedureOptions::None;
>>>>>>> c79f07dd

  /// Extract the register this frame uses to refer to local variables.
  RegisterId getLocalFramePtrReg(CPUType CPU) const {
    return decodeFramePtrReg(
        EncodedFramePtrReg((uint32_t(Flags) >> 14U) & 0x3U), CPU);
  }

  /// Extract the register this frame uses to refer to parameters.
  RegisterId getParamFramePtrReg(CPUType CPU) const {
    return decodeFramePtrReg(
        EncodedFramePtrReg((uint32_t(Flags) >> 16U) & 0x3U), CPU);
  }

  uint32_t RecordOffset = 0;

private:
};

// S_CALLSITEINFO
class CallSiteInfoSym : public SymbolRecord {
  static constexpr uint32_t RelocationOffset = 4;

public:
  explicit CallSiteInfoSym(SymbolRecordKind Kind) : SymbolRecord(Kind) {}
  explicit CallSiteInfoSym(uint32_t RecordOffset)
      : SymbolRecord(SymbolRecordKind::CallSiteInfoSym) {}

  uint32_t getRelocationOffset() const {
    return RecordOffset + RelocationOffset;
  }

  uint32_t CodeOffset = 0;
  uint16_t Segment = 0;
  TypeIndex Type;

  uint32_t RecordOffset = 0;
};

// S_HEAPALLOCSITE
class HeapAllocationSiteSym : public SymbolRecord {
  static constexpr uint32_t RelocationOffset = 4;

public:
  explicit HeapAllocationSiteSym(SymbolRecordKind Kind) : SymbolRecord(Kind) {}
  explicit HeapAllocationSiteSym(uint32_t RecordOffset)
      : SymbolRecord(SymbolRecordKind::HeapAllocationSiteSym),
        RecordOffset(RecordOffset) {}

  uint32_t getRelocationOffset() const {
    return RecordOffset + RelocationOffset;
  }

  uint32_t CodeOffset = 0;
  uint16_t Segment = 0;
  uint16_t CallInstructionSize = 0;
  TypeIndex Type;

  uint32_t RecordOffset = 0;
};

// S_FRAMECOOKIE
class FrameCookieSym : public SymbolRecord {
  static constexpr uint32_t RelocationOffset = 4;

public:
  explicit FrameCookieSym(SymbolRecordKind Kind) : SymbolRecord(Kind) {}
  explicit FrameCookieSym(uint32_t RecordOffset)
      : SymbolRecord(SymbolRecordKind::FrameCookieSym) {}

  uint32_t getRelocationOffset() const {
    return RecordOffset + RelocationOffset;
  }

  uint32_t CodeOffset = 0;
  uint16_t Register = 0;
  FrameCookieKind CookieKind;
  uint8_t Flags = 0;

  uint32_t RecordOffset = 0;
};

// S_UDT, S_COBOLUDT
class UDTSym : public SymbolRecord {
public:
  explicit UDTSym(SymbolRecordKind Kind) : SymbolRecord(Kind) {}
  explicit UDTSym(uint32_t RecordOffset)
      : SymbolRecord(SymbolRecordKind::UDTSym) {}

  TypeIndex Type;
  StringRef Name;

  uint32_t RecordOffset = 0;
};

// S_BUILDINFO
class BuildInfoSym : public SymbolRecord {
public:
  explicit BuildInfoSym(SymbolRecordKind Kind) : SymbolRecord(Kind) {}
  explicit BuildInfoSym(uint32_t RecordOffset)
      : SymbolRecord(SymbolRecordKind::BuildInfoSym),
        RecordOffset(RecordOffset) {}

  TypeIndex BuildId;

  uint32_t RecordOffset = 0;
};

// S_BPREL32
class BPRelativeSym : public SymbolRecord {
public:
  explicit BPRelativeSym(SymbolRecordKind Kind) : SymbolRecord(Kind) {}
  explicit BPRelativeSym(uint32_t RecordOffset)
      : SymbolRecord(SymbolRecordKind::BPRelativeSym),
        RecordOffset(RecordOffset) {}

  int32_t Offset = 0;
  TypeIndex Type;
  StringRef Name;

  uint32_t RecordOffset = 0;
};

// S_REGREL32
class RegRelativeSym : public SymbolRecord {
public:
  explicit RegRelativeSym(SymbolRecordKind Kind) : SymbolRecord(Kind) {}
  explicit RegRelativeSym(uint32_t RecordOffset)
      : SymbolRecord(SymbolRecordKind::RegRelativeSym),
        RecordOffset(RecordOffset) {}

  uint32_t Offset = 0;
  TypeIndex Type;
  RegisterId Register;
  StringRef Name;

  uint32_t RecordOffset = 0;
};

// S_CONSTANT, S_MANCONSTANT
class ConstantSym : public SymbolRecord {
public:
  explicit ConstantSym(SymbolRecordKind Kind) : SymbolRecord(Kind) {}
  explicit ConstantSym(uint32_t RecordOffset)
      : SymbolRecord(SymbolRecordKind::ConstantSym),
        RecordOffset(RecordOffset) {}

  TypeIndex Type;
  APSInt Value;
  StringRef Name;

  uint32_t RecordOffset = 0;
};

// S_LDATA32, S_GDATA32, S_LMANDATA, S_GMANDATA
class DataSym : public SymbolRecord {
  static constexpr uint32_t RelocationOffset = 8;

public:
  explicit DataSym(SymbolRecordKind Kind) : SymbolRecord(Kind) {}
  explicit DataSym(uint32_t RecordOffset)
      : SymbolRecord(SymbolRecordKind::DataSym), RecordOffset(RecordOffset) {}

  uint32_t getRelocationOffset() const {
    return RecordOffset + RelocationOffset;
  }

  TypeIndex Type;
  uint32_t DataOffset = 0;
  uint16_t Segment = 0;
  StringRef Name;

  uint32_t RecordOffset = 0;
};

// S_LTHREAD32, S_GTHREAD32
class ThreadLocalDataSym : public SymbolRecord {
  static constexpr uint32_t RelocationOffset = 8;

public:
  explicit ThreadLocalDataSym(SymbolRecordKind Kind) : SymbolRecord(Kind) {}
  explicit ThreadLocalDataSym(uint32_t RecordOffset)
      : SymbolRecord(SymbolRecordKind::ThreadLocalDataSym),
        RecordOffset(RecordOffset) {}

  uint32_t getRelocationOffset() const {
    return RecordOffset + RelocationOffset;
  }

  TypeIndex Type;
  uint32_t DataOffset = 0;
  uint16_t Segment = 0;
  StringRef Name;

  uint32_t RecordOffset = 0;
};

// S_UNAMESPACE
class UsingNamespaceSym : public SymbolRecord {
public:
  explicit UsingNamespaceSym(SymbolRecordKind Kind) : SymbolRecord(Kind) {}
  explicit UsingNamespaceSym(uint32_t RecordOffset)
      : SymbolRecord(SymbolRecordKind::UsingNamespaceSym),
        RecordOffset(RecordOffset) {}

  StringRef Name;

  uint32_t RecordOffset = 0;
};

// S_ANNOTATION
class AnnotationSym : public SymbolRecord {
public:
  explicit AnnotationSym(SymbolRecordKind Kind) : SymbolRecord(Kind) {}
  explicit AnnotationSym(uint32_t RecordOffset)
      : SymbolRecord(SymbolRecordKind::AnnotationSym),
        RecordOffset(RecordOffset) {}

  uint32_t CodeOffset = 0;
  uint16_t Segment = 0;
  std::vector<StringRef> Strings;

  uint32_t RecordOffset = 0;
};

using CVSymbol = CVRecord<SymbolKind>;
using CVSymbolArray = VarStreamArray<CVSymbol>;

Expected<CVSymbol> readSymbolFromStream(BinaryStreamRef Stream,
                                        uint32_t Offset);

} // end namespace codeview
} // end namespace llvm

#endif // LLVM_DEBUGINFO_CODEVIEW_SYMBOLRECORD_H<|MERGE_RESOLUTION|>--- conflicted
+++ resolved
@@ -79,11 +79,7 @@
   uint32_t Offset = 0;
   uint16_t Segment = 0;
   uint16_t Length = 0;
-<<<<<<< HEAD
-  ThunkOrdinal Thunk;
-=======
   ThunkOrdinal Thunk = ThunkOrdinal::Standard;
->>>>>>> c79f07dd
   StringRef Name;
   ArrayRef<uint8_t> VariantData;
 
@@ -632,11 +628,7 @@
 
   uint32_t CodeOffset = 0;
   uint16_t Segment = 0;
-<<<<<<< HEAD
-  ProcSymFlags Flags;
-=======
   ProcSymFlags Flags = ProcSymFlags::None;
->>>>>>> c79f07dd
   StringRef Name;
 
   uint32_t RecordOffset = 0;
@@ -678,11 +670,7 @@
       : SymbolRecord(SymbolRecordKind::ExportSym), RecordOffset(RecordOffset) {}
 
   uint16_t Ordinal = 0;
-<<<<<<< HEAD
-  ExportFlags Flags;
-=======
   ExportFlags Flags = ExportFlags::None;
->>>>>>> c79f07dd
   StringRef Name;
 
   uint32_t RecordOffset = 0;
@@ -698,11 +686,7 @@
 
   TypeIndex Index;
   uint32_t ModFilenameOffset = 0;
-<<<<<<< HEAD
-  LocalSymFlags Flags;
-=======
   LocalSymFlags Flags = LocalSymFlags::None;
->>>>>>> c79f07dd
   StringRef Name;
 
   uint32_t RecordOffset = 0;
@@ -787,11 +771,7 @@
   uint32_t BytesOfCalleeSavedRegisters = 0;
   uint32_t OffsetOfExceptionHandler = 0;
   uint16_t SectionIdOfExceptionHandler = 0;
-<<<<<<< HEAD
-  FrameProcedureOptions Flags;
-=======
   FrameProcedureOptions Flags = FrameProcedureOptions::None;
->>>>>>> c79f07dd
 
   /// Extract the register this frame uses to refer to local variables.
   RegisterId getLocalFramePtrReg(CPUType CPU) const {
