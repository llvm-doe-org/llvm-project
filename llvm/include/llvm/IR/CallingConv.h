//===- llvm/CallingConv.h - LLVM Calling Conventions ------------*- C++ -*-===//
//
// Part of the LLVM Project, under the Apache License v2.0 with LLVM Exceptions.
// See https://llvm.org/LICENSE.txt for license information.
// SPDX-License-Identifier: Apache-2.0 WITH LLVM-exception
//
//===----------------------------------------------------------------------===//
//
// This file defines LLVM's set of calling conventions.
//
//===----------------------------------------------------------------------===//

#ifndef LLVM_IR_CALLINGCONV_H
#define LLVM_IR_CALLINGCONV_H

namespace llvm {

/// CallingConv Namespace - This namespace contains an enum with a value for
/// the well-known calling conventions.
///
namespace CallingConv {

  /// LLVM IR allows to use arbitrary numbers as calling convention identifiers.
  using ID = unsigned;

  /// A set of enums which specify the assigned numeric values for known llvm
  /// calling conventions.
  /// LLVM Calling Convention Representation
  enum {
    /// C - The default llvm calling convention, compatible with C.  This
    /// convention is the only calling convention that supports varargs calls.
    /// As with typical C calling conventions, the callee/caller have to
    /// tolerate certain amounts of prototype mismatch.
    C = 0,

    // Generic LLVM calling conventions.  None of these calling conventions
    // support varargs calls, and all assume that the caller and callee
    // prototype exactly match.

    /// Fast - This calling convention attempts to make calls as fast as
    /// possible (e.g. by passing things in registers).
    Fast = 8,

    // Cold - This calling convention attempts to make code in the caller as
    // efficient as possible under the assumption that the call is not commonly
    // executed.  As such, these calls often preserve all registers so that the
    // call does not break any live ranges in the caller side.
    Cold = 9,

    // GHC - Calling convention used by the Glasgow Haskell Compiler (GHC).
    GHC = 10,

    // HiPE - Calling convention used by the High-Performance Erlang Compiler
    // (HiPE).
    HiPE = 11,

    // WebKit JS - Calling convention for stack based JavaScript calls
    WebKit_JS = 12,

    // AnyReg - Calling convention for dynamic register based calls (e.g.
    // stackmap and patchpoint intrinsics).
    AnyReg = 13,

    // PreserveMost - Calling convention for runtime calls that preserves most
    // registers.
    PreserveMost = 14,

    // PreserveAll - Calling convention for runtime calls that preserves
    // (almost) all registers.
    PreserveAll = 15,

    // Swift - Calling convention for Swift.
    Swift = 16,

    // CXX_FAST_TLS - Calling convention for access functions.
    CXX_FAST_TLS = 17,

    /// Tail - This calling convention attemps to make calls as fast as
    /// possible while guaranteeing that tail call optimization can always
    /// be performed.
    Tail = 18,

<<<<<<< HEAD
=======
    /// Special calling convention on Windows for calling the Control
    /// Guard Check ICall funtion. The function takes exactly one argument
    /// (address of the target function) passed in the first argument register,
    /// and has no return value. All register values are preserved.
    CFGuard_Check = 19,

>>>>>>> c79f07dd
    // Target - This is the start of the target-specific calling conventions,
    // e.g. fastcall and thiscall on X86.
    FirstTargetCC = 64,

    /// X86_StdCall - stdcall is the calling conventions mostly used by the
    /// Win32 API. It is basically the same as the C convention with the
    /// difference in that the callee is responsible for popping the arguments
    /// from the stack.
    X86_StdCall = 64,

    /// X86_FastCall - 'fast' analog of X86_StdCall. Passes first two arguments
    /// in ECX:EDX registers, others - via stack. Callee is responsible for
    /// stack cleaning.
    X86_FastCall = 65,

    /// ARM_APCS - ARM Procedure Calling Standard calling convention (obsolete,
    /// but still used on some targets).
    ARM_APCS = 66,

    /// ARM_AAPCS - ARM Architecture Procedure Calling Standard calling
    /// convention (aka EABI). Soft float variant.
    ARM_AAPCS = 67,

    /// ARM_AAPCS_VFP - Same as ARM_AAPCS, but uses hard floating point ABI.
    ARM_AAPCS_VFP = 68,

    /// MSP430_INTR - Calling convention used for MSP430 interrupt routines.
    MSP430_INTR = 69,

    /// X86_ThisCall - Similar to X86_StdCall. Passes first argument in ECX,
    /// others via stack. Callee is responsible for stack cleaning. MSVC uses
    /// this by default for methods in its ABI.
    X86_ThisCall = 70,

    /// PTX_Kernel - Call to a PTX kernel.
    /// Passes all arguments in parameter space.
    PTX_Kernel = 71,

    /// PTX_Device - Call to a PTX device function.
    /// Passes all arguments in register or parameter space.
    PTX_Device = 72,

    /// SPIR_FUNC - Calling convention for SPIR non-kernel device functions.
    /// No lowering or expansion of arguments.
    /// Structures are passed as a pointer to a struct with the byval attribute.
    /// Functions can only call SPIR_FUNC and SPIR_KERNEL functions.
    /// Functions can only have zero or one return values.
    /// Variable arguments are not allowed, except for printf.
    /// How arguments/return values are lowered are not specified.
    /// Functions are only visible to the devices.
    SPIR_FUNC = 75,

    /// SPIR_KERNEL - Calling convention for SPIR kernel functions.
    /// Inherits the restrictions of SPIR_FUNC, except
    /// Cannot have non-void return values.
    /// Cannot have variable arguments.
    /// Can also be called by the host.
    /// Is externally visible.
    SPIR_KERNEL = 76,

    /// Intel_OCL_BI - Calling conventions for Intel OpenCL built-ins
    Intel_OCL_BI = 77,

    /// The C convention as specified in the x86-64 supplement to the
    /// System V ABI, used on most non-Windows systems.
    X86_64_SysV = 78,

    /// The C convention as implemented on Windows/x86-64 and
    /// AArch64. This convention differs from the more common
    /// \c X86_64_SysV convention in a number of ways, most notably in
    /// that XMM registers used to pass arguments are shadowed by GPRs,
    /// and vice versa.
    /// On AArch64, this is identical to the normal C (AAPCS) calling
    /// convention for normal functions, but floats are passed in integer
    /// registers to variadic functions.
    Win64 = 79,

    /// MSVC calling convention that passes vectors and vector aggregates
    /// in SSE registers.
    X86_VectorCall = 80,

    /// Calling convention used by HipHop Virtual Machine (HHVM) to
    /// perform calls to and from translation cache, and for calling PHP
    /// functions.
    /// HHVM calling convention supports tail/sibling call elimination.
    HHVM = 81,

    /// HHVM calling convention for invoking C/C++ helpers.
    HHVM_C = 82,

    /// X86_INTR - x86 hardware interrupt context. Callee may take one or two
    /// parameters, where the 1st represents a pointer to hardware context frame
    /// and the 2nd represents hardware error code, the presence of the later
    /// depends on the interrupt vector taken. Valid for both 32- and 64-bit
    /// subtargets.
    X86_INTR = 83,

    /// Used for AVR interrupt routines.
    AVR_INTR = 84,

    /// Calling convention used for AVR signal routines.
    AVR_SIGNAL = 85,

    /// Calling convention used for special AVR rtlib functions
    /// which have an "optimized" convention to preserve registers.
    AVR_BUILTIN = 86,

    /// Calling convention used for Mesa vertex shaders, or AMDPAL last shader
    /// stage before rasterization (vertex shader if tessellation and geometry
    /// are not in use, or otherwise copy shader if one is needed).
    AMDGPU_VS = 87,

    /// Calling convention used for Mesa/AMDPAL geometry shaders.
    AMDGPU_GS = 88,

    /// Calling convention used for Mesa/AMDPAL pixel shaders.
    AMDGPU_PS = 89,

    /// Calling convention used for Mesa/AMDPAL compute shaders.
    AMDGPU_CS = 90,

    /// Calling convention for AMDGPU code object kernels.
    AMDGPU_KERNEL = 91,

    /// Register calling convention used for parameters transfer optimization
    X86_RegCall = 92,

    /// Calling convention used for Mesa/AMDPAL hull shaders (= tessellation
    /// control shaders).
    AMDGPU_HS = 93,

    /// Calling convention used for special MSP430 rtlib functions
    /// which have an "optimized" convention using additional registers.
    MSP430_BUILTIN = 94,

    /// Calling convention used for AMDPAL vertex shader if tessellation is in
    /// use.
    AMDGPU_LS = 95,

    /// Calling convention used for AMDPAL shader stage before geometry shader
    /// if geometry is in use. So either the domain (= tessellation evaluation)
    /// shader if tessellation is in use, or otherwise the vertex shader.
    AMDGPU_ES = 96,

    // Calling convention between AArch64 Advanced SIMD functions
    AArch64_VectorCall = 97,

    /// Calling convention between AArch64 SVE functions
    AArch64_SVE_VectorCall = 98,

    /// Calling convention for emscripten __invoke_* functions. The first
    /// argument is required to be the function ptr being indirectly called.
    /// The remainder matches the regular calling convention.
    WASM_EmscriptenInvoke = 99,

    /// The highest possible calling convention ID. Must be some 2^k - 1.
    MaxID = 1023
  };

} // end namespace CallingConv

} // end namespace llvm

#endif // LLVM_IR_CALLINGCONV_H<|MERGE_RESOLUTION|>--- conflicted
+++ resolved
@@ -80,15 +80,12 @@
     /// be performed.
     Tail = 18,
 
-<<<<<<< HEAD
-=======
     /// Special calling convention on Windows for calling the Control
     /// Guard Check ICall funtion. The function takes exactly one argument
     /// (address of the target function) passed in the first argument register,
     /// and has no return value. All register values are preserved.
     CFGuard_Check = 19,
 
->>>>>>> c79f07dd
     // Target - This is the start of the target-specific calling conventions,
     // e.g. fastcall and thiscall on X86.
     FirstTargetCC = 64,
