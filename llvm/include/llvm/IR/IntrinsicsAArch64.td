--- conflicted
+++ resolved
@@ -788,8 +788,6 @@
                 [llvm_anyvector_ty],
                 [IntrNoMem]>;
 
-<<<<<<< HEAD
-=======
   class AdvSIMD_SVE_SCALE_Intrinsic
     : Intrinsic<[llvm_anyvector_ty],
                 [LLVMScalarOrSameVectorWidth<0, llvm_i1_ty>,
@@ -803,7 +801,6 @@
                  LLVMVectorOfBitcastsToInt<0>],
                 [IntrNoMem]>;
 
->>>>>>> c79f07dd
   class AdvSIMD_SVE_DOT_Intrinsic
     : Intrinsic<[llvm_anyvector_ty],
                 [LLVMMatchType<0>,
@@ -861,11 +858,8 @@
 // Counting bits
 //
 
-<<<<<<< HEAD
-=======
 def int_aarch64_sve_cls : AdvSIMD_Merged1VectorArg_Intrinsic;
 def int_aarch64_sve_clz : AdvSIMD_Merged1VectorArg_Intrinsic;
->>>>>>> c79f07dd
 def int_aarch64_sve_cnt : AdvSIMD_SVE_CNT_Intrinsic;
 
 //
@@ -878,8 +872,6 @@
 def int_aarch64_sve_uunpkhi   : AdvSIMD_SVE_Unpack_Intrinsic;
 def int_aarch64_sve_uunpklo   : AdvSIMD_SVE_Unpack_Intrinsic;
 
-<<<<<<< HEAD
-=======
 //
 // Logical operations
 //
@@ -917,7 +909,6 @@
 def int_aarch64_sve_fsubr      : AdvSIMD_Pred2VectorArg_Intrinsic;
 def int_aarch64_sve_ftsmul_x   : AdvSIMD_SVE_TSMUL_Intrinsic;
 
->>>>>>> c79f07dd
 //
 // Floating-point comparisons
 //
@@ -925,15 +916,12 @@
 def int_aarch64_sve_fcvtzs_i32f16 : Builtin_SVCVT<"svcvt_s32_f16_m", llvm_nxv4i32_ty, llvm_nxv8f16_ty>;
 
 //
-<<<<<<< HEAD
-=======
 // Floating-point arithmetic
 //
 def int_aarch64_sve_frecps_x: AdvSIMD_2VectorArg_Intrinsic;
 def int_aarch64_sve_frsqrts_x: AdvSIMD_2VectorArg_Intrinsic;
 
 //
->>>>>>> c79f07dd
 // Predicate operations
 //
 
