--- conflicted
+++ resolved
@@ -644,11 +644,7 @@
   uint64_t Syms = SymTable.sh_size / sizeof(Elf_Sym);
   if (V.size() != Syms)
     return createError("SHT_SYMTAB_SHNDX has " + Twine(V.size()) +
-<<<<<<< HEAD
-                       "  entries, but the symbol table associated has " +
-=======
                        " entries, but the symbol table associated has " +
->>>>>>> c79f07dd
                        Twine(Syms));
 
   return V;
