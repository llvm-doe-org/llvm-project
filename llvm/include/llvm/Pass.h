//===- llvm/Pass.h - Base class for Passes ----------------------*- C++ -*-===//
//
// Part of the LLVM Project, under the Apache License v2.0 with LLVM Exceptions.
// See https://llvm.org/LICENSE.txt for license information.
// SPDX-License-Identifier: Apache-2.0 WITH LLVM-exception
//
//===----------------------------------------------------------------------===//
//
// This file defines a base class that indicates that a specified class is a
// transformation pass implementation.
//
// Passes are designed this way so that it is possible to run passes in a cache
// and organizationally optimal order without having to specify it at the front
// end.  This allows arbitrary passes to be strung together and have them
// executed as efficiently as possible.
//
// Passes should extend one of the classes below, depending on the guarantees
// that it can make about what will be modified as it is run.  For example, most
// global optimizations should derive from FunctionPass, because they do not add
// or delete functions, they operate on the internals of the function.
//
// Note that this file #includes PassSupport.h and PassAnalysisSupport.h (at the
// bottom), so the APIs exposed by these files are also automatically available
// to all users of this file.
//
//===----------------------------------------------------------------------===//

#ifndef LLVM_PASS_H
#define LLVM_PASS_H

#include "llvm/ADT/StringRef.h"
#include <string>

namespace llvm {

class AnalysisResolver;
class AnalysisUsage;
class BasicBlock;
class Function;
class ImmutablePass;
class Module;
class PassInfo;
class PMDataManager;
class PMStack;
class raw_ostream;

// AnalysisID - Use the PassInfo to identify a pass...
using AnalysisID = const void *;

/// Different types of internal pass managers. External pass managers
/// (PassManager and FunctionPassManager) are not represented here.
/// Ordering of pass manager types is important here.
enum PassManagerType {
  PMT_Unknown = 0,
  PMT_ModulePassManager = 1, ///< MPPassManager
  PMT_CallGraphPassManager,  ///< CGPassManager
  PMT_FunctionPassManager,   ///< FPPassManager
  PMT_LoopPassManager,       ///< LPPassManager
  PMT_RegionPassManager,     ///< RGPassManager
  PMT_Last
};

// Different types of passes.
enum PassKind {
  PT_Region,
  PT_Loop,
  PT_Function,
  PT_CallGraphSCC,
  PT_Module,
  PT_PassManager
};

//===----------------------------------------------------------------------===//
/// Pass interface - Implemented by all 'passes'.  Subclass this if you are an
/// interprocedural optimization or you do not fit into any of the more
/// constrained passes described below.
///
class Pass {
  AnalysisResolver *Resolver = nullptr;  // Used to resolve analysis
  const void *PassID;
  PassKind Kind;

public:
  explicit Pass(PassKind K, char &pid) : PassID(&pid), Kind(K) {}
  Pass(const Pass &) = delete;
  Pass &operator=(const Pass &) = delete;
  virtual ~Pass();

  PassKind getPassKind() const { return Kind; }

  /// getPassName - Return a nice clean name for a pass.  This usually
  /// implemented in terms of the name that is registered by one of the
  /// Registration templates, but can be overloaded directly.
  virtual StringRef getPassName() const;

  /// getPassID - Return the PassID number that corresponds to this pass.
  AnalysisID getPassID() const {
    return PassID;
  }

  /// doInitialization - Virtual method overridden by subclasses to do
  /// any necessary initialization before any pass is run.
  virtual bool doInitialization(Module &)  { return false; }

  /// doFinalization - Virtual method overriden by subclasses to do any
  /// necessary clean up after all passes have run.
  virtual bool doFinalization(Module &) { return false; }

  /// print - Print out the internal state of the pass.  This is called by
  /// Analyze to print out the contents of an analysis.  Otherwise it is not
  /// necessary to implement this method.  Beware that the module pointer MAY be
  /// null.  This automatically forwards to a virtual function that does not
  /// provide the Module* in case the analysis doesn't need it it can just be
  /// ignored.
  virtual void print(raw_ostream &OS, const Module *M) const;

  void dump() const; // dump - Print to stderr.

  /// createPrinterPass - Get a Pass appropriate to print the IR this
  /// pass operates on (Module, Function or MachineFunction).
  virtual Pass *createPrinterPass(raw_ostream &OS,
                                  const std::string &Banner) const = 0;

  /// Each pass is responsible for assigning a pass manager to itself.
  /// PMS is the stack of available pass manager.
  virtual void assignPassManager(PMStack &,
                                 PassManagerType) {}

  /// Check if available pass managers are suitable for this pass or not.
  virtual void preparePassManager(PMStack &);

  ///  Return what kind of Pass Manager can manage this pass.
  virtual PassManagerType getPotentialPassManagerType() const;

  // Access AnalysisResolver
  void setResolver(AnalysisResolver *AR);
  AnalysisResolver *getResolver() const { return Resolver; }

  /// getAnalysisUsage - This function should be overriden by passes that need
  /// analysis information to do their job.  If a pass specifies that it uses a
  /// particular analysis result to this function, it can then use the
  /// getAnalysis<AnalysisType>() function, below.
  virtual void getAnalysisUsage(AnalysisUsage &) const;

  /// releaseMemory() - This member can be implemented by a pass if it wants to
  /// be able to release its memory when it is no longer needed.  The default
  /// behavior of passes is to hold onto memory for the entire duration of their
  /// lifetime (which is the entire compile time).  For pipelined passes, this
  /// is not a big deal because that memory gets recycled every time the pass is
  /// invoked on another program unit.  For IP passes, it is more important to
  /// free memory when it is unused.
  ///
  /// Optionally implement this function to release pass memory when it is no
  /// longer used.
  virtual void releaseMemory();

  /// getAdjustedAnalysisPointer - This method is used when a pass implements
  /// an analysis interface through multiple inheritance.  If needed, it should
  /// override this to adjust the this pointer as needed for the specified pass
  /// info.
  virtual void *getAdjustedAnalysisPointer(AnalysisID ID);
  virtual ImmutablePass *getAsImmutablePass();
  virtual PMDataManager *getAsPMDataManager();

  /// verifyAnalysis() - This member can be implemented by a analysis pass to
  /// check state of analysis information.
  virtual void verifyAnalysis() const;

  // dumpPassStructure - Implement the -debug-passes=PassStructure option
  virtual void dumpPassStructure(unsigned Offset = 0);

  // lookupPassInfo - Return the pass info object for the specified pass class,
  // or null if it is not known.
  static const PassInfo *lookupPassInfo(const void *TI);

  // lookupPassInfo - Return the pass info object for the pass with the given
  // argument string, or null if it is not known.
  static const PassInfo *lookupPassInfo(StringRef Arg);

  // createPass - Create a object for the specified pass class,
  // or null if it is not known.
  static Pass *createPass(AnalysisID ID);

  /// getAnalysisIfAvailable<AnalysisType>() - Subclasses use this function to
  /// get analysis information that might be around, for example to update it.
  /// This is different than getAnalysis in that it can fail (if the analysis
  /// results haven't been computed), so should only be used if you can handle
  /// the case when the analysis is not available.  This method is often used by
  /// transformation APIs to update analysis results for a pass automatically as
  /// the transform is performed.
  template<typename AnalysisType> AnalysisType *
    getAnalysisIfAvailable() const; // Defined in PassAnalysisSupport.h

  /// mustPreserveAnalysisID - This method serves the same function as
  /// getAnalysisIfAvailable, but works if you just have an AnalysisID.  This
  /// obviously cannot give you a properly typed instance of the class if you
  /// don't have the class name available (use getAnalysisIfAvailable if you
  /// do), but it can tell you if you need to preserve the pass at least.
  bool mustPreserveAnalysisID(char &AID) const;

  /// getAnalysis<AnalysisType>() - This function is used by subclasses to get
  /// to the analysis information that they claim to use by overriding the
  /// getAnalysisUsage function.
  template<typename AnalysisType>
  AnalysisType &getAnalysis() const; // Defined in PassAnalysisSupport.h

  template<typename AnalysisType>
  AnalysisType &getAnalysis(Function &F); // Defined in PassAnalysisSupport.h

  template<typename AnalysisType>
  AnalysisType &getAnalysisID(AnalysisID PI) const;

  template<typename AnalysisType>
  AnalysisType &getAnalysisID(AnalysisID PI, Function &F);
};

//===----------------------------------------------------------------------===//
/// ModulePass class - This class is used to implement unstructured
/// interprocedural optimizations and analyses.  ModulePasses may do anything
/// they want to the program.
///
class ModulePass : public Pass {
public:
  explicit ModulePass(char &pid) : Pass(PT_Module, pid) {}

  // Force out-of-line virtual method.
  ~ModulePass() override;

  /// createPrinterPass - Get a module printer pass.
  Pass *createPrinterPass(raw_ostream &OS,
                          const std::string &Banner) const override;

  /// runOnModule - Virtual method overriden by subclasses to process the module
  /// being operated on.
  virtual bool runOnModule(Module &M) = 0;

  void assignPassManager(PMStack &PMS, PassManagerType T) override;

  ///  Return what kind of Pass Manager can manage this pass.
  PassManagerType getPotentialPassManagerType() const override;

protected:
  /// Optional passes call this function to check whether the pass should be
  /// skipped. This is the case when optimization bisect is over the limit.
  bool skipModule(Module &M) const;
};

//===----------------------------------------------------------------------===//
/// ImmutablePass class - This class is used to provide information that does
/// not need to be run.  This is useful for things like target information and
/// "basic" versions of AnalysisGroups.
///
class ImmutablePass : public ModulePass {
public:
  explicit ImmutablePass(char &pid) : ModulePass(pid) {}

  // Force out-of-line virtual method.
  ~ImmutablePass() override;

  /// initializePass - This method may be overriden by immutable passes to allow
  /// them to perform various initialization actions they require.  This is
  /// primarily because an ImmutablePass can "require" another ImmutablePass,
  /// and if it does, the overloaded version of initializePass may get access to
  /// these passes with getAnalysis<>.
  virtual void initializePass();

  ImmutablePass *getAsImmutablePass() override { return this; }

  /// ImmutablePasses are never run.
  bool runOnModule(Module &) override { return false; }
};

//===----------------------------------------------------------------------===//
/// FunctionPass class - This class is used to implement most global
/// optimizations.  Optimizations should subclass this class if they meet the
/// following constraints:
///
///  1. Optimizations are organized globally, i.e., a function at a time
///  2. Optimizing a function does not cause the addition or removal of any
///     functions in the module
///
class FunctionPass : public Pass {
public:
  explicit FunctionPass(char &pid) : Pass(PT_Function, pid) {}

  /// createPrinterPass - Get a function printer pass.
  Pass *createPrinterPass(raw_ostream &OS,
                          const std::string &Banner) const override;

  /// runOnFunction - Virtual method overriden by subclasses to do the
  /// per-function processing of the pass.
  virtual bool runOnFunction(Function &F) = 0;

  void assignPassManager(PMStack &PMS, PassManagerType T) override;

  ///  Return what kind of Pass Manager can manage this pass.
  PassManagerType getPotentialPassManagerType() const override;

protected:
  /// Optional passes call this function to check whether the pass should be
  /// skipped. This is the case when Attribute::OptimizeNone is set or when
  /// optimization bisect is over the limit.
  bool skipFunction(const Function &F) const;
};

<<<<<<< HEAD
//===----------------------------------------------------------------------===//
/// Deprecated - do not create new passes as BasicBlockPasses. Use FunctionPass
/// with a loop over the BasicBlocks instead.
//
/// BasicBlockPass class - This class is used to implement most local
/// optimizations.  Optimizations should subclass this class if they
/// meet the following constraints:
///   1. Optimizations are local, operating on either a basic block or
///      instruction at a time.
///   2. Optimizations do not modify the CFG of the contained function, or any
///      other basic block in the function.
///   3. Optimizations conform to all of the constraints of FunctionPasses.
///
class BasicBlockPass : public Pass {
public:
  explicit BasicBlockPass(char &pid) : Pass(PT_BasicBlock, pid) {}

  /// createPrinterPass - Get a basic block printer pass.
  Pass *createPrinterPass(raw_ostream &OS,
                          const std::string &Banner) const override;

  using llvm::Pass::doInitialization;
  using llvm::Pass::doFinalization;

  /// doInitialization - Virtual method overridden by BasicBlockPass subclasses
  /// to do any necessary per-function initialization.
  virtual bool doInitialization(Function &);

  /// runOnBasicBlock - Virtual method overriden by subclasses to do the
  /// per-basicblock processing of the pass.
  virtual bool runOnBasicBlock(BasicBlock &BB) = 0;

  /// doFinalization - Virtual method overriden by BasicBlockPass subclasses to
  /// do any post processing needed after all passes have run.
  virtual bool doFinalization(Function &);

  void preparePassManager(PMStack &PMS) override;

  void assignPassManager(PMStack &PMS, PassManagerType T) override;

  ///  Return what kind of Pass Manager can manage this pass.
  PassManagerType getPotentialPassManagerType() const override;

protected:
  /// Optional passes call this function to check whether the pass should be
  /// skipped. This is the case when Attribute::OptimizeNone is set or when
  /// optimization bisect is over the limit.
  bool skipBasicBlock(const BasicBlock &BB) const;
};

=======
>>>>>>> c79f07dd
/// If the user specifies the -time-passes argument on an LLVM tool command line
/// then the value of this boolean will be true, otherwise false.
/// This is the storage for the -time-passes option.
extern bool TimePassesIsEnabled;

} // end namespace llvm

// Include support files that contain important APIs commonly used by Passes,
// but that we want to separate out to make it easier to read the header files.
#include "llvm/InitializePasses.h"
#include "llvm/PassAnalysisSupport.h"
#include "llvm/PassSupport.h"

#endif // LLVM_PASS_H<|MERGE_RESOLUTION|>--- conflicted
+++ resolved
@@ -303,59 +303,6 @@
   bool skipFunction(const Function &F) const;
 };
 
-<<<<<<< HEAD
-//===----------------------------------------------------------------------===//
-/// Deprecated - do not create new passes as BasicBlockPasses. Use FunctionPass
-/// with a loop over the BasicBlocks instead.
-//
-/// BasicBlockPass class - This class is used to implement most local
-/// optimizations.  Optimizations should subclass this class if they
-/// meet the following constraints:
-///   1. Optimizations are local, operating on either a basic block or
-///      instruction at a time.
-///   2. Optimizations do not modify the CFG of the contained function, or any
-///      other basic block in the function.
-///   3. Optimizations conform to all of the constraints of FunctionPasses.
-///
-class BasicBlockPass : public Pass {
-public:
-  explicit BasicBlockPass(char &pid) : Pass(PT_BasicBlock, pid) {}
-
-  /// createPrinterPass - Get a basic block printer pass.
-  Pass *createPrinterPass(raw_ostream &OS,
-                          const std::string &Banner) const override;
-
-  using llvm::Pass::doInitialization;
-  using llvm::Pass::doFinalization;
-
-  /// doInitialization - Virtual method overridden by BasicBlockPass subclasses
-  /// to do any necessary per-function initialization.
-  virtual bool doInitialization(Function &);
-
-  /// runOnBasicBlock - Virtual method overriden by subclasses to do the
-  /// per-basicblock processing of the pass.
-  virtual bool runOnBasicBlock(BasicBlock &BB) = 0;
-
-  /// doFinalization - Virtual method overriden by BasicBlockPass subclasses to
-  /// do any post processing needed after all passes have run.
-  virtual bool doFinalization(Function &);
-
-  void preparePassManager(PMStack &PMS) override;
-
-  void assignPassManager(PMStack &PMS, PassManagerType T) override;
-
-  ///  Return what kind of Pass Manager can manage this pass.
-  PassManagerType getPotentialPassManagerType() const override;
-
-protected:
-  /// Optional passes call this function to check whether the pass should be
-  /// skipped. This is the case when Attribute::OptimizeNone is set or when
-  /// optimization bisect is over the limit.
-  bool skipBasicBlock(const BasicBlock &BB) const;
-};
-
-=======
->>>>>>> c79f07dd
 /// If the user specifies the -time-passes argument on an LLVM tool command line
 /// then the value of this boolean will be true, otherwise false.
 /// This is the storage for the -time-passes option.
