--- conflicted
+++ resolved
@@ -18,7 +18,6 @@
 #include "llvm/Support/MemoryBuffer.h"
 #include "llvm/Support/Regex.h"
 #include "llvm/Support/SourceMgr.h"
-#include <list>
 #include <vector>
 #include <map>
 
@@ -158,32 +157,6 @@
   Check::FileCheckType CheckTy;
   /// Where is the FileCheck directive for this diagnostic?
   unsigned CheckLine, CheckCol;
-<<<<<<< HEAD
-  /// What kind of match result does this diagnostic describe?
-  ///
-  /// There might be more than one of these for the same directive.  For
-  /// example, there might be several discards before either a final or fail,
-  /// and there might be a fuzzy match after a fail.
-  ///
-  /// We iterate these types, so they must have contiguous values in
-  /// [0, MatchTypeCount).  Moreover, keep match types together if they use the
-  /// same mark in annotated input dumps or else printing of the annotation key
-  /// will malfunction.
-  enum MatchType {
-    MatchFinalAndExpected, //< the final match for an expected pattern
-    MatchTypeFirst = MatchFinalAndExpected,
-    MatchFinalButExcluded, //< the final match for an excluded pattern
-    MatchFinalButIllegal,  //< the final but illegal match for an expected pattern
-    MatchDiscard,          //< a discarded match for an expected pattern
-    MatchNoneAndExcluded,  //< no match for an excluded pattern
-    MatchNoneButExpected,  //< no match for an expected pattern
-    MatchFuzzy,            //< a fuzzy match (because no perfect match)
-    MatchTypeCount,
-  } MatchTy;
-  /// The match range if MatchTy is not MatchNoneAndExcluded or
-  /// MatchNoneButExpected, or the search range otherwise.
-  unsigned InputStartLine, InputStartCol, InputEndLine, InputEndCol;
-=======
   /// What type of match result does this diagnostic describe?
   ///
   /// A directive's supplied pattern is said to be either expected or excluded
@@ -224,7 +197,6 @@
   unsigned InputStartCol;
   unsigned InputEndLine;
   unsigned InputEndCol;
->>>>>>> 8e3cfe69
   FileCheckDiag(const SourceMgr &SM, const Check::FileCheckType &CheckTy,
                 SMLoc CheckLoc, MatchType MatchTy, SMRange InputRange);
 };
