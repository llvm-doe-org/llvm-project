--- conflicted
+++ resolved
@@ -1757,15 +1757,14 @@
   ListInit *getValueAsListInit(StringRef FieldName) const;
 
   /// This method looks up the specified field and returns its value as a
-<<<<<<< HEAD
   /// ListInit, throwing an exception if the value is not the right type or
   /// returning llvm::Optional() if the field does not exist.
   llvm::Optional<ListInit*> getValueAsOptionalListInit(StringRef FieldName)
       const;
 
-  /// This method looks up the specified field and
-  /// returns its value as a vector of records, throwing an exception if the
-  /// field does not exist or if the value is not the right type.
+  /// This method looks up the specified field and returns its value as a
+  /// vector of records, throwing an exception if the field does not exist or
+  /// if the value is not the right type.
   std::vector<Record*> getValueAsListOfDefs(StringRef FieldName) const;
 
   /// This method looks up the specified field and returns its value as a vector
@@ -1774,18 +1773,9 @@
   llvm::Optional<std::vector<Record*>> getValueAsOptionalListOfDefs(
       StringRef FieldName) const;
 
-  /// This method looks up the specified field and
-  /// returns its value as a vector of integers, throwing an exception if the
-  /// field does not exist or if the value is not the right type.
-=======
-  /// vector of records, throwing an exception if the field does not exist or
-  /// if the value is not the right type.
-  std::vector<Record*> getValueAsListOfDefs(StringRef FieldName) const;
-
   /// This method looks up the specified field and returns its value as a
   /// vector of integers, throwing an exception if the field does not exist or
   /// if the value is not the right type.
->>>>>>> 0d67c8a5
   std::vector<int64_t> getValueAsListOfInts(StringRef FieldName) const;
 
   /// This method looks up the specified field and returns its value as a
