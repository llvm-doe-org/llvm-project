//===- Attributor.h --- Module-wide attribute deduction ---------*- C++ -*-===//
//
// Part of the LLVM Project, under the Apache License v2.0 with LLVM Exceptions.
// See https://llvm.org/LICENSE.txt for license information.
// SPDX-License-Identifier: Apache-2.0 WITH LLVM-exception
//
//===----------------------------------------------------------------------===//
//
// Attributor: An inter procedural (abstract) "attribute" deduction framework.
//
// The Attributor framework is an inter procedural abstract analysis (fixpoint
// iteration analysis). The goal is to allow easy deduction of new attributes as
// well as information exchange between abstract attributes in-flight.
//
// The Attributor class is the driver and the link between the various abstract
// attributes. The Attributor will iterate until a fixpoint state is reached by
// all abstract attributes in-flight, or until it will enforce a pessimistic fix
// point because an iteration limit is reached.
//
// Abstract attributes, derived from the AbstractAttribute class, actually
// describe properties of the code. They can correspond to actual LLVM-IR
// attributes, or they can be more general, ultimately unrelated to LLVM-IR
// attributes. The latter is useful when an abstract attributes provides
// information to other abstract attributes in-flight but we might not want to
// manifest the information. The Attributor allows to query in-flight abstract
// attributes through the `Attributor::getAAFor` method (see the method
// description for an example). If the method is used by an abstract attribute
// P, and it results in an abstract attribute Q, the Attributor will
// automatically capture a potential dependence from Q to P. This dependence
// will cause P to be reevaluated whenever Q changes in the future.
//
// The Attributor will only reevaluated abstract attributes that might have
// changed since the last iteration. That means that the Attribute will not
// revisit all instructions/blocks/functions in the module but only query
// an update from a subset of the abstract attributes.
//
// The update method `AbstractAttribute::updateImpl` is implemented by the
// specific "abstract attribute" subclasses. The method is invoked whenever the
// currently assumed state (see the AbstractState class) might not be valid
// anymore. This can, for example, happen if the state was dependent on another
// abstract attribute that changed. In every invocation, the update method has
// to adjust the internal state of an abstract attribute to a point that is
// justifiable by the underlying IR and the current state of abstract attributes
// in-flight. Since the IR is given and assumed to be valid, the information
// derived from it can be assumed to hold. However, information derived from
// other abstract attributes is conditional on various things. If the justifying
// state changed, the `updateImpl` has to revisit the situation and potentially
// find another justification or limit the optimistic assumes made.
//
// Change is the key in this framework. Until a state of no-change, thus a
// fixpoint, is reached, the Attributor will query the abstract attributes
// in-flight to re-evaluate their state. If the (current) state is too
// optimistic, hence it cannot be justified anymore through other abstract
// attributes or the state of the IR, the state of the abstract attribute will
// have to change. Generally, we assume abstract attribute state to be a finite
// height lattice and the update function to be monotone. However, these
// conditions are not enforced because the iteration limit will guarantee
// termination. If an optimistic fixpoint is reached, or a pessimistic fix
// point is enforced after a timeout, the abstract attributes are tasked to
// manifest their result in the IR for passes to come.
//
// Attribute manifestation is not mandatory. If desired, there is support to
// generate a single or multiple LLVM-IR attributes already in the helper struct
// IRAttribute. In the simplest case, a subclass inherits from IRAttribute with
// a proper Attribute::AttrKind as template parameter. The Attributor
// manifestation framework will then create and place a new attribute if it is
// allowed to do so (based on the abstract state). Other use cases can be
// achieved by overloading AbstractAttribute or IRAttribute methods.
//
//
// The "mechanics" of adding a new "abstract attribute":
// - Define a class (transitively) inheriting from AbstractAttribute and one
//   (which could be the same) that (transitively) inherits from AbstractState.
//   For the latter, consider the already available BooleanState and
//   {Inc,Dec,Bit}IntegerState if they fit your needs, e.g., you require only a
//   number tracking or bit-encoding.
// - Implement all pure methods. Also use overloading if the attribute is not
//   conforming with the "default" behavior: A (set of) LLVM-IR attribute(s) for
//   an argument, call site argument, function return value, or function. See
//   the class and method descriptions for more information on the two
//   "Abstract" classes and their respective methods.
// - Register opportunities for the new abstract attribute in the
//   `Attributor::identifyDefaultAbstractAttributes` method if it should be
//   counted as a 'default' attribute.
// - Add sufficient tests.
// - Add a Statistics object for bookkeeping. If it is a simple (set of)
//   attribute(s) manifested through the Attributor manifestation framework, see
//   the bookkeeping function in Attributor.cpp.
// - If instructions with a certain opcode are interesting to the attribute, add
//   that opcode to the switch in `Attributor::identifyAbstractAttributes`. This
//   will make it possible to query all those instructions through the
//   `InformationCache::getOpcodeInstMapForFunction` interface and eliminate the
//   need to traverse the IR repeatedly.
//
//===----------------------------------------------------------------------===//

#ifndef LLVM_TRANSFORMS_IPO_ATTRIBUTOR_H
#define LLVM_TRANSFORMS_IPO_ATTRIBUTOR_H

#include "llvm/ADT/MapVector.h"
#include "llvm/ADT/SCCIterator.h"
#include "llvm/ADT/SetVector.h"
#include "llvm/Analysis/AliasAnalysis.h"
#include "llvm/Analysis/CallGraph.h"
#include "llvm/Analysis/MustExecute.h"
#include "llvm/Analysis/TargetLibraryInfo.h"
#include "llvm/IR/CallSite.h"
#include "llvm/IR/PassManager.h"

namespace llvm {

struct AbstractAttribute;
struct InformationCache;
struct AAIsDead;

class Function;

/// Simple enum classes that forces properties to be spelled out explicitly.
///
///{
enum class ChangeStatus {
  CHANGED,
  UNCHANGED,
};

ChangeStatus operator|(ChangeStatus l, ChangeStatus r);
ChangeStatus operator&(ChangeStatus l, ChangeStatus r);

enum class DepClassTy {
  REQUIRED,
  OPTIONAL,
};
///}

/// Helper to describe and deal with positions in the LLVM-IR.
///
/// A position in the IR is described by an anchor value and an "offset" that
/// could be the argument number, for call sites and arguments, or an indicator
/// of the "position kind". The kinds, specified in the Kind enum below, include
/// the locations in the attribute list, i.a., function scope and return value,
/// as well as a distinction between call sites and functions. Finally, there
/// are floating values that do not have a corresponding attribute list
/// position.
struct IRPosition {
  virtual ~IRPosition() {}

  /// The positions we distinguish in the IR.
  ///
  /// The values are chosen such that the KindOrArgNo member has a value >= 1
  /// if it is an argument or call site argument while a value < 1 indicates the
  /// respective kind of that value.
  enum Kind : int {
    IRP_INVALID = -6, ///< An invalid position.
    IRP_FLOAT = -5, ///< A position that is not associated with a spot suitable
                    ///< for attributes. This could be any value or instruction.
    IRP_RETURNED = -4, ///< An attribute for the function return value.
    IRP_CALL_SITE_RETURNED = -3, ///< An attribute for a call site return value.
    IRP_FUNCTION = -2,           ///< An attribute for a function (scope).
    IRP_CALL_SITE = -1, ///< An attribute for a call site (function scope).
    IRP_ARGUMENT = 0,   ///< An attribute for a function argument.
    IRP_CALL_SITE_ARGUMENT = 1, ///< An attribute for a call site argument.
  };

  /// Default constructor available to create invalid positions implicitly. All
  /// other positions need to be created explicitly through the appropriate
  /// static member function.
  IRPosition() : AnchorVal(nullptr), KindOrArgNo(IRP_INVALID) { verify(); }

  /// Create a position describing the value of \p V.
  static const IRPosition value(const Value &V) {
    if (auto *Arg = dyn_cast<Argument>(&V))
      return IRPosition::argument(*Arg);
    if (auto *CB = dyn_cast<CallBase>(&V))
      return IRPosition::callsite_returned(*CB);
    return IRPosition(const_cast<Value &>(V), IRP_FLOAT);
  }

  /// Create a position describing the function scope of \p F.
  static const IRPosition function(const Function &F) {
    return IRPosition(const_cast<Function &>(F), IRP_FUNCTION);
  }

  /// Create a position describing the returned value of \p F.
  static const IRPosition returned(const Function &F) {
    return IRPosition(const_cast<Function &>(F), IRP_RETURNED);
  }

  /// Create a position describing the argument \p Arg.
  static const IRPosition argument(const Argument &Arg) {
    return IRPosition(const_cast<Argument &>(Arg), Kind(Arg.getArgNo()));
  }

  /// Create a position describing the function scope of \p CB.
  static const IRPosition callsite_function(const CallBase &CB) {
    return IRPosition(const_cast<CallBase &>(CB), IRP_CALL_SITE);
  }

  /// Create a position describing the returned value of \p CB.
  static const IRPosition callsite_returned(const CallBase &CB) {
    return IRPosition(const_cast<CallBase &>(CB), IRP_CALL_SITE_RETURNED);
  }

  /// Create a position describing the argument of \p CB at position \p ArgNo.
  static const IRPosition callsite_argument(const CallBase &CB,
                                            unsigned ArgNo) {
    return IRPosition(const_cast<CallBase &>(CB), Kind(ArgNo));
  }

  /// Create a position describing the function scope of \p ICS.
  static const IRPosition callsite_function(ImmutableCallSite ICS) {
    return IRPosition::callsite_function(cast<CallBase>(*ICS.getInstruction()));
  }

  /// Create a position describing the returned value of \p ICS.
  static const IRPosition callsite_returned(ImmutableCallSite ICS) {
    return IRPosition::callsite_returned(cast<CallBase>(*ICS.getInstruction()));
  }

  /// Create a position describing the argument of \p ICS at position \p ArgNo.
  static const IRPosition callsite_argument(ImmutableCallSite ICS,
                                            unsigned ArgNo) {
    return IRPosition::callsite_argument(cast<CallBase>(*ICS.getInstruction()),
                                         ArgNo);
  }

  /// Create a position describing the argument of \p ACS at position \p ArgNo.
  static const IRPosition callsite_argument(AbstractCallSite ACS,
                                            unsigned ArgNo) {
    int CSArgNo = ACS.getCallArgOperandNo(ArgNo);
    if (CSArgNo >= 0)
      return IRPosition::callsite_argument(
          cast<CallBase>(*ACS.getInstruction()), CSArgNo);
    return IRPosition();
  }

  /// Create a position with function scope matching the "context" of \p IRP.
  /// If \p IRP is a call site (see isAnyCallSitePosition()) then the result
  /// will be a call site position, otherwise the function position of the
  /// associated function.
  static const IRPosition function_scope(const IRPosition &IRP) {
    if (IRP.isAnyCallSitePosition()) {
      return IRPosition::callsite_function(
          cast<CallBase>(IRP.getAnchorValue()));
    }
    assert(IRP.getAssociatedFunction());
    return IRPosition::function(*IRP.getAssociatedFunction());
  }

  bool operator==(const IRPosition &RHS) const {
    return (AnchorVal == RHS.AnchorVal) && (KindOrArgNo == RHS.KindOrArgNo);
  }
  bool operator!=(const IRPosition &RHS) const { return !(*this == RHS); }

  /// Return the value this abstract attribute is anchored with.
  ///
  /// The anchor value might not be the associated value if the latter is not
  /// sufficient to determine where arguments will be manifested. This is, so
  /// far, only the case for call site arguments as the value is not sufficient
  /// to pinpoint them. Instead, we can use the call site as an anchor.
  Value &getAnchorValue() const {
    assert(KindOrArgNo != IRP_INVALID &&
           "Invalid position does not have an anchor value!");
    return *AnchorVal;
  }

  /// Return the associated function, if any.
  Function *getAssociatedFunction() const {
    if (auto *CB = dyn_cast<CallBase>(AnchorVal))
      return CB->getCalledFunction();
    assert(KindOrArgNo != IRP_INVALID &&
           "Invalid position does not have an anchor scope!");
    Value &V = getAnchorValue();
    if (isa<Function>(V))
      return &cast<Function>(V);
    if (isa<Argument>(V))
      return cast<Argument>(V).getParent();
    if (isa<Instruction>(V))
      return cast<Instruction>(V).getFunction();
    return nullptr;
  }

  /// Return the associated argument, if any.
  Argument *getAssociatedArgument() const {
    if (auto *Arg = dyn_cast<Argument>(&getAnchorValue()))
      return Arg;
    int ArgNo = getArgNo();
    if (ArgNo < 0)
      return nullptr;
    Function *AssociatedFn = getAssociatedFunction();
    if (!AssociatedFn || AssociatedFn->arg_size() <= unsigned(ArgNo))
      return nullptr;
    return AssociatedFn->arg_begin() + ArgNo;
  }

  /// Return true if the position refers to a function interface, that is the
  /// function scope, the function return, or an argumnt.
  bool isFnInterfaceKind() const {
    switch (getPositionKind()) {
    case IRPosition::IRP_FUNCTION:
    case IRPosition::IRP_RETURNED:
    case IRPosition::IRP_ARGUMENT:
      return true;
    default:
      return false;
    }
  }

  /// Return the Function surrounding the anchor value.
  Function *getAnchorScope() const {
    Value &V = getAnchorValue();
    if (isa<Function>(V))
      return &cast<Function>(V);
    if (isa<Argument>(V))
      return cast<Argument>(V).getParent();
    if (isa<Instruction>(V))
      return cast<Instruction>(V).getFunction();
    return nullptr;
  }

  /// Return the context instruction, if any.
  Instruction *getCtxI() const {
    Value &V = getAnchorValue();
    if (auto *I = dyn_cast<Instruction>(&V))
      return I;
    if (auto *Arg = dyn_cast<Argument>(&V))
      if (!Arg->getParent()->isDeclaration())
        return &Arg->getParent()->getEntryBlock().front();
    if (auto *F = dyn_cast<Function>(&V))
      if (!F->isDeclaration())
        return &(F->getEntryBlock().front());
    return nullptr;
  }

  /// Return the value this abstract attribute is associated with.
  Value &getAssociatedValue() const {
    assert(KindOrArgNo != IRP_INVALID &&
           "Invalid position does not have an associated value!");
    if (getArgNo() < 0 || isa<Argument>(AnchorVal))
      return *AnchorVal;
    assert(isa<CallBase>(AnchorVal) && "Expected a call base!");
    return *cast<CallBase>(AnchorVal)->getArgOperand(getArgNo());
  }

  /// Return the argument number of the associated value if it is an argument or
  /// call site argument, otherwise a negative value.
  int getArgNo() const { return KindOrArgNo; }

  /// Return the index in the attribute list for this position.
  unsigned getAttrIdx() const {
    switch (getPositionKind()) {
    case IRPosition::IRP_INVALID:
    case IRPosition::IRP_FLOAT:
      break;
    case IRPosition::IRP_FUNCTION:
    case IRPosition::IRP_CALL_SITE:
      return AttributeList::FunctionIndex;
    case IRPosition::IRP_RETURNED:
    case IRPosition::IRP_CALL_SITE_RETURNED:
      return AttributeList::ReturnIndex;
    case IRPosition::IRP_ARGUMENT:
    case IRPosition::IRP_CALL_SITE_ARGUMENT:
      return KindOrArgNo + AttributeList::FirstArgIndex;
    }
    llvm_unreachable(
        "There is no attribute index for a floating or invalid position!");
  }

  /// Return the associated position kind.
  Kind getPositionKind() const {
    if (getArgNo() >= 0) {
      assert(((isa<Argument>(getAnchorValue()) &&
               isa<Argument>(getAssociatedValue())) ||
              isa<CallBase>(getAnchorValue())) &&
             "Expected argument or call base due to argument number!");
      if (isa<CallBase>(getAnchorValue()))
        return IRP_CALL_SITE_ARGUMENT;
      return IRP_ARGUMENT;
    }

    assert(KindOrArgNo < 0 &&
           "Expected (call site) arguments to never reach this point!");
    return Kind(KindOrArgNo);
  }

  /// TODO: Figure out if the attribute related helper functions should live
  ///       here or somewhere else.

  /// Return true if any kind in \p AKs existing in the IR at a position that
  /// will affect this one. See also getAttrs(...).
  /// \param IgnoreSubsumingPositions Flag to determine if subsuming positions,
  ///                                 e.g., the function position if this is an
  ///                                 argument position, should be ignored.
  bool hasAttr(ArrayRef<Attribute::AttrKind> AKs,
               bool IgnoreSubsumingPositions = false) const;

  /// Return the attributes of any kind in \p AKs existing in the IR at a
  /// position that will affect this one. While each position can only have a
  /// single attribute of any kind in \p AKs, there are "subsuming" positions
  /// that could have an attribute as well. This method returns all attributes
  /// found in \p Attrs.
  void getAttrs(ArrayRef<Attribute::AttrKind> AKs,
                SmallVectorImpl<Attribute> &Attrs) const;

  /// Return the attribute of kind \p AK existing in the IR at this position.
  Attribute getAttr(Attribute::AttrKind AK) const {
    if (getPositionKind() == IRP_INVALID || getPositionKind() == IRP_FLOAT)
      return Attribute();

    AttributeList AttrList;
    if (ImmutableCallSite ICS = ImmutableCallSite(&getAnchorValue()))
      AttrList = ICS.getAttributes();
    else
      AttrList = getAssociatedFunction()->getAttributes();

    if (AttrList.hasAttribute(getAttrIdx(), AK))
      return AttrList.getAttribute(getAttrIdx(), AK);
    return Attribute();
  }

  /// Remove the attribute of kind \p AKs existing in the IR at this position.
<<<<<<< HEAD
  void removeAttrs(ArrayRef<Attribute::AttrKind> AKs) {
=======
  void removeAttrs(ArrayRef<Attribute::AttrKind> AKs) const {
>>>>>>> c79f07dd
    if (getPositionKind() == IRP_INVALID || getPositionKind() == IRP_FLOAT)
      return;

    AttributeList AttrList;
    CallSite CS = CallSite(&getAnchorValue());
    if (CS)
      AttrList = CS.getAttributes();
    else
      AttrList = getAssociatedFunction()->getAttributes();

    LLVMContext &Ctx = getAnchorValue().getContext();
    for (Attribute::AttrKind AK : AKs)
      AttrList = AttrList.removeAttribute(Ctx, getAttrIdx(), AK);

    if (CS)
      CS.setAttributes(AttrList);
    else
      getAssociatedFunction()->setAttributes(AttrList);
  }

  bool isAnyCallSitePosition() const {
    switch (getPositionKind()) {
    case IRPosition::IRP_CALL_SITE:
    case IRPosition::IRP_CALL_SITE_RETURNED:
    case IRPosition::IRP_CALL_SITE_ARGUMENT:
      return true;
    default:
      return false;
    }
  }

  /// Special DenseMap key values.
  ///
  ///{
  static const IRPosition EmptyKey;
  static const IRPosition TombstoneKey;
  ///}

private:
  /// Private constructor for special values only!
  explicit IRPosition(int KindOrArgNo)
      : AnchorVal(0), KindOrArgNo(KindOrArgNo) {}

  /// IRPosition anchored at \p AnchorVal with kind/argument numbet \p PK.
  explicit IRPosition(Value &AnchorVal, Kind PK)
      : AnchorVal(&AnchorVal), KindOrArgNo(PK) {
    verify();
  }

  /// Verify internal invariants.
  void verify();

protected:
  /// The value this position is anchored at.
  Value *AnchorVal;

  /// The argument number, if non-negative, or the position "kind".
  int KindOrArgNo;
};

/// Helper that allows IRPosition as a key in a DenseMap.
template <> struct DenseMapInfo<IRPosition> {
  static inline IRPosition getEmptyKey() { return IRPosition::EmptyKey; }
  static inline IRPosition getTombstoneKey() {
    return IRPosition::TombstoneKey;
  }
  static unsigned getHashValue(const IRPosition &IRP) {
    return (DenseMapInfo<Value *>::getHashValue(&IRP.getAnchorValue()) << 4) ^
           (unsigned(IRP.getArgNo()));
  }
  static bool isEqual(const IRPosition &LHS, const IRPosition &RHS) {
    return LHS == RHS;
  }
};

/// A visitor class for IR positions.
///
/// Given a position P, the SubsumingPositionIterator allows to visit "subsuming
/// positions" wrt. attributes/information. Thus, if a piece of information
/// holds for a subsuming position, it also holds for the position P.
///
/// The subsuming positions always include the initial position and then,
/// depending on the position kind, additionally the following ones:
/// - for IRP_RETURNED:
///   - the function (IRP_FUNCTION)
/// - for IRP_ARGUMENT:
///   - the function (IRP_FUNCTION)
/// - for IRP_CALL_SITE:
///   - the callee (IRP_FUNCTION), if known
/// - for IRP_CALL_SITE_RETURNED:
///   - the callee (IRP_RETURNED), if known
///   - the call site (IRP_FUNCTION)
///   - the callee (IRP_FUNCTION), if known
/// - for IRP_CALL_SITE_ARGUMENT:
///   - the argument of the callee (IRP_ARGUMENT), if known
///   - the callee (IRP_FUNCTION), if known
///   - the position the call site argument is associated with if it is not
///     anchored to the call site, e.g., if it is an arugment then the argument
///     (IRP_ARGUMENT)
class SubsumingPositionIterator {
  SmallVector<IRPosition, 4> IRPositions;
  using iterator = decltype(IRPositions)::iterator;

public:
  SubsumingPositionIterator(const IRPosition &IRP);
  iterator begin() { return IRPositions.begin(); }
  iterator end() { return IRPositions.end(); }
};

/// Wrapper for FunctoinAnalysisManager.
struct AnalysisGetter {
  template <typename Analysis>
  typename Analysis::Result *getAnalysis(const Function &F) {
    if (!MAM || !F.getParent())
<<<<<<< HEAD
      return nullptr;
    auto &FAM = MAM->getResult<FunctionAnalysisManagerModuleProxy>(
                       const_cast<Module &>(*F.getParent()))
                    .getManager();
    return &FAM.getResult<Analysis>(const_cast<Function &>(F));
  }

  template <typename Analysis>
  typename Analysis::Result *getAnalysis(const Module &M) {
    if (!MAM)
      return nullptr;
    return &MAM->getResult<Analysis>(const_cast<Module &>(M));
  }
=======
      return nullptr;
    auto &FAM = MAM->getResult<FunctionAnalysisManagerModuleProxy>(
                       const_cast<Module &>(*F.getParent()))
                    .getManager();
    return &FAM.getResult<Analysis>(const_cast<Function &>(F));
  }

  template <typename Analysis>
  typename Analysis::Result *getAnalysis(const Module &M) {
    if (!MAM)
      return nullptr;
    return &MAM->getResult<Analysis>(const_cast<Module &>(M));
  }
>>>>>>> c79f07dd
  AnalysisGetter(ModuleAnalysisManager &MAM) : MAM(&MAM) {}
  AnalysisGetter() {}

private:
  ModuleAnalysisManager *MAM = nullptr;
};

/// Data structure to hold cached (LLVM-IR) information.
///
/// All attributes are given an InformationCache object at creation time to
/// avoid inspection of the IR by all of them individually. This default
/// InformationCache will hold information required by 'default' attributes,
/// thus the ones deduced when Attributor::identifyDefaultAbstractAttributes(..)
/// is called.
///
/// If custom abstract attributes, registered manually through
/// Attributor::registerAA(...), need more information, especially if it is not
/// reusable, it is advised to inherit from the InformationCache and cast the
/// instance down in the abstract attributes.
struct InformationCache {
  InformationCache(const Module &M, AnalysisGetter &AG)
      : DL(M.getDataLayout()), Explorer(/* ExploreInterBlock */ true), AG(AG) {

    CallGraph *CG = AG.getAnalysis<CallGraphAnalysis>(M);
    if (!CG)
      return;

    DenseMap<const Function *, unsigned> SccSize;
    for (scc_iterator<CallGraph *> I = scc_begin(CG); !I.isAtEnd(); ++I) {
      for (CallGraphNode *Node : *I)
        SccSize[Node->getFunction()] = I->size();
    }
    SccSizeOpt = std::move(SccSize);
  }

  /// A map type from opcodes to instructions with this opcode.
  using OpcodeInstMapTy = DenseMap<unsigned, SmallVector<Instruction *, 32>>;

  /// Return the map that relates "interesting" opcodes with all instructions
  /// with that opcode in \p F.
  OpcodeInstMapTy &getOpcodeInstMapForFunction(const Function &F) {
    return FuncInstOpcodeMap[&F];
  }

  /// A vector type to hold instructions.
  using InstructionVectorTy = std::vector<Instruction *>;

  /// Return the instructions in \p F that may read or write memory.
  InstructionVectorTy &getReadOrWriteInstsForFunction(const Function &F) {
    return FuncRWInstsMap[&F];
  }

  /// Return MustBeExecutedContextExplorer
  MustBeExecutedContextExplorer &getMustBeExecutedContextExplorer() {
    return Explorer;
  }

  /// Return TargetLibraryInfo for function \p F.
  TargetLibraryInfo *getTargetLibraryInfoForFunction(const Function &F) {
    return AG.getAnalysis<TargetLibraryAnalysis>(F);
  }

  /// Return AliasAnalysis Result for function \p F.
  AAResults *getAAResultsForFunction(const Function &F) {
    return AG.getAnalysis<AAManager>(F);
  }

<<<<<<< HEAD
=======
  /// Return the analysis result from a pass \p AP for function \p F.
  template <typename AP>
  typename AP::Result *getAnalysisResultForFunction(const Function &F) {
    return AG.getAnalysis<AP>(F);
  }

>>>>>>> c79f07dd
  /// Return SCC size on call graph for function \p F.
  unsigned getSccSize(const Function &F) {
    if (!SccSizeOpt.hasValue())
      return 0;
    return (SccSizeOpt.getValue())[&F];
  }

  /// Return datalayout used in the module.
  const DataLayout &getDL() { return DL; }

private:
  /// A map type from functions to opcode to instruction maps.
  using FuncInstOpcodeMapTy = DenseMap<const Function *, OpcodeInstMapTy>;

  /// A map type from functions to their read or write instructions.
  using FuncRWInstsMapTy = DenseMap<const Function *, InstructionVectorTy>;

  /// A nested map that remembers all instructions in a function with a certain
  /// instruction opcode (Instruction::getOpcode()).
  FuncInstOpcodeMapTy FuncInstOpcodeMap;

  /// A map from functions to their instructions that may read or write memory.
  FuncRWInstsMapTy FuncRWInstsMap;

  /// The datalayout used in the module.
  const DataLayout &DL;

  /// MustBeExecutedContextExplorer
  MustBeExecutedContextExplorer Explorer;

  /// Getters for analysis.
  AnalysisGetter &AG;

  /// Cache result for scc size in the call graph
  Optional<DenseMap<const Function *, unsigned>> SccSizeOpt;

  /// Give the Attributor access to the members so
  /// Attributor::identifyDefaultAbstractAttributes(...) can initialize them.
  friend struct Attributor;
};

/// The fixpoint analysis framework that orchestrates the attribute deduction.
///
/// The Attributor provides a general abstract analysis framework (guided
/// fixpoint iteration) as well as helper functions for the deduction of
/// (LLVM-IR) attributes. However, also other code properties can be deduced,
/// propagated, and ultimately manifested through the Attributor framework. This
/// is particularly useful if these properties interact with attributes and a
/// co-scheduled deduction allows to improve the solution. Even if not, thus if
/// attributes/properties are completely isolated, they should use the
/// Attributor framework to reduce the number of fixpoint iteration frameworks
/// in the code base. Note that the Attributor design makes sure that isolated
/// attributes are not impacted, in any way, by others derived at the same time
/// if there is no cross-reasoning performed.
///
/// The public facing interface of the Attributor is kept simple and basically
/// allows abstract attributes to one thing, query abstract attributes
/// in-flight. There are two reasons to do this:
///    a) The optimistic state of one abstract attribute can justify an
///       optimistic state of another, allowing to framework to end up with an
///       optimistic (=best possible) fixpoint instead of one based solely on
///       information in the IR.
///    b) This avoids reimplementing various kinds of lookups, e.g., to check
///       for existing IR attributes, in favor of a single lookups interface
///       provided by an abstract attribute subclass.
///
/// NOTE: The mechanics of adding a new "concrete" abstract attribute are
///       described in the file comment.
struct Attributor {
  /// Constructor
  ///
  /// \param InfoCache Cache to hold various information accessible for
  ///                  the abstract attributes.
  /// \param DepRecomputeInterval Number of iterations until the dependences
  ///                             between abstract attributes are recomputed.
  /// \param Whitelist If not null, a set limiting the attribute opportunities.
  Attributor(InformationCache &InfoCache, unsigned DepRecomputeInterval,
             DenseSet<const char *> *Whitelist = nullptr)
      : InfoCache(InfoCache), DepRecomputeInterval(DepRecomputeInterval),
        Whitelist(Whitelist) {}

  ~Attributor() { DeleteContainerPointers(AllAbstractAttributes); }

  /// Run the analyses until a fixpoint is reached or enforced (timeout).
  ///
  /// The attributes registered with this Attributor can be used after as long
  /// as the Attributor is not destroyed (it owns the attributes now).
  ///
  /// \Returns CHANGED if the IR was changed, otherwise UNCHANGED.
  ChangeStatus run(Module &M);

  /// Lookup an abstract attribute of type \p AAType at position \p IRP. While
  /// no abstract attribute is found equivalent positions are checked, see
  /// SubsumingPositionIterator. Thus, the returned abstract attribute
  /// might be anchored at a different position, e.g., the callee if \p IRP is a
  /// call base.
  ///
  /// This method is the only (supported) way an abstract attribute can retrieve
  /// information from another abstract attribute. As an example, take an
  /// abstract attribute that determines the memory access behavior for a
  /// argument (readnone, readonly, ...). It should use `getAAFor` to get the
  /// most optimistic information for other abstract attributes in-flight, e.g.
  /// the one reasoning about the "captured" state for the argument or the one
  /// reasoning on the memory access behavior of the function as a whole.
  ///
  /// If the flag \p TrackDependence is set to false the dependence from
  /// \p QueryingAA to the return abstract attribute is not automatically
  /// recorded. This should only be used if the caller will record the
  /// dependence explicitly if necessary, thus if it the returned abstract
  /// attribute is used for reasoning. To record the dependences explicitly use
  /// the `Attributor::recordDependence` method.
  template <typename AAType>
  const AAType &getAAFor(const AbstractAttribute &QueryingAA,
                         const IRPosition &IRP, bool TrackDependence = true,
                         DepClassTy DepClass = DepClassTy::REQUIRED) {
    return getOrCreateAAFor<AAType>(IRP, &QueryingAA, TrackDependence,
                                    DepClass);
  }

  /// Explicitly record a dependence from \p FromAA to \p ToAA, that is if
  /// \p FromAA changes \p ToAA should be updated as well.
  ///
  /// This method should be used in conjunction with the `getAAFor` method and
  /// with the TrackDependence flag passed to the method set to false. This can
  /// be beneficial to avoid false dependences but it requires the users of
  /// `getAAFor` to explicitly record true dependences through this method.
  /// The \p DepClass flag indicates if the dependence is striclty necessary.
  /// That means for required dependences, if \p FromAA changes to an invalid
  /// state, \p ToAA can be moved to a pessimistic fixpoint because it required
  /// information from \p FromAA but none are available anymore.
  void recordDependence(const AbstractAttribute &FromAA,
                        const AbstractAttribute &ToAA, DepClassTy DepClass);

  /// Introduce a new abstract attribute into the fixpoint analysis.
  ///
  /// Note that ownership of the attribute is given to the Attributor. It will
  /// invoke delete for the Attributor on destruction of the Attributor.
  ///
  /// Attributes are identified by their IR position (AAType::getIRPosition())
  /// and the address of their static member (see AAType::ID).
  template <typename AAType> AAType &registerAA(AAType &AA) {
    static_assert(std::is_base_of<AbstractAttribute, AAType>::value,
                  "Cannot register an attribute with a type not derived from "
                  "'AbstractAttribute'!");
    // Put the attribute in the lookup map structure and the container we use to
    // keep track of all attributes.
    const IRPosition &IRP = AA.getIRPosition();
    auto &KindToAbstractAttributeMap = AAMap[IRP];
    assert(!KindToAbstractAttributeMap.count(&AAType::ID) &&
           "Attribute already in map!");
    KindToAbstractAttributeMap[&AAType::ID] = &AA;
    AllAbstractAttributes.push_back(&AA);
    return AA;
  }

  /// Return the internal information cache.
  InformationCache &getInfoCache() { return InfoCache; }

  /// Determine opportunities to derive 'default' attributes in \p F and create
  /// abstract attribute objects for them.
  ///
  /// \param F The function that is checked for attribute opportunities.
  ///
  /// Note that abstract attribute instances are generally created even if the
  /// IR already contains the information they would deduce. The most important
  /// reason for this is the single interface, the one of the abstract attribute
  /// instance, which can be queried without the need to look at the IR in
  /// various places.
  void identifyDefaultAbstractAttributes(Function &F);

  /// Initialize the information cache for queries regarding function \p F.
  ///
  /// This method needs to be called for all function that might be looked at
  /// through the information cache interface *prior* to looking at them.
  void initializeInformationCache(Function &F);

  /// Mark the internal function \p F as live.
  ///
  /// This will trigger the identification and initialization of attributes for
  /// \p F.
  void markLiveInternalFunction(const Function &F) {
    assert(F.hasLocalLinkage() &&
           "Only local linkage is assumed dead initially.");

    identifyDefaultAbstractAttributes(const_cast<Function &>(F));
  }

  /// Record that \p U is to be replaces with \p NV after information was
  /// manifested. This also triggers deletion of trivially dead istructions.
  bool changeUseAfterManifest(Use &U, Value &NV) {
    Value *&V = ToBeChangedUses[&U];
    if (V && (V->stripPointerCasts() == NV.stripPointerCasts() ||
              isa_and_nonnull<UndefValue>(V)))
      return false;
    assert((!V || V == &NV || isa<UndefValue>(NV)) &&
           "Use was registered twice for replacement with different values!");
    V = &NV;
    return true;
  }

  /// Record that \p I is deleted after information was manifested. This also
  /// triggers deletion of trivially dead istructions.
  void deleteAfterManifest(Instruction &I) { ToBeDeletedInsts.insert(&I); }

  /// Record that \p BB is deleted after information was manifested. This also
  /// triggers deletion of trivially dead istructions.
  void deleteAfterManifest(BasicBlock &BB) { ToBeDeletedBlocks.insert(&BB); }

  /// Record that \p F is deleted after information was manifested.
  void deleteAfterManifest(Function &F) { ToBeDeletedFunctions.insert(&F); }

  /// Return true if \p AA (or its context instruction) is assumed dead.
  ///
  /// If \p LivenessAA is not provided it is queried.
  bool isAssumedDead(const AbstractAttribute &AA, const AAIsDead *LivenessAA);

  /// Check \p Pred on all (transitive) uses of \p V.
  ///
  /// This method will evaluate \p Pred on all (transitive) uses of the
  /// associated value and return true if \p Pred holds every time.
  bool checkForAllUses(const function_ref<bool(const Use &, bool &)> &Pred,
                       const AbstractAttribute &QueryingAA, const Value &V);

  /// Check \p Pred on all function call sites.
  ///
  /// This method will evaluate \p Pred on call sites and return
  /// true if \p Pred holds in every call sites. However, this is only possible
  /// all call sites are known, hence the function has internal linkage.
  bool checkForAllCallSites(const function_ref<bool(AbstractCallSite)> &Pred,
                            const AbstractAttribute &QueryingAA,
                            bool RequireAllCallSites);

  /// Check \p Pred on all values potentially returned by \p F.
  ///
  /// This method will evaluate \p Pred on all values potentially returned by
  /// the function associated with \p QueryingAA. The returned values are
  /// matched with their respective return instructions. Returns true if \p Pred
  /// holds on all of them.
  bool checkForAllReturnedValuesAndReturnInsts(
      const function_ref<bool(Value &, const SmallSetVector<ReturnInst *, 4> &)>
          &Pred,
      const AbstractAttribute &QueryingAA);

  /// Check \p Pred on all values potentially returned by the function
  /// associated with \p QueryingAA.
  ///
  /// This is the context insensitive version of the method above.
  bool checkForAllReturnedValues(const function_ref<bool(Value &)> &Pred,
                                 const AbstractAttribute &QueryingAA);

  /// Check \p Pred on all instructions with an opcode present in \p Opcodes.
  ///
  /// This method will evaluate \p Pred on all instructions with an opcode
  /// present in \p Opcode and return true if \p Pred holds on all of them.
  bool checkForAllInstructions(const function_ref<bool(Instruction &)> &Pred,
                               const AbstractAttribute &QueryingAA,
                               const ArrayRef<unsigned> &Opcodes);

  /// Check \p Pred on all call-like instructions (=CallBased derived).
  ///
  /// See checkForAllCallLikeInstructions(...) for more information.
  bool
  checkForAllCallLikeInstructions(const function_ref<bool(Instruction &)> &Pred,
                                  const AbstractAttribute &QueryingAA) {
    return checkForAllInstructions(Pred, QueryingAA,
                                   {(unsigned)Instruction::Invoke,
                                    (unsigned)Instruction::CallBr,
                                    (unsigned)Instruction::Call});
  }

  /// Check \p Pred on all Read/Write instructions.
  ///
  /// This method will evaluate \p Pred on all instructions that read or write
  /// to memory present in the information cache and return true if \p Pred
  /// holds on all of them.
  bool checkForAllReadWriteInstructions(
      const llvm::function_ref<bool(Instruction &)> &Pred,
      AbstractAttribute &QueryingAA);

  /// Return the data layout associated with the anchor scope.
  const DataLayout &getDataLayout() const { return InfoCache.DL; }

private:
  /// Check \p Pred on all call sites of \p Fn.
  ///
  /// This method will evaluate \p Pred on call sites and return
  /// true if \p Pred holds in every call sites. However, this is only possible
  /// all call sites are known, hence the function has internal linkage.
  bool checkForAllCallSites(const function_ref<bool(AbstractCallSite)> &Pred,
                            const Function &Fn, bool RequireAllCallSites,
                            const AbstractAttribute *QueryingAA);

  /// The private version of getAAFor that allows to omit a querying abstract
  /// attribute. See also the public getAAFor method.
  template <typename AAType>
  const AAType &getOrCreateAAFor(const IRPosition &IRP,
                                 const AbstractAttribute *QueryingAA = nullptr,
<<<<<<< HEAD
                                 bool TrackDependence = false) {
=======
                                 bool TrackDependence = false,
                                 DepClassTy DepClass = DepClassTy::OPTIONAL) {
>>>>>>> c79f07dd
    if (const AAType *AAPtr =
            lookupAAFor<AAType>(IRP, QueryingAA, TrackDependence))
      return *AAPtr;

    // No matching attribute found, create one.
    // Use the static create method.
    auto &AA = AAType::createForPosition(IRP, *this);
    registerAA(AA);

    // For now we ignore naked and optnone functions.
    bool Invalidate = Whitelist && !Whitelist->count(&AAType::ID);
    if (const Function *Fn = IRP.getAnchorScope())
      Invalidate |= Fn->hasFnAttribute(Attribute::Naked) ||
                    Fn->hasFnAttribute(Attribute::OptimizeNone);

    // Bootstrap the new attribute with an initial update to propagate
    // information, e.g., function -> call site. If it is not on a given
    // whitelist we will not perform updates at all.
    if (Invalidate) {
      AA.getState().indicatePessimisticFixpoint();
      return AA;
    }

    AA.initialize(*this);
    AA.update(*this);

    if (TrackDependence && AA.getState().isValidState())
      recordDependence(AA, const_cast<AbstractAttribute &>(*QueryingAA),
                       DepClass);
    return AA;
  }

  /// Return the attribute of \p AAType for \p IRP if existing.
  template <typename AAType>
  const AAType *lookupAAFor(const IRPosition &IRP,
                            const AbstractAttribute *QueryingAA = nullptr,
                            bool TrackDependence = false,
                            DepClassTy DepClass = DepClassTy::OPTIONAL) {
    static_assert(std::is_base_of<AbstractAttribute, AAType>::value,
                  "Cannot query an attribute with a type not derived from "
                  "'AbstractAttribute'!");
    assert((QueryingAA || !TrackDependence) &&
           "Cannot track dependences without a QueryingAA!");

    // Lookup the abstract attribute of type AAType. If found, return it after
    // registering a dependence of QueryingAA on the one returned attribute.
    const auto &KindToAbstractAttributeMap = AAMap.lookup(IRP);
    if (AAType *AA = static_cast<AAType *>(
            KindToAbstractAttributeMap.lookup(&AAType::ID))) {
      // Do not register a dependence on an attribute with an invalid state.
      if (TrackDependence && AA->getState().isValidState())
        recordDependence(*AA, const_cast<AbstractAttribute &>(*QueryingAA),
                         DepClass);
      return AA;
    }
    return nullptr;
  }

  /// The set of all abstract attributes.
  ///{
  using AAVector = SmallVector<AbstractAttribute *, 64>;
  AAVector AllAbstractAttributes;
  ///}

  /// A nested map to lookup abstract attributes based on the argument position
  /// on the outer level, and the addresses of the static member (AAType::ID) on
  /// the inner level.
  ///{
  using KindToAbstractAttributeMap =
      DenseMap<const char *, AbstractAttribute *>;
  DenseMap<IRPosition, KindToAbstractAttributeMap> AAMap;
  ///}

  /// A map from abstract attributes to the ones that queried them through calls
  /// to the getAAFor<...>(...) method.
  ///{
  struct QueryMapValueTy {
    /// Set of abstract attributes which were used but not necessarily required
    /// for a potential optimistic state.
    SetVector<AbstractAttribute *> OptionalAAs;

    /// Set of abstract attributes which were used and which were necessarily
    /// required for any potential optimistic state.
    SetVector<AbstractAttribute *> RequiredAAs;
  };
  using QueryMapTy = MapVector<const AbstractAttribute *, QueryMapValueTy>;
  QueryMapTy QueryMap;
  ///}

  /// The information cache that holds pre-processed (LLVM-IR) information.
  InformationCache &InfoCache;

  /// Set if the attribute currently updated did query a non-fix attribute.
  bool QueriedNonFixAA;

  /// Number of iterations until the dependences between abstract attributes are
  /// recomputed.
  const unsigned DepRecomputeInterval;

  /// If not null, a set limiting the attribute opportunities.
  const DenseSet<const char *> *Whitelist;

  /// A set to remember the functions we already assume to be live and visited.
  DenseSet<const Function *> VisitedFunctions;

  /// Uses we replace with a new value after manifest is done. We will remove
  /// then trivially dead instructions as well.
  DenseMap<Use *, Value *> ToBeChangedUses;

  /// Functions, blocks, and instructions we delete after manifest is done.
  ///
  ///{
  SmallPtrSet<Function *, 8> ToBeDeletedFunctions;
  SmallPtrSet<BasicBlock *, 8> ToBeDeletedBlocks;
  SmallPtrSet<Instruction *, 8> ToBeDeletedInsts;
  ///}
};

/// An interface to query the internal state of an abstract attribute.
///
/// The abstract state is a minimal interface that allows the Attributor to
/// communicate with the abstract attributes about their internal state without
/// enforcing or exposing implementation details, e.g., the (existence of an)
/// underlying lattice.
///
/// It is sufficient to be able to query if a state is (1) valid or invalid, (2)
/// at a fixpoint, and to indicate to the state that (3) an optimistic fixpoint
/// was reached or (4) a pessimistic fixpoint was enforced.
///
/// All methods need to be implemented by the subclass. For the common use case,
/// a single boolean state or a bit-encoded state, the BooleanState and
/// {Inc,Dec,Bit}IntegerState classes are already provided. An abstract
/// attribute can inherit from them to get the abstract state interface and
/// additional methods to directly modify the state based if needed. See the
/// class comments for help.
struct AbstractState {
  virtual ~AbstractState() {}

  /// Return if this abstract state is in a valid state. If false, no
  /// information provided should be used.
  virtual bool isValidState() const = 0;

  /// Return if this abstract state is fixed, thus does not need to be updated
  /// if information changes as it cannot change itself.
  virtual bool isAtFixpoint() const = 0;

  /// Indicate that the abstract state should converge to the optimistic state.
  ///
  /// This will usually make the optimistically assumed state the known to be
  /// true state.
  ///
  /// \returns ChangeStatus::UNCHANGED as the assumed value should not change.
  virtual ChangeStatus indicateOptimisticFixpoint() = 0;

  /// Indicate that the abstract state should converge to the pessimistic state.
  ///
  /// This will usually revert the optimistically assumed state to the known to
  /// be true state.
  ///
  /// \returns ChangeStatus::CHANGED as the assumed value may change.
  virtual ChangeStatus indicatePessimisticFixpoint() = 0;
};

/// Simple state with integers encoding.
///
/// The interface ensures that the assumed bits are always a subset of the known
/// bits. Users can only add known bits and, except through adding known bits,
/// they can only remove assumed bits. This should guarantee monotoniticy and
/// thereby the existence of a fixpoint (if used corretly). The fixpoint is
/// reached when the assumed and known state/bits are equal. Users can
/// force/inidicate a fixpoint. If an optimistic one is indicated, the known
/// state will catch up with the assumed one, for a pessimistic fixpoint it is
/// the other way around.
template <typename base_ty, base_ty BestState, base_ty WorstState>
struct IntegerStateBase : public AbstractState {
  using base_t = base_ty;

  /// Return the best possible representable state.
  static constexpr base_t getBestState() { return BestState; }

  /// Return the worst possible representable state.
  static constexpr base_t getWorstState() { return WorstState; }

  /// See AbstractState::isValidState()
  /// NOTE: For now we simply pretend that the worst possible state is invalid.
  bool isValidState() const override { return Assumed != getWorstState(); }

  /// See AbstractState::isAtFixpoint()
  bool isAtFixpoint() const override { return Assumed == Known; }

  /// See AbstractState::indicateOptimisticFixpoint(...)
  ChangeStatus indicateOptimisticFixpoint() override {
    Known = Assumed;
    return ChangeStatus::UNCHANGED;
  }

  /// See AbstractState::indicatePessimisticFixpoint(...)
  ChangeStatus indicatePessimisticFixpoint() override {
    Assumed = Known;
    return ChangeStatus::CHANGED;
  }

  /// Return the known state encoding
  base_t getKnown() const { return Known; }

  /// Return the assumed state encoding.
  base_t getAssumed() const { return Assumed; }

  /// Equality for IntegerStateBase.
  bool
  operator==(const IntegerStateBase<base_t, BestState, WorstState> &R) const {
    return this->getAssumed() == R.getAssumed() &&
           this->getKnown() == R.getKnown();
  }

  /// Inequality for IntegerStateBase.
  bool
  operator!=(const IntegerStateBase<base_t, BestState, WorstState> &R) const {
    return !(*this == R);
  }

  /// "Clamp" this state with \p R. The result is subtype dependent but it is
  /// intended that only information assumed in both states will be assumed in
  /// this one afterwards.
  void operator^=(const IntegerStateBase<base_t, BestState, WorstState> &R) {
    handleNewAssumedValue(R.getAssumed());
  }

  void operator|=(const IntegerStateBase<base_t, BestState, WorstState> &R) {
    joinOR(R.getAssumed(), R.getKnown());
  }

  void operator&=(const IntegerStateBase<base_t, BestState, WorstState> &R) {
    joinAND(R.getAssumed(), R.getKnown());
  }

protected:
  /// Handle a new assumed value \p Value. Subtype dependent.
  virtual void handleNewAssumedValue(base_t Value) = 0;

  /// Handle a new known value \p Value. Subtype dependent.
  virtual void handleNewKnownValue(base_t Value) = 0;

  /// Handle a  value \p Value. Subtype dependent.
  virtual void joinOR(base_t AssumedValue, base_t KnownValue) = 0;

  /// Handle a new assumed value \p Value. Subtype dependent.
  virtual void joinAND(base_t AssumedValue, base_t KnownValue) = 0;

  /// The known state encoding in an integer of type base_t.
  base_t Known = getWorstState();

  /// The assumed state encoding in an integer of type base_t.
  base_t Assumed = getBestState();
};

/// Specialization of the integer state for a bit-wise encoding.
template <typename base_ty = uint32_t, base_ty BestState = ~base_ty(0),
          base_ty WorstState = 0>
struct BitIntegerState
    : public IntegerStateBase<base_ty, BestState, WorstState> {
  using base_t = base_ty;

  /// Return true if the bits set in \p BitsEncoding are "known bits".
  bool isKnown(base_t BitsEncoding) const {
    return (this->Known & BitsEncoding) == BitsEncoding;
  }

  /// Return true if the bits set in \p BitsEncoding are "assumed bits".
  bool isAssumed(base_t BitsEncoding) const {
    return (this->Assumed & BitsEncoding) == BitsEncoding;
  }

  /// Add the bits in \p BitsEncoding to the "known bits".
  BitIntegerState &addKnownBits(base_t Bits) {
    // Make sure we never miss any "known bits".
    this->Assumed |= Bits;
    this->Known |= Bits;
    return *this;
  }

  /// Remove the bits in \p BitsEncoding from the "assumed bits" if not known.
  BitIntegerState &removeAssumedBits(base_t BitsEncoding) {
    return intersectAssumedBits(~BitsEncoding);
  }

  /// Remove the bits in \p BitsEncoding from the "known bits".
  BitIntegerState &removeKnownBits(base_t BitsEncoding) {
    this->Known = (this->Known & ~BitsEncoding);
    return *this;
  }

  /// Remove the bits in \p BitsEncoding from the "known bits".
  IntegerState &removeKnownBits(base_t BitsEncoding) {
    Known = (Known & ~BitsEncoding);
    return *this;
  }

  /// Keep only "assumed bits" also set in \p BitsEncoding but all known ones.
  BitIntegerState &intersectAssumedBits(base_t BitsEncoding) {
    // Make sure we never loose any "known bits".
    this->Assumed = (this->Assumed & BitsEncoding) | this->Known;
    return *this;
  }

private:
  void handleNewAssumedValue(base_t Value) override {
    intersectAssumedBits(Value);
  }
  void handleNewKnownValue(base_t Value) override { addKnownBits(Value); }
  void joinOR(base_t AssumedValue, base_t KnownValue) override {
    this->Known |= KnownValue;
    this->Assumed |= AssumedValue;
  }
  void joinAND(base_t AssumedValue, base_t KnownValue) override {
    this->Known &= KnownValue;
    this->Assumed &= AssumedValue;
  }
};

/// Specialization of the integer state for an increasing value, hence ~0u is
/// the best state and 0 the worst.
template <typename base_ty = uint32_t, base_ty BestState = ~base_ty(0),
          base_ty WorstState = 0>
struct IncIntegerState
    : public IntegerStateBase<base_ty, BestState, WorstState> {
  using base_t = base_ty;

  /// Take minimum of assumed and \p Value.
  IncIntegerState &takeAssumedMinimum(base_t Value) {
    // Make sure we never loose "known value".
    this->Assumed = std::max(std::min(this->Assumed, Value), this->Known);
    return *this;
  }

  /// Take maximum of known and \p Value.
  IncIntegerState &takeKnownMaximum(base_t Value) {
    // Make sure we never loose "known value".
    this->Assumed = std::max(Value, this->Assumed);
    this->Known = std::max(Value, this->Known);
    return *this;
  }

private:
  void handleNewAssumedValue(base_t Value) override {
    takeAssumedMinimum(Value);
  }
  void handleNewKnownValue(base_t Value) override { takeKnownMaximum(Value); }
  void joinOR(base_t AssumedValue, base_t KnownValue) override {
    this->Known = std::max(this->Known, KnownValue);
    this->Assumed = std::max(this->Assumed, AssumedValue);
  }
  void joinAND(base_t AssumedValue, base_t KnownValue) override {
    this->Known = std::min(this->Known, KnownValue);
    this->Assumed = std::min(this->Assumed, AssumedValue);
  }
};

/// Specialization of the integer state for a decreasing value, hence 0 is the
/// best state and ~0u the worst.
template <typename base_ty = uint32_t>
struct DecIntegerState : public IntegerStateBase<base_ty, 0, ~base_ty(0)> {
  using base_t = base_ty;

  /// Take maximum of assumed and \p Value.
  DecIntegerState &takeAssumedMaximum(base_t Value) {
    // Make sure we never loose "known value".
    this->Assumed = std::min(std::max(this->Assumed, Value), this->Known);
    return *this;
  }

  /// Take minimum of known and \p Value.
  DecIntegerState &takeKnownMinimum(base_t Value) {
    // Make sure we never loose "known value".
    this->Assumed = std::min(Value, this->Assumed);
    this->Known = std::min(Value, this->Known);
    return *this;
  }

private:
  void handleNewAssumedValue(base_t Value) override {
    takeAssumedMaximum(Value);
  }
  void handleNewKnownValue(base_t Value) override { takeKnownMinimum(Value); }
  void joinOR(base_t AssumedValue, base_t KnownValue) override {
    this->Assumed = std::min(this->Assumed, KnownValue);
    this->Assumed = std::min(this->Assumed, AssumedValue);
  }
  void joinAND(base_t AssumedValue, base_t KnownValue) override {
    this->Assumed = std::max(this->Assumed, KnownValue);
    this->Assumed = std::max(this->Assumed, AssumedValue);
  }
};

/// Simple wrapper for a single bit (boolean) state.
struct BooleanState : public IntegerStateBase<bool, 1, 0> {
  using base_t = IntegerStateBase::base_t;

  /// Set the assumed value to \p Value but never below the known one.
  void setAssumed(bool Value) { Assumed &= (Known | Value); }

  /// Set the known and asssumed value to \p Value.
  void setKnown(bool Value) {
    Known |= Value;
    Assumed |= Value;
  }

  /// Return true if the state is assumed to hold.
  bool isAssumed() const { return getAssumed(); }

  /// Return true if the state is known to hold.
  bool isKnown() const { return getKnown(); }

private:
  void handleNewAssumedValue(base_t Value) override {
    if (!Value)
      Assumed = Known;
  }
  void handleNewKnownValue(base_t Value) override {
    if (Value)
      Known = (Assumed = Value);
  }
  void joinOR(base_t AssumedValue, base_t KnownValue) override {
    Known |= KnownValue;
    Assumed |= AssumedValue;
  }
  void joinAND(base_t AssumedValue, base_t KnownValue) override {
    Known &= KnownValue;
    Assumed &= AssumedValue;
  }
};

/// Helper struct necessary as the modular build fails if the virtual method
/// IRAttribute::manifest is defined in the Attributor.cpp.
struct IRAttributeManifest {
  static ChangeStatus manifestAttrs(Attributor &A, const IRPosition &IRP,
                                    const ArrayRef<Attribute> &DeducedAttrs);
};

/// Helper to tie a abstract state implementation to an abstract attribute.
template <typename StateTy, typename Base>
struct StateWrapper : public StateTy, public Base {
  /// Provide static access to the type of the state.
  using StateType = StateTy;

  /// See AbstractAttribute::getState(...).
  StateType &getState() override { return *this; }

  /// See AbstractAttribute::getState(...).
  const AbstractState &getState() const override { return *this; }
};

/// Helper class that provides common functionality to manifest IR attributes.
template <Attribute::AttrKind AK, typename Base>
struct IRAttribute : public IRPosition, public Base {
  IRAttribute(const IRPosition &IRP) : IRPosition(IRP) {}
  ~IRAttribute() {}

  /// See AbstractAttribute::initialize(...).
  virtual void initialize(Attributor &A) override {
    const IRPosition &IRP = this->getIRPosition();
    if (isa<UndefValue>(IRP.getAssociatedValue()) || hasAttr(getAttrKind())) {
      this->getState().indicateOptimisticFixpoint();
      return;
    }

    bool IsFnInterface = IRP.isFnInterfaceKind();
    const Function *FnScope = IRP.getAnchorScope();
    // TODO: Not all attributes require an exact definition. Find a way to
    //       enable deduction for some but not all attributes in case the
    //       definition might be changed at runtime, see also
    //       http://lists.llvm.org/pipermail/llvm-dev/2018-February/121275.html.
    // TODO: We could always determine abstract attributes and if sufficient
    //       information was found we could duplicate the functions that do not
    //       have an exact definition.
    if (IsFnInterface && (!FnScope || !FnScope->hasExactDefinition()))
      this->getState().indicatePessimisticFixpoint();
  }

  /// See AbstractAttribute::manifest(...).
  ChangeStatus manifest(Attributor &A) override {
    if (isa<UndefValue>(getIRPosition().getAssociatedValue()))
      return ChangeStatus::UNCHANGED;
    SmallVector<Attribute, 4> DeducedAttrs;
    getDeducedAttributes(getAnchorValue().getContext(), DeducedAttrs);
    return IRAttributeManifest::manifestAttrs(A, getIRPosition(), DeducedAttrs);
  }

  /// Return the kind that identifies the abstract attribute implementation.
  Attribute::AttrKind getAttrKind() const { return AK; }

  /// Return the deduced attributes in \p Attrs.
  virtual void getDeducedAttributes(LLVMContext &Ctx,
                                    SmallVectorImpl<Attribute> &Attrs) const {
    Attrs.emplace_back(Attribute::get(Ctx, getAttrKind()));
  }

  /// Return an IR position, see struct IRPosition.
  const IRPosition &getIRPosition() const override { return *this; }
};

/// Base struct for all "concrete attribute" deductions.
///
/// The abstract attribute is a minimal interface that allows the Attributor to
/// orchestrate the abstract/fixpoint analysis. The design allows to hide away
/// implementation choices made for the subclasses but also to structure their
/// implementation and simplify the use of other abstract attributes in-flight.
///
/// To allow easy creation of new attributes, most methods have default
/// implementations. The ones that do not are generally straight forward, except
/// `AbstractAttribute::updateImpl` which is the location of most reasoning
/// associated with the abstract attribute. The update is invoked by the
/// Attributor in case the situation used to justify the current optimistic
/// state might have changed. The Attributor determines this automatically
/// by monitoring the `Attributor::getAAFor` calls made by abstract attributes.
///
/// The `updateImpl` method should inspect the IR and other abstract attributes
/// in-flight to justify the best possible (=optimistic) state. The actual
/// implementation is, similar to the underlying abstract state encoding, not
/// exposed. In the most common case, the `updateImpl` will go through a list of
/// reasons why its optimistic state is valid given the current information. If
/// any combination of them holds and is sufficient to justify the current
/// optimistic state, the method shall return UNCHAGED. If not, the optimistic
/// state is adjusted to the situation and the method shall return CHANGED.
///
/// If the manifestation of the "concrete attribute" deduced by the subclass
/// differs from the "default" behavior, which is a (set of) LLVM-IR
/// attribute(s) for an argument, call site argument, function return value, or
/// function, the `AbstractAttribute::manifest` method should be overloaded.
///
/// NOTE: If the state obtained via getState() is INVALID, thus if
///       AbstractAttribute::getState().isValidState() returns false, no
///       information provided by the methods of this class should be used.
/// NOTE: The Attributor currently has certain limitations to what we can do.
///       As a general rule of thumb, "concrete" abstract attributes should *for
///       now* only perform "backward" information propagation. That means
///       optimistic information obtained through abstract attributes should
///       only be used at positions that precede the origin of the information
///       with regards to the program flow. More practically, information can
///       *now* be propagated from instructions to their enclosing function, but
///       *not* from call sites to the called function. The mechanisms to allow
///       both directions will be added in the future.
/// NOTE: The mechanics of adding a new "concrete" abstract attribute are
///       described in the file comment.
struct AbstractAttribute {
  using StateType = AbstractState;

  /// Virtual destructor.
  virtual ~AbstractAttribute() {}

  /// Initialize the state with the information in the Attributor \p A.
  ///
  /// This function is called by the Attributor once all abstract attributes
  /// have been identified. It can and shall be used for task like:
  ///  - identify existing knowledge in the IR and use it for the "known state"
  ///  - perform any work that is not going to change over time, e.g., determine
  ///    a subset of the IR, or attributes in-flight, that have to be looked at
  ///    in the `updateImpl` method.
  virtual void initialize(Attributor &A) {}

  /// Return the internal abstract state for inspection.
  virtual StateType &getState() = 0;
  virtual const StateType &getState() const = 0;

  /// Return an IR position, see struct IRPosition.
  virtual const IRPosition &getIRPosition() const = 0;

  /// Helper functions, for debug purposes only.
  ///{
  virtual void print(raw_ostream &OS) const;
  void dump() const { print(dbgs()); }

  /// This function should return the "summarized" assumed state as string.
  virtual const std::string getAsStr() const = 0;
  ///}

  /// Allow the Attributor access to the protected methods.
  friend struct Attributor;

protected:
  /// Hook for the Attributor to trigger an update of the internal state.
  ///
  /// If this attribute is already fixed, this method will return UNCHANGED,
  /// otherwise it delegates to `AbstractAttribute::updateImpl`.
  ///
  /// \Return CHANGED if the internal state changed, otherwise UNCHANGED.
  ChangeStatus update(Attributor &A);

  /// Hook for the Attributor to trigger the manifestation of the information
  /// represented by the abstract attribute in the LLVM-IR.
  ///
  /// \Return CHANGED if the IR was altered, otherwise UNCHANGED.
  virtual ChangeStatus manifest(Attributor &A) {
    return ChangeStatus::UNCHANGED;
  }

  /// Hook to enable custom statistic tracking, called after manifest that
  /// resulted in a change if statistics are enabled.
  ///
  /// We require subclasses to provide an implementation so we remember to
  /// add statistics for them.
  virtual void trackStatistics() const = 0;

  /// The actual update/transfer function which has to be implemented by the
  /// derived classes.
  ///
  /// If it is called, the environment has changed and we have to determine if
  /// the current information is still valid or adjust it otherwise.
  ///
  /// \Return CHANGED if the internal state changed, otherwise UNCHANGED.
  virtual ChangeStatus updateImpl(Attributor &A) = 0;
};

/// Forward declarations of output streams for debug purposes.
///
///{
raw_ostream &operator<<(raw_ostream &OS, const AbstractAttribute &AA);
raw_ostream &operator<<(raw_ostream &OS, ChangeStatus S);
raw_ostream &operator<<(raw_ostream &OS, IRPosition::Kind);
raw_ostream &operator<<(raw_ostream &OS, const IRPosition &);
raw_ostream &operator<<(raw_ostream &OS, const AbstractState &State);
template <typename base_ty, base_ty BestState, base_ty WorstState>
raw_ostream &
operator<<(raw_ostream &OS,
           const IntegerStateBase<base_ty, BestState, WorstState> &State);
///}

struct AttributorPass : public PassInfoMixin<AttributorPass> {
  PreservedAnalyses run(Module &M, ModuleAnalysisManager &AM);
};

Pass *createAttributorLegacyPass();

/// ----------------------------------------------------------------------------
///                       Abstract Attribute Classes
/// ----------------------------------------------------------------------------

/// An abstract attribute for the returned values of a function.
struct AAReturnedValues
    : public IRAttribute<Attribute::Returned, AbstractAttribute> {
  AAReturnedValues(const IRPosition &IRP) : IRAttribute(IRP) {}

  /// Return an assumed unique return value if a single candidate is found. If
  /// there cannot be one, return a nullptr. If it is not clear yet, return the
  /// Optional::NoneType.
  Optional<Value *> getAssumedUniqueReturnValue(Attributor &A) const;

  /// Check \p Pred on all returned values.
  ///
  /// This method will evaluate \p Pred on returned values and return
  /// true if (1) all returned values are known, and (2) \p Pred returned true
  /// for all returned values.
  ///
  /// Note: Unlike the Attributor::checkForAllReturnedValuesAndReturnInsts
  /// method, this one will not filter dead return instructions.
  virtual bool checkForAllReturnedValuesAndReturnInsts(
      const function_ref<bool(Value &, const SmallSetVector<ReturnInst *, 4> &)>
          &Pred) const = 0;

  using iterator =
      MapVector<Value *, SmallSetVector<ReturnInst *, 4>>::iterator;
  using const_iterator =
      MapVector<Value *, SmallSetVector<ReturnInst *, 4>>::const_iterator;
  virtual llvm::iterator_range<iterator> returned_values() = 0;
  virtual llvm::iterator_range<const_iterator> returned_values() const = 0;

  virtual size_t getNumReturnValues() const = 0;
  virtual const SmallSetVector<CallBase *, 4> &getUnresolvedCalls() const = 0;

  /// Create an abstract attribute view for the position \p IRP.
  static AAReturnedValues &createForPosition(const IRPosition &IRP,
                                             Attributor &A);

  /// Unique ID (due to the unique address)
  static const char ID;
};

struct AANoUnwind
    : public IRAttribute<Attribute::NoUnwind,
                         StateWrapper<BooleanState, AbstractAttribute>> {
  AANoUnwind(const IRPosition &IRP) : IRAttribute(IRP) {}

  /// Returns true if nounwind is assumed.
  bool isAssumedNoUnwind() const { return getAssumed(); }

  /// Returns true if nounwind is known.
  bool isKnownNoUnwind() const { return getKnown(); }

  /// Create an abstract attribute view for the position \p IRP.
  static AANoUnwind &createForPosition(const IRPosition &IRP, Attributor &A);

  /// Unique ID (due to the unique address)
  static const char ID;
};

struct AANoSync
    : public IRAttribute<Attribute::NoSync,
                         StateWrapper<BooleanState, AbstractAttribute>> {
  AANoSync(const IRPosition &IRP) : IRAttribute(IRP) {}

  /// Returns true if "nosync" is assumed.
  bool isAssumedNoSync() const { return getAssumed(); }

  /// Returns true if "nosync" is known.
  bool isKnownNoSync() const { return getKnown(); }

  /// Create an abstract attribute view for the position \p IRP.
  static AANoSync &createForPosition(const IRPosition &IRP, Attributor &A);

  /// Unique ID (due to the unique address)
  static const char ID;
};

/// An abstract interface for all nonnull attributes.
struct AANonNull
    : public IRAttribute<Attribute::NonNull,
                         StateWrapper<BooleanState, AbstractAttribute>> {
  AANonNull(const IRPosition &IRP) : IRAttribute(IRP) {}

  /// Return true if we assume that the underlying value is nonnull.
  bool isAssumedNonNull() const { return getAssumed(); }

  /// Return true if we know that underlying value is nonnull.
  bool isKnownNonNull() const { return getKnown(); }

  /// Create an abstract attribute view for the position \p IRP.
  static AANonNull &createForPosition(const IRPosition &IRP, Attributor &A);

  /// Unique ID (due to the unique address)
  static const char ID;
};

/// An abstract attribute for norecurse.
struct AANoRecurse
    : public IRAttribute<Attribute::NoRecurse,
                         StateWrapper<BooleanState, AbstractAttribute>> {
  AANoRecurse(const IRPosition &IRP) : IRAttribute(IRP) {}

  /// Return true if "norecurse" is assumed.
  bool isAssumedNoRecurse() const { return getAssumed(); }

  /// Return true if "norecurse" is known.
  bool isKnownNoRecurse() const { return getKnown(); }

  /// Create an abstract attribute view for the position \p IRP.
  static AANoRecurse &createForPosition(const IRPosition &IRP, Attributor &A);

  /// Unique ID (due to the unique address)
  static const char ID;
};

/// An abstract attribute for willreturn.
struct AAWillReturn
    : public IRAttribute<Attribute::WillReturn,
                         StateWrapper<BooleanState, AbstractAttribute>> {
  AAWillReturn(const IRPosition &IRP) : IRAttribute(IRP) {}

  /// Return true if "willreturn" is assumed.
  bool isAssumedWillReturn() const { return getAssumed(); }

  /// Return true if "willreturn" is known.
  bool isKnownWillReturn() const { return getKnown(); }

  /// Create an abstract attribute view for the position \p IRP.
  static AAWillReturn &createForPosition(const IRPosition &IRP, Attributor &A);

  /// Unique ID (due to the unique address)
  static const char ID;
};

/// An abstract interface for all noalias attributes.
struct AANoAlias
    : public IRAttribute<Attribute::NoAlias,
                         StateWrapper<BooleanState, AbstractAttribute>> {
  AANoAlias(const IRPosition &IRP) : IRAttribute(IRP) {}

  /// Return true if we assume that the underlying value is alias.
  bool isAssumedNoAlias() const { return getAssumed(); }

  /// Return true if we know that underlying value is noalias.
  bool isKnownNoAlias() const { return getKnown(); }

  /// Create an abstract attribute view for the position \p IRP.
  static AANoAlias &createForPosition(const IRPosition &IRP, Attributor &A);

  /// Unique ID (due to the unique address)
  static const char ID;
};

/// An AbstractAttribute for nofree.
struct AANoFree
    : public IRAttribute<Attribute::NoFree,
                         StateWrapper<BooleanState, AbstractAttribute>> {
  AANoFree(const IRPosition &IRP) : IRAttribute(IRP) {}

  /// Return true if "nofree" is assumed.
  bool isAssumedNoFree() const { return getAssumed(); }

  /// Return true if "nofree" is known.
  bool isKnownNoFree() const { return getKnown(); }

  /// Create an abstract attribute view for the position \p IRP.
  static AANoFree &createForPosition(const IRPosition &IRP, Attributor &A);

  /// Unique ID (due to the unique address)
  static const char ID;
};

/// An AbstractAttribute for noreturn.
struct AANoReturn
    : public IRAttribute<Attribute::NoReturn,
                         StateWrapper<BooleanState, AbstractAttribute>> {
  AANoReturn(const IRPosition &IRP) : IRAttribute(IRP) {}

  /// Return true if the underlying object is assumed to never return.
  bool isAssumedNoReturn() const { return getAssumed(); }

  /// Return true if the underlying object is known to never return.
  bool isKnownNoReturn() const { return getKnown(); }

  /// Create an abstract attribute view for the position \p IRP.
  static AANoReturn &createForPosition(const IRPosition &IRP, Attributor &A);

  /// Unique ID (due to the unique address)
  static const char ID;
};

/// An abstract interface for liveness abstract attribute.
struct AAIsDead : public StateWrapper<BooleanState, AbstractAttribute>,
                  public IRPosition {
  AAIsDead(const IRPosition &IRP) : IRPosition(IRP) {}

  /// Returns true if the underlying value is assumed dead.
  virtual bool isAssumedDead() const = 0;

  /// Returns true if \p BB is assumed dead.
  virtual bool isAssumedDead(const BasicBlock *BB) const = 0;

  /// Returns true if \p BB is known dead.
  virtual bool isKnownDead(const BasicBlock *BB) const = 0;

  /// Returns true if \p I is assumed dead.
  virtual bool isAssumedDead(const Instruction *I) const = 0;

  /// Returns true if \p I is known dead.
  virtual bool isKnownDead(const Instruction *I) const = 0;

  /// This method is used to check if at least one instruction in a collection
  /// of instructions is live.
  template <typename T> bool isLiveInstSet(T begin, T end) const {
    for (const auto &I : llvm::make_range(begin, end)) {
      assert(I->getFunction() == getIRPosition().getAssociatedFunction() &&
             "Instruction must be in the same anchor scope function.");

      if (!isAssumedDead(I))
        return true;
    }

    return false;
  }

  /// Return an IR position, see struct IRPosition.
  const IRPosition &getIRPosition() const override { return *this; }

  /// Create an abstract attribute view for the position \p IRP.
  static AAIsDead &createForPosition(const IRPosition &IRP, Attributor &A);

  /// Unique ID (due to the unique address)
  static const char ID;
};

/// State for dereferenceable attribute
struct DerefState : AbstractState {

  /// State representing for dereferenceable bytes.
  IncIntegerState<> DerefBytesState;

  /// State representing that whether the value is globaly dereferenceable.
  BooleanState GlobalState;

  /// See AbstractState::isValidState()
  bool isValidState() const override { return DerefBytesState.isValidState(); }

  /// See AbstractState::isAtFixpoint()
  bool isAtFixpoint() const override {
    return !isValidState() ||
           (DerefBytesState.isAtFixpoint() && GlobalState.isAtFixpoint());
  }

  /// See AbstractState::indicateOptimisticFixpoint(...)
  ChangeStatus indicateOptimisticFixpoint() override {
    DerefBytesState.indicateOptimisticFixpoint();
    GlobalState.indicateOptimisticFixpoint();
    return ChangeStatus::UNCHANGED;
  }

  /// See AbstractState::indicatePessimisticFixpoint(...)
  ChangeStatus indicatePessimisticFixpoint() override {
    DerefBytesState.indicatePessimisticFixpoint();
    GlobalState.indicatePessimisticFixpoint();
    return ChangeStatus::CHANGED;
  }

  /// Update known dereferenceable bytes.
  void takeKnownDerefBytesMaximum(uint64_t Bytes) {
    DerefBytesState.takeKnownMaximum(Bytes);
  }

  /// Update assumed dereferenceable bytes.
  void takeAssumedDerefBytesMinimum(uint64_t Bytes) {
    DerefBytesState.takeAssumedMinimum(Bytes);
  }

  /// Equality for DerefState.
  bool operator==(const DerefState &R) {
    return this->DerefBytesState == R.DerefBytesState &&
           this->GlobalState == R.GlobalState;
  }

  /// Inequality for DerefState.
  bool operator!=(const DerefState &R) { return !(*this == R); }

  /// See IntegerStateBase::operator^=
  DerefState operator^=(const DerefState &R) {
    DerefBytesState ^= R.DerefBytesState;
    GlobalState ^= R.GlobalState;
    return *this;
  }

  /// See IntegerStateBase::operator&=
  DerefState operator&=(const DerefState &R) {
    DerefBytesState &= R.DerefBytesState;
    GlobalState &= R.GlobalState;
    return *this;
  }

  /// See IntegerStateBase::operator|=
  DerefState operator|=(const DerefState &R) {
    DerefBytesState |= R.DerefBytesState;
    GlobalState |= R.GlobalState;
    return *this;
  }

protected:
  const AANonNull *NonNullAA = nullptr;
};

/// An abstract interface for all dereferenceable attribute.
struct AADereferenceable
    : public IRAttribute<Attribute::Dereferenceable,
                         StateWrapper<DerefState, AbstractAttribute>> {
  AADereferenceable(const IRPosition &IRP) : IRAttribute(IRP) {}

  /// Return true if we assume that the underlying value is nonnull.
  bool isAssumedNonNull() const {
    return NonNullAA && NonNullAA->isAssumedNonNull();
  }

  /// Return true if we know that the underlying value is nonnull.
  bool isKnownNonNull() const {
    return NonNullAA && NonNullAA->isKnownNonNull();
  }

  /// Return true if we assume that underlying value is
  /// dereferenceable(_or_null) globally.
  bool isAssumedGlobal() const { return GlobalState.getAssumed(); }

  /// Return true if we know that underlying value is
  /// dereferenceable(_or_null) globally.
  bool isKnownGlobal() const { return GlobalState.getKnown(); }

  /// Return assumed dereferenceable bytes.
  uint32_t getAssumedDereferenceableBytes() const {
    return DerefBytesState.getAssumed();
  }

  /// Return known dereferenceable bytes.
  uint32_t getKnownDereferenceableBytes() const {
    return DerefBytesState.getKnown();
  }

  /// Create an abstract attribute view for the position \p IRP.
  static AADereferenceable &createForPosition(const IRPosition &IRP,
                                              Attributor &A);

  /// Unique ID (due to the unique address)
  static const char ID;
};

using AAAlignmentStateType =
    IncIntegerState<uint32_t, /* maximal alignment */ 1U << 29, 0>;
/// An abstract interface for all align attributes.
struct AAAlign : public IRAttribute<
                     Attribute::Alignment,
                     StateWrapper<AAAlignmentStateType, AbstractAttribute>> {
  AAAlign(const IRPosition &IRP) : IRAttribute(IRP) {}

  /// Return assumed alignment.
  unsigned getAssumedAlign() const { return getAssumed(); }

  /// Return known alignemnt.
  unsigned getKnownAlign() const { return getKnown(); }

  /// Create an abstract attribute view for the position \p IRP.
  static AAAlign &createForPosition(const IRPosition &IRP, Attributor &A);

  /// Unique ID (due to the unique address)
  static const char ID;
};

/// An abstract interface for all nocapture attributes.
struct AANoCapture
    : public IRAttribute<
          Attribute::NoCapture,
          StateWrapper<BitIntegerState<uint16_t, 7, 0>, AbstractAttribute>> {
  AANoCapture(const IRPosition &IRP) : IRAttribute(IRP) {}

  /// State encoding bits. A set bit in the state means the property holds.
  /// NO_CAPTURE is the best possible state, 0 the worst possible state.
  enum {
    NOT_CAPTURED_IN_MEM = 1 << 0,
    NOT_CAPTURED_IN_INT = 1 << 1,
    NOT_CAPTURED_IN_RET = 1 << 2,

    /// If we do not capture the value in memory or through integers we can only
    /// communicate it back as a derived pointer.
    NO_CAPTURE_MAYBE_RETURNED = NOT_CAPTURED_IN_MEM | NOT_CAPTURED_IN_INT,

    /// If we do not capture the value in memory, through integers, or as a
    /// derived pointer we know it is not captured.
    NO_CAPTURE =
        NOT_CAPTURED_IN_MEM | NOT_CAPTURED_IN_INT | NOT_CAPTURED_IN_RET,
  };

  /// Return true if we know that the underlying value is not captured in its
  /// respective scope.
  bool isKnownNoCapture() const { return isKnown(NO_CAPTURE); }

  /// Return true if we assume that the underlying value is not captured in its
  /// respective scope.
  bool isAssumedNoCapture() const { return isAssumed(NO_CAPTURE); }

  /// Return true if we know that the underlying value is not captured in its
  /// respective scope but we allow it to escape through a "return".
  bool isKnownNoCaptureMaybeReturned() const {
    return isKnown(NO_CAPTURE_MAYBE_RETURNED);
  }

  /// Return true if we assume that the underlying value is not captured in its
  /// respective scope but we allow it to escape through a "return".
  bool isAssumedNoCaptureMaybeReturned() const {
    return isAssumed(NO_CAPTURE_MAYBE_RETURNED);
  }

  /// Create an abstract attribute view for the position \p IRP.
  static AANoCapture &createForPosition(const IRPosition &IRP, Attributor &A);

  /// Unique ID (due to the unique address)
  static const char ID;
};

/// An abstract interface for value simplify abstract attribute.
struct AAValueSimplify : public StateWrapper<BooleanState, AbstractAttribute>,
                         public IRPosition {
  AAValueSimplify(const IRPosition &IRP) : IRPosition(IRP) {}

  /// Return an IR position, see struct IRPosition.
  const IRPosition &getIRPosition() const { return *this; }

  /// Return an assumed simplified value if a single candidate is found. If
  /// there cannot be one, return original value. If it is not clear yet, return
  /// the Optional::NoneType.
  virtual Optional<Value *> getAssumedSimplifiedValue(Attributor &A) const = 0;

  /// Create an abstract attribute view for the position \p IRP.
  static AAValueSimplify &createForPosition(const IRPosition &IRP,
                                            Attributor &A);

  /// Unique ID (due to the unique address)
  static const char ID;
};

struct AAHeapToStack : public StateWrapper<BooleanState, AbstractAttribute>,
                       public IRPosition {
  AAHeapToStack(const IRPosition &IRP) : IRPosition(IRP) {}

  /// Returns true if HeapToStack conversion is assumed to be possible.
  bool isAssumedHeapToStack() const { return getAssumed(); }

  /// Returns true if HeapToStack conversion is known to be possible.
  bool isKnownHeapToStack() const { return getKnown(); }

  /// Return an IR position, see struct IRPosition.
  const IRPosition &getIRPosition() const { return *this; }

  /// Create an abstract attribute view for the position \p IRP.
  static AAHeapToStack &createForPosition(const IRPosition &IRP, Attributor &A);

  /// Unique ID (due to the unique address)
  static const char ID;
};

/// An abstract interface for all memory related attributes.
struct AAMemoryBehavior
<<<<<<< HEAD
    : public IRAttribute<Attribute::ReadNone,
                         StateWrapper<IntegerState, AbstractAttribute>> {
=======
    : public IRAttribute<
          Attribute::ReadNone,
          StateWrapper<BitIntegerState<uint8_t, 3>, AbstractAttribute>> {
>>>>>>> c79f07dd
  AAMemoryBehavior(const IRPosition &IRP) : IRAttribute(IRP) {}

  /// State encoding bits. A set bit in the state means the property holds.
  /// BEST_STATE is the best possible state, 0 the worst possible state.
  enum {
    NO_READS = 1 << 0,
    NO_WRITES = 1 << 1,
    NO_ACCESSES = NO_READS | NO_WRITES,

    BEST_STATE = NO_ACCESSES,
  };

  /// Return true if we know that the underlying value is not read or accessed
  /// in its respective scope.
  bool isKnownReadNone() const { return isKnown(NO_ACCESSES); }

  /// Return true if we assume that the underlying value is not read or accessed
  /// in its respective scope.
  bool isAssumedReadNone() const { return isAssumed(NO_ACCESSES); }

  /// Return true if we know that the underlying value is not accessed
  /// (=written) in its respective scope.
  bool isKnownReadOnly() const { return isKnown(NO_WRITES); }

  /// Return true if we assume that the underlying value is not accessed
  /// (=written) in its respective scope.
  bool isAssumedReadOnly() const { return isAssumed(NO_WRITES); }

  /// Return true if we know that the underlying value is not read in its
  /// respective scope.
  bool isKnownWriteOnly() const { return isKnown(NO_READS); }

  /// Return true if we assume that the underlying value is not read in its
  /// respective scope.
  bool isAssumedWriteOnly() const { return isAssumed(NO_READS); }

  /// Create an abstract attribute view for the position \p IRP.
  static AAMemoryBehavior &createForPosition(const IRPosition &IRP,
                                             Attributor &A);

  /// Unique ID (due to the unique address)
  static const char ID;
};

} // end namespace llvm

#endif // LLVM_TRANSFORMS_IPO_FUNCTIONATTRS_H<|MERGE_RESOLUTION|>--- conflicted
+++ resolved
@@ -418,11 +418,7 @@
   }
 
   /// Remove the attribute of kind \p AKs existing in the IR at this position.
-<<<<<<< HEAD
-  void removeAttrs(ArrayRef<Attribute::AttrKind> AKs) {
-=======
   void removeAttrs(ArrayRef<Attribute::AttrKind> AKs) const {
->>>>>>> c79f07dd
     if (getPositionKind() == IRP_INVALID || getPositionKind() == IRP_FLOAT)
       return;
 
@@ -537,7 +533,6 @@
   template <typename Analysis>
   typename Analysis::Result *getAnalysis(const Function &F) {
     if (!MAM || !F.getParent())
-<<<<<<< HEAD
       return nullptr;
     auto &FAM = MAM->getResult<FunctionAnalysisManagerModuleProxy>(
                        const_cast<Module &>(*F.getParent()))
@@ -551,21 +546,6 @@
       return nullptr;
     return &MAM->getResult<Analysis>(const_cast<Module &>(M));
   }
-=======
-      return nullptr;
-    auto &FAM = MAM->getResult<FunctionAnalysisManagerModuleProxy>(
-                       const_cast<Module &>(*F.getParent()))
-                    .getManager();
-    return &FAM.getResult<Analysis>(const_cast<Function &>(F));
-  }
-
-  template <typename Analysis>
-  typename Analysis::Result *getAnalysis(const Module &M) {
-    if (!MAM)
-      return nullptr;
-    return &MAM->getResult<Analysis>(const_cast<Module &>(M));
-  }
->>>>>>> c79f07dd
   AnalysisGetter(ModuleAnalysisManager &MAM) : MAM(&MAM) {}
   AnalysisGetter() {}
 
@@ -633,15 +613,12 @@
     return AG.getAnalysis<AAManager>(F);
   }
 
-<<<<<<< HEAD
-=======
   /// Return the analysis result from a pass \p AP for function \p F.
   template <typename AP>
   typename AP::Result *getAnalysisResultForFunction(const Function &F) {
     return AG.getAnalysis<AP>(F);
   }
 
->>>>>>> c79f07dd
   /// Return SCC size on call graph for function \p F.
   unsigned getSccSize(const Function &F) {
     if (!SccSizeOpt.hasValue())
@@ -939,12 +916,8 @@
   template <typename AAType>
   const AAType &getOrCreateAAFor(const IRPosition &IRP,
                                  const AbstractAttribute *QueryingAA = nullptr,
-<<<<<<< HEAD
-                                 bool TrackDependence = false) {
-=======
                                  bool TrackDependence = false,
                                  DepClassTy DepClass = DepClassTy::OPTIONAL) {
->>>>>>> c79f07dd
     if (const AAType *AAPtr =
             lookupAAFor<AAType>(IRP, QueryingAA, TrackDependence))
       return *AAPtr;
@@ -1234,12 +1207,6 @@
   /// Remove the bits in \p BitsEncoding from the "known bits".
   BitIntegerState &removeKnownBits(base_t BitsEncoding) {
     this->Known = (this->Known & ~BitsEncoding);
-    return *this;
-  }
-
-  /// Remove the bits in \p BitsEncoding from the "known bits".
-  IntegerState &removeKnownBits(base_t BitsEncoding) {
-    Known = (Known & ~BitsEncoding);
     return *this;
   }
 
@@ -2049,14 +2016,9 @@
 
 /// An abstract interface for all memory related attributes.
 struct AAMemoryBehavior
-<<<<<<< HEAD
-    : public IRAttribute<Attribute::ReadNone,
-                         StateWrapper<IntegerState, AbstractAttribute>> {
-=======
     : public IRAttribute<
           Attribute::ReadNone,
           StateWrapper<BitIntegerState<uint8_t, 3>, AbstractAttribute>> {
->>>>>>> c79f07dd
   AAMemoryBehavior(const IRPosition &IRP) : IRAttribute(IRP) {}
 
   /// State encoding bits. A set bit in the state means the property holds.
