//===-- LLParser.cpp - Parser Class ---------------------------------------===//
//
// Part of the LLVM Project, under the Apache License v2.0 with LLVM Exceptions.
// See https://llvm.org/LICENSE.txt for license information.
// SPDX-License-Identifier: Apache-2.0 WITH LLVM-exception
//
//===----------------------------------------------------------------------===//
//
//  This file defines the parser class for .ll files.
//
//===----------------------------------------------------------------------===//

#include "LLParser.h"
#include "llvm/ADT/DenseMap.h"
#include "llvm/ADT/None.h"
#include "llvm/ADT/Optional.h"
#include "llvm/ADT/STLExtras.h"
#include "llvm/ADT/SmallPtrSet.h"
#include "llvm/AsmParser/SlotMapping.h"
#include "llvm/BinaryFormat/Dwarf.h"
#include "llvm/IR/Argument.h"
#include "llvm/IR/AutoUpgrade.h"
#include "llvm/IR/BasicBlock.h"
#include "llvm/IR/CallingConv.h"
#include "llvm/IR/Comdat.h"
#include "llvm/IR/Constants.h"
#include "llvm/IR/DebugInfoMetadata.h"
#include "llvm/IR/DerivedTypes.h"
#include "llvm/IR/Function.h"
#include "llvm/IR/GlobalIFunc.h"
#include "llvm/IR/GlobalObject.h"
#include "llvm/IR/InlineAsm.h"
#include "llvm/IR/Instruction.h"
#include "llvm/IR/Instructions.h"
#include "llvm/IR/Intrinsics.h"
#include "llvm/IR/LLVMContext.h"
#include "llvm/IR/Metadata.h"
#include "llvm/IR/Module.h"
#include "llvm/IR/Operator.h"
#include "llvm/IR/Type.h"
#include "llvm/IR/Value.h"
#include "llvm/IR/ValueSymbolTable.h"
#include "llvm/Support/Casting.h"
#include "llvm/Support/ErrorHandling.h"
#include "llvm/Support/MathExtras.h"
#include "llvm/Support/SaveAndRestore.h"
#include "llvm/Support/raw_ostream.h"
#include <algorithm>
#include <cassert>
#include <cstring>
#include <iterator>
#include <vector>

using namespace llvm;

static std::string getTypeString(Type *T) {
  std::string Result;
  raw_string_ostream Tmp(Result);
  Tmp << *T;
  return Tmp.str();
}

/// Run: module ::= toplevelentity*
bool LLParser::Run() {
  // Prime the lexer.
  Lex.Lex();

  if (Context.shouldDiscardValueNames())
    return Error(
        Lex.getLoc(),
        "Can't read textual IR with a Context that discards named Values");

  return ParseTopLevelEntities() || ValidateEndOfModule() ||
         ValidateEndOfIndex();
}

bool LLParser::parseStandaloneConstantValue(Constant *&C,
                                            const SlotMapping *Slots) {
  restoreParsingState(Slots);
  Lex.Lex();

  Type *Ty = nullptr;
  if (ParseType(Ty) || parseConstantValue(Ty, C))
    return true;
  if (Lex.getKind() != lltok::Eof)
    return Error(Lex.getLoc(), "expected end of string");
  return false;
}

bool LLParser::parseTypeAtBeginning(Type *&Ty, unsigned &Read,
                                    const SlotMapping *Slots) {
  restoreParsingState(Slots);
  Lex.Lex();

  Read = 0;
  SMLoc Start = Lex.getLoc();
  Ty = nullptr;
  if (ParseType(Ty))
    return true;
  SMLoc End = Lex.getLoc();
  Read = End.getPointer() - Start.getPointer();

  return false;
}

void LLParser::restoreParsingState(const SlotMapping *Slots) {
  if (!Slots)
    return;
  NumberedVals = Slots->GlobalValues;
  NumberedMetadata = Slots->MetadataNodes;
  for (const auto &I : Slots->NamedTypes)
    NamedTypes.insert(
        std::make_pair(I.getKey(), std::make_pair(I.second, LocTy())));
  for (const auto &I : Slots->Types)
    NumberedTypes.insert(
        std::make_pair(I.first, std::make_pair(I.second, LocTy())));
}

/// ValidateEndOfModule - Do final validity and sanity checks at the end of the
/// module.
bool LLParser::ValidateEndOfModule() {
  if (!M)
    return false;
  // Handle any function attribute group forward references.
  for (const auto &RAG : ForwardRefAttrGroups) {
    Value *V = RAG.first;
    const std::vector<unsigned> &Attrs = RAG.second;
    AttrBuilder B;

    for (const auto &Attr : Attrs)
      B.merge(NumberedAttrBuilders[Attr]);

    if (Function *Fn = dyn_cast<Function>(V)) {
      AttributeList AS = Fn->getAttributes();
      AttrBuilder FnAttrs(AS.getFnAttributes());
      AS = AS.removeAttributes(Context, AttributeList::FunctionIndex);

      FnAttrs.merge(B);

      // If the alignment was parsed as an attribute, move to the alignment
      // field.
      if (FnAttrs.hasAlignmentAttr()) {
        Fn->setAlignment(FnAttrs.getAlignment());
        FnAttrs.removeAttribute(Attribute::Alignment);
      }

      AS = AS.addAttributes(Context, AttributeList::FunctionIndex,
                            AttributeSet::get(Context, FnAttrs));
      Fn->setAttributes(AS);
    } else if (CallInst *CI = dyn_cast<CallInst>(V)) {
      AttributeList AS = CI->getAttributes();
      AttrBuilder FnAttrs(AS.getFnAttributes());
      AS = AS.removeAttributes(Context, AttributeList::FunctionIndex);
      FnAttrs.merge(B);
      AS = AS.addAttributes(Context, AttributeList::FunctionIndex,
                            AttributeSet::get(Context, FnAttrs));
      CI->setAttributes(AS);
    } else if (InvokeInst *II = dyn_cast<InvokeInst>(V)) {
      AttributeList AS = II->getAttributes();
      AttrBuilder FnAttrs(AS.getFnAttributes());
      AS = AS.removeAttributes(Context, AttributeList::FunctionIndex);
      FnAttrs.merge(B);
      AS = AS.addAttributes(Context, AttributeList::FunctionIndex,
                            AttributeSet::get(Context, FnAttrs));
      II->setAttributes(AS);
    } else if (CallBrInst *CBI = dyn_cast<CallBrInst>(V)) {
      AttributeList AS = CBI->getAttributes();
      AttrBuilder FnAttrs(AS.getFnAttributes());
      AS = AS.removeAttributes(Context, AttributeList::FunctionIndex);
      FnAttrs.merge(B);
      AS = AS.addAttributes(Context, AttributeList::FunctionIndex,
                            AttributeSet::get(Context, FnAttrs));
      CBI->setAttributes(AS);
    } else if (auto *GV = dyn_cast<GlobalVariable>(V)) {
      AttrBuilder Attrs(GV->getAttributes());
      Attrs.merge(B);
      GV->setAttributes(AttributeSet::get(Context,Attrs));
    } else {
      llvm_unreachable("invalid object with forward attribute group reference");
    }
  }

  // If there are entries in ForwardRefBlockAddresses at this point, the
  // function was never defined.
  if (!ForwardRefBlockAddresses.empty())
    return Error(ForwardRefBlockAddresses.begin()->first.Loc,
                 "expected function name in blockaddress");

  for (const auto &NT : NumberedTypes)
    if (NT.second.second.isValid())
      return Error(NT.second.second,
                   "use of undefined type '%" + Twine(NT.first) + "'");

  for (StringMap<std::pair<Type*, LocTy> >::iterator I =
       NamedTypes.begin(), E = NamedTypes.end(); I != E; ++I)
    if (I->second.second.isValid())
      return Error(I->second.second,
                   "use of undefined type named '" + I->getKey() + "'");

  if (!ForwardRefComdats.empty())
    return Error(ForwardRefComdats.begin()->second,
                 "use of undefined comdat '$" +
                     ForwardRefComdats.begin()->first + "'");

  if (!ForwardRefVals.empty())
    return Error(ForwardRefVals.begin()->second.second,
                 "use of undefined value '@" + ForwardRefVals.begin()->first +
                 "'");

  if (!ForwardRefValIDs.empty())
    return Error(ForwardRefValIDs.begin()->second.second,
                 "use of undefined value '@" +
                 Twine(ForwardRefValIDs.begin()->first) + "'");

  if (!ForwardRefMDNodes.empty())
    return Error(ForwardRefMDNodes.begin()->second.second,
                 "use of undefined metadata '!" +
                 Twine(ForwardRefMDNodes.begin()->first) + "'");

  // Resolve metadata cycles.
  for (auto &N : NumberedMetadata) {
    if (N.second && !N.second->isResolved())
      N.second->resolveCycles();
  }

  for (auto *Inst : InstsWithTBAATag) {
    MDNode *MD = Inst->getMetadata(LLVMContext::MD_tbaa);
    assert(MD && "UpgradeInstWithTBAATag should have a TBAA tag");
    auto *UpgradedMD = UpgradeTBAANode(*MD);
    if (MD != UpgradedMD)
      Inst->setMetadata(LLVMContext::MD_tbaa, UpgradedMD);
  }

  // Look for intrinsic functions and CallInst that need to be upgraded
  for (Module::iterator FI = M->begin(), FE = M->end(); FI != FE; )
    UpgradeCallsToIntrinsic(&*FI++); // must be post-increment, as we remove

  // Some types could be renamed during loading if several modules are
  // loaded in the same LLVMContext (LTO scenario). In this case we should
  // remangle intrinsics names as well.
  for (Module::iterator FI = M->begin(), FE = M->end(); FI != FE; ) {
    Function *F = &*FI++;
    if (auto Remangled = Intrinsic::remangleIntrinsicFunction(F)) {
      F->replaceAllUsesWith(Remangled.getValue());
      F->eraseFromParent();
    }
  }

  if (UpgradeDebugInfo)
    llvm::UpgradeDebugInfo(*M);

  UpgradeModuleFlags(*M);
  UpgradeSectionAttributes(*M);

  if (!Slots)
    return false;
  // Initialize the slot mapping.
  // Because by this point we've parsed and validated everything, we can "steal"
  // the mapping from LLParser as it doesn't need it anymore.
  Slots->GlobalValues = std::move(NumberedVals);
  Slots->MetadataNodes = std::move(NumberedMetadata);
  for (const auto &I : NamedTypes)
    Slots->NamedTypes.insert(std::make_pair(I.getKey(), I.second.first));
  for (const auto &I : NumberedTypes)
    Slots->Types.insert(std::make_pair(I.first, I.second.first));

  return false;
}

/// Do final validity and sanity checks at the end of the index.
bool LLParser::ValidateEndOfIndex() {
  if (!Index)
    return false;

  if (!ForwardRefValueInfos.empty())
    return Error(ForwardRefValueInfos.begin()->second.front().second,
                 "use of undefined summary '^" +
                     Twine(ForwardRefValueInfos.begin()->first) + "'");

  if (!ForwardRefAliasees.empty())
    return Error(ForwardRefAliasees.begin()->second.front().second,
                 "use of undefined summary '^" +
                     Twine(ForwardRefAliasees.begin()->first) + "'");

  if (!ForwardRefTypeIds.empty())
    return Error(ForwardRefTypeIds.begin()->second.front().second,
                 "use of undefined type id summary '^" +
                     Twine(ForwardRefTypeIds.begin()->first) + "'");

  return false;
}

//===----------------------------------------------------------------------===//
// Top-Level Entities
//===----------------------------------------------------------------------===//

bool LLParser::ParseTopLevelEntities() {
  // If there is no Module, then parse just the summary index entries.
  if (!M) {
    while (true) {
      switch (Lex.getKind()) {
      case lltok::Eof:
        return false;
      case lltok::SummaryID:
        if (ParseSummaryEntry())
          return true;
        break;
      case lltok::kw_source_filename:
        if (ParseSourceFileName())
          return true;
        break;
      default:
        // Skip everything else
        Lex.Lex();
      }
    }
  }
  while (true) {
    switch (Lex.getKind()) {
    default:         return TokError("expected top-level entity");
    case lltok::Eof: return false;
    case lltok::kw_declare: if (ParseDeclare()) return true; break;
    case lltok::kw_define:  if (ParseDefine()) return true; break;
    case lltok::kw_module:  if (ParseModuleAsm()) return true; break;
    case lltok::kw_target:  if (ParseTargetDefinition()) return true; break;
    case lltok::kw_source_filename:
      if (ParseSourceFileName())
        return true;
      break;
    case lltok::kw_deplibs: if (ParseDepLibs()) return true; break;
    case lltok::LocalVarID: if (ParseUnnamedType()) return true; break;
    case lltok::LocalVar:   if (ParseNamedType()) return true; break;
    case lltok::GlobalID:   if (ParseUnnamedGlobal()) return true; break;
    case lltok::GlobalVar:  if (ParseNamedGlobal()) return true; break;
    case lltok::ComdatVar:  if (parseComdat()) return true; break;
    case lltok::exclaim:    if (ParseStandaloneMetadata()) return true; break;
    case lltok::SummaryID:
      if (ParseSummaryEntry())
        return true;
      break;
    case lltok::MetadataVar:if (ParseNamedMetadata()) return true; break;
    case lltok::kw_attributes: if (ParseUnnamedAttrGrp()) return true; break;
    case lltok::kw_uselistorder: if (ParseUseListOrder()) return true; break;
    case lltok::kw_uselistorder_bb:
      if (ParseUseListOrderBB())
        return true;
      break;
    }
  }
}

/// toplevelentity
///   ::= 'module' 'asm' STRINGCONSTANT
bool LLParser::ParseModuleAsm() {
  assert(Lex.getKind() == lltok::kw_module);
  Lex.Lex();

  std::string AsmStr;
  if (ParseToken(lltok::kw_asm, "expected 'module asm'") ||
      ParseStringConstant(AsmStr)) return true;

  M->appendModuleInlineAsm(AsmStr);
  return false;
}

/// toplevelentity
///   ::= 'target' 'triple' '=' STRINGCONSTANT
///   ::= 'target' 'datalayout' '=' STRINGCONSTANT
bool LLParser::ParseTargetDefinition() {
  assert(Lex.getKind() == lltok::kw_target);
  std::string Str;
  switch (Lex.Lex()) {
  default: return TokError("unknown target property");
  case lltok::kw_triple:
    Lex.Lex();
    if (ParseToken(lltok::equal, "expected '=' after target triple") ||
        ParseStringConstant(Str))
      return true;
    M->setTargetTriple(Str);
    return false;
  case lltok::kw_datalayout:
    Lex.Lex();
    if (ParseToken(lltok::equal, "expected '=' after target datalayout") ||
        ParseStringConstant(Str))
      return true;
    if (DataLayoutStr.empty())
      M->setDataLayout(Str);
    return false;
  }
}

/// toplevelentity
///   ::= 'source_filename' '=' STRINGCONSTANT
bool LLParser::ParseSourceFileName() {
  assert(Lex.getKind() == lltok::kw_source_filename);
  Lex.Lex();
  if (ParseToken(lltok::equal, "expected '=' after source_filename") ||
      ParseStringConstant(SourceFileName))
    return true;
  if (M)
    M->setSourceFileName(SourceFileName);
  return false;
}

/// toplevelentity
///   ::= 'deplibs' '=' '[' ']'
///   ::= 'deplibs' '=' '[' STRINGCONSTANT (',' STRINGCONSTANT)* ']'
/// FIXME: Remove in 4.0. Currently parse, but ignore.
bool LLParser::ParseDepLibs() {
  assert(Lex.getKind() == lltok::kw_deplibs);
  Lex.Lex();
  if (ParseToken(lltok::equal, "expected '=' after deplibs") ||
      ParseToken(lltok::lsquare, "expected '=' after deplibs"))
    return true;

  if (EatIfPresent(lltok::rsquare))
    return false;

  do {
    std::string Str;
    if (ParseStringConstant(Str)) return true;
  } while (EatIfPresent(lltok::comma));

  return ParseToken(lltok::rsquare, "expected ']' at end of list");
}

/// ParseUnnamedType:
///   ::= LocalVarID '=' 'type' type
bool LLParser::ParseUnnamedType() {
  LocTy TypeLoc = Lex.getLoc();
  unsigned TypeID = Lex.getUIntVal();
  Lex.Lex(); // eat LocalVarID;

  if (ParseToken(lltok::equal, "expected '=' after name") ||
      ParseToken(lltok::kw_type, "expected 'type' after '='"))
    return true;

  Type *Result = nullptr;
  if (ParseStructDefinition(TypeLoc, "",
                            NumberedTypes[TypeID], Result)) return true;

  if (!isa<StructType>(Result)) {
    std::pair<Type*, LocTy> &Entry = NumberedTypes[TypeID];
    if (Entry.first)
      return Error(TypeLoc, "non-struct types may not be recursive");
    Entry.first = Result;
    Entry.second = SMLoc();
  }

  return false;
}

/// toplevelentity
///   ::= LocalVar '=' 'type' type
bool LLParser::ParseNamedType() {
  std::string Name = Lex.getStrVal();
  LocTy NameLoc = Lex.getLoc();
  Lex.Lex();  // eat LocalVar.

  if (ParseToken(lltok::equal, "expected '=' after name") ||
      ParseToken(lltok::kw_type, "expected 'type' after name"))
    return true;

  Type *Result = nullptr;
  if (ParseStructDefinition(NameLoc, Name,
                            NamedTypes[Name], Result)) return true;

  if (!isa<StructType>(Result)) {
    std::pair<Type*, LocTy> &Entry = NamedTypes[Name];
    if (Entry.first)
      return Error(NameLoc, "non-struct types may not be recursive");
    Entry.first = Result;
    Entry.second = SMLoc();
  }

  return false;
}

/// toplevelentity
///   ::= 'declare' FunctionHeader
bool LLParser::ParseDeclare() {
  assert(Lex.getKind() == lltok::kw_declare);
  Lex.Lex();

  std::vector<std::pair<unsigned, MDNode *>> MDs;
  while (Lex.getKind() == lltok::MetadataVar) {
    unsigned MDK;
    MDNode *N;
    if (ParseMetadataAttachment(MDK, N))
      return true;
    MDs.push_back({MDK, N});
  }

  Function *F;
  if (ParseFunctionHeader(F, false))
    return true;
  for (auto &MD : MDs)
    F->addMetadata(MD.first, *MD.second);
  return false;
}

/// toplevelentity
///   ::= 'define' FunctionHeader (!dbg !56)* '{' ...
bool LLParser::ParseDefine() {
  assert(Lex.getKind() == lltok::kw_define);
  Lex.Lex();

  Function *F;
  return ParseFunctionHeader(F, true) ||
         ParseOptionalFunctionMetadata(*F) ||
         ParseFunctionBody(*F);
}

/// ParseGlobalType
///   ::= 'constant'
///   ::= 'global'
bool LLParser::ParseGlobalType(bool &IsConstant) {
  if (Lex.getKind() == lltok::kw_constant)
    IsConstant = true;
  else if (Lex.getKind() == lltok::kw_global)
    IsConstant = false;
  else {
    IsConstant = false;
    return TokError("expected 'global' or 'constant'");
  }
  Lex.Lex();
  return false;
}

bool LLParser::ParseOptionalUnnamedAddr(
    GlobalVariable::UnnamedAddr &UnnamedAddr) {
  if (EatIfPresent(lltok::kw_unnamed_addr))
    UnnamedAddr = GlobalValue::UnnamedAddr::Global;
  else if (EatIfPresent(lltok::kw_local_unnamed_addr))
    UnnamedAddr = GlobalValue::UnnamedAddr::Local;
  else
    UnnamedAddr = GlobalValue::UnnamedAddr::None;
  return false;
}

/// ParseUnnamedGlobal:
///   OptionalVisibility (ALIAS | IFUNC) ...
///   OptionalLinkage OptionalPreemptionSpecifier OptionalVisibility
///   OptionalDLLStorageClass
///                                                     ...   -> global variable
///   GlobalID '=' OptionalVisibility (ALIAS | IFUNC) ...
///   GlobalID '=' OptionalLinkage OptionalPreemptionSpecifier OptionalVisibility
///                OptionalDLLStorageClass
///                                                     ...   -> global variable
bool LLParser::ParseUnnamedGlobal() {
  unsigned VarID = NumberedVals.size();
  std::string Name;
  LocTy NameLoc = Lex.getLoc();

  // Handle the GlobalID form.
  if (Lex.getKind() == lltok::GlobalID) {
    if (Lex.getUIntVal() != VarID)
      return Error(Lex.getLoc(), "variable expected to be numbered '%" +
                   Twine(VarID) + "'");
    Lex.Lex(); // eat GlobalID;

    if (ParseToken(lltok::equal, "expected '=' after name"))
      return true;
  }

  bool HasLinkage;
  unsigned Linkage, Visibility, DLLStorageClass;
  bool DSOLocal;
  GlobalVariable::ThreadLocalMode TLM;
  GlobalVariable::UnnamedAddr UnnamedAddr;
  if (ParseOptionalLinkage(Linkage, HasLinkage, Visibility, DLLStorageClass,
                           DSOLocal) ||
      ParseOptionalThreadLocal(TLM) || ParseOptionalUnnamedAddr(UnnamedAddr))
    return true;

  if (Lex.getKind() != lltok::kw_alias && Lex.getKind() != lltok::kw_ifunc)
    return ParseGlobal(Name, NameLoc, Linkage, HasLinkage, Visibility,
                       DLLStorageClass, DSOLocal, TLM, UnnamedAddr);

  return parseIndirectSymbol(Name, NameLoc, Linkage, Visibility,
                             DLLStorageClass, DSOLocal, TLM, UnnamedAddr);
}

/// ParseNamedGlobal:
///   GlobalVar '=' OptionalVisibility (ALIAS | IFUNC) ...
///   GlobalVar '=' OptionalLinkage OptionalPreemptionSpecifier
///                 OptionalVisibility OptionalDLLStorageClass
///                                                     ...   -> global variable
bool LLParser::ParseNamedGlobal() {
  assert(Lex.getKind() == lltok::GlobalVar);
  LocTy NameLoc = Lex.getLoc();
  std::string Name = Lex.getStrVal();
  Lex.Lex();

  bool HasLinkage;
  unsigned Linkage, Visibility, DLLStorageClass;
  bool DSOLocal;
  GlobalVariable::ThreadLocalMode TLM;
  GlobalVariable::UnnamedAddr UnnamedAddr;
  if (ParseToken(lltok::equal, "expected '=' in global variable") ||
      ParseOptionalLinkage(Linkage, HasLinkage, Visibility, DLLStorageClass,
                           DSOLocal) ||
      ParseOptionalThreadLocal(TLM) || ParseOptionalUnnamedAddr(UnnamedAddr))
    return true;

  if (Lex.getKind() != lltok::kw_alias && Lex.getKind() != lltok::kw_ifunc)
    return ParseGlobal(Name, NameLoc, Linkage, HasLinkage, Visibility,
                       DLLStorageClass, DSOLocal, TLM, UnnamedAddr);

  return parseIndirectSymbol(Name, NameLoc, Linkage, Visibility,
                             DLLStorageClass, DSOLocal, TLM, UnnamedAddr);
}

bool LLParser::parseComdat() {
  assert(Lex.getKind() == lltok::ComdatVar);
  std::string Name = Lex.getStrVal();
  LocTy NameLoc = Lex.getLoc();
  Lex.Lex();

  if (ParseToken(lltok::equal, "expected '=' here"))
    return true;

  if (ParseToken(lltok::kw_comdat, "expected comdat keyword"))
    return TokError("expected comdat type");

  Comdat::SelectionKind SK;
  switch (Lex.getKind()) {
  default:
    return TokError("unknown selection kind");
  case lltok::kw_any:
    SK = Comdat::Any;
    break;
  case lltok::kw_exactmatch:
    SK = Comdat::ExactMatch;
    break;
  case lltok::kw_largest:
    SK = Comdat::Largest;
    break;
  case lltok::kw_noduplicates:
    SK = Comdat::NoDuplicates;
    break;
  case lltok::kw_samesize:
    SK = Comdat::SameSize;
    break;
  }
  Lex.Lex();

  // See if the comdat was forward referenced, if so, use the comdat.
  Module::ComdatSymTabType &ComdatSymTab = M->getComdatSymbolTable();
  Module::ComdatSymTabType::iterator I = ComdatSymTab.find(Name);
  if (I != ComdatSymTab.end() && !ForwardRefComdats.erase(Name))
    return Error(NameLoc, "redefinition of comdat '$" + Name + "'");

  Comdat *C;
  if (I != ComdatSymTab.end())
    C = &I->second;
  else
    C = M->getOrInsertComdat(Name);
  C->setSelectionKind(SK);

  return false;
}

// MDString:
//   ::= '!' STRINGCONSTANT
bool LLParser::ParseMDString(MDString *&Result) {
  std::string Str;
  if (ParseStringConstant(Str)) return true;
  Result = MDString::get(Context, Str);
  return false;
}

// MDNode:
//   ::= '!' MDNodeNumber
bool LLParser::ParseMDNodeID(MDNode *&Result) {
  // !{ ..., !42, ... }
  LocTy IDLoc = Lex.getLoc();
  unsigned MID = 0;
  if (ParseUInt32(MID))
    return true;

  // If not a forward reference, just return it now.
  if (NumberedMetadata.count(MID)) {
    Result = NumberedMetadata[MID];
    return false;
  }

  // Otherwise, create MDNode forward reference.
  auto &FwdRef = ForwardRefMDNodes[MID];
  FwdRef = std::make_pair(MDTuple::getTemporary(Context, None), IDLoc);

  Result = FwdRef.first.get();
  NumberedMetadata[MID].reset(Result);
  return false;
}

/// ParseNamedMetadata:
///   !foo = !{ !1, !2 }
bool LLParser::ParseNamedMetadata() {
  assert(Lex.getKind() == lltok::MetadataVar);
  std::string Name = Lex.getStrVal();
  Lex.Lex();

  if (ParseToken(lltok::equal, "expected '=' here") ||
      ParseToken(lltok::exclaim, "Expected '!' here") ||
      ParseToken(lltok::lbrace, "Expected '{' here"))
    return true;

  NamedMDNode *NMD = M->getOrInsertNamedMetadata(Name);
  if (Lex.getKind() != lltok::rbrace)
    do {
      MDNode *N = nullptr;
      // Parse DIExpressions inline as a special case. They are still MDNodes,
      // so they can still appear in named metadata. Remove this logic if they
      // become plain Metadata.
      if (Lex.getKind() == lltok::MetadataVar &&
          Lex.getStrVal() == "DIExpression") {
        if (ParseDIExpression(N, /*IsDistinct=*/false))
          return true;
      } else if (ParseToken(lltok::exclaim, "Expected '!' here") ||
                 ParseMDNodeID(N)) {
        return true;
      }
      NMD->addOperand(N);
    } while (EatIfPresent(lltok::comma));

  return ParseToken(lltok::rbrace, "expected end of metadata node");
}

/// ParseStandaloneMetadata:
///   !42 = !{...}
bool LLParser::ParseStandaloneMetadata() {
  assert(Lex.getKind() == lltok::exclaim);
  Lex.Lex();
  unsigned MetadataID = 0;

  MDNode *Init;
  if (ParseUInt32(MetadataID) ||
      ParseToken(lltok::equal, "expected '=' here"))
    return true;

  // Detect common error, from old metadata syntax.
  if (Lex.getKind() == lltok::Type)
    return TokError("unexpected type in metadata definition");

  bool IsDistinct = EatIfPresent(lltok::kw_distinct);
  if (Lex.getKind() == lltok::MetadataVar) {
    if (ParseSpecializedMDNode(Init, IsDistinct))
      return true;
  } else if (ParseToken(lltok::exclaim, "Expected '!' here") ||
             ParseMDTuple(Init, IsDistinct))
    return true;

  // See if this was forward referenced, if so, handle it.
  auto FI = ForwardRefMDNodes.find(MetadataID);
  if (FI != ForwardRefMDNodes.end()) {
    FI->second.first->replaceAllUsesWith(Init);
    ForwardRefMDNodes.erase(FI);

    assert(NumberedMetadata[MetadataID] == Init && "Tracking VH didn't work");
  } else {
    if (NumberedMetadata.count(MetadataID))
      return TokError("Metadata id is already used");
    NumberedMetadata[MetadataID].reset(Init);
  }

  return false;
}

// Skips a single module summary entry.
bool LLParser::SkipModuleSummaryEntry() {
  // Each module summary entry consists of a tag for the entry
  // type, followed by a colon, then the fields surrounded by nested sets of
  // parentheses. The "tag:" looks like a Label. Once parsing support is
  // in place we will look for the tokens corresponding to the expected tags.
  if (Lex.getKind() != lltok::kw_gv && Lex.getKind() != lltok::kw_module &&
      Lex.getKind() != lltok::kw_typeid)
    return TokError(
        "Expected 'gv', 'module', or 'typeid' at the start of summary entry");
  Lex.Lex();
  if (ParseToken(lltok::colon, "expected ':' at start of summary entry") ||
      ParseToken(lltok::lparen, "expected '(' at start of summary entry"))
    return true;
  // Now walk through the parenthesized entry, until the number of open
  // parentheses goes back down to 0 (the first '(' was parsed above).
  unsigned NumOpenParen = 1;
  do {
    switch (Lex.getKind()) {
    case lltok::lparen:
      NumOpenParen++;
      break;
    case lltok::rparen:
      NumOpenParen--;
      break;
    case lltok::Eof:
      return TokError("found end of file while parsing summary entry");
    default:
      // Skip everything in between parentheses.
      break;
    }
    Lex.Lex();
  } while (NumOpenParen > 0);
  return false;
}

/// SummaryEntry
///   ::= SummaryID '=' GVEntry | ModuleEntry | TypeIdEntry
bool LLParser::ParseSummaryEntry() {
  assert(Lex.getKind() == lltok::SummaryID);
  unsigned SummaryID = Lex.getUIntVal();

  // For summary entries, colons should be treated as distinct tokens,
  // not an indication of the end of a label token.
  Lex.setIgnoreColonInIdentifiers(true);

  Lex.Lex();
  if (ParseToken(lltok::equal, "expected '=' here"))
    return true;

  // If we don't have an index object, skip the summary entry.
  if (!Index)
    return SkipModuleSummaryEntry();

  bool result = false;
  switch (Lex.getKind()) {
  case lltok::kw_gv:
    result = ParseGVEntry(SummaryID);
    break;
  case lltok::kw_module:
    result = ParseModuleEntry(SummaryID);
    break;
  case lltok::kw_typeid:
    result = ParseTypeIdEntry(SummaryID);
    break;
  case lltok::kw_typeidCompatibleVTable:
    result = ParseTypeIdCompatibleVtableEntry(SummaryID);
    break;
  default:
    result = Error(Lex.getLoc(), "unexpected summary kind");
    break;
  }
  Lex.setIgnoreColonInIdentifiers(false);
  return result;
}

static bool isValidVisibilityForLinkage(unsigned V, unsigned L) {
  return !GlobalValue::isLocalLinkage((GlobalValue::LinkageTypes)L) ||
         (GlobalValue::VisibilityTypes)V == GlobalValue::DefaultVisibility;
}

// If there was an explicit dso_local, update GV. In the absence of an explicit
// dso_local we keep the default value.
static void maybeSetDSOLocal(bool DSOLocal, GlobalValue &GV) {
  if (DSOLocal)
    GV.setDSOLocal(true);
}

/// parseIndirectSymbol:
///   ::= GlobalVar '=' OptionalLinkage OptionalPreemptionSpecifier
///                     OptionalVisibility OptionalDLLStorageClass
///                     OptionalThreadLocal OptionalUnnamedAddr
///                     'alias|ifunc' IndirectSymbol IndirectSymbolAttr*
///
/// IndirectSymbol
///   ::= TypeAndValue
///
/// IndirectSymbolAttr
///   ::= ',' 'partition' StringConstant
///
/// Everything through OptionalUnnamedAddr has already been parsed.
///
bool LLParser::parseIndirectSymbol(const std::string &Name, LocTy NameLoc,
                                   unsigned L, unsigned Visibility,
                                   unsigned DLLStorageClass, bool DSOLocal,
                                   GlobalVariable::ThreadLocalMode TLM,
                                   GlobalVariable::UnnamedAddr UnnamedAddr) {
  bool IsAlias;
  if (Lex.getKind() == lltok::kw_alias)
    IsAlias = true;
  else if (Lex.getKind() == lltok::kw_ifunc)
    IsAlias = false;
  else
    llvm_unreachable("Not an alias or ifunc!");
  Lex.Lex();

  GlobalValue::LinkageTypes Linkage = (GlobalValue::LinkageTypes) L;

  if(IsAlias && !GlobalAlias::isValidLinkage(Linkage))
    return Error(NameLoc, "invalid linkage type for alias");

  if (!isValidVisibilityForLinkage(Visibility, L))
    return Error(NameLoc,
                 "symbol with local linkage must have default visibility");

  Type *Ty;
  LocTy ExplicitTypeLoc = Lex.getLoc();
  if (ParseType(Ty) ||
      ParseToken(lltok::comma, "expected comma after alias or ifunc's type"))
    return true;

  Constant *Aliasee;
  LocTy AliaseeLoc = Lex.getLoc();
  if (Lex.getKind() != lltok::kw_bitcast &&
      Lex.getKind() != lltok::kw_getelementptr &&
      Lex.getKind() != lltok::kw_addrspacecast &&
      Lex.getKind() != lltok::kw_inttoptr) {
    if (ParseGlobalTypeAndValue(Aliasee))
      return true;
  } else {
    // The bitcast dest type is not present, it is implied by the dest type.
    ValID ID;
    if (ParseValID(ID))
      return true;
    if (ID.Kind != ValID::t_Constant)
      return Error(AliaseeLoc, "invalid aliasee");
    Aliasee = ID.ConstantVal;
  }

  Type *AliaseeType = Aliasee->getType();
  auto *PTy = dyn_cast<PointerType>(AliaseeType);
  if (!PTy)
    return Error(AliaseeLoc, "An alias or ifunc must have pointer type");
  unsigned AddrSpace = PTy->getAddressSpace();

  if (IsAlias && Ty != PTy->getElementType())
    return Error(
        ExplicitTypeLoc,
        "explicit pointee type doesn't match operand's pointee type");

  if (!IsAlias && !PTy->getElementType()->isFunctionTy())
    return Error(
        ExplicitTypeLoc,
        "explicit pointee type should be a function type");

  GlobalValue *GVal = nullptr;

  // See if the alias was forward referenced, if so, prepare to replace the
  // forward reference.
  if (!Name.empty()) {
    GVal = M->getNamedValue(Name);
    if (GVal) {
      if (!ForwardRefVals.erase(Name))
        return Error(NameLoc, "redefinition of global '@" + Name + "'");
    }
  } else {
    auto I = ForwardRefValIDs.find(NumberedVals.size());
    if (I != ForwardRefValIDs.end()) {
      GVal = I->second.first;
      ForwardRefValIDs.erase(I);
    }
  }

  // Okay, create the alias but do not insert it into the module yet.
  std::unique_ptr<GlobalIndirectSymbol> GA;
  if (IsAlias)
    GA.reset(GlobalAlias::create(Ty, AddrSpace,
                                 (GlobalValue::LinkageTypes)Linkage, Name,
                                 Aliasee, /*Parent*/ nullptr));
  else
    GA.reset(GlobalIFunc::create(Ty, AddrSpace,
                                 (GlobalValue::LinkageTypes)Linkage, Name,
                                 Aliasee, /*Parent*/ nullptr));
  GA->setThreadLocalMode(TLM);
  GA->setVisibility((GlobalValue::VisibilityTypes)Visibility);
  GA->setDLLStorageClass((GlobalValue::DLLStorageClassTypes)DLLStorageClass);
  GA->setUnnamedAddr(UnnamedAddr);
  maybeSetDSOLocal(DSOLocal, *GA);

  // At this point we've parsed everything except for the IndirectSymbolAttrs.
  // Now parse them if there are any.
  while (Lex.getKind() == lltok::comma) {
    Lex.Lex();

    if (Lex.getKind() == lltok::kw_partition) {
      Lex.Lex();
      GA->setPartition(Lex.getStrVal());
      if (ParseToken(lltok::StringConstant, "expected partition string"))
        return true;
    } else {
      return TokError("unknown alias or ifunc property!");
    }
  }

  if (Name.empty())
    NumberedVals.push_back(GA.get());

  if (GVal) {
    // Verify that types agree.
    if (GVal->getType() != GA->getType())
      return Error(
          ExplicitTypeLoc,
          "forward reference and definition of alias have different types");

    // If they agree, just RAUW the old value with the alias and remove the
    // forward ref info.
    GVal->replaceAllUsesWith(GA.get());
    GVal->eraseFromParent();
  }

  // Insert into the module, we know its name won't collide now.
  if (IsAlias)
    M->getAliasList().push_back(cast<GlobalAlias>(GA.get()));
  else
    M->getIFuncList().push_back(cast<GlobalIFunc>(GA.get()));
  assert(GA->getName() == Name && "Should not be a name conflict!");

  // The module owns this now
  GA.release();

  return false;
}

/// ParseGlobal
///   ::= GlobalVar '=' OptionalLinkage OptionalPreemptionSpecifier
///       OptionalVisibility OptionalDLLStorageClass
///       OptionalThreadLocal OptionalUnnamedAddr OptionalAddrSpace
///       OptionalExternallyInitialized GlobalType Type Const OptionalAttrs
///   ::= OptionalLinkage OptionalPreemptionSpecifier OptionalVisibility
///       OptionalDLLStorageClass OptionalThreadLocal OptionalUnnamedAddr
///       OptionalAddrSpace OptionalExternallyInitialized GlobalType Type
///       Const OptionalAttrs
///
/// Everything up to and including OptionalUnnamedAddr has been parsed
/// already.
///
bool LLParser::ParseGlobal(const std::string &Name, LocTy NameLoc,
                           unsigned Linkage, bool HasLinkage,
                           unsigned Visibility, unsigned DLLStorageClass,
                           bool DSOLocal, GlobalVariable::ThreadLocalMode TLM,
                           GlobalVariable::UnnamedAddr UnnamedAddr) {
  if (!isValidVisibilityForLinkage(Visibility, Linkage))
    return Error(NameLoc,
                 "symbol with local linkage must have default visibility");

  unsigned AddrSpace;
  bool IsConstant, IsExternallyInitialized;
  LocTy IsExternallyInitializedLoc;
  LocTy TyLoc;

  Type *Ty = nullptr;
  if (ParseOptionalAddrSpace(AddrSpace) ||
      ParseOptionalToken(lltok::kw_externally_initialized,
                         IsExternallyInitialized,
                         &IsExternallyInitializedLoc) ||
      ParseGlobalType(IsConstant) ||
      ParseType(Ty, TyLoc))
    return true;

  // If the linkage is specified and is external, then no initializer is
  // present.
  Constant *Init = nullptr;
  if (!HasLinkage ||
      !GlobalValue::isValidDeclarationLinkage(
          (GlobalValue::LinkageTypes)Linkage)) {
    if (ParseGlobalValue(Ty, Init))
      return true;
  }

  if (Ty->isFunctionTy() || !PointerType::isValidElementType(Ty))
    return Error(TyLoc, "invalid type for global variable");

  GlobalValue *GVal = nullptr;

  // See if the global was forward referenced, if so, use the global.
  if (!Name.empty()) {
    GVal = M->getNamedValue(Name);
    if (GVal) {
      if (!ForwardRefVals.erase(Name))
        return Error(NameLoc, "redefinition of global '@" + Name + "'");
    }
  } else {
    auto I = ForwardRefValIDs.find(NumberedVals.size());
    if (I != ForwardRefValIDs.end()) {
      GVal = I->second.first;
      ForwardRefValIDs.erase(I);
    }
  }

  GlobalVariable *GV;
  if (!GVal) {
    GV = new GlobalVariable(*M, Ty, false, GlobalValue::ExternalLinkage, nullptr,
                            Name, nullptr, GlobalVariable::NotThreadLocal,
                            AddrSpace);
  } else {
    if (GVal->getValueType() != Ty)
      return Error(TyLoc,
            "forward reference and definition of global have different types");

    GV = cast<GlobalVariable>(GVal);

    // Move the forward-reference to the correct spot in the module.
    M->getGlobalList().splice(M->global_end(), M->getGlobalList(), GV);
  }

  if (Name.empty())
    NumberedVals.push_back(GV);

  // Set the parsed properties on the global.
  if (Init)
    GV->setInitializer(Init);
  GV->setConstant(IsConstant);
  GV->setLinkage((GlobalValue::LinkageTypes)Linkage);
  maybeSetDSOLocal(DSOLocal, *GV);
  GV->setVisibility((GlobalValue::VisibilityTypes)Visibility);
  GV->setDLLStorageClass((GlobalValue::DLLStorageClassTypes)DLLStorageClass);
  GV->setExternallyInitialized(IsExternallyInitialized);
  GV->setThreadLocalMode(TLM);
  GV->setUnnamedAddr(UnnamedAddr);

  // Parse attributes on the global.
  while (Lex.getKind() == lltok::comma) {
    Lex.Lex();

    if (Lex.getKind() == lltok::kw_section) {
      Lex.Lex();
      GV->setSection(Lex.getStrVal());
      if (ParseToken(lltok::StringConstant, "expected global section string"))
        return true;
    } else if (Lex.getKind() == lltok::kw_partition) {
      Lex.Lex();
      GV->setPartition(Lex.getStrVal());
      if (ParseToken(lltok::StringConstant, "expected partition string"))
        return true;
    } else if (Lex.getKind() == lltok::kw_align) {
      MaybeAlign Alignment;
      if (ParseOptionalAlignment(Alignment)) return true;
      GV->setAlignment(Alignment);
    } else if (Lex.getKind() == lltok::MetadataVar) {
      if (ParseGlobalObjectMetadataAttachment(*GV))
        return true;
    } else {
      Comdat *C;
      if (parseOptionalComdat(Name, C))
        return true;
      if (C)
        GV->setComdat(C);
      else
        return TokError("unknown global variable property!");
    }
  }

  AttrBuilder Attrs;
  LocTy BuiltinLoc;
  std::vector<unsigned> FwdRefAttrGrps;
  if (ParseFnAttributeValuePairs(Attrs, FwdRefAttrGrps, false, BuiltinLoc))
    return true;
  if (Attrs.hasAttributes() || !FwdRefAttrGrps.empty()) {
    GV->setAttributes(AttributeSet::get(Context, Attrs));
    ForwardRefAttrGroups[GV] = FwdRefAttrGrps;
  }

  return false;
}

/// ParseUnnamedAttrGrp
///   ::= 'attributes' AttrGrpID '=' '{' AttrValPair+ '}'
bool LLParser::ParseUnnamedAttrGrp() {
  assert(Lex.getKind() == lltok::kw_attributes);
  LocTy AttrGrpLoc = Lex.getLoc();
  Lex.Lex();

  if (Lex.getKind() != lltok::AttrGrpID)
    return TokError("expected attribute group id");

  unsigned VarID = Lex.getUIntVal();
  std::vector<unsigned> unused;
  LocTy BuiltinLoc;
  Lex.Lex();

  if (ParseToken(lltok::equal, "expected '=' here") ||
      ParseToken(lltok::lbrace, "expected '{' here") ||
      ParseFnAttributeValuePairs(NumberedAttrBuilders[VarID], unused, true,
                                 BuiltinLoc) ||
      ParseToken(lltok::rbrace, "expected end of attribute group"))
    return true;

  if (!NumberedAttrBuilders[VarID].hasAttributes())
    return Error(AttrGrpLoc, "attribute group has no attributes");

  return false;
}

/// ParseFnAttributeValuePairs
///   ::= <attr> | <attr> '=' <value>
bool LLParser::ParseFnAttributeValuePairs(AttrBuilder &B,
                                          std::vector<unsigned> &FwdRefAttrGrps,
                                          bool inAttrGrp, LocTy &BuiltinLoc) {
  bool HaveError = false;

  B.clear();

  while (true) {
    lltok::Kind Token = Lex.getKind();
    if (Token == lltok::kw_builtin)
      BuiltinLoc = Lex.getLoc();
    switch (Token) {
    default:
      if (!inAttrGrp) return HaveError;
      return Error(Lex.getLoc(), "unterminated attribute group");
    case lltok::rbrace:
      // Finished.
      return false;

    case lltok::AttrGrpID: {
      // Allow a function to reference an attribute group:
      //
      //   define void @foo() #1 { ... }
      if (inAttrGrp)
        HaveError |=
          Error(Lex.getLoc(),
              "cannot have an attribute group reference in an attribute group");

      unsigned AttrGrpNum = Lex.getUIntVal();
      if (inAttrGrp) break;

      // Save the reference to the attribute group. We'll fill it in later.
      FwdRefAttrGrps.push_back(AttrGrpNum);
      break;
    }
    // Target-dependent attributes:
    case lltok::StringConstant: {
      if (ParseStringAttribute(B))
        return true;
      continue;
    }

    // Target-independent attributes:
    case lltok::kw_align: {
      // As a hack, we allow function alignment to be initially parsed as an
      // attribute on a function declaration/definition or added to an attribute
      // group and later moved to the alignment field.
      MaybeAlign Alignment;
      if (inAttrGrp) {
        Lex.Lex();
        uint32_t Value = 0;
        if (ParseToken(lltok::equal, "expected '=' here") || ParseUInt32(Value))
          return true;
        Alignment = Align(Value);
      } else {
        if (ParseOptionalAlignment(Alignment))
          return true;
      }
      B.addAlignmentAttr(Alignment);
      continue;
    }
    case lltok::kw_alignstack: {
      unsigned Alignment;
      if (inAttrGrp) {
        Lex.Lex();
        if (ParseToken(lltok::equal, "expected '=' here") ||
            ParseUInt32(Alignment))
          return true;
      } else {
        if (ParseOptionalStackAlignment(Alignment))
          return true;
      }
      B.addStackAlignmentAttr(Alignment);
      continue;
    }
    case lltok::kw_allocsize: {
      unsigned ElemSizeArg;
      Optional<unsigned> NumElemsArg;
      // inAttrGrp doesn't matter; we only support allocsize(a[, b])
      if (parseAllocSizeArguments(ElemSizeArg, NumElemsArg))
        return true;
      B.addAllocSizeAttr(ElemSizeArg, NumElemsArg);
      continue;
    }
    case lltok::kw_alwaysinline: B.addAttribute(Attribute::AlwaysInline); break;
    case lltok::kw_argmemonly: B.addAttribute(Attribute::ArgMemOnly); break;
    case lltok::kw_builtin: B.addAttribute(Attribute::Builtin); break;
    case lltok::kw_cold: B.addAttribute(Attribute::Cold); break;
    case lltok::kw_convergent: B.addAttribute(Attribute::Convergent); break;
    case lltok::kw_inaccessiblememonly:
      B.addAttribute(Attribute::InaccessibleMemOnly); break;
    case lltok::kw_inaccessiblemem_or_argmemonly:
      B.addAttribute(Attribute::InaccessibleMemOrArgMemOnly); break;
    case lltok::kw_inlinehint: B.addAttribute(Attribute::InlineHint); break;
    case lltok::kw_jumptable: B.addAttribute(Attribute::JumpTable); break;
    case lltok::kw_minsize: B.addAttribute(Attribute::MinSize); break;
    case lltok::kw_naked: B.addAttribute(Attribute::Naked); break;
    case lltok::kw_nobuiltin: B.addAttribute(Attribute::NoBuiltin); break;
    case lltok::kw_noduplicate: B.addAttribute(Attribute::NoDuplicate); break;
    case lltok::kw_nofree: B.addAttribute(Attribute::NoFree); break;
    case lltok::kw_noimplicitfloat:
      B.addAttribute(Attribute::NoImplicitFloat); break;
    case lltok::kw_noinline: B.addAttribute(Attribute::NoInline); break;
    case lltok::kw_nonlazybind: B.addAttribute(Attribute::NonLazyBind); break;
    case lltok::kw_noredzone: B.addAttribute(Attribute::NoRedZone); break;
    case lltok::kw_noreturn: B.addAttribute(Attribute::NoReturn); break;
    case lltok::kw_nosync: B.addAttribute(Attribute::NoSync); break;
    case lltok::kw_nocf_check: B.addAttribute(Attribute::NoCfCheck); break;
    case lltok::kw_norecurse: B.addAttribute(Attribute::NoRecurse); break;
    case lltok::kw_nounwind: B.addAttribute(Attribute::NoUnwind); break;
    case lltok::kw_optforfuzzing:
      B.addAttribute(Attribute::OptForFuzzing); break;
    case lltok::kw_optnone: B.addAttribute(Attribute::OptimizeNone); break;
    case lltok::kw_optsize: B.addAttribute(Attribute::OptimizeForSize); break;
    case lltok::kw_readnone: B.addAttribute(Attribute::ReadNone); break;
    case lltok::kw_readonly: B.addAttribute(Attribute::ReadOnly); break;
    case lltok::kw_returns_twice:
      B.addAttribute(Attribute::ReturnsTwice); break;
    case lltok::kw_speculatable: B.addAttribute(Attribute::Speculatable); break;
    case lltok::kw_ssp: B.addAttribute(Attribute::StackProtect); break;
    case lltok::kw_sspreq: B.addAttribute(Attribute::StackProtectReq); break;
    case lltok::kw_sspstrong:
      B.addAttribute(Attribute::StackProtectStrong); break;
    case lltok::kw_safestack: B.addAttribute(Attribute::SafeStack); break;
    case lltok::kw_shadowcallstack:
      B.addAttribute(Attribute::ShadowCallStack); break;
    case lltok::kw_sanitize_address:
      B.addAttribute(Attribute::SanitizeAddress); break;
    case lltok::kw_sanitize_hwaddress:
      B.addAttribute(Attribute::SanitizeHWAddress); break;
    case lltok::kw_sanitize_memtag:
      B.addAttribute(Attribute::SanitizeMemTag); break;
    case lltok::kw_sanitize_thread:
      B.addAttribute(Attribute::SanitizeThread); break;
    case lltok::kw_sanitize_memory:
      B.addAttribute(Attribute::SanitizeMemory); break;
    case lltok::kw_speculative_load_hardening:
      B.addAttribute(Attribute::SpeculativeLoadHardening);
      break;
    case lltok::kw_strictfp: B.addAttribute(Attribute::StrictFP); break;
    case lltok::kw_uwtable: B.addAttribute(Attribute::UWTable); break;
    case lltok::kw_willreturn: B.addAttribute(Attribute::WillReturn); break;
    case lltok::kw_writeonly: B.addAttribute(Attribute::WriteOnly); break;

    // Error handling.
    case lltok::kw_inreg:
    case lltok::kw_signext:
    case lltok::kw_zeroext:
      HaveError |=
        Error(Lex.getLoc(),
              "invalid use of attribute on a function");
      break;
    case lltok::kw_byval:
    case lltok::kw_dereferenceable:
    case lltok::kw_dereferenceable_or_null:
    case lltok::kw_inalloca:
    case lltok::kw_nest:
    case lltok::kw_noalias:
    case lltok::kw_nocapture:
    case lltok::kw_nonnull:
    case lltok::kw_returned:
    case lltok::kw_sret:
    case lltok::kw_swifterror:
    case lltok::kw_swiftself:
    case lltok::kw_immarg:
      HaveError |=
        Error(Lex.getLoc(),
              "invalid use of parameter-only attribute on a function");
      break;
    }

    Lex.Lex();
  }
}

//===----------------------------------------------------------------------===//
// GlobalValue Reference/Resolution Routines.
//===----------------------------------------------------------------------===//

static inline GlobalValue *createGlobalFwdRef(Module *M, PointerType *PTy,
                                              const std::string &Name) {
  if (auto *FT = dyn_cast<FunctionType>(PTy->getElementType()))
    return Function::Create(FT, GlobalValue::ExternalWeakLinkage,
                            PTy->getAddressSpace(), Name, M);
  else
    return new GlobalVariable(*M, PTy->getElementType(), false,
                              GlobalValue::ExternalWeakLinkage, nullptr, Name,
                              nullptr, GlobalVariable::NotThreadLocal,
                              PTy->getAddressSpace());
}

Value *LLParser::checkValidVariableType(LocTy Loc, const Twine &Name, Type *Ty,
                                        Value *Val, bool IsCall) {
  if (Val->getType() == Ty)
    return Val;
  // For calls we also accept variables in the program address space.
  Type *SuggestedTy = Ty;
  if (IsCall && isa<PointerType>(Ty)) {
    Type *TyInProgAS = cast<PointerType>(Ty)->getElementType()->getPointerTo(
        M->getDataLayout().getProgramAddressSpace());
    SuggestedTy = TyInProgAS;
    if (Val->getType() == TyInProgAS)
      return Val;
  }
  if (Ty->isLabelTy())
    Error(Loc, "'" + Name + "' is not a basic block");
  else
    Error(Loc, "'" + Name + "' defined with type '" +
                   getTypeString(Val->getType()) + "' but expected '" +
                   getTypeString(SuggestedTy) + "'");
  return nullptr;
}

/// GetGlobalVal - Get a value with the specified name or ID, creating a
/// forward reference record if needed.  This can return null if the value
/// exists but does not have the right type.
GlobalValue *LLParser::GetGlobalVal(const std::string &Name, Type *Ty,
                                    LocTy Loc, bool IsCall) {
  PointerType *PTy = dyn_cast<PointerType>(Ty);
  if (!PTy) {
    Error(Loc, "global variable reference must have pointer type");
    return nullptr;
  }

  // Look this name up in the normal function symbol table.
  GlobalValue *Val =
    cast_or_null<GlobalValue>(M->getValueSymbolTable().lookup(Name));

  // If this is a forward reference for the value, see if we already created a
  // forward ref record.
  if (!Val) {
    auto I = ForwardRefVals.find(Name);
    if (I != ForwardRefVals.end())
      Val = I->second.first;
  }

  // If we have the value in the symbol table or fwd-ref table, return it.
  if (Val)
    return cast_or_null<GlobalValue>(
        checkValidVariableType(Loc, "@" + Name, Ty, Val, IsCall));

  // Otherwise, create a new forward reference for this value and remember it.
  GlobalValue *FwdVal = createGlobalFwdRef(M, PTy, Name);
  ForwardRefVals[Name] = std::make_pair(FwdVal, Loc);
  return FwdVal;
}

GlobalValue *LLParser::GetGlobalVal(unsigned ID, Type *Ty, LocTy Loc,
                                    bool IsCall) {
  PointerType *PTy = dyn_cast<PointerType>(Ty);
  if (!PTy) {
    Error(Loc, "global variable reference must have pointer type");
    return nullptr;
  }

  GlobalValue *Val = ID < NumberedVals.size() ? NumberedVals[ID] : nullptr;

  // If this is a forward reference for the value, see if we already created a
  // forward ref record.
  if (!Val) {
    auto I = ForwardRefValIDs.find(ID);
    if (I != ForwardRefValIDs.end())
      Val = I->second.first;
  }

  // If we have the value in the symbol table or fwd-ref table, return it.
  if (Val)
    return cast_or_null<GlobalValue>(
        checkValidVariableType(Loc, "@" + Twine(ID), Ty, Val, IsCall));

  // Otherwise, create a new forward reference for this value and remember it.
  GlobalValue *FwdVal = createGlobalFwdRef(M, PTy, "");
  ForwardRefValIDs[ID] = std::make_pair(FwdVal, Loc);
  return FwdVal;
}

//===----------------------------------------------------------------------===//
// Comdat Reference/Resolution Routines.
//===----------------------------------------------------------------------===//

Comdat *LLParser::getComdat(const std::string &Name, LocTy Loc) {
  // Look this name up in the comdat symbol table.
  Module::ComdatSymTabType &ComdatSymTab = M->getComdatSymbolTable();
  Module::ComdatSymTabType::iterator I = ComdatSymTab.find(Name);
  if (I != ComdatSymTab.end())
    return &I->second;

  // Otherwise, create a new forward reference for this value and remember it.
  Comdat *C = M->getOrInsertComdat(Name);
  ForwardRefComdats[Name] = Loc;
  return C;
}

//===----------------------------------------------------------------------===//
// Helper Routines.
//===----------------------------------------------------------------------===//

/// ParseToken - If the current token has the specified kind, eat it and return
/// success.  Otherwise, emit the specified error and return failure.
bool LLParser::ParseToken(lltok::Kind T, const char *ErrMsg) {
  if (Lex.getKind() != T)
    return TokError(ErrMsg);
  Lex.Lex();
  return false;
}

/// ParseStringConstant
///   ::= StringConstant
bool LLParser::ParseStringConstant(std::string &Result) {
  if (Lex.getKind() != lltok::StringConstant)
    return TokError("expected string constant");
  Result = Lex.getStrVal();
  Lex.Lex();
  return false;
}

/// ParseUInt32
///   ::= uint32
bool LLParser::ParseUInt32(uint32_t &Val) {
  if (Lex.getKind() != lltok::APSInt || Lex.getAPSIntVal().isSigned())
    return TokError("expected integer");
  uint64_t Val64 = Lex.getAPSIntVal().getLimitedValue(0xFFFFFFFFULL+1);
  if (Val64 != unsigned(Val64))
    return TokError("expected 32-bit integer (too large)");
  Val = Val64;
  Lex.Lex();
  return false;
}

/// ParseUInt64
///   ::= uint64
bool LLParser::ParseUInt64(uint64_t &Val) {
  if (Lex.getKind() != lltok::APSInt || Lex.getAPSIntVal().isSigned())
    return TokError("expected integer");
  Val = Lex.getAPSIntVal().getLimitedValue();
  Lex.Lex();
  return false;
}

/// ParseTLSModel
///   := 'localdynamic'
///   := 'initialexec'
///   := 'localexec'
bool LLParser::ParseTLSModel(GlobalVariable::ThreadLocalMode &TLM) {
  switch (Lex.getKind()) {
    default:
      return TokError("expected localdynamic, initialexec or localexec");
    case lltok::kw_localdynamic:
      TLM = GlobalVariable::LocalDynamicTLSModel;
      break;
    case lltok::kw_initialexec:
      TLM = GlobalVariable::InitialExecTLSModel;
      break;
    case lltok::kw_localexec:
      TLM = GlobalVariable::LocalExecTLSModel;
      break;
  }

  Lex.Lex();
  return false;
}

/// ParseOptionalThreadLocal
///   := /*empty*/
///   := 'thread_local'
///   := 'thread_local' '(' tlsmodel ')'
bool LLParser::ParseOptionalThreadLocal(GlobalVariable::ThreadLocalMode &TLM) {
  TLM = GlobalVariable::NotThreadLocal;
  if (!EatIfPresent(lltok::kw_thread_local))
    return false;

  TLM = GlobalVariable::GeneralDynamicTLSModel;
  if (Lex.getKind() == lltok::lparen) {
    Lex.Lex();
    return ParseTLSModel(TLM) ||
      ParseToken(lltok::rparen, "expected ')' after thread local model");
  }
  return false;
}

/// ParseOptionalAddrSpace
///   := /*empty*/
///   := 'addrspace' '(' uint32 ')'
bool LLParser::ParseOptionalAddrSpace(unsigned &AddrSpace, unsigned DefaultAS) {
  AddrSpace = DefaultAS;
  if (!EatIfPresent(lltok::kw_addrspace))
    return false;
  return ParseToken(lltok::lparen, "expected '(' in address space") ||
         ParseUInt32(AddrSpace) ||
         ParseToken(lltok::rparen, "expected ')' in address space");
}

/// ParseStringAttribute
///   := StringConstant
///   := StringConstant '=' StringConstant
bool LLParser::ParseStringAttribute(AttrBuilder &B) {
  std::string Attr = Lex.getStrVal();
  Lex.Lex();
  std::string Val;
  if (EatIfPresent(lltok::equal) && ParseStringConstant(Val))
    return true;
  B.addAttribute(Attr, Val);
  return false;
}

/// ParseOptionalParamAttrs - Parse a potentially empty list of parameter attributes.
bool LLParser::ParseOptionalParamAttrs(AttrBuilder &B) {
  bool HaveError = false;

  B.clear();

  while (true) {
    lltok::Kind Token = Lex.getKind();
    switch (Token) {
    default:  // End of attributes.
      return HaveError;
    case lltok::StringConstant: {
      if (ParseStringAttribute(B))
        return true;
      continue;
    }
    case lltok::kw_align: {
      MaybeAlign Alignment;
      if (ParseOptionalAlignment(Alignment))
        return true;
      B.addAlignmentAttr(Alignment);
      continue;
    }
    case lltok::kw_byval: {
      Type *Ty;
      if (ParseByValWithOptionalType(Ty))
        return true;
      B.addByValAttr(Ty);
      continue;
    }
    case lltok::kw_dereferenceable: {
      uint64_t Bytes;
      if (ParseOptionalDerefAttrBytes(lltok::kw_dereferenceable, Bytes))
        return true;
      B.addDereferenceableAttr(Bytes);
      continue;
    }
    case lltok::kw_dereferenceable_or_null: {
      uint64_t Bytes;
      if (ParseOptionalDerefAttrBytes(lltok::kw_dereferenceable_or_null, Bytes))
        return true;
      B.addDereferenceableOrNullAttr(Bytes);
      continue;
    }
    case lltok::kw_inalloca:        B.addAttribute(Attribute::InAlloca); break;
    case lltok::kw_inreg:           B.addAttribute(Attribute::InReg); break;
    case lltok::kw_nest:            B.addAttribute(Attribute::Nest); break;
    case lltok::kw_noalias:         B.addAttribute(Attribute::NoAlias); break;
    case lltok::kw_nocapture:       B.addAttribute(Attribute::NoCapture); break;
    case lltok::kw_nofree:          B.addAttribute(Attribute::NoFree); break;
    case lltok::kw_nonnull:         B.addAttribute(Attribute::NonNull); break;
    case lltok::kw_readnone:        B.addAttribute(Attribute::ReadNone); break;
    case lltok::kw_readonly:        B.addAttribute(Attribute::ReadOnly); break;
    case lltok::kw_returned:        B.addAttribute(Attribute::Returned); break;
    case lltok::kw_signext:         B.addAttribute(Attribute::SExt); break;
    case lltok::kw_sret:            B.addAttribute(Attribute::StructRet); break;
    case lltok::kw_swifterror:      B.addAttribute(Attribute::SwiftError); break;
    case lltok::kw_swiftself:       B.addAttribute(Attribute::SwiftSelf); break;
    case lltok::kw_writeonly:       B.addAttribute(Attribute::WriteOnly); break;
    case lltok::kw_zeroext:         B.addAttribute(Attribute::ZExt); break;
    case lltok::kw_immarg:          B.addAttribute(Attribute::ImmArg); break;

    case lltok::kw_alignstack:
    case lltok::kw_alwaysinline:
    case lltok::kw_argmemonly:
    case lltok::kw_builtin:
    case lltok::kw_inlinehint:
    case lltok::kw_jumptable:
    case lltok::kw_minsize:
    case lltok::kw_naked:
    case lltok::kw_nobuiltin:
    case lltok::kw_noduplicate:
    case lltok::kw_noimplicitfloat:
    case lltok::kw_noinline:
    case lltok::kw_nonlazybind:
    case lltok::kw_noredzone:
    case lltok::kw_noreturn:
    case lltok::kw_nocf_check:
    case lltok::kw_nounwind:
    case lltok::kw_optforfuzzing:
    case lltok::kw_optnone:
    case lltok::kw_optsize:
    case lltok::kw_returns_twice:
    case lltok::kw_sanitize_address:
    case lltok::kw_sanitize_hwaddress:
    case lltok::kw_sanitize_memtag:
    case lltok::kw_sanitize_memory:
    case lltok::kw_sanitize_thread:
    case lltok::kw_speculative_load_hardening:
    case lltok::kw_ssp:
    case lltok::kw_sspreq:
    case lltok::kw_sspstrong:
    case lltok::kw_safestack:
    case lltok::kw_shadowcallstack:
    case lltok::kw_strictfp:
    case lltok::kw_uwtable:
      HaveError |= Error(Lex.getLoc(), "invalid use of function-only attribute");
      break;
    }

    Lex.Lex();
  }
}

/// ParseOptionalReturnAttrs - Parse a potentially empty list of return attributes.
bool LLParser::ParseOptionalReturnAttrs(AttrBuilder &B) {
  bool HaveError = false;

  B.clear();

  while (true) {
    lltok::Kind Token = Lex.getKind();
    switch (Token) {
    default:  // End of attributes.
      return HaveError;
    case lltok::StringConstant: {
      if (ParseStringAttribute(B))
        return true;
      continue;
    }
    case lltok::kw_dereferenceable: {
      uint64_t Bytes;
      if (ParseOptionalDerefAttrBytes(lltok::kw_dereferenceable, Bytes))
        return true;
      B.addDereferenceableAttr(Bytes);
      continue;
    }
    case lltok::kw_dereferenceable_or_null: {
      uint64_t Bytes;
      if (ParseOptionalDerefAttrBytes(lltok::kw_dereferenceable_or_null, Bytes))
        return true;
      B.addDereferenceableOrNullAttr(Bytes);
      continue;
    }
    case lltok::kw_align: {
      MaybeAlign Alignment;
      if (ParseOptionalAlignment(Alignment))
        return true;
      B.addAlignmentAttr(Alignment);
      continue;
    }
    case lltok::kw_inreg:           B.addAttribute(Attribute::InReg); break;
    case lltok::kw_noalias:         B.addAttribute(Attribute::NoAlias); break;
    case lltok::kw_nonnull:         B.addAttribute(Attribute::NonNull); break;
    case lltok::kw_signext:         B.addAttribute(Attribute::SExt); break;
    case lltok::kw_zeroext:         B.addAttribute(Attribute::ZExt); break;

    // Error handling.
    case lltok::kw_byval:
    case lltok::kw_inalloca:
    case lltok::kw_nest:
    case lltok::kw_nocapture:
    case lltok::kw_returned:
    case lltok::kw_sret:
    case lltok::kw_swifterror:
    case lltok::kw_swiftself:
    case lltok::kw_immarg:
      HaveError |= Error(Lex.getLoc(), "invalid use of parameter-only attribute");
      break;

    case lltok::kw_alignstack:
    case lltok::kw_alwaysinline:
    case lltok::kw_argmemonly:
    case lltok::kw_builtin:
    case lltok::kw_cold:
    case lltok::kw_inlinehint:
    case lltok::kw_jumptable:
    case lltok::kw_minsize:
    case lltok::kw_naked:
    case lltok::kw_nobuiltin:
    case lltok::kw_noduplicate:
    case lltok::kw_noimplicitfloat:
    case lltok::kw_noinline:
    case lltok::kw_nonlazybind:
    case lltok::kw_noredzone:
    case lltok::kw_noreturn:
    case lltok::kw_nocf_check:
    case lltok::kw_nounwind:
    case lltok::kw_optforfuzzing:
    case lltok::kw_optnone:
    case lltok::kw_optsize:
    case lltok::kw_returns_twice:
    case lltok::kw_sanitize_address:
    case lltok::kw_sanitize_hwaddress:
    case lltok::kw_sanitize_memtag:
    case lltok::kw_sanitize_memory:
    case lltok::kw_sanitize_thread:
    case lltok::kw_speculative_load_hardening:
    case lltok::kw_ssp:
    case lltok::kw_sspreq:
    case lltok::kw_sspstrong:
    case lltok::kw_safestack:
    case lltok::kw_shadowcallstack:
    case lltok::kw_strictfp:
    case lltok::kw_uwtable:
      HaveError |= Error(Lex.getLoc(), "invalid use of function-only attribute");
      break;

    case lltok::kw_readnone:
    case lltok::kw_readonly:
      HaveError |= Error(Lex.getLoc(), "invalid use of attribute on return type");
    }

    Lex.Lex();
  }
}

static unsigned parseOptionalLinkageAux(lltok::Kind Kind, bool &HasLinkage) {
  HasLinkage = true;
  switch (Kind) {
  default:
    HasLinkage = false;
    return GlobalValue::ExternalLinkage;
  case lltok::kw_private:
    return GlobalValue::PrivateLinkage;
  case lltok::kw_internal:
    return GlobalValue::InternalLinkage;
  case lltok::kw_weak:
    return GlobalValue::WeakAnyLinkage;
  case lltok::kw_weak_odr:
    return GlobalValue::WeakODRLinkage;
  case lltok::kw_linkonce:
    return GlobalValue::LinkOnceAnyLinkage;
  case lltok::kw_linkonce_odr:
    return GlobalValue::LinkOnceODRLinkage;
  case lltok::kw_available_externally:
    return GlobalValue::AvailableExternallyLinkage;
  case lltok::kw_appending:
    return GlobalValue::AppendingLinkage;
  case lltok::kw_common:
    return GlobalValue::CommonLinkage;
  case lltok::kw_extern_weak:
    return GlobalValue::ExternalWeakLinkage;
  case lltok::kw_external:
    return GlobalValue::ExternalLinkage;
  }
}

/// ParseOptionalLinkage
///   ::= /*empty*/
///   ::= 'private'
///   ::= 'internal'
///   ::= 'weak'
///   ::= 'weak_odr'
///   ::= 'linkonce'
///   ::= 'linkonce_odr'
///   ::= 'available_externally'
///   ::= 'appending'
///   ::= 'common'
///   ::= 'extern_weak'
///   ::= 'external'
bool LLParser::ParseOptionalLinkage(unsigned &Res, bool &HasLinkage,
                                    unsigned &Visibility,
                                    unsigned &DLLStorageClass,
                                    bool &DSOLocal) {
  Res = parseOptionalLinkageAux(Lex.getKind(), HasLinkage);
  if (HasLinkage)
    Lex.Lex();
  ParseOptionalDSOLocal(DSOLocal);
  ParseOptionalVisibility(Visibility);
  ParseOptionalDLLStorageClass(DLLStorageClass);

  if (DSOLocal && DLLStorageClass == GlobalValue::DLLImportStorageClass) {
    return Error(Lex.getLoc(), "dso_location and DLL-StorageClass mismatch");
  }

  return false;
}

void LLParser::ParseOptionalDSOLocal(bool &DSOLocal) {
  switch (Lex.getKind()) {
  default:
    DSOLocal = false;
    break;
  case lltok::kw_dso_local:
    DSOLocal = true;
    Lex.Lex();
    break;
  case lltok::kw_dso_preemptable:
    DSOLocal = false;
    Lex.Lex();
    break;
  }
}

/// ParseOptionalVisibility
///   ::= /*empty*/
///   ::= 'default'
///   ::= 'hidden'
///   ::= 'protected'
///
void LLParser::ParseOptionalVisibility(unsigned &Res) {
  switch (Lex.getKind()) {
  default:
    Res = GlobalValue::DefaultVisibility;
    return;
  case lltok::kw_default:
    Res = GlobalValue::DefaultVisibility;
    break;
  case lltok::kw_hidden:
    Res = GlobalValue::HiddenVisibility;
    break;
  case lltok::kw_protected:
    Res = GlobalValue::ProtectedVisibility;
    break;
  }
  Lex.Lex();
}

/// ParseOptionalDLLStorageClass
///   ::= /*empty*/
///   ::= 'dllimport'
///   ::= 'dllexport'
///
void LLParser::ParseOptionalDLLStorageClass(unsigned &Res) {
  switch (Lex.getKind()) {
  default:
    Res = GlobalValue::DefaultStorageClass;
    return;
  case lltok::kw_dllimport:
    Res = GlobalValue::DLLImportStorageClass;
    break;
  case lltok::kw_dllexport:
    Res = GlobalValue::DLLExportStorageClass;
    break;
  }
  Lex.Lex();
}

/// ParseOptionalCallingConv
///   ::= /*empty*/
///   ::= 'ccc'
///   ::= 'fastcc'
///   ::= 'intel_ocl_bicc'
///   ::= 'coldcc'
///   ::= 'cfguard_checkcc'
///   ::= 'x86_stdcallcc'
///   ::= 'x86_fastcallcc'
///   ::= 'x86_thiscallcc'
///   ::= 'x86_vectorcallcc'
///   ::= 'arm_apcscc'
///   ::= 'arm_aapcscc'
///   ::= 'arm_aapcs_vfpcc'
///   ::= 'aarch64_vector_pcs'
///   ::= 'msp430_intrcc'
///   ::= 'avr_intrcc'
///   ::= 'avr_signalcc'
///   ::= 'ptx_kernel'
///   ::= 'ptx_device'
///   ::= 'spir_func'
///   ::= 'spir_kernel'
///   ::= 'x86_64_sysvcc'
///   ::= 'win64cc'
///   ::= 'webkit_jscc'
///   ::= 'anyregcc'
///   ::= 'preserve_mostcc'
///   ::= 'preserve_allcc'
///   ::= 'ghccc'
///   ::= 'swiftcc'
///   ::= 'x86_intrcc'
///   ::= 'hhvmcc'
///   ::= 'hhvm_ccc'
///   ::= 'cxx_fast_tlscc'
///   ::= 'amdgpu_vs'
///   ::= 'amdgpu_ls'
///   ::= 'amdgpu_hs'
///   ::= 'amdgpu_es'
///   ::= 'amdgpu_gs'
///   ::= 'amdgpu_ps'
///   ::= 'amdgpu_cs'
///   ::= 'amdgpu_kernel'
///   ::= 'tailcc'
///   ::= 'cc' UINT
///
bool LLParser::ParseOptionalCallingConv(unsigned &CC) {
  switch (Lex.getKind()) {
  default:                       CC = CallingConv::C; return false;
  case lltok::kw_ccc:            CC = CallingConv::C; break;
  case lltok::kw_fastcc:         CC = CallingConv::Fast; break;
  case lltok::kw_coldcc:         CC = CallingConv::Cold; break;
  case lltok::kw_cfguard_checkcc: CC = CallingConv::CFGuard_Check; break;
  case lltok::kw_x86_stdcallcc:  CC = CallingConv::X86_StdCall; break;
  case lltok::kw_x86_fastcallcc: CC = CallingConv::X86_FastCall; break;
  case lltok::kw_x86_regcallcc:  CC = CallingConv::X86_RegCall; break;
  case lltok::kw_x86_thiscallcc: CC = CallingConv::X86_ThisCall; break;
  case lltok::kw_x86_vectorcallcc:CC = CallingConv::X86_VectorCall; break;
  case lltok::kw_arm_apcscc:     CC = CallingConv::ARM_APCS; break;
  case lltok::kw_arm_aapcscc:    CC = CallingConv::ARM_AAPCS; break;
  case lltok::kw_arm_aapcs_vfpcc:CC = CallingConv::ARM_AAPCS_VFP; break;
  case lltok::kw_aarch64_vector_pcs:CC = CallingConv::AArch64_VectorCall; break;
  case lltok::kw_msp430_intrcc:  CC = CallingConv::MSP430_INTR; break;
  case lltok::kw_avr_intrcc:     CC = CallingConv::AVR_INTR; break;
  case lltok::kw_avr_signalcc:   CC = CallingConv::AVR_SIGNAL; break;
  case lltok::kw_ptx_kernel:     CC = CallingConv::PTX_Kernel; break;
  case lltok::kw_ptx_device:     CC = CallingConv::PTX_Device; break;
  case lltok::kw_spir_kernel:    CC = CallingConv::SPIR_KERNEL; break;
  case lltok::kw_spir_func:      CC = CallingConv::SPIR_FUNC; break;
  case lltok::kw_intel_ocl_bicc: CC = CallingConv::Intel_OCL_BI; break;
  case lltok::kw_x86_64_sysvcc:  CC = CallingConv::X86_64_SysV; break;
  case lltok::kw_win64cc:        CC = CallingConv::Win64; break;
  case lltok::kw_webkit_jscc:    CC = CallingConv::WebKit_JS; break;
  case lltok::kw_anyregcc:       CC = CallingConv::AnyReg; break;
  case lltok::kw_preserve_mostcc:CC = CallingConv::PreserveMost; break;
  case lltok::kw_preserve_allcc: CC = CallingConv::PreserveAll; break;
  case lltok::kw_ghccc:          CC = CallingConv::GHC; break;
  case lltok::kw_swiftcc:        CC = CallingConv::Swift; break;
  case lltok::kw_x86_intrcc:     CC = CallingConv::X86_INTR; break;
  case lltok::kw_hhvmcc:         CC = CallingConv::HHVM; break;
  case lltok::kw_hhvm_ccc:       CC = CallingConv::HHVM_C; break;
  case lltok::kw_cxx_fast_tlscc: CC = CallingConv::CXX_FAST_TLS; break;
  case lltok::kw_amdgpu_vs:      CC = CallingConv::AMDGPU_VS; break;
  case lltok::kw_amdgpu_ls:      CC = CallingConv::AMDGPU_LS; break;
  case lltok::kw_amdgpu_hs:      CC = CallingConv::AMDGPU_HS; break;
  case lltok::kw_amdgpu_es:      CC = CallingConv::AMDGPU_ES; break;
  case lltok::kw_amdgpu_gs:      CC = CallingConv::AMDGPU_GS; break;
  case lltok::kw_amdgpu_ps:      CC = CallingConv::AMDGPU_PS; break;
  case lltok::kw_amdgpu_cs:      CC = CallingConv::AMDGPU_CS; break;
  case lltok::kw_amdgpu_kernel:  CC = CallingConv::AMDGPU_KERNEL; break;
  case lltok::kw_tailcc:         CC = CallingConv::Tail; break;
  case lltok::kw_cc: {
      Lex.Lex();
      return ParseUInt32(CC);
    }
  }

  Lex.Lex();
  return false;
}

/// ParseMetadataAttachment
///   ::= !dbg !42
bool LLParser::ParseMetadataAttachment(unsigned &Kind, MDNode *&MD) {
  assert(Lex.getKind() == lltok::MetadataVar && "Expected metadata attachment");

  std::string Name = Lex.getStrVal();
  Kind = M->getMDKindID(Name);
  Lex.Lex();

  return ParseMDNode(MD);
}

/// ParseInstructionMetadata
///   ::= !dbg !42 (',' !dbg !57)*
bool LLParser::ParseInstructionMetadata(Instruction &Inst) {
  do {
    if (Lex.getKind() != lltok::MetadataVar)
      return TokError("expected metadata after comma");

    unsigned MDK;
    MDNode *N;
    if (ParseMetadataAttachment(MDK, N))
      return true;

    Inst.setMetadata(MDK, N);
    if (MDK == LLVMContext::MD_tbaa)
      InstsWithTBAATag.push_back(&Inst);

    // If this is the end of the list, we're done.
  } while (EatIfPresent(lltok::comma));
  return false;
}

/// ParseGlobalObjectMetadataAttachment
///   ::= !dbg !57
bool LLParser::ParseGlobalObjectMetadataAttachment(GlobalObject &GO) {
  unsigned MDK;
  MDNode *N;
  if (ParseMetadataAttachment(MDK, N))
    return true;

  GO.addMetadata(MDK, *N);
  return false;
}

/// ParseOptionalFunctionMetadata
///   ::= (!dbg !57)*
bool LLParser::ParseOptionalFunctionMetadata(Function &F) {
  while (Lex.getKind() == lltok::MetadataVar)
    if (ParseGlobalObjectMetadataAttachment(F))
      return true;
  return false;
}

/// ParseOptionalAlignment
///   ::= /* empty */
///   ::= 'align' 4
bool LLParser::ParseOptionalAlignment(MaybeAlign &Alignment) {
  Alignment = None;
  if (!EatIfPresent(lltok::kw_align))
    return false;
  LocTy AlignLoc = Lex.getLoc();
  uint32_t Value = 0;
  if (ParseUInt32(Value))
    return true;
  if (!isPowerOf2_32(Value))
    return Error(AlignLoc, "alignment is not a power of two");
  if (Value > Value::MaximumAlignment)
    return Error(AlignLoc, "huge alignments are not supported yet");
  Alignment = Align(Value);
  return false;
}

/// ParseOptionalDerefAttrBytes
///   ::= /* empty */
///   ::= AttrKind '(' 4 ')'
///
/// where AttrKind is either 'dereferenceable' or 'dereferenceable_or_null'.
bool LLParser::ParseOptionalDerefAttrBytes(lltok::Kind AttrKind,
                                           uint64_t &Bytes) {
  assert((AttrKind == lltok::kw_dereferenceable ||
          AttrKind == lltok::kw_dereferenceable_or_null) &&
         "contract!");

  Bytes = 0;
  if (!EatIfPresent(AttrKind))
    return false;
  LocTy ParenLoc = Lex.getLoc();
  if (!EatIfPresent(lltok::lparen))
    return Error(ParenLoc, "expected '('");
  LocTy DerefLoc = Lex.getLoc();
  if (ParseUInt64(Bytes)) return true;
  ParenLoc = Lex.getLoc();
  if (!EatIfPresent(lltok::rparen))
    return Error(ParenLoc, "expected ')'");
  if (!Bytes)
    return Error(DerefLoc, "dereferenceable bytes must be non-zero");
  return false;
}

/// ParseOptionalCommaAlign
///   ::=
///   ::= ',' align 4
///
/// This returns with AteExtraComma set to true if it ate an excess comma at the
/// end.
bool LLParser::ParseOptionalCommaAlign(MaybeAlign &Alignment,
                                       bool &AteExtraComma) {
  AteExtraComma = false;
  while (EatIfPresent(lltok::comma)) {
    // Metadata at the end is an early exit.
    if (Lex.getKind() == lltok::MetadataVar) {
      AteExtraComma = true;
      return false;
    }

    if (Lex.getKind() != lltok::kw_align)
      return Error(Lex.getLoc(), "expected metadata or 'align'");

    if (ParseOptionalAlignment(Alignment)) return true;
  }

  return false;
}

/// ParseOptionalCommaAddrSpace
///   ::=
///   ::= ',' addrspace(1)
///
/// This returns with AteExtraComma set to true if it ate an excess comma at the
/// end.
bool LLParser::ParseOptionalCommaAddrSpace(unsigned &AddrSpace,
                                           LocTy &Loc,
                                           bool &AteExtraComma) {
  AteExtraComma = false;
  while (EatIfPresent(lltok::comma)) {
    // Metadata at the end is an early exit.
    if (Lex.getKind() == lltok::MetadataVar) {
      AteExtraComma = true;
      return false;
    }

    Loc = Lex.getLoc();
    if (Lex.getKind() != lltok::kw_addrspace)
      return Error(Lex.getLoc(), "expected metadata or 'addrspace'");

    if (ParseOptionalAddrSpace(AddrSpace))
      return true;
  }

  return false;
}

bool LLParser::parseAllocSizeArguments(unsigned &BaseSizeArg,
                                       Optional<unsigned> &HowManyArg) {
  Lex.Lex();

  auto StartParen = Lex.getLoc();
  if (!EatIfPresent(lltok::lparen))
    return Error(StartParen, "expected '('");

  if (ParseUInt32(BaseSizeArg))
    return true;

  if (EatIfPresent(lltok::comma)) {
    auto HowManyAt = Lex.getLoc();
    unsigned HowMany;
    if (ParseUInt32(HowMany))
      return true;
    if (HowMany == BaseSizeArg)
      return Error(HowManyAt,
                   "'allocsize' indices can't refer to the same parameter");
    HowManyArg = HowMany;
  } else
    HowManyArg = None;

  auto EndParen = Lex.getLoc();
  if (!EatIfPresent(lltok::rparen))
    return Error(EndParen, "expected ')'");
  return false;
}

/// ParseScopeAndOrdering
///   if isAtomic: ::= SyncScope? AtomicOrdering
///   else: ::=
///
/// This sets Scope and Ordering to the parsed values.
bool LLParser::ParseScopeAndOrdering(bool isAtomic, SyncScope::ID &SSID,
                                     AtomicOrdering &Ordering) {
  if (!isAtomic)
    return false;

  return ParseScope(SSID) || ParseOrdering(Ordering);
}

/// ParseScope
///   ::= syncscope("singlethread" | "<target scope>")?
///
/// This sets synchronization scope ID to the ID of the parsed value.
bool LLParser::ParseScope(SyncScope::ID &SSID) {
  SSID = SyncScope::System;
  if (EatIfPresent(lltok::kw_syncscope)) {
    auto StartParenAt = Lex.getLoc();
    if (!EatIfPresent(lltok::lparen))
      return Error(StartParenAt, "Expected '(' in syncscope");

    std::string SSN;
    auto SSNAt = Lex.getLoc();
    if (ParseStringConstant(SSN))
      return Error(SSNAt, "Expected synchronization scope name");

    auto EndParenAt = Lex.getLoc();
    if (!EatIfPresent(lltok::rparen))
      return Error(EndParenAt, "Expected ')' in syncscope");

    SSID = Context.getOrInsertSyncScopeID(SSN);
  }

  return false;
}

/// ParseOrdering
///   ::= AtomicOrdering
///
/// This sets Ordering to the parsed value.
bool LLParser::ParseOrdering(AtomicOrdering &Ordering) {
  switch (Lex.getKind()) {
  default: return TokError("Expected ordering on atomic instruction");
  case lltok::kw_unordered: Ordering = AtomicOrdering::Unordered; break;
  case lltok::kw_monotonic: Ordering = AtomicOrdering::Monotonic; break;
  // Not specified yet:
  // case lltok::kw_consume: Ordering = AtomicOrdering::Consume; break;
  case lltok::kw_acquire: Ordering = AtomicOrdering::Acquire; break;
  case lltok::kw_release: Ordering = AtomicOrdering::Release; break;
  case lltok::kw_acq_rel: Ordering = AtomicOrdering::AcquireRelease; break;
  case lltok::kw_seq_cst:
    Ordering = AtomicOrdering::SequentiallyConsistent;
    break;
  }
  Lex.Lex();
  return false;
}

/// ParseOptionalStackAlignment
///   ::= /* empty */
///   ::= 'alignstack' '(' 4 ')'
bool LLParser::ParseOptionalStackAlignment(unsigned &Alignment) {
  Alignment = 0;
  if (!EatIfPresent(lltok::kw_alignstack))
    return false;
  LocTy ParenLoc = Lex.getLoc();
  if (!EatIfPresent(lltok::lparen))
    return Error(ParenLoc, "expected '('");
  LocTy AlignLoc = Lex.getLoc();
  if (ParseUInt32(Alignment)) return true;
  ParenLoc = Lex.getLoc();
  if (!EatIfPresent(lltok::rparen))
    return Error(ParenLoc, "expected ')'");
  if (!isPowerOf2_32(Alignment))
    return Error(AlignLoc, "stack alignment is not a power of two");
  return false;
}

/// ParseIndexList - This parses the index list for an insert/extractvalue
/// instruction.  This sets AteExtraComma in the case where we eat an extra
/// comma at the end of the line and find that it is followed by metadata.
/// Clients that don't allow metadata can call the version of this function that
/// only takes one argument.
///
/// ParseIndexList
///    ::=  (',' uint32)+
///
bool LLParser::ParseIndexList(SmallVectorImpl<unsigned> &Indices,
                              bool &AteExtraComma) {
  AteExtraComma = false;

  if (Lex.getKind() != lltok::comma)
    return TokError("expected ',' as start of index list");

  while (EatIfPresent(lltok::comma)) {
    if (Lex.getKind() == lltok::MetadataVar) {
      if (Indices.empty()) return TokError("expected index");
      AteExtraComma = true;
      return false;
    }
    unsigned Idx = 0;
    if (ParseUInt32(Idx)) return true;
    Indices.push_back(Idx);
  }

  return false;
}

//===----------------------------------------------------------------------===//
// Type Parsing.
//===----------------------------------------------------------------------===//

/// ParseType - Parse a type.
bool LLParser::ParseType(Type *&Result, const Twine &Msg, bool AllowVoid) {
  SMLoc TypeLoc = Lex.getLoc();
  switch (Lex.getKind()) {
  default:
    return TokError(Msg);
  case lltok::Type:
    // Type ::= 'float' | 'void' (etc)
    Result = Lex.getTyVal();
    Lex.Lex();
    break;
  case lltok::lbrace:
    // Type ::= StructType
    if (ParseAnonStructType(Result, false))
      return true;
    break;
  case lltok::lsquare:
    // Type ::= '[' ... ']'
    Lex.Lex(); // eat the lsquare.
    if (ParseArrayVectorType(Result, false))
      return true;
    break;
  case lltok::less: // Either vector or packed struct.
    // Type ::= '<' ... '>'
    Lex.Lex();
    if (Lex.getKind() == lltok::lbrace) {
      if (ParseAnonStructType(Result, true) ||
          ParseToken(lltok::greater, "expected '>' at end of packed struct"))
        return true;
    } else if (ParseArrayVectorType(Result, true))
      return true;
    break;
  case lltok::LocalVar: {
    // Type ::= %foo
    std::pair<Type*, LocTy> &Entry = NamedTypes[Lex.getStrVal()];

    // If the type hasn't been defined yet, create a forward definition and
    // remember where that forward def'n was seen (in case it never is defined).
    if (!Entry.first) {
      Entry.first = StructType::create(Context, Lex.getStrVal());
      Entry.second = Lex.getLoc();
    }
    Result = Entry.first;
    Lex.Lex();
    break;
  }

  case lltok::LocalVarID: {
    // Type ::= %4
    std::pair<Type*, LocTy> &Entry = NumberedTypes[Lex.getUIntVal()];

    // If the type hasn't been defined yet, create a forward definition and
    // remember where that forward def'n was seen (in case it never is defined).
    if (!Entry.first) {
      Entry.first = StructType::create(Context);
      Entry.second = Lex.getLoc();
    }
    Result = Entry.first;
    Lex.Lex();
    break;
  }
  }

  // Parse the type suffixes.
  while (true) {
    switch (Lex.getKind()) {
    // End of type.
    default:
      if (!AllowVoid && Result->isVoidTy())
        return Error(TypeLoc, "void type only allowed for function results");
      return false;

    // Type ::= Type '*'
    case lltok::star:
      if (Result->isLabelTy())
        return TokError("basic block pointers are invalid");
      if (Result->isVoidTy())
        return TokError("pointers to void are invalid - use i8* instead");
      if (!PointerType::isValidElementType(Result))
        return TokError("pointer to this type is invalid");
      Result = PointerType::getUnqual(Result);
      Lex.Lex();
      break;

    // Type ::= Type 'addrspace' '(' uint32 ')' '*'
    case lltok::kw_addrspace: {
      if (Result->isLabelTy())
        return TokError("basic block pointers are invalid");
      if (Result->isVoidTy())
        return TokError("pointers to void are invalid; use i8* instead");
      if (!PointerType::isValidElementType(Result))
        return TokError("pointer to this type is invalid");
      unsigned AddrSpace;
      if (ParseOptionalAddrSpace(AddrSpace) ||
          ParseToken(lltok::star, "expected '*' in address space"))
        return true;

      Result = PointerType::get(Result, AddrSpace);
      break;
    }

    /// Types '(' ArgTypeListI ')' OptFuncAttrs
    case lltok::lparen:
      if (ParseFunctionType(Result))
        return true;
      break;
    }
  }
}

/// ParseParameterList
///    ::= '(' ')'
///    ::= '(' Arg (',' Arg)* ')'
///  Arg
///    ::= Type OptionalAttributes Value OptionalAttributes
bool LLParser::ParseParameterList(SmallVectorImpl<ParamInfo> &ArgList,
                                  PerFunctionState &PFS, bool IsMustTailCall,
                                  bool InVarArgsFunc) {
  if (ParseToken(lltok::lparen, "expected '(' in call"))
    return true;

  while (Lex.getKind() != lltok::rparen) {
    // If this isn't the first argument, we need a comma.
    if (!ArgList.empty() &&
        ParseToken(lltok::comma, "expected ',' in argument list"))
      return true;

    // Parse an ellipsis if this is a musttail call in a variadic function.
    if (Lex.getKind() == lltok::dotdotdot) {
      const char *Msg = "unexpected ellipsis in argument list for ";
      if (!IsMustTailCall)
        return TokError(Twine(Msg) + "non-musttail call");
      if (!InVarArgsFunc)
        return TokError(Twine(Msg) + "musttail call in non-varargs function");
      Lex.Lex();  // Lex the '...', it is purely for readability.
      return ParseToken(lltok::rparen, "expected ')' at end of argument list");
    }

    // Parse the argument.
    LocTy ArgLoc;
    Type *ArgTy = nullptr;
    AttrBuilder ArgAttrs;
    Value *V;
    if (ParseType(ArgTy, ArgLoc))
      return true;

    if (ArgTy->isMetadataTy()) {
      if (ParseMetadataAsValue(V, PFS))
        return true;
    } else {
      // Otherwise, handle normal operands.
      if (ParseOptionalParamAttrs(ArgAttrs) || ParseValue(ArgTy, V, PFS))
        return true;
    }
    ArgList.push_back(ParamInfo(
        ArgLoc, V, AttributeSet::get(V->getContext(), ArgAttrs)));
  }

  if (IsMustTailCall && InVarArgsFunc)
    return TokError("expected '...' at end of argument list for musttail call "
                    "in varargs function");

  Lex.Lex();  // Lex the ')'.
  return false;
}

/// ParseByValWithOptionalType
///   ::= byval
///   ::= byval(<ty>)
bool LLParser::ParseByValWithOptionalType(Type *&Result) {
  Result = nullptr;
  if (!EatIfPresent(lltok::kw_byval))
    return true;
  if (!EatIfPresent(lltok::lparen))
    return false;
  if (ParseType(Result))
    return true;
  if (!EatIfPresent(lltok::rparen))
    return Error(Lex.getLoc(), "expected ')'");
  return false;
}

/// ParseOptionalOperandBundles
///    ::= /*empty*/
///    ::= '[' OperandBundle [, OperandBundle ]* ']'
///
/// OperandBundle
///    ::= bundle-tag '(' ')'
///    ::= bundle-tag '(' Type Value [, Type Value ]* ')'
///
/// bundle-tag ::= String Constant
bool LLParser::ParseOptionalOperandBundles(
    SmallVectorImpl<OperandBundleDef> &BundleList, PerFunctionState &PFS) {
  LocTy BeginLoc = Lex.getLoc();
  if (!EatIfPresent(lltok::lsquare))
    return false;

  while (Lex.getKind() != lltok::rsquare) {
    // If this isn't the first operand bundle, we need a comma.
    if (!BundleList.empty() &&
        ParseToken(lltok::comma, "expected ',' in input list"))
      return true;

    std::string Tag;
    if (ParseStringConstant(Tag))
      return true;

    if (ParseToken(lltok::lparen, "expected '(' in operand bundle"))
      return true;

    std::vector<Value *> Inputs;
    while (Lex.getKind() != lltok::rparen) {
      // If this isn't the first input, we need a comma.
      if (!Inputs.empty() &&
          ParseToken(lltok::comma, "expected ',' in input list"))
        return true;

      Type *Ty = nullptr;
      Value *Input = nullptr;
      if (ParseType(Ty) || ParseValue(Ty, Input, PFS))
        return true;
      Inputs.push_back(Input);
    }

    BundleList.emplace_back(std::move(Tag), std::move(Inputs));

    Lex.Lex(); // Lex the ')'.
  }

  if (BundleList.empty())
    return Error(BeginLoc, "operand bundle set must not be empty");

  Lex.Lex(); // Lex the ']'.
  return false;
}

/// ParseArgumentList - Parse the argument list for a function type or function
/// prototype.
///   ::= '(' ArgTypeListI ')'
/// ArgTypeListI
///   ::= /*empty*/
///   ::= '...'
///   ::= ArgTypeList ',' '...'
///   ::= ArgType (',' ArgType)*
///
bool LLParser::ParseArgumentList(SmallVectorImpl<ArgInfo> &ArgList,
                                 bool &isVarArg){
  unsigned CurValID = 0;
  isVarArg = false;
  assert(Lex.getKind() == lltok::lparen);
  Lex.Lex(); // eat the (.

  if (Lex.getKind() == lltok::rparen) {
    // empty
  } else if (Lex.getKind() == lltok::dotdotdot) {
    isVarArg = true;
    Lex.Lex();
  } else {
    LocTy TypeLoc = Lex.getLoc();
    Type *ArgTy = nullptr;
    AttrBuilder Attrs;
    std::string Name;

    if (ParseType(ArgTy) ||
        ParseOptionalParamAttrs(Attrs)) return true;

    if (ArgTy->isVoidTy())
      return Error(TypeLoc, "argument can not have void type");

    if (Lex.getKind() == lltok::LocalVar) {
      Name = Lex.getStrVal();
      Lex.Lex();
    } else if (Lex.getKind() == lltok::LocalVarID) {
      if (Lex.getUIntVal() != CurValID)
        return Error(TypeLoc, "argument expected to be numbered '%" +
                                  Twine(CurValID) + "'");
      ++CurValID;
      Lex.Lex();
    }

    if (!FunctionType::isValidArgumentType(ArgTy))
      return Error(TypeLoc, "invalid type for function argument");

    ArgList.emplace_back(TypeLoc, ArgTy,
                         AttributeSet::get(ArgTy->getContext(), Attrs),
                         std::move(Name));

    while (EatIfPresent(lltok::comma)) {
      // Handle ... at end of arg list.
      if (EatIfPresent(lltok::dotdotdot)) {
        isVarArg = true;
        break;
      }

      // Otherwise must be an argument type.
      TypeLoc = Lex.getLoc();
      if (ParseType(ArgTy) || ParseOptionalParamAttrs(Attrs)) return true;

      if (ArgTy->isVoidTy())
        return Error(TypeLoc, "argument can not have void type");

      if (Lex.getKind() == lltok::LocalVar) {
        Name = Lex.getStrVal();
        Lex.Lex();
      } else {
        if (Lex.getKind() == lltok::LocalVarID) {
          if (Lex.getUIntVal() != CurValID)
            return Error(TypeLoc, "argument expected to be numbered '%" +
                                      Twine(CurValID) + "'");
          Lex.Lex();
        }
        ++CurValID;
        Name = "";
      }

      if (!ArgTy->isFirstClassType())
        return Error(TypeLoc, "invalid type for function argument");

      ArgList.emplace_back(TypeLoc, ArgTy,
                           AttributeSet::get(ArgTy->getContext(), Attrs),
                           std::move(Name));
    }
  }

  return ParseToken(lltok::rparen, "expected ')' at end of argument list");
}

/// ParseFunctionType
///  ::= Type ArgumentList OptionalAttrs
bool LLParser::ParseFunctionType(Type *&Result) {
  assert(Lex.getKind() == lltok::lparen);

  if (!FunctionType::isValidReturnType(Result))
    return TokError("invalid function return type");

  SmallVector<ArgInfo, 8> ArgList;
  bool isVarArg;
  if (ParseArgumentList(ArgList, isVarArg))
    return true;

  // Reject names on the arguments lists.
  for (unsigned i = 0, e = ArgList.size(); i != e; ++i) {
    if (!ArgList[i].Name.empty())
      return Error(ArgList[i].Loc, "argument name invalid in function type");
    if (ArgList[i].Attrs.hasAttributes())
      return Error(ArgList[i].Loc,
                   "argument attributes invalid in function type");
  }

  SmallVector<Type*, 16> ArgListTy;
  for (unsigned i = 0, e = ArgList.size(); i != e; ++i)
    ArgListTy.push_back(ArgList[i].Ty);

  Result = FunctionType::get(Result, ArgListTy, isVarArg);
  return false;
}

/// ParseAnonStructType - Parse an anonymous struct type, which is inlined into
/// other structs.
bool LLParser::ParseAnonStructType(Type *&Result, bool Packed) {
  SmallVector<Type*, 8> Elts;
  if (ParseStructBody(Elts)) return true;

  Result = StructType::get(Context, Elts, Packed);
  return false;
}

/// ParseStructDefinition - Parse a struct in a 'type' definition.
bool LLParser::ParseStructDefinition(SMLoc TypeLoc, StringRef Name,
                                     std::pair<Type*, LocTy> &Entry,
                                     Type *&ResultTy) {
  // If the type was already defined, diagnose the redefinition.
  if (Entry.first && !Entry.second.isValid())
    return Error(TypeLoc, "redefinition of type");

  // If we have opaque, just return without filling in the definition for the
  // struct.  This counts as a definition as far as the .ll file goes.
  if (EatIfPresent(lltok::kw_opaque)) {
    // This type is being defined, so clear the location to indicate this.
    Entry.second = SMLoc();

    // If this type number has never been uttered, create it.
    if (!Entry.first)
      Entry.first = StructType::create(Context, Name);
    ResultTy = Entry.first;
    return false;
  }

  // If the type starts with '<', then it is either a packed struct or a vector.
  bool isPacked = EatIfPresent(lltok::less);

  // If we don't have a struct, then we have a random type alias, which we
  // accept for compatibility with old files.  These types are not allowed to be
  // forward referenced and not allowed to be recursive.
  if (Lex.getKind() != lltok::lbrace) {
    if (Entry.first)
      return Error(TypeLoc, "forward references to non-struct type");

    ResultTy = nullptr;
    if (isPacked)
      return ParseArrayVectorType(ResultTy, true);
    return ParseType(ResultTy);
  }

  // This type is being defined, so clear the location to indicate this.
  Entry.second = SMLoc();

  // If this type number has never been uttered, create it.
  if (!Entry.first)
    Entry.first = StructType::create(Context, Name);

  StructType *STy = cast<StructType>(Entry.first);

  SmallVector<Type*, 8> Body;
  if (ParseStructBody(Body) ||
      (isPacked && ParseToken(lltok::greater, "expected '>' in packed struct")))
    return true;

  STy->setBody(Body, isPacked);
  ResultTy = STy;
  return false;
}

/// ParseStructType: Handles packed and unpacked types.  </> parsed elsewhere.
///   StructType
///     ::= '{' '}'
///     ::= '{' Type (',' Type)* '}'
///     ::= '<' '{' '}' '>'
///     ::= '<' '{' Type (',' Type)* '}' '>'
bool LLParser::ParseStructBody(SmallVectorImpl<Type*> &Body) {
  assert(Lex.getKind() == lltok::lbrace);
  Lex.Lex(); // Consume the '{'

  // Handle the empty struct.
  if (EatIfPresent(lltok::rbrace))
    return false;

  LocTy EltTyLoc = Lex.getLoc();
  Type *Ty = nullptr;
  if (ParseType(Ty)) return true;
  Body.push_back(Ty);

  if (!StructType::isValidElementType(Ty))
    return Error(EltTyLoc, "invalid element type for struct");

  while (EatIfPresent(lltok::comma)) {
    EltTyLoc = Lex.getLoc();
    if (ParseType(Ty)) return true;

    if (!StructType::isValidElementType(Ty))
      return Error(EltTyLoc, "invalid element type for struct");

    Body.push_back(Ty);
  }

  return ParseToken(lltok::rbrace, "expected '}' at end of struct");
}

/// ParseArrayVectorType - Parse an array or vector type, assuming the first
/// token has already been consumed.
///   Type
///     ::= '[' APSINTVAL 'x' Types ']'
///     ::= '<' APSINTVAL 'x' Types '>'
///     ::= '<' 'vscale' 'x' APSINTVAL 'x' Types '>'
bool LLParser::ParseArrayVectorType(Type *&Result, bool isVector) {
  bool Scalable = false;

  if (isVector && Lex.getKind() == lltok::kw_vscale) {
    Lex.Lex(); // consume the 'vscale'
    if (ParseToken(lltok::kw_x, "expected 'x' after vscale"))
      return true;

    Scalable = true;
  }

  if (Lex.getKind() != lltok::APSInt || Lex.getAPSIntVal().isSigned() ||
      Lex.getAPSIntVal().getBitWidth() > 64)
    return TokError("expected number in address space");

  LocTy SizeLoc = Lex.getLoc();
  uint64_t Size = Lex.getAPSIntVal().getZExtValue();
  Lex.Lex();

  if (ParseToken(lltok::kw_x, "expected 'x' after element count"))
      return true;

  LocTy TypeLoc = Lex.getLoc();
  Type *EltTy = nullptr;
  if (ParseType(EltTy)) return true;

  if (ParseToken(isVector ? lltok::greater : lltok::rsquare,
                 "expected end of sequential type"))
    return true;

  if (isVector) {
    if (Size == 0)
      return Error(SizeLoc, "zero element vector is illegal");
    if ((unsigned)Size != Size)
      return Error(SizeLoc, "size too large for vector");
    if (!VectorType::isValidElementType(EltTy))
      return Error(TypeLoc, "invalid vector element type");
    Result = VectorType::get(EltTy, unsigned(Size), Scalable);
  } else {
    if (!ArrayType::isValidElementType(EltTy))
      return Error(TypeLoc, "invalid array element type");
    Result = ArrayType::get(EltTy, Size);
  }
  return false;
}

//===----------------------------------------------------------------------===//
// Function Semantic Analysis.
//===----------------------------------------------------------------------===//

LLParser::PerFunctionState::PerFunctionState(LLParser &p, Function &f,
                                             int functionNumber)
  : P(p), F(f), FunctionNumber(functionNumber) {

  // Insert unnamed arguments into the NumberedVals list.
  for (Argument &A : F.args())
    if (!A.hasName())
      NumberedVals.push_back(&A);
}

LLParser::PerFunctionState::~PerFunctionState() {
  // If there were any forward referenced non-basicblock values, delete them.

  for (const auto &P : ForwardRefVals) {
    if (isa<BasicBlock>(P.second.first))
      continue;
    P.second.first->replaceAllUsesWith(
        UndefValue::get(P.second.first->getType()));
    P.second.first->deleteValue();
  }

  for (const auto &P : ForwardRefValIDs) {
    if (isa<BasicBlock>(P.second.first))
      continue;
    P.second.first->replaceAllUsesWith(
        UndefValue::get(P.second.first->getType()));
    P.second.first->deleteValue();
  }
}

bool LLParser::PerFunctionState::FinishFunction() {
  if (!ForwardRefVals.empty())
    return P.Error(ForwardRefVals.begin()->second.second,
                   "use of undefined value '%" + ForwardRefVals.begin()->first +
                   "'");
  if (!ForwardRefValIDs.empty())
    return P.Error(ForwardRefValIDs.begin()->second.second,
                   "use of undefined value '%" +
                   Twine(ForwardRefValIDs.begin()->first) + "'");
  return false;
}

/// GetVal - Get a value with the specified name or ID, creating a
/// forward reference record if needed.  This can return null if the value
/// exists but does not have the right type.
Value *LLParser::PerFunctionState::GetVal(const std::string &Name, Type *Ty,
                                          LocTy Loc, bool IsCall) {
  // Look this name up in the normal function symbol table.
  Value *Val = F.getValueSymbolTable()->lookup(Name);

  // If this is a forward reference for the value, see if we already created a
  // forward ref record.
  if (!Val) {
    auto I = ForwardRefVals.find(Name);
    if (I != ForwardRefVals.end())
      Val = I->second.first;
  }

  // If we have the value in the symbol table or fwd-ref table, return it.
  if (Val)
    return P.checkValidVariableType(Loc, "%" + Name, Ty, Val, IsCall);

  // Don't make placeholders with invalid type.
  if (!Ty->isFirstClassType()) {
    P.Error(Loc, "invalid use of a non-first-class type");
    return nullptr;
  }

  // Otherwise, create a new forward reference for this value and remember it.
  Value *FwdVal;
  if (Ty->isLabelTy()) {
    FwdVal = BasicBlock::Create(F.getContext(), Name, &F);
  } else {
    FwdVal = new Argument(Ty, Name);
  }

  ForwardRefVals[Name] = std::make_pair(FwdVal, Loc);
  return FwdVal;
}

Value *LLParser::PerFunctionState::GetVal(unsigned ID, Type *Ty, LocTy Loc,
                                          bool IsCall) {
  // Look this name up in the normal function symbol table.
  Value *Val = ID < NumberedVals.size() ? NumberedVals[ID] : nullptr;

  // If this is a forward reference for the value, see if we already created a
  // forward ref record.
  if (!Val) {
    auto I = ForwardRefValIDs.find(ID);
    if (I != ForwardRefValIDs.end())
      Val = I->second.first;
  }

  // If we have the value in the symbol table or fwd-ref table, return it.
  if (Val)
    return P.checkValidVariableType(Loc, "%" + Twine(ID), Ty, Val, IsCall);

  if (!Ty->isFirstClassType()) {
    P.Error(Loc, "invalid use of a non-first-class type");
    return nullptr;
  }

  // Otherwise, create a new forward reference for this value and remember it.
  Value *FwdVal;
  if (Ty->isLabelTy()) {
    FwdVal = BasicBlock::Create(F.getContext(), "", &F);
  } else {
    FwdVal = new Argument(Ty);
  }

  ForwardRefValIDs[ID] = std::make_pair(FwdVal, Loc);
  return FwdVal;
}

/// SetInstName - After an instruction is parsed and inserted into its
/// basic block, this installs its name.
bool LLParser::PerFunctionState::SetInstName(int NameID,
                                             const std::string &NameStr,
                                             LocTy NameLoc, Instruction *Inst) {
  // If this instruction has void type, it cannot have a name or ID specified.
  if (Inst->getType()->isVoidTy()) {
    if (NameID != -1 || !NameStr.empty())
      return P.Error(NameLoc, "instructions returning void cannot have a name");
    return false;
  }

  // If this was a numbered instruction, verify that the instruction is the
  // expected value and resolve any forward references.
  if (NameStr.empty()) {
    // If neither a name nor an ID was specified, just use the next ID.
    if (NameID == -1)
      NameID = NumberedVals.size();

    if (unsigned(NameID) != NumberedVals.size())
      return P.Error(NameLoc, "instruction expected to be numbered '%" +
                     Twine(NumberedVals.size()) + "'");

    auto FI = ForwardRefValIDs.find(NameID);
    if (FI != ForwardRefValIDs.end()) {
      Value *Sentinel = FI->second.first;
      if (Sentinel->getType() != Inst->getType())
        return P.Error(NameLoc, "instruction forward referenced with type '" +
                       getTypeString(FI->second.first->getType()) + "'");

      Sentinel->replaceAllUsesWith(Inst);
      Sentinel->deleteValue();
      ForwardRefValIDs.erase(FI);
    }

    NumberedVals.push_back(Inst);
    return false;
  }

  // Otherwise, the instruction had a name.  Resolve forward refs and set it.
  auto FI = ForwardRefVals.find(NameStr);
  if (FI != ForwardRefVals.end()) {
    Value *Sentinel = FI->second.first;
    if (Sentinel->getType() != Inst->getType())
      return P.Error(NameLoc, "instruction forward referenced with type '" +
                     getTypeString(FI->second.first->getType()) + "'");

    Sentinel->replaceAllUsesWith(Inst);
    Sentinel->deleteValue();
    ForwardRefVals.erase(FI);
  }

  // Set the name on the instruction.
  Inst->setName(NameStr);

  if (Inst->getName() != NameStr)
    return P.Error(NameLoc, "multiple definition of local value named '" +
                   NameStr + "'");
  return false;
}

/// GetBB - Get a basic block with the specified name or ID, creating a
/// forward reference record if needed.
BasicBlock *LLParser::PerFunctionState::GetBB(const std::string &Name,
                                              LocTy Loc) {
  return dyn_cast_or_null<BasicBlock>(
      GetVal(Name, Type::getLabelTy(F.getContext()), Loc, /*IsCall=*/false));
}

BasicBlock *LLParser::PerFunctionState::GetBB(unsigned ID, LocTy Loc) {
  return dyn_cast_or_null<BasicBlock>(
      GetVal(ID, Type::getLabelTy(F.getContext()), Loc, /*IsCall=*/false));
}

/// DefineBB - Define the specified basic block, which is either named or
/// unnamed.  If there is an error, this returns null otherwise it returns
/// the block being defined.
BasicBlock *LLParser::PerFunctionState::DefineBB(const std::string &Name,
                                                 int NameID, LocTy Loc) {
  BasicBlock *BB;
  if (Name.empty()) {
    if (NameID != -1 && unsigned(NameID) != NumberedVals.size()) {
      P.Error(Loc, "label expected to be numbered '" +
                       Twine(NumberedVals.size()) + "'");
      return nullptr;
    }
    BB = GetBB(NumberedVals.size(), Loc);
    if (!BB) {
      P.Error(Loc, "unable to create block numbered '" +
                       Twine(NumberedVals.size()) + "'");
      return nullptr;
    }
  } else {
    BB = GetBB(Name, Loc);
    if (!BB) {
      P.Error(Loc, "unable to create block named '" + Name + "'");
      return nullptr;
    }
  }

  // Move the block to the end of the function.  Forward ref'd blocks are
  // inserted wherever they happen to be referenced.
  F.getBasicBlockList().splice(F.end(), F.getBasicBlockList(), BB);

  // Remove the block from forward ref sets.
  if (Name.empty()) {
    ForwardRefValIDs.erase(NumberedVals.size());
    NumberedVals.push_back(BB);
  } else {
    // BB forward references are already in the function symbol table.
    ForwardRefVals.erase(Name);
  }

  return BB;
}

//===----------------------------------------------------------------------===//
// Constants.
//===----------------------------------------------------------------------===//

/// ParseValID - Parse an abstract value that doesn't necessarily have a
/// type implied.  For example, if we parse "4" we don't know what integer type
/// it has.  The value will later be combined with its type and checked for
/// sanity.  PFS is used to convert function-local operands of metadata (since
/// metadata operands are not just parsed here but also converted to values).
/// PFS can be null when we are not parsing metadata values inside a function.
bool LLParser::ParseValID(ValID &ID, PerFunctionState *PFS) {
  ID.Loc = Lex.getLoc();
  switch (Lex.getKind()) {
  default: return TokError("expected value token");
  case lltok::GlobalID:  // @42
    ID.UIntVal = Lex.getUIntVal();
    ID.Kind = ValID::t_GlobalID;
    break;
  case lltok::GlobalVar:  // @foo
    ID.StrVal = Lex.getStrVal();
    ID.Kind = ValID::t_GlobalName;
    break;
  case lltok::LocalVarID:  // %42
    ID.UIntVal = Lex.getUIntVal();
    ID.Kind = ValID::t_LocalID;
    break;
  case lltok::LocalVar:  // %foo
    ID.StrVal = Lex.getStrVal();
    ID.Kind = ValID::t_LocalName;
    break;
  case lltok::APSInt:
    ID.APSIntVal = Lex.getAPSIntVal();
    ID.Kind = ValID::t_APSInt;
    break;
  case lltok::APFloat:
    ID.APFloatVal = Lex.getAPFloatVal();
    ID.Kind = ValID::t_APFloat;
    break;
  case lltok::kw_true:
    ID.ConstantVal = ConstantInt::getTrue(Context);
    ID.Kind = ValID::t_Constant;
    break;
  case lltok::kw_false:
    ID.ConstantVal = ConstantInt::getFalse(Context);
    ID.Kind = ValID::t_Constant;
    break;
  case lltok::kw_null: ID.Kind = ValID::t_Null; break;
  case lltok::kw_undef: ID.Kind = ValID::t_Undef; break;
  case lltok::kw_zeroinitializer: ID.Kind = ValID::t_Zero; break;
  case lltok::kw_none: ID.Kind = ValID::t_None; break;

  case lltok::lbrace: {
    // ValID ::= '{' ConstVector '}'
    Lex.Lex();
    SmallVector<Constant*, 16> Elts;
    if (ParseGlobalValueVector(Elts) ||
        ParseToken(lltok::rbrace, "expected end of struct constant"))
      return true;

    ID.ConstantStructElts = std::make_unique<Constant *[]>(Elts.size());
    ID.UIntVal = Elts.size();
    memcpy(ID.ConstantStructElts.get(), Elts.data(),
           Elts.size() * sizeof(Elts[0]));
    ID.Kind = ValID::t_ConstantStruct;
    return false;
  }
  case lltok::less: {
    // ValID ::= '<' ConstVector '>'         --> Vector.
    // ValID ::= '<' '{' ConstVector '}' '>' --> Packed Struct.
    Lex.Lex();
    bool isPackedStruct = EatIfPresent(lltok::lbrace);

    SmallVector<Constant*, 16> Elts;
    LocTy FirstEltLoc = Lex.getLoc();
    if (ParseGlobalValueVector(Elts) ||
        (isPackedStruct &&
         ParseToken(lltok::rbrace, "expected end of packed struct")) ||
        ParseToken(lltok::greater, "expected end of constant"))
      return true;

    if (isPackedStruct) {
      ID.ConstantStructElts = std::make_unique<Constant *[]>(Elts.size());
      memcpy(ID.ConstantStructElts.get(), Elts.data(),
             Elts.size() * sizeof(Elts[0]));
      ID.UIntVal = Elts.size();
      ID.Kind = ValID::t_PackedConstantStruct;
      return false;
    }

    if (Elts.empty())
      return Error(ID.Loc, "constant vector must not be empty");

    if (!Elts[0]->getType()->isIntegerTy() &&
        !Elts[0]->getType()->isFloatingPointTy() &&
        !Elts[0]->getType()->isPointerTy())
      return Error(FirstEltLoc,
            "vector elements must have integer, pointer or floating point type");

    // Verify that all the vector elements have the same type.
    for (unsigned i = 1, e = Elts.size(); i != e; ++i)
      if (Elts[i]->getType() != Elts[0]->getType())
        return Error(FirstEltLoc,
                     "vector element #" + Twine(i) +
                    " is not of type '" + getTypeString(Elts[0]->getType()));

    ID.ConstantVal = ConstantVector::get(Elts);
    ID.Kind = ValID::t_Constant;
    return false;
  }
  case lltok::lsquare: {   // Array Constant
    Lex.Lex();
    SmallVector<Constant*, 16> Elts;
    LocTy FirstEltLoc = Lex.getLoc();
    if (ParseGlobalValueVector(Elts) ||
        ParseToken(lltok::rsquare, "expected end of array constant"))
      return true;

    // Handle empty element.
    if (Elts.empty()) {
      // Use undef instead of an array because it's inconvenient to determine
      // the element type at this point, there being no elements to examine.
      ID.Kind = ValID::t_EmptyArray;
      return false;
    }

    if (!Elts[0]->getType()->isFirstClassType())
      return Error(FirstEltLoc, "invalid array element type: " +
                   getTypeString(Elts[0]->getType()));

    ArrayType *ATy = ArrayType::get(Elts[0]->getType(), Elts.size());

    // Verify all elements are correct type!
    for (unsigned i = 0, e = Elts.size(); i != e; ++i) {
      if (Elts[i]->getType() != Elts[0]->getType())
        return Error(FirstEltLoc,
                     "array element #" + Twine(i) +
                     " is not of type '" + getTypeString(Elts[0]->getType()));
    }

    ID.ConstantVal = ConstantArray::get(ATy, Elts);
    ID.Kind = ValID::t_Constant;
    return false;
  }
  case lltok::kw_c:  // c "foo"
    Lex.Lex();
    ID.ConstantVal = ConstantDataArray::getString(Context, Lex.getStrVal(),
                                                  false);
    if (ParseToken(lltok::StringConstant, "expected string")) return true;
    ID.Kind = ValID::t_Constant;
    return false;

  case lltok::kw_asm: {
    // ValID ::= 'asm' SideEffect? AlignStack? IntelDialect? STRINGCONSTANT ','
    //             STRINGCONSTANT
    bool HasSideEffect, AlignStack, AsmDialect;
    Lex.Lex();
    if (ParseOptionalToken(lltok::kw_sideeffect, HasSideEffect) ||
        ParseOptionalToken(lltok::kw_alignstack, AlignStack) ||
        ParseOptionalToken(lltok::kw_inteldialect, AsmDialect) ||
        ParseStringConstant(ID.StrVal) ||
        ParseToken(lltok::comma, "expected comma in inline asm expression") ||
        ParseToken(lltok::StringConstant, "expected constraint string"))
      return true;
    ID.StrVal2 = Lex.getStrVal();
    ID.UIntVal = unsigned(HasSideEffect) | (unsigned(AlignStack)<<1) |
      (unsigned(AsmDialect)<<2);
    ID.Kind = ValID::t_InlineAsm;
    return false;
  }

  case lltok::kw_blockaddress: {
    // ValID ::= 'blockaddress' '(' @foo ',' %bar ')'
    Lex.Lex();

    ValID Fn, Label;

    if (ParseToken(lltok::lparen, "expected '(' in block address expression") ||
        ParseValID(Fn) ||
        ParseToken(lltok::comma, "expected comma in block address expression")||
        ParseValID(Label) ||
        ParseToken(lltok::rparen, "expected ')' in block address expression"))
      return true;

    if (Fn.Kind != ValID::t_GlobalID && Fn.Kind != ValID::t_GlobalName)
      return Error(Fn.Loc, "expected function name in blockaddress");
    if (Label.Kind != ValID::t_LocalID && Label.Kind != ValID::t_LocalName)
      return Error(Label.Loc, "expected basic block name in blockaddress");

    // Try to find the function (but skip it if it's forward-referenced).
    GlobalValue *GV = nullptr;
    if (Fn.Kind == ValID::t_GlobalID) {
      if (Fn.UIntVal < NumberedVals.size())
        GV = NumberedVals[Fn.UIntVal];
    } else if (!ForwardRefVals.count(Fn.StrVal)) {
      GV = M->getNamedValue(Fn.StrVal);
    }
    Function *F = nullptr;
    if (GV) {
      // Confirm that it's actually a function with a definition.
      if (!isa<Function>(GV))
        return Error(Fn.Loc, "expected function name in blockaddress");
      F = cast<Function>(GV);
      if (F->isDeclaration())
        return Error(Fn.Loc, "cannot take blockaddress inside a declaration");
    }

    if (!F) {
      // Make a global variable as a placeholder for this reference.
      GlobalValue *&FwdRef =
          ForwardRefBlockAddresses.insert(std::make_pair(
                                              std::move(Fn),
                                              std::map<ValID, GlobalValue *>()))
              .first->second.insert(std::make_pair(std::move(Label), nullptr))
              .first->second;
      if (!FwdRef)
        FwdRef = new GlobalVariable(*M, Type::getInt8Ty(Context), false,
                                    GlobalValue::InternalLinkage, nullptr, "");
      ID.ConstantVal = FwdRef;
      ID.Kind = ValID::t_Constant;
      return false;
    }

    // We found the function; now find the basic block.  Don't use PFS, since we
    // might be inside a constant expression.
    BasicBlock *BB;
    if (BlockAddressPFS && F == &BlockAddressPFS->getFunction()) {
      if (Label.Kind == ValID::t_LocalID)
        BB = BlockAddressPFS->GetBB(Label.UIntVal, Label.Loc);
      else
        BB = BlockAddressPFS->GetBB(Label.StrVal, Label.Loc);
      if (!BB)
        return Error(Label.Loc, "referenced value is not a basic block");
    } else {
      if (Label.Kind == ValID::t_LocalID)
        return Error(Label.Loc, "cannot take address of numeric label after "
                                "the function is defined");
      BB = dyn_cast_or_null<BasicBlock>(
          F->getValueSymbolTable()->lookup(Label.StrVal));
      if (!BB)
        return Error(Label.Loc, "referenced value is not a basic block");
    }

    ID.ConstantVal = BlockAddress::get(F, BB);
    ID.Kind = ValID::t_Constant;
    return false;
  }

  case lltok::kw_trunc:
  case lltok::kw_zext:
  case lltok::kw_sext:
  case lltok::kw_fptrunc:
  case lltok::kw_fpext:
  case lltok::kw_bitcast:
  case lltok::kw_addrspacecast:
  case lltok::kw_uitofp:
  case lltok::kw_sitofp:
  case lltok::kw_fptoui:
  case lltok::kw_fptosi:
  case lltok::kw_inttoptr:
  case lltok::kw_ptrtoint: {
    unsigned Opc = Lex.getUIntVal();
    Type *DestTy = nullptr;
    Constant *SrcVal;
    Lex.Lex();
    if (ParseToken(lltok::lparen, "expected '(' after constantexpr cast") ||
        ParseGlobalTypeAndValue(SrcVal) ||
        ParseToken(lltok::kw_to, "expected 'to' in constantexpr cast") ||
        ParseType(DestTy) ||
        ParseToken(lltok::rparen, "expected ')' at end of constantexpr cast"))
      return true;
    if (!CastInst::castIsValid((Instruction::CastOps)Opc, SrcVal, DestTy))
      return Error(ID.Loc, "invalid cast opcode for cast from '" +
                   getTypeString(SrcVal->getType()) + "' to '" +
                   getTypeString(DestTy) + "'");
    ID.ConstantVal = ConstantExpr::getCast((Instruction::CastOps)Opc,
                                                 SrcVal, DestTy);
    ID.Kind = ValID::t_Constant;
    return false;
  }
  case lltok::kw_extractvalue: {
    Lex.Lex();
    Constant *Val;
    SmallVector<unsigned, 4> Indices;
    if (ParseToken(lltok::lparen, "expected '(' in extractvalue constantexpr")||
        ParseGlobalTypeAndValue(Val) ||
        ParseIndexList(Indices) ||
        ParseToken(lltok::rparen, "expected ')' in extractvalue constantexpr"))
      return true;

    if (!Val->getType()->isAggregateType())
      return Error(ID.Loc, "extractvalue operand must be aggregate type");
    if (!ExtractValueInst::getIndexedType(Val->getType(), Indices))
      return Error(ID.Loc, "invalid indices for extractvalue");
    ID.ConstantVal = ConstantExpr::getExtractValue(Val, Indices);
    ID.Kind = ValID::t_Constant;
    return false;
  }
  case lltok::kw_insertvalue: {
    Lex.Lex();
    Constant *Val0, *Val1;
    SmallVector<unsigned, 4> Indices;
    if (ParseToken(lltok::lparen, "expected '(' in insertvalue constantexpr")||
        ParseGlobalTypeAndValue(Val0) ||
        ParseToken(lltok::comma, "expected comma in insertvalue constantexpr")||
        ParseGlobalTypeAndValue(Val1) ||
        ParseIndexList(Indices) ||
        ParseToken(lltok::rparen, "expected ')' in insertvalue constantexpr"))
      return true;
    if (!Val0->getType()->isAggregateType())
      return Error(ID.Loc, "insertvalue operand must be aggregate type");
    Type *IndexedType =
        ExtractValueInst::getIndexedType(Val0->getType(), Indices);
    if (!IndexedType)
      return Error(ID.Loc, "invalid indices for insertvalue");
    if (IndexedType != Val1->getType())
      return Error(ID.Loc, "insertvalue operand and field disagree in type: '" +
                               getTypeString(Val1->getType()) +
                               "' instead of '" + getTypeString(IndexedType) +
                               "'");
    ID.ConstantVal = ConstantExpr::getInsertValue(Val0, Val1, Indices);
    ID.Kind = ValID::t_Constant;
    return false;
  }
  case lltok::kw_icmp:
  case lltok::kw_fcmp: {
    unsigned PredVal, Opc = Lex.getUIntVal();
    Constant *Val0, *Val1;
    Lex.Lex();
    if (ParseCmpPredicate(PredVal, Opc) ||
        ParseToken(lltok::lparen, "expected '(' in compare constantexpr") ||
        ParseGlobalTypeAndValue(Val0) ||
        ParseToken(lltok::comma, "expected comma in compare constantexpr") ||
        ParseGlobalTypeAndValue(Val1) ||
        ParseToken(lltok::rparen, "expected ')' in compare constantexpr"))
      return true;

    if (Val0->getType() != Val1->getType())
      return Error(ID.Loc, "compare operands must have the same type");

    CmpInst::Predicate Pred = (CmpInst::Predicate)PredVal;

    if (Opc == Instruction::FCmp) {
      if (!Val0->getType()->isFPOrFPVectorTy())
        return Error(ID.Loc, "fcmp requires floating point operands");
      ID.ConstantVal = ConstantExpr::getFCmp(Pred, Val0, Val1);
    } else {
      assert(Opc == Instruction::ICmp && "Unexpected opcode for CmpInst!");
      if (!Val0->getType()->isIntOrIntVectorTy() &&
          !Val0->getType()->isPtrOrPtrVectorTy())
        return Error(ID.Loc, "icmp requires pointer or integer operands");
      ID.ConstantVal = ConstantExpr::getICmp(Pred, Val0, Val1);
    }
    ID.Kind = ValID::t_Constant;
    return false;
  }
 
  // Unary Operators.
  case lltok::kw_fneg: {
    unsigned Opc = Lex.getUIntVal();
    Constant *Val;
    Lex.Lex();
    if (ParseToken(lltok::lparen, "expected '(' in unary constantexpr") ||
        ParseGlobalTypeAndValue(Val) ||
        ParseToken(lltok::rparen, "expected ')' in unary constantexpr"))
      return true;
    
    // Check that the type is valid for the operator.
    switch (Opc) {
    case Instruction::FNeg:
      if (!Val->getType()->isFPOrFPVectorTy())
        return Error(ID.Loc, "constexpr requires fp operands");
      break;
    default: llvm_unreachable("Unknown unary operator!");
    }
    unsigned Flags = 0;
    Constant *C = ConstantExpr::get(Opc, Val, Flags);
    ID.ConstantVal = C;
    ID.Kind = ValID::t_Constant;
    return false;
  }
  // Binary Operators.
  case lltok::kw_add:
  case lltok::kw_fadd:
  case lltok::kw_sub:
  case lltok::kw_fsub:
  case lltok::kw_mul:
  case lltok::kw_fmul:
  case lltok::kw_udiv:
  case lltok::kw_sdiv:
  case lltok::kw_fdiv:
  case lltok::kw_urem:
  case lltok::kw_srem:
  case lltok::kw_frem:
  case lltok::kw_shl:
  case lltok::kw_lshr:
  case lltok::kw_ashr: {
    bool NUW = false;
    bool NSW = false;
    bool Exact = false;
    unsigned Opc = Lex.getUIntVal();
    Constant *Val0, *Val1;
    Lex.Lex();
    if (Opc == Instruction::Add || Opc == Instruction::Sub ||
        Opc == Instruction::Mul || Opc == Instruction::Shl) {
      if (EatIfPresent(lltok::kw_nuw))
        NUW = true;
      if (EatIfPresent(lltok::kw_nsw)) {
        NSW = true;
        if (EatIfPresent(lltok::kw_nuw))
          NUW = true;
      }
    } else if (Opc == Instruction::SDiv || Opc == Instruction::UDiv ||
               Opc == Instruction::LShr || Opc == Instruction::AShr) {
      if (EatIfPresent(lltok::kw_exact))
        Exact = true;
    }
    if (ParseToken(lltok::lparen, "expected '(' in binary constantexpr") ||
        ParseGlobalTypeAndValue(Val0) ||
        ParseToken(lltok::comma, "expected comma in binary constantexpr") ||
        ParseGlobalTypeAndValue(Val1) ||
        ParseToken(lltok::rparen, "expected ')' in binary constantexpr"))
      return true;
    if (Val0->getType() != Val1->getType())
      return Error(ID.Loc, "operands of constexpr must have same type");
    // Check that the type is valid for the operator.
    switch (Opc) {
    case Instruction::Add:
    case Instruction::Sub:
    case Instruction::Mul:
    case Instruction::UDiv:
    case Instruction::SDiv:
    case Instruction::URem:
    case Instruction::SRem:
    case Instruction::Shl:
    case Instruction::AShr:
    case Instruction::LShr:
      if (!Val0->getType()->isIntOrIntVectorTy())
        return Error(ID.Loc, "constexpr requires integer operands");
      break;
    case Instruction::FAdd:
    case Instruction::FSub:
    case Instruction::FMul:
    case Instruction::FDiv:
    case Instruction::FRem:
      if (!Val0->getType()->isFPOrFPVectorTy())
        return Error(ID.Loc, "constexpr requires fp operands");
      break;
    default: llvm_unreachable("Unknown binary operator!");
    }
    unsigned Flags = 0;
    if (NUW)   Flags |= OverflowingBinaryOperator::NoUnsignedWrap;
    if (NSW)   Flags |= OverflowingBinaryOperator::NoSignedWrap;
    if (Exact) Flags |= PossiblyExactOperator::IsExact;
    Constant *C = ConstantExpr::get(Opc, Val0, Val1, Flags);
    ID.ConstantVal = C;
    ID.Kind = ValID::t_Constant;
    return false;
  }

  // Logical Operations
  case lltok::kw_and:
  case lltok::kw_or:
  case lltok::kw_xor: {
    unsigned Opc = Lex.getUIntVal();
    Constant *Val0, *Val1;
    Lex.Lex();
    if (ParseToken(lltok::lparen, "expected '(' in logical constantexpr") ||
        ParseGlobalTypeAndValue(Val0) ||
        ParseToken(lltok::comma, "expected comma in logical constantexpr") ||
        ParseGlobalTypeAndValue(Val1) ||
        ParseToken(lltok::rparen, "expected ')' in logical constantexpr"))
      return true;
    if (Val0->getType() != Val1->getType())
      return Error(ID.Loc, "operands of constexpr must have same type");
    if (!Val0->getType()->isIntOrIntVectorTy())
      return Error(ID.Loc,
                   "constexpr requires integer or integer vector operands");
    ID.ConstantVal = ConstantExpr::get(Opc, Val0, Val1);
    ID.Kind = ValID::t_Constant;
    return false;
  }

  case lltok::kw_getelementptr:
  case lltok::kw_shufflevector:
  case lltok::kw_insertelement:
  case lltok::kw_extractelement:
  case lltok::kw_select: {
    unsigned Opc = Lex.getUIntVal();
    SmallVector<Constant*, 16> Elts;
    bool InBounds = false;
    Type *Ty;
    Lex.Lex();

    if (Opc == Instruction::GetElementPtr)
      InBounds = EatIfPresent(lltok::kw_inbounds);

    if (ParseToken(lltok::lparen, "expected '(' in constantexpr"))
      return true;

    LocTy ExplicitTypeLoc = Lex.getLoc();
    if (Opc == Instruction::GetElementPtr) {
      if (ParseType(Ty) ||
          ParseToken(lltok::comma, "expected comma after getelementptr's type"))
        return true;
    }

    Optional<unsigned> InRangeOp;
    if (ParseGlobalValueVector(
            Elts, Opc == Instruction::GetElementPtr ? &InRangeOp : nullptr) ||
        ParseToken(lltok::rparen, "expected ')' in constantexpr"))
      return true;

    if (Opc == Instruction::GetElementPtr) {
      if (Elts.size() == 0 ||
          !Elts[0]->getType()->isPtrOrPtrVectorTy())
        return Error(ID.Loc, "base of getelementptr must be a pointer");

      Type *BaseType = Elts[0]->getType();
      auto *BasePointerType = cast<PointerType>(BaseType->getScalarType());
      if (Ty != BasePointerType->getElementType())
        return Error(
            ExplicitTypeLoc,
            "explicit pointee type doesn't match operand's pointee type");

      unsigned GEPWidth =
          BaseType->isVectorTy() ? BaseType->getVectorNumElements() : 0;

      ArrayRef<Constant *> Indices(Elts.begin() + 1, Elts.end());
      for (Constant *Val : Indices) {
        Type *ValTy = Val->getType();
        if (!ValTy->isIntOrIntVectorTy())
          return Error(ID.Loc, "getelementptr index must be an integer");
        if (ValTy->isVectorTy()) {
          unsigned ValNumEl = ValTy->getVectorNumElements();
          if (GEPWidth && (ValNumEl != GEPWidth))
            return Error(
                ID.Loc,
                "getelementptr vector index has a wrong number of elements");
          // GEPWidth may have been unknown because the base is a scalar,
          // but it is known now.
          GEPWidth = ValNumEl;
        }
      }

      SmallPtrSet<Type*, 4> Visited;
      if (!Indices.empty() && !Ty->isSized(&Visited))
        return Error(ID.Loc, "base element of getelementptr must be sized");

      if (!GetElementPtrInst::getIndexedType(Ty, Indices))
        return Error(ID.Loc, "invalid getelementptr indices");

      if (InRangeOp) {
        if (*InRangeOp == 0)
          return Error(ID.Loc,
                       "inrange keyword may not appear on pointer operand");
        --*InRangeOp;
      }

      ID.ConstantVal = ConstantExpr::getGetElementPtr(Ty, Elts[0], Indices,
                                                      InBounds, InRangeOp);
    } else if (Opc == Instruction::Select) {
      if (Elts.size() != 3)
        return Error(ID.Loc, "expected three operands to select");
      if (const char *Reason = SelectInst::areInvalidOperands(Elts[0], Elts[1],
                                                              Elts[2]))
        return Error(ID.Loc, Reason);
      ID.ConstantVal = ConstantExpr::getSelect(Elts[0], Elts[1], Elts[2]);
    } else if (Opc == Instruction::ShuffleVector) {
      if (Elts.size() != 3)
        return Error(ID.Loc, "expected three operands to shufflevector");
      if (!ShuffleVectorInst::isValidOperands(Elts[0], Elts[1], Elts[2]))
        return Error(ID.Loc, "invalid operands to shufflevector");
      ID.ConstantVal =
                 ConstantExpr::getShuffleVector(Elts[0], Elts[1],Elts[2]);
    } else if (Opc == Instruction::ExtractElement) {
      if (Elts.size() != 2)
        return Error(ID.Loc, "expected two operands to extractelement");
      if (!ExtractElementInst::isValidOperands(Elts[0], Elts[1]))
        return Error(ID.Loc, "invalid extractelement operands");
      ID.ConstantVal = ConstantExpr::getExtractElement(Elts[0], Elts[1]);
    } else {
      assert(Opc == Instruction::InsertElement && "Unknown opcode");
      if (Elts.size() != 3)
      return Error(ID.Loc, "expected three operands to insertelement");
      if (!InsertElementInst::isValidOperands(Elts[0], Elts[1], Elts[2]))
        return Error(ID.Loc, "invalid insertelement operands");
      ID.ConstantVal =
                 ConstantExpr::getInsertElement(Elts[0], Elts[1],Elts[2]);
    }

    ID.Kind = ValID::t_Constant;
    return false;
  }
  }

  Lex.Lex();
  return false;
}

/// ParseGlobalValue - Parse a global value with the specified type.
bool LLParser::ParseGlobalValue(Type *Ty, Constant *&C) {
  C = nullptr;
  ValID ID;
  Value *V = nullptr;
  bool Parsed = ParseValID(ID) ||
                ConvertValIDToValue(Ty, ID, V, nullptr, /*IsCall=*/false);
  if (V && !(C = dyn_cast<Constant>(V)))
    return Error(ID.Loc, "global values must be constants");
  return Parsed;
}

bool LLParser::ParseGlobalTypeAndValue(Constant *&V) {
  Type *Ty = nullptr;
  return ParseType(Ty) ||
         ParseGlobalValue(Ty, V);
}

bool LLParser::parseOptionalComdat(StringRef GlobalName, Comdat *&C) {
  C = nullptr;

  LocTy KwLoc = Lex.getLoc();
  if (!EatIfPresent(lltok::kw_comdat))
    return false;

  if (EatIfPresent(lltok::lparen)) {
    if (Lex.getKind() != lltok::ComdatVar)
      return TokError("expected comdat variable");
    C = getComdat(Lex.getStrVal(), Lex.getLoc());
    Lex.Lex();
    if (ParseToken(lltok::rparen, "expected ')' after comdat var"))
      return true;
  } else {
    if (GlobalName.empty())
      return TokError("comdat cannot be unnamed");
    C = getComdat(GlobalName, KwLoc);
  }

  return false;
}

/// ParseGlobalValueVector
///   ::= /*empty*/
///   ::= [inrange] TypeAndValue (',' [inrange] TypeAndValue)*
bool LLParser::ParseGlobalValueVector(SmallVectorImpl<Constant *> &Elts,
                                      Optional<unsigned> *InRangeOp) {
  // Empty list.
  if (Lex.getKind() == lltok::rbrace ||
      Lex.getKind() == lltok::rsquare ||
      Lex.getKind() == lltok::greater ||
      Lex.getKind() == lltok::rparen)
    return false;

  do {
    if (InRangeOp && !*InRangeOp && EatIfPresent(lltok::kw_inrange))
      *InRangeOp = Elts.size();

    Constant *C;
    if (ParseGlobalTypeAndValue(C)) return true;
    Elts.push_back(C);
  } while (EatIfPresent(lltok::comma));

  return false;
}

bool LLParser::ParseMDTuple(MDNode *&MD, bool IsDistinct) {
  SmallVector<Metadata *, 16> Elts;
  if (ParseMDNodeVector(Elts))
    return true;

  MD = (IsDistinct ? MDTuple::getDistinct : MDTuple::get)(Context, Elts);
  return false;
}

/// MDNode:
///  ::= !{ ... }
///  ::= !7
///  ::= !DILocation(...)
bool LLParser::ParseMDNode(MDNode *&N) {
  if (Lex.getKind() == lltok::MetadataVar)
    return ParseSpecializedMDNode(N);

  return ParseToken(lltok::exclaim, "expected '!' here") ||
         ParseMDNodeTail(N);
}

bool LLParser::ParseMDNodeTail(MDNode *&N) {
  // !{ ... }
  if (Lex.getKind() == lltok::lbrace)
    return ParseMDTuple(N);

  // !42
  return ParseMDNodeID(N);
}

namespace {

/// Structure to represent an optional metadata field.
template <class FieldTy> struct MDFieldImpl {
  typedef MDFieldImpl ImplTy;
  FieldTy Val;
  bool Seen;

  void assign(FieldTy Val) {
    Seen = true;
    this->Val = std::move(Val);
  }

  explicit MDFieldImpl(FieldTy Default)
      : Val(std::move(Default)), Seen(false) {}
};

/// Structure to represent an optional metadata field that
/// can be of either type (A or B) and encapsulates the
/// MD<typeofA>Field and MD<typeofB>Field structs, so not
/// to reimplement the specifics for representing each Field.
template <class FieldTypeA, class FieldTypeB> struct MDEitherFieldImpl {
  typedef MDEitherFieldImpl<FieldTypeA, FieldTypeB> ImplTy;
  FieldTypeA A;
  FieldTypeB B;
  bool Seen;

  enum {
    IsInvalid = 0,
    IsTypeA = 1,
    IsTypeB = 2
  } WhatIs;

  void assign(FieldTypeA A) {
    Seen = true;
    this->A = std::move(A);
    WhatIs = IsTypeA;
  }

  void assign(FieldTypeB B) {
    Seen = true;
    this->B = std::move(B);
    WhatIs = IsTypeB;
  }

  explicit MDEitherFieldImpl(FieldTypeA DefaultA, FieldTypeB DefaultB)
      : A(std::move(DefaultA)), B(std::move(DefaultB)), Seen(false),
        WhatIs(IsInvalid) {}
};

struct MDUnsignedField : public MDFieldImpl<uint64_t> {
  uint64_t Max;

  MDUnsignedField(uint64_t Default = 0, uint64_t Max = UINT64_MAX)
      : ImplTy(Default), Max(Max) {}
};

struct LineField : public MDUnsignedField {
  LineField() : MDUnsignedField(0, UINT32_MAX) {}
};

struct ColumnField : public MDUnsignedField {
  ColumnField() : MDUnsignedField(0, UINT16_MAX) {}
};

struct DwarfTagField : public MDUnsignedField {
  DwarfTagField() : MDUnsignedField(0, dwarf::DW_TAG_hi_user) {}
  DwarfTagField(dwarf::Tag DefaultTag)
      : MDUnsignedField(DefaultTag, dwarf::DW_TAG_hi_user) {}
};

struct DwarfMacinfoTypeField : public MDUnsignedField {
  DwarfMacinfoTypeField() : MDUnsignedField(0, dwarf::DW_MACINFO_vendor_ext) {}
  DwarfMacinfoTypeField(dwarf::MacinfoRecordType DefaultType)
    : MDUnsignedField(DefaultType, dwarf::DW_MACINFO_vendor_ext) {}
};

struct DwarfAttEncodingField : public MDUnsignedField {
  DwarfAttEncodingField() : MDUnsignedField(0, dwarf::DW_ATE_hi_user) {}
};

struct DwarfVirtualityField : public MDUnsignedField {
  DwarfVirtualityField() : MDUnsignedField(0, dwarf::DW_VIRTUALITY_max) {}
};

struct DwarfLangField : public MDUnsignedField {
  DwarfLangField() : MDUnsignedField(0, dwarf::DW_LANG_hi_user) {}
};

struct DwarfCCField : public MDUnsignedField {
  DwarfCCField() : MDUnsignedField(0, dwarf::DW_CC_hi_user) {}
};

struct EmissionKindField : public MDUnsignedField {
  EmissionKindField() : MDUnsignedField(0, DICompileUnit::LastEmissionKind) {}
};

struct NameTableKindField : public MDUnsignedField {
  NameTableKindField()
      : MDUnsignedField(
            0, (unsigned)
                   DICompileUnit::DebugNameTableKind::LastDebugNameTableKind) {}
};

struct DIFlagField : public MDFieldImpl<DINode::DIFlags> {
  DIFlagField() : MDFieldImpl(DINode::FlagZero) {}
};

struct DISPFlagField : public MDFieldImpl<DISubprogram::DISPFlags> {
  DISPFlagField() : MDFieldImpl(DISubprogram::SPFlagZero) {}
};

struct MDSignedField : public MDFieldImpl<int64_t> {
  int64_t Min;
  int64_t Max;

  MDSignedField(int64_t Default = 0)
      : ImplTy(Default), Min(INT64_MIN), Max(INT64_MAX) {}
  MDSignedField(int64_t Default, int64_t Min, int64_t Max)
      : ImplTy(Default), Min(Min), Max(Max) {}
};

struct MDBoolField : public MDFieldImpl<bool> {
  MDBoolField(bool Default = false) : ImplTy(Default) {}
};

struct MDField : public MDFieldImpl<Metadata *> {
  bool AllowNull;

  MDField(bool AllowNull = true) : ImplTy(nullptr), AllowNull(AllowNull) {}
};

struct MDConstant : public MDFieldImpl<ConstantAsMetadata *> {
  MDConstant() : ImplTy(nullptr) {}
};

struct MDStringField : public MDFieldImpl<MDString *> {
  bool AllowEmpty;
  MDStringField(bool AllowEmpty = true)
      : ImplTy(nullptr), AllowEmpty(AllowEmpty) {}
};

struct MDFieldList : public MDFieldImpl<SmallVector<Metadata *, 4>> {
  MDFieldList() : ImplTy(SmallVector<Metadata *, 4>()) {}
};

struct ChecksumKindField : public MDFieldImpl<DIFile::ChecksumKind> {
  ChecksumKindField(DIFile::ChecksumKind CSKind) : ImplTy(CSKind) {}
};

struct MDSignedOrMDField : MDEitherFieldImpl<MDSignedField, MDField> {
  MDSignedOrMDField(int64_t Default = 0, bool AllowNull = true)
      : ImplTy(MDSignedField(Default), MDField(AllowNull)) {}

  MDSignedOrMDField(int64_t Default, int64_t Min, int64_t Max,
                    bool AllowNull = true)
      : ImplTy(MDSignedField(Default, Min, Max), MDField(AllowNull)) {}

  bool isMDSignedField() const { return WhatIs == IsTypeA; }
  bool isMDField() const { return WhatIs == IsTypeB; }
  int64_t getMDSignedValue() const {
    assert(isMDSignedField() && "Wrong field type");
    return A.Val;
  }
  Metadata *getMDFieldValue() const {
    assert(isMDField() && "Wrong field type");
    return B.Val;
  }
};

struct MDSignedOrUnsignedField
    : MDEitherFieldImpl<MDSignedField, MDUnsignedField> {
  MDSignedOrUnsignedField() : ImplTy(MDSignedField(0), MDUnsignedField(0)) {}

  bool isMDSignedField() const { return WhatIs == IsTypeA; }
  bool isMDUnsignedField() const { return WhatIs == IsTypeB; }
  int64_t getMDSignedValue() const {
    assert(isMDSignedField() && "Wrong field type");
    return A.Val;
  }
  uint64_t getMDUnsignedValue() const {
    assert(isMDUnsignedField() && "Wrong field type");
    return B.Val;
  }
};

} // end anonymous namespace

namespace llvm {

template <>
bool LLParser::ParseMDField(LocTy Loc, StringRef Name,
                            MDUnsignedField &Result) {
  if (Lex.getKind() != lltok::APSInt || Lex.getAPSIntVal().isSigned())
    return TokError("expected unsigned integer");

  auto &U = Lex.getAPSIntVal();
  if (U.ugt(Result.Max))
    return TokError("value for '" + Name + "' too large, limit is " +
                    Twine(Result.Max));
  Result.assign(U.getZExtValue());
  assert(Result.Val <= Result.Max && "Expected value in range");
  Lex.Lex();
  return false;
}

template <>
bool LLParser::ParseMDField(LocTy Loc, StringRef Name, LineField &Result) {
  return ParseMDField(Loc, Name, static_cast<MDUnsignedField &>(Result));
}
template <>
bool LLParser::ParseMDField(LocTy Loc, StringRef Name, ColumnField &Result) {
  return ParseMDField(Loc, Name, static_cast<MDUnsignedField &>(Result));
}

template <>
bool LLParser::ParseMDField(LocTy Loc, StringRef Name, DwarfTagField &Result) {
  if (Lex.getKind() == lltok::APSInt)
    return ParseMDField(Loc, Name, static_cast<MDUnsignedField &>(Result));

  if (Lex.getKind() != lltok::DwarfTag)
    return TokError("expected DWARF tag");

  unsigned Tag = dwarf::getTag(Lex.getStrVal());
  if (Tag == dwarf::DW_TAG_invalid)
    return TokError("invalid DWARF tag" + Twine(" '") + Lex.getStrVal() + "'");
  assert(Tag <= Result.Max && "Expected valid DWARF tag");

  Result.assign(Tag);
  Lex.Lex();
  return false;
}

template <>
bool LLParser::ParseMDField(LocTy Loc, StringRef Name,
                            DwarfMacinfoTypeField &Result) {
  if (Lex.getKind() == lltok::APSInt)
    return ParseMDField(Loc, Name, static_cast<MDUnsignedField &>(Result));

  if (Lex.getKind() != lltok::DwarfMacinfo)
    return TokError("expected DWARF macinfo type");

  unsigned Macinfo = dwarf::getMacinfo(Lex.getStrVal());
  if (Macinfo == dwarf::DW_MACINFO_invalid)
    return TokError(
        "invalid DWARF macinfo type" + Twine(" '") + Lex.getStrVal() + "'");
  assert(Macinfo <= Result.Max && "Expected valid DWARF macinfo type");

  Result.assign(Macinfo);
  Lex.Lex();
  return false;
}

template <>
bool LLParser::ParseMDField(LocTy Loc, StringRef Name,
                            DwarfVirtualityField &Result) {
  if (Lex.getKind() == lltok::APSInt)
    return ParseMDField(Loc, Name, static_cast<MDUnsignedField &>(Result));

  if (Lex.getKind() != lltok::DwarfVirtuality)
    return TokError("expected DWARF virtuality code");

  unsigned Virtuality = dwarf::getVirtuality(Lex.getStrVal());
  if (Virtuality == dwarf::DW_VIRTUALITY_invalid)
    return TokError("invalid DWARF virtuality code" + Twine(" '") +
                    Lex.getStrVal() + "'");
  assert(Virtuality <= Result.Max && "Expected valid DWARF virtuality code");
  Result.assign(Virtuality);
  Lex.Lex();
  return false;
}

template <>
bool LLParser::ParseMDField(LocTy Loc, StringRef Name, DwarfLangField &Result) {
  if (Lex.getKind() == lltok::APSInt)
    return ParseMDField(Loc, Name, static_cast<MDUnsignedField &>(Result));

  if (Lex.getKind() != lltok::DwarfLang)
    return TokError("expected DWARF language");

  unsigned Lang = dwarf::getLanguage(Lex.getStrVal());
  if (!Lang)
    return TokError("invalid DWARF language" + Twine(" '") + Lex.getStrVal() +
                    "'");
  assert(Lang <= Result.Max && "Expected valid DWARF language");
  Result.assign(Lang);
  Lex.Lex();
  return false;
}

template <>
bool LLParser::ParseMDField(LocTy Loc, StringRef Name, DwarfCCField &Result) {
  if (Lex.getKind() == lltok::APSInt)
    return ParseMDField(Loc, Name, static_cast<MDUnsignedField &>(Result));

  if (Lex.getKind() != lltok::DwarfCC)
    return TokError("expected DWARF calling convention");

  unsigned CC = dwarf::getCallingConvention(Lex.getStrVal());
  if (!CC)
    return TokError("invalid DWARF calling convention" + Twine(" '") + Lex.getStrVal() +
                    "'");
  assert(CC <= Result.Max && "Expected valid DWARF calling convention");
  Result.assign(CC);
  Lex.Lex();
  return false;
}

template <>
bool LLParser::ParseMDField(LocTy Loc, StringRef Name, EmissionKindField &Result) {
  if (Lex.getKind() == lltok::APSInt)
    return ParseMDField(Loc, Name, static_cast<MDUnsignedField &>(Result));

  if (Lex.getKind() != lltok::EmissionKind)
    return TokError("expected emission kind");

  auto Kind = DICompileUnit::getEmissionKind(Lex.getStrVal());
  if (!Kind)
    return TokError("invalid emission kind" + Twine(" '") + Lex.getStrVal() +
                    "'");
  assert(*Kind <= Result.Max && "Expected valid emission kind");
  Result.assign(*Kind);
  Lex.Lex();
  return false;
}

template <>
bool LLParser::ParseMDField(LocTy Loc, StringRef Name,
                            NameTableKindField &Result) {
  if (Lex.getKind() == lltok::APSInt)
    return ParseMDField(Loc, Name, static_cast<MDUnsignedField &>(Result));

  if (Lex.getKind() != lltok::NameTableKind)
    return TokError("expected nameTable kind");

  auto Kind = DICompileUnit::getNameTableKind(Lex.getStrVal());
  if (!Kind)
    return TokError("invalid nameTable kind" + Twine(" '") + Lex.getStrVal() +
                    "'");
  assert(((unsigned)*Kind) <= Result.Max && "Expected valid nameTable kind");
  Result.assign((unsigned)*Kind);
  Lex.Lex();
  return false;
}

template <>
bool LLParser::ParseMDField(LocTy Loc, StringRef Name,
                            DwarfAttEncodingField &Result) {
  if (Lex.getKind() == lltok::APSInt)
    return ParseMDField(Loc, Name, static_cast<MDUnsignedField &>(Result));

  if (Lex.getKind() != lltok::DwarfAttEncoding)
    return TokError("expected DWARF type attribute encoding");

  unsigned Encoding = dwarf::getAttributeEncoding(Lex.getStrVal());
  if (!Encoding)
    return TokError("invalid DWARF type attribute encoding" + Twine(" '") +
                    Lex.getStrVal() + "'");
  assert(Encoding <= Result.Max && "Expected valid DWARF language");
  Result.assign(Encoding);
  Lex.Lex();
  return false;
}

/// DIFlagField
///  ::= uint32
///  ::= DIFlagVector
///  ::= DIFlagVector '|' DIFlagFwdDecl '|' uint32 '|' DIFlagPublic
template <>
bool LLParser::ParseMDField(LocTy Loc, StringRef Name, DIFlagField &Result) {

  // Parser for a single flag.
  auto parseFlag = [&](DINode::DIFlags &Val) {
    if (Lex.getKind() == lltok::APSInt && !Lex.getAPSIntVal().isSigned()) {
      uint32_t TempVal = static_cast<uint32_t>(Val);
      bool Res = ParseUInt32(TempVal);
      Val = static_cast<DINode::DIFlags>(TempVal);
      return Res;
    }

    if (Lex.getKind() != lltok::DIFlag)
      return TokError("expected debug info flag");

    Val = DINode::getFlag(Lex.getStrVal());
    if (!Val)
      return TokError(Twine("invalid debug info flag flag '") +
                      Lex.getStrVal() + "'");
    Lex.Lex();
    return false;
  };

  // Parse the flags and combine them together.
  DINode::DIFlags Combined = DINode::FlagZero;
  do {
    DINode::DIFlags Val;
    if (parseFlag(Val))
      return true;
    Combined |= Val;
  } while (EatIfPresent(lltok::bar));

  Result.assign(Combined);
  return false;
}

/// DISPFlagField
///  ::= uint32
///  ::= DISPFlagVector
///  ::= DISPFlagVector '|' DISPFlag* '|' uint32
template <>
bool LLParser::ParseMDField(LocTy Loc, StringRef Name, DISPFlagField &Result) {

  // Parser for a single flag.
  auto parseFlag = [&](DISubprogram::DISPFlags &Val) {
    if (Lex.getKind() == lltok::APSInt && !Lex.getAPSIntVal().isSigned()) {
      uint32_t TempVal = static_cast<uint32_t>(Val);
      bool Res = ParseUInt32(TempVal);
      Val = static_cast<DISubprogram::DISPFlags>(TempVal);
      return Res;
    }

    if (Lex.getKind() != lltok::DISPFlag)
      return TokError("expected debug info flag");

    Val = DISubprogram::getFlag(Lex.getStrVal());
    if (!Val)
      return TokError(Twine("invalid subprogram debug info flag '") +
                      Lex.getStrVal() + "'");
    Lex.Lex();
    return false;
  };

  // Parse the flags and combine them together.
  DISubprogram::DISPFlags Combined = DISubprogram::SPFlagZero;
  do {
    DISubprogram::DISPFlags Val;
    if (parseFlag(Val))
      return true;
    Combined |= Val;
  } while (EatIfPresent(lltok::bar));

  Result.assign(Combined);
  return false;
}

template <>
bool LLParser::ParseMDField(LocTy Loc, StringRef Name,
                            MDSignedField &Result) {
  if (Lex.getKind() != lltok::APSInt)
    return TokError("expected signed integer");

  auto &S = Lex.getAPSIntVal();
  if (S < Result.Min)
    return TokError("value for '" + Name + "' too small, limit is " +
                    Twine(Result.Min));
  if (S > Result.Max)
    return TokError("value for '" + Name + "' too large, limit is " +
                    Twine(Result.Max));
  Result.assign(S.getExtValue());
  assert(Result.Val >= Result.Min && "Expected value in range");
  assert(Result.Val <= Result.Max && "Expected value in range");
  Lex.Lex();
  return false;
}

template <>
bool LLParser::ParseMDField(LocTy Loc, StringRef Name, MDBoolField &Result) {
  switch (Lex.getKind()) {
  default:
    return TokError("expected 'true' or 'false'");
  case lltok::kw_true:
    Result.assign(true);
    break;
  case lltok::kw_false:
    Result.assign(false);
    break;
  }
  Lex.Lex();
  return false;
}

template <>
bool LLParser::ParseMDField(LocTy Loc, StringRef Name, MDField &Result) {
  if (Lex.getKind() == lltok::kw_null) {
    if (!Result.AllowNull)
      return TokError("'" + Name + "' cannot be null");
    Lex.Lex();
    Result.assign(nullptr);
    return false;
  }

  Metadata *MD;
  if (ParseMetadata(MD, nullptr))
    return true;

  Result.assign(MD);
  return false;
}

template <>
bool LLParser::ParseMDField(LocTy Loc, StringRef Name,
                            MDSignedOrMDField &Result) {
  // Try to parse a signed int.
  if (Lex.getKind() == lltok::APSInt) {
    MDSignedField Res = Result.A;
    if (!ParseMDField(Loc, Name, Res)) {
      Result.assign(Res);
      return false;
    }
    return true;
  }

  // Otherwise, try to parse as an MDField.
  MDField Res = Result.B;
  if (!ParseMDField(Loc, Name, Res)) {
    Result.assign(Res);
    return false;
  }

  return true;
}

template <>
bool LLParser::ParseMDField(LocTy Loc, StringRef Name,
                            MDSignedOrUnsignedField &Result) {
  if (Lex.getKind() != lltok::APSInt)
    return false;

  if (Lex.getAPSIntVal().isSigned()) {
    MDSignedField Res = Result.A;
    if (ParseMDField(Loc, Name, Res))
      return true;
    Result.assign(Res);
    return false;
  }

  MDUnsignedField Res = Result.B;
  if (ParseMDField(Loc, Name, Res))
    return true;
  Result.assign(Res);
  return false;
}

template <>
bool LLParser::ParseMDField(LocTy Loc, StringRef Name, MDStringField &Result) {
  LocTy ValueLoc = Lex.getLoc();
  std::string S;
  if (ParseStringConstant(S))
    return true;

  if (!Result.AllowEmpty && S.empty())
    return Error(ValueLoc, "'" + Name + "' cannot be empty");

  Result.assign(S.empty() ? nullptr : MDString::get(Context, S));
  return false;
}

template <>
bool LLParser::ParseMDField(LocTy Loc, StringRef Name, MDFieldList &Result) {
  SmallVector<Metadata *, 4> MDs;
  if (ParseMDNodeVector(MDs))
    return true;

  Result.assign(std::move(MDs));
  return false;
}

template <>
bool LLParser::ParseMDField(LocTy Loc, StringRef Name,
                            ChecksumKindField &Result) {
  Optional<DIFile::ChecksumKind> CSKind =
      DIFile::getChecksumKind(Lex.getStrVal());

  if (Lex.getKind() != lltok::ChecksumKind || !CSKind)
    return TokError(
        "invalid checksum kind" + Twine(" '") + Lex.getStrVal() + "'");

  Result.assign(*CSKind);
  Lex.Lex();
  return false;
}

} // end namespace llvm

template <class ParserTy>
bool LLParser::ParseMDFieldsImplBody(ParserTy parseField) {
  do {
    if (Lex.getKind() != lltok::LabelStr)
      return TokError("expected field label here");

    if (parseField())
      return true;
  } while (EatIfPresent(lltok::comma));

  return false;
}

template <class ParserTy>
bool LLParser::ParseMDFieldsImpl(ParserTy parseField, LocTy &ClosingLoc) {
  assert(Lex.getKind() == lltok::MetadataVar && "Expected metadata type name");
  Lex.Lex();

  if (ParseToken(lltok::lparen, "expected '(' here"))
    return true;
  if (Lex.getKind() != lltok::rparen)
    if (ParseMDFieldsImplBody(parseField))
      return true;

  ClosingLoc = Lex.getLoc();
  return ParseToken(lltok::rparen, "expected ')' here");
}

template <class FieldTy>
bool LLParser::ParseMDField(StringRef Name, FieldTy &Result) {
  if (Result.Seen)
    return TokError("field '" + Name + "' cannot be specified more than once");

  LocTy Loc = Lex.getLoc();
  Lex.Lex();
  return ParseMDField(Loc, Name, Result);
}

bool LLParser::ParseSpecializedMDNode(MDNode *&N, bool IsDistinct) {
  assert(Lex.getKind() == lltok::MetadataVar && "Expected metadata type name");

#define HANDLE_SPECIALIZED_MDNODE_LEAF(CLASS)                                  \
  if (Lex.getStrVal() == #CLASS)                                               \
    return Parse##CLASS(N, IsDistinct);
#include "llvm/IR/Metadata.def"

  return TokError("expected metadata type");
}

#define DECLARE_FIELD(NAME, TYPE, INIT) TYPE NAME INIT
#define NOP_FIELD(NAME, TYPE, INIT)
#define REQUIRE_FIELD(NAME, TYPE, INIT)                                        \
  if (!NAME.Seen)                                                              \
    return Error(ClosingLoc, "missing required field '" #NAME "'");
#define PARSE_MD_FIELD(NAME, TYPE, DEFAULT)                                    \
  if (Lex.getStrVal() == #NAME)                                                \
    return ParseMDField(#NAME, NAME);
#define PARSE_MD_FIELDS()                                                      \
  VISIT_MD_FIELDS(DECLARE_FIELD, DECLARE_FIELD)                                \
  do {                                                                         \
    LocTy ClosingLoc;                                                          \
    if (ParseMDFieldsImpl([&]() -> bool {                                      \
      VISIT_MD_FIELDS(PARSE_MD_FIELD, PARSE_MD_FIELD)                          \
      return TokError(Twine("invalid field '") + Lex.getStrVal() + "'");       \
    }, ClosingLoc))                                                            \
      return true;                                                             \
    VISIT_MD_FIELDS(NOP_FIELD, REQUIRE_FIELD)                                  \
  } while (false)
#define GET_OR_DISTINCT(CLASS, ARGS)                                           \
  (IsDistinct ? CLASS::getDistinct ARGS : CLASS::get ARGS)

/// ParseDILocationFields:
///   ::= !DILocation(line: 43, column: 8, scope: !5, inlinedAt: !6,
///   isImplicitCode: true)
bool LLParser::ParseDILocation(MDNode *&Result, bool IsDistinct) {
#define VISIT_MD_FIELDS(OPTIONAL, REQUIRED)                                    \
  OPTIONAL(line, LineField, );                                                 \
  OPTIONAL(column, ColumnField, );                                             \
  REQUIRED(scope, MDField, (/* AllowNull */ false));                           \
  OPTIONAL(inlinedAt, MDField, );                                              \
  OPTIONAL(isImplicitCode, MDBoolField, (false));
  PARSE_MD_FIELDS();
#undef VISIT_MD_FIELDS

  Result =
      GET_OR_DISTINCT(DILocation, (Context, line.Val, column.Val, scope.Val,
                                   inlinedAt.Val, isImplicitCode.Val));
  return false;
}

/// ParseGenericDINode:
///   ::= !GenericDINode(tag: 15, header: "...", operands: {...})
bool LLParser::ParseGenericDINode(MDNode *&Result, bool IsDistinct) {
#define VISIT_MD_FIELDS(OPTIONAL, REQUIRED)                                    \
  REQUIRED(tag, DwarfTagField, );                                              \
  OPTIONAL(header, MDStringField, );                                           \
  OPTIONAL(operands, MDFieldList, );
  PARSE_MD_FIELDS();
#undef VISIT_MD_FIELDS

  Result = GET_OR_DISTINCT(GenericDINode,
                           (Context, tag.Val, header.Val, operands.Val));
  return false;
}

/// ParseDISubrange:
///   ::= !DISubrange(count: 30, lowerBound: 2)
///   ::= !DISubrange(count: !node, lowerBound: 2)
bool LLParser::ParseDISubrange(MDNode *&Result, bool IsDistinct) {
#define VISIT_MD_FIELDS(OPTIONAL, REQUIRED)                                    \
  REQUIRED(count, MDSignedOrMDField, (-1, -1, INT64_MAX, false));              \
  OPTIONAL(lowerBound, MDSignedField, );
  PARSE_MD_FIELDS();
#undef VISIT_MD_FIELDS

  if (count.isMDSignedField())
    Result = GET_OR_DISTINCT(
        DISubrange, (Context, count.getMDSignedValue(), lowerBound.Val));
  else if (count.isMDField())
    Result = GET_OR_DISTINCT(
        DISubrange, (Context, count.getMDFieldValue(), lowerBound.Val));
  else
    return true;

  return false;
}

/// ParseDIEnumerator:
///   ::= !DIEnumerator(value: 30, isUnsigned: true, name: "SomeKind")
bool LLParser::ParseDIEnumerator(MDNode *&Result, bool IsDistinct) {
#define VISIT_MD_FIELDS(OPTIONAL, REQUIRED)                                    \
  REQUIRED(name, MDStringField, );                                             \
  REQUIRED(value, MDSignedOrUnsignedField, );                                  \
  OPTIONAL(isUnsigned, MDBoolField, (false));
  PARSE_MD_FIELDS();
#undef VISIT_MD_FIELDS

  if (isUnsigned.Val && value.isMDSignedField())
    return TokError("unsigned enumerator with negative value");

  int64_t Value = value.isMDSignedField()
                      ? value.getMDSignedValue()
                      : static_cast<int64_t>(value.getMDUnsignedValue());
  Result =
      GET_OR_DISTINCT(DIEnumerator, (Context, Value, isUnsigned.Val, name.Val));

  return false;
}

/// ParseDIBasicType:
///   ::= !DIBasicType(tag: DW_TAG_base_type, name: "int", size: 32, align: 32,
///                    encoding: DW_ATE_encoding, flags: 0)
bool LLParser::ParseDIBasicType(MDNode *&Result, bool IsDistinct) {
#define VISIT_MD_FIELDS(OPTIONAL, REQUIRED)                                    \
  OPTIONAL(tag, DwarfTagField, (dwarf::DW_TAG_base_type));                     \
  OPTIONAL(name, MDStringField, );                                             \
  OPTIONAL(size, MDUnsignedField, (0, UINT64_MAX));                            \
  OPTIONAL(align, MDUnsignedField, (0, UINT32_MAX));                           \
  OPTIONAL(encoding, DwarfAttEncodingField, );                                 \
  OPTIONAL(flags, DIFlagField, );
  PARSE_MD_FIELDS();
#undef VISIT_MD_FIELDS

  Result = GET_OR_DISTINCT(DIBasicType, (Context, tag.Val, name.Val, size.Val,
                                         align.Val, encoding.Val, flags.Val));
  return false;
}

/// ParseDIDerivedType:
///   ::= !DIDerivedType(tag: DW_TAG_pointer_type, name: "int", file: !0,
///                      line: 7, scope: !1, baseType: !2, size: 32,
///                      align: 32, offset: 0, flags: 0, extraData: !3,
///                      dwarfAddressSpace: 3)
bool LLParser::ParseDIDerivedType(MDNode *&Result, bool IsDistinct) {
#define VISIT_MD_FIELDS(OPTIONAL, REQUIRED)                                    \
  REQUIRED(tag, DwarfTagField, );                                              \
  OPTIONAL(name, MDStringField, );                                             \
  OPTIONAL(file, MDField, );                                                   \
  OPTIONAL(line, LineField, );                                                 \
  OPTIONAL(scope, MDField, );                                                  \
  REQUIRED(baseType, MDField, );                                               \
  OPTIONAL(size, MDUnsignedField, (0, UINT64_MAX));                            \
  OPTIONAL(align, MDUnsignedField, (0, UINT32_MAX));                           \
  OPTIONAL(offset, MDUnsignedField, (0, UINT64_MAX));                          \
  OPTIONAL(flags, DIFlagField, );                                              \
  OPTIONAL(extraData, MDField, );                                              \
  OPTIONAL(dwarfAddressSpace, MDUnsignedField, (UINT32_MAX, UINT32_MAX));
  PARSE_MD_FIELDS();
#undef VISIT_MD_FIELDS

  Optional<unsigned> DWARFAddressSpace;
  if (dwarfAddressSpace.Val != UINT32_MAX)
    DWARFAddressSpace = dwarfAddressSpace.Val;

  Result = GET_OR_DISTINCT(DIDerivedType,
                           (Context, tag.Val, name.Val, file.Val, line.Val,
                            scope.Val, baseType.Val, size.Val, align.Val,
                            offset.Val, DWARFAddressSpace, flags.Val,
                            extraData.Val));
  return false;
}

bool LLParser::ParseDICompositeType(MDNode *&Result, bool IsDistinct) {
#define VISIT_MD_FIELDS(OPTIONAL, REQUIRED)                                    \
  REQUIRED(tag, DwarfTagField, );                                              \
  OPTIONAL(name, MDStringField, );                                             \
  OPTIONAL(file, MDField, );                                                   \
  OPTIONAL(line, LineField, );                                                 \
  OPTIONAL(scope, MDField, );                                                  \
  OPTIONAL(baseType, MDField, );                                               \
  OPTIONAL(size, MDUnsignedField, (0, UINT64_MAX));                            \
  OPTIONAL(align, MDUnsignedField, (0, UINT32_MAX));                           \
  OPTIONAL(offset, MDUnsignedField, (0, UINT64_MAX));                          \
  OPTIONAL(flags, DIFlagField, );                                              \
  OPTIONAL(elements, MDField, );                                               \
  OPTIONAL(runtimeLang, DwarfLangField, );                                     \
  OPTIONAL(vtableHolder, MDField, );                                           \
  OPTIONAL(templateParams, MDField, );                                         \
  OPTIONAL(identifier, MDStringField, );                                       \
  OPTIONAL(discriminator, MDField, );
  PARSE_MD_FIELDS();
#undef VISIT_MD_FIELDS

  // If this has an identifier try to build an ODR type.
  if (identifier.Val)
    if (auto *CT = DICompositeType::buildODRType(
            Context, *identifier.Val, tag.Val, name.Val, file.Val, line.Val,
            scope.Val, baseType.Val, size.Val, align.Val, offset.Val, flags.Val,
            elements.Val, runtimeLang.Val, vtableHolder.Val,
            templateParams.Val, discriminator.Val)) {
      Result = CT;
      return false;
    }

  // Create a new node, and save it in the context if it belongs in the type
  // map.
  Result = GET_OR_DISTINCT(
      DICompositeType,
      (Context, tag.Val, name.Val, file.Val, line.Val, scope.Val, baseType.Val,
       size.Val, align.Val, offset.Val, flags.Val, elements.Val,
       runtimeLang.Val, vtableHolder.Val, templateParams.Val, identifier.Val,
       discriminator.Val));
  return false;
}

bool LLParser::ParseDISubroutineType(MDNode *&Result, bool IsDistinct) {
#define VISIT_MD_FIELDS(OPTIONAL, REQUIRED)                                    \
  OPTIONAL(flags, DIFlagField, );                                              \
  OPTIONAL(cc, DwarfCCField, );                                                \
  REQUIRED(types, MDField, );
  PARSE_MD_FIELDS();
#undef VISIT_MD_FIELDS

  Result = GET_OR_DISTINCT(DISubroutineType,
                           (Context, flags.Val, cc.Val, types.Val));
  return false;
}

/// ParseDIFileType:
///   ::= !DIFileType(filename: "path/to/file", directory: "/path/to/dir",
///                   checksumkind: CSK_MD5,
///                   checksum: "000102030405060708090a0b0c0d0e0f",
///                   source: "source file contents")
bool LLParser::ParseDIFile(MDNode *&Result, bool IsDistinct) {
  // The default constructed value for checksumkind is required, but will never
  // be used, as the parser checks if the field was actually Seen before using
  // the Val.
#define VISIT_MD_FIELDS(OPTIONAL, REQUIRED)                                    \
  REQUIRED(filename, MDStringField, );                                         \
  REQUIRED(directory, MDStringField, );                                        \
  OPTIONAL(checksumkind, ChecksumKindField, (DIFile::CSK_MD5));                \
  OPTIONAL(checksum, MDStringField, );                                         \
  OPTIONAL(source, MDStringField, );
  PARSE_MD_FIELDS();
#undef VISIT_MD_FIELDS

  Optional<DIFile::ChecksumInfo<MDString *>> OptChecksum;
  if (checksumkind.Seen && checksum.Seen)
    OptChecksum.emplace(checksumkind.Val, checksum.Val);
  else if (checksumkind.Seen || checksum.Seen)
    return Lex.Error("'checksumkind' and 'checksum' must be provided together");

  Optional<MDString *> OptSource;
  if (source.Seen)
    OptSource = source.Val;
  Result = GET_OR_DISTINCT(DIFile, (Context, filename.Val, directory.Val,
                                    OptChecksum, OptSource));
  return false;
}

/// ParseDICompileUnit:
///   ::= !DICompileUnit(language: DW_LANG_C99, file: !0, producer: "clang",
///                      isOptimized: true, flags: "-O2", runtimeVersion: 1,
///                      splitDebugFilename: "abc.debug",
///                      emissionKind: FullDebug, enums: !1, retainedTypes: !2,
///                      globals: !4, imports: !5, macros: !6, dwoId: 0x0abcd)
bool LLParser::ParseDICompileUnit(MDNode *&Result, bool IsDistinct) {
  if (!IsDistinct)
    return Lex.Error("missing 'distinct', required for !DICompileUnit");

#define VISIT_MD_FIELDS(OPTIONAL, REQUIRED)                                    \
  REQUIRED(language, DwarfLangField, );                                        \
  REQUIRED(file, MDField, (/* AllowNull */ false));                            \
  OPTIONAL(producer, MDStringField, );                                         \
  OPTIONAL(isOptimized, MDBoolField, );                                        \
  OPTIONAL(flags, MDStringField, );                                            \
  OPTIONAL(runtimeVersion, MDUnsignedField, (0, UINT32_MAX));                  \
  OPTIONAL(splitDebugFilename, MDStringField, );                               \
  OPTIONAL(emissionKind, EmissionKindField, );                                 \
  OPTIONAL(enums, MDField, );                                                  \
  OPTIONAL(retainedTypes, MDField, );                                          \
  OPTIONAL(globals, MDField, );                                                \
  OPTIONAL(imports, MDField, );                                                \
  OPTIONAL(macros, MDField, );                                                 \
  OPTIONAL(dwoId, MDUnsignedField, );                                          \
  OPTIONAL(splitDebugInlining, MDBoolField, = true);                           \
  OPTIONAL(debugInfoForProfiling, MDBoolField, = false);                       \
  OPTIONAL(nameTableKind, NameTableKindField, );                               \
  OPTIONAL(debugBaseAddress, MDBoolField, = false);
  PARSE_MD_FIELDS();
#undef VISIT_MD_FIELDS

  Result = DICompileUnit::getDistinct(
      Context, language.Val, file.Val, producer.Val, isOptimized.Val, flags.Val,
      runtimeVersion.Val, splitDebugFilename.Val, emissionKind.Val, enums.Val,
      retainedTypes.Val, globals.Val, imports.Val, macros.Val, dwoId.Val,
      splitDebugInlining.Val, debugInfoForProfiling.Val, nameTableKind.Val,
      debugBaseAddress.Val);
  return false;
}

/// ParseDISubprogram:
///   ::= !DISubprogram(scope: !0, name: "foo", linkageName: "_Zfoo",
///                     file: !1, line: 7, type: !2, isLocal: false,
///                     isDefinition: true, scopeLine: 8, containingType: !3,
///                     virtuality: DW_VIRTUALTIY_pure_virtual,
///                     virtualIndex: 10, thisAdjustment: 4, flags: 11,
///                     spFlags: 10, isOptimized: false, templateParams: !4,
///                     declaration: !5, retainedNodes: !6, thrownTypes: !7)
bool LLParser::ParseDISubprogram(MDNode *&Result, bool IsDistinct) {
  auto Loc = Lex.getLoc();
#define VISIT_MD_FIELDS(OPTIONAL, REQUIRED)                                    \
  OPTIONAL(scope, MDField, );                                                  \
  OPTIONAL(name, MDStringField, );                                             \
  OPTIONAL(linkageName, MDStringField, );                                      \
  OPTIONAL(file, MDField, );                                                   \
  OPTIONAL(line, LineField, );                                                 \
  OPTIONAL(type, MDField, );                                                   \
  OPTIONAL(isLocal, MDBoolField, );                                            \
  OPTIONAL(isDefinition, MDBoolField, (true));                                 \
  OPTIONAL(scopeLine, LineField, );                                            \
  OPTIONAL(containingType, MDField, );                                         \
  OPTIONAL(virtuality, DwarfVirtualityField, );                                \
  OPTIONAL(virtualIndex, MDUnsignedField, (0, UINT32_MAX));                    \
  OPTIONAL(thisAdjustment, MDSignedField, (0, INT32_MIN, INT32_MAX));          \
  OPTIONAL(flags, DIFlagField, );                                              \
  OPTIONAL(spFlags, DISPFlagField, );                                          \
  OPTIONAL(isOptimized, MDBoolField, );                                        \
  OPTIONAL(unit, MDField, );                                                   \
  OPTIONAL(templateParams, MDField, );                                         \
  OPTIONAL(declaration, MDField, );                                            \
  OPTIONAL(retainedNodes, MDField, );                                          \
  OPTIONAL(thrownTypes, MDField, );
  PARSE_MD_FIELDS();
#undef VISIT_MD_FIELDS

  // An explicit spFlags field takes precedence over individual fields in
  // older IR versions.
  DISubprogram::DISPFlags SPFlags =
      spFlags.Seen ? spFlags.Val
                   : DISubprogram::toSPFlags(isLocal.Val, isDefinition.Val,
                                             isOptimized.Val, virtuality.Val);
  if ((SPFlags & DISubprogram::SPFlagDefinition) && !IsDistinct)
    return Lex.Error(
        Loc,
        "missing 'distinct', required for !DISubprogram that is a Definition");
  Result = GET_OR_DISTINCT(
      DISubprogram,
      (Context, scope.Val, name.Val, linkageName.Val, file.Val, line.Val,
       type.Val, scopeLine.Val, containingType.Val, virtualIndex.Val,
       thisAdjustment.Val, flags.Val, SPFlags, unit.Val, templateParams.Val,
       declaration.Val, retainedNodes.Val, thrownTypes.Val));
  return false;
}

/// ParseDILexicalBlock:
///   ::= !DILexicalBlock(scope: !0, file: !2, line: 7, column: 9)
bool LLParser::ParseDILexicalBlock(MDNode *&Result, bool IsDistinct) {
#define VISIT_MD_FIELDS(OPTIONAL, REQUIRED)                                    \
  REQUIRED(scope, MDField, (/* AllowNull */ false));                           \
  OPTIONAL(file, MDField, );                                                   \
  OPTIONAL(line, LineField, );                                                 \
  OPTIONAL(column, ColumnField, );
  PARSE_MD_FIELDS();
#undef VISIT_MD_FIELDS

  Result = GET_OR_DISTINCT(
      DILexicalBlock, (Context, scope.Val, file.Val, line.Val, column.Val));
  return false;
}

/// ParseDILexicalBlockFile:
///   ::= !DILexicalBlockFile(scope: !0, file: !2, discriminator: 9)
bool LLParser::ParseDILexicalBlockFile(MDNode *&Result, bool IsDistinct) {
#define VISIT_MD_FIELDS(OPTIONAL, REQUIRED)                                    \
  REQUIRED(scope, MDField, (/* AllowNull */ false));                           \
  OPTIONAL(file, MDField, );                                                   \
  REQUIRED(discriminator, MDUnsignedField, (0, UINT32_MAX));
  PARSE_MD_FIELDS();
#undef VISIT_MD_FIELDS

  Result = GET_OR_DISTINCT(DILexicalBlockFile,
                           (Context, scope.Val, file.Val, discriminator.Val));
  return false;
}

/// ParseDICommonBlock:
///   ::= !DICommonBlock(scope: !0, file: !2, name: "COMMON name", line: 9)
bool LLParser::ParseDICommonBlock(MDNode *&Result, bool IsDistinct) {
#define VISIT_MD_FIELDS(OPTIONAL, REQUIRED)                                    \
  REQUIRED(scope, MDField, );                                                  \
  OPTIONAL(declaration, MDField, );                                            \
  OPTIONAL(name, MDStringField, );                                             \
  OPTIONAL(file, MDField, );                                                   \
  OPTIONAL(line, LineField, );						       
  PARSE_MD_FIELDS();
#undef VISIT_MD_FIELDS

  Result = GET_OR_DISTINCT(DICommonBlock,
                           (Context, scope.Val, declaration.Val, name.Val,
                            file.Val, line.Val));
  return false;
}

/// ParseDINamespace:
///   ::= !DINamespace(scope: !0, file: !2, name: "SomeNamespace", line: 9)
bool LLParser::ParseDINamespace(MDNode *&Result, bool IsDistinct) {
#define VISIT_MD_FIELDS(OPTIONAL, REQUIRED)                                    \
  REQUIRED(scope, MDField, );                                                  \
  OPTIONAL(name, MDStringField, );                                             \
  OPTIONAL(exportSymbols, MDBoolField, );
  PARSE_MD_FIELDS();
#undef VISIT_MD_FIELDS

  Result = GET_OR_DISTINCT(DINamespace,
                           (Context, scope.Val, name.Val, exportSymbols.Val));
  return false;
}

/// ParseDIMacro:
///   ::= !DIMacro(macinfo: type, line: 9, name: "SomeMacro", value: "SomeValue")
bool LLParser::ParseDIMacro(MDNode *&Result, bool IsDistinct) {
#define VISIT_MD_FIELDS(OPTIONAL, REQUIRED)                                    \
  REQUIRED(type, DwarfMacinfoTypeField, );                                     \
  OPTIONAL(line, LineField, );                                                 \
  REQUIRED(name, MDStringField, );                                             \
  OPTIONAL(value, MDStringField, );
  PARSE_MD_FIELDS();
#undef VISIT_MD_FIELDS

  Result = GET_OR_DISTINCT(DIMacro,
                           (Context, type.Val, line.Val, name.Val, value.Val));
  return false;
}

/// ParseDIMacroFile:
///   ::= !DIMacroFile(line: 9, file: !2, nodes: !3)
bool LLParser::ParseDIMacroFile(MDNode *&Result, bool IsDistinct) {
#define VISIT_MD_FIELDS(OPTIONAL, REQUIRED)                                    \
  OPTIONAL(type, DwarfMacinfoTypeField, (dwarf::DW_MACINFO_start_file));       \
  OPTIONAL(line, LineField, );                                                 \
  REQUIRED(file, MDField, );                                                   \
  OPTIONAL(nodes, MDField, );
  PARSE_MD_FIELDS();
#undef VISIT_MD_FIELDS

  Result = GET_OR_DISTINCT(DIMacroFile,
                           (Context, type.Val, line.Val, file.Val, nodes.Val));
  return false;
}

/// ParseDIModule:
///   ::= !DIModule(scope: !0, name: "SomeModule", configMacros: "-DNDEBUG",
///                 includePath: "/usr/include", isysroot: "/")
bool LLParser::ParseDIModule(MDNode *&Result, bool IsDistinct) {
#define VISIT_MD_FIELDS(OPTIONAL, REQUIRED)                                    \
  REQUIRED(scope, MDField, );                                                  \
  REQUIRED(name, MDStringField, );                                             \
  OPTIONAL(configMacros, MDStringField, );                                     \
  OPTIONAL(includePath, MDStringField, );                                      \
  OPTIONAL(isysroot, MDStringField, );
  PARSE_MD_FIELDS();
#undef VISIT_MD_FIELDS

  Result = GET_OR_DISTINCT(DIModule, (Context, scope.Val, name.Val,
                           configMacros.Val, includePath.Val, isysroot.Val));
  return false;
}

/// ParseDITemplateTypeParameter:
///   ::= !DITemplateTypeParameter(name: "Ty", type: !1)
bool LLParser::ParseDITemplateTypeParameter(MDNode *&Result, bool IsDistinct) {
#define VISIT_MD_FIELDS(OPTIONAL, REQUIRED)                                    \
  OPTIONAL(name, MDStringField, );                                             \
  REQUIRED(type, MDField, );
  PARSE_MD_FIELDS();
#undef VISIT_MD_FIELDS

  Result =
      GET_OR_DISTINCT(DITemplateTypeParameter, (Context, name.Val, type.Val));
  return false;
}

/// ParseDITemplateValueParameter:
///   ::= !DITemplateValueParameter(tag: DW_TAG_template_value_parameter,
///                                 name: "V", type: !1, value: i32 7)
bool LLParser::ParseDITemplateValueParameter(MDNode *&Result, bool IsDistinct) {
#define VISIT_MD_FIELDS(OPTIONAL, REQUIRED)                                    \
  OPTIONAL(tag, DwarfTagField, (dwarf::DW_TAG_template_value_parameter));      \
  OPTIONAL(name, MDStringField, );                                             \
  OPTIONAL(type, MDField, );                                                   \
  REQUIRED(value, MDField, );
  PARSE_MD_FIELDS();
#undef VISIT_MD_FIELDS

  Result = GET_OR_DISTINCT(DITemplateValueParameter,
                           (Context, tag.Val, name.Val, type.Val, value.Val));
  return false;
}

/// ParseDIGlobalVariable:
///   ::= !DIGlobalVariable(scope: !0, name: "foo", linkageName: "foo",
///                         file: !1, line: 7, type: !2, isLocal: false,
///                         isDefinition: true, templateParams: !3,
///                         declaration: !4, align: 8)
bool LLParser::ParseDIGlobalVariable(MDNode *&Result, bool IsDistinct) {
#define VISIT_MD_FIELDS(OPTIONAL, REQUIRED)                                    \
  REQUIRED(name, MDStringField, (/* AllowEmpty */ false));                     \
  OPTIONAL(scope, MDField, );                                                  \
  OPTIONAL(linkageName, MDStringField, );                                      \
  OPTIONAL(file, MDField, );                                                   \
  OPTIONAL(line, LineField, );                                                 \
  OPTIONAL(type, MDField, );                                                   \
  OPTIONAL(isLocal, MDBoolField, );                                            \
  OPTIONAL(isDefinition, MDBoolField, (true));                                 \
  OPTIONAL(templateParams, MDField, );                                         \
  OPTIONAL(declaration, MDField, );                                            \
  OPTIONAL(align, MDUnsignedField, (0, UINT32_MAX));
  PARSE_MD_FIELDS();
#undef VISIT_MD_FIELDS

  Result =
      GET_OR_DISTINCT(DIGlobalVariable,
                      (Context, scope.Val, name.Val, linkageName.Val, file.Val,
                       line.Val, type.Val, isLocal.Val, isDefinition.Val,
                       declaration.Val, templateParams.Val, align.Val));
  return false;
}

/// ParseDILocalVariable:
///   ::= !DILocalVariable(arg: 7, scope: !0, name: "foo",
///                        file: !1, line: 7, type: !2, arg: 2, flags: 7,
///                        align: 8)
///   ::= !DILocalVariable(scope: !0, name: "foo",
///                        file: !1, line: 7, type: !2, arg: 2, flags: 7,
///                        align: 8)
bool LLParser::ParseDILocalVariable(MDNode *&Result, bool IsDistinct) {
#define VISIT_MD_FIELDS(OPTIONAL, REQUIRED)                                    \
  REQUIRED(scope, MDField, (/* AllowNull */ false));                           \
  OPTIONAL(name, MDStringField, );                                             \
  OPTIONAL(arg, MDUnsignedField, (0, UINT16_MAX));                             \
  OPTIONAL(file, MDField, );                                                   \
  OPTIONAL(line, LineField, );                                                 \
  OPTIONAL(type, MDField, );                                                   \
  OPTIONAL(flags, DIFlagField, );                                              \
  OPTIONAL(align, MDUnsignedField, (0, UINT32_MAX));
  PARSE_MD_FIELDS();
#undef VISIT_MD_FIELDS

  Result = GET_OR_DISTINCT(DILocalVariable,
                           (Context, scope.Val, name.Val, file.Val, line.Val,
                            type.Val, arg.Val, flags.Val, align.Val));
  return false;
}

/// ParseDILabel:
///   ::= !DILabel(scope: !0, name: "foo", file: !1, line: 7)
bool LLParser::ParseDILabel(MDNode *&Result, bool IsDistinct) {
#define VISIT_MD_FIELDS(OPTIONAL, REQUIRED)                                    \
  REQUIRED(scope, MDField, (/* AllowNull */ false));                           \
  REQUIRED(name, MDStringField, );                                             \
  REQUIRED(file, MDField, );                                                   \
  REQUIRED(line, LineField, );
  PARSE_MD_FIELDS();
#undef VISIT_MD_FIELDS

  Result = GET_OR_DISTINCT(DILabel,
                           (Context, scope.Val, name.Val, file.Val, line.Val));
  return false;
}

/// ParseDIExpression:
///   ::= !DIExpression(0, 7, -1)
bool LLParser::ParseDIExpression(MDNode *&Result, bool IsDistinct) {
  assert(Lex.getKind() == lltok::MetadataVar && "Expected metadata type name");
  Lex.Lex();

  if (ParseToken(lltok::lparen, "expected '(' here"))
    return true;

  SmallVector<uint64_t, 8> Elements;
  if (Lex.getKind() != lltok::rparen)
    do {
      if (Lex.getKind() == lltok::DwarfOp) {
        if (unsigned Op = dwarf::getOperationEncoding(Lex.getStrVal())) {
          Lex.Lex();
          Elements.push_back(Op);
          continue;
        }
        return TokError(Twine("invalid DWARF op '") + Lex.getStrVal() + "'");
      }

      if (Lex.getKind() == lltok::DwarfAttEncoding) {
        if (unsigned Op = dwarf::getAttributeEncoding(Lex.getStrVal())) {
          Lex.Lex();
          Elements.push_back(Op);
          continue;
        }
        return TokError(Twine("invalid DWARF attribute encoding '") + Lex.getStrVal() + "'");
      }

      if (Lex.getKind() != lltok::APSInt || Lex.getAPSIntVal().isSigned())
        return TokError("expected unsigned integer");

      auto &U = Lex.getAPSIntVal();
      if (U.ugt(UINT64_MAX))
        return TokError("element too large, limit is " + Twine(UINT64_MAX));
      Elements.push_back(U.getZExtValue());
      Lex.Lex();
    } while (EatIfPresent(lltok::comma));

  if (ParseToken(lltok::rparen, "expected ')' here"))
    return true;

  Result = GET_OR_DISTINCT(DIExpression, (Context, Elements));
  return false;
}

/// ParseDIGlobalVariableExpression:
///   ::= !DIGlobalVariableExpression(var: !0, expr: !1)
bool LLParser::ParseDIGlobalVariableExpression(MDNode *&Result,
                                               bool IsDistinct) {
#define VISIT_MD_FIELDS(OPTIONAL, REQUIRED)                                    \
  REQUIRED(var, MDField, );                                                    \
  REQUIRED(expr, MDField, );
  PARSE_MD_FIELDS();
#undef VISIT_MD_FIELDS

  Result =
      GET_OR_DISTINCT(DIGlobalVariableExpression, (Context, var.Val, expr.Val));
  return false;
}

/// ParseDIObjCProperty:
///   ::= !DIObjCProperty(name: "foo", file: !1, line: 7, setter: "setFoo",
///                       getter: "getFoo", attributes: 7, type: !2)
bool LLParser::ParseDIObjCProperty(MDNode *&Result, bool IsDistinct) {
#define VISIT_MD_FIELDS(OPTIONAL, REQUIRED)                                    \
  OPTIONAL(name, MDStringField, );                                             \
  OPTIONAL(file, MDField, );                                                   \
  OPTIONAL(line, LineField, );                                                 \
  OPTIONAL(setter, MDStringField, );                                           \
  OPTIONAL(getter, MDStringField, );                                           \
  OPTIONAL(attributes, MDUnsignedField, (0, UINT32_MAX));                      \
  OPTIONAL(type, MDField, );
  PARSE_MD_FIELDS();
#undef VISIT_MD_FIELDS

  Result = GET_OR_DISTINCT(DIObjCProperty,
                           (Context, name.Val, file.Val, line.Val, setter.Val,
                            getter.Val, attributes.Val, type.Val));
  return false;
}

/// ParseDIImportedEntity:
///   ::= !DIImportedEntity(tag: DW_TAG_imported_module, scope: !0, entity: !1,
///                         line: 7, name: "foo")
bool LLParser::ParseDIImportedEntity(MDNode *&Result, bool IsDistinct) {
#define VISIT_MD_FIELDS(OPTIONAL, REQUIRED)                                    \
  REQUIRED(tag, DwarfTagField, );                                              \
  REQUIRED(scope, MDField, );                                                  \
  OPTIONAL(entity, MDField, );                                                 \
  OPTIONAL(file, MDField, );                                                   \
  OPTIONAL(line, LineField, );                                                 \
  OPTIONAL(name, MDStringField, );
  PARSE_MD_FIELDS();
#undef VISIT_MD_FIELDS

  Result = GET_OR_DISTINCT(
      DIImportedEntity,
      (Context, tag.Val, scope.Val, entity.Val, file.Val, line.Val, name.Val));
  return false;
}

#undef PARSE_MD_FIELD
#undef NOP_FIELD
#undef REQUIRE_FIELD
#undef DECLARE_FIELD

/// ParseMetadataAsValue
///  ::= metadata i32 %local
///  ::= metadata i32 @global
///  ::= metadata i32 7
///  ::= metadata !0
///  ::= metadata !{...}
///  ::= metadata !"string"
bool LLParser::ParseMetadataAsValue(Value *&V, PerFunctionState &PFS) {
  // Note: the type 'metadata' has already been parsed.
  Metadata *MD;
  if (ParseMetadata(MD, &PFS))
    return true;

  V = MetadataAsValue::get(Context, MD);
  return false;
}

/// ParseValueAsMetadata
///  ::= i32 %local
///  ::= i32 @global
///  ::= i32 7
bool LLParser::ParseValueAsMetadata(Metadata *&MD, const Twine &TypeMsg,
                                    PerFunctionState *PFS) {
  Type *Ty;
  LocTy Loc;
  if (ParseType(Ty, TypeMsg, Loc))
    return true;
  if (Ty->isMetadataTy())
    return Error(Loc, "invalid metadata-value-metadata roundtrip");

  Value *V;
  if (ParseValue(Ty, V, PFS))
    return true;

  MD = ValueAsMetadata::get(V);
  return false;
}

/// ParseMetadata
///  ::= i32 %local
///  ::= i32 @global
///  ::= i32 7
///  ::= !42
///  ::= !{...}
///  ::= !"string"
///  ::= !DILocation(...)
bool LLParser::ParseMetadata(Metadata *&MD, PerFunctionState *PFS) {
  if (Lex.getKind() == lltok::MetadataVar) {
    MDNode *N;
    if (ParseSpecializedMDNode(N))
      return true;
    MD = N;
    return false;
  }

  // ValueAsMetadata:
  // <type> <value>
  if (Lex.getKind() != lltok::exclaim)
    return ParseValueAsMetadata(MD, "expected metadata operand", PFS);

  // '!'.
  assert(Lex.getKind() == lltok::exclaim && "Expected '!' here");
  Lex.Lex();

  // MDString:
  //   ::= '!' STRINGCONSTANT
  if (Lex.getKind() == lltok::StringConstant) {
    MDString *S;
    if (ParseMDString(S))
      return true;
    MD = S;
    return false;
  }

  // MDNode:
  // !{ ... }
  // !7
  MDNode *N;
  if (ParseMDNodeTail(N))
    return true;
  MD = N;
  return false;
}

//===----------------------------------------------------------------------===//
// Function Parsing.
//===----------------------------------------------------------------------===//

bool LLParser::ConvertValIDToValue(Type *Ty, ValID &ID, Value *&V,
                                   PerFunctionState *PFS, bool IsCall) {
  if (Ty->isFunctionTy())
    return Error(ID.Loc, "functions are not values, refer to them as pointers");

  switch (ID.Kind) {
  case ValID::t_LocalID:
    if (!PFS) return Error(ID.Loc, "invalid use of function-local name");
    V = PFS->GetVal(ID.UIntVal, Ty, ID.Loc, IsCall);
    return V == nullptr;
  case ValID::t_LocalName:
    if (!PFS) return Error(ID.Loc, "invalid use of function-local name");
    V = PFS->GetVal(ID.StrVal, Ty, ID.Loc, IsCall);
    return V == nullptr;
  case ValID::t_InlineAsm: {
    if (!ID.FTy || !InlineAsm::Verify(ID.FTy, ID.StrVal2))
      return Error(ID.Loc, "invalid type for inline asm constraint string");
    V = InlineAsm::get(ID.FTy, ID.StrVal, ID.StrVal2, ID.UIntVal & 1,
                       (ID.UIntVal >> 1) & 1,
                       (InlineAsm::AsmDialect(ID.UIntVal >> 2)));
    return false;
  }
  case ValID::t_GlobalName:
    V = GetGlobalVal(ID.StrVal, Ty, ID.Loc, IsCall);
    return V == nullptr;
  case ValID::t_GlobalID:
    V = GetGlobalVal(ID.UIntVal, Ty, ID.Loc, IsCall);
    return V == nullptr;
  case ValID::t_APSInt:
    if (!Ty->isIntegerTy())
      return Error(ID.Loc, "integer constant must have integer type");
    ID.APSIntVal = ID.APSIntVal.extOrTrunc(Ty->getPrimitiveSizeInBits());
    V = ConstantInt::get(Context, ID.APSIntVal);
    return false;
  case ValID::t_APFloat:
    if (!Ty->isFloatingPointTy() ||
        !ConstantFP::isValueValidForType(Ty, ID.APFloatVal))
      return Error(ID.Loc, "floating point constant invalid for type");

    // The lexer has no type info, so builds all half, float, and double FP
    // constants as double.  Fix this here.  Long double does not need this.
    if (&ID.APFloatVal.getSemantics() == &APFloat::IEEEdouble()) {
      bool Ignored;
      if (Ty->isHalfTy())
        ID.APFloatVal.convert(APFloat::IEEEhalf(), APFloat::rmNearestTiesToEven,
                              &Ignored);
      else if (Ty->isFloatTy())
        ID.APFloatVal.convert(APFloat::IEEEsingle(), APFloat::rmNearestTiesToEven,
                              &Ignored);
    }
    V = ConstantFP::get(Context, ID.APFloatVal);

    if (V->getType() != Ty)
      return Error(ID.Loc, "floating point constant does not have type '" +
                   getTypeString(Ty) + "'");

    return false;
  case ValID::t_Null:
    if (!Ty->isPointerTy())
      return Error(ID.Loc, "null must be a pointer type");
    V = ConstantPointerNull::get(cast<PointerType>(Ty));
    return false;
  case ValID::t_Undef:
    // FIXME: LabelTy should not be a first-class type.
    if (!Ty->isFirstClassType() || Ty->isLabelTy())
      return Error(ID.Loc, "invalid type for undef constant");
    V = UndefValue::get(Ty);
    return false;
  case ValID::t_EmptyArray:
    if (!Ty->isArrayTy() || cast<ArrayType>(Ty)->getNumElements() != 0)
      return Error(ID.Loc, "invalid empty array initializer");
    V = UndefValue::get(Ty);
    return false;
  case ValID::t_Zero:
    // FIXME: LabelTy should not be a first-class type.
    if (!Ty->isFirstClassType() || Ty->isLabelTy())
      return Error(ID.Loc, "invalid type for null constant");
    V = Constant::getNullValue(Ty);
    return false;
  case ValID::t_None:
    if (!Ty->isTokenTy())
      return Error(ID.Loc, "invalid type for none constant");
    V = Constant::getNullValue(Ty);
    return false;
  case ValID::t_Constant:
    if (ID.ConstantVal->getType() != Ty)
      return Error(ID.Loc, "constant expression type mismatch");

    V = ID.ConstantVal;
    return false;
  case ValID::t_ConstantStruct:
  case ValID::t_PackedConstantStruct:
    if (StructType *ST = dyn_cast<StructType>(Ty)) {
      if (ST->getNumElements() != ID.UIntVal)
        return Error(ID.Loc,
                     "initializer with struct type has wrong # elements");
      if (ST->isPacked() != (ID.Kind == ValID::t_PackedConstantStruct))
        return Error(ID.Loc, "packed'ness of initializer and type don't match");

      // Verify that the elements are compatible with the structtype.
      for (unsigned i = 0, e = ID.UIntVal; i != e; ++i)
        if (ID.ConstantStructElts[i]->getType() != ST->getElementType(i))
          return Error(ID.Loc, "element " + Twine(i) +
                    " of struct initializer doesn't match struct element type");

      V = ConstantStruct::get(
          ST, makeArrayRef(ID.ConstantStructElts.get(), ID.UIntVal));
    } else
      return Error(ID.Loc, "constant expression type mismatch");
    return false;
  }
  llvm_unreachable("Invalid ValID");
}

bool LLParser::parseConstantValue(Type *Ty, Constant *&C) {
  C = nullptr;
  ValID ID;
  auto Loc = Lex.getLoc();
  if (ParseValID(ID, /*PFS=*/nullptr))
    return true;
  switch (ID.Kind) {
  case ValID::t_APSInt:
  case ValID::t_APFloat:
  case ValID::t_Undef:
  case ValID::t_Constant:
  case ValID::t_ConstantStruct:
  case ValID::t_PackedConstantStruct: {
    Value *V;
    if (ConvertValIDToValue(Ty, ID, V, /*PFS=*/nullptr, /*IsCall=*/false))
      return true;
    assert(isa<Constant>(V) && "Expected a constant value");
    C = cast<Constant>(V);
    return false;
  }
  case ValID::t_Null:
    C = Constant::getNullValue(Ty);
    return false;
  default:
    return Error(Loc, "expected a constant value");
  }
}

bool LLParser::ParseValue(Type *Ty, Value *&V, PerFunctionState *PFS) {
  V = nullptr;
  ValID ID;
  return ParseValID(ID, PFS) ||
         ConvertValIDToValue(Ty, ID, V, PFS, /*IsCall=*/false);
}

bool LLParser::ParseTypeAndValue(Value *&V, PerFunctionState *PFS) {
  Type *Ty = nullptr;
  return ParseType(Ty) ||
         ParseValue(Ty, V, PFS);
}

bool LLParser::ParseTypeAndBasicBlock(BasicBlock *&BB, LocTy &Loc,
                                      PerFunctionState &PFS) {
  Value *V;
  Loc = Lex.getLoc();
  if (ParseTypeAndValue(V, PFS)) return true;
  if (!isa<BasicBlock>(V))
    return Error(Loc, "expected a basic block");
  BB = cast<BasicBlock>(V);
  return false;
}

/// FunctionHeader
///   ::= OptionalLinkage OptionalPreemptionSpecifier OptionalVisibility
///       OptionalCallingConv OptRetAttrs OptUnnamedAddr Type GlobalName
///       '(' ArgList ')' OptAddrSpace OptFuncAttrs OptSection OptionalAlign
///       OptGC OptionalPrefix OptionalPrologue OptPersonalityFn
bool LLParser::ParseFunctionHeader(Function *&Fn, bool isDefine) {
  // Parse the linkage.
  LocTy LinkageLoc = Lex.getLoc();
  unsigned Linkage;
  unsigned Visibility;
  unsigned DLLStorageClass;
  bool DSOLocal;
  AttrBuilder RetAttrs;
  unsigned CC;
  bool HasLinkage;
  Type *RetType = nullptr;
  LocTy RetTypeLoc = Lex.getLoc();
  if (ParseOptionalLinkage(Linkage, HasLinkage, Visibility, DLLStorageClass,
                           DSOLocal) ||
      ParseOptionalCallingConv(CC) || ParseOptionalReturnAttrs(RetAttrs) ||
      ParseType(RetType, RetTypeLoc, true /*void allowed*/))
    return true;

  // Verify that the linkage is ok.
  switch ((GlobalValue::LinkageTypes)Linkage) {
  case GlobalValue::ExternalLinkage:
    break; // always ok.
  case GlobalValue::ExternalWeakLinkage:
    if (isDefine)
      return Error(LinkageLoc, "invalid linkage for function definition");
    break;
  case GlobalValue::PrivateLinkage:
  case GlobalValue::InternalLinkage:
  case GlobalValue::AvailableExternallyLinkage:
  case GlobalValue::LinkOnceAnyLinkage:
  case GlobalValue::LinkOnceODRLinkage:
  case GlobalValue::WeakAnyLinkage:
  case GlobalValue::WeakODRLinkage:
    if (!isDefine)
      return Error(LinkageLoc, "invalid linkage for function declaration");
    break;
  case GlobalValue::AppendingLinkage:
  case GlobalValue::CommonLinkage:
    return Error(LinkageLoc, "invalid function linkage type");
  }

  if (!isValidVisibilityForLinkage(Visibility, Linkage))
    return Error(LinkageLoc,
                 "symbol with local linkage must have default visibility");

  if (!FunctionType::isValidReturnType(RetType))
    return Error(RetTypeLoc, "invalid function return type");

  LocTy NameLoc = Lex.getLoc();

  std::string FunctionName;
  if (Lex.getKind() == lltok::GlobalVar) {
    FunctionName = Lex.getStrVal();
  } else if (Lex.getKind() == lltok::GlobalID) {     // @42 is ok.
    unsigned NameID = Lex.getUIntVal();

    if (NameID != NumberedVals.size())
      return TokError("function expected to be numbered '%" +
                      Twine(NumberedVals.size()) + "'");
  } else {
    return TokError("expected function name");
  }

  Lex.Lex();

  if (Lex.getKind() != lltok::lparen)
    return TokError("expected '(' in function argument list");

  SmallVector<ArgInfo, 8> ArgList;
  bool isVarArg;
  AttrBuilder FuncAttrs;
  std::vector<unsigned> FwdRefAttrGrps;
  LocTy BuiltinLoc;
  std::string Section;
  std::string Partition;
  MaybeAlign Alignment;
  std::string GC;
  GlobalValue::UnnamedAddr UnnamedAddr = GlobalValue::UnnamedAddr::None;
  unsigned AddrSpace = 0;
  Constant *Prefix = nullptr;
  Constant *Prologue = nullptr;
  Constant *PersonalityFn = nullptr;
  Comdat *C;

  if (ParseArgumentList(ArgList, isVarArg) ||
      ParseOptionalUnnamedAddr(UnnamedAddr) ||
      ParseOptionalProgramAddrSpace(AddrSpace) ||
      ParseFnAttributeValuePairs(FuncAttrs, FwdRefAttrGrps, false,
                                 BuiltinLoc) ||
      (EatIfPresent(lltok::kw_section) &&
       ParseStringConstant(Section)) ||
      (EatIfPresent(lltok::kw_partition) &&
       ParseStringConstant(Partition)) ||
      parseOptionalComdat(FunctionName, C) ||
      ParseOptionalAlignment(Alignment) ||
      (EatIfPresent(lltok::kw_gc) &&
       ParseStringConstant(GC)) ||
      (EatIfPresent(lltok::kw_prefix) &&
       ParseGlobalTypeAndValue(Prefix)) ||
      (EatIfPresent(lltok::kw_prologue) &&
       ParseGlobalTypeAndValue(Prologue)) ||
      (EatIfPresent(lltok::kw_personality) &&
       ParseGlobalTypeAndValue(PersonalityFn)))
    return true;

  if (FuncAttrs.contains(Attribute::Builtin))
    return Error(BuiltinLoc, "'builtin' attribute not valid on function");

  // If the alignment was parsed as an attribute, move to the alignment field.
  if (FuncAttrs.hasAlignmentAttr()) {
    Alignment = FuncAttrs.getAlignment();
    FuncAttrs.removeAttribute(Attribute::Alignment);
  }

  // Okay, if we got here, the function is syntactically valid.  Convert types
  // and do semantic checks.
  std::vector<Type*> ParamTypeList;
  SmallVector<AttributeSet, 8> Attrs;

  for (unsigned i = 0, e = ArgList.size(); i != e; ++i) {
    ParamTypeList.push_back(ArgList[i].Ty);
    Attrs.push_back(ArgList[i].Attrs);
  }

  AttributeList PAL =
      AttributeList::get(Context, AttributeSet::get(Context, FuncAttrs),
                         AttributeSet::get(Context, RetAttrs), Attrs);

  if (PAL.hasAttribute(1, Attribute::StructRet) && !RetType->isVoidTy())
    return Error(RetTypeLoc, "functions with 'sret' argument must return void");

  FunctionType *FT =
    FunctionType::get(RetType, ParamTypeList, isVarArg);
  PointerType *PFT = PointerType::get(FT, AddrSpace);

  Fn = nullptr;
  if (!FunctionName.empty()) {
    // If this was a definition of a forward reference, remove the definition
    // from the forward reference table and fill in the forward ref.
    auto FRVI = ForwardRefVals.find(FunctionName);
    if (FRVI != ForwardRefVals.end()) {
      Fn = M->getFunction(FunctionName);
      if (!Fn)
        return Error(FRVI->second.second, "invalid forward reference to "
                     "function as global value!");
      if (Fn->getType() != PFT)
        return Error(FRVI->second.second, "invalid forward reference to "
                     "function '" + FunctionName + "' with wrong type: "
                     "expected '" + getTypeString(PFT) + "' but was '" +
                     getTypeString(Fn->getType()) + "'");
      ForwardRefVals.erase(FRVI);
    } else if ((Fn = M->getFunction(FunctionName))) {
      // Reject redefinitions.
      return Error(NameLoc, "invalid redefinition of function '" +
                   FunctionName + "'");
    } else if (M->getNamedValue(FunctionName)) {
      return Error(NameLoc, "redefinition of function '@" + FunctionName + "'");
    }

  } else {
    // If this is a definition of a forward referenced function, make sure the
    // types agree.
    auto I = ForwardRefValIDs.find(NumberedVals.size());
    if (I != ForwardRefValIDs.end()) {
      Fn = cast<Function>(I->second.first);
      if (Fn->getType() != PFT)
        return Error(NameLoc, "type of definition and forward reference of '@" +
                     Twine(NumberedVals.size()) + "' disagree: "
                     "expected '" + getTypeString(PFT) + "' but was '" +
                     getTypeString(Fn->getType()) + "'");
      ForwardRefValIDs.erase(I);
    }
  }

  if (!Fn)
    Fn = Function::Create(FT, GlobalValue::ExternalLinkage, AddrSpace,
                          FunctionName, M);
  else // Move the forward-reference to the correct spot in the module.
    M->getFunctionList().splice(M->end(), M->getFunctionList(), Fn);

  assert(Fn->getAddressSpace() == AddrSpace && "Created function in wrong AS");

  if (FunctionName.empty())
    NumberedVals.push_back(Fn);

  Fn->setLinkage((GlobalValue::LinkageTypes)Linkage);
  maybeSetDSOLocal(DSOLocal, *Fn);
  Fn->setVisibility((GlobalValue::VisibilityTypes)Visibility);
  Fn->setDLLStorageClass((GlobalValue::DLLStorageClassTypes)DLLStorageClass);
  Fn->setCallingConv(CC);
  Fn->setAttributes(PAL);
  Fn->setUnnamedAddr(UnnamedAddr);
  Fn->setAlignment(MaybeAlign(Alignment));
  Fn->setSection(Section);
  Fn->setPartition(Partition);
  Fn->setComdat(C);
  Fn->setPersonalityFn(PersonalityFn);
  if (!GC.empty()) Fn->setGC(GC);
  Fn->setPrefixData(Prefix);
  Fn->setPrologueData(Prologue);
  ForwardRefAttrGroups[Fn] = FwdRefAttrGrps;

  // Add all of the arguments we parsed to the function.
  Function::arg_iterator ArgIt = Fn->arg_begin();
  for (unsigned i = 0, e = ArgList.size(); i != e; ++i, ++ArgIt) {
    // If the argument has a name, insert it into the argument symbol table.
    if (ArgList[i].Name.empty()) continue;

    // Set the name, if it conflicted, it will be auto-renamed.
    ArgIt->setName(ArgList[i].Name);

    if (ArgIt->getName() != ArgList[i].Name)
      return Error(ArgList[i].Loc, "redefinition of argument '%" +
                   ArgList[i].Name + "'");
  }

  if (isDefine)
    return false;

  // Check the declaration has no block address forward references.
  ValID ID;
  if (FunctionName.empty()) {
    ID.Kind = ValID::t_GlobalID;
    ID.UIntVal = NumberedVals.size() - 1;
  } else {
    ID.Kind = ValID::t_GlobalName;
    ID.StrVal = FunctionName;
  }
  auto Blocks = ForwardRefBlockAddresses.find(ID);
  if (Blocks != ForwardRefBlockAddresses.end())
    return Error(Blocks->first.Loc,
                 "cannot take blockaddress inside a declaration");
  return false;
}

bool LLParser::PerFunctionState::resolveForwardRefBlockAddresses() {
  ValID ID;
  if (FunctionNumber == -1) {
    ID.Kind = ValID::t_GlobalName;
    ID.StrVal = F.getName();
  } else {
    ID.Kind = ValID::t_GlobalID;
    ID.UIntVal = FunctionNumber;
  }

  auto Blocks = P.ForwardRefBlockAddresses.find(ID);
  if (Blocks == P.ForwardRefBlockAddresses.end())
    return false;

  for (const auto &I : Blocks->second) {
    const ValID &BBID = I.first;
    GlobalValue *GV = I.second;

    assert((BBID.Kind == ValID::t_LocalID || BBID.Kind == ValID::t_LocalName) &&
           "Expected local id or name");
    BasicBlock *BB;
    if (BBID.Kind == ValID::t_LocalName)
      BB = GetBB(BBID.StrVal, BBID.Loc);
    else
      BB = GetBB(BBID.UIntVal, BBID.Loc);
    if (!BB)
      return P.Error(BBID.Loc, "referenced value is not a basic block");

    GV->replaceAllUsesWith(BlockAddress::get(&F, BB));
    GV->eraseFromParent();
  }

  P.ForwardRefBlockAddresses.erase(Blocks);
  return false;
}

/// ParseFunctionBody
///   ::= '{' BasicBlock+ UseListOrderDirective* '}'
bool LLParser::ParseFunctionBody(Function &Fn) {
  if (Lex.getKind() != lltok::lbrace)
    return TokError("expected '{' in function body");
  Lex.Lex();  // eat the {.

  int FunctionNumber = -1;
  if (!Fn.hasName()) FunctionNumber = NumberedVals.size()-1;

  PerFunctionState PFS(*this, Fn, FunctionNumber);

  // Resolve block addresses and allow basic blocks to be forward-declared
  // within this function.
  if (PFS.resolveForwardRefBlockAddresses())
    return true;
  SaveAndRestore<PerFunctionState *> ScopeExit(BlockAddressPFS, &PFS);

  // We need at least one basic block.
  if (Lex.getKind() == lltok::rbrace || Lex.getKind() == lltok::kw_uselistorder)
    return TokError("function body requires at least one basic block");

  while (Lex.getKind() != lltok::rbrace &&
         Lex.getKind() != lltok::kw_uselistorder)
    if (ParseBasicBlock(PFS)) return true;

  while (Lex.getKind() != lltok::rbrace)
    if (ParseUseListOrder(&PFS))
      return true;

  // Eat the }.
  Lex.Lex();

  // Verify function is ok.
  return PFS.FinishFunction();
}

/// ParseBasicBlock
///   ::= (LabelStr|LabelID)? Instruction*
bool LLParser::ParseBasicBlock(PerFunctionState &PFS) {
  // If this basic block starts out with a name, remember it.
  std::string Name;
  int NameID = -1;
  LocTy NameLoc = Lex.getLoc();
  if (Lex.getKind() == lltok::LabelStr) {
    Name = Lex.getStrVal();
    Lex.Lex();
  } else if (Lex.getKind() == lltok::LabelID) {
    NameID = Lex.getUIntVal();
    Lex.Lex();
  }

  BasicBlock *BB = PFS.DefineBB(Name, NameID, NameLoc);
  if (!BB)
    return true;

  std::string NameStr;

  // Parse the instructions in this block until we get a terminator.
  Instruction *Inst;
  do {
    // This instruction may have three possibilities for a name: a) none
    // specified, b) name specified "%foo =", c) number specified: "%4 =".
    LocTy NameLoc = Lex.getLoc();
    int NameID = -1;
    NameStr = "";

    if (Lex.getKind() == lltok::LocalVarID) {
      NameID = Lex.getUIntVal();
      Lex.Lex();
      if (ParseToken(lltok::equal, "expected '=' after instruction id"))
        return true;
    } else if (Lex.getKind() == lltok::LocalVar) {
      NameStr = Lex.getStrVal();
      Lex.Lex();
      if (ParseToken(lltok::equal, "expected '=' after instruction name"))
        return true;
    }

    switch (ParseInstruction(Inst, BB, PFS)) {
    default: llvm_unreachable("Unknown ParseInstruction result!");
    case InstError: return true;
    case InstNormal:
      BB->getInstList().push_back(Inst);

      // With a normal result, we check to see if the instruction is followed by
      // a comma and metadata.
      if (EatIfPresent(lltok::comma))
        if (ParseInstructionMetadata(*Inst))
          return true;
      break;
    case InstExtraComma:
      BB->getInstList().push_back(Inst);

      // If the instruction parser ate an extra comma at the end of it, it
      // *must* be followed by metadata.
      if (ParseInstructionMetadata(*Inst))
        return true;
      break;
    }

    // Set the name on the instruction.
    if (PFS.SetInstName(NameID, NameStr, NameLoc, Inst)) return true;
  } while (!Inst->isTerminator());

  return false;
}

//===----------------------------------------------------------------------===//
// Instruction Parsing.
//===----------------------------------------------------------------------===//

/// ParseInstruction - Parse one of the many different instructions.
///
int LLParser::ParseInstruction(Instruction *&Inst, BasicBlock *BB,
                               PerFunctionState &PFS) {
  lltok::Kind Token = Lex.getKind();
  if (Token == lltok::Eof)
    return TokError("found end of file when expecting more instructions");
  LocTy Loc = Lex.getLoc();
  unsigned KeywordVal = Lex.getUIntVal();
  Lex.Lex();  // Eat the keyword.

  switch (Token) {
  default:                    return Error(Loc, "expected instruction opcode");
  // Terminator Instructions.
  case lltok::kw_unreachable: Inst = new UnreachableInst(Context); return false;
  case lltok::kw_ret:         return ParseRet(Inst, BB, PFS);
  case lltok::kw_br:          return ParseBr(Inst, PFS);
  case lltok::kw_switch:      return ParseSwitch(Inst, PFS);
  case lltok::kw_indirectbr:  return ParseIndirectBr(Inst, PFS);
  case lltok::kw_invoke:      return ParseInvoke(Inst, PFS);
  case lltok::kw_resume:      return ParseResume(Inst, PFS);
  case lltok::kw_cleanupret:  return ParseCleanupRet(Inst, PFS);
  case lltok::kw_catchret:    return ParseCatchRet(Inst, PFS);
  case lltok::kw_catchswitch: return ParseCatchSwitch(Inst, PFS);
  case lltok::kw_catchpad:    return ParseCatchPad(Inst, PFS);
  case lltok::kw_cleanuppad:  return ParseCleanupPad(Inst, PFS);
  case lltok::kw_callbr:      return ParseCallBr(Inst, PFS);
  // Unary Operators.
  case lltok::kw_fneg: {
    FastMathFlags FMF = EatFastMathFlagsIfPresent();
    int Res = ParseUnaryOp(Inst, PFS, KeywordVal, /*IsFP*/true);
    if (Res != 0)
      return Res;
    if (FMF.any())
      Inst->setFastMathFlags(FMF);
    return false;
  }
  // Binary Operators.
  case lltok::kw_add:
  case lltok::kw_sub:
  case lltok::kw_mul:
  case lltok::kw_shl: {
    bool NUW = EatIfPresent(lltok::kw_nuw);
    bool NSW = EatIfPresent(lltok::kw_nsw);
    if (!NUW) NUW = EatIfPresent(lltok::kw_nuw);

    if (ParseArithmetic(Inst, PFS, KeywordVal, /*IsFP*/false)) return true;

    if (NUW) cast<BinaryOperator>(Inst)->setHasNoUnsignedWrap(true);
    if (NSW) cast<BinaryOperator>(Inst)->setHasNoSignedWrap(true);
    return false;
  }
  case lltok::kw_fadd:
  case lltok::kw_fsub:
  case lltok::kw_fmul:
  case lltok::kw_fdiv:
  case lltok::kw_frem: {
    FastMathFlags FMF = EatFastMathFlagsIfPresent();
    int Res = ParseArithmetic(Inst, PFS, KeywordVal, /*IsFP*/true);
    if (Res != 0)
      return Res;
    if (FMF.any())
      Inst->setFastMathFlags(FMF);
    return 0;
  }

  case lltok::kw_sdiv:
  case lltok::kw_udiv:
  case lltok::kw_lshr:
  case lltok::kw_ashr: {
    bool Exact = EatIfPresent(lltok::kw_exact);

    if (ParseArithmetic(Inst, PFS, KeywordVal, /*IsFP*/false)) return true;
    if (Exact) cast<BinaryOperator>(Inst)->setIsExact(true);
    return false;
  }

  case lltok::kw_urem:
  case lltok::kw_srem:   return ParseArithmetic(Inst, PFS, KeywordVal,
                                                /*IsFP*/false);
  case lltok::kw_and:
  case lltok::kw_or:
  case lltok::kw_xor:    return ParseLogical(Inst, PFS, KeywordVal);
  case lltok::kw_icmp:   return ParseCompare(Inst, PFS, KeywordVal);
  case lltok::kw_fcmp: {
    FastMathFlags FMF = EatFastMathFlagsIfPresent();
    int Res = ParseCompare(Inst, PFS, KeywordVal);
    if (Res != 0)
      return Res;
    if (FMF.any())
      Inst->setFastMathFlags(FMF);
    return 0;
  }

  // Casts.
  case lltok::kw_trunc:
  case lltok::kw_zext:
  case lltok::kw_sext:
  case lltok::kw_fptrunc:
  case lltok::kw_fpext:
  case lltok::kw_bitcast:
  case lltok::kw_addrspacecast:
  case lltok::kw_uitofp:
  case lltok::kw_sitofp:
  case lltok::kw_fptoui:
  case lltok::kw_fptosi:
  case lltok::kw_inttoptr:
  case lltok::kw_ptrtoint:       return ParseCast(Inst, PFS, KeywordVal);
  // Other.
  case lltok::kw_select: {
    FastMathFlags FMF = EatFastMathFlagsIfPresent();
    int Res = ParseSelect(Inst, PFS);
    if (Res != 0)
      return Res;
    if (FMF.any()) {
      if (!isa<FPMathOperator>(Inst))
        return Error(Loc, "fast-math-flags specified for select without "
                          "floating-point scalar or vector return type");
      Inst->setFastMathFlags(FMF);
    }
    return 0;
  }
  case lltok::kw_va_arg:         return ParseVA_Arg(Inst, PFS);
  case lltok::kw_extractelement: return ParseExtractElement(Inst, PFS);
  case lltok::kw_insertelement:  return ParseInsertElement(Inst, PFS);
  case lltok::kw_shufflevector:  return ParseShuffleVector(Inst, PFS);
  case lltok::kw_phi: {
    FastMathFlags FMF = EatFastMathFlagsIfPresent();
    int Res = ParsePHI(Inst, PFS);
    if (Res != 0)
      return Res;
    if (FMF.any()) {
<<<<<<< HEAD
      if (!Inst->getType()->isFPOrFPVectorTy())
=======
      if (!isa<FPMathOperator>(Inst))
>>>>>>> c79f07dd
        return Error(Loc, "fast-math-flags specified for phi without "
                          "floating-point scalar or vector return type");
      Inst->setFastMathFlags(FMF);
    }
    return 0;
  }
  case lltok::kw_landingpad:     return ParseLandingPad(Inst, PFS);
  // Call.
  case lltok::kw_call:     return ParseCall(Inst, PFS, CallInst::TCK_None);
  case lltok::kw_tail:     return ParseCall(Inst, PFS, CallInst::TCK_Tail);
  case lltok::kw_musttail: return ParseCall(Inst, PFS, CallInst::TCK_MustTail);
  case lltok::kw_notail:   return ParseCall(Inst, PFS, CallInst::TCK_NoTail);
  // Memory.
  case lltok::kw_alloca:         return ParseAlloc(Inst, PFS);
  case lltok::kw_load:           return ParseLoad(Inst, PFS);
  case lltok::kw_store:          return ParseStore(Inst, PFS);
  case lltok::kw_cmpxchg:        return ParseCmpXchg(Inst, PFS);
  case lltok::kw_atomicrmw:      return ParseAtomicRMW(Inst, PFS);
  case lltok::kw_fence:          return ParseFence(Inst, PFS);
  case lltok::kw_getelementptr: return ParseGetElementPtr(Inst, PFS);
  case lltok::kw_extractvalue:  return ParseExtractValue(Inst, PFS);
  case lltok::kw_insertvalue:   return ParseInsertValue(Inst, PFS);
  }
}

/// ParseCmpPredicate - Parse an integer or fp predicate, based on Kind.
bool LLParser::ParseCmpPredicate(unsigned &P, unsigned Opc) {
  if (Opc == Instruction::FCmp) {
    switch (Lex.getKind()) {
    default: return TokError("expected fcmp predicate (e.g. 'oeq')");
    case lltok::kw_oeq: P = CmpInst::FCMP_OEQ; break;
    case lltok::kw_one: P = CmpInst::FCMP_ONE; break;
    case lltok::kw_olt: P = CmpInst::FCMP_OLT; break;
    case lltok::kw_ogt: P = CmpInst::FCMP_OGT; break;
    case lltok::kw_ole: P = CmpInst::FCMP_OLE; break;
    case lltok::kw_oge: P = CmpInst::FCMP_OGE; break;
    case lltok::kw_ord: P = CmpInst::FCMP_ORD; break;
    case lltok::kw_uno: P = CmpInst::FCMP_UNO; break;
    case lltok::kw_ueq: P = CmpInst::FCMP_UEQ; break;
    case lltok::kw_une: P = CmpInst::FCMP_UNE; break;
    case lltok::kw_ult: P = CmpInst::FCMP_ULT; break;
    case lltok::kw_ugt: P = CmpInst::FCMP_UGT; break;
    case lltok::kw_ule: P = CmpInst::FCMP_ULE; break;
    case lltok::kw_uge: P = CmpInst::FCMP_UGE; break;
    case lltok::kw_true: P = CmpInst::FCMP_TRUE; break;
    case lltok::kw_false: P = CmpInst::FCMP_FALSE; break;
    }
  } else {
    switch (Lex.getKind()) {
    default: return TokError("expected icmp predicate (e.g. 'eq')");
    case lltok::kw_eq:  P = CmpInst::ICMP_EQ; break;
    case lltok::kw_ne:  P = CmpInst::ICMP_NE; break;
    case lltok::kw_slt: P = CmpInst::ICMP_SLT; break;
    case lltok::kw_sgt: P = CmpInst::ICMP_SGT; break;
    case lltok::kw_sle: P = CmpInst::ICMP_SLE; break;
    case lltok::kw_sge: P = CmpInst::ICMP_SGE; break;
    case lltok::kw_ult: P = CmpInst::ICMP_ULT; break;
    case lltok::kw_ugt: P = CmpInst::ICMP_UGT; break;
    case lltok::kw_ule: P = CmpInst::ICMP_ULE; break;
    case lltok::kw_uge: P = CmpInst::ICMP_UGE; break;
    }
  }
  Lex.Lex();
  return false;
}

//===----------------------------------------------------------------------===//
// Terminator Instructions.
//===----------------------------------------------------------------------===//

/// ParseRet - Parse a return instruction.
///   ::= 'ret' void (',' !dbg, !1)*
///   ::= 'ret' TypeAndValue (',' !dbg, !1)*
bool LLParser::ParseRet(Instruction *&Inst, BasicBlock *BB,
                        PerFunctionState &PFS) {
  SMLoc TypeLoc = Lex.getLoc();
  Type *Ty = nullptr;
  if (ParseType(Ty, true /*void allowed*/)) return true;

  Type *ResType = PFS.getFunction().getReturnType();

  if (Ty->isVoidTy()) {
    if (!ResType->isVoidTy())
      return Error(TypeLoc, "value doesn't match function result type '" +
                   getTypeString(ResType) + "'");

    Inst = ReturnInst::Create(Context);
    return false;
  }

  Value *RV;
  if (ParseValue(Ty, RV, PFS)) return true;

  if (ResType != RV->getType())
    return Error(TypeLoc, "value doesn't match function result type '" +
                 getTypeString(ResType) + "'");

  Inst = ReturnInst::Create(Context, RV);
  return false;
}

/// ParseBr
///   ::= 'br' TypeAndValue
///   ::= 'br' TypeAndValue ',' TypeAndValue ',' TypeAndValue
bool LLParser::ParseBr(Instruction *&Inst, PerFunctionState &PFS) {
  LocTy Loc, Loc2;
  Value *Op0;
  BasicBlock *Op1, *Op2;
  if (ParseTypeAndValue(Op0, Loc, PFS)) return true;

  if (BasicBlock *BB = dyn_cast<BasicBlock>(Op0)) {
    Inst = BranchInst::Create(BB);
    return false;
  }

  if (Op0->getType() != Type::getInt1Ty(Context))
    return Error(Loc, "branch condition must have 'i1' type");

  if (ParseToken(lltok::comma, "expected ',' after branch condition") ||
      ParseTypeAndBasicBlock(Op1, Loc, PFS) ||
      ParseToken(lltok::comma, "expected ',' after true destination") ||
      ParseTypeAndBasicBlock(Op2, Loc2, PFS))
    return true;

  Inst = BranchInst::Create(Op1, Op2, Op0);
  return false;
}

/// ParseSwitch
///  Instruction
///    ::= 'switch' TypeAndValue ',' TypeAndValue '[' JumpTable ']'
///  JumpTable
///    ::= (TypeAndValue ',' TypeAndValue)*
bool LLParser::ParseSwitch(Instruction *&Inst, PerFunctionState &PFS) {
  LocTy CondLoc, BBLoc;
  Value *Cond;
  BasicBlock *DefaultBB;
  if (ParseTypeAndValue(Cond, CondLoc, PFS) ||
      ParseToken(lltok::comma, "expected ',' after switch condition") ||
      ParseTypeAndBasicBlock(DefaultBB, BBLoc, PFS) ||
      ParseToken(lltok::lsquare, "expected '[' with switch table"))
    return true;

  if (!Cond->getType()->isIntegerTy())
    return Error(CondLoc, "switch condition must have integer type");

  // Parse the jump table pairs.
  SmallPtrSet<Value*, 32> SeenCases;
  SmallVector<std::pair<ConstantInt*, BasicBlock*>, 32> Table;
  while (Lex.getKind() != lltok::rsquare) {
    Value *Constant;
    BasicBlock *DestBB;

    if (ParseTypeAndValue(Constant, CondLoc, PFS) ||
        ParseToken(lltok::comma, "expected ',' after case value") ||
        ParseTypeAndBasicBlock(DestBB, PFS))
      return true;

    if (!SeenCases.insert(Constant).second)
      return Error(CondLoc, "duplicate case value in switch");
    if (!isa<ConstantInt>(Constant))
      return Error(CondLoc, "case value is not a constant integer");

    Table.push_back(std::make_pair(cast<ConstantInt>(Constant), DestBB));
  }

  Lex.Lex();  // Eat the ']'.

  SwitchInst *SI = SwitchInst::Create(Cond, DefaultBB, Table.size());
  for (unsigned i = 0, e = Table.size(); i != e; ++i)
    SI->addCase(Table[i].first, Table[i].second);
  Inst = SI;
  return false;
}

/// ParseIndirectBr
///  Instruction
///    ::= 'indirectbr' TypeAndValue ',' '[' LabelList ']'
bool LLParser::ParseIndirectBr(Instruction *&Inst, PerFunctionState &PFS) {
  LocTy AddrLoc;
  Value *Address;
  if (ParseTypeAndValue(Address, AddrLoc, PFS) ||
      ParseToken(lltok::comma, "expected ',' after indirectbr address") ||
      ParseToken(lltok::lsquare, "expected '[' with indirectbr"))
    return true;

  if (!Address->getType()->isPointerTy())
    return Error(AddrLoc, "indirectbr address must have pointer type");

  // Parse the destination list.
  SmallVector<BasicBlock*, 16> DestList;

  if (Lex.getKind() != lltok::rsquare) {
    BasicBlock *DestBB;
    if (ParseTypeAndBasicBlock(DestBB, PFS))
      return true;
    DestList.push_back(DestBB);

    while (EatIfPresent(lltok::comma)) {
      if (ParseTypeAndBasicBlock(DestBB, PFS))
        return true;
      DestList.push_back(DestBB);
    }
  }

  if (ParseToken(lltok::rsquare, "expected ']' at end of block list"))
    return true;

  IndirectBrInst *IBI = IndirectBrInst::Create(Address, DestList.size());
  for (unsigned i = 0, e = DestList.size(); i != e; ++i)
    IBI->addDestination(DestList[i]);
  Inst = IBI;
  return false;
}

/// ParseInvoke
///   ::= 'invoke' OptionalCallingConv OptionalAttrs Type Value ParamList
///       OptionalAttrs 'to' TypeAndValue 'unwind' TypeAndValue
bool LLParser::ParseInvoke(Instruction *&Inst, PerFunctionState &PFS) {
  LocTy CallLoc = Lex.getLoc();
  AttrBuilder RetAttrs, FnAttrs;
  std::vector<unsigned> FwdRefAttrGrps;
  LocTy NoBuiltinLoc;
  unsigned CC;
  unsigned InvokeAddrSpace;
  Type *RetType = nullptr;
  LocTy RetTypeLoc;
  ValID CalleeID;
  SmallVector<ParamInfo, 16> ArgList;
  SmallVector<OperandBundleDef, 2> BundleList;

  BasicBlock *NormalBB, *UnwindBB;
  if (ParseOptionalCallingConv(CC) || ParseOptionalReturnAttrs(RetAttrs) ||
      ParseOptionalProgramAddrSpace(InvokeAddrSpace) ||
      ParseType(RetType, RetTypeLoc, true /*void allowed*/) ||
      ParseValID(CalleeID) || ParseParameterList(ArgList, PFS) ||
      ParseFnAttributeValuePairs(FnAttrs, FwdRefAttrGrps, false,
                                 NoBuiltinLoc) ||
      ParseOptionalOperandBundles(BundleList, PFS) ||
      ParseToken(lltok::kw_to, "expected 'to' in invoke") ||
      ParseTypeAndBasicBlock(NormalBB, PFS) ||
      ParseToken(lltok::kw_unwind, "expected 'unwind' in invoke") ||
      ParseTypeAndBasicBlock(UnwindBB, PFS))
    return true;

  // If RetType is a non-function pointer type, then this is the short syntax
  // for the call, which means that RetType is just the return type.  Infer the
  // rest of the function argument types from the arguments that are present.
  FunctionType *Ty = dyn_cast<FunctionType>(RetType);
  if (!Ty) {
    // Pull out the types of all of the arguments...
    std::vector<Type*> ParamTypes;
    for (unsigned i = 0, e = ArgList.size(); i != e; ++i)
      ParamTypes.push_back(ArgList[i].V->getType());

    if (!FunctionType::isValidReturnType(RetType))
      return Error(RetTypeLoc, "Invalid result type for LLVM function");

    Ty = FunctionType::get(RetType, ParamTypes, false);
  }

  CalleeID.FTy = Ty;

  // Look up the callee.
  Value *Callee;
  if (ConvertValIDToValue(PointerType::get(Ty, InvokeAddrSpace), CalleeID,
                          Callee, &PFS, /*IsCall=*/true))
    return true;

  // Set up the Attribute for the function.
  SmallVector<Value *, 8> Args;
  SmallVector<AttributeSet, 8> ArgAttrs;

  // Loop through FunctionType's arguments and ensure they are specified
  // correctly.  Also, gather any parameter attributes.
  FunctionType::param_iterator I = Ty->param_begin();
  FunctionType::param_iterator E = Ty->param_end();
  for (unsigned i = 0, e = ArgList.size(); i != e; ++i) {
    Type *ExpectedTy = nullptr;
    if (I != E) {
      ExpectedTy = *I++;
    } else if (!Ty->isVarArg()) {
      return Error(ArgList[i].Loc, "too many arguments specified");
    }

    if (ExpectedTy && ExpectedTy != ArgList[i].V->getType())
      return Error(ArgList[i].Loc, "argument is not of expected type '" +
                   getTypeString(ExpectedTy) + "'");
    Args.push_back(ArgList[i].V);
    ArgAttrs.push_back(ArgList[i].Attrs);
  }

  if (I != E)
    return Error(CallLoc, "not enough parameters specified for call");

  if (FnAttrs.hasAlignmentAttr())
    return Error(CallLoc, "invoke instructions may not have an alignment");

  // Finish off the Attribute and check them
  AttributeList PAL =
      AttributeList::get(Context, AttributeSet::get(Context, FnAttrs),
                         AttributeSet::get(Context, RetAttrs), ArgAttrs);

  InvokeInst *II =
      InvokeInst::Create(Ty, Callee, NormalBB, UnwindBB, Args, BundleList);
  II->setCallingConv(CC);
  II->setAttributes(PAL);
  ForwardRefAttrGroups[II] = FwdRefAttrGrps;
  Inst = II;
  return false;
}

/// ParseResume
///   ::= 'resume' TypeAndValue
bool LLParser::ParseResume(Instruction *&Inst, PerFunctionState &PFS) {
  Value *Exn; LocTy ExnLoc;
  if (ParseTypeAndValue(Exn, ExnLoc, PFS))
    return true;

  ResumeInst *RI = ResumeInst::Create(Exn);
  Inst = RI;
  return false;
}

bool LLParser::ParseExceptionArgs(SmallVectorImpl<Value *> &Args,
                                  PerFunctionState &PFS) {
  if (ParseToken(lltok::lsquare, "expected '[' in catchpad/cleanuppad"))
    return true;

  while (Lex.getKind() != lltok::rsquare) {
    // If this isn't the first argument, we need a comma.
    if (!Args.empty() &&
        ParseToken(lltok::comma, "expected ',' in argument list"))
      return true;

    // Parse the argument.
    LocTy ArgLoc;
    Type *ArgTy = nullptr;
    if (ParseType(ArgTy, ArgLoc))
      return true;

    Value *V;
    if (ArgTy->isMetadataTy()) {
      if (ParseMetadataAsValue(V, PFS))
        return true;
    } else {
      if (ParseValue(ArgTy, V, PFS))
        return true;
    }
    Args.push_back(V);
  }

  Lex.Lex();  // Lex the ']'.
  return false;
}

/// ParseCleanupRet
///   ::= 'cleanupret' from Value unwind ('to' 'caller' | TypeAndValue)
bool LLParser::ParseCleanupRet(Instruction *&Inst, PerFunctionState &PFS) {
  Value *CleanupPad = nullptr;

  if (ParseToken(lltok::kw_from, "expected 'from' after cleanupret"))
    return true;

  if (ParseValue(Type::getTokenTy(Context), CleanupPad, PFS))
    return true;

  if (ParseToken(lltok::kw_unwind, "expected 'unwind' in cleanupret"))
    return true;

  BasicBlock *UnwindBB = nullptr;
  if (Lex.getKind() == lltok::kw_to) {
    Lex.Lex();
    if (ParseToken(lltok::kw_caller, "expected 'caller' in cleanupret"))
      return true;
  } else {
    if (ParseTypeAndBasicBlock(UnwindBB, PFS)) {
      return true;
    }
  }

  Inst = CleanupReturnInst::Create(CleanupPad, UnwindBB);
  return false;
}

/// ParseCatchRet
///   ::= 'catchret' from Parent Value 'to' TypeAndValue
bool LLParser::ParseCatchRet(Instruction *&Inst, PerFunctionState &PFS) {
  Value *CatchPad = nullptr;

  if (ParseToken(lltok::kw_from, "expected 'from' after catchret"))
    return true;

  if (ParseValue(Type::getTokenTy(Context), CatchPad, PFS))
    return true;

  BasicBlock *BB;
  if (ParseToken(lltok::kw_to, "expected 'to' in catchret") ||
      ParseTypeAndBasicBlock(BB, PFS))
      return true;

  Inst = CatchReturnInst::Create(CatchPad, BB);
  return false;
}

/// ParseCatchSwitch
///   ::= 'catchswitch' within Parent
bool LLParser::ParseCatchSwitch(Instruction *&Inst, PerFunctionState &PFS) {
  Value *ParentPad;

  if (ParseToken(lltok::kw_within, "expected 'within' after catchswitch"))
    return true;

  if (Lex.getKind() != lltok::kw_none && Lex.getKind() != lltok::LocalVar &&
      Lex.getKind() != lltok::LocalVarID)
    return TokError("expected scope value for catchswitch");

  if (ParseValue(Type::getTokenTy(Context), ParentPad, PFS))
    return true;

  if (ParseToken(lltok::lsquare, "expected '[' with catchswitch labels"))
    return true;

  SmallVector<BasicBlock *, 32> Table;
  do {
    BasicBlock *DestBB;
    if (ParseTypeAndBasicBlock(DestBB, PFS))
      return true;
    Table.push_back(DestBB);
  } while (EatIfPresent(lltok::comma));

  if (ParseToken(lltok::rsquare, "expected ']' after catchswitch labels"))
    return true;

  if (ParseToken(lltok::kw_unwind,
                 "expected 'unwind' after catchswitch scope"))
    return true;

  BasicBlock *UnwindBB = nullptr;
  if (EatIfPresent(lltok::kw_to)) {
    if (ParseToken(lltok::kw_caller, "expected 'caller' in catchswitch"))
      return true;
  } else {
    if (ParseTypeAndBasicBlock(UnwindBB, PFS))
      return true;
  }

  auto *CatchSwitch =
      CatchSwitchInst::Create(ParentPad, UnwindBB, Table.size());
  for (BasicBlock *DestBB : Table)
    CatchSwitch->addHandler(DestBB);
  Inst = CatchSwitch;
  return false;
}

/// ParseCatchPad
///   ::= 'catchpad' ParamList 'to' TypeAndValue 'unwind' TypeAndValue
bool LLParser::ParseCatchPad(Instruction *&Inst, PerFunctionState &PFS) {
  Value *CatchSwitch = nullptr;

  if (ParseToken(lltok::kw_within, "expected 'within' after catchpad"))
    return true;

  if (Lex.getKind() != lltok::LocalVar && Lex.getKind() != lltok::LocalVarID)
    return TokError("expected scope value for catchpad");

  if (ParseValue(Type::getTokenTy(Context), CatchSwitch, PFS))
    return true;

  SmallVector<Value *, 8> Args;
  if (ParseExceptionArgs(Args, PFS))
    return true;

  Inst = CatchPadInst::Create(CatchSwitch, Args);
  return false;
}

/// ParseCleanupPad
///   ::= 'cleanuppad' within Parent ParamList
bool LLParser::ParseCleanupPad(Instruction *&Inst, PerFunctionState &PFS) {
  Value *ParentPad = nullptr;

  if (ParseToken(lltok::kw_within, "expected 'within' after cleanuppad"))
    return true;

  if (Lex.getKind() != lltok::kw_none && Lex.getKind() != lltok::LocalVar &&
      Lex.getKind() != lltok::LocalVarID)
    return TokError("expected scope value for cleanuppad");

  if (ParseValue(Type::getTokenTy(Context), ParentPad, PFS))
    return true;

  SmallVector<Value *, 8> Args;
  if (ParseExceptionArgs(Args, PFS))
    return true;

  Inst = CleanupPadInst::Create(ParentPad, Args);
  return false;
}

//===----------------------------------------------------------------------===//
// Unary Operators.
//===----------------------------------------------------------------------===//

/// ParseUnaryOp
///  ::= UnaryOp TypeAndValue ',' Value
///
/// If IsFP is false, then any integer operand is allowed, if it is true, any fp
/// operand is allowed.
bool LLParser::ParseUnaryOp(Instruction *&Inst, PerFunctionState &PFS,
                            unsigned Opc, bool IsFP) {
  LocTy Loc; Value *LHS;
  if (ParseTypeAndValue(LHS, Loc, PFS))
    return true;

  bool Valid = IsFP ? LHS->getType()->isFPOrFPVectorTy()
                    : LHS->getType()->isIntOrIntVectorTy();

  if (!Valid)
    return Error(Loc, "invalid operand type for instruction");

  Inst = UnaryOperator::Create((Instruction::UnaryOps)Opc, LHS);
  return false;
}

/// ParseCallBr
///   ::= 'callbr' OptionalCallingConv OptionalAttrs Type Value ParamList
///       OptionalAttrs OptionalOperandBundles 'to' TypeAndValue
///       '[' LabelList ']'
bool LLParser::ParseCallBr(Instruction *&Inst, PerFunctionState &PFS) {
  LocTy CallLoc = Lex.getLoc();
  AttrBuilder RetAttrs, FnAttrs;
  std::vector<unsigned> FwdRefAttrGrps;
  LocTy NoBuiltinLoc;
  unsigned CC;
  Type *RetType = nullptr;
  LocTy RetTypeLoc;
  ValID CalleeID;
  SmallVector<ParamInfo, 16> ArgList;
  SmallVector<OperandBundleDef, 2> BundleList;

  BasicBlock *DefaultDest;
  if (ParseOptionalCallingConv(CC) || ParseOptionalReturnAttrs(RetAttrs) ||
      ParseType(RetType, RetTypeLoc, true /*void allowed*/) ||
      ParseValID(CalleeID) || ParseParameterList(ArgList, PFS) ||
      ParseFnAttributeValuePairs(FnAttrs, FwdRefAttrGrps, false,
                                 NoBuiltinLoc) ||
      ParseOptionalOperandBundles(BundleList, PFS) ||
      ParseToken(lltok::kw_to, "expected 'to' in callbr") ||
      ParseTypeAndBasicBlock(DefaultDest, PFS) ||
      ParseToken(lltok::lsquare, "expected '[' in callbr"))
    return true;

  // Parse the destination list.
  SmallVector<BasicBlock *, 16> IndirectDests;

  if (Lex.getKind() != lltok::rsquare) {
    BasicBlock *DestBB;
    if (ParseTypeAndBasicBlock(DestBB, PFS))
      return true;
    IndirectDests.push_back(DestBB);

    while (EatIfPresent(lltok::comma)) {
      if (ParseTypeAndBasicBlock(DestBB, PFS))
        return true;
      IndirectDests.push_back(DestBB);
    }
  }

  if (ParseToken(lltok::rsquare, "expected ']' at end of block list"))
    return true;

  // If RetType is a non-function pointer type, then this is the short syntax
  // for the call, which means that RetType is just the return type.  Infer the
  // rest of the function argument types from the arguments that are present.
  FunctionType *Ty = dyn_cast<FunctionType>(RetType);
  if (!Ty) {
    // Pull out the types of all of the arguments...
    std::vector<Type *> ParamTypes;
    for (unsigned i = 0, e = ArgList.size(); i != e; ++i)
      ParamTypes.push_back(ArgList[i].V->getType());

    if (!FunctionType::isValidReturnType(RetType))
      return Error(RetTypeLoc, "Invalid result type for LLVM function");

    Ty = FunctionType::get(RetType, ParamTypes, false);
  }

  CalleeID.FTy = Ty;

  // Look up the callee.
  Value *Callee;
  if (ConvertValIDToValue(PointerType::getUnqual(Ty), CalleeID, Callee, &PFS,
                          /*IsCall=*/true))
    return true;

  if (isa<InlineAsm>(Callee) && !Ty->getReturnType()->isVoidTy())
    return Error(RetTypeLoc, "asm-goto outputs not supported");

  // Set up the Attribute for the function.
  SmallVector<Value *, 8> Args;
  SmallVector<AttributeSet, 8> ArgAttrs;

  // Loop through FunctionType's arguments and ensure they are specified
  // correctly.  Also, gather any parameter attributes.
  FunctionType::param_iterator I = Ty->param_begin();
  FunctionType::param_iterator E = Ty->param_end();
  for (unsigned i = 0, e = ArgList.size(); i != e; ++i) {
    Type *ExpectedTy = nullptr;
    if (I != E) {
      ExpectedTy = *I++;
    } else if (!Ty->isVarArg()) {
      return Error(ArgList[i].Loc, "too many arguments specified");
    }

    if (ExpectedTy && ExpectedTy != ArgList[i].V->getType())
      return Error(ArgList[i].Loc, "argument is not of expected type '" +
                                       getTypeString(ExpectedTy) + "'");
    Args.push_back(ArgList[i].V);
    ArgAttrs.push_back(ArgList[i].Attrs);
  }

  if (I != E)
    return Error(CallLoc, "not enough parameters specified for call");

  if (FnAttrs.hasAlignmentAttr())
    return Error(CallLoc, "callbr instructions may not have an alignment");

  // Finish off the Attribute and check them
  AttributeList PAL =
      AttributeList::get(Context, AttributeSet::get(Context, FnAttrs),
                         AttributeSet::get(Context, RetAttrs), ArgAttrs);

  CallBrInst *CBI =
      CallBrInst::Create(Ty, Callee, DefaultDest, IndirectDests, Args,
                         BundleList);
  CBI->setCallingConv(CC);
  CBI->setAttributes(PAL);
  ForwardRefAttrGroups[CBI] = FwdRefAttrGrps;
  Inst = CBI;
  return false;
}

//===----------------------------------------------------------------------===//
// Binary Operators.
//===----------------------------------------------------------------------===//

/// ParseArithmetic
///  ::= ArithmeticOps TypeAndValue ',' Value
///
/// If IsFP is false, then any integer operand is allowed, if it is true, any fp
/// operand is allowed.
bool LLParser::ParseArithmetic(Instruction *&Inst, PerFunctionState &PFS,
                               unsigned Opc, bool IsFP) {
  LocTy Loc; Value *LHS, *RHS;
  if (ParseTypeAndValue(LHS, Loc, PFS) ||
      ParseToken(lltok::comma, "expected ',' in arithmetic operation") ||
      ParseValue(LHS->getType(), RHS, PFS))
    return true;

  bool Valid = IsFP ? LHS->getType()->isFPOrFPVectorTy()
                    : LHS->getType()->isIntOrIntVectorTy();

  if (!Valid)
    return Error(Loc, "invalid operand type for instruction");

  Inst = BinaryOperator::Create((Instruction::BinaryOps)Opc, LHS, RHS);
  return false;
}

/// ParseLogical
///  ::= ArithmeticOps TypeAndValue ',' Value {
bool LLParser::ParseLogical(Instruction *&Inst, PerFunctionState &PFS,
                            unsigned Opc) {
  LocTy Loc; Value *LHS, *RHS;
  if (ParseTypeAndValue(LHS, Loc, PFS) ||
      ParseToken(lltok::comma, "expected ',' in logical operation") ||
      ParseValue(LHS->getType(), RHS, PFS))
    return true;

  if (!LHS->getType()->isIntOrIntVectorTy())
    return Error(Loc,"instruction requires integer or integer vector operands");

  Inst = BinaryOperator::Create((Instruction::BinaryOps)Opc, LHS, RHS);
  return false;
}

/// ParseCompare
///  ::= 'icmp' IPredicates TypeAndValue ',' Value
///  ::= 'fcmp' FPredicates TypeAndValue ',' Value
bool LLParser::ParseCompare(Instruction *&Inst, PerFunctionState &PFS,
                            unsigned Opc) {
  // Parse the integer/fp comparison predicate.
  LocTy Loc;
  unsigned Pred;
  Value *LHS, *RHS;
  if (ParseCmpPredicate(Pred, Opc) ||
      ParseTypeAndValue(LHS, Loc, PFS) ||
      ParseToken(lltok::comma, "expected ',' after compare value") ||
      ParseValue(LHS->getType(), RHS, PFS))
    return true;

  if (Opc == Instruction::FCmp) {
    if (!LHS->getType()->isFPOrFPVectorTy())
      return Error(Loc, "fcmp requires floating point operands");
    Inst = new FCmpInst(CmpInst::Predicate(Pred), LHS, RHS);
  } else {
    assert(Opc == Instruction::ICmp && "Unknown opcode for CmpInst!");
    if (!LHS->getType()->isIntOrIntVectorTy() &&
        !LHS->getType()->isPtrOrPtrVectorTy())
      return Error(Loc, "icmp requires integer operands");
    Inst = new ICmpInst(CmpInst::Predicate(Pred), LHS, RHS);
  }
  return false;
}

//===----------------------------------------------------------------------===//
// Other Instructions.
//===----------------------------------------------------------------------===//


/// ParseCast
///   ::= CastOpc TypeAndValue 'to' Type
bool LLParser::ParseCast(Instruction *&Inst, PerFunctionState &PFS,
                         unsigned Opc) {
  LocTy Loc;
  Value *Op;
  Type *DestTy = nullptr;
  if (ParseTypeAndValue(Op, Loc, PFS) ||
      ParseToken(lltok::kw_to, "expected 'to' after cast value") ||
      ParseType(DestTy))
    return true;

  if (!CastInst::castIsValid((Instruction::CastOps)Opc, Op, DestTy)) {
    CastInst::castIsValid((Instruction::CastOps)Opc, Op, DestTy);
    return Error(Loc, "invalid cast opcode for cast from '" +
                 getTypeString(Op->getType()) + "' to '" +
                 getTypeString(DestTy) + "'");
  }
  Inst = CastInst::Create((Instruction::CastOps)Opc, Op, DestTy);
  return false;
}

/// ParseSelect
///   ::= 'select' TypeAndValue ',' TypeAndValue ',' TypeAndValue
bool LLParser::ParseSelect(Instruction *&Inst, PerFunctionState &PFS) {
  LocTy Loc;
  Value *Op0, *Op1, *Op2;
  if (ParseTypeAndValue(Op0, Loc, PFS) ||
      ParseToken(lltok::comma, "expected ',' after select condition") ||
      ParseTypeAndValue(Op1, PFS) ||
      ParseToken(lltok::comma, "expected ',' after select value") ||
      ParseTypeAndValue(Op2, PFS))
    return true;

  if (const char *Reason = SelectInst::areInvalidOperands(Op0, Op1, Op2))
    return Error(Loc, Reason);

  Inst = SelectInst::Create(Op0, Op1, Op2);
  return false;
}

/// ParseVA_Arg
///   ::= 'va_arg' TypeAndValue ',' Type
bool LLParser::ParseVA_Arg(Instruction *&Inst, PerFunctionState &PFS) {
  Value *Op;
  Type *EltTy = nullptr;
  LocTy TypeLoc;
  if (ParseTypeAndValue(Op, PFS) ||
      ParseToken(lltok::comma, "expected ',' after vaarg operand") ||
      ParseType(EltTy, TypeLoc))
    return true;

  if (!EltTy->isFirstClassType())
    return Error(TypeLoc, "va_arg requires operand with first class type");

  Inst = new VAArgInst(Op, EltTy);
  return false;
}

/// ParseExtractElement
///   ::= 'extractelement' TypeAndValue ',' TypeAndValue
bool LLParser::ParseExtractElement(Instruction *&Inst, PerFunctionState &PFS) {
  LocTy Loc;
  Value *Op0, *Op1;
  if (ParseTypeAndValue(Op0, Loc, PFS) ||
      ParseToken(lltok::comma, "expected ',' after extract value") ||
      ParseTypeAndValue(Op1, PFS))
    return true;

  if (!ExtractElementInst::isValidOperands(Op0, Op1))
    return Error(Loc, "invalid extractelement operands");

  Inst = ExtractElementInst::Create(Op0, Op1);
  return false;
}

/// ParseInsertElement
///   ::= 'insertelement' TypeAndValue ',' TypeAndValue ',' TypeAndValue
bool LLParser::ParseInsertElement(Instruction *&Inst, PerFunctionState &PFS) {
  LocTy Loc;
  Value *Op0, *Op1, *Op2;
  if (ParseTypeAndValue(Op0, Loc, PFS) ||
      ParseToken(lltok::comma, "expected ',' after insertelement value") ||
      ParseTypeAndValue(Op1, PFS) ||
      ParseToken(lltok::comma, "expected ',' after insertelement value") ||
      ParseTypeAndValue(Op2, PFS))
    return true;

  if (!InsertElementInst::isValidOperands(Op0, Op1, Op2))
    return Error(Loc, "invalid insertelement operands");

  Inst = InsertElementInst::Create(Op0, Op1, Op2);
  return false;
}

/// ParseShuffleVector
///   ::= 'shufflevector' TypeAndValue ',' TypeAndValue ',' TypeAndValue
bool LLParser::ParseShuffleVector(Instruction *&Inst, PerFunctionState &PFS) {
  LocTy Loc;
  Value *Op0, *Op1, *Op2;
  if (ParseTypeAndValue(Op0, Loc, PFS) ||
      ParseToken(lltok::comma, "expected ',' after shuffle mask") ||
      ParseTypeAndValue(Op1, PFS) ||
      ParseToken(lltok::comma, "expected ',' after shuffle value") ||
      ParseTypeAndValue(Op2, PFS))
    return true;

  if (!ShuffleVectorInst::isValidOperands(Op0, Op1, Op2))
    return Error(Loc, "invalid shufflevector operands");

  Inst = new ShuffleVectorInst(Op0, Op1, Op2);
  return false;
}

/// ParsePHI
///   ::= 'phi' Type '[' Value ',' Value ']' (',' '[' Value ',' Value ']')*
int LLParser::ParsePHI(Instruction *&Inst, PerFunctionState &PFS) {
  Type *Ty = nullptr;  LocTy TypeLoc;
  Value *Op0, *Op1;

  if (ParseType(Ty, TypeLoc) ||
      ParseToken(lltok::lsquare, "expected '[' in phi value list") ||
      ParseValue(Ty, Op0, PFS) ||
      ParseToken(lltok::comma, "expected ',' after insertelement value") ||
      ParseValue(Type::getLabelTy(Context), Op1, PFS) ||
      ParseToken(lltok::rsquare, "expected ']' in phi value list"))
    return true;

  bool AteExtraComma = false;
  SmallVector<std::pair<Value*, BasicBlock*>, 16> PHIVals;

  while (true) {
    PHIVals.push_back(std::make_pair(Op0, cast<BasicBlock>(Op1)));

    if (!EatIfPresent(lltok::comma))
      break;

    if (Lex.getKind() == lltok::MetadataVar) {
      AteExtraComma = true;
      break;
    }

    if (ParseToken(lltok::lsquare, "expected '[' in phi value list") ||
        ParseValue(Ty, Op0, PFS) ||
        ParseToken(lltok::comma, "expected ',' after insertelement value") ||
        ParseValue(Type::getLabelTy(Context), Op1, PFS) ||
        ParseToken(lltok::rsquare, "expected ']' in phi value list"))
      return true;
  }

  if (!Ty->isFirstClassType())
    return Error(TypeLoc, "phi node must have first class type");

  PHINode *PN = PHINode::Create(Ty, PHIVals.size());
  for (unsigned i = 0, e = PHIVals.size(); i != e; ++i)
    PN->addIncoming(PHIVals[i].first, PHIVals[i].second);
  Inst = PN;
  return AteExtraComma ? InstExtraComma : InstNormal;
}

/// ParseLandingPad
///   ::= 'landingpad' Type 'personality' TypeAndValue 'cleanup'? Clause+
/// Clause
///   ::= 'catch' TypeAndValue
///   ::= 'filter'
///   ::= 'filter' TypeAndValue ( ',' TypeAndValue )*
bool LLParser::ParseLandingPad(Instruction *&Inst, PerFunctionState &PFS) {
  Type *Ty = nullptr; LocTy TyLoc;

  if (ParseType(Ty, TyLoc))
    return true;

  std::unique_ptr<LandingPadInst> LP(LandingPadInst::Create(Ty, 0));
  LP->setCleanup(EatIfPresent(lltok::kw_cleanup));

  while (Lex.getKind() == lltok::kw_catch || Lex.getKind() == lltok::kw_filter){
    LandingPadInst::ClauseType CT;
    if (EatIfPresent(lltok::kw_catch))
      CT = LandingPadInst::Catch;
    else if (EatIfPresent(lltok::kw_filter))
      CT = LandingPadInst::Filter;
    else
      return TokError("expected 'catch' or 'filter' clause type");

    Value *V;
    LocTy VLoc;
    if (ParseTypeAndValue(V, VLoc, PFS))
      return true;

    // A 'catch' type expects a non-array constant. A filter clause expects an
    // array constant.
    if (CT == LandingPadInst::Catch) {
      if (isa<ArrayType>(V->getType()))
        Error(VLoc, "'catch' clause has an invalid type");
    } else {
      if (!isa<ArrayType>(V->getType()))
        Error(VLoc, "'filter' clause has an invalid type");
    }

    Constant *CV = dyn_cast<Constant>(V);
    if (!CV)
      return Error(VLoc, "clause argument must be a constant");
    LP->addClause(CV);
  }

  Inst = LP.release();
  return false;
}

/// ParseCall
///   ::= 'call' OptionalFastMathFlags OptionalCallingConv
///           OptionalAttrs Type Value ParameterList OptionalAttrs
///   ::= 'tail' 'call' OptionalFastMathFlags OptionalCallingConv
///           OptionalAttrs Type Value ParameterList OptionalAttrs
///   ::= 'musttail' 'call' OptionalFastMathFlags OptionalCallingConv
///           OptionalAttrs Type Value ParameterList OptionalAttrs
///   ::= 'notail' 'call'  OptionalFastMathFlags OptionalCallingConv
///           OptionalAttrs Type Value ParameterList OptionalAttrs
bool LLParser::ParseCall(Instruction *&Inst, PerFunctionState &PFS,
                         CallInst::TailCallKind TCK) {
  AttrBuilder RetAttrs, FnAttrs;
  std::vector<unsigned> FwdRefAttrGrps;
  LocTy BuiltinLoc;
  unsigned CallAddrSpace;
  unsigned CC;
  Type *RetType = nullptr;
  LocTy RetTypeLoc;
  ValID CalleeID;
  SmallVector<ParamInfo, 16> ArgList;
  SmallVector<OperandBundleDef, 2> BundleList;
  LocTy CallLoc = Lex.getLoc();

  if (TCK != CallInst::TCK_None &&
      ParseToken(lltok::kw_call,
                 "expected 'tail call', 'musttail call', or 'notail call'"))
    return true;

  FastMathFlags FMF = EatFastMathFlagsIfPresent();

  if (ParseOptionalCallingConv(CC) || ParseOptionalReturnAttrs(RetAttrs) ||
      ParseOptionalProgramAddrSpace(CallAddrSpace) ||
      ParseType(RetType, RetTypeLoc, true /*void allowed*/) ||
      ParseValID(CalleeID) ||
      ParseParameterList(ArgList, PFS, TCK == CallInst::TCK_MustTail,
                         PFS.getFunction().isVarArg()) ||
      ParseFnAttributeValuePairs(FnAttrs, FwdRefAttrGrps, false, BuiltinLoc) ||
      ParseOptionalOperandBundles(BundleList, PFS))
    return true;

  // If RetType is a non-function pointer type, then this is the short syntax
  // for the call, which means that RetType is just the return type.  Infer the
  // rest of the function argument types from the arguments that are present.
  FunctionType *Ty = dyn_cast<FunctionType>(RetType);
  if (!Ty) {
    // Pull out the types of all of the arguments...
    std::vector<Type*> ParamTypes;
    for (unsigned i = 0, e = ArgList.size(); i != e; ++i)
      ParamTypes.push_back(ArgList[i].V->getType());

    if (!FunctionType::isValidReturnType(RetType))
      return Error(RetTypeLoc, "Invalid result type for LLVM function");

    Ty = FunctionType::get(RetType, ParamTypes, false);
  }

  CalleeID.FTy = Ty;

  // Look up the callee.
  Value *Callee;
  if (ConvertValIDToValue(PointerType::get(Ty, CallAddrSpace), CalleeID, Callee,
                          &PFS, /*IsCall=*/true))
    return true;

  // Set up the Attribute for the function.
  SmallVector<AttributeSet, 8> Attrs;

  SmallVector<Value*, 8> Args;

  // Loop through FunctionType's arguments and ensure they are specified
  // correctly.  Also, gather any parameter attributes.
  FunctionType::param_iterator I = Ty->param_begin();
  FunctionType::param_iterator E = Ty->param_end();
  for (unsigned i = 0, e = ArgList.size(); i != e; ++i) {
    Type *ExpectedTy = nullptr;
    if (I != E) {
      ExpectedTy = *I++;
    } else if (!Ty->isVarArg()) {
      return Error(ArgList[i].Loc, "too many arguments specified");
    }

    if (ExpectedTy && ExpectedTy != ArgList[i].V->getType())
      return Error(ArgList[i].Loc, "argument is not of expected type '" +
                   getTypeString(ExpectedTy) + "'");
    Args.push_back(ArgList[i].V);
    Attrs.push_back(ArgList[i].Attrs);
  }

  if (I != E)
    return Error(CallLoc, "not enough parameters specified for call");

  if (FnAttrs.hasAlignmentAttr())
    return Error(CallLoc, "call instructions may not have an alignment");

  // Finish off the Attribute and check them
  AttributeList PAL =
      AttributeList::get(Context, AttributeSet::get(Context, FnAttrs),
                         AttributeSet::get(Context, RetAttrs), Attrs);

  CallInst *CI = CallInst::Create(Ty, Callee, Args, BundleList);
  CI->setTailCallKind(TCK);
  CI->setCallingConv(CC);
  if (FMF.any()) {
    if (!isa<FPMathOperator>(CI))
      return Error(CallLoc, "fast-math-flags specified for call without "
                   "floating-point scalar or vector return type");
    CI->setFastMathFlags(FMF);
  }
  CI->setAttributes(PAL);
  ForwardRefAttrGroups[CI] = FwdRefAttrGrps;
  Inst = CI;
  return false;
}

//===----------------------------------------------------------------------===//
// Memory Instructions.
//===----------------------------------------------------------------------===//

/// ParseAlloc
///   ::= 'alloca' 'inalloca'? 'swifterror'? Type (',' TypeAndValue)?
///       (',' 'align' i32)? (',', 'addrspace(n))?
int LLParser::ParseAlloc(Instruction *&Inst, PerFunctionState &PFS) {
  Value *Size = nullptr;
  LocTy SizeLoc, TyLoc, ASLoc;
  MaybeAlign Alignment;
  unsigned AddrSpace = 0;
  Type *Ty = nullptr;

  bool IsInAlloca = EatIfPresent(lltok::kw_inalloca);
  bool IsSwiftError = EatIfPresent(lltok::kw_swifterror);

  if (ParseType(Ty, TyLoc)) return true;

  if (Ty->isFunctionTy() || !PointerType::isValidElementType(Ty))
    return Error(TyLoc, "invalid type for alloca");

  bool AteExtraComma = false;
  if (EatIfPresent(lltok::comma)) {
    if (Lex.getKind() == lltok::kw_align) {
      if (ParseOptionalAlignment(Alignment))
        return true;
      if (ParseOptionalCommaAddrSpace(AddrSpace, ASLoc, AteExtraComma))
        return true;
    } else if (Lex.getKind() == lltok::kw_addrspace) {
      ASLoc = Lex.getLoc();
      if (ParseOptionalAddrSpace(AddrSpace))
        return true;
    } else if (Lex.getKind() == lltok::MetadataVar) {
      AteExtraComma = true;
    } else {
      if (ParseTypeAndValue(Size, SizeLoc, PFS))
        return true;
      if (EatIfPresent(lltok::comma)) {
        if (Lex.getKind() == lltok::kw_align) {
          if (ParseOptionalAlignment(Alignment))
            return true;
          if (ParseOptionalCommaAddrSpace(AddrSpace, ASLoc, AteExtraComma))
            return true;
        } else if (Lex.getKind() == lltok::kw_addrspace) {
          ASLoc = Lex.getLoc();
          if (ParseOptionalAddrSpace(AddrSpace))
            return true;
        } else if (Lex.getKind() == lltok::MetadataVar) {
          AteExtraComma = true;
        }
      }
    }
  }

  if (Size && !Size->getType()->isIntegerTy())
    return Error(SizeLoc, "element count must have integer type");

  AllocaInst *AI =
      new AllocaInst(Ty, AddrSpace, Size, Alignment ? Alignment->value() : 0);
  AI->setUsedWithInAlloca(IsInAlloca);
  AI->setSwiftError(IsSwiftError);
  Inst = AI;
  return AteExtraComma ? InstExtraComma : InstNormal;
}

/// ParseLoad
///   ::= 'load' 'volatile'? TypeAndValue (',' 'align' i32)?
///   ::= 'load' 'atomic' 'volatile'? TypeAndValue
///       'singlethread'? AtomicOrdering (',' 'align' i32)?
int LLParser::ParseLoad(Instruction *&Inst, PerFunctionState &PFS) {
  Value *Val; LocTy Loc;
  MaybeAlign Alignment;
  bool AteExtraComma = false;
  bool isAtomic = false;
  AtomicOrdering Ordering = AtomicOrdering::NotAtomic;
  SyncScope::ID SSID = SyncScope::System;

  if (Lex.getKind() == lltok::kw_atomic) {
    isAtomic = true;
    Lex.Lex();
  }

  bool isVolatile = false;
  if (Lex.getKind() == lltok::kw_volatile) {
    isVolatile = true;
    Lex.Lex();
  }

  Type *Ty;
  LocTy ExplicitTypeLoc = Lex.getLoc();
  if (ParseType(Ty) ||
      ParseToken(lltok::comma, "expected comma after load's type") ||
      ParseTypeAndValue(Val, Loc, PFS) ||
      ParseScopeAndOrdering(isAtomic, SSID, Ordering) ||
      ParseOptionalCommaAlign(Alignment, AteExtraComma))
    return true;

  if (!Val->getType()->isPointerTy() || !Ty->isFirstClassType())
    return Error(Loc, "load operand must be a pointer to a first class type");
  if (isAtomic && !Alignment)
    return Error(Loc, "atomic load must have explicit non-zero alignment");
  if (Ordering == AtomicOrdering::Release ||
      Ordering == AtomicOrdering::AcquireRelease)
    return Error(Loc, "atomic load cannot use Release ordering");

  if (Ty != cast<PointerType>(Val->getType())->getElementType())
    return Error(ExplicitTypeLoc,
                 "explicit pointee type doesn't match operand's pointee type");

  Inst = new LoadInst(Ty, Val, "", isVolatile, Alignment, Ordering, SSID);
  return AteExtraComma ? InstExtraComma : InstNormal;
}

/// ParseStore

///   ::= 'store' 'volatile'? TypeAndValue ',' TypeAndValue (',' 'align' i32)?
///   ::= 'store' 'atomic' 'volatile'? TypeAndValue ',' TypeAndValue
///       'singlethread'? AtomicOrdering (',' 'align' i32)?
int LLParser::ParseStore(Instruction *&Inst, PerFunctionState &PFS) {
  Value *Val, *Ptr; LocTy Loc, PtrLoc;
  MaybeAlign Alignment;
  bool AteExtraComma = false;
  bool isAtomic = false;
  AtomicOrdering Ordering = AtomicOrdering::NotAtomic;
  SyncScope::ID SSID = SyncScope::System;

  if (Lex.getKind() == lltok::kw_atomic) {
    isAtomic = true;
    Lex.Lex();
  }

  bool isVolatile = false;
  if (Lex.getKind() == lltok::kw_volatile) {
    isVolatile = true;
    Lex.Lex();
  }

  if (ParseTypeAndValue(Val, Loc, PFS) ||
      ParseToken(lltok::comma, "expected ',' after store operand") ||
      ParseTypeAndValue(Ptr, PtrLoc, PFS) ||
      ParseScopeAndOrdering(isAtomic, SSID, Ordering) ||
      ParseOptionalCommaAlign(Alignment, AteExtraComma))
    return true;

  if (!Ptr->getType()->isPointerTy())
    return Error(PtrLoc, "store operand must be a pointer");
  if (!Val->getType()->isFirstClassType())
    return Error(Loc, "store operand must be a first class value");
  if (cast<PointerType>(Ptr->getType())->getElementType() != Val->getType())
    return Error(Loc, "stored value and pointer type do not match");
  if (isAtomic && !Alignment)
    return Error(Loc, "atomic store must have explicit non-zero alignment");
  if (Ordering == AtomicOrdering::Acquire ||
      Ordering == AtomicOrdering::AcquireRelease)
    return Error(Loc, "atomic store cannot use Acquire ordering");

  Inst = new StoreInst(Val, Ptr, isVolatile, Alignment, Ordering, SSID);
  return AteExtraComma ? InstExtraComma : InstNormal;
}

/// ParseCmpXchg
///   ::= 'cmpxchg' 'weak'? 'volatile'? TypeAndValue ',' TypeAndValue ','
///       TypeAndValue 'singlethread'? AtomicOrdering AtomicOrdering
int LLParser::ParseCmpXchg(Instruction *&Inst, PerFunctionState &PFS) {
  Value *Ptr, *Cmp, *New; LocTy PtrLoc, CmpLoc, NewLoc;
  bool AteExtraComma = false;
  AtomicOrdering SuccessOrdering = AtomicOrdering::NotAtomic;
  AtomicOrdering FailureOrdering = AtomicOrdering::NotAtomic;
  SyncScope::ID SSID = SyncScope::System;
  bool isVolatile = false;
  bool isWeak = false;

  if (EatIfPresent(lltok::kw_weak))
    isWeak = true;

  if (EatIfPresent(lltok::kw_volatile))
    isVolatile = true;

  if (ParseTypeAndValue(Ptr, PtrLoc, PFS) ||
      ParseToken(lltok::comma, "expected ',' after cmpxchg address") ||
      ParseTypeAndValue(Cmp, CmpLoc, PFS) ||
      ParseToken(lltok::comma, "expected ',' after cmpxchg cmp operand") ||
      ParseTypeAndValue(New, NewLoc, PFS) ||
      ParseScopeAndOrdering(true /*Always atomic*/, SSID, SuccessOrdering) ||
      ParseOrdering(FailureOrdering))
    return true;

  if (SuccessOrdering == AtomicOrdering::Unordered ||
      FailureOrdering == AtomicOrdering::Unordered)
    return TokError("cmpxchg cannot be unordered");
  if (isStrongerThan(FailureOrdering, SuccessOrdering))
    return TokError("cmpxchg failure argument shall be no stronger than the "
                    "success argument");
  if (FailureOrdering == AtomicOrdering::Release ||
      FailureOrdering == AtomicOrdering::AcquireRelease)
    return TokError(
        "cmpxchg failure ordering cannot include release semantics");
  if (!Ptr->getType()->isPointerTy())
    return Error(PtrLoc, "cmpxchg operand must be a pointer");
  if (cast<PointerType>(Ptr->getType())->getElementType() != Cmp->getType())
    return Error(CmpLoc, "compare value and pointer type do not match");
  if (cast<PointerType>(Ptr->getType())->getElementType() != New->getType())
    return Error(NewLoc, "new value and pointer type do not match");
  if (!New->getType()->isFirstClassType())
    return Error(NewLoc, "cmpxchg operand must be a first class value");
  AtomicCmpXchgInst *CXI = new AtomicCmpXchgInst(
      Ptr, Cmp, New, SuccessOrdering, FailureOrdering, SSID);
  CXI->setVolatile(isVolatile);
  CXI->setWeak(isWeak);
  Inst = CXI;
  return AteExtraComma ? InstExtraComma : InstNormal;
}

/// ParseAtomicRMW
///   ::= 'atomicrmw' 'volatile'? BinOp TypeAndValue ',' TypeAndValue
///       'singlethread'? AtomicOrdering
int LLParser::ParseAtomicRMW(Instruction *&Inst, PerFunctionState &PFS) {
  Value *Ptr, *Val; LocTy PtrLoc, ValLoc;
  bool AteExtraComma = false;
  AtomicOrdering Ordering = AtomicOrdering::NotAtomic;
  SyncScope::ID SSID = SyncScope::System;
  bool isVolatile = false;
  bool IsFP = false;
  AtomicRMWInst::BinOp Operation;

  if (EatIfPresent(lltok::kw_volatile))
    isVolatile = true;

  switch (Lex.getKind()) {
  default: return TokError("expected binary operation in atomicrmw");
  case lltok::kw_xchg: Operation = AtomicRMWInst::Xchg; break;
  case lltok::kw_add: Operation = AtomicRMWInst::Add; break;
  case lltok::kw_sub: Operation = AtomicRMWInst::Sub; break;
  case lltok::kw_and: Operation = AtomicRMWInst::And; break;
  case lltok::kw_nand: Operation = AtomicRMWInst::Nand; break;
  case lltok::kw_or: Operation = AtomicRMWInst::Or; break;
  case lltok::kw_xor: Operation = AtomicRMWInst::Xor; break;
  case lltok::kw_max: Operation = AtomicRMWInst::Max; break;
  case lltok::kw_min: Operation = AtomicRMWInst::Min; break;
  case lltok::kw_umax: Operation = AtomicRMWInst::UMax; break;
  case lltok::kw_umin: Operation = AtomicRMWInst::UMin; break;
  case lltok::kw_fadd:
    Operation = AtomicRMWInst::FAdd;
    IsFP = true;
    break;
  case lltok::kw_fsub:
    Operation = AtomicRMWInst::FSub;
    IsFP = true;
    break;
  }
  Lex.Lex();  // Eat the operation.

  if (ParseTypeAndValue(Ptr, PtrLoc, PFS) ||
      ParseToken(lltok::comma, "expected ',' after atomicrmw address") ||
      ParseTypeAndValue(Val, ValLoc, PFS) ||
      ParseScopeAndOrdering(true /*Always atomic*/, SSID, Ordering))
    return true;

  if (Ordering == AtomicOrdering::Unordered)
    return TokError("atomicrmw cannot be unordered");
  if (!Ptr->getType()->isPointerTy())
    return Error(PtrLoc, "atomicrmw operand must be a pointer");
  if (cast<PointerType>(Ptr->getType())->getElementType() != Val->getType())
    return Error(ValLoc, "atomicrmw value and pointer type do not match");

  if (Operation == AtomicRMWInst::Xchg) {
    if (!Val->getType()->isIntegerTy() &&
        !Val->getType()->isFloatingPointTy()) {
      return Error(ValLoc, "atomicrmw " +
                   AtomicRMWInst::getOperationName(Operation) +
                   " operand must be an integer or floating point type");
    }
  } else if (IsFP) {
    if (!Val->getType()->isFloatingPointTy()) {
      return Error(ValLoc, "atomicrmw " +
                   AtomicRMWInst::getOperationName(Operation) +
                   " operand must be a floating point type");
    }
  } else {
    if (!Val->getType()->isIntegerTy()) {
      return Error(ValLoc, "atomicrmw " +
                   AtomicRMWInst::getOperationName(Operation) +
                   " operand must be an integer");
    }
  }

  unsigned Size = Val->getType()->getPrimitiveSizeInBits();
  if (Size < 8 || (Size & (Size - 1)))
    return Error(ValLoc, "atomicrmw operand must be power-of-two byte-sized"
                         " integer");

  AtomicRMWInst *RMWI =
    new AtomicRMWInst(Operation, Ptr, Val, Ordering, SSID);
  RMWI->setVolatile(isVolatile);
  Inst = RMWI;
  return AteExtraComma ? InstExtraComma : InstNormal;
}

/// ParseFence
///   ::= 'fence' 'singlethread'? AtomicOrdering
int LLParser::ParseFence(Instruction *&Inst, PerFunctionState &PFS) {
  AtomicOrdering Ordering = AtomicOrdering::NotAtomic;
  SyncScope::ID SSID = SyncScope::System;
  if (ParseScopeAndOrdering(true /*Always atomic*/, SSID, Ordering))
    return true;

  if (Ordering == AtomicOrdering::Unordered)
    return TokError("fence cannot be unordered");
  if (Ordering == AtomicOrdering::Monotonic)
    return TokError("fence cannot be monotonic");

  Inst = new FenceInst(Context, Ordering, SSID);
  return InstNormal;
}

/// ParseGetElementPtr
///   ::= 'getelementptr' 'inbounds'? TypeAndValue (',' TypeAndValue)*
int LLParser::ParseGetElementPtr(Instruction *&Inst, PerFunctionState &PFS) {
  Value *Ptr = nullptr;
  Value *Val = nullptr;
  LocTy Loc, EltLoc;

  bool InBounds = EatIfPresent(lltok::kw_inbounds);

  Type *Ty = nullptr;
  LocTy ExplicitTypeLoc = Lex.getLoc();
  if (ParseType(Ty) ||
      ParseToken(lltok::comma, "expected comma after getelementptr's type") ||
      ParseTypeAndValue(Ptr, Loc, PFS))
    return true;

  Type *BaseType = Ptr->getType();
  PointerType *BasePointerType = dyn_cast<PointerType>(BaseType->getScalarType());
  if (!BasePointerType)
    return Error(Loc, "base of getelementptr must be a pointer");

  if (Ty != BasePointerType->getElementType())
    return Error(ExplicitTypeLoc,
                 "explicit pointee type doesn't match operand's pointee type");

  SmallVector<Value*, 16> Indices;
  bool AteExtraComma = false;
  // GEP returns a vector of pointers if at least one of parameters is a vector.
  // All vector parameters should have the same vector width.
  unsigned GEPWidth = BaseType->isVectorTy() ?
    BaseType->getVectorNumElements() : 0;

  while (EatIfPresent(lltok::comma)) {
    if (Lex.getKind() == lltok::MetadataVar) {
      AteExtraComma = true;
      break;
    }
    if (ParseTypeAndValue(Val, EltLoc, PFS)) return true;
    if (!Val->getType()->isIntOrIntVectorTy())
      return Error(EltLoc, "getelementptr index must be an integer");

    if (Val->getType()->isVectorTy()) {
      unsigned ValNumEl = Val->getType()->getVectorNumElements();
      if (GEPWidth && GEPWidth != ValNumEl)
        return Error(EltLoc,
          "getelementptr vector index has a wrong number of elements");
      GEPWidth = ValNumEl;
    }
    Indices.push_back(Val);
  }

  SmallPtrSet<Type*, 4> Visited;
  if (!Indices.empty() && !Ty->isSized(&Visited))
    return Error(Loc, "base element of getelementptr must be sized");

  if (!GetElementPtrInst::getIndexedType(Ty, Indices))
    return Error(Loc, "invalid getelementptr indices");
  Inst = GetElementPtrInst::Create(Ty, Ptr, Indices);
  if (InBounds)
    cast<GetElementPtrInst>(Inst)->setIsInBounds(true);
  return AteExtraComma ? InstExtraComma : InstNormal;
}

/// ParseExtractValue
///   ::= 'extractvalue' TypeAndValue (',' uint32)+
int LLParser::ParseExtractValue(Instruction *&Inst, PerFunctionState &PFS) {
  Value *Val; LocTy Loc;
  SmallVector<unsigned, 4> Indices;
  bool AteExtraComma;
  if (ParseTypeAndValue(Val, Loc, PFS) ||
      ParseIndexList(Indices, AteExtraComma))
    return true;

  if (!Val->getType()->isAggregateType())
    return Error(Loc, "extractvalue operand must be aggregate type");

  if (!ExtractValueInst::getIndexedType(Val->getType(), Indices))
    return Error(Loc, "invalid indices for extractvalue");
  Inst = ExtractValueInst::Create(Val, Indices);
  return AteExtraComma ? InstExtraComma : InstNormal;
}

/// ParseInsertValue
///   ::= 'insertvalue' TypeAndValue ',' TypeAndValue (',' uint32)+
int LLParser::ParseInsertValue(Instruction *&Inst, PerFunctionState &PFS) {
  Value *Val0, *Val1; LocTy Loc0, Loc1;
  SmallVector<unsigned, 4> Indices;
  bool AteExtraComma;
  if (ParseTypeAndValue(Val0, Loc0, PFS) ||
      ParseToken(lltok::comma, "expected comma after insertvalue operand") ||
      ParseTypeAndValue(Val1, Loc1, PFS) ||
      ParseIndexList(Indices, AteExtraComma))
    return true;

  if (!Val0->getType()->isAggregateType())
    return Error(Loc0, "insertvalue operand must be aggregate type");

  Type *IndexedType = ExtractValueInst::getIndexedType(Val0->getType(), Indices);
  if (!IndexedType)
    return Error(Loc0, "invalid indices for insertvalue");
  if (IndexedType != Val1->getType())
    return Error(Loc1, "insertvalue operand and field disagree in type: '" +
                           getTypeString(Val1->getType()) + "' instead of '" +
                           getTypeString(IndexedType) + "'");
  Inst = InsertValueInst::Create(Val0, Val1, Indices);
  return AteExtraComma ? InstExtraComma : InstNormal;
}

//===----------------------------------------------------------------------===//
// Embedded metadata.
//===----------------------------------------------------------------------===//

/// ParseMDNodeVector
///   ::= { Element (',' Element)* }
/// Element
///   ::= 'null' | TypeAndValue
bool LLParser::ParseMDNodeVector(SmallVectorImpl<Metadata *> &Elts) {
  if (ParseToken(lltok::lbrace, "expected '{' here"))
    return true;

  // Check for an empty list.
  if (EatIfPresent(lltok::rbrace))
    return false;

  do {
    // Null is a special case since it is typeless.
    if (EatIfPresent(lltok::kw_null)) {
      Elts.push_back(nullptr);
      continue;
    }

    Metadata *MD;
    if (ParseMetadata(MD, nullptr))
      return true;
    Elts.push_back(MD);
  } while (EatIfPresent(lltok::comma));

  return ParseToken(lltok::rbrace, "expected end of metadata node");
}

//===----------------------------------------------------------------------===//
// Use-list order directives.
//===----------------------------------------------------------------------===//
bool LLParser::sortUseListOrder(Value *V, ArrayRef<unsigned> Indexes,
                                SMLoc Loc) {
  if (V->use_empty())
    return Error(Loc, "value has no uses");

  unsigned NumUses = 0;
  SmallDenseMap<const Use *, unsigned, 16> Order;
  for (const Use &U : V->uses()) {
    if (++NumUses > Indexes.size())
      break;
    Order[&U] = Indexes[NumUses - 1];
  }
  if (NumUses < 2)
    return Error(Loc, "value only has one use");
  if (Order.size() != Indexes.size() || NumUses > Indexes.size())
    return Error(Loc,
                 "wrong number of indexes, expected " + Twine(V->getNumUses()));

  V->sortUseList([&](const Use &L, const Use &R) {
    return Order.lookup(&L) < Order.lookup(&R);
  });
  return false;
}

/// ParseUseListOrderIndexes
///   ::= '{' uint32 (',' uint32)+ '}'
bool LLParser::ParseUseListOrderIndexes(SmallVectorImpl<unsigned> &Indexes) {
  SMLoc Loc = Lex.getLoc();
  if (ParseToken(lltok::lbrace, "expected '{' here"))
    return true;
  if (Lex.getKind() == lltok::rbrace)
    return Lex.Error("expected non-empty list of uselistorder indexes");

  // Use Offset, Max, and IsOrdered to check consistency of indexes.  The
  // indexes should be distinct numbers in the range [0, size-1], and should
  // not be in order.
  unsigned Offset = 0;
  unsigned Max = 0;
  bool IsOrdered = true;
  assert(Indexes.empty() && "Expected empty order vector");
  do {
    unsigned Index;
    if (ParseUInt32(Index))
      return true;

    // Update consistency checks.
    Offset += Index - Indexes.size();
    Max = std::max(Max, Index);
    IsOrdered &= Index == Indexes.size();

    Indexes.push_back(Index);
  } while (EatIfPresent(lltok::comma));

  if (ParseToken(lltok::rbrace, "expected '}' here"))
    return true;

  if (Indexes.size() < 2)
    return Error(Loc, "expected >= 2 uselistorder indexes");
  if (Offset != 0 || Max >= Indexes.size())
    return Error(Loc, "expected distinct uselistorder indexes in range [0, size)");
  if (IsOrdered)
    return Error(Loc, "expected uselistorder indexes to change the order");

  return false;
}

/// ParseUseListOrder
///   ::= 'uselistorder' Type Value ',' UseListOrderIndexes
bool LLParser::ParseUseListOrder(PerFunctionState *PFS) {
  SMLoc Loc = Lex.getLoc();
  if (ParseToken(lltok::kw_uselistorder, "expected uselistorder directive"))
    return true;

  Value *V;
  SmallVector<unsigned, 16> Indexes;
  if (ParseTypeAndValue(V, PFS) ||
      ParseToken(lltok::comma, "expected comma in uselistorder directive") ||
      ParseUseListOrderIndexes(Indexes))
    return true;

  return sortUseListOrder(V, Indexes, Loc);
}

/// ParseUseListOrderBB
///   ::= 'uselistorder_bb' @foo ',' %bar ',' UseListOrderIndexes
bool LLParser::ParseUseListOrderBB() {
  assert(Lex.getKind() == lltok::kw_uselistorder_bb);
  SMLoc Loc = Lex.getLoc();
  Lex.Lex();

  ValID Fn, Label;
  SmallVector<unsigned, 16> Indexes;
  if (ParseValID(Fn) ||
      ParseToken(lltok::comma, "expected comma in uselistorder_bb directive") ||
      ParseValID(Label) ||
      ParseToken(lltok::comma, "expected comma in uselistorder_bb directive") ||
      ParseUseListOrderIndexes(Indexes))
    return true;

  // Check the function.
  GlobalValue *GV;
  if (Fn.Kind == ValID::t_GlobalName)
    GV = M->getNamedValue(Fn.StrVal);
  else if (Fn.Kind == ValID::t_GlobalID)
    GV = Fn.UIntVal < NumberedVals.size() ? NumberedVals[Fn.UIntVal] : nullptr;
  else
    return Error(Fn.Loc, "expected function name in uselistorder_bb");
  if (!GV)
    return Error(Fn.Loc, "invalid function forward reference in uselistorder_bb");
  auto *F = dyn_cast<Function>(GV);
  if (!F)
    return Error(Fn.Loc, "expected function name in uselistorder_bb");
  if (F->isDeclaration())
    return Error(Fn.Loc, "invalid declaration in uselistorder_bb");

  // Check the basic block.
  if (Label.Kind == ValID::t_LocalID)
    return Error(Label.Loc, "invalid numeric label in uselistorder_bb");
  if (Label.Kind != ValID::t_LocalName)
    return Error(Label.Loc, "expected basic block name in uselistorder_bb");
  Value *V = F->getValueSymbolTable()->lookup(Label.StrVal);
  if (!V)
    return Error(Label.Loc, "invalid basic block in uselistorder_bb");
  if (!isa<BasicBlock>(V))
    return Error(Label.Loc, "expected basic block in uselistorder_bb");

  return sortUseListOrder(V, Indexes, Loc);
}

/// ModuleEntry
///   ::= 'module' ':' '(' 'path' ':' STRINGCONSTANT ',' 'hash' ':' Hash ')'
/// Hash ::= '(' UInt32 ',' UInt32 ',' UInt32 ',' UInt32 ',' UInt32 ')'
bool LLParser::ParseModuleEntry(unsigned ID) {
  assert(Lex.getKind() == lltok::kw_module);
  Lex.Lex();

  std::string Path;
  if (ParseToken(lltok::colon, "expected ':' here") ||
      ParseToken(lltok::lparen, "expected '(' here") ||
      ParseToken(lltok::kw_path, "expected 'path' here") ||
      ParseToken(lltok::colon, "expected ':' here") ||
      ParseStringConstant(Path) ||
      ParseToken(lltok::comma, "expected ',' here") ||
      ParseToken(lltok::kw_hash, "expected 'hash' here") ||
      ParseToken(lltok::colon, "expected ':' here") ||
      ParseToken(lltok::lparen, "expected '(' here"))
    return true;

  ModuleHash Hash;
  if (ParseUInt32(Hash[0]) || ParseToken(lltok::comma, "expected ',' here") ||
      ParseUInt32(Hash[1]) || ParseToken(lltok::comma, "expected ',' here") ||
      ParseUInt32(Hash[2]) || ParseToken(lltok::comma, "expected ',' here") ||
      ParseUInt32(Hash[3]) || ParseToken(lltok::comma, "expected ',' here") ||
      ParseUInt32(Hash[4]))
    return true;

  if (ParseToken(lltok::rparen, "expected ')' here") ||
      ParseToken(lltok::rparen, "expected ')' here"))
    return true;

  auto ModuleEntry = Index->addModule(Path, ID, Hash);
  ModuleIdMap[ID] = ModuleEntry->first();

  return false;
}

/// TypeIdEntry
///   ::= 'typeid' ':' '(' 'name' ':' STRINGCONSTANT ',' TypeIdSummary ')'
bool LLParser::ParseTypeIdEntry(unsigned ID) {
  assert(Lex.getKind() == lltok::kw_typeid);
  Lex.Lex();

  std::string Name;
  if (ParseToken(lltok::colon, "expected ':' here") ||
      ParseToken(lltok::lparen, "expected '(' here") ||
      ParseToken(lltok::kw_name, "expected 'name' here") ||
      ParseToken(lltok::colon, "expected ':' here") ||
      ParseStringConstant(Name))
    return true;

  TypeIdSummary &TIS = Index->getOrInsertTypeIdSummary(Name);
  if (ParseToken(lltok::comma, "expected ',' here") ||
      ParseTypeIdSummary(TIS) || ParseToken(lltok::rparen, "expected ')' here"))
    return true;

  // Check if this ID was forward referenced, and if so, update the
  // corresponding GUIDs.
  auto FwdRefTIDs = ForwardRefTypeIds.find(ID);
  if (FwdRefTIDs != ForwardRefTypeIds.end()) {
    for (auto TIDRef : FwdRefTIDs->second) {
      assert(!*TIDRef.first &&
             "Forward referenced type id GUID expected to be 0");
      *TIDRef.first = GlobalValue::getGUID(Name);
    }
    ForwardRefTypeIds.erase(FwdRefTIDs);
  }

  return false;
}

/// TypeIdSummary
///   ::= 'summary' ':' '(' TypeTestResolution [',' OptionalWpdResolutions]? ')'
bool LLParser::ParseTypeIdSummary(TypeIdSummary &TIS) {
  if (ParseToken(lltok::kw_summary, "expected 'summary' here") ||
      ParseToken(lltok::colon, "expected ':' here") ||
      ParseToken(lltok::lparen, "expected '(' here") ||
      ParseTypeTestResolution(TIS.TTRes))
    return true;

  if (EatIfPresent(lltok::comma)) {
    // Expect optional wpdResolutions field
    if (ParseOptionalWpdResolutions(TIS.WPDRes))
      return true;
  }

  if (ParseToken(lltok::rparen, "expected ')' here"))
    return true;

  return false;
}

static ValueInfo EmptyVI =
    ValueInfo(false, (GlobalValueSummaryMapTy::value_type *)-8);

/// TypeIdCompatibleVtableEntry
///   ::= 'typeidCompatibleVTable' ':' '(' 'name' ':' STRINGCONSTANT ','
///   TypeIdCompatibleVtableInfo
///   ')'
bool LLParser::ParseTypeIdCompatibleVtableEntry(unsigned ID) {
  assert(Lex.getKind() == lltok::kw_typeidCompatibleVTable);
  Lex.Lex();

  std::string Name;
  if (ParseToken(lltok::colon, "expected ':' here") ||
      ParseToken(lltok::lparen, "expected '(' here") ||
      ParseToken(lltok::kw_name, "expected 'name' here") ||
      ParseToken(lltok::colon, "expected ':' here") ||
      ParseStringConstant(Name))
    return true;

  TypeIdCompatibleVtableInfo &TI =
      Index->getOrInsertTypeIdCompatibleVtableSummary(Name);
  if (ParseToken(lltok::comma, "expected ',' here") ||
      ParseToken(lltok::kw_summary, "expected 'summary' here") ||
      ParseToken(lltok::colon, "expected ':' here") ||
      ParseToken(lltok::lparen, "expected '(' here"))
    return true;

  IdToIndexMapType IdToIndexMap;
  // Parse each call edge
  do {
    uint64_t Offset;
    if (ParseToken(lltok::lparen, "expected '(' here") ||
        ParseToken(lltok::kw_offset, "expected 'offset' here") ||
        ParseToken(lltok::colon, "expected ':' here") || ParseUInt64(Offset) ||
        ParseToken(lltok::comma, "expected ',' here"))
      return true;

    LocTy Loc = Lex.getLoc();
    unsigned GVId;
    ValueInfo VI;
    if (ParseGVReference(VI, GVId))
      return true;

    // Keep track of the TypeIdCompatibleVtableInfo array index needing a
    // forward reference. We will save the location of the ValueInfo needing an
    // update, but can only do so once the std::vector is finalized.
    if (VI == EmptyVI)
      IdToIndexMap[GVId].push_back(std::make_pair(TI.size(), Loc));
    TI.push_back({Offset, VI});

    if (ParseToken(lltok::rparen, "expected ')' in call"))
      return true;
  } while (EatIfPresent(lltok::comma));

  // Now that the TI vector is finalized, it is safe to save the locations
  // of any forward GV references that need updating later.
  for (auto I : IdToIndexMap) {
    for (auto P : I.second) {
      assert(TI[P.first].VTableVI == EmptyVI &&
             "Forward referenced ValueInfo expected to be empty");
      auto FwdRef = ForwardRefValueInfos.insert(std::make_pair(
          I.first, std::vector<std::pair<ValueInfo *, LocTy>>()));
      FwdRef.first->second.push_back(
          std::make_pair(&TI[P.first].VTableVI, P.second));
    }
  }

  if (ParseToken(lltok::rparen, "expected ')' here") ||
      ParseToken(lltok::rparen, "expected ')' here"))
    return true;

  // Check if this ID was forward referenced, and if so, update the
  // corresponding GUIDs.
  auto FwdRefTIDs = ForwardRefTypeIds.find(ID);
  if (FwdRefTIDs != ForwardRefTypeIds.end()) {
    for (auto TIDRef : FwdRefTIDs->second) {
      assert(!*TIDRef.first &&
             "Forward referenced type id GUID expected to be 0");
      *TIDRef.first = GlobalValue::getGUID(Name);
    }
    ForwardRefTypeIds.erase(FwdRefTIDs);
  }

  return false;
}

/// TypeTestResolution
///   ::= 'typeTestRes' ':' '(' 'kind' ':'
///         ( 'unsat' | 'byteArray' | 'inline' | 'single' | 'allOnes' ) ','
///         'sizeM1BitWidth' ':' SizeM1BitWidth [',' 'alignLog2' ':' UInt64]?
///         [',' 'sizeM1' ':' UInt64]? [',' 'bitMask' ':' UInt8]?
///         [',' 'inlinesBits' ':' UInt64]? ')'
bool LLParser::ParseTypeTestResolution(TypeTestResolution &TTRes) {
  if (ParseToken(lltok::kw_typeTestRes, "expected 'typeTestRes' here") ||
      ParseToken(lltok::colon, "expected ':' here") ||
      ParseToken(lltok::lparen, "expected '(' here") ||
      ParseToken(lltok::kw_kind, "expected 'kind' here") ||
      ParseToken(lltok::colon, "expected ':' here"))
    return true;

  switch (Lex.getKind()) {
  case lltok::kw_unsat:
    TTRes.TheKind = TypeTestResolution::Unsat;
    break;
  case lltok::kw_byteArray:
    TTRes.TheKind = TypeTestResolution::ByteArray;
    break;
  case lltok::kw_inline:
    TTRes.TheKind = TypeTestResolution::Inline;
    break;
  case lltok::kw_single:
    TTRes.TheKind = TypeTestResolution::Single;
    break;
  case lltok::kw_allOnes:
    TTRes.TheKind = TypeTestResolution::AllOnes;
    break;
  default:
    return Error(Lex.getLoc(), "unexpected TypeTestResolution kind");
  }
  Lex.Lex();

  if (ParseToken(lltok::comma, "expected ',' here") ||
      ParseToken(lltok::kw_sizeM1BitWidth, "expected 'sizeM1BitWidth' here") ||
      ParseToken(lltok::colon, "expected ':' here") ||
      ParseUInt32(TTRes.SizeM1BitWidth))
    return true;

  // Parse optional fields
  while (EatIfPresent(lltok::comma)) {
    switch (Lex.getKind()) {
    case lltok::kw_alignLog2:
      Lex.Lex();
      if (ParseToken(lltok::colon, "expected ':'") ||
          ParseUInt64(TTRes.AlignLog2))
        return true;
      break;
    case lltok::kw_sizeM1:
      Lex.Lex();
      if (ParseToken(lltok::colon, "expected ':'") || ParseUInt64(TTRes.SizeM1))
        return true;
      break;
    case lltok::kw_bitMask: {
      unsigned Val;
      Lex.Lex();
      if (ParseToken(lltok::colon, "expected ':'") || ParseUInt32(Val))
        return true;
      assert(Val <= 0xff);
      TTRes.BitMask = (uint8_t)Val;
      break;
    }
    case lltok::kw_inlineBits:
      Lex.Lex();
      if (ParseToken(lltok::colon, "expected ':'") ||
          ParseUInt64(TTRes.InlineBits))
        return true;
      break;
    default:
      return Error(Lex.getLoc(), "expected optional TypeTestResolution field");
    }
  }

  if (ParseToken(lltok::rparen, "expected ')' here"))
    return true;

  return false;
}

/// OptionalWpdResolutions
///   ::= 'wpsResolutions' ':' '(' WpdResolution [',' WpdResolution]* ')'
/// WpdResolution ::= '(' 'offset' ':' UInt64 ',' WpdRes ')'
bool LLParser::ParseOptionalWpdResolutions(
    std::map<uint64_t, WholeProgramDevirtResolution> &WPDResMap) {
  if (ParseToken(lltok::kw_wpdResolutions, "expected 'wpdResolutions' here") ||
      ParseToken(lltok::colon, "expected ':' here") ||
      ParseToken(lltok::lparen, "expected '(' here"))
    return true;

  do {
    uint64_t Offset;
    WholeProgramDevirtResolution WPDRes;
    if (ParseToken(lltok::lparen, "expected '(' here") ||
        ParseToken(lltok::kw_offset, "expected 'offset' here") ||
        ParseToken(lltok::colon, "expected ':' here") || ParseUInt64(Offset) ||
        ParseToken(lltok::comma, "expected ',' here") || ParseWpdRes(WPDRes) ||
        ParseToken(lltok::rparen, "expected ')' here"))
      return true;
    WPDResMap[Offset] = WPDRes;
  } while (EatIfPresent(lltok::comma));

  if (ParseToken(lltok::rparen, "expected ')' here"))
    return true;

  return false;
}

/// WpdRes
///   ::= 'wpdRes' ':' '(' 'kind' ':' 'indir'
///         [',' OptionalResByArg]? ')'
///   ::= 'wpdRes' ':' '(' 'kind' ':' 'singleImpl'
///         ',' 'singleImplName' ':' STRINGCONSTANT ','
///         [',' OptionalResByArg]? ')'
///   ::= 'wpdRes' ':' '(' 'kind' ':' 'branchFunnel'
///         [',' OptionalResByArg]? ')'
bool LLParser::ParseWpdRes(WholeProgramDevirtResolution &WPDRes) {
  if (ParseToken(lltok::kw_wpdRes, "expected 'wpdRes' here") ||
      ParseToken(lltok::colon, "expected ':' here") ||
      ParseToken(lltok::lparen, "expected '(' here") ||
      ParseToken(lltok::kw_kind, "expected 'kind' here") ||
      ParseToken(lltok::colon, "expected ':' here"))
    return true;

  switch (Lex.getKind()) {
  case lltok::kw_indir:
    WPDRes.TheKind = WholeProgramDevirtResolution::Indir;
    break;
  case lltok::kw_singleImpl:
    WPDRes.TheKind = WholeProgramDevirtResolution::SingleImpl;
    break;
  case lltok::kw_branchFunnel:
    WPDRes.TheKind = WholeProgramDevirtResolution::BranchFunnel;
    break;
  default:
    return Error(Lex.getLoc(), "unexpected WholeProgramDevirtResolution kind");
  }
  Lex.Lex();

  // Parse optional fields
  while (EatIfPresent(lltok::comma)) {
    switch (Lex.getKind()) {
    case lltok::kw_singleImplName:
      Lex.Lex();
      if (ParseToken(lltok::colon, "expected ':' here") ||
          ParseStringConstant(WPDRes.SingleImplName))
        return true;
      break;
    case lltok::kw_resByArg:
      if (ParseOptionalResByArg(WPDRes.ResByArg))
        return true;
      break;
    default:
      return Error(Lex.getLoc(),
                   "expected optional WholeProgramDevirtResolution field");
    }
  }

  if (ParseToken(lltok::rparen, "expected ')' here"))
    return true;

  return false;
}

/// OptionalResByArg
///   ::= 'wpdRes' ':' '(' ResByArg[, ResByArg]* ')'
/// ResByArg ::= Args ',' 'byArg' ':' '(' 'kind' ':'
///                ( 'indir' | 'uniformRetVal' | 'UniqueRetVal' |
///                  'virtualConstProp' )
///                [',' 'info' ':' UInt64]? [',' 'byte' ':' UInt32]?
///                [',' 'bit' ':' UInt32]? ')'
bool LLParser::ParseOptionalResByArg(
    std::map<std::vector<uint64_t>, WholeProgramDevirtResolution::ByArg>
        &ResByArg) {
  if (ParseToken(lltok::kw_resByArg, "expected 'resByArg' here") ||
      ParseToken(lltok::colon, "expected ':' here") ||
      ParseToken(lltok::lparen, "expected '(' here"))
    return true;

  do {
    std::vector<uint64_t> Args;
    if (ParseArgs(Args) || ParseToken(lltok::comma, "expected ',' here") ||
        ParseToken(lltok::kw_byArg, "expected 'byArg here") ||
        ParseToken(lltok::colon, "expected ':' here") ||
        ParseToken(lltok::lparen, "expected '(' here") ||
        ParseToken(lltok::kw_kind, "expected 'kind' here") ||
        ParseToken(lltok::colon, "expected ':' here"))
      return true;

    WholeProgramDevirtResolution::ByArg ByArg;
    switch (Lex.getKind()) {
    case lltok::kw_indir:
      ByArg.TheKind = WholeProgramDevirtResolution::ByArg::Indir;
      break;
    case lltok::kw_uniformRetVal:
      ByArg.TheKind = WholeProgramDevirtResolution::ByArg::UniformRetVal;
      break;
    case lltok::kw_uniqueRetVal:
      ByArg.TheKind = WholeProgramDevirtResolution::ByArg::UniqueRetVal;
      break;
    case lltok::kw_virtualConstProp:
      ByArg.TheKind = WholeProgramDevirtResolution::ByArg::VirtualConstProp;
      break;
    default:
      return Error(Lex.getLoc(),
                   "unexpected WholeProgramDevirtResolution::ByArg kind");
    }
    Lex.Lex();

    // Parse optional fields
    while (EatIfPresent(lltok::comma)) {
      switch (Lex.getKind()) {
      case lltok::kw_info:
        Lex.Lex();
        if (ParseToken(lltok::colon, "expected ':' here") ||
            ParseUInt64(ByArg.Info))
          return true;
        break;
      case lltok::kw_byte:
        Lex.Lex();
        if (ParseToken(lltok::colon, "expected ':' here") ||
            ParseUInt32(ByArg.Byte))
          return true;
        break;
      case lltok::kw_bit:
        Lex.Lex();
        if (ParseToken(lltok::colon, "expected ':' here") ||
            ParseUInt32(ByArg.Bit))
          return true;
        break;
      default:
        return Error(Lex.getLoc(),
                     "expected optional whole program devirt field");
      }
    }

    if (ParseToken(lltok::rparen, "expected ')' here"))
      return true;

    ResByArg[Args] = ByArg;
  } while (EatIfPresent(lltok::comma));

  if (ParseToken(lltok::rparen, "expected ')' here"))
    return true;

  return false;
}

/// OptionalResByArg
///   ::= 'args' ':' '(' UInt64[, UInt64]* ')'
bool LLParser::ParseArgs(std::vector<uint64_t> &Args) {
  if (ParseToken(lltok::kw_args, "expected 'args' here") ||
      ParseToken(lltok::colon, "expected ':' here") ||
      ParseToken(lltok::lparen, "expected '(' here"))
    return true;

  do {
    uint64_t Val;
    if (ParseUInt64(Val))
      return true;
    Args.push_back(Val);
  } while (EatIfPresent(lltok::comma));

  if (ParseToken(lltok::rparen, "expected ')' here"))
    return true;

  return false;
}

static const auto FwdVIRef = (GlobalValueSummaryMapTy::value_type *)-8;

static void resolveFwdRef(ValueInfo *Fwd, ValueInfo &Resolved) {
  bool ReadOnly = Fwd->isReadOnly();
  bool WriteOnly = Fwd->isWriteOnly();
  assert(!(ReadOnly && WriteOnly));
  *Fwd = Resolved;
  if (ReadOnly)
    Fwd->setReadOnly();
  if (WriteOnly)
    Fwd->setWriteOnly();
}

/// Stores the given Name/GUID and associated summary into the Index.
/// Also updates any forward references to the associated entry ID.
void LLParser::AddGlobalValueToIndex(
    std::string Name, GlobalValue::GUID GUID, GlobalValue::LinkageTypes Linkage,
    unsigned ID, std::unique_ptr<GlobalValueSummary> Summary) {
  // First create the ValueInfo utilizing the Name or GUID.
  ValueInfo VI;
  if (GUID != 0) {
    assert(Name.empty());
    VI = Index->getOrInsertValueInfo(GUID);
  } else {
    assert(!Name.empty());
    if (M) {
      auto *GV = M->getNamedValue(Name);
      assert(GV);
      VI = Index->getOrInsertValueInfo(GV);
    } else {
      assert(
          (!GlobalValue::isLocalLinkage(Linkage) || !SourceFileName.empty()) &&
          "Need a source_filename to compute GUID for local");
      GUID = GlobalValue::getGUID(
          GlobalValue::getGlobalIdentifier(Name, Linkage, SourceFileName));
      VI = Index->getOrInsertValueInfo(GUID, Index->saveString(Name));
    }
  }

  // Resolve forward references from calls/refs
  auto FwdRefVIs = ForwardRefValueInfos.find(ID);
  if (FwdRefVIs != ForwardRefValueInfos.end()) {
    for (auto VIRef : FwdRefVIs->second) {
      assert(VIRef.first->getRef() == FwdVIRef &&
             "Forward referenced ValueInfo expected to be empty");
      resolveFwdRef(VIRef.first, VI);
    }
    ForwardRefValueInfos.erase(FwdRefVIs);
  }

  // Resolve forward references from aliases
  auto FwdRefAliasees = ForwardRefAliasees.find(ID);
  if (FwdRefAliasees != ForwardRefAliasees.end()) {
    for (auto AliaseeRef : FwdRefAliasees->second) {
      assert(!AliaseeRef.first->hasAliasee() &&
             "Forward referencing alias already has aliasee");
      assert(Summary && "Aliasee must be a definition");
      AliaseeRef.first->setAliasee(VI, Summary.get());
    }
    ForwardRefAliasees.erase(FwdRefAliasees);
  }

  // Add the summary if one was provided.
  if (Summary)
    Index->addGlobalValueSummary(VI, std::move(Summary));

  // Save the associated ValueInfo for use in later references by ID.
  if (ID == NumberedValueInfos.size())
    NumberedValueInfos.push_back(VI);
  else {
    // Handle non-continuous numbers (to make test simplification easier).
    if (ID > NumberedValueInfos.size())
      NumberedValueInfos.resize(ID + 1);
    NumberedValueInfos[ID] = VI;
  }
}

/// ParseGVEntry
///   ::= 'gv' ':' '(' ('name' ':' STRINGCONSTANT | 'guid' ':' UInt64)
///         [',' 'summaries' ':' Summary[',' Summary]* ]? ')'
/// Summary ::= '(' (FunctionSummary | VariableSummary | AliasSummary) ')'
bool LLParser::ParseGVEntry(unsigned ID) {
  assert(Lex.getKind() == lltok::kw_gv);
  Lex.Lex();

  if (ParseToken(lltok::colon, "expected ':' here") ||
      ParseToken(lltok::lparen, "expected '(' here"))
    return true;

  std::string Name;
  GlobalValue::GUID GUID = 0;
  switch (Lex.getKind()) {
  case lltok::kw_name:
    Lex.Lex();
    if (ParseToken(lltok::colon, "expected ':' here") ||
        ParseStringConstant(Name))
      return true;
    // Can't create GUID/ValueInfo until we have the linkage.
    break;
  case lltok::kw_guid:
    Lex.Lex();
    if (ParseToken(lltok::colon, "expected ':' here") || ParseUInt64(GUID))
      return true;
    break;
  default:
    return Error(Lex.getLoc(), "expected name or guid tag");
  }

  if (!EatIfPresent(lltok::comma)) {
    // No summaries. Wrap up.
    if (ParseToken(lltok::rparen, "expected ')' here"))
      return true;
    // This was created for a call to an external or indirect target.
    // A GUID with no summary came from a VALUE_GUID record, dummy GUID
    // created for indirect calls with VP. A Name with no GUID came from
    // an external definition. We pass ExternalLinkage since that is only
    // used when the GUID must be computed from Name, and in that case
    // the symbol must have external linkage.
    AddGlobalValueToIndex(Name, GUID, GlobalValue::ExternalLinkage, ID,
                          nullptr);
    return false;
  }

  // Have a list of summaries
  if (ParseToken(lltok::kw_summaries, "expected 'summaries' here") ||
      ParseToken(lltok::colon, "expected ':' here"))
    return true;

  do {
    if (ParseToken(lltok::lparen, "expected '(' here"))
      return true;
    switch (Lex.getKind()) {
    case lltok::kw_function:
      if (ParseFunctionSummary(Name, GUID, ID))
        return true;
      break;
    case lltok::kw_variable:
      if (ParseVariableSummary(Name, GUID, ID))
        return true;
      break;
    case lltok::kw_alias:
      if (ParseAliasSummary(Name, GUID, ID))
        return true;
      break;
    default:
      return Error(Lex.getLoc(), "expected summary type");
    }
    if (ParseToken(lltok::rparen, "expected ')' here"))
      return true;
  } while (EatIfPresent(lltok::comma));

  if (ParseToken(lltok::rparen, "expected ')' here"))
    return true;

  return false;
}

/// FunctionSummary
///   ::= 'function' ':' '(' 'module' ':' ModuleReference ',' GVFlags
///         ',' 'insts' ':' UInt32 [',' OptionalFFlags]? [',' OptionalCalls]?
///         [',' OptionalTypeIdInfo]? [',' OptionalRefs]? ')'
bool LLParser::ParseFunctionSummary(std::string Name, GlobalValue::GUID GUID,
                                    unsigned ID) {
  assert(Lex.getKind() == lltok::kw_function);
  Lex.Lex();

  StringRef ModulePath;
  GlobalValueSummary::GVFlags GVFlags = GlobalValueSummary::GVFlags(
      /*Linkage=*/GlobalValue::ExternalLinkage, /*NotEligibleToImport=*/false,
      /*Live=*/false, /*IsLocal=*/false, /*CanAutoHide=*/false);
  unsigned InstCount;
  std::vector<FunctionSummary::EdgeTy> Calls;
  FunctionSummary::TypeIdInfo TypeIdInfo;
  std::vector<ValueInfo> Refs;
  // Default is all-zeros (conservative values).
  FunctionSummary::FFlags FFlags = {};
  if (ParseToken(lltok::colon, "expected ':' here") ||
      ParseToken(lltok::lparen, "expected '(' here") ||
      ParseModuleReference(ModulePath) ||
      ParseToken(lltok::comma, "expected ',' here") || ParseGVFlags(GVFlags) ||
      ParseToken(lltok::comma, "expected ',' here") ||
      ParseToken(lltok::kw_insts, "expected 'insts' here") ||
      ParseToken(lltok::colon, "expected ':' here") || ParseUInt32(InstCount))
    return true;

  // Parse optional fields
  while (EatIfPresent(lltok::comma)) {
    switch (Lex.getKind()) {
    case lltok::kw_funcFlags:
      if (ParseOptionalFFlags(FFlags))
        return true;
      break;
    case lltok::kw_calls:
      if (ParseOptionalCalls(Calls))
        return true;
      break;
    case lltok::kw_typeIdInfo:
      if (ParseOptionalTypeIdInfo(TypeIdInfo))
        return true;
      break;
    case lltok::kw_refs:
      if (ParseOptionalRefs(Refs))
        return true;
      break;
    default:
      return Error(Lex.getLoc(), "expected optional function summary field");
    }
  }

  if (ParseToken(lltok::rparen, "expected ')' here"))
    return true;

  auto FS = std::make_unique<FunctionSummary>(
      GVFlags, InstCount, FFlags, /*EntryCount=*/0, std::move(Refs),
      std::move(Calls), std::move(TypeIdInfo.TypeTests),
      std::move(TypeIdInfo.TypeTestAssumeVCalls),
      std::move(TypeIdInfo.TypeCheckedLoadVCalls),
      std::move(TypeIdInfo.TypeTestAssumeConstVCalls),
      std::move(TypeIdInfo.TypeCheckedLoadConstVCalls));

  FS->setModulePath(ModulePath);

  AddGlobalValueToIndex(Name, GUID, (GlobalValue::LinkageTypes)GVFlags.Linkage,
                        ID, std::move(FS));

  return false;
}

/// VariableSummary
///   ::= 'variable' ':' '(' 'module' ':' ModuleReference ',' GVFlags
///         [',' OptionalRefs]? ')'
bool LLParser::ParseVariableSummary(std::string Name, GlobalValue::GUID GUID,
                                    unsigned ID) {
  assert(Lex.getKind() == lltok::kw_variable);
  Lex.Lex();

  StringRef ModulePath;
  GlobalValueSummary::GVFlags GVFlags = GlobalValueSummary::GVFlags(
      /*Linkage=*/GlobalValue::ExternalLinkage, /*NotEligibleToImport=*/false,
      /*Live=*/false, /*IsLocal=*/false, /*CanAutoHide=*/false);
  GlobalVarSummary::GVarFlags GVarFlags(/*ReadOnly*/ false,
                                        /* WriteOnly */ false);
  std::vector<ValueInfo> Refs;
  VTableFuncList VTableFuncs;
  if (ParseToken(lltok::colon, "expected ':' here") ||
      ParseToken(lltok::lparen, "expected '(' here") ||
      ParseModuleReference(ModulePath) ||
      ParseToken(lltok::comma, "expected ',' here") || ParseGVFlags(GVFlags) ||
      ParseToken(lltok::comma, "expected ',' here") ||
      ParseGVarFlags(GVarFlags))
    return true;

  // Parse optional fields
  while (EatIfPresent(lltok::comma)) {
    switch (Lex.getKind()) {
    case lltok::kw_vTableFuncs:
      if (ParseOptionalVTableFuncs(VTableFuncs))
        return true;
      break;
    case lltok::kw_refs:
      if (ParseOptionalRefs(Refs))
        return true;
      break;
    default:
      return Error(Lex.getLoc(), "expected optional variable summary field");
    }
  }

  if (ParseToken(lltok::rparen, "expected ')' here"))
    return true;

  auto GS =
      std::make_unique<GlobalVarSummary>(GVFlags, GVarFlags, std::move(Refs));

  GS->setModulePath(ModulePath);
  GS->setVTableFuncs(std::move(VTableFuncs));

  AddGlobalValueToIndex(Name, GUID, (GlobalValue::LinkageTypes)GVFlags.Linkage,
                        ID, std::move(GS));

  return false;
}

/// AliasSummary
///   ::= 'alias' ':' '(' 'module' ':' ModuleReference ',' GVFlags ','
///         'aliasee' ':' GVReference ')'
bool LLParser::ParseAliasSummary(std::string Name, GlobalValue::GUID GUID,
                                 unsigned ID) {
  assert(Lex.getKind() == lltok::kw_alias);
  LocTy Loc = Lex.getLoc();
  Lex.Lex();

  StringRef ModulePath;
  GlobalValueSummary::GVFlags GVFlags = GlobalValueSummary::GVFlags(
      /*Linkage=*/GlobalValue::ExternalLinkage, /*NotEligibleToImport=*/false,
      /*Live=*/false, /*IsLocal=*/false, /*CanAutoHide=*/false);
  if (ParseToken(lltok::colon, "expected ':' here") ||
      ParseToken(lltok::lparen, "expected '(' here") ||
      ParseModuleReference(ModulePath) ||
      ParseToken(lltok::comma, "expected ',' here") || ParseGVFlags(GVFlags) ||
      ParseToken(lltok::comma, "expected ',' here") ||
      ParseToken(lltok::kw_aliasee, "expected 'aliasee' here") ||
      ParseToken(lltok::colon, "expected ':' here"))
    return true;

  ValueInfo AliaseeVI;
  unsigned GVId;
  if (ParseGVReference(AliaseeVI, GVId))
    return true;

  if (ParseToken(lltok::rparen, "expected ')' here"))
    return true;

  auto AS = std::make_unique<AliasSummary>(GVFlags);

  AS->setModulePath(ModulePath);

  // Record forward reference if the aliasee is not parsed yet.
  if (AliaseeVI.getRef() == FwdVIRef) {
    auto FwdRef = ForwardRefAliasees.insert(
        std::make_pair(GVId, std::vector<std::pair<AliasSummary *, LocTy>>()));
    FwdRef.first->second.push_back(std::make_pair(AS.get(), Loc));
  } else {
    auto Summary = Index->findSummaryInModule(AliaseeVI, ModulePath);
    assert(Summary && "Aliasee must be a definition");
    AS->setAliasee(AliaseeVI, Summary);
  }

  AddGlobalValueToIndex(Name, GUID, (GlobalValue::LinkageTypes)GVFlags.Linkage,
                        ID, std::move(AS));

  return false;
}

/// Flag
///   ::= [0|1]
bool LLParser::ParseFlag(unsigned &Val) {
  if (Lex.getKind() != lltok::APSInt || Lex.getAPSIntVal().isSigned())
    return TokError("expected integer");
  Val = (unsigned)Lex.getAPSIntVal().getBoolValue();
  Lex.Lex();
  return false;
}

/// OptionalFFlags
///   := 'funcFlags' ':' '(' ['readNone' ':' Flag]?
///        [',' 'readOnly' ':' Flag]? [',' 'noRecurse' ':' Flag]?
///        [',' 'returnDoesNotAlias' ':' Flag]? ')'
///        [',' 'noInline' ':' Flag]? ')'
bool LLParser::ParseOptionalFFlags(FunctionSummary::FFlags &FFlags) {
  assert(Lex.getKind() == lltok::kw_funcFlags);
  Lex.Lex();

  if (ParseToken(lltok::colon, "expected ':' in funcFlags") |
      ParseToken(lltok::lparen, "expected '(' in funcFlags"))
    return true;

  do {
    unsigned Val = 0;
    switch (Lex.getKind()) {
    case lltok::kw_readNone:
      Lex.Lex();
      if (ParseToken(lltok::colon, "expected ':'") || ParseFlag(Val))
        return true;
      FFlags.ReadNone = Val;
      break;
    case lltok::kw_readOnly:
      Lex.Lex();
      if (ParseToken(lltok::colon, "expected ':'") || ParseFlag(Val))
        return true;
      FFlags.ReadOnly = Val;
      break;
    case lltok::kw_noRecurse:
      Lex.Lex();
      if (ParseToken(lltok::colon, "expected ':'") || ParseFlag(Val))
        return true;
      FFlags.NoRecurse = Val;
      break;
    case lltok::kw_returnDoesNotAlias:
      Lex.Lex();
      if (ParseToken(lltok::colon, "expected ':'") || ParseFlag(Val))
        return true;
      FFlags.ReturnDoesNotAlias = Val;
      break;
    case lltok::kw_noInline:
      Lex.Lex();
      if (ParseToken(lltok::colon, "expected ':'") || ParseFlag(Val))
        return true;
      FFlags.NoInline = Val;
      break;
    default:
      return Error(Lex.getLoc(), "expected function flag type");
    }
  } while (EatIfPresent(lltok::comma));

  if (ParseToken(lltok::rparen, "expected ')' in funcFlags"))
    return true;

  return false;
}

/// OptionalCalls
///   := 'calls' ':' '(' Call [',' Call]* ')'
/// Call ::= '(' 'callee' ':' GVReference
///            [( ',' 'hotness' ':' Hotness | ',' 'relbf' ':' UInt32 )]? ')'
bool LLParser::ParseOptionalCalls(std::vector<FunctionSummary::EdgeTy> &Calls) {
  assert(Lex.getKind() == lltok::kw_calls);
  Lex.Lex();

  if (ParseToken(lltok::colon, "expected ':' in calls") |
      ParseToken(lltok::lparen, "expected '(' in calls"))
    return true;

  IdToIndexMapType IdToIndexMap;
  // Parse each call edge
  do {
    ValueInfo VI;
    if (ParseToken(lltok::lparen, "expected '(' in call") ||
        ParseToken(lltok::kw_callee, "expected 'callee' in call") ||
        ParseToken(lltok::colon, "expected ':'"))
      return true;

    LocTy Loc = Lex.getLoc();
    unsigned GVId;
    if (ParseGVReference(VI, GVId))
      return true;

    CalleeInfo::HotnessType Hotness = CalleeInfo::HotnessType::Unknown;
    unsigned RelBF = 0;
    if (EatIfPresent(lltok::comma)) {
      // Expect either hotness or relbf
      if (EatIfPresent(lltok::kw_hotness)) {
        if (ParseToken(lltok::colon, "expected ':'") || ParseHotness(Hotness))
          return true;
      } else {
        if (ParseToken(lltok::kw_relbf, "expected relbf") ||
            ParseToken(lltok::colon, "expected ':'") || ParseUInt32(RelBF))
          return true;
      }
    }
    // Keep track of the Call array index needing a forward reference.
    // We will save the location of the ValueInfo needing an update, but
    // can only do so once the std::vector is finalized.
    if (VI.getRef() == FwdVIRef)
      IdToIndexMap[GVId].push_back(std::make_pair(Calls.size(), Loc));
    Calls.push_back(FunctionSummary::EdgeTy{VI, CalleeInfo(Hotness, RelBF)});

    if (ParseToken(lltok::rparen, "expected ')' in call"))
      return true;
  } while (EatIfPresent(lltok::comma));

  // Now that the Calls vector is finalized, it is safe to save the locations
  // of any forward GV references that need updating later.
  for (auto I : IdToIndexMap) {
    for (auto P : I.second) {
      assert(Calls[P.first].first.getRef() == FwdVIRef &&
             "Forward referenced ValueInfo expected to be empty");
      auto FwdRef = ForwardRefValueInfos.insert(std::make_pair(
          I.first, std::vector<std::pair<ValueInfo *, LocTy>>()));
      FwdRef.first->second.push_back(
          std::make_pair(&Calls[P.first].first, P.second));
    }
  }

  if (ParseToken(lltok::rparen, "expected ')' in calls"))
    return true;

  return false;
}

/// Hotness
///   := ('unknown'|'cold'|'none'|'hot'|'critical')
bool LLParser::ParseHotness(CalleeInfo::HotnessType &Hotness) {
  switch (Lex.getKind()) {
  case lltok::kw_unknown:
    Hotness = CalleeInfo::HotnessType::Unknown;
    break;
  case lltok::kw_cold:
    Hotness = CalleeInfo::HotnessType::Cold;
    break;
  case lltok::kw_none:
    Hotness = CalleeInfo::HotnessType::None;
    break;
  case lltok::kw_hot:
    Hotness = CalleeInfo::HotnessType::Hot;
    break;
  case lltok::kw_critical:
    Hotness = CalleeInfo::HotnessType::Critical;
    break;
  default:
    return Error(Lex.getLoc(), "invalid call edge hotness");
  }
  Lex.Lex();
  return false;
}

/// OptionalVTableFuncs
///   := 'vTableFuncs' ':' '(' VTableFunc [',' VTableFunc]* ')'
/// VTableFunc ::= '(' 'virtFunc' ':' GVReference ',' 'offset' ':' UInt64 ')'
bool LLParser::ParseOptionalVTableFuncs(VTableFuncList &VTableFuncs) {
  assert(Lex.getKind() == lltok::kw_vTableFuncs);
  Lex.Lex();

  if (ParseToken(lltok::colon, "expected ':' in vTableFuncs") |
      ParseToken(lltok::lparen, "expected '(' in vTableFuncs"))
    return true;

  IdToIndexMapType IdToIndexMap;
  // Parse each virtual function pair
  do {
    ValueInfo VI;
    if (ParseToken(lltok::lparen, "expected '(' in vTableFunc") ||
        ParseToken(lltok::kw_virtFunc, "expected 'callee' in vTableFunc") ||
        ParseToken(lltok::colon, "expected ':'"))
      return true;

    LocTy Loc = Lex.getLoc();
    unsigned GVId;
    if (ParseGVReference(VI, GVId))
      return true;

    uint64_t Offset;
    if (ParseToken(lltok::comma, "expected comma") ||
        ParseToken(lltok::kw_offset, "expected offset") ||
        ParseToken(lltok::colon, "expected ':'") || ParseUInt64(Offset))
      return true;

    // Keep track of the VTableFuncs array index needing a forward reference.
    // We will save the location of the ValueInfo needing an update, but
    // can only do so once the std::vector is finalized.
    if (VI == EmptyVI)
      IdToIndexMap[GVId].push_back(std::make_pair(VTableFuncs.size(), Loc));
    VTableFuncs.push_back({VI, Offset});

    if (ParseToken(lltok::rparen, "expected ')' in vTableFunc"))
      return true;
  } while (EatIfPresent(lltok::comma));

  // Now that the VTableFuncs vector is finalized, it is safe to save the
  // locations of any forward GV references that need updating later.
  for (auto I : IdToIndexMap) {
    for (auto P : I.second) {
      assert(VTableFuncs[P.first].FuncVI == EmptyVI &&
             "Forward referenced ValueInfo expected to be empty");
      auto FwdRef = ForwardRefValueInfos.insert(std::make_pair(
          I.first, std::vector<std::pair<ValueInfo *, LocTy>>()));
      FwdRef.first->second.push_back(
          std::make_pair(&VTableFuncs[P.first].FuncVI, P.second));
    }
  }

  if (ParseToken(lltok::rparen, "expected ')' in vTableFuncs"))
    return true;

  return false;
}

/// OptionalRefs
///   := 'refs' ':' '(' GVReference [',' GVReference]* ')'
bool LLParser::ParseOptionalRefs(std::vector<ValueInfo> &Refs) {
  assert(Lex.getKind() == lltok::kw_refs);
  Lex.Lex();

  if (ParseToken(lltok::colon, "expected ':' in refs") |
      ParseToken(lltok::lparen, "expected '(' in refs"))
    return true;

  struct ValueContext {
    ValueInfo VI;
    unsigned GVId;
    LocTy Loc;
  };
  std::vector<ValueContext> VContexts;
  // Parse each ref edge
  do {
    ValueContext VC;
    VC.Loc = Lex.getLoc();
    if (ParseGVReference(VC.VI, VC.GVId))
      return true;
    VContexts.push_back(VC);
  } while (EatIfPresent(lltok::comma));

  // Sort value contexts so that ones with writeonly
  // and readonly ValueInfo  are at the end of VContexts vector.
  // See FunctionSummary::specialRefCounts()
  llvm::sort(VContexts, [](const ValueContext &VC1, const ValueContext &VC2) {
    return VC1.VI.getAccessSpecifier() < VC2.VI.getAccessSpecifier();
  });

  IdToIndexMapType IdToIndexMap;
  for (auto &VC : VContexts) {
    // Keep track of the Refs array index needing a forward reference.
    // We will save the location of the ValueInfo needing an update, but
    // can only do so once the std::vector is finalized.
    if (VC.VI.getRef() == FwdVIRef)
      IdToIndexMap[VC.GVId].push_back(std::make_pair(Refs.size(), VC.Loc));
    Refs.push_back(VC.VI);
  }

  // Now that the Refs vector is finalized, it is safe to save the locations
  // of any forward GV references that need updating later.
  for (auto I : IdToIndexMap) {
    for (auto P : I.second) {
      assert(Refs[P.first].getRef() == FwdVIRef &&
             "Forward referenced ValueInfo expected to be empty");
      auto FwdRef = ForwardRefValueInfos.insert(std::make_pair(
          I.first, std::vector<std::pair<ValueInfo *, LocTy>>()));
      FwdRef.first->second.push_back(std::make_pair(&Refs[P.first], P.second));
    }
  }

  if (ParseToken(lltok::rparen, "expected ')' in refs"))
    return true;

  return false;
}

/// OptionalTypeIdInfo
///   := 'typeidinfo' ':' '(' [',' TypeTests]? [',' TypeTestAssumeVCalls]?
///         [',' TypeCheckedLoadVCalls]?  [',' TypeTestAssumeConstVCalls]?
///         [',' TypeCheckedLoadConstVCalls]? ')'
bool LLParser::ParseOptionalTypeIdInfo(
    FunctionSummary::TypeIdInfo &TypeIdInfo) {
  assert(Lex.getKind() == lltok::kw_typeIdInfo);
  Lex.Lex();

  if (ParseToken(lltok::colon, "expected ':' here") ||
      ParseToken(lltok::lparen, "expected '(' in typeIdInfo"))
    return true;

  do {
    switch (Lex.getKind()) {
    case lltok::kw_typeTests:
      if (ParseTypeTests(TypeIdInfo.TypeTests))
        return true;
      break;
    case lltok::kw_typeTestAssumeVCalls:
      if (ParseVFuncIdList(lltok::kw_typeTestAssumeVCalls,
                           TypeIdInfo.TypeTestAssumeVCalls))
        return true;
      break;
    case lltok::kw_typeCheckedLoadVCalls:
      if (ParseVFuncIdList(lltok::kw_typeCheckedLoadVCalls,
                           TypeIdInfo.TypeCheckedLoadVCalls))
        return true;
      break;
    case lltok::kw_typeTestAssumeConstVCalls:
      if (ParseConstVCallList(lltok::kw_typeTestAssumeConstVCalls,
                              TypeIdInfo.TypeTestAssumeConstVCalls))
        return true;
      break;
    case lltok::kw_typeCheckedLoadConstVCalls:
      if (ParseConstVCallList(lltok::kw_typeCheckedLoadConstVCalls,
                              TypeIdInfo.TypeCheckedLoadConstVCalls))
        return true;
      break;
    default:
      return Error(Lex.getLoc(), "invalid typeIdInfo list type");
    }
  } while (EatIfPresent(lltok::comma));

  if (ParseToken(lltok::rparen, "expected ')' in typeIdInfo"))
    return true;

  return false;
}

/// TypeTests
///   ::= 'typeTests' ':' '(' (SummaryID | UInt64)
///         [',' (SummaryID | UInt64)]* ')'
bool LLParser::ParseTypeTests(std::vector<GlobalValue::GUID> &TypeTests) {
  assert(Lex.getKind() == lltok::kw_typeTests);
  Lex.Lex();

  if (ParseToken(lltok::colon, "expected ':' here") ||
      ParseToken(lltok::lparen, "expected '(' in typeIdInfo"))
    return true;

  IdToIndexMapType IdToIndexMap;
  do {
    GlobalValue::GUID GUID = 0;
    if (Lex.getKind() == lltok::SummaryID) {
      unsigned ID = Lex.getUIntVal();
      LocTy Loc = Lex.getLoc();
      // Keep track of the TypeTests array index needing a forward reference.
      // We will save the location of the GUID needing an update, but
      // can only do so once the std::vector is finalized.
      IdToIndexMap[ID].push_back(std::make_pair(TypeTests.size(), Loc));
      Lex.Lex();
    } else if (ParseUInt64(GUID))
      return true;
    TypeTests.push_back(GUID);
  } while (EatIfPresent(lltok::comma));

  // Now that the TypeTests vector is finalized, it is safe to save the
  // locations of any forward GV references that need updating later.
  for (auto I : IdToIndexMap) {
    for (auto P : I.second) {
      assert(TypeTests[P.first] == 0 &&
             "Forward referenced type id GUID expected to be 0");
      auto FwdRef = ForwardRefTypeIds.insert(std::make_pair(
          I.first, std::vector<std::pair<GlobalValue::GUID *, LocTy>>()));
      FwdRef.first->second.push_back(
          std::make_pair(&TypeTests[P.first], P.second));
    }
  }

  if (ParseToken(lltok::rparen, "expected ')' in typeIdInfo"))
    return true;

  return false;
}

/// VFuncIdList
///   ::= Kind ':' '(' VFuncId [',' VFuncId]* ')'
bool LLParser::ParseVFuncIdList(
    lltok::Kind Kind, std::vector<FunctionSummary::VFuncId> &VFuncIdList) {
  assert(Lex.getKind() == Kind);
  Lex.Lex();

  if (ParseToken(lltok::colon, "expected ':' here") ||
      ParseToken(lltok::lparen, "expected '(' here"))
    return true;

  IdToIndexMapType IdToIndexMap;
  do {
    FunctionSummary::VFuncId VFuncId;
    if (ParseVFuncId(VFuncId, IdToIndexMap, VFuncIdList.size()))
      return true;
    VFuncIdList.push_back(VFuncId);
  } while (EatIfPresent(lltok::comma));

  if (ParseToken(lltok::rparen, "expected ')' here"))
    return true;

  // Now that the VFuncIdList vector is finalized, it is safe to save the
  // locations of any forward GV references that need updating later.
  for (auto I : IdToIndexMap) {
    for (auto P : I.second) {
      assert(VFuncIdList[P.first].GUID == 0 &&
             "Forward referenced type id GUID expected to be 0");
      auto FwdRef = ForwardRefTypeIds.insert(std::make_pair(
          I.first, std::vector<std::pair<GlobalValue::GUID *, LocTy>>()));
      FwdRef.first->second.push_back(
          std::make_pair(&VFuncIdList[P.first].GUID, P.second));
    }
  }

  return false;
}

/// ConstVCallList
///   ::= Kind ':' '(' ConstVCall [',' ConstVCall]* ')'
bool LLParser::ParseConstVCallList(
    lltok::Kind Kind,
    std::vector<FunctionSummary::ConstVCall> &ConstVCallList) {
  assert(Lex.getKind() == Kind);
  Lex.Lex();

  if (ParseToken(lltok::colon, "expected ':' here") ||
      ParseToken(lltok::lparen, "expected '(' here"))
    return true;

  IdToIndexMapType IdToIndexMap;
  do {
    FunctionSummary::ConstVCall ConstVCall;
    if (ParseConstVCall(ConstVCall, IdToIndexMap, ConstVCallList.size()))
      return true;
    ConstVCallList.push_back(ConstVCall);
  } while (EatIfPresent(lltok::comma));

  if (ParseToken(lltok::rparen, "expected ')' here"))
    return true;

  // Now that the ConstVCallList vector is finalized, it is safe to save the
  // locations of any forward GV references that need updating later.
  for (auto I : IdToIndexMap) {
    for (auto P : I.second) {
      assert(ConstVCallList[P.first].VFunc.GUID == 0 &&
             "Forward referenced type id GUID expected to be 0");
      auto FwdRef = ForwardRefTypeIds.insert(std::make_pair(
          I.first, std::vector<std::pair<GlobalValue::GUID *, LocTy>>()));
      FwdRef.first->second.push_back(
          std::make_pair(&ConstVCallList[P.first].VFunc.GUID, P.second));
    }
  }

  return false;
}

/// ConstVCall
///   ::= '(' VFuncId ',' Args ')'
bool LLParser::ParseConstVCall(FunctionSummary::ConstVCall &ConstVCall,
                               IdToIndexMapType &IdToIndexMap, unsigned Index) {
  if (ParseToken(lltok::lparen, "expected '(' here") ||
      ParseVFuncId(ConstVCall.VFunc, IdToIndexMap, Index))
    return true;

  if (EatIfPresent(lltok::comma))
    if (ParseArgs(ConstVCall.Args))
      return true;

  if (ParseToken(lltok::rparen, "expected ')' here"))
    return true;

  return false;
}

/// VFuncId
///   ::= 'vFuncId' ':' '(' (SummaryID | 'guid' ':' UInt64) ','
///         'offset' ':' UInt64 ')'
bool LLParser::ParseVFuncId(FunctionSummary::VFuncId &VFuncId,
                            IdToIndexMapType &IdToIndexMap, unsigned Index) {
  assert(Lex.getKind() == lltok::kw_vFuncId);
  Lex.Lex();

  if (ParseToken(lltok::colon, "expected ':' here") ||
      ParseToken(lltok::lparen, "expected '(' here"))
    return true;

  if (Lex.getKind() == lltok::SummaryID) {
    VFuncId.GUID = 0;
    unsigned ID = Lex.getUIntVal();
    LocTy Loc = Lex.getLoc();
    // Keep track of the array index needing a forward reference.
    // We will save the location of the GUID needing an update, but
    // can only do so once the caller's std::vector is finalized.
    IdToIndexMap[ID].push_back(std::make_pair(Index, Loc));
    Lex.Lex();
  } else if (ParseToken(lltok::kw_guid, "expected 'guid' here") ||
             ParseToken(lltok::colon, "expected ':' here") ||
             ParseUInt64(VFuncId.GUID))
    return true;

  if (ParseToken(lltok::comma, "expected ',' here") ||
      ParseToken(lltok::kw_offset, "expected 'offset' here") ||
      ParseToken(lltok::colon, "expected ':' here") ||
      ParseUInt64(VFuncId.Offset) ||
      ParseToken(lltok::rparen, "expected ')' here"))
    return true;

  return false;
}

/// GVFlags
///   ::= 'flags' ':' '(' 'linkage' ':' OptionalLinkageAux ','
///         'notEligibleToImport' ':' Flag ',' 'live' ':' Flag ','
///         'dsoLocal' ':' Flag ',' 'canAutoHide' ':' Flag ')'
bool LLParser::ParseGVFlags(GlobalValueSummary::GVFlags &GVFlags) {
  assert(Lex.getKind() == lltok::kw_flags);
  Lex.Lex();

  if (ParseToken(lltok::colon, "expected ':' here") ||
      ParseToken(lltok::lparen, "expected '(' here"))
    return true;

  do {
    unsigned Flag = 0;
    switch (Lex.getKind()) {
    case lltok::kw_linkage:
      Lex.Lex();
      if (ParseToken(lltok::colon, "expected ':'"))
        return true;
      bool HasLinkage;
      GVFlags.Linkage = parseOptionalLinkageAux(Lex.getKind(), HasLinkage);
      assert(HasLinkage && "Linkage not optional in summary entry");
      Lex.Lex();
      break;
    case lltok::kw_notEligibleToImport:
      Lex.Lex();
      if (ParseToken(lltok::colon, "expected ':'") || ParseFlag(Flag))
        return true;
      GVFlags.NotEligibleToImport = Flag;
      break;
    case lltok::kw_live:
      Lex.Lex();
      if (ParseToken(lltok::colon, "expected ':'") || ParseFlag(Flag))
        return true;
      GVFlags.Live = Flag;
      break;
    case lltok::kw_dsoLocal:
      Lex.Lex();
      if (ParseToken(lltok::colon, "expected ':'") || ParseFlag(Flag))
        return true;
      GVFlags.DSOLocal = Flag;
      break;
    case lltok::kw_canAutoHide:
      Lex.Lex();
      if (ParseToken(lltok::colon, "expected ':'") || ParseFlag(Flag))
        return true;
      GVFlags.CanAutoHide = Flag;
      break;
    default:
      return Error(Lex.getLoc(), "expected gv flag type");
    }
  } while (EatIfPresent(lltok::comma));

  if (ParseToken(lltok::rparen, "expected ')' here"))
    return true;

  return false;
}

/// GVarFlags
///   ::= 'varFlags' ':' '(' 'readonly' ':' Flag
///                      ',' 'writeonly' ':' Flag ')'
bool LLParser::ParseGVarFlags(GlobalVarSummary::GVarFlags &GVarFlags) {
  assert(Lex.getKind() == lltok::kw_varFlags);
  Lex.Lex();

  if (ParseToken(lltok::colon, "expected ':' here") ||
      ParseToken(lltok::lparen, "expected '(' here"))
    return true;

  auto ParseRest = [this](unsigned int &Val) {
    Lex.Lex();
    if (ParseToken(lltok::colon, "expected ':'"))
      return true;
    return ParseFlag(Val);
  };

  do {
    unsigned Flag = 0;
    switch (Lex.getKind()) {
    case lltok::kw_readonly:
      if (ParseRest(Flag))
        return true;
      GVarFlags.MaybeReadOnly = Flag;
      break;
    case lltok::kw_writeonly:
      if (ParseRest(Flag))
        return true;
      GVarFlags.MaybeWriteOnly = Flag;
      break;
    default:
      return Error(Lex.getLoc(), "expected gvar flag type");
    }
  } while (EatIfPresent(lltok::comma));
  return ParseToken(lltok::rparen, "expected ')' here");
}

/// ModuleReference
///   ::= 'module' ':' UInt
bool LLParser::ParseModuleReference(StringRef &ModulePath) {
  // Parse module id.
  if (ParseToken(lltok::kw_module, "expected 'module' here") ||
      ParseToken(lltok::colon, "expected ':' here") ||
      ParseToken(lltok::SummaryID, "expected module ID"))
    return true;

  unsigned ModuleID = Lex.getUIntVal();
  auto I = ModuleIdMap.find(ModuleID);
  // We should have already parsed all module IDs
  assert(I != ModuleIdMap.end());
  ModulePath = I->second;
  return false;
}

/// GVReference
///   ::= SummaryID
bool LLParser::ParseGVReference(ValueInfo &VI, unsigned &GVId) {
  bool WriteOnly = false, ReadOnly = EatIfPresent(lltok::kw_readonly);
  if (!ReadOnly)
    WriteOnly = EatIfPresent(lltok::kw_writeonly);
  if (ParseToken(lltok::SummaryID, "expected GV ID"))
    return true;

  GVId = Lex.getUIntVal();
  // Check if we already have a VI for this GV
  if (GVId < NumberedValueInfos.size()) {
    assert(NumberedValueInfos[GVId].getRef() != FwdVIRef);
    VI = NumberedValueInfos[GVId];
  } else
    // We will create a forward reference to the stored location.
    VI = ValueInfo(false, FwdVIRef);

  if (ReadOnly)
    VI.setReadOnly();
  if (WriteOnly)
    VI.setWriteOnly();
  return false;
}<|MERGE_RESOLUTION|>--- conflicted
+++ resolved
@@ -5817,11 +5817,7 @@
     if (Res != 0)
       return Res;
     if (FMF.any()) {
-<<<<<<< HEAD
-      if (!Inst->getType()->isFPOrFPVectorTy())
-=======
       if (!isa<FPMathOperator>(Inst))
->>>>>>> c79f07dd
         return Error(Loc, "fast-math-flags specified for phi without "
                           "floating-point scalar or vector return type");
       Inst->setFastMathFlags(FMF);
@@ -6924,8 +6920,7 @@
   if (Size && !Size->getType()->isIntegerTy())
     return Error(SizeLoc, "element count must have integer type");
 
-  AllocaInst *AI =
-      new AllocaInst(Ty, AddrSpace, Size, Alignment ? Alignment->value() : 0);
+  AllocaInst *AI = new AllocaInst(Ty, AddrSpace, Size, Alignment);
   AI->setUsedWithInAlloca(IsInAlloca);
   AI->setSwiftError(IsSwiftError);
   Inst = AI;
