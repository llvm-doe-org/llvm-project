//===- BitcodeReader.cpp - Internal BitcodeReader implementation ----------===//
//
// Part of the LLVM Project, under the Apache License v2.0 with LLVM Exceptions.
// See https://llvm.org/LICENSE.txt for license information.
// SPDX-License-Identifier: Apache-2.0 WITH LLVM-exception
//
//===----------------------------------------------------------------------===//

#include "llvm/Bitcode/BitcodeReader.h"
#include "MetadataLoader.h"
#include "ValueList.h"
#include "llvm/ADT/APFloat.h"
#include "llvm/ADT/APInt.h"
#include "llvm/ADT/ArrayRef.h"
#include "llvm/ADT/DenseMap.h"
#include "llvm/ADT/Optional.h"
#include "llvm/ADT/STLExtras.h"
#include "llvm/ADT/SmallString.h"
#include "llvm/ADT/SmallVector.h"
#include "llvm/ADT/StringRef.h"
#include "llvm/ADT/Triple.h"
#include "llvm/ADT/Twine.h"
#include "llvm/Bitstream/BitstreamReader.h"
#include "llvm/Bitcode/LLVMBitCodes.h"
#include "llvm/Config/llvm-config.h"
#include "llvm/IR/Argument.h"
#include "llvm/IR/Attributes.h"
#include "llvm/IR/AutoUpgrade.h"
#include "llvm/IR/BasicBlock.h"
#include "llvm/IR/CallSite.h"
#include "llvm/IR/CallingConv.h"
#include "llvm/IR/Comdat.h"
#include "llvm/IR/Constant.h"
#include "llvm/IR/Constants.h"
#include "llvm/IR/DataLayout.h"
#include "llvm/IR/DebugInfo.h"
#include "llvm/IR/DebugInfoMetadata.h"
#include "llvm/IR/DebugLoc.h"
#include "llvm/IR/DerivedTypes.h"
#include "llvm/IR/Function.h"
#include "llvm/IR/GVMaterializer.h"
#include "llvm/IR/GlobalAlias.h"
#include "llvm/IR/GlobalIFunc.h"
#include "llvm/IR/GlobalIndirectSymbol.h"
#include "llvm/IR/GlobalObject.h"
#include "llvm/IR/GlobalValue.h"
#include "llvm/IR/GlobalVariable.h"
#include "llvm/IR/InlineAsm.h"
#include "llvm/IR/InstIterator.h"
#include "llvm/IR/InstrTypes.h"
#include "llvm/IR/Instruction.h"
#include "llvm/IR/Instructions.h"
#include "llvm/IR/Intrinsics.h"
#include "llvm/IR/LLVMContext.h"
#include "llvm/IR/Metadata.h"
#include "llvm/IR/Module.h"
#include "llvm/IR/ModuleSummaryIndex.h"
#include "llvm/IR/Operator.h"
#include "llvm/IR/Type.h"
#include "llvm/IR/Value.h"
#include "llvm/IR/Verifier.h"
#include "llvm/Support/AtomicOrdering.h"
#include "llvm/Support/Casting.h"
#include "llvm/Support/CommandLine.h"
#include "llvm/Support/Compiler.h"
#include "llvm/Support/Debug.h"
#include "llvm/Support/Error.h"
#include "llvm/Support/ErrorHandling.h"
#include "llvm/Support/ErrorOr.h"
#include "llvm/Support/ManagedStatic.h"
#include "llvm/Support/MathExtras.h"
#include "llvm/Support/MemoryBuffer.h"
#include "llvm/Support/raw_ostream.h"
#include <algorithm>
#include <cassert>
#include <cstddef>
#include <cstdint>
#include <deque>
#include <map>
#include <memory>
#include <set>
#include <string>
#include <system_error>
#include <tuple>
#include <utility>
#include <vector>

using namespace llvm;

static cl::opt<bool> PrintSummaryGUIDs(
    "print-summary-global-ids", cl::init(false), cl::Hidden,
    cl::desc(
        "Print the global id for each value when reading the module summary"));

namespace {

enum {
  SWITCH_INST_MAGIC = 0x4B5 // May 2012 => 1205 => Hex
};

} // end anonymous namespace

static Error error(const Twine &Message) {
  return make_error<StringError>(
      Message, make_error_code(BitcodeError::CorruptedBitcode));
}

static Error hasInvalidBitcodeHeader(BitstreamCursor &Stream) {
  if (!Stream.canSkipToPos(4))
    return createStringError(std::errc::illegal_byte_sequence,
                             "file too small to contain bitcode header");
  for (unsigned C : {'B', 'C'})
    if (Expected<SimpleBitstreamCursor::word_t> Res = Stream.Read(8)) {
      if (Res.get() != C)
        return createStringError(std::errc::illegal_byte_sequence,
                                 "file doesn't start with bitcode header");
    } else
      return Res.takeError();
  for (unsigned C : {0x0, 0xC, 0xE, 0xD})
    if (Expected<SimpleBitstreamCursor::word_t> Res = Stream.Read(4)) {
      if (Res.get() != C)
        return createStringError(std::errc::illegal_byte_sequence,
                                 "file doesn't start with bitcode header");
    } else
      return Res.takeError();
  return Error::success();
}

static Expected<BitstreamCursor> initStream(MemoryBufferRef Buffer) {
  const unsigned char *BufPtr = (const unsigned char *)Buffer.getBufferStart();
  const unsigned char *BufEnd = BufPtr + Buffer.getBufferSize();

  if (Buffer.getBufferSize() & 3)
    return error("Invalid bitcode signature");

  // If we have a wrapper header, parse it and ignore the non-bc file contents.
  // The magic number is 0x0B17C0DE stored in little endian.
  if (isBitcodeWrapper(BufPtr, BufEnd))
    if (SkipBitcodeWrapperHeader(BufPtr, BufEnd, true))
      return error("Invalid bitcode wrapper header");

  BitstreamCursor Stream(ArrayRef<uint8_t>(BufPtr, BufEnd));
  if (Error Err = hasInvalidBitcodeHeader(Stream))
    return std::move(Err);

  return std::move(Stream);
}

/// Convert a string from a record into an std::string, return true on failure.
template <typename StrTy>
static bool convertToString(ArrayRef<uint64_t> Record, unsigned Idx,
                            StrTy &Result) {
  if (Idx > Record.size())
    return true;

  for (unsigned i = Idx, e = Record.size(); i != e; ++i)
    Result += (char)Record[i];
  return false;
}

// Strip all the TBAA attachment for the module.
static void stripTBAA(Module *M) {
  for (auto &F : *M) {
    if (F.isMaterializable())
      continue;
    for (auto &I : instructions(F))
      I.setMetadata(LLVMContext::MD_tbaa, nullptr);
  }
}

/// Read the "IDENTIFICATION_BLOCK_ID" block, do some basic enforcement on the
/// "epoch" encoded in the bitcode, and return the producer name if any.
static Expected<std::string> readIdentificationBlock(BitstreamCursor &Stream) {
  if (Error Err = Stream.EnterSubBlock(bitc::IDENTIFICATION_BLOCK_ID))
    return std::move(Err);

  // Read all the records.
  SmallVector<uint64_t, 64> Record;

  std::string ProducerIdentification;

  while (true) {
    BitstreamEntry Entry;
    if (Expected<BitstreamEntry> Res = Stream.advance())
      Entry = Res.get();
    else
      return Res.takeError();

    switch (Entry.Kind) {
    default:
    case BitstreamEntry::Error:
      return error("Malformed block");
    case BitstreamEntry::EndBlock:
      return ProducerIdentification;
    case BitstreamEntry::Record:
      // The interesting case.
      break;
    }

    // Read a record.
    Record.clear();
    Expected<unsigned> MaybeBitCode = Stream.readRecord(Entry.ID, Record);
    if (!MaybeBitCode)
      return MaybeBitCode.takeError();
    switch (MaybeBitCode.get()) {
    default: // Default behavior: reject
      return error("Invalid value");
    case bitc::IDENTIFICATION_CODE_STRING: // IDENTIFICATION: [strchr x N]
      convertToString(Record, 0, ProducerIdentification);
      break;
    case bitc::IDENTIFICATION_CODE_EPOCH: { // EPOCH: [epoch#]
      unsigned epoch = (unsigned)Record[0];
      if (epoch != bitc::BITCODE_CURRENT_EPOCH) {
        return error(
          Twine("Incompatible epoch: Bitcode '") + Twine(epoch) +
          "' vs current: '" + Twine(bitc::BITCODE_CURRENT_EPOCH) + "'");
      }
    }
    }
  }
}

static Expected<std::string> readIdentificationCode(BitstreamCursor &Stream) {
  // We expect a number of well-defined blocks, though we don't necessarily
  // need to understand them all.
  while (true) {
    if (Stream.AtEndOfStream())
      return "";

    BitstreamEntry Entry;
    if (Expected<BitstreamEntry> Res = Stream.advance())
      Entry = std::move(Res.get());
    else
      return Res.takeError();

    switch (Entry.Kind) {
    case BitstreamEntry::EndBlock:
    case BitstreamEntry::Error:
      return error("Malformed block");

    case BitstreamEntry::SubBlock:
      if (Entry.ID == bitc::IDENTIFICATION_BLOCK_ID)
        return readIdentificationBlock(Stream);

      // Ignore other sub-blocks.
      if (Error Err = Stream.SkipBlock())
        return std::move(Err);
      continue;
    case BitstreamEntry::Record:
      if (Expected<unsigned> Skipped = Stream.skipRecord(Entry.ID))
        continue;
      else
        return Skipped.takeError();
    }
  }
}

static Expected<bool> hasObjCCategoryInModule(BitstreamCursor &Stream) {
  if (Error Err = Stream.EnterSubBlock(bitc::MODULE_BLOCK_ID))
    return std::move(Err);

  SmallVector<uint64_t, 64> Record;
  // Read all the records for this module.

  while (true) {
    Expected<BitstreamEntry> MaybeEntry = Stream.advanceSkippingSubblocks();
    if (!MaybeEntry)
      return MaybeEntry.takeError();
    BitstreamEntry Entry = MaybeEntry.get();

    switch (Entry.Kind) {
    case BitstreamEntry::SubBlock: // Handled for us already.
    case BitstreamEntry::Error:
      return error("Malformed block");
    case BitstreamEntry::EndBlock:
      return false;
    case BitstreamEntry::Record:
      // The interesting case.
      break;
    }

    // Read a record.
    Expected<unsigned> MaybeRecord = Stream.readRecord(Entry.ID, Record);
    if (!MaybeRecord)
      return MaybeRecord.takeError();
    switch (MaybeRecord.get()) {
    default:
      break; // Default behavior, ignore unknown content.
    case bitc::MODULE_CODE_SECTIONNAME: { // SECTIONNAME: [strchr x N]
      std::string S;
      if (convertToString(Record, 0, S))
        return error("Invalid record");
      // Check for the i386 and other (x86_64, ARM) conventions
      if (S.find("__DATA,__objc_catlist") != std::string::npos ||
          S.find("__OBJC,__category") != std::string::npos)
        return true;
      break;
    }
    }
    Record.clear();
  }
  llvm_unreachable("Exit infinite loop");
}

static Expected<bool> hasObjCCategory(BitstreamCursor &Stream) {
  // We expect a number of well-defined blocks, though we don't necessarily
  // need to understand them all.
  while (true) {
    BitstreamEntry Entry;
    if (Expected<BitstreamEntry> Res = Stream.advance())
      Entry = std::move(Res.get());
    else
      return Res.takeError();

    switch (Entry.Kind) {
    case BitstreamEntry::Error:
      return error("Malformed block");
    case BitstreamEntry::EndBlock:
      return false;

    case BitstreamEntry::SubBlock:
      if (Entry.ID == bitc::MODULE_BLOCK_ID)
        return hasObjCCategoryInModule(Stream);

      // Ignore other sub-blocks.
      if (Error Err = Stream.SkipBlock())
        return std::move(Err);
      continue;

    case BitstreamEntry::Record:
      if (Expected<unsigned> Skipped = Stream.skipRecord(Entry.ID))
        continue;
      else
        return Skipped.takeError();
    }
  }
}

static Expected<std::string> readModuleTriple(BitstreamCursor &Stream) {
  if (Error Err = Stream.EnterSubBlock(bitc::MODULE_BLOCK_ID))
    return std::move(Err);

  SmallVector<uint64_t, 64> Record;

  std::string Triple;

  // Read all the records for this module.
  while (true) {
    Expected<BitstreamEntry> MaybeEntry = Stream.advanceSkippingSubblocks();
    if (!MaybeEntry)
      return MaybeEntry.takeError();
    BitstreamEntry Entry = MaybeEntry.get();

    switch (Entry.Kind) {
    case BitstreamEntry::SubBlock: // Handled for us already.
    case BitstreamEntry::Error:
      return error("Malformed block");
    case BitstreamEntry::EndBlock:
      return Triple;
    case BitstreamEntry::Record:
      // The interesting case.
      break;
    }

    // Read a record.
    Expected<unsigned> MaybeRecord = Stream.readRecord(Entry.ID, Record);
    if (!MaybeRecord)
      return MaybeRecord.takeError();
    switch (MaybeRecord.get()) {
    default: break;  // Default behavior, ignore unknown content.
    case bitc::MODULE_CODE_TRIPLE: {  // TRIPLE: [strchr x N]
      std::string S;
      if (convertToString(Record, 0, S))
        return error("Invalid record");
      Triple = S;
      break;
    }
    }
    Record.clear();
  }
  llvm_unreachable("Exit infinite loop");
}

static Expected<std::string> readTriple(BitstreamCursor &Stream) {
  // We expect a number of well-defined blocks, though we don't necessarily
  // need to understand them all.
  while (true) {
    Expected<BitstreamEntry> MaybeEntry = Stream.advance();
    if (!MaybeEntry)
      return MaybeEntry.takeError();
    BitstreamEntry Entry = MaybeEntry.get();

    switch (Entry.Kind) {
    case BitstreamEntry::Error:
      return error("Malformed block");
    case BitstreamEntry::EndBlock:
      return "";

    case BitstreamEntry::SubBlock:
      if (Entry.ID == bitc::MODULE_BLOCK_ID)
        return readModuleTriple(Stream);

      // Ignore other sub-blocks.
      if (Error Err = Stream.SkipBlock())
        return std::move(Err);
      continue;

    case BitstreamEntry::Record:
      if (llvm::Expected<unsigned> Skipped = Stream.skipRecord(Entry.ID))
        continue;
      else
        return Skipped.takeError();
    }
  }
}

namespace {

class BitcodeReaderBase {
protected:
  BitcodeReaderBase(BitstreamCursor Stream, StringRef Strtab)
      : Stream(std::move(Stream)), Strtab(Strtab) {
    this->Stream.setBlockInfo(&BlockInfo);
  }

  BitstreamBlockInfo BlockInfo;
  BitstreamCursor Stream;
  StringRef Strtab;

  /// In version 2 of the bitcode we store names of global values and comdats in
  /// a string table rather than in the VST.
  bool UseStrtab = false;

  Expected<unsigned> parseVersionRecord(ArrayRef<uint64_t> Record);

  /// If this module uses a string table, pop the reference to the string table
  /// and return the referenced string and the rest of the record. Otherwise
  /// just return the record itself.
  std::pair<StringRef, ArrayRef<uint64_t>>
  readNameFromStrtab(ArrayRef<uint64_t> Record);

  bool readBlockInfo();

  // Contains an arbitrary and optional string identifying the bitcode producer
  std::string ProducerIdentification;

  Error error(const Twine &Message);
};

} // end anonymous namespace

Error BitcodeReaderBase::error(const Twine &Message) {
  std::string FullMsg = Message.str();
  if (!ProducerIdentification.empty())
    FullMsg += " (Producer: '" + ProducerIdentification + "' Reader: 'LLVM " +
               LLVM_VERSION_STRING "')";
  return ::error(FullMsg);
}

Expected<unsigned>
BitcodeReaderBase::parseVersionRecord(ArrayRef<uint64_t> Record) {
  if (Record.empty())
    return error("Invalid record");
  unsigned ModuleVersion = Record[0];
  if (ModuleVersion > 2)
    return error("Invalid value");
  UseStrtab = ModuleVersion >= 2;
  return ModuleVersion;
}

std::pair<StringRef, ArrayRef<uint64_t>>
BitcodeReaderBase::readNameFromStrtab(ArrayRef<uint64_t> Record) {
  if (!UseStrtab)
    return {"", Record};
  // Invalid reference. Let the caller complain about the record being empty.
  if (Record[0] + Record[1] > Strtab.size())
    return {"", {}};
  return {StringRef(Strtab.data() + Record[0], Record[1]), Record.slice(2)};
}

namespace {

class BitcodeReader : public BitcodeReaderBase, public GVMaterializer {
  LLVMContext &Context;
  Module *TheModule = nullptr;
  // Next offset to start scanning for lazy parsing of function bodies.
  uint64_t NextUnreadBit = 0;
  // Last function offset found in the VST.
  uint64_t LastFunctionBlockBit = 0;
  bool SeenValueSymbolTable = false;
  uint64_t VSTOffset = 0;

  std::vector<std::string> SectionTable;
  std::vector<std::string> GCTable;

  std::vector<Type*> TypeList;
  DenseMap<Function *, FunctionType *> FunctionTypes;
  BitcodeReaderValueList ValueList;
  Optional<MetadataLoader> MDLoader;
  std::vector<Comdat *> ComdatList;
  SmallVector<Instruction *, 64> InstructionList;

  std::vector<std::pair<GlobalVariable *, unsigned>> GlobalInits;
  std::vector<std::pair<GlobalIndirectSymbol *, unsigned>> IndirectSymbolInits;
  std::vector<std::pair<Function *, unsigned>> FunctionPrefixes;
  std::vector<std::pair<Function *, unsigned>> FunctionPrologues;
  std::vector<std::pair<Function *, unsigned>> FunctionPersonalityFns;

  /// The set of attributes by index.  Index zero in the file is for null, and
  /// is thus not represented here.  As such all indices are off by one.
  std::vector<AttributeList> MAttributes;

  /// The set of attribute groups.
  std::map<unsigned, AttributeList> MAttributeGroups;

  /// While parsing a function body, this is a list of the basic blocks for the
  /// function.
  std::vector<BasicBlock*> FunctionBBs;

  // When reading the module header, this list is populated with functions that
  // have bodies later in the file.
  std::vector<Function*> FunctionsWithBodies;

  // When intrinsic functions are encountered which require upgrading they are
  // stored here with their replacement function.
  using UpdatedIntrinsicMap = DenseMap<Function *, Function *>;
  UpdatedIntrinsicMap UpgradedIntrinsics;
  // Intrinsics which were remangled because of types rename
  UpdatedIntrinsicMap RemangledIntrinsics;

  // Several operations happen after the module header has been read, but
  // before function bodies are processed. This keeps track of whether
  // we've done this yet.
  bool SeenFirstFunctionBody = false;

  /// When function bodies are initially scanned, this map contains info about
  /// where to find deferred function body in the stream.
  DenseMap<Function*, uint64_t> DeferredFunctionInfo;

  /// When Metadata block is initially scanned when parsing the module, we may
  /// choose to defer parsing of the metadata. This vector contains info about
  /// which Metadata blocks are deferred.
  std::vector<uint64_t> DeferredMetadataInfo;

  /// These are basic blocks forward-referenced by block addresses.  They are
  /// inserted lazily into functions when they're loaded.  The basic block ID is
  /// its index into the vector.
  DenseMap<Function *, std::vector<BasicBlock *>> BasicBlockFwdRefs;
  std::deque<Function *> BasicBlockFwdRefQueue;

  /// Indicates that we are using a new encoding for instruction operands where
  /// most operands in the current FUNCTION_BLOCK are encoded relative to the
  /// instruction number, for a more compact encoding.  Some instruction
  /// operands are not relative to the instruction ID: basic block numbers, and
  /// types. Once the old style function blocks have been phased out, we would
  /// not need this flag.
  bool UseRelativeIDs = false;

  /// True if all functions will be materialized, negating the need to process
  /// (e.g.) blockaddress forward references.
  bool WillMaterializeAllForwardRefs = false;

  bool StripDebugInfo = false;
  TBAAVerifier TBAAVerifyHelper;

  std::vector<std::string> BundleTags;
  SmallVector<SyncScope::ID, 8> SSIDs;

public:
  BitcodeReader(BitstreamCursor Stream, StringRef Strtab,
                StringRef ProducerIdentification, LLVMContext &Context);

  Error materializeForwardReferencedFunctions();

  Error materialize(GlobalValue *GV) override;
  Error materializeModule() override;
  std::vector<StructType *> getIdentifiedStructTypes() const override;

  /// Main interface to parsing a bitcode buffer.
  /// \returns true if an error occurred.
  Error parseBitcodeInto(Module *M, bool ShouldLazyLoadMetadata = false,
                         bool IsImporting = false);

  static uint64_t decodeSignRotatedValue(uint64_t V);

  /// Materialize any deferred Metadata block.
  Error materializeMetadata() override;

  void setStripDebugInfo() override;

private:
  std::vector<StructType *> IdentifiedStructTypes;
  StructType *createIdentifiedStructType(LLVMContext &Context, StringRef Name);
  StructType *createIdentifiedStructType(LLVMContext &Context);

  /// Map all pointer types within \param Ty to the opaque pointer
  /// type in the same address space if opaque pointers are being
  /// used, otherwise nop. This converts a bitcode-reader internal
  /// type into one suitable for use in a Value.
  Type *flattenPointerTypes(Type *Ty) {
    return Ty;
  }

  /// Given a fully structured pointer type (i.e. not opaque), return
  /// the flattened form of its element, suitable for use in a Value.
  Type *getPointerElementFlatType(Type *Ty) {
    return flattenPointerTypes(cast<PointerType>(Ty)->getElementType());
  }

  /// Given a fully structured pointer type, get its element type in
  /// both fully structured form, and flattened form suitable for use
  /// in a Value.
  std::pair<Type *, Type *> getPointerElementTypes(Type *FullTy) {
    Type *ElTy = cast<PointerType>(FullTy)->getElementType();
    return std::make_pair(ElTy, flattenPointerTypes(ElTy));
  }

  /// Return the flattened type (suitable for use in a Value)
  /// specified by the given \param ID .
  Type *getTypeByID(unsigned ID) {
    return flattenPointerTypes(getFullyStructuredTypeByID(ID));
  }

  /// Return the fully structured (bitcode-reader internal) type
  /// corresponding to the given \param ID .
  Type *getFullyStructuredTypeByID(unsigned ID);

  Value *getFnValueByID(unsigned ID, Type *Ty, Type **FullTy = nullptr) {
    if (Ty && Ty->isMetadataTy())
      return MetadataAsValue::get(Ty->getContext(), getFnMetadataByID(ID));
    return ValueList.getValueFwdRef(ID, Ty, FullTy);
  }

  Metadata *getFnMetadataByID(unsigned ID) {
    return MDLoader->getMetadataFwdRefOrLoad(ID);
  }

  BasicBlock *getBasicBlock(unsigned ID) const {
    if (ID >= FunctionBBs.size()) return nullptr; // Invalid ID
    return FunctionBBs[ID];
  }

  AttributeList getAttributes(unsigned i) const {
    if (i-1 < MAttributes.size())
      return MAttributes[i-1];
    return AttributeList();
  }

  /// Read a value/type pair out of the specified record from slot 'Slot'.
  /// Increment Slot past the number of slots used in the record. Return true on
  /// failure.
  bool getValueTypePair(SmallVectorImpl<uint64_t> &Record, unsigned &Slot,
                        unsigned InstNum, Value *&ResVal,
                        Type **FullTy = nullptr) {
    if (Slot == Record.size()) return true;
    unsigned ValNo = (unsigned)Record[Slot++];
    // Adjust the ValNo, if it was encoded relative to the InstNum.
    if (UseRelativeIDs)
      ValNo = InstNum - ValNo;
    if (ValNo < InstNum) {
      // If this is not a forward reference, just return the value we already
      // have.
      ResVal = getFnValueByID(ValNo, nullptr, FullTy);
      return ResVal == nullptr;
    }
    if (Slot == Record.size())
      return true;

    unsigned TypeNo = (unsigned)Record[Slot++];
    ResVal = getFnValueByID(ValNo, getTypeByID(TypeNo));
    if (FullTy)
      *FullTy = getFullyStructuredTypeByID(TypeNo);
    return ResVal == nullptr;
  }

  /// Read a value out of the specified record from slot 'Slot'. Increment Slot
  /// past the number of slots used by the value in the record. Return true if
  /// there is an error.
  bool popValue(SmallVectorImpl<uint64_t> &Record, unsigned &Slot,
                unsigned InstNum, Type *Ty, Value *&ResVal) {
    if (getValue(Record, Slot, InstNum, Ty, ResVal))
      return true;
    // All values currently take a single record slot.
    ++Slot;
    return false;
  }

  /// Like popValue, but does not increment the Slot number.
  bool getValue(SmallVectorImpl<uint64_t> &Record, unsigned Slot,
                unsigned InstNum, Type *Ty, Value *&ResVal) {
    ResVal = getValue(Record, Slot, InstNum, Ty);
    return ResVal == nullptr;
  }

  /// Version of getValue that returns ResVal directly, or 0 if there is an
  /// error.
  Value *getValue(SmallVectorImpl<uint64_t> &Record, unsigned Slot,
                  unsigned InstNum, Type *Ty) {
    if (Slot == Record.size()) return nullptr;
    unsigned ValNo = (unsigned)Record[Slot];
    // Adjust the ValNo, if it was encoded relative to the InstNum.
    if (UseRelativeIDs)
      ValNo = InstNum - ValNo;
    return getFnValueByID(ValNo, Ty);
  }

  /// Like getValue, but decodes signed VBRs.
  Value *getValueSigned(SmallVectorImpl<uint64_t> &Record, unsigned Slot,
                        unsigned InstNum, Type *Ty) {
    if (Slot == Record.size()) return nullptr;
    unsigned ValNo = (unsigned)decodeSignRotatedValue(Record[Slot]);
    // Adjust the ValNo, if it was encoded relative to the InstNum.
    if (UseRelativeIDs)
      ValNo = InstNum - ValNo;
    return getFnValueByID(ValNo, Ty);
  }

  /// Upgrades old-style typeless byval attributes by adding the corresponding
  /// argument's pointee type.
  void propagateByValTypes(CallBase *CB, ArrayRef<Type *> ArgsFullTys);

  /// Converts alignment exponent (i.e. power of two (or zero)) to the
  /// corresponding alignment to use. If alignment is too large, returns
  /// a corresponding error code.
  Error parseAlignmentValue(uint64_t Exponent, MaybeAlign &Alignment);
  Error parseAttrKind(uint64_t Code, Attribute::AttrKind *Kind);
  Error parseModule(uint64_t ResumeBit, bool ShouldLazyLoadMetadata = false);

  Error parseComdatRecord(ArrayRef<uint64_t> Record);
  Error parseGlobalVarRecord(ArrayRef<uint64_t> Record);
  Error parseFunctionRecord(ArrayRef<uint64_t> Record);
  Error parseGlobalIndirectSymbolRecord(unsigned BitCode,
                                        ArrayRef<uint64_t> Record);

  Error parseAttributeBlock();
  Error parseAttributeGroupBlock();
  Error parseTypeTable();
  Error parseTypeTableBody();
  Error parseOperandBundleTags();
  Error parseSyncScopeNames();

  Expected<Value *> recordValue(SmallVectorImpl<uint64_t> &Record,
                                unsigned NameIndex, Triple &TT);
  void setDeferredFunctionInfo(unsigned FuncBitcodeOffsetDelta, Function *F,
                               ArrayRef<uint64_t> Record);
  Error parseValueSymbolTable(uint64_t Offset = 0);
  Error parseGlobalValueSymbolTable();
  Error parseConstants();
  Error rememberAndSkipFunctionBodies();
  Error rememberAndSkipFunctionBody();
  /// Save the positions of the Metadata blocks and skip parsing the blocks.
  Error rememberAndSkipMetadata();
  Error typeCheckLoadStoreInst(Type *ValType, Type *PtrType);
  Error parseFunctionBody(Function *F);
  Error globalCleanup();
  Error resolveGlobalAndIndirectSymbolInits();
  Error parseUseLists();
  Error findFunctionInStream(
      Function *F,
      DenseMap<Function *, uint64_t>::iterator DeferredFunctionInfoIterator);

  SyncScope::ID getDecodedSyncScopeID(unsigned Val);
};

/// Class to manage reading and parsing function summary index bitcode
/// files/sections.
class ModuleSummaryIndexBitcodeReader : public BitcodeReaderBase {
  /// The module index built during parsing.
  ModuleSummaryIndex &TheIndex;

  /// Indicates whether we have encountered a global value summary section
  /// yet during parsing.
  bool SeenGlobalValSummary = false;

  /// Indicates whether we have already parsed the VST, used for error checking.
  bool SeenValueSymbolTable = false;

  /// Set to the offset of the VST recorded in the MODULE_CODE_VSTOFFSET record.
  /// Used to enable on-demand parsing of the VST.
  uint64_t VSTOffset = 0;

  // Map to save ValueId to ValueInfo association that was recorded in the
  // ValueSymbolTable. It is used after the VST is parsed to convert
  // call graph edges read from the function summary from referencing
  // callees by their ValueId to using the ValueInfo instead, which is how
  // they are recorded in the summary index being built.
  // We save a GUID which refers to the same global as the ValueInfo, but
  // ignoring the linkage, i.e. for values other than local linkage they are
  // identical.
  DenseMap<unsigned, std::pair<ValueInfo, GlobalValue::GUID>>
      ValueIdToValueInfoMap;

  /// Map populated during module path string table parsing, from the
  /// module ID to a string reference owned by the index's module
  /// path string table, used to correlate with combined index
  /// summary records.
  DenseMap<uint64_t, StringRef> ModuleIdMap;

  /// Original source file name recorded in a bitcode record.
  std::string SourceFileName;

  /// The string identifier given to this module by the client, normally the
  /// path to the bitcode file.
  StringRef ModulePath;

  /// For per-module summary indexes, the unique numerical identifier given to
  /// this module by the client.
  unsigned ModuleId;

public:
  ModuleSummaryIndexBitcodeReader(BitstreamCursor Stream, StringRef Strtab,
                                  ModuleSummaryIndex &TheIndex,
                                  StringRef ModulePath, unsigned ModuleId);

  Error parseModule();

private:
  void setValueGUID(uint64_t ValueID, StringRef ValueName,
                    GlobalValue::LinkageTypes Linkage,
                    StringRef SourceFileName);
  Error parseValueSymbolTable(
      uint64_t Offset,
      DenseMap<unsigned, GlobalValue::LinkageTypes> &ValueIdToLinkageMap);
  std::vector<ValueInfo> makeRefList(ArrayRef<uint64_t> Record);
  std::vector<FunctionSummary::EdgeTy> makeCallList(ArrayRef<uint64_t> Record,
                                                    bool IsOldProfileFormat,
                                                    bool HasProfile,
                                                    bool HasRelBF);
  Error parseEntireSummary(unsigned ID);
  Error parseModuleStringTable();
  void parseTypeIdCompatibleVtableSummaryRecord(ArrayRef<uint64_t> Record);
  void parseTypeIdCompatibleVtableInfo(ArrayRef<uint64_t> Record, size_t &Slot,
                                       TypeIdCompatibleVtableInfo &TypeId);

  std::pair<ValueInfo, GlobalValue::GUID>
  getValueInfoFromValueId(unsigned ValueId);

  void addThisModule();
  ModuleSummaryIndex::ModuleInfo *getThisModule();
};

} // end anonymous namespace

std::error_code llvm::errorToErrorCodeAndEmitErrors(LLVMContext &Ctx,
                                                    Error Err) {
  if (Err) {
    std::error_code EC;
    handleAllErrors(std::move(Err), [&](ErrorInfoBase &EIB) {
      EC = EIB.convertToErrorCode();
      Ctx.emitError(EIB.message());
    });
    return EC;
  }
  return std::error_code();
}

BitcodeReader::BitcodeReader(BitstreamCursor Stream, StringRef Strtab,
                             StringRef ProducerIdentification,
                             LLVMContext &Context)
    : BitcodeReaderBase(std::move(Stream), Strtab), Context(Context),
      ValueList(Context, Stream.SizeInBytes()) {
  this->ProducerIdentification = ProducerIdentification;
}

Error BitcodeReader::materializeForwardReferencedFunctions() {
  if (WillMaterializeAllForwardRefs)
    return Error::success();

  // Prevent recursion.
  WillMaterializeAllForwardRefs = true;

  while (!BasicBlockFwdRefQueue.empty()) {
    Function *F = BasicBlockFwdRefQueue.front();
    BasicBlockFwdRefQueue.pop_front();
    assert(F && "Expected valid function");
    if (!BasicBlockFwdRefs.count(F))
      // Already materialized.
      continue;

    // Check for a function that isn't materializable to prevent an infinite
    // loop.  When parsing a blockaddress stored in a global variable, there
    // isn't a trivial way to check if a function will have a body without a
    // linear search through FunctionsWithBodies, so just check it here.
    if (!F->isMaterializable())
      return error("Never resolved function from blockaddress");

    // Try to materialize F.
    if (Error Err = materialize(F))
      return Err;
  }
  assert(BasicBlockFwdRefs.empty() && "Function missing from queue");

  // Reset state.
  WillMaterializeAllForwardRefs = false;
  return Error::success();
}

//===----------------------------------------------------------------------===//
//  Helper functions to implement forward reference resolution, etc.
//===----------------------------------------------------------------------===//

static bool hasImplicitComdat(size_t Val) {
  switch (Val) {
  default:
    return false;
  case 1:  // Old WeakAnyLinkage
  case 4:  // Old LinkOnceAnyLinkage
  case 10: // Old WeakODRLinkage
  case 11: // Old LinkOnceODRLinkage
    return true;
  }
}

static GlobalValue::LinkageTypes getDecodedLinkage(unsigned Val) {
  switch (Val) {
  default: // Map unknown/new linkages to external
  case 0:
    return GlobalValue::ExternalLinkage;
  case 2:
    return GlobalValue::AppendingLinkage;
  case 3:
    return GlobalValue::InternalLinkage;
  case 5:
    return GlobalValue::ExternalLinkage; // Obsolete DLLImportLinkage
  case 6:
    return GlobalValue::ExternalLinkage; // Obsolete DLLExportLinkage
  case 7:
    return GlobalValue::ExternalWeakLinkage;
  case 8:
    return GlobalValue::CommonLinkage;
  case 9:
    return GlobalValue::PrivateLinkage;
  case 12:
    return GlobalValue::AvailableExternallyLinkage;
  case 13:
    return GlobalValue::PrivateLinkage; // Obsolete LinkerPrivateLinkage
  case 14:
    return GlobalValue::PrivateLinkage; // Obsolete LinkerPrivateWeakLinkage
  case 15:
    return GlobalValue::ExternalLinkage; // Obsolete LinkOnceODRAutoHideLinkage
  case 1: // Old value with implicit comdat.
  case 16:
    return GlobalValue::WeakAnyLinkage;
  case 10: // Old value with implicit comdat.
  case 17:
    return GlobalValue::WeakODRLinkage;
  case 4: // Old value with implicit comdat.
  case 18:
    return GlobalValue::LinkOnceAnyLinkage;
  case 11: // Old value with implicit comdat.
  case 19:
    return GlobalValue::LinkOnceODRLinkage;
  }
}

static FunctionSummary::FFlags getDecodedFFlags(uint64_t RawFlags) {
  FunctionSummary::FFlags Flags;
  Flags.ReadNone = RawFlags & 0x1;
  Flags.ReadOnly = (RawFlags >> 1) & 0x1;
  Flags.NoRecurse = (RawFlags >> 2) & 0x1;
  Flags.ReturnDoesNotAlias = (RawFlags >> 3) & 0x1;
  Flags.NoInline = (RawFlags >> 4) & 0x1;
  return Flags;
}

/// Decode the flags for GlobalValue in the summary.
static GlobalValueSummary::GVFlags getDecodedGVSummaryFlags(uint64_t RawFlags,
                                                            uint64_t Version) {
  // Summary were not emitted before LLVM 3.9, we don't need to upgrade Linkage
  // like getDecodedLinkage() above. Any future change to the linkage enum and
  // to getDecodedLinkage() will need to be taken into account here as above.
  auto Linkage = GlobalValue::LinkageTypes(RawFlags & 0xF); // 4 bits
  RawFlags = RawFlags >> 4;
  bool NotEligibleToImport = (RawFlags & 0x1) || Version < 3;
  // The Live flag wasn't introduced until version 3. For dead stripping
  // to work correctly on earlier versions, we must conservatively treat all
  // values as live.
  bool Live = (RawFlags & 0x2) || Version < 3;
  bool Local = (RawFlags & 0x4);
  bool AutoHide = (RawFlags & 0x8);

  return GlobalValueSummary::GVFlags(Linkage, NotEligibleToImport, Live, Local, AutoHide);
}

// Decode the flags for GlobalVariable in the summary
static GlobalVarSummary::GVarFlags getDecodedGVarFlags(uint64_t RawFlags) {
  return GlobalVarSummary::GVarFlags((RawFlags & 0x1) ? true : false,
                                     (RawFlags & 0x2) ? true : false);
}

static GlobalValue::VisibilityTypes getDecodedVisibility(unsigned Val) {
  switch (Val) {
  default: // Map unknown visibilities to default.
  case 0: return GlobalValue::DefaultVisibility;
  case 1: return GlobalValue::HiddenVisibility;
  case 2: return GlobalValue::ProtectedVisibility;
  }
}

static GlobalValue::DLLStorageClassTypes
getDecodedDLLStorageClass(unsigned Val) {
  switch (Val) {
  default: // Map unknown values to default.
  case 0: return GlobalValue::DefaultStorageClass;
  case 1: return GlobalValue::DLLImportStorageClass;
  case 2: return GlobalValue::DLLExportStorageClass;
  }
}

static bool getDecodedDSOLocal(unsigned Val) {
  switch(Val) {
  default: // Map unknown values to preemptable.
  case 0:  return false;
  case 1:  return true;
  }
}

static GlobalVariable::ThreadLocalMode getDecodedThreadLocalMode(unsigned Val) {
  switch (Val) {
    case 0: return GlobalVariable::NotThreadLocal;
    default: // Map unknown non-zero value to general dynamic.
    case 1: return GlobalVariable::GeneralDynamicTLSModel;
    case 2: return GlobalVariable::LocalDynamicTLSModel;
    case 3: return GlobalVariable::InitialExecTLSModel;
    case 4: return GlobalVariable::LocalExecTLSModel;
  }
}

static GlobalVariable::UnnamedAddr getDecodedUnnamedAddrType(unsigned Val) {
  switch (Val) {
    default: // Map unknown to UnnamedAddr::None.
    case 0: return GlobalVariable::UnnamedAddr::None;
    case 1: return GlobalVariable::UnnamedAddr::Global;
    case 2: return GlobalVariable::UnnamedAddr::Local;
  }
}

static int getDecodedCastOpcode(unsigned Val) {
  switch (Val) {
  default: return -1;
  case bitc::CAST_TRUNC   : return Instruction::Trunc;
  case bitc::CAST_ZEXT    : return Instruction::ZExt;
  case bitc::CAST_SEXT    : return Instruction::SExt;
  case bitc::CAST_FPTOUI  : return Instruction::FPToUI;
  case bitc::CAST_FPTOSI  : return Instruction::FPToSI;
  case bitc::CAST_UITOFP  : return Instruction::UIToFP;
  case bitc::CAST_SITOFP  : return Instruction::SIToFP;
  case bitc::CAST_FPTRUNC : return Instruction::FPTrunc;
  case bitc::CAST_FPEXT   : return Instruction::FPExt;
  case bitc::CAST_PTRTOINT: return Instruction::PtrToInt;
  case bitc::CAST_INTTOPTR: return Instruction::IntToPtr;
  case bitc::CAST_BITCAST : return Instruction::BitCast;
  case bitc::CAST_ADDRSPACECAST: return Instruction::AddrSpaceCast;
  }
}

static int getDecodedUnaryOpcode(unsigned Val, Type *Ty) {
  bool IsFP = Ty->isFPOrFPVectorTy();
  // UnOps are only valid for int/fp or vector of int/fp types
  if (!IsFP && !Ty->isIntOrIntVectorTy())
    return -1;

  switch (Val) {
  default:
    return -1;
  case bitc::UNOP_FNEG:
    return IsFP ? Instruction::FNeg : -1;
  }
}

static int getDecodedBinaryOpcode(unsigned Val, Type *Ty) {
  bool IsFP = Ty->isFPOrFPVectorTy();
  // BinOps are only valid for int/fp or vector of int/fp types
  if (!IsFP && !Ty->isIntOrIntVectorTy())
    return -1;

  switch (Val) {
  default:
    return -1;
  case bitc::BINOP_ADD:
    return IsFP ? Instruction::FAdd : Instruction::Add;
  case bitc::BINOP_SUB:
    return IsFP ? Instruction::FSub : Instruction::Sub;
  case bitc::BINOP_MUL:
    return IsFP ? Instruction::FMul : Instruction::Mul;
  case bitc::BINOP_UDIV:
    return IsFP ? -1 : Instruction::UDiv;
  case bitc::BINOP_SDIV:
    return IsFP ? Instruction::FDiv : Instruction::SDiv;
  case bitc::BINOP_UREM:
    return IsFP ? -1 : Instruction::URem;
  case bitc::BINOP_SREM:
    return IsFP ? Instruction::FRem : Instruction::SRem;
  case bitc::BINOP_SHL:
    return IsFP ? -1 : Instruction::Shl;
  case bitc::BINOP_LSHR:
    return IsFP ? -1 : Instruction::LShr;
  case bitc::BINOP_ASHR:
    return IsFP ? -1 : Instruction::AShr;
  case bitc::BINOP_AND:
    return IsFP ? -1 : Instruction::And;
  case bitc::BINOP_OR:
    return IsFP ? -1 : Instruction::Or;
  case bitc::BINOP_XOR:
    return IsFP ? -1 : Instruction::Xor;
  }
}

static AtomicRMWInst::BinOp getDecodedRMWOperation(unsigned Val) {
  switch (Val) {
  default: return AtomicRMWInst::BAD_BINOP;
  case bitc::RMW_XCHG: return AtomicRMWInst::Xchg;
  case bitc::RMW_ADD: return AtomicRMWInst::Add;
  case bitc::RMW_SUB: return AtomicRMWInst::Sub;
  case bitc::RMW_AND: return AtomicRMWInst::And;
  case bitc::RMW_NAND: return AtomicRMWInst::Nand;
  case bitc::RMW_OR: return AtomicRMWInst::Or;
  case bitc::RMW_XOR: return AtomicRMWInst::Xor;
  case bitc::RMW_MAX: return AtomicRMWInst::Max;
  case bitc::RMW_MIN: return AtomicRMWInst::Min;
  case bitc::RMW_UMAX: return AtomicRMWInst::UMax;
  case bitc::RMW_UMIN: return AtomicRMWInst::UMin;
  case bitc::RMW_FADD: return AtomicRMWInst::FAdd;
  case bitc::RMW_FSUB: return AtomicRMWInst::FSub;
  }
}

static AtomicOrdering getDecodedOrdering(unsigned Val) {
  switch (Val) {
  case bitc::ORDERING_NOTATOMIC: return AtomicOrdering::NotAtomic;
  case bitc::ORDERING_UNORDERED: return AtomicOrdering::Unordered;
  case bitc::ORDERING_MONOTONIC: return AtomicOrdering::Monotonic;
  case bitc::ORDERING_ACQUIRE: return AtomicOrdering::Acquire;
  case bitc::ORDERING_RELEASE: return AtomicOrdering::Release;
  case bitc::ORDERING_ACQREL: return AtomicOrdering::AcquireRelease;
  default: // Map unknown orderings to sequentially-consistent.
  case bitc::ORDERING_SEQCST: return AtomicOrdering::SequentiallyConsistent;
  }
}

static Comdat::SelectionKind getDecodedComdatSelectionKind(unsigned Val) {
  switch (Val) {
  default: // Map unknown selection kinds to any.
  case bitc::COMDAT_SELECTION_KIND_ANY:
    return Comdat::Any;
  case bitc::COMDAT_SELECTION_KIND_EXACT_MATCH:
    return Comdat::ExactMatch;
  case bitc::COMDAT_SELECTION_KIND_LARGEST:
    return Comdat::Largest;
  case bitc::COMDAT_SELECTION_KIND_NO_DUPLICATES:
    return Comdat::NoDuplicates;
  case bitc::COMDAT_SELECTION_KIND_SAME_SIZE:
    return Comdat::SameSize;
  }
}

static FastMathFlags getDecodedFastMathFlags(unsigned Val) {
  FastMathFlags FMF;
  if (0 != (Val & bitc::UnsafeAlgebra))
    FMF.setFast();
  if (0 != (Val & bitc::AllowReassoc))
    FMF.setAllowReassoc();
  if (0 != (Val & bitc::NoNaNs))
    FMF.setNoNaNs();
  if (0 != (Val & bitc::NoInfs))
    FMF.setNoInfs();
  if (0 != (Val & bitc::NoSignedZeros))
    FMF.setNoSignedZeros();
  if (0 != (Val & bitc::AllowReciprocal))
    FMF.setAllowReciprocal();
  if (0 != (Val & bitc::AllowContract))
    FMF.setAllowContract(true);
  if (0 != (Val & bitc::ApproxFunc))
    FMF.setApproxFunc();
  return FMF;
}

static void upgradeDLLImportExportLinkage(GlobalValue *GV, unsigned Val) {
  switch (Val) {
  case 5: GV->setDLLStorageClass(GlobalValue::DLLImportStorageClass); break;
  case 6: GV->setDLLStorageClass(GlobalValue::DLLExportStorageClass); break;
  }
}

Type *BitcodeReader::getFullyStructuredTypeByID(unsigned ID) {
  // The type table size is always specified correctly.
  if (ID >= TypeList.size())
    return nullptr;

  if (Type *Ty = TypeList[ID])
    return Ty;

  // If we have a forward reference, the only possible case is when it is to a
  // named struct.  Just create a placeholder for now.
  return TypeList[ID] = createIdentifiedStructType(Context);
}

StructType *BitcodeReader::createIdentifiedStructType(LLVMContext &Context,
                                                      StringRef Name) {
  auto *Ret = StructType::create(Context, Name);
  IdentifiedStructTypes.push_back(Ret);
  return Ret;
}

StructType *BitcodeReader::createIdentifiedStructType(LLVMContext &Context) {
  auto *Ret = StructType::create(Context);
  IdentifiedStructTypes.push_back(Ret);
  return Ret;
}

//===----------------------------------------------------------------------===//
//  Functions for parsing blocks from the bitcode file
//===----------------------------------------------------------------------===//

static uint64_t getRawAttributeMask(Attribute::AttrKind Val) {
  switch (Val) {
  case Attribute::EndAttrKinds:
    llvm_unreachable("Synthetic enumerators which should never get here");

  case Attribute::None:            return 0;
  case Attribute::ZExt:            return 1 << 0;
  case Attribute::SExt:            return 1 << 1;
  case Attribute::NoReturn:        return 1 << 2;
  case Attribute::InReg:           return 1 << 3;
  case Attribute::StructRet:       return 1 << 4;
  case Attribute::NoUnwind:        return 1 << 5;
  case Attribute::NoAlias:         return 1 << 6;
  case Attribute::ByVal:           return 1 << 7;
  case Attribute::Nest:            return 1 << 8;
  case Attribute::ReadNone:        return 1 << 9;
  case Attribute::ReadOnly:        return 1 << 10;
  case Attribute::NoInline:        return 1 << 11;
  case Attribute::AlwaysInline:    return 1 << 12;
  case Attribute::OptimizeForSize: return 1 << 13;
  case Attribute::StackProtect:    return 1 << 14;
  case Attribute::StackProtectReq: return 1 << 15;
  case Attribute::Alignment:       return 31 << 16;
  case Attribute::NoCapture:       return 1 << 21;
  case Attribute::NoRedZone:       return 1 << 22;
  case Attribute::NoImplicitFloat: return 1 << 23;
  case Attribute::Naked:           return 1 << 24;
  case Attribute::InlineHint:      return 1 << 25;
  case Attribute::StackAlignment:  return 7 << 26;
  case Attribute::ReturnsTwice:    return 1 << 29;
  case Attribute::UWTable:         return 1 << 30;
  case Attribute::NonLazyBind:     return 1U << 31;
  case Attribute::SanitizeAddress: return 1ULL << 32;
  case Attribute::MinSize:         return 1ULL << 33;
  case Attribute::NoDuplicate:     return 1ULL << 34;
  case Attribute::StackProtectStrong: return 1ULL << 35;
  case Attribute::SanitizeThread:  return 1ULL << 36;
  case Attribute::SanitizeMemory:  return 1ULL << 37;
  case Attribute::NoBuiltin:       return 1ULL << 38;
  case Attribute::Returned:        return 1ULL << 39;
  case Attribute::Cold:            return 1ULL << 40;
  case Attribute::Builtin:         return 1ULL << 41;
  case Attribute::OptimizeNone:    return 1ULL << 42;
  case Attribute::InAlloca:        return 1ULL << 43;
  case Attribute::NonNull:         return 1ULL << 44;
  case Attribute::JumpTable:       return 1ULL << 45;
  case Attribute::Convergent:      return 1ULL << 46;
  case Attribute::SafeStack:       return 1ULL << 47;
  case Attribute::NoRecurse:       return 1ULL << 48;
  case Attribute::InaccessibleMemOnly:         return 1ULL << 49;
  case Attribute::InaccessibleMemOrArgMemOnly: return 1ULL << 50;
  case Attribute::SwiftSelf:       return 1ULL << 51;
  case Attribute::SwiftError:      return 1ULL << 52;
  case Attribute::WriteOnly:       return 1ULL << 53;
  case Attribute::Speculatable:    return 1ULL << 54;
  case Attribute::StrictFP:        return 1ULL << 55;
  case Attribute::SanitizeHWAddress: return 1ULL << 56;
  case Attribute::NoCfCheck:       return 1ULL << 57;
  case Attribute::OptForFuzzing:   return 1ULL << 58;
  case Attribute::ShadowCallStack: return 1ULL << 59;
  case Attribute::SpeculativeLoadHardening:
    return 1ULL << 60;
  case Attribute::ImmArg:
    return 1ULL << 61;
  case Attribute::WillReturn:
    return 1ULL << 62;
  case Attribute::NoFree:
    return 1ULL << 63;
  case Attribute::NoSync:
    llvm_unreachable("nosync attribute not supported in raw format");
    break;
  case Attribute::Dereferenceable:
    llvm_unreachable("dereferenceable attribute not supported in raw format");
    break;
  case Attribute::DereferenceableOrNull:
    llvm_unreachable("dereferenceable_or_null attribute not supported in raw "
                     "format");
    break;
  case Attribute::ArgMemOnly:
    llvm_unreachable("argmemonly attribute not supported in raw format");
    break;
  case Attribute::AllocSize:
    llvm_unreachable("allocsize not supported in raw format");
    break;
  case Attribute::SanitizeMemTag:
    llvm_unreachable("sanitize_memtag attribute not supported in raw format");
    break;
  }
  llvm_unreachable("Unsupported attribute type");
}

static void addRawAttributeValue(AttrBuilder &B, uint64_t Val) {
  if (!Val) return;

  for (Attribute::AttrKind I = Attribute::None; I != Attribute::EndAttrKinds;
       I = Attribute::AttrKind(I + 1)) {
    if (I == Attribute::SanitizeMemTag ||
        I == Attribute::Dereferenceable ||
        I == Attribute::DereferenceableOrNull ||
        I == Attribute::ArgMemOnly ||
        I == Attribute::AllocSize ||
        I == Attribute::NoSync)
      continue;
    if (uint64_t A = (Val & getRawAttributeMask(I))) {
      if (I == Attribute::Alignment)
        B.addAlignmentAttr(1ULL << ((A >> 16) - 1));
      else if (I == Attribute::StackAlignment)
        B.addStackAlignmentAttr(1ULL << ((A >> 26)-1));
      else
        B.addAttribute(I);
    }
  }
}

/// This fills an AttrBuilder object with the LLVM attributes that have
/// been decoded from the given integer. This function must stay in sync with
/// 'encodeLLVMAttributesForBitcode'.
static void decodeLLVMAttributesForBitcode(AttrBuilder &B,
                                           uint64_t EncodedAttrs) {
  // FIXME: Remove in 4.0.

  // The alignment is stored as a 16-bit raw value from bits 31--16.  We shift
  // the bits above 31 down by 11 bits.
  unsigned Alignment = (EncodedAttrs & (0xffffULL << 16)) >> 16;
  assert((!Alignment || isPowerOf2_32(Alignment)) &&
         "Alignment must be a power of two.");

  if (Alignment)
    B.addAlignmentAttr(Alignment);
  addRawAttributeValue(B, ((EncodedAttrs & (0xfffffULL << 32)) >> 11) |
                          (EncodedAttrs & 0xffff));
}

Error BitcodeReader::parseAttributeBlock() {
  if (Error Err = Stream.EnterSubBlock(bitc::PARAMATTR_BLOCK_ID))
    return Err;

  if (!MAttributes.empty())
    return error("Invalid multiple blocks");

  SmallVector<uint64_t, 64> Record;

  SmallVector<AttributeList, 8> Attrs;

  // Read all the records.
  while (true) {
    Expected<BitstreamEntry> MaybeEntry = Stream.advanceSkippingSubblocks();
    if (!MaybeEntry)
      return MaybeEntry.takeError();
    BitstreamEntry Entry = MaybeEntry.get();

    switch (Entry.Kind) {
    case BitstreamEntry::SubBlock: // Handled for us already.
    case BitstreamEntry::Error:
      return error("Malformed block");
    case BitstreamEntry::EndBlock:
      return Error::success();
    case BitstreamEntry::Record:
      // The interesting case.
      break;
    }

    // Read a record.
    Record.clear();
    Expected<unsigned> MaybeRecord = Stream.readRecord(Entry.ID, Record);
    if (!MaybeRecord)
      return MaybeRecord.takeError();
    switch (MaybeRecord.get()) {
    default:  // Default behavior: ignore.
      break;
    case bitc::PARAMATTR_CODE_ENTRY_OLD: // ENTRY: [paramidx0, attr0, ...]
      // FIXME: Remove in 4.0.
      if (Record.size() & 1)
        return error("Invalid record");

      for (unsigned i = 0, e = Record.size(); i != e; i += 2) {
        AttrBuilder B;
        decodeLLVMAttributesForBitcode(B, Record[i+1]);
        Attrs.push_back(AttributeList::get(Context, Record[i], B));
      }

      MAttributes.push_back(AttributeList::get(Context, Attrs));
      Attrs.clear();
      break;
    case bitc::PARAMATTR_CODE_ENTRY: // ENTRY: [attrgrp0, attrgrp1, ...]
      for (unsigned i = 0, e = Record.size(); i != e; ++i)
        Attrs.push_back(MAttributeGroups[Record[i]]);

      MAttributes.push_back(AttributeList::get(Context, Attrs));
      Attrs.clear();
      break;
    }
  }
}

// Returns Attribute::None on unrecognized codes.
static Attribute::AttrKind getAttrFromCode(uint64_t Code) {
  switch (Code) {
  default:
    return Attribute::None;
  case bitc::ATTR_KIND_ALIGNMENT:
    return Attribute::Alignment;
  case bitc::ATTR_KIND_ALWAYS_INLINE:
    return Attribute::AlwaysInline;
  case bitc::ATTR_KIND_ARGMEMONLY:
    return Attribute::ArgMemOnly;
  case bitc::ATTR_KIND_BUILTIN:
    return Attribute::Builtin;
  case bitc::ATTR_KIND_BY_VAL:
    return Attribute::ByVal;
  case bitc::ATTR_KIND_IN_ALLOCA:
    return Attribute::InAlloca;
  case bitc::ATTR_KIND_COLD:
    return Attribute::Cold;
  case bitc::ATTR_KIND_CONVERGENT:
    return Attribute::Convergent;
  case bitc::ATTR_KIND_INACCESSIBLEMEM_ONLY:
    return Attribute::InaccessibleMemOnly;
  case bitc::ATTR_KIND_INACCESSIBLEMEM_OR_ARGMEMONLY:
    return Attribute::InaccessibleMemOrArgMemOnly;
  case bitc::ATTR_KIND_INLINE_HINT:
    return Attribute::InlineHint;
  case bitc::ATTR_KIND_IN_REG:
    return Attribute::InReg;
  case bitc::ATTR_KIND_JUMP_TABLE:
    return Attribute::JumpTable;
  case bitc::ATTR_KIND_MIN_SIZE:
    return Attribute::MinSize;
  case bitc::ATTR_KIND_NAKED:
    return Attribute::Naked;
  case bitc::ATTR_KIND_NEST:
    return Attribute::Nest;
  case bitc::ATTR_KIND_NO_ALIAS:
    return Attribute::NoAlias;
  case bitc::ATTR_KIND_NO_BUILTIN:
    return Attribute::NoBuiltin;
  case bitc::ATTR_KIND_NO_CAPTURE:
    return Attribute::NoCapture;
  case bitc::ATTR_KIND_NO_DUPLICATE:
    return Attribute::NoDuplicate;
  case bitc::ATTR_KIND_NOFREE:
    return Attribute::NoFree;
  case bitc::ATTR_KIND_NO_IMPLICIT_FLOAT:
    return Attribute::NoImplicitFloat;
  case bitc::ATTR_KIND_NO_INLINE:
    return Attribute::NoInline;
  case bitc::ATTR_KIND_NO_RECURSE:
    return Attribute::NoRecurse;
  case bitc::ATTR_KIND_NON_LAZY_BIND:
    return Attribute::NonLazyBind;
  case bitc::ATTR_KIND_NON_NULL:
    return Attribute::NonNull;
  case bitc::ATTR_KIND_DEREFERENCEABLE:
    return Attribute::Dereferenceable;
  case bitc::ATTR_KIND_DEREFERENCEABLE_OR_NULL:
    return Attribute::DereferenceableOrNull;
  case bitc::ATTR_KIND_ALLOC_SIZE:
    return Attribute::AllocSize;
  case bitc::ATTR_KIND_NO_RED_ZONE:
    return Attribute::NoRedZone;
  case bitc::ATTR_KIND_NO_RETURN:
    return Attribute::NoReturn;
  case bitc::ATTR_KIND_NOSYNC:
    return Attribute::NoSync;
  case bitc::ATTR_KIND_NOCF_CHECK:
    return Attribute::NoCfCheck;
  case bitc::ATTR_KIND_NO_UNWIND:
    return Attribute::NoUnwind;
  case bitc::ATTR_KIND_OPT_FOR_FUZZING:
    return Attribute::OptForFuzzing;
  case bitc::ATTR_KIND_OPTIMIZE_FOR_SIZE:
    return Attribute::OptimizeForSize;
  case bitc::ATTR_KIND_OPTIMIZE_NONE:
    return Attribute::OptimizeNone;
  case bitc::ATTR_KIND_READ_NONE:
    return Attribute::ReadNone;
  case bitc::ATTR_KIND_READ_ONLY:
    return Attribute::ReadOnly;
  case bitc::ATTR_KIND_RETURNED:
    return Attribute::Returned;
  case bitc::ATTR_KIND_RETURNS_TWICE:
    return Attribute::ReturnsTwice;
  case bitc::ATTR_KIND_S_EXT:
    return Attribute::SExt;
  case bitc::ATTR_KIND_SPECULATABLE:
    return Attribute::Speculatable;
  case bitc::ATTR_KIND_STACK_ALIGNMENT:
    return Attribute::StackAlignment;
  case bitc::ATTR_KIND_STACK_PROTECT:
    return Attribute::StackProtect;
  case bitc::ATTR_KIND_STACK_PROTECT_REQ:
    return Attribute::StackProtectReq;
  case bitc::ATTR_KIND_STACK_PROTECT_STRONG:
    return Attribute::StackProtectStrong;
  case bitc::ATTR_KIND_SAFESTACK:
    return Attribute::SafeStack;
  case bitc::ATTR_KIND_SHADOWCALLSTACK:
    return Attribute::ShadowCallStack;
  case bitc::ATTR_KIND_STRICT_FP:
    return Attribute::StrictFP;
  case bitc::ATTR_KIND_STRUCT_RET:
    return Attribute::StructRet;
  case bitc::ATTR_KIND_SANITIZE_ADDRESS:
    return Attribute::SanitizeAddress;
  case bitc::ATTR_KIND_SANITIZE_HWADDRESS:
    return Attribute::SanitizeHWAddress;
  case bitc::ATTR_KIND_SANITIZE_THREAD:
    return Attribute::SanitizeThread;
  case bitc::ATTR_KIND_SANITIZE_MEMORY:
    return Attribute::SanitizeMemory;
  case bitc::ATTR_KIND_SPECULATIVE_LOAD_HARDENING:
    return Attribute::SpeculativeLoadHardening;
  case bitc::ATTR_KIND_SWIFT_ERROR:
    return Attribute::SwiftError;
  case bitc::ATTR_KIND_SWIFT_SELF:
    return Attribute::SwiftSelf;
  case bitc::ATTR_KIND_UW_TABLE:
    return Attribute::UWTable;
  case bitc::ATTR_KIND_WILLRETURN:
    return Attribute::WillReturn;
  case bitc::ATTR_KIND_WRITEONLY:
    return Attribute::WriteOnly;
  case bitc::ATTR_KIND_Z_EXT:
    return Attribute::ZExt;
  case bitc::ATTR_KIND_IMMARG:
    return Attribute::ImmArg;
  case bitc::ATTR_KIND_SANITIZE_MEMTAG:
    return Attribute::SanitizeMemTag;
  }
}

Error BitcodeReader::parseAlignmentValue(uint64_t Exponent,
                                         MaybeAlign &Alignment) {
  // Note: Alignment in bitcode files is incremented by 1, so that zero
  // can be used for default alignment.
  if (Exponent > Value::MaxAlignmentExponent + 1)
    return error("Invalid alignment value");
  Alignment = decodeMaybeAlign(Exponent);
  return Error::success();
}

Error BitcodeReader::parseAttrKind(uint64_t Code, Attribute::AttrKind *Kind) {
  *Kind = getAttrFromCode(Code);
  if (*Kind == Attribute::None)
    return error("Unknown attribute kind (" + Twine(Code) + ")");
  return Error::success();
}

Error BitcodeReader::parseAttributeGroupBlock() {
  if (Error Err = Stream.EnterSubBlock(bitc::PARAMATTR_GROUP_BLOCK_ID))
    return Err;

  if (!MAttributeGroups.empty())
    return error("Invalid multiple blocks");

  SmallVector<uint64_t, 64> Record;

  // Read all the records.
  while (true) {
    Expected<BitstreamEntry> MaybeEntry = Stream.advanceSkippingSubblocks();
    if (!MaybeEntry)
      return MaybeEntry.takeError();
    BitstreamEntry Entry = MaybeEntry.get();

    switch (Entry.Kind) {
    case BitstreamEntry::SubBlock: // Handled for us already.
    case BitstreamEntry::Error:
      return error("Malformed block");
    case BitstreamEntry::EndBlock:
      return Error::success();
    case BitstreamEntry::Record:
      // The interesting case.
      break;
    }

    // Read a record.
    Record.clear();
    Expected<unsigned> MaybeRecord = Stream.readRecord(Entry.ID, Record);
    if (!MaybeRecord)
      return MaybeRecord.takeError();
    switch (MaybeRecord.get()) {
    default:  // Default behavior: ignore.
      break;
    case bitc::PARAMATTR_GRP_CODE_ENTRY: { // ENTRY: [grpid, idx, a0, a1, ...]
      if (Record.size() < 3)
        return error("Invalid record");

      uint64_t GrpID = Record[0];
      uint64_t Idx = Record[1]; // Index of the object this attribute refers to.

      AttrBuilder B;
      for (unsigned i = 2, e = Record.size(); i != e; ++i) {
        if (Record[i] == 0) {        // Enum attribute
          Attribute::AttrKind Kind;
          if (Error Err = parseAttrKind(Record[++i], &Kind))
            return Err;

          // Upgrade old-style byval attribute to one with a type, even if it's
          // nullptr. We will have to insert the real type when we associate
          // this AttributeList with a function.
          if (Kind == Attribute::ByVal)
            B.addByValAttr(nullptr);

          B.addAttribute(Kind);
        } else if (Record[i] == 1) { // Integer attribute
          Attribute::AttrKind Kind;
          if (Error Err = parseAttrKind(Record[++i], &Kind))
            return Err;
          if (Kind == Attribute::Alignment)
            B.addAlignmentAttr(Record[++i]);
          else if (Kind == Attribute::StackAlignment)
            B.addStackAlignmentAttr(Record[++i]);
          else if (Kind == Attribute::Dereferenceable)
            B.addDereferenceableAttr(Record[++i]);
          else if (Kind == Attribute::DereferenceableOrNull)
            B.addDereferenceableOrNullAttr(Record[++i]);
          else if (Kind == Attribute::AllocSize)
            B.addAllocSizeAttrFromRawRepr(Record[++i]);
        } else if (Record[i] == 3 || Record[i] == 4) { // String attribute
          bool HasValue = (Record[i++] == 4);
          SmallString<64> KindStr;
          SmallString<64> ValStr;

          while (Record[i] != 0 && i != e)
            KindStr += Record[i++];
          assert(Record[i] == 0 && "Kind string not null terminated");

          if (HasValue) {
            // Has a value associated with it.
            ++i; // Skip the '0' that terminates the "kind" string.
            while (Record[i] != 0 && i != e)
              ValStr += Record[i++];
            assert(Record[i] == 0 && "Value string not null terminated");
          }

          B.addAttribute(KindStr.str(), ValStr.str());
        } else {
          assert((Record[i] == 5 || Record[i] == 6) &&
                 "Invalid attribute group entry");
          bool HasType = Record[i] == 6;
          Attribute::AttrKind Kind;
          if (Error Err = parseAttrKind(Record[++i], &Kind))
            return Err;
          if (Kind == Attribute::ByVal)
            B.addByValAttr(HasType ? getTypeByID(Record[++i]) : nullptr);
        }
      }

      MAttributeGroups[GrpID] = AttributeList::get(Context, Idx, B);
      break;
    }
    }
  }
}

Error BitcodeReader::parseTypeTable() {
  if (Error Err = Stream.EnterSubBlock(bitc::TYPE_BLOCK_ID_NEW))
    return Err;

  return parseTypeTableBody();
}

Error BitcodeReader::parseTypeTableBody() {
  if (!TypeList.empty())
    return error("Invalid multiple blocks");

  SmallVector<uint64_t, 64> Record;
  unsigned NumRecords = 0;

  SmallString<64> TypeName;

  // Read all the records for this type table.
  while (true) {
    Expected<BitstreamEntry> MaybeEntry = Stream.advanceSkippingSubblocks();
    if (!MaybeEntry)
      return MaybeEntry.takeError();
    BitstreamEntry Entry = MaybeEntry.get();

    switch (Entry.Kind) {
    case BitstreamEntry::SubBlock: // Handled for us already.
    case BitstreamEntry::Error:
      return error("Malformed block");
    case BitstreamEntry::EndBlock:
      if (NumRecords != TypeList.size())
        return error("Malformed block");
      return Error::success();
    case BitstreamEntry::Record:
      // The interesting case.
      break;
    }

    // Read a record.
    Record.clear();
    Type *ResultTy = nullptr;
    Expected<unsigned> MaybeRecord = Stream.readRecord(Entry.ID, Record);
    if (!MaybeRecord)
      return MaybeRecord.takeError();
    switch (MaybeRecord.get()) {
    default:
      return error("Invalid value");
    case bitc::TYPE_CODE_NUMENTRY: // TYPE_CODE_NUMENTRY: [numentries]
      // TYPE_CODE_NUMENTRY contains a count of the number of types in the
      // type list.  This allows us to reserve space.
      if (Record.size() < 1)
        return error("Invalid record");
      TypeList.resize(Record[0]);
      continue;
    case bitc::TYPE_CODE_VOID:      // VOID
      ResultTy = Type::getVoidTy(Context);
      break;
    case bitc::TYPE_CODE_HALF:     // HALF
      ResultTy = Type::getHalfTy(Context);
      break;
    case bitc::TYPE_CODE_FLOAT:     // FLOAT
      ResultTy = Type::getFloatTy(Context);
      break;
    case bitc::TYPE_CODE_DOUBLE:    // DOUBLE
      ResultTy = Type::getDoubleTy(Context);
      break;
    case bitc::TYPE_CODE_X86_FP80:  // X86_FP80
      ResultTy = Type::getX86_FP80Ty(Context);
      break;
    case bitc::TYPE_CODE_FP128:     // FP128
      ResultTy = Type::getFP128Ty(Context);
      break;
    case bitc::TYPE_CODE_PPC_FP128: // PPC_FP128
      ResultTy = Type::getPPC_FP128Ty(Context);
      break;
    case bitc::TYPE_CODE_LABEL:     // LABEL
      ResultTy = Type::getLabelTy(Context);
      break;
    case bitc::TYPE_CODE_METADATA:  // METADATA
      ResultTy = Type::getMetadataTy(Context);
      break;
    case bitc::TYPE_CODE_X86_MMX:   // X86_MMX
      ResultTy = Type::getX86_MMXTy(Context);
      break;
    case bitc::TYPE_CODE_TOKEN:     // TOKEN
      ResultTy = Type::getTokenTy(Context);
      break;
    case bitc::TYPE_CODE_INTEGER: { // INTEGER: [width]
      if (Record.size() < 1)
        return error("Invalid record");

      uint64_t NumBits = Record[0];
      if (NumBits < IntegerType::MIN_INT_BITS ||
          NumBits > IntegerType::MAX_INT_BITS)
        return error("Bitwidth for integer type out of range");
      ResultTy = IntegerType::get(Context, NumBits);
      break;
    }
    case bitc::TYPE_CODE_POINTER: { // POINTER: [pointee type] or
                                    //          [pointee type, address space]
      if (Record.size() < 1)
        return error("Invalid record");
      unsigned AddressSpace = 0;
      if (Record.size() == 2)
        AddressSpace = Record[1];
      ResultTy = getTypeByID(Record[0]);
      if (!ResultTy ||
          !PointerType::isValidElementType(ResultTy))
        return error("Invalid type");
      ResultTy = PointerType::get(ResultTy, AddressSpace);
      break;
    }
    case bitc::TYPE_CODE_FUNCTION_OLD: {
      // FIXME: attrid is dead, remove it in LLVM 4.0
      // FUNCTION: [vararg, attrid, retty, paramty x N]
      if (Record.size() < 3)
        return error("Invalid record");
      SmallVector<Type*, 8> ArgTys;
      for (unsigned i = 3, e = Record.size(); i != e; ++i) {
        if (Type *T = getTypeByID(Record[i]))
          ArgTys.push_back(T);
        else
          break;
      }

      ResultTy = getTypeByID(Record[2]);
      if (!ResultTy || ArgTys.size() < Record.size()-3)
        return error("Invalid type");

      ResultTy = FunctionType::get(ResultTy, ArgTys, Record[0]);
      break;
    }
    case bitc::TYPE_CODE_FUNCTION: {
      // FUNCTION: [vararg, retty, paramty x N]
      if (Record.size() < 2)
        return error("Invalid record");
      SmallVector<Type*, 8> ArgTys;
      for (unsigned i = 2, e = Record.size(); i != e; ++i) {
        if (Type *T = getTypeByID(Record[i])) {
          if (!FunctionType::isValidArgumentType(T))
            return error("Invalid function argument type");
          ArgTys.push_back(T);
        }
        else
          break;
      }

      ResultTy = getTypeByID(Record[1]);
      if (!ResultTy || ArgTys.size() < Record.size()-2)
        return error("Invalid type");

      ResultTy = FunctionType::get(ResultTy, ArgTys, Record[0]);
      break;
    }
    case bitc::TYPE_CODE_STRUCT_ANON: {  // STRUCT: [ispacked, eltty x N]
      if (Record.size() < 1)
        return error("Invalid record");
      SmallVector<Type*, 8> EltTys;
      for (unsigned i = 1, e = Record.size(); i != e; ++i) {
        if (Type *T = getTypeByID(Record[i]))
          EltTys.push_back(T);
        else
          break;
      }
      if (EltTys.size() != Record.size()-1)
        return error("Invalid type");
      ResultTy = StructType::get(Context, EltTys, Record[0]);
      break;
    }
    case bitc::TYPE_CODE_STRUCT_NAME:   // STRUCT_NAME: [strchr x N]
      if (convertToString(Record, 0, TypeName))
        return error("Invalid record");
      continue;

    case bitc::TYPE_CODE_STRUCT_NAMED: { // STRUCT: [ispacked, eltty x N]
      if (Record.size() < 1)
        return error("Invalid record");

      if (NumRecords >= TypeList.size())
        return error("Invalid TYPE table");

      // Check to see if this was forward referenced, if so fill in the temp.
      StructType *Res = cast_or_null<StructType>(TypeList[NumRecords]);
      if (Res) {
        Res->setName(TypeName);
        TypeList[NumRecords] = nullptr;
      } else  // Otherwise, create a new struct.
        Res = createIdentifiedStructType(Context, TypeName);
      TypeName.clear();

      SmallVector<Type*, 8> EltTys;
      for (unsigned i = 1, e = Record.size(); i != e; ++i) {
        if (Type *T = getTypeByID(Record[i]))
          EltTys.push_back(T);
        else
          break;
      }
      if (EltTys.size() != Record.size()-1)
        return error("Invalid record");
      Res->setBody(EltTys, Record[0]);
      ResultTy = Res;
      break;
    }
    case bitc::TYPE_CODE_OPAQUE: {       // OPAQUE: []
      if (Record.size() != 1)
        return error("Invalid record");

      if (NumRecords >= TypeList.size())
        return error("Invalid TYPE table");

      // Check to see if this was forward referenced, if so fill in the temp.
      StructType *Res = cast_or_null<StructType>(TypeList[NumRecords]);
      if (Res) {
        Res->setName(TypeName);
        TypeList[NumRecords] = nullptr;
      } else  // Otherwise, create a new struct with no body.
        Res = createIdentifiedStructType(Context, TypeName);
      TypeName.clear();
      ResultTy = Res;
      break;
    }
    case bitc::TYPE_CODE_ARRAY:     // ARRAY: [numelts, eltty]
      if (Record.size() < 2)
        return error("Invalid record");
      ResultTy = getTypeByID(Record[1]);
      if (!ResultTy || !ArrayType::isValidElementType(ResultTy))
        return error("Invalid type");
      ResultTy = ArrayType::get(ResultTy, Record[0]);
      break;
    case bitc::TYPE_CODE_VECTOR:    // VECTOR: [numelts, eltty] or
                                    //         [numelts, eltty, scalable]
      if (Record.size() < 2)
        return error("Invalid record");
      if (Record[0] == 0)
        return error("Invalid vector length");
      ResultTy = getTypeByID(Record[1]);
      if (!ResultTy || !StructType::isValidElementType(ResultTy))
        return error("Invalid type");
      bool Scalable = Record.size() > 2 ? Record[2] : false;
      ResultTy = VectorType::get(ResultTy, Record[0], Scalable);
      break;
    }

    if (NumRecords >= TypeList.size())
      return error("Invalid TYPE table");
    if (TypeList[NumRecords])
      return error(
          "Invalid TYPE table: Only named structs can be forward referenced");
    assert(ResultTy && "Didn't read a type?");
    TypeList[NumRecords++] = ResultTy;
  }
}

Error BitcodeReader::parseOperandBundleTags() {
  if (Error Err = Stream.EnterSubBlock(bitc::OPERAND_BUNDLE_TAGS_BLOCK_ID))
    return Err;

  if (!BundleTags.empty())
    return error("Invalid multiple blocks");

  SmallVector<uint64_t, 64> Record;

  while (true) {
    Expected<BitstreamEntry> MaybeEntry = Stream.advanceSkippingSubblocks();
    if (!MaybeEntry)
      return MaybeEntry.takeError();
    BitstreamEntry Entry = MaybeEntry.get();

    switch (Entry.Kind) {
    case BitstreamEntry::SubBlock: // Handled for us already.
    case BitstreamEntry::Error:
      return error("Malformed block");
    case BitstreamEntry::EndBlock:
      return Error::success();
    case BitstreamEntry::Record:
      // The interesting case.
      break;
    }

    // Tags are implicitly mapped to integers by their order.

    Expected<unsigned> MaybeRecord = Stream.readRecord(Entry.ID, Record);
    if (!MaybeRecord)
      return MaybeRecord.takeError();
    if (MaybeRecord.get() != bitc::OPERAND_BUNDLE_TAG)
      return error("Invalid record");

    // OPERAND_BUNDLE_TAG: [strchr x N]
    BundleTags.emplace_back();
    if (convertToString(Record, 0, BundleTags.back()))
      return error("Invalid record");
    Record.clear();
  }
}

Error BitcodeReader::parseSyncScopeNames() {
  if (Error Err = Stream.EnterSubBlock(bitc::SYNC_SCOPE_NAMES_BLOCK_ID))
    return Err;

  if (!SSIDs.empty())
    return error("Invalid multiple synchronization scope names blocks");

  SmallVector<uint64_t, 64> Record;
  while (true) {
    Expected<BitstreamEntry> MaybeEntry = Stream.advanceSkippingSubblocks();
    if (!MaybeEntry)
      return MaybeEntry.takeError();
    BitstreamEntry Entry = MaybeEntry.get();

    switch (Entry.Kind) {
    case BitstreamEntry::SubBlock: // Handled for us already.
    case BitstreamEntry::Error:
      return error("Malformed block");
    case BitstreamEntry::EndBlock:
      if (SSIDs.empty())
        return error("Invalid empty synchronization scope names block");
      return Error::success();
    case BitstreamEntry::Record:
      // The interesting case.
      break;
    }

    // Synchronization scope names are implicitly mapped to synchronization
    // scope IDs by their order.

    Expected<unsigned> MaybeRecord = Stream.readRecord(Entry.ID, Record);
    if (!MaybeRecord)
      return MaybeRecord.takeError();
    if (MaybeRecord.get() != bitc::SYNC_SCOPE_NAME)
      return error("Invalid record");

    SmallString<16> SSN;
    if (convertToString(Record, 0, SSN))
      return error("Invalid record");

    SSIDs.push_back(Context.getOrInsertSyncScopeID(SSN));
    Record.clear();
  }
}

/// Associate a value with its name from the given index in the provided record.
Expected<Value *> BitcodeReader::recordValue(SmallVectorImpl<uint64_t> &Record,
                                             unsigned NameIndex, Triple &TT) {
  SmallString<128> ValueName;
  if (convertToString(Record, NameIndex, ValueName))
    return error("Invalid record");
  unsigned ValueID = Record[0];
  if (ValueID >= ValueList.size() || !ValueList[ValueID])
    return error("Invalid record");
  Value *V = ValueList[ValueID];

  StringRef NameStr(ValueName.data(), ValueName.size());
  if (NameStr.find_first_of(0) != StringRef::npos)
    return error("Invalid value name");
  V->setName(NameStr);
  auto *GO = dyn_cast<GlobalObject>(V);
  if (GO) {
    if (GO->getComdat() == reinterpret_cast<Comdat *>(1)) {
      if (TT.supportsCOMDAT())
        GO->setComdat(TheModule->getOrInsertComdat(V->getName()));
      else
        GO->setComdat(nullptr);
    }
  }
  return V;
}

/// Helper to note and return the current location, and jump to the given
/// offset.
static Expected<uint64_t> jumpToValueSymbolTable(uint64_t Offset,
                                                 BitstreamCursor &Stream) {
  // Save the current parsing location so we can jump back at the end
  // of the VST read.
  uint64_t CurrentBit = Stream.GetCurrentBitNo();
  if (Error JumpFailed = Stream.JumpToBit(Offset * 32))
    return std::move(JumpFailed);
  Expected<BitstreamEntry> MaybeEntry = Stream.advance();
  if (!MaybeEntry)
    return MaybeEntry.takeError();
  assert(MaybeEntry.get().Kind == BitstreamEntry::SubBlock);
  assert(MaybeEntry.get().ID == bitc::VALUE_SYMTAB_BLOCK_ID);
  return CurrentBit;
}

void BitcodeReader::setDeferredFunctionInfo(unsigned FuncBitcodeOffsetDelta,
                                            Function *F,
                                            ArrayRef<uint64_t> Record) {
  // Note that we subtract 1 here because the offset is relative to one word
  // before the start of the identification or module block, which was
  // historically always the start of the regular bitcode header.
  uint64_t FuncWordOffset = Record[1] - 1;
  uint64_t FuncBitOffset = FuncWordOffset * 32;
  DeferredFunctionInfo[F] = FuncBitOffset + FuncBitcodeOffsetDelta;
  // Set the LastFunctionBlockBit to point to the last function block.
  // Later when parsing is resumed after function materialization,
  // we can simply skip that last function block.
  if (FuncBitOffset > LastFunctionBlockBit)
    LastFunctionBlockBit = FuncBitOffset;
}

/// Read a new-style GlobalValue symbol table.
Error BitcodeReader::parseGlobalValueSymbolTable() {
  unsigned FuncBitcodeOffsetDelta =
      Stream.getAbbrevIDWidth() + bitc::BlockIDWidth;

  if (Error Err = Stream.EnterSubBlock(bitc::VALUE_SYMTAB_BLOCK_ID))
    return Err;

  SmallVector<uint64_t, 64> Record;
  while (true) {
    Expected<BitstreamEntry> MaybeEntry = Stream.advanceSkippingSubblocks();
    if (!MaybeEntry)
      return MaybeEntry.takeError();
    BitstreamEntry Entry = MaybeEntry.get();

    switch (Entry.Kind) {
    case BitstreamEntry::SubBlock:
    case BitstreamEntry::Error:
      return error("Malformed block");
    case BitstreamEntry::EndBlock:
      return Error::success();
    case BitstreamEntry::Record:
      break;
    }

    Record.clear();
    Expected<unsigned> MaybeRecord = Stream.readRecord(Entry.ID, Record);
    if (!MaybeRecord)
      return MaybeRecord.takeError();
    switch (MaybeRecord.get()) {
    case bitc::VST_CODE_FNENTRY: // [valueid, offset]
      setDeferredFunctionInfo(FuncBitcodeOffsetDelta,
                              cast<Function>(ValueList[Record[0]]), Record);
      break;
    }
  }
}

/// Parse the value symbol table at either the current parsing location or
/// at the given bit offset if provided.
Error BitcodeReader::parseValueSymbolTable(uint64_t Offset) {
  uint64_t CurrentBit;
  // Pass in the Offset to distinguish between calling for the module-level
  // VST (where we want to jump to the VST offset) and the function-level
  // VST (where we don't).
  if (Offset > 0) {
    Expected<uint64_t> MaybeCurrentBit = jumpToValueSymbolTable(Offset, Stream);
    if (!MaybeCurrentBit)
      return MaybeCurrentBit.takeError();
    CurrentBit = MaybeCurrentBit.get();
    // If this module uses a string table, read this as a module-level VST.
    if (UseStrtab) {
      if (Error Err = parseGlobalValueSymbolTable())
        return Err;
      if (Error JumpFailed = Stream.JumpToBit(CurrentBit))
        return JumpFailed;
      return Error::success();
    }
    // Otherwise, the VST will be in a similar format to a function-level VST,
    // and will contain symbol names.
  }

  // Compute the delta between the bitcode indices in the VST (the word offset
  // to the word-aligned ENTER_SUBBLOCK for the function block, and that
  // expected by the lazy reader. The reader's EnterSubBlock expects to have
  // already read the ENTER_SUBBLOCK code (size getAbbrevIDWidth) and BlockID
  // (size BlockIDWidth). Note that we access the stream's AbbrevID width here
  // just before entering the VST subblock because: 1) the EnterSubBlock
  // changes the AbbrevID width; 2) the VST block is nested within the same
  // outer MODULE_BLOCK as the FUNCTION_BLOCKs and therefore have the same
  // AbbrevID width before calling EnterSubBlock; and 3) when we want to
  // jump to the FUNCTION_BLOCK using this offset later, we don't want
  // to rely on the stream's AbbrevID width being that of the MODULE_BLOCK.
  unsigned FuncBitcodeOffsetDelta =
      Stream.getAbbrevIDWidth() + bitc::BlockIDWidth;

  if (Error Err = Stream.EnterSubBlock(bitc::VALUE_SYMTAB_BLOCK_ID))
    return Err;

  SmallVector<uint64_t, 64> Record;

  Triple TT(TheModule->getTargetTriple());

  // Read all the records for this value table.
  SmallString<128> ValueName;

  while (true) {
    Expected<BitstreamEntry> MaybeEntry = Stream.advanceSkippingSubblocks();
    if (!MaybeEntry)
      return MaybeEntry.takeError();
    BitstreamEntry Entry = MaybeEntry.get();

    switch (Entry.Kind) {
    case BitstreamEntry::SubBlock: // Handled for us already.
    case BitstreamEntry::Error:
      return error("Malformed block");
    case BitstreamEntry::EndBlock:
      if (Offset > 0)
        if (Error JumpFailed = Stream.JumpToBit(CurrentBit))
          return JumpFailed;
      return Error::success();
    case BitstreamEntry::Record:
      // The interesting case.
      break;
    }

    // Read a record.
    Record.clear();
    Expected<unsigned> MaybeRecord = Stream.readRecord(Entry.ID, Record);
    if (!MaybeRecord)
      return MaybeRecord.takeError();
    switch (MaybeRecord.get()) {
    default:  // Default behavior: unknown type.
      break;
    case bitc::VST_CODE_ENTRY: {  // VST_CODE_ENTRY: [valueid, namechar x N]
      Expected<Value *> ValOrErr = recordValue(Record, 1, TT);
      if (Error Err = ValOrErr.takeError())
        return Err;
      ValOrErr.get();
      break;
    }
    case bitc::VST_CODE_FNENTRY: {
      // VST_CODE_FNENTRY: [valueid, offset, namechar x N]
      Expected<Value *> ValOrErr = recordValue(Record, 2, TT);
      if (Error Err = ValOrErr.takeError())
        return Err;
      Value *V = ValOrErr.get();

      // Ignore function offsets emitted for aliases of functions in older
      // versions of LLVM.
      if (auto *F = dyn_cast<Function>(V))
        setDeferredFunctionInfo(FuncBitcodeOffsetDelta, F, Record);
      break;
    }
    case bitc::VST_CODE_BBENTRY: {
      if (convertToString(Record, 1, ValueName))
        return error("Invalid record");
      BasicBlock *BB = getBasicBlock(Record[0]);
      if (!BB)
        return error("Invalid record");

      BB->setName(StringRef(ValueName.data(), ValueName.size()));
      ValueName.clear();
      break;
    }
    }
  }
}

/// Decode a signed value stored with the sign bit in the LSB for dense VBR
/// encoding.
uint64_t BitcodeReader::decodeSignRotatedValue(uint64_t V) {
  if ((V & 1) == 0)
    return V >> 1;
  if (V != 1)
    return -(V >> 1);
  // There is no such thing as -0 with integers.  "-0" really means MININT.
  return 1ULL << 63;
}

/// Resolve all of the initializers for global values and aliases that we can.
Error BitcodeReader::resolveGlobalAndIndirectSymbolInits() {
  std::vector<std::pair<GlobalVariable *, unsigned>> GlobalInitWorklist;
  std::vector<std::pair<GlobalIndirectSymbol *, unsigned>>
      IndirectSymbolInitWorklist;
  std::vector<std::pair<Function *, unsigned>> FunctionPrefixWorklist;
  std::vector<std::pair<Function *, unsigned>> FunctionPrologueWorklist;
  std::vector<std::pair<Function *, unsigned>> FunctionPersonalityFnWorklist;

  GlobalInitWorklist.swap(GlobalInits);
  IndirectSymbolInitWorklist.swap(IndirectSymbolInits);
  FunctionPrefixWorklist.swap(FunctionPrefixes);
  FunctionPrologueWorklist.swap(FunctionPrologues);
  FunctionPersonalityFnWorklist.swap(FunctionPersonalityFns);

  while (!GlobalInitWorklist.empty()) {
    unsigned ValID = GlobalInitWorklist.back().second;
    if (ValID >= ValueList.size()) {
      // Not ready to resolve this yet, it requires something later in the file.
      GlobalInits.push_back(GlobalInitWorklist.back());
    } else {
      if (Constant *C = dyn_cast_or_null<Constant>(ValueList[ValID]))
        GlobalInitWorklist.back().first->setInitializer(C);
      else
        return error("Expected a constant");
    }
    GlobalInitWorklist.pop_back();
  }

  while (!IndirectSymbolInitWorklist.empty()) {
    unsigned ValID = IndirectSymbolInitWorklist.back().second;
    if (ValID >= ValueList.size()) {
      IndirectSymbolInits.push_back(IndirectSymbolInitWorklist.back());
    } else {
      Constant *C = dyn_cast_or_null<Constant>(ValueList[ValID]);
      if (!C)
        return error("Expected a constant");
      GlobalIndirectSymbol *GIS = IndirectSymbolInitWorklist.back().first;
      if (isa<GlobalAlias>(GIS) && C->getType() != GIS->getType())
        return error("Alias and aliasee types don't match");
      GIS->setIndirectSymbol(C);
    }
    IndirectSymbolInitWorklist.pop_back();
  }

  while (!FunctionPrefixWorklist.empty()) {
    unsigned ValID = FunctionPrefixWorklist.back().second;
    if (ValID >= ValueList.size()) {
      FunctionPrefixes.push_back(FunctionPrefixWorklist.back());
    } else {
      if (Constant *C = dyn_cast_or_null<Constant>(ValueList[ValID]))
        FunctionPrefixWorklist.back().first->setPrefixData(C);
      else
        return error("Expected a constant");
    }
    FunctionPrefixWorklist.pop_back();
  }

  while (!FunctionPrologueWorklist.empty()) {
    unsigned ValID = FunctionPrologueWorklist.back().second;
    if (ValID >= ValueList.size()) {
      FunctionPrologues.push_back(FunctionPrologueWorklist.back());
    } else {
      if (Constant *C = dyn_cast_or_null<Constant>(ValueList[ValID]))
        FunctionPrologueWorklist.back().first->setPrologueData(C);
      else
        return error("Expected a constant");
    }
    FunctionPrologueWorklist.pop_back();
  }

  while (!FunctionPersonalityFnWorklist.empty()) {
    unsigned ValID = FunctionPersonalityFnWorklist.back().second;
    if (ValID >= ValueList.size()) {
      FunctionPersonalityFns.push_back(FunctionPersonalityFnWorklist.back());
    } else {
      if (Constant *C = dyn_cast_or_null<Constant>(ValueList[ValID]))
        FunctionPersonalityFnWorklist.back().first->setPersonalityFn(C);
      else
        return error("Expected a constant");
    }
    FunctionPersonalityFnWorklist.pop_back();
  }

  return Error::success();
}

static APInt readWideAPInt(ArrayRef<uint64_t> Vals, unsigned TypeBits) {
  SmallVector<uint64_t, 8> Words(Vals.size());
  transform(Vals, Words.begin(),
                 BitcodeReader::decodeSignRotatedValue);

  return APInt(TypeBits, Words);
}

Error BitcodeReader::parseConstants() {
  if (Error Err = Stream.EnterSubBlock(bitc::CONSTANTS_BLOCK_ID))
    return Err;

  SmallVector<uint64_t, 64> Record;

  // Read all the records for this value table.
  Type *CurTy = Type::getInt32Ty(Context);
  Type *CurFullTy = Type::getInt32Ty(Context);
  unsigned NextCstNo = ValueList.size();

  while (true) {
    Expected<BitstreamEntry> MaybeEntry = Stream.advanceSkippingSubblocks();
    if (!MaybeEntry)
      return MaybeEntry.takeError();
    BitstreamEntry Entry = MaybeEntry.get();

    switch (Entry.Kind) {
    case BitstreamEntry::SubBlock: // Handled for us already.
    case BitstreamEntry::Error:
      return error("Malformed block");
    case BitstreamEntry::EndBlock:
      if (NextCstNo != ValueList.size())
        return error("Invalid constant reference");

      // Once all the constants have been read, go through and resolve forward
      // references.
      ValueList.resolveConstantForwardRefs();
      return Error::success();
    case BitstreamEntry::Record:
      // The interesting case.
      break;
    }

    // Read a record.
    Record.clear();
    Type *VoidType = Type::getVoidTy(Context);
    Value *V = nullptr;
    Expected<unsigned> MaybeBitCode = Stream.readRecord(Entry.ID, Record);
    if (!MaybeBitCode)
      return MaybeBitCode.takeError();
    switch (unsigned BitCode = MaybeBitCode.get()) {
    default:  // Default behavior: unknown constant
    case bitc::CST_CODE_UNDEF:     // UNDEF
      V = UndefValue::get(CurTy);
      break;
    case bitc::CST_CODE_SETTYPE:   // SETTYPE: [typeid]
      if (Record.empty())
        return error("Invalid record");
      if (Record[0] >= TypeList.size() || !TypeList[Record[0]])
        return error("Invalid record");
      if (TypeList[Record[0]] == VoidType)
        return error("Invalid constant type");
      CurFullTy = TypeList[Record[0]];
      CurTy = flattenPointerTypes(CurFullTy);
      continue;  // Skip the ValueList manipulation.
    case bitc::CST_CODE_NULL:      // NULL
      if (CurTy->isVoidTy() || CurTy->isFunctionTy() || CurTy->isLabelTy())
        return error("Invalid type for a constant null value");
      V = Constant::getNullValue(CurTy);
      break;
    case bitc::CST_CODE_INTEGER:   // INTEGER: [intval]
      if (!CurTy->isIntegerTy() || Record.empty())
        return error("Invalid record");
      V = ConstantInt::get(CurTy, decodeSignRotatedValue(Record[0]));
      break;
    case bitc::CST_CODE_WIDE_INTEGER: {// WIDE_INTEGER: [n x intval]
      if (!CurTy->isIntegerTy() || Record.empty())
        return error("Invalid record");

      APInt VInt =
          readWideAPInt(Record, cast<IntegerType>(CurTy)->getBitWidth());
      V = ConstantInt::get(Context, VInt);

      break;
    }
    case bitc::CST_CODE_FLOAT: {    // FLOAT: [fpval]
      if (Record.empty())
        return error("Invalid record");
      if (CurTy->isHalfTy())
        V = ConstantFP::get(Context, APFloat(APFloat::IEEEhalf(),
                                             APInt(16, (uint16_t)Record[0])));
      else if (CurTy->isFloatTy())
        V = ConstantFP::get(Context, APFloat(APFloat::IEEEsingle(),
                                             APInt(32, (uint32_t)Record[0])));
      else if (CurTy->isDoubleTy())
        V = ConstantFP::get(Context, APFloat(APFloat::IEEEdouble(),
                                             APInt(64, Record[0])));
      else if (CurTy->isX86_FP80Ty()) {
        // Bits are not stored the same way as a normal i80 APInt, compensate.
        uint64_t Rearrange[2];
        Rearrange[0] = (Record[1] & 0xffffLL) | (Record[0] << 16);
        Rearrange[1] = Record[0] >> 48;
        V = ConstantFP::get(Context, APFloat(APFloat::x87DoubleExtended(),
                                             APInt(80, Rearrange)));
      } else if (CurTy->isFP128Ty())
        V = ConstantFP::get(Context, APFloat(APFloat::IEEEquad(),
                                             APInt(128, Record)));
      else if (CurTy->isPPC_FP128Ty())
        V = ConstantFP::get(Context, APFloat(APFloat::PPCDoubleDouble(),
                                             APInt(128, Record)));
      else
        V = UndefValue::get(CurTy);
      break;
    }

    case bitc::CST_CODE_AGGREGATE: {// AGGREGATE: [n x value number]
      if (Record.empty())
        return error("Invalid record");

      unsigned Size = Record.size();
      SmallVector<Constant*, 16> Elts;

      if (StructType *STy = dyn_cast<StructType>(CurTy)) {
        for (unsigned i = 0; i != Size; ++i)
          Elts.push_back(ValueList.getConstantFwdRef(Record[i],
                                                     STy->getElementType(i)));
        V = ConstantStruct::get(STy, Elts);
      } else if (ArrayType *ATy = dyn_cast<ArrayType>(CurTy)) {
        Type *EltTy = ATy->getElementType();
        for (unsigned i = 0; i != Size; ++i)
          Elts.push_back(ValueList.getConstantFwdRef(Record[i], EltTy));
        V = ConstantArray::get(ATy, Elts);
      } else if (VectorType *VTy = dyn_cast<VectorType>(CurTy)) {
        Type *EltTy = VTy->getElementType();
        for (unsigned i = 0; i != Size; ++i)
          Elts.push_back(ValueList.getConstantFwdRef(Record[i], EltTy));
        V = ConstantVector::get(Elts);
      } else {
        V = UndefValue::get(CurTy);
      }
      break;
    }
    case bitc::CST_CODE_STRING:    // STRING: [values]
    case bitc::CST_CODE_CSTRING: { // CSTRING: [values]
      if (Record.empty())
        return error("Invalid record");

      SmallString<16> Elts(Record.begin(), Record.end());
      V = ConstantDataArray::getString(Context, Elts,
                                       BitCode == bitc::CST_CODE_CSTRING);
      break;
    }
    case bitc::CST_CODE_DATA: {// DATA: [n x value]
      if (Record.empty())
        return error("Invalid record");

      Type *EltTy = cast<SequentialType>(CurTy)->getElementType();
      if (EltTy->isIntegerTy(8)) {
        SmallVector<uint8_t, 16> Elts(Record.begin(), Record.end());
        if (isa<VectorType>(CurTy))
          V = ConstantDataVector::get(Context, Elts);
        else
          V = ConstantDataArray::get(Context, Elts);
      } else if (EltTy->isIntegerTy(16)) {
        SmallVector<uint16_t, 16> Elts(Record.begin(), Record.end());
        if (isa<VectorType>(CurTy))
          V = ConstantDataVector::get(Context, Elts);
        else
          V = ConstantDataArray::get(Context, Elts);
      } else if (EltTy->isIntegerTy(32)) {
        SmallVector<uint32_t, 16> Elts(Record.begin(), Record.end());
        if (isa<VectorType>(CurTy))
          V = ConstantDataVector::get(Context, Elts);
        else
          V = ConstantDataArray::get(Context, Elts);
      } else if (EltTy->isIntegerTy(64)) {
        SmallVector<uint64_t, 16> Elts(Record.begin(), Record.end());
        if (isa<VectorType>(CurTy))
          V = ConstantDataVector::get(Context, Elts);
        else
          V = ConstantDataArray::get(Context, Elts);
      } else if (EltTy->isHalfTy()) {
        SmallVector<uint16_t, 16> Elts(Record.begin(), Record.end());
        if (isa<VectorType>(CurTy))
          V = ConstantDataVector::getFP(Context, Elts);
        else
          V = ConstantDataArray::getFP(Context, Elts);
      } else if (EltTy->isFloatTy()) {
        SmallVector<uint32_t, 16> Elts(Record.begin(), Record.end());
        if (isa<VectorType>(CurTy))
          V = ConstantDataVector::getFP(Context, Elts);
        else
          V = ConstantDataArray::getFP(Context, Elts);
      } else if (EltTy->isDoubleTy()) {
        SmallVector<uint64_t, 16> Elts(Record.begin(), Record.end());
        if (isa<VectorType>(CurTy))
          V = ConstantDataVector::getFP(Context, Elts);
        else
          V = ConstantDataArray::getFP(Context, Elts);
      } else {
        return error("Invalid type for value");
      }
      break;
    }
    case bitc::CST_CODE_CE_UNOP: {  // CE_UNOP: [opcode, opval]
      if (Record.size() < 2)
        return error("Invalid record");
      int Opc = getDecodedUnaryOpcode(Record[0], CurTy);
      if (Opc < 0) {
        V = UndefValue::get(CurTy);  // Unknown unop.
      } else {
        Constant *LHS = ValueList.getConstantFwdRef(Record[1], CurTy);
        unsigned Flags = 0;
        V = ConstantExpr::get(Opc, LHS, Flags);
      }
      break;
    }
    case bitc::CST_CODE_CE_BINOP: {  // CE_BINOP: [opcode, opval, opval]
      if (Record.size() < 3)
        return error("Invalid record");
      int Opc = getDecodedBinaryOpcode(Record[0], CurTy);
      if (Opc < 0) {
        V = UndefValue::get(CurTy);  // Unknown binop.
      } else {
        Constant *LHS = ValueList.getConstantFwdRef(Record[1], CurTy);
        Constant *RHS = ValueList.getConstantFwdRef(Record[2], CurTy);
        unsigned Flags = 0;
        if (Record.size() >= 4) {
          if (Opc == Instruction::Add ||
              Opc == Instruction::Sub ||
              Opc == Instruction::Mul ||
              Opc == Instruction::Shl) {
            if (Record[3] & (1 << bitc::OBO_NO_SIGNED_WRAP))
              Flags |= OverflowingBinaryOperator::NoSignedWrap;
            if (Record[3] & (1 << bitc::OBO_NO_UNSIGNED_WRAP))
              Flags |= OverflowingBinaryOperator::NoUnsignedWrap;
          } else if (Opc == Instruction::SDiv ||
                     Opc == Instruction::UDiv ||
                     Opc == Instruction::LShr ||
                     Opc == Instruction::AShr) {
            if (Record[3] & (1 << bitc::PEO_EXACT))
              Flags |= SDivOperator::IsExact;
          }
        }
        V = ConstantExpr::get(Opc, LHS, RHS, Flags);
      }
      break;
    }
    case bitc::CST_CODE_CE_CAST: {  // CE_CAST: [opcode, opty, opval]
      if (Record.size() < 3)
        return error("Invalid record");
      int Opc = getDecodedCastOpcode(Record[0]);
      if (Opc < 0) {
        V = UndefValue::get(CurTy);  // Unknown cast.
      } else {
        Type *OpTy = getTypeByID(Record[1]);
        if (!OpTy)
          return error("Invalid record");
        Constant *Op = ValueList.getConstantFwdRef(Record[2], OpTy);
        V = UpgradeBitCastExpr(Opc, Op, CurTy);
        if (!V) V = ConstantExpr::getCast(Opc, Op, CurTy);
      }
      break;
    }
    case bitc::CST_CODE_CE_INBOUNDS_GEP: // [ty, n x operands]
    case bitc::CST_CODE_CE_GEP: // [ty, n x operands]
    case bitc::CST_CODE_CE_GEP_WITH_INRANGE_INDEX: { // [ty, flags, n x
                                                     // operands]
      unsigned OpNum = 0;
      Type *PointeeType = nullptr;
      if (BitCode == bitc::CST_CODE_CE_GEP_WITH_INRANGE_INDEX ||
          Record.size() % 2)
        PointeeType = getTypeByID(Record[OpNum++]);

      bool InBounds = false;
      Optional<unsigned> InRangeIndex;
      if (BitCode == bitc::CST_CODE_CE_GEP_WITH_INRANGE_INDEX) {
        uint64_t Op = Record[OpNum++];
        InBounds = Op & 1;
        InRangeIndex = Op >> 1;
      } else if (BitCode == bitc::CST_CODE_CE_INBOUNDS_GEP)
        InBounds = true;

      SmallVector<Constant*, 16> Elts;
      Type *Elt0FullTy = nullptr;
      while (OpNum != Record.size()) {
        if (!Elt0FullTy)
          Elt0FullTy = getFullyStructuredTypeByID(Record[OpNum]);
        Type *ElTy = getTypeByID(Record[OpNum++]);
        if (!ElTy)
          return error("Invalid record");
        Elts.push_back(ValueList.getConstantFwdRef(Record[OpNum++], ElTy));
      }

      if (Elts.size() < 1)
        return error("Invalid gep with no operands");

      Type *ImplicitPointeeType =
          getPointerElementFlatType(Elt0FullTy->getScalarType());
      if (!PointeeType)
        PointeeType = ImplicitPointeeType;
      else if (PointeeType != ImplicitPointeeType)
        return error("Explicit gep operator type does not match pointee type "
                     "of pointer operand");

      ArrayRef<Constant *> Indices(Elts.begin() + 1, Elts.end());
      V = ConstantExpr::getGetElementPtr(PointeeType, Elts[0], Indices,
                                         InBounds, InRangeIndex);
      break;
    }
    case bitc::CST_CODE_CE_SELECT: {  // CE_SELECT: [opval#, opval#, opval#]
      if (Record.size() < 3)
        return error("Invalid record");

      Type *SelectorTy = Type::getInt1Ty(Context);

      // The selector might be an i1 or an <n x i1>
      // Get the type from the ValueList before getting a forward ref.
      if (VectorType *VTy = dyn_cast<VectorType>(CurTy))
        if (Value *V = ValueList[Record[0]])
          if (SelectorTy != V->getType())
            SelectorTy = VectorType::get(SelectorTy, VTy->getNumElements());

      V = ConstantExpr::getSelect(ValueList.getConstantFwdRef(Record[0],
                                                              SelectorTy),
                                  ValueList.getConstantFwdRef(Record[1],CurTy),
                                  ValueList.getConstantFwdRef(Record[2],CurTy));
      break;
    }
    case bitc::CST_CODE_CE_EXTRACTELT
        : { // CE_EXTRACTELT: [opty, opval, opty, opval]
      if (Record.size() < 3)
        return error("Invalid record");
      VectorType *OpTy =
        dyn_cast_or_null<VectorType>(getTypeByID(Record[0]));
      if (!OpTy)
        return error("Invalid record");
      Constant *Op0 = ValueList.getConstantFwdRef(Record[1], OpTy);
      Constant *Op1 = nullptr;
      if (Record.size() == 4) {
        Type *IdxTy = getTypeByID(Record[2]);
        if (!IdxTy)
          return error("Invalid record");
        Op1 = ValueList.getConstantFwdRef(Record[3], IdxTy);
      } else // TODO: Remove with llvm 4.0
        Op1 = ValueList.getConstantFwdRef(Record[2], Type::getInt32Ty(Context));
      if (!Op1)
        return error("Invalid record");
      V = ConstantExpr::getExtractElement(Op0, Op1);
      break;
    }
    case bitc::CST_CODE_CE_INSERTELT
        : { // CE_INSERTELT: [opval, opval, opty, opval]
      VectorType *OpTy = dyn_cast<VectorType>(CurTy);
      if (Record.size() < 3 || !OpTy)
        return error("Invalid record");
      Constant *Op0 = ValueList.getConstantFwdRef(Record[0], OpTy);
      Constant *Op1 = ValueList.getConstantFwdRef(Record[1],
                                                  OpTy->getElementType());
      Constant *Op2 = nullptr;
      if (Record.size() == 4) {
        Type *IdxTy = getTypeByID(Record[2]);
        if (!IdxTy)
          return error("Invalid record");
        Op2 = ValueList.getConstantFwdRef(Record[3], IdxTy);
      } else // TODO: Remove with llvm 4.0
        Op2 = ValueList.getConstantFwdRef(Record[2], Type::getInt32Ty(Context));
      if (!Op2)
        return error("Invalid record");
      V = ConstantExpr::getInsertElement(Op0, Op1, Op2);
      break;
    }
    case bitc::CST_CODE_CE_SHUFFLEVEC: { // CE_SHUFFLEVEC: [opval, opval, opval]
      VectorType *OpTy = dyn_cast<VectorType>(CurTy);
      if (Record.size() < 3 || !OpTy)
        return error("Invalid record");
      Constant *Op0 = ValueList.getConstantFwdRef(Record[0], OpTy);
      Constant *Op1 = ValueList.getConstantFwdRef(Record[1], OpTy);
      Type *ShufTy = VectorType::get(Type::getInt32Ty(Context),
                                                 OpTy->getNumElements());
      Constant *Op2 = ValueList.getConstantFwdRef(Record[2], ShufTy);
      V = ConstantExpr::getShuffleVector(Op0, Op1, Op2);
      break;
    }
    case bitc::CST_CODE_CE_SHUFVEC_EX: { // [opty, opval, opval, opval]
      VectorType *RTy = dyn_cast<VectorType>(CurTy);
      VectorType *OpTy =
        dyn_cast_or_null<VectorType>(getTypeByID(Record[0]));
      if (Record.size() < 4 || !RTy || !OpTy)
        return error("Invalid record");
      Constant *Op0 = ValueList.getConstantFwdRef(Record[1], OpTy);
      Constant *Op1 = ValueList.getConstantFwdRef(Record[2], OpTy);
      Type *ShufTy = VectorType::get(Type::getInt32Ty(Context),
                                                 RTy->getNumElements());
      Constant *Op2 = ValueList.getConstantFwdRef(Record[3], ShufTy);
      V = ConstantExpr::getShuffleVector(Op0, Op1, Op2);
      break;
    }
    case bitc::CST_CODE_CE_CMP: {     // CE_CMP: [opty, opval, opval, pred]
      if (Record.size() < 4)
        return error("Invalid record");
      Type *OpTy = getTypeByID(Record[0]);
      if (!OpTy)
        return error("Invalid record");
      Constant *Op0 = ValueList.getConstantFwdRef(Record[1], OpTy);
      Constant *Op1 = ValueList.getConstantFwdRef(Record[2], OpTy);

      if (OpTy->isFPOrFPVectorTy())
        V = ConstantExpr::getFCmp(Record[3], Op0, Op1);
      else
        V = ConstantExpr::getICmp(Record[3], Op0, Op1);
      break;
    }
    // This maintains backward compatibility, pre-asm dialect keywords.
    // FIXME: Remove with the 4.0 release.
    case bitc::CST_CODE_INLINEASM_OLD: {
      if (Record.size() < 2)
        return error("Invalid record");
      std::string AsmStr, ConstrStr;
      bool HasSideEffects = Record[0] & 1;
      bool IsAlignStack = Record[0] >> 1;
      unsigned AsmStrSize = Record[1];
      if (2+AsmStrSize >= Record.size())
        return error("Invalid record");
      unsigned ConstStrSize = Record[2+AsmStrSize];
      if (3+AsmStrSize+ConstStrSize > Record.size())
        return error("Invalid record");

      for (unsigned i = 0; i != AsmStrSize; ++i)
        AsmStr += (char)Record[2+i];
      for (unsigned i = 0; i != ConstStrSize; ++i)
        ConstrStr += (char)Record[3+AsmStrSize+i];
      UpgradeInlineAsmString(&AsmStr);
      V = InlineAsm::get(
          cast<FunctionType>(getPointerElementFlatType(CurFullTy)), AsmStr,
          ConstrStr, HasSideEffects, IsAlignStack);
      break;
    }
    // This version adds support for the asm dialect keywords (e.g.,
    // inteldialect).
    case bitc::CST_CODE_INLINEASM: {
      if (Record.size() < 2)
        return error("Invalid record");
      std::string AsmStr, ConstrStr;
      bool HasSideEffects = Record[0] & 1;
      bool IsAlignStack = (Record[0] >> 1) & 1;
      unsigned AsmDialect = Record[0] >> 2;
      unsigned AsmStrSize = Record[1];
      if (2+AsmStrSize >= Record.size())
        return error("Invalid record");
      unsigned ConstStrSize = Record[2+AsmStrSize];
      if (3+AsmStrSize+ConstStrSize > Record.size())
        return error("Invalid record");

      for (unsigned i = 0; i != AsmStrSize; ++i)
        AsmStr += (char)Record[2+i];
      for (unsigned i = 0; i != ConstStrSize; ++i)
        ConstrStr += (char)Record[3+AsmStrSize+i];
      UpgradeInlineAsmString(&AsmStr);
      V = InlineAsm::get(
          cast<FunctionType>(getPointerElementFlatType(CurFullTy)), AsmStr,
          ConstrStr, HasSideEffects, IsAlignStack,
          InlineAsm::AsmDialect(AsmDialect));
      break;
    }
    case bitc::CST_CODE_BLOCKADDRESS:{
      if (Record.size() < 3)
        return error("Invalid record");
      Type *FnTy = getTypeByID(Record[0]);
      if (!FnTy)
        return error("Invalid record");
      Function *Fn =
        dyn_cast_or_null<Function>(ValueList.getConstantFwdRef(Record[1],FnTy));
      if (!Fn)
        return error("Invalid record");

      // If the function is already parsed we can insert the block address right
      // away.
      BasicBlock *BB;
      unsigned BBID = Record[2];
      if (!BBID)
        // Invalid reference to entry block.
        return error("Invalid ID");
      if (!Fn->empty()) {
        Function::iterator BBI = Fn->begin(), BBE = Fn->end();
        for (size_t I = 0, E = BBID; I != E; ++I) {
          if (BBI == BBE)
            return error("Invalid ID");
          ++BBI;
        }
        BB = &*BBI;
      } else {
        // Otherwise insert a placeholder and remember it so it can be inserted
        // when the function is parsed.
        auto &FwdBBs = BasicBlockFwdRefs[Fn];
        if (FwdBBs.empty())
          BasicBlockFwdRefQueue.push_back(Fn);
        if (FwdBBs.size() < BBID + 1)
          FwdBBs.resize(BBID + 1);
        if (!FwdBBs[BBID])
          FwdBBs[BBID] = BasicBlock::Create(Context);
        BB = FwdBBs[BBID];
      }
      V = BlockAddress::get(Fn, BB);
      break;
    }
    }

    assert(V->getType() == flattenPointerTypes(CurFullTy) &&
           "Incorrect fully structured type provided for Constant");
    ValueList.assignValue(V, NextCstNo, CurFullTy);
    ++NextCstNo;
  }
}

Error BitcodeReader::parseUseLists() {
  if (Error Err = Stream.EnterSubBlock(bitc::USELIST_BLOCK_ID))
    return Err;

  // Read all the records.
  SmallVector<uint64_t, 64> Record;

  while (true) {
    Expected<BitstreamEntry> MaybeEntry = Stream.advanceSkippingSubblocks();
    if (!MaybeEntry)
      return MaybeEntry.takeError();
    BitstreamEntry Entry = MaybeEntry.get();

    switch (Entry.Kind) {
    case BitstreamEntry::SubBlock: // Handled for us already.
    case BitstreamEntry::Error:
      return error("Malformed block");
    case BitstreamEntry::EndBlock:
      return Error::success();
    case BitstreamEntry::Record:
      // The interesting case.
      break;
    }

    // Read a use list record.
    Record.clear();
    bool IsBB = false;
    Expected<unsigned> MaybeRecord = Stream.readRecord(Entry.ID, Record);
    if (!MaybeRecord)
      return MaybeRecord.takeError();
    switch (MaybeRecord.get()) {
    default:  // Default behavior: unknown type.
      break;
    case bitc::USELIST_CODE_BB:
      IsBB = true;
      LLVM_FALLTHROUGH;
    case bitc::USELIST_CODE_DEFAULT: {
      unsigned RecordLength = Record.size();
      if (RecordLength < 3)
        // Records should have at least an ID and two indexes.
        return error("Invalid record");
      unsigned ID = Record.back();
      Record.pop_back();

      Value *V;
      if (IsBB) {
        assert(ID < FunctionBBs.size() && "Basic block not found");
        V = FunctionBBs[ID];
      } else
        V = ValueList[ID];
      unsigned NumUses = 0;
      SmallDenseMap<const Use *, unsigned, 16> Order;
      for (const Use &U : V->materialized_uses()) {
        if (++NumUses > Record.size())
          break;
        Order[&U] = Record[NumUses - 1];
      }
      if (Order.size() != Record.size() || NumUses > Record.size())
        // Mismatches can happen if the functions are being materialized lazily
        // (out-of-order), or a value has been upgraded.
        break;

      V->sortUseList([&](const Use &L, const Use &R) {
        return Order.lookup(&L) < Order.lookup(&R);
      });
      break;
    }
    }
  }
}

/// When we see the block for metadata, remember where it is and then skip it.
/// This lets us lazily deserialize the metadata.
Error BitcodeReader::rememberAndSkipMetadata() {
  // Save the current stream state.
  uint64_t CurBit = Stream.GetCurrentBitNo();
  DeferredMetadataInfo.push_back(CurBit);

  // Skip over the block for now.
  if (Error Err = Stream.SkipBlock())
    return Err;
  return Error::success();
}

Error BitcodeReader::materializeMetadata() {
  for (uint64_t BitPos : DeferredMetadataInfo) {
    // Move the bit stream to the saved position.
    if (Error JumpFailed = Stream.JumpToBit(BitPos))
      return JumpFailed;
    if (Error Err = MDLoader->parseModuleMetadata())
      return Err;
  }

  // Upgrade "Linker Options" module flag to "llvm.linker.options" module-level
  // metadata.
  if (Metadata *Val = TheModule->getModuleFlag("Linker Options")) {
    NamedMDNode *LinkerOpts =
        TheModule->getOrInsertNamedMetadata("llvm.linker.options");
    for (const MDOperand &MDOptions : cast<MDNode>(Val)->operands())
      LinkerOpts->addOperand(cast<MDNode>(MDOptions));
  }

  DeferredMetadataInfo.clear();
  return Error::success();
}

void BitcodeReader::setStripDebugInfo() { StripDebugInfo = true; }

/// When we see the block for a function body, remember where it is and then
/// skip it.  This lets us lazily deserialize the functions.
Error BitcodeReader::rememberAndSkipFunctionBody() {
  // Get the function we are talking about.
  if (FunctionsWithBodies.empty())
    return error("Insufficient function protos");

  Function *Fn = FunctionsWithBodies.back();
  FunctionsWithBodies.pop_back();

  // Save the current stream state.
  uint64_t CurBit = Stream.GetCurrentBitNo();
  assert(
      (DeferredFunctionInfo[Fn] == 0 || DeferredFunctionInfo[Fn] == CurBit) &&
      "Mismatch between VST and scanned function offsets");
  DeferredFunctionInfo[Fn] = CurBit;

  // Skip over the function block for now.
  if (Error Err = Stream.SkipBlock())
    return Err;
  return Error::success();
}

Error BitcodeReader::globalCleanup() {
  // Patch the initializers for globals and aliases up.
  if (Error Err = resolveGlobalAndIndirectSymbolInits())
    return Err;
  if (!GlobalInits.empty() || !IndirectSymbolInits.empty())
    return error("Malformed global initializer set");

  // Look for intrinsic functions which need to be upgraded at some point
  for (Function &F : *TheModule) {
    MDLoader->upgradeDebugIntrinsics(F);
    Function *NewFn;
    if (UpgradeIntrinsicFunction(&F, NewFn))
      UpgradedIntrinsics[&F] = NewFn;
    else if (auto Remangled = Intrinsic::remangleIntrinsicFunction(&F))
      // Some types could be renamed during loading if several modules are
      // loaded in the same LLVMContext (LTO scenario). In this case we should
      // remangle intrinsics names as well.
      RemangledIntrinsics[&F] = Remangled.getValue();
  }

  // Look for global variables which need to be renamed.
  std::vector<std::pair<GlobalVariable *, GlobalVariable *>> UpgradedVariables;
  for (GlobalVariable &GV : TheModule->globals())
    if (GlobalVariable *Upgraded = UpgradeGlobalVariable(&GV))
      UpgradedVariables.emplace_back(&GV, Upgraded);
  for (auto &Pair : UpgradedVariables) {
    Pair.first->eraseFromParent();
    TheModule->getGlobalList().push_back(Pair.second);
  }

  // Force deallocation of memory for these vectors to favor the client that
  // want lazy deserialization.
  std::vector<std::pair<GlobalVariable *, unsigned>>().swap(GlobalInits);
  std::vector<std::pair<GlobalIndirectSymbol *, unsigned>>().swap(
      IndirectSymbolInits);
  return Error::success();
}

/// Support for lazy parsing of function bodies. This is required if we
/// either have an old bitcode file without a VST forward declaration record,
/// or if we have an anonymous function being materialized, since anonymous
/// functions do not have a name and are therefore not in the VST.
Error BitcodeReader::rememberAndSkipFunctionBodies() {
  if (Error JumpFailed = Stream.JumpToBit(NextUnreadBit))
    return JumpFailed;

  if (Stream.AtEndOfStream())
    return error("Could not find function in stream");

  if (!SeenFirstFunctionBody)
    return error("Trying to materialize functions before seeing function blocks");

  // An old bitcode file with the symbol table at the end would have
  // finished the parse greedily.
  assert(SeenValueSymbolTable);

  SmallVector<uint64_t, 64> Record;

  while (true) {
    Expected<llvm::BitstreamEntry> MaybeEntry = Stream.advance();
    if (!MaybeEntry)
      return MaybeEntry.takeError();
    llvm::BitstreamEntry Entry = MaybeEntry.get();

    switch (Entry.Kind) {
    default:
      return error("Expect SubBlock");
    case BitstreamEntry::SubBlock:
      switch (Entry.ID) {
      default:
        return error("Expect function block");
      case bitc::FUNCTION_BLOCK_ID:
        if (Error Err = rememberAndSkipFunctionBody())
          return Err;
        NextUnreadBit = Stream.GetCurrentBitNo();
        return Error::success();
      }
    }
  }
}

bool BitcodeReaderBase::readBlockInfo() {
  Expected<Optional<BitstreamBlockInfo>> MaybeNewBlockInfo =
      Stream.ReadBlockInfoBlock();
  if (!MaybeNewBlockInfo)
    return true; // FIXME Handle the error.
  Optional<BitstreamBlockInfo> NewBlockInfo =
      std::move(MaybeNewBlockInfo.get());
  if (!NewBlockInfo)
    return true;
  BlockInfo = std::move(*NewBlockInfo);
  return false;
}

Error BitcodeReader::parseComdatRecord(ArrayRef<uint64_t> Record) {
  // v1: [selection_kind, name]
  // v2: [strtab_offset, strtab_size, selection_kind]
  StringRef Name;
  std::tie(Name, Record) = readNameFromStrtab(Record);

  if (Record.empty())
    return error("Invalid record");
  Comdat::SelectionKind SK = getDecodedComdatSelectionKind(Record[0]);
  std::string OldFormatName;
  if (!UseStrtab) {
    if (Record.size() < 2)
      return error("Invalid record");
    unsigned ComdatNameSize = Record[1];
    OldFormatName.reserve(ComdatNameSize);
    for (unsigned i = 0; i != ComdatNameSize; ++i)
      OldFormatName += (char)Record[2 + i];
    Name = OldFormatName;
  }
  Comdat *C = TheModule->getOrInsertComdat(Name);
  C->setSelectionKind(SK);
  ComdatList.push_back(C);
  return Error::success();
}

static void inferDSOLocal(GlobalValue *GV) {
  // infer dso_local from linkage and visibility if it is not encoded.
  if (GV->hasLocalLinkage() ||
      (!GV->hasDefaultVisibility() && !GV->hasExternalWeakLinkage()))
    GV->setDSOLocal(true);
}

Error BitcodeReader::parseGlobalVarRecord(ArrayRef<uint64_t> Record) {
  // v1: [pointer type, isconst, initid, linkage, alignment, section,
  // visibility, threadlocal, unnamed_addr, externally_initialized,
  // dllstorageclass, comdat, attributes, preemption specifier,
  // partition strtab offset, partition strtab size] (name in VST)
  // v2: [strtab_offset, strtab_size, v1]
  StringRef Name;
  std::tie(Name, Record) = readNameFromStrtab(Record);

  if (Record.size() < 6)
    return error("Invalid record");
  Type *FullTy = getFullyStructuredTypeByID(Record[0]);
  Type *Ty = flattenPointerTypes(FullTy);
  if (!Ty)
    return error("Invalid record");
  bool isConstant = Record[1] & 1;
  bool explicitType = Record[1] & 2;
  unsigned AddressSpace;
  if (explicitType) {
    AddressSpace = Record[1] >> 2;
  } else {
    if (!Ty->isPointerTy())
      return error("Invalid type for value");
    AddressSpace = cast<PointerType>(Ty)->getAddressSpace();
    std::tie(FullTy, Ty) = getPointerElementTypes(FullTy);
  }

  uint64_t RawLinkage = Record[3];
  GlobalValue::LinkageTypes Linkage = getDecodedLinkage(RawLinkage);
  MaybeAlign Alignment;
  if (Error Err = parseAlignmentValue(Record[4], Alignment))
    return Err;
  std::string Section;
  if (Record[5]) {
    if (Record[5] - 1 >= SectionTable.size())
      return error("Invalid ID");
    Section = SectionTable[Record[5] - 1];
  }
  GlobalValue::VisibilityTypes Visibility = GlobalValue::DefaultVisibility;
  // Local linkage must have default visibility.
  if (Record.size() > 6 && !GlobalValue::isLocalLinkage(Linkage))
    // FIXME: Change to an error if non-default in 4.0.
    Visibility = getDecodedVisibility(Record[6]);

  GlobalVariable::ThreadLocalMode TLM = GlobalVariable::NotThreadLocal;
  if (Record.size() > 7)
    TLM = getDecodedThreadLocalMode(Record[7]);

  GlobalValue::UnnamedAddr UnnamedAddr = GlobalValue::UnnamedAddr::None;
  if (Record.size() > 8)
    UnnamedAddr = getDecodedUnnamedAddrType(Record[8]);

  bool ExternallyInitialized = false;
  if (Record.size() > 9)
    ExternallyInitialized = Record[9];

  GlobalVariable *NewGV =
      new GlobalVariable(*TheModule, Ty, isConstant, Linkage, nullptr, Name,
                         nullptr, TLM, AddressSpace, ExternallyInitialized);
  NewGV->setAlignment(Alignment);
  if (!Section.empty())
    NewGV->setSection(Section);
  NewGV->setVisibility(Visibility);
  NewGV->setUnnamedAddr(UnnamedAddr);

  if (Record.size() > 10)
    NewGV->setDLLStorageClass(getDecodedDLLStorageClass(Record[10]));
  else
    upgradeDLLImportExportLinkage(NewGV, RawLinkage);

  FullTy = PointerType::get(FullTy, AddressSpace);
  assert(NewGV->getType() == flattenPointerTypes(FullTy) &&
         "Incorrect fully specified type for GlobalVariable");
  ValueList.push_back(NewGV, FullTy);

  // Remember which value to use for the global initializer.
  if (unsigned InitID = Record[2])
    GlobalInits.push_back(std::make_pair(NewGV, InitID - 1));

  if (Record.size() > 11) {
    if (unsigned ComdatID = Record[11]) {
      if (ComdatID > ComdatList.size())
        return error("Invalid global variable comdat ID");
      NewGV->setComdat(ComdatList[ComdatID - 1]);
    }
  } else if (hasImplicitComdat(RawLinkage)) {
    NewGV->setComdat(reinterpret_cast<Comdat *>(1));
  }

  if (Record.size() > 12) {
    auto AS = getAttributes(Record[12]).getFnAttributes();
    NewGV->setAttributes(AS);
  }

  if (Record.size() > 13) {
    NewGV->setDSOLocal(getDecodedDSOLocal(Record[13]));
  }
  inferDSOLocal(NewGV);

  // Check whether we have enough values to read a partition name.
  if (Record.size() > 15)
    NewGV->setPartition(StringRef(Strtab.data() + Record[14], Record[15]));

  return Error::success();
}

Error BitcodeReader::parseFunctionRecord(ArrayRef<uint64_t> Record) {
  // v1: [type, callingconv, isproto, linkage, paramattr, alignment, section,
  // visibility, gc, unnamed_addr, prologuedata, dllstorageclass, comdat,
  // prefixdata,  personalityfn, preemption specifier, addrspace] (name in VST)
  // v2: [strtab_offset, strtab_size, v1]
  StringRef Name;
  std::tie(Name, Record) = readNameFromStrtab(Record);

  if (Record.size() < 8)
    return error("Invalid record");
  Type *FullFTy = getFullyStructuredTypeByID(Record[0]);
  Type *FTy = flattenPointerTypes(FullFTy);
  if (!FTy)
    return error("Invalid record");
  if (isa<PointerType>(FTy))
    std::tie(FullFTy, FTy) = getPointerElementTypes(FullFTy);

  if (!isa<FunctionType>(FTy))
    return error("Invalid type for value");
  auto CC = static_cast<CallingConv::ID>(Record[1]);
  if (CC & ~CallingConv::MaxID)
    return error("Invalid calling convention ID");

  unsigned AddrSpace = TheModule->getDataLayout().getProgramAddressSpace();
  if (Record.size() > 16)
    AddrSpace = Record[16];

  Function *Func =
      Function::Create(cast<FunctionType>(FTy), GlobalValue::ExternalLinkage,
                       AddrSpace, Name, TheModule);

  assert(Func->getFunctionType() == flattenPointerTypes(FullFTy) &&
         "Incorrect fully specified type provided for function");
  FunctionTypes[Func] = cast<FunctionType>(FullFTy);

  Func->setCallingConv(CC);
  bool isProto = Record[2];
  uint64_t RawLinkage = Record[3];
  Func->setLinkage(getDecodedLinkage(RawLinkage));
  Func->setAttributes(getAttributes(Record[4]));

  // Upgrade any old-style byval without a type by propagating the argument's
  // pointee type. There should be no opaque pointers where the byval type is
  // implicit.
  for (unsigned i = 0; i != Func->arg_size(); ++i) {
    if (!Func->hasParamAttribute(i, Attribute::ByVal))
      continue;

    Type *PTy = cast<FunctionType>(FullFTy)->getParamType(i);
    Func->removeParamAttr(i, Attribute::ByVal);
    Func->addParamAttr(i, Attribute::getWithByValType(
                              Context, getPointerElementFlatType(PTy)));
  }

  MaybeAlign Alignment;
  if (Error Err = parseAlignmentValue(Record[5], Alignment))
    return Err;
  Func->setAlignment(Alignment);
  if (Record[6]) {
    if (Record[6] - 1 >= SectionTable.size())
      return error("Invalid ID");
    Func->setSection(SectionTable[Record[6] - 1]);
  }
  // Local linkage must have default visibility.
  if (!Func->hasLocalLinkage())
    // FIXME: Change to an error if non-default in 4.0.
    Func->setVisibility(getDecodedVisibility(Record[7]));
  if (Record.size() > 8 && Record[8]) {
    if (Record[8] - 1 >= GCTable.size())
      return error("Invalid ID");
    Func->setGC(GCTable[Record[8] - 1]);
  }
  GlobalValue::UnnamedAddr UnnamedAddr = GlobalValue::UnnamedAddr::None;
  if (Record.size() > 9)
    UnnamedAddr = getDecodedUnnamedAddrType(Record[9]);
  Func->setUnnamedAddr(UnnamedAddr);
  if (Record.size() > 10 && Record[10] != 0)
    FunctionPrologues.push_back(std::make_pair(Func, Record[10] - 1));

  if (Record.size() > 11)
    Func->setDLLStorageClass(getDecodedDLLStorageClass(Record[11]));
  else
    upgradeDLLImportExportLinkage(Func, RawLinkage);

  if (Record.size() > 12) {
    if (unsigned ComdatID = Record[12]) {
      if (ComdatID > ComdatList.size())
        return error("Invalid function comdat ID");
      Func->setComdat(ComdatList[ComdatID - 1]);
    }
  } else if (hasImplicitComdat(RawLinkage)) {
    Func->setComdat(reinterpret_cast<Comdat *>(1));
  }

  if (Record.size() > 13 && Record[13] != 0)
    FunctionPrefixes.push_back(std::make_pair(Func, Record[13] - 1));

  if (Record.size() > 14 && Record[14] != 0)
    FunctionPersonalityFns.push_back(std::make_pair(Func, Record[14] - 1));

  if (Record.size() > 15) {
    Func->setDSOLocal(getDecodedDSOLocal(Record[15]));
  }
  inferDSOLocal(Func);

  // Record[16] is the address space number.

  // Check whether we have enough values to read a partition name.
  if (Record.size() > 18)
    Func->setPartition(StringRef(Strtab.data() + Record[17], Record[18]));

  Type *FullTy = PointerType::get(FullFTy, AddrSpace);
  assert(Func->getType() == flattenPointerTypes(FullTy) &&
         "Incorrect fully specified type provided for Function");
  ValueList.push_back(Func, FullTy);

  // If this is a function with a body, remember the prototype we are
  // creating now, so that we can match up the body with them later.
  if (!isProto) {
    Func->setIsMaterializable(true);
    FunctionsWithBodies.push_back(Func);
    DeferredFunctionInfo[Func] = 0;
  }
  return Error::success();
}

Error BitcodeReader::parseGlobalIndirectSymbolRecord(
    unsigned BitCode, ArrayRef<uint64_t> Record) {
  // v1 ALIAS_OLD: [alias type, aliasee val#, linkage] (name in VST)
  // v1 ALIAS: [alias type, addrspace, aliasee val#, linkage, visibility,
  // dllstorageclass, threadlocal, unnamed_addr,
  // preemption specifier] (name in VST)
  // v1 IFUNC: [alias type, addrspace, aliasee val#, linkage,
  // visibility, dllstorageclass, threadlocal, unnamed_addr,
  // preemption specifier] (name in VST)
  // v2: [strtab_offset, strtab_size, v1]
  StringRef Name;
  std::tie(Name, Record) = readNameFromStrtab(Record);

  bool NewRecord = BitCode != bitc::MODULE_CODE_ALIAS_OLD;
  if (Record.size() < (3 + (unsigned)NewRecord))
    return error("Invalid record");
  unsigned OpNum = 0;
  Type *FullTy = getFullyStructuredTypeByID(Record[OpNum++]);
  Type *Ty = flattenPointerTypes(FullTy);
  if (!Ty)
    return error("Invalid record");

  unsigned AddrSpace;
  if (!NewRecord) {
    auto *PTy = dyn_cast<PointerType>(Ty);
    if (!PTy)
      return error("Invalid type for value");
    std::tie(FullTy, Ty) = getPointerElementTypes(FullTy);
    AddrSpace = PTy->getAddressSpace();
  } else {
    AddrSpace = Record[OpNum++];
  }

  auto Val = Record[OpNum++];
  auto Linkage = Record[OpNum++];
  GlobalIndirectSymbol *NewGA;
  if (BitCode == bitc::MODULE_CODE_ALIAS ||
      BitCode == bitc::MODULE_CODE_ALIAS_OLD)
    NewGA = GlobalAlias::create(Ty, AddrSpace, getDecodedLinkage(Linkage), Name,
                                TheModule);
  else
    NewGA = GlobalIFunc::create(Ty, AddrSpace, getDecodedLinkage(Linkage), Name,
                                nullptr, TheModule);

  assert(NewGA->getValueType() == flattenPointerTypes(FullTy) &&
         "Incorrect fully structured type provided for GlobalIndirectSymbol");
  // Old bitcode files didn't have visibility field.
  // Local linkage must have default visibility.
  if (OpNum != Record.size()) {
    auto VisInd = OpNum++;
    if (!NewGA->hasLocalLinkage())
      // FIXME: Change to an error if non-default in 4.0.
      NewGA->setVisibility(getDecodedVisibility(Record[VisInd]));
  }
  if (BitCode == bitc::MODULE_CODE_ALIAS ||
      BitCode == bitc::MODULE_CODE_ALIAS_OLD) {
    if (OpNum != Record.size())
      NewGA->setDLLStorageClass(getDecodedDLLStorageClass(Record[OpNum++]));
    else
      upgradeDLLImportExportLinkage(NewGA, Linkage);
    if (OpNum != Record.size())
      NewGA->setThreadLocalMode(getDecodedThreadLocalMode(Record[OpNum++]));
    if (OpNum != Record.size())
      NewGA->setUnnamedAddr(getDecodedUnnamedAddrType(Record[OpNum++]));
  }
  if (OpNum != Record.size())
    NewGA->setDSOLocal(getDecodedDSOLocal(Record[OpNum++]));
  inferDSOLocal(NewGA);

  // Check whether we have enough values to read a partition name.
  if (OpNum + 1 < Record.size()) {
    NewGA->setPartition(
        StringRef(Strtab.data() + Record[OpNum], Record[OpNum + 1]));
    OpNum += 2;
  }

  FullTy = PointerType::get(FullTy, AddrSpace);
  assert(NewGA->getType() == flattenPointerTypes(FullTy) &&
         "Incorrect fully structured type provided for GlobalIndirectSymbol");
  ValueList.push_back(NewGA, FullTy);
  IndirectSymbolInits.push_back(std::make_pair(NewGA, Val));
  return Error::success();
}

Error BitcodeReader::parseModule(uint64_t ResumeBit,
                                 bool ShouldLazyLoadMetadata) {
  if (ResumeBit) {
    if (Error JumpFailed = Stream.JumpToBit(ResumeBit))
      return JumpFailed;
  } else if (Error Err = Stream.EnterSubBlock(bitc::MODULE_BLOCK_ID))
    return Err;

  SmallVector<uint64_t, 64> Record;

  // Read all the records for this module.
  while (true) {
    Expected<llvm::BitstreamEntry> MaybeEntry = Stream.advance();
    if (!MaybeEntry)
      return MaybeEntry.takeError();
    llvm::BitstreamEntry Entry = MaybeEntry.get();

    switch (Entry.Kind) {
    case BitstreamEntry::Error:
      return error("Malformed block");
    case BitstreamEntry::EndBlock:
      return globalCleanup();

    case BitstreamEntry::SubBlock:
      switch (Entry.ID) {
      default:  // Skip unknown content.
        if (Error Err = Stream.SkipBlock())
          return Err;
        break;
      case bitc::BLOCKINFO_BLOCK_ID:
        if (readBlockInfo())
          return error("Malformed block");
        break;
      case bitc::PARAMATTR_BLOCK_ID:
        if (Error Err = parseAttributeBlock())
          return Err;
        break;
      case bitc::PARAMATTR_GROUP_BLOCK_ID:
        if (Error Err = parseAttributeGroupBlock())
          return Err;
        break;
      case bitc::TYPE_BLOCK_ID_NEW:
        if (Error Err = parseTypeTable())
          return Err;
        break;
      case bitc::VALUE_SYMTAB_BLOCK_ID:
        if (!SeenValueSymbolTable) {
          // Either this is an old form VST without function index and an
          // associated VST forward declaration record (which would have caused
          // the VST to be jumped to and parsed before it was encountered
          // normally in the stream), or there were no function blocks to
          // trigger an earlier parsing of the VST.
          assert(VSTOffset == 0 || FunctionsWithBodies.empty());
          if (Error Err = parseValueSymbolTable())
            return Err;
          SeenValueSymbolTable = true;
        } else {
          // We must have had a VST forward declaration record, which caused
          // the parser to jump to and parse the VST earlier.
          assert(VSTOffset > 0);
          if (Error Err = Stream.SkipBlock())
            return Err;
        }
        break;
      case bitc::CONSTANTS_BLOCK_ID:
        if (Error Err = parseConstants())
          return Err;
        if (Error Err = resolveGlobalAndIndirectSymbolInits())
          return Err;
        break;
      case bitc::METADATA_BLOCK_ID:
        if (ShouldLazyLoadMetadata) {
          if (Error Err = rememberAndSkipMetadata())
            return Err;
          break;
        }
        assert(DeferredMetadataInfo.empty() && "Unexpected deferred metadata");
        if (Error Err = MDLoader->parseModuleMetadata())
          return Err;
        break;
      case bitc::METADATA_KIND_BLOCK_ID:
        if (Error Err = MDLoader->parseMetadataKinds())
          return Err;
        break;
      case bitc::FUNCTION_BLOCK_ID:
        // If this is the first function body we've seen, reverse the
        // FunctionsWithBodies list.
        if (!SeenFirstFunctionBody) {
          std::reverse(FunctionsWithBodies.begin(), FunctionsWithBodies.end());
          if (Error Err = globalCleanup())
            return Err;
          SeenFirstFunctionBody = true;
        }

        if (VSTOffset > 0) {
          // If we have a VST forward declaration record, make sure we
          // parse the VST now if we haven't already. It is needed to
          // set up the DeferredFunctionInfo vector for lazy reading.
          if (!SeenValueSymbolTable) {
            if (Error Err = BitcodeReader::parseValueSymbolTable(VSTOffset))
              return Err;
            SeenValueSymbolTable = true;
            // Fall through so that we record the NextUnreadBit below.
            // This is necessary in case we have an anonymous function that
            // is later materialized. Since it will not have a VST entry we
            // need to fall back to the lazy parse to find its offset.
          } else {
            // If we have a VST forward declaration record, but have already
            // parsed the VST (just above, when the first function body was
            // encountered here), then we are resuming the parse after
            // materializing functions. The ResumeBit points to the
            // start of the last function block recorded in the
            // DeferredFunctionInfo map. Skip it.
            if (Error Err = Stream.SkipBlock())
              return Err;
            continue;
          }
        }

        // Support older bitcode files that did not have the function
        // index in the VST, nor a VST forward declaration record, as
        // well as anonymous functions that do not have VST entries.
        // Build the DeferredFunctionInfo vector on the fly.
        if (Error Err = rememberAndSkipFunctionBody())
          return Err;

        // Suspend parsing when we reach the function bodies. Subsequent
        // materialization calls will resume it when necessary. If the bitcode
        // file is old, the symbol table will be at the end instead and will not
        // have been seen yet. In this case, just finish the parse now.
        if (SeenValueSymbolTable) {
          NextUnreadBit = Stream.GetCurrentBitNo();
          // After the VST has been parsed, we need to make sure intrinsic name
          // are auto-upgraded.
          return globalCleanup();
        }
        break;
      case bitc::USELIST_BLOCK_ID:
        if (Error Err = parseUseLists())
          return Err;
        break;
      case bitc::OPERAND_BUNDLE_TAGS_BLOCK_ID:
        if (Error Err = parseOperandBundleTags())
          return Err;
        break;
      case bitc::SYNC_SCOPE_NAMES_BLOCK_ID:
        if (Error Err = parseSyncScopeNames())
          return Err;
        break;
      }
      continue;

    case BitstreamEntry::Record:
      // The interesting case.
      break;
    }

    // Read a record.
    Expected<unsigned> MaybeBitCode = Stream.readRecord(Entry.ID, Record);
    if (!MaybeBitCode)
      return MaybeBitCode.takeError();
    switch (unsigned BitCode = MaybeBitCode.get()) {
    default: break;  // Default behavior, ignore unknown content.
    case bitc::MODULE_CODE_VERSION: {
      Expected<unsigned> VersionOrErr = parseVersionRecord(Record);
      if (!VersionOrErr)
        return VersionOrErr.takeError();
      UseRelativeIDs = *VersionOrErr >= 1;
      break;
    }
    case bitc::MODULE_CODE_TRIPLE: {  // TRIPLE: [strchr x N]
      std::string S;
      if (convertToString(Record, 0, S))
        return error("Invalid record");
      TheModule->setTargetTriple(S);
      break;
    }
    case bitc::MODULE_CODE_DATALAYOUT: {  // DATALAYOUT: [strchr x N]
      std::string S;
      if (convertToString(Record, 0, S))
        return error("Invalid record");
      TheModule->setDataLayout(S);
      break;
    }
    case bitc::MODULE_CODE_ASM: {  // ASM: [strchr x N]
      std::string S;
      if (convertToString(Record, 0, S))
        return error("Invalid record");
      TheModule->setModuleInlineAsm(S);
      break;
    }
    case bitc::MODULE_CODE_DEPLIB: {  // DEPLIB: [strchr x N]
      // FIXME: Remove in 4.0.
      std::string S;
      if (convertToString(Record, 0, S))
        return error("Invalid record");
      // Ignore value.
      break;
    }
    case bitc::MODULE_CODE_SECTIONNAME: {  // SECTIONNAME: [strchr x N]
      std::string S;
      if (convertToString(Record, 0, S))
        return error("Invalid record");
      SectionTable.push_back(S);
      break;
    }
    case bitc::MODULE_CODE_GCNAME: {  // SECTIONNAME: [strchr x N]
      std::string S;
      if (convertToString(Record, 0, S))
        return error("Invalid record");
      GCTable.push_back(S);
      break;
    }
    case bitc::MODULE_CODE_COMDAT:
      if (Error Err = parseComdatRecord(Record))
        return Err;
      break;
    case bitc::MODULE_CODE_GLOBALVAR:
      if (Error Err = parseGlobalVarRecord(Record))
        return Err;
      break;
    case bitc::MODULE_CODE_FUNCTION:
      if (Error Err = parseFunctionRecord(Record))
        return Err;
      break;
    case bitc::MODULE_CODE_IFUNC:
    case bitc::MODULE_CODE_ALIAS:
    case bitc::MODULE_CODE_ALIAS_OLD:
      if (Error Err = parseGlobalIndirectSymbolRecord(BitCode, Record))
        return Err;
      break;
    /// MODULE_CODE_VSTOFFSET: [offset]
    case bitc::MODULE_CODE_VSTOFFSET:
      if (Record.size() < 1)
        return error("Invalid record");
      // Note that we subtract 1 here because the offset is relative to one word
      // before the start of the identification or module block, which was
      // historically always the start of the regular bitcode header.
      VSTOffset = Record[0] - 1;
      break;
    /// MODULE_CODE_SOURCE_FILENAME: [namechar x N]
    case bitc::MODULE_CODE_SOURCE_FILENAME:
      SmallString<128> ValueName;
      if (convertToString(Record, 0, ValueName))
        return error("Invalid record");
      TheModule->setSourceFileName(ValueName);
      break;
    }
    Record.clear();

    // Upgrade data layout string.
    std::string DL = llvm::UpgradeDataLayoutString(
        TheModule->getDataLayoutStr(), TheModule->getTargetTriple());
    TheModule->setDataLayout(DL);
  }
}

Error BitcodeReader::parseBitcodeInto(Module *M, bool ShouldLazyLoadMetadata,
                                      bool IsImporting) {
  TheModule = M;
  MDLoader = MetadataLoader(Stream, *M, ValueList, IsImporting,
                            [&](unsigned ID) { return getTypeByID(ID); });
  return parseModule(0, ShouldLazyLoadMetadata);
}

Error BitcodeReader::typeCheckLoadStoreInst(Type *ValType, Type *PtrType) {
  if (!isa<PointerType>(PtrType))
    return error("Load/Store operand is not a pointer type");
  Type *ElemType = cast<PointerType>(PtrType)->getElementType();

  if (ValType && ValType != ElemType)
    return error("Explicit load/store type does not match pointee "
                 "type of pointer operand");
  if (!PointerType::isLoadableOrStorableType(ElemType))
    return error("Cannot load/store from pointer");
  return Error::success();
}

void BitcodeReader::propagateByValTypes(CallBase *CB,
                                        ArrayRef<Type *> ArgsFullTys) {
  for (unsigned i = 0; i != CB->arg_size(); ++i) {
    if (!CB->paramHasAttr(i, Attribute::ByVal))
      continue;

    CB->removeParamAttr(i, Attribute::ByVal);
    CB->addParamAttr(
        i, Attribute::getWithByValType(
               Context, getPointerElementFlatType(ArgsFullTys[i])));
  }
}

/// Lazily parse the specified function body block.
Error BitcodeReader::parseFunctionBody(Function *F) {
  if (Error Err = Stream.EnterSubBlock(bitc::FUNCTION_BLOCK_ID))
    return Err;

  // Unexpected unresolved metadata when parsing function.
  if (MDLoader->hasFwdRefs())
    return error("Invalid function metadata: incoming forward references");

  InstructionList.clear();
  unsigned ModuleValueListSize = ValueList.size();
  unsigned ModuleMDLoaderSize = MDLoader->size();

  // Add all the function arguments to the value table.
  unsigned ArgNo = 0;
  FunctionType *FullFTy = FunctionTypes[F];
  for (Argument &I : F->args()) {
    assert(I.getType() == flattenPointerTypes(FullFTy->getParamType(ArgNo)) &&
           "Incorrect fully specified type for Function Argument");
    ValueList.push_back(&I, FullFTy->getParamType(ArgNo++));
  }
  unsigned NextValueNo = ValueList.size();
  BasicBlock *CurBB = nullptr;
  unsigned CurBBNo = 0;

  DebugLoc LastLoc;
  auto getLastInstruction = [&]() -> Instruction * {
    if (CurBB && !CurBB->empty())
      return &CurBB->back();
    else if (CurBBNo && FunctionBBs[CurBBNo - 1] &&
             !FunctionBBs[CurBBNo - 1]->empty())
      return &FunctionBBs[CurBBNo - 1]->back();
    return nullptr;
  };

  std::vector<OperandBundleDef> OperandBundles;

  // Read all the records.
  SmallVector<uint64_t, 64> Record;

  while (true) {
    Expected<llvm::BitstreamEntry> MaybeEntry = Stream.advance();
    if (!MaybeEntry)
      return MaybeEntry.takeError();
    llvm::BitstreamEntry Entry = MaybeEntry.get();

    switch (Entry.Kind) {
    case BitstreamEntry::Error:
      return error("Malformed block");
    case BitstreamEntry::EndBlock:
      goto OutOfRecordLoop;

    case BitstreamEntry::SubBlock:
      switch (Entry.ID) {
      default:  // Skip unknown content.
        if (Error Err = Stream.SkipBlock())
          return Err;
        break;
      case bitc::CONSTANTS_BLOCK_ID:
        if (Error Err = parseConstants())
          return Err;
        NextValueNo = ValueList.size();
        break;
      case bitc::VALUE_SYMTAB_BLOCK_ID:
        if (Error Err = parseValueSymbolTable())
          return Err;
        break;
      case bitc::METADATA_ATTACHMENT_ID:
        if (Error Err = MDLoader->parseMetadataAttachment(*F, InstructionList))
          return Err;
        break;
      case bitc::METADATA_BLOCK_ID:
        assert(DeferredMetadataInfo.empty() &&
               "Must read all module-level metadata before function-level");
        if (Error Err = MDLoader->parseFunctionMetadata())
          return Err;
        break;
      case bitc::USELIST_BLOCK_ID:
        if (Error Err = parseUseLists())
          return Err;
        break;
      }
      continue;

    case BitstreamEntry::Record:
      // The interesting case.
      break;
    }

    // Read a record.
    Record.clear();
    Instruction *I = nullptr;
    Type *FullTy = nullptr;
    Expected<unsigned> MaybeBitCode = Stream.readRecord(Entry.ID, Record);
    if (!MaybeBitCode)
      return MaybeBitCode.takeError();
    switch (unsigned BitCode = MaybeBitCode.get()) {
    default: // Default behavior: reject
      return error("Invalid value");
    case bitc::FUNC_CODE_DECLAREBLOCKS: {   // DECLAREBLOCKS: [nblocks]
      if (Record.size() < 1 || Record[0] == 0)
        return error("Invalid record");
      // Create all the basic blocks for the function.
      FunctionBBs.resize(Record[0]);

      // See if anything took the address of blocks in this function.
      auto BBFRI = BasicBlockFwdRefs.find(F);
      if (BBFRI == BasicBlockFwdRefs.end()) {
        for (unsigned i = 0, e = FunctionBBs.size(); i != e; ++i)
          FunctionBBs[i] = BasicBlock::Create(Context, "", F);
      } else {
        auto &BBRefs = BBFRI->second;
        // Check for invalid basic block references.
        if (BBRefs.size() > FunctionBBs.size())
          return error("Invalid ID");
        assert(!BBRefs.empty() && "Unexpected empty array");
        assert(!BBRefs.front() && "Invalid reference to entry block");
        for (unsigned I = 0, E = FunctionBBs.size(), RE = BBRefs.size(); I != E;
             ++I)
          if (I < RE && BBRefs[I]) {
            BBRefs[I]->insertInto(F);
            FunctionBBs[I] = BBRefs[I];
          } else {
            FunctionBBs[I] = BasicBlock::Create(Context, "", F);
          }

        // Erase from the table.
        BasicBlockFwdRefs.erase(BBFRI);
      }

      CurBB = FunctionBBs[0];
      continue;
    }

    case bitc::FUNC_CODE_DEBUG_LOC_AGAIN:  // DEBUG_LOC_AGAIN
      // This record indicates that the last instruction is at the same
      // location as the previous instruction with a location.
      I = getLastInstruction();

      if (!I)
        return error("Invalid record");
      I->setDebugLoc(LastLoc);
      I = nullptr;
      continue;

    case bitc::FUNC_CODE_DEBUG_LOC: {      // DEBUG_LOC: [line, col, scope, ia]
      I = getLastInstruction();
      if (!I || Record.size() < 4)
        return error("Invalid record");

      unsigned Line = Record[0], Col = Record[1];
      unsigned ScopeID = Record[2], IAID = Record[3];
      bool isImplicitCode = Record.size() == 5 && Record[4];

      MDNode *Scope = nullptr, *IA = nullptr;
      if (ScopeID) {
        Scope = dyn_cast_or_null<MDNode>(
            MDLoader->getMetadataFwdRefOrLoad(ScopeID - 1));
        if (!Scope)
          return error("Invalid record");
      }
      if (IAID) {
        IA = dyn_cast_or_null<MDNode>(
            MDLoader->getMetadataFwdRefOrLoad(IAID - 1));
        if (!IA)
          return error("Invalid record");
      }
      LastLoc = DebugLoc::get(Line, Col, Scope, IA, isImplicitCode);
      I->setDebugLoc(LastLoc);
      I = nullptr;
      continue;
    }
    case bitc::FUNC_CODE_INST_UNOP: {    // UNOP: [opval, ty, opcode]
      unsigned OpNum = 0;
      Value *LHS;
      if (getValueTypePair(Record, OpNum, NextValueNo, LHS) ||
          OpNum+1 > Record.size())
        return error("Invalid record");

      int Opc = getDecodedUnaryOpcode(Record[OpNum++], LHS->getType());
      if (Opc == -1)
        return error("Invalid record");
      I = UnaryOperator::Create((Instruction::UnaryOps)Opc, LHS);
      InstructionList.push_back(I);
      if (OpNum < Record.size()) {
        if (isa<FPMathOperator>(I)) {
          FastMathFlags FMF = getDecodedFastMathFlags(Record[OpNum]);
          if (FMF.any())
            I->setFastMathFlags(FMF);
        }
      }
      break;
    }
    case bitc::FUNC_CODE_INST_BINOP: {    // BINOP: [opval, ty, opval, opcode]
      unsigned OpNum = 0;
      Value *LHS, *RHS;
      if (getValueTypePair(Record, OpNum, NextValueNo, LHS) ||
          popValue(Record, OpNum, NextValueNo, LHS->getType(), RHS) ||
          OpNum+1 > Record.size())
        return error("Invalid record");

      int Opc = getDecodedBinaryOpcode(Record[OpNum++], LHS->getType());
      if (Opc == -1)
        return error("Invalid record");
      I = BinaryOperator::Create((Instruction::BinaryOps)Opc, LHS, RHS);
      InstructionList.push_back(I);
      if (OpNum < Record.size()) {
        if (Opc == Instruction::Add ||
            Opc == Instruction::Sub ||
            Opc == Instruction::Mul ||
            Opc == Instruction::Shl) {
          if (Record[OpNum] & (1 << bitc::OBO_NO_SIGNED_WRAP))
            cast<BinaryOperator>(I)->setHasNoSignedWrap(true);
          if (Record[OpNum] & (1 << bitc::OBO_NO_UNSIGNED_WRAP))
            cast<BinaryOperator>(I)->setHasNoUnsignedWrap(true);
        } else if (Opc == Instruction::SDiv ||
                   Opc == Instruction::UDiv ||
                   Opc == Instruction::LShr ||
                   Opc == Instruction::AShr) {
          if (Record[OpNum] & (1 << bitc::PEO_EXACT))
            cast<BinaryOperator>(I)->setIsExact(true);
        } else if (isa<FPMathOperator>(I)) {
          FastMathFlags FMF = getDecodedFastMathFlags(Record[OpNum]);
          if (FMF.any())
            I->setFastMathFlags(FMF);
        }

      }
      break;
    }
    case bitc::FUNC_CODE_INST_CAST: {    // CAST: [opval, opty, destty, castopc]
      unsigned OpNum = 0;
      Value *Op;
      if (getValueTypePair(Record, OpNum, NextValueNo, Op) ||
          OpNum+2 != Record.size())
        return error("Invalid record");

      FullTy = getFullyStructuredTypeByID(Record[OpNum]);
      Type *ResTy = flattenPointerTypes(FullTy);
      int Opc = getDecodedCastOpcode(Record[OpNum + 1]);
      if (Opc == -1 || !ResTy)
        return error("Invalid record");
      Instruction *Temp = nullptr;
      if ((I = UpgradeBitCastInst(Opc, Op, ResTy, Temp))) {
        if (Temp) {
          InstructionList.push_back(Temp);
          assert(CurBB && "No current BB?");
          CurBB->getInstList().push_back(Temp);
        }
      } else {
        auto CastOp = (Instruction::CastOps)Opc;
        if (!CastInst::castIsValid(CastOp, Op, ResTy))
          return error("Invalid cast");
        I = CastInst::Create(CastOp, Op, ResTy);
      }
      InstructionList.push_back(I);
      break;
    }
    case bitc::FUNC_CODE_INST_INBOUNDS_GEP_OLD:
    case bitc::FUNC_CODE_INST_GEP_OLD:
    case bitc::FUNC_CODE_INST_GEP: { // GEP: type, [n x operands]
      unsigned OpNum = 0;

      Type *Ty;
      bool InBounds;

      if (BitCode == bitc::FUNC_CODE_INST_GEP) {
        InBounds = Record[OpNum++];
        FullTy = getFullyStructuredTypeByID(Record[OpNum++]);
        Ty = flattenPointerTypes(FullTy);
      } else {
        InBounds = BitCode == bitc::FUNC_CODE_INST_INBOUNDS_GEP_OLD;
        Ty = nullptr;
      }

      Value *BasePtr;
      Type *FullBaseTy = nullptr;
      if (getValueTypePair(Record, OpNum, NextValueNo, BasePtr, &FullBaseTy))
        return error("Invalid record");

      if (!Ty) {
        std::tie(FullTy, Ty) =
            getPointerElementTypes(FullBaseTy->getScalarType());
      } else if (Ty != getPointerElementFlatType(FullBaseTy->getScalarType()))
        return error(
            "Explicit gep type does not match pointee type of pointer operand");

      SmallVector<Value*, 16> GEPIdx;
      while (OpNum != Record.size()) {
        Value *Op;
        if (getValueTypePair(Record, OpNum, NextValueNo, Op))
          return error("Invalid record");
        GEPIdx.push_back(Op);
      }

      I = GetElementPtrInst::Create(Ty, BasePtr, GEPIdx);
      FullTy = GetElementPtrInst::getGEPReturnType(FullTy, I, GEPIdx);

      InstructionList.push_back(I);
      if (InBounds)
        cast<GetElementPtrInst>(I)->setIsInBounds(true);
      break;
    }

    case bitc::FUNC_CODE_INST_EXTRACTVAL: {
                                       // EXTRACTVAL: [opty, opval, n x indices]
      unsigned OpNum = 0;
      Value *Agg;
      if (getValueTypePair(Record, OpNum, NextValueNo, Agg, &FullTy))
        return error("Invalid record");

      unsigned RecSize = Record.size();
      if (OpNum == RecSize)
        return error("EXTRACTVAL: Invalid instruction with 0 indices");

      SmallVector<unsigned, 4> EXTRACTVALIdx;
      for (; OpNum != RecSize; ++OpNum) {
        bool IsArray = FullTy->isArrayTy();
        bool IsStruct = FullTy->isStructTy();
        uint64_t Index = Record[OpNum];

        if (!IsStruct && !IsArray)
          return error("EXTRACTVAL: Invalid type");
        if ((unsigned)Index != Index)
          return error("Invalid value");
        if (IsStruct && Index >= FullTy->getStructNumElements())
          return error("EXTRACTVAL: Invalid struct index");
        if (IsArray && Index >= FullTy->getArrayNumElements())
          return error("EXTRACTVAL: Invalid array index");
        EXTRACTVALIdx.push_back((unsigned)Index);

        if (IsStruct)
          FullTy = FullTy->getStructElementType(Index);
        else
          FullTy = FullTy->getArrayElementType();
      }

      I = ExtractValueInst::Create(Agg, EXTRACTVALIdx);
      InstructionList.push_back(I);
      break;
    }

    case bitc::FUNC_CODE_INST_INSERTVAL: {
                           // INSERTVAL: [opty, opval, opty, opval, n x indices]
      unsigned OpNum = 0;
      Value *Agg;
      if (getValueTypePair(Record, OpNum, NextValueNo, Agg, &FullTy))
        return error("Invalid record");
      Value *Val;
      if (getValueTypePair(Record, OpNum, NextValueNo, Val))
        return error("Invalid record");

      unsigned RecSize = Record.size();
      if (OpNum == RecSize)
        return error("INSERTVAL: Invalid instruction with 0 indices");

      SmallVector<unsigned, 4> INSERTVALIdx;
      Type *CurTy = Agg->getType();
      for (; OpNum != RecSize; ++OpNum) {
        bool IsArray = CurTy->isArrayTy();
        bool IsStruct = CurTy->isStructTy();
        uint64_t Index = Record[OpNum];

        if (!IsStruct && !IsArray)
          return error("INSERTVAL: Invalid type");
        if ((unsigned)Index != Index)
          return error("Invalid value");
        if (IsStruct && Index >= CurTy->getStructNumElements())
          return error("INSERTVAL: Invalid struct index");
        if (IsArray && Index >= CurTy->getArrayNumElements())
          return error("INSERTVAL: Invalid array index");

        INSERTVALIdx.push_back((unsigned)Index);
        if (IsStruct)
          CurTy = CurTy->getStructElementType(Index);
        else
          CurTy = CurTy->getArrayElementType();
      }

      if (CurTy != Val->getType())
        return error("Inserted value type doesn't match aggregate type");

      I = InsertValueInst::Create(Agg, Val, INSERTVALIdx);
      InstructionList.push_back(I);
      break;
    }

    case bitc::FUNC_CODE_INST_SELECT: { // SELECT: [opval, ty, opval, opval]
      // obsolete form of select
      // handles select i1 ... in old bitcode
      unsigned OpNum = 0;
      Value *TrueVal, *FalseVal, *Cond;
      if (getValueTypePair(Record, OpNum, NextValueNo, TrueVal, &FullTy) ||
          popValue(Record, OpNum, NextValueNo, TrueVal->getType(), FalseVal) ||
          popValue(Record, OpNum, NextValueNo, Type::getInt1Ty(Context), Cond))
        return error("Invalid record");

      I = SelectInst::Create(Cond, TrueVal, FalseVal);
      InstructionList.push_back(I);
      break;
    }

    case bitc::FUNC_CODE_INST_VSELECT: {// VSELECT: [ty,opval,opval,predty,pred]
      // new form of select
      // handles select i1 or select [N x i1]
      unsigned OpNum = 0;
      Value *TrueVal, *FalseVal, *Cond;
      if (getValueTypePair(Record, OpNum, NextValueNo, TrueVal, &FullTy) ||
          popValue(Record, OpNum, NextValueNo, TrueVal->getType(), FalseVal) ||
          getValueTypePair(Record, OpNum, NextValueNo, Cond))
        return error("Invalid record");

      // select condition can be either i1 or [N x i1]
      if (VectorType* vector_type =
          dyn_cast<VectorType>(Cond->getType())) {
        // expect <n x i1>
        if (vector_type->getElementType() != Type::getInt1Ty(Context))
          return error("Invalid type for value");
      } else {
        // expect i1
        if (Cond->getType() != Type::getInt1Ty(Context))
          return error("Invalid type for value");
      }

      I = SelectInst::Create(Cond, TrueVal, FalseVal);
      InstructionList.push_back(I);
      if (OpNum < Record.size() && isa<FPMathOperator>(I)) {
        FastMathFlags FMF = getDecodedFastMathFlags(Record[OpNum]);
        if (FMF.any())
          I->setFastMathFlags(FMF);
      }
      break;
    }

    case bitc::FUNC_CODE_INST_EXTRACTELT: { // EXTRACTELT: [opty, opval, opval]
      unsigned OpNum = 0;
      Value *Vec, *Idx;
      if (getValueTypePair(Record, OpNum, NextValueNo, Vec, &FullTy) ||
          getValueTypePair(Record, OpNum, NextValueNo, Idx))
        return error("Invalid record");
      if (!Vec->getType()->isVectorTy())
        return error("Invalid type for value");
      I = ExtractElementInst::Create(Vec, Idx);
      FullTy = FullTy->getVectorElementType();
      InstructionList.push_back(I);
      break;
    }

    case bitc::FUNC_CODE_INST_INSERTELT: { // INSERTELT: [ty, opval,opval,opval]
      unsigned OpNum = 0;
      Value *Vec, *Elt, *Idx;
      if (getValueTypePair(Record, OpNum, NextValueNo, Vec, &FullTy))
        return error("Invalid record");
      if (!Vec->getType()->isVectorTy())
        return error("Invalid type for value");
      if (popValue(Record, OpNum, NextValueNo,
                   cast<VectorType>(Vec->getType())->getElementType(), Elt) ||
          getValueTypePair(Record, OpNum, NextValueNo, Idx))
        return error("Invalid record");
      I = InsertElementInst::Create(Vec, Elt, Idx);
      InstructionList.push_back(I);
      break;
    }

    case bitc::FUNC_CODE_INST_SHUFFLEVEC: {// SHUFFLEVEC: [opval,ty,opval,opval]
      unsigned OpNum = 0;
      Value *Vec1, *Vec2, *Mask;
      if (getValueTypePair(Record, OpNum, NextValueNo, Vec1, &FullTy) ||
          popValue(Record, OpNum, NextValueNo, Vec1->getType(), Vec2))
        return error("Invalid record");

      if (getValueTypePair(Record, OpNum, NextValueNo, Mask))
        return error("Invalid record");
      if (!Vec1->getType()->isVectorTy() || !Vec2->getType()->isVectorTy())
        return error("Invalid type for value");
      I = new ShuffleVectorInst(Vec1, Vec2, Mask);
      FullTy = VectorType::get(FullTy->getVectorElementType(),
                               Mask->getType()->getVectorNumElements());
      InstructionList.push_back(I);
      break;
    }

    case bitc::FUNC_CODE_INST_CMP:   // CMP: [opty, opval, opval, pred]
      // Old form of ICmp/FCmp returning bool
      // Existed to differentiate between icmp/fcmp and vicmp/vfcmp which were
      // both legal on vectors but had different behaviour.
    case bitc::FUNC_CODE_INST_CMP2: { // CMP2: [opty, opval, opval, pred]
      // FCmp/ICmp returning bool or vector of bool

      unsigned OpNum = 0;
      Value *LHS, *RHS;
      if (getValueTypePair(Record, OpNum, NextValueNo, LHS) ||
          popValue(Record, OpNum, NextValueNo, LHS->getType(), RHS))
        return error("Invalid record");

      if (OpNum >= Record.size())
        return error(
            "Invalid record: operand number exceeded available operands");

      unsigned PredVal = Record[OpNum];
      bool IsFP = LHS->getType()->isFPOrFPVectorTy();
      FastMathFlags FMF;
      if (IsFP && Record.size() > OpNum+1)
        FMF = getDecodedFastMathFlags(Record[++OpNum]);

      if (OpNum+1 != Record.size())
        return error("Invalid record");

      if (LHS->getType()->isFPOrFPVectorTy())
        I = new FCmpInst((FCmpInst::Predicate)PredVal, LHS, RHS);
      else
        I = new ICmpInst((ICmpInst::Predicate)PredVal, LHS, RHS);

      if (FMF.any())
        I->setFastMathFlags(FMF);
      InstructionList.push_back(I);
      break;
    }

    case bitc::FUNC_CODE_INST_RET: // RET: [opty,opval<optional>]
      {
        unsigned Size = Record.size();
        if (Size == 0) {
          I = ReturnInst::Create(Context);
          InstructionList.push_back(I);
          break;
        }

        unsigned OpNum = 0;
        Value *Op = nullptr;
        if (getValueTypePair(Record, OpNum, NextValueNo, Op))
          return error("Invalid record");
        if (OpNum != Record.size())
          return error("Invalid record");

        I = ReturnInst::Create(Context, Op);
        InstructionList.push_back(I);
        break;
      }
    case bitc::FUNC_CODE_INST_BR: { // BR: [bb#, bb#, opval] or [bb#]
      if (Record.size() != 1 && Record.size() != 3)
        return error("Invalid record");
      BasicBlock *TrueDest = getBasicBlock(Record[0]);
      if (!TrueDest)
        return error("Invalid record");

      if (Record.size() == 1) {
        I = BranchInst::Create(TrueDest);
        InstructionList.push_back(I);
      }
      else {
        BasicBlock *FalseDest = getBasicBlock(Record[1]);
        Value *Cond = getValue(Record, 2, NextValueNo,
                               Type::getInt1Ty(Context));
        if (!FalseDest || !Cond)
          return error("Invalid record");
        I = BranchInst::Create(TrueDest, FalseDest, Cond);
        InstructionList.push_back(I);
      }
      break;
    }
    case bitc::FUNC_CODE_INST_CLEANUPRET: { // CLEANUPRET: [val] or [val,bb#]
      if (Record.size() != 1 && Record.size() != 2)
        return error("Invalid record");
      unsigned Idx = 0;
      Value *CleanupPad =
          getValue(Record, Idx++, NextValueNo, Type::getTokenTy(Context));
      if (!CleanupPad)
        return error("Invalid record");
      BasicBlock *UnwindDest = nullptr;
      if (Record.size() == 2) {
        UnwindDest = getBasicBlock(Record[Idx++]);
        if (!UnwindDest)
          return error("Invalid record");
      }

      I = CleanupReturnInst::Create(CleanupPad, UnwindDest);
      InstructionList.push_back(I);
      break;
    }
    case bitc::FUNC_CODE_INST_CATCHRET: { // CATCHRET: [val,bb#]
      if (Record.size() != 2)
        return error("Invalid record");
      unsigned Idx = 0;
      Value *CatchPad =
          getValue(Record, Idx++, NextValueNo, Type::getTokenTy(Context));
      if (!CatchPad)
        return error("Invalid record");
      BasicBlock *BB = getBasicBlock(Record[Idx++]);
      if (!BB)
        return error("Invalid record");

      I = CatchReturnInst::Create(CatchPad, BB);
      InstructionList.push_back(I);
      break;
    }
    case bitc::FUNC_CODE_INST_CATCHSWITCH: { // CATCHSWITCH: [tok,num,(bb)*,bb?]
      // We must have, at minimum, the outer scope and the number of arguments.
      if (Record.size() < 2)
        return error("Invalid record");

      unsigned Idx = 0;

      Value *ParentPad =
          getValue(Record, Idx++, NextValueNo, Type::getTokenTy(Context));

      unsigned NumHandlers = Record[Idx++];

      SmallVector<BasicBlock *, 2> Handlers;
      for (unsigned Op = 0; Op != NumHandlers; ++Op) {
        BasicBlock *BB = getBasicBlock(Record[Idx++]);
        if (!BB)
          return error("Invalid record");
        Handlers.push_back(BB);
      }

      BasicBlock *UnwindDest = nullptr;
      if (Idx + 1 == Record.size()) {
        UnwindDest = getBasicBlock(Record[Idx++]);
        if (!UnwindDest)
          return error("Invalid record");
      }

      if (Record.size() != Idx)
        return error("Invalid record");

      auto *CatchSwitch =
          CatchSwitchInst::Create(ParentPad, UnwindDest, NumHandlers);
      for (BasicBlock *Handler : Handlers)
        CatchSwitch->addHandler(Handler);
      I = CatchSwitch;
      InstructionList.push_back(I);
      break;
    }
    case bitc::FUNC_CODE_INST_CATCHPAD:
    case bitc::FUNC_CODE_INST_CLEANUPPAD: { // [tok,num,(ty,val)*]
      // We must have, at minimum, the outer scope and the number of arguments.
      if (Record.size() < 2)
        return error("Invalid record");

      unsigned Idx = 0;

      Value *ParentPad =
          getValue(Record, Idx++, NextValueNo, Type::getTokenTy(Context));

      unsigned NumArgOperands = Record[Idx++];

      SmallVector<Value *, 2> Args;
      for (unsigned Op = 0; Op != NumArgOperands; ++Op) {
        Value *Val;
        if (getValueTypePair(Record, Idx, NextValueNo, Val))
          return error("Invalid record");
        Args.push_back(Val);
      }

      if (Record.size() != Idx)
        return error("Invalid record");

      if (BitCode == bitc::FUNC_CODE_INST_CLEANUPPAD)
        I = CleanupPadInst::Create(ParentPad, Args);
      else
        I = CatchPadInst::Create(ParentPad, Args);
      InstructionList.push_back(I);
      break;
    }
    case bitc::FUNC_CODE_INST_SWITCH: { // SWITCH: [opty, op0, op1, ...]
      // Check magic
      if ((Record[0] >> 16) == SWITCH_INST_MAGIC) {
        // "New" SwitchInst format with case ranges. The changes to write this
        // format were reverted but we still recognize bitcode that uses it.
        // Hopefully someday we will have support for case ranges and can use
        // this format again.

        Type *OpTy = getTypeByID(Record[1]);
        unsigned ValueBitWidth = cast<IntegerType>(OpTy)->getBitWidth();

        Value *Cond = getValue(Record, 2, NextValueNo, OpTy);
        BasicBlock *Default = getBasicBlock(Record[3]);
        if (!OpTy || !Cond || !Default)
          return error("Invalid record");

        unsigned NumCases = Record[4];

        SwitchInst *SI = SwitchInst::Create(Cond, Default, NumCases);
        InstructionList.push_back(SI);

        unsigned CurIdx = 5;
        for (unsigned i = 0; i != NumCases; ++i) {
          SmallVector<ConstantInt*, 1> CaseVals;
          unsigned NumItems = Record[CurIdx++];
          for (unsigned ci = 0; ci != NumItems; ++ci) {
            bool isSingleNumber = Record[CurIdx++];

            APInt Low;
            unsigned ActiveWords = 1;
            if (ValueBitWidth > 64)
              ActiveWords = Record[CurIdx++];
            Low = readWideAPInt(makeArrayRef(&Record[CurIdx], ActiveWords),
                                ValueBitWidth);
            CurIdx += ActiveWords;

            if (!isSingleNumber) {
              ActiveWords = 1;
              if (ValueBitWidth > 64)
                ActiveWords = Record[CurIdx++];
              APInt High = readWideAPInt(
                  makeArrayRef(&Record[CurIdx], ActiveWords), ValueBitWidth);
              CurIdx += ActiveWords;

              // FIXME: It is not clear whether values in the range should be
              // compared as signed or unsigned values. The partially
              // implemented changes that used this format in the past used
              // unsigned comparisons.
              for ( ; Low.ule(High); ++Low)
                CaseVals.push_back(ConstantInt::get(Context, Low));
            } else
              CaseVals.push_back(ConstantInt::get(Context, Low));
          }
          BasicBlock *DestBB = getBasicBlock(Record[CurIdx++]);
          for (SmallVector<ConstantInt*, 1>::iterator cvi = CaseVals.begin(),
                 cve = CaseVals.end(); cvi != cve; ++cvi)
            SI->addCase(*cvi, DestBB);
        }
        I = SI;
        break;
      }

      // Old SwitchInst format without case ranges.

      if (Record.size() < 3 || (Record.size() & 1) == 0)
        return error("Invalid record");
      Type *OpTy = getTypeByID(Record[0]);
      Value *Cond = getValue(Record, 1, NextValueNo, OpTy);
      BasicBlock *Default = getBasicBlock(Record[2]);
      if (!OpTy || !Cond || !Default)
        return error("Invalid record");
      unsigned NumCases = (Record.size()-3)/2;
      SwitchInst *SI = SwitchInst::Create(Cond, Default, NumCases);
      InstructionList.push_back(SI);
      for (unsigned i = 0, e = NumCases; i != e; ++i) {
        ConstantInt *CaseVal =
          dyn_cast_or_null<ConstantInt>(getFnValueByID(Record[3+i*2], OpTy));
        BasicBlock *DestBB = getBasicBlock(Record[1+3+i*2]);
        if (!CaseVal || !DestBB) {
          delete SI;
          return error("Invalid record");
        }
        SI->addCase(CaseVal, DestBB);
      }
      I = SI;
      break;
    }
    case bitc::FUNC_CODE_INST_INDIRECTBR: { // INDIRECTBR: [opty, op0, op1, ...]
      if (Record.size() < 2)
        return error("Invalid record");
      Type *OpTy = getTypeByID(Record[0]);
      Value *Address = getValue(Record, 1, NextValueNo, OpTy);
      if (!OpTy || !Address)
        return error("Invalid record");
      unsigned NumDests = Record.size()-2;
      IndirectBrInst *IBI = IndirectBrInst::Create(Address, NumDests);
      InstructionList.push_back(IBI);
      for (unsigned i = 0, e = NumDests; i != e; ++i) {
        if (BasicBlock *DestBB = getBasicBlock(Record[2+i])) {
          IBI->addDestination(DestBB);
        } else {
          delete IBI;
          return error("Invalid record");
        }
      }
      I = IBI;
      break;
    }

    case bitc::FUNC_CODE_INST_INVOKE: {
      // INVOKE: [attrs, cc, normBB, unwindBB, fnty, op0,op1,op2, ...]
      if (Record.size() < 4)
        return error("Invalid record");
      unsigned OpNum = 0;
      AttributeList PAL = getAttributes(Record[OpNum++]);
      unsigned CCInfo = Record[OpNum++];
      BasicBlock *NormalBB = getBasicBlock(Record[OpNum++]);
      BasicBlock *UnwindBB = getBasicBlock(Record[OpNum++]);

      FunctionType *FTy = nullptr;
      FunctionType *FullFTy = nullptr;
      if ((CCInfo >> 13) & 1) {
        FullFTy =
            dyn_cast<FunctionType>(getFullyStructuredTypeByID(Record[OpNum++]));
        if (!FullFTy)
          return error("Explicit invoke type is not a function type");
        FTy = cast<FunctionType>(flattenPointerTypes(FullFTy));
      }

      Value *Callee;
      if (getValueTypePair(Record, OpNum, NextValueNo, Callee, &FullTy))
        return error("Invalid record");

      PointerType *CalleeTy = dyn_cast<PointerType>(Callee->getType());
      if (!CalleeTy)
        return error("Callee is not a pointer");
      if (!FTy) {
        FullFTy =
            dyn_cast<FunctionType>(cast<PointerType>(FullTy)->getElementType());
        if (!FullFTy)
          return error("Callee is not of pointer to function type");
        FTy = cast<FunctionType>(flattenPointerTypes(FullFTy));
      } else if (getPointerElementFlatType(FullTy) != FTy)
        return error("Explicit invoke type does not match pointee type of "
                     "callee operand");
      if (Record.size() < FTy->getNumParams() + OpNum)
        return error("Insufficient operands to call");

      SmallVector<Value*, 16> Ops;
      SmallVector<Type *, 16> ArgsFullTys;
      for (unsigned i = 0, e = FTy->getNumParams(); i != e; ++i, ++OpNum) {
        Ops.push_back(getValue(Record, OpNum, NextValueNo,
                               FTy->getParamType(i)));
        ArgsFullTys.push_back(FullFTy->getParamType(i));
        if (!Ops.back())
          return error("Invalid record");
      }

      if (!FTy->isVarArg()) {
        if (Record.size() != OpNum)
          return error("Invalid record");
      } else {
        // Read type/value pairs for varargs params.
        while (OpNum != Record.size()) {
          Value *Op;
          Type *FullTy;
          if (getValueTypePair(Record, OpNum, NextValueNo, Op, &FullTy))
            return error("Invalid record");
          Ops.push_back(Op);
          ArgsFullTys.push_back(FullTy);
        }
      }

      I = InvokeInst::Create(FTy, Callee, NormalBB, UnwindBB, Ops,
                             OperandBundles);
      FullTy = FullFTy->getReturnType();
      OperandBundles.clear();
      InstructionList.push_back(I);
      cast<InvokeInst>(I)->setCallingConv(
          static_cast<CallingConv::ID>(CallingConv::MaxID & CCInfo));
      cast<InvokeInst>(I)->setAttributes(PAL);
      propagateByValTypes(cast<CallBase>(I), ArgsFullTys);

      break;
    }
    case bitc::FUNC_CODE_INST_RESUME: { // RESUME: [opval]
      unsigned Idx = 0;
      Value *Val = nullptr;
      if (getValueTypePair(Record, Idx, NextValueNo, Val))
        return error("Invalid record");
      I = ResumeInst::Create(Val);
      InstructionList.push_back(I);
      break;
    }
    case bitc::FUNC_CODE_INST_CALLBR: {
      // CALLBR: [attr, cc, norm, transfs, fty, fnid, args]
      unsigned OpNum = 0;
      AttributeList PAL = getAttributes(Record[OpNum++]);
      unsigned CCInfo = Record[OpNum++];

      BasicBlock *DefaultDest = getBasicBlock(Record[OpNum++]);
      unsigned NumIndirectDests = Record[OpNum++];
      SmallVector<BasicBlock *, 16> IndirectDests;
      for (unsigned i = 0, e = NumIndirectDests; i != e; ++i)
        IndirectDests.push_back(getBasicBlock(Record[OpNum++]));

      FunctionType *FTy = nullptr;
      FunctionType *FullFTy = nullptr;
      if ((CCInfo >> bitc::CALL_EXPLICIT_TYPE) & 1) {
        FullFTy =
            dyn_cast<FunctionType>(getFullyStructuredTypeByID(Record[OpNum++]));
        if (!FullFTy)
          return error("Explicit call type is not a function type");
        FTy = cast<FunctionType>(flattenPointerTypes(FullFTy));
      }

      Value *Callee;
      if (getValueTypePair(Record, OpNum, NextValueNo, Callee, &FullTy))
        return error("Invalid record");

      PointerType *OpTy = dyn_cast<PointerType>(Callee->getType());
      if (!OpTy)
        return error("Callee is not a pointer type");
      if (!FTy) {
        FullFTy =
            dyn_cast<FunctionType>(cast<PointerType>(FullTy)->getElementType());
        if (!FullFTy)
          return error("Callee is not of pointer to function type");
        FTy = cast<FunctionType>(flattenPointerTypes(FullFTy));
      } else if (getPointerElementFlatType(FullTy) != FTy)
        return error("Explicit call type does not match pointee type of "
                     "callee operand");
      if (Record.size() < FTy->getNumParams() + OpNum)
        return error("Insufficient operands to call");

      SmallVector<Value*, 16> Args;
      // Read the fixed params.
      for (unsigned i = 0, e = FTy->getNumParams(); i != e; ++i, ++OpNum) {
        if (FTy->getParamType(i)->isLabelTy())
          Args.push_back(getBasicBlock(Record[OpNum]));
        else
          Args.push_back(getValue(Record, OpNum, NextValueNo,
                                  FTy->getParamType(i)));
        if (!Args.back())
          return error("Invalid record");
      }

      // Read type/value pairs for varargs params.
      if (!FTy->isVarArg()) {
        if (OpNum != Record.size())
          return error("Invalid record");
      } else {
        while (OpNum != Record.size()) {
          Value *Op;
          if (getValueTypePair(Record, OpNum, NextValueNo, Op))
            return error("Invalid record");
          Args.push_back(Op);
        }
      }

      I = CallBrInst::Create(FTy, Callee, DefaultDest, IndirectDests, Args,
                             OperandBundles);
      FullTy = FullFTy->getReturnType();
      OperandBundles.clear();
      InstructionList.push_back(I);
      cast<CallBrInst>(I)->setCallingConv(
          static_cast<CallingConv::ID>((0x7ff & CCInfo) >> bitc::CALL_CCONV));
      cast<CallBrInst>(I)->setAttributes(PAL);
      break;
    }
    case bitc::FUNC_CODE_INST_UNREACHABLE: // UNREACHABLE
      I = new UnreachableInst(Context);
      InstructionList.push_back(I);
      break;
    case bitc::FUNC_CODE_INST_PHI: { // PHI: [ty, val0,bb0, ...]
      if (Record.size() < 1)
        return error("Invalid record");
      // The first record specifies the type.
      FullTy = getFullyStructuredTypeByID(Record[0]);
      Type *Ty = flattenPointerTypes(FullTy);
      if (!Ty)
        return error("Invalid record");

      // Phi arguments are pairs of records of [value, basic block].
      // There is an optional final record for fast-math-flags if this phi has a
      // floating-point type.
      size_t NumArgs = (Record.size() - 1) / 2;
<<<<<<< HEAD
      if ((Record.size() - 1) % 2 == 1 && !Ty->isFPOrFPVectorTy())
        return error("Invalid record");

      PHINode *PN = PHINode::Create(Ty, NumArgs);
=======
      PHINode *PN = PHINode::Create(Ty, NumArgs);
      if ((Record.size() - 1) % 2 == 1 && !isa<FPMathOperator>(PN))
        return error("Invalid record");
>>>>>>> c79f07dd
      InstructionList.push_back(PN);

      for (unsigned i = 0; i != NumArgs; i++) {
        Value *V;
        // With the new function encoding, it is possible that operands have
        // negative IDs (for forward references).  Use a signed VBR
        // representation to keep the encoding small.
        if (UseRelativeIDs)
          V = getValueSigned(Record, i * 2 + 1, NextValueNo, Ty);
        else
          V = getValue(Record, i * 2 + 1, NextValueNo, Ty);
        BasicBlock *BB = getBasicBlock(Record[i * 2 + 2]);
        if (!V || !BB)
          return error("Invalid record");
        PN->addIncoming(V, BB);
      }
      I = PN;

      // If there are an even number of records, the final record must be FMF.
      if (Record.size() % 2 == 0) {
        assert(isa<FPMathOperator>(I) && "Unexpected phi type");
        FastMathFlags FMF = getDecodedFastMathFlags(Record[Record.size() - 1]);
        if (FMF.any())
          I->setFastMathFlags(FMF);
      }

      break;
    }

    case bitc::FUNC_CODE_INST_LANDINGPAD:
    case bitc::FUNC_CODE_INST_LANDINGPAD_OLD: {
      // LANDINGPAD: [ty, val, val, num, (id0,val0 ...)?]
      unsigned Idx = 0;
      if (BitCode == bitc::FUNC_CODE_INST_LANDINGPAD) {
        if (Record.size() < 3)
          return error("Invalid record");
      } else {
        assert(BitCode == bitc::FUNC_CODE_INST_LANDINGPAD_OLD);
        if (Record.size() < 4)
          return error("Invalid record");
      }
      FullTy = getFullyStructuredTypeByID(Record[Idx++]);
      Type *Ty = flattenPointerTypes(FullTy);
      if (!Ty)
        return error("Invalid record");
      if (BitCode == bitc::FUNC_CODE_INST_LANDINGPAD_OLD) {
        Value *PersFn = nullptr;
        if (getValueTypePair(Record, Idx, NextValueNo, PersFn))
          return error("Invalid record");

        if (!F->hasPersonalityFn())
          F->setPersonalityFn(cast<Constant>(PersFn));
        else if (F->getPersonalityFn() != cast<Constant>(PersFn))
          return error("Personality function mismatch");
      }

      bool IsCleanup = !!Record[Idx++];
      unsigned NumClauses = Record[Idx++];
      LandingPadInst *LP = LandingPadInst::Create(Ty, NumClauses);
      LP->setCleanup(IsCleanup);
      for (unsigned J = 0; J != NumClauses; ++J) {
        LandingPadInst::ClauseType CT =
          LandingPadInst::ClauseType(Record[Idx++]); (void)CT;
        Value *Val;

        if (getValueTypePair(Record, Idx, NextValueNo, Val)) {
          delete LP;
          return error("Invalid record");
        }

        assert((CT != LandingPadInst::Catch ||
                !isa<ArrayType>(Val->getType())) &&
               "Catch clause has a invalid type!");
        assert((CT != LandingPadInst::Filter ||
                isa<ArrayType>(Val->getType())) &&
               "Filter clause has invalid type!");
        LP->addClause(cast<Constant>(Val));
      }

      I = LP;
      InstructionList.push_back(I);
      break;
    }

    case bitc::FUNC_CODE_INST_ALLOCA: { // ALLOCA: [instty, opty, op, align]
      if (Record.size() != 4)
        return error("Invalid record");
      uint64_t AlignRecord = Record[3];
      const uint64_t InAllocaMask = uint64_t(1) << 5;
      const uint64_t ExplicitTypeMask = uint64_t(1) << 6;
      const uint64_t SwiftErrorMask = uint64_t(1) << 7;
      const uint64_t FlagMask = InAllocaMask | ExplicitTypeMask |
                                SwiftErrorMask;
      bool InAlloca = AlignRecord & InAllocaMask;
      bool SwiftError = AlignRecord & SwiftErrorMask;
      FullTy = getFullyStructuredTypeByID(Record[0]);
      Type *Ty = flattenPointerTypes(FullTy);
      if ((AlignRecord & ExplicitTypeMask) == 0) {
        auto *PTy = dyn_cast_or_null<PointerType>(Ty);
        if (!PTy)
          return error("Old-style alloca with a non-pointer type");
        std::tie(FullTy, Ty) = getPointerElementTypes(FullTy);
      }
      Type *OpTy = getTypeByID(Record[1]);
      Value *Size = getFnValueByID(Record[2], OpTy);
      MaybeAlign Align;
      if (Error Err = parseAlignmentValue(AlignRecord & ~FlagMask, Align)) {
        return Err;
      }
      if (!Ty || !Size)
        return error("Invalid record");

      // FIXME: Make this an optional field.
      const DataLayout &DL = TheModule->getDataLayout();
      unsigned AS = DL.getAllocaAddrSpace();

      AllocaInst *AI = new AllocaInst(Ty, AS, Size, Align ? Align->value() : 0);
      AI->setUsedWithInAlloca(InAlloca);
      AI->setSwiftError(SwiftError);
      I = AI;
      FullTy = PointerType::get(FullTy, AS);
      InstructionList.push_back(I);
      break;
    }
    case bitc::FUNC_CODE_INST_LOAD: { // LOAD: [opty, op, align, vol]
      unsigned OpNum = 0;
      Value *Op;
      if (getValueTypePair(Record, OpNum, NextValueNo, Op, &FullTy) ||
          (OpNum + 2 != Record.size() && OpNum + 3 != Record.size()))
        return error("Invalid record");

      if (!isa<PointerType>(Op->getType()))
        return error("Load operand is not a pointer type");

      Type *Ty = nullptr;
      if (OpNum + 3 == Record.size()) {
        FullTy = getFullyStructuredTypeByID(Record[OpNum++]);
        Ty = flattenPointerTypes(FullTy);
      } else
        std::tie(FullTy, Ty) = getPointerElementTypes(FullTy);

      if (Error Err = typeCheckLoadStoreInst(Ty, Op->getType()))
        return Err;

      MaybeAlign Align;
      if (Error Err = parseAlignmentValue(Record[OpNum], Align))
        return Err;
      I = new LoadInst(Ty, Op, "", Record[OpNum + 1], Align);
      InstructionList.push_back(I);
      break;
    }
    case bitc::FUNC_CODE_INST_LOADATOMIC: {
       // LOADATOMIC: [opty, op, align, vol, ordering, ssid]
      unsigned OpNum = 0;
      Value *Op;
      if (getValueTypePair(Record, OpNum, NextValueNo, Op, &FullTy) ||
          (OpNum + 4 != Record.size() && OpNum + 5 != Record.size()))
        return error("Invalid record");

      if (!isa<PointerType>(Op->getType()))
        return error("Load operand is not a pointer type");

      Type *Ty = nullptr;
      if (OpNum + 5 == Record.size()) {
        FullTy = getFullyStructuredTypeByID(Record[OpNum++]);
        Ty = flattenPointerTypes(FullTy);
      } else
        std::tie(FullTy, Ty) = getPointerElementTypes(FullTy);

      if (Error Err = typeCheckLoadStoreInst(Ty, Op->getType()))
        return Err;

      AtomicOrdering Ordering = getDecodedOrdering(Record[OpNum + 2]);
      if (Ordering == AtomicOrdering::NotAtomic ||
          Ordering == AtomicOrdering::Release ||
          Ordering == AtomicOrdering::AcquireRelease)
        return error("Invalid record");
      if (Ordering != AtomicOrdering::NotAtomic && Record[OpNum] == 0)
        return error("Invalid record");
      SyncScope::ID SSID = getDecodedSyncScopeID(Record[OpNum + 3]);

      MaybeAlign Align;
      if (Error Err = parseAlignmentValue(Record[OpNum], Align))
        return Err;
      I = new LoadInst(Ty, Op, "", Record[OpNum + 1], Align, Ordering, SSID);
      InstructionList.push_back(I);
      break;
    }
    case bitc::FUNC_CODE_INST_STORE:
    case bitc::FUNC_CODE_INST_STORE_OLD: { // STORE2:[ptrty, ptr, val, align, vol]
      unsigned OpNum = 0;
      Value *Val, *Ptr;
      Type *FullTy;
      if (getValueTypePair(Record, OpNum, NextValueNo, Ptr, &FullTy) ||
          (BitCode == bitc::FUNC_CODE_INST_STORE
               ? getValueTypePair(Record, OpNum, NextValueNo, Val)
               : popValue(Record, OpNum, NextValueNo,
                          getPointerElementFlatType(FullTy), Val)) ||
          OpNum + 2 != Record.size())
        return error("Invalid record");

      if (Error Err = typeCheckLoadStoreInst(Val->getType(), Ptr->getType()))
        return Err;
      MaybeAlign Align;
      if (Error Err = parseAlignmentValue(Record[OpNum], Align))
        return Err;
      I = new StoreInst(Val, Ptr, Record[OpNum + 1], Align);
      InstructionList.push_back(I);
      break;
    }
    case bitc::FUNC_CODE_INST_STOREATOMIC:
    case bitc::FUNC_CODE_INST_STOREATOMIC_OLD: {
      // STOREATOMIC: [ptrty, ptr, val, align, vol, ordering, ssid]
      unsigned OpNum = 0;
      Value *Val, *Ptr;
      Type *FullTy;
      if (getValueTypePair(Record, OpNum, NextValueNo, Ptr, &FullTy) ||
          !isa<PointerType>(Ptr->getType()) ||
          (BitCode == bitc::FUNC_CODE_INST_STOREATOMIC
               ? getValueTypePair(Record, OpNum, NextValueNo, Val)
               : popValue(Record, OpNum, NextValueNo,
                          getPointerElementFlatType(FullTy), Val)) ||
          OpNum + 4 != Record.size())
        return error("Invalid record");

      if (Error Err = typeCheckLoadStoreInst(Val->getType(), Ptr->getType()))
        return Err;
      AtomicOrdering Ordering = getDecodedOrdering(Record[OpNum + 2]);
      if (Ordering == AtomicOrdering::NotAtomic ||
          Ordering == AtomicOrdering::Acquire ||
          Ordering == AtomicOrdering::AcquireRelease)
        return error("Invalid record");
      SyncScope::ID SSID = getDecodedSyncScopeID(Record[OpNum + 3]);
      if (Ordering != AtomicOrdering::NotAtomic && Record[OpNum] == 0)
        return error("Invalid record");

      MaybeAlign Align;
      if (Error Err = parseAlignmentValue(Record[OpNum], Align))
        return Err;
      I = new StoreInst(Val, Ptr, Record[OpNum + 1], Align, Ordering, SSID);
      InstructionList.push_back(I);
      break;
    }
    case bitc::FUNC_CODE_INST_CMPXCHG_OLD:
    case bitc::FUNC_CODE_INST_CMPXCHG: {
      // CMPXCHG:[ptrty, ptr, cmp, new, vol, successordering, ssid,
      //          failureordering?, isweak?]
      unsigned OpNum = 0;
      Value *Ptr, *Cmp, *New;
      if (getValueTypePair(Record, OpNum, NextValueNo, Ptr, &FullTy))
        return error("Invalid record");

      if (!isa<PointerType>(Ptr->getType()))
        return error("Cmpxchg operand is not a pointer type");

      if (BitCode == bitc::FUNC_CODE_INST_CMPXCHG) {
        if (getValueTypePair(Record, OpNum, NextValueNo, Cmp, &FullTy))
          return error("Invalid record");
      } else if (popValue(Record, OpNum, NextValueNo,
                          getPointerElementFlatType(FullTy), Cmp))
        return error("Invalid record");
      else
        FullTy = cast<PointerType>(FullTy)->getElementType();

      if (popValue(Record, OpNum, NextValueNo, Cmp->getType(), New) ||
          Record.size() < OpNum + 3 || Record.size() > OpNum + 5)
        return error("Invalid record");

      AtomicOrdering SuccessOrdering = getDecodedOrdering(Record[OpNum + 1]);
      if (SuccessOrdering == AtomicOrdering::NotAtomic ||
          SuccessOrdering == AtomicOrdering::Unordered)
        return error("Invalid record");
      SyncScope::ID SSID = getDecodedSyncScopeID(Record[OpNum + 2]);

      if (Error Err = typeCheckLoadStoreInst(Cmp->getType(), Ptr->getType()))
        return Err;
      AtomicOrdering FailureOrdering;
      if (Record.size() < 7)
        FailureOrdering =
            AtomicCmpXchgInst::getStrongestFailureOrdering(SuccessOrdering);
      else
        FailureOrdering = getDecodedOrdering(Record[OpNum + 3]);

      I = new AtomicCmpXchgInst(Ptr, Cmp, New, SuccessOrdering, FailureOrdering,
                                SSID);
      FullTy = StructType::get(Context, {FullTy, Type::getInt1Ty(Context)});
      cast<AtomicCmpXchgInst>(I)->setVolatile(Record[OpNum]);

      if (Record.size() < 8) {
        // Before weak cmpxchgs existed, the instruction simply returned the
        // value loaded from memory, so bitcode files from that era will be
        // expecting the first component of a modern cmpxchg.
        CurBB->getInstList().push_back(I);
        I = ExtractValueInst::Create(I, 0);
        FullTy = cast<StructType>(FullTy)->getElementType(0);
      } else {
        cast<AtomicCmpXchgInst>(I)->setWeak(Record[OpNum+4]);
      }

      InstructionList.push_back(I);
      break;
    }
    case bitc::FUNC_CODE_INST_ATOMICRMW: {
      // ATOMICRMW:[ptrty, ptr, val, op, vol, ordering, ssid]
      unsigned OpNum = 0;
      Value *Ptr, *Val;
      if (getValueTypePair(Record, OpNum, NextValueNo, Ptr, &FullTy) ||
          !isa<PointerType>(Ptr->getType()) ||
          popValue(Record, OpNum, NextValueNo,
                   getPointerElementFlatType(FullTy), Val) ||
          OpNum + 4 != Record.size())
        return error("Invalid record");
      AtomicRMWInst::BinOp Operation = getDecodedRMWOperation(Record[OpNum]);
      if (Operation < AtomicRMWInst::FIRST_BINOP ||
          Operation > AtomicRMWInst::LAST_BINOP)
        return error("Invalid record");
      AtomicOrdering Ordering = getDecodedOrdering(Record[OpNum + 2]);
      if (Ordering == AtomicOrdering::NotAtomic ||
          Ordering == AtomicOrdering::Unordered)
        return error("Invalid record");
      SyncScope::ID SSID = getDecodedSyncScopeID(Record[OpNum + 3]);
      I = new AtomicRMWInst(Operation, Ptr, Val, Ordering, SSID);
      FullTy = getPointerElementFlatType(FullTy);
      cast<AtomicRMWInst>(I)->setVolatile(Record[OpNum+1]);
      InstructionList.push_back(I);
      break;
    }
    case bitc::FUNC_CODE_INST_FENCE: { // FENCE:[ordering, ssid]
      if (2 != Record.size())
        return error("Invalid record");
      AtomicOrdering Ordering = getDecodedOrdering(Record[0]);
      if (Ordering == AtomicOrdering::NotAtomic ||
          Ordering == AtomicOrdering::Unordered ||
          Ordering == AtomicOrdering::Monotonic)
        return error("Invalid record");
      SyncScope::ID SSID = getDecodedSyncScopeID(Record[1]);
      I = new FenceInst(Context, Ordering, SSID);
      InstructionList.push_back(I);
      break;
    }
    case bitc::FUNC_CODE_INST_CALL: {
      // CALL: [paramattrs, cc, fmf, fnty, fnid, arg0, arg1...]
      if (Record.size() < 3)
        return error("Invalid record");

      unsigned OpNum = 0;
      AttributeList PAL = getAttributes(Record[OpNum++]);
      unsigned CCInfo = Record[OpNum++];

      FastMathFlags FMF;
      if ((CCInfo >> bitc::CALL_FMF) & 1) {
        FMF = getDecodedFastMathFlags(Record[OpNum++]);
        if (!FMF.any())
          return error("Fast math flags indicator set for call with no FMF");
      }

      FunctionType *FTy = nullptr;
      FunctionType *FullFTy = nullptr;
      if ((CCInfo >> bitc::CALL_EXPLICIT_TYPE) & 1) {
        FullFTy =
            dyn_cast<FunctionType>(getFullyStructuredTypeByID(Record[OpNum++]));
        if (!FullFTy)
          return error("Explicit call type is not a function type");
        FTy = cast<FunctionType>(flattenPointerTypes(FullFTy));
      }

      Value *Callee;
      if (getValueTypePair(Record, OpNum, NextValueNo, Callee, &FullTy))
        return error("Invalid record");

      PointerType *OpTy = dyn_cast<PointerType>(Callee->getType());
      if (!OpTy)
        return error("Callee is not a pointer type");
      if (!FTy) {
        FullFTy =
            dyn_cast<FunctionType>(cast<PointerType>(FullTy)->getElementType());
        if (!FullFTy)
          return error("Callee is not of pointer to function type");
        FTy = cast<FunctionType>(flattenPointerTypes(FullFTy));
      } else if (getPointerElementFlatType(FullTy) != FTy)
        return error("Explicit call type does not match pointee type of "
                     "callee operand");
      if (Record.size() < FTy->getNumParams() + OpNum)
        return error("Insufficient operands to call");

      SmallVector<Value*, 16> Args;
      SmallVector<Type*, 16> ArgsFullTys;
      // Read the fixed params.
      for (unsigned i = 0, e = FTy->getNumParams(); i != e; ++i, ++OpNum) {
        if (FTy->getParamType(i)->isLabelTy())
          Args.push_back(getBasicBlock(Record[OpNum]));
        else
          Args.push_back(getValue(Record, OpNum, NextValueNo,
                                  FTy->getParamType(i)));
        ArgsFullTys.push_back(FullFTy->getParamType(i));
        if (!Args.back())
          return error("Invalid record");
      }

      // Read type/value pairs for varargs params.
      if (!FTy->isVarArg()) {
        if (OpNum != Record.size())
          return error("Invalid record");
      } else {
        while (OpNum != Record.size()) {
          Value *Op;
          Type *FullTy;
          if (getValueTypePair(Record, OpNum, NextValueNo, Op, &FullTy))
            return error("Invalid record");
          Args.push_back(Op);
          ArgsFullTys.push_back(FullTy);
        }
      }

      I = CallInst::Create(FTy, Callee, Args, OperandBundles);
      FullTy = FullFTy->getReturnType();
      OperandBundles.clear();
      InstructionList.push_back(I);
      cast<CallInst>(I)->setCallingConv(
          static_cast<CallingConv::ID>((0x7ff & CCInfo) >> bitc::CALL_CCONV));
      CallInst::TailCallKind TCK = CallInst::TCK_None;
      if (CCInfo & 1 << bitc::CALL_TAIL)
        TCK = CallInst::TCK_Tail;
      if (CCInfo & (1 << bitc::CALL_MUSTTAIL))
        TCK = CallInst::TCK_MustTail;
      if (CCInfo & (1 << bitc::CALL_NOTAIL))
        TCK = CallInst::TCK_NoTail;
      cast<CallInst>(I)->setTailCallKind(TCK);
      cast<CallInst>(I)->setAttributes(PAL);
      propagateByValTypes(cast<CallBase>(I), ArgsFullTys);
      if (FMF.any()) {
        if (!isa<FPMathOperator>(I))
          return error("Fast-math-flags specified for call without "
                       "floating-point scalar or vector return type");
        I->setFastMathFlags(FMF);
      }
      break;
    }
    case bitc::FUNC_CODE_INST_VAARG: { // VAARG: [valistty, valist, instty]
      if (Record.size() < 3)
        return error("Invalid record");
      Type *OpTy = getTypeByID(Record[0]);
      Value *Op = getValue(Record, 1, NextValueNo, OpTy);
      FullTy = getFullyStructuredTypeByID(Record[2]);
      Type *ResTy = flattenPointerTypes(FullTy);
      if (!OpTy || !Op || !ResTy)
        return error("Invalid record");
      I = new VAArgInst(Op, ResTy);
      InstructionList.push_back(I);
      break;
    }

    case bitc::FUNC_CODE_OPERAND_BUNDLE: {
      // A call or an invoke can be optionally prefixed with some variable
      // number of operand bundle blocks.  These blocks are read into
      // OperandBundles and consumed at the next call or invoke instruction.

      if (Record.size() < 1 || Record[0] >= BundleTags.size())
        return error("Invalid record");

      std::vector<Value *> Inputs;

      unsigned OpNum = 1;
      while (OpNum != Record.size()) {
        Value *Op;
        if (getValueTypePair(Record, OpNum, NextValueNo, Op))
          return error("Invalid record");
        Inputs.push_back(Op);
      }

      OperandBundles.emplace_back(BundleTags[Record[0]], std::move(Inputs));
      continue;
    }
    }

    // Add instruction to end of current BB.  If there is no current BB, reject
    // this file.
    if (!CurBB) {
      I->deleteValue();
      return error("Invalid instruction with no BB");
    }
    if (!OperandBundles.empty()) {
      I->deleteValue();
      return error("Operand bundles found with no consumer");
    }
    CurBB->getInstList().push_back(I);

    // If this was a terminator instruction, move to the next block.
    if (I->isTerminator()) {
      ++CurBBNo;
      CurBB = CurBBNo < FunctionBBs.size() ? FunctionBBs[CurBBNo] : nullptr;
    }

    // Non-void values get registered in the value table for future use.
    if (!I->getType()->isVoidTy()) {
      if (!FullTy) {
        FullTy = I->getType();
        assert(
            !FullTy->isPointerTy() && !isa<StructType>(FullTy) &&
            !isa<ArrayType>(FullTy) &&
            (!isa<VectorType>(FullTy) ||
             FullTy->getVectorElementType()->isFloatingPointTy() ||
             FullTy->getVectorElementType()->isIntegerTy()) &&
            "Structured types must be assigned with corresponding non-opaque "
            "pointer type");
      }

      assert(I->getType() == flattenPointerTypes(FullTy) &&
             "Incorrect fully structured type provided for Instruction");
      ValueList.assignValue(I, NextValueNo++, FullTy);
    }
  }

OutOfRecordLoop:

  if (!OperandBundles.empty())
    return error("Operand bundles found with no consumer");

  // Check the function list for unresolved values.
  if (Argument *A = dyn_cast<Argument>(ValueList.back())) {
    if (!A->getParent()) {
      // We found at least one unresolved value.  Nuke them all to avoid leaks.
      for (unsigned i = ModuleValueListSize, e = ValueList.size(); i != e; ++i){
        if ((A = dyn_cast_or_null<Argument>(ValueList[i])) && !A->getParent()) {
          A->replaceAllUsesWith(UndefValue::get(A->getType()));
          delete A;
        }
      }
      return error("Never resolved value found in function");
    }
  }

  // Unexpected unresolved metadata about to be dropped.
  if (MDLoader->hasFwdRefs())
    return error("Invalid function metadata: outgoing forward refs");

  // Trim the value list down to the size it was before we parsed this function.
  ValueList.shrinkTo(ModuleValueListSize);
  MDLoader->shrinkTo(ModuleMDLoaderSize);
  std::vector<BasicBlock*>().swap(FunctionBBs);
  return Error::success();
}

/// Find the function body in the bitcode stream
Error BitcodeReader::findFunctionInStream(
    Function *F,
    DenseMap<Function *, uint64_t>::iterator DeferredFunctionInfoIterator) {
  while (DeferredFunctionInfoIterator->second == 0) {
    // This is the fallback handling for the old format bitcode that
    // didn't contain the function index in the VST, or when we have
    // an anonymous function which would not have a VST entry.
    // Assert that we have one of those two cases.
    assert(VSTOffset == 0 || !F->hasName());
    // Parse the next body in the stream and set its position in the
    // DeferredFunctionInfo map.
    if (Error Err = rememberAndSkipFunctionBodies())
      return Err;
  }
  return Error::success();
}

SyncScope::ID BitcodeReader::getDecodedSyncScopeID(unsigned Val) {
  if (Val == SyncScope::SingleThread || Val == SyncScope::System)
    return SyncScope::ID(Val);
  if (Val >= SSIDs.size())
    return SyncScope::System; // Map unknown synchronization scopes to system.
  return SSIDs[Val];
}

//===----------------------------------------------------------------------===//
// GVMaterializer implementation
//===----------------------------------------------------------------------===//

Error BitcodeReader::materialize(GlobalValue *GV) {
  Function *F = dyn_cast<Function>(GV);
  // If it's not a function or is already material, ignore the request.
  if (!F || !F->isMaterializable())
    return Error::success();

  DenseMap<Function*, uint64_t>::iterator DFII = DeferredFunctionInfo.find(F);
  assert(DFII != DeferredFunctionInfo.end() && "Deferred function not found!");
  // If its position is recorded as 0, its body is somewhere in the stream
  // but we haven't seen it yet.
  if (DFII->second == 0)
    if (Error Err = findFunctionInStream(F, DFII))
      return Err;

  // Materialize metadata before parsing any function bodies.
  if (Error Err = materializeMetadata())
    return Err;

  // Move the bit stream to the saved position of the deferred function body.
  if (Error JumpFailed = Stream.JumpToBit(DFII->second))
    return JumpFailed;
  if (Error Err = parseFunctionBody(F))
    return Err;
  F->setIsMaterializable(false);

  if (StripDebugInfo)
    stripDebugInfo(*F);

  // Upgrade any old intrinsic calls in the function.
  for (auto &I : UpgradedIntrinsics) {
    for (auto UI = I.first->materialized_user_begin(), UE = I.first->user_end();
         UI != UE;) {
      User *U = *UI;
      ++UI;
      if (CallInst *CI = dyn_cast<CallInst>(U))
        UpgradeIntrinsicCall(CI, I.second);
    }
  }

  // Update calls to the remangled intrinsics
  for (auto &I : RemangledIntrinsics)
    for (auto UI = I.first->materialized_user_begin(), UE = I.first->user_end();
         UI != UE;)
      // Don't expect any other users than call sites
      CallSite(*UI++).setCalledFunction(I.second);

  // Finish fn->subprogram upgrade for materialized functions.
  if (DISubprogram *SP = MDLoader->lookupSubprogramForFunction(F))
    F->setSubprogram(SP);

  // Check if the TBAA Metadata are valid, otherwise we will need to strip them.
  if (!MDLoader->isStrippingTBAA()) {
    for (auto &I : instructions(F)) {
      MDNode *TBAA = I.getMetadata(LLVMContext::MD_tbaa);
      if (!TBAA || TBAAVerifyHelper.visitTBAAMetadata(I, TBAA))
        continue;
      MDLoader->setStripTBAA(true);
      stripTBAA(F->getParent());
    }
  }

  // Bring in any functions that this function forward-referenced via
  // blockaddresses.
  return materializeForwardReferencedFunctions();
}

Error BitcodeReader::materializeModule() {
  if (Error Err = materializeMetadata())
    return Err;

  // Promise to materialize all forward references.
  WillMaterializeAllForwardRefs = true;

  // Iterate over the module, deserializing any functions that are still on
  // disk.
  for (Function &F : *TheModule) {
    if (Error Err = materialize(&F))
      return Err;
  }
  // At this point, if there are any function bodies, parse the rest of
  // the bits in the module past the last function block we have recorded
  // through either lazy scanning or the VST.
  if (LastFunctionBlockBit || NextUnreadBit)
    if (Error Err = parseModule(LastFunctionBlockBit > NextUnreadBit
                                    ? LastFunctionBlockBit
                                    : NextUnreadBit))
      return Err;

  // Check that all block address forward references got resolved (as we
  // promised above).
  if (!BasicBlockFwdRefs.empty())
    return error("Never resolved function from blockaddress");

  // Upgrade any intrinsic calls that slipped through (should not happen!) and
  // delete the old functions to clean up. We can't do this unless the entire
  // module is materialized because there could always be another function body
  // with calls to the old function.
  for (auto &I : UpgradedIntrinsics) {
    for (auto *U : I.first->users()) {
      if (CallInst *CI = dyn_cast<CallInst>(U))
        UpgradeIntrinsicCall(CI, I.second);
    }
    if (!I.first->use_empty())
      I.first->replaceAllUsesWith(I.second);
    I.first->eraseFromParent();
  }
  UpgradedIntrinsics.clear();
  // Do the same for remangled intrinsics
  for (auto &I : RemangledIntrinsics) {
    I.first->replaceAllUsesWith(I.second);
    I.first->eraseFromParent();
  }
  RemangledIntrinsics.clear();

  UpgradeDebugInfo(*TheModule);

  UpgradeModuleFlags(*TheModule);

  UpgradeARCRuntime(*TheModule);

  return Error::success();
}

std::vector<StructType *> BitcodeReader::getIdentifiedStructTypes() const {
  return IdentifiedStructTypes;
}

ModuleSummaryIndexBitcodeReader::ModuleSummaryIndexBitcodeReader(
    BitstreamCursor Cursor, StringRef Strtab, ModuleSummaryIndex &TheIndex,
    StringRef ModulePath, unsigned ModuleId)
    : BitcodeReaderBase(std::move(Cursor), Strtab), TheIndex(TheIndex),
      ModulePath(ModulePath), ModuleId(ModuleId) {}

void ModuleSummaryIndexBitcodeReader::addThisModule() {
  TheIndex.addModule(ModulePath, ModuleId);
}

ModuleSummaryIndex::ModuleInfo *
ModuleSummaryIndexBitcodeReader::getThisModule() {
  return TheIndex.getModule(ModulePath);
}

std::pair<ValueInfo, GlobalValue::GUID>
ModuleSummaryIndexBitcodeReader::getValueInfoFromValueId(unsigned ValueId) {
  auto VGI = ValueIdToValueInfoMap[ValueId];
  assert(VGI.first);
  return VGI;
}

void ModuleSummaryIndexBitcodeReader::setValueGUID(
    uint64_t ValueID, StringRef ValueName, GlobalValue::LinkageTypes Linkage,
    StringRef SourceFileName) {
  std::string GlobalId =
      GlobalValue::getGlobalIdentifier(ValueName, Linkage, SourceFileName);
  auto ValueGUID = GlobalValue::getGUID(GlobalId);
  auto OriginalNameID = ValueGUID;
  if (GlobalValue::isLocalLinkage(Linkage))
    OriginalNameID = GlobalValue::getGUID(ValueName);
  if (PrintSummaryGUIDs)
    dbgs() << "GUID " << ValueGUID << "(" << OriginalNameID << ") is "
           << ValueName << "\n";

  // UseStrtab is false for legacy summary formats and value names are
  // created on stack. In that case we save the name in a string saver in
  // the index so that the value name can be recorded.
  ValueIdToValueInfoMap[ValueID] = std::make_pair(
      TheIndex.getOrInsertValueInfo(
          ValueGUID,
          UseStrtab ? ValueName : TheIndex.saveString(ValueName)),
      OriginalNameID);
}

// Specialized value symbol table parser used when reading module index
// blocks where we don't actually create global values. The parsed information
// is saved in the bitcode reader for use when later parsing summaries.
Error ModuleSummaryIndexBitcodeReader::parseValueSymbolTable(
    uint64_t Offset,
    DenseMap<unsigned, GlobalValue::LinkageTypes> &ValueIdToLinkageMap) {
  // With a strtab the VST is not required to parse the summary.
  if (UseStrtab)
    return Error::success();

  assert(Offset > 0 && "Expected non-zero VST offset");
  Expected<uint64_t> MaybeCurrentBit = jumpToValueSymbolTable(Offset, Stream);
  if (!MaybeCurrentBit)
    return MaybeCurrentBit.takeError();
  uint64_t CurrentBit = MaybeCurrentBit.get();

  if (Error Err = Stream.EnterSubBlock(bitc::VALUE_SYMTAB_BLOCK_ID))
    return Err;

  SmallVector<uint64_t, 64> Record;

  // Read all the records for this value table.
  SmallString<128> ValueName;

  while (true) {
    Expected<BitstreamEntry> MaybeEntry = Stream.advanceSkippingSubblocks();
    if (!MaybeEntry)
      return MaybeEntry.takeError();
    BitstreamEntry Entry = MaybeEntry.get();

    switch (Entry.Kind) {
    case BitstreamEntry::SubBlock: // Handled for us already.
    case BitstreamEntry::Error:
      return error("Malformed block");
    case BitstreamEntry::EndBlock:
      // Done parsing VST, jump back to wherever we came from.
      if (Error JumpFailed = Stream.JumpToBit(CurrentBit))
        return JumpFailed;
      return Error::success();
    case BitstreamEntry::Record:
      // The interesting case.
      break;
    }

    // Read a record.
    Record.clear();
    Expected<unsigned> MaybeRecord = Stream.readRecord(Entry.ID, Record);
    if (!MaybeRecord)
      return MaybeRecord.takeError();
    switch (MaybeRecord.get()) {
    default: // Default behavior: ignore (e.g. VST_CODE_BBENTRY records).
      break;
    case bitc::VST_CODE_ENTRY: { // VST_CODE_ENTRY: [valueid, namechar x N]
      if (convertToString(Record, 1, ValueName))
        return error("Invalid record");
      unsigned ValueID = Record[0];
      assert(!SourceFileName.empty());
      auto VLI = ValueIdToLinkageMap.find(ValueID);
      assert(VLI != ValueIdToLinkageMap.end() &&
             "No linkage found for VST entry?");
      auto Linkage = VLI->second;
      setValueGUID(ValueID, ValueName, Linkage, SourceFileName);
      ValueName.clear();
      break;
    }
    case bitc::VST_CODE_FNENTRY: {
      // VST_CODE_FNENTRY: [valueid, offset, namechar x N]
      if (convertToString(Record, 2, ValueName))
        return error("Invalid record");
      unsigned ValueID = Record[0];
      assert(!SourceFileName.empty());
      auto VLI = ValueIdToLinkageMap.find(ValueID);
      assert(VLI != ValueIdToLinkageMap.end() &&
             "No linkage found for VST entry?");
      auto Linkage = VLI->second;
      setValueGUID(ValueID, ValueName, Linkage, SourceFileName);
      ValueName.clear();
      break;
    }
    case bitc::VST_CODE_COMBINED_ENTRY: {
      // VST_CODE_COMBINED_ENTRY: [valueid, refguid]
      unsigned ValueID = Record[0];
      GlobalValue::GUID RefGUID = Record[1];
      // The "original name", which is the second value of the pair will be
      // overriden later by a FS_COMBINED_ORIGINAL_NAME in the combined index.
      ValueIdToValueInfoMap[ValueID] =
          std::make_pair(TheIndex.getOrInsertValueInfo(RefGUID), RefGUID);
      break;
    }
    }
  }
}

// Parse just the blocks needed for building the index out of the module.
// At the end of this routine the module Index is populated with a map
// from global value id to GlobalValueSummary objects.
Error ModuleSummaryIndexBitcodeReader::parseModule() {
  if (Error Err = Stream.EnterSubBlock(bitc::MODULE_BLOCK_ID))
    return Err;

  SmallVector<uint64_t, 64> Record;
  DenseMap<unsigned, GlobalValue::LinkageTypes> ValueIdToLinkageMap;
  unsigned ValueId = 0;

  // Read the index for this module.
  while (true) {
    Expected<llvm::BitstreamEntry> MaybeEntry = Stream.advance();
    if (!MaybeEntry)
      return MaybeEntry.takeError();
    llvm::BitstreamEntry Entry = MaybeEntry.get();

    switch (Entry.Kind) {
    case BitstreamEntry::Error:
      return error("Malformed block");
    case BitstreamEntry::EndBlock:
      return Error::success();

    case BitstreamEntry::SubBlock:
      switch (Entry.ID) {
      default: // Skip unknown content.
        if (Error Err = Stream.SkipBlock())
          return Err;
        break;
      case bitc::BLOCKINFO_BLOCK_ID:
        // Need to parse these to get abbrev ids (e.g. for VST)
        if (readBlockInfo())
          return error("Malformed block");
        break;
      case bitc::VALUE_SYMTAB_BLOCK_ID:
        // Should have been parsed earlier via VSTOffset, unless there
        // is no summary section.
        assert(((SeenValueSymbolTable && VSTOffset > 0) ||
                !SeenGlobalValSummary) &&
               "Expected early VST parse via VSTOffset record");
        if (Error Err = Stream.SkipBlock())
          return Err;
        break;
      case bitc::GLOBALVAL_SUMMARY_BLOCK_ID:
      case bitc::FULL_LTO_GLOBALVAL_SUMMARY_BLOCK_ID:
        // Add the module if it is a per-module index (has a source file name).
        if (!SourceFileName.empty())
          addThisModule();
        assert(!SeenValueSymbolTable &&
               "Already read VST when parsing summary block?");
        // We might not have a VST if there were no values in the
        // summary. An empty summary block generated when we are
        // performing ThinLTO compiles so we don't later invoke
        // the regular LTO process on them.
        if (VSTOffset > 0) {
          if (Error Err = parseValueSymbolTable(VSTOffset, ValueIdToLinkageMap))
            return Err;
          SeenValueSymbolTable = true;
        }
        SeenGlobalValSummary = true;
        if (Error Err = parseEntireSummary(Entry.ID))
          return Err;
        break;
      case bitc::MODULE_STRTAB_BLOCK_ID:
        if (Error Err = parseModuleStringTable())
          return Err;
        break;
      }
      continue;

    case BitstreamEntry::Record: {
        Record.clear();
        Expected<unsigned> MaybeBitCode = Stream.readRecord(Entry.ID, Record);
        if (!MaybeBitCode)
          return MaybeBitCode.takeError();
        switch (MaybeBitCode.get()) {
        default:
          break; // Default behavior, ignore unknown content.
        case bitc::MODULE_CODE_VERSION: {
          if (Error Err = parseVersionRecord(Record).takeError())
            return Err;
          break;
        }
        /// MODULE_CODE_SOURCE_FILENAME: [namechar x N]
        case bitc::MODULE_CODE_SOURCE_FILENAME: {
          SmallString<128> ValueName;
          if (convertToString(Record, 0, ValueName))
            return error("Invalid record");
          SourceFileName = ValueName.c_str();
          break;
        }
        /// MODULE_CODE_HASH: [5*i32]
        case bitc::MODULE_CODE_HASH: {
          if (Record.size() != 5)
            return error("Invalid hash length " + Twine(Record.size()).str());
          auto &Hash = getThisModule()->second.second;
          int Pos = 0;
          for (auto &Val : Record) {
            assert(!(Val >> 32) && "Unexpected high bits set");
            Hash[Pos++] = Val;
          }
          break;
        }
        /// MODULE_CODE_VSTOFFSET: [offset]
        case bitc::MODULE_CODE_VSTOFFSET:
          if (Record.size() < 1)
            return error("Invalid record");
          // Note that we subtract 1 here because the offset is relative to one
          // word before the start of the identification or module block, which
          // was historically always the start of the regular bitcode header.
          VSTOffset = Record[0] - 1;
          break;
        // v1 GLOBALVAR: [pointer type, isconst,     initid,       linkage, ...]
        // v1 FUNCTION:  [type,         callingconv, isproto,      linkage, ...]
        // v1 ALIAS:     [alias type,   addrspace,   aliasee val#, linkage, ...]
        // v2: [strtab offset, strtab size, v1]
        case bitc::MODULE_CODE_GLOBALVAR:
        case bitc::MODULE_CODE_FUNCTION:
        case bitc::MODULE_CODE_ALIAS: {
          StringRef Name;
          ArrayRef<uint64_t> GVRecord;
          std::tie(Name, GVRecord) = readNameFromStrtab(Record);
          if (GVRecord.size() <= 3)
            return error("Invalid record");
          uint64_t RawLinkage = GVRecord[3];
          GlobalValue::LinkageTypes Linkage = getDecodedLinkage(RawLinkage);
          if (!UseStrtab) {
            ValueIdToLinkageMap[ValueId++] = Linkage;
            break;
          }

          setValueGUID(ValueId++, Name, Linkage, SourceFileName);
          break;
        }
        }
      }
      continue;
    }
  }
}

std::vector<ValueInfo>
ModuleSummaryIndexBitcodeReader::makeRefList(ArrayRef<uint64_t> Record) {
  std::vector<ValueInfo> Ret;
  Ret.reserve(Record.size());
  for (uint64_t RefValueId : Record)
    Ret.push_back(getValueInfoFromValueId(RefValueId).first);
  return Ret;
}

std::vector<FunctionSummary::EdgeTy>
ModuleSummaryIndexBitcodeReader::makeCallList(ArrayRef<uint64_t> Record,
                                              bool IsOldProfileFormat,
                                              bool HasProfile, bool HasRelBF) {
  std::vector<FunctionSummary::EdgeTy> Ret;
  Ret.reserve(Record.size());
  for (unsigned I = 0, E = Record.size(); I != E; ++I) {
    CalleeInfo::HotnessType Hotness = CalleeInfo::HotnessType::Unknown;
    uint64_t RelBF = 0;
    ValueInfo Callee = getValueInfoFromValueId(Record[I]).first;
    if (IsOldProfileFormat) {
      I += 1; // Skip old callsitecount field
      if (HasProfile)
        I += 1; // Skip old profilecount field
    } else if (HasProfile)
      Hotness = static_cast<CalleeInfo::HotnessType>(Record[++I]);
    else if (HasRelBF)
      RelBF = Record[++I];
    Ret.push_back(FunctionSummary::EdgeTy{Callee, CalleeInfo(Hotness, RelBF)});
  }
  return Ret;
}

static void
parseWholeProgramDevirtResolutionByArg(ArrayRef<uint64_t> Record, size_t &Slot,
                                       WholeProgramDevirtResolution &Wpd) {
  uint64_t ArgNum = Record[Slot++];
  WholeProgramDevirtResolution::ByArg &B =
      Wpd.ResByArg[{Record.begin() + Slot, Record.begin() + Slot + ArgNum}];
  Slot += ArgNum;

  B.TheKind =
      static_cast<WholeProgramDevirtResolution::ByArg::Kind>(Record[Slot++]);
  B.Info = Record[Slot++];
  B.Byte = Record[Slot++];
  B.Bit = Record[Slot++];
}

static void parseWholeProgramDevirtResolution(ArrayRef<uint64_t> Record,
                                              StringRef Strtab, size_t &Slot,
                                              TypeIdSummary &TypeId) {
  uint64_t Id = Record[Slot++];
  WholeProgramDevirtResolution &Wpd = TypeId.WPDRes[Id];

  Wpd.TheKind = static_cast<WholeProgramDevirtResolution::Kind>(Record[Slot++]);
  Wpd.SingleImplName = {Strtab.data() + Record[Slot],
                        static_cast<size_t>(Record[Slot + 1])};
  Slot += 2;

  uint64_t ResByArgNum = Record[Slot++];
  for (uint64_t I = 0; I != ResByArgNum; ++I)
    parseWholeProgramDevirtResolutionByArg(Record, Slot, Wpd);
}

static void parseTypeIdSummaryRecord(ArrayRef<uint64_t> Record,
                                     StringRef Strtab,
                                     ModuleSummaryIndex &TheIndex) {
  size_t Slot = 0;
  TypeIdSummary &TypeId = TheIndex.getOrInsertTypeIdSummary(
      {Strtab.data() + Record[Slot], static_cast<size_t>(Record[Slot + 1])});
  Slot += 2;

  TypeId.TTRes.TheKind = static_cast<TypeTestResolution::Kind>(Record[Slot++]);
  TypeId.TTRes.SizeM1BitWidth = Record[Slot++];
  TypeId.TTRes.AlignLog2 = Record[Slot++];
  TypeId.TTRes.SizeM1 = Record[Slot++];
  TypeId.TTRes.BitMask = Record[Slot++];
  TypeId.TTRes.InlineBits = Record[Slot++];

  while (Slot < Record.size())
    parseWholeProgramDevirtResolution(Record, Strtab, Slot, TypeId);
}

void ModuleSummaryIndexBitcodeReader::parseTypeIdCompatibleVtableInfo(
    ArrayRef<uint64_t> Record, size_t &Slot,
    TypeIdCompatibleVtableInfo &TypeId) {
  uint64_t Offset = Record[Slot++];
  ValueInfo Callee = getValueInfoFromValueId(Record[Slot++]).first;
  TypeId.push_back({Offset, Callee});
}

void ModuleSummaryIndexBitcodeReader::parseTypeIdCompatibleVtableSummaryRecord(
    ArrayRef<uint64_t> Record) {
  size_t Slot = 0;
  TypeIdCompatibleVtableInfo &TypeId =
      TheIndex.getOrInsertTypeIdCompatibleVtableSummary(
          {Strtab.data() + Record[Slot],
           static_cast<size_t>(Record[Slot + 1])});
  Slot += 2;

  while (Slot < Record.size())
    parseTypeIdCompatibleVtableInfo(Record, Slot, TypeId);
}

static void setSpecialRefs(std::vector<ValueInfo> &Refs, unsigned ROCnt,
                           unsigned WOCnt) {
  // Readonly and writeonly refs are in the end of the refs list.
  assert(ROCnt + WOCnt <= Refs.size());
  unsigned FirstWORef = Refs.size() - WOCnt;
  unsigned RefNo = FirstWORef - ROCnt;
  for (; RefNo < FirstWORef; ++RefNo)
    Refs[RefNo].setReadOnly();
  for (; RefNo < Refs.size(); ++RefNo)
    Refs[RefNo].setWriteOnly();
}

// Eagerly parse the entire summary block. This populates the GlobalValueSummary
// objects in the index.
Error ModuleSummaryIndexBitcodeReader::parseEntireSummary(unsigned ID) {
  if (Error Err = Stream.EnterSubBlock(ID))
    return Err;
  SmallVector<uint64_t, 64> Record;

  // Parse version
  {
    Expected<BitstreamEntry> MaybeEntry = Stream.advanceSkippingSubblocks();
    if (!MaybeEntry)
      return MaybeEntry.takeError();
    BitstreamEntry Entry = MaybeEntry.get();

    if (Entry.Kind != BitstreamEntry::Record)
      return error("Invalid Summary Block: record for version expected");
    Expected<unsigned> MaybeRecord = Stream.readRecord(Entry.ID, Record);
    if (!MaybeRecord)
      return MaybeRecord.takeError();
    if (MaybeRecord.get() != bitc::FS_VERSION)
      return error("Invalid Summary Block: version expected");
  }
  const uint64_t Version = Record[0];
  const bool IsOldProfileFormat = Version == 1;
  if (Version < 1 || Version > 7)
    return error("Invalid summary version " + Twine(Version) +
                 ". Version should be in the range [1-7].");
  Record.clear();

  // Keep around the last seen summary to be used when we see an optional
  // "OriginalName" attachement.
  GlobalValueSummary *LastSeenSummary = nullptr;
  GlobalValue::GUID LastSeenGUID = 0;

  // We can expect to see any number of type ID information records before
  // each function summary records; these variables store the information
  // collected so far so that it can be used to create the summary object.
  std::vector<GlobalValue::GUID> PendingTypeTests;
  std::vector<FunctionSummary::VFuncId> PendingTypeTestAssumeVCalls,
      PendingTypeCheckedLoadVCalls;
  std::vector<FunctionSummary::ConstVCall> PendingTypeTestAssumeConstVCalls,
      PendingTypeCheckedLoadConstVCalls;

  while (true) {
    Expected<BitstreamEntry> MaybeEntry = Stream.advanceSkippingSubblocks();
    if (!MaybeEntry)
      return MaybeEntry.takeError();
    BitstreamEntry Entry = MaybeEntry.get();

    switch (Entry.Kind) {
    case BitstreamEntry::SubBlock: // Handled for us already.
    case BitstreamEntry::Error:
      return error("Malformed block");
    case BitstreamEntry::EndBlock:
      return Error::success();
    case BitstreamEntry::Record:
      // The interesting case.
      break;
    }

    // Read a record. The record format depends on whether this
    // is a per-module index or a combined index file. In the per-module
    // case the records contain the associated value's ID for correlation
    // with VST entries. In the combined index the correlation is done
    // via the bitcode offset of the summary records (which were saved
    // in the combined index VST entries). The records also contain
    // information used for ThinLTO renaming and importing.
    Record.clear();
    Expected<unsigned> MaybeBitCode = Stream.readRecord(Entry.ID, Record);
    if (!MaybeBitCode)
      return MaybeBitCode.takeError();
    switch (unsigned BitCode = MaybeBitCode.get()) {
    default: // Default behavior: ignore.
      break;
    case bitc::FS_FLAGS: {  // [flags]
      uint64_t Flags = Record[0];
      // Scan flags.
      assert(Flags <= 0x1f && "Unexpected bits in flag");

      // 1 bit: WithGlobalValueDeadStripping flag.
      // Set on combined index only.
      if (Flags & 0x1)
        TheIndex.setWithGlobalValueDeadStripping();
      // 1 bit: SkipModuleByDistributedBackend flag.
      // Set on combined index only.
      if (Flags & 0x2)
        TheIndex.setSkipModuleByDistributedBackend();
      // 1 bit: HasSyntheticEntryCounts flag.
      // Set on combined index only.
      if (Flags & 0x4)
        TheIndex.setHasSyntheticEntryCounts();
      // 1 bit: DisableSplitLTOUnit flag.
      // Set on per module indexes. It is up to the client to validate
      // the consistency of this flag across modules being linked.
      if (Flags & 0x8)
        TheIndex.setEnableSplitLTOUnit();
      // 1 bit: PartiallySplitLTOUnits flag.
      // Set on combined index only.
      if (Flags & 0x10)
        TheIndex.setPartiallySplitLTOUnits();
      break;
    }
    case bitc::FS_VALUE_GUID: { // [valueid, refguid]
      uint64_t ValueID = Record[0];
      GlobalValue::GUID RefGUID = Record[1];
      ValueIdToValueInfoMap[ValueID] =
          std::make_pair(TheIndex.getOrInsertValueInfo(RefGUID), RefGUID);
      break;
    }
    // FS_PERMODULE: [valueid, flags, instcount, fflags, numrefs,
    //                numrefs x valueid, n x (valueid)]
    // FS_PERMODULE_PROFILE: [valueid, flags, instcount, fflags, numrefs,
    //                        numrefs x valueid,
    //                        n x (valueid, hotness)]
    // FS_PERMODULE_RELBF: [valueid, flags, instcount, fflags, numrefs,
    //                      numrefs x valueid,
    //                      n x (valueid, relblockfreq)]
    case bitc::FS_PERMODULE:
    case bitc::FS_PERMODULE_RELBF:
    case bitc::FS_PERMODULE_PROFILE: {
      unsigned ValueID = Record[0];
      uint64_t RawFlags = Record[1];
      unsigned InstCount = Record[2];
      uint64_t RawFunFlags = 0;
      unsigned NumRefs = Record[3];
      unsigned NumRORefs = 0, NumWORefs = 0;
      int RefListStartIndex = 4;
      if (Version >= 4) {
        RawFunFlags = Record[3];
        NumRefs = Record[4];
        RefListStartIndex = 5;
        if (Version >= 5) {
          NumRORefs = Record[5];
          RefListStartIndex = 6;
          if (Version >= 7) {
            NumWORefs = Record[6];
            RefListStartIndex = 7;
          }
        }
      }

      auto Flags = getDecodedGVSummaryFlags(RawFlags, Version);
      // The module path string ref set in the summary must be owned by the
      // index's module string table. Since we don't have a module path
      // string table section in the per-module index, we create a single
      // module path string table entry with an empty (0) ID to take
      // ownership.
      int CallGraphEdgeStartIndex = RefListStartIndex + NumRefs;
      assert(Record.size() >= RefListStartIndex + NumRefs &&
             "Record size inconsistent with number of references");
      std::vector<ValueInfo> Refs = makeRefList(
          ArrayRef<uint64_t>(Record).slice(RefListStartIndex, NumRefs));
      bool HasProfile = (BitCode == bitc::FS_PERMODULE_PROFILE);
      bool HasRelBF = (BitCode == bitc::FS_PERMODULE_RELBF);
      std::vector<FunctionSummary::EdgeTy> Calls = makeCallList(
          ArrayRef<uint64_t>(Record).slice(CallGraphEdgeStartIndex),
          IsOldProfileFormat, HasProfile, HasRelBF);
      setSpecialRefs(Refs, NumRORefs, NumWORefs);
      auto FS = std::make_unique<FunctionSummary>(
          Flags, InstCount, getDecodedFFlags(RawFunFlags), /*EntryCount=*/0,
          std::move(Refs), std::move(Calls), std::move(PendingTypeTests),
          std::move(PendingTypeTestAssumeVCalls),
          std::move(PendingTypeCheckedLoadVCalls),
          std::move(PendingTypeTestAssumeConstVCalls),
          std::move(PendingTypeCheckedLoadConstVCalls));
      auto VIAndOriginalGUID = getValueInfoFromValueId(ValueID);
      FS->setModulePath(getThisModule()->first());
      FS->setOriginalName(VIAndOriginalGUID.second);
      TheIndex.addGlobalValueSummary(VIAndOriginalGUID.first, std::move(FS));
      break;
    }
    // FS_ALIAS: [valueid, flags, valueid]
    // Aliases must be emitted (and parsed) after all FS_PERMODULE entries, as
    // they expect all aliasee summaries to be available.
    case bitc::FS_ALIAS: {
      unsigned ValueID = Record[0];
      uint64_t RawFlags = Record[1];
      unsigned AliaseeID = Record[2];
      auto Flags = getDecodedGVSummaryFlags(RawFlags, Version);
      auto AS = std::make_unique<AliasSummary>(Flags);
      // The module path string ref set in the summary must be owned by the
      // index's module string table. Since we don't have a module path
      // string table section in the per-module index, we create a single
      // module path string table entry with an empty (0) ID to take
      // ownership.
      AS->setModulePath(getThisModule()->first());

      auto AliaseeVI = getValueInfoFromValueId(AliaseeID).first;
      auto AliaseeInModule = TheIndex.findSummaryInModule(AliaseeVI, ModulePath);
      if (!AliaseeInModule)
        return error("Alias expects aliasee summary to be parsed");
      AS->setAliasee(AliaseeVI, AliaseeInModule);

      auto GUID = getValueInfoFromValueId(ValueID);
      AS->setOriginalName(GUID.second);
      TheIndex.addGlobalValueSummary(GUID.first, std::move(AS));
      break;
    }
    // FS_PERMODULE_GLOBALVAR_INIT_REFS: [valueid, flags, varflags, n x valueid]
    case bitc::FS_PERMODULE_GLOBALVAR_INIT_REFS: {
      unsigned ValueID = Record[0];
      uint64_t RawFlags = Record[1];
      unsigned RefArrayStart = 2;
      GlobalVarSummary::GVarFlags GVF(/* ReadOnly */ false,
                                      /* WriteOnly */ false);
      auto Flags = getDecodedGVSummaryFlags(RawFlags, Version);
      if (Version >= 5) {
        GVF = getDecodedGVarFlags(Record[2]);
        RefArrayStart = 3;
      }
      std::vector<ValueInfo> Refs =
          makeRefList(ArrayRef<uint64_t>(Record).slice(RefArrayStart));
      auto FS =
          std::make_unique<GlobalVarSummary>(Flags, GVF, std::move(Refs));
      FS->setModulePath(getThisModule()->first());
      auto GUID = getValueInfoFromValueId(ValueID);
      FS->setOriginalName(GUID.second);
      TheIndex.addGlobalValueSummary(GUID.first, std::move(FS));
      break;
    }
    // FS_PERMODULE_VTABLE_GLOBALVAR_INIT_REFS: [valueid, flags, varflags,
    //                        numrefs, numrefs x valueid,
    //                        n x (valueid, offset)]
    case bitc::FS_PERMODULE_VTABLE_GLOBALVAR_INIT_REFS: {
      unsigned ValueID = Record[0];
      uint64_t RawFlags = Record[1];
      GlobalVarSummary::GVarFlags GVF = getDecodedGVarFlags(Record[2]);
      unsigned NumRefs = Record[3];
      unsigned RefListStartIndex = 4;
      unsigned VTableListStartIndex = RefListStartIndex + NumRefs;
      auto Flags = getDecodedGVSummaryFlags(RawFlags, Version);
      std::vector<ValueInfo> Refs = makeRefList(
          ArrayRef<uint64_t>(Record).slice(RefListStartIndex, NumRefs));
      VTableFuncList VTableFuncs;
      for (unsigned I = VTableListStartIndex, E = Record.size(); I != E; ++I) {
        ValueInfo Callee = getValueInfoFromValueId(Record[I]).first;
        uint64_t Offset = Record[++I];
        VTableFuncs.push_back({Callee, Offset});
      }
      auto VS =
          std::make_unique<GlobalVarSummary>(Flags, GVF, std::move(Refs));
      VS->setModulePath(getThisModule()->first());
      VS->setVTableFuncs(VTableFuncs);
      auto GUID = getValueInfoFromValueId(ValueID);
      VS->setOriginalName(GUID.second);
      TheIndex.addGlobalValueSummary(GUID.first, std::move(VS));
      break;
    }
    // FS_COMBINED: [valueid, modid, flags, instcount, fflags, numrefs,
    //               numrefs x valueid, n x (valueid)]
    // FS_COMBINED_PROFILE: [valueid, modid, flags, instcount, fflags, numrefs,
    //                       numrefs x valueid, n x (valueid, hotness)]
    case bitc::FS_COMBINED:
    case bitc::FS_COMBINED_PROFILE: {
      unsigned ValueID = Record[0];
      uint64_t ModuleId = Record[1];
      uint64_t RawFlags = Record[2];
      unsigned InstCount = Record[3];
      uint64_t RawFunFlags = 0;
      uint64_t EntryCount = 0;
      unsigned NumRefs = Record[4];
      unsigned NumRORefs = 0, NumWORefs = 0;
      int RefListStartIndex = 5;

      if (Version >= 4) {
        RawFunFlags = Record[4];
        RefListStartIndex = 6;
        size_t NumRefsIndex = 5;
        if (Version >= 5) {
          unsigned NumRORefsOffset = 1;
          RefListStartIndex = 7;
          if (Version >= 6) {
            NumRefsIndex = 6;
            EntryCount = Record[5];
            RefListStartIndex = 8;
            if (Version >= 7) {
              RefListStartIndex = 9;
              NumWORefs = Record[8];
              NumRORefsOffset = 2;
            }
          }
          NumRORefs = Record[RefListStartIndex - NumRORefsOffset];
        }
        NumRefs = Record[NumRefsIndex];
      }

      auto Flags = getDecodedGVSummaryFlags(RawFlags, Version);
      int CallGraphEdgeStartIndex = RefListStartIndex + NumRefs;
      assert(Record.size() >= RefListStartIndex + NumRefs &&
             "Record size inconsistent with number of references");
      std::vector<ValueInfo> Refs = makeRefList(
          ArrayRef<uint64_t>(Record).slice(RefListStartIndex, NumRefs));
      bool HasProfile = (BitCode == bitc::FS_COMBINED_PROFILE);
      std::vector<FunctionSummary::EdgeTy> Edges = makeCallList(
          ArrayRef<uint64_t>(Record).slice(CallGraphEdgeStartIndex),
          IsOldProfileFormat, HasProfile, false);
      ValueInfo VI = getValueInfoFromValueId(ValueID).first;
      setSpecialRefs(Refs, NumRORefs, NumWORefs);
      auto FS = std::make_unique<FunctionSummary>(
          Flags, InstCount, getDecodedFFlags(RawFunFlags), EntryCount,
          std::move(Refs), std::move(Edges), std::move(PendingTypeTests),
          std::move(PendingTypeTestAssumeVCalls),
          std::move(PendingTypeCheckedLoadVCalls),
          std::move(PendingTypeTestAssumeConstVCalls),
          std::move(PendingTypeCheckedLoadConstVCalls));
      LastSeenSummary = FS.get();
      LastSeenGUID = VI.getGUID();
      FS->setModulePath(ModuleIdMap[ModuleId]);
      TheIndex.addGlobalValueSummary(VI, std::move(FS));
      break;
    }
    // FS_COMBINED_ALIAS: [valueid, modid, flags, valueid]
    // Aliases must be emitted (and parsed) after all FS_COMBINED entries, as
    // they expect all aliasee summaries to be available.
    case bitc::FS_COMBINED_ALIAS: {
      unsigned ValueID = Record[0];
      uint64_t ModuleId = Record[1];
      uint64_t RawFlags = Record[2];
      unsigned AliaseeValueId = Record[3];
      auto Flags = getDecodedGVSummaryFlags(RawFlags, Version);
      auto AS = std::make_unique<AliasSummary>(Flags);
      LastSeenSummary = AS.get();
      AS->setModulePath(ModuleIdMap[ModuleId]);

      auto AliaseeVI = getValueInfoFromValueId(AliaseeValueId).first;
      auto AliaseeInModule = TheIndex.findSummaryInModule(AliaseeVI, AS->modulePath());
      AS->setAliasee(AliaseeVI, AliaseeInModule);

      ValueInfo VI = getValueInfoFromValueId(ValueID).first;
      LastSeenGUID = VI.getGUID();
      TheIndex.addGlobalValueSummary(VI, std::move(AS));
      break;
    }
    // FS_COMBINED_GLOBALVAR_INIT_REFS: [valueid, modid, flags, n x valueid]
    case bitc::FS_COMBINED_GLOBALVAR_INIT_REFS: {
      unsigned ValueID = Record[0];
      uint64_t ModuleId = Record[1];
      uint64_t RawFlags = Record[2];
      unsigned RefArrayStart = 3;
      GlobalVarSummary::GVarFlags GVF(/* ReadOnly */ false,
                                      /* WriteOnly */ false);
      auto Flags = getDecodedGVSummaryFlags(RawFlags, Version);
      if (Version >= 5) {
        GVF = getDecodedGVarFlags(Record[3]);
        RefArrayStart = 4;
      }
      std::vector<ValueInfo> Refs =
          makeRefList(ArrayRef<uint64_t>(Record).slice(RefArrayStart));
      auto FS =
          std::make_unique<GlobalVarSummary>(Flags, GVF, std::move(Refs));
      LastSeenSummary = FS.get();
      FS->setModulePath(ModuleIdMap[ModuleId]);
      ValueInfo VI = getValueInfoFromValueId(ValueID).first;
      LastSeenGUID = VI.getGUID();
      TheIndex.addGlobalValueSummary(VI, std::move(FS));
      break;
    }
    // FS_COMBINED_ORIGINAL_NAME: [original_name]
    case bitc::FS_COMBINED_ORIGINAL_NAME: {
      uint64_t OriginalName = Record[0];
      if (!LastSeenSummary)
        return error("Name attachment that does not follow a combined record");
      LastSeenSummary->setOriginalName(OriginalName);
      TheIndex.addOriginalName(LastSeenGUID, OriginalName);
      // Reset the LastSeenSummary
      LastSeenSummary = nullptr;
      LastSeenGUID = 0;
      break;
    }
    case bitc::FS_TYPE_TESTS:
      assert(PendingTypeTests.empty());
      PendingTypeTests.insert(PendingTypeTests.end(), Record.begin(),
                              Record.end());
      break;

    case bitc::FS_TYPE_TEST_ASSUME_VCALLS:
      assert(PendingTypeTestAssumeVCalls.empty());
      for (unsigned I = 0; I != Record.size(); I += 2)
        PendingTypeTestAssumeVCalls.push_back({Record[I], Record[I+1]});
      break;

    case bitc::FS_TYPE_CHECKED_LOAD_VCALLS:
      assert(PendingTypeCheckedLoadVCalls.empty());
      for (unsigned I = 0; I != Record.size(); I += 2)
        PendingTypeCheckedLoadVCalls.push_back({Record[I], Record[I+1]});
      break;

    case bitc::FS_TYPE_TEST_ASSUME_CONST_VCALL:
      PendingTypeTestAssumeConstVCalls.push_back(
          {{Record[0], Record[1]}, {Record.begin() + 2, Record.end()}});
      break;

    case bitc::FS_TYPE_CHECKED_LOAD_CONST_VCALL:
      PendingTypeCheckedLoadConstVCalls.push_back(
          {{Record[0], Record[1]}, {Record.begin() + 2, Record.end()}});
      break;

    case bitc::FS_CFI_FUNCTION_DEFS: {
      std::set<std::string> &CfiFunctionDefs = TheIndex.cfiFunctionDefs();
      for (unsigned I = 0; I != Record.size(); I += 2)
        CfiFunctionDefs.insert(
            {Strtab.data() + Record[I], static_cast<size_t>(Record[I + 1])});
      break;
    }

    case bitc::FS_CFI_FUNCTION_DECLS: {
      std::set<std::string> &CfiFunctionDecls = TheIndex.cfiFunctionDecls();
      for (unsigned I = 0; I != Record.size(); I += 2)
        CfiFunctionDecls.insert(
            {Strtab.data() + Record[I], static_cast<size_t>(Record[I + 1])});
      break;
    }

    case bitc::FS_TYPE_ID:
      parseTypeIdSummaryRecord(Record, Strtab, TheIndex);
      break;

    case bitc::FS_TYPE_ID_METADATA:
      parseTypeIdCompatibleVtableSummaryRecord(Record);
      break;
    }
  }
  llvm_unreachable("Exit infinite loop");
}

// Parse the  module string table block into the Index.
// This populates the ModulePathStringTable map in the index.
Error ModuleSummaryIndexBitcodeReader::parseModuleStringTable() {
  if (Error Err = Stream.EnterSubBlock(bitc::MODULE_STRTAB_BLOCK_ID))
    return Err;

  SmallVector<uint64_t, 64> Record;

  SmallString<128> ModulePath;
  ModuleSummaryIndex::ModuleInfo *LastSeenModule = nullptr;

  while (true) {
    Expected<BitstreamEntry> MaybeEntry = Stream.advanceSkippingSubblocks();
    if (!MaybeEntry)
      return MaybeEntry.takeError();
    BitstreamEntry Entry = MaybeEntry.get();

    switch (Entry.Kind) {
    case BitstreamEntry::SubBlock: // Handled for us already.
    case BitstreamEntry::Error:
      return error("Malformed block");
    case BitstreamEntry::EndBlock:
      return Error::success();
    case BitstreamEntry::Record:
      // The interesting case.
      break;
    }

    Record.clear();
    Expected<unsigned> MaybeRecord = Stream.readRecord(Entry.ID, Record);
    if (!MaybeRecord)
      return MaybeRecord.takeError();
    switch (MaybeRecord.get()) {
    default: // Default behavior: ignore.
      break;
    case bitc::MST_CODE_ENTRY: {
      // MST_ENTRY: [modid, namechar x N]
      uint64_t ModuleId = Record[0];

      if (convertToString(Record, 1, ModulePath))
        return error("Invalid record");

      LastSeenModule = TheIndex.addModule(ModulePath, ModuleId);
      ModuleIdMap[ModuleId] = LastSeenModule->first();

      ModulePath.clear();
      break;
    }
    /// MST_CODE_HASH: [5*i32]
    case bitc::MST_CODE_HASH: {
      if (Record.size() != 5)
        return error("Invalid hash length " + Twine(Record.size()).str());
      if (!LastSeenModule)
        return error("Invalid hash that does not follow a module path");
      int Pos = 0;
      for (auto &Val : Record) {
        assert(!(Val >> 32) && "Unexpected high bits set");
        LastSeenModule->second.second[Pos++] = Val;
      }
      // Reset LastSeenModule to avoid overriding the hash unexpectedly.
      LastSeenModule = nullptr;
      break;
    }
    }
  }
  llvm_unreachable("Exit infinite loop");
}

namespace {

// FIXME: This class is only here to support the transition to llvm::Error. It
// will be removed once this transition is complete. Clients should prefer to
// deal with the Error value directly, rather than converting to error_code.
class BitcodeErrorCategoryType : public std::error_category {
  const char *name() const noexcept override {
    return "llvm.bitcode";
  }

  std::string message(int IE) const override {
    BitcodeError E = static_cast<BitcodeError>(IE);
    switch (E) {
    case BitcodeError::CorruptedBitcode:
      return "Corrupted bitcode";
    }
    llvm_unreachable("Unknown error type!");
  }
};

} // end anonymous namespace

static ManagedStatic<BitcodeErrorCategoryType> ErrorCategory;

const std::error_category &llvm::BitcodeErrorCategory() {
  return *ErrorCategory;
}

static Expected<StringRef> readBlobInRecord(BitstreamCursor &Stream,
                                            unsigned Block, unsigned RecordID) {
  if (Error Err = Stream.EnterSubBlock(Block))
    return std::move(Err);

  StringRef Strtab;
  while (true) {
    Expected<llvm::BitstreamEntry> MaybeEntry = Stream.advance();
    if (!MaybeEntry)
      return MaybeEntry.takeError();
    llvm::BitstreamEntry Entry = MaybeEntry.get();

    switch (Entry.Kind) {
    case BitstreamEntry::EndBlock:
      return Strtab;

    case BitstreamEntry::Error:
      return error("Malformed block");

    case BitstreamEntry::SubBlock:
      if (Error Err = Stream.SkipBlock())
        return std::move(Err);
      break;

    case BitstreamEntry::Record:
      StringRef Blob;
      SmallVector<uint64_t, 1> Record;
      Expected<unsigned> MaybeRecord =
          Stream.readRecord(Entry.ID, Record, &Blob);
      if (!MaybeRecord)
        return MaybeRecord.takeError();
      if (MaybeRecord.get() == RecordID)
        Strtab = Blob;
      break;
    }
  }
}

//===----------------------------------------------------------------------===//
// External interface
//===----------------------------------------------------------------------===//

Expected<std::vector<BitcodeModule>>
llvm::getBitcodeModuleList(MemoryBufferRef Buffer) {
  auto FOrErr = getBitcodeFileContents(Buffer);
  if (!FOrErr)
    return FOrErr.takeError();
  return std::move(FOrErr->Mods);
}

Expected<BitcodeFileContents>
llvm::getBitcodeFileContents(MemoryBufferRef Buffer) {
  Expected<BitstreamCursor> StreamOrErr = initStream(Buffer);
  if (!StreamOrErr)
    return StreamOrErr.takeError();
  BitstreamCursor &Stream = *StreamOrErr;

  BitcodeFileContents F;
  while (true) {
    uint64_t BCBegin = Stream.getCurrentByteNo();

    // We may be consuming bitcode from a client that leaves garbage at the end
    // of the bitcode stream (e.g. Apple's ar tool). If we are close enough to
    // the end that there cannot possibly be another module, stop looking.
    if (BCBegin + 8 >= Stream.getBitcodeBytes().size())
      return F;

    Expected<llvm::BitstreamEntry> MaybeEntry = Stream.advance();
    if (!MaybeEntry)
      return MaybeEntry.takeError();
    llvm::BitstreamEntry Entry = MaybeEntry.get();

    switch (Entry.Kind) {
    case BitstreamEntry::EndBlock:
    case BitstreamEntry::Error:
      return error("Malformed block");

    case BitstreamEntry::SubBlock: {
      uint64_t IdentificationBit = -1ull;
      if (Entry.ID == bitc::IDENTIFICATION_BLOCK_ID) {
        IdentificationBit = Stream.GetCurrentBitNo() - BCBegin * 8;
        if (Error Err = Stream.SkipBlock())
          return std::move(Err);

        {
          Expected<llvm::BitstreamEntry> MaybeEntry = Stream.advance();
          if (!MaybeEntry)
            return MaybeEntry.takeError();
          Entry = MaybeEntry.get();
        }

        if (Entry.Kind != BitstreamEntry::SubBlock ||
            Entry.ID != bitc::MODULE_BLOCK_ID)
          return error("Malformed block");
      }

      if (Entry.ID == bitc::MODULE_BLOCK_ID) {
        uint64_t ModuleBit = Stream.GetCurrentBitNo() - BCBegin * 8;
        if (Error Err = Stream.SkipBlock())
          return std::move(Err);

        F.Mods.push_back({Stream.getBitcodeBytes().slice(
                              BCBegin, Stream.getCurrentByteNo() - BCBegin),
                          Buffer.getBufferIdentifier(), IdentificationBit,
                          ModuleBit});
        continue;
      }

      if (Entry.ID == bitc::STRTAB_BLOCK_ID) {
        Expected<StringRef> Strtab =
            readBlobInRecord(Stream, bitc::STRTAB_BLOCK_ID, bitc::STRTAB_BLOB);
        if (!Strtab)
          return Strtab.takeError();
        // This string table is used by every preceding bitcode module that does
        // not have its own string table. A bitcode file may have multiple
        // string tables if it was created by binary concatenation, for example
        // with "llvm-cat -b".
        for (auto I = F.Mods.rbegin(), E = F.Mods.rend(); I != E; ++I) {
          if (!I->Strtab.empty())
            break;
          I->Strtab = *Strtab;
        }
        // Similarly, the string table is used by every preceding symbol table;
        // normally there will be just one unless the bitcode file was created
        // by binary concatenation.
        if (!F.Symtab.empty() && F.StrtabForSymtab.empty())
          F.StrtabForSymtab = *Strtab;
        continue;
      }

      if (Entry.ID == bitc::SYMTAB_BLOCK_ID) {
        Expected<StringRef> SymtabOrErr =
            readBlobInRecord(Stream, bitc::SYMTAB_BLOCK_ID, bitc::SYMTAB_BLOB);
        if (!SymtabOrErr)
          return SymtabOrErr.takeError();

        // We can expect the bitcode file to have multiple symbol tables if it
        // was created by binary concatenation. In that case we silently
        // ignore any subsequent symbol tables, which is fine because this is a
        // low level function. The client is expected to notice that the number
        // of modules in the symbol table does not match the number of modules
        // in the input file and regenerate the symbol table.
        if (F.Symtab.empty())
          F.Symtab = *SymtabOrErr;
        continue;
      }

      if (Error Err = Stream.SkipBlock())
        return std::move(Err);
      continue;
    }
    case BitstreamEntry::Record:
      if (Expected<unsigned> StreamFailed = Stream.skipRecord(Entry.ID))
        continue;
      else
        return StreamFailed.takeError();
    }
  }
}

/// Get a lazy one-at-time loading module from bitcode.
///
/// This isn't always used in a lazy context.  In particular, it's also used by
/// \a parseModule().  If this is truly lazy, then we need to eagerly pull
/// in forward-referenced functions from block address references.
///
/// \param[in] MaterializeAll Set to \c true if we should materialize
/// everything.
Expected<std::unique_ptr<Module>>
BitcodeModule::getModuleImpl(LLVMContext &Context, bool MaterializeAll,
                             bool ShouldLazyLoadMetadata, bool IsImporting) {
  BitstreamCursor Stream(Buffer);

  std::string ProducerIdentification;
  if (IdentificationBit != -1ull) {
    if (Error JumpFailed = Stream.JumpToBit(IdentificationBit))
      return std::move(JumpFailed);
    Expected<std::string> ProducerIdentificationOrErr =
        readIdentificationBlock(Stream);
    if (!ProducerIdentificationOrErr)
      return ProducerIdentificationOrErr.takeError();

    ProducerIdentification = *ProducerIdentificationOrErr;
  }

  if (Error JumpFailed = Stream.JumpToBit(ModuleBit))
    return std::move(JumpFailed);
  auto *R = new BitcodeReader(std::move(Stream), Strtab, ProducerIdentification,
                              Context);

  std::unique_ptr<Module> M =
      std::make_unique<Module>(ModuleIdentifier, Context);
  M->setMaterializer(R);

  // Delay parsing Metadata if ShouldLazyLoadMetadata is true.
  if (Error Err =
          R->parseBitcodeInto(M.get(), ShouldLazyLoadMetadata, IsImporting))
    return std::move(Err);

  if (MaterializeAll) {
    // Read in the entire module, and destroy the BitcodeReader.
    if (Error Err = M->materializeAll())
      return std::move(Err);
  } else {
    // Resolve forward references from blockaddresses.
    if (Error Err = R->materializeForwardReferencedFunctions())
      return std::move(Err);
  }
  return std::move(M);
}

Expected<std::unique_ptr<Module>>
BitcodeModule::getLazyModule(LLVMContext &Context, bool ShouldLazyLoadMetadata,
                             bool IsImporting) {
  return getModuleImpl(Context, false, ShouldLazyLoadMetadata, IsImporting);
}

// Parse the specified bitcode buffer and merge the index into CombinedIndex.
// We don't use ModuleIdentifier here because the client may need to control the
// module path used in the combined summary (e.g. when reading summaries for
// regular LTO modules).
Error BitcodeModule::readSummary(ModuleSummaryIndex &CombinedIndex,
                                 StringRef ModulePath, uint64_t ModuleId) {
  BitstreamCursor Stream(Buffer);
  if (Error JumpFailed = Stream.JumpToBit(ModuleBit))
    return JumpFailed;

  ModuleSummaryIndexBitcodeReader R(std::move(Stream), Strtab, CombinedIndex,
                                    ModulePath, ModuleId);
  return R.parseModule();
}

// Parse the specified bitcode buffer, returning the function info index.
Expected<std::unique_ptr<ModuleSummaryIndex>> BitcodeModule::getSummary() {
  BitstreamCursor Stream(Buffer);
  if (Error JumpFailed = Stream.JumpToBit(ModuleBit))
    return std::move(JumpFailed);

  auto Index = std::make_unique<ModuleSummaryIndex>(/*HaveGVs=*/false);
  ModuleSummaryIndexBitcodeReader R(std::move(Stream), Strtab, *Index,
                                    ModuleIdentifier, 0);

  if (Error Err = R.parseModule())
    return std::move(Err);

  return std::move(Index);
}

static Expected<bool> getEnableSplitLTOUnitFlag(BitstreamCursor &Stream,
                                                unsigned ID) {
  if (Error Err = Stream.EnterSubBlock(ID))
    return std::move(Err);
  SmallVector<uint64_t, 64> Record;

  while (true) {
    Expected<BitstreamEntry> MaybeEntry = Stream.advanceSkippingSubblocks();
    if (!MaybeEntry)
      return MaybeEntry.takeError();
    BitstreamEntry Entry = MaybeEntry.get();

    switch (Entry.Kind) {
    case BitstreamEntry::SubBlock: // Handled for us already.
    case BitstreamEntry::Error:
      return error("Malformed block");
    case BitstreamEntry::EndBlock:
      // If no flags record found, conservatively return true to mimic
      // behavior before this flag was added.
      return true;
    case BitstreamEntry::Record:
      // The interesting case.
      break;
    }

    // Look for the FS_FLAGS record.
    Record.clear();
    Expected<unsigned> MaybeBitCode = Stream.readRecord(Entry.ID, Record);
    if (!MaybeBitCode)
      return MaybeBitCode.takeError();
    switch (MaybeBitCode.get()) {
    default: // Default behavior: ignore.
      break;
    case bitc::FS_FLAGS: { // [flags]
      uint64_t Flags = Record[0];
      // Scan flags.
      assert(Flags <= 0x1f && "Unexpected bits in flag");

      return Flags & 0x8;
    }
    }
  }
  llvm_unreachable("Exit infinite loop");
}

// Check if the given bitcode buffer contains a global value summary block.
Expected<BitcodeLTOInfo> BitcodeModule::getLTOInfo() {
  BitstreamCursor Stream(Buffer);
  if (Error JumpFailed = Stream.JumpToBit(ModuleBit))
    return std::move(JumpFailed);

  if (Error Err = Stream.EnterSubBlock(bitc::MODULE_BLOCK_ID))
    return std::move(Err);

  while (true) {
    Expected<llvm::BitstreamEntry> MaybeEntry = Stream.advance();
    if (!MaybeEntry)
      return MaybeEntry.takeError();
    llvm::BitstreamEntry Entry = MaybeEntry.get();

    switch (Entry.Kind) {
    case BitstreamEntry::Error:
      return error("Malformed block");
    case BitstreamEntry::EndBlock:
      return BitcodeLTOInfo{/*IsThinLTO=*/false, /*HasSummary=*/false,
                            /*EnableSplitLTOUnit=*/false};

    case BitstreamEntry::SubBlock:
      if (Entry.ID == bitc::GLOBALVAL_SUMMARY_BLOCK_ID) {
        Expected<bool> EnableSplitLTOUnit =
            getEnableSplitLTOUnitFlag(Stream, Entry.ID);
        if (!EnableSplitLTOUnit)
          return EnableSplitLTOUnit.takeError();
        return BitcodeLTOInfo{/*IsThinLTO=*/true, /*HasSummary=*/true,
                              *EnableSplitLTOUnit};
      }

      if (Entry.ID == bitc::FULL_LTO_GLOBALVAL_SUMMARY_BLOCK_ID) {
        Expected<bool> EnableSplitLTOUnit =
            getEnableSplitLTOUnitFlag(Stream, Entry.ID);
        if (!EnableSplitLTOUnit)
          return EnableSplitLTOUnit.takeError();
        return BitcodeLTOInfo{/*IsThinLTO=*/false, /*HasSummary=*/true,
                              *EnableSplitLTOUnit};
      }

      // Ignore other sub-blocks.
      if (Error Err = Stream.SkipBlock())
        return std::move(Err);
      continue;

    case BitstreamEntry::Record:
      if (Expected<unsigned> StreamFailed = Stream.skipRecord(Entry.ID))
        continue;
      else
        return StreamFailed.takeError();
    }
  }
}

static Expected<BitcodeModule> getSingleModule(MemoryBufferRef Buffer) {
  Expected<std::vector<BitcodeModule>> MsOrErr = getBitcodeModuleList(Buffer);
  if (!MsOrErr)
    return MsOrErr.takeError();

  if (MsOrErr->size() != 1)
    return error("Expected a single module");

  return (*MsOrErr)[0];
}

Expected<std::unique_ptr<Module>>
llvm::getLazyBitcodeModule(MemoryBufferRef Buffer, LLVMContext &Context,
                           bool ShouldLazyLoadMetadata, bool IsImporting) {
  Expected<BitcodeModule> BM = getSingleModule(Buffer);
  if (!BM)
    return BM.takeError();

  return BM->getLazyModule(Context, ShouldLazyLoadMetadata, IsImporting);
}

Expected<std::unique_ptr<Module>> llvm::getOwningLazyBitcodeModule(
    std::unique_ptr<MemoryBuffer> &&Buffer, LLVMContext &Context,
    bool ShouldLazyLoadMetadata, bool IsImporting) {
  auto MOrErr = getLazyBitcodeModule(*Buffer, Context, ShouldLazyLoadMetadata,
                                     IsImporting);
  if (MOrErr)
    (*MOrErr)->setOwnedMemoryBuffer(std::move(Buffer));
  return MOrErr;
}

Expected<std::unique_ptr<Module>>
BitcodeModule::parseModule(LLVMContext &Context) {
  return getModuleImpl(Context, true, false, false);
  // TODO: Restore the use-lists to the in-memory state when the bitcode was
  // written.  We must defer until the Module has been fully materialized.
}

Expected<std::unique_ptr<Module>> llvm::parseBitcodeFile(MemoryBufferRef Buffer,
                                                         LLVMContext &Context) {
  Expected<BitcodeModule> BM = getSingleModule(Buffer);
  if (!BM)
    return BM.takeError();

  return BM->parseModule(Context);
}

Expected<std::string> llvm::getBitcodeTargetTriple(MemoryBufferRef Buffer) {
  Expected<BitstreamCursor> StreamOrErr = initStream(Buffer);
  if (!StreamOrErr)
    return StreamOrErr.takeError();

  return readTriple(*StreamOrErr);
}

Expected<bool> llvm::isBitcodeContainingObjCCategory(MemoryBufferRef Buffer) {
  Expected<BitstreamCursor> StreamOrErr = initStream(Buffer);
  if (!StreamOrErr)
    return StreamOrErr.takeError();

  return hasObjCCategory(*StreamOrErr);
}

Expected<std::string> llvm::getBitcodeProducerString(MemoryBufferRef Buffer) {
  Expected<BitstreamCursor> StreamOrErr = initStream(Buffer);
  if (!StreamOrErr)
    return StreamOrErr.takeError();

  return readIdentificationCode(*StreamOrErr);
}

Error llvm::readModuleSummaryIndex(MemoryBufferRef Buffer,
                                   ModuleSummaryIndex &CombinedIndex,
                                   uint64_t ModuleId) {
  Expected<BitcodeModule> BM = getSingleModule(Buffer);
  if (!BM)
    return BM.takeError();

  return BM->readSummary(CombinedIndex, BM->getModuleIdentifier(), ModuleId);
}

Expected<std::unique_ptr<ModuleSummaryIndex>>
llvm::getModuleSummaryIndex(MemoryBufferRef Buffer) {
  Expected<BitcodeModule> BM = getSingleModule(Buffer);
  if (!BM)
    return BM.takeError();

  return BM->getSummary();
}

Expected<BitcodeLTOInfo> llvm::getBitcodeLTOInfo(MemoryBufferRef Buffer) {
  Expected<BitcodeModule> BM = getSingleModule(Buffer);
  if (!BM)
    return BM.takeError();

  return BM->getLTOInfo();
}

Expected<std::unique_ptr<ModuleSummaryIndex>>
llvm::getModuleSummaryIndexForFile(StringRef Path,
                                   bool IgnoreEmptyThinLTOIndexFile) {
  ErrorOr<std::unique_ptr<MemoryBuffer>> FileOrErr =
      MemoryBuffer::getFileOrSTDIN(Path);
  if (!FileOrErr)
    return errorCodeToError(FileOrErr.getError());
  if (IgnoreEmptyThinLTOIndexFile && !(*FileOrErr)->getBufferSize())
    return nullptr;
  return getModuleSummaryIndex(**FileOrErr);
}<|MERGE_RESOLUTION|>--- conflicted
+++ resolved
@@ -4642,16 +4642,9 @@
       // There is an optional final record for fast-math-flags if this phi has a
       // floating-point type.
       size_t NumArgs = (Record.size() - 1) / 2;
-<<<<<<< HEAD
-      if ((Record.size() - 1) % 2 == 1 && !Ty->isFPOrFPVectorTy())
-        return error("Invalid record");
-
-      PHINode *PN = PHINode::Create(Ty, NumArgs);
-=======
       PHINode *PN = PHINode::Create(Ty, NumArgs);
       if ((Record.size() - 1) % 2 == 1 && !isa<FPMathOperator>(PN))
         return error("Invalid record");
->>>>>>> c79f07dd
       InstructionList.push_back(PN);
 
       for (unsigned i = 0; i != NumArgs; i++) {
@@ -4768,7 +4761,7 @@
       const DataLayout &DL = TheModule->getDataLayout();
       unsigned AS = DL.getAllocaAddrSpace();
 
-      AllocaInst *AI = new AllocaInst(Ty, AS, Size, Align ? Align->value() : 0);
+      AllocaInst *AI = new AllocaInst(Ty, AS, Size, Align);
       AI->setUsedWithInAlloca(InAlloca);
       AI->setSwiftError(SwiftError);
       I = AI;
