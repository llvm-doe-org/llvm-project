--- conflicted
+++ resolved
@@ -1060,13 +1060,9 @@
         ++NumInstsInFunction;
       }
 
-      // If there is a pre-instruction symbol, emit a label for it here. If the
-      // instruction was duplicated and the label has already been emitted,
-      // don't re-emit the same label.
-      // FIXME: Consider strengthening that to an assertion.
+      // If there is a pre-instruction symbol, emit a label for it here.
       if (MCSymbol *S = MI.getPreInstrSymbol())
-        if (S->isUndefined())
-          OutStreamer->EmitLabel(S);
+        OutStreamer->EmitLabel(S);
 
       if (ShouldPrintDebugScopes) {
         for (const HandlerInfo &HI : Handlers) {
@@ -1119,13 +1115,9 @@
         break;
       }
 
-      // If there is a post-instruction symbol, emit a label for it here.  If
-      // the instruction was duplicated and the label has already been emitted,
-      // don't re-emit the same label.
-      // FIXME: Consider strengthening that to an assertion.
+      // If there is a post-instruction symbol, emit a label for it here.
       if (MCSymbol *S = MI.getPostInstrSymbol())
-        if (S->isUndefined())
-          OutStreamer->EmitLabel(S);
+        OutStreamer->EmitLabel(S);
 
       if (ShouldPrintDebugScopes) {
         for (const HandlerInfo &HI : Handlers) {
@@ -1364,15 +1356,10 @@
   if (!RS.needsSection())
     return;
 
-<<<<<<< HEAD
-  Optional<SmallString<128>> Filename;
-  if (Optional<StringRef> FilenameRef = RS->getFilename()) {
-=======
   remarks::RemarkSerializer &RemarkSerializer = RS.getSerializer();
 
   Optional<SmallString<128>> Filename;
   if (Optional<StringRef> FilenameRef = RS.getFilename()) {
->>>>>>> c79f07dd
     Filename = *FilenameRef;
     sys::fs::make_absolute(*Filename);
     assert(!Filename->empty() && "The filename can't be empty.");
