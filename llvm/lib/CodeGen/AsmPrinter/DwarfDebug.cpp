//===- llvm/CodeGen/DwarfDebug.cpp - Dwarf Debug Framework ----------------===//
//
// Part of the LLVM Project, under the Apache License v2.0 with LLVM Exceptions.
// See https://llvm.org/LICENSE.txt for license information.
// SPDX-License-Identifier: Apache-2.0 WITH LLVM-exception
//
//===----------------------------------------------------------------------===//
//
// This file contains support for writing dwarf debug info into asm files.
//
//===----------------------------------------------------------------------===//

#include "DwarfDebug.h"
#include "ByteStreamer.h"
#include "DIEHash.h"
#include "DebugLocEntry.h"
#include "DebugLocStream.h"
#include "DwarfCompileUnit.h"
#include "DwarfExpression.h"
#include "DwarfFile.h"
#include "DwarfUnit.h"
#include "llvm/ADT/APInt.h"
#include "llvm/ADT/DenseMap.h"
#include "llvm/ADT/DenseSet.h"
#include "llvm/ADT/MapVector.h"
#include "llvm/ADT/STLExtras.h"
#include "llvm/ADT/SmallVector.h"
#include "llvm/ADT/StringRef.h"
#include "llvm/ADT/Statistic.h"
#include "llvm/ADT/Triple.h"
#include "llvm/ADT/Twine.h"
#include "llvm/BinaryFormat/Dwarf.h"
#include "llvm/CodeGen/AccelTable.h"
#include "llvm/CodeGen/AsmPrinter.h"
#include "llvm/CodeGen/DIE.h"
#include "llvm/CodeGen/LexicalScopes.h"
#include "llvm/CodeGen/MachineBasicBlock.h"
#include "llvm/CodeGen/MachineFunction.h"
#include "llvm/CodeGen/MachineInstr.h"
#include "llvm/CodeGen/MachineModuleInfo.h"
#include "llvm/CodeGen/MachineOperand.h"
#include "llvm/CodeGen/TargetInstrInfo.h"
#include "llvm/CodeGen/TargetLowering.h"
#include "llvm/CodeGen/TargetRegisterInfo.h"
#include "llvm/CodeGen/TargetSubtargetInfo.h"
#include "llvm/DebugInfo/DWARF/DWARFExpression.h"
#include "llvm/DebugInfo/DWARF/DWARFDataExtractor.h"
#include "llvm/IR/Constants.h"
#include "llvm/IR/DebugInfoMetadata.h"
#include "llvm/IR/DebugLoc.h"
#include "llvm/IR/Function.h"
#include "llvm/IR/GlobalVariable.h"
#include "llvm/IR/Module.h"
#include "llvm/MC/MCAsmInfo.h"
#include "llvm/MC/MCContext.h"
#include "llvm/MC/MCDwarf.h"
#include "llvm/MC/MCSection.h"
#include "llvm/MC/MCStreamer.h"
#include "llvm/MC/MCSymbol.h"
#include "llvm/MC/MCTargetOptions.h"
#include "llvm/MC/MachineLocation.h"
#include "llvm/MC/SectionKind.h"
#include "llvm/Pass.h"
#include "llvm/Support/Casting.h"
#include "llvm/Support/CommandLine.h"
#include "llvm/Support/Debug.h"
#include "llvm/Support/ErrorHandling.h"
#include "llvm/Support/MD5.h"
#include "llvm/Support/MathExtras.h"
#include "llvm/Support/Timer.h"
#include "llvm/Support/raw_ostream.h"
#include "llvm/Target/TargetLoweringObjectFile.h"
#include "llvm/Target/TargetMachine.h"
#include "llvm/Target/TargetOptions.h"
#include <algorithm>
#include <cassert>
#include <cstddef>
#include <cstdint>
#include <iterator>
#include <string>
#include <utility>
#include <vector>

using namespace llvm;

#define DEBUG_TYPE "dwarfdebug"

STATISTIC(NumCSParams, "Number of dbg call site params created");

static cl::opt<bool>
DisableDebugInfoPrinting("disable-debug-info-print", cl::Hidden,
                         cl::desc("Disable debug info printing"));

static cl::opt<bool> UseDwarfRangesBaseAddressSpecifier(
    "use-dwarf-ranges-base-address-specifier", cl::Hidden,
    cl::desc("Use base address specifiers in debug_ranges"), cl::init(false));

static cl::opt<bool> GenerateARangeSection("generate-arange-section",
                                           cl::Hidden,
                                           cl::desc("Generate dwarf aranges"),
                                           cl::init(false));

static cl::opt<bool>
    GenerateDwarfTypeUnits("generate-type-units", cl::Hidden,
                           cl::desc("Generate DWARF4 type units."),
                           cl::init(false));

static cl::opt<bool> SplitDwarfCrossCuReferences(
    "split-dwarf-cross-cu-references", cl::Hidden,
    cl::desc("Enable cross-cu references in DWO files"), cl::init(false));

enum DefaultOnOff { Default, Enable, Disable };

static cl::opt<DefaultOnOff> UnknownLocations(
    "use-unknown-locations", cl::Hidden,
    cl::desc("Make an absence of debug location information explicit."),
    cl::values(clEnumVal(Default, "At top of block or after label"),
               clEnumVal(Enable, "In all cases"), clEnumVal(Disable, "Never")),
    cl::init(Default));

static cl::opt<AccelTableKind> AccelTables(
    "accel-tables", cl::Hidden, cl::desc("Output dwarf accelerator tables."),
    cl::values(clEnumValN(AccelTableKind::Default, "Default",
                          "Default for platform"),
               clEnumValN(AccelTableKind::None, "Disable", "Disabled."),
               clEnumValN(AccelTableKind::Apple, "Apple", "Apple"),
               clEnumValN(AccelTableKind::Dwarf, "Dwarf", "DWARF")),
    cl::init(AccelTableKind::Default));

static cl::opt<DefaultOnOff>
DwarfInlinedStrings("dwarf-inlined-strings", cl::Hidden,
                 cl::desc("Use inlined strings rather than string section."),
                 cl::values(clEnumVal(Default, "Default for platform"),
                            clEnumVal(Enable, "Enabled"),
                            clEnumVal(Disable, "Disabled")),
                 cl::init(Default));

static cl::opt<bool>
    NoDwarfRangesSection("no-dwarf-ranges-section", cl::Hidden,
                         cl::desc("Disable emission .debug_ranges section."),
                         cl::init(false));

static cl::opt<DefaultOnOff> DwarfSectionsAsReferences(
    "dwarf-sections-as-references", cl::Hidden,
    cl::desc("Use sections+offset as references rather than labels."),
    cl::values(clEnumVal(Default, "Default for platform"),
               clEnumVal(Enable, "Enabled"), clEnumVal(Disable, "Disabled")),
    cl::init(Default));

enum LinkageNameOption {
  DefaultLinkageNames,
  AllLinkageNames,
  AbstractLinkageNames
};

static cl::opt<LinkageNameOption>
    DwarfLinkageNames("dwarf-linkage-names", cl::Hidden,
                      cl::desc("Which DWARF linkage-name attributes to emit."),
                      cl::values(clEnumValN(DefaultLinkageNames, "Default",
                                            "Default for platform"),
                                 clEnumValN(AllLinkageNames, "All", "All"),
                                 clEnumValN(AbstractLinkageNames, "Abstract",
                                            "Abstract subprograms")),
                      cl::init(DefaultLinkageNames));

static const char *const DWARFGroupName = "dwarf";
static const char *const DWARFGroupDescription = "DWARF Emission";
static const char *const DbgTimerName = "writer";
static const char *const DbgTimerDescription = "DWARF Debug Writer";
static constexpr unsigned ULEB128PadSize = 4;

void DebugLocDwarfExpression::emitOp(uint8_t Op, const char *Comment) {
  getActiveStreamer().EmitInt8(
      Op, Comment ? Twine(Comment) + " " + dwarf::OperationEncodingString(Op)
                  : dwarf::OperationEncodingString(Op));
}

void DebugLocDwarfExpression::emitSigned(int64_t Value) {
  getActiveStreamer().EmitSLEB128(Value, Twine(Value));
}

void DebugLocDwarfExpression::emitUnsigned(uint64_t Value) {
  getActiveStreamer().EmitULEB128(Value, Twine(Value));
}

void DebugLocDwarfExpression::emitData1(uint8_t Value) {
  getActiveStreamer().EmitInt8(Value, Twine(Value));
}

void DebugLocDwarfExpression::emitBaseTypeRef(uint64_t Idx) {
  assert(Idx < (1ULL << (ULEB128PadSize * 7)) && "Idx wont fit");
  getActiveStreamer().EmitULEB128(Idx, Twine(Idx), ULEB128PadSize);
}

bool DebugLocDwarfExpression::isFrameRegister(const TargetRegisterInfo &TRI,
                                              unsigned MachineReg) {
  // This information is not available while emitting .debug_loc entries.
  return false;
}

void DebugLocDwarfExpression::enableTemporaryBuffer() {
  assert(!IsBuffering && "Already buffering?");
  if (!TmpBuf)
    TmpBuf = std::make_unique<TempBuffer>(OutBS.GenerateComments);
  IsBuffering = true;
}

void DebugLocDwarfExpression::disableTemporaryBuffer() { IsBuffering = false; }

unsigned DebugLocDwarfExpression::getTemporaryBufferSize() {
  return TmpBuf ? TmpBuf->Bytes.size() : 0;
}

void DebugLocDwarfExpression::commitTemporaryBuffer() {
  if (!TmpBuf)
    return;
  for (auto Byte : enumerate(TmpBuf->Bytes)) {
    const char *Comment = (Byte.index() < TmpBuf->Comments.size())
                              ? TmpBuf->Comments[Byte.index()].c_str()
                              : "";
    OutBS.EmitInt8(Byte.value(), Comment);
  }
  TmpBuf->Bytes.clear();
  TmpBuf->Comments.clear();
}

const DIType *DbgVariable::getType() const {
  return getVariable()->getType();
}

/// Get .debug_loc entry for the instruction range starting at MI.
static DbgValueLoc getDebugLocValue(const MachineInstr *MI) {
  const DIExpression *Expr = MI->getDebugExpression();
  assert(MI->getNumOperands() == 4);
  if (MI->getOperand(0).isReg()) {
    auto RegOp = MI->getOperand(0);
    auto Op1 = MI->getOperand(1);
    // If the second operand is an immediate, this is a
    // register-indirect address.
    assert((!Op1.isImm() || (Op1.getImm() == 0)) && "unexpected offset");
    MachineLocation MLoc(RegOp.getReg(), Op1.isImm());
    return DbgValueLoc(Expr, MLoc);
  }
  if (MI->getOperand(0).isImm())
    return DbgValueLoc(Expr, MI->getOperand(0).getImm());
  if (MI->getOperand(0).isFPImm())
    return DbgValueLoc(Expr, MI->getOperand(0).getFPImm());
  if (MI->getOperand(0).isCImm())
    return DbgValueLoc(Expr, MI->getOperand(0).getCImm());

  llvm_unreachable("Unexpected 4-operand DBG_VALUE instruction!");
}

void DbgVariable::initializeDbgValue(const MachineInstr *DbgValue) {
  assert(FrameIndexExprs.empty() && "Already initialized?");
  assert(!ValueLoc.get() && "Already initialized?");

  assert(getVariable() == DbgValue->getDebugVariable() && "Wrong variable");
  assert(getInlinedAt() == DbgValue->getDebugLoc()->getInlinedAt() &&
         "Wrong inlined-at");

  ValueLoc = std::make_unique<DbgValueLoc>(getDebugLocValue(DbgValue));
  if (auto *E = DbgValue->getDebugExpression())
    if (E->getNumElements())
      FrameIndexExprs.push_back({0, E});
}

ArrayRef<DbgVariable::FrameIndexExpr> DbgVariable::getFrameIndexExprs() const {
  if (FrameIndexExprs.size() == 1)
    return FrameIndexExprs;

  assert(llvm::all_of(FrameIndexExprs,
                      [](const FrameIndexExpr &A) {
                        return A.Expr->isFragment();
                      }) &&
         "multiple FI expressions without DW_OP_LLVM_fragment");
  llvm::sort(FrameIndexExprs,
             [](const FrameIndexExpr &A, const FrameIndexExpr &B) -> bool {
               return A.Expr->getFragmentInfo()->OffsetInBits <
                      B.Expr->getFragmentInfo()->OffsetInBits;
             });

  return FrameIndexExprs;
}

void DbgVariable::addMMIEntry(const DbgVariable &V) {
  assert(DebugLocListIndex == ~0U && !ValueLoc.get() && "not an MMI entry");
  assert(V.DebugLocListIndex == ~0U && !V.ValueLoc.get() && "not an MMI entry");
  assert(V.getVariable() == getVariable() && "conflicting variable");
  assert(V.getInlinedAt() == getInlinedAt() && "conflicting inlined-at location");

  assert(!FrameIndexExprs.empty() && "Expected an MMI entry");
  assert(!V.FrameIndexExprs.empty() && "Expected an MMI entry");

  // FIXME: This logic should not be necessary anymore, as we now have proper
  // deduplication. However, without it, we currently run into the assertion
  // below, which means that we are likely dealing with broken input, i.e. two
  // non-fragment entries for the same variable at different frame indices.
  if (FrameIndexExprs.size()) {
    auto *Expr = FrameIndexExprs.back().Expr;
    if (!Expr || !Expr->isFragment())
      return;
  }

  for (const auto &FIE : V.FrameIndexExprs)
    // Ignore duplicate entries.
    if (llvm::none_of(FrameIndexExprs, [&](const FrameIndexExpr &Other) {
          return FIE.FI == Other.FI && FIE.Expr == Other.Expr;
        }))
      FrameIndexExprs.push_back(FIE);

  assert((FrameIndexExprs.size() == 1 ||
          llvm::all_of(FrameIndexExprs,
                       [](FrameIndexExpr &FIE) {
                         return FIE.Expr && FIE.Expr->isFragment();
                       })) &&
         "conflicting locations for variable");
}

static AccelTableKind computeAccelTableKind(unsigned DwarfVersion,
                                            bool GenerateTypeUnits,
                                            DebuggerKind Tuning,
                                            const Triple &TT) {
  // Honor an explicit request.
  if (AccelTables != AccelTableKind::Default)
    return AccelTables;

  // Accelerator tables with type units are currently not supported.
  if (GenerateTypeUnits)
    return AccelTableKind::None;

  // Accelerator tables get emitted if targetting DWARF v5 or LLDB.  DWARF v5
  // always implies debug_names. For lower standard versions we use apple
  // accelerator tables on apple platforms and debug_names elsewhere.
  if (DwarfVersion >= 5)
    return AccelTableKind::Dwarf;
  if (Tuning == DebuggerKind::LLDB)
    return TT.isOSBinFormatMachO() ? AccelTableKind::Apple
                                   : AccelTableKind::Dwarf;
  return AccelTableKind::None;
}

DwarfDebug::DwarfDebug(AsmPrinter *A, Module *M)
    : DebugHandlerBase(A), DebugLocs(A->OutStreamer->isVerboseAsm()),
      InfoHolder(A, "info_string", DIEValueAllocator),
      SkeletonHolder(A, "skel_string", DIEValueAllocator),
      IsDarwin(A->TM.getTargetTriple().isOSDarwin()) {
  const Triple &TT = Asm->TM.getTargetTriple();

  // Make sure we know our "debugger tuning".  The target option takes
  // precedence; fall back to triple-based defaults.
  if (Asm->TM.Options.DebuggerTuning != DebuggerKind::Default)
    DebuggerTuning = Asm->TM.Options.DebuggerTuning;
  else if (IsDarwin)
    DebuggerTuning = DebuggerKind::LLDB;
  else if (TT.isPS4CPU())
    DebuggerTuning = DebuggerKind::SCE;
  else
    DebuggerTuning = DebuggerKind::GDB;

  if (DwarfInlinedStrings == Default)
    UseInlineStrings = TT.isNVPTX();
  else
    UseInlineStrings = DwarfInlinedStrings == Enable;

  UseLocSection = !TT.isNVPTX();

  HasAppleExtensionAttributes = tuneForLLDB();

  // Handle split DWARF.
  HasSplitDwarf = !Asm->TM.Options.MCOptions.SplitDwarfFile.empty();

  // SCE defaults to linkage names only for abstract subprograms.
  if (DwarfLinkageNames == DefaultLinkageNames)
    UseAllLinkageNames = !tuneForSCE();
  else
    UseAllLinkageNames = DwarfLinkageNames == AllLinkageNames;

  unsigned DwarfVersionNumber = Asm->TM.Options.MCOptions.DwarfVersion;
  unsigned DwarfVersion = DwarfVersionNumber ? DwarfVersionNumber
                                    : MMI->getModule()->getDwarfVersion();
  // Use dwarf 4 by default if nothing is requested. For NVPTX, use dwarf 2.
  DwarfVersion =
      TT.isNVPTX() ? 2 : (DwarfVersion ? DwarfVersion : dwarf::DWARF_VERSION);

  UseRangesSection = !NoDwarfRangesSection && !TT.isNVPTX();

  // Use sections as references. Force for NVPTX.
  if (DwarfSectionsAsReferences == Default)
    UseSectionsAsReferences = TT.isNVPTX();
  else
    UseSectionsAsReferences = DwarfSectionsAsReferences == Enable;

  // Don't generate type units for unsupported object file formats.
  GenerateTypeUnits =
      A->TM.getTargetTriple().isOSBinFormatELF() && GenerateDwarfTypeUnits;

  TheAccelTableKind = computeAccelTableKind(
      DwarfVersion, GenerateTypeUnits, DebuggerTuning, A->TM.getTargetTriple());

  // Work around a GDB bug. GDB doesn't support the standard opcode;
  // SCE doesn't support GNU's; LLDB prefers the standard opcode, which
  // is defined as of DWARF 3.
  // See GDB bug 11616 - DW_OP_form_tls_address is unimplemented
  // https://sourceware.org/bugzilla/show_bug.cgi?id=11616
  UseGNUTLSOpcode = tuneForGDB() || DwarfVersion < 3;

  // GDB does not fully support the DWARF 4 representation for bitfields.
  UseDWARF2Bitfields = (DwarfVersion < 4) || tuneForGDB();

  // The DWARF v5 string offsets table has - possibly shared - contributions
  // from each compile and type unit each preceded by a header. The string
  // offsets table used by the pre-DWARF v5 split-DWARF implementation uses
  // a monolithic string offsets table without any header.
  UseSegmentedStringOffsetsTable = DwarfVersion >= 5;

  Asm->OutStreamer->getContext().setDwarfVersion(DwarfVersion);
}

// Define out of line so we don't have to include DwarfUnit.h in DwarfDebug.h.
DwarfDebug::~DwarfDebug() = default;

static bool isObjCClass(StringRef Name) {
  return Name.startswith("+") || Name.startswith("-");
}

static bool hasObjCCategory(StringRef Name) {
  if (!isObjCClass(Name))
    return false;

  return Name.find(") ") != StringRef::npos;
}

static void getObjCClassCategory(StringRef In, StringRef &Class,
                                 StringRef &Category) {
  if (!hasObjCCategory(In)) {
    Class = In.slice(In.find('[') + 1, In.find(' '));
    Category = "";
    return;
  }

  Class = In.slice(In.find('[') + 1, In.find('('));
  Category = In.slice(In.find('[') + 1, In.find(' '));
}

static StringRef getObjCMethodName(StringRef In) {
  return In.slice(In.find(' ') + 1, In.find(']'));
}

// Add the various names to the Dwarf accelerator table names.
void DwarfDebug::addSubprogramNames(const DICompileUnit &CU,
                                    const DISubprogram *SP, DIE &Die) {
  if (getAccelTableKind() != AccelTableKind::Apple &&
      CU.getNameTableKind() == DICompileUnit::DebugNameTableKind::None)
    return;

  if (!SP->isDefinition())
    return;

  if (SP->getName() != "")
    addAccelName(CU, SP->getName(), Die);

  // If the linkage name is different than the name, go ahead and output that as
  // well into the name table. Only do that if we are going to actually emit
  // that name.
  if (SP->getLinkageName() != "" && SP->getName() != SP->getLinkageName() &&
      (useAllLinkageNames() || InfoHolder.getAbstractSPDies().lookup(SP)))
    addAccelName(CU, SP->getLinkageName(), Die);

  // If this is an Objective-C selector name add it to the ObjC accelerator
  // too.
  if (isObjCClass(SP->getName())) {
    StringRef Class, Category;
    getObjCClassCategory(SP->getName(), Class, Category);
    addAccelObjC(CU, Class, Die);
    if (Category != "")
      addAccelObjC(CU, Category, Die);
    // Also add the base method name to the name table.
    addAccelName(CU, getObjCMethodName(SP->getName()), Die);
  }
}

/// Check whether we should create a DIE for the given Scope, return true
/// if we don't create a DIE (the corresponding DIE is null).
bool DwarfDebug::isLexicalScopeDIENull(LexicalScope *Scope) {
  if (Scope->isAbstractScope())
    return false;

  // We don't create a DIE if there is no Range.
  const SmallVectorImpl<InsnRange> &Ranges = Scope->getRanges();
  if (Ranges.empty())
    return true;

  if (Ranges.size() > 1)
    return false;

  // We don't create a DIE if we have a single Range and the end label
  // is null.
  return !getLabelAfterInsn(Ranges.front().second);
}

template <typename Func> static void forBothCUs(DwarfCompileUnit &CU, Func F) {
  F(CU);
  if (auto *SkelCU = CU.getSkeleton())
    if (CU.getCUNode()->getSplitDebugInlining())
      F(*SkelCU);
}

bool DwarfDebug::shareAcrossDWOCUs() const {
  return SplitDwarfCrossCuReferences;
}

void DwarfDebug::constructAbstractSubprogramScopeDIE(DwarfCompileUnit &SrcCU,
                                                     LexicalScope *Scope) {
  assert(Scope && Scope->getScopeNode());
  assert(Scope->isAbstractScope());
  assert(!Scope->getInlinedAt());

  auto *SP = cast<DISubprogram>(Scope->getScopeNode());

  // Find the subprogram's DwarfCompileUnit in the SPMap in case the subprogram
  // was inlined from another compile unit.
  if (useSplitDwarf() && !shareAcrossDWOCUs() && !SP->getUnit()->getSplitDebugInlining())
    // Avoid building the original CU if it won't be used
    SrcCU.constructAbstractSubprogramScopeDIE(Scope);
  else {
    auto &CU = getOrCreateDwarfCompileUnit(SP->getUnit());
    if (auto *SkelCU = CU.getSkeleton()) {
      (shareAcrossDWOCUs() ? CU : SrcCU)
          .constructAbstractSubprogramScopeDIE(Scope);
      if (CU.getCUNode()->getSplitDebugInlining())
        SkelCU->constructAbstractSubprogramScopeDIE(Scope);
    } else
      CU.constructAbstractSubprogramScopeDIE(Scope);
  }
}

/// Try to interpret values loaded into registers that forward parameters
/// for \p CallMI. Store parameters with interpreted value into \p Params.
static void collectCallSiteParameters(const MachineInstr *CallMI,
                                      ParamSet &Params) {
  auto *MF = CallMI->getMF();
  auto CalleesMap = MF->getCallSitesInfo();
  auto CallFwdRegsInfo = CalleesMap.find(CallMI);

  // There is no information for the call instruction.
  if (CallFwdRegsInfo == CalleesMap.end())
    return;

  auto *MBB = CallMI->getParent();
  const auto &TRI = MF->getSubtarget().getRegisterInfo();
  const auto &TII = MF->getSubtarget().getInstrInfo();
  const auto &TLI = MF->getSubtarget().getTargetLowering();

  // Skip the call instruction.
  auto I = std::next(CallMI->getReverseIterator());

  DenseSet<unsigned> ForwardedRegWorklist;
  // Add all the forwarding registers into the ForwardedRegWorklist.
  for (auto ArgReg : CallFwdRegsInfo->second) {
    bool InsertedReg = ForwardedRegWorklist.insert(ArgReg.Reg).second;
    assert(InsertedReg && "Single register used to forward two arguments?");
    (void)InsertedReg;
  }

  // We erase, from the ForwardedRegWorklist, those forwarding registers for
  // which we successfully describe a loaded value (by using
  // the describeLoadedValue()). For those remaining arguments in the working
  // list, for which we do not describe a loaded value by
  // the describeLoadedValue(), we try to generate an entry value expression
  // for their call site value desctipion, if the call is within the entry MBB.
  // The RegsForEntryValues maps a forwarding register into the register holding
  // the entry value.
  // TODO: Handle situations when call site parameter value can be described
  // as the entry value within basic blocks other then the first one.
  bool ShouldTryEmitEntryVals = MBB->getIterator() == MF->begin();
  DenseMap<unsigned, unsigned> RegsForEntryValues;

  // If the MI is an instruction defining one or more parameters' forwarding
  // registers, add those defines. We can currently only describe forwarded
  // registers that are explicitly defined, but keep track of implicit defines
  // also to remove those registers from the work list.
  auto getForwardingRegsDefinedByMI = [&](const MachineInstr &MI,
                                          SmallVectorImpl<unsigned> &Explicit,
                                          SmallVectorImpl<unsigned> &Implicit) {
    if (MI.isDebugInstr())
      return;

    for (const MachineOperand &MO : MI.operands()) {
      if (MO.isReg() && MO.isDef() &&
          Register::isPhysicalRegister(MO.getReg())) {
        for (auto FwdReg : ForwardedRegWorklist) {
          if (TRI->regsOverlap(FwdReg, MO.getReg())) {
            if (MO.isImplicit())
              Implicit.push_back(FwdReg);
            else
              Explicit.push_back(FwdReg);
            break;
          }
        }
      }
    }
  };

  auto finishCallSiteParam = [&](DbgValueLoc DbgLocVal, unsigned Reg) {
    unsigned FwdReg = Reg;
    if (ShouldTryEmitEntryVals) {
      auto EntryValReg = RegsForEntryValues.find(Reg);
      if (EntryValReg != RegsForEntryValues.end())
        FwdReg = EntryValReg->second;
    }

    DbgCallSiteParam CSParm(FwdReg, DbgLocVal);
    Params.push_back(CSParm);
    ++NumCSParams;
  };

  // Search for a loading value in forwaring registers.
  for (; I != MBB->rend(); ++I) {
    // If the next instruction is a call we can not interpret parameter's
    // forwarding registers or we finished the interpretation of all parameters.
    if (I->isCall())
      return;

    if (ForwardedRegWorklist.empty())
      return;

    SmallVector<unsigned, 4> ExplicitFwdRegDefs;
    SmallVector<unsigned, 4> ImplicitFwdRegDefs;
    getForwardingRegsDefinedByMI(*I, ExplicitFwdRegDefs, ImplicitFwdRegDefs);
    if (ExplicitFwdRegDefs.empty() && ImplicitFwdRegDefs.empty())
      continue;

    // If the MI clobbers more then one forwarding register we must remove
    // all of them from the working list.
    for (auto Reg : concat<unsigned>(ExplicitFwdRegDefs, ImplicitFwdRegDefs))
      ForwardedRegWorklist.erase(Reg);

    // The describeLoadedValue() hook currently does not have any information
    // about which register it should describe in case of multiple defines, so
    // for now we only handle instructions where a forwarded register is (at
    // least partially) defined by the instruction's single explicit define.
    if (I->getNumExplicitDefs() != 1 || ExplicitFwdRegDefs.empty())
      continue;
    unsigned ParamFwdReg = ExplicitFwdRegDefs[0];

    if (auto ParamValue = TII->describeLoadedValue(*I)) {
      if (ParamValue->first.isImm()) {
        int64_t Val = ParamValue->first.getImm();
        DbgValueLoc DbgLocVal(ParamValue->second, Val);
        finishCallSiteParam(DbgLocVal, ParamFwdReg);
      } else if (ParamValue->first.isReg()) {
        Register RegLoc = ParamValue->first.getReg();
       // TODO: For now, there is no use of describing the value loaded into the
       //       register that is also the source registers (e.g. $r0 = add $r0, x).
       if (ParamFwdReg == RegLoc)
         continue;

        unsigned SP = TLI->getStackPointerRegisterToSaveRestore();
        Register FP = TRI->getFrameRegister(*MF);
        bool IsSPorFP = (RegLoc == SP) || (RegLoc == FP);
        if (TRI->isCalleeSavedPhysReg(RegLoc, *MF) || IsSPorFP) {
          DbgValueLoc DbgLocVal(ParamValue->second,
                                MachineLocation(RegLoc,
                                                /*IsIndirect=*/IsSPorFP));
          finishCallSiteParam(DbgLocVal, ParamFwdReg);
        // TODO: Add support for entry value plus an expression.
        } else if (ShouldTryEmitEntryVals &&
                   ParamValue->second->getNumElements() == 0) {
          ForwardedRegWorklist.insert(RegLoc);
          RegsForEntryValues[RegLoc] = ParamFwdReg;
        }
      }
    }
  }

  // Emit the call site parameter's value as an entry value.
  if (ShouldTryEmitEntryVals) {
    // Create an expression where the register's entry value is used.
    DIExpression *EntryExpr = DIExpression::get(
        MF->getFunction().getContext(), {dwarf::DW_OP_LLVM_entry_value, 1});
    for (auto RegEntry : ForwardedRegWorklist) {
      unsigned FwdReg = RegEntry;
      auto EntryValReg = RegsForEntryValues.find(RegEntry);
        if (EntryValReg != RegsForEntryValues.end())
          FwdReg = EntryValReg->second;

      DbgValueLoc DbgLocVal(EntryExpr, MachineLocation(RegEntry));
      DbgCallSiteParam CSParm(FwdReg, DbgLocVal);
      Params.push_back(CSParm);
      ++NumCSParams;
    }
  }
}

void DwarfDebug::constructCallSiteEntryDIEs(const DISubprogram &SP,
                                            DwarfCompileUnit &CU, DIE &ScopeDIE,
                                            const MachineFunction &MF) {
  // Add a call site-related attribute (DWARF5, Sec. 3.3.1.3). Do this only if
  // the subprogram is required to have one.
  if (!SP.areAllCallsDescribed() || !SP.isDefinition())
    return;

  // Use DW_AT_call_all_calls to express that call site entries are present
  // for both tail and non-tail calls. Don't use DW_AT_call_all_source_calls
  // because one of its requirements is not met: call site entries for
  // optimized-out calls are elided.
  CU.addFlag(ScopeDIE, CU.getDwarf5OrGNUAttr(dwarf::DW_AT_call_all_calls));

  const TargetInstrInfo *TII = MF.getSubtarget().getInstrInfo();
  assert(TII && "TargetInstrInfo not found: cannot label tail calls");
  bool ApplyGNUExtensions = getDwarfVersion() == 4 && tuneForGDB();

  // Emit call site entries for each call or tail call in the function.
  for (const MachineBasicBlock &MBB : MF) {
    for (const MachineInstr &MI : MBB.instrs()) {
      // Skip instructions which aren't calls. Both calls and tail-calling jump
      // instructions (e.g TAILJMPd64) are classified correctly here.
      if (!MI.isCall())
        continue;

      // TODO: Add support for targets with delay slots (see: beginInstruction).
      if (MI.hasDelaySlot())
        return;

      // If this is a direct call, find the callee's subprogram.
      // In the case of an indirect call find the register that holds
      // the callee.
      const MachineOperand &CalleeOp = MI.getOperand(0);
      if (!CalleeOp.isGlobal() && !CalleeOp.isReg())
        continue;

      unsigned CallReg = 0;
      const DISubprogram *CalleeSP = nullptr;
      const Function *CalleeDecl = nullptr;
      if (CalleeOp.isReg()) {
        CallReg = CalleeOp.getReg();
        if (!CallReg)
          continue;
      } else {
        CalleeDecl = dyn_cast<Function>(CalleeOp.getGlobal());
        if (!CalleeDecl || !CalleeDecl->getSubprogram())
          continue;
        CalleeSP = CalleeDecl->getSubprogram();
      }

      // TODO: Omit call site entries for runtime calls (objc_msgSend, etc).

      bool IsTail = TII->isTailCall(MI);

      // For tail calls, for non-gdb tuning, no return PC information is needed.
      // For regular calls (and tail calls in GDB tuning), the return PC
      // is needed to disambiguate paths in the call graph which could lead to
      // some target function.
      const MCExpr *PCOffset =
          (IsTail && !tuneForGDB()) ? nullptr
                                    : getFunctionLocalOffsetAfterInsn(&MI);

      // Address of a call-like instruction for a normal call or a jump-like
      // instruction for a tail call. This is needed for GDB + DWARF 4 tuning.
      const MCSymbol *PCAddr =
          ApplyGNUExtensions ? const_cast<MCSymbol*>(getLabelAfterInsn(&MI))
                             : nullptr;

      assert((IsTail || PCOffset || PCAddr) &&
             "Call without return PC information");

      LLVM_DEBUG(dbgs() << "CallSiteEntry: " << MF.getName() << " -> "
                        << (CalleeDecl ? CalleeDecl->getName()
                                       : StringRef(MF.getSubtarget()
                                                       .getRegisterInfo()
                                                       ->getName(CallReg)))
                        << (IsTail ? " [IsTail]" : "") << "\n");

      DIE &CallSiteDIE =
            CU.constructCallSiteEntryDIE(ScopeDIE, CalleeSP, IsTail, PCAddr,
                                         PCOffset, CallReg);

      // GDB and LLDB support call site parameter debug info.
      if (Asm->TM.Options.EnableDebugEntryValues &&
          (tuneForGDB() || tuneForLLDB())) {
        ParamSet Params;
        // Try to interpret values of call site parameters.
        collectCallSiteParameters(&MI, Params);
        CU.constructCallSiteParmEntryDIEs(CallSiteDIE, Params);
      }
    }
  }
}

void DwarfDebug::addGnuPubAttributes(DwarfCompileUnit &U, DIE &D) const {
  if (!U.hasDwarfPubSections())
    return;

  U.addFlag(D, dwarf::DW_AT_GNU_pubnames);
}

void DwarfDebug::finishUnitAttributes(const DICompileUnit *DIUnit,
                                      DwarfCompileUnit &NewCU) {
  DIE &Die = NewCU.getUnitDie();
  StringRef FN = DIUnit->getFilename();

  StringRef Producer = DIUnit->getProducer();
  StringRef Flags = DIUnit->getFlags();
  if (!Flags.empty() && !useAppleExtensionAttributes()) {
    std::string ProducerWithFlags = Producer.str() + " " + Flags.str();
    NewCU.addString(Die, dwarf::DW_AT_producer, ProducerWithFlags);
  } else
    NewCU.addString(Die, dwarf::DW_AT_producer, Producer);

  NewCU.addUInt(Die, dwarf::DW_AT_language, dwarf::DW_FORM_data2,
                DIUnit->getSourceLanguage());
  NewCU.addString(Die, dwarf::DW_AT_name, FN);

  // Add DW_str_offsets_base to the unit DIE, except for split units.
  if (useSegmentedStringOffsetsTable() && !useSplitDwarf())
    NewCU.addStringOffsetsStart();

  if (!useSplitDwarf()) {
    NewCU.initStmtList();

    // If we're using split dwarf the compilation dir is going to be in the
    // skeleton CU and so we don't need to duplicate it here.
    if (!CompilationDir.empty())
      NewCU.addString(Die, dwarf::DW_AT_comp_dir, CompilationDir);

    addGnuPubAttributes(NewCU, Die);
  }

  if (useAppleExtensionAttributes()) {
    if (DIUnit->isOptimized())
      NewCU.addFlag(Die, dwarf::DW_AT_APPLE_optimized);

    StringRef Flags = DIUnit->getFlags();
    if (!Flags.empty())
      NewCU.addString(Die, dwarf::DW_AT_APPLE_flags, Flags);

    if (unsigned RVer = DIUnit->getRuntimeVersion())
      NewCU.addUInt(Die, dwarf::DW_AT_APPLE_major_runtime_vers,
                    dwarf::DW_FORM_data1, RVer);
  }

  if (DIUnit->getDWOId()) {
    // This CU is either a clang module DWO or a skeleton CU.
    NewCU.addUInt(Die, dwarf::DW_AT_GNU_dwo_id, dwarf::DW_FORM_data8,
                  DIUnit->getDWOId());
    if (!DIUnit->getSplitDebugFilename().empty())
      // This is a prefabricated skeleton CU.
      NewCU.addString(Die, dwarf::DW_AT_GNU_dwo_name,
                      DIUnit->getSplitDebugFilename());
  }
}
// Create new DwarfCompileUnit for the given metadata node with tag
// DW_TAG_compile_unit.
DwarfCompileUnit &
DwarfDebug::getOrCreateDwarfCompileUnit(const DICompileUnit *DIUnit) {
  if (auto *CU = CUMap.lookup(DIUnit))
    return *CU;

  CompilationDir = DIUnit->getDirectory();

  auto OwnedUnit = std::make_unique<DwarfCompileUnit>(
      InfoHolder.getUnits().size(), DIUnit, Asm, this, &InfoHolder);
  DwarfCompileUnit &NewCU = *OwnedUnit;
  InfoHolder.addUnit(std::move(OwnedUnit));

  for (auto *IE : DIUnit->getImportedEntities())
    NewCU.addImportedEntity(IE);

  // LTO with assembly output shares a single line table amongst multiple CUs.
  // To avoid the compilation directory being ambiguous, let the line table
  // explicitly describe the directory of all files, never relying on the
  // compilation directory.
  if (!Asm->OutStreamer->hasRawTextSupport() || SingleCU)
    Asm->OutStreamer->emitDwarfFile0Directive(
        CompilationDir, DIUnit->getFilename(),
        NewCU.getMD5AsBytes(DIUnit->getFile()), DIUnit->getSource(),
        NewCU.getUniqueID());

  if (useSplitDwarf()) {
    NewCU.setSkeleton(constructSkeletonCU(NewCU));
    NewCU.setSection(Asm->getObjFileLowering().getDwarfInfoDWOSection());
  } else {
    finishUnitAttributes(DIUnit, NewCU);
    NewCU.setSection(Asm->getObjFileLowering().getDwarfInfoSection());
  }

  // Create DIEs for function declarations used for call site debug info.
  for (auto Scope : DIUnit->getRetainedTypes())
    if (auto *SP = dyn_cast_or_null<DISubprogram>(Scope))
      NewCU.getOrCreateSubprogramDIE(SP);

  CUMap.insert({DIUnit, &NewCU});
  CUDieMap.insert({&NewCU.getUnitDie(), &NewCU});
  return NewCU;
}

void DwarfDebug::constructAndAddImportedEntityDIE(DwarfCompileUnit &TheCU,
                                                  const DIImportedEntity *N) {
  if (isa<DILocalScope>(N->getScope()))
    return;
  if (DIE *D = TheCU.getOrCreateContextDIE(N->getScope()))
    D->addChild(TheCU.constructImportedEntityDIE(N));
}

/// Sort and unique GVEs by comparing their fragment offset.
static SmallVectorImpl<DwarfCompileUnit::GlobalExpr> &
sortGlobalExprs(SmallVectorImpl<DwarfCompileUnit::GlobalExpr> &GVEs) {
  llvm::sort(
      GVEs, [](DwarfCompileUnit::GlobalExpr A, DwarfCompileUnit::GlobalExpr B) {
        // Sort order: first null exprs, then exprs without fragment
        // info, then sort by fragment offset in bits.
        // FIXME: Come up with a more comprehensive comparator so
        // the sorting isn't non-deterministic, and so the following
        // std::unique call works correctly.
        if (!A.Expr || !B.Expr)
          return !!B.Expr;
        auto FragmentA = A.Expr->getFragmentInfo();
        auto FragmentB = B.Expr->getFragmentInfo();
        if (!FragmentA || !FragmentB)
          return !!FragmentB;
        return FragmentA->OffsetInBits < FragmentB->OffsetInBits;
      });
  GVEs.erase(std::unique(GVEs.begin(), GVEs.end(),
                         [](DwarfCompileUnit::GlobalExpr A,
                            DwarfCompileUnit::GlobalExpr B) {
                           return A.Expr == B.Expr;
                         }),
             GVEs.end());
  return GVEs;
}

// Emit all Dwarf sections that should come prior to the content. Create
// global DIEs and emit initial debug info sections. This is invoked by
// the target AsmPrinter.
void DwarfDebug::beginModule() {
  NamedRegionTimer T(DbgTimerName, DbgTimerDescription, DWARFGroupName,
                     DWARFGroupDescription, TimePassesIsEnabled);
  if (DisableDebugInfoPrinting) {
    MMI->setDebugInfoAvailability(false);
    return;
  }

  const Module *M = MMI->getModule();

  unsigned NumDebugCUs = std::distance(M->debug_compile_units_begin(),
                                       M->debug_compile_units_end());
  // Tell MMI whether we have debug info.
  assert(MMI->hasDebugInfo() == (NumDebugCUs > 0) &&
         "DebugInfoAvailabilty initialized unexpectedly");
  SingleCU = NumDebugCUs == 1;
  DenseMap<DIGlobalVariable *, SmallVector<DwarfCompileUnit::GlobalExpr, 1>>
      GVMap;
  for (const GlobalVariable &Global : M->globals()) {
    SmallVector<DIGlobalVariableExpression *, 1> GVs;
    Global.getDebugInfo(GVs);
    for (auto *GVE : GVs)
      GVMap[GVE->getVariable()].push_back({&Global, GVE->getExpression()});
  }

  // Create the symbol that designates the start of the unit's contribution
  // to the string offsets table. In a split DWARF scenario, only the skeleton
  // unit has the DW_AT_str_offsets_base attribute (and hence needs the symbol).
  if (useSegmentedStringOffsetsTable())
    (useSplitDwarf() ? SkeletonHolder : InfoHolder)
        .setStringOffsetsStartSym(Asm->createTempSymbol("str_offsets_base"));


  // Create the symbols that designates the start of the DWARF v5 range list
  // and locations list tables. They are located past the table headers.
  if (getDwarfVersion() >= 5) {
    DwarfFile &Holder = useSplitDwarf() ? SkeletonHolder : InfoHolder;
    Holder.setRnglistsTableBaseSym(
        Asm->createTempSymbol("rnglists_table_base"));

    if (useSplitDwarf())
      InfoHolder.setRnglistsTableBaseSym(
          Asm->createTempSymbol("rnglists_dwo_table_base"));
  }

  // Create the symbol that points to the first entry following the debug
  // address table (.debug_addr) header.
  AddrPool.setLabel(Asm->createTempSymbol("addr_table_base"));

  for (DICompileUnit *CUNode : M->debug_compile_units()) {
    // FIXME: Move local imported entities into a list attached to the
    // subprogram, then this search won't be needed and a
    // getImportedEntities().empty() test should go below with the rest.
    bool HasNonLocalImportedEntities = llvm::any_of(
        CUNode->getImportedEntities(), [](const DIImportedEntity *IE) {
          return !isa<DILocalScope>(IE->getScope());
        });

    if (!HasNonLocalImportedEntities && CUNode->getEnumTypes().empty() &&
        CUNode->getRetainedTypes().empty() &&
        CUNode->getGlobalVariables().empty() && CUNode->getMacros().empty())
      continue;

    DwarfCompileUnit &CU = getOrCreateDwarfCompileUnit(CUNode);

    // Global Variables.
    for (auto *GVE : CUNode->getGlobalVariables()) {
      // Don't bother adding DIGlobalVariableExpressions listed in the CU if we
      // already know about the variable and it isn't adding a constant
      // expression.
      auto &GVMapEntry = GVMap[GVE->getVariable()];
      auto *Expr = GVE->getExpression();
      if (!GVMapEntry.size() || (Expr && Expr->isConstant()))
        GVMapEntry.push_back({nullptr, Expr});
    }
    DenseSet<DIGlobalVariable *> Processed;
    for (auto *GVE : CUNode->getGlobalVariables()) {
      DIGlobalVariable *GV = GVE->getVariable();
      if (Processed.insert(GV).second)
        CU.getOrCreateGlobalVariableDIE(GV, sortGlobalExprs(GVMap[GV]));
    }

    for (auto *Ty : CUNode->getEnumTypes()) {
      // The enum types array by design contains pointers to
      // MDNodes rather than DIRefs. Unique them here.
      CU.getOrCreateTypeDIE(cast<DIType>(Ty));
    }
    for (auto *Ty : CUNode->getRetainedTypes()) {
      // The retained types array by design contains pointers to
      // MDNodes rather than DIRefs. Unique them here.
      if (DIType *RT = dyn_cast<DIType>(Ty))
          // There is no point in force-emitting a forward declaration.
          CU.getOrCreateTypeDIE(RT);
    }
    // Emit imported_modules last so that the relevant context is already
    // available.
    for (auto *IE : CUNode->getImportedEntities())
      constructAndAddImportedEntityDIE(CU, IE);
  }
}

void DwarfDebug::finishEntityDefinitions() {
  for (const auto &Entity : ConcreteEntities) {
    DIE *Die = Entity->getDIE();
    assert(Die);
    // FIXME: Consider the time-space tradeoff of just storing the unit pointer
    // in the ConcreteEntities list, rather than looking it up again here.
    // DIE::getUnit isn't simple - it walks parent pointers, etc.
    DwarfCompileUnit *Unit = CUDieMap.lookup(Die->getUnitDie());
    assert(Unit);
    Unit->finishEntityDefinition(Entity.get());
  }
}

void DwarfDebug::finishSubprogramDefinitions() {
  for (const DISubprogram *SP : ProcessedSPNodes) {
    assert(SP->getUnit()->getEmissionKind() != DICompileUnit::NoDebug);
    forBothCUs(
        getOrCreateDwarfCompileUnit(SP->getUnit()),
        [&](DwarfCompileUnit &CU) { CU.finishSubprogramDefinition(SP); });
  }
}

void DwarfDebug::finalizeModuleInfo() {
  const TargetLoweringObjectFile &TLOF = Asm->getObjFileLowering();

  finishSubprogramDefinitions();

  finishEntityDefinitions();

  // Include the DWO file name in the hash if there's more than one CU.
  // This handles ThinLTO's situation where imported CUs may very easily be
  // duplicate with the same CU partially imported into another ThinLTO unit.
  StringRef DWOName;
  if (CUMap.size() > 1)
    DWOName = Asm->TM.Options.MCOptions.SplitDwarfFile;

  // Handle anything that needs to be done on a per-unit basis after
  // all other generation.
  for (const auto &P : CUMap) {
    auto &TheCU = *P.second;
    if (TheCU.getCUNode()->isDebugDirectivesOnly())
      continue;
    // Emit DW_AT_containing_type attribute to connect types with their
    // vtable holding type.
    TheCU.constructContainingTypeDIEs();

    // Add CU specific attributes if we need to add any.
    // If we're splitting the dwarf out now that we've got the entire
    // CU then add the dwo id to it.
    auto *SkCU = TheCU.getSkeleton();
    if (useSplitDwarf() && !TheCU.getUnitDie().children().empty()) {
      finishUnitAttributes(TheCU.getCUNode(), TheCU);
      TheCU.addString(TheCU.getUnitDie(), dwarf::DW_AT_GNU_dwo_name,
                      Asm->TM.Options.MCOptions.SplitDwarfFile);
      SkCU->addString(SkCU->getUnitDie(), dwarf::DW_AT_GNU_dwo_name,
                      Asm->TM.Options.MCOptions.SplitDwarfFile);
      // Emit a unique identifier for this CU.
      uint64_t ID =
          DIEHash(Asm).computeCUSignature(DWOName, TheCU.getUnitDie());
      if (getDwarfVersion() >= 5) {
        TheCU.setDWOId(ID);
        SkCU->setDWOId(ID);
      } else {
        TheCU.addUInt(TheCU.getUnitDie(), dwarf::DW_AT_GNU_dwo_id,
                      dwarf::DW_FORM_data8, ID);
        SkCU->addUInt(SkCU->getUnitDie(), dwarf::DW_AT_GNU_dwo_id,
                      dwarf::DW_FORM_data8, ID);
      }

      if (getDwarfVersion() < 5 && !SkeletonHolder.getRangeLists().empty()) {
        const MCSymbol *Sym = TLOF.getDwarfRangesSection()->getBeginSymbol();
        SkCU->addSectionLabel(SkCU->getUnitDie(), dwarf::DW_AT_GNU_ranges_base,
                              Sym, Sym);
      }
    } else if (SkCU) {
      finishUnitAttributes(SkCU->getCUNode(), *SkCU);
    }

    // If we have code split among multiple sections or non-contiguous
    // ranges of code then emit a DW_AT_ranges attribute on the unit that will
    // remain in the .o file, otherwise add a DW_AT_low_pc.
    // FIXME: We should use ranges allow reordering of code ala
    // .subsections_via_symbols in mach-o. This would mean turning on
    // ranges for all subprogram DIEs for mach-o.
    DwarfCompileUnit &U = SkCU ? *SkCU : TheCU;

    if (unsigned NumRanges = TheCU.getRanges().size()) {
      if (NumRanges > 1 && useRangesSection())
        // A DW_AT_low_pc attribute may also be specified in combination with
        // DW_AT_ranges to specify the default base address for use in
        // location lists (see Section 2.6.2) and range lists (see Section
        // 2.17.3).
        U.addUInt(U.getUnitDie(), dwarf::DW_AT_low_pc, dwarf::DW_FORM_addr, 0);
      else
        U.setBaseAddress(TheCU.getRanges().front().Begin);
      U.attachRangesOrLowHighPC(U.getUnitDie(), TheCU.takeRanges());
    }

    // We don't keep track of which addresses are used in which CU so this
    // is a bit pessimistic under LTO.
    if (!AddrPool.isEmpty() &&
        (getDwarfVersion() >= 5 ||
         (SkCU && !TheCU.getUnitDie().children().empty())))
      U.addAddrTableBase();

    if (getDwarfVersion() >= 5) {
      if (U.hasRangeLists())
        U.addRnglistsBase();

      if (!DebugLocs.getLists().empty() && !useSplitDwarf()) {
        DebugLocs.setSym(Asm->createTempSymbol("loclists_table_base"));
        U.addSectionLabel(U.getUnitDie(), dwarf::DW_AT_loclists_base,
                          DebugLocs.getSym(),
                          TLOF.getDwarfLoclistsSection()->getBeginSymbol());
      }
    }

    auto *CUNode = cast<DICompileUnit>(P.first);
    // If compile Unit has macros, emit "DW_AT_macro_info" attribute.
    if (CUNode->getMacros())
      U.addSectionLabel(U.getUnitDie(), dwarf::DW_AT_macro_info,
                        U.getMacroLabelBegin(),
                        TLOF.getDwarfMacinfoSection()->getBeginSymbol());
  }

  // Emit all frontend-produced Skeleton CUs, i.e., Clang modules.
  for (auto *CUNode : MMI->getModule()->debug_compile_units())
    if (CUNode->getDWOId())
      getOrCreateDwarfCompileUnit(CUNode);

  // Compute DIE offsets and sizes.
  InfoHolder.computeSizeAndOffsets();
  if (useSplitDwarf())
    SkeletonHolder.computeSizeAndOffsets();
}

// Emit all Dwarf sections that should come after the content.
void DwarfDebug::endModule() {
  assert(CurFn == nullptr);
  assert(CurMI == nullptr);

  for (const auto &P : CUMap) {
    auto &CU = *P.second;
    CU.createBaseTypeDIEs();
  }

  // If we aren't actually generating debug info (check beginModule -
  // conditionalized on !DisableDebugInfoPrinting and the presence of the
  // llvm.dbg.cu metadata node)
  if (!MMI->hasDebugInfo())
    return;

  // Finalize the debug info for the module.
  finalizeModuleInfo();

  emitDebugStr();

  if (useSplitDwarf())
    emitDebugLocDWO();
  else
    // Emit info into a debug loc section.
    emitDebugLoc();

  // Corresponding abbreviations into a abbrev section.
  emitAbbreviations();

  // Emit all the DIEs into a debug info section.
  emitDebugInfo();

  // Emit info into a debug aranges section.
  if (GenerateARangeSection)
    emitDebugARanges();

  // Emit info into a debug ranges section.
  emitDebugRanges();

  // Emit info into a debug macinfo section.
  emitDebugMacinfo();

  if (useSplitDwarf()) {
    emitDebugStrDWO();
    emitDebugInfoDWO();
    emitDebugAbbrevDWO();
    emitDebugLineDWO();
    emitDebugRangesDWO();
  }

  emitDebugAddr();

  // Emit info into the dwarf accelerator table sections.
  switch (getAccelTableKind()) {
  case AccelTableKind::Apple:
    emitAccelNames();
    emitAccelObjC();
    emitAccelNamespaces();
    emitAccelTypes();
    break;
  case AccelTableKind::Dwarf:
    emitAccelDebugNames();
    break;
  case AccelTableKind::None:
    break;
  case AccelTableKind::Default:
    llvm_unreachable("Default should have already been resolved.");
  }

  // Emit the pubnames and pubtypes sections if requested.
  emitDebugPubSections();

  // clean up.
  // FIXME: AbstractVariables.clear();
}

void DwarfDebug::ensureAbstractEntityIsCreated(DwarfCompileUnit &CU,
                                               const DINode *Node,
                                               const MDNode *ScopeNode) {
  if (CU.getExistingAbstractEntity(Node))
    return;

  CU.createAbstractEntity(Node, LScopes.getOrCreateAbstractScope(
                                       cast<DILocalScope>(ScopeNode)));
}

void DwarfDebug::ensureAbstractEntityIsCreatedIfScoped(DwarfCompileUnit &CU,
    const DINode *Node, const MDNode *ScopeNode) {
  if (CU.getExistingAbstractEntity(Node))
    return;

  if (LexicalScope *Scope =
          LScopes.findAbstractScope(cast_or_null<DILocalScope>(ScopeNode)))
    CU.createAbstractEntity(Node, Scope);
}

// Collect variable information from side table maintained by MF.
void DwarfDebug::collectVariableInfoFromMFTable(
    DwarfCompileUnit &TheCU, DenseSet<InlinedEntity> &Processed) {
  SmallDenseMap<InlinedEntity, DbgVariable *> MFVars;
  for (const auto &VI : Asm->MF->getVariableDbgInfo()) {
    if (!VI.Var)
      continue;
    assert(VI.Var->isValidLocationForIntrinsic(VI.Loc) &&
           "Expected inlined-at fields to agree");

    InlinedEntity Var(VI.Var, VI.Loc->getInlinedAt());
    Processed.insert(Var);
    LexicalScope *Scope = LScopes.findLexicalScope(VI.Loc);

    // If variable scope is not found then skip this variable.
    if (!Scope)
      continue;

    ensureAbstractEntityIsCreatedIfScoped(TheCU, Var.first, Scope->getScopeNode());
    auto RegVar = std::make_unique<DbgVariable>(
                    cast<DILocalVariable>(Var.first), Var.second);
    RegVar->initializeMMI(VI.Expr, VI.Slot);
    if (DbgVariable *DbgVar = MFVars.lookup(Var))
      DbgVar->addMMIEntry(*RegVar);
    else if (InfoHolder.addScopeVariable(Scope, RegVar.get())) {
      MFVars.insert({Var, RegVar.get()});
      ConcreteEntities.push_back(std::move(RegVar));
    }
  }
}

/// Determine whether a *singular* DBG_VALUE is valid for the entirety of its
/// enclosing lexical scope. The check ensures there are no other instructions
/// in the same lexical scope preceding the DBG_VALUE and that its range is
/// either open or otherwise rolls off the end of the scope.
static bool validThroughout(LexicalScopes &LScopes,
                            const MachineInstr *DbgValue,
                            const MachineInstr *RangeEnd) {
  assert(DbgValue->getDebugLoc() && "DBG_VALUE without a debug location");
  auto MBB = DbgValue->getParent();
  auto DL = DbgValue->getDebugLoc();
  auto *LScope = LScopes.findLexicalScope(DL);
  // Scope doesn't exist; this is a dead DBG_VALUE.
  if (!LScope)
    return false;
  auto &LSRange = LScope->getRanges();
  if (LSRange.size() == 0)
    return false;

  // Determine if the DBG_VALUE is valid at the beginning of its lexical block.
  const MachineInstr *LScopeBegin = LSRange.front().first;
  // Early exit if the lexical scope begins outside of the current block.
  if (LScopeBegin->getParent() != MBB)
    return false;
  MachineBasicBlock::const_reverse_iterator Pred(DbgValue);
  for (++Pred; Pred != MBB->rend(); ++Pred) {
    if (Pred->getFlag(MachineInstr::FrameSetup))
      break;
    auto PredDL = Pred->getDebugLoc();
    if (!PredDL || Pred->isMetaInstruction())
      continue;
    // Check whether the instruction preceding the DBG_VALUE is in the same
    // (sub)scope as the DBG_VALUE.
    if (DL->getScope() == PredDL->getScope())
      return false;
    auto *PredScope = LScopes.findLexicalScope(PredDL);
    if (!PredScope || LScope->dominates(PredScope))
      return false;
  }

  // If the range of the DBG_VALUE is open-ended, report success.
  if (!RangeEnd)
    return true;

  // Fail if there are instructions belonging to our scope in another block.
  const MachineInstr *LScopeEnd = LSRange.back().second;
  if (LScopeEnd->getParent() != MBB)
    return false;

  // Single, constant DBG_VALUEs in the prologue are promoted to be live
  // throughout the function. This is a hack, presumably for DWARF v2 and not
  // necessarily correct. It would be much better to use a dbg.declare instead
  // if we know the constant is live throughout the scope.
  if (DbgValue->getOperand(0).isImm() && MBB->pred_empty())
    return true;

  return false;
}

/// Build the location list for all DBG_VALUEs in the function that
/// describe the same variable. The resulting DebugLocEntries will have
/// strict monotonically increasing begin addresses and will never
/// overlap. If the resulting list has only one entry that is valid
/// throughout variable's scope return true.
//
// See the definition of DbgValueHistoryMap::Entry for an explanation of the
// different kinds of history map entries. One thing to be aware of is that if
// a debug value is ended by another entry (rather than being valid until the
// end of the function), that entry's instruction may or may not be included in
// the range, depending on if the entry is a clobbering entry (it has an
// instruction that clobbers one or more preceding locations), or if it is an
// (overlapping) debug value entry. This distinction can be seen in the example
// below. The first debug value is ended by the clobbering entry 2, and the
// second and third debug values are ended by the overlapping debug value entry
// 4.
//
// Input:
//
//   History map entries [type, end index, mi]
//
// 0 |      [DbgValue, 2, DBG_VALUE $reg0, [...] (fragment 0, 32)]
// 1 | |    [DbgValue, 4, DBG_VALUE $reg1, [...] (fragment 32, 32)]
// 2 | |    [Clobber, $reg0 = [...], -, -]
// 3   | |  [DbgValue, 4, DBG_VALUE 123, [...] (fragment 64, 32)]
// 4        [DbgValue, ~0, DBG_VALUE @g, [...] (fragment 0, 96)]
//
// Output [start, end) [Value...]:
//
// [0-1)    [(reg0, fragment 0, 32)]
// [1-3)    [(reg0, fragment 0, 32), (reg1, fragment 32, 32)]
// [3-4)    [(reg1, fragment 32, 32), (123, fragment 64, 32)]
// [4-)     [(@g, fragment 0, 96)]
bool DwarfDebug::buildLocationList(SmallVectorImpl<DebugLocEntry> &DebugLoc,
                                   const DbgValueHistoryMap::Entries &Entries) {
  using OpenRange =
      std::pair<DbgValueHistoryMap::EntryIndex, DbgValueLoc>;
  SmallVector<OpenRange, 4> OpenRanges;
  bool isSafeForSingleLocation = true;
  const MachineInstr *StartDebugMI = nullptr;
  const MachineInstr *EndMI = nullptr;

  for (auto EB = Entries.begin(), EI = EB, EE = Entries.end(); EI != EE; ++EI) {
    const MachineInstr *Instr = EI->getInstr();

    // Remove all values that are no longer live.
    size_t Index = std::distance(EB, EI);
    auto Last =
        remove_if(OpenRanges, [&](OpenRange &R) { return R.first <= Index; });
    OpenRanges.erase(Last, OpenRanges.end());

    // If we are dealing with a clobbering entry, this iteration will result in
    // a location list entry starting after the clobbering instruction.
    const MCSymbol *StartLabel =
        EI->isClobber() ? getLabelAfterInsn(Instr) : getLabelBeforeInsn(Instr);
    assert(StartLabel &&
           "Forgot label before/after instruction starting a range!");

    const MCSymbol *EndLabel;
    if (std::next(EI) == Entries.end()) {
      EndLabel = Asm->getFunctionEnd();
      if (EI->isClobber())
        EndMI = EI->getInstr();
    }
    else if (std::next(EI)->isClobber())
      EndLabel = getLabelAfterInsn(std::next(EI)->getInstr());
    else
      EndLabel = getLabelBeforeInsn(std::next(EI)->getInstr());
    assert(EndLabel && "Forgot label after instruction ending a range!");

    if (EI->isDbgValue())
      LLVM_DEBUG(dbgs() << "DotDebugLoc: " << *Instr << "\n");

    // If this history map entry has a debug value, add that to the list of
    // open ranges and check if its location is valid for a single value
    // location.
    if (EI->isDbgValue()) {
      // Do not add undef debug values, as they are redundant information in
      // the location list entries. An undef debug results in an empty location
      // description. If there are any non-undef fragments then padding pieces
      // with empty location descriptions will automatically be inserted, and if
      // all fragments are undef then the whole location list entry is
      // redundant.
      if (!Instr->isUndefDebugValue()) {
        auto Value = getDebugLocValue(Instr);
        OpenRanges.emplace_back(EI->getEndIndex(), Value);

        // TODO: Add support for single value fragment locations.
        if (Instr->getDebugExpression()->isFragment())
          isSafeForSingleLocation = false;

        if (!StartDebugMI)
          StartDebugMI = Instr;
      } else {
        isSafeForSingleLocation = false;
      }
    }

    // Location list entries with empty location descriptions are redundant
    // information in DWARF, so do not emit those.
    if (OpenRanges.empty())
      continue;

    // Omit entries with empty ranges as they do not have any effect in DWARF.
    if (StartLabel == EndLabel) {
      LLVM_DEBUG(dbgs() << "Omitting location list entry with empty range.\n");
      continue;
    }

    SmallVector<DbgValueLoc, 4> Values;
    for (auto &R : OpenRanges)
      Values.push_back(R.second);
    DebugLoc.emplace_back(StartLabel, EndLabel, Values);

    // Attempt to coalesce the ranges of two otherwise identical
    // DebugLocEntries.
    auto CurEntry = DebugLoc.rbegin();
    LLVM_DEBUG({
      dbgs() << CurEntry->getValues().size() << " Values:\n";
      for (auto &Value : CurEntry->getValues())
        Value.dump();
      dbgs() << "-----\n";
    });

    auto PrevEntry = std::next(CurEntry);
    if (PrevEntry != DebugLoc.rend() && PrevEntry->MergeRanges(*CurEntry))
      DebugLoc.pop_back();
  }

  return DebugLoc.size() == 1 && isSafeForSingleLocation &&
         validThroughout(LScopes, StartDebugMI, EndMI);
}

DbgEntity *DwarfDebug::createConcreteEntity(DwarfCompileUnit &TheCU,
                                            LexicalScope &Scope,
                                            const DINode *Node,
                                            const DILocation *Location,
                                            const MCSymbol *Sym) {
  ensureAbstractEntityIsCreatedIfScoped(TheCU, Node, Scope.getScopeNode());
  if (isa<const DILocalVariable>(Node)) {
    ConcreteEntities.push_back(
        std::make_unique<DbgVariable>(cast<const DILocalVariable>(Node),
                                       Location));
    InfoHolder.addScopeVariable(&Scope,
        cast<DbgVariable>(ConcreteEntities.back().get()));
  } else if (isa<const DILabel>(Node)) {
    ConcreteEntities.push_back(
        std::make_unique<DbgLabel>(cast<const DILabel>(Node),
                                    Location, Sym));
    InfoHolder.addScopeLabel(&Scope,
        cast<DbgLabel>(ConcreteEntities.back().get()));
  }
  return ConcreteEntities.back().get();
}

// Find variables for each lexical scope.
void DwarfDebug::collectEntityInfo(DwarfCompileUnit &TheCU,
                                   const DISubprogram *SP,
                                   DenseSet<InlinedEntity> &Processed) {
  // Grab the variable info that was squirreled away in the MMI side-table.
  collectVariableInfoFromMFTable(TheCU, Processed);

  for (const auto &I : DbgValues) {
    InlinedEntity IV = I.first;
    if (Processed.count(IV))
      continue;

    // Instruction ranges, specifying where IV is accessible.
    const auto &HistoryMapEntries = I.second;
    if (HistoryMapEntries.empty())
      continue;

    LexicalScope *Scope = nullptr;
    const DILocalVariable *LocalVar = cast<DILocalVariable>(IV.first);
    if (const DILocation *IA = IV.second)
      Scope = LScopes.findInlinedScope(LocalVar->getScope(), IA);
    else
      Scope = LScopes.findLexicalScope(LocalVar->getScope());
    // If variable scope is not found then skip this variable.
    if (!Scope)
      continue;

    Processed.insert(IV);
    DbgVariable *RegVar = cast<DbgVariable>(createConcreteEntity(TheCU,
                                            *Scope, LocalVar, IV.second));

    const MachineInstr *MInsn = HistoryMapEntries.front().getInstr();
    assert(MInsn->isDebugValue() && "History must begin with debug value");

    // Check if there is a single DBG_VALUE, valid throughout the var's scope.
    // If the history map contains a single debug value, there may be an
    // additional entry which clobbers the debug value.
    size_t HistSize = HistoryMapEntries.size();
    bool SingleValueWithClobber =
        HistSize == 2 && HistoryMapEntries[1].isClobber();
    if (HistSize == 1 || SingleValueWithClobber) {
      const auto *End =
          SingleValueWithClobber ? HistoryMapEntries[1].getInstr() : nullptr;
      if (validThroughout(LScopes, MInsn, End)) {
        RegVar->initializeDbgValue(MInsn);
        continue;
      }
    }

    // Do not emit location lists if .debug_loc secton is disabled.
    if (!useLocSection())
      continue;

    // Handle multiple DBG_VALUE instructions describing one variable.
    DebugLocStream::ListBuilder List(DebugLocs, TheCU, *Asm, *RegVar, *MInsn);

    // Build the location list for this variable.
    SmallVector<DebugLocEntry, 8> Entries;
    bool isValidSingleLocation = buildLocationList(Entries, HistoryMapEntries);

    // Check whether buildLocationList managed to merge all locations to one
    // that is valid throughout the variable's scope. If so, produce single
    // value location.
    if (isValidSingleLocation) {
      RegVar->initializeDbgValue(Entries[0].getValues()[0]);
      continue;
    }

    // If the variable has a DIBasicType, extract it.  Basic types cannot have
    // unique identifiers, so don't bother resolving the type with the
    // identifier map.
    const DIBasicType *BT = dyn_cast<DIBasicType>(
        static_cast<const Metadata *>(LocalVar->getType()));

    // Finalize the entry by lowering it into a DWARF bytestream.
    for (auto &Entry : Entries)
      Entry.finalize(*Asm, List, BT, TheCU);
  }

  // For each InlinedEntity collected from DBG_LABEL instructions, convert to
  // DWARF-related DbgLabel.
  for (const auto &I : DbgLabels) {
    InlinedEntity IL = I.first;
    const MachineInstr *MI = I.second;
    if (MI == nullptr)
      continue;

    LexicalScope *Scope = nullptr;
    const DILabel *Label = cast<DILabel>(IL.first);
    // The scope could have an extra lexical block file.
    const DILocalScope *LocalScope =
        Label->getScope()->getNonLexicalBlockFileScope();
    // Get inlined DILocation if it is inlined label.
    if (const DILocation *IA = IL.second)
      Scope = LScopes.findInlinedScope(LocalScope, IA);
    else
      Scope = LScopes.findLexicalScope(LocalScope);
    // If label scope is not found then skip this label.
    if (!Scope)
      continue;

    Processed.insert(IL);
    /// At this point, the temporary label is created.
    /// Save the temporary label to DbgLabel entity to get the
    /// actually address when generating Dwarf DIE.
    MCSymbol *Sym = getLabelBeforeInsn(MI);
    createConcreteEntity(TheCU, *Scope, Label, IL.second, Sym);
  }

  // Collect info for variables/labels that were optimized out.
  for (const DINode *DN : SP->getRetainedNodes()) {
    if (!Processed.insert(InlinedEntity(DN, nullptr)).second)
      continue;
    LexicalScope *Scope = nullptr;
    if (auto *DV = dyn_cast<DILocalVariable>(DN)) {
      Scope = LScopes.findLexicalScope(DV->getScope());
    } else if (auto *DL = dyn_cast<DILabel>(DN)) {
      Scope = LScopes.findLexicalScope(DL->getScope());
    }

    if (Scope)
      createConcreteEntity(TheCU, *Scope, DN, nullptr);
  }
}

// Process beginning of an instruction.
void DwarfDebug::beginInstruction(const MachineInstr *MI) {
  DebugHandlerBase::beginInstruction(MI);
  assert(CurMI);

  const auto *SP = MI->getMF()->getFunction().getSubprogram();
  if (!SP || SP->getUnit()->getEmissionKind() == DICompileUnit::NoDebug)
    return;

  // Check if source location changes, but ignore DBG_VALUE and CFI locations.
  // If the instruction is part of the function frame setup code, do not emit
  // any line record, as there is no correspondence with any user code.
  if (MI->isMetaInstruction() || MI->getFlag(MachineInstr::FrameSetup))
    return;
  const DebugLoc &DL = MI->getDebugLoc();
  // When we emit a line-0 record, we don't update PrevInstLoc; so look at
  // the last line number actually emitted, to see if it was line 0.
  unsigned LastAsmLine =
      Asm->OutStreamer->getContext().getCurrentDwarfLoc().getLine();

  // Request a label after the call in order to emit AT_return_pc information
  // in call site entries. TODO: Add support for targets with delay slots.
  if (SP->areAllCallsDescribed() && MI->isCall() && !MI->hasDelaySlot())
    requestLabelAfterInsn(MI);

  if (DL == PrevInstLoc) {
    // If we have an ongoing unspecified location, nothing to do here.
    if (!DL)
      return;
    // We have an explicit location, same as the previous location.
    // But we might be coming back to it after a line 0 record.
    if (LastAsmLine == 0 && DL.getLine() != 0) {
      // Reinstate the source location but not marked as a statement.
      const MDNode *Scope = DL.getScope();
      recordSourceLine(DL.getLine(), DL.getCol(), Scope, /*Flags=*/0);
    }
    return;
  }

  if (!DL) {
    // We have an unspecified location, which might want to be line 0.
    // If we have already emitted a line-0 record, don't repeat it.
    if (LastAsmLine == 0)
      return;
    // If user said Don't Do That, don't do that.
    if (UnknownLocations == Disable)
      return;
    // See if we have a reason to emit a line-0 record now.
    // Reasons to emit a line-0 record include:
    // - User asked for it (UnknownLocations).
    // - Instruction has a label, so it's referenced from somewhere else,
    //   possibly debug information; we want it to have a source location.
    // - Instruction is at the top of a block; we don't want to inherit the
    //   location from the physically previous (maybe unrelated) block.
    if (UnknownLocations == Enable || PrevLabel ||
        (PrevInstBB && PrevInstBB != MI->getParent())) {
      // Preserve the file and column numbers, if we can, to save space in
      // the encoded line table.
      // Do not update PrevInstLoc, it remembers the last non-0 line.
      const MDNode *Scope = nullptr;
      unsigned Column = 0;
      if (PrevInstLoc) {
        Scope = PrevInstLoc.getScope();
        Column = PrevInstLoc.getCol();
      }
      recordSourceLine(/*Line=*/0, Column, Scope, /*Flags=*/0);
    }
    return;
  }

  // We have an explicit location, different from the previous location.
  // Don't repeat a line-0 record, but otherwise emit the new location.
  // (The new location might be an explicit line 0, which we do emit.)
  if (DL.getLine() == 0 && LastAsmLine == 0)
    return;
  unsigned Flags = 0;
  if (DL == PrologEndLoc) {
    Flags |= DWARF2_FLAG_PROLOGUE_END | DWARF2_FLAG_IS_STMT;
    PrologEndLoc = DebugLoc();
  }
  // If the line changed, we call that a new statement; unless we went to
  // line 0 and came back, in which case it is not a new statement.
  unsigned OldLine = PrevInstLoc ? PrevInstLoc.getLine() : LastAsmLine;
  if (DL.getLine() && DL.getLine() != OldLine)
    Flags |= DWARF2_FLAG_IS_STMT;

  const MDNode *Scope = DL.getScope();
  recordSourceLine(DL.getLine(), DL.getCol(), Scope, Flags);

  // If we're not at line 0, remember this location.
  if (DL.getLine())
    PrevInstLoc = DL;
}

static DebugLoc findPrologueEndLoc(const MachineFunction *MF) {
  // First known non-DBG_VALUE and non-frame setup location marks
  // the beginning of the function body.
  for (const auto &MBB : *MF)
    for (const auto &MI : MBB)
      if (!MI.isMetaInstruction() && !MI.getFlag(MachineInstr::FrameSetup) &&
          MI.getDebugLoc())
        return MI.getDebugLoc();
  return DebugLoc();
}

/// Register a source line with debug info. Returns the  unique label that was
/// emitted and which provides correspondence to the source line list.
static void recordSourceLine(AsmPrinter &Asm, unsigned Line, unsigned Col,
                             const MDNode *S, unsigned Flags, unsigned CUID,
                             uint16_t DwarfVersion,
                             ArrayRef<std::unique_ptr<DwarfCompileUnit>> DCUs) {
  StringRef Fn;
  unsigned FileNo = 1;
  unsigned Discriminator = 0;
  if (auto *Scope = cast_or_null<DIScope>(S)) {
    Fn = Scope->getFilename();
    if (Line != 0 && DwarfVersion >= 4)
      if (auto *LBF = dyn_cast<DILexicalBlockFile>(Scope))
        Discriminator = LBF->getDiscriminator();

    FileNo = static_cast<DwarfCompileUnit &>(*DCUs[CUID])
                 .getOrCreateSourceID(Scope->getFile());
  }
  Asm.OutStreamer->EmitDwarfLocDirective(FileNo, Line, Col, Flags, 0,
                                         Discriminator, Fn);
}

DebugLoc DwarfDebug::emitInitialLocDirective(const MachineFunction &MF,
                                             unsigned CUID) {
  // Get beginning of function.
  if (DebugLoc PrologEndLoc = findPrologueEndLoc(&MF)) {
    // Ensure the compile unit is created if the function is called before
    // beginFunction().
    (void)getOrCreateDwarfCompileUnit(
        MF.getFunction().getSubprogram()->getUnit());
    // We'd like to list the prologue as "not statements" but GDB behaves
    // poorly if we do that. Revisit this with caution/GDB (7.5+) testing.
    const DISubprogram *SP = PrologEndLoc->getInlinedAtScope()->getSubprogram();
    ::recordSourceLine(*Asm, SP->getScopeLine(), 0, SP, DWARF2_FLAG_IS_STMT,
                       CUID, getDwarfVersion(), getUnits());
    return PrologEndLoc;
  }
  return DebugLoc();
}

// Gather pre-function debug information.  Assumes being called immediately
// after the function entry point has been emitted.
void DwarfDebug::beginFunctionImpl(const MachineFunction *MF) {
  CurFn = MF;

  auto *SP = MF->getFunction().getSubprogram();
  assert(LScopes.empty() || SP == LScopes.getCurrentFunctionScope()->getScopeNode());
  if (SP->getUnit()->getEmissionKind() == DICompileUnit::NoDebug)
    return;

  SectionLabels.insert(std::make_pair(&Asm->getFunctionBegin()->getSection(),
                                      Asm->getFunctionBegin()));

  DwarfCompileUnit &CU = getOrCreateDwarfCompileUnit(SP->getUnit());

  // Set DwarfDwarfCompileUnitID in MCContext to the Compile Unit this function
  // belongs to so that we add to the correct per-cu line table in the
  // non-asm case.
  if (Asm->OutStreamer->hasRawTextSupport())
    // Use a single line table if we are generating assembly.
    Asm->OutStreamer->getContext().setDwarfCompileUnitID(0);
  else
    Asm->OutStreamer->getContext().setDwarfCompileUnitID(CU.getUniqueID());

  // Record beginning of function.
  PrologEndLoc = emitInitialLocDirective(
      *MF, Asm->OutStreamer->getContext().getDwarfCompileUnitID());
}

void DwarfDebug::skippedNonDebugFunction() {
  // If we don't have a subprogram for this function then there will be a hole
  // in the range information. Keep note of this by setting the previously used
  // section to nullptr.
  PrevCU = nullptr;
  CurFn = nullptr;
}

// Gather and emit post-function debug information.
void DwarfDebug::endFunctionImpl(const MachineFunction *MF) {
  const DISubprogram *SP = MF->getFunction().getSubprogram();

  assert(CurFn == MF &&
      "endFunction should be called with the same function as beginFunction");

  // Set DwarfDwarfCompileUnitID in MCContext to default value.
  Asm->OutStreamer->getContext().setDwarfCompileUnitID(0);

  LexicalScope *FnScope = LScopes.getCurrentFunctionScope();
  assert(!FnScope || SP == FnScope->getScopeNode());
  DwarfCompileUnit &TheCU = *CUMap.lookup(SP->getUnit());
  if (TheCU.getCUNode()->isDebugDirectivesOnly()) {
    PrevLabel = nullptr;
    CurFn = nullptr;
    return;
  }

  DenseSet<InlinedEntity> Processed;
  collectEntityInfo(TheCU, SP, Processed);

  // Add the range of this function to the list of ranges for the CU.
  TheCU.addRange({Asm->getFunctionBegin(), Asm->getFunctionEnd()});

  // Under -gmlt, skip building the subprogram if there are no inlined
  // subroutines inside it. But with -fdebug-info-for-profiling, the subprogram
  // is still needed as we need its source location.
  if (!TheCU.getCUNode()->getDebugInfoForProfiling() &&
      TheCU.getCUNode()->getEmissionKind() == DICompileUnit::LineTablesOnly &&
      LScopes.getAbstractScopesList().empty() && !IsDarwin) {
    assert(InfoHolder.getScopeVariables().empty());
    PrevLabel = nullptr;
    CurFn = nullptr;
    return;
  }

#ifndef NDEBUG
  size_t NumAbstractScopes = LScopes.getAbstractScopesList().size();
#endif
  // Construct abstract scopes.
  for (LexicalScope *AScope : LScopes.getAbstractScopesList()) {
    auto *SP = cast<DISubprogram>(AScope->getScopeNode());
    for (const DINode *DN : SP->getRetainedNodes()) {
      if (!Processed.insert(InlinedEntity(DN, nullptr)).second)
        continue;

      const MDNode *Scope = nullptr;
      if (auto *DV = dyn_cast<DILocalVariable>(DN))
        Scope = DV->getScope();
      else if (auto *DL = dyn_cast<DILabel>(DN))
        Scope = DL->getScope();
      else
        llvm_unreachable("Unexpected DI type!");

      // Collect info for variables/labels that were optimized out.
      ensureAbstractEntityIsCreated(TheCU, DN, Scope);
      assert(LScopes.getAbstractScopesList().size() == NumAbstractScopes
             && "ensureAbstractEntityIsCreated inserted abstract scopes");
    }
    constructAbstractSubprogramScopeDIE(TheCU, AScope);
  }

  ProcessedSPNodes.insert(SP);
  DIE &ScopeDIE = TheCU.constructSubprogramScopeDIE(SP, FnScope);
  if (auto *SkelCU = TheCU.getSkeleton())
    if (!LScopes.getAbstractScopesList().empty() &&
        TheCU.getCUNode()->getSplitDebugInlining())
      SkelCU->constructSubprogramScopeDIE(SP, FnScope);

  // Construct call site entries.
  constructCallSiteEntryDIEs(*SP, TheCU, ScopeDIE, *MF);

  // Clear debug info
  // Ownership of DbgVariables is a bit subtle - ScopeVariables owns all the
  // DbgVariables except those that are also in AbstractVariables (since they
  // can be used cross-function)
  InfoHolder.getScopeVariables().clear();
  InfoHolder.getScopeLabels().clear();
  PrevLabel = nullptr;
  CurFn = nullptr;
}

// Register a source line with debug info. Returns the  unique label that was
// emitted and which provides correspondence to the source line list.
void DwarfDebug::recordSourceLine(unsigned Line, unsigned Col, const MDNode *S,
                                  unsigned Flags) {
  ::recordSourceLine(*Asm, Line, Col, S, Flags,
                     Asm->OutStreamer->getContext().getDwarfCompileUnitID(),
                     getDwarfVersion(), getUnits());
}

//===----------------------------------------------------------------------===//
// Emit Methods
//===----------------------------------------------------------------------===//

// Emit the debug info section.
void DwarfDebug::emitDebugInfo() {
  DwarfFile &Holder = useSplitDwarf() ? SkeletonHolder : InfoHolder;
  Holder.emitUnits(/* UseOffsets */ false);
}

// Emit the abbreviation section.
void DwarfDebug::emitAbbreviations() {
  DwarfFile &Holder = useSplitDwarf() ? SkeletonHolder : InfoHolder;

  Holder.emitAbbrevs(Asm->getObjFileLowering().getDwarfAbbrevSection());
}

void DwarfDebug::emitStringOffsetsTableHeader() {
  DwarfFile &Holder = useSplitDwarf() ? SkeletonHolder : InfoHolder;
  Holder.getStringPool().emitStringOffsetsTableHeader(
      *Asm, Asm->getObjFileLowering().getDwarfStrOffSection(),
      Holder.getStringOffsetsStartSym());
}

template <typename AccelTableT>
void DwarfDebug::emitAccel(AccelTableT &Accel, MCSection *Section,
                           StringRef TableName) {
  Asm->OutStreamer->SwitchSection(Section);

  // Emit the full data.
  emitAppleAccelTable(Asm, Accel, TableName, Section->getBeginSymbol());
}

void DwarfDebug::emitAccelDebugNames() {
  // Don't emit anything if we have no compilation units to index.
  if (getUnits().empty())
    return;

  emitDWARF5AccelTable(Asm, AccelDebugNames, *this, getUnits());
}

// Emit visible names into a hashed accelerator table section.
void DwarfDebug::emitAccelNames() {
  emitAccel(AccelNames, Asm->getObjFileLowering().getDwarfAccelNamesSection(),
            "Names");
}

// Emit objective C classes and categories into a hashed accelerator table
// section.
void DwarfDebug::emitAccelObjC() {
  emitAccel(AccelObjC, Asm->getObjFileLowering().getDwarfAccelObjCSection(),
            "ObjC");
}

// Emit namespace dies into a hashed accelerator table.
void DwarfDebug::emitAccelNamespaces() {
  emitAccel(AccelNamespace,
            Asm->getObjFileLowering().getDwarfAccelNamespaceSection(),
            "namespac");
}

// Emit type dies into a hashed accelerator table.
void DwarfDebug::emitAccelTypes() {
  emitAccel(AccelTypes, Asm->getObjFileLowering().getDwarfAccelTypesSection(),
            "types");
}

// Public name handling.
// The format for the various pubnames:
//
// dwarf pubnames - offset/name pairs where the offset is the offset into the CU
// for the DIE that is named.
//
// gnu pubnames - offset/index value/name tuples where the offset is the offset
// into the CU and the index value is computed according to the type of value
// for the DIE that is named.
//
// For type units the offset is the offset of the skeleton DIE. For split dwarf
// it's the offset within the debug_info/debug_types dwo section, however, the
// reference in the pubname header doesn't change.

/// computeIndexValue - Compute the gdb index value for the DIE and CU.
static dwarf::PubIndexEntryDescriptor computeIndexValue(DwarfUnit *CU,
                                                        const DIE *Die) {
  // Entities that ended up only in a Type Unit reference the CU instead (since
  // the pub entry has offsets within the CU there's no real offset that can be
  // provided anyway). As it happens all such entities (namespaces and types,
  // types only in C++ at that) are rendered as TYPE+EXTERNAL. If this turns out
  // not to be true it would be necessary to persist this information from the
  // point at which the entry is added to the index data structure - since by
  // the time the index is built from that, the original type/namespace DIE in a
  // type unit has already been destroyed so it can't be queried for properties
  // like tag, etc.
  if (Die->getTag() == dwarf::DW_TAG_compile_unit)
    return dwarf::PubIndexEntryDescriptor(dwarf::GIEK_TYPE,
                                          dwarf::GIEL_EXTERNAL);
  dwarf::GDBIndexEntryLinkage Linkage = dwarf::GIEL_STATIC;

  // We could have a specification DIE that has our most of our knowledge,
  // look for that now.
  if (DIEValue SpecVal = Die->findAttribute(dwarf::DW_AT_specification)) {
    DIE &SpecDIE = SpecVal.getDIEEntry().getEntry();
    if (SpecDIE.findAttribute(dwarf::DW_AT_external))
      Linkage = dwarf::GIEL_EXTERNAL;
  } else if (Die->findAttribute(dwarf::DW_AT_external))
    Linkage = dwarf::GIEL_EXTERNAL;

  switch (Die->getTag()) {
  case dwarf::DW_TAG_class_type:
  case dwarf::DW_TAG_structure_type:
  case dwarf::DW_TAG_union_type:
  case dwarf::DW_TAG_enumeration_type:
    return dwarf::PubIndexEntryDescriptor(
        dwarf::GIEK_TYPE,
        dwarf::isCPlusPlus((dwarf::SourceLanguage)CU->getLanguage())
            ? dwarf::GIEL_EXTERNAL
            : dwarf::GIEL_STATIC);
  case dwarf::DW_TAG_typedef:
  case dwarf::DW_TAG_base_type:
  case dwarf::DW_TAG_subrange_type:
    return dwarf::PubIndexEntryDescriptor(dwarf::GIEK_TYPE, dwarf::GIEL_STATIC);
  case dwarf::DW_TAG_namespace:
    return dwarf::GIEK_TYPE;
  case dwarf::DW_TAG_subprogram:
    return dwarf::PubIndexEntryDescriptor(dwarf::GIEK_FUNCTION, Linkage);
  case dwarf::DW_TAG_variable:
    return dwarf::PubIndexEntryDescriptor(dwarf::GIEK_VARIABLE, Linkage);
  case dwarf::DW_TAG_enumerator:
    return dwarf::PubIndexEntryDescriptor(dwarf::GIEK_VARIABLE,
                                          dwarf::GIEL_STATIC);
  default:
    return dwarf::GIEK_NONE;
  }
}

/// emitDebugPubSections - Emit visible names and types into debug pubnames and
/// pubtypes sections.
void DwarfDebug::emitDebugPubSections() {
  for (const auto &NU : CUMap) {
    DwarfCompileUnit *TheU = NU.second;
    if (!TheU->hasDwarfPubSections())
      continue;

    bool GnuStyle = TheU->getCUNode()->getNameTableKind() ==
                    DICompileUnit::DebugNameTableKind::GNU;

    Asm->OutStreamer->SwitchSection(
        GnuStyle ? Asm->getObjFileLowering().getDwarfGnuPubNamesSection()
                 : Asm->getObjFileLowering().getDwarfPubNamesSection());
    emitDebugPubSection(GnuStyle, "Names", TheU, TheU->getGlobalNames());

    Asm->OutStreamer->SwitchSection(
        GnuStyle ? Asm->getObjFileLowering().getDwarfGnuPubTypesSection()
                 : Asm->getObjFileLowering().getDwarfPubTypesSection());
    emitDebugPubSection(GnuStyle, "Types", TheU, TheU->getGlobalTypes());
  }
}

void DwarfDebug::emitSectionReference(const DwarfCompileUnit &CU) {
  if (useSectionsAsReferences())
    Asm->EmitDwarfOffset(CU.getSection()->getBeginSymbol(),
                         CU.getDebugSectionOffset());
  else
    Asm->emitDwarfSymbolReference(CU.getLabelBegin());
}

void DwarfDebug::emitDebugPubSection(bool GnuStyle, StringRef Name,
                                     DwarfCompileUnit *TheU,
                                     const StringMap<const DIE *> &Globals) {
  if (auto *Skeleton = TheU->getSkeleton())
    TheU = Skeleton;

  // Emit the header.
  Asm->OutStreamer->AddComment("Length of Public " + Name + " Info");
  MCSymbol *BeginLabel = Asm->createTempSymbol("pub" + Name + "_begin");
  MCSymbol *EndLabel = Asm->createTempSymbol("pub" + Name + "_end");
  Asm->EmitLabelDifference(EndLabel, BeginLabel, 4);

  Asm->OutStreamer->EmitLabel(BeginLabel);

  Asm->OutStreamer->AddComment("DWARF Version");
  Asm->emitInt16(dwarf::DW_PUBNAMES_VERSION);

  Asm->OutStreamer->AddComment("Offset of Compilation Unit Info");
  emitSectionReference(*TheU);

  Asm->OutStreamer->AddComment("Compilation Unit Length");
  Asm->emitInt32(TheU->getLength());

  // Emit the pubnames for this compilation unit.
  for (const auto &GI : Globals) {
    const char *Name = GI.getKeyData();
    const DIE *Entity = GI.second;

    Asm->OutStreamer->AddComment("DIE offset");
    Asm->emitInt32(Entity->getOffset());

    if (GnuStyle) {
      dwarf::PubIndexEntryDescriptor Desc = computeIndexValue(TheU, Entity);
      Asm->OutStreamer->AddComment(
          Twine("Attributes: ") + dwarf::GDBIndexEntryKindString(Desc.Kind) +
          ", " + dwarf::GDBIndexEntryLinkageString(Desc.Linkage));
      Asm->emitInt8(Desc.toBits());
    }

    Asm->OutStreamer->AddComment("External Name");
    Asm->OutStreamer->EmitBytes(StringRef(Name, GI.getKeyLength() + 1));
  }

  Asm->OutStreamer->AddComment("End Mark");
  Asm->emitInt32(0);
  Asm->OutStreamer->EmitLabel(EndLabel);
}

/// Emit null-terminated strings into a debug str section.
void DwarfDebug::emitDebugStr() {
  MCSection *StringOffsetsSection = nullptr;
  if (useSegmentedStringOffsetsTable()) {
    emitStringOffsetsTableHeader();
    StringOffsetsSection = Asm->getObjFileLowering().getDwarfStrOffSection();
  }
  DwarfFile &Holder = useSplitDwarf() ? SkeletonHolder : InfoHolder;
  Holder.emitStrings(Asm->getObjFileLowering().getDwarfStrSection(),
                     StringOffsetsSection, /* UseRelativeOffsets = */ true);
}

void DwarfDebug::emitDebugLocEntry(ByteStreamer &Streamer,
                                   const DebugLocStream::Entry &Entry,
                                   const DwarfCompileUnit *CU) {
  auto &&Comments = DebugLocs.getComments(Entry);
  auto Comment = Comments.begin();
  auto End = Comments.end();

  // The expressions are inserted into a byte stream rather early (see
  // DwarfExpression::addExpression) so for those ops (e.g. DW_OP_convert) that
  // need to reference a base_type DIE the offset of that DIE is not yet known.
  // To deal with this we instead insert a placeholder early and then extract
  // it here and replace it with the real reference.
  unsigned PtrSize = Asm->MAI->getCodePointerSize();
  DWARFDataExtractor Data(StringRef(DebugLocs.getBytes(Entry).data(),
                                    DebugLocs.getBytes(Entry).size()),
                          Asm->getDataLayout().isLittleEndian(), PtrSize);
  DWARFExpression Expr(Data, getDwarfVersion(), PtrSize);

  using Encoding = DWARFExpression::Operation::Encoding;
  uint64_t Offset = 0;
  for (auto &Op : Expr) {
    assert(Op.getCode() != dwarf::DW_OP_const_type &&
           "3 operand ops not yet supported");
    Streamer.EmitInt8(Op.getCode(), Comment != End ? *(Comment++) : "");
    Offset++;
    for (unsigned I = 0; I < 2; ++I) {
      if (Op.getDescription().Op[I] == Encoding::SizeNA)
        continue;
      if (Op.getDescription().Op[I] == Encoding::BaseTypeRef) {
          if (CU) {
            uint64_t Offset = CU->ExprRefedBaseTypes[Op.getRawOperand(I)].Die->getOffset();
            assert(Offset < (1ULL << (ULEB128PadSize * 7)) && "Offset wont fit");
            Asm->EmitULEB128(Offset, nullptr, ULEB128PadSize);
          } else {
            // Emit a reference to the 'generic type'.
            Asm->EmitULEB128(0, nullptr, ULEB128PadSize);
          }
          // Make sure comments stay aligned.
          for (unsigned J = 0; J < ULEB128PadSize; ++J)
            if (Comment != End)
              Comment++;
      } else {
        for (uint64_t J = Offset; J < Op.getOperandEndOffset(I); ++J)
          Streamer.EmitInt8(Data.getData()[J], Comment != End ? *(Comment++) : "");
      }
      Offset = Op.getOperandEndOffset(I);
    }
    assert(Offset == Op.getEndOffset());
  }
}

void DwarfDebug::emitDebugLocValue(const AsmPrinter &AP, const DIBasicType *BT,
                                   const DbgValueLoc &Value,
                                   DwarfExpression &DwarfExpr) {
  auto *DIExpr = Value.getExpression();
  DIExpressionCursor ExprCursor(DIExpr);
  DwarfExpr.addFragmentOffset(DIExpr);
  // Regular entry.
  if (Value.isInt()) {
    if (BT && (BT->getEncoding() == dwarf::DW_ATE_signed ||
               BT->getEncoding() == dwarf::DW_ATE_signed_char))
      DwarfExpr.addSignedConstant(Value.getInt());
    else
      DwarfExpr.addUnsignedConstant(Value.getInt());
  } else if (Value.isLocation()) {
    MachineLocation Location = Value.getLoc();
    if (Location.isIndirect())
      DwarfExpr.setMemoryLocationKind();
    DIExpressionCursor Cursor(DIExpr);

    if (DIExpr->isEntryValue()) {
      DwarfExpr.setEntryValueFlag();
      DwarfExpr.beginEntryValueExpression(Cursor);
    }

    const TargetRegisterInfo &TRI = *AP.MF->getSubtarget().getRegisterInfo();
    if (!DwarfExpr.addMachineRegExpression(TRI, Cursor, Location.getReg()))
      return;
    return DwarfExpr.addExpression(std::move(Cursor));
  } else if (Value.isConstantFP()) {
    APInt RawBytes = Value.getConstantFP()->getValueAPF().bitcastToAPInt();
    DwarfExpr.addUnsignedConstant(RawBytes);
  }
  DwarfExpr.addExpression(std::move(ExprCursor));
}

void DebugLocEntry::finalize(const AsmPrinter &AP,
                             DebugLocStream::ListBuilder &List,
                             const DIBasicType *BT,
                             DwarfCompileUnit &TheCU) {
  assert(!Values.empty() &&
         "location list entries without values are redundant");
  assert(Begin != End && "unexpected location list entry with empty range");
  DebugLocStream::EntryBuilder Entry(List, Begin, End);
  BufferByteStreamer Streamer = Entry.getStreamer();
  DebugLocDwarfExpression DwarfExpr(AP.getDwarfVersion(), Streamer, TheCU);
  const DbgValueLoc &Value = Values[0];
  if (Value.isFragment()) {
    // Emit all fragments that belong to the same variable and range.
    assert(llvm::all_of(Values, [](DbgValueLoc P) {
          return P.isFragment();
        }) && "all values are expected to be fragments");
    assert(std::is_sorted(Values.begin(), Values.end()) &&
           "fragments are expected to be sorted");

    for (auto Fragment : Values)
      DwarfDebug::emitDebugLocValue(AP, BT, Fragment, DwarfExpr);

  } else {
    assert(Values.size() == 1 && "only fragments may have >1 value");
    DwarfDebug::emitDebugLocValue(AP, BT, Value, DwarfExpr);
  }
  DwarfExpr.finalize();
}

void DwarfDebug::emitDebugLocEntryLocation(const DebugLocStream::Entry &Entry,
                                           const DwarfCompileUnit *CU) {
  // Emit the size.
  Asm->OutStreamer->AddComment("Loc expr size");
  if (getDwarfVersion() >= 5)
    Asm->EmitULEB128(DebugLocs.getBytes(Entry).size());
  else if (DebugLocs.getBytes(Entry).size() <= std::numeric_limits<uint16_t>::max())
    Asm->emitInt16(DebugLocs.getBytes(Entry).size());
  else {
    // The entry is too big to fit into 16 bit, drop it as there is nothing we
    // can do.
    Asm->emitInt16(0);
    return;
  }
  // Emit the entry.
  APByteStreamer Streamer(*Asm);
  emitDebugLocEntry(Streamer, Entry, CU);
}

// Emit the common part of the DWARF 5 range/locations list tables header.
static void emitListsTableHeaderStart(AsmPrinter *Asm,
                                      MCSymbol *TableStart,
                                      MCSymbol *TableEnd) {
  // Build the table header, which starts with the length field.
  Asm->OutStreamer->AddComment("Length");
  Asm->EmitLabelDifference(TableEnd, TableStart, 4);
  Asm->OutStreamer->EmitLabel(TableStart);
  // Version number (DWARF v5 and later).
  Asm->OutStreamer->AddComment("Version");
  Asm->emitInt16(Asm->OutStreamer->getContext().getDwarfVersion());
  // Address size.
  Asm->OutStreamer->AddComment("Address size");
  Asm->emitInt8(Asm->MAI->getCodePointerSize());
  // Segment selector size.
  Asm->OutStreamer->AddComment("Segment selector size");
  Asm->emitInt8(0);
}

// Emit the header of a DWARF 5 range list table list table. Returns the symbol
// that designates the end of the table for the caller to emit when the table is
// complete.
static MCSymbol *emitRnglistsTableHeader(AsmPrinter *Asm,
                                         const DwarfFile &Holder) {
  MCSymbol *TableStart = Asm->createTempSymbol("debug_rnglist_table_start");
  MCSymbol *TableEnd = Asm->createTempSymbol("debug_rnglist_table_end");
  emitListsTableHeaderStart(Asm, TableStart, TableEnd);

  Asm->OutStreamer->AddComment("Offset entry count");
  Asm->emitInt32(Holder.getRangeLists().size());
  Asm->OutStreamer->EmitLabel(Holder.getRnglistsTableBaseSym());

  for (const RangeSpanList &List : Holder.getRangeLists())
    Asm->EmitLabelDifference(List.getSym(), Holder.getRnglistsTableBaseSym(),
                             4);

  return TableEnd;
}

// Emit the header of a DWARF 5 locations list table. Returns the symbol that
// designates the end of the table for the caller to emit when the table is
// complete.
static MCSymbol *emitLoclistsTableHeader(AsmPrinter *Asm,
                                         const DwarfDebug &DD) {
  MCSymbol *TableStart = Asm->createTempSymbol("debug_loclist_table_start");
  MCSymbol *TableEnd = Asm->createTempSymbol("debug_loclist_table_end");
  emitListsTableHeaderStart(Asm, TableStart, TableEnd);

  const auto &DebugLocs = DD.getDebugLocs();

  // FIXME: Generate the offsets table and use DW_FORM_loclistx with the
  // DW_AT_loclists_base attribute. Until then set the number of offsets to 0.
  Asm->OutStreamer->AddComment("Offset entry count");
  Asm->emitInt32(0);
  Asm->OutStreamer->EmitLabel(DebugLocs.getSym());

  return TableEnd;
}

template <typename Ranges, typename PayloadEmitter>
static void emitRangeList(
    DwarfDebug &DD, AsmPrinter *Asm, MCSymbol *Sym, const Ranges &R,
    const DwarfCompileUnit &CU, unsigned BaseAddressx, unsigned OffsetPair,
    unsigned StartxLength, unsigned EndOfList,
    StringRef (*StringifyEnum)(unsigned),
    bool ShouldUseBaseAddress,
    PayloadEmitter EmitPayload) {

  auto Size = Asm->MAI->getCodePointerSize();
  bool UseDwarf5 = DD.getDwarfVersion() >= 5;

  // Emit our symbol so we can find the beginning of the range.
  Asm->OutStreamer->EmitLabel(Sym);

  // Gather all the ranges that apply to the same section so they can share
  // a base address entry.
  MapVector<const MCSection *, std::vector<decltype(&*R.begin())>> SectionRanges;

  for (const auto &Range : R)
    SectionRanges[&Range.Begin->getSection()].push_back(&Range);

  const MCSymbol *CUBase = CU.getBaseAddress();
  bool BaseIsSet = false;
  for (const auto &P : SectionRanges) {
    auto *Base = CUBase;
    if (!Base && ShouldUseBaseAddress) {
      const MCSymbol *Begin = P.second.front()->Begin;
      const MCSymbol *NewBase = DD.getSectionLabel(&Begin->getSection());
      if (!UseDwarf5) {
        Base = NewBase;
        BaseIsSet = true;
        Asm->OutStreamer->EmitIntValue(-1, Size);
        Asm->OutStreamer->AddComment("  base address");
        Asm->OutStreamer->EmitSymbolValue(Base, Size);
      } else if (NewBase != Begin || P.second.size() > 1) {
        // Only use a base address if
        //  * the existing pool address doesn't match (NewBase != Begin)
        //  * or, there's more than one entry to share the base address
        Base = NewBase;
        BaseIsSet = true;
        Asm->OutStreamer->AddComment(StringifyEnum(BaseAddressx));
        Asm->emitInt8(BaseAddressx);
        Asm->OutStreamer->AddComment("  base address index");
        Asm->EmitULEB128(DD.getAddressPool().getIndex(Base));
      }
    } else if (BaseIsSet && !UseDwarf5) {
      BaseIsSet = false;
      assert(!Base);
      Asm->OutStreamer->EmitIntValue(-1, Size);
      Asm->OutStreamer->EmitIntValue(0, Size);
    }

    for (const auto *RS : P.second) {
      const MCSymbol *Begin = RS->Begin;
      const MCSymbol *End = RS->End;
      assert(Begin && "Range without a begin symbol?");
      assert(End && "Range without an end symbol?");
      if (Base) {
        if (UseDwarf5) {
          // Emit offset_pair when we have a base.
          Asm->OutStreamer->AddComment(StringifyEnum(OffsetPair));
          Asm->emitInt8(OffsetPair);
          Asm->OutStreamer->AddComment("  starting offset");
          Asm->EmitLabelDifferenceAsULEB128(Begin, Base);
          Asm->OutStreamer->AddComment("  ending offset");
          Asm->EmitLabelDifferenceAsULEB128(End, Base);
        } else {
          Asm->EmitLabelDifference(Begin, Base, Size);
          Asm->EmitLabelDifference(End, Base, Size);
        }
      } else if (UseDwarf5) {
        Asm->OutStreamer->AddComment(StringifyEnum(StartxLength));
        Asm->emitInt8(StartxLength);
        Asm->OutStreamer->AddComment("  start index");
        Asm->EmitULEB128(DD.getAddressPool().getIndex(Begin));
        Asm->OutStreamer->AddComment("  length");
        Asm->EmitLabelDifferenceAsULEB128(End, Begin);
      } else {
        Asm->OutStreamer->EmitSymbolValue(Begin, Size);
        Asm->OutStreamer->EmitSymbolValue(End, Size);
      }
      EmitPayload(*RS);
    }
  }

  if (UseDwarf5) {
    Asm->OutStreamer->AddComment(StringifyEnum(EndOfList));
    Asm->emitInt8(EndOfList);
  } else {
    // Terminate the list with two 0 values.
    Asm->OutStreamer->EmitIntValue(0, Size);
    Asm->OutStreamer->EmitIntValue(0, Size);
<<<<<<< HEAD
  }
}

static void emitLocList(DwarfDebug &DD, AsmPrinter *Asm, const DebugLocStream::List &List) {
  emitRangeList(
      DD, Asm, List.Label, DD.getDebugLocs().getEntries(List), *List.CU,
      dwarf::DW_LLE_base_addressx, dwarf::DW_LLE_offset_pair,
      dwarf::DW_LLE_startx_length, dwarf::DW_LLE_end_of_list,
      llvm::dwarf::LocListEncodingString,
      /* ShouldUseBaseAddress */ true,
      [&](const DebugLocStream::Entry &E) {
        DD.emitDebugLocEntryLocation(E, List.CU);
      });
}

// Emit locations into the .debug_loc/.debug_rnglists section.
void DwarfDebug::emitDebugLoc() {
  if (DebugLocs.getLists().empty())
    return;

  MCSymbol *TableEnd = nullptr;
  if (getDwarfVersion() >= 5) {
    Asm->OutStreamer->SwitchSection(
        Asm->getObjFileLowering().getDwarfLoclistsSection());
    TableEnd = emitLoclistsTableHeader(Asm, *this);
  } else {
    Asm->OutStreamer->SwitchSection(
        Asm->getObjFileLowering().getDwarfLocSection());
=======
>>>>>>> c79f07dd
  }
}

static void emitLocList(DwarfDebug &DD, AsmPrinter *Asm, const DebugLocStream::List &List) {
  emitRangeList(
      DD, Asm, List.Label, DD.getDebugLocs().getEntries(List), *List.CU,
      dwarf::DW_LLE_base_addressx, dwarf::DW_LLE_offset_pair,
      dwarf::DW_LLE_startx_length, dwarf::DW_LLE_end_of_list,
      llvm::dwarf::LocListEncodingString,
      /* ShouldUseBaseAddress */ true,
      [&](const DebugLocStream::Entry &E) {
        DD.emitDebugLocEntryLocation(E, List.CU);
      });
}

// Emit locations into the .debug_loc/.debug_rnglists section.
void DwarfDebug::emitDebugLoc() {
  if (DebugLocs.getLists().empty())
    return;

  MCSymbol *TableEnd = nullptr;
  if (getDwarfVersion() >= 5) {
    Asm->OutStreamer->SwitchSection(
        Asm->getObjFileLowering().getDwarfLoclistsSection());
    TableEnd = emitLoclistsTableHeader(Asm, *this);
  } else {
    Asm->OutStreamer->SwitchSection(
        Asm->getObjFileLowering().getDwarfLocSection());
  }

  for (const auto &List : DebugLocs.getLists())
    emitLocList(*this, Asm, List);

  for (const auto &List : DebugLocs.getLists())
    emitLocList(*this, Asm, List);

  if (TableEnd)
    Asm->OutStreamer->EmitLabel(TableEnd);
}

void DwarfDebug::emitDebugLocDWO() {
  for (const auto &List : DebugLocs.getLists()) {
    Asm->OutStreamer->SwitchSection(
        Asm->getObjFileLowering().getDwarfLocDWOSection());
    Asm->OutStreamer->EmitLabel(List.Label);
    for (const auto &Entry : DebugLocs.getEntries(List)) {
      // GDB only supports startx_length in pre-standard split-DWARF.
      // (in v5 standard loclists, it currently* /only/ supports base_address +
      // offset_pair, so the implementations can't really share much since they
      // need to use different representations)
      // * as of October 2018, at least
      // Ideally/in v5, this could use SectionLabels to reuse existing addresses
      // in the address pool to minimize object size/relocations.
      Asm->emitInt8(dwarf::DW_LLE_startx_length);
      unsigned idx = AddrPool.getIndex(Entry.Begin);
      Asm->EmitULEB128(idx);
      Asm->EmitLabelDifference(Entry.End, Entry.Begin, 4);

      emitDebugLocEntryLocation(Entry, List.CU);
    }
    Asm->emitInt8(dwarf::DW_LLE_end_of_list);
  }
}

struct ArangeSpan {
  const MCSymbol *Start, *End;
};

// Emit a debug aranges section, containing a CU lookup for any
// address we can tie back to a CU.
void DwarfDebug::emitDebugARanges() {
  // Provides a unique id per text section.
  MapVector<MCSection *, SmallVector<SymbolCU, 8>> SectionMap;

  // Filter labels by section.
  for (const SymbolCU &SCU : ArangeLabels) {
    if (SCU.Sym->isInSection()) {
      // Make a note of this symbol and it's section.
      MCSection *Section = &SCU.Sym->getSection();
      if (!Section->getKind().isMetadata())
        SectionMap[Section].push_back(SCU);
    } else {
      // Some symbols (e.g. common/bss on mach-o) can have no section but still
      // appear in the output. This sucks as we rely on sections to build
      // arange spans. We can do it without, but it's icky.
      SectionMap[nullptr].push_back(SCU);
    }
  }

  DenseMap<DwarfCompileUnit *, std::vector<ArangeSpan>> Spans;

  for (auto &I : SectionMap) {
    MCSection *Section = I.first;
    SmallVector<SymbolCU, 8> &List = I.second;
    if (List.size() < 1)
      continue;

    // If we have no section (e.g. common), just write out
    // individual spans for each symbol.
    if (!Section) {
      for (const SymbolCU &Cur : List) {
        ArangeSpan Span;
        Span.Start = Cur.Sym;
        Span.End = nullptr;
        assert(Cur.CU);
        Spans[Cur.CU].push_back(Span);
      }
      continue;
    }

    // Sort the symbols by offset within the section.
    llvm::stable_sort(List, [&](const SymbolCU &A, const SymbolCU &B) {
      unsigned IA = A.Sym ? Asm->OutStreamer->GetSymbolOrder(A.Sym) : 0;
      unsigned IB = B.Sym ? Asm->OutStreamer->GetSymbolOrder(B.Sym) : 0;

      // Symbols with no order assigned should be placed at the end.
      // (e.g. section end labels)
      if (IA == 0)
        return false;
      if (IB == 0)
        return true;
      return IA < IB;
    });

    // Insert a final terminator.
    List.push_back(SymbolCU(nullptr, Asm->OutStreamer->endSection(Section)));

    // Build spans between each label.
    const MCSymbol *StartSym = List[0].Sym;
    for (size_t n = 1, e = List.size(); n < e; n++) {
      const SymbolCU &Prev = List[n - 1];
      const SymbolCU &Cur = List[n];

      // Try and build the longest span we can within the same CU.
      if (Cur.CU != Prev.CU) {
        ArangeSpan Span;
        Span.Start = StartSym;
        Span.End = Cur.Sym;
        assert(Prev.CU);
        Spans[Prev.CU].push_back(Span);
        StartSym = Cur.Sym;
      }
    }
  }

  // Start the dwarf aranges section.
  Asm->OutStreamer->SwitchSection(
      Asm->getObjFileLowering().getDwarfARangesSection());

  unsigned PtrSize = Asm->MAI->getCodePointerSize();

  // Build a list of CUs used.
  std::vector<DwarfCompileUnit *> CUs;
  for (const auto &it : Spans) {
    DwarfCompileUnit *CU = it.first;
    CUs.push_back(CU);
  }

  // Sort the CU list (again, to ensure consistent output order).
  llvm::sort(CUs, [](const DwarfCompileUnit *A, const DwarfCompileUnit *B) {
    return A->getUniqueID() < B->getUniqueID();
  });

  // Emit an arange table for each CU we used.
  for (DwarfCompileUnit *CU : CUs) {
    std::vector<ArangeSpan> &List = Spans[CU];

    // Describe the skeleton CU's offset and length, not the dwo file's.
    if (auto *Skel = CU->getSkeleton())
      CU = Skel;

    // Emit size of content not including length itself.
    unsigned ContentSize =
        sizeof(int16_t) + // DWARF ARange version number
        sizeof(int32_t) + // Offset of CU in the .debug_info section
        sizeof(int8_t) +  // Pointer Size (in bytes)
        sizeof(int8_t);   // Segment Size (in bytes)

    unsigned TupleSize = PtrSize * 2;

    // 7.20 in the Dwarf specs requires the table to be aligned to a tuple.
    unsigned Padding =
        offsetToAlignment(sizeof(int32_t) + ContentSize, Align(TupleSize));

    ContentSize += Padding;
    ContentSize += (List.size() + 1) * TupleSize;

    // For each compile unit, write the list of spans it covers.
    Asm->OutStreamer->AddComment("Length of ARange Set");
    Asm->emitInt32(ContentSize);
    Asm->OutStreamer->AddComment("DWARF Arange version number");
    Asm->emitInt16(dwarf::DW_ARANGES_VERSION);
    Asm->OutStreamer->AddComment("Offset Into Debug Info Section");
    emitSectionReference(*CU);
    Asm->OutStreamer->AddComment("Address Size (in bytes)");
    Asm->emitInt8(PtrSize);
    Asm->OutStreamer->AddComment("Segment Size (in bytes)");
    Asm->emitInt8(0);

    Asm->OutStreamer->emitFill(Padding, 0xff);

    for (const ArangeSpan &Span : List) {
      Asm->EmitLabelReference(Span.Start, PtrSize);

      // Calculate the size as being from the span start to it's end.
      if (Span.End) {
        Asm->EmitLabelDifference(Span.End, Span.Start, PtrSize);
      } else {
        // For symbols without an end marker (e.g. common), we
        // write a single arange entry containing just that one symbol.
        uint64_t Size = SymSize[Span.Start];
        if (Size == 0)
          Size = 1;

        Asm->OutStreamer->EmitIntValue(Size, PtrSize);
      }
    }

    Asm->OutStreamer->AddComment("ARange terminator");
    Asm->OutStreamer->EmitIntValue(0, PtrSize);
    Asm->OutStreamer->EmitIntValue(0, PtrSize);
  }
}

/// Emit a single range list. We handle both DWARF v5 and earlier.
static void emitRangeList(DwarfDebug &DD, AsmPrinter *Asm,
                          const RangeSpanList &List) {
  emitRangeList(DD, Asm, List.getSym(), List.getRanges(), List.getCU(),
                dwarf::DW_RLE_base_addressx, dwarf::DW_RLE_offset_pair,
                dwarf::DW_RLE_startx_length, dwarf::DW_RLE_end_of_list,
                llvm::dwarf::RangeListEncodingString,
                List.getCU().getCUNode()->getRangesBaseAddress() ||
                    DD.getDwarfVersion() >= 5,
                [](auto) {});
}
<<<<<<< HEAD
=======

void DwarfDebug::emitDebugRangesImpl(const DwarfFile &Holder, MCSection *Section) {
  if (Holder.getRangeLists().empty())
    return;

  assert(useRangesSection());
  assert(!CUMap.empty());
  assert(llvm::any_of(CUMap, [](const decltype(CUMap)::value_type &Pair) {
    return !Pair.second->getCUNode()->isDebugDirectivesOnly();
  }));

  Asm->OutStreamer->SwitchSection(Section);

  MCSymbol *TableEnd =
      getDwarfVersion() < 5 ? nullptr : emitRnglistsTableHeader(Asm, Holder);
>>>>>>> c79f07dd

  for (const RangeSpanList &List : Holder.getRangeLists())
    emitRangeList(*this, Asm, List);

  if (TableEnd)
    Asm->OutStreamer->EmitLabel(TableEnd);
}

/// Emit address ranges into the .debug_ranges section or into the DWARF v5
/// .debug_rnglists section.
void DwarfDebug::emitDebugRanges() {
  const auto &Holder = useSplitDwarf() ? SkeletonHolder : InfoHolder;

  emitDebugRangesImpl(Holder,
                      getDwarfVersion() >= 5
                          ? Asm->getObjFileLowering().getDwarfRnglistsSection()
                          : Asm->getObjFileLowering().getDwarfRangesSection());
}

void DwarfDebug::emitDebugRangesDWO() {
  emitDebugRangesImpl(InfoHolder,
                      Asm->getObjFileLowering().getDwarfRnglistsDWOSection());
}

void DwarfDebug::handleMacroNodes(DIMacroNodeArray Nodes, DwarfCompileUnit &U) {
  for (auto *MN : Nodes) {
    if (auto *M = dyn_cast<DIMacro>(MN))
      emitMacro(*M);
    else if (auto *F = dyn_cast<DIMacroFile>(MN))
      emitMacroFile(*F, U);
    else
      llvm_unreachable("Unexpected DI type!");
  }
}

void DwarfDebug::emitMacro(DIMacro &M) {
  Asm->EmitULEB128(M.getMacinfoType());
  Asm->EmitULEB128(M.getLine());
  StringRef Name = M.getName();
  StringRef Value = M.getValue();
  Asm->OutStreamer->EmitBytes(Name);
  if (!Value.empty()) {
    // There should be one space between macro name and macro value.
    Asm->emitInt8(' ');
    Asm->OutStreamer->EmitBytes(Value);
  }
  Asm->emitInt8('\0');
}

void DwarfDebug::emitMacroFile(DIMacroFile &F, DwarfCompileUnit &U) {
  assert(F.getMacinfoType() == dwarf::DW_MACINFO_start_file);
  Asm->EmitULEB128(dwarf::DW_MACINFO_start_file);
  Asm->EmitULEB128(F.getLine());
  Asm->EmitULEB128(U.getOrCreateSourceID(F.getFile()));
  handleMacroNodes(F.getElements(), U);
  Asm->EmitULEB128(dwarf::DW_MACINFO_end_file);
}

/// Emit macros into a debug macinfo section.
void DwarfDebug::emitDebugMacinfo() {
  if (CUMap.empty())
    return;

  if (llvm::all_of(CUMap, [](const decltype(CUMap)::value_type &Pair) {
        return Pair.second->getCUNode()->isDebugDirectivesOnly();
      }))
    return;

  // Start the dwarf macinfo section.
  Asm->OutStreamer->SwitchSection(
      Asm->getObjFileLowering().getDwarfMacinfoSection());

  for (const auto &P : CUMap) {
    auto &TheCU = *P.second;
    if (TheCU.getCUNode()->isDebugDirectivesOnly())
      continue;
    auto *SkCU = TheCU.getSkeleton();
    DwarfCompileUnit &U = SkCU ? *SkCU : TheCU;
    auto *CUNode = cast<DICompileUnit>(P.first);
    DIMacroNodeArray Macros = CUNode->getMacros();
    if (!Macros.empty()) {
      Asm->OutStreamer->EmitLabel(U.getMacroLabelBegin());
      handleMacroNodes(Macros, U);
    }
  }
  Asm->OutStreamer->AddComment("End Of Macro List Mark");
  Asm->emitInt8(0);
}

// DWARF5 Experimental Separate Dwarf emitters.

void DwarfDebug::initSkeletonUnit(const DwarfUnit &U, DIE &Die,
                                  std::unique_ptr<DwarfCompileUnit> NewU) {

  if (!CompilationDir.empty())
    NewU->addString(Die, dwarf::DW_AT_comp_dir, CompilationDir);

  addGnuPubAttributes(*NewU, Die);

  SkeletonHolder.addUnit(std::move(NewU));
}

DwarfCompileUnit &DwarfDebug::constructSkeletonCU(const DwarfCompileUnit &CU) {

  auto OwnedUnit = std::make_unique<DwarfCompileUnit>(
      CU.getUniqueID(), CU.getCUNode(), Asm, this, &SkeletonHolder);
  DwarfCompileUnit &NewCU = *OwnedUnit;
  NewCU.setSection(Asm->getObjFileLowering().getDwarfInfoSection());

  NewCU.initStmtList();

  if (useSegmentedStringOffsetsTable())
    NewCU.addStringOffsetsStart();

  initSkeletonUnit(CU, NewCU.getUnitDie(), std::move(OwnedUnit));

  return NewCU;
}

// Emit the .debug_info.dwo section for separated dwarf. This contains the
// compile units that would normally be in debug_info.
void DwarfDebug::emitDebugInfoDWO() {
  assert(useSplitDwarf() && "No split dwarf debug info?");
  // Don't emit relocations into the dwo file.
  InfoHolder.emitUnits(/* UseOffsets */ true);
}

// Emit the .debug_abbrev.dwo section for separated dwarf. This contains the
// abbreviations for the .debug_info.dwo section.
void DwarfDebug::emitDebugAbbrevDWO() {
  assert(useSplitDwarf() && "No split dwarf?");
  InfoHolder.emitAbbrevs(Asm->getObjFileLowering().getDwarfAbbrevDWOSection());
}

void DwarfDebug::emitDebugLineDWO() {
  assert(useSplitDwarf() && "No split dwarf?");
  SplitTypeUnitFileTable.Emit(
      *Asm->OutStreamer, MCDwarfLineTableParams(),
      Asm->getObjFileLowering().getDwarfLineDWOSection());
}

void DwarfDebug::emitStringOffsetsTableHeaderDWO() {
  assert(useSplitDwarf() && "No split dwarf?");
  InfoHolder.getStringPool().emitStringOffsetsTableHeader(
      *Asm, Asm->getObjFileLowering().getDwarfStrOffDWOSection(),
      InfoHolder.getStringOffsetsStartSym());
}

// Emit the .debug_str.dwo section for separated dwarf. This contains the
// string section and is identical in format to traditional .debug_str
// sections.
void DwarfDebug::emitDebugStrDWO() {
  if (useSegmentedStringOffsetsTable())
    emitStringOffsetsTableHeaderDWO();
  assert(useSplitDwarf() && "No split dwarf?");
  MCSection *OffSec = Asm->getObjFileLowering().getDwarfStrOffDWOSection();
  InfoHolder.emitStrings(Asm->getObjFileLowering().getDwarfStrDWOSection(),
                         OffSec, /* UseRelativeOffsets = */ false);
}

// Emit address pool.
void DwarfDebug::emitDebugAddr() {
  AddrPool.emit(*Asm, Asm->getObjFileLowering().getDwarfAddrSection());
}

MCDwarfDwoLineTable *DwarfDebug::getDwoLineTable(const DwarfCompileUnit &CU) {
  if (!useSplitDwarf())
    return nullptr;
  const DICompileUnit *DIUnit = CU.getCUNode();
  SplitTypeUnitFileTable.maybeSetRootFile(
      DIUnit->getDirectory(), DIUnit->getFilename(),
      CU.getMD5AsBytes(DIUnit->getFile()), DIUnit->getSource());
  return &SplitTypeUnitFileTable;
}

uint64_t DwarfDebug::makeTypeSignature(StringRef Identifier) {
  MD5 Hash;
  Hash.update(Identifier);
  // ... take the least significant 8 bytes and return those. Our MD5
  // implementation always returns its results in little endian, so we actually
  // need the "high" word.
  MD5::MD5Result Result;
  Hash.final(Result);
  return Result.high();
}

void DwarfDebug::addDwarfTypeUnitType(DwarfCompileUnit &CU,
                                      StringRef Identifier, DIE &RefDie,
                                      const DICompositeType *CTy) {
  // Fast path if we're building some type units and one has already used the
  // address pool we know we're going to throw away all this work anyway, so
  // don't bother building dependent types.
  if (!TypeUnitsUnderConstruction.empty() && AddrPool.hasBeenUsed())
    return;

  auto Ins = TypeSignatures.insert(std::make_pair(CTy, 0));
  if (!Ins.second) {
    CU.addDIETypeSignature(RefDie, Ins.first->second);
    return;
  }

  bool TopLevelType = TypeUnitsUnderConstruction.empty();
  AddrPool.resetUsedFlag();

  auto OwnedUnit = std::make_unique<DwarfTypeUnit>(CU, Asm, this, &InfoHolder,
                                                    getDwoLineTable(CU));
  DwarfTypeUnit &NewTU = *OwnedUnit;
  DIE &UnitDie = NewTU.getUnitDie();
  TypeUnitsUnderConstruction.emplace_back(std::move(OwnedUnit), CTy);

  NewTU.addUInt(UnitDie, dwarf::DW_AT_language, dwarf::DW_FORM_data2,
                CU.getLanguage());

  uint64_t Signature = makeTypeSignature(Identifier);
  NewTU.setTypeSignature(Signature);
  Ins.first->second = Signature;

  if (useSplitDwarf()) {
    MCSection *Section =
        getDwarfVersion() <= 4
            ? Asm->getObjFileLowering().getDwarfTypesDWOSection()
            : Asm->getObjFileLowering().getDwarfInfoDWOSection();
    NewTU.setSection(Section);
  } else {
    MCSection *Section =
        getDwarfVersion() <= 4
            ? Asm->getObjFileLowering().getDwarfTypesSection(Signature)
            : Asm->getObjFileLowering().getDwarfInfoSection(Signature);
    NewTU.setSection(Section);
    // Non-split type units reuse the compile unit's line table.
    CU.applyStmtList(UnitDie);
  }

  // Add DW_AT_str_offsets_base to the type unit DIE, but not for split type
  // units.
  if (useSegmentedStringOffsetsTable() && !useSplitDwarf())
    NewTU.addStringOffsetsStart();

  NewTU.setType(NewTU.createTypeDIE(CTy));

  if (TopLevelType) {
    auto TypeUnitsToAdd = std::move(TypeUnitsUnderConstruction);
    TypeUnitsUnderConstruction.clear();

    // Types referencing entries in the address table cannot be placed in type
    // units.
    if (AddrPool.hasBeenUsed()) {

      // Remove all the types built while building this type.
      // This is pessimistic as some of these types might not be dependent on
      // the type that used an address.
      for (const auto &TU : TypeUnitsToAdd)
        TypeSignatures.erase(TU.second);

      // Construct this type in the CU directly.
      // This is inefficient because all the dependent types will be rebuilt
      // from scratch, including building them in type units, discovering that
      // they depend on addresses, throwing them out and rebuilding them.
      CU.constructTypeDIE(RefDie, cast<DICompositeType>(CTy));
      return;
    }

    // If the type wasn't dependent on fission addresses, finish adding the type
    // and all its dependent types.
    for (auto &TU : TypeUnitsToAdd) {
      InfoHolder.computeSizeAndOffsetsForUnit(TU.first.get());
      InfoHolder.emitUnit(TU.first.get(), useSplitDwarf());
    }
  }
  CU.addDIETypeSignature(RefDie, Signature);
}

DwarfDebug::NonTypeUnitContext::NonTypeUnitContext(DwarfDebug *DD)
    : DD(DD),
      TypeUnitsUnderConstruction(std::move(DD->TypeUnitsUnderConstruction)) {
  DD->TypeUnitsUnderConstruction.clear();
  assert(TypeUnitsUnderConstruction.empty() || !DD->AddrPool.hasBeenUsed());
}

DwarfDebug::NonTypeUnitContext::~NonTypeUnitContext() {
  DD->TypeUnitsUnderConstruction = std::move(TypeUnitsUnderConstruction);
  DD->AddrPool.resetUsedFlag();
}

DwarfDebug::NonTypeUnitContext DwarfDebug::enterNonTypeUnitContext() {
  return NonTypeUnitContext(this);
}

// Add the Name along with its companion DIE to the appropriate accelerator
// table (for AccelTableKind::Dwarf it's always AccelDebugNames, for
// AccelTableKind::Apple, we use the table we got as an argument). If
// accelerator tables are disabled, this function does nothing.
template <typename DataT>
void DwarfDebug::addAccelNameImpl(const DICompileUnit &CU,
                                  AccelTable<DataT> &AppleAccel, StringRef Name,
                                  const DIE &Die) {
  if (getAccelTableKind() == AccelTableKind::None)
    return;

  if (getAccelTableKind() != AccelTableKind::Apple &&
      CU.getNameTableKind() != DICompileUnit::DebugNameTableKind::Default)
    return;

  DwarfFile &Holder = useSplitDwarf() ? SkeletonHolder : InfoHolder;
  DwarfStringPoolEntryRef Ref = Holder.getStringPool().getEntry(*Asm, Name);

  switch (getAccelTableKind()) {
  case AccelTableKind::Apple:
    AppleAccel.addName(Ref, Die);
    break;
  case AccelTableKind::Dwarf:
    AccelDebugNames.addName(Ref, Die);
    break;
  case AccelTableKind::Default:
    llvm_unreachable("Default should have already been resolved.");
  case AccelTableKind::None:
    llvm_unreachable("None handled above");
  }
}

void DwarfDebug::addAccelName(const DICompileUnit &CU, StringRef Name,
                              const DIE &Die) {
  addAccelNameImpl(CU, AccelNames, Name, Die);
}

void DwarfDebug::addAccelObjC(const DICompileUnit &CU, StringRef Name,
                              const DIE &Die) {
  // ObjC names go only into the Apple accelerator tables.
  if (getAccelTableKind() == AccelTableKind::Apple)
    addAccelNameImpl(CU, AccelObjC, Name, Die);
}

void DwarfDebug::addAccelNamespace(const DICompileUnit &CU, StringRef Name,
                                   const DIE &Die) {
  addAccelNameImpl(CU, AccelNamespace, Name, Die);
}

void DwarfDebug::addAccelType(const DICompileUnit &CU, StringRef Name,
                              const DIE &Die, char Flags) {
  addAccelNameImpl(CU, AccelTypes, Name, Die);
}

uint16_t DwarfDebug::getDwarfVersion() const {
  return Asm->OutStreamer->getContext().getDwarfVersion();
}

const MCSymbol *DwarfDebug::getSectionLabel(const MCSection *S) {
  return SectionLabels.find(S)->second;
}<|MERGE_RESOLUTION|>--- conflicted
+++ resolved
@@ -2422,7 +2422,6 @@
     // Terminate the list with two 0 values.
     Asm->OutStreamer->EmitIntValue(0, Size);
     Asm->OutStreamer->EmitIntValue(0, Size);
-<<<<<<< HEAD
   }
 }
 
@@ -2451,40 +2450,7 @@
   } else {
     Asm->OutStreamer->SwitchSection(
         Asm->getObjFileLowering().getDwarfLocSection());
-=======
->>>>>>> c79f07dd
-  }
-}
-
-static void emitLocList(DwarfDebug &DD, AsmPrinter *Asm, const DebugLocStream::List &List) {
-  emitRangeList(
-      DD, Asm, List.Label, DD.getDebugLocs().getEntries(List), *List.CU,
-      dwarf::DW_LLE_base_addressx, dwarf::DW_LLE_offset_pair,
-      dwarf::DW_LLE_startx_length, dwarf::DW_LLE_end_of_list,
-      llvm::dwarf::LocListEncodingString,
-      /* ShouldUseBaseAddress */ true,
-      [&](const DebugLocStream::Entry &E) {
-        DD.emitDebugLocEntryLocation(E, List.CU);
-      });
-}
-
-// Emit locations into the .debug_loc/.debug_rnglists section.
-void DwarfDebug::emitDebugLoc() {
-  if (DebugLocs.getLists().empty())
-    return;
-
-  MCSymbol *TableEnd = nullptr;
-  if (getDwarfVersion() >= 5) {
-    Asm->OutStreamer->SwitchSection(
-        Asm->getObjFileLowering().getDwarfLoclistsSection());
-    TableEnd = emitLoclistsTableHeader(Asm, *this);
-  } else {
-    Asm->OutStreamer->SwitchSection(
-        Asm->getObjFileLowering().getDwarfLocSection());
-  }
-
-  for (const auto &List : DebugLocs.getLists())
-    emitLocList(*this, Asm, List);
+  }
 
   for (const auto &List : DebugLocs.getLists())
     emitLocList(*this, Asm, List);
@@ -2688,8 +2654,6 @@
                     DD.getDwarfVersion() >= 5,
                 [](auto) {});
 }
-<<<<<<< HEAD
-=======
 
 void DwarfDebug::emitDebugRangesImpl(const DwarfFile &Holder, MCSection *Section) {
   if (Holder.getRangeLists().empty())
@@ -2705,7 +2669,6 @@
 
   MCSymbol *TableEnd =
       getDwarfVersion() < 5 ? nullptr : emitRnglistsTableHeader(Asm, Holder);
->>>>>>> c79f07dd
 
   for (const RangeSpanList &List : Holder.getRangeLists())
     emitRangeList(*this, Asm, List);
