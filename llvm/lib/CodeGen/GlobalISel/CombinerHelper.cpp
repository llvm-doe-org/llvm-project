//===-- lib/CodeGen/GlobalISel/GICombinerHelper.cpp -----------------------===//
//
// Part of the LLVM Project, under the Apache License v2.0 with LLVM Exceptions.
// See https://llvm.org/LICENSE.txt for license information.
// SPDX-License-Identifier: Apache-2.0 WITH LLVM-exception
//
//===----------------------------------------------------------------------===//
#include "llvm/CodeGen/GlobalISel/CombinerHelper.h"
#include "llvm/CodeGen/GlobalISel/Combiner.h"
#include "llvm/CodeGen/GlobalISel/GISelChangeObserver.h"
#include "llvm/CodeGen/GlobalISel/GISelKnownBits.h"
#include "llvm/CodeGen/GlobalISel/MachineIRBuilder.h"
#include "llvm/CodeGen/GlobalISel/Utils.h"
#include "llvm/CodeGen/MachineDominators.h"
#include "llvm/CodeGen/MachineFrameInfo.h"
#include "llvm/CodeGen/MachineInstr.h"
#include "llvm/CodeGen/MachineRegisterInfo.h"
#include "llvm/CodeGen/TargetInstrInfo.h"
#include "llvm/CodeGen/TargetLowering.h"
#include "llvm/Target/TargetMachine.h"

#define DEBUG_TYPE "gi-combiner"

using namespace llvm;

// Option to allow testing of the combiner while no targets know about indexed
// addressing.
static cl::opt<bool>
    ForceLegalIndexing("force-legal-indexing", cl::Hidden, cl::init(false),
                       cl::desc("Force all indexed operations to be "
                                "legal for the GlobalISel combiner"));


CombinerHelper::CombinerHelper(GISelChangeObserver &Observer,
                               MachineIRBuilder &B, GISelKnownBits *KB,
                               MachineDominatorTree *MDT)
    : Builder(B), MRI(Builder.getMF().getRegInfo()), Observer(Observer),
      KB(KB), MDT(MDT) {
  (void)this->KB;
}

void CombinerHelper::replaceRegWith(MachineRegisterInfo &MRI, Register FromReg,
                                    Register ToReg) const {
  Observer.changingAllUsesOfReg(MRI, FromReg);

  if (MRI.constrainRegAttrs(ToReg, FromReg))
    MRI.replaceRegWith(FromReg, ToReg);
  else
    Builder.buildCopy(ToReg, FromReg);

  Observer.finishedChangingAllUsesOfReg();
}

void CombinerHelper::replaceRegOpWith(MachineRegisterInfo &MRI,
                                      MachineOperand &FromRegOp,
                                      Register ToReg) const {
  assert(FromRegOp.getParent() && "Expected an operand in an MI");
  Observer.changingInstr(*FromRegOp.getParent());

  FromRegOp.setReg(ToReg);

  Observer.changedInstr(*FromRegOp.getParent());
}

bool CombinerHelper::tryCombineCopy(MachineInstr &MI) {
  if (matchCombineCopy(MI)) {
    applyCombineCopy(MI);
    return true;
  }
  return false;
}
bool CombinerHelper::matchCombineCopy(MachineInstr &MI) {
  if (MI.getOpcode() != TargetOpcode::COPY)
    return false;
  Register DstReg = MI.getOperand(0).getReg();
  Register SrcReg = MI.getOperand(1).getReg();
  LLT DstTy = MRI.getType(DstReg);
  LLT SrcTy = MRI.getType(SrcReg);
  // Simple Copy Propagation.
  // a(sx) = COPY b(sx) -> Replace all uses of a with b.
  if (DstTy.isValid() && SrcTy.isValid() && DstTy == SrcTy)
    return true;
  return false;
}
void CombinerHelper::applyCombineCopy(MachineInstr &MI) {
  Register DstReg = MI.getOperand(0).getReg();
  Register SrcReg = MI.getOperand(1).getReg();
  MI.eraseFromParent();
  replaceRegWith(MRI, DstReg, SrcReg);
}

bool CombinerHelper::tryCombineConcatVectors(MachineInstr &MI) {
  bool IsUndef = false;
  SmallVector<Register, 4> Ops;
  if (matchCombineConcatVectors(MI, IsUndef, Ops)) {
    applyCombineConcatVectors(MI, IsUndef, Ops);
    return true;
  }
  return false;
}

bool CombinerHelper::matchCombineConcatVectors(MachineInstr &MI, bool &IsUndef,
                                               SmallVectorImpl<Register> &Ops) {
  assert(MI.getOpcode() == TargetOpcode::G_CONCAT_VECTORS &&
         "Invalid instruction");
  IsUndef = true;
  MachineInstr *Undef = nullptr;

  // Walk over all the operands of concat vectors and check if they are
  // build_vector themselves or undef.
  // Then collect their operands in Ops.
  for (const MachineOperand &MO : MI.operands()) {
    // Skip the instruction definition.
    if (MO.isDef())
      continue;
    Register Reg = MO.getReg();
    MachineInstr *Def = MRI.getVRegDef(Reg);
    assert(Def && "Operand not defined");
    switch (Def->getOpcode()) {
    case TargetOpcode::G_BUILD_VECTOR:
      IsUndef = false;
      // Remember the operands of the build_vector to fold
      // them into the yet-to-build flattened concat vectors.
      for (const MachineOperand &BuildVecMO : Def->operands()) {
        // Skip the definition.
        if (BuildVecMO.isDef())
          continue;
        Ops.push_back(BuildVecMO.getReg());
      }
      break;
    case TargetOpcode::G_IMPLICIT_DEF: {
      LLT OpType = MRI.getType(Reg);
      // Keep one undef value for all the undef operands.
      if (!Undef) {
        Builder.setInsertPt(*MI.getParent(), MI);
        Undef = Builder.buildUndef(OpType.getScalarType());
      }
      assert(MRI.getType(Undef->getOperand(0).getReg()) ==
                 OpType.getScalarType() &&
             "All undefs should have the same type");
      // Break the undef vector in as many scalar elements as needed
      // for the flattening.
      for (unsigned EltIdx = 0, EltEnd = OpType.getNumElements();
           EltIdx != EltEnd; ++EltIdx)
        Ops.push_back(Undef->getOperand(0).getReg());
      break;
    }
    default:
      return false;
    }
  }
  return true;
}
void CombinerHelper::applyCombineConcatVectors(
    MachineInstr &MI, bool IsUndef, const ArrayRef<Register> Ops) {
  // We determined that the concat_vectors can be flatten.
  // Generate the flattened build_vector.
  Register DstReg = MI.getOperand(0).getReg();
  Builder.setInsertPt(*MI.getParent(), MI);
  Register NewDstReg = MRI.cloneVirtualRegister(DstReg);

  // Note: IsUndef is sort of redundant. We could have determine it by
  // checking that at all Ops are undef.  Alternatively, we could have
  // generate a build_vector of undefs and rely on another combine to
  // clean that up.  For now, given we already gather this information
  // in tryCombineConcatVectors, just save compile time and issue the
  // right thing.
  if (IsUndef)
    Builder.buildUndef(NewDstReg);
  else
    Builder.buildBuildVector(NewDstReg, Ops);
  MI.eraseFromParent();
  replaceRegWith(MRI, DstReg, NewDstReg);
}

bool CombinerHelper::tryCombineShuffleVector(MachineInstr &MI) {
  SmallVector<Register, 4> Ops;
  if (matchCombineShuffleVector(MI, Ops)) {
    applyCombineShuffleVector(MI, Ops);
    return true;
  }
  return false;
}

bool CombinerHelper::matchCombineShuffleVector(MachineInstr &MI,
                                               SmallVectorImpl<Register> &Ops) {
  assert(MI.getOpcode() == TargetOpcode::G_SHUFFLE_VECTOR &&
         "Invalid instruction kind");
  LLT DstType = MRI.getType(MI.getOperand(0).getReg());
  Register Src1 = MI.getOperand(1).getReg();
  LLT SrcType = MRI.getType(Src1);
  unsigned DstNumElts = DstType.getNumElements();
<<<<<<< HEAD
  unsigned SrcNumElts = SrcType.getNumElements();
=======
  unsigned SrcNumElts = SrcType.isVector() ? SrcType.getNumElements() : 1;
>>>>>>> c79f07dd

  // If the resulting vector is smaller than the size of the source
  // vectors being concatenated, we won't be able to replace the
  // shuffle vector into a concat_vectors.
  //
  // Note: We may still be able to produce a concat_vectors fed by
  //       extract_vector_elt and so on. It is less clear that would
  //       be better though, so don't bother for now.
  if (DstNumElts < 2 * SrcNumElts)
    return false;

  // Check that the shuffle mask can be broken evenly between the
  // different sources.
  if (DstNumElts % SrcNumElts != 0)
    return false;

  // Mask length is a multiple of the source vector length.
  // Check if the shuffle is some kind of concatenation of the input
  // vectors.
  unsigned NumConcat = DstNumElts / SrcNumElts;
  SmallVector<int, 8> ConcatSrcs(NumConcat, -1);
  SmallVector<int, 8> Mask;
  ShuffleVectorInst::getShuffleMask(MI.getOperand(3).getShuffleMask(), Mask);
  for (unsigned i = 0; i != DstNumElts; ++i) {
    int Idx = Mask[i];
    // Undef value.
    if (Idx < 0)
      continue;
    // Ensure the indices in each SrcType sized piece are sequential and that
    // the same source is used for the whole piece.
    if ((Idx % SrcNumElts != (i % SrcNumElts)) ||
        (ConcatSrcs[i / SrcNumElts] >= 0 &&
         ConcatSrcs[i / SrcNumElts] != (int)(Idx / SrcNumElts)))
      return false;
    // Remember which source this index came from.
    ConcatSrcs[i / SrcNumElts] = Idx / SrcNumElts;
  }

  // The shuffle is concatenating multiple vectors together.
  // Collect the different operands for that.
  Register UndefReg;
  Register Src2 = MI.getOperand(2).getReg();
  for (auto Src : ConcatSrcs) {
    if (Src < 0) {
      if (!UndefReg) {
        Builder.setInsertPt(*MI.getParent(), MI);
        UndefReg = Builder.buildUndef(SrcType).getReg(0);
      }
      Ops.push_back(UndefReg);
    } else if (Src == 0)
      Ops.push_back(Src1);
    else
      Ops.push_back(Src2);
  }
  return true;
}

void CombinerHelper::applyCombineShuffleVector(MachineInstr &MI,
                                               const ArrayRef<Register> Ops) {
  Register DstReg = MI.getOperand(0).getReg();
  Builder.setInsertPt(*MI.getParent(), MI);
  Register NewDstReg = MRI.cloneVirtualRegister(DstReg);

<<<<<<< HEAD
  Builder.buildConcatVectors(NewDstReg, Ops);
=======
  Builder.buildMerge(NewDstReg, Ops);
>>>>>>> c79f07dd

  MI.eraseFromParent();
  replaceRegWith(MRI, DstReg, NewDstReg);
}

namespace {

/// Select a preference between two uses. CurrentUse is the current preference
/// while *ForCandidate is attributes of the candidate under consideration.
PreferredTuple ChoosePreferredUse(PreferredTuple &CurrentUse,
                                  const LLT &TyForCandidate,
                                  unsigned OpcodeForCandidate,
                                  MachineInstr *MIForCandidate) {
  if (!CurrentUse.Ty.isValid()) {
    if (CurrentUse.ExtendOpcode == OpcodeForCandidate ||
        CurrentUse.ExtendOpcode == TargetOpcode::G_ANYEXT)
      return {TyForCandidate, OpcodeForCandidate, MIForCandidate};
    return CurrentUse;
  }

  // We permit the extend to hoist through basic blocks but this is only
  // sensible if the target has extending loads. If you end up lowering back
  // into a load and extend during the legalizer then the end result is
  // hoisting the extend up to the load.

  // Prefer defined extensions to undefined extensions as these are more
  // likely to reduce the number of instructions.
  if (OpcodeForCandidate == TargetOpcode::G_ANYEXT &&
      CurrentUse.ExtendOpcode != TargetOpcode::G_ANYEXT)
    return CurrentUse;
  else if (CurrentUse.ExtendOpcode == TargetOpcode::G_ANYEXT &&
           OpcodeForCandidate != TargetOpcode::G_ANYEXT)
    return {TyForCandidate, OpcodeForCandidate, MIForCandidate};

  // Prefer sign extensions to zero extensions as sign-extensions tend to be
  // more expensive.
  if (CurrentUse.Ty == TyForCandidate) {
    if (CurrentUse.ExtendOpcode == TargetOpcode::G_SEXT &&
        OpcodeForCandidate == TargetOpcode::G_ZEXT)
      return CurrentUse;
    else if (CurrentUse.ExtendOpcode == TargetOpcode::G_ZEXT &&
             OpcodeForCandidate == TargetOpcode::G_SEXT)
      return {TyForCandidate, OpcodeForCandidate, MIForCandidate};
  }

  // This is potentially target specific. We've chosen the largest type
  // because G_TRUNC is usually free. One potential catch with this is that
  // some targets have a reduced number of larger registers than smaller
  // registers and this choice potentially increases the live-range for the
  // larger value.
  if (TyForCandidate.getSizeInBits() > CurrentUse.Ty.getSizeInBits()) {
    return {TyForCandidate, OpcodeForCandidate, MIForCandidate};
  }
  return CurrentUse;
}

/// Find a suitable place to insert some instructions and insert them. This
/// function accounts for special cases like inserting before a PHI node.
/// The current strategy for inserting before PHI's is to duplicate the
/// instructions for each predecessor. However, while that's ok for G_TRUNC
/// on most targets since it generally requires no code, other targets/cases may
/// want to try harder to find a dominating block.
static void InsertInsnsWithoutSideEffectsBeforeUse(
    MachineIRBuilder &Builder, MachineInstr &DefMI, MachineOperand &UseMO,
    std::function<void(MachineBasicBlock *, MachineBasicBlock::iterator,
                       MachineOperand &UseMO)>
        Inserter) {
  MachineInstr &UseMI = *UseMO.getParent();

  MachineBasicBlock *InsertBB = UseMI.getParent();

  // If the use is a PHI then we want the predecessor block instead.
  if (UseMI.isPHI()) {
    MachineOperand *PredBB = std::next(&UseMO);
    InsertBB = PredBB->getMBB();
  }

  // If the block is the same block as the def then we want to insert just after
  // the def instead of at the start of the block.
  if (InsertBB == DefMI.getParent()) {
    MachineBasicBlock::iterator InsertPt = &DefMI;
    Inserter(InsertBB, std::next(InsertPt), UseMO);
    return;
  }

  // Otherwise we want the start of the BB
  Inserter(InsertBB, InsertBB->getFirstNonPHI(), UseMO);
}
} // end anonymous namespace

bool CombinerHelper::tryCombineExtendingLoads(MachineInstr &MI) {
  PreferredTuple Preferred;
  if (matchCombineExtendingLoads(MI, Preferred)) {
    applyCombineExtendingLoads(MI, Preferred);
    return true;
  }
  return false;
}

bool CombinerHelper::matchCombineExtendingLoads(MachineInstr &MI,
                                                PreferredTuple &Preferred) {
  // We match the loads and follow the uses to the extend instead of matching
  // the extends and following the def to the load. This is because the load
  // must remain in the same position for correctness (unless we also add code
  // to find a safe place to sink it) whereas the extend is freely movable.
  // It also prevents us from duplicating the load for the volatile case or just
  // for performance.

  if (MI.getOpcode() != TargetOpcode::G_LOAD &&
      MI.getOpcode() != TargetOpcode::G_SEXTLOAD &&
      MI.getOpcode() != TargetOpcode::G_ZEXTLOAD)
    return false;

  auto &LoadValue = MI.getOperand(0);
  assert(LoadValue.isReg() && "Result wasn't a register?");

  LLT LoadValueTy = MRI.getType(LoadValue.getReg());
  if (!LoadValueTy.isScalar())
    return false;

  // Most architectures are going to legalize <s8 loads into at least a 1 byte
  // load, and the MMOs can only describe memory accesses in multiples of bytes.
  // If we try to perform extload combining on those, we can end up with
  // %a(s8) = extload %ptr (load 1 byte from %ptr)
  // ... which is an illegal extload instruction.
  if (LoadValueTy.getSizeInBits() < 8)
    return false;

  // For non power-of-2 types, they will very likely be legalized into multiple
  // loads. Don't bother trying to match them into extending loads.
  if (!isPowerOf2_32(LoadValueTy.getSizeInBits()))
    return false;

  // Find the preferred type aside from the any-extends (unless it's the only
  // one) and non-extending ops. We'll emit an extending load to that type and
  // and emit a variant of (extend (trunc X)) for the others according to the
  // relative type sizes. At the same time, pick an extend to use based on the
  // extend involved in the chosen type.
  unsigned PreferredOpcode = MI.getOpcode() == TargetOpcode::G_LOAD
                                 ? TargetOpcode::G_ANYEXT
                                 : MI.getOpcode() == TargetOpcode::G_SEXTLOAD
                                       ? TargetOpcode::G_SEXT
                                       : TargetOpcode::G_ZEXT;
  Preferred = {LLT(), PreferredOpcode, nullptr};
  for (auto &UseMI : MRI.use_instructions(LoadValue.getReg())) {
    if (UseMI.getOpcode() == TargetOpcode::G_SEXT ||
        UseMI.getOpcode() == TargetOpcode::G_ZEXT ||
        UseMI.getOpcode() == TargetOpcode::G_ANYEXT) {
      Preferred = ChoosePreferredUse(Preferred,
                                     MRI.getType(UseMI.getOperand(0).getReg()),
                                     UseMI.getOpcode(), &UseMI);
    }
  }

  // There were no extends
  if (!Preferred.MI)
    return false;
  // It should be impossible to chose an extend without selecting a different
  // type since by definition the result of an extend is larger.
  assert(Preferred.Ty != LoadValueTy && "Extending to same type?");

  LLVM_DEBUG(dbgs() << "Preferred use is: " << *Preferred.MI);
  return true;
}

void CombinerHelper::applyCombineExtendingLoads(MachineInstr &MI,
                                                PreferredTuple &Preferred) {
  // Rewrite the load to the chosen extending load.
  Register ChosenDstReg = Preferred.MI->getOperand(0).getReg();

  // Inserter to insert a truncate back to the original type at a given point
  // with some basic CSE to limit truncate duplication to one per BB.
  DenseMap<MachineBasicBlock *, MachineInstr *> EmittedInsns;
  auto InsertTruncAt = [&](MachineBasicBlock *InsertIntoBB,
                           MachineBasicBlock::iterator InsertBefore,
                           MachineOperand &UseMO) {
    MachineInstr *PreviouslyEmitted = EmittedInsns.lookup(InsertIntoBB);
    if (PreviouslyEmitted) {
      Observer.changingInstr(*UseMO.getParent());
      UseMO.setReg(PreviouslyEmitted->getOperand(0).getReg());
      Observer.changedInstr(*UseMO.getParent());
      return;
    }

    Builder.setInsertPt(*InsertIntoBB, InsertBefore);
    Register NewDstReg = MRI.cloneVirtualRegister(MI.getOperand(0).getReg());
    MachineInstr *NewMI = Builder.buildTrunc(NewDstReg, ChosenDstReg);
    EmittedInsns[InsertIntoBB] = NewMI;
    replaceRegOpWith(MRI, UseMO, NewDstReg);
  };

  Observer.changingInstr(MI);
  MI.setDesc(
      Builder.getTII().get(Preferred.ExtendOpcode == TargetOpcode::G_SEXT
                               ? TargetOpcode::G_SEXTLOAD
                               : Preferred.ExtendOpcode == TargetOpcode::G_ZEXT
                                     ? TargetOpcode::G_ZEXTLOAD
                                     : TargetOpcode::G_LOAD));

  // Rewrite all the uses to fix up the types.
  auto &LoadValue = MI.getOperand(0);
  SmallVector<MachineOperand *, 4> Uses;
  for (auto &UseMO : MRI.use_operands(LoadValue.getReg()))
    Uses.push_back(&UseMO);

  for (auto *UseMO : Uses) {
    MachineInstr *UseMI = UseMO->getParent();

    // If the extend is compatible with the preferred extend then we should fix
    // up the type and extend so that it uses the preferred use.
    if (UseMI->getOpcode() == Preferred.ExtendOpcode ||
        UseMI->getOpcode() == TargetOpcode::G_ANYEXT) {
      Register UseDstReg = UseMI->getOperand(0).getReg();
      MachineOperand &UseSrcMO = UseMI->getOperand(1);
      const LLT &UseDstTy = MRI.getType(UseDstReg);
      if (UseDstReg != ChosenDstReg) {
        if (Preferred.Ty == UseDstTy) {
          // If the use has the same type as the preferred use, then merge
          // the vregs and erase the extend. For example:
          //    %1:_(s8) = G_LOAD ...
          //    %2:_(s32) = G_SEXT %1(s8)
          //    %3:_(s32) = G_ANYEXT %1(s8)
          //    ... = ... %3(s32)
          // rewrites to:
          //    %2:_(s32) = G_SEXTLOAD ...
          //    ... = ... %2(s32)
          replaceRegWith(MRI, UseDstReg, ChosenDstReg);
          Observer.erasingInstr(*UseMO->getParent());
          UseMO->getParent()->eraseFromParent();
        } else if (Preferred.Ty.getSizeInBits() < UseDstTy.getSizeInBits()) {
          // If the preferred size is smaller, then keep the extend but extend
          // from the result of the extending load. For example:
          //    %1:_(s8) = G_LOAD ...
          //    %2:_(s32) = G_SEXT %1(s8)
          //    %3:_(s64) = G_ANYEXT %1(s8)
          //    ... = ... %3(s64)
          /// rewrites to:
          //    %2:_(s32) = G_SEXTLOAD ...
          //    %3:_(s64) = G_ANYEXT %2:_(s32)
          //    ... = ... %3(s64)
          replaceRegOpWith(MRI, UseSrcMO, ChosenDstReg);
        } else {
          // If the preferred size is large, then insert a truncate. For
          // example:
          //    %1:_(s8) = G_LOAD ...
          //    %2:_(s64) = G_SEXT %1(s8)
          //    %3:_(s32) = G_ZEXT %1(s8)
          //    ... = ... %3(s32)
          /// rewrites to:
          //    %2:_(s64) = G_SEXTLOAD ...
          //    %4:_(s8) = G_TRUNC %2:_(s32)
          //    %3:_(s64) = G_ZEXT %2:_(s8)
          //    ... = ... %3(s64)
          InsertInsnsWithoutSideEffectsBeforeUse(Builder, MI, *UseMO,
                                                 InsertTruncAt);
        }
        continue;
      }
      // The use is (one of) the uses of the preferred use we chose earlier.
      // We're going to update the load to def this value later so just erase
      // the old extend.
      Observer.erasingInstr(*UseMO->getParent());
      UseMO->getParent()->eraseFromParent();
      continue;
    }

    // The use isn't an extend. Truncate back to the type we originally loaded.
    // This is free on many targets.
    InsertInsnsWithoutSideEffectsBeforeUse(Builder, MI, *UseMO, InsertTruncAt);
  }

  MI.getOperand(0).setReg(ChosenDstReg);
  Observer.changedInstr(MI);
}

bool CombinerHelper::isPredecessor(MachineInstr &DefMI, MachineInstr &UseMI) {
  assert(DefMI.getParent() == UseMI.getParent());
  if (&DefMI == &UseMI)
    return false;

  // Loop through the basic block until we find one of the instructions.
  MachineBasicBlock::const_iterator I = DefMI.getParent()->begin();
  for (; &*I != &DefMI && &*I != &UseMI; ++I)
    return &*I == &DefMI;

  llvm_unreachable("Block must contain instructions");
}

bool CombinerHelper::dominates(MachineInstr &DefMI, MachineInstr &UseMI) {
  if (MDT)
    return MDT->dominates(&DefMI, &UseMI);
  else if (DefMI.getParent() != UseMI.getParent())
    return false;

  return isPredecessor(DefMI, UseMI);
}

bool CombinerHelper::findPostIndexCandidate(MachineInstr &MI, Register &Addr,
                                            Register &Base, Register &Offset) {
  auto &MF = *MI.getParent()->getParent();
  const auto &TLI = *MF.getSubtarget().getTargetLowering();

#ifndef NDEBUG
  unsigned Opcode = MI.getOpcode();
  assert(Opcode == TargetOpcode::G_LOAD || Opcode == TargetOpcode::G_SEXTLOAD ||
         Opcode == TargetOpcode::G_ZEXTLOAD || Opcode == TargetOpcode::G_STORE);
#endif

  Base = MI.getOperand(1).getReg();
  MachineInstr *BaseDef = MRI.getUniqueVRegDef(Base);
  if (BaseDef && BaseDef->getOpcode() == TargetOpcode::G_FRAME_INDEX)
    return false;

  LLVM_DEBUG(dbgs() << "Searching for post-indexing opportunity for: " << MI);

  for (auto &Use : MRI.use_instructions(Base)) {
    if (Use.getOpcode() != TargetOpcode::G_GEP)
      continue;

    Offset = Use.getOperand(2).getReg();
    if (!ForceLegalIndexing &&
        !TLI.isIndexingLegal(MI, Base, Offset, /*IsPre*/ false, MRI)) {
      LLVM_DEBUG(dbgs() << "    Ignoring candidate with illegal addrmode: "
                        << Use);
      continue;
    }

    // Make sure the offset calculation is before the potentially indexed op.
    // FIXME: we really care about dependency here. The offset calculation might
    // be movable.
    MachineInstr *OffsetDef = MRI.getUniqueVRegDef(Offset);
    if (!OffsetDef || !dominates(*OffsetDef, MI)) {
      LLVM_DEBUG(dbgs() << "    Ignoring candidate with offset after mem-op: "
                        << Use);
      continue;
    }

    // FIXME: check whether all uses of Base are load/store with foldable
    // addressing modes. If so, using the normal addr-modes is better than
    // forming an indexed one.

    bool MemOpDominatesAddrUses = true;
    for (auto &GEPUse : MRI.use_instructions(Use.getOperand(0).getReg())) {
      if (!dominates(MI, GEPUse)) {
        MemOpDominatesAddrUses = false;
        break;
      }
    }

    if (!MemOpDominatesAddrUses) {
      LLVM_DEBUG(
          dbgs() << "    Ignoring candidate as memop does not dominate uses: "
                 << Use);
      continue;
    }

    LLVM_DEBUG(dbgs() << "    Found match: " << Use);
    Addr = Use.getOperand(0).getReg();
    return true;
  }

  return false;
}

bool CombinerHelper::findPreIndexCandidate(MachineInstr &MI, Register &Addr,
                                           Register &Base, Register &Offset) {
  auto &MF = *MI.getParent()->getParent();
  const auto &TLI = *MF.getSubtarget().getTargetLowering();

#ifndef NDEBUG
  unsigned Opcode = MI.getOpcode();
  assert(Opcode == TargetOpcode::G_LOAD || Opcode == TargetOpcode::G_SEXTLOAD ||
         Opcode == TargetOpcode::G_ZEXTLOAD || Opcode == TargetOpcode::G_STORE);
#endif

  Addr = MI.getOperand(1).getReg();
  MachineInstr *AddrDef = getOpcodeDef(TargetOpcode::G_GEP, Addr, MRI);
  if (!AddrDef || MRI.hasOneUse(Addr))
    return false;

  Base = AddrDef->getOperand(1).getReg();
  Offset = AddrDef->getOperand(2).getReg();

  LLVM_DEBUG(dbgs() << "Found potential pre-indexed load_store: " << MI);

  if (!ForceLegalIndexing &&
      !TLI.isIndexingLegal(MI, Base, Offset, /*IsPre*/ true, MRI)) {
    LLVM_DEBUG(dbgs() << "    Skipping, not legal for target");
    return false;
  }

  MachineInstr *BaseDef = getDefIgnoringCopies(Base, MRI);
  if (BaseDef->getOpcode() == TargetOpcode::G_FRAME_INDEX) {
    LLVM_DEBUG(dbgs() << "    Skipping, frame index would need copy anyway.");
    return false;
  }

  if (MI.getOpcode() == TargetOpcode::G_STORE) {
    // Would require a copy.
    if (Base == MI.getOperand(0).getReg()) {
      LLVM_DEBUG(dbgs() << "    Skipping, storing base so need copy anyway.");
      return false;
    }

    // We're expecting one use of Addr in MI, but it could also be the
    // value stored, which isn't actually dominated by the instruction.
    if (MI.getOperand(0).getReg() == Addr) {
      LLVM_DEBUG(dbgs() << "    Skipping, does not dominate all addr uses");
      return false;
    }
  }

  // FIXME: check whether all uses of the base pointer are constant GEPs. That
  // might allow us to end base's liveness here by adjusting the constant.

  for (auto &UseMI : MRI.use_instructions(Addr)) {
    if (!dominates(MI, UseMI)) {
      LLVM_DEBUG(dbgs() << "    Skipping, does not dominate all addr uses.");
      return false;
    }
  }

  return true;
}

bool CombinerHelper::tryCombineIndexedLoadStore(MachineInstr &MI) {
  unsigned Opcode = MI.getOpcode();
  if (Opcode != TargetOpcode::G_LOAD && Opcode != TargetOpcode::G_SEXTLOAD &&
      Opcode != TargetOpcode::G_ZEXTLOAD && Opcode != TargetOpcode::G_STORE)
    return false;

  bool IsStore = Opcode == TargetOpcode::G_STORE;
  Register Addr, Base, Offset;
  bool IsPre = findPreIndexCandidate(MI, Addr, Base, Offset);
  if (!IsPre && !findPostIndexCandidate(MI, Addr, Base, Offset))
    return false;


  unsigned NewOpcode;
  switch (Opcode) {
  case TargetOpcode::G_LOAD:
    NewOpcode = TargetOpcode::G_INDEXED_LOAD;
    break;
  case TargetOpcode::G_SEXTLOAD:
    NewOpcode = TargetOpcode::G_INDEXED_SEXTLOAD;
    break;
  case TargetOpcode::G_ZEXTLOAD:
    NewOpcode = TargetOpcode::G_INDEXED_ZEXTLOAD;
    break;
  case TargetOpcode::G_STORE:
    NewOpcode = TargetOpcode::G_INDEXED_STORE;
    break;
  default:
    llvm_unreachable("Unknown load/store opcode");
  }

  MachineInstr &AddrDef = *MRI.getUniqueVRegDef(Addr);
  MachineIRBuilder MIRBuilder(MI);
  auto MIB = MIRBuilder.buildInstr(NewOpcode);
  if (IsStore) {
    MIB.addDef(Addr);
    MIB.addUse(MI.getOperand(0).getReg());
  } else {
    MIB.addDef(MI.getOperand(0).getReg());
    MIB.addDef(Addr);
  }

  MIB.addUse(Base);
  MIB.addUse(Offset);
  MIB.addImm(IsPre);
  MI.eraseFromParent();
  AddrDef.eraseFromParent();

  LLVM_DEBUG(dbgs() << "    Combinined to indexed operation");
  return true;
}

bool CombinerHelper::matchElideBrByInvertingCond(MachineInstr &MI) {
  if (MI.getOpcode() != TargetOpcode::G_BR)
    return false;

  // Try to match the following:
  // bb1:
  //   %c(s32) = G_ICMP pred, %a, %b
  //   %c1(s1) = G_TRUNC %c(s32)
  //   G_BRCOND %c1, %bb2
  //   G_BR %bb3
  // bb2:
  // ...
  // bb3:

  // The above pattern does not have a fall through to the successor bb2, always
  // resulting in a branch no matter which path is taken. Here we try to find
  // and replace that pattern with conditional branch to bb3 and otherwise
  // fallthrough to bb2.

  MachineBasicBlock *MBB = MI.getParent();
  MachineBasicBlock::iterator BrIt(MI);
  if (BrIt == MBB->begin())
    return false;
  assert(std::next(BrIt) == MBB->end() && "expected G_BR to be a terminator");

  MachineInstr *BrCond = &*std::prev(BrIt);
  if (BrCond->getOpcode() != TargetOpcode::G_BRCOND)
    return false;

  // Check that the next block is the conditional branch target.
  if (!MBB->isLayoutSuccessor(BrCond->getOperand(1).getMBB()))
    return false;

  MachineInstr *CmpMI = MRI.getVRegDef(BrCond->getOperand(0).getReg());
  if (!CmpMI || CmpMI->getOpcode() != TargetOpcode::G_ICMP ||
      !MRI.hasOneUse(CmpMI->getOperand(0).getReg()))
    return false;
  return true;
}

bool CombinerHelper::tryElideBrByInvertingCond(MachineInstr &MI) {
  if (!matchElideBrByInvertingCond(MI))
    return false;
  applyElideBrByInvertingCond(MI);
  return true;
}

void CombinerHelper::applyElideBrByInvertingCond(MachineInstr &MI) {
  MachineBasicBlock *BrTarget = MI.getOperand(0).getMBB();
  MachineBasicBlock::iterator BrIt(MI);
  MachineInstr *BrCond = &*std::prev(BrIt);
  MachineInstr *CmpMI = MRI.getVRegDef(BrCond->getOperand(0).getReg());

  CmpInst::Predicate InversePred = CmpInst::getInversePredicate(
      (CmpInst::Predicate)CmpMI->getOperand(1).getPredicate());

  // Invert the G_ICMP condition.
  Observer.changingInstr(*CmpMI);
  CmpMI->getOperand(1).setPredicate(InversePred);
  Observer.changedInstr(*CmpMI);

  // Change the conditional branch target.
  Observer.changingInstr(*BrCond);
  BrCond->getOperand(1).setMBB(BrTarget);
  Observer.changedInstr(*BrCond);
  MI.eraseFromParent();
}

static bool shouldLowerMemFuncForSize(const MachineFunction &MF) {
  // On Darwin, -Os means optimize for size without hurting performance, so
  // only really optimize for size when -Oz (MinSize) is used.
  if (MF.getTarget().getTargetTriple().isOSDarwin())
    return MF.getFunction().hasMinSize();
  return MF.getFunction().hasOptSize();
}

// Returns a list of types to use for memory op lowering in MemOps. A partial
// port of findOptimalMemOpLowering in TargetLowering.
static bool findGISelOptimalMemOpLowering(
    std::vector<LLT> &MemOps, unsigned Limit, uint64_t Size, unsigned DstAlign,
    unsigned SrcAlign, bool IsMemset, bool ZeroMemset, bool MemcpyStrSrc,
    bool AllowOverlap, unsigned DstAS, unsigned SrcAS,
    const AttributeList &FuncAttributes, const TargetLowering &TLI) {
  // If 'SrcAlign' is zero, that means the memory operation does not need to
  // load the value, i.e. memset or memcpy from constant string. Otherwise,
  // it's the inferred alignment of the source. 'DstAlign', on the other hand,
  // is the specified alignment of the memory operation. If it is zero, that
  // means it's possible to change the alignment of the destination.
  // 'MemcpyStrSrc' indicates whether the memcpy source is constant so it does
  // not need to be loaded.
  if (SrcAlign != 0 && SrcAlign < DstAlign)
    return false;

  LLT Ty = TLI.getOptimalMemOpLLT(Size, DstAlign, SrcAlign, IsMemset,
                                  ZeroMemset, MemcpyStrSrc, FuncAttributes);

  if (Ty == LLT()) {
    // Use the largest scalar type whose alignment constraints are satisfied.
    // We only need to check DstAlign here as SrcAlign is always greater or
    // equal to DstAlign (or zero).
    Ty = LLT::scalar(64);
    while (DstAlign && DstAlign < Ty.getSizeInBytes() &&
           !TLI.allowsMisalignedMemoryAccesses(Ty, DstAS, DstAlign))
      Ty = LLT::scalar(Ty.getSizeInBytes());
    assert(Ty.getSizeInBits() > 0 && "Could not find valid type");
    // FIXME: check for the largest legal type we can load/store to.
  }

  unsigned NumMemOps = 0;
  while (Size != 0) {
    unsigned TySize = Ty.getSizeInBytes();
    while (TySize > Size) {
      // For now, only use non-vector load / store's for the left-over pieces.
      LLT NewTy = Ty;
      // FIXME: check for mem op safety and legality of the types. Not all of
      // SDAGisms map cleanly to GISel concepts.
      if (NewTy.isVector())
        NewTy = NewTy.getSizeInBits() > 64 ? LLT::scalar(64) : LLT::scalar(32);
      NewTy = LLT::scalar(PowerOf2Floor(NewTy.getSizeInBits() - 1));
      unsigned NewTySize = NewTy.getSizeInBytes();
      assert(NewTySize > 0 && "Could not find appropriate type");

      // If the new LLT cannot cover all of the remaining bits, then consider
      // issuing a (or a pair of) unaligned and overlapping load / store.
      bool Fast;
      // Need to get a VT equivalent for allowMisalignedMemoryAccesses().
      MVT VT = getMVTForLLT(Ty);
      if (NumMemOps && AllowOverlap && NewTySize < Size &&
          TLI.allowsMisalignedMemoryAccesses(
              VT, DstAS, DstAlign, MachineMemOperand::MONone, &Fast) &&
          Fast)
        TySize = Size;
      else {
        Ty = NewTy;
        TySize = NewTySize;
      }
    }

    if (++NumMemOps > Limit)
      return false;

    MemOps.push_back(Ty);
    Size -= TySize;
  }

  return true;
}

static Type *getTypeForLLT(LLT Ty, LLVMContext &C) {
  if (Ty.isVector())
    return VectorType::get(IntegerType::get(C, Ty.getScalarSizeInBits()),
                           Ty.getNumElements());
  return IntegerType::get(C, Ty.getSizeInBits());
}

// Get a vectorized representation of the memset value operand, GISel edition.
static Register getMemsetValue(Register Val, LLT Ty, MachineIRBuilder &MIB) {
  MachineRegisterInfo &MRI = *MIB.getMRI();
  unsigned NumBits = Ty.getScalarSizeInBits();
  auto ValVRegAndVal = getConstantVRegValWithLookThrough(Val, MRI);
  if (!Ty.isVector() && ValVRegAndVal) {
    unsigned KnownVal = ValVRegAndVal->Value;
    APInt Scalar = APInt(8, KnownVal);
    APInt SplatVal = APInt::getSplat(NumBits, Scalar);
    return MIB.buildConstant(Ty, SplatVal).getReg(0);
  }
  // FIXME: for vector types create a G_BUILD_VECTOR.
  if (Ty.isVector())
    return Register();

  // Extend the byte value to the larger type, and then multiply by a magic
  // value 0x010101... in order to replicate it across every byte.
  LLT ExtType = Ty.getScalarType();
  auto ZExt = MIB.buildZExtOrTrunc(ExtType, Val);
  if (NumBits > 8) {
    APInt Magic = APInt::getSplat(NumBits, APInt(8, 0x01));
    auto MagicMI = MIB.buildConstant(ExtType, Magic);
    Val = MIB.buildMul(ExtType, ZExt, MagicMI).getReg(0);
  }

  assert(ExtType == Ty && "Vector memset value type not supported yet");
  return Val;
}

bool CombinerHelper::optimizeMemset(MachineInstr &MI, Register Dst, Register Val,
                                    unsigned KnownLen, unsigned Align,
                                    bool IsVolatile) {
  auto &MF = *MI.getParent()->getParent();
  const auto &TLI = *MF.getSubtarget().getTargetLowering();
  auto &DL = MF.getDataLayout();
  LLVMContext &C = MF.getFunction().getContext();

  assert(KnownLen != 0 && "Have a zero length memset length!");

  bool DstAlignCanChange = false;
  MachineFrameInfo &MFI = MF.getFrameInfo();
  bool OptSize = shouldLowerMemFuncForSize(MF);

  MachineInstr *FIDef = getOpcodeDef(TargetOpcode::G_FRAME_INDEX, Dst, MRI);
  if (FIDef && !MFI.isFixedObjectIndex(FIDef->getOperand(1).getIndex()))
    DstAlignCanChange = true;

  unsigned Limit = TLI.getMaxStoresPerMemset(OptSize);
  std::vector<LLT> MemOps;

  const auto &DstMMO = **MI.memoperands_begin();
  MachinePointerInfo DstPtrInfo = DstMMO.getPointerInfo();

  auto ValVRegAndVal = getConstantVRegValWithLookThrough(Val, MRI);
  bool IsZeroVal = ValVRegAndVal && ValVRegAndVal->Value == 0;

  if (!findGISelOptimalMemOpLowering(
          MemOps, Limit, KnownLen, (DstAlignCanChange ? 0 : Align), 0,
          /*IsMemset=*/true,
          /*ZeroMemset=*/IsZeroVal, /*MemcpyStrSrc=*/false,
          /*AllowOverlap=*/!IsVolatile, DstPtrInfo.getAddrSpace(), ~0u,
          MF.getFunction().getAttributes(), TLI))
    return false;

  if (DstAlignCanChange) {
    // Get an estimate of the type from the LLT.
    Type *IRTy = getTypeForLLT(MemOps[0], C);
    unsigned NewAlign = (unsigned)DL.getABITypeAlignment(IRTy);
    if (NewAlign > Align) {
      Align = NewAlign;
      unsigned FI = FIDef->getOperand(1).getIndex();
      // Give the stack frame object a larger alignment if needed.
      if (MFI.getObjectAlignment(FI) < Align)
        MFI.setObjectAlignment(FI, Align);
    }
  }

  MachineIRBuilder MIB(MI);
  // Find the largest store and generate the bit pattern for it.
  LLT LargestTy = MemOps[0];
  for (unsigned i = 1; i < MemOps.size(); i++)
    if (MemOps[i].getSizeInBits() > LargestTy.getSizeInBits())
      LargestTy = MemOps[i];

  // The memset stored value is always defined as an s8, so in order to make it
  // work with larger store types we need to repeat the bit pattern across the
  // wider type.
  Register MemSetValue = getMemsetValue(Val, LargestTy, MIB);

  if (!MemSetValue)
    return false;

  // Generate the stores. For each store type in the list, we generate the
  // matching store of that type to the destination address.
  LLT PtrTy = MRI.getType(Dst);
  unsigned DstOff = 0;
  unsigned Size = KnownLen;
  for (unsigned I = 0; I < MemOps.size(); I++) {
    LLT Ty = MemOps[I];
    unsigned TySize = Ty.getSizeInBytes();
    if (TySize > Size) {
      // Issuing an unaligned load / store pair that overlaps with the previous
      // pair. Adjust the offset accordingly.
      assert(I == MemOps.size() - 1 && I != 0);
      DstOff -= TySize - Size;
    }

    // If this store is smaller than the largest store see whether we can get
    // the smaller value for free with a truncate.
    Register Value = MemSetValue;
    if (Ty.getSizeInBits() < LargestTy.getSizeInBits()) {
      MVT VT = getMVTForLLT(Ty);
      MVT LargestVT = getMVTForLLT(LargestTy);
      if (!LargestTy.isVector() && !Ty.isVector() &&
          TLI.isTruncateFree(LargestVT, VT))
        Value = MIB.buildTrunc(Ty, MemSetValue).getReg(0);
      else
        Value = getMemsetValue(Val, Ty, MIB);
      if (!Value)
        return false;
    }

    auto *StoreMMO =
        MF.getMachineMemOperand(&DstMMO, DstOff, Ty.getSizeInBytes());

    Register Ptr = Dst;
    if (DstOff != 0) {
      auto Offset =
          MIB.buildConstant(LLT::scalar(PtrTy.getSizeInBits()), DstOff);
      Ptr = MIB.buildGEP(PtrTy, Dst, Offset).getReg(0);
    }

    MIB.buildStore(Value, Ptr, *StoreMMO);
    DstOff += Ty.getSizeInBytes();
    Size -= TySize;
  }

  MI.eraseFromParent();
  return true;
}


bool CombinerHelper::optimizeMemcpy(MachineInstr &MI, Register Dst,
                                    Register Src, unsigned KnownLen,
                                    unsigned DstAlign, unsigned SrcAlign,
                                    bool IsVolatile) {
  auto &MF = *MI.getParent()->getParent();
  const auto &TLI = *MF.getSubtarget().getTargetLowering();
  auto &DL = MF.getDataLayout();
  LLVMContext &C = MF.getFunction().getContext();

  assert(KnownLen != 0 && "Have a zero length memcpy length!");

  bool DstAlignCanChange = false;
  MachineFrameInfo &MFI = MF.getFrameInfo();
  bool OptSize = shouldLowerMemFuncForSize(MF);
  unsigned Alignment = MinAlign(DstAlign, SrcAlign);

  MachineInstr *FIDef = getOpcodeDef(TargetOpcode::G_FRAME_INDEX, Dst, MRI);
  if (FIDef && !MFI.isFixedObjectIndex(FIDef->getOperand(1).getIndex()))
    DstAlignCanChange = true;

  // FIXME: infer better src pointer alignment like SelectionDAG does here.
  // FIXME: also use the equivalent of isMemSrcFromConstant and alwaysinlining
  // if the memcpy is in a tail call position.

  unsigned Limit = TLI.getMaxStoresPerMemcpy(OptSize);
  std::vector<LLT> MemOps;

  const auto &DstMMO = **MI.memoperands_begin();
  const auto &SrcMMO = **std::next(MI.memoperands_begin());
  MachinePointerInfo DstPtrInfo = DstMMO.getPointerInfo();
  MachinePointerInfo SrcPtrInfo = SrcMMO.getPointerInfo();

  if (!findGISelOptimalMemOpLowering(
          MemOps, Limit, KnownLen, (DstAlignCanChange ? 0 : Alignment),
          SrcAlign,
          /*IsMemset=*/false,
          /*ZeroMemset=*/false, /*MemcpyStrSrc=*/false,
          /*AllowOverlap=*/!IsVolatile, DstPtrInfo.getAddrSpace(),
          SrcPtrInfo.getAddrSpace(), MF.getFunction().getAttributes(), TLI))
    return false;

  if (DstAlignCanChange) {
    // Get an estimate of the type from the LLT.
    Type *IRTy = getTypeForLLT(MemOps[0], C);
    unsigned NewAlign = (unsigned)DL.getABITypeAlignment(IRTy);

    // Don't promote to an alignment that would require dynamic stack
    // realignment.
    const TargetRegisterInfo *TRI = MF.getSubtarget().getRegisterInfo();
    if (!TRI->needsStackRealignment(MF))
      while (NewAlign > Alignment &&
             DL.exceedsNaturalStackAlignment(Align(NewAlign)))
        NewAlign /= 2;

    if (NewAlign > Alignment) {
      Alignment = NewAlign;
      unsigned FI = FIDef->getOperand(1).getIndex();
      // Give the stack frame object a larger alignment if needed.
      if (MFI.getObjectAlignment(FI) < Alignment)
        MFI.setObjectAlignment(FI, Alignment);
    }
  }

  LLVM_DEBUG(dbgs() << "Inlining memcpy: " << MI << " into loads & stores\n");

  MachineIRBuilder MIB(MI);
  // Now we need to emit a pair of load and stores for each of the types we've
  // collected. I.e. for each type, generate a load from the source pointer of
  // that type width, and then generate a corresponding store to the dest buffer
  // of that value loaded. This can result in a sequence of loads and stores
  // mixed types, depending on what the target specifies as good types to use.
  unsigned CurrOffset = 0;
  LLT PtrTy = MRI.getType(Src);
  unsigned Size = KnownLen;
  for (auto CopyTy : MemOps) {
    // Issuing an unaligned load / store pair  that overlaps with the previous
    // pair. Adjust the offset accordingly.
    if (CopyTy.getSizeInBytes() > Size)
      CurrOffset -= CopyTy.getSizeInBytes() - Size;

    // Construct MMOs for the accesses.
    auto *LoadMMO =
        MF.getMachineMemOperand(&SrcMMO, CurrOffset, CopyTy.getSizeInBytes());
    auto *StoreMMO = 
        MF.getMachineMemOperand(&DstMMO, CurrOffset, CopyTy.getSizeInBytes());

    // Create the load.
    Register LoadPtr = Src;
    Register Offset;
    if (CurrOffset != 0) {
      Offset = MIB.buildConstant(LLT::scalar(PtrTy.getSizeInBits()), CurrOffset)
                   .getReg(0);
      LoadPtr = MIB.buildGEP(PtrTy, Src, Offset).getReg(0);
    }
    auto LdVal = MIB.buildLoad(CopyTy, LoadPtr, *LoadMMO);

    // Create the store.
    Register StorePtr =
        CurrOffset == 0 ? Dst : MIB.buildGEP(PtrTy, Dst, Offset).getReg(0);
    MIB.buildStore(LdVal, StorePtr, *StoreMMO);
    CurrOffset += CopyTy.getSizeInBytes();
    Size -= CopyTy.getSizeInBytes();
  }

  MI.eraseFromParent();
  return true;
}

bool CombinerHelper::optimizeMemmove(MachineInstr &MI, Register Dst,
                                    Register Src, unsigned KnownLen,
                                    unsigned DstAlign, unsigned SrcAlign,
                                    bool IsVolatile) {
  auto &MF = *MI.getParent()->getParent();
  const auto &TLI = *MF.getSubtarget().getTargetLowering();
  auto &DL = MF.getDataLayout();
  LLVMContext &C = MF.getFunction().getContext();

  assert(KnownLen != 0 && "Have a zero length memmove length!");

  bool DstAlignCanChange = false;
  MachineFrameInfo &MFI = MF.getFrameInfo();
  bool OptSize = shouldLowerMemFuncForSize(MF);
  unsigned Alignment = MinAlign(DstAlign, SrcAlign);

  MachineInstr *FIDef = getOpcodeDef(TargetOpcode::G_FRAME_INDEX, Dst, MRI);
  if (FIDef && !MFI.isFixedObjectIndex(FIDef->getOperand(1).getIndex()))
    DstAlignCanChange = true;

  unsigned Limit = TLI.getMaxStoresPerMemmove(OptSize);
  std::vector<LLT> MemOps;

  const auto &DstMMO = **MI.memoperands_begin();
  const auto &SrcMMO = **std::next(MI.memoperands_begin());
  MachinePointerInfo DstPtrInfo = DstMMO.getPointerInfo();
  MachinePointerInfo SrcPtrInfo = SrcMMO.getPointerInfo();

  // FIXME: SelectionDAG always passes false for 'AllowOverlap', apparently due
  // to a bug in it's findOptimalMemOpLowering implementation. For now do the
  // same thing here.
  if (!findGISelOptimalMemOpLowering(
          MemOps, Limit, KnownLen, (DstAlignCanChange ? 0 : Alignment),
          SrcAlign,
          /*IsMemset=*/false,
          /*ZeroMemset=*/false, /*MemcpyStrSrc=*/false,
          /*AllowOverlap=*/false, DstPtrInfo.getAddrSpace(),
          SrcPtrInfo.getAddrSpace(), MF.getFunction().getAttributes(), TLI))
    return false;

  if (DstAlignCanChange) {
    // Get an estimate of the type from the LLT.
    Type *IRTy = getTypeForLLT(MemOps[0], C);
    unsigned NewAlign = (unsigned)DL.getABITypeAlignment(IRTy);

    // Don't promote to an alignment that would require dynamic stack
    // realignment.
    const TargetRegisterInfo *TRI = MF.getSubtarget().getRegisterInfo();
    if (!TRI->needsStackRealignment(MF))
      while (NewAlign > Alignment &&
             DL.exceedsNaturalStackAlignment(Align(NewAlign)))
        NewAlign /= 2;

    if (NewAlign > Alignment) {
      Alignment = NewAlign;
      unsigned FI = FIDef->getOperand(1).getIndex();
      // Give the stack frame object a larger alignment if needed.
      if (MFI.getObjectAlignment(FI) < Alignment)
        MFI.setObjectAlignment(FI, Alignment);
    }
  }

  LLVM_DEBUG(dbgs() << "Inlining memmove: " << MI << " into loads & stores\n");

  MachineIRBuilder MIB(MI);
  // Memmove requires that we perform the loads first before issuing the stores.
  // Apart from that, this loop is pretty much doing the same thing as the
  // memcpy codegen function.
  unsigned CurrOffset = 0;
  LLT PtrTy = MRI.getType(Src);
  SmallVector<Register, 16> LoadVals;
  for (auto CopyTy : MemOps) {
    // Construct MMO for the load.
    auto *LoadMMO =
        MF.getMachineMemOperand(&SrcMMO, CurrOffset, CopyTy.getSizeInBytes());

    // Create the load.
    Register LoadPtr = Src;
    if (CurrOffset != 0) {
      auto Offset =
          MIB.buildConstant(LLT::scalar(PtrTy.getSizeInBits()), CurrOffset);
      LoadPtr = MIB.buildGEP(PtrTy, Src, Offset).getReg(0);
    }
    LoadVals.push_back(MIB.buildLoad(CopyTy, LoadPtr, *LoadMMO).getReg(0));
    CurrOffset += CopyTy.getSizeInBytes();
  }

  CurrOffset = 0;
  for (unsigned I = 0; I < MemOps.size(); ++I) {
    LLT CopyTy = MemOps[I];
    // Now store the values loaded.
    auto *StoreMMO =
        MF.getMachineMemOperand(&DstMMO, CurrOffset, CopyTy.getSizeInBytes());

    Register StorePtr = Dst;
    if (CurrOffset != 0) {
      auto Offset =
          MIB.buildConstant(LLT::scalar(PtrTy.getSizeInBits()), CurrOffset);
      StorePtr = MIB.buildGEP(PtrTy, Dst, Offset).getReg(0);
    }
    MIB.buildStore(LoadVals[I], StorePtr, *StoreMMO);
    CurrOffset += CopyTy.getSizeInBytes();
  }
  MI.eraseFromParent();
  return true;
}

bool CombinerHelper::tryCombineMemCpyFamily(MachineInstr &MI, unsigned MaxLen) {
  // This combine is fairly complex so it's not written with a separate
  // matcher function.
  assert(MI.getOpcode() == TargetOpcode::G_INTRINSIC_W_SIDE_EFFECTS);
  Intrinsic::ID ID = (Intrinsic::ID)MI.getIntrinsicID();
  assert((ID == Intrinsic::memcpy || ID == Intrinsic::memmove ||
          ID == Intrinsic::memset) &&
         "Expected a memcpy like intrinsic");

  auto MMOIt = MI.memoperands_begin();
  const MachineMemOperand *MemOp = *MMOIt;
  bool IsVolatile = MemOp->isVolatile();
  // Don't try to optimize volatile.
  if (IsVolatile)
    return false;

  unsigned DstAlign = MemOp->getBaseAlignment();
  unsigned SrcAlign = 0;
  Register Dst = MI.getOperand(1).getReg();
  Register Src = MI.getOperand(2).getReg();
  Register Len = MI.getOperand(3).getReg();

  if (ID != Intrinsic::memset) {
    assert(MMOIt != MI.memoperands_end() && "Expected a second MMO on MI");
    MemOp = *(++MMOIt);
    SrcAlign = MemOp->getBaseAlignment();
  }

  // See if this is a constant length copy
  auto LenVRegAndVal = getConstantVRegValWithLookThrough(Len, MRI);
  if (!LenVRegAndVal)
    return false; // Leave it to the legalizer to lower it to a libcall.
  unsigned KnownLen = LenVRegAndVal->Value;

  if (KnownLen == 0) {
    MI.eraseFromParent();
    return true;
  }

  if (MaxLen && KnownLen > MaxLen)
    return false;

  if (ID == Intrinsic::memcpy)
    return optimizeMemcpy(MI, Dst, Src, KnownLen, DstAlign, SrcAlign, IsVolatile);
  if (ID == Intrinsic::memmove)
    return optimizeMemmove(MI, Dst, Src, KnownLen, DstAlign, SrcAlign, IsVolatile);
  if (ID == Intrinsic::memset)
    return optimizeMemset(MI, Dst, Src, KnownLen, DstAlign, IsVolatile);
  return false;
}

bool CombinerHelper::tryCombine(MachineInstr &MI) {
  if (tryCombineCopy(MI))
    return true;
  if (tryCombineExtendingLoads(MI))
    return true;
  if (tryCombineIndexedLoadStore(MI))
    return true;
  return false;
}<|MERGE_RESOLUTION|>--- conflicted
+++ resolved
@@ -190,11 +190,7 @@
   Register Src1 = MI.getOperand(1).getReg();
   LLT SrcType = MRI.getType(Src1);
   unsigned DstNumElts = DstType.getNumElements();
-<<<<<<< HEAD
-  unsigned SrcNumElts = SrcType.getNumElements();
-=======
   unsigned SrcNumElts = SrcType.isVector() ? SrcType.getNumElements() : 1;
->>>>>>> c79f07dd
 
   // If the resulting vector is smaller than the size of the source
   // vectors being concatenated, we won't be able to replace the
@@ -258,11 +254,7 @@
   Builder.setInsertPt(*MI.getParent(), MI);
   Register NewDstReg = MRI.cloneVirtualRegister(DstReg);
 
-<<<<<<< HEAD
-  Builder.buildConcatVectors(NewDstReg, Ops);
-=======
   Builder.buildMerge(NewDstReg, Ops);
->>>>>>> c79f07dd
 
   MI.eraseFromParent();
   replaceRegWith(MRI, DstReg, NewDstReg);
