//===- SelectionDAGBuilder.cpp - Selection-DAG building -------------------===//
//
// Part of the LLVM Project, under the Apache License v2.0 with LLVM Exceptions.
// See https://llvm.org/LICENSE.txt for license information.
// SPDX-License-Identifier: Apache-2.0 WITH LLVM-exception
//
//===----------------------------------------------------------------------===//
//
// This implements routines for translating from LLVM IR into SelectionDAG IR.
//
//===----------------------------------------------------------------------===//

#include "SelectionDAGBuilder.h"
#include "SDNodeDbgValue.h"
#include "llvm/ADT/APFloat.h"
#include "llvm/ADT/APInt.h"
#include "llvm/ADT/ArrayRef.h"
#include "llvm/ADT/BitVector.h"
#include "llvm/ADT/DenseMap.h"
#include "llvm/ADT/None.h"
#include "llvm/ADT/Optional.h"
#include "llvm/ADT/STLExtras.h"
#include "llvm/ADT/SmallPtrSet.h"
#include "llvm/ADT/SmallSet.h"
#include "llvm/ADT/SmallVector.h"
#include "llvm/ADT/StringRef.h"
#include "llvm/ADT/Triple.h"
#include "llvm/ADT/Twine.h"
#include "llvm/Analysis/AliasAnalysis.h"
#include "llvm/Analysis/BranchProbabilityInfo.h"
#include "llvm/Analysis/ConstantFolding.h"
#include "llvm/Analysis/EHPersonalities.h"
#include "llvm/Analysis/Loads.h"
#include "llvm/Analysis/MemoryLocation.h"
#include "llvm/Analysis/TargetLibraryInfo.h"
#include "llvm/Analysis/ValueTracking.h"
#include "llvm/Analysis/VectorUtils.h"
#include "llvm/CodeGen/Analysis.h"
#include "llvm/CodeGen/FunctionLoweringInfo.h"
#include "llvm/CodeGen/GCMetadata.h"
#include "llvm/CodeGen/ISDOpcodes.h"
#include "llvm/CodeGen/MachineBasicBlock.h"
#include "llvm/CodeGen/MachineFrameInfo.h"
#include "llvm/CodeGen/MachineFunction.h"
#include "llvm/CodeGen/MachineInstr.h"
#include "llvm/CodeGen/MachineInstrBuilder.h"
#include "llvm/CodeGen/MachineJumpTableInfo.h"
#include "llvm/CodeGen/MachineMemOperand.h"
#include "llvm/CodeGen/MachineModuleInfo.h"
#include "llvm/CodeGen/MachineOperand.h"
#include "llvm/CodeGen/MachineRegisterInfo.h"
#include "llvm/CodeGen/RuntimeLibcalls.h"
#include "llvm/CodeGen/SelectionDAG.h"
#include "llvm/CodeGen/SelectionDAGNodes.h"
#include "llvm/CodeGen/SelectionDAGTargetInfo.h"
#include "llvm/CodeGen/StackMaps.h"
#include "llvm/CodeGen/SwiftErrorValueTracking.h"
#include "llvm/CodeGen/TargetFrameLowering.h"
#include "llvm/CodeGen/TargetInstrInfo.h"
#include "llvm/CodeGen/TargetLowering.h"
#include "llvm/CodeGen/TargetOpcodes.h"
#include "llvm/CodeGen/TargetRegisterInfo.h"
#include "llvm/CodeGen/TargetSubtargetInfo.h"
#include "llvm/CodeGen/ValueTypes.h"
#include "llvm/CodeGen/WinEHFuncInfo.h"
#include "llvm/IR/Argument.h"
#include "llvm/IR/Attributes.h"
#include "llvm/IR/BasicBlock.h"
#include "llvm/IR/CFG.h"
#include "llvm/IR/CallSite.h"
#include "llvm/IR/CallingConv.h"
#include "llvm/IR/Constant.h"
#include "llvm/IR/ConstantRange.h"
#include "llvm/IR/Constants.h"
#include "llvm/IR/DataLayout.h"
#include "llvm/IR/DebugInfoMetadata.h"
#include "llvm/IR/DebugLoc.h"
#include "llvm/IR/DerivedTypes.h"
#include "llvm/IR/Function.h"
#include "llvm/IR/GetElementPtrTypeIterator.h"
#include "llvm/IR/InlineAsm.h"
#include "llvm/IR/InstrTypes.h"
#include "llvm/IR/Instruction.h"
#include "llvm/IR/Instructions.h"
#include "llvm/IR/IntrinsicInst.h"
#include "llvm/IR/Intrinsics.h"
#include "llvm/IR/LLVMContext.h"
#include "llvm/IR/Metadata.h"
#include "llvm/IR/Module.h"
#include "llvm/IR/Operator.h"
#include "llvm/IR/PatternMatch.h"
#include "llvm/IR/Statepoint.h"
#include "llvm/IR/Type.h"
#include "llvm/IR/User.h"
#include "llvm/IR/Value.h"
#include "llvm/MC/MCContext.h"
#include "llvm/MC/MCSymbol.h"
#include "llvm/Support/AtomicOrdering.h"
#include "llvm/Support/BranchProbability.h"
#include "llvm/Support/Casting.h"
#include "llvm/Support/CodeGen.h"
#include "llvm/Support/CommandLine.h"
#include "llvm/Support/Compiler.h"
#include "llvm/Support/Debug.h"
#include "llvm/Support/ErrorHandling.h"
#include "llvm/Support/MachineValueType.h"
#include "llvm/Support/MathExtras.h"
#include "llvm/Support/raw_ostream.h"
#include "llvm/Target/TargetIntrinsicInfo.h"
#include "llvm/Target/TargetMachine.h"
#include "llvm/Target/TargetOptions.h"
#include "llvm/Transforms/Utils/Local.h"
#include <algorithm>
#include <cassert>
#include <cstddef>
#include <cstdint>
#include <cstring>
#include <iterator>
#include <limits>
#include <numeric>
#include <tuple>
#include <utility>
#include <vector>

using namespace llvm;
using namespace PatternMatch;
using namespace SwitchCG;

#define DEBUG_TYPE "isel"

/// LimitFloatPrecision - Generate low-precision inline sequences for
/// some float libcalls (6, 8 or 12 bits).
static unsigned LimitFloatPrecision;

static cl::opt<unsigned, true>
    LimitFPPrecision("limit-float-precision",
                     cl::desc("Generate low-precision inline sequences "
                              "for some float libcalls"),
                     cl::location(LimitFloatPrecision), cl::Hidden,
                     cl::init(0));

static cl::opt<unsigned> SwitchPeelThreshold(
    "switch-peel-threshold", cl::Hidden, cl::init(66),
    cl::desc("Set the case probability threshold for peeling the case from a "
             "switch statement. A value greater than 100 will void this "
             "optimization"));

// Limit the width of DAG chains. This is important in general to prevent
// DAG-based analysis from blowing up. For example, alias analysis and
// load clustering may not complete in reasonable time. It is difficult to
// recognize and avoid this situation within each individual analysis, and
// future analyses are likely to have the same behavior. Limiting DAG width is
// the safe approach and will be especially important with global DAGs.
//
// MaxParallelChains default is arbitrarily high to avoid affecting
// optimization, but could be lowered to improve compile time. Any ld-ld-st-st
// sequence over this should have been converted to llvm.memcpy by the
// frontend. It is easy to induce this behavior with .ll code such as:
// %buffer = alloca [4096 x i8]
// %data = load [4096 x i8]* %argPtr
// store [4096 x i8] %data, [4096 x i8]* %buffer
static const unsigned MaxParallelChains = 64;

// Return the calling convention if the Value passed requires ABI mangling as it
// is a parameter to a function or a return value from a function which is not
// an intrinsic.
static Optional<CallingConv::ID> getABIRegCopyCC(const Value *V) {
  if (auto *R = dyn_cast<ReturnInst>(V))
    return R->getParent()->getParent()->getCallingConv();

  if (auto *CI = dyn_cast<CallInst>(V)) {
    const bool IsInlineAsm = CI->isInlineAsm();
    const bool IsIndirectFunctionCall =
        !IsInlineAsm && !CI->getCalledFunction();

    // It is possible that the call instruction is an inline asm statement or an
    // indirect function call in which case the return value of
    // getCalledFunction() would be nullptr.
    const bool IsInstrinsicCall =
        !IsInlineAsm && !IsIndirectFunctionCall &&
        CI->getCalledFunction()->getIntrinsicID() != Intrinsic::not_intrinsic;

    if (!IsInlineAsm && !IsInstrinsicCall)
      return CI->getCallingConv();
  }

  return None;
}

static SDValue getCopyFromPartsVector(SelectionDAG &DAG, const SDLoc &DL,
                                      const SDValue *Parts, unsigned NumParts,
                                      MVT PartVT, EVT ValueVT, const Value *V,
                                      Optional<CallingConv::ID> CC);

/// getCopyFromParts - Create a value that contains the specified legal parts
/// combined into the value they represent.  If the parts combine to a type
/// larger than ValueVT then AssertOp can be used to specify whether the extra
/// bits are known to be zero (ISD::AssertZext) or sign extended from ValueVT
/// (ISD::AssertSext).
static SDValue getCopyFromParts(SelectionDAG &DAG, const SDLoc &DL,
                                const SDValue *Parts, unsigned NumParts,
                                MVT PartVT, EVT ValueVT, const Value *V,
                                Optional<CallingConv::ID> CC = None,
                                Optional<ISD::NodeType> AssertOp = None) {
  if (ValueVT.isVector())
    return getCopyFromPartsVector(DAG, DL, Parts, NumParts, PartVT, ValueVT, V,
                                  CC);

  assert(NumParts > 0 && "No parts to assemble!");
  const TargetLowering &TLI = DAG.getTargetLoweringInfo();
  SDValue Val = Parts[0];

  if (NumParts > 1) {
    // Assemble the value from multiple parts.
    if (ValueVT.isInteger()) {
      unsigned PartBits = PartVT.getSizeInBits();
      unsigned ValueBits = ValueVT.getSizeInBits();

      // Assemble the power of 2 part.
      unsigned RoundParts =
          (NumParts & (NumParts - 1)) ? 1 << Log2_32(NumParts) : NumParts;
      unsigned RoundBits = PartBits * RoundParts;
      EVT RoundVT = RoundBits == ValueBits ?
        ValueVT : EVT::getIntegerVT(*DAG.getContext(), RoundBits);
      SDValue Lo, Hi;

      EVT HalfVT = EVT::getIntegerVT(*DAG.getContext(), RoundBits/2);

      if (RoundParts > 2) {
        Lo = getCopyFromParts(DAG, DL, Parts, RoundParts / 2,
                              PartVT, HalfVT, V);
        Hi = getCopyFromParts(DAG, DL, Parts + RoundParts / 2,
                              RoundParts / 2, PartVT, HalfVT, V);
      } else {
        Lo = DAG.getNode(ISD::BITCAST, DL, HalfVT, Parts[0]);
        Hi = DAG.getNode(ISD::BITCAST, DL, HalfVT, Parts[1]);
      }

      if (DAG.getDataLayout().isBigEndian())
        std::swap(Lo, Hi);

      Val = DAG.getNode(ISD::BUILD_PAIR, DL, RoundVT, Lo, Hi);

      if (RoundParts < NumParts) {
        // Assemble the trailing non-power-of-2 part.
        unsigned OddParts = NumParts - RoundParts;
        EVT OddVT = EVT::getIntegerVT(*DAG.getContext(), OddParts * PartBits);
        Hi = getCopyFromParts(DAG, DL, Parts + RoundParts, OddParts, PartVT,
                              OddVT, V, CC);

        // Combine the round and odd parts.
        Lo = Val;
        if (DAG.getDataLayout().isBigEndian())
          std::swap(Lo, Hi);
        EVT TotalVT = EVT::getIntegerVT(*DAG.getContext(), NumParts * PartBits);
        Hi = DAG.getNode(ISD::ANY_EXTEND, DL, TotalVT, Hi);
        Hi =
            DAG.getNode(ISD::SHL, DL, TotalVT, Hi,
                        DAG.getConstant(Lo.getValueSizeInBits(), DL,
                                        TLI.getPointerTy(DAG.getDataLayout())));
        Lo = DAG.getNode(ISD::ZERO_EXTEND, DL, TotalVT, Lo);
        Val = DAG.getNode(ISD::OR, DL, TotalVT, Lo, Hi);
      }
    } else if (PartVT.isFloatingPoint()) {
      // FP split into multiple FP parts (for ppcf128)
      assert(ValueVT == EVT(MVT::ppcf128) && PartVT == MVT::f64 &&
             "Unexpected split");
      SDValue Lo, Hi;
      Lo = DAG.getNode(ISD::BITCAST, DL, EVT(MVT::f64), Parts[0]);
      Hi = DAG.getNode(ISD::BITCAST, DL, EVT(MVT::f64), Parts[1]);
      if (TLI.hasBigEndianPartOrdering(ValueVT, DAG.getDataLayout()))
        std::swap(Lo, Hi);
      Val = DAG.getNode(ISD::BUILD_PAIR, DL, ValueVT, Lo, Hi);
    } else {
      // FP split into integer parts (soft fp)
      assert(ValueVT.isFloatingPoint() && PartVT.isInteger() &&
             !PartVT.isVector() && "Unexpected split");
      EVT IntVT = EVT::getIntegerVT(*DAG.getContext(), ValueVT.getSizeInBits());
      Val = getCopyFromParts(DAG, DL, Parts, NumParts, PartVT, IntVT, V, CC);
    }
  }

  // There is now one part, held in Val.  Correct it to match ValueVT.
  // PartEVT is the type of the register class that holds the value.
  // ValueVT is the type of the inline asm operation.
  EVT PartEVT = Val.getValueType();

  if (PartEVT == ValueVT)
    return Val;

  if (PartEVT.isInteger() && ValueVT.isFloatingPoint() &&
      ValueVT.bitsLT(PartEVT)) {
    // For an FP value in an integer part, we need to truncate to the right
    // width first.
    PartEVT = EVT::getIntegerVT(*DAG.getContext(),  ValueVT.getSizeInBits());
    Val = DAG.getNode(ISD::TRUNCATE, DL, PartEVT, Val);
  }

  // Handle types that have the same size.
  if (PartEVT.getSizeInBits() == ValueVT.getSizeInBits())
    return DAG.getNode(ISD::BITCAST, DL, ValueVT, Val);

  // Handle types with different sizes.
  if (PartEVT.isInteger() && ValueVT.isInteger()) {
    if (ValueVT.bitsLT(PartEVT)) {
      // For a truncate, see if we have any information to
      // indicate whether the truncated bits will always be
      // zero or sign-extension.
      if (AssertOp.hasValue())
        Val = DAG.getNode(*AssertOp, DL, PartEVT, Val,
                          DAG.getValueType(ValueVT));
      return DAG.getNode(ISD::TRUNCATE, DL, ValueVT, Val);
    }
    return DAG.getNode(ISD::ANY_EXTEND, DL, ValueVT, Val);
  }

  if (PartEVT.isFloatingPoint() && ValueVT.isFloatingPoint()) {
    // FP_ROUND's are always exact here.
    if (ValueVT.bitsLT(Val.getValueType()))
      return DAG.getNode(
          ISD::FP_ROUND, DL, ValueVT, Val,
          DAG.getTargetConstant(1, DL, TLI.getPointerTy(DAG.getDataLayout())));

    return DAG.getNode(ISD::FP_EXTEND, DL, ValueVT, Val);
  }

  // Handle MMX to a narrower integer type by bitcasting MMX to integer and
  // then truncating.
  if (PartEVT == MVT::x86mmx && ValueVT.isInteger() &&
      ValueVT.bitsLT(PartEVT)) {
    Val = DAG.getNode(ISD::BITCAST, DL, MVT::i64, Val);
    return DAG.getNode(ISD::TRUNCATE, DL, ValueVT, Val);
  }

  report_fatal_error("Unknown mismatch in getCopyFromParts!");
}

static void diagnosePossiblyInvalidConstraint(LLVMContext &Ctx, const Value *V,
                                              const Twine &ErrMsg) {
  const Instruction *I = dyn_cast_or_null<Instruction>(V);
  if (!V)
    return Ctx.emitError(ErrMsg);

  const char *AsmError = ", possible invalid constraint for vector type";
  if (const CallInst *CI = dyn_cast<CallInst>(I))
    if (isa<InlineAsm>(CI->getCalledValue()))
      return Ctx.emitError(I, ErrMsg + AsmError);

  return Ctx.emitError(I, ErrMsg);
}

/// getCopyFromPartsVector - Create a value that contains the specified legal
/// parts combined into the value they represent.  If the parts combine to a
/// type larger than ValueVT then AssertOp can be used to specify whether the
/// extra bits are known to be zero (ISD::AssertZext) or sign extended from
/// ValueVT (ISD::AssertSext).
static SDValue getCopyFromPartsVector(SelectionDAG &DAG, const SDLoc &DL,
                                      const SDValue *Parts, unsigned NumParts,
                                      MVT PartVT, EVT ValueVT, const Value *V,
                                      Optional<CallingConv::ID> CallConv) {
  assert(ValueVT.isVector() && "Not a vector value");
  assert(NumParts > 0 && "No parts to assemble!");
  const bool IsABIRegCopy = CallConv.hasValue();

  const TargetLowering &TLI = DAG.getTargetLoweringInfo();
  SDValue Val = Parts[0];

  // Handle a multi-element vector.
  if (NumParts > 1) {
    EVT IntermediateVT;
    MVT RegisterVT;
    unsigned NumIntermediates;
    unsigned NumRegs;

    if (IsABIRegCopy) {
      NumRegs = TLI.getVectorTypeBreakdownForCallingConv(
          *DAG.getContext(), CallConv.getValue(), ValueVT, IntermediateVT,
          NumIntermediates, RegisterVT);
    } else {
      NumRegs =
          TLI.getVectorTypeBreakdown(*DAG.getContext(), ValueVT, IntermediateVT,
                                     NumIntermediates, RegisterVT);
    }

    assert(NumRegs == NumParts && "Part count doesn't match vector breakdown!");
    NumParts = NumRegs; // Silence a compiler warning.
    assert(RegisterVT == PartVT && "Part type doesn't match vector breakdown!");
    assert(RegisterVT.getSizeInBits() ==
           Parts[0].getSimpleValueType().getSizeInBits() &&
           "Part type sizes don't match!");

    // Assemble the parts into intermediate operands.
    SmallVector<SDValue, 8> Ops(NumIntermediates);
    if (NumIntermediates == NumParts) {
      // If the register was not expanded, truncate or copy the value,
      // as appropriate.
      for (unsigned i = 0; i != NumParts; ++i)
        Ops[i] = getCopyFromParts(DAG, DL, &Parts[i], 1,
                                  PartVT, IntermediateVT, V);
    } else if (NumParts > 0) {
      // If the intermediate type was expanded, build the intermediate
      // operands from the parts.
      assert(NumParts % NumIntermediates == 0 &&
             "Must expand into a divisible number of parts!");
      unsigned Factor = NumParts / NumIntermediates;
      for (unsigned i = 0; i != NumIntermediates; ++i)
        Ops[i] = getCopyFromParts(DAG, DL, &Parts[i * Factor], Factor,
                                  PartVT, IntermediateVT, V);
    }

    // Build a vector with BUILD_VECTOR or CONCAT_VECTORS from the
    // intermediate operands.
    EVT BuiltVectorTy =
        EVT::getVectorVT(*DAG.getContext(), IntermediateVT.getScalarType(),
                         (IntermediateVT.isVector()
                              ? IntermediateVT.getVectorNumElements() * NumParts
                              : NumIntermediates));
    Val = DAG.getNode(IntermediateVT.isVector() ? ISD::CONCAT_VECTORS
                                                : ISD::BUILD_VECTOR,
                      DL, BuiltVectorTy, Ops);
  }

  // There is now one part, held in Val.  Correct it to match ValueVT.
  EVT PartEVT = Val.getValueType();

  if (PartEVT == ValueVT)
    return Val;

  if (PartEVT.isVector()) {
    // If the element type of the source/dest vectors are the same, but the
    // parts vector has more elements than the value vector, then we have a
    // vector widening case (e.g. <2 x float> -> <4 x float>).  Extract the
    // elements we want.
    if (PartEVT.getVectorElementType() == ValueVT.getVectorElementType()) {
      assert(PartEVT.getVectorNumElements() > ValueVT.getVectorNumElements() &&
             "Cannot narrow, it would be a lossy transformation");
      return DAG.getNode(
          ISD::EXTRACT_SUBVECTOR, DL, ValueVT, Val,
          DAG.getConstant(0, DL, TLI.getVectorIdxTy(DAG.getDataLayout())));
    }

    // Vector/Vector bitcast.
    if (ValueVT.getSizeInBits() == PartEVT.getSizeInBits())
      return DAG.getNode(ISD::BITCAST, DL, ValueVT, Val);

    assert(PartEVT.getVectorNumElements() == ValueVT.getVectorNumElements() &&
      "Cannot handle this kind of promotion");
    // Promoted vector extract
    return DAG.getAnyExtOrTrunc(Val, DL, ValueVT);

  }

  // Trivial bitcast if the types are the same size and the destination
  // vector type is legal.
  if (PartEVT.getSizeInBits() == ValueVT.getSizeInBits() &&
      TLI.isTypeLegal(ValueVT))
    return DAG.getNode(ISD::BITCAST, DL, ValueVT, Val);

  if (ValueVT.getVectorNumElements() != 1) {
     // Certain ABIs require that vectors are passed as integers. For vectors
     // are the same size, this is an obvious bitcast.
     if (ValueVT.getSizeInBits() == PartEVT.getSizeInBits()) {
       return DAG.getNode(ISD::BITCAST, DL, ValueVT, Val);
     } else if (ValueVT.getSizeInBits() < PartEVT.getSizeInBits()) {
       // Bitcast Val back the original type and extract the corresponding
       // vector we want.
       unsigned Elts = PartEVT.getSizeInBits() / ValueVT.getScalarSizeInBits();
       EVT WiderVecType = EVT::getVectorVT(*DAG.getContext(),
                                           ValueVT.getVectorElementType(), Elts);
       Val = DAG.getBitcast(WiderVecType, Val);
       return DAG.getNode(
           ISD::EXTRACT_SUBVECTOR, DL, ValueVT, Val,
           DAG.getConstant(0, DL, TLI.getVectorIdxTy(DAG.getDataLayout())));
     }

     diagnosePossiblyInvalidConstraint(
         *DAG.getContext(), V, "non-trivial scalar-to-vector conversion");
     return DAG.getUNDEF(ValueVT);
  }

  // Handle cases such as i8 -> <1 x i1>
  EVT ValueSVT = ValueVT.getVectorElementType();
  if (ValueVT.getVectorNumElements() == 1 && ValueSVT != PartEVT)
    Val = ValueVT.isFloatingPoint() ? DAG.getFPExtendOrRound(Val, DL, ValueSVT)
                                    : DAG.getAnyExtOrTrunc(Val, DL, ValueSVT);

  return DAG.getBuildVector(ValueVT, DL, Val);
}

static void getCopyToPartsVector(SelectionDAG &DAG, const SDLoc &dl,
                                 SDValue Val, SDValue *Parts, unsigned NumParts,
                                 MVT PartVT, const Value *V,
                                 Optional<CallingConv::ID> CallConv);

/// getCopyToParts - Create a series of nodes that contain the specified value
/// split into legal parts.  If the parts contain more bits than Val, then, for
/// integers, ExtendKind can be used to specify how to generate the extra bits.
static void getCopyToParts(SelectionDAG &DAG, const SDLoc &DL, SDValue Val,
                           SDValue *Parts, unsigned NumParts, MVT PartVT,
                           const Value *V,
                           Optional<CallingConv::ID> CallConv = None,
                           ISD::NodeType ExtendKind = ISD::ANY_EXTEND) {
  EVT ValueVT = Val.getValueType();

  // Handle the vector case separately.
  if (ValueVT.isVector())
    return getCopyToPartsVector(DAG, DL, Val, Parts, NumParts, PartVT, V,
                                CallConv);

  unsigned PartBits = PartVT.getSizeInBits();
  unsigned OrigNumParts = NumParts;
  assert(DAG.getTargetLoweringInfo().isTypeLegal(PartVT) &&
         "Copying to an illegal type!");

  if (NumParts == 0)
    return;

  assert(!ValueVT.isVector() && "Vector case handled elsewhere");
  EVT PartEVT = PartVT;
  if (PartEVT == ValueVT) {
    assert(NumParts == 1 && "No-op copy with multiple parts!");
    Parts[0] = Val;
    return;
  }

  if (NumParts * PartBits > ValueVT.getSizeInBits()) {
    // If the parts cover more bits than the value has, promote the value.
    if (PartVT.isFloatingPoint() && ValueVT.isFloatingPoint()) {
      assert(NumParts == 1 && "Do not know what to promote to!");
      Val = DAG.getNode(ISD::FP_EXTEND, DL, PartVT, Val);
    } else {
      if (ValueVT.isFloatingPoint()) {
        // FP values need to be bitcast, then extended if they are being put
        // into a larger container.
        ValueVT = EVT::getIntegerVT(*DAG.getContext(),  ValueVT.getSizeInBits());
        Val = DAG.getNode(ISD::BITCAST, DL, ValueVT, Val);
      }
      assert((PartVT.isInteger() || PartVT == MVT::x86mmx) &&
             ValueVT.isInteger() &&
             "Unknown mismatch!");
      ValueVT = EVT::getIntegerVT(*DAG.getContext(), NumParts * PartBits);
      Val = DAG.getNode(ExtendKind, DL, ValueVT, Val);
      if (PartVT == MVT::x86mmx)
        Val = DAG.getNode(ISD::BITCAST, DL, PartVT, Val);
    }
  } else if (PartBits == ValueVT.getSizeInBits()) {
    // Different types of the same size.
    assert(NumParts == 1 && PartEVT != ValueVT);
    Val = DAG.getNode(ISD::BITCAST, DL, PartVT, Val);
  } else if (NumParts * PartBits < ValueVT.getSizeInBits()) {
    // If the parts cover less bits than value has, truncate the value.
    assert((PartVT.isInteger() || PartVT == MVT::x86mmx) &&
           ValueVT.isInteger() &&
           "Unknown mismatch!");
    ValueVT = EVT::getIntegerVT(*DAG.getContext(), NumParts * PartBits);
    Val = DAG.getNode(ISD::TRUNCATE, DL, ValueVT, Val);
    if (PartVT == MVT::x86mmx)
      Val = DAG.getNode(ISD::BITCAST, DL, PartVT, Val);
  }

  // The value may have changed - recompute ValueVT.
  ValueVT = Val.getValueType();
  assert(NumParts * PartBits == ValueVT.getSizeInBits() &&
         "Failed to tile the value with PartVT!");

  if (NumParts == 1) {
    if (PartEVT != ValueVT) {
      diagnosePossiblyInvalidConstraint(*DAG.getContext(), V,
                                        "scalar-to-vector conversion failed");
      Val = DAG.getNode(ISD::BITCAST, DL, PartVT, Val);
    }

    Parts[0] = Val;
    return;
  }

  // Expand the value into multiple parts.
  if (NumParts & (NumParts - 1)) {
    // The number of parts is not a power of 2.  Split off and copy the tail.
    assert(PartVT.isInteger() && ValueVT.isInteger() &&
           "Do not know what to expand to!");
    unsigned RoundParts = 1 << Log2_32(NumParts);
    unsigned RoundBits = RoundParts * PartBits;
    unsigned OddParts = NumParts - RoundParts;
    SDValue OddVal = DAG.getNode(ISD::SRL, DL, ValueVT, Val,
      DAG.getShiftAmountConstant(RoundBits, ValueVT, DL, /*LegalTypes*/false));

    getCopyToParts(DAG, DL, OddVal, Parts + RoundParts, OddParts, PartVT, V,
                   CallConv);

    if (DAG.getDataLayout().isBigEndian())
      // The odd parts were reversed by getCopyToParts - unreverse them.
      std::reverse(Parts + RoundParts, Parts + NumParts);

    NumParts = RoundParts;
    ValueVT = EVT::getIntegerVT(*DAG.getContext(), NumParts * PartBits);
    Val = DAG.getNode(ISD::TRUNCATE, DL, ValueVT, Val);
  }

  // The number of parts is a power of 2.  Repeatedly bisect the value using
  // EXTRACT_ELEMENT.
  Parts[0] = DAG.getNode(ISD::BITCAST, DL,
                         EVT::getIntegerVT(*DAG.getContext(),
                                           ValueVT.getSizeInBits()),
                         Val);

  for (unsigned StepSize = NumParts; StepSize > 1; StepSize /= 2) {
    for (unsigned i = 0; i < NumParts; i += StepSize) {
      unsigned ThisBits = StepSize * PartBits / 2;
      EVT ThisVT = EVT::getIntegerVT(*DAG.getContext(), ThisBits);
      SDValue &Part0 = Parts[i];
      SDValue &Part1 = Parts[i+StepSize/2];

      Part1 = DAG.getNode(ISD::EXTRACT_ELEMENT, DL,
                          ThisVT, Part0, DAG.getIntPtrConstant(1, DL));
      Part0 = DAG.getNode(ISD::EXTRACT_ELEMENT, DL,
                          ThisVT, Part0, DAG.getIntPtrConstant(0, DL));

      if (ThisBits == PartBits && ThisVT != PartVT) {
        Part0 = DAG.getNode(ISD::BITCAST, DL, PartVT, Part0);
        Part1 = DAG.getNode(ISD::BITCAST, DL, PartVT, Part1);
      }
    }
  }

  if (DAG.getDataLayout().isBigEndian())
    std::reverse(Parts, Parts + OrigNumParts);
}

static SDValue widenVectorToPartType(SelectionDAG &DAG,
                                     SDValue Val, const SDLoc &DL, EVT PartVT) {
  if (!PartVT.isVector())
    return SDValue();

  EVT ValueVT = Val.getValueType();
  unsigned PartNumElts = PartVT.getVectorNumElements();
  unsigned ValueNumElts = ValueVT.getVectorNumElements();
  if (PartNumElts > ValueNumElts &&
      PartVT.getVectorElementType() == ValueVT.getVectorElementType()) {
    EVT ElementVT = PartVT.getVectorElementType();
    // Vector widening case, e.g. <2 x float> -> <4 x float>.  Shuffle in
    // undef elements.
    SmallVector<SDValue, 16> Ops;
    DAG.ExtractVectorElements(Val, Ops);
    SDValue EltUndef = DAG.getUNDEF(ElementVT);
    for (unsigned i = ValueNumElts, e = PartNumElts; i != e; ++i)
      Ops.push_back(EltUndef);

    // FIXME: Use CONCAT for 2x -> 4x.
    return DAG.getBuildVector(PartVT, DL, Ops);
  }

  return SDValue();
}

/// getCopyToPartsVector - Create a series of nodes that contain the specified
/// value split into legal parts.
static void getCopyToPartsVector(SelectionDAG &DAG, const SDLoc &DL,
                                 SDValue Val, SDValue *Parts, unsigned NumParts,
                                 MVT PartVT, const Value *V,
                                 Optional<CallingConv::ID> CallConv) {
  EVT ValueVT = Val.getValueType();
  assert(ValueVT.isVector() && "Not a vector");
  const TargetLowering &TLI = DAG.getTargetLoweringInfo();
  const bool IsABIRegCopy = CallConv.hasValue();

  if (NumParts == 1) {
    EVT PartEVT = PartVT;
    if (PartEVT == ValueVT) {
      // Nothing to do.
    } else if (PartVT.getSizeInBits() == ValueVT.getSizeInBits()) {
      // Bitconvert vector->vector case.
      Val = DAG.getNode(ISD::BITCAST, DL, PartVT, Val);
    } else if (SDValue Widened = widenVectorToPartType(DAG, Val, DL, PartVT)) {
      Val = Widened;
    } else if (PartVT.isVector() &&
               PartEVT.getVectorElementType().bitsGE(
                 ValueVT.getVectorElementType()) &&
               PartEVT.getVectorNumElements() == ValueVT.getVectorNumElements()) {

      // Promoted vector extract
      Val = DAG.getAnyExtOrTrunc(Val, DL, PartVT);
    } else {
      if (ValueVT.getVectorNumElements() == 1) {
        Val = DAG.getNode(
            ISD::EXTRACT_VECTOR_ELT, DL, PartVT, Val,
            DAG.getConstant(0, DL, TLI.getVectorIdxTy(DAG.getDataLayout())));
      } else {
        assert(PartVT.getSizeInBits() > ValueVT.getSizeInBits() &&
               "lossy conversion of vector to scalar type");
        EVT IntermediateType =
            EVT::getIntegerVT(*DAG.getContext(), ValueVT.getSizeInBits());
        Val = DAG.getBitcast(IntermediateType, Val);
        Val = DAG.getAnyExtOrTrunc(Val, DL, PartVT);
      }
    }

    assert(Val.getValueType() == PartVT && "Unexpected vector part value type");
    Parts[0] = Val;
    return;
  }

  // Handle a multi-element vector.
  EVT IntermediateVT;
  MVT RegisterVT;
  unsigned NumIntermediates;
  unsigned NumRegs;
  if (IsABIRegCopy) {
    NumRegs = TLI.getVectorTypeBreakdownForCallingConv(
        *DAG.getContext(), CallConv.getValue(), ValueVT, IntermediateVT,
        NumIntermediates, RegisterVT);
  } else {
    NumRegs =
        TLI.getVectorTypeBreakdown(*DAG.getContext(), ValueVT, IntermediateVT,
                                   NumIntermediates, RegisterVT);
  }

  assert(NumRegs == NumParts && "Part count doesn't match vector breakdown!");
  NumParts = NumRegs; // Silence a compiler warning.
  assert(RegisterVT == PartVT && "Part type doesn't match vector breakdown!");

  unsigned IntermediateNumElts = IntermediateVT.isVector() ?
    IntermediateVT.getVectorNumElements() : 1;

  // Convert the vector to the appropriate type if necessary.
  unsigned DestVectorNoElts = NumIntermediates * IntermediateNumElts;

  EVT BuiltVectorTy = EVT::getVectorVT(
      *DAG.getContext(), IntermediateVT.getScalarType(), DestVectorNoElts);
  MVT IdxVT = TLI.getVectorIdxTy(DAG.getDataLayout());
  if (ValueVT != BuiltVectorTy) {
    if (SDValue Widened = widenVectorToPartType(DAG, Val, DL, BuiltVectorTy))
      Val = Widened;

    Val = DAG.getNode(ISD::BITCAST, DL, BuiltVectorTy, Val);
  }

  // Split the vector into intermediate operands.
  SmallVector<SDValue, 8> Ops(NumIntermediates);
  for (unsigned i = 0; i != NumIntermediates; ++i) {
    if (IntermediateVT.isVector()) {
      Ops[i] = DAG.getNode(ISD::EXTRACT_SUBVECTOR, DL, IntermediateVT, Val,
                           DAG.getConstant(i * IntermediateNumElts, DL, IdxVT));
    } else {
      Ops[i] = DAG.getNode(
          ISD::EXTRACT_VECTOR_ELT, DL, IntermediateVT, Val,
          DAG.getConstant(i, DL, IdxVT));
    }
  }

  // Split the intermediate operands into legal parts.
  if (NumParts == NumIntermediates) {
    // If the register was not expanded, promote or copy the value,
    // as appropriate.
    for (unsigned i = 0; i != NumParts; ++i)
      getCopyToParts(DAG, DL, Ops[i], &Parts[i], 1, PartVT, V, CallConv);
  } else if (NumParts > 0) {
    // If the intermediate type was expanded, split each the value into
    // legal parts.
    assert(NumIntermediates != 0 && "division by zero");
    assert(NumParts % NumIntermediates == 0 &&
           "Must expand into a divisible number of parts!");
    unsigned Factor = NumParts / NumIntermediates;
    for (unsigned i = 0; i != NumIntermediates; ++i)
      getCopyToParts(DAG, DL, Ops[i], &Parts[i * Factor], Factor, PartVT, V,
                     CallConv);
  }
}

RegsForValue::RegsForValue(const SmallVector<unsigned, 4> &regs, MVT regvt,
                           EVT valuevt, Optional<CallingConv::ID> CC)
    : ValueVTs(1, valuevt), RegVTs(1, regvt), Regs(regs),
      RegCount(1, regs.size()), CallConv(CC) {}

RegsForValue::RegsForValue(LLVMContext &Context, const TargetLowering &TLI,
                           const DataLayout &DL, unsigned Reg, Type *Ty,
                           Optional<CallingConv::ID> CC) {
  ComputeValueVTs(TLI, DL, Ty, ValueVTs);

  CallConv = CC;

  for (EVT ValueVT : ValueVTs) {
    unsigned NumRegs =
        isABIMangled()
            ? TLI.getNumRegistersForCallingConv(Context, CC.getValue(), ValueVT)
            : TLI.getNumRegisters(Context, ValueVT);
    MVT RegisterVT =
        isABIMangled()
            ? TLI.getRegisterTypeForCallingConv(Context, CC.getValue(), ValueVT)
            : TLI.getRegisterType(Context, ValueVT);
    for (unsigned i = 0; i != NumRegs; ++i)
      Regs.push_back(Reg + i);
    RegVTs.push_back(RegisterVT);
    RegCount.push_back(NumRegs);
    Reg += NumRegs;
  }
}

SDValue RegsForValue::getCopyFromRegs(SelectionDAG &DAG,
                                      FunctionLoweringInfo &FuncInfo,
                                      const SDLoc &dl, SDValue &Chain,
                                      SDValue *Flag, const Value *V) const {
  // A Value with type {} or [0 x %t] needs no registers.
  if (ValueVTs.empty())
    return SDValue();

  const TargetLowering &TLI = DAG.getTargetLoweringInfo();

  // Assemble the legal parts into the final values.
  SmallVector<SDValue, 4> Values(ValueVTs.size());
  SmallVector<SDValue, 8> Parts;
  for (unsigned Value = 0, Part = 0, e = ValueVTs.size(); Value != e; ++Value) {
    // Copy the legal parts from the registers.
    EVT ValueVT = ValueVTs[Value];
    unsigned NumRegs = RegCount[Value];
    MVT RegisterVT = isABIMangled() ? TLI.getRegisterTypeForCallingConv(
                                          *DAG.getContext(),
                                          CallConv.getValue(), RegVTs[Value])
                                    : RegVTs[Value];

    Parts.resize(NumRegs);
    for (unsigned i = 0; i != NumRegs; ++i) {
      SDValue P;
      if (!Flag) {
        P = DAG.getCopyFromReg(Chain, dl, Regs[Part+i], RegisterVT);
      } else {
        P = DAG.getCopyFromReg(Chain, dl, Regs[Part+i], RegisterVT, *Flag);
        *Flag = P.getValue(2);
      }

      Chain = P.getValue(1);
      Parts[i] = P;

      // If the source register was virtual and if we know something about it,
      // add an assert node.
      if (!Register::isVirtualRegister(Regs[Part + i]) ||
          !RegisterVT.isInteger())
        continue;

      const FunctionLoweringInfo::LiveOutInfo *LOI =
        FuncInfo.GetLiveOutRegInfo(Regs[Part+i]);
      if (!LOI)
        continue;

      unsigned RegSize = RegisterVT.getScalarSizeInBits();
      unsigned NumSignBits = LOI->NumSignBits;
      unsigned NumZeroBits = LOI->Known.countMinLeadingZeros();

      if (NumZeroBits == RegSize) {
        // The current value is a zero.
        // Explicitly express that as it would be easier for
        // optimizations to kick in.
        Parts[i] = DAG.getConstant(0, dl, RegisterVT);
        continue;
      }

      // FIXME: We capture more information than the dag can represent.  For
      // now, just use the tightest assertzext/assertsext possible.
      bool isSExt;
      EVT FromVT(MVT::Other);
      if (NumZeroBits) {
        FromVT = EVT::getIntegerVT(*DAG.getContext(), RegSize - NumZeroBits);
        isSExt = false;
      } else if (NumSignBits > 1) {
        FromVT =
            EVT::getIntegerVT(*DAG.getContext(), RegSize - NumSignBits + 1);
        isSExt = true;
      } else {
        continue;
      }
      // Add an assertion node.
      assert(FromVT != MVT::Other);
      Parts[i] = DAG.getNode(isSExt ? ISD::AssertSext : ISD::AssertZext, dl,
                             RegisterVT, P, DAG.getValueType(FromVT));
    }

    Values[Value] = getCopyFromParts(DAG, dl, Parts.begin(), NumRegs,
                                     RegisterVT, ValueVT, V, CallConv);
    Part += NumRegs;
    Parts.clear();
  }

  return DAG.getNode(ISD::MERGE_VALUES, dl, DAG.getVTList(ValueVTs), Values);
}

void RegsForValue::getCopyToRegs(SDValue Val, SelectionDAG &DAG,
                                 const SDLoc &dl, SDValue &Chain, SDValue *Flag,
                                 const Value *V,
                                 ISD::NodeType PreferredExtendType) const {
  const TargetLowering &TLI = DAG.getTargetLoweringInfo();
  ISD::NodeType ExtendKind = PreferredExtendType;

  // Get the list of the values's legal parts.
  unsigned NumRegs = Regs.size();
  SmallVector<SDValue, 8> Parts(NumRegs);
  for (unsigned Value = 0, Part = 0, e = ValueVTs.size(); Value != e; ++Value) {
    unsigned NumParts = RegCount[Value];

    MVT RegisterVT = isABIMangled() ? TLI.getRegisterTypeForCallingConv(
                                          *DAG.getContext(),
                                          CallConv.getValue(), RegVTs[Value])
                                    : RegVTs[Value];

    if (ExtendKind == ISD::ANY_EXTEND && TLI.isZExtFree(Val, RegisterVT))
      ExtendKind = ISD::ZERO_EXTEND;

    getCopyToParts(DAG, dl, Val.getValue(Val.getResNo() + Value), &Parts[Part],
                   NumParts, RegisterVT, V, CallConv, ExtendKind);
    Part += NumParts;
  }

  // Copy the parts into the registers.
  SmallVector<SDValue, 8> Chains(NumRegs);
  for (unsigned i = 0; i != NumRegs; ++i) {
    SDValue Part;
    if (!Flag) {
      Part = DAG.getCopyToReg(Chain, dl, Regs[i], Parts[i]);
    } else {
      Part = DAG.getCopyToReg(Chain, dl, Regs[i], Parts[i], *Flag);
      *Flag = Part.getValue(1);
    }

    Chains[i] = Part.getValue(0);
  }

  if (NumRegs == 1 || Flag)
    // If NumRegs > 1 && Flag is used then the use of the last CopyToReg is
    // flagged to it. That is the CopyToReg nodes and the user are considered
    // a single scheduling unit. If we create a TokenFactor and return it as
    // chain, then the TokenFactor is both a predecessor (operand) of the
    // user as well as a successor (the TF operands are flagged to the user).
    // c1, f1 = CopyToReg
    // c2, f2 = CopyToReg
    // c3     = TokenFactor c1, c2
    // ...
    //        = op c3, ..., f2
    Chain = Chains[NumRegs-1];
  else
    Chain = DAG.getNode(ISD::TokenFactor, dl, MVT::Other, Chains);
}

void RegsForValue::AddInlineAsmOperands(unsigned Code, bool HasMatching,
                                        unsigned MatchingIdx, const SDLoc &dl,
                                        SelectionDAG &DAG,
                                        std::vector<SDValue> &Ops) const {
  const TargetLowering &TLI = DAG.getTargetLoweringInfo();

  unsigned Flag = InlineAsm::getFlagWord(Code, Regs.size());
  if (HasMatching)
    Flag = InlineAsm::getFlagWordForMatchingOp(Flag, MatchingIdx);
  else if (!Regs.empty() && Register::isVirtualRegister(Regs.front())) {
    // Put the register class of the virtual registers in the flag word.  That
    // way, later passes can recompute register class constraints for inline
    // assembly as well as normal instructions.
    // Don't do this for tied operands that can use the regclass information
    // from the def.
    const MachineRegisterInfo &MRI = DAG.getMachineFunction().getRegInfo();
    const TargetRegisterClass *RC = MRI.getRegClass(Regs.front());
    Flag = InlineAsm::getFlagWordForRegClass(Flag, RC->getID());
  }

  SDValue Res = DAG.getTargetConstant(Flag, dl, MVT::i32);
  Ops.push_back(Res);

  if (Code == InlineAsm::Kind_Clobber) {
    // Clobbers should always have a 1:1 mapping with registers, and may
    // reference registers that have illegal (e.g. vector) types. Hence, we
    // shouldn't try to apply any sort of splitting logic to them.
    assert(Regs.size() == RegVTs.size() && Regs.size() == ValueVTs.size() &&
           "No 1:1 mapping from clobbers to regs?");
    unsigned SP = TLI.getStackPointerRegisterToSaveRestore();
    (void)SP;
    for (unsigned I = 0, E = ValueVTs.size(); I != E; ++I) {
      Ops.push_back(DAG.getRegister(Regs[I], RegVTs[I]));
      assert(
          (Regs[I] != SP ||
           DAG.getMachineFunction().getFrameInfo().hasOpaqueSPAdjustment()) &&
          "If we clobbered the stack pointer, MFI should know about it.");
    }
    return;
  }

  for (unsigned Value = 0, Reg = 0, e = ValueVTs.size(); Value != e; ++Value) {
    unsigned NumRegs = TLI.getNumRegisters(*DAG.getContext(), ValueVTs[Value]);
    MVT RegisterVT = RegVTs[Value];
    for (unsigned i = 0; i != NumRegs; ++i) {
      assert(Reg < Regs.size() && "Mismatch in # registers expected");
      unsigned TheReg = Regs[Reg++];
      Ops.push_back(DAG.getRegister(TheReg, RegisterVT));
    }
  }
}

SmallVector<std::pair<unsigned, unsigned>, 4>
RegsForValue::getRegsAndSizes() const {
  SmallVector<std::pair<unsigned, unsigned>, 4> OutVec;
  unsigned I = 0;
  for (auto CountAndVT : zip_first(RegCount, RegVTs)) {
    unsigned RegCount = std::get<0>(CountAndVT);
    MVT RegisterVT = std::get<1>(CountAndVT);
    unsigned RegisterSize = RegisterVT.getSizeInBits();
    for (unsigned E = I + RegCount; I != E; ++I)
      OutVec.push_back(std::make_pair(Regs[I], RegisterSize));
  }
  return OutVec;
}

void SelectionDAGBuilder::init(GCFunctionInfo *gfi, AliasAnalysis *aa,
                               const TargetLibraryInfo *li) {
  AA = aa;
  GFI = gfi;
  LibInfo = li;
  DL = &DAG.getDataLayout();
  Context = DAG.getContext();
  LPadToCallSiteMap.clear();
  SL->init(DAG.getTargetLoweringInfo(), TM, DAG.getDataLayout());
}

void SelectionDAGBuilder::clear() {
  NodeMap.clear();
  UnusedArgNodeMap.clear();
  PendingLoads.clear();
  PendingExports.clear();
  CurInst = nullptr;
  HasTailCall = false;
  SDNodeOrder = LowestSDNodeOrder;
  StatepointLowering.clear();
}

void SelectionDAGBuilder::clearDanglingDebugInfo() {
  DanglingDebugInfoMap.clear();
}

SDValue SelectionDAGBuilder::getRoot() {
  if (PendingLoads.empty())
    return DAG.getRoot();

  if (PendingLoads.size() == 1) {
    SDValue Root = PendingLoads[0];
    DAG.setRoot(Root);
    PendingLoads.clear();
    return Root;
  }

  // Otherwise, we have to make a token factor node.
  SDValue Root = DAG.getTokenFactor(getCurSDLoc(), PendingLoads);
  PendingLoads.clear();
  DAG.setRoot(Root);
  return Root;
}

SDValue SelectionDAGBuilder::getControlRoot() {
  SDValue Root = DAG.getRoot();

  if (PendingExports.empty())
    return Root;

  // Turn all of the CopyToReg chains into one factored node.
  if (Root.getOpcode() != ISD::EntryToken) {
    unsigned i = 0, e = PendingExports.size();
    for (; i != e; ++i) {
      assert(PendingExports[i].getNode()->getNumOperands() > 1);
      if (PendingExports[i].getNode()->getOperand(0) == Root)
        break;  // Don't add the root if we already indirectly depend on it.
    }

    if (i == e)
      PendingExports.push_back(Root);
  }

  Root = DAG.getNode(ISD::TokenFactor, getCurSDLoc(), MVT::Other,
                     PendingExports);
  PendingExports.clear();
  DAG.setRoot(Root);
  return Root;
}

void SelectionDAGBuilder::visit(const Instruction &I) {
  // Set up outgoing PHI node register values before emitting the terminator.
  if (I.isTerminator()) {
    HandlePHINodesInSuccessorBlocks(I.getParent());
  }

  // Increase the SDNodeOrder if dealing with a non-debug instruction.
  if (!isa<DbgInfoIntrinsic>(I))
    ++SDNodeOrder;

  CurInst = &I;

  visit(I.getOpcode(), I);

  if (auto *FPMO = dyn_cast<FPMathOperator>(&I)) {
    // Propagate the fast-math-flags of this IR instruction to the DAG node that
    // maps to this instruction.
    // TODO: We could handle all flags (nsw, etc) here.
    // TODO: If an IR instruction maps to >1 node, only the final node will have
    //       flags set.
    if (SDNode *Node = getNodeForIRValue(&I)) {
      SDNodeFlags IncomingFlags;
      IncomingFlags.copyFMF(*FPMO);
      if (!Node->getFlags().isDefined())
        Node->setFlags(IncomingFlags);
      else
        Node->intersectFlagsWith(IncomingFlags);
    }
  }

  if (!I.isTerminator() && !HasTailCall &&
      !isStatepoint(&I)) // statepoints handle their exports internally
    CopyToExportRegsIfNeeded(&I);

  CurInst = nullptr;
}

void SelectionDAGBuilder::visitPHI(const PHINode &) {
  llvm_unreachable("SelectionDAGBuilder shouldn't visit PHI nodes!");
}

void SelectionDAGBuilder::visit(unsigned Opcode, const User &I) {
  // Note: this doesn't use InstVisitor, because it has to work with
  // ConstantExpr's in addition to instructions.
  switch (Opcode) {
  default: llvm_unreachable("Unknown instruction type encountered!");
    // Build the switch statement using the Instruction.def file.
#define HANDLE_INST(NUM, OPCODE, CLASS) \
    case Instruction::OPCODE: visit##OPCODE((const CLASS&)I); break;
#include "llvm/IR/Instruction.def"
  }
}

void SelectionDAGBuilder::dropDanglingDebugInfo(const DILocalVariable *Variable,
                                                const DIExpression *Expr) {
  auto isMatchingDbgValue = [&](DanglingDebugInfo &DDI) {
    const DbgValueInst *DI = DDI.getDI();
    DIVariable *DanglingVariable = DI->getVariable();
    DIExpression *DanglingExpr = DI->getExpression();
    if (DanglingVariable == Variable && Expr->fragmentsOverlap(DanglingExpr)) {
      LLVM_DEBUG(dbgs() << "Dropping dangling debug info for " << *DI << "\n");
      return true;
    }
    return false;
  };

  for (auto &DDIMI : DanglingDebugInfoMap) {
    DanglingDebugInfoVector &DDIV = DDIMI.second;

    // If debug info is to be dropped, run it through final checks to see
    // whether it can be salvaged.
    for (auto &DDI : DDIV)
      if (isMatchingDbgValue(DDI))
        salvageUnresolvedDbgValue(DDI);

    DDIV.erase(remove_if(DDIV, isMatchingDbgValue), DDIV.end());
  }
}

// resolveDanglingDebugInfo - if we saw an earlier dbg_value referring to V,
// generate the debug data structures now that we've seen its definition.
void SelectionDAGBuilder::resolveDanglingDebugInfo(const Value *V,
                                                   SDValue Val) {
  auto DanglingDbgInfoIt = DanglingDebugInfoMap.find(V);
  if (DanglingDbgInfoIt == DanglingDebugInfoMap.end())
    return;

  DanglingDebugInfoVector &DDIV = DanglingDbgInfoIt->second;
  for (auto &DDI : DDIV) {
    const DbgValueInst *DI = DDI.getDI();
    assert(DI && "Ill-formed DanglingDebugInfo");
    DebugLoc dl = DDI.getdl();
    unsigned ValSDNodeOrder = Val.getNode()->getIROrder();
    unsigned DbgSDNodeOrder = DDI.getSDNodeOrder();
    DILocalVariable *Variable = DI->getVariable();
    DIExpression *Expr = DI->getExpression();
    assert(Variable->isValidLocationForIntrinsic(dl) &&
           "Expected inlined-at fields to agree");
    SDDbgValue *SDV;
    if (Val.getNode()) {
      // FIXME: I doubt that it is correct to resolve a dangling DbgValue as a
      // FuncArgumentDbgValue (it would be hoisted to the function entry, and if
      // we couldn't resolve it directly when examining the DbgValue intrinsic
      // in the first place we should not be more successful here). Unless we
      // have some test case that prove this to be correct we should avoid
      // calling EmitFuncArgumentDbgValue here.
      if (!EmitFuncArgumentDbgValue(V, Variable, Expr, dl, false, Val)) {
        LLVM_DEBUG(dbgs() << "Resolve dangling debug info [order="
                          << DbgSDNodeOrder << "] for:\n  " << *DI << "\n");
        LLVM_DEBUG(dbgs() << "  By mapping to:\n    "; Val.dump());
        // Increase the SDNodeOrder for the DbgValue here to make sure it is
        // inserted after the definition of Val when emitting the instructions
        // after ISel. An alternative could be to teach
        // ScheduleDAGSDNodes::EmitSchedule to delay the insertion properly.
        LLVM_DEBUG(if (ValSDNodeOrder > DbgSDNodeOrder) dbgs()
                   << "changing SDNodeOrder from " << DbgSDNodeOrder << " to "
                   << ValSDNodeOrder << "\n");
        SDV = getDbgValue(Val, Variable, Expr, dl,
                          std::max(DbgSDNodeOrder, ValSDNodeOrder));
        DAG.AddDbgValue(SDV, Val.getNode(), false);
      } else
        LLVM_DEBUG(dbgs() << "Resolved dangling debug info for " << *DI
                          << "in EmitFuncArgumentDbgValue\n");
    } else {
      LLVM_DEBUG(dbgs() << "Dropping debug info for " << *DI << "\n");
      auto Undef =
          UndefValue::get(DDI.getDI()->getVariableLocation()->getType());
      auto SDV =
          DAG.getConstantDbgValue(Variable, Expr, Undef, dl, DbgSDNodeOrder);
      DAG.AddDbgValue(SDV, nullptr, false);
    }
  }
  DDIV.clear();
}

void SelectionDAGBuilder::salvageUnresolvedDbgValue(DanglingDebugInfo &DDI) {
  Value *V = DDI.getDI()->getValue();
  DILocalVariable *Var = DDI.getDI()->getVariable();
  DIExpression *Expr = DDI.getDI()->getExpression();
  DebugLoc DL = DDI.getdl();
  DebugLoc InstDL = DDI.getDI()->getDebugLoc();
  unsigned SDOrder = DDI.getSDNodeOrder();

  // Currently we consider only dbg.value intrinsics -- we tell the salvager
  // that DW_OP_stack_value is desired.
  assert(isa<DbgValueInst>(DDI.getDI()));
  bool StackValue = true;

  // Can this Value can be encoded without any further work?
  if (handleDebugValue(V, Var, Expr, DL, InstDL, SDOrder))
    return;

  // Attempt to salvage back through as many instructions as possible. Bail if
  // a non-instruction is seen, such as a constant expression or global
  // variable. FIXME: Further work could recover those too.
  while (isa<Instruction>(V)) {
    Instruction &VAsInst = *cast<Instruction>(V);
    DIExpression *NewExpr = salvageDebugInfoImpl(VAsInst, Expr, StackValue);

    // If we cannot salvage any further, and haven't yet found a suitable debug
    // expression, bail out.
    if (!NewExpr)
      break;

    // New value and expr now represent this debuginfo.
    V = VAsInst.getOperand(0);
    Expr = NewExpr;

    // Some kind of simplification occurred: check whether the operand of the
    // salvaged debug expression can be encoded in this DAG.
    if (handleDebugValue(V, Var, Expr, DL, InstDL, SDOrder)) {
      LLVM_DEBUG(dbgs() << "Salvaged debug location info for:\n  "
                        << DDI.getDI() << "\nBy stripping back to:\n  " << V);
      return;
    }
  }

  // This was the final opportunity to salvage this debug information, and it
  // couldn't be done. Place an undef DBG_VALUE at this location to terminate
  // any earlier variable location.
  auto Undef = UndefValue::get(DDI.getDI()->getVariableLocation()->getType());
  auto SDV = DAG.getConstantDbgValue(Var, Expr, Undef, DL, SDNodeOrder);
  DAG.AddDbgValue(SDV, nullptr, false);

  LLVM_DEBUG(dbgs() << "Dropping debug value info for:\n  " << DDI.getDI()
                    << "\n");
  LLVM_DEBUG(dbgs() << "  Last seen at:\n    " << *DDI.getDI()->getOperand(0)
                    << "\n");
}

bool SelectionDAGBuilder::handleDebugValue(const Value *V, DILocalVariable *Var,
                                           DIExpression *Expr, DebugLoc dl,
                                           DebugLoc InstDL, unsigned Order) {
  const TargetLowering &TLI = DAG.getTargetLoweringInfo();
  SDDbgValue *SDV;
  if (isa<ConstantInt>(V) || isa<ConstantFP>(V) || isa<UndefValue>(V) ||
      isa<ConstantPointerNull>(V)) {
    SDV = DAG.getConstantDbgValue(Var, Expr, V, dl, SDNodeOrder);
    DAG.AddDbgValue(SDV, nullptr, false);
    return true;
  }

  // If the Value is a frame index, we can create a FrameIndex debug value
  // without relying on the DAG at all.
  if (const AllocaInst *AI = dyn_cast<AllocaInst>(V)) {
    auto SI = FuncInfo.StaticAllocaMap.find(AI);
    if (SI != FuncInfo.StaticAllocaMap.end()) {
      auto SDV =
          DAG.getFrameIndexDbgValue(Var, Expr, SI->second,
                                    /*IsIndirect*/ false, dl, SDNodeOrder);
      // Do not attach the SDNodeDbgValue to an SDNode: this variable location
      // is still available even if the SDNode gets optimized out.
      DAG.AddDbgValue(SDV, nullptr, false);
      return true;
    }
  }

  // Do not use getValue() in here; we don't want to generate code at
  // this point if it hasn't been done yet.
  SDValue N = NodeMap[V];
  if (!N.getNode() && isa<Argument>(V)) // Check unused arguments map.
    N = UnusedArgNodeMap[V];
  if (N.getNode()) {
    if (EmitFuncArgumentDbgValue(V, Var, Expr, dl, false, N))
      return true;
    SDV = getDbgValue(N, Var, Expr, dl, SDNodeOrder);
    DAG.AddDbgValue(SDV, N.getNode(), false);
    return true;
  }

  // Special rules apply for the first dbg.values of parameter variables in a
  // function. Identify them by the fact they reference Argument Values, that
  // they're parameters, and they are parameters of the current function. We
  // need to let them dangle until they get an SDNode.
  bool IsParamOfFunc = isa<Argument>(V) && Var->isParameter() &&
                       !InstDL.getInlinedAt();
  if (!IsParamOfFunc) {
    // The value is not used in this block yet (or it would have an SDNode).
    // We still want the value to appear for the user if possible -- if it has
    // an associated VReg, we can refer to that instead.
    auto VMI = FuncInfo.ValueMap.find(V);
    if (VMI != FuncInfo.ValueMap.end()) {
      unsigned Reg = VMI->second;
      // If this is a PHI node, it may be split up into several MI PHI nodes
      // (in FunctionLoweringInfo::set).
      RegsForValue RFV(V->getContext(), TLI, DAG.getDataLayout(), Reg,
                       V->getType(), None);
      if (RFV.occupiesMultipleRegs()) {
        unsigned Offset = 0;
        unsigned BitsToDescribe = 0;
        if (auto VarSize = Var->getSizeInBits())
          BitsToDescribe = *VarSize;
        if (auto Fragment = Expr->getFragmentInfo())
          BitsToDescribe = Fragment->SizeInBits;
        for (auto RegAndSize : RFV.getRegsAndSizes()) {
          unsigned RegisterSize = RegAndSize.second;
          // Bail out if all bits are described already.
          if (Offset >= BitsToDescribe)
            break;
          unsigned FragmentSize = (Offset + RegisterSize > BitsToDescribe)
              ? BitsToDescribe - Offset
              : RegisterSize;
          auto FragmentExpr = DIExpression::createFragmentExpression(
              Expr, Offset, FragmentSize);
          if (!FragmentExpr)
              continue;
          SDV = DAG.getVRegDbgValue(Var, *FragmentExpr, RegAndSize.first,
                                    false, dl, SDNodeOrder);
          DAG.AddDbgValue(SDV, nullptr, false);
          Offset += RegisterSize;
        }
      } else {
        SDV = DAG.getVRegDbgValue(Var, Expr, Reg, false, dl, SDNodeOrder);
        DAG.AddDbgValue(SDV, nullptr, false);
      }
      return true;
    }
  }

  return false;
}

void SelectionDAGBuilder::resolveOrClearDbgInfo() {
  // Try to fixup any remaining dangling debug info -- and drop it if we can't.
  for (auto &Pair : DanglingDebugInfoMap)
    for (auto &DDI : Pair.second)
      salvageUnresolvedDbgValue(DDI);
  clearDanglingDebugInfo();
}

/// getCopyFromRegs - If there was virtual register allocated for the value V
/// emit CopyFromReg of the specified type Ty. Return empty SDValue() otherwise.
SDValue SelectionDAGBuilder::getCopyFromRegs(const Value *V, Type *Ty) {
  DenseMap<const Value *, unsigned>::iterator It = FuncInfo.ValueMap.find(V);
  SDValue Result;

  if (It != FuncInfo.ValueMap.end()) {
    unsigned InReg = It->second;

    RegsForValue RFV(*DAG.getContext(), DAG.getTargetLoweringInfo(),
                     DAG.getDataLayout(), InReg, Ty,
                     None); // This is not an ABI copy.
    SDValue Chain = DAG.getEntryNode();
    Result = RFV.getCopyFromRegs(DAG, FuncInfo, getCurSDLoc(), Chain, nullptr,
                                 V);
    resolveDanglingDebugInfo(V, Result);
  }

  return Result;
}

/// getValue - Return an SDValue for the given Value.
SDValue SelectionDAGBuilder::getValue(const Value *V) {
  // If we already have an SDValue for this value, use it. It's important
  // to do this first, so that we don't create a CopyFromReg if we already
  // have a regular SDValue.
  SDValue &N = NodeMap[V];
  if (N.getNode()) return N;

  // If there's a virtual register allocated and initialized for this
  // value, use it.
  if (SDValue copyFromReg = getCopyFromRegs(V, V->getType()))
    return copyFromReg;

  // Otherwise create a new SDValue and remember it.
  SDValue Val = getValueImpl(V);
  NodeMap[V] = Val;
  resolveDanglingDebugInfo(V, Val);
  return Val;
}

// Return true if SDValue exists for the given Value
bool SelectionDAGBuilder::findValue(const Value *V) const {
  return (NodeMap.find(V) != NodeMap.end()) ||
    (FuncInfo.ValueMap.find(V) != FuncInfo.ValueMap.end());
}

/// getNonRegisterValue - Return an SDValue for the given Value, but
/// don't look in FuncInfo.ValueMap for a virtual register.
SDValue SelectionDAGBuilder::getNonRegisterValue(const Value *V) {
  // If we already have an SDValue for this value, use it.
  SDValue &N = NodeMap[V];
  if (N.getNode()) {
    if (isa<ConstantSDNode>(N) || isa<ConstantFPSDNode>(N)) {
      // Remove the debug location from the node as the node is about to be used
      // in a location which may differ from the original debug location.  This
      // is relevant to Constant and ConstantFP nodes because they can appear
      // as constant expressions inside PHI nodes.
      N->setDebugLoc(DebugLoc());
    }
    return N;
  }

  // Otherwise create a new SDValue and remember it.
  SDValue Val = getValueImpl(V);
  NodeMap[V] = Val;
  resolveDanglingDebugInfo(V, Val);
  return Val;
}

/// getValueImpl - Helper function for getValue and getNonRegisterValue.
/// Create an SDValue for the given value.
SDValue SelectionDAGBuilder::getValueImpl(const Value *V) {
  const TargetLowering &TLI = DAG.getTargetLoweringInfo();

  if (const Constant *C = dyn_cast<Constant>(V)) {
    EVT VT = TLI.getValueType(DAG.getDataLayout(), V->getType(), true);

    if (const ConstantInt *CI = dyn_cast<ConstantInt>(C))
      return DAG.getConstant(*CI, getCurSDLoc(), VT);

    if (const GlobalValue *GV = dyn_cast<GlobalValue>(C))
      return DAG.getGlobalAddress(GV, getCurSDLoc(), VT);

    if (isa<ConstantPointerNull>(C)) {
      unsigned AS = V->getType()->getPointerAddressSpace();
      return DAG.getConstant(0, getCurSDLoc(),
                             TLI.getPointerTy(DAG.getDataLayout(), AS));
    }

    if (const ConstantFP *CFP = dyn_cast<ConstantFP>(C))
      return DAG.getConstantFP(*CFP, getCurSDLoc(), VT);

    if (isa<UndefValue>(C) && !V->getType()->isAggregateType())
      return DAG.getUNDEF(VT);

    if (const ConstantExpr *CE = dyn_cast<ConstantExpr>(C)) {
      visit(CE->getOpcode(), *CE);
      SDValue N1 = NodeMap[V];
      assert(N1.getNode() && "visit didn't populate the NodeMap!");
      return N1;
    }

    if (isa<ConstantStruct>(C) || isa<ConstantArray>(C)) {
      SmallVector<SDValue, 4> Constants;
      for (User::const_op_iterator OI = C->op_begin(), OE = C->op_end();
           OI != OE; ++OI) {
        SDNode *Val = getValue(*OI).getNode();
        // If the operand is an empty aggregate, there are no values.
        if (!Val) continue;
        // Add each leaf value from the operand to the Constants list
        // to form a flattened list of all the values.
        for (unsigned i = 0, e = Val->getNumValues(); i != e; ++i)
          Constants.push_back(SDValue(Val, i));
      }

      return DAG.getMergeValues(Constants, getCurSDLoc());
    }

    if (const ConstantDataSequential *CDS =
          dyn_cast<ConstantDataSequential>(C)) {
      SmallVector<SDValue, 4> Ops;
      for (unsigned i = 0, e = CDS->getNumElements(); i != e; ++i) {
        SDNode *Val = getValue(CDS->getElementAsConstant(i)).getNode();
        // Add each leaf value from the operand to the Constants list
        // to form a flattened list of all the values.
        for (unsigned i = 0, e = Val->getNumValues(); i != e; ++i)
          Ops.push_back(SDValue(Val, i));
      }

      if (isa<ArrayType>(CDS->getType()))
        return DAG.getMergeValues(Ops, getCurSDLoc());
      return NodeMap[V] = DAG.getBuildVector(VT, getCurSDLoc(), Ops);
    }

    if (C->getType()->isStructTy() || C->getType()->isArrayTy()) {
      assert((isa<ConstantAggregateZero>(C) || isa<UndefValue>(C)) &&
             "Unknown struct or array constant!");

      SmallVector<EVT, 4> ValueVTs;
      ComputeValueVTs(TLI, DAG.getDataLayout(), C->getType(), ValueVTs);
      unsigned NumElts = ValueVTs.size();
      if (NumElts == 0)
        return SDValue(); // empty struct
      SmallVector<SDValue, 4> Constants(NumElts);
      for (unsigned i = 0; i != NumElts; ++i) {
        EVT EltVT = ValueVTs[i];
        if (isa<UndefValue>(C))
          Constants[i] = DAG.getUNDEF(EltVT);
        else if (EltVT.isFloatingPoint())
          Constants[i] = DAG.getConstantFP(0, getCurSDLoc(), EltVT);
        else
          Constants[i] = DAG.getConstant(0, getCurSDLoc(), EltVT);
      }

      return DAG.getMergeValues(Constants, getCurSDLoc());
    }

    if (const BlockAddress *BA = dyn_cast<BlockAddress>(C))
      return DAG.getBlockAddress(BA, VT);

    VectorType *VecTy = cast<VectorType>(V->getType());
    unsigned NumElements = VecTy->getNumElements();

    // Now that we know the number and type of the elements, get that number of
    // elements into the Ops array based on what kind of constant it is.
    SmallVector<SDValue, 16> Ops;
    if (const ConstantVector *CV = dyn_cast<ConstantVector>(C)) {
      for (unsigned i = 0; i != NumElements; ++i)
        Ops.push_back(getValue(CV->getOperand(i)));
    } else {
      assert(isa<ConstantAggregateZero>(C) && "Unknown vector constant!");
      EVT EltVT =
          TLI.getValueType(DAG.getDataLayout(), VecTy->getElementType());

      SDValue Op;
      if (EltVT.isFloatingPoint())
        Op = DAG.getConstantFP(0, getCurSDLoc(), EltVT);
      else
        Op = DAG.getConstant(0, getCurSDLoc(), EltVT);
      Ops.assign(NumElements, Op);
    }

    // Create a BUILD_VECTOR node.
    return NodeMap[V] = DAG.getBuildVector(VT, getCurSDLoc(), Ops);
  }

  // If this is a static alloca, generate it as the frameindex instead of
  // computation.
  if (const AllocaInst *AI = dyn_cast<AllocaInst>(V)) {
    DenseMap<const AllocaInst*, int>::iterator SI =
      FuncInfo.StaticAllocaMap.find(AI);
    if (SI != FuncInfo.StaticAllocaMap.end())
      return DAG.getFrameIndex(SI->second,
                               TLI.getFrameIndexTy(DAG.getDataLayout()));
  }

  // If this is an instruction which fast-isel has deferred, select it now.
  if (const Instruction *Inst = dyn_cast<Instruction>(V)) {
    unsigned InReg = FuncInfo.InitializeRegForValue(Inst);

    RegsForValue RFV(*DAG.getContext(), TLI, DAG.getDataLayout(), InReg,
                     Inst->getType(), getABIRegCopyCC(V));
    SDValue Chain = DAG.getEntryNode();
    return RFV.getCopyFromRegs(DAG, FuncInfo, getCurSDLoc(), Chain, nullptr, V);
  }

  llvm_unreachable("Can't get register for value!");
}

void SelectionDAGBuilder::visitCatchPad(const CatchPadInst &I) {
  auto Pers = classifyEHPersonality(FuncInfo.Fn->getPersonalityFn());
  bool IsMSVCCXX = Pers == EHPersonality::MSVC_CXX;
  bool IsCoreCLR = Pers == EHPersonality::CoreCLR;
  bool IsSEH = isAsynchronousEHPersonality(Pers);
  bool IsWasmCXX = Pers == EHPersonality::Wasm_CXX;
  MachineBasicBlock *CatchPadMBB = FuncInfo.MBB;
  if (!IsSEH)
    CatchPadMBB->setIsEHScopeEntry();
  // In MSVC C++ and CoreCLR, catchblocks are funclets and need prologues.
  if (IsMSVCCXX || IsCoreCLR)
    CatchPadMBB->setIsEHFuncletEntry();
  // Wasm does not need catchpads anymore
  if (!IsWasmCXX)
    DAG.setRoot(DAG.getNode(ISD::CATCHPAD, getCurSDLoc(), MVT::Other,
                            getControlRoot()));
}

void SelectionDAGBuilder::visitCatchRet(const CatchReturnInst &I) {
  // Update machine-CFG edge.
  MachineBasicBlock *TargetMBB = FuncInfo.MBBMap[I.getSuccessor()];
  FuncInfo.MBB->addSuccessor(TargetMBB);

  auto Pers = classifyEHPersonality(FuncInfo.Fn->getPersonalityFn());
  bool IsSEH = isAsynchronousEHPersonality(Pers);
  if (IsSEH) {
    // If this is not a fall-through branch or optimizations are switched off,
    // emit the branch.
    if (TargetMBB != NextBlock(FuncInfo.MBB) ||
        TM.getOptLevel() == CodeGenOpt::None)
      DAG.setRoot(DAG.getNode(ISD::BR, getCurSDLoc(), MVT::Other,
                              getControlRoot(), DAG.getBasicBlock(TargetMBB)));
    return;
  }

  // Figure out the funclet membership for the catchret's successor.
  // This will be used by the FuncletLayout pass to determine how to order the
  // BB's.
  // A 'catchret' returns to the outer scope's color.
  Value *ParentPad = I.getCatchSwitchParentPad();
  const BasicBlock *SuccessorColor;
  if (isa<ConstantTokenNone>(ParentPad))
    SuccessorColor = &FuncInfo.Fn->getEntryBlock();
  else
    SuccessorColor = cast<Instruction>(ParentPad)->getParent();
  assert(SuccessorColor && "No parent funclet for catchret!");
  MachineBasicBlock *SuccessorColorMBB = FuncInfo.MBBMap[SuccessorColor];
  assert(SuccessorColorMBB && "No MBB for SuccessorColor!");

  // Create the terminator node.
  SDValue Ret = DAG.getNode(ISD::CATCHRET, getCurSDLoc(), MVT::Other,
                            getControlRoot(), DAG.getBasicBlock(TargetMBB),
                            DAG.getBasicBlock(SuccessorColorMBB));
  DAG.setRoot(Ret);
}

void SelectionDAGBuilder::visitCleanupPad(const CleanupPadInst &CPI) {
  // Don't emit any special code for the cleanuppad instruction. It just marks
  // the start of an EH scope/funclet.
  FuncInfo.MBB->setIsEHScopeEntry();
  auto Pers = classifyEHPersonality(FuncInfo.Fn->getPersonalityFn());
  if (Pers != EHPersonality::Wasm_CXX) {
    FuncInfo.MBB->setIsEHFuncletEntry();
    FuncInfo.MBB->setIsCleanupFuncletEntry();
  }
}

// For wasm, there's alwyas a single catch pad attached to a catchswitch, and
// the control flow always stops at the single catch pad, as it does for a
// cleanup pad. In case the exception caught is not of the types the catch pad
// catches, it will be rethrown by a rethrow.
static void findWasmUnwindDestinations(
    FunctionLoweringInfo &FuncInfo, const BasicBlock *EHPadBB,
    BranchProbability Prob,
    SmallVectorImpl<std::pair<MachineBasicBlock *, BranchProbability>>
        &UnwindDests) {
  while (EHPadBB) {
    const Instruction *Pad = EHPadBB->getFirstNonPHI();
    if (isa<CleanupPadInst>(Pad)) {
      // Stop on cleanup pads.
      UnwindDests.emplace_back(FuncInfo.MBBMap[EHPadBB], Prob);
      UnwindDests.back().first->setIsEHScopeEntry();
      break;
    } else if (auto *CatchSwitch = dyn_cast<CatchSwitchInst>(Pad)) {
      // Add the catchpad handlers to the possible destinations. We don't
      // continue to the unwind destination of the catchswitch for wasm.
      for (const BasicBlock *CatchPadBB : CatchSwitch->handlers()) {
        UnwindDests.emplace_back(FuncInfo.MBBMap[CatchPadBB], Prob);
        UnwindDests.back().first->setIsEHScopeEntry();
      }
      break;
    } else {
      continue;
    }
  }
}

/// When an invoke or a cleanupret unwinds to the next EH pad, there are
/// many places it could ultimately go. In the IR, we have a single unwind
/// destination, but in the machine CFG, we enumerate all the possible blocks.
/// This function skips over imaginary basic blocks that hold catchswitch
/// instructions, and finds all the "real" machine
/// basic block destinations. As those destinations may not be successors of
/// EHPadBB, here we also calculate the edge probability to those destinations.
/// The passed-in Prob is the edge probability to EHPadBB.
static void findUnwindDestinations(
    FunctionLoweringInfo &FuncInfo, const BasicBlock *EHPadBB,
    BranchProbability Prob,
    SmallVectorImpl<std::pair<MachineBasicBlock *, BranchProbability>>
        &UnwindDests) {
  EHPersonality Personality =
    classifyEHPersonality(FuncInfo.Fn->getPersonalityFn());
  bool IsMSVCCXX = Personality == EHPersonality::MSVC_CXX;
  bool IsCoreCLR = Personality == EHPersonality::CoreCLR;
  bool IsWasmCXX = Personality == EHPersonality::Wasm_CXX;
  bool IsSEH = isAsynchronousEHPersonality(Personality);

  if (IsWasmCXX) {
    findWasmUnwindDestinations(FuncInfo, EHPadBB, Prob, UnwindDests);
    assert(UnwindDests.size() <= 1 &&
           "There should be at most one unwind destination for wasm");
    return;
  }

  while (EHPadBB) {
    const Instruction *Pad = EHPadBB->getFirstNonPHI();
    BasicBlock *NewEHPadBB = nullptr;
    if (isa<LandingPadInst>(Pad)) {
      // Stop on landingpads. They are not funclets.
      UnwindDests.emplace_back(FuncInfo.MBBMap[EHPadBB], Prob);
      break;
    } else if (isa<CleanupPadInst>(Pad)) {
      // Stop on cleanup pads. Cleanups are always funclet entries for all known
      // personalities.
      UnwindDests.emplace_back(FuncInfo.MBBMap[EHPadBB], Prob);
      UnwindDests.back().first->setIsEHScopeEntry();
      UnwindDests.back().first->setIsEHFuncletEntry();
      break;
    } else if (auto *CatchSwitch = dyn_cast<CatchSwitchInst>(Pad)) {
      // Add the catchpad handlers to the possible destinations.
      for (const BasicBlock *CatchPadBB : CatchSwitch->handlers()) {
        UnwindDests.emplace_back(FuncInfo.MBBMap[CatchPadBB], Prob);
        // For MSVC++ and the CLR, catchblocks are funclets and need prologues.
        if (IsMSVCCXX || IsCoreCLR)
          UnwindDests.back().first->setIsEHFuncletEntry();
        if (!IsSEH)
          UnwindDests.back().first->setIsEHScopeEntry();
      }
      NewEHPadBB = CatchSwitch->getUnwindDest();
    } else {
      continue;
    }

    BranchProbabilityInfo *BPI = FuncInfo.BPI;
    if (BPI && NewEHPadBB)
      Prob *= BPI->getEdgeProbability(EHPadBB, NewEHPadBB);
    EHPadBB = NewEHPadBB;
  }
}

void SelectionDAGBuilder::visitCleanupRet(const CleanupReturnInst &I) {
  // Update successor info.
  SmallVector<std::pair<MachineBasicBlock *, BranchProbability>, 1> UnwindDests;
  auto UnwindDest = I.getUnwindDest();
  BranchProbabilityInfo *BPI = FuncInfo.BPI;
  BranchProbability UnwindDestProb =
      (BPI && UnwindDest)
          ? BPI->getEdgeProbability(FuncInfo.MBB->getBasicBlock(), UnwindDest)
          : BranchProbability::getZero();
  findUnwindDestinations(FuncInfo, UnwindDest, UnwindDestProb, UnwindDests);
  for (auto &UnwindDest : UnwindDests) {
    UnwindDest.first->setIsEHPad();
    addSuccessorWithProb(FuncInfo.MBB, UnwindDest.first, UnwindDest.second);
  }
  FuncInfo.MBB->normalizeSuccProbs();

  // Create the terminator node.
  SDValue Ret =
      DAG.getNode(ISD::CLEANUPRET, getCurSDLoc(), MVT::Other, getControlRoot());
  DAG.setRoot(Ret);
}

void SelectionDAGBuilder::visitCatchSwitch(const CatchSwitchInst &CSI) {
  report_fatal_error("visitCatchSwitch not yet implemented!");
}

void SelectionDAGBuilder::visitRet(const ReturnInst &I) {
  const TargetLowering &TLI = DAG.getTargetLoweringInfo();
  auto &DL = DAG.getDataLayout();
  SDValue Chain = getControlRoot();
  SmallVector<ISD::OutputArg, 8> Outs;
  SmallVector<SDValue, 8> OutVals;

  // Calls to @llvm.experimental.deoptimize don't generate a return value, so
  // lower
  //
  //   %val = call <ty> @llvm.experimental.deoptimize()
  //   ret <ty> %val
  //
  // differently.
  if (I.getParent()->getTerminatingDeoptimizeCall()) {
    LowerDeoptimizingReturn();
    return;
  }

  if (!FuncInfo.CanLowerReturn) {
    unsigned DemoteReg = FuncInfo.DemoteRegister;
    const Function *F = I.getParent()->getParent();

    // Emit a store of the return value through the virtual register.
    // Leave Outs empty so that LowerReturn won't try to load return
    // registers the usual way.
    SmallVector<EVT, 1> PtrValueVTs;
    ComputeValueVTs(TLI, DL,
                    F->getReturnType()->getPointerTo(
                        DAG.getDataLayout().getAllocaAddrSpace()),
                    PtrValueVTs);

    SDValue RetPtr = DAG.getCopyFromReg(DAG.getEntryNode(), getCurSDLoc(),
                                        DemoteReg, PtrValueVTs[0]);
    SDValue RetOp = getValue(I.getOperand(0));

    SmallVector<EVT, 4> ValueVTs, MemVTs;
    SmallVector<uint64_t, 4> Offsets;
    ComputeValueVTs(TLI, DL, I.getOperand(0)->getType(), ValueVTs, &MemVTs,
                    &Offsets);
    unsigned NumValues = ValueVTs.size();

    SmallVector<SDValue, 4> Chains(NumValues);
    for (unsigned i = 0; i != NumValues; ++i) {
      // An aggregate return value cannot wrap around the address space, so
      // offsets to its parts don't wrap either.
      SDValue Ptr = DAG.getObjectPtrOffset(getCurSDLoc(), RetPtr, Offsets[i]);

      SDValue Val = RetOp.getValue(RetOp.getResNo() + i);
      if (MemVTs[i] != ValueVTs[i])
        Val = DAG.getPtrExtOrTrunc(Val, getCurSDLoc(), MemVTs[i]);
      Chains[i] = DAG.getStore(Chain, getCurSDLoc(), Val,
          // FIXME: better loc info would be nice.
          Ptr, MachinePointerInfo::getUnknownStack(DAG.getMachineFunction()));
    }

    Chain = DAG.getNode(ISD::TokenFactor, getCurSDLoc(),
                        MVT::Other, Chains);
  } else if (I.getNumOperands() != 0) {
    SmallVector<EVT, 4> ValueVTs;
    ComputeValueVTs(TLI, DL, I.getOperand(0)->getType(), ValueVTs);
    unsigned NumValues = ValueVTs.size();
    if (NumValues) {
      SDValue RetOp = getValue(I.getOperand(0));

      const Function *F = I.getParent()->getParent();

      bool NeedsRegBlock = TLI.functionArgumentNeedsConsecutiveRegisters(
          I.getOperand(0)->getType(), F->getCallingConv(),
          /*IsVarArg*/ false);

      ISD::NodeType ExtendKind = ISD::ANY_EXTEND;
      if (F->getAttributes().hasAttribute(AttributeList::ReturnIndex,
                                          Attribute::SExt))
        ExtendKind = ISD::SIGN_EXTEND;
      else if (F->getAttributes().hasAttribute(AttributeList::ReturnIndex,
                                               Attribute::ZExt))
        ExtendKind = ISD::ZERO_EXTEND;

      LLVMContext &Context = F->getContext();
      bool RetInReg = F->getAttributes().hasAttribute(
          AttributeList::ReturnIndex, Attribute::InReg);

      for (unsigned j = 0; j != NumValues; ++j) {
        EVT VT = ValueVTs[j];

        if (ExtendKind != ISD::ANY_EXTEND && VT.isInteger())
          VT = TLI.getTypeForExtReturn(Context, VT, ExtendKind);

        CallingConv::ID CC = F->getCallingConv();

        unsigned NumParts = TLI.getNumRegistersForCallingConv(Context, CC, VT);
        MVT PartVT = TLI.getRegisterTypeForCallingConv(Context, CC, VT);
        SmallVector<SDValue, 4> Parts(NumParts);
        getCopyToParts(DAG, getCurSDLoc(),
                       SDValue(RetOp.getNode(), RetOp.getResNo() + j),
                       &Parts[0], NumParts, PartVT, &I, CC, ExtendKind);

        // 'inreg' on function refers to return value
        ISD::ArgFlagsTy Flags = ISD::ArgFlagsTy();
        if (RetInReg)
          Flags.setInReg();

        if (I.getOperand(0)->getType()->isPointerTy()) {
          Flags.setPointer();
          Flags.setPointerAddrSpace(
              cast<PointerType>(I.getOperand(0)->getType())->getAddressSpace());
        }

        if (NeedsRegBlock) {
          Flags.setInConsecutiveRegs();
          if (j == NumValues - 1)
            Flags.setInConsecutiveRegsLast();
        }

        // Propagate extension type if any
        if (ExtendKind == ISD::SIGN_EXTEND)
          Flags.setSExt();
        else if (ExtendKind == ISD::ZERO_EXTEND)
          Flags.setZExt();

        for (unsigned i = 0; i < NumParts; ++i) {
          Outs.push_back(ISD::OutputArg(Flags, Parts[i].getValueType(),
                                        VT, /*isfixed=*/true, 0, 0));
          OutVals.push_back(Parts[i]);
        }
      }
    }
  }

  // Push in swifterror virtual register as the last element of Outs. This makes
  // sure swifterror virtual register will be returned in the swifterror
  // physical register.
  const Function *F = I.getParent()->getParent();
  if (TLI.supportSwiftError() &&
      F->getAttributes().hasAttrSomewhere(Attribute::SwiftError)) {
    assert(SwiftError.getFunctionArg() && "Need a swift error argument");
    ISD::ArgFlagsTy Flags = ISD::ArgFlagsTy();
    Flags.setSwiftError();
    Outs.push_back(ISD::OutputArg(Flags, EVT(TLI.getPointerTy(DL)) /*vt*/,
                                  EVT(TLI.getPointerTy(DL)) /*argvt*/,
                                  true /*isfixed*/, 1 /*origidx*/,
                                  0 /*partOffs*/));
    // Create SDNode for the swifterror virtual register.
    OutVals.push_back(
        DAG.getRegister(SwiftError.getOrCreateVRegUseAt(
                            &I, FuncInfo.MBB, SwiftError.getFunctionArg()),
                        EVT(TLI.getPointerTy(DL))));
  }

  bool isVarArg = DAG.getMachineFunction().getFunction().isVarArg();
  CallingConv::ID CallConv =
    DAG.getMachineFunction().getFunction().getCallingConv();
  Chain = DAG.getTargetLoweringInfo().LowerReturn(
      Chain, CallConv, isVarArg, Outs, OutVals, getCurSDLoc(), DAG);

  // Verify that the target's LowerReturn behaved as expected.
  assert(Chain.getNode() && Chain.getValueType() == MVT::Other &&
         "LowerReturn didn't return a valid chain!");

  // Update the DAG with the new chain value resulting from return lowering.
  DAG.setRoot(Chain);
}

/// CopyToExportRegsIfNeeded - If the given value has virtual registers
/// created for it, emit nodes to copy the value into the virtual
/// registers.
void SelectionDAGBuilder::CopyToExportRegsIfNeeded(const Value *V) {
  // Skip empty types
  if (V->getType()->isEmptyTy())
    return;

  DenseMap<const Value *, unsigned>::iterator VMI = FuncInfo.ValueMap.find(V);
  if (VMI != FuncInfo.ValueMap.end()) {
    assert(!V->use_empty() && "Unused value assigned virtual registers!");
    CopyValueToVirtualRegister(V, VMI->second);
  }
}

/// ExportFromCurrentBlock - If this condition isn't known to be exported from
/// the current basic block, add it to ValueMap now so that we'll get a
/// CopyTo/FromReg.
void SelectionDAGBuilder::ExportFromCurrentBlock(const Value *V) {
  // No need to export constants.
  if (!isa<Instruction>(V) && !isa<Argument>(V)) return;

  // Already exported?
  if (FuncInfo.isExportedInst(V)) return;

  unsigned Reg = FuncInfo.InitializeRegForValue(V);
  CopyValueToVirtualRegister(V, Reg);
}

bool SelectionDAGBuilder::isExportableFromCurrentBlock(const Value *V,
                                                     const BasicBlock *FromBB) {
  // The operands of the setcc have to be in this block.  We don't know
  // how to export them from some other block.
  if (const Instruction *VI = dyn_cast<Instruction>(V)) {
    // Can export from current BB.
    if (VI->getParent() == FromBB)
      return true;

    // Is already exported, noop.
    return FuncInfo.isExportedInst(V);
  }

  // If this is an argument, we can export it if the BB is the entry block or
  // if it is already exported.
  if (isa<Argument>(V)) {
    if (FromBB == &FromBB->getParent()->getEntryBlock())
      return true;

    // Otherwise, can only export this if it is already exported.
    return FuncInfo.isExportedInst(V);
  }

  // Otherwise, constants can always be exported.
  return true;
}

/// Return branch probability calculated by BranchProbabilityInfo for IR blocks.
BranchProbability
SelectionDAGBuilder::getEdgeProbability(const MachineBasicBlock *Src,
                                        const MachineBasicBlock *Dst) const {
  BranchProbabilityInfo *BPI = FuncInfo.BPI;
  const BasicBlock *SrcBB = Src->getBasicBlock();
  const BasicBlock *DstBB = Dst->getBasicBlock();
  if (!BPI) {
    // If BPI is not available, set the default probability as 1 / N, where N is
    // the number of successors.
    auto SuccSize = std::max<uint32_t>(succ_size(SrcBB), 1);
    return BranchProbability(1, SuccSize);
  }
  return BPI->getEdgeProbability(SrcBB, DstBB);
}

void SelectionDAGBuilder::addSuccessorWithProb(MachineBasicBlock *Src,
                                               MachineBasicBlock *Dst,
                                               BranchProbability Prob) {
  if (!FuncInfo.BPI)
    Src->addSuccessorWithoutProb(Dst);
  else {
    if (Prob.isUnknown())
      Prob = getEdgeProbability(Src, Dst);
    Src->addSuccessor(Dst, Prob);
  }
}

static bool InBlock(const Value *V, const BasicBlock *BB) {
  if (const Instruction *I = dyn_cast<Instruction>(V))
    return I->getParent() == BB;
  return true;
}

/// EmitBranchForMergedCondition - Helper method for FindMergedConditions.
/// This function emits a branch and is used at the leaves of an OR or an
/// AND operator tree.
void
SelectionDAGBuilder::EmitBranchForMergedCondition(const Value *Cond,
                                                  MachineBasicBlock *TBB,
                                                  MachineBasicBlock *FBB,
                                                  MachineBasicBlock *CurBB,
                                                  MachineBasicBlock *SwitchBB,
                                                  BranchProbability TProb,
                                                  BranchProbability FProb,
                                                  bool InvertCond) {
  const BasicBlock *BB = CurBB->getBasicBlock();

  // If the leaf of the tree is a comparison, merge the condition into
  // the caseblock.
  if (const CmpInst *BOp = dyn_cast<CmpInst>(Cond)) {
    // The operands of the cmp have to be in this block.  We don't know
    // how to export them from some other block.  If this is the first block
    // of the sequence, no exporting is needed.
    if (CurBB == SwitchBB ||
        (isExportableFromCurrentBlock(BOp->getOperand(0), BB) &&
         isExportableFromCurrentBlock(BOp->getOperand(1), BB))) {
      ISD::CondCode Condition;
      if (const ICmpInst *IC = dyn_cast<ICmpInst>(Cond)) {
        ICmpInst::Predicate Pred =
            InvertCond ? IC->getInversePredicate() : IC->getPredicate();
        Condition = getICmpCondCode(Pred);
      } else {
        const FCmpInst *FC = cast<FCmpInst>(Cond);
        FCmpInst::Predicate Pred =
            InvertCond ? FC->getInversePredicate() : FC->getPredicate();
        Condition = getFCmpCondCode(Pred);
        if (TM.Options.NoNaNsFPMath)
          Condition = getFCmpCodeWithoutNaN(Condition);
      }

      CaseBlock CB(Condition, BOp->getOperand(0), BOp->getOperand(1), nullptr,
                   TBB, FBB, CurBB, getCurSDLoc(), TProb, FProb);
      SL->SwitchCases.push_back(CB);
      return;
    }
  }

  // Create a CaseBlock record representing this branch.
  ISD::CondCode Opc = InvertCond ? ISD::SETNE : ISD::SETEQ;
  CaseBlock CB(Opc, Cond, ConstantInt::getTrue(*DAG.getContext()),
               nullptr, TBB, FBB, CurBB, getCurSDLoc(), TProb, FProb);
  SL->SwitchCases.push_back(CB);
}

void SelectionDAGBuilder::FindMergedConditions(const Value *Cond,
                                               MachineBasicBlock *TBB,
                                               MachineBasicBlock *FBB,
                                               MachineBasicBlock *CurBB,
                                               MachineBasicBlock *SwitchBB,
                                               Instruction::BinaryOps Opc,
                                               BranchProbability TProb,
                                               BranchProbability FProb,
                                               bool InvertCond) {
  // Skip over not part of the tree and remember to invert op and operands at
  // next level.
  Value *NotCond;
  if (match(Cond, m_OneUse(m_Not(m_Value(NotCond)))) &&
      InBlock(NotCond, CurBB->getBasicBlock())) {
    FindMergedConditions(NotCond, TBB, FBB, CurBB, SwitchBB, Opc, TProb, FProb,
                         !InvertCond);
    return;
  }

  const Instruction *BOp = dyn_cast<Instruction>(Cond);
  // Compute the effective opcode for Cond, taking into account whether it needs
  // to be inverted, e.g.
  //   and (not (or A, B)), C
  // gets lowered as
  //   and (and (not A, not B), C)
  unsigned BOpc = 0;
  if (BOp) {
    BOpc = BOp->getOpcode();
    if (InvertCond) {
      if (BOpc == Instruction::And)
        BOpc = Instruction::Or;
      else if (BOpc == Instruction::Or)
        BOpc = Instruction::And;
    }
  }

  // If this node is not part of the or/and tree, emit it as a branch.
  if (!BOp || !(isa<BinaryOperator>(BOp) || isa<CmpInst>(BOp)) ||
      BOpc != unsigned(Opc) || !BOp->hasOneUse() ||
      BOp->getParent() != CurBB->getBasicBlock() ||
      !InBlock(BOp->getOperand(0), CurBB->getBasicBlock()) ||
      !InBlock(BOp->getOperand(1), CurBB->getBasicBlock())) {
    EmitBranchForMergedCondition(Cond, TBB, FBB, CurBB, SwitchBB,
                                 TProb, FProb, InvertCond);
    return;
  }

  //  Create TmpBB after CurBB.
  MachineFunction::iterator BBI(CurBB);
  MachineFunction &MF = DAG.getMachineFunction();
  MachineBasicBlock *TmpBB = MF.CreateMachineBasicBlock(CurBB->getBasicBlock());
  CurBB->getParent()->insert(++BBI, TmpBB);

  if (Opc == Instruction::Or) {
    // Codegen X | Y as:
    // BB1:
    //   jmp_if_X TBB
    //   jmp TmpBB
    // TmpBB:
    //   jmp_if_Y TBB
    //   jmp FBB
    //

    // We have flexibility in setting Prob for BB1 and Prob for TmpBB.
    // The requirement is that
    //   TrueProb for BB1 + (FalseProb for BB1 * TrueProb for TmpBB)
    //     = TrueProb for original BB.
    // Assuming the original probabilities are A and B, one choice is to set
    // BB1's probabilities to A/2 and A/2+B, and set TmpBB's probabilities to
    // A/(1+B) and 2B/(1+B). This choice assumes that
    //   TrueProb for BB1 == FalseProb for BB1 * TrueProb for TmpBB.
    // Another choice is to assume TrueProb for BB1 equals to TrueProb for
    // TmpBB, but the math is more complicated.

    auto NewTrueProb = TProb / 2;
    auto NewFalseProb = TProb / 2 + FProb;
    // Emit the LHS condition.
    FindMergedConditions(BOp->getOperand(0), TBB, TmpBB, CurBB, SwitchBB, Opc,
                         NewTrueProb, NewFalseProb, InvertCond);

    // Normalize A/2 and B to get A/(1+B) and 2B/(1+B).
    SmallVector<BranchProbability, 2> Probs{TProb / 2, FProb};
    BranchProbability::normalizeProbabilities(Probs.begin(), Probs.end());
    // Emit the RHS condition into TmpBB.
    FindMergedConditions(BOp->getOperand(1), TBB, FBB, TmpBB, SwitchBB, Opc,
                         Probs[0], Probs[1], InvertCond);
  } else {
    assert(Opc == Instruction::And && "Unknown merge op!");
    // Codegen X & Y as:
    // BB1:
    //   jmp_if_X TmpBB
    //   jmp FBB
    // TmpBB:
    //   jmp_if_Y TBB
    //   jmp FBB
    //
    //  This requires creation of TmpBB after CurBB.

    // We have flexibility in setting Prob for BB1 and Prob for TmpBB.
    // The requirement is that
    //   FalseProb for BB1 + (TrueProb for BB1 * FalseProb for TmpBB)
    //     = FalseProb for original BB.
    // Assuming the original probabilities are A and B, one choice is to set
    // BB1's probabilities to A+B/2 and B/2, and set TmpBB's probabilities to
    // 2A/(1+A) and B/(1+A). This choice assumes that FalseProb for BB1 ==
    // TrueProb for BB1 * FalseProb for TmpBB.

    auto NewTrueProb = TProb + FProb / 2;
    auto NewFalseProb = FProb / 2;
    // Emit the LHS condition.
    FindMergedConditions(BOp->getOperand(0), TmpBB, FBB, CurBB, SwitchBB, Opc,
                         NewTrueProb, NewFalseProb, InvertCond);

    // Normalize A and B/2 to get 2A/(1+A) and B/(1+A).
    SmallVector<BranchProbability, 2> Probs{TProb, FProb / 2};
    BranchProbability::normalizeProbabilities(Probs.begin(), Probs.end());
    // Emit the RHS condition into TmpBB.
    FindMergedConditions(BOp->getOperand(1), TBB, FBB, TmpBB, SwitchBB, Opc,
                         Probs[0], Probs[1], InvertCond);
  }
}

/// If the set of cases should be emitted as a series of branches, return true.
/// If we should emit this as a bunch of and/or'd together conditions, return
/// false.
bool
SelectionDAGBuilder::ShouldEmitAsBranches(const std::vector<CaseBlock> &Cases) {
  if (Cases.size() != 2) return true;

  // If this is two comparisons of the same values or'd or and'd together, they
  // will get folded into a single comparison, so don't emit two blocks.
  if ((Cases[0].CmpLHS == Cases[1].CmpLHS &&
       Cases[0].CmpRHS == Cases[1].CmpRHS) ||
      (Cases[0].CmpRHS == Cases[1].CmpLHS &&
       Cases[0].CmpLHS == Cases[1].CmpRHS)) {
    return false;
  }

  // Handle: (X != null) | (Y != null) --> (X|Y) != 0
  // Handle: (X == null) & (Y == null) --> (X|Y) == 0
  if (Cases[0].CmpRHS == Cases[1].CmpRHS &&
      Cases[0].CC == Cases[1].CC &&
      isa<Constant>(Cases[0].CmpRHS) &&
      cast<Constant>(Cases[0].CmpRHS)->isNullValue()) {
    if (Cases[0].CC == ISD::SETEQ && Cases[0].TrueBB == Cases[1].ThisBB)
      return false;
    if (Cases[0].CC == ISD::SETNE && Cases[0].FalseBB == Cases[1].ThisBB)
      return false;
  }

  return true;
}

void SelectionDAGBuilder::visitBr(const BranchInst &I) {
  MachineBasicBlock *BrMBB = FuncInfo.MBB;

  // Update machine-CFG edges.
  MachineBasicBlock *Succ0MBB = FuncInfo.MBBMap[I.getSuccessor(0)];

  if (I.isUnconditional()) {
    // Update machine-CFG edges.
    BrMBB->addSuccessor(Succ0MBB);

    // If this is not a fall-through branch or optimizations are switched off,
    // emit the branch.
    if (Succ0MBB != NextBlock(BrMBB) || TM.getOptLevel() == CodeGenOpt::None)
      DAG.setRoot(DAG.getNode(ISD::BR, getCurSDLoc(),
                              MVT::Other, getControlRoot(),
                              DAG.getBasicBlock(Succ0MBB)));

    return;
  }

  // If this condition is one of the special cases we handle, do special stuff
  // now.
  const Value *CondVal = I.getCondition();
  MachineBasicBlock *Succ1MBB = FuncInfo.MBBMap[I.getSuccessor(1)];

  // If this is a series of conditions that are or'd or and'd together, emit
  // this as a sequence of branches instead of setcc's with and/or operations.
  // As long as jumps are not expensive, this should improve performance.
  // For example, instead of something like:
  //     cmp A, B
  //     C = seteq
  //     cmp D, E
  //     F = setle
  //     or C, F
  //     jnz foo
  // Emit:
  //     cmp A, B
  //     je foo
  //     cmp D, E
  //     jle foo
  if (const BinaryOperator *BOp = dyn_cast<BinaryOperator>(CondVal)) {
    Instruction::BinaryOps Opcode = BOp->getOpcode();
    if (!DAG.getTargetLoweringInfo().isJumpExpensive() && BOp->hasOneUse() &&
        !I.hasMetadata(LLVMContext::MD_unpredictable) &&
        (Opcode == Instruction::And || Opcode == Instruction::Or)) {
      FindMergedConditions(BOp, Succ0MBB, Succ1MBB, BrMBB, BrMBB,
                           Opcode,
                           getEdgeProbability(BrMBB, Succ0MBB),
                           getEdgeProbability(BrMBB, Succ1MBB),
                           /*InvertCond=*/false);
      // If the compares in later blocks need to use values not currently
      // exported from this block, export them now.  This block should always
      // be the first entry.
      assert(SL->SwitchCases[0].ThisBB == BrMBB && "Unexpected lowering!");

      // Allow some cases to be rejected.
      if (ShouldEmitAsBranches(SL->SwitchCases)) {
        for (unsigned i = 1, e = SL->SwitchCases.size(); i != e; ++i) {
          ExportFromCurrentBlock(SL->SwitchCases[i].CmpLHS);
          ExportFromCurrentBlock(SL->SwitchCases[i].CmpRHS);
        }

        // Emit the branch for this block.
        visitSwitchCase(SL->SwitchCases[0], BrMBB);
        SL->SwitchCases.erase(SL->SwitchCases.begin());
        return;
      }

      // Okay, we decided not to do this, remove any inserted MBB's and clear
      // SwitchCases.
      for (unsigned i = 1, e = SL->SwitchCases.size(); i != e; ++i)
        FuncInfo.MF->erase(SL->SwitchCases[i].ThisBB);

      SL->SwitchCases.clear();
    }
  }

  // Create a CaseBlock record representing this branch.
  CaseBlock CB(ISD::SETEQ, CondVal, ConstantInt::getTrue(*DAG.getContext()),
               nullptr, Succ0MBB, Succ1MBB, BrMBB, getCurSDLoc());

  // Use visitSwitchCase to actually insert the fast branch sequence for this
  // cond branch.
  visitSwitchCase(CB, BrMBB);
}

/// visitSwitchCase - Emits the necessary code to represent a single node in
/// the binary search tree resulting from lowering a switch instruction.
void SelectionDAGBuilder::visitSwitchCase(CaseBlock &CB,
                                          MachineBasicBlock *SwitchBB) {
  SDValue Cond;
  SDValue CondLHS = getValue(CB.CmpLHS);
  SDLoc dl = CB.DL;

  if (CB.CC == ISD::SETTRUE) {
    // Branch or fall through to TrueBB.
    addSuccessorWithProb(SwitchBB, CB.TrueBB, CB.TrueProb);
    SwitchBB->normalizeSuccProbs();
    if (CB.TrueBB != NextBlock(SwitchBB)) {
      DAG.setRoot(DAG.getNode(ISD::BR, dl, MVT::Other, getControlRoot(),
                              DAG.getBasicBlock(CB.TrueBB)));
    }
    return;
  }

  auto &TLI = DAG.getTargetLoweringInfo();
  EVT MemVT = TLI.getMemValueType(DAG.getDataLayout(), CB.CmpLHS->getType());

  // Build the setcc now.
  if (!CB.CmpMHS) {
    // Fold "(X == true)" to X and "(X == false)" to !X to
    // handle common cases produced by branch lowering.
    if (CB.CmpRHS == ConstantInt::getTrue(*DAG.getContext()) &&
        CB.CC == ISD::SETEQ)
      Cond = CondLHS;
    else if (CB.CmpRHS == ConstantInt::getFalse(*DAG.getContext()) &&
             CB.CC == ISD::SETEQ) {
      SDValue True = DAG.getConstant(1, dl, CondLHS.getValueType());
      Cond = DAG.getNode(ISD::XOR, dl, CondLHS.getValueType(), CondLHS, True);
    } else {
      SDValue CondRHS = getValue(CB.CmpRHS);

      // If a pointer's DAG type is larger than its memory type then the DAG
      // values are zero-extended. This breaks signed comparisons so truncate
      // back to the underlying type before doing the compare.
      if (CondLHS.getValueType() != MemVT) {
        CondLHS = DAG.getPtrExtOrTrunc(CondLHS, getCurSDLoc(), MemVT);
        CondRHS = DAG.getPtrExtOrTrunc(CondRHS, getCurSDLoc(), MemVT);
      }
      Cond = DAG.getSetCC(dl, MVT::i1, CondLHS, CondRHS, CB.CC);
    }
  } else {
    assert(CB.CC == ISD::SETLE && "Can handle only LE ranges now");

    const APInt& Low = cast<ConstantInt>(CB.CmpLHS)->getValue();
    const APInt& High = cast<ConstantInt>(CB.CmpRHS)->getValue();

    SDValue CmpOp = getValue(CB.CmpMHS);
    EVT VT = CmpOp.getValueType();

    if (cast<ConstantInt>(CB.CmpLHS)->isMinValue(true)) {
      Cond = DAG.getSetCC(dl, MVT::i1, CmpOp, DAG.getConstant(High, dl, VT),
                          ISD::SETLE);
    } else {
      SDValue SUB = DAG.getNode(ISD::SUB, dl,
                                VT, CmpOp, DAG.getConstant(Low, dl, VT));
      Cond = DAG.getSetCC(dl, MVT::i1, SUB,
                          DAG.getConstant(High-Low, dl, VT), ISD::SETULE);
    }
  }

  // Update successor info
  addSuccessorWithProb(SwitchBB, CB.TrueBB, CB.TrueProb);
  // TrueBB and FalseBB are always different unless the incoming IR is
  // degenerate. This only happens when running llc on weird IR.
  if (CB.TrueBB != CB.FalseBB)
    addSuccessorWithProb(SwitchBB, CB.FalseBB, CB.FalseProb);
  SwitchBB->normalizeSuccProbs();

  // If the lhs block is the next block, invert the condition so that we can
  // fall through to the lhs instead of the rhs block.
  if (CB.TrueBB == NextBlock(SwitchBB)) {
    std::swap(CB.TrueBB, CB.FalseBB);
    SDValue True = DAG.getConstant(1, dl, Cond.getValueType());
    Cond = DAG.getNode(ISD::XOR, dl, Cond.getValueType(), Cond, True);
  }

  SDValue BrCond = DAG.getNode(ISD::BRCOND, dl,
                               MVT::Other, getControlRoot(), Cond,
                               DAG.getBasicBlock(CB.TrueBB));

  // Insert the false branch. Do this even if it's a fall through branch,
  // this makes it easier to do DAG optimizations which require inverting
  // the branch condition.
  BrCond = DAG.getNode(ISD::BR, dl, MVT::Other, BrCond,
                       DAG.getBasicBlock(CB.FalseBB));

  DAG.setRoot(BrCond);
}

/// visitJumpTable - Emit JumpTable node in the current MBB
void SelectionDAGBuilder::visitJumpTable(SwitchCG::JumpTable &JT) {
  // Emit the code for the jump table
  assert(JT.Reg != -1U && "Should lower JT Header first!");
  EVT PTy = DAG.getTargetLoweringInfo().getPointerTy(DAG.getDataLayout());
  SDValue Index = DAG.getCopyFromReg(getControlRoot(), getCurSDLoc(),
                                     JT.Reg, PTy);
  SDValue Table = DAG.getJumpTable(JT.JTI, PTy);
  SDValue BrJumpTable = DAG.getNode(ISD::BR_JT, getCurSDLoc(),
                                    MVT::Other, Index.getValue(1),
                                    Table, Index);
  DAG.setRoot(BrJumpTable);
}

/// visitJumpTableHeader - This function emits necessary code to produce index
/// in the JumpTable from switch case.
void SelectionDAGBuilder::visitJumpTableHeader(SwitchCG::JumpTable &JT,
                                               JumpTableHeader &JTH,
                                               MachineBasicBlock *SwitchBB) {
  SDLoc dl = getCurSDLoc();

  // Subtract the lowest switch case value from the value being switched on.
  SDValue SwitchOp = getValue(JTH.SValue);
  EVT VT = SwitchOp.getValueType();
  SDValue Sub = DAG.getNode(ISD::SUB, dl, VT, SwitchOp,
                            DAG.getConstant(JTH.First, dl, VT));

  // The SDNode we just created, which holds the value being switched on minus
  // the smallest case value, needs to be copied to a virtual register so it
  // can be used as an index into the jump table in a subsequent basic block.
  // This value may be smaller or larger than the target's pointer type, and
  // therefore require extension or truncating.
  const TargetLowering &TLI = DAG.getTargetLoweringInfo();
  SwitchOp = DAG.getZExtOrTrunc(Sub, dl, TLI.getPointerTy(DAG.getDataLayout()));

  unsigned JumpTableReg =
      FuncInfo.CreateReg(TLI.getPointerTy(DAG.getDataLayout()));
  SDValue CopyTo = DAG.getCopyToReg(getControlRoot(), dl,
                                    JumpTableReg, SwitchOp);
  JT.Reg = JumpTableReg;

  if (!JTH.OmitRangeCheck) {
    // Emit the range check for the jump table, and branch to the default block
    // for the switch statement if the value being switched on exceeds the
    // largest case in the switch.
    SDValue CMP = DAG.getSetCC(
        dl, TLI.getSetCCResultType(DAG.getDataLayout(), *DAG.getContext(),
                                   Sub.getValueType()),
        Sub, DAG.getConstant(JTH.Last - JTH.First, dl, VT), ISD::SETUGT);

    SDValue BrCond = DAG.getNode(ISD::BRCOND, dl,
                                 MVT::Other, CopyTo, CMP,
                                 DAG.getBasicBlock(JT.Default));

    // Avoid emitting unnecessary branches to the next block.
    if (JT.MBB != NextBlock(SwitchBB))
      BrCond = DAG.getNode(ISD::BR, dl, MVT::Other, BrCond,
                           DAG.getBasicBlock(JT.MBB));

    DAG.setRoot(BrCond);
  } else {
    // Avoid emitting unnecessary branches to the next block.
    if (JT.MBB != NextBlock(SwitchBB))
      DAG.setRoot(DAG.getNode(ISD::BR, dl, MVT::Other, CopyTo,
                              DAG.getBasicBlock(JT.MBB)));
    else
      DAG.setRoot(CopyTo);
  }
}

/// Create a LOAD_STACK_GUARD node, and let it carry the target specific global
/// variable if there exists one.
static SDValue getLoadStackGuard(SelectionDAG &DAG, const SDLoc &DL,
                                 SDValue &Chain) {
  const TargetLowering &TLI = DAG.getTargetLoweringInfo();
  EVT PtrTy = TLI.getPointerTy(DAG.getDataLayout());
  EVT PtrMemTy = TLI.getPointerMemTy(DAG.getDataLayout());
  MachineFunction &MF = DAG.getMachineFunction();
  Value *Global = TLI.getSDagStackGuard(*MF.getFunction().getParent());
  MachineSDNode *Node =
      DAG.getMachineNode(TargetOpcode::LOAD_STACK_GUARD, DL, PtrTy, Chain);
  if (Global) {
    MachinePointerInfo MPInfo(Global);
    auto Flags = MachineMemOperand::MOLoad | MachineMemOperand::MOInvariant |
                 MachineMemOperand::MODereferenceable;
    MachineMemOperand *MemRef = MF.getMachineMemOperand(
        MPInfo, Flags, PtrTy.getSizeInBits() / 8, DAG.getEVTAlignment(PtrTy));
    DAG.setNodeMemRefs(Node, {MemRef});
  }
  if (PtrTy != PtrMemTy)
    return DAG.getPtrExtOrTrunc(SDValue(Node, 0), DL, PtrMemTy);
  return SDValue(Node, 0);
}

/// Codegen a new tail for a stack protector check ParentMBB which has had its
/// tail spliced into a stack protector check success bb.
///
/// For a high level explanation of how this fits into the stack protector
/// generation see the comment on the declaration of class
/// StackProtectorDescriptor.
void SelectionDAGBuilder::visitSPDescriptorParent(StackProtectorDescriptor &SPD,
                                                  MachineBasicBlock *ParentBB) {

  // First create the loads to the guard/stack slot for the comparison.
  const TargetLowering &TLI = DAG.getTargetLoweringInfo();
  EVT PtrTy = TLI.getPointerTy(DAG.getDataLayout());
  EVT PtrMemTy = TLI.getPointerMemTy(DAG.getDataLayout());

  MachineFrameInfo &MFI = ParentBB->getParent()->getFrameInfo();
  int FI = MFI.getStackProtectorIndex();

  SDValue Guard;
  SDLoc dl = getCurSDLoc();
  SDValue StackSlotPtr = DAG.getFrameIndex(FI, PtrTy);
  const Module &M = *ParentBB->getParent()->getFunction().getParent();
  unsigned Align = DL->getPrefTypeAlignment(Type::getInt8PtrTy(M.getContext()));

  // Generate code to load the content of the guard slot.
  SDValue GuardVal = DAG.getLoad(
      PtrMemTy, dl, DAG.getEntryNode(), StackSlotPtr,
      MachinePointerInfo::getFixedStack(DAG.getMachineFunction(), FI), Align,
      MachineMemOperand::MOVolatile);

  if (TLI.useStackGuardXorFP())
    GuardVal = TLI.emitStackGuardXorFP(DAG, GuardVal, dl);

  // Retrieve guard check function, nullptr if instrumentation is inlined.
  if (const Function *GuardCheckFn = TLI.getSSPStackGuardCheck(M)) {
    // The target provides a guard check function to validate the guard value.
    // Generate a call to that function with the content of the guard slot as
    // argument.
    FunctionType *FnTy = GuardCheckFn->getFunctionType();
    assert(FnTy->getNumParams() == 1 && "Invalid function signature");

    TargetLowering::ArgListTy Args;
    TargetLowering::ArgListEntry Entry;
    Entry.Node = GuardVal;
    Entry.Ty = FnTy->getParamType(0);
    if (GuardCheckFn->hasAttribute(1, Attribute::AttrKind::InReg))
      Entry.IsInReg = true;
    Args.push_back(Entry);

    TargetLowering::CallLoweringInfo CLI(DAG);
    CLI.setDebugLoc(getCurSDLoc())
        .setChain(DAG.getEntryNode())
        .setCallee(GuardCheckFn->getCallingConv(), FnTy->getReturnType(),
                   getValue(GuardCheckFn), std::move(Args));

    std::pair<SDValue, SDValue> Result = TLI.LowerCallTo(CLI);
    DAG.setRoot(Result.second);
    return;
  }

  // If useLoadStackGuardNode returns true, generate LOAD_STACK_GUARD.
  // Otherwise, emit a volatile load to retrieve the stack guard value.
  SDValue Chain = DAG.getEntryNode();
  if (TLI.useLoadStackGuardNode()) {
    Guard = getLoadStackGuard(DAG, dl, Chain);
  } else {
    const Value *IRGuard = TLI.getSDagStackGuard(M);
    SDValue GuardPtr = getValue(IRGuard);

    Guard = DAG.getLoad(PtrMemTy, dl, Chain, GuardPtr,
                        MachinePointerInfo(IRGuard, 0), Align,
                        MachineMemOperand::MOVolatile);
  }

  // Perform the comparison via a subtract/getsetcc.
  EVT VT = Guard.getValueType();
  SDValue Sub = DAG.getNode(ISD::SUB, dl, VT, Guard, GuardVal);

  SDValue Cmp = DAG.getSetCC(dl, TLI.getSetCCResultType(DAG.getDataLayout(),
                                                        *DAG.getContext(),
                                                        Sub.getValueType()),
                             Sub, DAG.getConstant(0, dl, VT), ISD::SETNE);

  // If the sub is not 0, then we know the guard/stackslot do not equal, so
  // branch to failure MBB.
  SDValue BrCond = DAG.getNode(ISD::BRCOND, dl,
                               MVT::Other, GuardVal.getOperand(0),
                               Cmp, DAG.getBasicBlock(SPD.getFailureMBB()));
  // Otherwise branch to success MBB.
  SDValue Br = DAG.getNode(ISD::BR, dl,
                           MVT::Other, BrCond,
                           DAG.getBasicBlock(SPD.getSuccessMBB()));

  DAG.setRoot(Br);
}

/// Codegen the failure basic block for a stack protector check.
///
/// A failure stack protector machine basic block consists simply of a call to
/// __stack_chk_fail().
///
/// For a high level explanation of how this fits into the stack protector
/// generation see the comment on the declaration of class
/// StackProtectorDescriptor.
void
SelectionDAGBuilder::visitSPDescriptorFailure(StackProtectorDescriptor &SPD) {
  const TargetLowering &TLI = DAG.getTargetLoweringInfo();
  TargetLowering::MakeLibCallOptions CallOptions;
  CallOptions.setDiscardResult(true);
  SDValue Chain =
      TLI.makeLibCall(DAG, RTLIB::STACKPROTECTOR_CHECK_FAIL, MVT::isVoid,
                      None, CallOptions, getCurSDLoc()).second;
  // On PS4, the "return address" must still be within the calling function,
  // even if it's at the very end, so emit an explicit TRAP here.
  // Passing 'true' for doesNotReturn above won't generate the trap for us.
  if (TM.getTargetTriple().isPS4CPU())
    Chain = DAG.getNode(ISD::TRAP, getCurSDLoc(), MVT::Other, Chain);

  DAG.setRoot(Chain);
}

/// visitBitTestHeader - This function emits necessary code to produce value
/// suitable for "bit tests"
void SelectionDAGBuilder::visitBitTestHeader(BitTestBlock &B,
                                             MachineBasicBlock *SwitchBB) {
  SDLoc dl = getCurSDLoc();

  // Subtract the minimum value.
  SDValue SwitchOp = getValue(B.SValue);
  EVT VT = SwitchOp.getValueType();
  SDValue RangeSub =
      DAG.getNode(ISD::SUB, dl, VT, SwitchOp, DAG.getConstant(B.First, dl, VT));

  // Determine the type of the test operands.
  const TargetLowering &TLI = DAG.getTargetLoweringInfo();
  bool UsePtrType = false;
  if (!TLI.isTypeLegal(VT)) {
    UsePtrType = true;
  } else {
    for (unsigned i = 0, e = B.Cases.size(); i != e; ++i)
      if (!isUIntN(VT.getSizeInBits(), B.Cases[i].Mask)) {
        // Switch table case range are encoded into series of masks.
        // Just use pointer type, it's guaranteed to fit.
        UsePtrType = true;
        break;
      }
  }
  SDValue Sub = RangeSub;
  if (UsePtrType) {
    VT = TLI.getPointerTy(DAG.getDataLayout());
    Sub = DAG.getZExtOrTrunc(Sub, dl, VT);
  }

  B.RegVT = VT.getSimpleVT();
  B.Reg = FuncInfo.CreateReg(B.RegVT);
  SDValue CopyTo = DAG.getCopyToReg(getControlRoot(), dl, B.Reg, Sub);

  MachineBasicBlock* MBB = B.Cases[0].ThisBB;

  if (!B.OmitRangeCheck)
    addSuccessorWithProb(SwitchBB, B.Default, B.DefaultProb);
  addSuccessorWithProb(SwitchBB, MBB, B.Prob);
  SwitchBB->normalizeSuccProbs();

  SDValue Root = CopyTo;
  if (!B.OmitRangeCheck) {
    // Conditional branch to the default block.
    SDValue RangeCmp = DAG.getSetCC(dl,
        TLI.getSetCCResultType(DAG.getDataLayout(), *DAG.getContext(),
                               RangeSub.getValueType()),
        RangeSub, DAG.getConstant(B.Range, dl, RangeSub.getValueType()),
        ISD::SETUGT);

    Root = DAG.getNode(ISD::BRCOND, dl, MVT::Other, Root, RangeCmp,
                       DAG.getBasicBlock(B.Default));
  }

  // Avoid emitting unnecessary branches to the next block.
  if (MBB != NextBlock(SwitchBB))
    Root = DAG.getNode(ISD::BR, dl, MVT::Other, Root, DAG.getBasicBlock(MBB));

  DAG.setRoot(Root);
}

/// visitBitTestCase - this function produces one "bit test"
void SelectionDAGBuilder::visitBitTestCase(BitTestBlock &BB,
                                           MachineBasicBlock* NextMBB,
                                           BranchProbability BranchProbToNext,
                                           unsigned Reg,
                                           BitTestCase &B,
                                           MachineBasicBlock *SwitchBB) {
  SDLoc dl = getCurSDLoc();
  MVT VT = BB.RegVT;
  SDValue ShiftOp = DAG.getCopyFromReg(getControlRoot(), dl, Reg, VT);
  SDValue Cmp;
  unsigned PopCount = countPopulation(B.Mask);
  const TargetLowering &TLI = DAG.getTargetLoweringInfo();
  if (PopCount == 1) {
    // Testing for a single bit; just compare the shift count with what it
    // would need to be to shift a 1 bit in that position.
    Cmp = DAG.getSetCC(
        dl, TLI.getSetCCResultType(DAG.getDataLayout(), *DAG.getContext(), VT),
        ShiftOp, DAG.getConstant(countTrailingZeros(B.Mask), dl, VT),
        ISD::SETEQ);
  } else if (PopCount == BB.Range) {
    // There is only one zero bit in the range, test for it directly.
    Cmp = DAG.getSetCC(
        dl, TLI.getSetCCResultType(DAG.getDataLayout(), *DAG.getContext(), VT),
        ShiftOp, DAG.getConstant(countTrailingOnes(B.Mask), dl, VT),
        ISD::SETNE);
  } else {
    // Make desired shift
    SDValue SwitchVal = DAG.getNode(ISD::SHL, dl, VT,
                                    DAG.getConstant(1, dl, VT), ShiftOp);

    // Emit bit tests and jumps
    SDValue AndOp = DAG.getNode(ISD::AND, dl,
                                VT, SwitchVal, DAG.getConstant(B.Mask, dl, VT));
    Cmp = DAG.getSetCC(
        dl, TLI.getSetCCResultType(DAG.getDataLayout(), *DAG.getContext(), VT),
        AndOp, DAG.getConstant(0, dl, VT), ISD::SETNE);
  }

  // The branch probability from SwitchBB to B.TargetBB is B.ExtraProb.
  addSuccessorWithProb(SwitchBB, B.TargetBB, B.ExtraProb);
  // The branch probability from SwitchBB to NextMBB is BranchProbToNext.
  addSuccessorWithProb(SwitchBB, NextMBB, BranchProbToNext);
  // It is not guaranteed that the sum of B.ExtraProb and BranchProbToNext is
  // one as they are relative probabilities (and thus work more like weights),
  // and hence we need to normalize them to let the sum of them become one.
  SwitchBB->normalizeSuccProbs();

  SDValue BrAnd = DAG.getNode(ISD::BRCOND, dl,
                              MVT::Other, getControlRoot(),
                              Cmp, DAG.getBasicBlock(B.TargetBB));

  // Avoid emitting unnecessary branches to the next block.
  if (NextMBB != NextBlock(SwitchBB))
    BrAnd = DAG.getNode(ISD::BR, dl, MVT::Other, BrAnd,
                        DAG.getBasicBlock(NextMBB));

  DAG.setRoot(BrAnd);
}

void SelectionDAGBuilder::visitInvoke(const InvokeInst &I) {
  MachineBasicBlock *InvokeMBB = FuncInfo.MBB;

  // Retrieve successors. Look through artificial IR level blocks like
  // catchswitch for successors.
  MachineBasicBlock *Return = FuncInfo.MBBMap[I.getSuccessor(0)];
  const BasicBlock *EHPadBB = I.getSuccessor(1);

  // Deopt bundles are lowered in LowerCallSiteWithDeoptBundle, and we don't
  // have to do anything here to lower funclet bundles.
  assert(!I.hasOperandBundlesOtherThan({LLVMContext::OB_deopt,
                                        LLVMContext::OB_funclet,
                                        LLVMContext::OB_cfguardtarget}) &&
         "Cannot lower invokes with arbitrary operand bundles yet!");

  const Value *Callee(I.getCalledValue());
  const Function *Fn = dyn_cast<Function>(Callee);
  if (isa<InlineAsm>(Callee))
    visitInlineAsm(&I);
  else if (Fn && Fn->isIntrinsic()) {
    switch (Fn->getIntrinsicID()) {
    default:
      llvm_unreachable("Cannot invoke this intrinsic");
    case Intrinsic::donothing:
      // Ignore invokes to @llvm.donothing: jump directly to the next BB.
      break;
    case Intrinsic::experimental_patchpoint_void:
    case Intrinsic::experimental_patchpoint_i64:
      visitPatchpoint(&I, EHPadBB);
      break;
    case Intrinsic::experimental_gc_statepoint:
      LowerStatepoint(ImmutableStatepoint(&I), EHPadBB);
      break;
    case Intrinsic::wasm_rethrow_in_catch: {
      // This is usually done in visitTargetIntrinsic, but this intrinsic is
      // special because it can be invoked, so we manually lower it to a DAG
      // node here.
      SmallVector<SDValue, 8> Ops;
      Ops.push_back(getRoot()); // inchain
      const TargetLowering &TLI = DAG.getTargetLoweringInfo();
      Ops.push_back(
          DAG.getTargetConstant(Intrinsic::wasm_rethrow_in_catch, getCurSDLoc(),
                                TLI.getPointerTy(DAG.getDataLayout())));
      SDVTList VTs = DAG.getVTList(ArrayRef<EVT>({MVT::Other})); // outchain
      DAG.setRoot(DAG.getNode(ISD::INTRINSIC_VOID, getCurSDLoc(), VTs, Ops));
      break;
    }
    }
  } else if (I.countOperandBundlesOfType(LLVMContext::OB_deopt)) {
    // Currently we do not lower any intrinsic calls with deopt operand bundles.
    // Eventually we will support lowering the @llvm.experimental.deoptimize
    // intrinsic, and right now there are no plans to support other intrinsics
    // with deopt state.
    LowerCallSiteWithDeoptBundle(&I, getValue(Callee), EHPadBB);
  } else {
    LowerCallTo(&I, getValue(Callee), false, EHPadBB);
  }

  // If the value of the invoke is used outside of its defining block, make it
  // available as a virtual register.
  // We already took care of the exported value for the statepoint instruction
  // during call to the LowerStatepoint.
  if (!isStatepoint(I)) {
    CopyToExportRegsIfNeeded(&I);
  }

  SmallVector<std::pair<MachineBasicBlock *, BranchProbability>, 1> UnwindDests;
  BranchProbabilityInfo *BPI = FuncInfo.BPI;
  BranchProbability EHPadBBProb =
      BPI ? BPI->getEdgeProbability(InvokeMBB->getBasicBlock(), EHPadBB)
          : BranchProbability::getZero();
  findUnwindDestinations(FuncInfo, EHPadBB, EHPadBBProb, UnwindDests);

  // Update successor info.
  addSuccessorWithProb(InvokeMBB, Return);
  for (auto &UnwindDest : UnwindDests) {
    UnwindDest.first->setIsEHPad();
    addSuccessorWithProb(InvokeMBB, UnwindDest.first, UnwindDest.second);
  }
  InvokeMBB->normalizeSuccProbs();

  // Drop into normal successor.
  DAG.setRoot(DAG.getNode(ISD::BR, getCurSDLoc(), MVT::Other, getControlRoot(),
                          DAG.getBasicBlock(Return)));
}

void SelectionDAGBuilder::visitCallBr(const CallBrInst &I) {
  MachineBasicBlock *CallBrMBB = FuncInfo.MBB;

  // Deopt bundles are lowered in LowerCallSiteWithDeoptBundle, and we don't
  // have to do anything here to lower funclet bundles.
  assert(!I.hasOperandBundlesOtherThan(
             {LLVMContext::OB_deopt, LLVMContext::OB_funclet}) &&
         "Cannot lower callbrs with arbitrary operand bundles yet!");

  assert(isa<InlineAsm>(I.getCalledValue()) &&
         "Only know how to handle inlineasm callbr");
  visitInlineAsm(&I);

  // Retrieve successors.
  MachineBasicBlock *Return = FuncInfo.MBBMap[I.getDefaultDest()];

  // Update successor info.
  addSuccessorWithProb(CallBrMBB, Return);
  for (unsigned i = 0, e = I.getNumIndirectDests(); i < e; ++i) {
    MachineBasicBlock *Target = FuncInfo.MBBMap[I.getIndirectDest(i)];
    addSuccessorWithProb(CallBrMBB, Target);
  }
  CallBrMBB->normalizeSuccProbs();

  // Drop into default successor.
  DAG.setRoot(DAG.getNode(ISD::BR, getCurSDLoc(),
                          MVT::Other, getControlRoot(),
                          DAG.getBasicBlock(Return)));
}

void SelectionDAGBuilder::visitResume(const ResumeInst &RI) {
  llvm_unreachable("SelectionDAGBuilder shouldn't visit resume instructions!");
}

void SelectionDAGBuilder::visitLandingPad(const LandingPadInst &LP) {
  assert(FuncInfo.MBB->isEHPad() &&
         "Call to landingpad not in landing pad!");

  // If there aren't registers to copy the values into (e.g., during SjLj
  // exceptions), then don't bother to create these DAG nodes.
  const TargetLowering &TLI = DAG.getTargetLoweringInfo();
  const Constant *PersonalityFn = FuncInfo.Fn->getPersonalityFn();
  if (TLI.getExceptionPointerRegister(PersonalityFn) == 0 &&
      TLI.getExceptionSelectorRegister(PersonalityFn) == 0)
    return;

  // If landingpad's return type is token type, we don't create DAG nodes
  // for its exception pointer and selector value. The extraction of exception
  // pointer or selector value from token type landingpads is not currently
  // supported.
  if (LP.getType()->isTokenTy())
    return;

  SmallVector<EVT, 2> ValueVTs;
  SDLoc dl = getCurSDLoc();
  ComputeValueVTs(TLI, DAG.getDataLayout(), LP.getType(), ValueVTs);
  assert(ValueVTs.size() == 2 && "Only two-valued landingpads are supported");

  // Get the two live-in registers as SDValues. The physregs have already been
  // copied into virtual registers.
  SDValue Ops[2];
  if (FuncInfo.ExceptionPointerVirtReg) {
    Ops[0] = DAG.getZExtOrTrunc(
        DAG.getCopyFromReg(DAG.getEntryNode(), dl,
                           FuncInfo.ExceptionPointerVirtReg,
                           TLI.getPointerTy(DAG.getDataLayout())),
        dl, ValueVTs[0]);
  } else {
    Ops[0] = DAG.getConstant(0, dl, TLI.getPointerTy(DAG.getDataLayout()));
  }
  Ops[1] = DAG.getZExtOrTrunc(
      DAG.getCopyFromReg(DAG.getEntryNode(), dl,
                         FuncInfo.ExceptionSelectorVirtReg,
                         TLI.getPointerTy(DAG.getDataLayout())),
      dl, ValueVTs[1]);

  // Merge into one.
  SDValue Res = DAG.getNode(ISD::MERGE_VALUES, dl,
                            DAG.getVTList(ValueVTs), Ops);
  setValue(&LP, Res);
}

void SelectionDAGBuilder::UpdateSplitBlock(MachineBasicBlock *First,
                                           MachineBasicBlock *Last) {
  // Update JTCases.
  for (unsigned i = 0, e = SL->JTCases.size(); i != e; ++i)
    if (SL->JTCases[i].first.HeaderBB == First)
      SL->JTCases[i].first.HeaderBB = Last;

  // Update BitTestCases.
  for (unsigned i = 0, e = SL->BitTestCases.size(); i != e; ++i)
    if (SL->BitTestCases[i].Parent == First)
      SL->BitTestCases[i].Parent = Last;
}

void SelectionDAGBuilder::visitIndirectBr(const IndirectBrInst &I) {
  MachineBasicBlock *IndirectBrMBB = FuncInfo.MBB;

  // Update machine-CFG edges with unique successors.
  SmallSet<BasicBlock*, 32> Done;
  for (unsigned i = 0, e = I.getNumSuccessors(); i != e; ++i) {
    BasicBlock *BB = I.getSuccessor(i);
    bool Inserted = Done.insert(BB).second;
    if (!Inserted)
        continue;

    MachineBasicBlock *Succ = FuncInfo.MBBMap[BB];
    addSuccessorWithProb(IndirectBrMBB, Succ);
  }
  IndirectBrMBB->normalizeSuccProbs();

  DAG.setRoot(DAG.getNode(ISD::BRIND, getCurSDLoc(),
                          MVT::Other, getControlRoot(),
                          getValue(I.getAddress())));
}

void SelectionDAGBuilder::visitUnreachable(const UnreachableInst &I) {
  if (!DAG.getTarget().Options.TrapUnreachable)
    return;

  // We may be able to ignore unreachable behind a noreturn call.
  if (DAG.getTarget().Options.NoTrapAfterNoreturn) {
    const BasicBlock &BB = *I.getParent();
    if (&I != &BB.front()) {
      BasicBlock::const_iterator PredI =
        std::prev(BasicBlock::const_iterator(&I));
      if (const CallInst *Call = dyn_cast<CallInst>(&*PredI)) {
        if (Call->doesNotReturn())
          return;
      }
    }
  }

  DAG.setRoot(DAG.getNode(ISD::TRAP, getCurSDLoc(), MVT::Other, DAG.getRoot()));
}

void SelectionDAGBuilder::visitFSub(const User &I) {
  // -0.0 - X --> fneg
  Type *Ty = I.getType();
  if (isa<Constant>(I.getOperand(0)) &&
      I.getOperand(0) == ConstantFP::getZeroValueForNegation(Ty)) {
    SDValue Op2 = getValue(I.getOperand(1));
    setValue(&I, DAG.getNode(ISD::FNEG, getCurSDLoc(),
                             Op2.getValueType(), Op2));
    return;
  }

  visitBinary(I, ISD::FSUB);
}

/// Checks if the given instruction performs a vector reduction, in which case
/// we have the freedom to alter the elements in the result as long as the
/// reduction of them stays unchanged.
static bool isVectorReductionOp(const User *I) {
  const Instruction *Inst = dyn_cast<Instruction>(I);
  if (!Inst || !Inst->getType()->isVectorTy())
    return false;

  auto OpCode = Inst->getOpcode();
  switch (OpCode) {
  case Instruction::Add:
  case Instruction::Mul:
  case Instruction::And:
  case Instruction::Or:
  case Instruction::Xor:
    break;
  case Instruction::FAdd:
  case Instruction::FMul:
    if (const FPMathOperator *FPOp = dyn_cast<const FPMathOperator>(Inst))
      if (FPOp->getFastMathFlags().isFast())
        break;
    LLVM_FALLTHROUGH;
  default:
    return false;
  }

  unsigned ElemNum = Inst->getType()->getVectorNumElements();
  // Ensure the reduction size is a power of 2.
  if (!isPowerOf2_32(ElemNum))
    return false;

  unsigned ElemNumToReduce = ElemNum;

  // Do DFS search on the def-use chain from the given instruction. We only
  // allow four kinds of operations during the search until we reach the
  // instruction that extracts the first element from the vector:
  //
  //   1. The reduction operation of the same opcode as the given instruction.
  //
  //   2. PHI node.
  //
  //   3. ShuffleVector instruction together with a reduction operation that
  //      does a partial reduction.
  //
  //   4. ExtractElement that extracts the first element from the vector, and we
  //      stop searching the def-use chain here.
  //
  // 3 & 4 above perform a reduction on all elements of the vector. We push defs
  // from 1-3 to the stack to continue the DFS. The given instruction is not
  // a reduction operation if we meet any other instructions other than those
  // listed above.

  SmallVector<const User *, 16> UsersToVisit{Inst};
  SmallPtrSet<const User *, 16> Visited;
  bool ReduxExtracted = false;

  while (!UsersToVisit.empty()) {
    auto User = UsersToVisit.back();
    UsersToVisit.pop_back();
    if (!Visited.insert(User).second)
      continue;

    for (const auto &U : User->users()) {
      auto Inst = dyn_cast<Instruction>(U);
      if (!Inst)
        return false;

      if (Inst->getOpcode() == OpCode || isa<PHINode>(U)) {
        if (const FPMathOperator *FPOp = dyn_cast<const FPMathOperator>(Inst))
          if (!isa<PHINode>(FPOp) && !FPOp->getFastMathFlags().isFast())
            return false;
        UsersToVisit.push_back(U);
      } else if (const ShuffleVectorInst *ShufInst =
                     dyn_cast<ShuffleVectorInst>(U)) {
        // Detect the following pattern: A ShuffleVector instruction together
        // with a reduction that do partial reduction on the first and second
        // ElemNumToReduce / 2 elements, and store the result in
        // ElemNumToReduce / 2 elements in another vector.

        unsigned ResultElements = ShufInst->getType()->getVectorNumElements();
        if (ResultElements < ElemNum)
          return false;

        if (ElemNumToReduce == 1)
          return false;
        if (!isa<UndefValue>(U->getOperand(1)))
          return false;
        for (unsigned i = 0; i < ElemNumToReduce / 2; ++i)
          if (ShufInst->getMaskValue(i) != int(i + ElemNumToReduce / 2))
            return false;
        for (unsigned i = ElemNumToReduce / 2; i < ElemNum; ++i)
          if (ShufInst->getMaskValue(i) != -1)
            return false;

        // There is only one user of this ShuffleVector instruction, which
        // must be a reduction operation.
        if (!U->hasOneUse())
          return false;

        auto U2 = dyn_cast<Instruction>(*U->user_begin());
        if (!U2 || U2->getOpcode() != OpCode)
          return false;

        // Check operands of the reduction operation.
        if ((U2->getOperand(0) == U->getOperand(0) && U2->getOperand(1) == U) ||
            (U2->getOperand(1) == U->getOperand(0) && U2->getOperand(0) == U)) {
          UsersToVisit.push_back(U2);
          ElemNumToReduce /= 2;
        } else
          return false;
      } else if (isa<ExtractElementInst>(U)) {
        // At this moment we should have reduced all elements in the vector.
        if (ElemNumToReduce != 1)
          return false;

        const ConstantInt *Val = dyn_cast<ConstantInt>(U->getOperand(1));
        if (!Val || !Val->isZero())
          return false;

        ReduxExtracted = true;
      } else
        return false;
    }
  }
  return ReduxExtracted;
}

void SelectionDAGBuilder::visitUnary(const User &I, unsigned Opcode) {
  SDNodeFlags Flags;

  SDValue Op = getValue(I.getOperand(0));
  SDValue UnNodeValue = DAG.getNode(Opcode, getCurSDLoc(), Op.getValueType(),
                                    Op, Flags);
  setValue(&I, UnNodeValue);
}

void SelectionDAGBuilder::visitBinary(const User &I, unsigned Opcode) {
  SDNodeFlags Flags;
  if (auto *OFBinOp = dyn_cast<OverflowingBinaryOperator>(&I)) {
    Flags.setNoSignedWrap(OFBinOp->hasNoSignedWrap());
    Flags.setNoUnsignedWrap(OFBinOp->hasNoUnsignedWrap());
  }
  if (auto *ExactOp = dyn_cast<PossiblyExactOperator>(&I)) {
    Flags.setExact(ExactOp->isExact());
  }
  if (isVectorReductionOp(&I)) {
    Flags.setVectorReduction(true);
    LLVM_DEBUG(dbgs() << "Detected a reduction operation:" << I << "\n");
  }

  SDValue Op1 = getValue(I.getOperand(0));
  SDValue Op2 = getValue(I.getOperand(1));
  SDValue BinNodeValue = DAG.getNode(Opcode, getCurSDLoc(), Op1.getValueType(),
                                     Op1, Op2, Flags);
  setValue(&I, BinNodeValue);
}

void SelectionDAGBuilder::visitShift(const User &I, unsigned Opcode) {
  SDValue Op1 = getValue(I.getOperand(0));
  SDValue Op2 = getValue(I.getOperand(1));

  EVT ShiftTy = DAG.getTargetLoweringInfo().getShiftAmountTy(
      Op1.getValueType(), DAG.getDataLayout());

  // Coerce the shift amount to the right type if we can.
  if (!I.getType()->isVectorTy() && Op2.getValueType() != ShiftTy) {
    unsigned ShiftSize = ShiftTy.getSizeInBits();
    unsigned Op2Size = Op2.getValueSizeInBits();
    SDLoc DL = getCurSDLoc();

    // If the operand is smaller than the shift count type, promote it.
    if (ShiftSize > Op2Size)
      Op2 = DAG.getNode(ISD::ZERO_EXTEND, DL, ShiftTy, Op2);

    // If the operand is larger than the shift count type but the shift
    // count type has enough bits to represent any shift value, truncate
    // it now. This is a common case and it exposes the truncate to
    // optimization early.
    else if (ShiftSize >= Log2_32_Ceil(Op2.getValueSizeInBits()))
      Op2 = DAG.getNode(ISD::TRUNCATE, DL, ShiftTy, Op2);
    // Otherwise we'll need to temporarily settle for some other convenient
    // type.  Type legalization will make adjustments once the shiftee is split.
    else
      Op2 = DAG.getZExtOrTrunc(Op2, DL, MVT::i32);
  }

  bool nuw = false;
  bool nsw = false;
  bool exact = false;

  if (Opcode == ISD::SRL || Opcode == ISD::SRA || Opcode == ISD::SHL) {

    if (const OverflowingBinaryOperator *OFBinOp =
            dyn_cast<const OverflowingBinaryOperator>(&I)) {
      nuw = OFBinOp->hasNoUnsignedWrap();
      nsw = OFBinOp->hasNoSignedWrap();
    }
    if (const PossiblyExactOperator *ExactOp =
            dyn_cast<const PossiblyExactOperator>(&I))
      exact = ExactOp->isExact();
  }
  SDNodeFlags Flags;
  Flags.setExact(exact);
  Flags.setNoSignedWrap(nsw);
  Flags.setNoUnsignedWrap(nuw);
  SDValue Res = DAG.getNode(Opcode, getCurSDLoc(), Op1.getValueType(), Op1, Op2,
                            Flags);
  setValue(&I, Res);
}

void SelectionDAGBuilder::visitSDiv(const User &I) {
  SDValue Op1 = getValue(I.getOperand(0));
  SDValue Op2 = getValue(I.getOperand(1));

  SDNodeFlags Flags;
  Flags.setExact(isa<PossiblyExactOperator>(&I) &&
                 cast<PossiblyExactOperator>(&I)->isExact());
  setValue(&I, DAG.getNode(ISD::SDIV, getCurSDLoc(), Op1.getValueType(), Op1,
                           Op2, Flags));
}

void SelectionDAGBuilder::visitICmp(const User &I) {
  ICmpInst::Predicate predicate = ICmpInst::BAD_ICMP_PREDICATE;
  if (const ICmpInst *IC = dyn_cast<ICmpInst>(&I))
    predicate = IC->getPredicate();
  else if (const ConstantExpr *IC = dyn_cast<ConstantExpr>(&I))
    predicate = ICmpInst::Predicate(IC->getPredicate());
  SDValue Op1 = getValue(I.getOperand(0));
  SDValue Op2 = getValue(I.getOperand(1));
  ISD::CondCode Opcode = getICmpCondCode(predicate);

  auto &TLI = DAG.getTargetLoweringInfo();
  EVT MemVT =
      TLI.getMemValueType(DAG.getDataLayout(), I.getOperand(0)->getType());

  // If a pointer's DAG type is larger than its memory type then the DAG values
  // are zero-extended. This breaks signed comparisons so truncate back to the
  // underlying type before doing the compare.
  if (Op1.getValueType() != MemVT) {
    Op1 = DAG.getPtrExtOrTrunc(Op1, getCurSDLoc(), MemVT);
    Op2 = DAG.getPtrExtOrTrunc(Op2, getCurSDLoc(), MemVT);
  }

  EVT DestVT = DAG.getTargetLoweringInfo().getValueType(DAG.getDataLayout(),
                                                        I.getType());
  setValue(&I, DAG.getSetCC(getCurSDLoc(), DestVT, Op1, Op2, Opcode));
}

void SelectionDAGBuilder::visitFCmp(const User &I) {
  FCmpInst::Predicate predicate = FCmpInst::BAD_FCMP_PREDICATE;
  if (const FCmpInst *FC = dyn_cast<FCmpInst>(&I))
    predicate = FC->getPredicate();
  else if (const ConstantExpr *FC = dyn_cast<ConstantExpr>(&I))
    predicate = FCmpInst::Predicate(FC->getPredicate());
  SDValue Op1 = getValue(I.getOperand(0));
  SDValue Op2 = getValue(I.getOperand(1));

  ISD::CondCode Condition = getFCmpCondCode(predicate);
  auto *FPMO = dyn_cast<FPMathOperator>(&I);
  if ((FPMO && FPMO->hasNoNaNs()) || TM.Options.NoNaNsFPMath)
    Condition = getFCmpCodeWithoutNaN(Condition);

  EVT DestVT = DAG.getTargetLoweringInfo().getValueType(DAG.getDataLayout(),
                                                        I.getType());
  setValue(&I, DAG.getSetCC(getCurSDLoc(), DestVT, Op1, Op2, Condition));
}

// Check if the condition of the select has one use or two users that are both
// selects with the same condition.
static bool hasOnlySelectUsers(const Value *Cond) {
  return llvm::all_of(Cond->users(), [](const Value *V) {
    return isa<SelectInst>(V);
  });
}

void SelectionDAGBuilder::visitSelect(const User &I) {
  SmallVector<EVT, 4> ValueVTs;
  ComputeValueVTs(DAG.getTargetLoweringInfo(), DAG.getDataLayout(), I.getType(),
                  ValueVTs);
  unsigned NumValues = ValueVTs.size();
  if (NumValues == 0) return;

  SmallVector<SDValue, 4> Values(NumValues);
  SDValue Cond     = getValue(I.getOperand(0));
  SDValue LHSVal   = getValue(I.getOperand(1));
  SDValue RHSVal   = getValue(I.getOperand(2));
  auto BaseOps = {Cond};
  ISD::NodeType OpCode = Cond.getValueType().isVector() ?
    ISD::VSELECT : ISD::SELECT;

  bool IsUnaryAbs = false;

  // Min/max matching is only viable if all output VTs are the same.
  if (is_splat(ValueVTs)) {
    EVT VT = ValueVTs[0];
    LLVMContext &Ctx = *DAG.getContext();
    auto &TLI = DAG.getTargetLoweringInfo();

    // We care about the legality of the operation after it has been type
    // legalized.
    while (TLI.getTypeAction(Ctx, VT) != TargetLoweringBase::TypeLegal)
      VT = TLI.getTypeToTransformTo(Ctx, VT);

    // If the vselect is legal, assume we want to leave this as a vector setcc +
    // vselect. Otherwise, if this is going to be scalarized, we want to see if
    // min/max is legal on the scalar type.
    bool UseScalarMinMax = VT.isVector() &&
      !TLI.isOperationLegalOrCustom(ISD::VSELECT, VT);

    Value *LHS, *RHS;
    auto SPR = matchSelectPattern(const_cast<User*>(&I), LHS, RHS);
    ISD::NodeType Opc = ISD::DELETED_NODE;
    switch (SPR.Flavor) {
    case SPF_UMAX:    Opc = ISD::UMAX; break;
    case SPF_UMIN:    Opc = ISD::UMIN; break;
    case SPF_SMAX:    Opc = ISD::SMAX; break;
    case SPF_SMIN:    Opc = ISD::SMIN; break;
    case SPF_FMINNUM:
      switch (SPR.NaNBehavior) {
      case SPNB_NA: llvm_unreachable("No NaN behavior for FP op?");
      case SPNB_RETURNS_NAN:   Opc = ISD::FMINIMUM; break;
      case SPNB_RETURNS_OTHER: Opc = ISD::FMINNUM; break;
      case SPNB_RETURNS_ANY: {
        if (TLI.isOperationLegalOrCustom(ISD::FMINNUM, VT))
          Opc = ISD::FMINNUM;
        else if (TLI.isOperationLegalOrCustom(ISD::FMINIMUM, VT))
          Opc = ISD::FMINIMUM;
        else if (UseScalarMinMax)
          Opc = TLI.isOperationLegalOrCustom(ISD::FMINNUM, VT.getScalarType()) ?
            ISD::FMINNUM : ISD::FMINIMUM;
        break;
      }
      }
      break;
    case SPF_FMAXNUM:
      switch (SPR.NaNBehavior) {
      case SPNB_NA: llvm_unreachable("No NaN behavior for FP op?");
      case SPNB_RETURNS_NAN:   Opc = ISD::FMAXIMUM; break;
      case SPNB_RETURNS_OTHER: Opc = ISD::FMAXNUM; break;
      case SPNB_RETURNS_ANY:

        if (TLI.isOperationLegalOrCustom(ISD::FMAXNUM, VT))
          Opc = ISD::FMAXNUM;
        else if (TLI.isOperationLegalOrCustom(ISD::FMAXIMUM, VT))
          Opc = ISD::FMAXIMUM;
        else if (UseScalarMinMax)
          Opc = TLI.isOperationLegalOrCustom(ISD::FMAXNUM, VT.getScalarType()) ?
            ISD::FMAXNUM : ISD::FMAXIMUM;
        break;
      }
      break;
    case SPF_ABS:
      IsUnaryAbs = true;
      Opc = ISD::ABS;
      break;
    case SPF_NABS:
      // TODO: we need to produce sub(0, abs(X)).
    default: break;
    }

    if (!IsUnaryAbs && Opc != ISD::DELETED_NODE &&
        (TLI.isOperationLegalOrCustom(Opc, VT) ||
         (UseScalarMinMax &&
          TLI.isOperationLegalOrCustom(Opc, VT.getScalarType()))) &&
        // If the underlying comparison instruction is used by any other
        // instruction, the consumed instructions won't be destroyed, so it is
        // not profitable to convert to a min/max.
        hasOnlySelectUsers(cast<SelectInst>(I).getCondition())) {
      OpCode = Opc;
      LHSVal = getValue(LHS);
      RHSVal = getValue(RHS);
      BaseOps = {};
    }

    if (IsUnaryAbs) {
      OpCode = Opc;
      LHSVal = getValue(LHS);
      BaseOps = {};
    }
  }

  if (IsUnaryAbs) {
    for (unsigned i = 0; i != NumValues; ++i) {
      Values[i] =
          DAG.getNode(OpCode, getCurSDLoc(),
                      LHSVal.getNode()->getValueType(LHSVal.getResNo() + i),
                      SDValue(LHSVal.getNode(), LHSVal.getResNo() + i));
    }
  } else {
    for (unsigned i = 0; i != NumValues; ++i) {
      SmallVector<SDValue, 3> Ops(BaseOps.begin(), BaseOps.end());
      Ops.push_back(SDValue(LHSVal.getNode(), LHSVal.getResNo() + i));
      Ops.push_back(SDValue(RHSVal.getNode(), RHSVal.getResNo() + i));
      Values[i] = DAG.getNode(
          OpCode, getCurSDLoc(),
          LHSVal.getNode()->getValueType(LHSVal.getResNo() + i), Ops);
    }
  }

  setValue(&I, DAG.getNode(ISD::MERGE_VALUES, getCurSDLoc(),
                           DAG.getVTList(ValueVTs), Values));
}

void SelectionDAGBuilder::visitTrunc(const User &I) {
  // TruncInst cannot be a no-op cast because sizeof(src) > sizeof(dest).
  SDValue N = getValue(I.getOperand(0));
  EVT DestVT = DAG.getTargetLoweringInfo().getValueType(DAG.getDataLayout(),
                                                        I.getType());
  setValue(&I, DAG.getNode(ISD::TRUNCATE, getCurSDLoc(), DestVT, N));
}

void SelectionDAGBuilder::visitZExt(const User &I) {
  // ZExt cannot be a no-op cast because sizeof(src) < sizeof(dest).
  // ZExt also can't be a cast to bool for same reason. So, nothing much to do
  SDValue N = getValue(I.getOperand(0));
  EVT DestVT = DAG.getTargetLoweringInfo().getValueType(DAG.getDataLayout(),
                                                        I.getType());
  setValue(&I, DAG.getNode(ISD::ZERO_EXTEND, getCurSDLoc(), DestVT, N));
}

void SelectionDAGBuilder::visitSExt(const User &I) {
  // SExt cannot be a no-op cast because sizeof(src) < sizeof(dest).
  // SExt also can't be a cast to bool for same reason. So, nothing much to do
  SDValue N = getValue(I.getOperand(0));
  EVT DestVT = DAG.getTargetLoweringInfo().getValueType(DAG.getDataLayout(),
                                                        I.getType());
  setValue(&I, DAG.getNode(ISD::SIGN_EXTEND, getCurSDLoc(), DestVT, N));
}

void SelectionDAGBuilder::visitFPTrunc(const User &I) {
  // FPTrunc is never a no-op cast, no need to check
  SDValue N = getValue(I.getOperand(0));
  SDLoc dl = getCurSDLoc();
  const TargetLowering &TLI = DAG.getTargetLoweringInfo();
  EVT DestVT = TLI.getValueType(DAG.getDataLayout(), I.getType());
  setValue(&I, DAG.getNode(ISD::FP_ROUND, dl, DestVT, N,
                           DAG.getTargetConstant(
                               0, dl, TLI.getPointerTy(DAG.getDataLayout()))));
}

void SelectionDAGBuilder::visitFPExt(const User &I) {
  // FPExt is never a no-op cast, no need to check
  SDValue N = getValue(I.getOperand(0));
  EVT DestVT = DAG.getTargetLoweringInfo().getValueType(DAG.getDataLayout(),
                                                        I.getType());
  setValue(&I, DAG.getNode(ISD::FP_EXTEND, getCurSDLoc(), DestVT, N));
}

void SelectionDAGBuilder::visitFPToUI(const User &I) {
  // FPToUI is never a no-op cast, no need to check
  SDValue N = getValue(I.getOperand(0));
  EVT DestVT = DAG.getTargetLoweringInfo().getValueType(DAG.getDataLayout(),
                                                        I.getType());
  setValue(&I, DAG.getNode(ISD::FP_TO_UINT, getCurSDLoc(), DestVT, N));
}

void SelectionDAGBuilder::visitFPToSI(const User &I) {
  // FPToSI is never a no-op cast, no need to check
  SDValue N = getValue(I.getOperand(0));
  EVT DestVT = DAG.getTargetLoweringInfo().getValueType(DAG.getDataLayout(),
                                                        I.getType());
  setValue(&I, DAG.getNode(ISD::FP_TO_SINT, getCurSDLoc(), DestVT, N));
}

void SelectionDAGBuilder::visitUIToFP(const User &I) {
  // UIToFP is never a no-op cast, no need to check
  SDValue N = getValue(I.getOperand(0));
  EVT DestVT = DAG.getTargetLoweringInfo().getValueType(DAG.getDataLayout(),
                                                        I.getType());
  setValue(&I, DAG.getNode(ISD::UINT_TO_FP, getCurSDLoc(), DestVT, N));
}

void SelectionDAGBuilder::visitSIToFP(const User &I) {
  // SIToFP is never a no-op cast, no need to check
  SDValue N = getValue(I.getOperand(0));
  EVT DestVT = DAG.getTargetLoweringInfo().getValueType(DAG.getDataLayout(),
                                                        I.getType());
  setValue(&I, DAG.getNode(ISD::SINT_TO_FP, getCurSDLoc(), DestVT, N));
}

void SelectionDAGBuilder::visitPtrToInt(const User &I) {
  // What to do depends on the size of the integer and the size of the pointer.
  // We can either truncate, zero extend, or no-op, accordingly.
  SDValue N = getValue(I.getOperand(0));
  auto &TLI = DAG.getTargetLoweringInfo();
  EVT DestVT = DAG.getTargetLoweringInfo().getValueType(DAG.getDataLayout(),
                                                        I.getType());
  EVT PtrMemVT =
      TLI.getMemValueType(DAG.getDataLayout(), I.getOperand(0)->getType());
  N = DAG.getPtrExtOrTrunc(N, getCurSDLoc(), PtrMemVT);
  N = DAG.getZExtOrTrunc(N, getCurSDLoc(), DestVT);
  setValue(&I, N);
}

void SelectionDAGBuilder::visitIntToPtr(const User &I) {
  // What to do depends on the size of the integer and the size of the pointer.
  // We can either truncate, zero extend, or no-op, accordingly.
  SDValue N = getValue(I.getOperand(0));
  auto &TLI = DAG.getTargetLoweringInfo();
  EVT DestVT = TLI.getValueType(DAG.getDataLayout(), I.getType());
  EVT PtrMemVT = TLI.getMemValueType(DAG.getDataLayout(), I.getType());
  N = DAG.getZExtOrTrunc(N, getCurSDLoc(), PtrMemVT);
  N = DAG.getPtrExtOrTrunc(N, getCurSDLoc(), DestVT);
  setValue(&I, N);
}

void SelectionDAGBuilder::visitBitCast(const User &I) {
  SDValue N = getValue(I.getOperand(0));
  SDLoc dl = getCurSDLoc();
  EVT DestVT = DAG.getTargetLoweringInfo().getValueType(DAG.getDataLayout(),
                                                        I.getType());

  // BitCast assures us that source and destination are the same size so this is
  // either a BITCAST or a no-op.
  if (DestVT != N.getValueType())
    setValue(&I, DAG.getNode(ISD::BITCAST, dl,
                             DestVT, N)); // convert types.
  // Check if the original LLVM IR Operand was a ConstantInt, because getValue()
  // might fold any kind of constant expression to an integer constant and that
  // is not what we are looking for. Only recognize a bitcast of a genuine
  // constant integer as an opaque constant.
  else if(ConstantInt *C = dyn_cast<ConstantInt>(I.getOperand(0)))
    setValue(&I, DAG.getConstant(C->getValue(), dl, DestVT, /*isTarget=*/false,
                                 /*isOpaque*/true));
  else
    setValue(&I, N);            // noop cast.
}

void SelectionDAGBuilder::visitAddrSpaceCast(const User &I) {
  const TargetLowering &TLI = DAG.getTargetLoweringInfo();
  const Value *SV = I.getOperand(0);
  SDValue N = getValue(SV);
  EVT DestVT = TLI.getValueType(DAG.getDataLayout(), I.getType());

  unsigned SrcAS = SV->getType()->getPointerAddressSpace();
  unsigned DestAS = I.getType()->getPointerAddressSpace();

  if (!TLI.isNoopAddrSpaceCast(SrcAS, DestAS))
    N = DAG.getAddrSpaceCast(getCurSDLoc(), DestVT, N, SrcAS, DestAS);

  setValue(&I, N);
}

void SelectionDAGBuilder::visitInsertElement(const User &I) {
  const TargetLowering &TLI = DAG.getTargetLoweringInfo();
  SDValue InVec = getValue(I.getOperand(0));
  SDValue InVal = getValue(I.getOperand(1));
  SDValue InIdx = DAG.getSExtOrTrunc(getValue(I.getOperand(2)), getCurSDLoc(),
                                     TLI.getVectorIdxTy(DAG.getDataLayout()));
  setValue(&I, DAG.getNode(ISD::INSERT_VECTOR_ELT, getCurSDLoc(),
                           TLI.getValueType(DAG.getDataLayout(), I.getType()),
                           InVec, InVal, InIdx));
}

void SelectionDAGBuilder::visitExtractElement(const User &I) {
  const TargetLowering &TLI = DAG.getTargetLoweringInfo();
  SDValue InVec = getValue(I.getOperand(0));
  SDValue InIdx = DAG.getSExtOrTrunc(getValue(I.getOperand(1)), getCurSDLoc(),
                                     TLI.getVectorIdxTy(DAG.getDataLayout()));
  setValue(&I, DAG.getNode(ISD::EXTRACT_VECTOR_ELT, getCurSDLoc(),
                           TLI.getValueType(DAG.getDataLayout(), I.getType()),
                           InVec, InIdx));
}

void SelectionDAGBuilder::visitShuffleVector(const User &I) {
  SDValue Src1 = getValue(I.getOperand(0));
  SDValue Src2 = getValue(I.getOperand(1));
  Constant *MaskV = cast<Constant>(I.getOperand(2));
  SDLoc DL = getCurSDLoc();
  const TargetLowering &TLI = DAG.getTargetLoweringInfo();
  EVT VT = TLI.getValueType(DAG.getDataLayout(), I.getType());
  EVT SrcVT = Src1.getValueType();
  unsigned SrcNumElts = SrcVT.getVectorNumElements();

  if (MaskV->isNullValue() && VT.isScalableVector()) {
    // Canonical splat form of first element of first input vector.
    SDValue FirstElt = DAG.getNode(ISD::EXTRACT_VECTOR_ELT, DL,
                                   SrcVT.getScalarType(), Src1,
                                   DAG.getConstant(0, DL, 
                                   TLI.getVectorIdxTy(DAG.getDataLayout())));
    setValue(&I, DAG.getNode(ISD::SPLAT_VECTOR, DL, VT, FirstElt));
    return;
  }

  // For now, we only handle splats for scalable vectors.
  // The DAGCombiner will perform a BUILD_VECTOR -> SPLAT_VECTOR transformation
  // for targets that support a SPLAT_VECTOR for non-scalable vector types.
  assert(!VT.isScalableVector() && "Unsupported scalable vector shuffle");

  SmallVector<int, 8> Mask;
  ShuffleVectorInst::getShuffleMask(MaskV, Mask);
  unsigned MaskNumElts = Mask.size();

  if (SrcNumElts == MaskNumElts) {
    setValue(&I, DAG.getVectorShuffle(VT, DL, Src1, Src2, Mask));
    return;
  }

  // Normalize the shuffle vector since mask and vector length don't match.
  if (SrcNumElts < MaskNumElts) {
    // Mask is longer than the source vectors. We can use concatenate vector to
    // make the mask and vectors lengths match.

    if (MaskNumElts % SrcNumElts == 0) {
      // Mask length is a multiple of the source vector length.
      // Check if the shuffle is some kind of concatenation of the input
      // vectors.
      unsigned NumConcat = MaskNumElts / SrcNumElts;
      bool IsConcat = true;
      SmallVector<int, 8> ConcatSrcs(NumConcat, -1);
      for (unsigned i = 0; i != MaskNumElts; ++i) {
        int Idx = Mask[i];
        if (Idx < 0)
          continue;
        // Ensure the indices in each SrcVT sized piece are sequential and that
        // the same source is used for the whole piece.
        if ((Idx % SrcNumElts != (i % SrcNumElts)) ||
            (ConcatSrcs[i / SrcNumElts] >= 0 &&
             ConcatSrcs[i / SrcNumElts] != (int)(Idx / SrcNumElts))) {
          IsConcat = false;
          break;
        }
        // Remember which source this index came from.
        ConcatSrcs[i / SrcNumElts] = Idx / SrcNumElts;
      }

      // The shuffle is concatenating multiple vectors together. Just emit
      // a CONCAT_VECTORS operation.
      if (IsConcat) {
        SmallVector<SDValue, 8> ConcatOps;
        for (auto Src : ConcatSrcs) {
          if (Src < 0)
            ConcatOps.push_back(DAG.getUNDEF(SrcVT));
          else if (Src == 0)
            ConcatOps.push_back(Src1);
          else
            ConcatOps.push_back(Src2);
        }
        setValue(&I, DAG.getNode(ISD::CONCAT_VECTORS, DL, VT, ConcatOps));
        return;
      }
    }

    unsigned PaddedMaskNumElts = alignTo(MaskNumElts, SrcNumElts);
    unsigned NumConcat = PaddedMaskNumElts / SrcNumElts;
    EVT PaddedVT = EVT::getVectorVT(*DAG.getContext(), VT.getScalarType(),
                                    PaddedMaskNumElts);

    // Pad both vectors with undefs to make them the same length as the mask.
    SDValue UndefVal = DAG.getUNDEF(SrcVT);

    SmallVector<SDValue, 8> MOps1(NumConcat, UndefVal);
    SmallVector<SDValue, 8> MOps2(NumConcat, UndefVal);
    MOps1[0] = Src1;
    MOps2[0] = Src2;

    Src1 = DAG.getNode(ISD::CONCAT_VECTORS, DL, PaddedVT, MOps1);
    Src2 = DAG.getNode(ISD::CONCAT_VECTORS, DL, PaddedVT, MOps2);

    // Readjust mask for new input vector length.
    SmallVector<int, 8> MappedOps(PaddedMaskNumElts, -1);
    for (unsigned i = 0; i != MaskNumElts; ++i) {
      int Idx = Mask[i];
      if (Idx >= (int)SrcNumElts)
        Idx -= SrcNumElts - PaddedMaskNumElts;
      MappedOps[i] = Idx;
    }

    SDValue Result = DAG.getVectorShuffle(PaddedVT, DL, Src1, Src2, MappedOps);

    // If the concatenated vector was padded, extract a subvector with the
    // correct number of elements.
    if (MaskNumElts != PaddedMaskNumElts)
      Result = DAG.getNode(
          ISD::EXTRACT_SUBVECTOR, DL, VT, Result,
          DAG.getConstant(0, DL, TLI.getVectorIdxTy(DAG.getDataLayout())));

    setValue(&I, Result);
    return;
  }

  if (SrcNumElts > MaskNumElts) {
    // Analyze the access pattern of the vector to see if we can extract
    // two subvectors and do the shuffle.
    int StartIdx[2] = { -1, -1 };  // StartIdx to extract from
    bool CanExtract = true;
    for (int Idx : Mask) {
      unsigned Input = 0;
      if (Idx < 0)
        continue;

      if (Idx >= (int)SrcNumElts) {
        Input = 1;
        Idx -= SrcNumElts;
      }

      // If all the indices come from the same MaskNumElts sized portion of
      // the sources we can use extract. Also make sure the extract wouldn't
      // extract past the end of the source.
      int NewStartIdx = alignDown(Idx, MaskNumElts);
      if (NewStartIdx + MaskNumElts > SrcNumElts ||
          (StartIdx[Input] >= 0 && StartIdx[Input] != NewStartIdx))
        CanExtract = false;
      // Make sure we always update StartIdx as we use it to track if all
      // elements are undef.
      StartIdx[Input] = NewStartIdx;
    }

    if (StartIdx[0] < 0 && StartIdx[1] < 0) {
      setValue(&I, DAG.getUNDEF(VT)); // Vectors are not used.
      return;
    }
    if (CanExtract) {
      // Extract appropriate subvector and generate a vector shuffle
      for (unsigned Input = 0; Input < 2; ++Input) {
        SDValue &Src = Input == 0 ? Src1 : Src2;
        if (StartIdx[Input] < 0)
          Src = DAG.getUNDEF(VT);
        else {
          Src = DAG.getNode(
              ISD::EXTRACT_SUBVECTOR, DL, VT, Src,
              DAG.getConstant(StartIdx[Input], DL,
                              TLI.getVectorIdxTy(DAG.getDataLayout())));
        }
      }

      // Calculate new mask.
      SmallVector<int, 8> MappedOps(Mask.begin(), Mask.end());
      for (int &Idx : MappedOps) {
        if (Idx >= (int)SrcNumElts)
          Idx -= SrcNumElts + StartIdx[1] - MaskNumElts;
        else if (Idx >= 0)
          Idx -= StartIdx[0];
      }

      setValue(&I, DAG.getVectorShuffle(VT, DL, Src1, Src2, MappedOps));
      return;
    }
  }

  // We can't use either concat vectors or extract subvectors so fall back to
  // replacing the shuffle with extract and build vector.
  // to insert and build vector.
  EVT EltVT = VT.getVectorElementType();
  EVT IdxVT = TLI.getVectorIdxTy(DAG.getDataLayout());
  SmallVector<SDValue,8> Ops;
  for (int Idx : Mask) {
    SDValue Res;

    if (Idx < 0) {
      Res = DAG.getUNDEF(EltVT);
    } else {
      SDValue &Src = Idx < (int)SrcNumElts ? Src1 : Src2;
      if (Idx >= (int)SrcNumElts) Idx -= SrcNumElts;

      Res = DAG.getNode(ISD::EXTRACT_VECTOR_ELT, DL,
                        EltVT, Src, DAG.getConstant(Idx, DL, IdxVT));
    }

    Ops.push_back(Res);
  }

  setValue(&I, DAG.getBuildVector(VT, DL, Ops));
}

void SelectionDAGBuilder::visitInsertValue(const User &I) {
  ArrayRef<unsigned> Indices;
  if (const InsertValueInst *IV = dyn_cast<InsertValueInst>(&I))
    Indices = IV->getIndices();
  else
    Indices = cast<ConstantExpr>(&I)->getIndices();

  const Value *Op0 = I.getOperand(0);
  const Value *Op1 = I.getOperand(1);
  Type *AggTy = I.getType();
  Type *ValTy = Op1->getType();
  bool IntoUndef = isa<UndefValue>(Op0);
  bool FromUndef = isa<UndefValue>(Op1);

  unsigned LinearIndex = ComputeLinearIndex(AggTy, Indices);

  const TargetLowering &TLI = DAG.getTargetLoweringInfo();
  SmallVector<EVT, 4> AggValueVTs;
  ComputeValueVTs(TLI, DAG.getDataLayout(), AggTy, AggValueVTs);
  SmallVector<EVT, 4> ValValueVTs;
  ComputeValueVTs(TLI, DAG.getDataLayout(), ValTy, ValValueVTs);

  unsigned NumAggValues = AggValueVTs.size();
  unsigned NumValValues = ValValueVTs.size();
  SmallVector<SDValue, 4> Values(NumAggValues);

  // Ignore an insertvalue that produces an empty object
  if (!NumAggValues) {
    setValue(&I, DAG.getUNDEF(MVT(MVT::Other)));
    return;
  }

  SDValue Agg = getValue(Op0);
  unsigned i = 0;
  // Copy the beginning value(s) from the original aggregate.
  for (; i != LinearIndex; ++i)
    Values[i] = IntoUndef ? DAG.getUNDEF(AggValueVTs[i]) :
                SDValue(Agg.getNode(), Agg.getResNo() + i);
  // Copy values from the inserted value(s).
  if (NumValValues) {
    SDValue Val = getValue(Op1);
    for (; i != LinearIndex + NumValValues; ++i)
      Values[i] = FromUndef ? DAG.getUNDEF(AggValueVTs[i]) :
                  SDValue(Val.getNode(), Val.getResNo() + i - LinearIndex);
  }
  // Copy remaining value(s) from the original aggregate.
  for (; i != NumAggValues; ++i)
    Values[i] = IntoUndef ? DAG.getUNDEF(AggValueVTs[i]) :
                SDValue(Agg.getNode(), Agg.getResNo() + i);

  setValue(&I, DAG.getNode(ISD::MERGE_VALUES, getCurSDLoc(),
                           DAG.getVTList(AggValueVTs), Values));
}

void SelectionDAGBuilder::visitExtractValue(const User &I) {
  ArrayRef<unsigned> Indices;
  if (const ExtractValueInst *EV = dyn_cast<ExtractValueInst>(&I))
    Indices = EV->getIndices();
  else
    Indices = cast<ConstantExpr>(&I)->getIndices();

  const Value *Op0 = I.getOperand(0);
  Type *AggTy = Op0->getType();
  Type *ValTy = I.getType();
  bool OutOfUndef = isa<UndefValue>(Op0);

  unsigned LinearIndex = ComputeLinearIndex(AggTy, Indices);

  const TargetLowering &TLI = DAG.getTargetLoweringInfo();
  SmallVector<EVT, 4> ValValueVTs;
  ComputeValueVTs(TLI, DAG.getDataLayout(), ValTy, ValValueVTs);

  unsigned NumValValues = ValValueVTs.size();

  // Ignore a extractvalue that produces an empty object
  if (!NumValValues) {
    setValue(&I, DAG.getUNDEF(MVT(MVT::Other)));
    return;
  }

  SmallVector<SDValue, 4> Values(NumValValues);

  SDValue Agg = getValue(Op0);
  // Copy out the selected value(s).
  for (unsigned i = LinearIndex; i != LinearIndex + NumValValues; ++i)
    Values[i - LinearIndex] =
      OutOfUndef ?
        DAG.getUNDEF(Agg.getNode()->getValueType(Agg.getResNo() + i)) :
        SDValue(Agg.getNode(), Agg.getResNo() + i);

  setValue(&I, DAG.getNode(ISD::MERGE_VALUES, getCurSDLoc(),
                           DAG.getVTList(ValValueVTs), Values));
}

void SelectionDAGBuilder::visitGetElementPtr(const User &I) {
  Value *Op0 = I.getOperand(0);
  // Note that the pointer operand may be a vector of pointers. Take the scalar
  // element which holds a pointer.
  unsigned AS = Op0->getType()->getScalarType()->getPointerAddressSpace();
  SDValue N = getValue(Op0);
  SDLoc dl = getCurSDLoc();
  auto &TLI = DAG.getTargetLoweringInfo();
  MVT PtrTy = TLI.getPointerTy(DAG.getDataLayout(), AS);
  MVT PtrMemTy = TLI.getPointerMemTy(DAG.getDataLayout(), AS);

  // Normalize Vector GEP - all scalar operands should be converted to the
  // splat vector.
  unsigned VectorWidth = I.getType()->isVectorTy() ?
    I.getType()->getVectorNumElements() : 0;

  if (VectorWidth && !N.getValueType().isVector()) {
    LLVMContext &Context = *DAG.getContext();
    EVT VT = EVT::getVectorVT(Context, N.getValueType(), VectorWidth);
    N = DAG.getSplatBuildVector(VT, dl, N);
  }

  for (gep_type_iterator GTI = gep_type_begin(&I), E = gep_type_end(&I);
       GTI != E; ++GTI) {
    const Value *Idx = GTI.getOperand();
    if (StructType *StTy = GTI.getStructTypeOrNull()) {
      unsigned Field = cast<Constant>(Idx)->getUniqueInteger().getZExtValue();
      if (Field) {
        // N = N + Offset
        uint64_t Offset = DL->getStructLayout(StTy)->getElementOffset(Field);

        // In an inbounds GEP with an offset that is nonnegative even when
        // interpreted as signed, assume there is no unsigned overflow.
        SDNodeFlags Flags;
        if (int64_t(Offset) >= 0 && cast<GEPOperator>(I).isInBounds())
          Flags.setNoUnsignedWrap(true);

        N = DAG.getNode(ISD::ADD, dl, N.getValueType(), N,
                        DAG.getConstant(Offset, dl, N.getValueType()), Flags);
      }
    } else {
      unsigned IdxSize = DAG.getDataLayout().getIndexSizeInBits(AS);
      MVT IdxTy = MVT::getIntegerVT(IdxSize);
      APInt ElementSize(IdxSize, DL->getTypeAllocSize(GTI.getIndexedType()));

      // If this is a scalar constant or a splat vector of constants,
      // handle it quickly.
      const auto *C = dyn_cast<Constant>(Idx);
      if (C && isa<VectorType>(C->getType()))
        C = C->getSplatValue();

      if (const auto *CI = dyn_cast_or_null<ConstantInt>(C)) {
        if (CI->isZero())
          continue;
        APInt Offs = ElementSize * CI->getValue().sextOrTrunc(IdxSize);
        LLVMContext &Context = *DAG.getContext();
        SDValue OffsVal = VectorWidth ?
          DAG.getConstant(Offs, dl, EVT::getVectorVT(Context, IdxTy, VectorWidth)) :
          DAG.getConstant(Offs, dl, IdxTy);

        // In an inbounds GEP with an offset that is nonnegative even when
        // interpreted as signed, assume there is no unsigned overflow.
        SDNodeFlags Flags;
        if (Offs.isNonNegative() && cast<GEPOperator>(I).isInBounds())
          Flags.setNoUnsignedWrap(true);

        OffsVal = DAG.getSExtOrTrunc(OffsVal, dl, N.getValueType());

        N = DAG.getNode(ISD::ADD, dl, N.getValueType(), N, OffsVal, Flags);
        continue;
      }

      // N = N + Idx * ElementSize;
      SDValue IdxN = getValue(Idx);

      if (!IdxN.getValueType().isVector() && VectorWidth) {
        EVT VT = EVT::getVectorVT(*Context, IdxN.getValueType(), VectorWidth);
        IdxN = DAG.getSplatBuildVector(VT, dl, IdxN);
      }

      // If the index is smaller or larger than intptr_t, truncate or extend
      // it.
      IdxN = DAG.getSExtOrTrunc(IdxN, dl, N.getValueType());

      // If this is a multiply by a power of two, turn it into a shl
      // immediately.  This is a very common case.
      if (ElementSize != 1) {
        if (ElementSize.isPowerOf2()) {
          unsigned Amt = ElementSize.logBase2();
          IdxN = DAG.getNode(ISD::SHL, dl,
                             N.getValueType(), IdxN,
                             DAG.getConstant(Amt, dl, IdxN.getValueType()));
        } else {
          SDValue Scale = DAG.getConstant(ElementSize.getZExtValue(), dl,
                                          IdxN.getValueType());
          IdxN = DAG.getNode(ISD::MUL, dl,
                             N.getValueType(), IdxN, Scale);
        }
      }

      N = DAG.getNode(ISD::ADD, dl,
                      N.getValueType(), N, IdxN);
    }
  }

  if (PtrMemTy != PtrTy && !cast<GEPOperator>(I).isInBounds())
    N = DAG.getPtrExtendInReg(N, dl, PtrMemTy);

  setValue(&I, N);
}

void SelectionDAGBuilder::visitAlloca(const AllocaInst &I) {
  // If this is a fixed sized alloca in the entry block of the function,
  // allocate it statically on the stack.
  if (FuncInfo.StaticAllocaMap.count(&I))
    return;   // getValue will auto-populate this.

  SDLoc dl = getCurSDLoc();
  Type *Ty = I.getAllocatedType();
  const TargetLowering &TLI = DAG.getTargetLoweringInfo();
  auto &DL = DAG.getDataLayout();
  uint64_t TySize = DL.getTypeAllocSize(Ty);
  unsigned Align =
      std::max((unsigned)DL.getPrefTypeAlignment(Ty), I.getAlignment());

  SDValue AllocSize = getValue(I.getArraySize());

  EVT IntPtr = TLI.getPointerTy(DAG.getDataLayout(), DL.getAllocaAddrSpace());
  if (AllocSize.getValueType() != IntPtr)
    AllocSize = DAG.getZExtOrTrunc(AllocSize, dl, IntPtr);

  AllocSize = DAG.getNode(ISD::MUL, dl, IntPtr,
                          AllocSize,
                          DAG.getConstant(TySize, dl, IntPtr));

  // Handle alignment.  If the requested alignment is less than or equal to
  // the stack alignment, ignore it.  If the size is greater than or equal to
  // the stack alignment, we note this in the DYNAMIC_STACKALLOC node.
  unsigned StackAlign =
      DAG.getSubtarget().getFrameLowering()->getStackAlignment();
  if (Align <= StackAlign)
    Align = 0;

  // Round the size of the allocation up to the stack alignment size
  // by add SA-1 to the size. This doesn't overflow because we're computing
  // an address inside an alloca.
  SDNodeFlags Flags;
  Flags.setNoUnsignedWrap(true);
  AllocSize = DAG.getNode(ISD::ADD, dl, AllocSize.getValueType(), AllocSize,
                          DAG.getConstant(StackAlign - 1, dl, IntPtr), Flags);

  // Mask out the low bits for alignment purposes.
  AllocSize =
      DAG.getNode(ISD::AND, dl, AllocSize.getValueType(), AllocSize,
                  DAG.getConstant(~(uint64_t)(StackAlign - 1), dl, IntPtr));

  SDValue Ops[] = {getRoot(), AllocSize, DAG.getConstant(Align, dl, IntPtr)};
  SDVTList VTs = DAG.getVTList(AllocSize.getValueType(), MVT::Other);
  SDValue DSA = DAG.getNode(ISD::DYNAMIC_STACKALLOC, dl, VTs, Ops);
  setValue(&I, DSA);
  DAG.setRoot(DSA.getValue(1));

  assert(FuncInfo.MF->getFrameInfo().hasVarSizedObjects());
}

void SelectionDAGBuilder::visitLoad(const LoadInst &I) {
  if (I.isAtomic())
    return visitAtomicLoad(I);

  const TargetLowering &TLI = DAG.getTargetLoweringInfo();
  const Value *SV = I.getOperand(0);
  if (TLI.supportSwiftError()) {
    // Swifterror values can come from either a function parameter with
    // swifterror attribute or an alloca with swifterror attribute.
    if (const Argument *Arg = dyn_cast<Argument>(SV)) {
      if (Arg->hasSwiftErrorAttr())
        return visitLoadFromSwiftError(I);
    }

    if (const AllocaInst *Alloca = dyn_cast<AllocaInst>(SV)) {
      if (Alloca->isSwiftError())
        return visitLoadFromSwiftError(I);
    }
  }

  SDValue Ptr = getValue(SV);

  Type *Ty = I.getType();

  bool isVolatile = I.isVolatile();
  bool isNonTemporal = I.hasMetadata(LLVMContext::MD_nontemporal);
  bool isInvariant = I.hasMetadata(LLVMContext::MD_invariant_load);
  bool isDereferenceable =
      isDereferenceablePointer(SV, I.getType(), DAG.getDataLayout());
  unsigned Alignment = I.getAlignment();

  AAMDNodes AAInfo;
  I.getAAMetadata(AAInfo);
  const MDNode *Ranges = I.getMetadata(LLVMContext::MD_range);

  SmallVector<EVT, 4> ValueVTs, MemVTs;
  SmallVector<uint64_t, 4> Offsets;
  ComputeValueVTs(TLI, DAG.getDataLayout(), Ty, ValueVTs, &MemVTs, &Offsets);
  unsigned NumValues = ValueVTs.size();
  if (NumValues == 0)
    return;

  SDValue Root;
  bool ConstantMemory = false;
  if (isVolatile || NumValues > MaxParallelChains)
    // Serialize volatile loads with other side effects.
    Root = getRoot();
  else if (AA &&
           AA->pointsToConstantMemory(MemoryLocation(
               SV,
               LocationSize::precise(DAG.getDataLayout().getTypeStoreSize(Ty)),
               AAInfo))) {
    // Do not serialize (non-volatile) loads of constant memory with anything.
    Root = DAG.getEntryNode();
    ConstantMemory = true;
  } else {
    // Do not serialize non-volatile loads against each other.
    Root = DAG.getRoot();
  }

  SDLoc dl = getCurSDLoc();

  if (isVolatile)
    Root = TLI.prepareVolatileOrAtomicLoad(Root, dl, DAG);

  // An aggregate load cannot wrap around the address space, so offsets to its
  // parts don't wrap either.
  SDNodeFlags Flags;
  Flags.setNoUnsignedWrap(true);

  SmallVector<SDValue, 4> Values(NumValues);
  SmallVector<SDValue, 4> Chains(std::min(MaxParallelChains, NumValues));
  EVT PtrVT = Ptr.getValueType();
  unsigned ChainI = 0;
  for (unsigned i = 0; i != NumValues; ++i, ++ChainI) {
    // Serializing loads here may result in excessive register pressure, and
    // TokenFactor places arbitrary choke points on the scheduler. SD scheduling
    // could recover a bit by hoisting nodes upward in the chain by recognizing
    // they are side-effect free or do not alias. The optimizer should really
    // avoid this case by converting large object/array copies to llvm.memcpy
    // (MaxParallelChains should always remain as failsafe).
    if (ChainI == MaxParallelChains) {
      assert(PendingLoads.empty() && "PendingLoads must be serialized first");
      SDValue Chain = DAG.getNode(ISD::TokenFactor, dl, MVT::Other,
                                  makeArrayRef(Chains.data(), ChainI));
      Root = Chain;
      ChainI = 0;
    }
    SDValue A = DAG.getNode(ISD::ADD, dl,
                            PtrVT, Ptr,
                            DAG.getConstant(Offsets[i], dl, PtrVT),
                            Flags);
    auto MMOFlags = MachineMemOperand::MONone;
    if (isVolatile)
      MMOFlags |= MachineMemOperand::MOVolatile;
    if (isNonTemporal)
      MMOFlags |= MachineMemOperand::MONonTemporal;
    if (isInvariant)
      MMOFlags |= MachineMemOperand::MOInvariant;
    if (isDereferenceable)
      MMOFlags |= MachineMemOperand::MODereferenceable;
    MMOFlags |= TLI.getMMOFlags(I);

    SDValue L = DAG.getLoad(MemVTs[i], dl, Root, A,
                            MachinePointerInfo(SV, Offsets[i]), Alignment,
                            MMOFlags, AAInfo, Ranges);
    Chains[ChainI] = L.getValue(1);

    if (MemVTs[i] != ValueVTs[i])
      L = DAG.getZExtOrTrunc(L, dl, ValueVTs[i]);

    Values[i] = L;
  }

  if (!ConstantMemory) {
    SDValue Chain = DAG.getNode(ISD::TokenFactor, dl, MVT::Other,
                                makeArrayRef(Chains.data(), ChainI));
    if (isVolatile)
      DAG.setRoot(Chain);
    else
      PendingLoads.push_back(Chain);
  }

  setValue(&I, DAG.getNode(ISD::MERGE_VALUES, dl,
                           DAG.getVTList(ValueVTs), Values));
}

void SelectionDAGBuilder::visitStoreToSwiftError(const StoreInst &I) {
  assert(DAG.getTargetLoweringInfo().supportSwiftError() &&
         "call visitStoreToSwiftError when backend supports swifterror");

  SmallVector<EVT, 4> ValueVTs;
  SmallVector<uint64_t, 4> Offsets;
  const Value *SrcV = I.getOperand(0);
  ComputeValueVTs(DAG.getTargetLoweringInfo(), DAG.getDataLayout(),
                  SrcV->getType(), ValueVTs, &Offsets);
  assert(ValueVTs.size() == 1 && Offsets[0] == 0 &&
         "expect a single EVT for swifterror");

  SDValue Src = getValue(SrcV);
  // Create a virtual register, then update the virtual register.
  Register VReg =
      SwiftError.getOrCreateVRegDefAt(&I, FuncInfo.MBB, I.getPointerOperand());
  // Chain, DL, Reg, N or Chain, DL, Reg, N, Glue
  // Chain can be getRoot or getControlRoot.
  SDValue CopyNode = DAG.getCopyToReg(getRoot(), getCurSDLoc(), VReg,
                                      SDValue(Src.getNode(), Src.getResNo()));
  DAG.setRoot(CopyNode);
}

void SelectionDAGBuilder::visitLoadFromSwiftError(const LoadInst &I) {
  assert(DAG.getTargetLoweringInfo().supportSwiftError() &&
         "call visitLoadFromSwiftError when backend supports swifterror");

  assert(!I.isVolatile() &&
         !I.hasMetadata(LLVMContext::MD_nontemporal) &&
         !I.hasMetadata(LLVMContext::MD_invariant_load) &&
         "Support volatile, non temporal, invariant for load_from_swift_error");

  const Value *SV = I.getOperand(0);
  Type *Ty = I.getType();
  AAMDNodes AAInfo;
  I.getAAMetadata(AAInfo);
  assert(
      (!AA ||
       !AA->pointsToConstantMemory(MemoryLocation(
           SV, LocationSize::precise(DAG.getDataLayout().getTypeStoreSize(Ty)),
           AAInfo))) &&
      "load_from_swift_error should not be constant memory");

  SmallVector<EVT, 4> ValueVTs;
  SmallVector<uint64_t, 4> Offsets;
  ComputeValueVTs(DAG.getTargetLoweringInfo(), DAG.getDataLayout(), Ty,
                  ValueVTs, &Offsets);
  assert(ValueVTs.size() == 1 && Offsets[0] == 0 &&
         "expect a single EVT for swifterror");

  // Chain, DL, Reg, VT, Glue or Chain, DL, Reg, VT
  SDValue L = DAG.getCopyFromReg(
      getRoot(), getCurSDLoc(),
      SwiftError.getOrCreateVRegUseAt(&I, FuncInfo.MBB, SV), ValueVTs[0]);

  setValue(&I, L);
}

void SelectionDAGBuilder::visitStore(const StoreInst &I) {
  if (I.isAtomic())
    return visitAtomicStore(I);

  const Value *SrcV = I.getOperand(0);
  const Value *PtrV = I.getOperand(1);

  const TargetLowering &TLI = DAG.getTargetLoweringInfo();
  if (TLI.supportSwiftError()) {
    // Swifterror values can come from either a function parameter with
    // swifterror attribute or an alloca with swifterror attribute.
    if (const Argument *Arg = dyn_cast<Argument>(PtrV)) {
      if (Arg->hasSwiftErrorAttr())
        return visitStoreToSwiftError(I);
    }

    if (const AllocaInst *Alloca = dyn_cast<AllocaInst>(PtrV)) {
      if (Alloca->isSwiftError())
        return visitStoreToSwiftError(I);
    }
  }

  SmallVector<EVT, 4> ValueVTs, MemVTs;
  SmallVector<uint64_t, 4> Offsets;
  ComputeValueVTs(DAG.getTargetLoweringInfo(), DAG.getDataLayout(),
                  SrcV->getType(), ValueVTs, &MemVTs, &Offsets);
  unsigned NumValues = ValueVTs.size();
  if (NumValues == 0)
    return;

  // Get the lowered operands. Note that we do this after
  // checking if NumResults is zero, because with zero results
  // the operands won't have values in the map.
  SDValue Src = getValue(SrcV);
  SDValue Ptr = getValue(PtrV);

  SDValue Root = getRoot();
  SmallVector<SDValue, 4> Chains(std::min(MaxParallelChains, NumValues));
  SDLoc dl = getCurSDLoc();
  EVT PtrVT = Ptr.getValueType();
  unsigned Alignment = I.getAlignment();
  AAMDNodes AAInfo;
  I.getAAMetadata(AAInfo);

  auto MMOFlags = MachineMemOperand::MONone;
  if (I.isVolatile())
    MMOFlags |= MachineMemOperand::MOVolatile;
  if (I.hasMetadata(LLVMContext::MD_nontemporal))
    MMOFlags |= MachineMemOperand::MONonTemporal;
  MMOFlags |= TLI.getMMOFlags(I);

  // An aggregate load cannot wrap around the address space, so offsets to its
  // parts don't wrap either.
  SDNodeFlags Flags;
  Flags.setNoUnsignedWrap(true);

  unsigned ChainI = 0;
  for (unsigned i = 0; i != NumValues; ++i, ++ChainI) {
    // See visitLoad comments.
    if (ChainI == MaxParallelChains) {
      SDValue Chain = DAG.getNode(ISD::TokenFactor, dl, MVT::Other,
                                  makeArrayRef(Chains.data(), ChainI));
      Root = Chain;
      ChainI = 0;
    }
    SDValue Add = DAG.getNode(ISD::ADD, dl, PtrVT, Ptr,
                              DAG.getConstant(Offsets[i], dl, PtrVT), Flags);
    SDValue Val = SDValue(Src.getNode(), Src.getResNo() + i);
    if (MemVTs[i] != ValueVTs[i])
      Val = DAG.getPtrExtOrTrunc(Val, dl, MemVTs[i]);
    SDValue St =
        DAG.getStore(Root, dl, Val, Add, MachinePointerInfo(PtrV, Offsets[i]),
                     Alignment, MMOFlags, AAInfo);
    Chains[ChainI] = St;
  }

  SDValue StoreNode = DAG.getNode(ISD::TokenFactor, dl, MVT::Other,
                                  makeArrayRef(Chains.data(), ChainI));
  DAG.setRoot(StoreNode);
}

void SelectionDAGBuilder::visitMaskedStore(const CallInst &I,
                                           bool IsCompressing) {
  SDLoc sdl = getCurSDLoc();

  auto getMaskedStoreOps = [&](Value* &Ptr, Value* &Mask, Value* &Src0,
                           unsigned& Alignment) {
    // llvm.masked.store.*(Src0, Ptr, alignment, Mask)
    Src0 = I.getArgOperand(0);
    Ptr = I.getArgOperand(1);
    Alignment = cast<ConstantInt>(I.getArgOperand(2))->getZExtValue();
    Mask = I.getArgOperand(3);
  };
  auto getCompressingStoreOps = [&](Value* &Ptr, Value* &Mask, Value* &Src0,
                           unsigned& Alignment) {
    // llvm.masked.compressstore.*(Src0, Ptr, Mask)
    Src0 = I.getArgOperand(0);
    Ptr = I.getArgOperand(1);
    Mask = I.getArgOperand(2);
    Alignment = 0;
  };

  Value  *PtrOperand, *MaskOperand, *Src0Operand;
  unsigned Alignment;
  if (IsCompressing)
    getCompressingStoreOps(PtrOperand, MaskOperand, Src0Operand, Alignment);
  else
    getMaskedStoreOps(PtrOperand, MaskOperand, Src0Operand, Alignment);

  SDValue Ptr = getValue(PtrOperand);
  SDValue Src0 = getValue(Src0Operand);
  SDValue Mask = getValue(MaskOperand);

  EVT VT = Src0.getValueType();
  if (!Alignment)
    Alignment = DAG.getEVTAlignment(VT);

  AAMDNodes AAInfo;
  I.getAAMetadata(AAInfo);

  MachineMemOperand *MMO =
    DAG.getMachineFunction().
    getMachineMemOperand(MachinePointerInfo(PtrOperand),
                          MachineMemOperand::MOStore,  VT.getStoreSize(),
                          Alignment, AAInfo);
  SDValue StoreNode = DAG.getMaskedStore(getRoot(), sdl, Src0, Ptr, Mask, VT,
                                         MMO, false /* Truncating */,
                                         IsCompressing);
  DAG.setRoot(StoreNode);
  setValue(&I, StoreNode);
}

// Get a uniform base for the Gather/Scatter intrinsic.
// The first argument of the Gather/Scatter intrinsic is a vector of pointers.
// We try to represent it as a base pointer + vector of indices.
// Usually, the vector of pointers comes from a 'getelementptr' instruction.
// The first operand of the GEP may be a single pointer or a vector of pointers
// Example:
//   %gep.ptr = getelementptr i32, <8 x i32*> %vptr, <8 x i32> %ind
//  or
//   %gep.ptr = getelementptr i32, i32* %ptr,        <8 x i32> %ind
// %res = call <8 x i32> @llvm.masked.gather.v8i32(<8 x i32*> %gep.ptr, ..
//
// When the first GEP operand is a single pointer - it is the uniform base we
// are looking for. If first operand of the GEP is a splat vector - we
// extract the splat value and use it as a uniform base.
// In all other cases the function returns 'false'.
static bool getUniformBase(const Value *&Ptr, SDValue &Base, SDValue &Index,
                           ISD::MemIndexType &IndexType, SDValue &Scale,
                           SelectionDAGBuilder *SDB) {
  SelectionDAG& DAG = SDB->DAG;
  LLVMContext &Context = *DAG.getContext();

  assert(Ptr->getType()->isVectorTy() && "Uexpected pointer type");
  const GetElementPtrInst *GEP = dyn_cast<GetElementPtrInst>(Ptr);
  if (!GEP)
    return false;

  const Value *GEPPtr = GEP->getPointerOperand();
  if (!GEPPtr->getType()->isVectorTy())
    Ptr = GEPPtr;
  else if (!(Ptr = getSplatValue(GEPPtr)))
    return false;

  unsigned FinalIndex = GEP->getNumOperands() - 1;
  Value *IndexVal = GEP->getOperand(FinalIndex);

  // Ensure all the other indices are 0.
  for (unsigned i = 1; i < FinalIndex; ++i) {
    auto *C = dyn_cast<Constant>(GEP->getOperand(i));
    if (!C)
      return false;
    if (isa<VectorType>(C->getType()))
      C = C->getSplatValue();
    auto *CI = dyn_cast_or_null<ConstantInt>(C);
    if (!CI || !CI->isZero())
      return false;
  }

  // The operands of the GEP may be defined in another basic block.
  // In this case we'll not find nodes for the operands.
  if (!SDB->findValue(Ptr) || !SDB->findValue(IndexVal))
    return false;

  const TargetLowering &TLI = DAG.getTargetLoweringInfo();
  const DataLayout &DL = DAG.getDataLayout();
  Scale = DAG.getTargetConstant(DL.getTypeAllocSize(GEP->getResultElementType()),
                                SDB->getCurSDLoc(), TLI.getPointerTy(DL));
  Base = SDB->getValue(Ptr);
  Index = SDB->getValue(IndexVal);
  IndexType = ISD::SIGNED_SCALED;

  if (!Index.getValueType().isVector()) {
    unsigned GEPWidth = GEP->getType()->getVectorNumElements();
    EVT VT = EVT::getVectorVT(Context, Index.getValueType(), GEPWidth);
    Index = DAG.getSplatBuildVector(VT, SDLoc(Index), Index);
  }
  return true;
}

void SelectionDAGBuilder::visitMaskedScatter(const CallInst &I) {
  SDLoc sdl = getCurSDLoc();

  // llvm.masked.scatter.*(Src0, Ptrs, alignemt, Mask)
  const Value *Ptr = I.getArgOperand(1);
  SDValue Src0 = getValue(I.getArgOperand(0));
  SDValue Mask = getValue(I.getArgOperand(3));
  EVT VT = Src0.getValueType();
  unsigned Alignment = (cast<ConstantInt>(I.getArgOperand(2)))->getZExtValue();
  if (!Alignment)
    Alignment = DAG.getEVTAlignment(VT);
  const TargetLowering &TLI = DAG.getTargetLoweringInfo();

  AAMDNodes AAInfo;
  I.getAAMetadata(AAInfo);

  SDValue Base;
  SDValue Index;
  ISD::MemIndexType IndexType;
  SDValue Scale;
  const Value *BasePtr = Ptr;
  bool UniformBase = getUniformBase(BasePtr, Base, Index, IndexType, Scale,
                                    this);

  const Value *MemOpBasePtr = UniformBase ? BasePtr : nullptr;
  MachineMemOperand *MMO = DAG.getMachineFunction().
    getMachineMemOperand(MachinePointerInfo(MemOpBasePtr),
                         MachineMemOperand::MOStore,  VT.getStoreSize(),
                         Alignment, AAInfo);
  if (!UniformBase) {
    Base = DAG.getConstant(0, sdl, TLI.getPointerTy(DAG.getDataLayout()));
    Index = getValue(Ptr);
    IndexType = ISD::SIGNED_SCALED;
    Scale = DAG.getTargetConstant(1, sdl, TLI.getPointerTy(DAG.getDataLayout()));
  }
  SDValue Ops[] = { getRoot(), Src0, Mask, Base, Index, Scale };
  SDValue Scatter = DAG.getMaskedScatter(DAG.getVTList(MVT::Other), VT, sdl,
                                         Ops, MMO, IndexType);
  DAG.setRoot(Scatter);
  setValue(&I, Scatter);
}

void SelectionDAGBuilder::visitMaskedLoad(const CallInst &I, bool IsExpanding) {
  SDLoc sdl = getCurSDLoc();

  auto getMaskedLoadOps = [&](Value* &Ptr, Value* &Mask, Value* &Src0,
                           unsigned& Alignment) {
    // @llvm.masked.load.*(Ptr, alignment, Mask, Src0)
    Ptr = I.getArgOperand(0);
    Alignment = cast<ConstantInt>(I.getArgOperand(1))->getZExtValue();
    Mask = I.getArgOperand(2);
    Src0 = I.getArgOperand(3);
  };
  auto getExpandingLoadOps = [&](Value* &Ptr, Value* &Mask, Value* &Src0,
                           unsigned& Alignment) {
    // @llvm.masked.expandload.*(Ptr, Mask, Src0)
    Ptr = I.getArgOperand(0);
    Alignment = 0;
    Mask = I.getArgOperand(1);
    Src0 = I.getArgOperand(2);
  };

  Value  *PtrOperand, *MaskOperand, *Src0Operand;
  unsigned Alignment;
  if (IsExpanding)
    getExpandingLoadOps(PtrOperand, MaskOperand, Src0Operand, Alignment);
  else
    getMaskedLoadOps(PtrOperand, MaskOperand, Src0Operand, Alignment);

  SDValue Ptr = getValue(PtrOperand);
  SDValue Src0 = getValue(Src0Operand);
  SDValue Mask = getValue(MaskOperand);

  EVT VT = Src0.getValueType();
  if (!Alignment)
    Alignment = DAG.getEVTAlignment(VT);

  AAMDNodes AAInfo;
  I.getAAMetadata(AAInfo);
  const MDNode *Ranges = I.getMetadata(LLVMContext::MD_range);

  // Do not serialize masked loads of constant memory with anything.
  MemoryLocation ML;
  if (VT.isScalableVector())
    ML = MemoryLocation(PtrOperand);
  else
    ML = MemoryLocation(PtrOperand, LocationSize::precise(
                           DAG.getDataLayout().getTypeStoreSize(I.getType())),
                           AAInfo);
  bool AddToChain = !AA || !AA->pointsToConstantMemory(ML);

  SDValue InChain = AddToChain ? DAG.getRoot() : DAG.getEntryNode();

  MachineMemOperand *MMO =
    DAG.getMachineFunction().
    getMachineMemOperand(MachinePointerInfo(PtrOperand),
                          MachineMemOperand::MOLoad,  VT.getStoreSize(),
                          Alignment, AAInfo, Ranges);

  SDValue Load = DAG.getMaskedLoad(VT, sdl, InChain, Ptr, Mask, Src0, VT, MMO,
                                   ISD::NON_EXTLOAD, IsExpanding);
  if (AddToChain)
    PendingLoads.push_back(Load.getValue(1));
  setValue(&I, Load);
}

void SelectionDAGBuilder::visitMaskedGather(const CallInst &I) {
  SDLoc sdl = getCurSDLoc();

  // @llvm.masked.gather.*(Ptrs, alignment, Mask, Src0)
  const Value *Ptr = I.getArgOperand(0);
  SDValue Src0 = getValue(I.getArgOperand(3));
  SDValue Mask = getValue(I.getArgOperand(2));

  const TargetLowering &TLI = DAG.getTargetLoweringInfo();
  EVT VT = TLI.getValueType(DAG.getDataLayout(), I.getType());
  unsigned Alignment = (cast<ConstantInt>(I.getArgOperand(1)))->getZExtValue();
  if (!Alignment)
    Alignment = DAG.getEVTAlignment(VT);

  AAMDNodes AAInfo;
  I.getAAMetadata(AAInfo);
  const MDNode *Ranges = I.getMetadata(LLVMContext::MD_range);

  SDValue Root = DAG.getRoot();
  SDValue Base;
  SDValue Index;
  ISD::MemIndexType IndexType;
  SDValue Scale;
  const Value *BasePtr = Ptr;
  bool UniformBase = getUniformBase(BasePtr, Base, Index, IndexType, Scale,
                                    this);
  bool ConstantMemory = false;
  if (UniformBase && AA &&
      AA->pointsToConstantMemory(
          MemoryLocation(BasePtr,
                         LocationSize::precise(
                             DAG.getDataLayout().getTypeStoreSize(I.getType())),
                         AAInfo))) {
    // Do not serialize (non-volatile) loads of constant memory with anything.
    Root = DAG.getEntryNode();
    ConstantMemory = true;
  }

  MachineMemOperand *MMO =
    DAG.getMachineFunction().
    getMachineMemOperand(MachinePointerInfo(UniformBase ? BasePtr : nullptr),
                         MachineMemOperand::MOLoad,  VT.getStoreSize(),
                         Alignment, AAInfo, Ranges);

  if (!UniformBase) {
    Base = DAG.getConstant(0, sdl, TLI.getPointerTy(DAG.getDataLayout()));
    Index = getValue(Ptr);
    IndexType = ISD::SIGNED_SCALED;
    Scale = DAG.getTargetConstant(1, sdl, TLI.getPointerTy(DAG.getDataLayout()));
  }
  SDValue Ops[] = { Root, Src0, Mask, Base, Index, Scale };
  SDValue Gather = DAG.getMaskedGather(DAG.getVTList(VT, MVT::Other), VT, sdl,
                                       Ops, MMO, IndexType);

  SDValue OutChain = Gather.getValue(1);
  if (!ConstantMemory)
    PendingLoads.push_back(OutChain);
  setValue(&I, Gather);
}

void SelectionDAGBuilder::visitAtomicCmpXchg(const AtomicCmpXchgInst &I) {
  SDLoc dl = getCurSDLoc();
  AtomicOrdering SuccessOrdering = I.getSuccessOrdering();
  AtomicOrdering FailureOrdering = I.getFailureOrdering();
  SyncScope::ID SSID = I.getSyncScopeID();

  SDValue InChain = getRoot();

  MVT MemVT = getValue(I.getCompareOperand()).getSimpleValueType();
  SDVTList VTs = DAG.getVTList(MemVT, MVT::i1, MVT::Other);

  auto Alignment = DAG.getEVTAlignment(MemVT);

  auto Flags = MachineMemOperand::MOLoad | MachineMemOperand::MOStore;
  if (I.isVolatile())
    Flags |= MachineMemOperand::MOVolatile;
  Flags |= DAG.getTargetLoweringInfo().getMMOFlags(I);

  MachineFunction &MF = DAG.getMachineFunction();
  MachineMemOperand *MMO =
    MF.getMachineMemOperand(MachinePointerInfo(I.getPointerOperand()),
                            Flags, MemVT.getStoreSize(), Alignment,
                            AAMDNodes(), nullptr, SSID, SuccessOrdering,
                            FailureOrdering);

  SDValue L = DAG.getAtomicCmpSwap(ISD::ATOMIC_CMP_SWAP_WITH_SUCCESS,
                                   dl, MemVT, VTs, InChain,
                                   getValue(I.getPointerOperand()),
                                   getValue(I.getCompareOperand()),
                                   getValue(I.getNewValOperand()), MMO);

  SDValue OutChain = L.getValue(2);

  setValue(&I, L);
  DAG.setRoot(OutChain);
}

void SelectionDAGBuilder::visitAtomicRMW(const AtomicRMWInst &I) {
  SDLoc dl = getCurSDLoc();
  ISD::NodeType NT;
  switch (I.getOperation()) {
  default: llvm_unreachable("Unknown atomicrmw operation");
  case AtomicRMWInst::Xchg: NT = ISD::ATOMIC_SWAP; break;
  case AtomicRMWInst::Add:  NT = ISD::ATOMIC_LOAD_ADD; break;
  case AtomicRMWInst::Sub:  NT = ISD::ATOMIC_LOAD_SUB; break;
  case AtomicRMWInst::And:  NT = ISD::ATOMIC_LOAD_AND; break;
  case AtomicRMWInst::Nand: NT = ISD::ATOMIC_LOAD_NAND; break;
  case AtomicRMWInst::Or:   NT = ISD::ATOMIC_LOAD_OR; break;
  case AtomicRMWInst::Xor:  NT = ISD::ATOMIC_LOAD_XOR; break;
  case AtomicRMWInst::Max:  NT = ISD::ATOMIC_LOAD_MAX; break;
  case AtomicRMWInst::Min:  NT = ISD::ATOMIC_LOAD_MIN; break;
  case AtomicRMWInst::UMax: NT = ISD::ATOMIC_LOAD_UMAX; break;
  case AtomicRMWInst::UMin: NT = ISD::ATOMIC_LOAD_UMIN; break;
  case AtomicRMWInst::FAdd: NT = ISD::ATOMIC_LOAD_FADD; break;
  case AtomicRMWInst::FSub: NT = ISD::ATOMIC_LOAD_FSUB; break;
  }
  AtomicOrdering Ordering = I.getOrdering();
  SyncScope::ID SSID = I.getSyncScopeID();

  SDValue InChain = getRoot();

  auto MemVT = getValue(I.getValOperand()).getSimpleValueType();
  auto Alignment = DAG.getEVTAlignment(MemVT);

  auto Flags = MachineMemOperand::MOLoad |  MachineMemOperand::MOStore;
  if (I.isVolatile())
    Flags |= MachineMemOperand::MOVolatile;
  Flags |= DAG.getTargetLoweringInfo().getMMOFlags(I);

  MachineFunction &MF = DAG.getMachineFunction();
  MachineMemOperand *MMO =
    MF.getMachineMemOperand(MachinePointerInfo(I.getPointerOperand()), Flags,
                            MemVT.getStoreSize(), Alignment, AAMDNodes(),
                            nullptr, SSID, Ordering);

  SDValue L =
    DAG.getAtomic(NT, dl, MemVT, InChain,
                  getValue(I.getPointerOperand()), getValue(I.getValOperand()),
                  MMO);

  SDValue OutChain = L.getValue(1);

  setValue(&I, L);
  DAG.setRoot(OutChain);
}

void SelectionDAGBuilder::visitFence(const FenceInst &I) {
  SDLoc dl = getCurSDLoc();
  const TargetLowering &TLI = DAG.getTargetLoweringInfo();
  SDValue Ops[3];
  Ops[0] = getRoot();
  Ops[1] = DAG.getConstant((unsigned)I.getOrdering(), dl,
                           TLI.getFenceOperandTy(DAG.getDataLayout()));
  Ops[2] = DAG.getConstant(I.getSyncScopeID(), dl,
                           TLI.getFenceOperandTy(DAG.getDataLayout()));
  DAG.setRoot(DAG.getNode(ISD::ATOMIC_FENCE, dl, MVT::Other, Ops));
}

void SelectionDAGBuilder::visitAtomicLoad(const LoadInst &I) {
  SDLoc dl = getCurSDLoc();
  AtomicOrdering Order = I.getOrdering();
  SyncScope::ID SSID = I.getSyncScopeID();

  SDValue InChain = getRoot();

  const TargetLowering &TLI = DAG.getTargetLoweringInfo();
  EVT VT = TLI.getValueType(DAG.getDataLayout(), I.getType());
  EVT MemVT = TLI.getMemValueType(DAG.getDataLayout(), I.getType());

  if (!TLI.supportsUnalignedAtomics() &&
      I.getAlignment() < MemVT.getSizeInBits() / 8)
    report_fatal_error("Cannot generate unaligned atomic load");

  auto Flags = MachineMemOperand::MOLoad;
  if (I.isVolatile())
    Flags |= MachineMemOperand::MOVolatile;
  if (I.hasMetadata(LLVMContext::MD_invariant_load))
    Flags |= MachineMemOperand::MOInvariant;
  if (isDereferenceablePointer(I.getPointerOperand(), I.getType(),
                               DAG.getDataLayout()))
    Flags |= MachineMemOperand::MODereferenceable;

  Flags |= TLI.getMMOFlags(I);

  MachineMemOperand *MMO =
      DAG.getMachineFunction().
      getMachineMemOperand(MachinePointerInfo(I.getPointerOperand()),
                           Flags, MemVT.getStoreSize(),
                           I.getAlignment() ? I.getAlignment() :
                                              DAG.getEVTAlignment(MemVT),
                           AAMDNodes(), nullptr, SSID, Order);

  InChain = TLI.prepareVolatileOrAtomicLoad(InChain, dl, DAG);

  SDValue Ptr = getValue(I.getPointerOperand());

  if (TLI.lowerAtomicLoadAsLoadSDNode(I)) {
    // TODO: Once this is better exercised by tests, it should be merged with
    // the normal path for loads to prevent future divergence.
    SDValue L = DAG.getLoad(MemVT, dl, InChain, Ptr, MMO);
    if (MemVT != VT)
      L = DAG.getPtrExtOrTrunc(L, dl, VT);

    setValue(&I, L);
    SDValue OutChain = L.getValue(1);
    if (!I.isUnordered())
      DAG.setRoot(OutChain);
    else
      PendingLoads.push_back(OutChain);
    return;
  }
  
  SDValue L = DAG.getAtomic(ISD::ATOMIC_LOAD, dl, MemVT, MemVT, InChain,
                            Ptr, MMO);

  SDValue OutChain = L.getValue(1);
  if (MemVT != VT)
    L = DAG.getPtrExtOrTrunc(L, dl, VT);

  setValue(&I, L);
  DAG.setRoot(OutChain);
}

void SelectionDAGBuilder::visitAtomicStore(const StoreInst &I) {
  SDLoc dl = getCurSDLoc();

  AtomicOrdering Ordering = I.getOrdering();
  SyncScope::ID SSID = I.getSyncScopeID();

  SDValue InChain = getRoot();

  const TargetLowering &TLI = DAG.getTargetLoweringInfo();
  EVT MemVT =
      TLI.getMemValueType(DAG.getDataLayout(), I.getValueOperand()->getType());

  if (I.getAlignment() < MemVT.getSizeInBits() / 8)
    report_fatal_error("Cannot generate unaligned atomic store");

  auto Flags = MachineMemOperand::MOStore;
  if (I.isVolatile())
    Flags |= MachineMemOperand::MOVolatile;
  Flags |= TLI.getMMOFlags(I);

  MachineFunction &MF = DAG.getMachineFunction();
  MachineMemOperand *MMO =
    MF.getMachineMemOperand(MachinePointerInfo(I.getPointerOperand()), Flags,
                            MemVT.getStoreSize(), I.getAlignment(), AAMDNodes(),
                            nullptr, SSID, Ordering);

  SDValue Val = getValue(I.getValueOperand());
  if (Val.getValueType() != MemVT)
    Val = DAG.getPtrExtOrTrunc(Val, dl, MemVT);
  SDValue Ptr = getValue(I.getPointerOperand());

  if (TLI.lowerAtomicStoreAsStoreSDNode(I)) {
    // TODO: Once this is better exercised by tests, it should be merged with
    // the normal path for stores to prevent future divergence.
    SDValue S = DAG.getStore(InChain, dl, Val, Ptr, MMO);
    DAG.setRoot(S);
    return;
  }
  SDValue OutChain = DAG.getAtomic(ISD::ATOMIC_STORE, dl, MemVT, InChain,
                                   Ptr, Val, MMO);


  DAG.setRoot(OutChain);
}

/// visitTargetIntrinsic - Lower a call of a target intrinsic to an INTRINSIC
/// node.
void SelectionDAGBuilder::visitTargetIntrinsic(const CallInst &I,
                                               unsigned Intrinsic) {
  // Ignore the callsite's attributes. A specific call site may be marked with
  // readnone, but the lowering code will expect the chain based on the
  // definition.
  const Function *F = I.getCalledFunction();
  bool HasChain = !F->doesNotAccessMemory();
  bool OnlyLoad = HasChain && F->onlyReadsMemory();

  // Build the operand list.
  SmallVector<SDValue, 8> Ops;
  if (HasChain) {  // If this intrinsic has side-effects, chainify it.
    if (OnlyLoad) {
      // We don't need to serialize loads against other loads.
      Ops.push_back(DAG.getRoot());
    } else {
      Ops.push_back(getRoot());
    }
  }

  // Info is set by getTgtMemInstrinsic
  TargetLowering::IntrinsicInfo Info;
  const TargetLowering &TLI = DAG.getTargetLoweringInfo();
  bool IsTgtIntrinsic = TLI.getTgtMemIntrinsic(Info, I,
                                               DAG.getMachineFunction(),
                                               Intrinsic);

  // Add the intrinsic ID as an integer operand if it's not a target intrinsic.
  if (!IsTgtIntrinsic || Info.opc == ISD::INTRINSIC_VOID ||
      Info.opc == ISD::INTRINSIC_W_CHAIN)
    Ops.push_back(DAG.getTargetConstant(Intrinsic, getCurSDLoc(),
                                        TLI.getPointerTy(DAG.getDataLayout())));

  // Add all operands of the call to the operand list.
  for (unsigned i = 0, e = I.getNumArgOperands(); i != e; ++i) {
    const Value *Arg = I.getArgOperand(i);
    if (!I.paramHasAttr(i, Attribute::ImmArg)) {
      Ops.push_back(getValue(Arg));
      continue;
    }

    // Use TargetConstant instead of a regular constant for immarg.
    EVT VT = TLI.getValueType(*DL, Arg->getType(), true);
    if (const ConstantInt *CI = dyn_cast<ConstantInt>(Arg)) {
      assert(CI->getBitWidth() <= 64 &&
             "large intrinsic immediates not handled");
      Ops.push_back(DAG.getTargetConstant(*CI, SDLoc(), VT));
    } else {
      Ops.push_back(
          DAG.getTargetConstantFP(*cast<ConstantFP>(Arg), SDLoc(), VT));
    }
  }

  SmallVector<EVT, 4> ValueVTs;
  ComputeValueVTs(TLI, DAG.getDataLayout(), I.getType(), ValueVTs);

  if (HasChain)
    ValueVTs.push_back(MVT::Other);

  SDVTList VTs = DAG.getVTList(ValueVTs);

  // Create the node.
  SDValue Result;
  if (IsTgtIntrinsic) {
    // This is target intrinsic that touches memory
    AAMDNodes AAInfo;
    I.getAAMetadata(AAInfo);
    Result = DAG.getMemIntrinsicNode(
        Info.opc, getCurSDLoc(), VTs, Ops, Info.memVT,
        MachinePointerInfo(Info.ptrVal, Info.offset),
        Info.align ? Info.align->value() : 0, Info.flags, Info.size, AAInfo);
  } else if (!HasChain) {
    Result = DAG.getNode(ISD::INTRINSIC_WO_CHAIN, getCurSDLoc(), VTs, Ops);
  } else if (!I.getType()->isVoidTy()) {
    Result = DAG.getNode(ISD::INTRINSIC_W_CHAIN, getCurSDLoc(), VTs, Ops);
  } else {
    Result = DAG.getNode(ISD::INTRINSIC_VOID, getCurSDLoc(), VTs, Ops);
  }

  if (HasChain) {
    SDValue Chain = Result.getValue(Result.getNode()->getNumValues()-1);
    if (OnlyLoad)
      PendingLoads.push_back(Chain);
    else
      DAG.setRoot(Chain);
  }

  if (!I.getType()->isVoidTy()) {
    if (VectorType *PTy = dyn_cast<VectorType>(I.getType())) {
      EVT VT = TLI.getValueType(DAG.getDataLayout(), PTy);
      Result = DAG.getNode(ISD::BITCAST, getCurSDLoc(), VT, Result);
    } else
      Result = lowerRangeToAssertZExt(DAG, I, Result);

    setValue(&I, Result);
  }
}

/// GetSignificand - Get the significand and build it into a floating-point
/// number with exponent of 1:
///
///   Op = (Op & 0x007fffff) | 0x3f800000;
///
/// where Op is the hexadecimal representation of floating point value.
static SDValue GetSignificand(SelectionDAG &DAG, SDValue Op, const SDLoc &dl) {
  SDValue t1 = DAG.getNode(ISD::AND, dl, MVT::i32, Op,
                           DAG.getConstant(0x007fffff, dl, MVT::i32));
  SDValue t2 = DAG.getNode(ISD::OR, dl, MVT::i32, t1,
                           DAG.getConstant(0x3f800000, dl, MVT::i32));
  return DAG.getNode(ISD::BITCAST, dl, MVT::f32, t2);
}

/// GetExponent - Get the exponent:
///
///   (float)(int)(((Op & 0x7f800000) >> 23) - 127);
///
/// where Op is the hexadecimal representation of floating point value.
static SDValue GetExponent(SelectionDAG &DAG, SDValue Op,
                           const TargetLowering &TLI, const SDLoc &dl) {
  SDValue t0 = DAG.getNode(ISD::AND, dl, MVT::i32, Op,
                           DAG.getConstant(0x7f800000, dl, MVT::i32));
  SDValue t1 = DAG.getNode(
      ISD::SRL, dl, MVT::i32, t0,
      DAG.getConstant(23, dl, TLI.getPointerTy(DAG.getDataLayout())));
  SDValue t2 = DAG.getNode(ISD::SUB, dl, MVT::i32, t1,
                           DAG.getConstant(127, dl, MVT::i32));
  return DAG.getNode(ISD::SINT_TO_FP, dl, MVT::f32, t2);
}

/// getF32Constant - Get 32-bit floating point constant.
static SDValue getF32Constant(SelectionDAG &DAG, unsigned Flt,
                              const SDLoc &dl) {
  return DAG.getConstantFP(APFloat(APFloat::IEEEsingle(), APInt(32, Flt)), dl,
                           MVT::f32);
}

static SDValue getLimitedPrecisionExp2(SDValue t0, const SDLoc &dl,
                                       SelectionDAG &DAG) {
  // TODO: What fast-math-flags should be set on the floating-point nodes?

  //   IntegerPartOfX = ((int32_t)(t0);
  SDValue IntegerPartOfX = DAG.getNode(ISD::FP_TO_SINT, dl, MVT::i32, t0);

  //   FractionalPartOfX = t0 - (float)IntegerPartOfX;
  SDValue t1 = DAG.getNode(ISD::SINT_TO_FP, dl, MVT::f32, IntegerPartOfX);
  SDValue X = DAG.getNode(ISD::FSUB, dl, MVT::f32, t0, t1);

  //   IntegerPartOfX <<= 23;
  IntegerPartOfX = DAG.getNode(
      ISD::SHL, dl, MVT::i32, IntegerPartOfX,
      DAG.getConstant(23, dl, DAG.getTargetLoweringInfo().getPointerTy(
                                  DAG.getDataLayout())));

  SDValue TwoToFractionalPartOfX;
  if (LimitFloatPrecision <= 6) {
    // For floating-point precision of 6:
    //
    //   TwoToFractionalPartOfX =
    //     0.997535578f +
    //       (0.735607626f + 0.252464424f * x) * x;
    //
    // error 0.0144103317, which is 6 bits
    SDValue t2 = DAG.getNode(ISD::FMUL, dl, MVT::f32, X,
                             getF32Constant(DAG, 0x3e814304, dl));
    SDValue t3 = DAG.getNode(ISD::FADD, dl, MVT::f32, t2,
                             getF32Constant(DAG, 0x3f3c50c8, dl));
    SDValue t4 = DAG.getNode(ISD::FMUL, dl, MVT::f32, t3, X);
    TwoToFractionalPartOfX = DAG.getNode(ISD::FADD, dl, MVT::f32, t4,
                                         getF32Constant(DAG, 0x3f7f5e7e, dl));
  } else if (LimitFloatPrecision <= 12) {
    // For floating-point precision of 12:
    //
    //   TwoToFractionalPartOfX =
    //     0.999892986f +
    //       (0.696457318f +
    //         (0.224338339f + 0.792043434e-1f * x) * x) * x;
    //
    // error 0.000107046256, which is 13 to 14 bits
    SDValue t2 = DAG.getNode(ISD::FMUL, dl, MVT::f32, X,
                             getF32Constant(DAG, 0x3da235e3, dl));
    SDValue t3 = DAG.getNode(ISD::FADD, dl, MVT::f32, t2,
                             getF32Constant(DAG, 0x3e65b8f3, dl));
    SDValue t4 = DAG.getNode(ISD::FMUL, dl, MVT::f32, t3, X);
    SDValue t5 = DAG.getNode(ISD::FADD, dl, MVT::f32, t4,
                             getF32Constant(DAG, 0x3f324b07, dl));
    SDValue t6 = DAG.getNode(ISD::FMUL, dl, MVT::f32, t5, X);
    TwoToFractionalPartOfX = DAG.getNode(ISD::FADD, dl, MVT::f32, t6,
                                         getF32Constant(DAG, 0x3f7ff8fd, dl));
  } else { // LimitFloatPrecision <= 18
    // For floating-point precision of 18:
    //
    //   TwoToFractionalPartOfX =
    //     0.999999982f +
    //       (0.693148872f +
    //         (0.240227044f +
    //           (0.554906021e-1f +
    //             (0.961591928e-2f +
    //               (0.136028312e-2f + 0.157059148e-3f *x)*x)*x)*x)*x)*x;
    // error 2.47208000*10^(-7), which is better than 18 bits
    SDValue t2 = DAG.getNode(ISD::FMUL, dl, MVT::f32, X,
                             getF32Constant(DAG, 0x3924b03e, dl));
    SDValue t3 = DAG.getNode(ISD::FADD, dl, MVT::f32, t2,
                             getF32Constant(DAG, 0x3ab24b87, dl));
    SDValue t4 = DAG.getNode(ISD::FMUL, dl, MVT::f32, t3, X);
    SDValue t5 = DAG.getNode(ISD::FADD, dl, MVT::f32, t4,
                             getF32Constant(DAG, 0x3c1d8c17, dl));
    SDValue t6 = DAG.getNode(ISD::FMUL, dl, MVT::f32, t5, X);
    SDValue t7 = DAG.getNode(ISD::FADD, dl, MVT::f32, t6,
                             getF32Constant(DAG, 0x3d634a1d, dl));
    SDValue t8 = DAG.getNode(ISD::FMUL, dl, MVT::f32, t7, X);
    SDValue t9 = DAG.getNode(ISD::FADD, dl, MVT::f32, t8,
                             getF32Constant(DAG, 0x3e75fe14, dl));
    SDValue t10 = DAG.getNode(ISD::FMUL, dl, MVT::f32, t9, X);
    SDValue t11 = DAG.getNode(ISD::FADD, dl, MVT::f32, t10,
                              getF32Constant(DAG, 0x3f317234, dl));
    SDValue t12 = DAG.getNode(ISD::FMUL, dl, MVT::f32, t11, X);
    TwoToFractionalPartOfX = DAG.getNode(ISD::FADD, dl, MVT::f32, t12,
                                         getF32Constant(DAG, 0x3f800000, dl));
  }

  // Add the exponent into the result in integer domain.
  SDValue t13 = DAG.getNode(ISD::BITCAST, dl, MVT::i32, TwoToFractionalPartOfX);
  return DAG.getNode(ISD::BITCAST, dl, MVT::f32,
                     DAG.getNode(ISD::ADD, dl, MVT::i32, t13, IntegerPartOfX));
}

/// expandExp - Lower an exp intrinsic. Handles the special sequences for
/// limited-precision mode.
static SDValue expandExp(const SDLoc &dl, SDValue Op, SelectionDAG &DAG,
                         const TargetLowering &TLI) {
  if (Op.getValueType() == MVT::f32 &&
      LimitFloatPrecision > 0 && LimitFloatPrecision <= 18) {

    // Put the exponent in the right bit position for later addition to the
    // final result:
    //
    // t0 = Op * log2(e)

    // TODO: What fast-math-flags should be set here?
    SDValue t0 = DAG.getNode(ISD::FMUL, dl, MVT::f32, Op,
                             DAG.getConstantFP(numbers::log2ef, dl, MVT::f32));
    return getLimitedPrecisionExp2(t0, dl, DAG);
  }

  // No special expansion.
  return DAG.getNode(ISD::FEXP, dl, Op.getValueType(), Op);
}

/// expandLog - Lower a log intrinsic. Handles the special sequences for
/// limited-precision mode.
static SDValue expandLog(const SDLoc &dl, SDValue Op, SelectionDAG &DAG,
                         const TargetLowering &TLI) {
  // TODO: What fast-math-flags should be set on the floating-point nodes?

  if (Op.getValueType() == MVT::f32 &&
      LimitFloatPrecision > 0 && LimitFloatPrecision <= 18) {
    SDValue Op1 = DAG.getNode(ISD::BITCAST, dl, MVT::i32, Op);

    // Scale the exponent by log(2).
    SDValue Exp = GetExponent(DAG, Op1, TLI, dl);
    SDValue LogOfExponent =
        DAG.getNode(ISD::FMUL, dl, MVT::f32, Exp,
                    DAG.getConstantFP(numbers::ln2f, dl, MVT::f32));

    // Get the significand and build it into a floating-point number with
    // exponent of 1.
    SDValue X = GetSignificand(DAG, Op1, dl);

    SDValue LogOfMantissa;
    if (LimitFloatPrecision <= 6) {
      // For floating-point precision of 6:
      //
      //   LogofMantissa =
      //     -1.1609546f +
      //       (1.4034025f - 0.23903021f * x) * x;
      //
      // error 0.0034276066, which is better than 8 bits
      SDValue t0 = DAG.getNode(ISD::FMUL, dl, MVT::f32, X,
                               getF32Constant(DAG, 0xbe74c456, dl));
      SDValue t1 = DAG.getNode(ISD::FADD, dl, MVT::f32, t0,
                               getF32Constant(DAG, 0x3fb3a2b1, dl));
      SDValue t2 = DAG.getNode(ISD::FMUL, dl, MVT::f32, t1, X);
      LogOfMantissa = DAG.getNode(ISD::FSUB, dl, MVT::f32, t2,
                                  getF32Constant(DAG, 0x3f949a29, dl));
    } else if (LimitFloatPrecision <= 12) {
      // For floating-point precision of 12:
      //
      //   LogOfMantissa =
      //     -1.7417939f +
      //       (2.8212026f +
      //         (-1.4699568f +
      //           (0.44717955f - 0.56570851e-1f * x) * x) * x) * x;
      //
      // error 0.000061011436, which is 14 bits
      SDValue t0 = DAG.getNode(ISD::FMUL, dl, MVT::f32, X,
                               getF32Constant(DAG, 0xbd67b6d6, dl));
      SDValue t1 = DAG.getNode(ISD::FADD, dl, MVT::f32, t0,
                               getF32Constant(DAG, 0x3ee4f4b8, dl));
      SDValue t2 = DAG.getNode(ISD::FMUL, dl, MVT::f32, t1, X);
      SDValue t3 = DAG.getNode(ISD::FSUB, dl, MVT::f32, t2,
                               getF32Constant(DAG, 0x3fbc278b, dl));
      SDValue t4 = DAG.getNode(ISD::FMUL, dl, MVT::f32, t3, X);
      SDValue t5 = DAG.getNode(ISD::FADD, dl, MVT::f32, t4,
                               getF32Constant(DAG, 0x40348e95, dl));
      SDValue t6 = DAG.getNode(ISD::FMUL, dl, MVT::f32, t5, X);
      LogOfMantissa = DAG.getNode(ISD::FSUB, dl, MVT::f32, t6,
                                  getF32Constant(DAG, 0x3fdef31a, dl));
    } else { // LimitFloatPrecision <= 18
      // For floating-point precision of 18:
      //
      //   LogOfMantissa =
      //     -2.1072184f +
      //       (4.2372794f +
      //         (-3.7029485f +
      //           (2.2781945f +
      //             (-0.87823314f +
      //               (0.19073739f - 0.17809712e-1f * x) * x) * x) * x) * x)*x;
      //
      // error 0.0000023660568, which is better than 18 bits
      SDValue t0 = DAG.getNode(ISD::FMUL, dl, MVT::f32, X,
                               getF32Constant(DAG, 0xbc91e5ac, dl));
      SDValue t1 = DAG.getNode(ISD::FADD, dl, MVT::f32, t0,
                               getF32Constant(DAG, 0x3e4350aa, dl));
      SDValue t2 = DAG.getNode(ISD::FMUL, dl, MVT::f32, t1, X);
      SDValue t3 = DAG.getNode(ISD::FSUB, dl, MVT::f32, t2,
                               getF32Constant(DAG, 0x3f60d3e3, dl));
      SDValue t4 = DAG.getNode(ISD::FMUL, dl, MVT::f32, t3, X);
      SDValue t5 = DAG.getNode(ISD::FADD, dl, MVT::f32, t4,
                               getF32Constant(DAG, 0x4011cdf0, dl));
      SDValue t6 = DAG.getNode(ISD::FMUL, dl, MVT::f32, t5, X);
      SDValue t7 = DAG.getNode(ISD::FSUB, dl, MVT::f32, t6,
                               getF32Constant(DAG, 0x406cfd1c, dl));
      SDValue t8 = DAG.getNode(ISD::FMUL, dl, MVT::f32, t7, X);
      SDValue t9 = DAG.getNode(ISD::FADD, dl, MVT::f32, t8,
                               getF32Constant(DAG, 0x408797cb, dl));
      SDValue t10 = DAG.getNode(ISD::FMUL, dl, MVT::f32, t9, X);
      LogOfMantissa = DAG.getNode(ISD::FSUB, dl, MVT::f32, t10,
                                  getF32Constant(DAG, 0x4006dcab, dl));
    }

    return DAG.getNode(ISD::FADD, dl, MVT::f32, LogOfExponent, LogOfMantissa);
  }

  // No special expansion.
  return DAG.getNode(ISD::FLOG, dl, Op.getValueType(), Op);
}

/// expandLog2 - Lower a log2 intrinsic. Handles the special sequences for
/// limited-precision mode.
static SDValue expandLog2(const SDLoc &dl, SDValue Op, SelectionDAG &DAG,
                          const TargetLowering &TLI) {
  // TODO: What fast-math-flags should be set on the floating-point nodes?

  if (Op.getValueType() == MVT::f32 &&
      LimitFloatPrecision > 0 && LimitFloatPrecision <= 18) {
    SDValue Op1 = DAG.getNode(ISD::BITCAST, dl, MVT::i32, Op);

    // Get the exponent.
    SDValue LogOfExponent = GetExponent(DAG, Op1, TLI, dl);

    // Get the significand and build it into a floating-point number with
    // exponent of 1.
    SDValue X = GetSignificand(DAG, Op1, dl);

    // Different possible minimax approximations of significand in
    // floating-point for various degrees of accuracy over [1,2].
    SDValue Log2ofMantissa;
    if (LimitFloatPrecision <= 6) {
      // For floating-point precision of 6:
      //
      //   Log2ofMantissa = -1.6749035f + (2.0246817f - .34484768f * x) * x;
      //
      // error 0.0049451742, which is more than 7 bits
      SDValue t0 = DAG.getNode(ISD::FMUL, dl, MVT::f32, X,
                               getF32Constant(DAG, 0xbeb08fe0, dl));
      SDValue t1 = DAG.getNode(ISD::FADD, dl, MVT::f32, t0,
                               getF32Constant(DAG, 0x40019463, dl));
      SDValue t2 = DAG.getNode(ISD::FMUL, dl, MVT::f32, t1, X);
      Log2ofMantissa = DAG.getNode(ISD::FSUB, dl, MVT::f32, t2,
                                   getF32Constant(DAG, 0x3fd6633d, dl));
    } else if (LimitFloatPrecision <= 12) {
      // For floating-point precision of 12:
      //
      //   Log2ofMantissa =
      //     -2.51285454f +
      //       (4.07009056f +
      //         (-2.12067489f +
      //           (.645142248f - 0.816157886e-1f * x) * x) * x) * x;
      //
      // error 0.0000876136000, which is better than 13 bits
      SDValue t0 = DAG.getNode(ISD::FMUL, dl, MVT::f32, X,
                               getF32Constant(DAG, 0xbda7262e, dl));
      SDValue t1 = DAG.getNode(ISD::FADD, dl, MVT::f32, t0,
                               getF32Constant(DAG, 0x3f25280b, dl));
      SDValue t2 = DAG.getNode(ISD::FMUL, dl, MVT::f32, t1, X);
      SDValue t3 = DAG.getNode(ISD::FSUB, dl, MVT::f32, t2,
                               getF32Constant(DAG, 0x4007b923, dl));
      SDValue t4 = DAG.getNode(ISD::FMUL, dl, MVT::f32, t3, X);
      SDValue t5 = DAG.getNode(ISD::FADD, dl, MVT::f32, t4,
                               getF32Constant(DAG, 0x40823e2f, dl));
      SDValue t6 = DAG.getNode(ISD::FMUL, dl, MVT::f32, t5, X);
      Log2ofMantissa = DAG.getNode(ISD::FSUB, dl, MVT::f32, t6,
                                   getF32Constant(DAG, 0x4020d29c, dl));
    } else { // LimitFloatPrecision <= 18
      // For floating-point precision of 18:
      //
      //   Log2ofMantissa =
      //     -3.0400495f +
      //       (6.1129976f +
      //         (-5.3420409f +
      //           (3.2865683f +
      //             (-1.2669343f +
      //               (0.27515199f -
      //                 0.25691327e-1f * x) * x) * x) * x) * x) * x;
      //
      // error 0.0000018516, which is better than 18 bits
      SDValue t0 = DAG.getNode(ISD::FMUL, dl, MVT::f32, X,
                               getF32Constant(DAG, 0xbcd2769e, dl));
      SDValue t1 = DAG.getNode(ISD::FADD, dl, MVT::f32, t0,
                               getF32Constant(DAG, 0x3e8ce0b9, dl));
      SDValue t2 = DAG.getNode(ISD::FMUL, dl, MVT::f32, t1, X);
      SDValue t3 = DAG.getNode(ISD::FSUB, dl, MVT::f32, t2,
                               getF32Constant(DAG, 0x3fa22ae7, dl));
      SDValue t4 = DAG.getNode(ISD::FMUL, dl, MVT::f32, t3, X);
      SDValue t5 = DAG.getNode(ISD::FADD, dl, MVT::f32, t4,
                               getF32Constant(DAG, 0x40525723, dl));
      SDValue t6 = DAG.getNode(ISD::FMUL, dl, MVT::f32, t5, X);
      SDValue t7 = DAG.getNode(ISD::FSUB, dl, MVT::f32, t6,
                               getF32Constant(DAG, 0x40aaf200, dl));
      SDValue t8 = DAG.getNode(ISD::FMUL, dl, MVT::f32, t7, X);
      SDValue t9 = DAG.getNode(ISD::FADD, dl, MVT::f32, t8,
                               getF32Constant(DAG, 0x40c39dad, dl));
      SDValue t10 = DAG.getNode(ISD::FMUL, dl, MVT::f32, t9, X);
      Log2ofMantissa = DAG.getNode(ISD::FSUB, dl, MVT::f32, t10,
                                   getF32Constant(DAG, 0x4042902c, dl));
    }

    return DAG.getNode(ISD::FADD, dl, MVT::f32, LogOfExponent, Log2ofMantissa);
  }

  // No special expansion.
  return DAG.getNode(ISD::FLOG2, dl, Op.getValueType(), Op);
}

/// expandLog10 - Lower a log10 intrinsic. Handles the special sequences for
/// limited-precision mode.
static SDValue expandLog10(const SDLoc &dl, SDValue Op, SelectionDAG &DAG,
                           const TargetLowering &TLI) {
  // TODO: What fast-math-flags should be set on the floating-point nodes?

  if (Op.getValueType() == MVT::f32 &&
      LimitFloatPrecision > 0 && LimitFloatPrecision <= 18) {
    SDValue Op1 = DAG.getNode(ISD::BITCAST, dl, MVT::i32, Op);

    // Scale the exponent by log10(2) [0.30102999f].
    SDValue Exp = GetExponent(DAG, Op1, TLI, dl);
    SDValue LogOfExponent = DAG.getNode(ISD::FMUL, dl, MVT::f32, Exp,
                                        getF32Constant(DAG, 0x3e9a209a, dl));

    // Get the significand and build it into a floating-point number with
    // exponent of 1.
    SDValue X = GetSignificand(DAG, Op1, dl);

    SDValue Log10ofMantissa;
    if (LimitFloatPrecision <= 6) {
      // For floating-point precision of 6:
      //
      //   Log10ofMantissa =
      //     -0.50419619f +
      //       (0.60948995f - 0.10380950f * x) * x;
      //
      // error 0.0014886165, which is 6 bits
      SDValue t0 = DAG.getNode(ISD::FMUL, dl, MVT::f32, X,
                               getF32Constant(DAG, 0xbdd49a13, dl));
      SDValue t1 = DAG.getNode(ISD::FADD, dl, MVT::f32, t0,
                               getF32Constant(DAG, 0x3f1c0789, dl));
      SDValue t2 = DAG.getNode(ISD::FMUL, dl, MVT::f32, t1, X);
      Log10ofMantissa = DAG.getNode(ISD::FSUB, dl, MVT::f32, t2,
                                    getF32Constant(DAG, 0x3f011300, dl));
    } else if (LimitFloatPrecision <= 12) {
      // For floating-point precision of 12:
      //
      //   Log10ofMantissa =
      //     -0.64831180f +
      //       (0.91751397f +
      //         (-0.31664806f + 0.47637168e-1f * x) * x) * x;
      //
      // error 0.00019228036, which is better than 12 bits
      SDValue t0 = DAG.getNode(ISD::FMUL, dl, MVT::f32, X,
                               getF32Constant(DAG, 0x3d431f31, dl));
      SDValue t1 = DAG.getNode(ISD::FSUB, dl, MVT::f32, t0,
                               getF32Constant(DAG, 0x3ea21fb2, dl));
      SDValue t2 = DAG.getNode(ISD::FMUL, dl, MVT::f32, t1, X);
      SDValue t3 = DAG.getNode(ISD::FADD, dl, MVT::f32, t2,
                               getF32Constant(DAG, 0x3f6ae232, dl));
      SDValue t4 = DAG.getNode(ISD::FMUL, dl, MVT::f32, t3, X);
      Log10ofMantissa = DAG.getNode(ISD::FSUB, dl, MVT::f32, t4,
                                    getF32Constant(DAG, 0x3f25f7c3, dl));
    } else { // LimitFloatPrecision <= 18
      // For floating-point precision of 18:
      //
      //   Log10ofMantissa =
      //     -0.84299375f +
      //       (1.5327582f +
      //         (-1.0688956f +
      //           (0.49102474f +
      //             (-0.12539807f + 0.13508273e-1f * x) * x) * x) * x) * x;
      //
      // error 0.0000037995730, which is better than 18 bits
      SDValue t0 = DAG.getNode(ISD::FMUL, dl, MVT::f32, X,
                               getF32Constant(DAG, 0x3c5d51ce, dl));
      SDValue t1 = DAG.getNode(ISD::FSUB, dl, MVT::f32, t0,
                               getF32Constant(DAG, 0x3e00685a, dl));
      SDValue t2 = DAG.getNode(ISD::FMUL, dl, MVT::f32, t1, X);
      SDValue t3 = DAG.getNode(ISD::FADD, dl, MVT::f32, t2,
                               getF32Constant(DAG, 0x3efb6798, dl));
      SDValue t4 = DAG.getNode(ISD::FMUL, dl, MVT::f32, t3, X);
      SDValue t5 = DAG.getNode(ISD::FSUB, dl, MVT::f32, t4,
                               getF32Constant(DAG, 0x3f88d192, dl));
      SDValue t6 = DAG.getNode(ISD::FMUL, dl, MVT::f32, t5, X);
      SDValue t7 = DAG.getNode(ISD::FADD, dl, MVT::f32, t6,
                               getF32Constant(DAG, 0x3fc4316c, dl));
      SDValue t8 = DAG.getNode(ISD::FMUL, dl, MVT::f32, t7, X);
      Log10ofMantissa = DAG.getNode(ISD::FSUB, dl, MVT::f32, t8,
                                    getF32Constant(DAG, 0x3f57ce70, dl));
    }

    return DAG.getNode(ISD::FADD, dl, MVT::f32, LogOfExponent, Log10ofMantissa);
  }

  // No special expansion.
  return DAG.getNode(ISD::FLOG10, dl, Op.getValueType(), Op);
}

/// expandExp2 - Lower an exp2 intrinsic. Handles the special sequences for
/// limited-precision mode.
static SDValue expandExp2(const SDLoc &dl, SDValue Op, SelectionDAG &DAG,
                          const TargetLowering &TLI) {
  if (Op.getValueType() == MVT::f32 &&
      LimitFloatPrecision > 0 && LimitFloatPrecision <= 18)
    return getLimitedPrecisionExp2(Op, dl, DAG);

  // No special expansion.
  return DAG.getNode(ISD::FEXP2, dl, Op.getValueType(), Op);
}

/// visitPow - Lower a pow intrinsic. Handles the special sequences for
/// limited-precision mode with x == 10.0f.
static SDValue expandPow(const SDLoc &dl, SDValue LHS, SDValue RHS,
                         SelectionDAG &DAG, const TargetLowering &TLI) {
  bool IsExp10 = false;
  if (LHS.getValueType() == MVT::f32 && RHS.getValueType() == MVT::f32 &&
      LimitFloatPrecision > 0 && LimitFloatPrecision <= 18) {
    if (ConstantFPSDNode *LHSC = dyn_cast<ConstantFPSDNode>(LHS)) {
      APFloat Ten(10.0f);
      IsExp10 = LHSC->isExactlyValue(Ten);
    }
  }

  // TODO: What fast-math-flags should be set on the FMUL node?
  if (IsExp10) {
    // Put the exponent in the right bit position for later addition to the
    // final result:
    //
    //   #define LOG2OF10 3.3219281f
    //   t0 = Op * LOG2OF10;
    SDValue t0 = DAG.getNode(ISD::FMUL, dl, MVT::f32, RHS,
                             getF32Constant(DAG, 0x40549a78, dl));
    return getLimitedPrecisionExp2(t0, dl, DAG);
  }

  // No special expansion.
  return DAG.getNode(ISD::FPOW, dl, LHS.getValueType(), LHS, RHS);
}

/// ExpandPowI - Expand a llvm.powi intrinsic.
static SDValue ExpandPowI(const SDLoc &DL, SDValue LHS, SDValue RHS,
                          SelectionDAG &DAG) {
  // If RHS is a constant, we can expand this out to a multiplication tree,
  // otherwise we end up lowering to a call to __powidf2 (for example).  When
  // optimizing for size, we only want to do this if the expansion would produce
  // a small number of multiplies, otherwise we do the full expansion.
  if (ConstantSDNode *RHSC = dyn_cast<ConstantSDNode>(RHS)) {
    // Get the exponent as a positive value.
    unsigned Val = RHSC->getSExtValue();
    if ((int)Val < 0) Val = -Val;

    // powi(x, 0) -> 1.0
    if (Val == 0)
      return DAG.getConstantFP(1.0, DL, LHS.getValueType());

    const Function &F = DAG.getMachineFunction().getFunction();
    if (!F.hasOptSize() ||
        // If optimizing for size, don't insert too many multiplies.
        // This inserts up to 5 multiplies.
        countPopulation(Val) + Log2_32(Val) < 7) {
      // We use the simple binary decomposition method to generate the multiply
      // sequence.  There are more optimal ways to do this (for example,
      // powi(x,15) generates one more multiply than it should), but this has
      // the benefit of being both really simple and much better than a libcall.
      SDValue Res;  // Logically starts equal to 1.0
      SDValue CurSquare = LHS;
      // TODO: Intrinsics should have fast-math-flags that propagate to these
      // nodes.
      while (Val) {
        if (Val & 1) {
          if (Res.getNode())
            Res = DAG.getNode(ISD::FMUL, DL,Res.getValueType(), Res, CurSquare);
          else
            Res = CurSquare;  // 1.0*CurSquare.
        }

        CurSquare = DAG.getNode(ISD::FMUL, DL, CurSquare.getValueType(),
                                CurSquare, CurSquare);
        Val >>= 1;
      }

      // If the original was negative, invert the result, producing 1/(x*x*x).
      if (RHSC->getSExtValue() < 0)
        Res = DAG.getNode(ISD::FDIV, DL, LHS.getValueType(),
                          DAG.getConstantFP(1.0, DL, LHS.getValueType()), Res);
      return Res;
    }
  }

  // Otherwise, expand to a libcall.
  return DAG.getNode(ISD::FPOWI, DL, LHS.getValueType(), LHS, RHS);
}

// getUnderlyingArgRegs - Find underlying registers used for a truncated,
// bitcasted, or split argument. Returns a list of <Register, size in bits>
static void
getUnderlyingArgRegs(SmallVectorImpl<std::pair<unsigned, unsigned>> &Regs,
                     const SDValue &N) {
  switch (N.getOpcode()) {
  case ISD::CopyFromReg: {
    SDValue Op = N.getOperand(1);
    Regs.emplace_back(cast<RegisterSDNode>(Op)->getReg(),
                      Op.getValueType().getSizeInBits());
    return;
  }
  case ISD::BITCAST:
  case ISD::AssertZext:
  case ISD::AssertSext:
  case ISD::TRUNCATE:
    getUnderlyingArgRegs(Regs, N.getOperand(0));
    return;
  case ISD::BUILD_PAIR:
  case ISD::BUILD_VECTOR:
  case ISD::CONCAT_VECTORS:
    for (SDValue Op : N->op_values())
      getUnderlyingArgRegs(Regs, Op);
    return;
  default:
    return;
  }
}

/// If the DbgValueInst is a dbg_value of a function argument, create the
/// corresponding DBG_VALUE machine instruction for it now.  At the end of
/// instruction selection, they will be inserted to the entry BB.
bool SelectionDAGBuilder::EmitFuncArgumentDbgValue(
    const Value *V, DILocalVariable *Variable, DIExpression *Expr,
    DILocation *DL, bool IsDbgDeclare, const SDValue &N) {
  const Argument *Arg = dyn_cast<Argument>(V);
  if (!Arg)
    return false;

  if (!IsDbgDeclare) {
    // ArgDbgValues are hoisted to the beginning of the entry block. So we
    // should only emit as ArgDbgValue if the dbg.value intrinsic is found in
    // the entry block.
    bool IsInEntryBlock = FuncInfo.MBB == &FuncInfo.MF->front();
    if (!IsInEntryBlock)
      return false;

    // ArgDbgValues are hoisted to the beginning of the entry block.  So we
    // should only emit as ArgDbgValue if the dbg.value intrinsic describes a
    // variable that also is a param.
    //
    // Although, if we are at the top of the entry block already, we can still
    // emit using ArgDbgValue. This might catch some situations when the
    // dbg.value refers to an argument that isn't used in the entry block, so
    // any CopyToReg node would be optimized out and the only way to express
    // this DBG_VALUE is by using the physical reg (or FI) as done in this
    // method.  ArgDbgValues are hoisted to the beginning of the entry block. So
    // we should only emit as ArgDbgValue if the Variable is an argument to the
    // current function, and the dbg.value intrinsic is found in the entry
    // block.
    bool VariableIsFunctionInputArg = Variable->isParameter() &&
        !DL->getInlinedAt();
    bool IsInPrologue = SDNodeOrder == LowestSDNodeOrder;
    if (!IsInPrologue && !VariableIsFunctionInputArg)
      return false;

    // Here we assume that a function argument on IR level only can be used to
    // describe one input parameter on source level. If we for example have
    // source code like this
    //
    //    struct A { long x, y; };
    //    void foo(struct A a, long b) {
    //      ...
    //      b = a.x;
    //      ...
    //    }
    //
    // and IR like this
    //
    //  define void @foo(i32 %a1, i32 %a2, i32 %b)  {
    //  entry:
    //    call void @llvm.dbg.value(metadata i32 %a1, "a", DW_OP_LLVM_fragment
    //    call void @llvm.dbg.value(metadata i32 %a2, "a", DW_OP_LLVM_fragment
    //    call void @llvm.dbg.value(metadata i32 %b, "b",
    //    ...
    //    call void @llvm.dbg.value(metadata i32 %a1, "b"
    //    ...
    //
    // then the last dbg.value is describing a parameter "b" using a value that
    // is an argument. But since we already has used %a1 to describe a parameter
    // we should not handle that last dbg.value here (that would result in an
    // incorrect hoisting of the DBG_VALUE to the function entry).
    // Notice that we allow one dbg.value per IR level argument, to accommodate
    // for the situation with fragments above.
    if (VariableIsFunctionInputArg) {
      unsigned ArgNo = Arg->getArgNo();
      if (ArgNo >= FuncInfo.DescribedArgs.size())
        FuncInfo.DescribedArgs.resize(ArgNo + 1, false);
      else if (!IsInPrologue && FuncInfo.DescribedArgs.test(ArgNo))
        return false;
      FuncInfo.DescribedArgs.set(ArgNo);
    }
  }

  MachineFunction &MF = DAG.getMachineFunction();
  const TargetInstrInfo *TII = DAG.getSubtarget().getInstrInfo();

  Optional<MachineOperand> Op;
  // Some arguments' frame index is recorded during argument lowering.
  int FI = FuncInfo.getArgumentFrameIndex(Arg);
  if (FI != std::numeric_limits<int>::max())
    Op = MachineOperand::CreateFI(FI);

  SmallVector<std::pair<unsigned, unsigned>, 8> ArgRegsAndSizes;
  if (!Op && N.getNode()) {
    getUnderlyingArgRegs(ArgRegsAndSizes, N);
    Register Reg;
    if (ArgRegsAndSizes.size() == 1)
      Reg = ArgRegsAndSizes.front().first;

    if (Reg && Reg.isVirtual()) {
      MachineRegisterInfo &RegInfo = MF.getRegInfo();
      Register PR = RegInfo.getLiveInPhysReg(Reg);
      if (PR)
        Reg = PR;
    }
    if (Reg) {
      Op = MachineOperand::CreateReg(Reg, false);
    }
  }

  if (!Op && N.getNode()) {
    // Check if frame index is available.
    SDValue LCandidate = peekThroughBitcasts(N);
    if (LoadSDNode *LNode = dyn_cast<LoadSDNode>(LCandidate.getNode()))
      if (FrameIndexSDNode *FINode =
          dyn_cast<FrameIndexSDNode>(LNode->getBasePtr().getNode()))
        Op = MachineOperand::CreateFI(FINode->getIndex());
  }

  if (!Op) {
    // Create a DBG_VALUE for each decomposed value in ArgRegs to cover Reg
    auto splitMultiRegDbgValue
      = [&](ArrayRef<std::pair<unsigned, unsigned>> SplitRegs) {
      unsigned Offset = 0;
      for (auto RegAndSize : SplitRegs) {
        auto FragmentExpr = DIExpression::createFragmentExpression(
          Expr, Offset, RegAndSize.second);
        if (!FragmentExpr)
          continue;
        assert(!IsDbgDeclare && "DbgDeclare operand is not in memory?");
        FuncInfo.ArgDbgValues.push_back(
          BuildMI(MF, DL, TII->get(TargetOpcode::DBG_VALUE), false,
                  RegAndSize.first, Variable, *FragmentExpr));
        Offset += RegAndSize.second;
      }
    };

    // Check if ValueMap has reg number.
    DenseMap<const Value *, unsigned>::const_iterator
      VMI = FuncInfo.ValueMap.find(V);
    if (VMI != FuncInfo.ValueMap.end()) {
      const auto &TLI = DAG.getTargetLoweringInfo();
      RegsForValue RFV(V->getContext(), TLI, DAG.getDataLayout(), VMI->second,
                       V->getType(), getABIRegCopyCC(V));
      if (RFV.occupiesMultipleRegs()) {
        splitMultiRegDbgValue(RFV.getRegsAndSizes());
        return true;
      }

      Op = MachineOperand::CreateReg(VMI->second, false);
    } else if (ArgRegsAndSizes.size() > 1) {
      // This was split due to the calling convention, and no virtual register
      // mapping exists for the value.
      splitMultiRegDbgValue(ArgRegsAndSizes);
      return true;
    }
  }

  if (!Op)
    return false;

  assert(Variable->isValidLocationForIntrinsic(DL) &&
         "Expected inlined-at fields to agree");
<<<<<<< HEAD
  IsIndirect = (Op->isReg()) ? IsIndirect : true;
  if (IsIndirect)
    Expr = DIExpression::append(Expr, {dwarf::DW_OP_deref});
=======

  // If the argument arrives in a stack slot, then what the IR thought was a
  // normal Value is actually in memory, and we must add a deref to load it.
  if (Op->isFI()) {
    int FI = Op->getIndex();
    unsigned Size = DAG.getMachineFunction().getFrameInfo().getObjectSize(FI);
    if (Expr->isImplicit()) {
      SmallVector<uint64_t, 2> Ops = {dwarf::DW_OP_deref_size, Size};
      Expr = DIExpression::prependOpcodes(Expr, Ops);
    } else {
      Expr = DIExpression::prepend(Expr, DIExpression::DerefBefore);
    }
  }

  // If this location was specified with a dbg.declare, then it and its
  // expression calculate the address of the variable. Append a deref to
  // force it to be a memory location.
  if (IsDbgDeclare)
    Expr = DIExpression::append(Expr, {dwarf::DW_OP_deref});

>>>>>>> c79f07dd
  FuncInfo.ArgDbgValues.push_back(
      BuildMI(MF, DL, TII->get(TargetOpcode::DBG_VALUE), false,
              *Op, Variable, Expr));

  return true;
}

/// Return the appropriate SDDbgValue based on N.
SDDbgValue *SelectionDAGBuilder::getDbgValue(SDValue N,
                                             DILocalVariable *Variable,
                                             DIExpression *Expr,
                                             const DebugLoc &dl,
                                             unsigned DbgSDNodeOrder) {
  if (auto *FISDN = dyn_cast<FrameIndexSDNode>(N.getNode())) {
    // Construct a FrameIndexDbgValue for FrameIndexSDNodes so we can describe
    // stack slot locations.
    //
    // Consider "int x = 0; int *px = &x;". There are two kinds of interesting
    // debug values here after optimization:
    //
    //   dbg.value(i32* %px, !"int *px", !DIExpression()), and
    //   dbg.value(i32* %px, !"int x", !DIExpression(DW_OP_deref))
    //
    // Both describe the direct values of their associated variables.
    return DAG.getFrameIndexDbgValue(Variable, Expr, FISDN->getIndex(),
                                     /*IsIndirect*/ false, dl, DbgSDNodeOrder);
  }
  return DAG.getDbgValue(Variable, Expr, N.getNode(), N.getResNo(),
                         /*IsIndirect*/ false, dl, DbgSDNodeOrder);
}

// VisualStudio defines setjmp as _setjmp
#if defined(_MSC_VER) && defined(setjmp) && \
                         !defined(setjmp_undefined_for_msvc)
#  pragma push_macro("setjmp")
#  undef setjmp
#  define setjmp_undefined_for_msvc
#endif

static unsigned FixedPointIntrinsicToOpcode(unsigned Intrinsic) {
  switch (Intrinsic) {
  case Intrinsic::smul_fix:
    return ISD::SMULFIX;
  case Intrinsic::umul_fix:
    return ISD::UMULFIX;
  default:
    llvm_unreachable("Unhandled fixed point intrinsic");
  }
}

void SelectionDAGBuilder::lowerCallToExternalSymbol(const CallInst &I,
                                           const char *FunctionName) {
  assert(FunctionName && "FunctionName must not be nullptr");
  SDValue Callee = DAG.getExternalSymbol(
      FunctionName,
      DAG.getTargetLoweringInfo().getPointerTy(DAG.getDataLayout()));
  LowerCallTo(&I, Callee, I.isTailCall());
}

/// Lower the call to the specified intrinsic function.
void SelectionDAGBuilder::visitIntrinsicCall(const CallInst &I,
                                             unsigned Intrinsic) {
  const TargetLowering &TLI = DAG.getTargetLoweringInfo();
  SDLoc sdl = getCurSDLoc();
  DebugLoc dl = getCurDebugLoc();
  SDValue Res;

  switch (Intrinsic) {
  default:
    // By default, turn this into a target intrinsic node.
    visitTargetIntrinsic(I, Intrinsic);
    return;
  case Intrinsic::vastart:  visitVAStart(I); return;
  case Intrinsic::vaend:    visitVAEnd(I); return;
  case Intrinsic::vacopy:   visitVACopy(I); return;
  case Intrinsic::returnaddress:
    setValue(&I, DAG.getNode(ISD::RETURNADDR, sdl,
                             TLI.getPointerTy(DAG.getDataLayout()),
                             getValue(I.getArgOperand(0))));
    return;
  case Intrinsic::addressofreturnaddress:
    setValue(&I, DAG.getNode(ISD::ADDROFRETURNADDR, sdl,
                             TLI.getPointerTy(DAG.getDataLayout())));
    return;
  case Intrinsic::sponentry:
    setValue(&I, DAG.getNode(ISD::SPONENTRY, sdl,
                             TLI.getFrameIndexTy(DAG.getDataLayout())));
    return;
  case Intrinsic::frameaddress:
    setValue(&I, DAG.getNode(ISD::FRAMEADDR, sdl,
                             TLI.getFrameIndexTy(DAG.getDataLayout()),
                             getValue(I.getArgOperand(0))));
    return;
  case Intrinsic::read_register: {
    Value *Reg = I.getArgOperand(0);
    SDValue Chain = getRoot();
    SDValue RegName =
        DAG.getMDNode(cast<MDNode>(cast<MetadataAsValue>(Reg)->getMetadata()));
    EVT VT = TLI.getValueType(DAG.getDataLayout(), I.getType());
    Res = DAG.getNode(ISD::READ_REGISTER, sdl,
      DAG.getVTList(VT, MVT::Other), Chain, RegName);
    setValue(&I, Res);
    DAG.setRoot(Res.getValue(1));
    return;
  }
  case Intrinsic::write_register: {
    Value *Reg = I.getArgOperand(0);
    Value *RegValue = I.getArgOperand(1);
    SDValue Chain = getRoot();
    SDValue RegName =
        DAG.getMDNode(cast<MDNode>(cast<MetadataAsValue>(Reg)->getMetadata()));
    DAG.setRoot(DAG.getNode(ISD::WRITE_REGISTER, sdl, MVT::Other, Chain,
                            RegName, getValue(RegValue)));
    return;
  }
  case Intrinsic::setjmp:
    lowerCallToExternalSymbol(I, &"_setjmp"[!TLI.usesUnderscoreSetJmp()]);
    return;
  case Intrinsic::longjmp:
    lowerCallToExternalSymbol(I, &"_longjmp"[!TLI.usesUnderscoreLongJmp()]);
    return;
  case Intrinsic::memcpy: {
    const auto &MCI = cast<MemCpyInst>(I);
    SDValue Op1 = getValue(I.getArgOperand(0));
    SDValue Op2 = getValue(I.getArgOperand(1));
    SDValue Op3 = getValue(I.getArgOperand(2));
    // @llvm.memcpy defines 0 and 1 to both mean no alignment.
    unsigned DstAlign = std::max<unsigned>(MCI.getDestAlignment(), 1);
    unsigned SrcAlign = std::max<unsigned>(MCI.getSourceAlignment(), 1);
    unsigned Align = MinAlign(DstAlign, SrcAlign);
    bool isVol = MCI.isVolatile();
    bool isTC = I.isTailCall() && isInTailCallPosition(&I, DAG.getTarget());
    // FIXME: Support passing different dest/src alignments to the memcpy DAG
    // node.
    SDValue MC = DAG.getMemcpy(getRoot(), sdl, Op1, Op2, Op3, Align, isVol,
                               false, isTC,
                               MachinePointerInfo(I.getArgOperand(0)),
                               MachinePointerInfo(I.getArgOperand(1)));
    updateDAGForMaybeTailCall(MC);
    return;
  }
  case Intrinsic::memset: {
    const auto &MSI = cast<MemSetInst>(I);
    SDValue Op1 = getValue(I.getArgOperand(0));
    SDValue Op2 = getValue(I.getArgOperand(1));
    SDValue Op3 = getValue(I.getArgOperand(2));
    // @llvm.memset defines 0 and 1 to both mean no alignment.
    unsigned Align = std::max<unsigned>(MSI.getDestAlignment(), 1);
    bool isVol = MSI.isVolatile();
    bool isTC = I.isTailCall() && isInTailCallPosition(&I, DAG.getTarget());
    SDValue MS = DAG.getMemset(getRoot(), sdl, Op1, Op2, Op3, Align, isVol,
                               isTC, MachinePointerInfo(I.getArgOperand(0)));
    updateDAGForMaybeTailCall(MS);
    return;
  }
  case Intrinsic::memmove: {
    const auto &MMI = cast<MemMoveInst>(I);
    SDValue Op1 = getValue(I.getArgOperand(0));
    SDValue Op2 = getValue(I.getArgOperand(1));
    SDValue Op3 = getValue(I.getArgOperand(2));
    // @llvm.memmove defines 0 and 1 to both mean no alignment.
    unsigned DstAlign = std::max<unsigned>(MMI.getDestAlignment(), 1);
    unsigned SrcAlign = std::max<unsigned>(MMI.getSourceAlignment(), 1);
    unsigned Align = MinAlign(DstAlign, SrcAlign);
    bool isVol = MMI.isVolatile();
    bool isTC = I.isTailCall() && isInTailCallPosition(&I, DAG.getTarget());
    // FIXME: Support passing different dest/src alignments to the memmove DAG
    // node.
    SDValue MM = DAG.getMemmove(getRoot(), sdl, Op1, Op2, Op3, Align, isVol,
                                isTC, MachinePointerInfo(I.getArgOperand(0)),
                                MachinePointerInfo(I.getArgOperand(1)));
    updateDAGForMaybeTailCall(MM);
    return;
  }
  case Intrinsic::memcpy_element_unordered_atomic: {
    const AtomicMemCpyInst &MI = cast<AtomicMemCpyInst>(I);
    SDValue Dst = getValue(MI.getRawDest());
    SDValue Src = getValue(MI.getRawSource());
    SDValue Length = getValue(MI.getLength());

    unsigned DstAlign = MI.getDestAlignment();
    unsigned SrcAlign = MI.getSourceAlignment();
    Type *LengthTy = MI.getLength()->getType();
    unsigned ElemSz = MI.getElementSizeInBytes();
    bool isTC = I.isTailCall() && isInTailCallPosition(&I, DAG.getTarget());
    SDValue MC = DAG.getAtomicMemcpy(getRoot(), sdl, Dst, DstAlign, Src,
                                     SrcAlign, Length, LengthTy, ElemSz, isTC,
                                     MachinePointerInfo(MI.getRawDest()),
                                     MachinePointerInfo(MI.getRawSource()));
    updateDAGForMaybeTailCall(MC);
    return;
  }
  case Intrinsic::memmove_element_unordered_atomic: {
    auto &MI = cast<AtomicMemMoveInst>(I);
    SDValue Dst = getValue(MI.getRawDest());
    SDValue Src = getValue(MI.getRawSource());
    SDValue Length = getValue(MI.getLength());

    unsigned DstAlign = MI.getDestAlignment();
    unsigned SrcAlign = MI.getSourceAlignment();
    Type *LengthTy = MI.getLength()->getType();
    unsigned ElemSz = MI.getElementSizeInBytes();
    bool isTC = I.isTailCall() && isInTailCallPosition(&I, DAG.getTarget());
    SDValue MC = DAG.getAtomicMemmove(getRoot(), sdl, Dst, DstAlign, Src,
                                      SrcAlign, Length, LengthTy, ElemSz, isTC,
                                      MachinePointerInfo(MI.getRawDest()),
                                      MachinePointerInfo(MI.getRawSource()));
    updateDAGForMaybeTailCall(MC);
    return;
  }
  case Intrinsic::memset_element_unordered_atomic: {
    auto &MI = cast<AtomicMemSetInst>(I);
    SDValue Dst = getValue(MI.getRawDest());
    SDValue Val = getValue(MI.getValue());
    SDValue Length = getValue(MI.getLength());

    unsigned DstAlign = MI.getDestAlignment();
    Type *LengthTy = MI.getLength()->getType();
    unsigned ElemSz = MI.getElementSizeInBytes();
    bool isTC = I.isTailCall() && isInTailCallPosition(&I, DAG.getTarget());
    SDValue MC = DAG.getAtomicMemset(getRoot(), sdl, Dst, DstAlign, Val, Length,
                                     LengthTy, ElemSz, isTC,
                                     MachinePointerInfo(MI.getRawDest()));
    updateDAGForMaybeTailCall(MC);
    return;
  }
  case Intrinsic::dbg_addr:
  case Intrinsic::dbg_declare: {
    const auto &DI = cast<DbgVariableIntrinsic>(I);
    DILocalVariable *Variable = DI.getVariable();
    DIExpression *Expression = DI.getExpression();
    dropDanglingDebugInfo(Variable, Expression);
    assert(Variable && "Missing variable");

    // Check if address has undef value.
    const Value *Address = DI.getVariableLocation();
    if (!Address || isa<UndefValue>(Address) ||
        (Address->use_empty() && !isa<Argument>(Address))) {
      LLVM_DEBUG(dbgs() << "Dropping debug info for " << DI << "\n");
      return;
    }

    bool isParameter = Variable->isParameter() || isa<Argument>(Address);

    // Check if this variable can be described by a frame index, typically
    // either as a static alloca or a byval parameter.
    int FI = std::numeric_limits<int>::max();
    if (const auto *AI =
            dyn_cast<AllocaInst>(Address->stripInBoundsConstantOffsets())) {
      if (AI->isStaticAlloca()) {
        auto I = FuncInfo.StaticAllocaMap.find(AI);
        if (I != FuncInfo.StaticAllocaMap.end())
          FI = I->second;
      }
    } else if (const auto *Arg = dyn_cast<Argument>(
                   Address->stripInBoundsConstantOffsets())) {
      FI = FuncInfo.getArgumentFrameIndex(Arg);
    }

    // llvm.dbg.addr is control dependent and always generates indirect
    // DBG_VALUE instructions. llvm.dbg.declare is handled as a frame index in
    // the MachineFunction variable table.
    if (FI != std::numeric_limits<int>::max()) {
      if (Intrinsic == Intrinsic::dbg_addr) {
        SDDbgValue *SDV = DAG.getFrameIndexDbgValue(
            Variable, Expression, FI, /*IsIndirect*/ true, dl, SDNodeOrder);
        DAG.AddDbgValue(SDV, getRoot().getNode(), isParameter);
      }
      return;
    }

    SDValue &N = NodeMap[Address];
    if (!N.getNode() && isa<Argument>(Address))
      // Check unused arguments map.
      N = UnusedArgNodeMap[Address];
    SDDbgValue *SDV;
    if (N.getNode()) {
      if (const BitCastInst *BCI = dyn_cast<BitCastInst>(Address))
        Address = BCI->getOperand(0);
      // Parameters are handled specially.
      auto FINode = dyn_cast<FrameIndexSDNode>(N.getNode());
      if (isParameter && FINode) {
        // Byval parameter. We have a frame index at this point.
        SDV =
            DAG.getFrameIndexDbgValue(Variable, Expression, FINode->getIndex(),
                                      /*IsIndirect*/ true, dl, SDNodeOrder);
      } else if (isa<Argument>(Address)) {
        // Address is an argument, so try to emit its dbg value using
        // virtual register info from the FuncInfo.ValueMap.
        EmitFuncArgumentDbgValue(Address, Variable, Expression, dl, true, N);
        return;
      } else {
        SDV = DAG.getDbgValue(Variable, Expression, N.getNode(), N.getResNo(),
                              true, dl, SDNodeOrder);
      }
      DAG.AddDbgValue(SDV, N.getNode(), isParameter);
    } else {
      // If Address is an argument then try to emit its dbg value using
      // virtual register info from the FuncInfo.ValueMap.
      if (!EmitFuncArgumentDbgValue(Address, Variable, Expression, dl, true,
                                    N)) {
        LLVM_DEBUG(dbgs() << "Dropping debug info for " << DI << "\n");
      }
    }
    return;
  }
  case Intrinsic::dbg_label: {
    const DbgLabelInst &DI = cast<DbgLabelInst>(I);
    DILabel *Label = DI.getLabel();
    assert(Label && "Missing label");

    SDDbgLabel *SDV;
    SDV = DAG.getDbgLabel(Label, dl, SDNodeOrder);
    DAG.AddDbgLabel(SDV);
    return;
  }
  case Intrinsic::dbg_value: {
    const DbgValueInst &DI = cast<DbgValueInst>(I);
    assert(DI.getVariable() && "Missing variable");

    DILocalVariable *Variable = DI.getVariable();
    DIExpression *Expression = DI.getExpression();
    dropDanglingDebugInfo(Variable, Expression);
    const Value *V = DI.getValue();
    if (!V)
      return;

    if (handleDebugValue(V, Variable, Expression, dl, DI.getDebugLoc(),
        SDNodeOrder))
      return;

    // TODO: Dangling debug info will eventually either be resolved or produce
    // an Undef DBG_VALUE. However in the resolution case, a gap may appear
    // between the original dbg.value location and its resolved DBG_VALUE, which
    // we should ideally fill with an extra Undef DBG_VALUE.

    DanglingDebugInfoMap[V].emplace_back(&DI, dl, SDNodeOrder);
    return;
  }

  case Intrinsic::eh_typeid_for: {
    // Find the type id for the given typeinfo.
    GlobalValue *GV = ExtractTypeInfo(I.getArgOperand(0));
    unsigned TypeID = DAG.getMachineFunction().getTypeIDFor(GV);
    Res = DAG.getConstant(TypeID, sdl, MVT::i32);
    setValue(&I, Res);
    return;
  }

  case Intrinsic::eh_return_i32:
  case Intrinsic::eh_return_i64:
    DAG.getMachineFunction().setCallsEHReturn(true);
    DAG.setRoot(DAG.getNode(ISD::EH_RETURN, sdl,
                            MVT::Other,
                            getControlRoot(),
                            getValue(I.getArgOperand(0)),
                            getValue(I.getArgOperand(1))));
    return;
  case Intrinsic::eh_unwind_init:
    DAG.getMachineFunction().setCallsUnwindInit(true);
    return;
  case Intrinsic::eh_dwarf_cfa:
    setValue(&I, DAG.getNode(ISD::EH_DWARF_CFA, sdl,
                             TLI.getPointerTy(DAG.getDataLayout()),
                             getValue(I.getArgOperand(0))));
    return;
  case Intrinsic::eh_sjlj_callsite: {
    MachineModuleInfo &MMI = DAG.getMachineFunction().getMMI();
    ConstantInt *CI = dyn_cast<ConstantInt>(I.getArgOperand(0));
    assert(CI && "Non-constant call site value in eh.sjlj.callsite!");
    assert(MMI.getCurrentCallSite() == 0 && "Overlapping call sites!");

    MMI.setCurrentCallSite(CI->getZExtValue());
    return;
  }
  case Intrinsic::eh_sjlj_functioncontext: {
    // Get and store the index of the function context.
    MachineFrameInfo &MFI = DAG.getMachineFunction().getFrameInfo();
    AllocaInst *FnCtx =
      cast<AllocaInst>(I.getArgOperand(0)->stripPointerCasts());
    int FI = FuncInfo.StaticAllocaMap[FnCtx];
    MFI.setFunctionContextIndex(FI);
    return;
  }
  case Intrinsic::eh_sjlj_setjmp: {
    SDValue Ops[2];
    Ops[0] = getRoot();
    Ops[1] = getValue(I.getArgOperand(0));
    SDValue Op = DAG.getNode(ISD::EH_SJLJ_SETJMP, sdl,
                             DAG.getVTList(MVT::i32, MVT::Other), Ops);
    setValue(&I, Op.getValue(0));
    DAG.setRoot(Op.getValue(1));
    return;
  }
  case Intrinsic::eh_sjlj_longjmp:
    DAG.setRoot(DAG.getNode(ISD::EH_SJLJ_LONGJMP, sdl, MVT::Other,
                            getRoot(), getValue(I.getArgOperand(0))));
    return;
  case Intrinsic::eh_sjlj_setup_dispatch:
    DAG.setRoot(DAG.getNode(ISD::EH_SJLJ_SETUP_DISPATCH, sdl, MVT::Other,
                            getRoot()));
    return;
  case Intrinsic::masked_gather:
    visitMaskedGather(I);
    return;
  case Intrinsic::masked_load:
    visitMaskedLoad(I);
    return;
  case Intrinsic::masked_scatter:
    visitMaskedScatter(I);
    return;
  case Intrinsic::masked_store:
    visitMaskedStore(I);
    return;
  case Intrinsic::masked_expandload:
    visitMaskedLoad(I, true /* IsExpanding */);
    return;
  case Intrinsic::masked_compressstore:
    visitMaskedStore(I, true /* IsCompressing */);
    return;
  case Intrinsic::powi:
    setValue(&I, ExpandPowI(sdl, getValue(I.getArgOperand(0)),
                            getValue(I.getArgOperand(1)), DAG));
    return;
  case Intrinsic::log:
    setValue(&I, expandLog(sdl, getValue(I.getArgOperand(0)), DAG, TLI));
    return;
  case Intrinsic::log2:
    setValue(&I, expandLog2(sdl, getValue(I.getArgOperand(0)), DAG, TLI));
    return;
  case Intrinsic::log10:
    setValue(&I, expandLog10(sdl, getValue(I.getArgOperand(0)), DAG, TLI));
    return;
  case Intrinsic::exp:
    setValue(&I, expandExp(sdl, getValue(I.getArgOperand(0)), DAG, TLI));
    return;
  case Intrinsic::exp2:
    setValue(&I, expandExp2(sdl, getValue(I.getArgOperand(0)), DAG, TLI));
    return;
  case Intrinsic::pow:
    setValue(&I, expandPow(sdl, getValue(I.getArgOperand(0)),
                           getValue(I.getArgOperand(1)), DAG, TLI));
    return;
  case Intrinsic::sqrt:
  case Intrinsic::fabs:
  case Intrinsic::sin:
  case Intrinsic::cos:
  case Intrinsic::floor:
  case Intrinsic::ceil:
  case Intrinsic::trunc:
  case Intrinsic::rint:
  case Intrinsic::nearbyint:
  case Intrinsic::round:
  case Intrinsic::canonicalize: {
    unsigned Opcode;
    switch (Intrinsic) {
    default: llvm_unreachable("Impossible intrinsic");  // Can't reach here.
    case Intrinsic::sqrt:      Opcode = ISD::FSQRT;      break;
    case Intrinsic::fabs:      Opcode = ISD::FABS;       break;
    case Intrinsic::sin:       Opcode = ISD::FSIN;       break;
    case Intrinsic::cos:       Opcode = ISD::FCOS;       break;
    case Intrinsic::floor:     Opcode = ISD::FFLOOR;     break;
    case Intrinsic::ceil:      Opcode = ISD::FCEIL;      break;
    case Intrinsic::trunc:     Opcode = ISD::FTRUNC;     break;
    case Intrinsic::rint:      Opcode = ISD::FRINT;      break;
    case Intrinsic::nearbyint: Opcode = ISD::FNEARBYINT; break;
    case Intrinsic::round:     Opcode = ISD::FROUND;     break;
    case Intrinsic::canonicalize: Opcode = ISD::FCANONICALIZE; break;
    }

    setValue(&I, DAG.getNode(Opcode, sdl,
                             getValue(I.getArgOperand(0)).getValueType(),
                             getValue(I.getArgOperand(0))));
    return;
  }
  case Intrinsic::lround:
  case Intrinsic::llround:
  case Intrinsic::lrint:
  case Intrinsic::llrint: {
    unsigned Opcode;
    switch (Intrinsic) {
    default: llvm_unreachable("Impossible intrinsic");  // Can't reach here.
    case Intrinsic::lround:  Opcode = ISD::LROUND;  break;
    case Intrinsic::llround: Opcode = ISD::LLROUND; break;
    case Intrinsic::lrint:   Opcode = ISD::LRINT;   break;
    case Intrinsic::llrint:  Opcode = ISD::LLRINT;  break;
    }

    EVT RetVT = TLI.getValueType(DAG.getDataLayout(), I.getType());
    setValue(&I, DAG.getNode(Opcode, sdl, RetVT,
                             getValue(I.getArgOperand(0))));
    return;
  }
  case Intrinsic::minnum:
    setValue(&I, DAG.getNode(ISD::FMINNUM, sdl,
                             getValue(I.getArgOperand(0)).getValueType(),
                             getValue(I.getArgOperand(0)),
                             getValue(I.getArgOperand(1))));
    return;
  case Intrinsic::maxnum:
    setValue(&I, DAG.getNode(ISD::FMAXNUM, sdl,
                             getValue(I.getArgOperand(0)).getValueType(),
                             getValue(I.getArgOperand(0)),
                             getValue(I.getArgOperand(1))));
    return;
  case Intrinsic::minimum:
    setValue(&I, DAG.getNode(ISD::FMINIMUM, sdl,
                             getValue(I.getArgOperand(0)).getValueType(),
                             getValue(I.getArgOperand(0)),
                             getValue(I.getArgOperand(1))));
    return;
  case Intrinsic::maximum:
    setValue(&I, DAG.getNode(ISD::FMAXIMUM, sdl,
                             getValue(I.getArgOperand(0)).getValueType(),
                             getValue(I.getArgOperand(0)),
                             getValue(I.getArgOperand(1))));
    return;
  case Intrinsic::copysign:
    setValue(&I, DAG.getNode(ISD::FCOPYSIGN, sdl,
                             getValue(I.getArgOperand(0)).getValueType(),
                             getValue(I.getArgOperand(0)),
                             getValue(I.getArgOperand(1))));
    return;
  case Intrinsic::fma:
    setValue(&I, DAG.getNode(ISD::FMA, sdl,
                             getValue(I.getArgOperand(0)).getValueType(),
                             getValue(I.getArgOperand(0)),
                             getValue(I.getArgOperand(1)),
                             getValue(I.getArgOperand(2))));
    return;
  case Intrinsic::experimental_constrained_fadd:
  case Intrinsic::experimental_constrained_fsub:
  case Intrinsic::experimental_constrained_fmul:
  case Intrinsic::experimental_constrained_fdiv:
  case Intrinsic::experimental_constrained_frem:
  case Intrinsic::experimental_constrained_fma:
  case Intrinsic::experimental_constrained_fptosi:
  case Intrinsic::experimental_constrained_fptoui:
  case Intrinsic::experimental_constrained_fptrunc:
  case Intrinsic::experimental_constrained_fpext:
  case Intrinsic::experimental_constrained_sqrt:
  case Intrinsic::experimental_constrained_pow:
  case Intrinsic::experimental_constrained_powi:
  case Intrinsic::experimental_constrained_sin:
  case Intrinsic::experimental_constrained_cos:
  case Intrinsic::experimental_constrained_exp:
  case Intrinsic::experimental_constrained_exp2:
  case Intrinsic::experimental_constrained_log:
  case Intrinsic::experimental_constrained_log10:
  case Intrinsic::experimental_constrained_log2:
  case Intrinsic::experimental_constrained_lrint:
  case Intrinsic::experimental_constrained_llrint:
  case Intrinsic::experimental_constrained_rint:
  case Intrinsic::experimental_constrained_nearbyint:
  case Intrinsic::experimental_constrained_maxnum:
  case Intrinsic::experimental_constrained_minnum:
  case Intrinsic::experimental_constrained_ceil:
  case Intrinsic::experimental_constrained_floor:
  case Intrinsic::experimental_constrained_lround:
  case Intrinsic::experimental_constrained_llround:
  case Intrinsic::experimental_constrained_round:
  case Intrinsic::experimental_constrained_trunc:
    visitConstrainedFPIntrinsic(cast<ConstrainedFPIntrinsic>(I));
    return;
  case Intrinsic::fmuladd: {
    EVT VT = TLI.getValueType(DAG.getDataLayout(), I.getType());
    if (TM.Options.AllowFPOpFusion != FPOpFusion::Strict &&
        TLI.isFMAFasterThanFMulAndFAdd(VT)) {
      setValue(&I, DAG.getNode(ISD::FMA, sdl,
                               getValue(I.getArgOperand(0)).getValueType(),
                               getValue(I.getArgOperand(0)),
                               getValue(I.getArgOperand(1)),
                               getValue(I.getArgOperand(2))));
    } else {
      // TODO: Intrinsic calls should have fast-math-flags.
      SDValue Mul = DAG.getNode(ISD::FMUL, sdl,
                                getValue(I.getArgOperand(0)).getValueType(),
                                getValue(I.getArgOperand(0)),
                                getValue(I.getArgOperand(1)));
      SDValue Add = DAG.getNode(ISD::FADD, sdl,
                                getValue(I.getArgOperand(0)).getValueType(),
                                Mul,
                                getValue(I.getArgOperand(2)));
      setValue(&I, Add);
    }
    return;
  }
  case Intrinsic::convert_to_fp16:
    setValue(&I, DAG.getNode(ISD::BITCAST, sdl, MVT::i16,
                             DAG.getNode(ISD::FP_ROUND, sdl, MVT::f16,
                                         getValue(I.getArgOperand(0)),
                                         DAG.getTargetConstant(0, sdl,
                                                               MVT::i32))));
    return;
  case Intrinsic::convert_from_fp16:
    setValue(&I, DAG.getNode(ISD::FP_EXTEND, sdl,
                             TLI.getValueType(DAG.getDataLayout(), I.getType()),
                             DAG.getNode(ISD::BITCAST, sdl, MVT::f16,
                                         getValue(I.getArgOperand(0)))));
    return;
  case Intrinsic::pcmarker: {
    SDValue Tmp = getValue(I.getArgOperand(0));
    DAG.setRoot(DAG.getNode(ISD::PCMARKER, sdl, MVT::Other, getRoot(), Tmp));
    return;
  }
  case Intrinsic::readcyclecounter: {
    SDValue Op = getRoot();
    Res = DAG.getNode(ISD::READCYCLECOUNTER, sdl,
                      DAG.getVTList(MVT::i64, MVT::Other), Op);
    setValue(&I, Res);
    DAG.setRoot(Res.getValue(1));
    return;
  }
  case Intrinsic::bitreverse:
    setValue(&I, DAG.getNode(ISD::BITREVERSE, sdl,
                             getValue(I.getArgOperand(0)).getValueType(),
                             getValue(I.getArgOperand(0))));
    return;
  case Intrinsic::bswap:
    setValue(&I, DAG.getNode(ISD::BSWAP, sdl,
                             getValue(I.getArgOperand(0)).getValueType(),
                             getValue(I.getArgOperand(0))));
    return;
  case Intrinsic::cttz: {
    SDValue Arg = getValue(I.getArgOperand(0));
    ConstantInt *CI = cast<ConstantInt>(I.getArgOperand(1));
    EVT Ty = Arg.getValueType();
    setValue(&I, DAG.getNode(CI->isZero() ? ISD::CTTZ : ISD::CTTZ_ZERO_UNDEF,
                             sdl, Ty, Arg));
    return;
  }
  case Intrinsic::ctlz: {
    SDValue Arg = getValue(I.getArgOperand(0));
    ConstantInt *CI = cast<ConstantInt>(I.getArgOperand(1));
    EVT Ty = Arg.getValueType();
    setValue(&I, DAG.getNode(CI->isZero() ? ISD::CTLZ : ISD::CTLZ_ZERO_UNDEF,
                             sdl, Ty, Arg));
    return;
  }
  case Intrinsic::ctpop: {
    SDValue Arg = getValue(I.getArgOperand(0));
    EVT Ty = Arg.getValueType();
    setValue(&I, DAG.getNode(ISD::CTPOP, sdl, Ty, Arg));
    return;
  }
  case Intrinsic::fshl:
  case Intrinsic::fshr: {
    bool IsFSHL = Intrinsic == Intrinsic::fshl;
    SDValue X = getValue(I.getArgOperand(0));
    SDValue Y = getValue(I.getArgOperand(1));
    SDValue Z = getValue(I.getArgOperand(2));
    EVT VT = X.getValueType();
    SDValue BitWidthC = DAG.getConstant(VT.getScalarSizeInBits(), sdl, VT);
    SDValue Zero = DAG.getConstant(0, sdl, VT);
    SDValue ShAmt = DAG.getNode(ISD::UREM, sdl, VT, Z, BitWidthC);

    auto FunnelOpcode = IsFSHL ? ISD::FSHL : ISD::FSHR;
    if (TLI.isOperationLegalOrCustom(FunnelOpcode, VT)) {
      setValue(&I, DAG.getNode(FunnelOpcode, sdl, VT, X, Y, Z));
      return;
    }

    // When X == Y, this is rotate. If the data type has a power-of-2 size, we
    // avoid the select that is necessary in the general case to filter out
    // the 0-shift possibility that leads to UB.
    if (X == Y && isPowerOf2_32(VT.getScalarSizeInBits())) {
      auto RotateOpcode = IsFSHL ? ISD::ROTL : ISD::ROTR;
      if (TLI.isOperationLegalOrCustom(RotateOpcode, VT)) {
        setValue(&I, DAG.getNode(RotateOpcode, sdl, VT, X, Z));
        return;
      }

      // Some targets only rotate one way. Try the opposite direction.
      RotateOpcode = IsFSHL ? ISD::ROTR : ISD::ROTL;
      if (TLI.isOperationLegalOrCustom(RotateOpcode, VT)) {
        // Negate the shift amount because it is safe to ignore the high bits.
        SDValue NegShAmt = DAG.getNode(ISD::SUB, sdl, VT, Zero, Z);
        setValue(&I, DAG.getNode(RotateOpcode, sdl, VT, X, NegShAmt));
        return;
      }

      // fshl (rotl): (X << (Z % BW)) | (X >> ((0 - Z) % BW))
      // fshr (rotr): (X << ((0 - Z) % BW)) | (X >> (Z % BW))
      SDValue NegZ = DAG.getNode(ISD::SUB, sdl, VT, Zero, Z);
      SDValue NShAmt = DAG.getNode(ISD::UREM, sdl, VT, NegZ, BitWidthC);
      SDValue ShX = DAG.getNode(ISD::SHL, sdl, VT, X, IsFSHL ? ShAmt : NShAmt);
      SDValue ShY = DAG.getNode(ISD::SRL, sdl, VT, X, IsFSHL ? NShAmt : ShAmt);
      setValue(&I, DAG.getNode(ISD::OR, sdl, VT, ShX, ShY));
      return;
    }

    // fshl: (X << (Z % BW)) | (Y >> (BW - (Z % BW)))
    // fshr: (X << (BW - (Z % BW))) | (Y >> (Z % BW))
    SDValue InvShAmt = DAG.getNode(ISD::SUB, sdl, VT, BitWidthC, ShAmt);
    SDValue ShX = DAG.getNode(ISD::SHL, sdl, VT, X, IsFSHL ? ShAmt : InvShAmt);
    SDValue ShY = DAG.getNode(ISD::SRL, sdl, VT, Y, IsFSHL ? InvShAmt : ShAmt);
    SDValue Or = DAG.getNode(ISD::OR, sdl, VT, ShX, ShY);

    // If (Z % BW == 0), then the opposite direction shift is shift-by-bitwidth,
    // and that is undefined. We must compare and select to avoid UB.
    EVT CCVT = MVT::i1;
    if (VT.isVector())
      CCVT = EVT::getVectorVT(*Context, CCVT, VT.getVectorNumElements());

    // For fshl, 0-shift returns the 1st arg (X).
    // For fshr, 0-shift returns the 2nd arg (Y).
    SDValue IsZeroShift = DAG.getSetCC(sdl, CCVT, ShAmt, Zero, ISD::SETEQ);
    setValue(&I, DAG.getSelect(sdl, VT, IsZeroShift, IsFSHL ? X : Y, Or));
    return;
  }
  case Intrinsic::sadd_sat: {
    SDValue Op1 = getValue(I.getArgOperand(0));
    SDValue Op2 = getValue(I.getArgOperand(1));
    setValue(&I, DAG.getNode(ISD::SADDSAT, sdl, Op1.getValueType(), Op1, Op2));
    return;
  }
  case Intrinsic::uadd_sat: {
    SDValue Op1 = getValue(I.getArgOperand(0));
    SDValue Op2 = getValue(I.getArgOperand(1));
    setValue(&I, DAG.getNode(ISD::UADDSAT, sdl, Op1.getValueType(), Op1, Op2));
    return;
  }
  case Intrinsic::ssub_sat: {
    SDValue Op1 = getValue(I.getArgOperand(0));
    SDValue Op2 = getValue(I.getArgOperand(1));
    setValue(&I, DAG.getNode(ISD::SSUBSAT, sdl, Op1.getValueType(), Op1, Op2));
    return;
  }
  case Intrinsic::usub_sat: {
    SDValue Op1 = getValue(I.getArgOperand(0));
    SDValue Op2 = getValue(I.getArgOperand(1));
    setValue(&I, DAG.getNode(ISD::USUBSAT, sdl, Op1.getValueType(), Op1, Op2));
    return;
  }
  case Intrinsic::smul_fix:
  case Intrinsic::umul_fix: {
    SDValue Op1 = getValue(I.getArgOperand(0));
    SDValue Op2 = getValue(I.getArgOperand(1));
    SDValue Op3 = getValue(I.getArgOperand(2));
    setValue(&I, DAG.getNode(FixedPointIntrinsicToOpcode(Intrinsic), sdl,
                             Op1.getValueType(), Op1, Op2, Op3));
    return;
  }
  case Intrinsic::smul_fix_sat: {
    SDValue Op1 = getValue(I.getArgOperand(0));
    SDValue Op2 = getValue(I.getArgOperand(1));
    SDValue Op3 = getValue(I.getArgOperand(2));
    setValue(&I, DAG.getNode(ISD::SMULFIXSAT, sdl, Op1.getValueType(), Op1, Op2,
                             Op3));
    return;
  }
  case Intrinsic::umul_fix_sat: {
    SDValue Op1 = getValue(I.getArgOperand(0));
    SDValue Op2 = getValue(I.getArgOperand(1));
    SDValue Op3 = getValue(I.getArgOperand(2));
    setValue(&I, DAG.getNode(ISD::UMULFIXSAT, sdl, Op1.getValueType(), Op1, Op2,
                             Op3));
    return;
  }
  case Intrinsic::stacksave: {
    SDValue Op = getRoot();
    Res = DAG.getNode(
        ISD::STACKSAVE, sdl,
        DAG.getVTList(TLI.getPointerTy(DAG.getDataLayout()), MVT::Other), Op);
    setValue(&I, Res);
    DAG.setRoot(Res.getValue(1));
    return;
  }
  case Intrinsic::stackrestore:
    Res = getValue(I.getArgOperand(0));
    DAG.setRoot(DAG.getNode(ISD::STACKRESTORE, sdl, MVT::Other, getRoot(), Res));
    return;
  case Intrinsic::get_dynamic_area_offset: {
    SDValue Op = getRoot();
    EVT PtrTy = TLI.getPointerTy(DAG.getDataLayout());
    EVT ResTy = TLI.getValueType(DAG.getDataLayout(), I.getType());
    // Result type for @llvm.get.dynamic.area.offset should match PtrTy for
    // target.
    if (PtrTy.getSizeInBits() < ResTy.getSizeInBits())
      report_fatal_error("Wrong result type for @llvm.get.dynamic.area.offset"
                         " intrinsic!");
    Res = DAG.getNode(ISD::GET_DYNAMIC_AREA_OFFSET, sdl, DAG.getVTList(ResTy),
                      Op);
    DAG.setRoot(Op);
    setValue(&I, Res);
    return;
  }
  case Intrinsic::stackguard: {
    EVT PtrTy = TLI.getPointerTy(DAG.getDataLayout());
    MachineFunction &MF = DAG.getMachineFunction();
    const Module &M = *MF.getFunction().getParent();
    SDValue Chain = getRoot();
    if (TLI.useLoadStackGuardNode()) {
      Res = getLoadStackGuard(DAG, sdl, Chain);
    } else {
      const Value *Global = TLI.getSDagStackGuard(M);
      unsigned Align = DL->getPrefTypeAlignment(Global->getType());
      Res = DAG.getLoad(PtrTy, sdl, Chain, getValue(Global),
                        MachinePointerInfo(Global, 0), Align,
                        MachineMemOperand::MOVolatile);
    }
    if (TLI.useStackGuardXorFP())
      Res = TLI.emitStackGuardXorFP(DAG, Res, sdl);
    DAG.setRoot(Chain);
    setValue(&I, Res);
    return;
  }
  case Intrinsic::stackprotector: {
    // Emit code into the DAG to store the stack guard onto the stack.
    MachineFunction &MF = DAG.getMachineFunction();
    MachineFrameInfo &MFI = MF.getFrameInfo();
    EVT PtrTy = TLI.getPointerTy(DAG.getDataLayout());
    SDValue Src, Chain = getRoot();

    if (TLI.useLoadStackGuardNode())
      Src = getLoadStackGuard(DAG, sdl, Chain);
    else
      Src = getValue(I.getArgOperand(0));   // The guard's value.

    AllocaInst *Slot = cast<AllocaInst>(I.getArgOperand(1));

    int FI = FuncInfo.StaticAllocaMap[Slot];
    MFI.setStackProtectorIndex(FI);

    SDValue FIN = DAG.getFrameIndex(FI, PtrTy);

    // Store the stack protector onto the stack.
    Res = DAG.getStore(Chain, sdl, Src, FIN, MachinePointerInfo::getFixedStack(
                                                 DAG.getMachineFunction(), FI),
                       /* Alignment = */ 0, MachineMemOperand::MOVolatile);
    setValue(&I, Res);
    DAG.setRoot(Res);
    return;
  }
  case Intrinsic::objectsize:
    llvm_unreachable("llvm.objectsize.* should have been lowered already");

  case Intrinsic::is_constant:
    llvm_unreachable("llvm.is.constant.* should have been lowered already");

  case Intrinsic::annotation:
  case Intrinsic::ptr_annotation:
  case Intrinsic::launder_invariant_group:
  case Intrinsic::strip_invariant_group:
    // Drop the intrinsic, but forward the value
    setValue(&I, getValue(I.getOperand(0)));
    return;
  case Intrinsic::assume:
  case Intrinsic::var_annotation:
  case Intrinsic::sideeffect:
    // Discard annotate attributes, assumptions, and artificial side-effects.
    return;

  case Intrinsic::codeview_annotation: {
    // Emit a label associated with this metadata.
    MachineFunction &MF = DAG.getMachineFunction();
    MCSymbol *Label =
        MF.getMMI().getContext().createTempSymbol("annotation", true);
    Metadata *MD = cast<MetadataAsValue>(I.getArgOperand(0))->getMetadata();
    MF.addCodeViewAnnotation(Label, cast<MDNode>(MD));
    Res = DAG.getLabelNode(ISD::ANNOTATION_LABEL, sdl, getRoot(), Label);
    DAG.setRoot(Res);
    return;
  }

  case Intrinsic::init_trampoline: {
    const Function *F = cast<Function>(I.getArgOperand(1)->stripPointerCasts());

    SDValue Ops[6];
    Ops[0] = getRoot();
    Ops[1] = getValue(I.getArgOperand(0));
    Ops[2] = getValue(I.getArgOperand(1));
    Ops[3] = getValue(I.getArgOperand(2));
    Ops[4] = DAG.getSrcValue(I.getArgOperand(0));
    Ops[5] = DAG.getSrcValue(F);

    Res = DAG.getNode(ISD::INIT_TRAMPOLINE, sdl, MVT::Other, Ops);

    DAG.setRoot(Res);
    return;
  }
  case Intrinsic::adjust_trampoline:
    setValue(&I, DAG.getNode(ISD::ADJUST_TRAMPOLINE, sdl,
                             TLI.getPointerTy(DAG.getDataLayout()),
                             getValue(I.getArgOperand(0))));
    return;
  case Intrinsic::gcroot: {
    assert(DAG.getMachineFunction().getFunction().hasGC() &&
           "only valid in functions with gc specified, enforced by Verifier");
    assert(GFI && "implied by previous");
    const Value *Alloca = I.getArgOperand(0)->stripPointerCasts();
    const Constant *TypeMap = cast<Constant>(I.getArgOperand(1));

    FrameIndexSDNode *FI = cast<FrameIndexSDNode>(getValue(Alloca).getNode());
    GFI->addStackRoot(FI->getIndex(), TypeMap);
    return;
  }
  case Intrinsic::gcread:
  case Intrinsic::gcwrite:
    llvm_unreachable("GC failed to lower gcread/gcwrite intrinsics!");
  case Intrinsic::flt_rounds:
    setValue(&I, DAG.getNode(ISD::FLT_ROUNDS_, sdl, MVT::i32));
    return;

  case Intrinsic::expect:
    // Just replace __builtin_expect(exp, c) with EXP.
    setValue(&I, getValue(I.getArgOperand(0)));
    return;

  case Intrinsic::debugtrap:
  case Intrinsic::trap: {
    StringRef TrapFuncName =
        I.getAttributes()
            .getAttribute(AttributeList::FunctionIndex, "trap-func-name")
            .getValueAsString();
    if (TrapFuncName.empty()) {
      ISD::NodeType Op = (Intrinsic == Intrinsic::trap) ?
        ISD::TRAP : ISD::DEBUGTRAP;
      DAG.setRoot(DAG.getNode(Op, sdl,MVT::Other, getRoot()));
      return;
    }
    TargetLowering::ArgListTy Args;

    TargetLowering::CallLoweringInfo CLI(DAG);
    CLI.setDebugLoc(sdl).setChain(getRoot()).setLibCallee(
        CallingConv::C, I.getType(),
        DAG.getExternalSymbol(TrapFuncName.data(),
                              TLI.getPointerTy(DAG.getDataLayout())),
        std::move(Args));

    std::pair<SDValue, SDValue> Result = TLI.LowerCallTo(CLI);
    DAG.setRoot(Result.second);
    return;
  }

  case Intrinsic::uadd_with_overflow:
  case Intrinsic::sadd_with_overflow:
  case Intrinsic::usub_with_overflow:
  case Intrinsic::ssub_with_overflow:
  case Intrinsic::umul_with_overflow:
  case Intrinsic::smul_with_overflow: {
    ISD::NodeType Op;
    switch (Intrinsic) {
    default: llvm_unreachable("Impossible intrinsic");  // Can't reach here.
    case Intrinsic::uadd_with_overflow: Op = ISD::UADDO; break;
    case Intrinsic::sadd_with_overflow: Op = ISD::SADDO; break;
    case Intrinsic::usub_with_overflow: Op = ISD::USUBO; break;
    case Intrinsic::ssub_with_overflow: Op = ISD::SSUBO; break;
    case Intrinsic::umul_with_overflow: Op = ISD::UMULO; break;
    case Intrinsic::smul_with_overflow: Op = ISD::SMULO; break;
    }
    SDValue Op1 = getValue(I.getArgOperand(0));
    SDValue Op2 = getValue(I.getArgOperand(1));

    EVT ResultVT = Op1.getValueType();
    EVT OverflowVT = MVT::i1;
    if (ResultVT.isVector())
      OverflowVT = EVT::getVectorVT(
          *Context, OverflowVT, ResultVT.getVectorNumElements());

    SDVTList VTs = DAG.getVTList(ResultVT, OverflowVT);
    setValue(&I, DAG.getNode(Op, sdl, VTs, Op1, Op2));
    return;
  }
  case Intrinsic::prefetch: {
    SDValue Ops[5];
    unsigned rw = cast<ConstantInt>(I.getArgOperand(1))->getZExtValue();
    auto Flags = rw == 0 ? MachineMemOperand::MOLoad :MachineMemOperand::MOStore;
    Ops[0] = DAG.getRoot();
    Ops[1] = getValue(I.getArgOperand(0));
    Ops[2] = getValue(I.getArgOperand(1));
    Ops[3] = getValue(I.getArgOperand(2));
    Ops[4] = getValue(I.getArgOperand(3));
    SDValue Result = DAG.getMemIntrinsicNode(ISD::PREFETCH, sdl,
                                             DAG.getVTList(MVT::Other), Ops,
                                             EVT::getIntegerVT(*Context, 8),
                                             MachinePointerInfo(I.getArgOperand(0)),
                                             0, /* align */
                                             Flags);

    // Chain the prefetch in parallell with any pending loads, to stay out of
    // the way of later optimizations.
    PendingLoads.push_back(Result);
    Result = getRoot();
    DAG.setRoot(Result);
    return;
  }
  case Intrinsic::lifetime_start:
  case Intrinsic::lifetime_end: {
    bool IsStart = (Intrinsic == Intrinsic::lifetime_start);
    // Stack coloring is not enabled in O0, discard region information.
    if (TM.getOptLevel() == CodeGenOpt::None)
      return;

    const int64_t ObjectSize =
        cast<ConstantInt>(I.getArgOperand(0))->getSExtValue();
    Value *const ObjectPtr = I.getArgOperand(1);
    SmallVector<const Value *, 4> Allocas;
    GetUnderlyingObjects(ObjectPtr, Allocas, *DL);

    for (SmallVectorImpl<const Value*>::iterator Object = Allocas.begin(),
           E = Allocas.end(); Object != E; ++Object) {
      const AllocaInst *LifetimeObject = dyn_cast_or_null<AllocaInst>(*Object);

      // Could not find an Alloca.
      if (!LifetimeObject)
        continue;

      // First check that the Alloca is static, otherwise it won't have a
      // valid frame index.
      auto SI = FuncInfo.StaticAllocaMap.find(LifetimeObject);
      if (SI == FuncInfo.StaticAllocaMap.end())
        return;

      const int FrameIndex = SI->second;
      int64_t Offset;
      if (GetPointerBaseWithConstantOffset(
              ObjectPtr, Offset, DAG.getDataLayout()) != LifetimeObject)
        Offset = -1; // Cannot determine offset from alloca to lifetime object.
      Res = DAG.getLifetimeNode(IsStart, sdl, getRoot(), FrameIndex, ObjectSize,
                                Offset);
      DAG.setRoot(Res);
    }
    return;
  }
  case Intrinsic::invariant_start:
    // Discard region information.
    setValue(&I, DAG.getUNDEF(TLI.getPointerTy(DAG.getDataLayout())));
    return;
  case Intrinsic::invariant_end:
    // Discard region information.
    return;
  case Intrinsic::clear_cache:
    /// FunctionName may be null.
    if (const char *FunctionName = TLI.getClearCacheBuiltinName())
      lowerCallToExternalSymbol(I, FunctionName);
    return;
  case Intrinsic::donothing:
    // ignore
    return;
  case Intrinsic::experimental_stackmap:
    visitStackmap(I);
    return;
  case Intrinsic::experimental_patchpoint_void:
  case Intrinsic::experimental_patchpoint_i64:
    visitPatchpoint(&I);
    return;
  case Intrinsic::experimental_gc_statepoint:
    LowerStatepoint(ImmutableStatepoint(&I));
    return;
  case Intrinsic::experimental_gc_result:
    visitGCResult(cast<GCResultInst>(I));
    return;
  case Intrinsic::experimental_gc_relocate:
    visitGCRelocate(cast<GCRelocateInst>(I));
    return;
  case Intrinsic::instrprof_increment:
    llvm_unreachable("instrprof failed to lower an increment");
  case Intrinsic::instrprof_value_profile:
    llvm_unreachable("instrprof failed to lower a value profiling call");
  case Intrinsic::localescape: {
    MachineFunction &MF = DAG.getMachineFunction();
    const TargetInstrInfo *TII = DAG.getSubtarget().getInstrInfo();

    // Directly emit some LOCAL_ESCAPE machine instrs. Label assignment emission
    // is the same on all targets.
    for (unsigned Idx = 0, E = I.getNumArgOperands(); Idx < E; ++Idx) {
      Value *Arg = I.getArgOperand(Idx)->stripPointerCasts();
      if (isa<ConstantPointerNull>(Arg))
        continue; // Skip null pointers. They represent a hole in index space.
      AllocaInst *Slot = cast<AllocaInst>(Arg);
      assert(FuncInfo.StaticAllocaMap.count(Slot) &&
             "can only escape static allocas");
      int FI = FuncInfo.StaticAllocaMap[Slot];
      MCSymbol *FrameAllocSym =
          MF.getMMI().getContext().getOrCreateFrameAllocSymbol(
              GlobalValue::dropLLVMManglingEscape(MF.getName()), Idx);
      BuildMI(*FuncInfo.MBB, FuncInfo.InsertPt, dl,
              TII->get(TargetOpcode::LOCAL_ESCAPE))
          .addSym(FrameAllocSym)
          .addFrameIndex(FI);
    }

    return;
  }

  case Intrinsic::localrecover: {
    // i8* @llvm.localrecover(i8* %fn, i8* %fp, i32 %idx)
    MachineFunction &MF = DAG.getMachineFunction();
    MVT PtrVT = TLI.getPointerTy(DAG.getDataLayout(), 0);

    // Get the symbol that defines the frame offset.
    auto *Fn = cast<Function>(I.getArgOperand(0)->stripPointerCasts());
    auto *Idx = cast<ConstantInt>(I.getArgOperand(2));
    unsigned IdxVal =
        unsigned(Idx->getLimitedValue(std::numeric_limits<int>::max()));
    MCSymbol *FrameAllocSym =
        MF.getMMI().getContext().getOrCreateFrameAllocSymbol(
            GlobalValue::dropLLVMManglingEscape(Fn->getName()), IdxVal);

    // Create a MCSymbol for the label to avoid any target lowering
    // that would make this PC relative.
    SDValue OffsetSym = DAG.getMCSymbol(FrameAllocSym, PtrVT);
    SDValue OffsetVal =
        DAG.getNode(ISD::LOCAL_RECOVER, sdl, PtrVT, OffsetSym);

    // Add the offset to the FP.
    Value *FP = I.getArgOperand(1);
    SDValue FPVal = getValue(FP);
    SDValue Add = DAG.getNode(ISD::ADD, sdl, PtrVT, FPVal, OffsetVal);
    setValue(&I, Add);

    return;
  }

  case Intrinsic::eh_exceptionpointer:
  case Intrinsic::eh_exceptioncode: {
    // Get the exception pointer vreg, copy from it, and resize it to fit.
    const auto *CPI = cast<CatchPadInst>(I.getArgOperand(0));
    MVT PtrVT = TLI.getPointerTy(DAG.getDataLayout());
    const TargetRegisterClass *PtrRC = TLI.getRegClassFor(PtrVT);
    unsigned VReg = FuncInfo.getCatchPadExceptionPointerVReg(CPI, PtrRC);
    SDValue N =
        DAG.getCopyFromReg(DAG.getEntryNode(), getCurSDLoc(), VReg, PtrVT);
    if (Intrinsic == Intrinsic::eh_exceptioncode)
      N = DAG.getZExtOrTrunc(N, getCurSDLoc(), MVT::i32);
    setValue(&I, N);
    return;
  }
  case Intrinsic::xray_customevent: {
    // Here we want to make sure that the intrinsic behaves as if it has a
    // specific calling convention, and only for x86_64.
    // FIXME: Support other platforms later.
    const auto &Triple = DAG.getTarget().getTargetTriple();
    if (Triple.getArch() != Triple::x86_64 || !Triple.isOSLinux())
      return;

    SDLoc DL = getCurSDLoc();
    SmallVector<SDValue, 8> Ops;

    // We want to say that we always want the arguments in registers.
    SDValue LogEntryVal = getValue(I.getArgOperand(0));
    SDValue StrSizeVal = getValue(I.getArgOperand(1));
    SDVTList NodeTys = DAG.getVTList(MVT::Other, MVT::Glue);
    SDValue Chain = getRoot();
    Ops.push_back(LogEntryVal);
    Ops.push_back(StrSizeVal);
    Ops.push_back(Chain);

    // We need to enforce the calling convention for the callsite, so that
    // argument ordering is enforced correctly, and that register allocation can
    // see that some registers may be assumed clobbered and have to preserve
    // them across calls to the intrinsic.
    MachineSDNode *MN = DAG.getMachineNode(TargetOpcode::PATCHABLE_EVENT_CALL,
                                           DL, NodeTys, Ops);
    SDValue patchableNode = SDValue(MN, 0);
    DAG.setRoot(patchableNode);
    setValue(&I, patchableNode);
    return;
  }
  case Intrinsic::xray_typedevent: {
    // Here we want to make sure that the intrinsic behaves as if it has a
    // specific calling convention, and only for x86_64.
    // FIXME: Support other platforms later.
    const auto &Triple = DAG.getTarget().getTargetTriple();
    if (Triple.getArch() != Triple::x86_64 || !Triple.isOSLinux())
      return;

    SDLoc DL = getCurSDLoc();
    SmallVector<SDValue, 8> Ops;

    // We want to say that we always want the arguments in registers.
    // It's unclear to me how manipulating the selection DAG here forces callers
    // to provide arguments in registers instead of on the stack.
    SDValue LogTypeId = getValue(I.getArgOperand(0));
    SDValue LogEntryVal = getValue(I.getArgOperand(1));
    SDValue StrSizeVal = getValue(I.getArgOperand(2));
    SDVTList NodeTys = DAG.getVTList(MVT::Other, MVT::Glue);
    SDValue Chain = getRoot();
    Ops.push_back(LogTypeId);
    Ops.push_back(LogEntryVal);
    Ops.push_back(StrSizeVal);
    Ops.push_back(Chain);

    // We need to enforce the calling convention for the callsite, so that
    // argument ordering is enforced correctly, and that register allocation can
    // see that some registers may be assumed clobbered and have to preserve
    // them across calls to the intrinsic.
    MachineSDNode *MN = DAG.getMachineNode(
        TargetOpcode::PATCHABLE_TYPED_EVENT_CALL, DL, NodeTys, Ops);
    SDValue patchableNode = SDValue(MN, 0);
    DAG.setRoot(patchableNode);
    setValue(&I, patchableNode);
    return;
  }
  case Intrinsic::experimental_deoptimize:
    LowerDeoptimizeCall(&I);
    return;

  case Intrinsic::experimental_vector_reduce_v2_fadd:
  case Intrinsic::experimental_vector_reduce_v2_fmul:
  case Intrinsic::experimental_vector_reduce_add:
  case Intrinsic::experimental_vector_reduce_mul:
  case Intrinsic::experimental_vector_reduce_and:
  case Intrinsic::experimental_vector_reduce_or:
  case Intrinsic::experimental_vector_reduce_xor:
  case Intrinsic::experimental_vector_reduce_smax:
  case Intrinsic::experimental_vector_reduce_smin:
  case Intrinsic::experimental_vector_reduce_umax:
  case Intrinsic::experimental_vector_reduce_umin:
  case Intrinsic::experimental_vector_reduce_fmax:
  case Intrinsic::experimental_vector_reduce_fmin:
    visitVectorReduce(I, Intrinsic);
    return;

  case Intrinsic::icall_branch_funnel: {
    SmallVector<SDValue, 16> Ops;
    Ops.push_back(getValue(I.getArgOperand(0)));

    int64_t Offset;
    auto *Base = dyn_cast<GlobalObject>(GetPointerBaseWithConstantOffset(
        I.getArgOperand(1), Offset, DAG.getDataLayout()));
    if (!Base)
      report_fatal_error(
          "llvm.icall.branch.funnel operand must be a GlobalValue");
    Ops.push_back(DAG.getTargetGlobalAddress(Base, getCurSDLoc(), MVT::i64, 0));

    struct BranchFunnelTarget {
      int64_t Offset;
      SDValue Target;
    };
    SmallVector<BranchFunnelTarget, 8> Targets;

    for (unsigned Op = 1, N = I.getNumArgOperands(); Op != N; Op += 2) {
      auto *ElemBase = dyn_cast<GlobalObject>(GetPointerBaseWithConstantOffset(
          I.getArgOperand(Op), Offset, DAG.getDataLayout()));
      if (ElemBase != Base)
        report_fatal_error("all llvm.icall.branch.funnel operands must refer "
                           "to the same GlobalValue");

      SDValue Val = getValue(I.getArgOperand(Op + 1));
      auto *GA = dyn_cast<GlobalAddressSDNode>(Val);
      if (!GA)
        report_fatal_error(
            "llvm.icall.branch.funnel operand must be a GlobalValue");
      Targets.push_back({Offset, DAG.getTargetGlobalAddress(
                                     GA->getGlobal(), getCurSDLoc(),
                                     Val.getValueType(), GA->getOffset())});
    }
    llvm::sort(Targets,
               [](const BranchFunnelTarget &T1, const BranchFunnelTarget &T2) {
                 return T1.Offset < T2.Offset;
               });

    for (auto &T : Targets) {
      Ops.push_back(DAG.getTargetConstant(T.Offset, getCurSDLoc(), MVT::i32));
      Ops.push_back(T.Target);
    }

    Ops.push_back(DAG.getRoot()); // Chain
    SDValue N(DAG.getMachineNode(TargetOpcode::ICALL_BRANCH_FUNNEL,
                                 getCurSDLoc(), MVT::Other, Ops),
              0);
    DAG.setRoot(N);
    setValue(&I, N);
    HasTailCall = true;
    return;
  }

  case Intrinsic::wasm_landingpad_index:
    // Information this intrinsic contained has been transferred to
    // MachineFunction in SelectionDAGISel::PrepareEHLandingPad. We can safely
    // delete it now.
    return;

  case Intrinsic::aarch64_settag:
  case Intrinsic::aarch64_settag_zero: {
    const SelectionDAGTargetInfo &TSI = DAG.getSelectionDAGInfo();
    bool ZeroMemory = Intrinsic == Intrinsic::aarch64_settag_zero;
    SDValue Val = TSI.EmitTargetCodeForSetTag(
        DAG, getCurSDLoc(), getRoot(), getValue(I.getArgOperand(0)),
        getValue(I.getArgOperand(1)), MachinePointerInfo(I.getArgOperand(0)),
        ZeroMemory);
    DAG.setRoot(Val);
    setValue(&I, Val);
    return;
  }
  case Intrinsic::ptrmask: {
    SDValue Ptr = getValue(I.getOperand(0));
    SDValue Const = getValue(I.getOperand(1));

    EVT DestVT =
        EVT(DAG.getTargetLoweringInfo().getPointerTy(DAG.getDataLayout()));

    setValue(&I, DAG.getNode(ISD::AND, getCurSDLoc(), DestVT, Ptr,
                             DAG.getZExtOrTrunc(Const, getCurSDLoc(), DestVT)));
    return;
  }
  }
}

void SelectionDAGBuilder::visitConstrainedFPIntrinsic(
    const ConstrainedFPIntrinsic &FPI) {
  SDLoc sdl = getCurSDLoc();

  const TargetLowering &TLI = DAG.getTargetLoweringInfo();
  SmallVector<EVT, 4> ValueVTs;
  ComputeValueVTs(TLI, DAG.getDataLayout(), FPI.getType(), ValueVTs);
  ValueVTs.push_back(MVT::Other); // Out chain

  SDValue Chain = getRoot();
  SmallVector<SDValue, 4> Opers;
  Opers.push_back(Chain);
  if (FPI.isUnaryOp()) {
    Opers.push_back(getValue(FPI.getArgOperand(0)));
  } else if (FPI.isTernaryOp()) {
    Opers.push_back(getValue(FPI.getArgOperand(0)));
    Opers.push_back(getValue(FPI.getArgOperand(1)));
    Opers.push_back(getValue(FPI.getArgOperand(2)));
  } else {
    Opers.push_back(getValue(FPI.getArgOperand(0)));
    Opers.push_back(getValue(FPI.getArgOperand(1)));
  }

  unsigned Opcode;
  switch (FPI.getIntrinsicID()) {
  default: llvm_unreachable("Impossible intrinsic");  // Can't reach here.
  case Intrinsic::experimental_constrained_fadd:
    Opcode = ISD::STRICT_FADD;
    break;
  case Intrinsic::experimental_constrained_fsub:
    Opcode = ISD::STRICT_FSUB;
    break;
  case Intrinsic::experimental_constrained_fmul:
    Opcode = ISD::STRICT_FMUL;
    break;
  case Intrinsic::experimental_constrained_fdiv:
    Opcode = ISD::STRICT_FDIV;
    break;
  case Intrinsic::experimental_constrained_frem:
    Opcode = ISD::STRICT_FREM;
    break;
  case Intrinsic::experimental_constrained_fma:
    Opcode = ISD::STRICT_FMA;
    break;
  case Intrinsic::experimental_constrained_fptosi:
    Opcode = ISD::STRICT_FP_TO_SINT;
    break;
  case Intrinsic::experimental_constrained_fptoui:
    Opcode = ISD::STRICT_FP_TO_UINT;
    break;
  case Intrinsic::experimental_constrained_fptrunc:
    Opcode = ISD::STRICT_FP_ROUND;
    Opers.push_back(DAG.getTargetConstant(0, sdl,
                      TLI.getPointerTy(DAG.getDataLayout())));
    break;
  case Intrinsic::experimental_constrained_fpext:
    Opcode = ISD::STRICT_FP_EXTEND;
    break;
  case Intrinsic::experimental_constrained_sqrt:
    Opcode = ISD::STRICT_FSQRT;
    break;
  case Intrinsic::experimental_constrained_pow:
    Opcode = ISD::STRICT_FPOW;
    break;
  case Intrinsic::experimental_constrained_powi:
    Opcode = ISD::STRICT_FPOWI;
    break;
  case Intrinsic::experimental_constrained_sin:
    Opcode = ISD::STRICT_FSIN;
    break;
  case Intrinsic::experimental_constrained_cos:
    Opcode = ISD::STRICT_FCOS;
    break;
  case Intrinsic::experimental_constrained_exp:
    Opcode = ISD::STRICT_FEXP;
    break;
  case Intrinsic::experimental_constrained_exp2:
    Opcode = ISD::STRICT_FEXP2;
    break;
  case Intrinsic::experimental_constrained_log:
    Opcode = ISD::STRICT_FLOG;
    break;
  case Intrinsic::experimental_constrained_log10:
    Opcode = ISD::STRICT_FLOG10;
    break;
  case Intrinsic::experimental_constrained_log2:
    Opcode = ISD::STRICT_FLOG2;
    break;
  case Intrinsic::experimental_constrained_lrint:
    Opcode = ISD::STRICT_LRINT;
    break;
  case Intrinsic::experimental_constrained_llrint:
    Opcode = ISD::STRICT_LLRINT;
    break;
  case Intrinsic::experimental_constrained_rint:
    Opcode = ISD::STRICT_FRINT;
    break;
  case Intrinsic::experimental_constrained_nearbyint:
    Opcode = ISD::STRICT_FNEARBYINT;
    break;
  case Intrinsic::experimental_constrained_maxnum:
    Opcode = ISD::STRICT_FMAXNUM;
    break;
  case Intrinsic::experimental_constrained_minnum:
    Opcode = ISD::STRICT_FMINNUM;
    break;
  case Intrinsic::experimental_constrained_ceil:
    Opcode = ISD::STRICT_FCEIL;
    break;
  case Intrinsic::experimental_constrained_floor:
    Opcode = ISD::STRICT_FFLOOR;
    break;
  case Intrinsic::experimental_constrained_lround:
    Opcode = ISD::STRICT_LROUND;
    break;
  case Intrinsic::experimental_constrained_llround:
    Opcode = ISD::STRICT_LLROUND;
    break;
  case Intrinsic::experimental_constrained_round:
    Opcode = ISD::STRICT_FROUND;
    break;
  case Intrinsic::experimental_constrained_trunc:
    Opcode = ISD::STRICT_FTRUNC;
    break;
  }

  SDVTList VTs = DAG.getVTList(ValueVTs);
  SDValue Result = DAG.getNode(Opcode, sdl, VTs, Opers);

  if (FPI.getExceptionBehavior() !=
      ConstrainedFPIntrinsic::ExceptionBehavior::ebIgnore) {
    SDNodeFlags Flags;
    Flags.setFPExcept(true);
    Result->setFlags(Flags);
  }

  assert(Result.getNode()->getNumValues() == 2);
  SDValue OutChain = Result.getValue(1);
  DAG.setRoot(OutChain);
  SDValue FPResult = Result.getValue(0);
  setValue(&FPI, FPResult);
}

std::pair<SDValue, SDValue>
SelectionDAGBuilder::lowerInvokable(TargetLowering::CallLoweringInfo &CLI,
                                    const BasicBlock *EHPadBB) {
  MachineFunction &MF = DAG.getMachineFunction();
  MachineModuleInfo &MMI = MF.getMMI();
  MCSymbol *BeginLabel = nullptr;

  if (EHPadBB) {
    // Insert a label before the invoke call to mark the try range.  This can be
    // used to detect deletion of the invoke via the MachineModuleInfo.
    BeginLabel = MMI.getContext().createTempSymbol();

    // For SjLj, keep track of which landing pads go with which invokes
    // so as to maintain the ordering of pads in the LSDA.
    unsigned CallSiteIndex = MMI.getCurrentCallSite();
    if (CallSiteIndex) {
      MF.setCallSiteBeginLabel(BeginLabel, CallSiteIndex);
      LPadToCallSiteMap[FuncInfo.MBBMap[EHPadBB]].push_back(CallSiteIndex);

      // Now that the call site is handled, stop tracking it.
      MMI.setCurrentCallSite(0);
    }

    // Both PendingLoads and PendingExports must be flushed here;
    // this call might not return.
    (void)getRoot();
    DAG.setRoot(DAG.getEHLabel(getCurSDLoc(), getControlRoot(), BeginLabel));

    CLI.setChain(getRoot());
  }
  const TargetLowering &TLI = DAG.getTargetLoweringInfo();
  std::pair<SDValue, SDValue> Result = TLI.LowerCallTo(CLI);

  assert((CLI.IsTailCall || Result.second.getNode()) &&
         "Non-null chain expected with non-tail call!");
  assert((Result.second.getNode() || !Result.first.getNode()) &&
         "Null value expected with tail call!");

  if (!Result.second.getNode()) {
    // As a special case, a null chain means that a tail call has been emitted
    // and the DAG root is already updated.
    HasTailCall = true;

    // Since there's no actual continuation from this block, nothing can be
    // relying on us setting vregs for them.
    PendingExports.clear();
  } else {
    DAG.setRoot(Result.second);
  }

  if (EHPadBB) {
    // Insert a label at the end of the invoke call to mark the try range.  This
    // can be used to detect deletion of the invoke via the MachineModuleInfo.
    MCSymbol *EndLabel = MMI.getContext().createTempSymbol();
    DAG.setRoot(DAG.getEHLabel(getCurSDLoc(), getRoot(), EndLabel));

    // Inform MachineModuleInfo of range.
    auto Pers = classifyEHPersonality(FuncInfo.Fn->getPersonalityFn());
    // There is a platform (e.g. wasm) that uses funclet style IR but does not
    // actually use outlined funclets and their LSDA info style.
    if (MF.hasEHFunclets() && isFuncletEHPersonality(Pers)) {
      assert(CLI.CS);
      WinEHFuncInfo *EHInfo = DAG.getMachineFunction().getWinEHFuncInfo();
      EHInfo->addIPToStateRange(cast<InvokeInst>(CLI.CS.getInstruction()),
                                BeginLabel, EndLabel);
    } else if (!isScopedEHPersonality(Pers)) {
      MF.addInvoke(FuncInfo.MBBMap[EHPadBB], BeginLabel, EndLabel);
    }
  }

  return Result;
}

void SelectionDAGBuilder::LowerCallTo(ImmutableCallSite CS, SDValue Callee,
                                      bool isTailCall,
                                      const BasicBlock *EHPadBB) {
  auto &DL = DAG.getDataLayout();
  FunctionType *FTy = CS.getFunctionType();
  Type *RetTy = CS.getType();

  TargetLowering::ArgListTy Args;
  Args.reserve(CS.arg_size());

  const Value *SwiftErrorVal = nullptr;
  const TargetLowering &TLI = DAG.getTargetLoweringInfo();

  // We can't tail call inside a function with a swifterror argument. Lowering
  // does not support this yet. It would have to move into the swifterror
  // register before the call.
  auto *Caller = CS.getInstruction()->getParent()->getParent();
  if (TLI.supportSwiftError() &&
      Caller->getAttributes().hasAttrSomewhere(Attribute::SwiftError))
    isTailCall = false;

  for (ImmutableCallSite::arg_iterator i = CS.arg_begin(), e = CS.arg_end();
       i != e; ++i) {
    TargetLowering::ArgListEntry Entry;
    const Value *V = *i;

    // Skip empty types
    if (V->getType()->isEmptyTy())
      continue;

    SDValue ArgNode = getValue(V);
    Entry.Node = ArgNode; Entry.Ty = V->getType();

    Entry.setAttributes(&CS, i - CS.arg_begin());

    // Use swifterror virtual register as input to the call.
    if (Entry.IsSwiftError && TLI.supportSwiftError()) {
      SwiftErrorVal = V;
      // We find the virtual register for the actual swifterror argument.
      // Instead of using the Value, we use the virtual register instead.
      Entry.Node = DAG.getRegister(
          SwiftError.getOrCreateVRegUseAt(CS.getInstruction(), FuncInfo.MBB, V),
          EVT(TLI.getPointerTy(DL)));
    }

    Args.push_back(Entry);

    // If we have an explicit sret argument that is an Instruction, (i.e., it
    // might point to function-local memory), we can't meaningfully tail-call.
    if (Entry.IsSRet && isa<Instruction>(V))
      isTailCall = false;
  }

  // If call site has a cfguardtarget operand bundle, create and add an
  // additional ArgListEntry.
  if (auto Bundle = CS.getOperandBundle(LLVMContext::OB_cfguardtarget)) {
    TargetLowering::ArgListEntry Entry;
    Value *V = Bundle->Inputs[0];
    SDValue ArgNode = getValue(V);
    Entry.Node = ArgNode;
    Entry.Ty = V->getType();
    Entry.IsCFGuardTarget = true;
    Args.push_back(Entry);
  }

  // Check if target-independent constraints permit a tail call here.
  // Target-dependent constraints are checked within TLI->LowerCallTo.
  if (isTailCall && !isInTailCallPosition(CS, DAG.getTarget()))
    isTailCall = false;

  // Disable tail calls if there is an swifterror argument. Targets have not
  // been updated to support tail calls.
  if (TLI.supportSwiftError() && SwiftErrorVal)
    isTailCall = false;

  TargetLowering::CallLoweringInfo CLI(DAG);
  CLI.setDebugLoc(getCurSDLoc())
      .setChain(getRoot())
      .setCallee(RetTy, FTy, Callee, std::move(Args), CS)
      .setTailCall(isTailCall)
      .setConvergent(CS.isConvergent());
  std::pair<SDValue, SDValue> Result = lowerInvokable(CLI, EHPadBB);

  if (Result.first.getNode()) {
    const Instruction *Inst = CS.getInstruction();
    Result.first = lowerRangeToAssertZExt(DAG, *Inst, Result.first);
    setValue(Inst, Result.first);
  }

  // The last element of CLI.InVals has the SDValue for swifterror return.
  // Here we copy it to a virtual register and update SwiftErrorMap for
  // book-keeping.
  if (SwiftErrorVal && TLI.supportSwiftError()) {
    // Get the last element of InVals.
    SDValue Src = CLI.InVals.back();
    Register VReg = SwiftError.getOrCreateVRegDefAt(
        CS.getInstruction(), FuncInfo.MBB, SwiftErrorVal);
    SDValue CopyNode = CLI.DAG.getCopyToReg(Result.second, CLI.DL, VReg, Src);
    DAG.setRoot(CopyNode);
  }
}

static SDValue getMemCmpLoad(const Value *PtrVal, MVT LoadVT,
                             SelectionDAGBuilder &Builder) {
  // Check to see if this load can be trivially constant folded, e.g. if the
  // input is from a string literal.
  if (const Constant *LoadInput = dyn_cast<Constant>(PtrVal)) {
    // Cast pointer to the type we really want to load.
    Type *LoadTy =
        Type::getIntNTy(PtrVal->getContext(), LoadVT.getScalarSizeInBits());
    if (LoadVT.isVector())
      LoadTy = VectorType::get(LoadTy, LoadVT.getVectorNumElements());

    LoadInput = ConstantExpr::getBitCast(const_cast<Constant *>(LoadInput),
                                         PointerType::getUnqual(LoadTy));

    if (const Constant *LoadCst = ConstantFoldLoadFromConstPtr(
            const_cast<Constant *>(LoadInput), LoadTy, *Builder.DL))
      return Builder.getValue(LoadCst);
  }

  // Otherwise, we have to emit the load.  If the pointer is to unfoldable but
  // still constant memory, the input chain can be the entry node.
  SDValue Root;
  bool ConstantMemory = false;

  // Do not serialize (non-volatile) loads of constant memory with anything.
  if (Builder.AA && Builder.AA->pointsToConstantMemory(PtrVal)) {
    Root = Builder.DAG.getEntryNode();
    ConstantMemory = true;
  } else {
    // Do not serialize non-volatile loads against each other.
    Root = Builder.DAG.getRoot();
  }

  SDValue Ptr = Builder.getValue(PtrVal);
  SDValue LoadVal = Builder.DAG.getLoad(LoadVT, Builder.getCurSDLoc(), Root,
                                        Ptr, MachinePointerInfo(PtrVal),
                                        /* Alignment = */ 1);

  if (!ConstantMemory)
    Builder.PendingLoads.push_back(LoadVal.getValue(1));
  return LoadVal;
}

/// Record the value for an instruction that produces an integer result,
/// converting the type where necessary.
void SelectionDAGBuilder::processIntegerCallValue(const Instruction &I,
                                                  SDValue Value,
                                                  bool IsSigned) {
  EVT VT = DAG.getTargetLoweringInfo().getValueType(DAG.getDataLayout(),
                                                    I.getType(), true);
  if (IsSigned)
    Value = DAG.getSExtOrTrunc(Value, getCurSDLoc(), VT);
  else
    Value = DAG.getZExtOrTrunc(Value, getCurSDLoc(), VT);
  setValue(&I, Value);
}

/// See if we can lower a memcmp call into an optimized form. If so, return
/// true and lower it. Otherwise return false, and it will be lowered like a
/// normal call.
/// The caller already checked that \p I calls the appropriate LibFunc with a
/// correct prototype.
bool SelectionDAGBuilder::visitMemCmpCall(const CallInst &I) {
  const Value *LHS = I.getArgOperand(0), *RHS = I.getArgOperand(1);
  const Value *Size = I.getArgOperand(2);
  const ConstantInt *CSize = dyn_cast<ConstantInt>(Size);
  if (CSize && CSize->getZExtValue() == 0) {
    EVT CallVT = DAG.getTargetLoweringInfo().getValueType(DAG.getDataLayout(),
                                                          I.getType(), true);
    setValue(&I, DAG.getConstant(0, getCurSDLoc(), CallVT));
    return true;
  }

  const SelectionDAGTargetInfo &TSI = DAG.getSelectionDAGInfo();
  std::pair<SDValue, SDValue> Res = TSI.EmitTargetCodeForMemcmp(
      DAG, getCurSDLoc(), DAG.getRoot(), getValue(LHS), getValue(RHS),
      getValue(Size), MachinePointerInfo(LHS), MachinePointerInfo(RHS));
  if (Res.first.getNode()) {
    processIntegerCallValue(I, Res.first, true);
    PendingLoads.push_back(Res.second);
    return true;
  }

  // memcmp(S1,S2,2) != 0 -> (*(short*)LHS != *(short*)RHS)  != 0
  // memcmp(S1,S2,4) != 0 -> (*(int*)LHS != *(int*)RHS)  != 0
  if (!CSize || !isOnlyUsedInZeroEqualityComparison(&I))
    return false;

  // If the target has a fast compare for the given size, it will return a
  // preferred load type for that size. Require that the load VT is legal and
  // that the target supports unaligned loads of that type. Otherwise, return
  // INVALID.
  auto hasFastLoadsAndCompare = [&](unsigned NumBits) {
    const TargetLowering &TLI = DAG.getTargetLoweringInfo();
    MVT LVT = TLI.hasFastEqualityCompare(NumBits);
    if (LVT != MVT::INVALID_SIMPLE_VALUE_TYPE) {
      // TODO: Handle 5 byte compare as 4-byte + 1 byte.
      // TODO: Handle 8 byte compare on x86-32 as two 32-bit loads.
      // TODO: Check alignment of src and dest ptrs.
      unsigned DstAS = LHS->getType()->getPointerAddressSpace();
      unsigned SrcAS = RHS->getType()->getPointerAddressSpace();
      if (!TLI.isTypeLegal(LVT) ||
          !TLI.allowsMisalignedMemoryAccesses(LVT, SrcAS) ||
          !TLI.allowsMisalignedMemoryAccesses(LVT, DstAS))
        LVT = MVT::INVALID_SIMPLE_VALUE_TYPE;
    }

    return LVT;
  };

  // This turns into unaligned loads. We only do this if the target natively
  // supports the MVT we'll be loading or if it is small enough (<= 4) that
  // we'll only produce a small number of byte loads.
  MVT LoadVT;
  unsigned NumBitsToCompare = CSize->getZExtValue() * 8;
  switch (NumBitsToCompare) {
  default:
    return false;
  case 16:
    LoadVT = MVT::i16;
    break;
  case 32:
    LoadVT = MVT::i32;
    break;
  case 64:
  case 128:
  case 256:
    LoadVT = hasFastLoadsAndCompare(NumBitsToCompare);
    break;
  }

  if (LoadVT == MVT::INVALID_SIMPLE_VALUE_TYPE)
    return false;

  SDValue LoadL = getMemCmpLoad(LHS, LoadVT, *this);
  SDValue LoadR = getMemCmpLoad(RHS, LoadVT, *this);

  // Bitcast to a wide integer type if the loads are vectors.
  if (LoadVT.isVector()) {
    EVT CmpVT = EVT::getIntegerVT(LHS->getContext(), LoadVT.getSizeInBits());
    LoadL = DAG.getBitcast(CmpVT, LoadL);
    LoadR = DAG.getBitcast(CmpVT, LoadR);
  }

  SDValue Cmp = DAG.getSetCC(getCurSDLoc(), MVT::i1, LoadL, LoadR, ISD::SETNE);
  processIntegerCallValue(I, Cmp, false);
  return true;
}

/// See if we can lower a memchr call into an optimized form. If so, return
/// true and lower it. Otherwise return false, and it will be lowered like a
/// normal call.
/// The caller already checked that \p I calls the appropriate LibFunc with a
/// correct prototype.
bool SelectionDAGBuilder::visitMemChrCall(const CallInst &I) {
  const Value *Src = I.getArgOperand(0);
  const Value *Char = I.getArgOperand(1);
  const Value *Length = I.getArgOperand(2);

  const SelectionDAGTargetInfo &TSI = DAG.getSelectionDAGInfo();
  std::pair<SDValue, SDValue> Res =
    TSI.EmitTargetCodeForMemchr(DAG, getCurSDLoc(), DAG.getRoot(),
                                getValue(Src), getValue(Char), getValue(Length),
                                MachinePointerInfo(Src));
  if (Res.first.getNode()) {
    setValue(&I, Res.first);
    PendingLoads.push_back(Res.second);
    return true;
  }

  return false;
}

/// See if we can lower a mempcpy call into an optimized form. If so, return
/// true and lower it. Otherwise return false, and it will be lowered like a
/// normal call.
/// The caller already checked that \p I calls the appropriate LibFunc with a
/// correct prototype.
bool SelectionDAGBuilder::visitMemPCpyCall(const CallInst &I) {
  SDValue Dst = getValue(I.getArgOperand(0));
  SDValue Src = getValue(I.getArgOperand(1));
  SDValue Size = getValue(I.getArgOperand(2));

  unsigned DstAlign = DAG.InferPtrAlignment(Dst);
  unsigned SrcAlign = DAG.InferPtrAlignment(Src);
  unsigned Align = std::min(DstAlign, SrcAlign);
  if (Align == 0) // Alignment of one or both could not be inferred.
    Align = 1; // 0 and 1 both specify no alignment, but 0 is reserved.

  bool isVol = false;
  SDLoc sdl = getCurSDLoc();

  // In the mempcpy context we need to pass in a false value for isTailCall
  // because the return pointer needs to be adjusted by the size of
  // the copied memory.
  SDValue MC = DAG.getMemcpy(getRoot(), sdl, Dst, Src, Size, Align, isVol,
                             false, /*isTailCall=*/false,
                             MachinePointerInfo(I.getArgOperand(0)),
                             MachinePointerInfo(I.getArgOperand(1)));
  assert(MC.getNode() != nullptr &&
         "** memcpy should not be lowered as TailCall in mempcpy context **");
  DAG.setRoot(MC);

  // Check if Size needs to be truncated or extended.
  Size = DAG.getSExtOrTrunc(Size, sdl, Dst.getValueType());

  // Adjust return pointer to point just past the last dst byte.
  SDValue DstPlusSize = DAG.getNode(ISD::ADD, sdl, Dst.getValueType(),
                                    Dst, Size);
  setValue(&I, DstPlusSize);
  return true;
}

/// See if we can lower a strcpy call into an optimized form.  If so, return
/// true and lower it, otherwise return false and it will be lowered like a
/// normal call.
/// The caller already checked that \p I calls the appropriate LibFunc with a
/// correct prototype.
bool SelectionDAGBuilder::visitStrCpyCall(const CallInst &I, bool isStpcpy) {
  const Value *Arg0 = I.getArgOperand(0), *Arg1 = I.getArgOperand(1);

  const SelectionDAGTargetInfo &TSI = DAG.getSelectionDAGInfo();
  std::pair<SDValue, SDValue> Res =
    TSI.EmitTargetCodeForStrcpy(DAG, getCurSDLoc(), getRoot(),
                                getValue(Arg0), getValue(Arg1),
                                MachinePointerInfo(Arg0),
                                MachinePointerInfo(Arg1), isStpcpy);
  if (Res.first.getNode()) {
    setValue(&I, Res.first);
    DAG.setRoot(Res.second);
    return true;
  }

  return false;
}

/// See if we can lower a strcmp call into an optimized form.  If so, return
/// true and lower it, otherwise return false and it will be lowered like a
/// normal call.
/// The caller already checked that \p I calls the appropriate LibFunc with a
/// correct prototype.
bool SelectionDAGBuilder::visitStrCmpCall(const CallInst &I) {
  const Value *Arg0 = I.getArgOperand(0), *Arg1 = I.getArgOperand(1);

  const SelectionDAGTargetInfo &TSI = DAG.getSelectionDAGInfo();
  std::pair<SDValue, SDValue> Res =
    TSI.EmitTargetCodeForStrcmp(DAG, getCurSDLoc(), DAG.getRoot(),
                                getValue(Arg0), getValue(Arg1),
                                MachinePointerInfo(Arg0),
                                MachinePointerInfo(Arg1));
  if (Res.first.getNode()) {
    processIntegerCallValue(I, Res.first, true);
    PendingLoads.push_back(Res.second);
    return true;
  }

  return false;
}

/// See if we can lower a strlen call into an optimized form.  If so, return
/// true and lower it, otherwise return false and it will be lowered like a
/// normal call.
/// The caller already checked that \p I calls the appropriate LibFunc with a
/// correct prototype.
bool SelectionDAGBuilder::visitStrLenCall(const CallInst &I) {
  const Value *Arg0 = I.getArgOperand(0);

  const SelectionDAGTargetInfo &TSI = DAG.getSelectionDAGInfo();
  std::pair<SDValue, SDValue> Res =
    TSI.EmitTargetCodeForStrlen(DAG, getCurSDLoc(), DAG.getRoot(),
                                getValue(Arg0), MachinePointerInfo(Arg0));
  if (Res.first.getNode()) {
    processIntegerCallValue(I, Res.first, false);
    PendingLoads.push_back(Res.second);
    return true;
  }

  return false;
}

/// See if we can lower a strnlen call into an optimized form.  If so, return
/// true and lower it, otherwise return false and it will be lowered like a
/// normal call.
/// The caller already checked that \p I calls the appropriate LibFunc with a
/// correct prototype.
bool SelectionDAGBuilder::visitStrNLenCall(const CallInst &I) {
  const Value *Arg0 = I.getArgOperand(0), *Arg1 = I.getArgOperand(1);

  const SelectionDAGTargetInfo &TSI = DAG.getSelectionDAGInfo();
  std::pair<SDValue, SDValue> Res =
    TSI.EmitTargetCodeForStrnlen(DAG, getCurSDLoc(), DAG.getRoot(),
                                 getValue(Arg0), getValue(Arg1),
                                 MachinePointerInfo(Arg0));
  if (Res.first.getNode()) {
    processIntegerCallValue(I, Res.first, false);
    PendingLoads.push_back(Res.second);
    return true;
  }

  return false;
}

/// See if we can lower a unary floating-point operation into an SDNode with
/// the specified Opcode.  If so, return true and lower it, otherwise return
/// false and it will be lowered like a normal call.
/// The caller already checked that \p I calls the appropriate LibFunc with a
/// correct prototype.
bool SelectionDAGBuilder::visitUnaryFloatCall(const CallInst &I,
                                              unsigned Opcode) {
  // We already checked this call's prototype; verify it doesn't modify errno.
  if (!I.onlyReadsMemory())
    return false;

  SDValue Tmp = getValue(I.getArgOperand(0));
  setValue(&I, DAG.getNode(Opcode, getCurSDLoc(), Tmp.getValueType(), Tmp));
  return true;
}

/// See if we can lower a binary floating-point operation into an SDNode with
/// the specified Opcode. If so, return true and lower it. Otherwise return
/// false, and it will be lowered like a normal call.
/// The caller already checked that \p I calls the appropriate LibFunc with a
/// correct prototype.
bool SelectionDAGBuilder::visitBinaryFloatCall(const CallInst &I,
                                               unsigned Opcode) {
  // We already checked this call's prototype; verify it doesn't modify errno.
  if (!I.onlyReadsMemory())
    return false;

  SDValue Tmp0 = getValue(I.getArgOperand(0));
  SDValue Tmp1 = getValue(I.getArgOperand(1));
  EVT VT = Tmp0.getValueType();
  setValue(&I, DAG.getNode(Opcode, getCurSDLoc(), VT, Tmp0, Tmp1));
  return true;
}

void SelectionDAGBuilder::visitCall(const CallInst &I) {
  // Handle inline assembly differently.
  if (isa<InlineAsm>(I.getCalledValue())) {
    visitInlineAsm(&I);
    return;
  }

  if (Function *F = I.getCalledFunction()) {
    if (F->isDeclaration()) {
      // Is this an LLVM intrinsic or a target-specific intrinsic?
      unsigned IID = F->getIntrinsicID();
      if (!IID)
        if (const TargetIntrinsicInfo *II = TM.getIntrinsicInfo())
          IID = II->getIntrinsicID(F);

      if (IID) {
        visitIntrinsicCall(I, IID);
        return;
      }
    }

    // Check for well-known libc/libm calls.  If the function is internal, it
    // can't be a library call.  Don't do the check if marked as nobuiltin for
    // some reason or the call site requires strict floating point semantics.
    LibFunc Func;
    if (!I.isNoBuiltin() && !I.isStrictFP() && !F->hasLocalLinkage() &&
        F->hasName() && LibInfo->getLibFunc(*F, Func) &&
        LibInfo->hasOptimizedCodeGen(Func)) {
      switch (Func) {
      default: break;
      case LibFunc_copysign:
      case LibFunc_copysignf:
      case LibFunc_copysignl:
        // We already checked this call's prototype; verify it doesn't modify
        // errno.
        if (I.onlyReadsMemory()) {
          SDValue LHS = getValue(I.getArgOperand(0));
          SDValue RHS = getValue(I.getArgOperand(1));
          setValue(&I, DAG.getNode(ISD::FCOPYSIGN, getCurSDLoc(),
                                   LHS.getValueType(), LHS, RHS));
          return;
        }
        break;
      case LibFunc_fabs:
      case LibFunc_fabsf:
      case LibFunc_fabsl:
        if (visitUnaryFloatCall(I, ISD::FABS))
          return;
        break;
      case LibFunc_fmin:
      case LibFunc_fminf:
      case LibFunc_fminl:
        if (visitBinaryFloatCall(I, ISD::FMINNUM))
          return;
        break;
      case LibFunc_fmax:
      case LibFunc_fmaxf:
      case LibFunc_fmaxl:
        if (visitBinaryFloatCall(I, ISD::FMAXNUM))
          return;
        break;
      case LibFunc_sin:
      case LibFunc_sinf:
      case LibFunc_sinl:
        if (visitUnaryFloatCall(I, ISD::FSIN))
          return;
        break;
      case LibFunc_cos:
      case LibFunc_cosf:
      case LibFunc_cosl:
        if (visitUnaryFloatCall(I, ISD::FCOS))
          return;
        break;
      case LibFunc_sqrt:
      case LibFunc_sqrtf:
      case LibFunc_sqrtl:
      case LibFunc_sqrt_finite:
      case LibFunc_sqrtf_finite:
      case LibFunc_sqrtl_finite:
        if (visitUnaryFloatCall(I, ISD::FSQRT))
          return;
        break;
      case LibFunc_floor:
      case LibFunc_floorf:
      case LibFunc_floorl:
        if (visitUnaryFloatCall(I, ISD::FFLOOR))
          return;
        break;
      case LibFunc_nearbyint:
      case LibFunc_nearbyintf:
      case LibFunc_nearbyintl:
        if (visitUnaryFloatCall(I, ISD::FNEARBYINT))
          return;
        break;
      case LibFunc_ceil:
      case LibFunc_ceilf:
      case LibFunc_ceill:
        if (visitUnaryFloatCall(I, ISD::FCEIL))
          return;
        break;
      case LibFunc_rint:
      case LibFunc_rintf:
      case LibFunc_rintl:
        if (visitUnaryFloatCall(I, ISD::FRINT))
          return;
        break;
      case LibFunc_round:
      case LibFunc_roundf:
      case LibFunc_roundl:
        if (visitUnaryFloatCall(I, ISD::FROUND))
          return;
        break;
      case LibFunc_trunc:
      case LibFunc_truncf:
      case LibFunc_truncl:
        if (visitUnaryFloatCall(I, ISD::FTRUNC))
          return;
        break;
      case LibFunc_log2:
      case LibFunc_log2f:
      case LibFunc_log2l:
        if (visitUnaryFloatCall(I, ISD::FLOG2))
          return;
        break;
      case LibFunc_exp2:
      case LibFunc_exp2f:
      case LibFunc_exp2l:
        if (visitUnaryFloatCall(I, ISD::FEXP2))
          return;
        break;
      case LibFunc_memcmp:
        if (visitMemCmpCall(I))
          return;
        break;
      case LibFunc_mempcpy:
        if (visitMemPCpyCall(I))
          return;
        break;
      case LibFunc_memchr:
        if (visitMemChrCall(I))
          return;
        break;
      case LibFunc_strcpy:
        if (visitStrCpyCall(I, false))
          return;
        break;
      case LibFunc_stpcpy:
        if (visitStrCpyCall(I, true))
          return;
        break;
      case LibFunc_strcmp:
        if (visitStrCmpCall(I))
          return;
        break;
      case LibFunc_strlen:
        if (visitStrLenCall(I))
          return;
        break;
      case LibFunc_strnlen:
        if (visitStrNLenCall(I))
          return;
        break;
      }
    }
  }

  // Deopt bundles are lowered in LowerCallSiteWithDeoptBundle, and we don't
  // have to do anything here to lower funclet bundles.
  // CFGuardTarget bundles are lowered in LowerCallTo.
  assert(!I.hasOperandBundlesOtherThan({LLVMContext::OB_deopt,
                                        LLVMContext::OB_funclet,
                                        LLVMContext::OB_cfguardtarget}) &&
         "Cannot lower calls with arbitrary operand bundles!");

  SDValue Callee = getValue(I.getCalledValue());

  if (I.countOperandBundlesOfType(LLVMContext::OB_deopt))
    LowerCallSiteWithDeoptBundle(&I, Callee, nullptr);
  else
    // Check if we can potentially perform a tail call. More detailed checking
    // is be done within LowerCallTo, after more information about the call is
    // known.
    LowerCallTo(&I, Callee, I.isTailCall());
}

namespace {

/// AsmOperandInfo - This contains information for each constraint that we are
/// lowering.
class SDISelAsmOperandInfo : public TargetLowering::AsmOperandInfo {
public:
  /// CallOperand - If this is the result output operand or a clobber
  /// this is null, otherwise it is the incoming operand to the CallInst.
  /// This gets modified as the asm is processed.
  SDValue CallOperand;

  /// AssignedRegs - If this is a register or register class operand, this
  /// contains the set of register corresponding to the operand.
  RegsForValue AssignedRegs;

  explicit SDISelAsmOperandInfo(const TargetLowering::AsmOperandInfo &info)
    : TargetLowering::AsmOperandInfo(info), CallOperand(nullptr, 0) {
  }

  /// Whether or not this operand accesses memory
  bool hasMemory(const TargetLowering &TLI) const {
    // Indirect operand accesses access memory.
    if (isIndirect)
      return true;

    for (const auto &Code : Codes)
      if (TLI.getConstraintType(Code) == TargetLowering::C_Memory)
        return true;

    return false;
  }

  /// getCallOperandValEVT - Return the EVT of the Value* that this operand
  /// corresponds to.  If there is no Value* for this operand, it returns
  /// MVT::Other.
  EVT getCallOperandValEVT(LLVMContext &Context, const TargetLowering &TLI,
                           const DataLayout &DL) const {
    if (!CallOperandVal) return MVT::Other;

    if (isa<BasicBlock>(CallOperandVal))
      return TLI.getPointerTy(DL);

    llvm::Type *OpTy = CallOperandVal->getType();

    // FIXME: code duplicated from TargetLowering::ParseConstraints().
    // If this is an indirect operand, the operand is a pointer to the
    // accessed type.
    if (isIndirect) {
      PointerType *PtrTy = dyn_cast<PointerType>(OpTy);
      if (!PtrTy)
        report_fatal_error("Indirect operand for inline asm not a pointer!");
      OpTy = PtrTy->getElementType();
    }

    // Look for vector wrapped in a struct. e.g. { <16 x i8> }.
    if (StructType *STy = dyn_cast<StructType>(OpTy))
      if (STy->getNumElements() == 1)
        OpTy = STy->getElementType(0);

    // If OpTy is not a single value, it may be a struct/union that we
    // can tile with integers.
    if (!OpTy->isSingleValueType() && OpTy->isSized()) {
      unsigned BitSize = DL.getTypeSizeInBits(OpTy);
      switch (BitSize) {
      default: break;
      case 1:
      case 8:
      case 16:
      case 32:
      case 64:
      case 128:
        OpTy = IntegerType::get(Context, BitSize);
        break;
      }
    }

    return TLI.getValueType(DL, OpTy, true);
  }
};

using SDISelAsmOperandInfoVector = SmallVector<SDISelAsmOperandInfo, 16>;

} // end anonymous namespace

/// Make sure that the output operand \p OpInfo and its corresponding input
/// operand \p MatchingOpInfo have compatible constraint types (otherwise error
/// out).
static void patchMatchingInput(const SDISelAsmOperandInfo &OpInfo,
                               SDISelAsmOperandInfo &MatchingOpInfo,
                               SelectionDAG &DAG) {
  if (OpInfo.ConstraintVT == MatchingOpInfo.ConstraintVT)
    return;

  const TargetRegisterInfo *TRI = DAG.getSubtarget().getRegisterInfo();
  const auto &TLI = DAG.getTargetLoweringInfo();

  std::pair<unsigned, const TargetRegisterClass *> MatchRC =
      TLI.getRegForInlineAsmConstraint(TRI, OpInfo.ConstraintCode,
                                       OpInfo.ConstraintVT);
  std::pair<unsigned, const TargetRegisterClass *> InputRC =
      TLI.getRegForInlineAsmConstraint(TRI, MatchingOpInfo.ConstraintCode,
                                       MatchingOpInfo.ConstraintVT);
  if ((OpInfo.ConstraintVT.isInteger() !=
       MatchingOpInfo.ConstraintVT.isInteger()) ||
      (MatchRC.second != InputRC.second)) {
    // FIXME: error out in a more elegant fashion
    report_fatal_error("Unsupported asm: input constraint"
                       " with a matching output constraint of"
                       " incompatible type!");
  }
  MatchingOpInfo.ConstraintVT = OpInfo.ConstraintVT;
}

/// Get a direct memory input to behave well as an indirect operand.
/// This may introduce stores, hence the need for a \p Chain.
/// \return The (possibly updated) chain.
static SDValue getAddressForMemoryInput(SDValue Chain, const SDLoc &Location,
                                        SDISelAsmOperandInfo &OpInfo,
                                        SelectionDAG &DAG) {
  const TargetLowering &TLI = DAG.getTargetLoweringInfo();

  // If we don't have an indirect input, put it in the constpool if we can,
  // otherwise spill it to a stack slot.
  // TODO: This isn't quite right. We need to handle these according to
  // the addressing mode that the constraint wants. Also, this may take
  // an additional register for the computation and we don't want that
  // either.

  // If the operand is a float, integer, or vector constant, spill to a
  // constant pool entry to get its address.
  const Value *OpVal = OpInfo.CallOperandVal;
  if (isa<ConstantFP>(OpVal) || isa<ConstantInt>(OpVal) ||
      isa<ConstantVector>(OpVal) || isa<ConstantDataVector>(OpVal)) {
    OpInfo.CallOperand = DAG.getConstantPool(
        cast<Constant>(OpVal), TLI.getPointerTy(DAG.getDataLayout()));
    return Chain;
  }

  // Otherwise, create a stack slot and emit a store to it before the asm.
  Type *Ty = OpVal->getType();
  auto &DL = DAG.getDataLayout();
  uint64_t TySize = DL.getTypeAllocSize(Ty);
  unsigned Align = DL.getPrefTypeAlignment(Ty);
  MachineFunction &MF = DAG.getMachineFunction();
  int SSFI = MF.getFrameInfo().CreateStackObject(TySize, Align, false);
  SDValue StackSlot = DAG.getFrameIndex(SSFI, TLI.getFrameIndexTy(DL));
  Chain = DAG.getTruncStore(Chain, Location, OpInfo.CallOperand, StackSlot,
                            MachinePointerInfo::getFixedStack(MF, SSFI),
                            TLI.getMemValueType(DL, Ty));
  OpInfo.CallOperand = StackSlot;

  return Chain;
}

/// GetRegistersForValue - Assign registers (virtual or physical) for the
/// specified operand.  We prefer to assign virtual registers, to allow the
/// register allocator to handle the assignment process.  However, if the asm
/// uses features that we can't model on machineinstrs, we have SDISel do the
/// allocation.  This produces generally horrible, but correct, code.
///
///   OpInfo describes the operand
///   RefOpInfo describes the matching operand if any, the operand otherwise
static void GetRegistersForValue(SelectionDAG &DAG, const SDLoc &DL,
                                 SDISelAsmOperandInfo &OpInfo,
                                 SDISelAsmOperandInfo &RefOpInfo) {
  LLVMContext &Context = *DAG.getContext();
  const TargetLowering &TLI = DAG.getTargetLoweringInfo();

  MachineFunction &MF = DAG.getMachineFunction();
  SmallVector<unsigned, 4> Regs;
  const TargetRegisterInfo &TRI = *MF.getSubtarget().getRegisterInfo();

  // No work to do for memory operations.
  if (OpInfo.ConstraintType == TargetLowering::C_Memory)
    return;

  // If this is a constraint for a single physreg, or a constraint for a
  // register class, find it.
  unsigned AssignedReg;
  const TargetRegisterClass *RC;
  std::tie(AssignedReg, RC) = TLI.getRegForInlineAsmConstraint(
      &TRI, RefOpInfo.ConstraintCode, RefOpInfo.ConstraintVT);
  // RC is unset only on failure. Return immediately.
  if (!RC)
    return;

  // Get the actual register value type.  This is important, because the user
  // may have asked for (e.g.) the AX register in i32 type.  We need to
  // remember that AX is actually i16 to get the right extension.
  const MVT RegVT = *TRI.legalclasstypes_begin(*RC);

  if (OpInfo.ConstraintVT != MVT::Other) {
    // If this is an FP operand in an integer register (or visa versa), or more
    // generally if the operand value disagrees with the register class we plan
    // to stick it in, fix the operand type.
    //
    // If this is an input value, the bitcast to the new type is done now.
    // Bitcast for output value is done at the end of visitInlineAsm().
    if ((OpInfo.Type == InlineAsm::isOutput ||
         OpInfo.Type == InlineAsm::isInput) &&
        !TRI.isTypeLegalForClass(*RC, OpInfo.ConstraintVT)) {
      // Try to convert to the first EVT that the reg class contains.  If the
      // types are identical size, use a bitcast to convert (e.g. two differing
      // vector types).  Note: output bitcast is done at the end of
      // visitInlineAsm().
      if (RegVT.getSizeInBits() == OpInfo.ConstraintVT.getSizeInBits()) {
        // Exclude indirect inputs while they are unsupported because the code
        // to perform the load is missing and thus OpInfo.CallOperand still
        // refers to the input address rather than the pointed-to value.
        if (OpInfo.Type == InlineAsm::isInput && !OpInfo.isIndirect)
          OpInfo.CallOperand =
              DAG.getNode(ISD::BITCAST, DL, RegVT, OpInfo.CallOperand);
        OpInfo.ConstraintVT = RegVT;
        // If the operand is an FP value and we want it in integer registers,
        // use the corresponding integer type. This turns an f64 value into
        // i64, which can be passed with two i32 values on a 32-bit machine.
      } else if (RegVT.isInteger() && OpInfo.ConstraintVT.isFloatingPoint()) {
        MVT VT = MVT::getIntegerVT(OpInfo.ConstraintVT.getSizeInBits());
        if (OpInfo.Type == InlineAsm::isInput)
          OpInfo.CallOperand =
              DAG.getNode(ISD::BITCAST, DL, VT, OpInfo.CallOperand);
        OpInfo.ConstraintVT = VT;
      }
    }
  }

  // No need to allocate a matching input constraint since the constraint it's
  // matching to has already been allocated.
  if (OpInfo.isMatchingInputConstraint())
    return;

  EVT ValueVT = OpInfo.ConstraintVT;
  if (OpInfo.ConstraintVT == MVT::Other)
    ValueVT = RegVT;

  // Initialize NumRegs.
  unsigned NumRegs = 1;
  if (OpInfo.ConstraintVT != MVT::Other)
    NumRegs = TLI.getNumRegisters(Context, OpInfo.ConstraintVT);

  // If this is a constraint for a specific physical register, like {r17},
  // assign it now.

  // If this associated to a specific register, initialize iterator to correct
  // place. If virtual, make sure we have enough registers

  // Initialize iterator if necessary
  TargetRegisterClass::iterator I = RC->begin();
  MachineRegisterInfo &RegInfo = MF.getRegInfo();

  // Do not check for single registers.
  if (AssignedReg) {
      for (; *I != AssignedReg; ++I)
        assert(I != RC->end() && "AssignedReg should be member of RC");
  }

  for (; NumRegs; --NumRegs, ++I) {
    assert(I != RC->end() && "Ran out of registers to allocate!");
    Register R = AssignedReg ? Register(*I) : RegInfo.createVirtualRegister(RC);
    Regs.push_back(R);
  }

  OpInfo.AssignedRegs = RegsForValue(Regs, RegVT, ValueVT);
}

static unsigned
findMatchingInlineAsmOperand(unsigned OperandNo,
                             const std::vector<SDValue> &AsmNodeOperands) {
  // Scan until we find the definition we already emitted of this operand.
  unsigned CurOp = InlineAsm::Op_FirstOperand;
  for (; OperandNo; --OperandNo) {
    // Advance to the next operand.
    unsigned OpFlag =
        cast<ConstantSDNode>(AsmNodeOperands[CurOp])->getZExtValue();
    assert((InlineAsm::isRegDefKind(OpFlag) ||
            InlineAsm::isRegDefEarlyClobberKind(OpFlag) ||
            InlineAsm::isMemKind(OpFlag)) &&
           "Skipped past definitions?");
    CurOp += InlineAsm::getNumOperandRegisters(OpFlag) + 1;
  }
  return CurOp;
}

namespace {

class ExtraFlags {
  unsigned Flags = 0;

public:
  explicit ExtraFlags(ImmutableCallSite CS) {
    const InlineAsm *IA = cast<InlineAsm>(CS.getCalledValue());
    if (IA->hasSideEffects())
      Flags |= InlineAsm::Extra_HasSideEffects;
    if (IA->isAlignStack())
      Flags |= InlineAsm::Extra_IsAlignStack;
    if (CS.isConvergent())
      Flags |= InlineAsm::Extra_IsConvergent;
    Flags |= IA->getDialect() * InlineAsm::Extra_AsmDialect;
  }

  void update(const TargetLowering::AsmOperandInfo &OpInfo) {
    // Ideally, we would only check against memory constraints.  However, the
    // meaning of an Other constraint can be target-specific and we can't easily
    // reason about it.  Therefore, be conservative and set MayLoad/MayStore
    // for Other constraints as well.
    if (OpInfo.ConstraintType == TargetLowering::C_Memory ||
        OpInfo.ConstraintType == TargetLowering::C_Other) {
      if (OpInfo.Type == InlineAsm::isInput)
        Flags |= InlineAsm::Extra_MayLoad;
      else if (OpInfo.Type == InlineAsm::isOutput)
        Flags |= InlineAsm::Extra_MayStore;
      else if (OpInfo.Type == InlineAsm::isClobber)
        Flags |= (InlineAsm::Extra_MayLoad | InlineAsm::Extra_MayStore);
    }
  }

  unsigned get() const { return Flags; }
};

} // end anonymous namespace

/// visitInlineAsm - Handle a call to an InlineAsm object.
void SelectionDAGBuilder::visitInlineAsm(ImmutableCallSite CS) {
  const InlineAsm *IA = cast<InlineAsm>(CS.getCalledValue());

  /// ConstraintOperands - Information about all of the constraints.
  SDISelAsmOperandInfoVector ConstraintOperands;

  const TargetLowering &TLI = DAG.getTargetLoweringInfo();
  TargetLowering::AsmOperandInfoVector TargetConstraints = TLI.ParseConstraints(
      DAG.getDataLayout(), DAG.getSubtarget().getRegisterInfo(), CS);

  // First Pass: Calculate HasSideEffects and ExtraFlags (AlignStack,
  // AsmDialect, MayLoad, MayStore).
  bool HasSideEffect = IA->hasSideEffects();
  ExtraFlags ExtraInfo(CS);

  unsigned ArgNo = 0;   // ArgNo - The argument of the CallInst.
  unsigned ResNo = 0;   // ResNo - The result number of the next output.
  for (auto &T : TargetConstraints) {
    ConstraintOperands.push_back(SDISelAsmOperandInfo(T));
    SDISelAsmOperandInfo &OpInfo = ConstraintOperands.back();

    // Compute the value type for each operand.
    if (OpInfo.Type == InlineAsm::isInput ||
        (OpInfo.Type == InlineAsm::isOutput && OpInfo.isIndirect)) {
      OpInfo.CallOperandVal = const_cast<Value *>(CS.getArgument(ArgNo++));

      // Process the call argument. BasicBlocks are labels, currently appearing
      // only in asm's.
      const Instruction *I = CS.getInstruction();
      if (isa<CallBrInst>(I) &&
          (ArgNo - 1) >= (cast<CallBrInst>(I)->getNumArgOperands() -
                          cast<CallBrInst>(I)->getNumIndirectDests())) {
        const auto *BA = cast<BlockAddress>(OpInfo.CallOperandVal);
        EVT VT = TLI.getValueType(DAG.getDataLayout(), BA->getType(), true);
        OpInfo.CallOperand = DAG.getTargetBlockAddress(BA, VT);
      } else if (const auto *BB = dyn_cast<BasicBlock>(OpInfo.CallOperandVal)) {
        OpInfo.CallOperand = DAG.getBasicBlock(FuncInfo.MBBMap[BB]);
      } else {
        OpInfo.CallOperand = getValue(OpInfo.CallOperandVal);
      }

      OpInfo.ConstraintVT =
          OpInfo
              .getCallOperandValEVT(*DAG.getContext(), TLI, DAG.getDataLayout())
              .getSimpleVT();
    } else if (OpInfo.Type == InlineAsm::isOutput && !OpInfo.isIndirect) {
      // The return value of the call is this value.  As such, there is no
      // corresponding argument.
      assert(!CS.getType()->isVoidTy() && "Bad inline asm!");
      if (StructType *STy = dyn_cast<StructType>(CS.getType())) {
        OpInfo.ConstraintVT = TLI.getSimpleValueType(
            DAG.getDataLayout(), STy->getElementType(ResNo));
      } else {
        assert(ResNo == 0 && "Asm only has one result!");
        OpInfo.ConstraintVT =
            TLI.getSimpleValueType(DAG.getDataLayout(), CS.getType());
      }
      ++ResNo;
    } else {
      OpInfo.ConstraintVT = MVT::Other;
    }

    if (!HasSideEffect)
      HasSideEffect = OpInfo.hasMemory(TLI);

    // Determine if this InlineAsm MayLoad or MayStore based on the constraints.
    // FIXME: Could we compute this on OpInfo rather than T?

    // Compute the constraint code and ConstraintType to use.
    TLI.ComputeConstraintToUse(T, SDValue());

    if (T.ConstraintType == TargetLowering::C_Immediate &&
        OpInfo.CallOperand && !isa<ConstantSDNode>(OpInfo.CallOperand))
      // We've delayed emitting a diagnostic like the "n" constraint because
      // inlining could cause an integer showing up.
      return emitInlineAsmError(
          CS, "constraint '" + Twine(T.ConstraintCode) + "' expects an "
                  "integer constant expression");

    ExtraInfo.update(T);
  }


  // We won't need to flush pending loads if this asm doesn't touch
  // memory and is nonvolatile.
  SDValue Flag, Chain = (HasSideEffect) ? getRoot() : DAG.getRoot();

  bool IsCallBr = isa<CallBrInst>(CS.getInstruction());
  if (IsCallBr) {
    // If this is a callbr we need to flush pending exports since inlineasm_br
    // is a terminator. We need to do this before nodes are glued to
    // the inlineasm_br node.
    Chain = getControlRoot();
  }

  // Second pass over the constraints: compute which constraint option to use.
  for (SDISelAsmOperandInfo &OpInfo : ConstraintOperands) {
    // If this is an output operand with a matching input operand, look up the
    // matching input. If their types mismatch, e.g. one is an integer, the
    // other is floating point, or their sizes are different, flag it as an
    // error.
    if (OpInfo.hasMatchingInput()) {
      SDISelAsmOperandInfo &Input = ConstraintOperands[OpInfo.MatchingInput];
      patchMatchingInput(OpInfo, Input, DAG);
    }

    // Compute the constraint code and ConstraintType to use.
    TLI.ComputeConstraintToUse(OpInfo, OpInfo.CallOperand, &DAG);

    if (OpInfo.ConstraintType == TargetLowering::C_Memory &&
        OpInfo.Type == InlineAsm::isClobber)
      continue;

    // If this is a memory input, and if the operand is not indirect, do what we
    // need to provide an address for the memory input.
    if (OpInfo.ConstraintType == TargetLowering::C_Memory &&
        !OpInfo.isIndirect) {
      assert((OpInfo.isMultipleAlternative ||
              (OpInfo.Type == InlineAsm::isInput)) &&
             "Can only indirectify direct input operands!");

      // Memory operands really want the address of the value.
      Chain = getAddressForMemoryInput(Chain, getCurSDLoc(), OpInfo, DAG);

      // There is no longer a Value* corresponding to this operand.
      OpInfo.CallOperandVal = nullptr;

      // It is now an indirect operand.
      OpInfo.isIndirect = true;
    }

  }

  // AsmNodeOperands - The operands for the ISD::INLINEASM node.
  std::vector<SDValue> AsmNodeOperands;
  AsmNodeOperands.push_back(SDValue());  // reserve space for input chain
  AsmNodeOperands.push_back(DAG.getTargetExternalSymbol(
      IA->getAsmString().c_str(), TLI.getPointerTy(DAG.getDataLayout())));

  // If we have a !srcloc metadata node associated with it, we want to attach
  // this to the ultimately generated inline asm machineinstr.  To do this, we
  // pass in the third operand as this (potentially null) inline asm MDNode.
  const MDNode *SrcLoc = CS.getInstruction()->getMetadata("srcloc");
  AsmNodeOperands.push_back(DAG.getMDNode(SrcLoc));

  // Remember the HasSideEffect, AlignStack, AsmDialect, MayLoad and MayStore
  // bits as operand 3.
  AsmNodeOperands.push_back(DAG.getTargetConstant(
      ExtraInfo.get(), getCurSDLoc(), TLI.getPointerTy(DAG.getDataLayout())));

  // Third pass: Loop over operands to prepare DAG-level operands.. As part of
  // this, assign virtual and physical registers for inputs and otput.
  for (SDISelAsmOperandInfo &OpInfo : ConstraintOperands) {
    // Assign Registers.
    SDISelAsmOperandInfo &RefOpInfo =
        OpInfo.isMatchingInputConstraint()
            ? ConstraintOperands[OpInfo.getMatchedOperand()]
            : OpInfo;
    GetRegistersForValue(DAG, getCurSDLoc(), OpInfo, RefOpInfo);

    switch (OpInfo.Type) {
    case InlineAsm::isOutput:
      if (OpInfo.ConstraintType == TargetLowering::C_Memory ||
          ((OpInfo.ConstraintType == TargetLowering::C_Immediate ||
            OpInfo.ConstraintType == TargetLowering::C_Other) &&
           OpInfo.isIndirect)) {
        unsigned ConstraintID =
            TLI.getInlineAsmMemConstraint(OpInfo.ConstraintCode);
        assert(ConstraintID != InlineAsm::Constraint_Unknown &&
               "Failed to convert memory constraint code to constraint id.");

        // Add information to the INLINEASM node to know about this output.
        unsigned OpFlags = InlineAsm::getFlagWord(InlineAsm::Kind_Mem, 1);
        OpFlags = InlineAsm::getFlagWordForMem(OpFlags, ConstraintID);
        AsmNodeOperands.push_back(DAG.getTargetConstant(OpFlags, getCurSDLoc(),
                                                        MVT::i32));
        AsmNodeOperands.push_back(OpInfo.CallOperand);
        break;
      } else if (((OpInfo.ConstraintType == TargetLowering::C_Immediate ||
                   OpInfo.ConstraintType == TargetLowering::C_Other) &&
                  !OpInfo.isIndirect) ||
                 OpInfo.ConstraintType == TargetLowering::C_Register ||
                 OpInfo.ConstraintType == TargetLowering::C_RegisterClass) {
        // Otherwise, this outputs to a register (directly for C_Register /
        // C_RegisterClass, and a target-defined fashion for
        // C_Immediate/C_Other). Find a register that we can use.
        if (OpInfo.AssignedRegs.Regs.empty()) {
          emitInlineAsmError(
              CS, "couldn't allocate output register for constraint '" +
                      Twine(OpInfo.ConstraintCode) + "'");
          return;
        }

        // Add information to the INLINEASM node to know that this register is
        // set.
        OpInfo.AssignedRegs.AddInlineAsmOperands(
            OpInfo.isEarlyClobber ? InlineAsm::Kind_RegDefEarlyClobber
                                  : InlineAsm::Kind_RegDef,
            false, 0, getCurSDLoc(), DAG, AsmNodeOperands);
      }
      break;

    case InlineAsm::isInput: {
      SDValue InOperandVal = OpInfo.CallOperand;

      if (OpInfo.isMatchingInputConstraint()) {
        // If this is required to match an output register we have already set,
        // just use its register.
        auto CurOp = findMatchingInlineAsmOperand(OpInfo.getMatchedOperand(),
                                                  AsmNodeOperands);
        unsigned OpFlag =
          cast<ConstantSDNode>(AsmNodeOperands[CurOp])->getZExtValue();
        if (InlineAsm::isRegDefKind(OpFlag) ||
            InlineAsm::isRegDefEarlyClobberKind(OpFlag)) {
          // Add (OpFlag&0xffff)>>3 registers to MatchedRegs.
          if (OpInfo.isIndirect) {
            // This happens on gcc/testsuite/gcc.dg/pr8788-1.c
            emitInlineAsmError(CS, "inline asm not supported yet:"
                                   " don't know how to handle tied "
                                   "indirect register inputs");
            return;
          }

          MVT RegVT = AsmNodeOperands[CurOp+1].getSimpleValueType();
          SmallVector<unsigned, 4> Regs;

          if (const TargetRegisterClass *RC = TLI.getRegClassFor(RegVT)) {
            unsigned NumRegs = InlineAsm::getNumOperandRegisters(OpFlag);
            MachineRegisterInfo &RegInfo =
                DAG.getMachineFunction().getRegInfo();
            for (unsigned i = 0; i != NumRegs; ++i)
              Regs.push_back(RegInfo.createVirtualRegister(RC));
          } else {
            emitInlineAsmError(CS, "inline asm error: This value type register "
                                   "class is not natively supported!");
            return;
          }

          RegsForValue MatchedRegs(Regs, RegVT, InOperandVal.getValueType());

          SDLoc dl = getCurSDLoc();
          // Use the produced MatchedRegs object to
          MatchedRegs.getCopyToRegs(InOperandVal, DAG, dl, Chain, &Flag,
                                    CS.getInstruction());
          MatchedRegs.AddInlineAsmOperands(InlineAsm::Kind_RegUse,
                                           true, OpInfo.getMatchedOperand(), dl,
                                           DAG, AsmNodeOperands);
          break;
        }

        assert(InlineAsm::isMemKind(OpFlag) && "Unknown matching constraint!");
        assert(InlineAsm::getNumOperandRegisters(OpFlag) == 1 &&
               "Unexpected number of operands");
        // Add information to the INLINEASM node to know about this input.
        // See InlineAsm.h isUseOperandTiedToDef.
        OpFlag = InlineAsm::convertMemFlagWordToMatchingFlagWord(OpFlag);
        OpFlag = InlineAsm::getFlagWordForMatchingOp(OpFlag,
                                                    OpInfo.getMatchedOperand());
        AsmNodeOperands.push_back(DAG.getTargetConstant(
            OpFlag, getCurSDLoc(), TLI.getPointerTy(DAG.getDataLayout())));
        AsmNodeOperands.push_back(AsmNodeOperands[CurOp+1]);
        break;
      }

      // Treat indirect 'X' constraint as memory.
      if ((OpInfo.ConstraintType == TargetLowering::C_Immediate ||
           OpInfo.ConstraintType == TargetLowering::C_Other) &&
          OpInfo.isIndirect)
        OpInfo.ConstraintType = TargetLowering::C_Memory;

      if (OpInfo.ConstraintType == TargetLowering::C_Immediate ||
          OpInfo.ConstraintType == TargetLowering::C_Other) {
        std::vector<SDValue> Ops;
        TLI.LowerAsmOperandForConstraint(InOperandVal, OpInfo.ConstraintCode,
                                          Ops, DAG);
        if (Ops.empty()) {
          if (OpInfo.ConstraintType == TargetLowering::C_Immediate)
            if (isa<ConstantSDNode>(InOperandVal)) {
              emitInlineAsmError(CS, "value out of range for constraint '" +
                                 Twine(OpInfo.ConstraintCode) + "'");
              return;
            }

          emitInlineAsmError(CS, "invalid operand for inline asm constraint '" +
                                     Twine(OpInfo.ConstraintCode) + "'");
          return;
        }

        // Add information to the INLINEASM node to know about this input.
        unsigned ResOpType =
          InlineAsm::getFlagWord(InlineAsm::Kind_Imm, Ops.size());
        AsmNodeOperands.push_back(DAG.getTargetConstant(
            ResOpType, getCurSDLoc(), TLI.getPointerTy(DAG.getDataLayout())));
        AsmNodeOperands.insert(AsmNodeOperands.end(), Ops.begin(), Ops.end());
        break;
      }

      if (OpInfo.ConstraintType == TargetLowering::C_Memory) {
        assert(OpInfo.isIndirect && "Operand must be indirect to be a mem!");
        assert(InOperandVal.getValueType() ==
                   TLI.getPointerTy(DAG.getDataLayout()) &&
               "Memory operands expect pointer values");

        unsigned ConstraintID =
            TLI.getInlineAsmMemConstraint(OpInfo.ConstraintCode);
        assert(ConstraintID != InlineAsm::Constraint_Unknown &&
               "Failed to convert memory constraint code to constraint id.");

        // Add information to the INLINEASM node to know about this input.
        unsigned ResOpType = InlineAsm::getFlagWord(InlineAsm::Kind_Mem, 1);
        ResOpType = InlineAsm::getFlagWordForMem(ResOpType, ConstraintID);
        AsmNodeOperands.push_back(DAG.getTargetConstant(ResOpType,
                                                        getCurSDLoc(),
                                                        MVT::i32));
        AsmNodeOperands.push_back(InOperandVal);
        break;
      }

      assert((OpInfo.ConstraintType == TargetLowering::C_RegisterClass ||
              OpInfo.ConstraintType == TargetLowering::C_Register ||
              OpInfo.ConstraintType == TargetLowering::C_Immediate) &&
             "Unknown constraint type!");

      // TODO: Support this.
      if (OpInfo.isIndirect) {
        emitInlineAsmError(
            CS, "Don't know how to handle indirect register inputs yet "
                "for constraint '" +
                    Twine(OpInfo.ConstraintCode) + "'");
        return;
      }

      // Copy the input into the appropriate registers.
      if (OpInfo.AssignedRegs.Regs.empty()) {
        emitInlineAsmError(CS, "couldn't allocate input reg for constraint '" +
                                   Twine(OpInfo.ConstraintCode) + "'");
        return;
      }

      SDLoc dl = getCurSDLoc();

      OpInfo.AssignedRegs.getCopyToRegs(InOperandVal, DAG, dl,
                                        Chain, &Flag, CS.getInstruction());

      OpInfo.AssignedRegs.AddInlineAsmOperands(InlineAsm::Kind_RegUse, false, 0,
                                               dl, DAG, AsmNodeOperands);
      break;
    }
    case InlineAsm::isClobber:
      // Add the clobbered value to the operand list, so that the register
      // allocator is aware that the physreg got clobbered.
      if (!OpInfo.AssignedRegs.Regs.empty())
        OpInfo.AssignedRegs.AddInlineAsmOperands(InlineAsm::Kind_Clobber,
                                                 false, 0, getCurSDLoc(), DAG,
                                                 AsmNodeOperands);
      break;
    }
  }

  // Finish up input operands.  Set the input chain and add the flag last.
  AsmNodeOperands[InlineAsm::Op_InputChain] = Chain;
  if (Flag.getNode()) AsmNodeOperands.push_back(Flag);

  unsigned ISDOpc = IsCallBr ? ISD::INLINEASM_BR : ISD::INLINEASM;
  Chain = DAG.getNode(ISDOpc, getCurSDLoc(),
                      DAG.getVTList(MVT::Other, MVT::Glue), AsmNodeOperands);
  Flag = Chain.getValue(1);

  // Do additional work to generate outputs.

  SmallVector<EVT, 1> ResultVTs;
  SmallVector<SDValue, 1> ResultValues;
  SmallVector<SDValue, 8> OutChains;

  llvm::Type *CSResultType = CS.getType();
  ArrayRef<Type *> ResultTypes;
  if (StructType *StructResult = dyn_cast<StructType>(CSResultType))
    ResultTypes = StructResult->elements();
  else if (!CSResultType->isVoidTy())
    ResultTypes = makeArrayRef(CSResultType);

  auto CurResultType = ResultTypes.begin();
  auto handleRegAssign = [&](SDValue V) {
    assert(CurResultType != ResultTypes.end() && "Unexpected value");
    assert((*CurResultType)->isSized() && "Unexpected unsized type");
    EVT ResultVT = TLI.getValueType(DAG.getDataLayout(), *CurResultType);
    ++CurResultType;
    // If the type of the inline asm call site return value is different but has
    // same size as the type of the asm output bitcast it.  One example of this
    // is for vectors with different width / number of elements.  This can
    // happen for register classes that can contain multiple different value
    // types.  The preg or vreg allocated may not have the same VT as was
    // expected.
    //
    // This can also happen for a return value that disagrees with the register
    // class it is put in, eg. a double in a general-purpose register on a
    // 32-bit machine.
    if (ResultVT != V.getValueType() &&
        ResultVT.getSizeInBits() == V.getValueSizeInBits())
      V = DAG.getNode(ISD::BITCAST, getCurSDLoc(), ResultVT, V);
    else if (ResultVT != V.getValueType() && ResultVT.isInteger() &&
             V.getValueType().isInteger()) {
      // If a result value was tied to an input value, the computed result
      // may have a wider width than the expected result.  Extract the
      // relevant portion.
      V = DAG.getNode(ISD::TRUNCATE, getCurSDLoc(), ResultVT, V);
    }
    assert(ResultVT == V.getValueType() && "Asm result value mismatch!");
    ResultVTs.push_back(ResultVT);
    ResultValues.push_back(V);
  };

  // Deal with output operands.
  for (SDISelAsmOperandInfo &OpInfo : ConstraintOperands) {
    if (OpInfo.Type == InlineAsm::isOutput) {
      SDValue Val;
      // Skip trivial output operands.
      if (OpInfo.AssignedRegs.Regs.empty())
        continue;

      switch (OpInfo.ConstraintType) {
      case TargetLowering::C_Register:
      case TargetLowering::C_RegisterClass:
        Val = OpInfo.AssignedRegs.getCopyFromRegs(
            DAG, FuncInfo, getCurSDLoc(), Chain, &Flag, CS.getInstruction());
        break;
      case TargetLowering::C_Immediate:
      case TargetLowering::C_Other:
        Val = TLI.LowerAsmOutputForConstraint(Chain, Flag, getCurSDLoc(),
                                              OpInfo, DAG);
        break;
      case TargetLowering::C_Memory:
        break; // Already handled.
      case TargetLowering::C_Unknown:
        assert(false && "Unexpected unknown constraint");
      }

      // Indirect output manifest as stores. Record output chains.
      if (OpInfo.isIndirect) {
        const Value *Ptr = OpInfo.CallOperandVal;
        assert(Ptr && "Expected value CallOperandVal for indirect asm operand");
        SDValue Store = DAG.getStore(Chain, getCurSDLoc(), Val, getValue(Ptr),
                                     MachinePointerInfo(Ptr));
        OutChains.push_back(Store);
      } else {
        // generate CopyFromRegs to associated registers.
        assert(!CS.getType()->isVoidTy() && "Bad inline asm!");
        if (Val.getOpcode() == ISD::MERGE_VALUES) {
          for (const SDValue &V : Val->op_values())
            handleRegAssign(V);
        } else
          handleRegAssign(Val);
      }
    }
  }

  // Set results.
  if (!ResultValues.empty()) {
    assert(CurResultType == ResultTypes.end() &&
           "Mismatch in number of ResultTypes");
    assert(ResultValues.size() == ResultTypes.size() &&
           "Mismatch in number of output operands in asm result");

    SDValue V = DAG.getNode(ISD::MERGE_VALUES, getCurSDLoc(),
                            DAG.getVTList(ResultVTs), ResultValues);
    setValue(CS.getInstruction(), V);
  }

  // Collect store chains.
  if (!OutChains.empty())
    Chain = DAG.getNode(ISD::TokenFactor, getCurSDLoc(), MVT::Other, OutChains);

  // Only Update Root if inline assembly has a memory effect.
  if (ResultValues.empty() || HasSideEffect || !OutChains.empty() || IsCallBr)
    DAG.setRoot(Chain);
}

void SelectionDAGBuilder::emitInlineAsmError(ImmutableCallSite CS,
                                             const Twine &Message) {
  LLVMContext &Ctx = *DAG.getContext();
  Ctx.emitError(CS.getInstruction(), Message);

  // Make sure we leave the DAG in a valid state
  const TargetLowering &TLI = DAG.getTargetLoweringInfo();
  SmallVector<EVT, 1> ValueVTs;
  ComputeValueVTs(TLI, DAG.getDataLayout(), CS->getType(), ValueVTs);

  if (ValueVTs.empty())
    return;

  SmallVector<SDValue, 1> Ops;
  for (unsigned i = 0, e = ValueVTs.size(); i != e; ++i)
    Ops.push_back(DAG.getUNDEF(ValueVTs[i]));

  setValue(CS.getInstruction(), DAG.getMergeValues(Ops, getCurSDLoc()));
}

void SelectionDAGBuilder::visitVAStart(const CallInst &I) {
  DAG.setRoot(DAG.getNode(ISD::VASTART, getCurSDLoc(),
                          MVT::Other, getRoot(),
                          getValue(I.getArgOperand(0)),
                          DAG.getSrcValue(I.getArgOperand(0))));
}

void SelectionDAGBuilder::visitVAArg(const VAArgInst &I) {
  const TargetLowering &TLI = DAG.getTargetLoweringInfo();
  const DataLayout &DL = DAG.getDataLayout();
  SDValue V = DAG.getVAArg(
      TLI.getMemValueType(DAG.getDataLayout(), I.getType()), getCurSDLoc(),
      getRoot(), getValue(I.getOperand(0)), DAG.getSrcValue(I.getOperand(0)),
      DL.getABITypeAlignment(I.getType()));
  DAG.setRoot(V.getValue(1));

  if (I.getType()->isPointerTy())
    V = DAG.getPtrExtOrTrunc(
        V, getCurSDLoc(), TLI.getValueType(DAG.getDataLayout(), I.getType()));
  setValue(&I, V);
}

void SelectionDAGBuilder::visitVAEnd(const CallInst &I) {
  DAG.setRoot(DAG.getNode(ISD::VAEND, getCurSDLoc(),
                          MVT::Other, getRoot(),
                          getValue(I.getArgOperand(0)),
                          DAG.getSrcValue(I.getArgOperand(0))));
}

void SelectionDAGBuilder::visitVACopy(const CallInst &I) {
  DAG.setRoot(DAG.getNode(ISD::VACOPY, getCurSDLoc(),
                          MVT::Other, getRoot(),
                          getValue(I.getArgOperand(0)),
                          getValue(I.getArgOperand(1)),
                          DAG.getSrcValue(I.getArgOperand(0)),
                          DAG.getSrcValue(I.getArgOperand(1))));
}

SDValue SelectionDAGBuilder::lowerRangeToAssertZExt(SelectionDAG &DAG,
                                                    const Instruction &I,
                                                    SDValue Op) {
  const MDNode *Range = I.getMetadata(LLVMContext::MD_range);
  if (!Range)
    return Op;

  ConstantRange CR = getConstantRangeFromMetadata(*Range);
  if (CR.isFullSet() || CR.isEmptySet() || CR.isUpperWrapped())
    return Op;

  APInt Lo = CR.getUnsignedMin();
  if (!Lo.isMinValue())
    return Op;

  APInt Hi = CR.getUnsignedMax();
  unsigned Bits = std::max(Hi.getActiveBits(),
                           static_cast<unsigned>(IntegerType::MIN_INT_BITS));

  EVT SmallVT = EVT::getIntegerVT(*DAG.getContext(), Bits);

  SDLoc SL = getCurSDLoc();

  SDValue ZExt = DAG.getNode(ISD::AssertZext, SL, Op.getValueType(), Op,
                             DAG.getValueType(SmallVT));
  unsigned NumVals = Op.getNode()->getNumValues();
  if (NumVals == 1)
    return ZExt;

  SmallVector<SDValue, 4> Ops;

  Ops.push_back(ZExt);
  for (unsigned I = 1; I != NumVals; ++I)
    Ops.push_back(Op.getValue(I));

  return DAG.getMergeValues(Ops, SL);
}

/// Populate a CallLowerinInfo (into \p CLI) based on the properties of
/// the call being lowered.
///
/// This is a helper for lowering intrinsics that follow a target calling
/// convention or require stack pointer adjustment. Only a subset of the
/// intrinsic's operands need to participate in the calling convention.
void SelectionDAGBuilder::populateCallLoweringInfo(
    TargetLowering::CallLoweringInfo &CLI, const CallBase *Call,
    unsigned ArgIdx, unsigned NumArgs, SDValue Callee, Type *ReturnTy,
    bool IsPatchPoint) {
  TargetLowering::ArgListTy Args;
  Args.reserve(NumArgs);

  // Populate the argument list.
  // Attributes for args start at offset 1, after the return attribute.
  for (unsigned ArgI = ArgIdx, ArgE = ArgIdx + NumArgs;
       ArgI != ArgE; ++ArgI) {
    const Value *V = Call->getOperand(ArgI);

    assert(!V->getType()->isEmptyTy() && "Empty type passed to intrinsic.");

    TargetLowering::ArgListEntry Entry;
    Entry.Node = getValue(V);
    Entry.Ty = V->getType();
    Entry.setAttributes(Call, ArgI);
    Args.push_back(Entry);
  }

  CLI.setDebugLoc(getCurSDLoc())
      .setChain(getRoot())
      .setCallee(Call->getCallingConv(), ReturnTy, Callee, std::move(Args))
      .setDiscardResult(Call->use_empty())
      .setIsPatchPoint(IsPatchPoint);
}

/// Add a stack map intrinsic call's live variable operands to a stackmap
/// or patchpoint target node's operand list.
///
/// Constants are converted to TargetConstants purely as an optimization to
/// avoid constant materialization and register allocation.
///
/// FrameIndex operands are converted to TargetFrameIndex so that ISEL does not
/// generate addess computation nodes, and so FinalizeISel can convert the
/// TargetFrameIndex into a DirectMemRefOp StackMap location. This avoids
/// address materialization and register allocation, but may also be required
/// for correctness. If a StackMap (or PatchPoint) intrinsic directly uses an
/// alloca in the entry block, then the runtime may assume that the alloca's
/// StackMap location can be read immediately after compilation and that the
/// location is valid at any point during execution (this is similar to the
/// assumption made by the llvm.gcroot intrinsic). If the alloca's location were
/// only available in a register, then the runtime would need to trap when
/// execution reaches the StackMap in order to read the alloca's location.
static void addStackMapLiveVars(ImmutableCallSite CS, unsigned StartIdx,
                                const SDLoc &DL, SmallVectorImpl<SDValue> &Ops,
                                SelectionDAGBuilder &Builder) {
  for (unsigned i = StartIdx, e = CS.arg_size(); i != e; ++i) {
    SDValue OpVal = Builder.getValue(CS.getArgument(i));
    if (ConstantSDNode *C = dyn_cast<ConstantSDNode>(OpVal)) {
      Ops.push_back(
        Builder.DAG.getTargetConstant(StackMaps::ConstantOp, DL, MVT::i64));
      Ops.push_back(
        Builder.DAG.getTargetConstant(C->getSExtValue(), DL, MVT::i64));
    } else if (FrameIndexSDNode *FI = dyn_cast<FrameIndexSDNode>(OpVal)) {
      const TargetLowering &TLI = Builder.DAG.getTargetLoweringInfo();
      Ops.push_back(Builder.DAG.getTargetFrameIndex(
          FI->getIndex(), TLI.getFrameIndexTy(Builder.DAG.getDataLayout())));
    } else
      Ops.push_back(OpVal);
  }
}

/// Lower llvm.experimental.stackmap directly to its target opcode.
void SelectionDAGBuilder::visitStackmap(const CallInst &CI) {
  // void @llvm.experimental.stackmap(i32 <id>, i32 <numShadowBytes>,
  //                                  [live variables...])

  assert(CI.getType()->isVoidTy() && "Stackmap cannot return a value.");

  SDValue Chain, InFlag, Callee, NullPtr;
  SmallVector<SDValue, 32> Ops;

  SDLoc DL = getCurSDLoc();
  Callee = getValue(CI.getCalledValue());
  NullPtr = DAG.getIntPtrConstant(0, DL, true);

  // The stackmap intrinsic only records the live variables (the arguments
  // passed to it) and emits NOPS (if requested). Unlike the patchpoint
  // intrinsic, this won't be lowered to a function call. This means we don't
  // have to worry about calling conventions and target specific lowering code.
  // Instead we perform the call lowering right here.
  //
  // chain, flag = CALLSEQ_START(chain, 0, 0)
  // chain, flag = STACKMAP(id, nbytes, ..., chain, flag)
  // chain, flag = CALLSEQ_END(chain, 0, 0, flag)
  //
  Chain = DAG.getCALLSEQ_START(getRoot(), 0, 0, DL);
  InFlag = Chain.getValue(1);

  // Add the <id> and <numBytes> constants.
  SDValue IDVal = getValue(CI.getOperand(PatchPointOpers::IDPos));
  Ops.push_back(DAG.getTargetConstant(
                  cast<ConstantSDNode>(IDVal)->getZExtValue(), DL, MVT::i64));
  SDValue NBytesVal = getValue(CI.getOperand(PatchPointOpers::NBytesPos));
  Ops.push_back(DAG.getTargetConstant(
                  cast<ConstantSDNode>(NBytesVal)->getZExtValue(), DL,
                  MVT::i32));

  // Push live variables for the stack map.
  addStackMapLiveVars(&CI, 2, DL, Ops, *this);

  // We are not pushing any register mask info here on the operands list,
  // because the stackmap doesn't clobber anything.

  // Push the chain and the glue flag.
  Ops.push_back(Chain);
  Ops.push_back(InFlag);

  // Create the STACKMAP node.
  SDVTList NodeTys = DAG.getVTList(MVT::Other, MVT::Glue);
  SDNode *SM = DAG.getMachineNode(TargetOpcode::STACKMAP, DL, NodeTys, Ops);
  Chain = SDValue(SM, 0);
  InFlag = Chain.getValue(1);

  Chain = DAG.getCALLSEQ_END(Chain, NullPtr, NullPtr, InFlag, DL);

  // Stackmaps don't generate values, so nothing goes into the NodeMap.

  // Set the root to the target-lowered call chain.
  DAG.setRoot(Chain);

  // Inform the Frame Information that we have a stackmap in this function.
  FuncInfo.MF->getFrameInfo().setHasStackMap();
}

/// Lower llvm.experimental.patchpoint directly to its target opcode.
void SelectionDAGBuilder::visitPatchpoint(ImmutableCallSite CS,
                                          const BasicBlock *EHPadBB) {
  // void|i64 @llvm.experimental.patchpoint.void|i64(i64 <id>,
  //                                                 i32 <numBytes>,
  //                                                 i8* <target>,
  //                                                 i32 <numArgs>,
  //                                                 [Args...],
  //                                                 [live variables...])

  CallingConv::ID CC = CS.getCallingConv();
  bool IsAnyRegCC = CC == CallingConv::AnyReg;
  bool HasDef = !CS->getType()->isVoidTy();
  SDLoc dl = getCurSDLoc();
  SDValue Callee = getValue(CS->getOperand(PatchPointOpers::TargetPos));

  // Handle immediate and symbolic callees.
  if (auto* ConstCallee = dyn_cast<ConstantSDNode>(Callee))
    Callee = DAG.getIntPtrConstant(ConstCallee->getZExtValue(), dl,
                                   /*isTarget=*/true);
  else if (auto* SymbolicCallee = dyn_cast<GlobalAddressSDNode>(Callee))
    Callee =  DAG.getTargetGlobalAddress(SymbolicCallee->getGlobal(),
                                         SDLoc(SymbolicCallee),
                                         SymbolicCallee->getValueType(0));

  // Get the real number of arguments participating in the call <numArgs>
  SDValue NArgVal = getValue(CS.getArgument(PatchPointOpers::NArgPos));
  unsigned NumArgs = cast<ConstantSDNode>(NArgVal)->getZExtValue();

  // Skip the four meta args: <id>, <numNopBytes>, <target>, <numArgs>
  // Intrinsics include all meta-operands up to but not including CC.
  unsigned NumMetaOpers = PatchPointOpers::CCPos;
  assert(CS.arg_size() >= NumMetaOpers + NumArgs &&
         "Not enough arguments provided to the patchpoint intrinsic");

  // For AnyRegCC the arguments are lowered later on manually.
  unsigned NumCallArgs = IsAnyRegCC ? 0 : NumArgs;
  Type *ReturnTy =
    IsAnyRegCC ? Type::getVoidTy(*DAG.getContext()) : CS->getType();

  TargetLowering::CallLoweringInfo CLI(DAG);
  populateCallLoweringInfo(CLI, cast<CallBase>(CS.getInstruction()),
                           NumMetaOpers, NumCallArgs, Callee, ReturnTy, true);
  std::pair<SDValue, SDValue> Result = lowerInvokable(CLI, EHPadBB);

  SDNode *CallEnd = Result.second.getNode();
  if (HasDef && (CallEnd->getOpcode() == ISD::CopyFromReg))
    CallEnd = CallEnd->getOperand(0).getNode();

  /// Get a call instruction from the call sequence chain.
  /// Tail calls are not allowed.
  assert(CallEnd->getOpcode() == ISD::CALLSEQ_END &&
         "Expected a callseq node.");
  SDNode *Call = CallEnd->getOperand(0).getNode();
  bool HasGlue = Call->getGluedNode();

  // Replace the target specific call node with the patchable intrinsic.
  SmallVector<SDValue, 8> Ops;

  // Add the <id> and <numBytes> constants.
  SDValue IDVal = getValue(CS->getOperand(PatchPointOpers::IDPos));
  Ops.push_back(DAG.getTargetConstant(
                  cast<ConstantSDNode>(IDVal)->getZExtValue(), dl, MVT::i64));
  SDValue NBytesVal = getValue(CS->getOperand(PatchPointOpers::NBytesPos));
  Ops.push_back(DAG.getTargetConstant(
                  cast<ConstantSDNode>(NBytesVal)->getZExtValue(), dl,
                  MVT::i32));

  // Add the callee.
  Ops.push_back(Callee);

  // Adjust <numArgs> to account for any arguments that have been passed on the
  // stack instead.
  // Call Node: Chain, Target, {Args}, RegMask, [Glue]
  unsigned NumCallRegArgs = Call->getNumOperands() - (HasGlue ? 4 : 3);
  NumCallRegArgs = IsAnyRegCC ? NumArgs : NumCallRegArgs;
  Ops.push_back(DAG.getTargetConstant(NumCallRegArgs, dl, MVT::i32));

  // Add the calling convention
  Ops.push_back(DAG.getTargetConstant((unsigned)CC, dl, MVT::i32));

  // Add the arguments we omitted previously. The register allocator should
  // place these in any free register.
  if (IsAnyRegCC)
    for (unsigned i = NumMetaOpers, e = NumMetaOpers + NumArgs; i != e; ++i)
      Ops.push_back(getValue(CS.getArgument(i)));

  // Push the arguments from the call instruction up to the register mask.
  SDNode::op_iterator e = HasGlue ? Call->op_end()-2 : Call->op_end()-1;
  Ops.append(Call->op_begin() + 2, e);

  // Push live variables for the stack map.
  addStackMapLiveVars(CS, NumMetaOpers + NumArgs, dl, Ops, *this);

  // Push the register mask info.
  if (HasGlue)
    Ops.push_back(*(Call->op_end()-2));
  else
    Ops.push_back(*(Call->op_end()-1));

  // Push the chain (this is originally the first operand of the call, but
  // becomes now the last or second to last operand).
  Ops.push_back(*(Call->op_begin()));

  // Push the glue flag (last operand).
  if (HasGlue)
    Ops.push_back(*(Call->op_end()-1));

  SDVTList NodeTys;
  if (IsAnyRegCC && HasDef) {
    // Create the return types based on the intrinsic definition
    const TargetLowering &TLI = DAG.getTargetLoweringInfo();
    SmallVector<EVT, 3> ValueVTs;
    ComputeValueVTs(TLI, DAG.getDataLayout(), CS->getType(), ValueVTs);
    assert(ValueVTs.size() == 1 && "Expected only one return value type.");

    // There is always a chain and a glue type at the end
    ValueVTs.push_back(MVT::Other);
    ValueVTs.push_back(MVT::Glue);
    NodeTys = DAG.getVTList(ValueVTs);
  } else
    NodeTys = DAG.getVTList(MVT::Other, MVT::Glue);

  // Replace the target specific call node with a PATCHPOINT node.
  MachineSDNode *MN = DAG.getMachineNode(TargetOpcode::PATCHPOINT,
                                         dl, NodeTys, Ops);

  // Update the NodeMap.
  if (HasDef) {
    if (IsAnyRegCC)
      setValue(CS.getInstruction(), SDValue(MN, 0));
    else
      setValue(CS.getInstruction(), Result.first);
  }

  // Fixup the consumers of the intrinsic. The chain and glue may be used in the
  // call sequence. Furthermore the location of the chain and glue can change
  // when the AnyReg calling convention is used and the intrinsic returns a
  // value.
  if (IsAnyRegCC && HasDef) {
    SDValue From[] = {SDValue(Call, 0), SDValue(Call, 1)};
    SDValue To[] = {SDValue(MN, 1), SDValue(MN, 2)};
    DAG.ReplaceAllUsesOfValuesWith(From, To, 2);
  } else
    DAG.ReplaceAllUsesWith(Call, MN);
  DAG.DeleteNode(Call);

  // Inform the Frame Information that we have a patchpoint in this function.
  FuncInfo.MF->getFrameInfo().setHasPatchPoint();
}

void SelectionDAGBuilder::visitVectorReduce(const CallInst &I,
                                            unsigned Intrinsic) {
  const TargetLowering &TLI = DAG.getTargetLoweringInfo();
  SDValue Op1 = getValue(I.getArgOperand(0));
  SDValue Op2;
  if (I.getNumArgOperands() > 1)
    Op2 = getValue(I.getArgOperand(1));
  SDLoc dl = getCurSDLoc();
  EVT VT = TLI.getValueType(DAG.getDataLayout(), I.getType());
  SDValue Res;
  FastMathFlags FMF;
  if (isa<FPMathOperator>(I))
    FMF = I.getFastMathFlags();

  switch (Intrinsic) {
  case Intrinsic::experimental_vector_reduce_v2_fadd:
    if (FMF.allowReassoc())
      Res = DAG.getNode(ISD::FADD, dl, VT, Op1,
                        DAG.getNode(ISD::VECREDUCE_FADD, dl, VT, Op2));
    else
      Res = DAG.getNode(ISD::VECREDUCE_STRICT_FADD, dl, VT, Op1, Op2);
    break;
  case Intrinsic::experimental_vector_reduce_v2_fmul:
    if (FMF.allowReassoc())
      Res = DAG.getNode(ISD::FMUL, dl, VT, Op1,
                        DAG.getNode(ISD::VECREDUCE_FMUL, dl, VT, Op2));
    else
      Res = DAG.getNode(ISD::VECREDUCE_STRICT_FMUL, dl, VT, Op1, Op2);
    break;
  case Intrinsic::experimental_vector_reduce_add:
    Res = DAG.getNode(ISD::VECREDUCE_ADD, dl, VT, Op1);
    break;
  case Intrinsic::experimental_vector_reduce_mul:
    Res = DAG.getNode(ISD::VECREDUCE_MUL, dl, VT, Op1);
    break;
  case Intrinsic::experimental_vector_reduce_and:
    Res = DAG.getNode(ISD::VECREDUCE_AND, dl, VT, Op1);
    break;
  case Intrinsic::experimental_vector_reduce_or:
    Res = DAG.getNode(ISD::VECREDUCE_OR, dl, VT, Op1);
    break;
  case Intrinsic::experimental_vector_reduce_xor:
    Res = DAG.getNode(ISD::VECREDUCE_XOR, dl, VT, Op1);
    break;
  case Intrinsic::experimental_vector_reduce_smax:
    Res = DAG.getNode(ISD::VECREDUCE_SMAX, dl, VT, Op1);
    break;
  case Intrinsic::experimental_vector_reduce_smin:
    Res = DAG.getNode(ISD::VECREDUCE_SMIN, dl, VT, Op1);
    break;
  case Intrinsic::experimental_vector_reduce_umax:
    Res = DAG.getNode(ISD::VECREDUCE_UMAX, dl, VT, Op1);
    break;
  case Intrinsic::experimental_vector_reduce_umin:
    Res = DAG.getNode(ISD::VECREDUCE_UMIN, dl, VT, Op1);
    break;
  case Intrinsic::experimental_vector_reduce_fmax:
    Res = DAG.getNode(ISD::VECREDUCE_FMAX, dl, VT, Op1);
    break;
  case Intrinsic::experimental_vector_reduce_fmin:
    Res = DAG.getNode(ISD::VECREDUCE_FMIN, dl, VT, Op1);
    break;
  default:
    llvm_unreachable("Unhandled vector reduce intrinsic");
  }
  setValue(&I, Res);
}

/// Returns an AttributeList representing the attributes applied to the return
/// value of the given call.
static AttributeList getReturnAttrs(TargetLowering::CallLoweringInfo &CLI) {
  SmallVector<Attribute::AttrKind, 2> Attrs;
  if (CLI.RetSExt)
    Attrs.push_back(Attribute::SExt);
  if (CLI.RetZExt)
    Attrs.push_back(Attribute::ZExt);
  if (CLI.IsInReg)
    Attrs.push_back(Attribute::InReg);

  return AttributeList::get(CLI.RetTy->getContext(), AttributeList::ReturnIndex,
                            Attrs);
}

/// TargetLowering::LowerCallTo - This is the default LowerCallTo
/// implementation, which just calls LowerCall.
/// FIXME: When all targets are
/// migrated to using LowerCall, this hook should be integrated into SDISel.
std::pair<SDValue, SDValue>
TargetLowering::LowerCallTo(TargetLowering::CallLoweringInfo &CLI) const {
  // Handle the incoming return values from the call.
  CLI.Ins.clear();
  Type *OrigRetTy = CLI.RetTy;
  SmallVector<EVT, 4> RetTys;
  SmallVector<uint64_t, 4> Offsets;
  auto &DL = CLI.DAG.getDataLayout();
  ComputeValueVTs(*this, DL, CLI.RetTy, RetTys, &Offsets);

  if (CLI.IsPostTypeLegalization) {
    // If we are lowering a libcall after legalization, split the return type.
    SmallVector<EVT, 4> OldRetTys;
    SmallVector<uint64_t, 4> OldOffsets;
    RetTys.swap(OldRetTys);
    Offsets.swap(OldOffsets);

    for (size_t i = 0, e = OldRetTys.size(); i != e; ++i) {
      EVT RetVT = OldRetTys[i];
      uint64_t Offset = OldOffsets[i];
      MVT RegisterVT = getRegisterType(CLI.RetTy->getContext(), RetVT);
      unsigned NumRegs = getNumRegisters(CLI.RetTy->getContext(), RetVT);
      unsigned RegisterVTByteSZ = RegisterVT.getSizeInBits() / 8;
      RetTys.append(NumRegs, RegisterVT);
      for (unsigned j = 0; j != NumRegs; ++j)
        Offsets.push_back(Offset + j * RegisterVTByteSZ);
    }
  }

  SmallVector<ISD::OutputArg, 4> Outs;
  GetReturnInfo(CLI.CallConv, CLI.RetTy, getReturnAttrs(CLI), Outs, *this, DL);

  bool CanLowerReturn =
      this->CanLowerReturn(CLI.CallConv, CLI.DAG.getMachineFunction(),
                           CLI.IsVarArg, Outs, CLI.RetTy->getContext());

  SDValue DemoteStackSlot;
  int DemoteStackIdx = -100;
  if (!CanLowerReturn) {
    // FIXME: equivalent assert?
    // assert(!CS.hasInAllocaArgument() &&
    //        "sret demotion is incompatible with inalloca");
    uint64_t TySize = DL.getTypeAllocSize(CLI.RetTy);
    unsigned Align = DL.getPrefTypeAlignment(CLI.RetTy);
    MachineFunction &MF = CLI.DAG.getMachineFunction();
    DemoteStackIdx = MF.getFrameInfo().CreateStackObject(TySize, Align, false);
    Type *StackSlotPtrType = PointerType::get(CLI.RetTy,
                                              DL.getAllocaAddrSpace());

    DemoteStackSlot = CLI.DAG.getFrameIndex(DemoteStackIdx, getFrameIndexTy(DL));
    ArgListEntry Entry;
    Entry.Node = DemoteStackSlot;
    Entry.Ty = StackSlotPtrType;
    Entry.IsSExt = false;
    Entry.IsZExt = false;
    Entry.IsInReg = false;
    Entry.IsSRet = true;
    Entry.IsNest = false;
    Entry.IsByVal = false;
    Entry.IsReturned = false;
    Entry.IsSwiftSelf = false;
    Entry.IsSwiftError = false;
    Entry.IsCFGuardTarget = false;
    Entry.Alignment = Align;
    CLI.getArgs().insert(CLI.getArgs().begin(), Entry);
    CLI.NumFixedArgs += 1;
    CLI.RetTy = Type::getVoidTy(CLI.RetTy->getContext());

    // sret demotion isn't compatible with tail-calls, since the sret argument
    // points into the callers stack frame.
    CLI.IsTailCall = false;
  } else {
    bool NeedsRegBlock = functionArgumentNeedsConsecutiveRegisters(
        CLI.RetTy, CLI.CallConv, CLI.IsVarArg);
    for (unsigned I = 0, E = RetTys.size(); I != E; ++I) {
      ISD::ArgFlagsTy Flags;
      if (NeedsRegBlock) {
        Flags.setInConsecutiveRegs();
        if (I == RetTys.size() - 1)
          Flags.setInConsecutiveRegsLast();
      }
      EVT VT = RetTys[I];
      MVT RegisterVT = getRegisterTypeForCallingConv(CLI.RetTy->getContext(),
                                                     CLI.CallConv, VT);
      unsigned NumRegs = getNumRegistersForCallingConv(CLI.RetTy->getContext(),
                                                       CLI.CallConv, VT);
      for (unsigned i = 0; i != NumRegs; ++i) {
        ISD::InputArg MyFlags;
        MyFlags.Flags = Flags;
        MyFlags.VT = RegisterVT;
        MyFlags.ArgVT = VT;
        MyFlags.Used = CLI.IsReturnValueUsed;
        if (CLI.RetTy->isPointerTy()) {
          MyFlags.Flags.setPointer();
          MyFlags.Flags.setPointerAddrSpace(
              cast<PointerType>(CLI.RetTy)->getAddressSpace());
        }
        if (CLI.RetSExt)
          MyFlags.Flags.setSExt();
        if (CLI.RetZExt)
          MyFlags.Flags.setZExt();
        if (CLI.IsInReg)
          MyFlags.Flags.setInReg();
        CLI.Ins.push_back(MyFlags);
      }
    }
  }

  // We push in swifterror return as the last element of CLI.Ins.
  ArgListTy &Args = CLI.getArgs();
  if (supportSwiftError()) {
    for (unsigned i = 0, e = Args.size(); i != e; ++i) {
      if (Args[i].IsSwiftError) {
        ISD::InputArg MyFlags;
        MyFlags.VT = getPointerTy(DL);
        MyFlags.ArgVT = EVT(getPointerTy(DL));
        MyFlags.Flags.setSwiftError();
        CLI.Ins.push_back(MyFlags);
      }
    }
  }

  // Handle all of the outgoing arguments.
  CLI.Outs.clear();
  CLI.OutVals.clear();
  for (unsigned i = 0, e = Args.size(); i != e; ++i) {
    SmallVector<EVT, 4> ValueVTs;
    ComputeValueVTs(*this, DL, Args[i].Ty, ValueVTs);
    // FIXME: Split arguments if CLI.IsPostTypeLegalization
    Type *FinalType = Args[i].Ty;
    if (Args[i].IsByVal)
      FinalType = cast<PointerType>(Args[i].Ty)->getElementType();
    bool NeedsRegBlock = functionArgumentNeedsConsecutiveRegisters(
        FinalType, CLI.CallConv, CLI.IsVarArg);
    for (unsigned Value = 0, NumValues = ValueVTs.size(); Value != NumValues;
         ++Value) {
      EVT VT = ValueVTs[Value];
      Type *ArgTy = VT.getTypeForEVT(CLI.RetTy->getContext());
      SDValue Op = SDValue(Args[i].Node.getNode(),
                           Args[i].Node.getResNo() + Value);
      ISD::ArgFlagsTy Flags;

      // Certain targets (such as MIPS), may have a different ABI alignment
      // for a type depending on the context. Give the target a chance to
      // specify the alignment it wants.
      const Align OriginalAlignment(getABIAlignmentForCallingConv(ArgTy, DL));

      if (Args[i].Ty->isPointerTy()) {
        Flags.setPointer();
        Flags.setPointerAddrSpace(
            cast<PointerType>(Args[i].Ty)->getAddressSpace());
      }
      if (Args[i].IsZExt)
        Flags.setZExt();
      if (Args[i].IsSExt)
        Flags.setSExt();
      if (Args[i].IsInReg) {
        // If we are using vectorcall calling convention, a structure that is
        // passed InReg - is surely an HVA
        if (CLI.CallConv == CallingConv::X86_VectorCall &&
            isa<StructType>(FinalType)) {
          // The first value of a structure is marked
          if (0 == Value)
            Flags.setHvaStart();
          Flags.setHva();
        }
        // Set InReg Flag
        Flags.setInReg();
      }
      if (Args[i].IsSRet)
        Flags.setSRet();
      if (Args[i].IsSwiftSelf)
        Flags.setSwiftSelf();
      if (Args[i].IsSwiftError)
        Flags.setSwiftError();
      if (Args[i].IsCFGuardTarget)
        Flags.setCFGuardTarget();
      if (Args[i].IsByVal)
        Flags.setByVal();
      if (Args[i].IsInAlloca) {
        Flags.setInAlloca();
        // Set the byval flag for CCAssignFn callbacks that don't know about
        // inalloca.  This way we can know how many bytes we should've allocated
        // and how many bytes a callee cleanup function will pop.  If we port
        // inalloca to more targets, we'll have to add custom inalloca handling
        // in the various CC lowering callbacks.
        Flags.setByVal();
      }
      if (Args[i].IsByVal || Args[i].IsInAlloca) {
        PointerType *Ty = cast<PointerType>(Args[i].Ty);
        Type *ElementTy = Ty->getElementType();

        unsigned FrameSize = DL.getTypeAllocSize(
            Args[i].ByValType ? Args[i].ByValType : ElementTy);
        Flags.setByValSize(FrameSize);

        // info is not there but there are cases it cannot get right.
        unsigned FrameAlign;
        if (Args[i].Alignment)
          FrameAlign = Args[i].Alignment;
        else
          FrameAlign = getByValTypeAlignment(ElementTy, DL);
        Flags.setByValAlign(Align(FrameAlign));
      }
      if (Args[i].IsNest)
        Flags.setNest();
      if (NeedsRegBlock)
        Flags.setInConsecutiveRegs();
      Flags.setOrigAlign(OriginalAlignment);

      MVT PartVT = getRegisterTypeForCallingConv(CLI.RetTy->getContext(),
                                                 CLI.CallConv, VT);
      unsigned NumParts = getNumRegistersForCallingConv(CLI.RetTy->getContext(),
                                                        CLI.CallConv, VT);
      SmallVector<SDValue, 4> Parts(NumParts);
      ISD::NodeType ExtendKind = ISD::ANY_EXTEND;

      if (Args[i].IsSExt)
        ExtendKind = ISD::SIGN_EXTEND;
      else if (Args[i].IsZExt)
        ExtendKind = ISD::ZERO_EXTEND;

      // Conservatively only handle 'returned' on non-vectors that can be lowered,
      // for now.
      if (Args[i].IsReturned && !Op.getValueType().isVector() &&
          CanLowerReturn) {
        assert((CLI.RetTy == Args[i].Ty ||
                (CLI.RetTy->isPointerTy() && Args[i].Ty->isPointerTy() &&
                 CLI.RetTy->getPointerAddressSpace() ==
                     Args[i].Ty->getPointerAddressSpace())) &&
               RetTys.size() == NumValues && "unexpected use of 'returned'");
        // Before passing 'returned' to the target lowering code, ensure that
        // either the register MVT and the actual EVT are the same size or that
        // the return value and argument are extended in the same way; in these
        // cases it's safe to pass the argument register value unchanged as the
        // return register value (although it's at the target's option whether
        // to do so)
        // TODO: allow code generation to take advantage of partially preserved
        // registers rather than clobbering the entire register when the
        // parameter extension method is not compatible with the return
        // extension method
        if ((NumParts * PartVT.getSizeInBits() == VT.getSizeInBits()) ||
            (ExtendKind != ISD::ANY_EXTEND && CLI.RetSExt == Args[i].IsSExt &&
             CLI.RetZExt == Args[i].IsZExt))
          Flags.setReturned();
      }

      getCopyToParts(CLI.DAG, CLI.DL, Op, &Parts[0], NumParts, PartVT,
                     CLI.CS.getInstruction(), CLI.CallConv, ExtendKind);

      for (unsigned j = 0; j != NumParts; ++j) {
        // if it isn't first piece, alignment must be 1
        ISD::OutputArg MyFlags(Flags, Parts[j].getValueType(), VT,
                               i < CLI.NumFixedArgs,
                               i, j*Parts[j].getValueType().getStoreSize());
        if (NumParts > 1 && j == 0)
          MyFlags.Flags.setSplit();
        else if (j != 0) {
          MyFlags.Flags.setOrigAlign(Align::None());
          if (j == NumParts - 1)
            MyFlags.Flags.setSplitEnd();
        }

        CLI.Outs.push_back(MyFlags);
        CLI.OutVals.push_back(Parts[j]);
      }

      if (NeedsRegBlock && Value == NumValues - 1)
        CLI.Outs[CLI.Outs.size() - 1].Flags.setInConsecutiveRegsLast();
    }
  }

  SmallVector<SDValue, 4> InVals;
  CLI.Chain = LowerCall(CLI, InVals);

  // Update CLI.InVals to use outside of this function.
  CLI.InVals = InVals;

  // Verify that the target's LowerCall behaved as expected.
  assert(CLI.Chain.getNode() && CLI.Chain.getValueType() == MVT::Other &&
         "LowerCall didn't return a valid chain!");
  assert((!CLI.IsTailCall || InVals.empty()) &&
         "LowerCall emitted a return value for a tail call!");
  assert((CLI.IsTailCall || InVals.size() == CLI.Ins.size()) &&
         "LowerCall didn't emit the correct number of values!");

  // For a tail call, the return value is merely live-out and there aren't
  // any nodes in the DAG representing it. Return a special value to
  // indicate that a tail call has been emitted and no more Instructions
  // should be processed in the current block.
  if (CLI.IsTailCall) {
    CLI.DAG.setRoot(CLI.Chain);
    return std::make_pair(SDValue(), SDValue());
  }

#ifndef NDEBUG
  for (unsigned i = 0, e = CLI.Ins.size(); i != e; ++i) {
    assert(InVals[i].getNode() && "LowerCall emitted a null value!");
    assert(EVT(CLI.Ins[i].VT) == InVals[i].getValueType() &&
           "LowerCall emitted a value with the wrong type!");
  }
#endif

  SmallVector<SDValue, 4> ReturnValues;
  if (!CanLowerReturn) {
    // The instruction result is the result of loading from the
    // hidden sret parameter.
    SmallVector<EVT, 1> PVTs;
    Type *PtrRetTy = OrigRetTy->getPointerTo(DL.getAllocaAddrSpace());

    ComputeValueVTs(*this, DL, PtrRetTy, PVTs);
    assert(PVTs.size() == 1 && "Pointers should fit in one register");
    EVT PtrVT = PVTs[0];

    unsigned NumValues = RetTys.size();
    ReturnValues.resize(NumValues);
    SmallVector<SDValue, 4> Chains(NumValues);

    // An aggregate return value cannot wrap around the address space, so
    // offsets to its parts don't wrap either.
    SDNodeFlags Flags;
    Flags.setNoUnsignedWrap(true);

    for (unsigned i = 0; i < NumValues; ++i) {
      SDValue Add = CLI.DAG.getNode(ISD::ADD, CLI.DL, PtrVT, DemoteStackSlot,
                                    CLI.DAG.getConstant(Offsets[i], CLI.DL,
                                                        PtrVT), Flags);
      SDValue L = CLI.DAG.getLoad(
          RetTys[i], CLI.DL, CLI.Chain, Add,
          MachinePointerInfo::getFixedStack(CLI.DAG.getMachineFunction(),
                                            DemoteStackIdx, Offsets[i]),
          /* Alignment = */ 1);
      ReturnValues[i] = L;
      Chains[i] = L.getValue(1);
    }

    CLI.Chain = CLI.DAG.getNode(ISD::TokenFactor, CLI.DL, MVT::Other, Chains);
  } else {
    // Collect the legal value parts into potentially illegal values
    // that correspond to the original function's return values.
    Optional<ISD::NodeType> AssertOp;
    if (CLI.RetSExt)
      AssertOp = ISD::AssertSext;
    else if (CLI.RetZExt)
      AssertOp = ISD::AssertZext;
    unsigned CurReg = 0;
    for (unsigned I = 0, E = RetTys.size(); I != E; ++I) {
      EVT VT = RetTys[I];
      MVT RegisterVT = getRegisterTypeForCallingConv(CLI.RetTy->getContext(),
                                                     CLI.CallConv, VT);
      unsigned NumRegs = getNumRegistersForCallingConv(CLI.RetTy->getContext(),
                                                       CLI.CallConv, VT);

      ReturnValues.push_back(getCopyFromParts(CLI.DAG, CLI.DL, &InVals[CurReg],
                                              NumRegs, RegisterVT, VT, nullptr,
                                              CLI.CallConv, AssertOp));
      CurReg += NumRegs;
    }

    // For a function returning void, there is no return value. We can't create
    // such a node, so we just return a null return value in that case. In
    // that case, nothing will actually look at the value.
    if (ReturnValues.empty())
      return std::make_pair(SDValue(), CLI.Chain);
  }

  SDValue Res = CLI.DAG.getNode(ISD::MERGE_VALUES, CLI.DL,
                                CLI.DAG.getVTList(RetTys), ReturnValues);
  return std::make_pair(Res, CLI.Chain);
}

void TargetLowering::LowerOperationWrapper(SDNode *N,
                                           SmallVectorImpl<SDValue> &Results,
                                           SelectionDAG &DAG) const {
  if (SDValue Res = LowerOperation(SDValue(N, 0), DAG))
    Results.push_back(Res);
}

SDValue TargetLowering::LowerOperation(SDValue Op, SelectionDAG &DAG) const {
  llvm_unreachable("LowerOperation not implemented for this target!");
}

void
SelectionDAGBuilder::CopyValueToVirtualRegister(const Value *V, unsigned Reg) {
  SDValue Op = getNonRegisterValue(V);
  assert((Op.getOpcode() != ISD::CopyFromReg ||
          cast<RegisterSDNode>(Op.getOperand(1))->getReg() != Reg) &&
         "Copy from a reg to the same reg!");
  assert(!Register::isPhysicalRegister(Reg) && "Is a physreg");

  const TargetLowering &TLI = DAG.getTargetLoweringInfo();
  // If this is an InlineAsm we have to match the registers required, not the
  // notional registers required by the type.

  RegsForValue RFV(V->getContext(), TLI, DAG.getDataLayout(), Reg, V->getType(),
                   None); // This is not an ABI copy.
  SDValue Chain = DAG.getEntryNode();

  ISD::NodeType ExtendType = (FuncInfo.PreferredExtendType.find(V) ==
                              FuncInfo.PreferredExtendType.end())
                                 ? ISD::ANY_EXTEND
                                 : FuncInfo.PreferredExtendType[V];
  RFV.getCopyToRegs(Op, DAG, getCurSDLoc(), Chain, nullptr, V, ExtendType);
  PendingExports.push_back(Chain);
}

#include "llvm/CodeGen/SelectionDAGISel.h"

/// isOnlyUsedInEntryBlock - If the specified argument is only used in the
/// entry block, return true.  This includes arguments used by switches, since
/// the switch may expand into multiple basic blocks.
static bool isOnlyUsedInEntryBlock(const Argument *A, bool FastISel) {
  // With FastISel active, we may be splitting blocks, so force creation
  // of virtual registers for all non-dead arguments.
  if (FastISel)
    return A->use_empty();

  const BasicBlock &Entry = A->getParent()->front();
  for (const User *U : A->users())
    if (cast<Instruction>(U)->getParent() != &Entry || isa<SwitchInst>(U))
      return false;  // Use not in entry block.

  return true;
}

using ArgCopyElisionMapTy =
    DenseMap<const Argument *,
             std::pair<const AllocaInst *, const StoreInst *>>;

/// Scan the entry block of the function in FuncInfo for arguments that look
/// like copies into a local alloca. Record any copied arguments in
/// ArgCopyElisionCandidates.
static void
findArgumentCopyElisionCandidates(const DataLayout &DL,
                                  FunctionLoweringInfo *FuncInfo,
                                  ArgCopyElisionMapTy &ArgCopyElisionCandidates) {
  // Record the state of every static alloca used in the entry block. Argument
  // allocas are all used in the entry block, so we need approximately as many
  // entries as we have arguments.
  enum StaticAllocaInfo { Unknown, Clobbered, Elidable };
  SmallDenseMap<const AllocaInst *, StaticAllocaInfo, 8> StaticAllocas;
  unsigned NumArgs = FuncInfo->Fn->arg_size();
  StaticAllocas.reserve(NumArgs * 2);

  auto GetInfoIfStaticAlloca = [&](const Value *V) -> StaticAllocaInfo * {
    if (!V)
      return nullptr;
    V = V->stripPointerCasts();
    const auto *AI = dyn_cast<AllocaInst>(V);
    if (!AI || !AI->isStaticAlloca() || !FuncInfo->StaticAllocaMap.count(AI))
      return nullptr;
    auto Iter = StaticAllocas.insert({AI, Unknown});
    return &Iter.first->second;
  };

  // Look for stores of arguments to static allocas. Look through bitcasts and
  // GEPs to handle type coercions, as long as the alloca is fully initialized
  // by the store. Any non-store use of an alloca escapes it and any subsequent
  // unanalyzed store might write it.
  // FIXME: Handle structs initialized with multiple stores.
  for (const Instruction &I : FuncInfo->Fn->getEntryBlock()) {
    // Look for stores, and handle non-store uses conservatively.
    const auto *SI = dyn_cast<StoreInst>(&I);
    if (!SI) {
      // We will look through cast uses, so ignore them completely.
      if (I.isCast())
        continue;
      // Ignore debug info intrinsics, they don't escape or store to allocas.
      if (isa<DbgInfoIntrinsic>(I))
        continue;
      // This is an unknown instruction. Assume it escapes or writes to all
      // static alloca operands.
      for (const Use &U : I.operands()) {
        if (StaticAllocaInfo *Info = GetInfoIfStaticAlloca(U))
          *Info = StaticAllocaInfo::Clobbered;
      }
      continue;
    }

    // If the stored value is a static alloca, mark it as escaped.
    if (StaticAllocaInfo *Info = GetInfoIfStaticAlloca(SI->getValueOperand()))
      *Info = StaticAllocaInfo::Clobbered;

    // Check if the destination is a static alloca.
    const Value *Dst = SI->getPointerOperand()->stripPointerCasts();
    StaticAllocaInfo *Info = GetInfoIfStaticAlloca(Dst);
    if (!Info)
      continue;
    const AllocaInst *AI = cast<AllocaInst>(Dst);

    // Skip allocas that have been initialized or clobbered.
    if (*Info != StaticAllocaInfo::Unknown)
      continue;

    // Check if the stored value is an argument, and that this store fully
    // initializes the alloca. Don't elide copies from the same argument twice.
    const Value *Val = SI->getValueOperand()->stripPointerCasts();
    const auto *Arg = dyn_cast<Argument>(Val);
    if (!Arg || Arg->hasInAllocaAttr() || Arg->hasByValAttr() ||
        Arg->getType()->isEmptyTy() ||
        DL.getTypeStoreSize(Arg->getType()) !=
            DL.getTypeAllocSize(AI->getAllocatedType()) ||
        ArgCopyElisionCandidates.count(Arg)) {
      *Info = StaticAllocaInfo::Clobbered;
      continue;
    }

    LLVM_DEBUG(dbgs() << "Found argument copy elision candidate: " << *AI
                      << '\n');

    // Mark this alloca and store for argument copy elision.
    *Info = StaticAllocaInfo::Elidable;
    ArgCopyElisionCandidates.insert({Arg, {AI, SI}});

    // Stop scanning if we've seen all arguments. This will happen early in -O0
    // builds, which is useful, because -O0 builds have large entry blocks and
    // many allocas.
    if (ArgCopyElisionCandidates.size() == NumArgs)
      break;
  }
}

/// Try to elide argument copies from memory into a local alloca. Succeeds if
/// ArgVal is a load from a suitable fixed stack object.
static void tryToElideArgumentCopy(
    FunctionLoweringInfo *FuncInfo, SmallVectorImpl<SDValue> &Chains,
    DenseMap<int, int> &ArgCopyElisionFrameIndexMap,
    SmallPtrSetImpl<const Instruction *> &ElidedArgCopyInstrs,
    ArgCopyElisionMapTy &ArgCopyElisionCandidates, const Argument &Arg,
    SDValue ArgVal, bool &ArgHasUses) {
  // Check if this is a load from a fixed stack object.
  auto *LNode = dyn_cast<LoadSDNode>(ArgVal);
  if (!LNode)
    return;
  auto *FINode = dyn_cast<FrameIndexSDNode>(LNode->getBasePtr().getNode());
  if (!FINode)
    return;

  // Check that the fixed stack object is the right size and alignment.
  // Look at the alignment that the user wrote on the alloca instead of looking
  // at the stack object.
  auto ArgCopyIter = ArgCopyElisionCandidates.find(&Arg);
  assert(ArgCopyIter != ArgCopyElisionCandidates.end());
  const AllocaInst *AI = ArgCopyIter->second.first;
  int FixedIndex = FINode->getIndex();
  int &AllocaIndex = FuncInfo->StaticAllocaMap[AI];
  int OldIndex = AllocaIndex;
  MachineFrameInfo &MFI = FuncInfo->MF->getFrameInfo();
  if (MFI.getObjectSize(FixedIndex) != MFI.getObjectSize(OldIndex)) {
    LLVM_DEBUG(
        dbgs() << "  argument copy elision failed due to bad fixed stack "
                  "object size\n");
    return;
  }
  unsigned RequiredAlignment = AI->getAlignment();
  if (!RequiredAlignment) {
    RequiredAlignment = FuncInfo->MF->getDataLayout().getABITypeAlignment(
        AI->getAllocatedType());
  }
  if (MFI.getObjectAlignment(FixedIndex) < RequiredAlignment) {
    LLVM_DEBUG(dbgs() << "  argument copy elision failed: alignment of alloca "
                         "greater than stack argument alignment ("
                      << RequiredAlignment << " vs "
                      << MFI.getObjectAlignment(FixedIndex) << ")\n");
    return;
  }

  // Perform the elision. Delete the old stack object and replace its only use
  // in the variable info map. Mark the stack object as mutable.
  LLVM_DEBUG({
    dbgs() << "Eliding argument copy from " << Arg << " to " << *AI << '\n'
           << "  Replacing frame index " << OldIndex << " with " << FixedIndex
           << '\n';
  });
  MFI.RemoveStackObject(OldIndex);
  MFI.setIsImmutableObjectIndex(FixedIndex, false);
  AllocaIndex = FixedIndex;
  ArgCopyElisionFrameIndexMap.insert({OldIndex, FixedIndex});
  Chains.push_back(ArgVal.getValue(1));

  // Avoid emitting code for the store implementing the copy.
  const StoreInst *SI = ArgCopyIter->second.second;
  ElidedArgCopyInstrs.insert(SI);

  // Check for uses of the argument again so that we can avoid exporting ArgVal
  // if it is't used by anything other than the store.
  for (const Value *U : Arg.users()) {
    if (U != SI) {
      ArgHasUses = true;
      break;
    }
  }
}

void SelectionDAGISel::LowerArguments(const Function &F) {
  SelectionDAG &DAG = SDB->DAG;
  SDLoc dl = SDB->getCurSDLoc();
  const DataLayout &DL = DAG.getDataLayout();
  SmallVector<ISD::InputArg, 16> Ins;

  if (!FuncInfo->CanLowerReturn) {
    // Put in an sret pointer parameter before all the other parameters.
    SmallVector<EVT, 1> ValueVTs;
    ComputeValueVTs(*TLI, DAG.getDataLayout(),
                    F.getReturnType()->getPointerTo(
                        DAG.getDataLayout().getAllocaAddrSpace()),
                    ValueVTs);

    // NOTE: Assuming that a pointer will never break down to more than one VT
    // or one register.
    ISD::ArgFlagsTy Flags;
    Flags.setSRet();
    MVT RegisterVT = TLI->getRegisterType(*DAG.getContext(), ValueVTs[0]);
    ISD::InputArg RetArg(Flags, RegisterVT, ValueVTs[0], true,
                         ISD::InputArg::NoArgIndex, 0);
    Ins.push_back(RetArg);
  }

  // Look for stores of arguments to static allocas. Mark such arguments with a
  // flag to ask the target to give us the memory location of that argument if
  // available.
  ArgCopyElisionMapTy ArgCopyElisionCandidates;
  findArgumentCopyElisionCandidates(DL, FuncInfo, ArgCopyElisionCandidates);

  // Set up the incoming argument description vector.
  for (const Argument &Arg : F.args()) {
    unsigned ArgNo = Arg.getArgNo();
    SmallVector<EVT, 4> ValueVTs;
    ComputeValueVTs(*TLI, DAG.getDataLayout(), Arg.getType(), ValueVTs);
    bool isArgValueUsed = !Arg.use_empty();
    unsigned PartBase = 0;
    Type *FinalType = Arg.getType();
    if (Arg.hasAttribute(Attribute::ByVal))
      FinalType = Arg.getParamByValType();
    bool NeedsRegBlock = TLI->functionArgumentNeedsConsecutiveRegisters(
        FinalType, F.getCallingConv(), F.isVarArg());
    for (unsigned Value = 0, NumValues = ValueVTs.size();
         Value != NumValues; ++Value) {
      EVT VT = ValueVTs[Value];
      Type *ArgTy = VT.getTypeForEVT(*DAG.getContext());
      ISD::ArgFlagsTy Flags;

      // Certain targets (such as MIPS), may have a different ABI alignment
      // for a type depending on the context. Give the target a chance to
      // specify the alignment it wants.
      const Align OriginalAlignment(
          TLI->getABIAlignmentForCallingConv(ArgTy, DL));

      if (Arg.getType()->isPointerTy()) {
        Flags.setPointer();
        Flags.setPointerAddrSpace(
            cast<PointerType>(Arg.getType())->getAddressSpace());
      }
      if (Arg.hasAttribute(Attribute::ZExt))
        Flags.setZExt();
      if (Arg.hasAttribute(Attribute::SExt))
        Flags.setSExt();
      if (Arg.hasAttribute(Attribute::InReg)) {
        // If we are using vectorcall calling convention, a structure that is
        // passed InReg - is surely an HVA
        if (F.getCallingConv() == CallingConv::X86_VectorCall &&
            isa<StructType>(Arg.getType())) {
          // The first value of a structure is marked
          if (0 == Value)
            Flags.setHvaStart();
          Flags.setHva();
        }
        // Set InReg Flag
        Flags.setInReg();
      }
      if (Arg.hasAttribute(Attribute::StructRet))
        Flags.setSRet();
      if (Arg.hasAttribute(Attribute::SwiftSelf))
        Flags.setSwiftSelf();
      if (Arg.hasAttribute(Attribute::SwiftError))
        Flags.setSwiftError();
      if (Arg.hasAttribute(Attribute::ByVal))
        Flags.setByVal();
      if (Arg.hasAttribute(Attribute::InAlloca)) {
        Flags.setInAlloca();
        // Set the byval flag for CCAssignFn callbacks that don't know about
        // inalloca.  This way we can know how many bytes we should've allocated
        // and how many bytes a callee cleanup function will pop.  If we port
        // inalloca to more targets, we'll have to add custom inalloca handling
        // in the various CC lowering callbacks.
        Flags.setByVal();
      }
      if (F.getCallingConv() == CallingConv::X86_INTR) {
        // IA Interrupt passes frame (1st parameter) by value in the stack.
        if (ArgNo == 0)
          Flags.setByVal();
      }
      if (Flags.isByVal() || Flags.isInAlloca()) {
        Type *ElementTy = Arg.getParamByValType();

        // For ByVal, size and alignment should be passed from FE.  BE will
        // guess if this info is not there but there are cases it cannot get
        // right.
        unsigned FrameSize = DL.getTypeAllocSize(Arg.getParamByValType());
        Flags.setByValSize(FrameSize);

        unsigned FrameAlign;
        if (Arg.getParamAlignment())
          FrameAlign = Arg.getParamAlignment();
        else
          FrameAlign = TLI->getByValTypeAlignment(ElementTy, DL);
        Flags.setByValAlign(Align(FrameAlign));
      }
      if (Arg.hasAttribute(Attribute::Nest))
        Flags.setNest();
      if (NeedsRegBlock)
        Flags.setInConsecutiveRegs();
      Flags.setOrigAlign(OriginalAlignment);
      if (ArgCopyElisionCandidates.count(&Arg))
        Flags.setCopyElisionCandidate();
      if (Arg.hasAttribute(Attribute::Returned))
        Flags.setReturned();

      MVT RegisterVT = TLI->getRegisterTypeForCallingConv(
          *CurDAG->getContext(), F.getCallingConv(), VT);
      unsigned NumRegs = TLI->getNumRegistersForCallingConv(
          *CurDAG->getContext(), F.getCallingConv(), VT);
      for (unsigned i = 0; i != NumRegs; ++i) {
        ISD::InputArg MyFlags(Flags, RegisterVT, VT, isArgValueUsed,
                              ArgNo, PartBase+i*RegisterVT.getStoreSize());
        if (NumRegs > 1 && i == 0)
          MyFlags.Flags.setSplit();
        // if it isn't first piece, alignment must be 1
        else if (i > 0) {
          MyFlags.Flags.setOrigAlign(Align::None());
          if (i == NumRegs - 1)
            MyFlags.Flags.setSplitEnd();
        }
        Ins.push_back(MyFlags);
      }
      if (NeedsRegBlock && Value == NumValues - 1)
        Ins[Ins.size() - 1].Flags.setInConsecutiveRegsLast();
      PartBase += VT.getStoreSize();
    }
  }

  // Call the target to set up the argument values.
  SmallVector<SDValue, 8> InVals;
  SDValue NewRoot = TLI->LowerFormalArguments(
      DAG.getRoot(), F.getCallingConv(), F.isVarArg(), Ins, dl, DAG, InVals);

  // Verify that the target's LowerFormalArguments behaved as expected.
  assert(NewRoot.getNode() && NewRoot.getValueType() == MVT::Other &&
         "LowerFormalArguments didn't return a valid chain!");
  assert(InVals.size() == Ins.size() &&
         "LowerFormalArguments didn't emit the correct number of values!");
  LLVM_DEBUG({
    for (unsigned i = 0, e = Ins.size(); i != e; ++i) {
      assert(InVals[i].getNode() &&
             "LowerFormalArguments emitted a null value!");
      assert(EVT(Ins[i].VT) == InVals[i].getValueType() &&
             "LowerFormalArguments emitted a value with the wrong type!");
    }
  });

  // Update the DAG with the new chain value resulting from argument lowering.
  DAG.setRoot(NewRoot);

  // Set up the argument values.
  unsigned i = 0;
  if (!FuncInfo->CanLowerReturn) {
    // Create a virtual register for the sret pointer, and put in a copy
    // from the sret argument into it.
    SmallVector<EVT, 1> ValueVTs;
    ComputeValueVTs(*TLI, DAG.getDataLayout(),
                    F.getReturnType()->getPointerTo(
                        DAG.getDataLayout().getAllocaAddrSpace()),
                    ValueVTs);
    MVT VT = ValueVTs[0].getSimpleVT();
    MVT RegVT = TLI->getRegisterType(*CurDAG->getContext(), VT);
    Optional<ISD::NodeType> AssertOp = None;
    SDValue ArgValue = getCopyFromParts(DAG, dl, &InVals[0], 1, RegVT, VT,
                                        nullptr, F.getCallingConv(), AssertOp);

    MachineFunction& MF = SDB->DAG.getMachineFunction();
    MachineRegisterInfo& RegInfo = MF.getRegInfo();
    Register SRetReg =
        RegInfo.createVirtualRegister(TLI->getRegClassFor(RegVT));
    FuncInfo->DemoteRegister = SRetReg;
    NewRoot =
        SDB->DAG.getCopyToReg(NewRoot, SDB->getCurSDLoc(), SRetReg, ArgValue);
    DAG.setRoot(NewRoot);

    // i indexes lowered arguments.  Bump it past the hidden sret argument.
    ++i;
  }

  SmallVector<SDValue, 4> Chains;
  DenseMap<int, int> ArgCopyElisionFrameIndexMap;
  for (const Argument &Arg : F.args()) {
    SmallVector<SDValue, 4> ArgValues;
    SmallVector<EVT, 4> ValueVTs;
    ComputeValueVTs(*TLI, DAG.getDataLayout(), Arg.getType(), ValueVTs);
    unsigned NumValues = ValueVTs.size();
    if (NumValues == 0)
      continue;

    bool ArgHasUses = !Arg.use_empty();

    // Elide the copying store if the target loaded this argument from a
    // suitable fixed stack object.
    if (Ins[i].Flags.isCopyElisionCandidate()) {
      tryToElideArgumentCopy(FuncInfo, Chains, ArgCopyElisionFrameIndexMap,
                             ElidedArgCopyInstrs, ArgCopyElisionCandidates, Arg,
                             InVals[i], ArgHasUses);
    }

    // If this argument is unused then remember its value. It is used to generate
    // debugging information.
    bool isSwiftErrorArg =
        TLI->supportSwiftError() &&
        Arg.hasAttribute(Attribute::SwiftError);
    if (!ArgHasUses && !isSwiftErrorArg) {
      SDB->setUnusedArgValue(&Arg, InVals[i]);

      // Also remember any frame index for use in FastISel.
      if (FrameIndexSDNode *FI =
          dyn_cast<FrameIndexSDNode>(InVals[i].getNode()))
        FuncInfo->setArgumentFrameIndex(&Arg, FI->getIndex());
    }

    for (unsigned Val = 0; Val != NumValues; ++Val) {
      EVT VT = ValueVTs[Val];
      MVT PartVT = TLI->getRegisterTypeForCallingConv(*CurDAG->getContext(),
                                                      F.getCallingConv(), VT);
      unsigned NumParts = TLI->getNumRegistersForCallingConv(
          *CurDAG->getContext(), F.getCallingConv(), VT);

      // Even an apparent 'unused' swifterror argument needs to be returned. So
      // we do generate a copy for it that can be used on return from the
      // function.
      if (ArgHasUses || isSwiftErrorArg) {
        Optional<ISD::NodeType> AssertOp;
        if (Arg.hasAttribute(Attribute::SExt))
          AssertOp = ISD::AssertSext;
        else if (Arg.hasAttribute(Attribute::ZExt))
          AssertOp = ISD::AssertZext;

        ArgValues.push_back(getCopyFromParts(DAG, dl, &InVals[i], NumParts,
                                             PartVT, VT, nullptr,
                                             F.getCallingConv(), AssertOp));
      }

      i += NumParts;
    }

    // We don't need to do anything else for unused arguments.
    if (ArgValues.empty())
      continue;

    // Note down frame index.
    if (FrameIndexSDNode *FI =
        dyn_cast<FrameIndexSDNode>(ArgValues[0].getNode()))
      FuncInfo->setArgumentFrameIndex(&Arg, FI->getIndex());

    SDValue Res = DAG.getMergeValues(makeArrayRef(ArgValues.data(), NumValues),
                                     SDB->getCurSDLoc());

    SDB->setValue(&Arg, Res);
    if (!TM.Options.EnableFastISel && Res.getOpcode() == ISD::BUILD_PAIR) {
      // We want to associate the argument with the frame index, among
      // involved operands, that correspond to the lowest address. The
      // getCopyFromParts function, called earlier, is swapping the order of
      // the operands to BUILD_PAIR depending on endianness. The result of
      // that swapping is that the least significant bits of the argument will
      // be in the first operand of the BUILD_PAIR node, and the most
      // significant bits will be in the second operand.
      unsigned LowAddressOp = DAG.getDataLayout().isBigEndian() ? 1 : 0;
      if (LoadSDNode *LNode =
          dyn_cast<LoadSDNode>(Res.getOperand(LowAddressOp).getNode()))
        if (FrameIndexSDNode *FI =
            dyn_cast<FrameIndexSDNode>(LNode->getBasePtr().getNode()))
          FuncInfo->setArgumentFrameIndex(&Arg, FI->getIndex());
    }

    // Analyses past this point are naive and don't expect an assertion.
    if (Res.getOpcode() == ISD::AssertZext)
      Res = Res.getOperand(0);

    // Update the SwiftErrorVRegDefMap.
    if (Res.getOpcode() == ISD::CopyFromReg && isSwiftErrorArg) {
      unsigned Reg = cast<RegisterSDNode>(Res.getOperand(1))->getReg();
      if (Register::isVirtualRegister(Reg))
        SwiftError->setCurrentVReg(FuncInfo->MBB, SwiftError->getFunctionArg(),
                                   Reg);
    }

    // If this argument is live outside of the entry block, insert a copy from
    // wherever we got it to the vreg that other BB's will reference it as.
    if (Res.getOpcode() == ISD::CopyFromReg) {
      // If we can, though, try to skip creating an unnecessary vreg.
      // FIXME: This isn't very clean... it would be nice to make this more
      // general.
      unsigned Reg = cast<RegisterSDNode>(Res.getOperand(1))->getReg();
      if (Register::isVirtualRegister(Reg)) {
        FuncInfo->ValueMap[&Arg] = Reg;
        continue;
      }
    }
    if (!isOnlyUsedInEntryBlock(&Arg, TM.Options.EnableFastISel)) {
      FuncInfo->InitializeRegForValue(&Arg);
      SDB->CopyToExportRegsIfNeeded(&Arg);
    }
  }

  if (!Chains.empty()) {
    Chains.push_back(NewRoot);
    NewRoot = DAG.getNode(ISD::TokenFactor, dl, MVT::Other, Chains);
  }

  DAG.setRoot(NewRoot);

  assert(i == InVals.size() && "Argument register count mismatch!");

  // If any argument copy elisions occurred and we have debug info, update the
  // stale frame indices used in the dbg.declare variable info table.
  MachineFunction::VariableDbgInfoMapTy &DbgDeclareInfo = MF->getVariableDbgInfo();
  if (!DbgDeclareInfo.empty() && !ArgCopyElisionFrameIndexMap.empty()) {
    for (MachineFunction::VariableDbgInfo &VI : DbgDeclareInfo) {
      auto I = ArgCopyElisionFrameIndexMap.find(VI.Slot);
      if (I != ArgCopyElisionFrameIndexMap.end())
        VI.Slot = I->second;
    }
  }

  // Finally, if the target has anything special to do, allow it to do so.
  EmitFunctionEntryCode();
}

/// Handle PHI nodes in successor blocks.  Emit code into the SelectionDAG to
/// ensure constants are generated when needed.  Remember the virtual registers
/// that need to be added to the Machine PHI nodes as input.  We cannot just
/// directly add them, because expansion might result in multiple MBB's for one
/// BB.  As such, the start of the BB might correspond to a different MBB than
/// the end.
void
SelectionDAGBuilder::HandlePHINodesInSuccessorBlocks(const BasicBlock *LLVMBB) {
  const Instruction *TI = LLVMBB->getTerminator();

  SmallPtrSet<MachineBasicBlock *, 4> SuccsHandled;

  // Check PHI nodes in successors that expect a value to be available from this
  // block.
  for (unsigned succ = 0, e = TI->getNumSuccessors(); succ != e; ++succ) {
    const BasicBlock *SuccBB = TI->getSuccessor(succ);
    if (!isa<PHINode>(SuccBB->begin())) continue;
    MachineBasicBlock *SuccMBB = FuncInfo.MBBMap[SuccBB];

    // If this terminator has multiple identical successors (common for
    // switches), only handle each succ once.
    if (!SuccsHandled.insert(SuccMBB).second)
      continue;

    MachineBasicBlock::iterator MBBI = SuccMBB->begin();

    // At this point we know that there is a 1-1 correspondence between LLVM PHI
    // nodes and Machine PHI nodes, but the incoming operands have not been
    // emitted yet.
    for (const PHINode &PN : SuccBB->phis()) {
      // Ignore dead phi's.
      if (PN.use_empty())
        continue;

      // Skip empty types
      if (PN.getType()->isEmptyTy())
        continue;

      unsigned Reg;
      const Value *PHIOp = PN.getIncomingValueForBlock(LLVMBB);

      if (const Constant *C = dyn_cast<Constant>(PHIOp)) {
        unsigned &RegOut = ConstantsOut[C];
        if (RegOut == 0) {
          RegOut = FuncInfo.CreateRegs(C);
          CopyValueToVirtualRegister(C, RegOut);
        }
        Reg = RegOut;
      } else {
        DenseMap<const Value *, unsigned>::iterator I =
          FuncInfo.ValueMap.find(PHIOp);
        if (I != FuncInfo.ValueMap.end())
          Reg = I->second;
        else {
          assert(isa<AllocaInst>(PHIOp) &&
                 FuncInfo.StaticAllocaMap.count(cast<AllocaInst>(PHIOp)) &&
                 "Didn't codegen value into a register!??");
          Reg = FuncInfo.CreateRegs(PHIOp);
          CopyValueToVirtualRegister(PHIOp, Reg);
        }
      }

      // Remember that this register needs to added to the machine PHI node as
      // the input for this MBB.
      SmallVector<EVT, 4> ValueVTs;
      const TargetLowering &TLI = DAG.getTargetLoweringInfo();
      ComputeValueVTs(TLI, DAG.getDataLayout(), PN.getType(), ValueVTs);
      for (unsigned vti = 0, vte = ValueVTs.size(); vti != vte; ++vti) {
        EVT VT = ValueVTs[vti];
        unsigned NumRegisters = TLI.getNumRegisters(*DAG.getContext(), VT);
        for (unsigned i = 0, e = NumRegisters; i != e; ++i)
          FuncInfo.PHINodesToUpdate.push_back(
              std::make_pair(&*MBBI++, Reg + i));
        Reg += NumRegisters;
      }
    }
  }

  ConstantsOut.clear();
}

/// Add a successor MBB to ParentMBB< creating a new MachineBB for BB if SuccMBB
/// is 0.
MachineBasicBlock *
SelectionDAGBuilder::StackProtectorDescriptor::
AddSuccessorMBB(const BasicBlock *BB,
                MachineBasicBlock *ParentMBB,
                bool IsLikely,
                MachineBasicBlock *SuccMBB) {
  // If SuccBB has not been created yet, create it.
  if (!SuccMBB) {
    MachineFunction *MF = ParentMBB->getParent();
    MachineFunction::iterator BBI(ParentMBB);
    SuccMBB = MF->CreateMachineBasicBlock(BB);
    MF->insert(++BBI, SuccMBB);
  }
  // Add it as a successor of ParentMBB.
  ParentMBB->addSuccessor(
      SuccMBB, BranchProbabilityInfo::getBranchProbStackProtector(IsLikely));
  return SuccMBB;
}

MachineBasicBlock *SelectionDAGBuilder::NextBlock(MachineBasicBlock *MBB) {
  MachineFunction::iterator I(MBB);
  if (++I == FuncInfo.MF->end())
    return nullptr;
  return &*I;
}

/// During lowering new call nodes can be created (such as memset, etc.).
/// Those will become new roots of the current DAG, but complications arise
/// when they are tail calls. In such cases, the call lowering will update
/// the root, but the builder still needs to know that a tail call has been
/// lowered in order to avoid generating an additional return.
void SelectionDAGBuilder::updateDAGForMaybeTailCall(SDValue MaybeTC) {
  // If the node is null, we do have a tail call.
  if (MaybeTC.getNode() != nullptr)
    DAG.setRoot(MaybeTC);
  else
    HasTailCall = true;
}

void SelectionDAGBuilder::lowerWorkItem(SwitchWorkListItem W, Value *Cond,
                                        MachineBasicBlock *SwitchMBB,
                                        MachineBasicBlock *DefaultMBB) {
  MachineFunction *CurMF = FuncInfo.MF;
  MachineBasicBlock *NextMBB = nullptr;
  MachineFunction::iterator BBI(W.MBB);
  if (++BBI != FuncInfo.MF->end())
    NextMBB = &*BBI;

  unsigned Size = W.LastCluster - W.FirstCluster + 1;

  BranchProbabilityInfo *BPI = FuncInfo.BPI;

  if (Size == 2 && W.MBB == SwitchMBB) {
    // If any two of the cases has the same destination, and if one value
    // is the same as the other, but has one bit unset that the other has set,
    // use bit manipulation to do two compares at once.  For example:
    // "if (X == 6 || X == 4)" -> "if ((X|2) == 6)"
    // TODO: This could be extended to merge any 2 cases in switches with 3
    // cases.
    // TODO: Handle cases where W.CaseBB != SwitchBB.
    CaseCluster &Small = *W.FirstCluster;
    CaseCluster &Big = *W.LastCluster;

    if (Small.Low == Small.High && Big.Low == Big.High &&
        Small.MBB == Big.MBB) {
      const APInt &SmallValue = Small.Low->getValue();
      const APInt &BigValue = Big.Low->getValue();

      // Check that there is only one bit different.
      APInt CommonBit = BigValue ^ SmallValue;
      if (CommonBit.isPowerOf2()) {
        SDValue CondLHS = getValue(Cond);
        EVT VT = CondLHS.getValueType();
        SDLoc DL = getCurSDLoc();

        SDValue Or = DAG.getNode(ISD::OR, DL, VT, CondLHS,
                                 DAG.getConstant(CommonBit, DL, VT));
        SDValue Cond = DAG.getSetCC(
            DL, MVT::i1, Or, DAG.getConstant(BigValue | SmallValue, DL, VT),
            ISD::SETEQ);

        // Update successor info.
        // Both Small and Big will jump to Small.BB, so we sum up the
        // probabilities.
        addSuccessorWithProb(SwitchMBB, Small.MBB, Small.Prob + Big.Prob);
        if (BPI)
          addSuccessorWithProb(
              SwitchMBB, DefaultMBB,
              // The default destination is the first successor in IR.
              BPI->getEdgeProbability(SwitchMBB->getBasicBlock(), (unsigned)0));
        else
          addSuccessorWithProb(SwitchMBB, DefaultMBB);

        // Insert the true branch.
        SDValue BrCond =
            DAG.getNode(ISD::BRCOND, DL, MVT::Other, getControlRoot(), Cond,
                        DAG.getBasicBlock(Small.MBB));
        // Insert the false branch.
        BrCond = DAG.getNode(ISD::BR, DL, MVT::Other, BrCond,
                             DAG.getBasicBlock(DefaultMBB));

        DAG.setRoot(BrCond);
        return;
      }
    }
  }

  if (TM.getOptLevel() != CodeGenOpt::None) {
    // Here, we order cases by probability so the most likely case will be
    // checked first. However, two clusters can have the same probability in
    // which case their relative ordering is non-deterministic. So we use Low
    // as a tie-breaker as clusters are guaranteed to never overlap.
    llvm::sort(W.FirstCluster, W.LastCluster + 1,
               [](const CaseCluster &a, const CaseCluster &b) {
      return a.Prob != b.Prob ?
             a.Prob > b.Prob :
             a.Low->getValue().slt(b.Low->getValue());
    });

    // Rearrange the case blocks so that the last one falls through if possible
    // without changing the order of probabilities.
    for (CaseClusterIt I = W.LastCluster; I > W.FirstCluster; ) {
      --I;
      if (I->Prob > W.LastCluster->Prob)
        break;
      if (I->Kind == CC_Range && I->MBB == NextMBB) {
        std::swap(*I, *W.LastCluster);
        break;
      }
    }
  }

  // Compute total probability.
  BranchProbability DefaultProb = W.DefaultProb;
  BranchProbability UnhandledProbs = DefaultProb;
  for (CaseClusterIt I = W.FirstCluster; I <= W.LastCluster; ++I)
    UnhandledProbs += I->Prob;

  MachineBasicBlock *CurMBB = W.MBB;
  for (CaseClusterIt I = W.FirstCluster, E = W.LastCluster; I <= E; ++I) {
    bool FallthroughUnreachable = false;
    MachineBasicBlock *Fallthrough;
    if (I == W.LastCluster) {
      // For the last cluster, fall through to the default destination.
      Fallthrough = DefaultMBB;
      FallthroughUnreachable = isa<UnreachableInst>(
          DefaultMBB->getBasicBlock()->getFirstNonPHIOrDbg());
    } else {
      Fallthrough = CurMF->CreateMachineBasicBlock(CurMBB->getBasicBlock());
      CurMF->insert(BBI, Fallthrough);
      // Put Cond in a virtual register to make it available from the new blocks.
      ExportFromCurrentBlock(Cond);
    }
    UnhandledProbs -= I->Prob;

    switch (I->Kind) {
      case CC_JumpTable: {
        // FIXME: Optimize away range check based on pivot comparisons.
        JumpTableHeader *JTH = &SL->JTCases[I->JTCasesIndex].first;
        SwitchCG::JumpTable *JT = &SL->JTCases[I->JTCasesIndex].second;

        // The jump block hasn't been inserted yet; insert it here.
        MachineBasicBlock *JumpMBB = JT->MBB;
        CurMF->insert(BBI, JumpMBB);

        auto JumpProb = I->Prob;
        auto FallthroughProb = UnhandledProbs;

        // If the default statement is a target of the jump table, we evenly
        // distribute the default probability to successors of CurMBB. Also
        // update the probability on the edge from JumpMBB to Fallthrough.
        for (MachineBasicBlock::succ_iterator SI = JumpMBB->succ_begin(),
                                              SE = JumpMBB->succ_end();
             SI != SE; ++SI) {
          if (*SI == DefaultMBB) {
            JumpProb += DefaultProb / 2;
            FallthroughProb -= DefaultProb / 2;
            JumpMBB->setSuccProbability(SI, DefaultProb / 2);
            JumpMBB->normalizeSuccProbs();
            break;
          }
        }

        if (FallthroughUnreachable) {
          // Skip the range check if the fallthrough block is unreachable.
          JTH->OmitRangeCheck = true;
        }

        if (!JTH->OmitRangeCheck)
          addSuccessorWithProb(CurMBB, Fallthrough, FallthroughProb);
        addSuccessorWithProb(CurMBB, JumpMBB, JumpProb);
        CurMBB->normalizeSuccProbs();

        // The jump table header will be inserted in our current block, do the
        // range check, and fall through to our fallthrough block.
        JTH->HeaderBB = CurMBB;
        JT->Default = Fallthrough; // FIXME: Move Default to JumpTableHeader.

        // If we're in the right place, emit the jump table header right now.
        if (CurMBB == SwitchMBB) {
          visitJumpTableHeader(*JT, *JTH, SwitchMBB);
          JTH->Emitted = true;
        }
        break;
      }
      case CC_BitTests: {
        // FIXME: Optimize away range check based on pivot comparisons.
        BitTestBlock *BTB = &SL->BitTestCases[I->BTCasesIndex];

        // The bit test blocks haven't been inserted yet; insert them here.
        for (BitTestCase &BTC : BTB->Cases)
          CurMF->insert(BBI, BTC.ThisBB);

        // Fill in fields of the BitTestBlock.
        BTB->Parent = CurMBB;
        BTB->Default = Fallthrough;

        BTB->DefaultProb = UnhandledProbs;
        // If the cases in bit test don't form a contiguous range, we evenly
        // distribute the probability on the edge to Fallthrough to two
        // successors of CurMBB.
        if (!BTB->ContiguousRange) {
          BTB->Prob += DefaultProb / 2;
          BTB->DefaultProb -= DefaultProb / 2;
        }

        if (FallthroughUnreachable) {
          // Skip the range check if the fallthrough block is unreachable.
          BTB->OmitRangeCheck = true;
        }

        // If we're in the right place, emit the bit test header right now.
        if (CurMBB == SwitchMBB) {
          visitBitTestHeader(*BTB, SwitchMBB);
          BTB->Emitted = true;
        }
        break;
      }
      case CC_Range: {
        const Value *RHS, *LHS, *MHS;
        ISD::CondCode CC;
        if (I->Low == I->High) {
          // Check Cond == I->Low.
          CC = ISD::SETEQ;
          LHS = Cond;
          RHS=I->Low;
          MHS = nullptr;
        } else {
          // Check I->Low <= Cond <= I->High.
          CC = ISD::SETLE;
          LHS = I->Low;
          MHS = Cond;
          RHS = I->High;
        }

        // If Fallthrough is unreachable, fold away the comparison.
        if (FallthroughUnreachable)
          CC = ISD::SETTRUE;

        // The false probability is the sum of all unhandled cases.
        CaseBlock CB(CC, LHS, RHS, MHS, I->MBB, Fallthrough, CurMBB,
                     getCurSDLoc(), I->Prob, UnhandledProbs);

        if (CurMBB == SwitchMBB)
          visitSwitchCase(CB, SwitchMBB);
        else
          SL->SwitchCases.push_back(CB);

        break;
      }
    }
    CurMBB = Fallthrough;
  }
}

unsigned SelectionDAGBuilder::caseClusterRank(const CaseCluster &CC,
                                              CaseClusterIt First,
                                              CaseClusterIt Last) {
  return std::count_if(First, Last + 1, [&](const CaseCluster &X) {
    if (X.Prob != CC.Prob)
      return X.Prob > CC.Prob;

    // Ties are broken by comparing the case value.
    return X.Low->getValue().slt(CC.Low->getValue());
  });
}

void SelectionDAGBuilder::splitWorkItem(SwitchWorkList &WorkList,
                                        const SwitchWorkListItem &W,
                                        Value *Cond,
                                        MachineBasicBlock *SwitchMBB) {
  assert(W.FirstCluster->Low->getValue().slt(W.LastCluster->Low->getValue()) &&
         "Clusters not sorted?");

  assert(W.LastCluster - W.FirstCluster + 1 >= 2 && "Too small to split!");

  // Balance the tree based on branch probabilities to create a near-optimal (in
  // terms of search time given key frequency) binary search tree. See e.g. Kurt
  // Mehlhorn "Nearly Optimal Binary Search Trees" (1975).
  CaseClusterIt LastLeft = W.FirstCluster;
  CaseClusterIt FirstRight = W.LastCluster;
  auto LeftProb = LastLeft->Prob + W.DefaultProb / 2;
  auto RightProb = FirstRight->Prob + W.DefaultProb / 2;

  // Move LastLeft and FirstRight towards each other from opposite directions to
  // find a partitioning of the clusters which balances the probability on both
  // sides. If LeftProb and RightProb are equal, alternate which side is
  // taken to ensure 0-probability nodes are distributed evenly.
  unsigned I = 0;
  while (LastLeft + 1 < FirstRight) {
    if (LeftProb < RightProb || (LeftProb == RightProb && (I & 1)))
      LeftProb += (++LastLeft)->Prob;
    else
      RightProb += (--FirstRight)->Prob;
    I++;
  }

  while (true) {
    // Our binary search tree differs from a typical BST in that ours can have up
    // to three values in each leaf. The pivot selection above doesn't take that
    // into account, which means the tree might require more nodes and be less
    // efficient. We compensate for this here.

    unsigned NumLeft = LastLeft - W.FirstCluster + 1;
    unsigned NumRight = W.LastCluster - FirstRight + 1;

    if (std::min(NumLeft, NumRight) < 3 && std::max(NumLeft, NumRight) > 3) {
      // If one side has less than 3 clusters, and the other has more than 3,
      // consider taking a cluster from the other side.

      if (NumLeft < NumRight) {
        // Consider moving the first cluster on the right to the left side.
        CaseCluster &CC = *FirstRight;
        unsigned RightSideRank = caseClusterRank(CC, FirstRight, W.LastCluster);
        unsigned LeftSideRank = caseClusterRank(CC, W.FirstCluster, LastLeft);
        if (LeftSideRank <= RightSideRank) {
          // Moving the cluster to the left does not demote it.
          ++LastLeft;
          ++FirstRight;
          continue;
        }
      } else {
        assert(NumRight < NumLeft);
        // Consider moving the last element on the left to the right side.
        CaseCluster &CC = *LastLeft;
        unsigned LeftSideRank = caseClusterRank(CC, W.FirstCluster, LastLeft);
        unsigned RightSideRank = caseClusterRank(CC, FirstRight, W.LastCluster);
        if (RightSideRank <= LeftSideRank) {
          // Moving the cluster to the right does not demot it.
          --LastLeft;
          --FirstRight;
          continue;
        }
      }
    }
    break;
  }

  assert(LastLeft + 1 == FirstRight);
  assert(LastLeft >= W.FirstCluster);
  assert(FirstRight <= W.LastCluster);

  // Use the first element on the right as pivot since we will make less-than
  // comparisons against it.
  CaseClusterIt PivotCluster = FirstRight;
  assert(PivotCluster > W.FirstCluster);
  assert(PivotCluster <= W.LastCluster);

  CaseClusterIt FirstLeft = W.FirstCluster;
  CaseClusterIt LastRight = W.LastCluster;

  const ConstantInt *Pivot = PivotCluster->Low;

  // New blocks will be inserted immediately after the current one.
  MachineFunction::iterator BBI(W.MBB);
  ++BBI;

  // We will branch to the LHS if Value < Pivot. If LHS is a single cluster,
  // we can branch to its destination directly if it's squeezed exactly in
  // between the known lower bound and Pivot - 1.
  MachineBasicBlock *LeftMBB;
  if (FirstLeft == LastLeft && FirstLeft->Kind == CC_Range &&
      FirstLeft->Low == W.GE &&
      (FirstLeft->High->getValue() + 1LL) == Pivot->getValue()) {
    LeftMBB = FirstLeft->MBB;
  } else {
    LeftMBB = FuncInfo.MF->CreateMachineBasicBlock(W.MBB->getBasicBlock());
    FuncInfo.MF->insert(BBI, LeftMBB);
    WorkList.push_back(
        {LeftMBB, FirstLeft, LastLeft, W.GE, Pivot, W.DefaultProb / 2});
    // Put Cond in a virtual register to make it available from the new blocks.
    ExportFromCurrentBlock(Cond);
  }

  // Similarly, we will branch to the RHS if Value >= Pivot. If RHS is a
  // single cluster, RHS.Low == Pivot, and we can branch to its destination
  // directly if RHS.High equals the current upper bound.
  MachineBasicBlock *RightMBB;
  if (FirstRight == LastRight && FirstRight->Kind == CC_Range &&
      W.LT && (FirstRight->High->getValue() + 1ULL) == W.LT->getValue()) {
    RightMBB = FirstRight->MBB;
  } else {
    RightMBB = FuncInfo.MF->CreateMachineBasicBlock(W.MBB->getBasicBlock());
    FuncInfo.MF->insert(BBI, RightMBB);
    WorkList.push_back(
        {RightMBB, FirstRight, LastRight, Pivot, W.LT, W.DefaultProb / 2});
    // Put Cond in a virtual register to make it available from the new blocks.
    ExportFromCurrentBlock(Cond);
  }

  // Create the CaseBlock record that will be used to lower the branch.
  CaseBlock CB(ISD::SETLT, Cond, Pivot, nullptr, LeftMBB, RightMBB, W.MBB,
               getCurSDLoc(), LeftProb, RightProb);

  if (W.MBB == SwitchMBB)
    visitSwitchCase(CB, SwitchMBB);
  else
    SL->SwitchCases.push_back(CB);
}

// Scale CaseProb after peeling a case with the probablity of PeeledCaseProb
// from the swith statement.
static BranchProbability scaleCaseProbality(BranchProbability CaseProb,
                                            BranchProbability PeeledCaseProb) {
  if (PeeledCaseProb == BranchProbability::getOne())
    return BranchProbability::getZero();
  BranchProbability SwitchProb = PeeledCaseProb.getCompl();

  uint32_t Numerator = CaseProb.getNumerator();
  uint32_t Denominator = SwitchProb.scale(CaseProb.getDenominator());
  return BranchProbability(Numerator, std::max(Numerator, Denominator));
}

// Try to peel the top probability case if it exceeds the threshold.
// Return current MachineBasicBlock for the switch statement if the peeling
// does not occur.
// If the peeling is performed, return the newly created MachineBasicBlock
// for the peeled switch statement. Also update Clusters to remove the peeled
// case. PeeledCaseProb is the BranchProbability for the peeled case.
MachineBasicBlock *SelectionDAGBuilder::peelDominantCaseCluster(
    const SwitchInst &SI, CaseClusterVector &Clusters,
    BranchProbability &PeeledCaseProb) {
  MachineBasicBlock *SwitchMBB = FuncInfo.MBB;
  // Don't perform if there is only one cluster or optimizing for size.
  if (SwitchPeelThreshold > 100 || !FuncInfo.BPI || Clusters.size() < 2 ||
      TM.getOptLevel() == CodeGenOpt::None ||
      SwitchMBB->getParent()->getFunction().hasMinSize())
    return SwitchMBB;

  BranchProbability TopCaseProb = BranchProbability(SwitchPeelThreshold, 100);
  unsigned PeeledCaseIndex = 0;
  bool SwitchPeeled = false;
  for (unsigned Index = 0; Index < Clusters.size(); ++Index) {
    CaseCluster &CC = Clusters[Index];
    if (CC.Prob < TopCaseProb)
      continue;
    TopCaseProb = CC.Prob;
    PeeledCaseIndex = Index;
    SwitchPeeled = true;
  }
  if (!SwitchPeeled)
    return SwitchMBB;

  LLVM_DEBUG(dbgs() << "Peeled one top case in switch stmt, prob: "
                    << TopCaseProb << "\n");

  // Record the MBB for the peeled switch statement.
  MachineFunction::iterator BBI(SwitchMBB);
  ++BBI;
  MachineBasicBlock *PeeledSwitchMBB =
      FuncInfo.MF->CreateMachineBasicBlock(SwitchMBB->getBasicBlock());
  FuncInfo.MF->insert(BBI, PeeledSwitchMBB);

  ExportFromCurrentBlock(SI.getCondition());
  auto PeeledCaseIt = Clusters.begin() + PeeledCaseIndex;
  SwitchWorkListItem W = {SwitchMBB, PeeledCaseIt, PeeledCaseIt,
                          nullptr,   nullptr,      TopCaseProb.getCompl()};
  lowerWorkItem(W, SI.getCondition(), SwitchMBB, PeeledSwitchMBB);

  Clusters.erase(PeeledCaseIt);
  for (CaseCluster &CC : Clusters) {
    LLVM_DEBUG(
        dbgs() << "Scale the probablity for one cluster, before scaling: "
               << CC.Prob << "\n");
    CC.Prob = scaleCaseProbality(CC.Prob, TopCaseProb);
    LLVM_DEBUG(dbgs() << "After scaling: " << CC.Prob << "\n");
  }
  PeeledCaseProb = TopCaseProb;
  return PeeledSwitchMBB;
}

void SelectionDAGBuilder::visitSwitch(const SwitchInst &SI) {
  // Extract cases from the switch.
  BranchProbabilityInfo *BPI = FuncInfo.BPI;
  CaseClusterVector Clusters;
  Clusters.reserve(SI.getNumCases());
  for (auto I : SI.cases()) {
    MachineBasicBlock *Succ = FuncInfo.MBBMap[I.getCaseSuccessor()];
    const ConstantInt *CaseVal = I.getCaseValue();
    BranchProbability Prob =
        BPI ? BPI->getEdgeProbability(SI.getParent(), I.getSuccessorIndex())
            : BranchProbability(1, SI.getNumCases() + 1);
    Clusters.push_back(CaseCluster::range(CaseVal, CaseVal, Succ, Prob));
  }

  MachineBasicBlock *DefaultMBB = FuncInfo.MBBMap[SI.getDefaultDest()];

  // Cluster adjacent cases with the same destination. We do this at all
  // optimization levels because it's cheap to do and will make codegen faster
  // if there are many clusters.
  sortAndRangeify(Clusters);

  // The branch probablity of the peeled case.
  BranchProbability PeeledCaseProb = BranchProbability::getZero();
  MachineBasicBlock *PeeledSwitchMBB =
      peelDominantCaseCluster(SI, Clusters, PeeledCaseProb);

  // If there is only the default destination, jump there directly.
  MachineBasicBlock *SwitchMBB = FuncInfo.MBB;
  if (Clusters.empty()) {
    assert(PeeledSwitchMBB == SwitchMBB);
    SwitchMBB->addSuccessor(DefaultMBB);
    if (DefaultMBB != NextBlock(SwitchMBB)) {
      DAG.setRoot(DAG.getNode(ISD::BR, getCurSDLoc(), MVT::Other,
                              getControlRoot(), DAG.getBasicBlock(DefaultMBB)));
    }
    return;
  }

  SL->findJumpTables(Clusters, &SI, DefaultMBB, nullptr, nullptr);
  SL->findBitTestClusters(Clusters, &SI);

  LLVM_DEBUG({
    dbgs() << "Case clusters: ";
    for (const CaseCluster &C : Clusters) {
      if (C.Kind == CC_JumpTable)
        dbgs() << "JT:";
      if (C.Kind == CC_BitTests)
        dbgs() << "BT:";

      C.Low->getValue().print(dbgs(), true);
      if (C.Low != C.High) {
        dbgs() << '-';
        C.High->getValue().print(dbgs(), true);
      }
      dbgs() << ' ';
    }
    dbgs() << '\n';
  });

  assert(!Clusters.empty());
  SwitchWorkList WorkList;
  CaseClusterIt First = Clusters.begin();
  CaseClusterIt Last = Clusters.end() - 1;
  auto DefaultProb = getEdgeProbability(PeeledSwitchMBB, DefaultMBB);
  // Scale the branchprobability for DefaultMBB if the peel occurs and
  // DefaultMBB is not replaced.
  if (PeeledCaseProb != BranchProbability::getZero() &&
      DefaultMBB == FuncInfo.MBBMap[SI.getDefaultDest()])
    DefaultProb = scaleCaseProbality(DefaultProb, PeeledCaseProb);
  WorkList.push_back(
      {PeeledSwitchMBB, First, Last, nullptr, nullptr, DefaultProb});

  while (!WorkList.empty()) {
    SwitchWorkListItem W = WorkList.back();
    WorkList.pop_back();
    unsigned NumClusters = W.LastCluster - W.FirstCluster + 1;

    if (NumClusters > 3 && TM.getOptLevel() != CodeGenOpt::None &&
        !DefaultMBB->getParent()->getFunction().hasMinSize()) {
      // For optimized builds, lower large range as a balanced binary tree.
      splitWorkItem(WorkList, W, SI.getCondition(), SwitchMBB);
      continue;
    }

    lowerWorkItem(W, SI.getCondition(), SwitchMBB, DefaultMBB);
  }
}<|MERGE_RESOLUTION|>--- conflicted
+++ resolved
@@ -5570,11 +5570,6 @@
 
   assert(Variable->isValidLocationForIntrinsic(DL) &&
          "Expected inlined-at fields to agree");
-<<<<<<< HEAD
-  IsIndirect = (Op->isReg()) ? IsIndirect : true;
-  if (IsIndirect)
-    Expr = DIExpression::append(Expr, {dwarf::DW_OP_deref});
-=======
 
   // If the argument arrives in a stack slot, then what the IR thought was a
   // normal Value is actually in memory, and we must add a deref to load it.
@@ -5595,7 +5590,6 @@
   if (IsDbgDeclare)
     Expr = DIExpression::append(Expr, {dwarf::DW_OP_deref});
 
->>>>>>> c79f07dd
   FuncInfo.ArgDbgValues.push_back(
       BuildMI(MF, DL, TII->get(TargetOpcode::DBG_VALUE), false,
               *Op, Variable, Expr));
