//===- OpenMPIRBuilder.cpp - Builder for LLVM-IR for OpenMP directives ----===//
//
// Part of the LLVM Project, under the Apache License v2.0 with LLVM Exceptions.
// See https://llvm.org/LICENSE.txt for license information.
// SPDX-License-Identifier: Apache-2.0 WITH LLVM-exception
//
//===----------------------------------------------------------------------===//
/// \file
///
/// This file implements the OpenMPIRBuilder class, which is used as a
/// convenient way to create LLVM instructions for OpenMP directives.
///
//===----------------------------------------------------------------------===//

#include "llvm/Frontend/OpenMP/OMPIRBuilder.h"
#include "llvm/ADT/StringRef.h"
#include "llvm/ADT/Triple.h"
#include "llvm/Analysis/AssumptionCache.h"
#include "llvm/Analysis/CodeMetrics.h"
#include "llvm/Analysis/OptimizationRemarkEmitter.h"
#include "llvm/Analysis/ScalarEvolution.h"
#include "llvm/Analysis/TargetLibraryInfo.h"
#include "llvm/IR/CFG.h"
#include "llvm/IR/Constants.h"
#include "llvm/IR/DebugInfo.h"
#include "llvm/IR/GlobalVariable.h"
#include "llvm/IR/IRBuilder.h"
#include "llvm/IR/MDBuilder.h"
#include "llvm/IR/PassManager.h"
#include "llvm/IR/Value.h"
#include "llvm/MC/TargetRegistry.h"
#include "llvm/Support/CommandLine.h"
#include "llvm/Support/Error.h"
#include "llvm/Target/TargetMachine.h"
#include "llvm/Target/TargetOptions.h"
#include "llvm/Transforms/Utils/BasicBlockUtils.h"
#include "llvm/Transforms/Utils/CodeExtractor.h"
#include "llvm/Transforms/Utils/LoopPeel.h"
#include "llvm/Transforms/Utils/ModuleUtils.h"
#include "llvm/Transforms/Utils/UnrollLoop.h"

#include <cstdint>
#include <sstream>

#define DEBUG_TYPE "openmp-ir-builder"

using namespace llvm;
using namespace omp;

static cl::opt<bool>
    OptimisticAttributes("openmp-ir-builder-optimistic-attributes", cl::Hidden,
                         cl::desc("Use optimistic attributes describing "
                                  "'as-if' properties of runtime calls."),
                         cl::init(false));

static cl::opt<double> UnrollThresholdFactor(
    "openmp-ir-builder-unroll-threshold-factor", cl::Hidden,
    cl::desc("Factor for the unroll threshold to account for code "
             "simplifications still taking place"),
    cl::init(1.5));

void OpenMPIRBuilder::addAttributes(omp::RuntimeFunction FnID, Function &Fn) {
  LLVMContext &Ctx = Fn.getContext();

  // Get the function's current attributes.
  auto Attrs = Fn.getAttributes();
  auto FnAttrs = Attrs.getFnAttrs();
  auto RetAttrs = Attrs.getRetAttrs();
  SmallVector<AttributeSet, 4> ArgAttrs;
  for (size_t ArgNo = 0; ArgNo < Fn.arg_size(); ++ArgNo)
    ArgAttrs.emplace_back(Attrs.getParamAttrs(ArgNo));

#define OMP_ATTRS_SET(VarName, AttrSet) AttributeSet VarName = AttrSet;
#include "llvm/Frontend/OpenMP/OMPKinds.def"

  // Add attributes to the function declaration.
  switch (FnID) {
#define OMP_RTL_ATTRS(Enum, FnAttrSet, RetAttrSet, ArgAttrSets)                \
  case Enum:                                                                   \
    FnAttrs = FnAttrs.addAttributes(Ctx, FnAttrSet);                           \
    RetAttrs = RetAttrs.addAttributes(Ctx, RetAttrSet);                        \
    for (size_t ArgNo = 0; ArgNo < ArgAttrSets.size(); ++ArgNo)                \
      ArgAttrs[ArgNo] =                                                        \
          ArgAttrs[ArgNo].addAttributes(Ctx, ArgAttrSets[ArgNo]);              \
    Fn.setAttributes(AttributeList::get(Ctx, FnAttrs, RetAttrs, ArgAttrs));    \
    break;
#include "llvm/Frontend/OpenMP/OMPKinds.def"
  default:
    // Attributes are optional.
    break;
  }
}

FunctionCallee
OpenMPIRBuilder::getOrCreateRuntimeFunction(Module &M, RuntimeFunction FnID) {
  FunctionType *FnTy = nullptr;
  Function *Fn = nullptr;

  // Try to find the declation in the module first.
  switch (FnID) {
#define OMP_RTL(Enum, Str, IsVarArg, ReturnType, ...)                          \
  case Enum:                                                                   \
    FnTy = FunctionType::get(ReturnType, ArrayRef<Type *>{__VA_ARGS__},        \
                             IsVarArg);                                        \
    Fn = M.getFunction(Str);                                                   \
    break;
#include "llvm/Frontend/OpenMP/OMPKinds.def"
  }

  if (!Fn) {
    // Create a new declaration if we need one.
    switch (FnID) {
#define OMP_RTL(Enum, Str, ...)                                                \
  case Enum:                                                                   \
    Fn = Function::Create(FnTy, GlobalValue::ExternalLinkage, Str, M);         \
    break;
#include "llvm/Frontend/OpenMP/OMPKinds.def"
    }

    // Add information if the runtime function takes a callback function
    if (FnID == OMPRTL___kmpc_fork_call || FnID == OMPRTL___kmpc_fork_teams) {
      if (!Fn->hasMetadata(LLVMContext::MD_callback)) {
        LLVMContext &Ctx = Fn->getContext();
        MDBuilder MDB(Ctx);
        // Annotate the callback behavior of the runtime function:
        //  - The callback callee is argument number 2 (microtask).
        //  - The first two arguments of the callback callee are unknown (-1).
        //  - All variadic arguments to the runtime function are passed to the
        //    callback callee.
        Fn->addMetadata(
            LLVMContext::MD_callback,
            *MDNode::get(Ctx, {MDB.createCallbackEncoding(
                                  2, {-1, -1}, /* VarArgsArePassed */ true)}));
      }
    }

    LLVM_DEBUG(dbgs() << "Created OpenMP runtime function " << Fn->getName()
                      << " with type " << *Fn->getFunctionType() << "\n");
    addAttributes(FnID, *Fn);

  } else {
    LLVM_DEBUG(dbgs() << "Found OpenMP runtime function " << Fn->getName()
                      << " with type " << *Fn->getFunctionType() << "\n");
  }

  assert(Fn && "Failed to create OpenMP runtime function");

  // Cast the function to the expected type if necessary
  Constant *C = ConstantExpr::getBitCast(Fn, FnTy->getPointerTo());
  return {FnTy, C};
}

Function *OpenMPIRBuilder::getOrCreateRuntimeFunctionPtr(RuntimeFunction FnID) {
  FunctionCallee RTLFn = getOrCreateRuntimeFunction(M, FnID);
  auto *Fn = dyn_cast<llvm::Function>(RTLFn.getCallee());
  assert(Fn && "Failed to create OpenMP runtime function pointer");
  return Fn;
}

void OpenMPIRBuilder::initialize() { initializeTypes(M); }

void OpenMPIRBuilder::finalize(Function *Fn, bool AllowExtractorSinking) {
  SmallPtrSet<BasicBlock *, 32> ParallelRegionBlockSet;
  SmallVector<BasicBlock *, 32> Blocks;
  SmallVector<OutlineInfo, 16> DeferredOutlines;
  for (OutlineInfo &OI : OutlineInfos) {
    // Skip functions that have not finalized yet; may happen with nested
    // function generation.
    if (Fn && OI.getFunction() != Fn) {
      DeferredOutlines.push_back(OI);
      continue;
    }

    ParallelRegionBlockSet.clear();
    Blocks.clear();
    OI.collectBlocks(ParallelRegionBlockSet, Blocks);

    Function *OuterFn = OI.getFunction();
    CodeExtractorAnalysisCache CEAC(*OuterFn);
    CodeExtractor Extractor(Blocks, /* DominatorTree */ nullptr,
                            /* AggregateArgs */ false,
                            /* BlockFrequencyInfo */ nullptr,
                            /* BranchProbabilityInfo */ nullptr,
                            /* AssumptionCache */ nullptr,
                            /* AllowVarArgs */ true,
                            /* AllowAlloca */ true,
                            /* Suffix */ ".omp_par");

    LLVM_DEBUG(dbgs() << "Before     outlining: " << *OuterFn << "\n");
    LLVM_DEBUG(dbgs() << "Entry " << OI.EntryBB->getName()
                      << " Exit: " << OI.ExitBB->getName() << "\n");
    assert(Extractor.isEligible() &&
           "Expected OpenMP outlining to be possible!");

    Function *OutlinedFn = Extractor.extractCodeRegion(CEAC);

    LLVM_DEBUG(dbgs() << "After      outlining: " << *OuterFn << "\n");
    LLVM_DEBUG(dbgs() << "   Outlined function: " << *OutlinedFn << "\n");
    assert(OutlinedFn->getReturnType()->isVoidTy() &&
           "OpenMP outlined functions should not return a value!");

    // For compability with the clang CG we move the outlined function after the
    // one with the parallel region.
    OutlinedFn->removeFromParent();
    M.getFunctionList().insertAfter(OuterFn->getIterator(), OutlinedFn);

    // Remove the artificial entry introduced by the extractor right away, we
    // made our own entry block after all.
    {
      BasicBlock &ArtificialEntry = OutlinedFn->getEntryBlock();
      assert(ArtificialEntry.getUniqueSuccessor() == OI.EntryBB);
      assert(OI.EntryBB->getUniquePredecessor() == &ArtificialEntry);
      if (AllowExtractorSinking) {
        // Move instructions from the to-be-deleted ArtificialEntry to the entry
        // basic block of the parallel region. CodeExtractor may have sunk
        // allocas/bitcasts for values that are solely used in the outlined
        // region and do not escape.
        assert(!ArtificialEntry.empty() &&
               "Expected instructions to sink in the outlined region");
        for (BasicBlock::iterator It = ArtificialEntry.begin(),
                                  End = ArtificialEntry.end();
             It != End;) {
          Instruction &I = *It;
          It++;

          if (I.isTerminator())
            continue;

          I.moveBefore(*OI.EntryBB, OI.EntryBB->getFirstInsertionPt());
        }
      }
      OI.EntryBB->moveBefore(&ArtificialEntry);
      ArtificialEntry.eraseFromParent();
    }
    assert(&OutlinedFn->getEntryBlock() == OI.EntryBB);
    assert(OutlinedFn && OutlinedFn->getNumUses() == 1);

    // Run a user callback, e.g. to add attributes.
    if (OI.PostOutlineCB)
      OI.PostOutlineCB(*OutlinedFn);
  }

  // Remove work items that have been completed.
  OutlineInfos = std::move(DeferredOutlines);
}

OpenMPIRBuilder::~OpenMPIRBuilder() {
  assert(OutlineInfos.empty() && "There must be no outstanding outlinings");
}

GlobalValue *OpenMPIRBuilder::createGlobalFlag(unsigned Value, StringRef Name) {
  IntegerType *I32Ty = Type::getInt32Ty(M.getContext());
  auto *GV =
      new GlobalVariable(M, I32Ty,
                         /* isConstant = */ true, GlobalValue::WeakODRLinkage,
                         ConstantInt::get(I32Ty, Value), Name);

  return GV;
}

Constant *OpenMPIRBuilder::getOrCreateIdent(Constant *SrcLocStr,
                                            uint32_t SrcLocStrSize,
                                            IdentFlag LocFlags,
                                            unsigned Reserve2Flags) {
  // Enable "C-mode".
  LocFlags |= OMP_IDENT_FLAG_KMPC;

  Constant *&Ident =
      IdentMap[{SrcLocStr, uint64_t(LocFlags) << 31 | Reserve2Flags}];
  if (!Ident) {
    Constant *I32Null = ConstantInt::getNullValue(Int32);
    Constant *IdentData[] = {I32Null,
                             ConstantInt::get(Int32, uint32_t(LocFlags)),
                             ConstantInt::get(Int32, Reserve2Flags),
                             ConstantInt::get(Int32, SrcLocStrSize), SrcLocStr};
    Constant *Initializer =
        ConstantStruct::get(OpenMPIRBuilder::Ident, IdentData);

    // Look for existing encoding of the location + flags, not needed but
    // minimizes the difference to the existing solution while we transition.
    for (GlobalVariable &GV : M.getGlobalList())
      if (GV.getValueType() == OpenMPIRBuilder::Ident && GV.hasInitializer())
        if (GV.getInitializer() == Initializer)
          Ident = &GV;

    if (!Ident) {
      auto *GV = new GlobalVariable(
          M, OpenMPIRBuilder::Ident,
          /* isConstant = */ true, GlobalValue::PrivateLinkage, Initializer, "",
          nullptr, GlobalValue::NotThreadLocal,
          M.getDataLayout().getDefaultGlobalsAddressSpace());
      GV->setUnnamedAddr(GlobalValue::UnnamedAddr::Global);
      GV->setAlignment(Align(8));
      Ident = GV;
    }
  }

  return ConstantExpr::getPointerBitCastOrAddrSpaceCast(Ident, IdentPtr);
}

Constant *OpenMPIRBuilder::getOrCreateSrcLocStr(StringRef LocStr,
                                                uint32_t &SrcLocStrSize) {
  SrcLocStrSize = LocStr.size();
  Constant *&SrcLocStr = SrcLocStrMap[LocStr];
  if (!SrcLocStr) {
    Constant *Initializer =
        ConstantDataArray::getString(M.getContext(), LocStr);

    // Look for existing encoding of the location, not needed but minimizes the
    // difference to the existing solution while we transition.
    for (GlobalVariable &GV : M.getGlobalList())
      if (GV.isConstant() && GV.hasInitializer() &&
          GV.getInitializer() == Initializer)
        return SrcLocStr = ConstantExpr::getPointerCast(&GV, Int8Ptr);

    SrcLocStr = Builder.CreateGlobalStringPtr(LocStr, /* Name */ "",
                                              /* AddressSpace */ 0, &M);
  }
  return SrcLocStr;
}

<<<<<<< HEAD
Constant *OpenMPIRBuilder::getOrCreateSrcLocStr(
    StringRef FunctionName, StringRef FileName, unsigned Line, unsigned Column,
    unsigned EndLine, unsigned FuncLine, unsigned FuncEndLine,
    unsigned TriggerKind) {
=======
Constant *OpenMPIRBuilder::getOrCreateSrcLocStr(StringRef FunctionName,
                                                StringRef FileName,
                                                unsigned Line, unsigned Column,
                                                uint32_t &SrcLocStrSize) {
>>>>>>> 63078f79
  SmallString<128> Buffer;
  Buffer.push_back(';');
  Buffer.append(FileName);
  Buffer.push_back(';');
  Buffer.append(FunctionName);
  Buffer.push_back(';');
  Buffer.append(std::to_string(Line));
  Buffer.push_back(';');
  Buffer.append(std::to_string(Column));
  // TODO: The remaining fields are extensions for OpenACC Profiling Interface
  // support.  To make it easier to merge upstream changes to the OpenMP test
  // suite, don't generate these fields if they're all nullified.  Thus, when
  // OpenACC Profiling Interface support is upstreamed, revisit this decision.
  // See the related todo in CGOpenMPRuntime::emitUpdateLocation, which calls
  // OpenMPIRBuilder::getOrCreateSrcLocStr.
  if (EndLine || FuncLine || FuncEndLine || TriggerKind) {
    Buffer.push_back(';');
    Buffer.append(std::to_string(EndLine));
    Buffer.push_back(';');
    Buffer.append(std::to_string(FuncLine));
    Buffer.push_back(';');
    Buffer.append(std::to_string(FuncEndLine));
    Buffer.push_back(';');
    Buffer.append(std::to_string(TriggerKind));
  }
  Buffer.push_back(';');
  Buffer.push_back(';');
  return getOrCreateSrcLocStr(Buffer.str(), SrcLocStrSize);
}

Constant *
OpenMPIRBuilder::getOrCreateDefaultSrcLocStr(uint32_t &SrcLocStrSize) {
  StringRef UnknownLoc = ";unknown;unknown;0;0;;";
  return getOrCreateSrcLocStr(UnknownLoc, SrcLocStrSize);
}

Constant *OpenMPIRBuilder::getOrCreateSrcLocStr(DebugLoc DL,
                                                uint32_t &SrcLocStrSize,
                                                Function *F) {
  DILocation *DIL = DL.get();
  if (!DIL)
    return getOrCreateDefaultSrcLocStr(SrcLocStrSize);
  StringRef FileName = M.getName();
  if (DIFile *DIF = DIL->getFile())
    if (Optional<StringRef> Source = DIF->getSource())
      FileName = *Source;
  StringRef Function = DIL->getScope()->getSubprogram()->getName();
  if (Function.empty() && F)
    Function = F->getName();
  return getOrCreateSrcLocStr(Function, FileName, DIL->getLine(),
                              DIL->getColumn(), SrcLocStrSize);
}

Constant *OpenMPIRBuilder::getOrCreateSrcLocStr(const LocationDescription &Loc,
                                                uint32_t &SrcLocStrSize) {
  return getOrCreateSrcLocStr(Loc.DL, SrcLocStrSize,
                              Loc.IP.getBlock()->getParent());
}

Value *OpenMPIRBuilder::getOrCreateThreadID(Value *Ident) {
  return Builder.CreateCall(
      getOrCreateRuntimeFunctionPtr(OMPRTL___kmpc_global_thread_num), Ident,
      "omp_global_thread_num");
}

OpenMPIRBuilder::InsertPointTy
OpenMPIRBuilder::createBarrier(const LocationDescription &Loc, Directive DK,
                               bool ForceSimpleCall, bool CheckCancelFlag) {
  if (!updateToLocation(Loc))
    return Loc.IP;
  return emitBarrierImpl(Loc, DK, ForceSimpleCall, CheckCancelFlag);
}

OpenMPIRBuilder::InsertPointTy
OpenMPIRBuilder::emitBarrierImpl(const LocationDescription &Loc, Directive Kind,
                                 bool ForceSimpleCall, bool CheckCancelFlag) {
  // Build call __kmpc_cancel_barrier(loc, thread_id) or
  //            __kmpc_barrier(loc, thread_id);

  IdentFlag BarrierLocFlags;
  switch (Kind) {
  case OMPD_for:
    BarrierLocFlags = OMP_IDENT_FLAG_BARRIER_IMPL_FOR;
    break;
  case OMPD_sections:
    BarrierLocFlags = OMP_IDENT_FLAG_BARRIER_IMPL_SECTIONS;
    break;
  case OMPD_single:
    BarrierLocFlags = OMP_IDENT_FLAG_BARRIER_IMPL_SINGLE;
    break;
  case OMPD_barrier:
    BarrierLocFlags = OMP_IDENT_FLAG_BARRIER_EXPL;
    break;
  default:
    BarrierLocFlags = OMP_IDENT_FLAG_BARRIER_IMPL;
    break;
  }

  uint32_t SrcLocStrSize;
  Constant *SrcLocStr = getOrCreateSrcLocStr(Loc, SrcLocStrSize);
  Value *Args[] = {
      getOrCreateIdent(SrcLocStr, SrcLocStrSize, BarrierLocFlags),
      getOrCreateThreadID(getOrCreateIdent(SrcLocStr, SrcLocStrSize))};

  // If we are in a cancellable parallel region, barriers are cancellation
  // points.
  // TODO: Check why we would force simple calls or to ignore the cancel flag.
  bool UseCancelBarrier =
      !ForceSimpleCall && isLastFinalizationInfoCancellable(OMPD_parallel);

  Value *Result =
      Builder.CreateCall(getOrCreateRuntimeFunctionPtr(
                             UseCancelBarrier ? OMPRTL___kmpc_cancel_barrier
                                              : OMPRTL___kmpc_barrier),
                         Args);

  if (UseCancelBarrier && CheckCancelFlag)
    emitCancelationCheckImpl(Result, OMPD_parallel);

  return Builder.saveIP();
}

OpenMPIRBuilder::InsertPointTy
OpenMPIRBuilder::createCancel(const LocationDescription &Loc,
                              Value *IfCondition,
                              omp::Directive CanceledDirective) {
  if (!updateToLocation(Loc))
    return Loc.IP;

  // LLVM utilities like blocks with terminators.
  auto *UI = Builder.CreateUnreachable();

  Instruction *ThenTI = UI, *ElseTI = nullptr;
  if (IfCondition)
    SplitBlockAndInsertIfThenElse(IfCondition, UI, &ThenTI, &ElseTI);
  Builder.SetInsertPoint(ThenTI);

  Value *CancelKind = nullptr;
  switch (CanceledDirective) {
#define OMP_CANCEL_KIND(Enum, Str, DirectiveEnum, Value)                       \
  case DirectiveEnum:                                                          \
    CancelKind = Builder.getInt32(Value);                                      \
    break;
#include "llvm/Frontend/OpenMP/OMPKinds.def"
  default:
    llvm_unreachable("Unknown cancel kind!");
  }

  uint32_t SrcLocStrSize;
  Constant *SrcLocStr = getOrCreateSrcLocStr(Loc, SrcLocStrSize);
  Value *Ident = getOrCreateIdent(SrcLocStr, SrcLocStrSize);
  Value *Args[] = {Ident, getOrCreateThreadID(Ident), CancelKind};
  Value *Result = Builder.CreateCall(
      getOrCreateRuntimeFunctionPtr(OMPRTL___kmpc_cancel), Args);
  auto ExitCB = [this, CanceledDirective, Loc](InsertPointTy IP) {
    if (CanceledDirective == OMPD_parallel) {
      IRBuilder<>::InsertPointGuard IPG(Builder);
      Builder.restoreIP(IP);
      createBarrier(LocationDescription(Builder.saveIP(), Loc.DL),
                    omp::Directive::OMPD_unknown, /* ForceSimpleCall */ false,
                    /* CheckCancelFlag */ false);
    }
  };

  // The actual cancel logic is shared with others, e.g., cancel_barriers.
  emitCancelationCheckImpl(Result, CanceledDirective, ExitCB);

  // Update the insertion point and remove the terminator we introduced.
  Builder.SetInsertPoint(UI->getParent());
  UI->eraseFromParent();

  return Builder.saveIP();
}

void OpenMPIRBuilder::emitCancelationCheckImpl(Value *CancelFlag,
                                               omp::Directive CanceledDirective,
                                               FinalizeCallbackTy ExitCB) {
  assert(isLastFinalizationInfoCancellable(CanceledDirective) &&
         "Unexpected cancellation!");

  // For a cancel barrier we create two new blocks.
  BasicBlock *BB = Builder.GetInsertBlock();
  BasicBlock *NonCancellationBlock;
  if (Builder.GetInsertPoint() == BB->end()) {
    // TODO: This branch will not be needed once we moved to the
    // OpenMPIRBuilder codegen completely.
    NonCancellationBlock = BasicBlock::Create(
        BB->getContext(), BB->getName() + ".cont", BB->getParent());
  } else {
    NonCancellationBlock = SplitBlock(BB, &*Builder.GetInsertPoint());
    BB->getTerminator()->eraseFromParent();
    Builder.SetInsertPoint(BB);
  }
  BasicBlock *CancellationBlock = BasicBlock::Create(
      BB->getContext(), BB->getName() + ".cncl", BB->getParent());

  // Jump to them based on the return value.
  Value *Cmp = Builder.CreateIsNull(CancelFlag);
  Builder.CreateCondBr(Cmp, NonCancellationBlock, CancellationBlock,
                       /* TODO weight */ nullptr, nullptr);

  // From the cancellation block we finalize all variables and go to the
  // post finalization block that is known to the FiniCB callback.
  Builder.SetInsertPoint(CancellationBlock);
  if (ExitCB)
    ExitCB(Builder.saveIP());
  auto &FI = FinalizationStack.back();
  FI.FiniCB(Builder.saveIP());

  // The continuation block is where code generation continues.
  Builder.SetInsertPoint(NonCancellationBlock, NonCancellationBlock->begin());
}

IRBuilder<>::InsertPoint OpenMPIRBuilder::createParallel(
    const LocationDescription &Loc, InsertPointTy OuterAllocaIP,
    BodyGenCallbackTy BodyGenCB, PrivatizeCallbackTy PrivCB,
    FinalizeCallbackTy FiniCB, Value *IfCondition, Value *NumThreads,
    omp::ProcBindKind ProcBind, bool IsCancellable) {
  if (!updateToLocation(Loc))
    return Loc.IP;

  uint32_t SrcLocStrSize;
  Constant *SrcLocStr = getOrCreateSrcLocStr(Loc, SrcLocStrSize);
  Value *Ident = getOrCreateIdent(SrcLocStr, SrcLocStrSize);
  Value *ThreadID = getOrCreateThreadID(Ident);

  if (NumThreads) {
    // Build call __kmpc_push_num_threads(&Ident, global_tid, num_threads)
    Value *Args[] = {
        Ident, ThreadID,
        Builder.CreateIntCast(NumThreads, Int32, /*isSigned*/ false)};
    Builder.CreateCall(
        getOrCreateRuntimeFunctionPtr(OMPRTL___kmpc_push_num_threads), Args);
  }

  if (ProcBind != OMP_PROC_BIND_default) {
    // Build call __kmpc_push_proc_bind(&Ident, global_tid, proc_bind)
    Value *Args[] = {
        Ident, ThreadID,
        ConstantInt::get(Int32, unsigned(ProcBind), /*isSigned=*/true)};
    Builder.CreateCall(
        getOrCreateRuntimeFunctionPtr(OMPRTL___kmpc_push_proc_bind), Args);
  }

  BasicBlock *InsertBB = Builder.GetInsertBlock();
  Function *OuterFn = InsertBB->getParent();

  // Save the outer alloca block because the insertion iterator may get
  // invalidated and we still need this later.
  BasicBlock *OuterAllocaBlock = OuterAllocaIP.getBlock();

  // Vector to remember instructions we used only during the modeling but which
  // we want to delete at the end.
  SmallVector<Instruction *, 4> ToBeDeleted;

  // Change the location to the outer alloca insertion point to create and
  // initialize the allocas we pass into the parallel region.
  Builder.restoreIP(OuterAllocaIP);
  AllocaInst *TIDAddr = Builder.CreateAlloca(Int32, nullptr, "tid.addr");
  AllocaInst *ZeroAddr = Builder.CreateAlloca(Int32, nullptr, "zero.addr");

  // If there is an if condition we actually use the TIDAddr and ZeroAddr in the
  // program, otherwise we only need them for modeling purposes to get the
  // associated arguments in the outlined function. In the former case,
  // initialize the allocas properly, in the latter case, delete them later.
  if (IfCondition) {
    Builder.CreateStore(Constant::getNullValue(Int32), TIDAddr);
    Builder.CreateStore(Constant::getNullValue(Int32), ZeroAddr);
  } else {
    ToBeDeleted.push_back(TIDAddr);
    ToBeDeleted.push_back(ZeroAddr);
  }

  // Create an artificial insertion point that will also ensure the blocks we
  // are about to split are not degenerated.
  auto *UI = new UnreachableInst(Builder.getContext(), InsertBB);

  Instruction *ThenTI = UI, *ElseTI = nullptr;
  if (IfCondition)
    SplitBlockAndInsertIfThenElse(IfCondition, UI, &ThenTI, &ElseTI);

  BasicBlock *ThenBB = ThenTI->getParent();
  BasicBlock *PRegEntryBB = ThenBB->splitBasicBlock(ThenTI, "omp.par.entry");
  BasicBlock *PRegBodyBB =
      PRegEntryBB->splitBasicBlock(ThenTI, "omp.par.region");
  BasicBlock *PRegPreFiniBB =
      PRegBodyBB->splitBasicBlock(ThenTI, "omp.par.pre_finalize");
  BasicBlock *PRegExitBB =
      PRegPreFiniBB->splitBasicBlock(ThenTI, "omp.par.exit");

  auto FiniCBWrapper = [&](InsertPointTy IP) {
    // Hide "open-ended" blocks from the given FiniCB by setting the right jump
    // target to the region exit block.
    if (IP.getBlock()->end() == IP.getPoint()) {
      IRBuilder<>::InsertPointGuard IPG(Builder);
      Builder.restoreIP(IP);
      Instruction *I = Builder.CreateBr(PRegExitBB);
      IP = InsertPointTy(I->getParent(), I->getIterator());
    }
    assert(IP.getBlock()->getTerminator()->getNumSuccessors() == 1 &&
           IP.getBlock()->getTerminator()->getSuccessor(0) == PRegExitBB &&
           "Unexpected insertion point for finalization call!");
    return FiniCB(IP);
  };

  FinalizationStack.push_back({FiniCBWrapper, OMPD_parallel, IsCancellable});

  // Generate the privatization allocas in the block that will become the entry
  // of the outlined function.
  Builder.SetInsertPoint(PRegEntryBB->getTerminator());
  InsertPointTy InnerAllocaIP = Builder.saveIP();

  AllocaInst *PrivTIDAddr =
      Builder.CreateAlloca(Int32, nullptr, "tid.addr.local");
  Instruction *PrivTID = Builder.CreateLoad(Int32, PrivTIDAddr, "tid");

  // Add some fake uses for OpenMP provided arguments.
  ToBeDeleted.push_back(Builder.CreateLoad(Int32, TIDAddr, "tid.addr.use"));
  Instruction *ZeroAddrUse =
      Builder.CreateLoad(Int32, ZeroAddr, "zero.addr.use");
  ToBeDeleted.push_back(ZeroAddrUse);

  // ThenBB
  //   |
  //   V
  // PRegionEntryBB         <- Privatization allocas are placed here.
  //   |
  //   V
  // PRegionBodyBB          <- BodeGen is invoked here.
  //   |
  //   V
  // PRegPreFiniBB          <- The block we will start finalization from.
  //   |
  //   V
  // PRegionExitBB          <- A common exit to simplify block collection.
  //

  LLVM_DEBUG(dbgs() << "Before body codegen: " << *OuterFn << "\n");

  // Let the caller create the body.
  assert(BodyGenCB && "Expected body generation callback!");
  InsertPointTy CodeGenIP(PRegBodyBB, PRegBodyBB->begin());
  BodyGenCB(InnerAllocaIP, CodeGenIP, *PRegPreFiniBB);

  LLVM_DEBUG(dbgs() << "After  body codegen: " << *OuterFn << "\n");

  FunctionCallee RTLFn = getOrCreateRuntimeFunctionPtr(OMPRTL___kmpc_fork_call);
  if (auto *F = dyn_cast<llvm::Function>(RTLFn.getCallee())) {
    if (!F->hasMetadata(llvm::LLVMContext::MD_callback)) {
      llvm::LLVMContext &Ctx = F->getContext();
      MDBuilder MDB(Ctx);
      // Annotate the callback behavior of the __kmpc_fork_call:
      //  - The callback callee is argument number 2 (microtask).
      //  - The first two arguments of the callback callee are unknown (-1).
      //  - All variadic arguments to the __kmpc_fork_call are passed to the
      //    callback callee.
      F->addMetadata(
          llvm::LLVMContext::MD_callback,
          *llvm::MDNode::get(
              Ctx, {MDB.createCallbackEncoding(2, {-1, -1},
                                               /* VarArgsArePassed */ true)}));
    }
  }

  OutlineInfo OI;
  OI.PostOutlineCB = [=](Function &OutlinedFn) {
    // Add some known attributes.
    OutlinedFn.addParamAttr(0, Attribute::NoAlias);
    OutlinedFn.addParamAttr(1, Attribute::NoAlias);
    OutlinedFn.addFnAttr(Attribute::NoUnwind);
    OutlinedFn.addFnAttr(Attribute::NoRecurse);

    assert(OutlinedFn.arg_size() >= 2 &&
           "Expected at least tid and bounded tid as arguments");
    unsigned NumCapturedVars =
        OutlinedFn.arg_size() - /* tid & bounded tid */ 2;

    CallInst *CI = cast<CallInst>(OutlinedFn.user_back());
    CI->getParent()->setName("omp_parallel");
    Builder.SetInsertPoint(CI);

    // Build call __kmpc_fork_call(Ident, n, microtask, var1, .., varn);
    Value *ForkCallArgs[] = {
        Ident, Builder.getInt32(NumCapturedVars),
        Builder.CreateBitCast(&OutlinedFn, ParallelTaskPtr)};

    SmallVector<Value *, 16> RealArgs;
    RealArgs.append(std::begin(ForkCallArgs), std::end(ForkCallArgs));
    RealArgs.append(CI->arg_begin() + /* tid & bound tid */ 2, CI->arg_end());

    Builder.CreateCall(RTLFn, RealArgs);

    LLVM_DEBUG(dbgs() << "With fork_call placed: "
                      << *Builder.GetInsertBlock()->getParent() << "\n");

    InsertPointTy ExitIP(PRegExitBB, PRegExitBB->end());

    // Initialize the local TID stack location with the argument value.
    Builder.SetInsertPoint(PrivTID);
    Function::arg_iterator OutlinedAI = OutlinedFn.arg_begin();
    Builder.CreateStore(Builder.CreateLoad(Int32, OutlinedAI), PrivTIDAddr);

    // If no "if" clause was present we do not need the call created during
    // outlining, otherwise we reuse it in the serialized parallel region.
    if (!ElseTI) {
      CI->eraseFromParent();
    } else {

      // If an "if" clause was present we are now generating the serialized
      // version into the "else" branch.
      Builder.SetInsertPoint(ElseTI);

      // Build calls __kmpc_serialized_parallel(&Ident, GTid);
      Value *SerializedParallelCallArgs[] = {Ident, ThreadID};
      Builder.CreateCall(
          getOrCreateRuntimeFunctionPtr(OMPRTL___kmpc_serialized_parallel),
          SerializedParallelCallArgs);

      // OutlinedFn(&GTid, &zero, CapturedStruct);
      CI->removeFromParent();
      Builder.Insert(CI);

      // __kmpc_end_serialized_parallel(&Ident, GTid);
      Value *EndArgs[] = {Ident, ThreadID};
      Builder.CreateCall(
          getOrCreateRuntimeFunctionPtr(OMPRTL___kmpc_end_serialized_parallel),
          EndArgs);

      LLVM_DEBUG(dbgs() << "With serialized parallel region: "
                        << *Builder.GetInsertBlock()->getParent() << "\n");
    }

    for (Instruction *I : ToBeDeleted)
      I->eraseFromParent();
  };

  // Adjust the finalization stack, verify the adjustment, and call the
  // finalize function a last time to finalize values between the pre-fini
  // block and the exit block if we left the parallel "the normal way".
  auto FiniInfo = FinalizationStack.pop_back_val();
  (void)FiniInfo;
  assert(FiniInfo.DK == OMPD_parallel &&
         "Unexpected finalization stack state!");

  Instruction *PRegPreFiniTI = PRegPreFiniBB->getTerminator();

  InsertPointTy PreFiniIP(PRegPreFiniBB, PRegPreFiniTI->getIterator());
  FiniCB(PreFiniIP);

  OI.EntryBB = PRegEntryBB;
  OI.ExitBB = PRegExitBB;

  SmallPtrSet<BasicBlock *, 32> ParallelRegionBlockSet;
  SmallVector<BasicBlock *, 32> Blocks;
  OI.collectBlocks(ParallelRegionBlockSet, Blocks);

  // Ensure a single exit node for the outlined region by creating one.
  // We might have multiple incoming edges to the exit now due to finalizations,
  // e.g., cancel calls that cause the control flow to leave the region.
  BasicBlock *PRegOutlinedExitBB = PRegExitBB;
  PRegExitBB = SplitBlock(PRegExitBB, &*PRegExitBB->getFirstInsertionPt());
  PRegOutlinedExitBB->setName("omp.par.outlined.exit");
  Blocks.push_back(PRegOutlinedExitBB);

  CodeExtractorAnalysisCache CEAC(*OuterFn);
  CodeExtractor Extractor(Blocks, /* DominatorTree */ nullptr,
                          /* AggregateArgs */ false,
                          /* BlockFrequencyInfo */ nullptr,
                          /* BranchProbabilityInfo */ nullptr,
                          /* AssumptionCache */ nullptr,
                          /* AllowVarArgs */ true,
                          /* AllowAlloca */ true,
                          /* Suffix */ ".omp_par");

  // Find inputs to, outputs from the code region.
  BasicBlock *CommonExit = nullptr;
  SetVector<Value *> Inputs, Outputs, SinkingCands, HoistingCands;
  Extractor.findAllocas(CEAC, SinkingCands, HoistingCands, CommonExit);
  Extractor.findInputsOutputs(Inputs, Outputs, SinkingCands);

  LLVM_DEBUG(dbgs() << "Before privatization: " << *OuterFn << "\n");

  FunctionCallee TIDRTLFn =
      getOrCreateRuntimeFunctionPtr(OMPRTL___kmpc_global_thread_num);

  auto PrivHelper = [&](Value &V) {
    if (&V == TIDAddr || &V == ZeroAddr)
      return;

    SetVector<Use *> Uses;
    for (Use &U : V.uses())
      if (auto *UserI = dyn_cast<Instruction>(U.getUser()))
        if (ParallelRegionBlockSet.count(UserI->getParent()))
          Uses.insert(&U);

    // __kmpc_fork_call expects extra arguments as pointers. If the input
    // already has a pointer type, everything is fine. Otherwise, store the
    // value onto stack and load it back inside the to-be-outlined region. This
    // will ensure only the pointer will be passed to the function.
    // FIXME: if there are more than 15 trailing arguments, they must be
    // additionally packed in a struct.
    Value *Inner = &V;
    if (!V.getType()->isPointerTy()) {
      IRBuilder<>::InsertPointGuard Guard(Builder);
      LLVM_DEBUG(llvm::dbgs() << "Forwarding input as pointer: " << V << "\n");

      Builder.restoreIP(OuterAllocaIP);
      Value *Ptr =
          Builder.CreateAlloca(V.getType(), nullptr, V.getName() + ".reloaded");

      // Store to stack at end of the block that currently branches to the entry
      // block of the to-be-outlined region.
      Builder.SetInsertPoint(InsertBB,
                             InsertBB->getTerminator()->getIterator());
      Builder.CreateStore(&V, Ptr);

      // Load back next to allocations in the to-be-outlined region.
      Builder.restoreIP(InnerAllocaIP);
      Inner = Builder.CreateLoad(V.getType(), Ptr);
    }

    Value *ReplacementValue = nullptr;
    CallInst *CI = dyn_cast<CallInst>(&V);
    if (CI && CI->getCalledFunction() == TIDRTLFn.getCallee()) {
      ReplacementValue = PrivTID;
    } else {
      Builder.restoreIP(
          PrivCB(InnerAllocaIP, Builder.saveIP(), V, *Inner, ReplacementValue));
      assert(ReplacementValue &&
             "Expected copy/create callback to set replacement value!");
      if (ReplacementValue == &V)
        return;
    }

    for (Use *UPtr : Uses)
      UPtr->set(ReplacementValue);
  };

  // Reset the inner alloca insertion as it will be used for loading the values
  // wrapped into pointers before passing them into the to-be-outlined region.
  // Configure it to insert immediately after the fake use of zero address so
  // that they are available in the generated body and so that the
  // OpenMP-related values (thread ID and zero address pointers) remain leading
  // in the argument list.
  InnerAllocaIP = IRBuilder<>::InsertPoint(
      ZeroAddrUse->getParent(), ZeroAddrUse->getNextNode()->getIterator());

  // Reset the outer alloca insertion point to the entry of the relevant block
  // in case it was invalidated.
  OuterAllocaIP = IRBuilder<>::InsertPoint(
      OuterAllocaBlock, OuterAllocaBlock->getFirstInsertionPt());

  for (Value *Input : Inputs) {
    LLVM_DEBUG(dbgs() << "Captured input: " << *Input << "\n");
    PrivHelper(*Input);
  }
  LLVM_DEBUG({
    for (Value *Output : Outputs)
      LLVM_DEBUG(dbgs() << "Captured output: " << *Output << "\n");
  });
  assert(Outputs.empty() &&
         "OpenMP outlining should not produce live-out values!");

  LLVM_DEBUG(dbgs() << "After  privatization: " << *OuterFn << "\n");
  LLVM_DEBUG({
    for (auto *BB : Blocks)
      dbgs() << " PBR: " << BB->getName() << "\n";
  });

  // Register the outlined info.
  addOutlineInfo(std::move(OI));

  InsertPointTy AfterIP(UI->getParent(), UI->getParent()->end());
  UI->eraseFromParent();

  return AfterIP;
}

void OpenMPIRBuilder::emitFlush(const LocationDescription &Loc) {
  // Build call void __kmpc_flush(ident_t *loc)
  uint32_t SrcLocStrSize;
  Constant *SrcLocStr = getOrCreateSrcLocStr(Loc, SrcLocStrSize);
  Value *Args[] = {getOrCreateIdent(SrcLocStr, SrcLocStrSize)};

  Builder.CreateCall(getOrCreateRuntimeFunctionPtr(OMPRTL___kmpc_flush), Args);
}

void OpenMPIRBuilder::createFlush(const LocationDescription &Loc) {
  if (!updateToLocation(Loc))
    return;
  emitFlush(Loc);
}

void OpenMPIRBuilder::emitTaskwaitImpl(const LocationDescription &Loc) {
  // Build call kmp_int32 __kmpc_omp_taskwait(ident_t *loc, kmp_int32
  // global_tid);
  uint32_t SrcLocStrSize;
  Constant *SrcLocStr = getOrCreateSrcLocStr(Loc, SrcLocStrSize);
  Value *Ident = getOrCreateIdent(SrcLocStr, SrcLocStrSize);
  Value *Args[] = {Ident, getOrCreateThreadID(Ident)};

  // Ignore return result until untied tasks are supported.
  Builder.CreateCall(getOrCreateRuntimeFunctionPtr(OMPRTL___kmpc_omp_taskwait),
                     Args);
}

void OpenMPIRBuilder::createTaskwait(const LocationDescription &Loc) {
  if (!updateToLocation(Loc))
    return;
  emitTaskwaitImpl(Loc);
}

void OpenMPIRBuilder::emitTaskyieldImpl(const LocationDescription &Loc) {
  // Build call __kmpc_omp_taskyield(loc, thread_id, 0);
  uint32_t SrcLocStrSize;
  Constant *SrcLocStr = getOrCreateSrcLocStr(Loc, SrcLocStrSize);
  Value *Ident = getOrCreateIdent(SrcLocStr, SrcLocStrSize);
  Constant *I32Null = ConstantInt::getNullValue(Int32);
  Value *Args[] = {Ident, getOrCreateThreadID(Ident), I32Null};

  Builder.CreateCall(getOrCreateRuntimeFunctionPtr(OMPRTL___kmpc_omp_taskyield),
                     Args);
}

void OpenMPIRBuilder::createTaskyield(const LocationDescription &Loc) {
  if (!updateToLocation(Loc))
    return;
  emitTaskyieldImpl(Loc);
}

OpenMPIRBuilder::InsertPointTy OpenMPIRBuilder::createSections(
    const LocationDescription &Loc, InsertPointTy AllocaIP,
    ArrayRef<StorableBodyGenCallbackTy> SectionCBs, PrivatizeCallbackTy PrivCB,
    FinalizeCallbackTy FiniCB, bool IsCancellable, bool IsNowait) {
  if (!updateToLocation(Loc))
    return Loc.IP;

  auto FiniCBWrapper = [&](InsertPointTy IP) {
    if (IP.getBlock()->end() != IP.getPoint())
      return FiniCB(IP);
    // This must be done otherwise any nested constructs using FinalizeOMPRegion
    // will fail because that function requires the Finalization Basic Block to
    // have a terminator, which is already removed by EmitOMPRegionBody.
    // IP is currently at cancelation block.
    // We need to backtrack to the condition block to fetch
    // the exit block and create a branch from cancelation
    // to exit block.
    IRBuilder<>::InsertPointGuard IPG(Builder);
    Builder.restoreIP(IP);
    auto *CaseBB = IP.getBlock()->getSinglePredecessor();
    auto *CondBB = CaseBB->getSinglePredecessor()->getSinglePredecessor();
    auto *ExitBB = CondBB->getTerminator()->getSuccessor(1);
    Instruction *I = Builder.CreateBr(ExitBB);
    IP = InsertPointTy(I->getParent(), I->getIterator());
    return FiniCB(IP);
  };

  FinalizationStack.push_back({FiniCBWrapper, OMPD_sections, IsCancellable});

  // Each section is emitted as a switch case
  // Each finalization callback is handled from clang.EmitOMPSectionDirective()
  // -> OMP.createSection() which generates the IR for each section
  // Iterate through all sections and emit a switch construct:
  // switch (IV) {
  //   case 0:
  //     <SectionStmt[0]>;
  //     break;
  // ...
  //   case <NumSection> - 1:
  //     <SectionStmt[<NumSection> - 1]>;
  //     break;
  // }
  // ...
  // section_loop.after:
  // <FiniCB>;
  auto LoopBodyGenCB = [&](InsertPointTy CodeGenIP, Value *IndVar) {
    auto *CurFn = CodeGenIP.getBlock()->getParent();
    auto *ForIncBB = CodeGenIP.getBlock()->getSingleSuccessor();
    auto *ForExitBB = CodeGenIP.getBlock()
                          ->getSinglePredecessor()
                          ->getTerminator()
                          ->getSuccessor(1);
    SwitchInst *SwitchStmt = Builder.CreateSwitch(IndVar, ForIncBB);
    Builder.restoreIP(CodeGenIP);
    unsigned CaseNumber = 0;
    for (auto SectionCB : SectionCBs) {
      auto *CaseBB = BasicBlock::Create(M.getContext(),
                                        "omp_section_loop.body.case", CurFn);
      SwitchStmt->addCase(Builder.getInt32(CaseNumber), CaseBB);
      Builder.SetInsertPoint(CaseBB);
      SectionCB(InsertPointTy(), Builder.saveIP(), *ForExitBB);
      CaseNumber++;
    }
    // remove the existing terminator from body BB since there can be no
    // terminators after switch/case
    CodeGenIP.getBlock()->getTerminator()->eraseFromParent();
  };
  // Loop body ends here
  // LowerBound, UpperBound, and STride for createCanonicalLoop
  Type *I32Ty = Type::getInt32Ty(M.getContext());
  Value *LB = ConstantInt::get(I32Ty, 0);
  Value *UB = ConstantInt::get(I32Ty, SectionCBs.size());
  Value *ST = ConstantInt::get(I32Ty, 1);
  llvm::CanonicalLoopInfo *LoopInfo = createCanonicalLoop(
      Loc, LoopBodyGenCB, LB, UB, ST, true, false, AllocaIP, "section_loop");
  Builder.SetInsertPoint(AllocaIP.getBlock()->getTerminator());
  AllocaIP = Builder.saveIP();
  InsertPointTy AfterIP =
      applyStaticWorkshareLoop(Loc.DL, LoopInfo, AllocaIP, !IsNowait);
  BasicBlock *LoopAfterBB = AfterIP.getBlock();
  Instruction *SplitPos = LoopAfterBB->getTerminator();
  if (!isa_and_nonnull<BranchInst>(SplitPos))
    SplitPos = new UnreachableInst(Builder.getContext(), LoopAfterBB);
  // ExitBB after LoopAfterBB because LoopAfterBB is used for FinalizationCB,
  // which requires a BB with branch
  BasicBlock *ExitBB =
      LoopAfterBB->splitBasicBlock(SplitPos, "omp_sections.end");
  SplitPos->eraseFromParent();

  // Apply the finalization callback in LoopAfterBB
  auto FiniInfo = FinalizationStack.pop_back_val();
  assert(FiniInfo.DK == OMPD_sections &&
         "Unexpected finalization stack state!");
  Builder.SetInsertPoint(LoopAfterBB->getTerminator());
  FiniInfo.FiniCB(Builder.saveIP());
  Builder.SetInsertPoint(ExitBB);

  return Builder.saveIP();
}

OpenMPIRBuilder::InsertPointTy
OpenMPIRBuilder::createSection(const LocationDescription &Loc,
                               BodyGenCallbackTy BodyGenCB,
                               FinalizeCallbackTy FiniCB) {
  if (!updateToLocation(Loc))
    return Loc.IP;

  auto FiniCBWrapper = [&](InsertPointTy IP) {
    if (IP.getBlock()->end() != IP.getPoint())
      return FiniCB(IP);
    // This must be done otherwise any nested constructs using FinalizeOMPRegion
    // will fail because that function requires the Finalization Basic Block to
    // have a terminator, which is already removed by EmitOMPRegionBody.
    // IP is currently at cancelation block.
    // We need to backtrack to the condition block to fetch
    // the exit block and create a branch from cancelation
    // to exit block.
    IRBuilder<>::InsertPointGuard IPG(Builder);
    Builder.restoreIP(IP);
    auto *CaseBB = Loc.IP.getBlock();
    auto *CondBB = CaseBB->getSinglePredecessor()->getSinglePredecessor();
    auto *ExitBB = CondBB->getTerminator()->getSuccessor(1);
    Instruction *I = Builder.CreateBr(ExitBB);
    IP = InsertPointTy(I->getParent(), I->getIterator());
    return FiniCB(IP);
  };

  Directive OMPD = Directive::OMPD_sections;
  // Since we are using Finalization Callback here, HasFinalize
  // and IsCancellable have to be true
  return EmitOMPInlinedRegion(OMPD, nullptr, nullptr, BodyGenCB, FiniCBWrapper,
                              /*Conditional*/ false, /*hasFinalize*/ true,
                              /*IsCancellable*/ true);
}

/// Create a function with a unique name and a "void (i8*, i8*)" signature in
/// the given module and return it.
Function *getFreshReductionFunc(Module &M) {
  Type *VoidTy = Type::getVoidTy(M.getContext());
  Type *Int8PtrTy = Type::getInt8PtrTy(M.getContext());
  auto *FuncTy =
      FunctionType::get(VoidTy, {Int8PtrTy, Int8PtrTy}, /* IsVarArg */ false);
  return Function::Create(FuncTy, GlobalVariable::InternalLinkage,
                          M.getDataLayout().getDefaultGlobalsAddressSpace(),
                          ".omp.reduction.func", &M);
}

OpenMPIRBuilder::InsertPointTy OpenMPIRBuilder::createReductions(
    const LocationDescription &Loc, InsertPointTy AllocaIP,
    ArrayRef<ReductionInfo> ReductionInfos, bool IsNoWait) {
  for (const ReductionInfo &RI : ReductionInfos) {
    (void)RI;
    assert(RI.Variable && "expected non-null variable");
    assert(RI.PrivateVariable && "expected non-null private variable");
    assert(RI.ReductionGen && "expected non-null reduction generator callback");
    assert(RI.Variable->getType() == RI.PrivateVariable->getType() &&
           "expected variables and their private equivalents to have the same "
           "type");
    assert(RI.Variable->getType()->isPointerTy() &&
           "expected variables to be pointers");
  }

  if (!updateToLocation(Loc))
    return InsertPointTy();

  BasicBlock *InsertBlock = Loc.IP.getBlock();
  BasicBlock *ContinuationBlock =
      InsertBlock->splitBasicBlock(Loc.IP.getPoint(), "reduce.finalize");
  InsertBlock->getTerminator()->eraseFromParent();

  // Create and populate array of type-erased pointers to private reduction
  // values.
  unsigned NumReductions = ReductionInfos.size();
  Type *RedArrayTy = ArrayType::get(Builder.getInt8PtrTy(), NumReductions);
  Builder.restoreIP(AllocaIP);
  Value *RedArray = Builder.CreateAlloca(RedArrayTy, nullptr, "red.array");

  Builder.SetInsertPoint(InsertBlock, InsertBlock->end());

  for (auto En : enumerate(ReductionInfos)) {
    unsigned Index = En.index();
    const ReductionInfo &RI = En.value();
    Value *RedArrayElemPtr = Builder.CreateConstInBoundsGEP2_64(
        RedArrayTy, RedArray, 0, Index, "red.array.elem." + Twine(Index));
    Value *Casted =
        Builder.CreateBitCast(RI.PrivateVariable, Builder.getInt8PtrTy(),
                              "private.red.var." + Twine(Index) + ".casted");
    Builder.CreateStore(Casted, RedArrayElemPtr);
  }

  // Emit a call to the runtime function that orchestrates the reduction.
  // Declare the reduction function in the process.
  Function *Func = Builder.GetInsertBlock()->getParent();
  Module *Module = Func->getParent();
  Value *RedArrayPtr =
      Builder.CreateBitCast(RedArray, Builder.getInt8PtrTy(), "red.array.ptr");
  uint32_t SrcLocStrSize;
  Constant *SrcLocStr = getOrCreateSrcLocStr(Loc, SrcLocStrSize);
  bool CanGenerateAtomic =
      llvm::all_of(ReductionInfos, [](const ReductionInfo &RI) {
        return RI.AtomicReductionGen;
      });
  Value *Ident = getOrCreateIdent(SrcLocStr, SrcLocStrSize,
                                  CanGenerateAtomic
                                      ? IdentFlag::OMP_IDENT_FLAG_ATOMIC_REDUCE
                                      : IdentFlag(0));
  Value *ThreadId = getOrCreateThreadID(Ident);
  Constant *NumVariables = Builder.getInt32(NumReductions);
  const DataLayout &DL = Module->getDataLayout();
  unsigned RedArrayByteSize = DL.getTypeStoreSize(RedArrayTy);
  Constant *RedArraySize = Builder.getInt64(RedArrayByteSize);
  Function *ReductionFunc = getFreshReductionFunc(*Module);
  Value *Lock = getOMPCriticalRegionLock(".reduction");
  Function *ReduceFunc = getOrCreateRuntimeFunctionPtr(
      IsNoWait ? RuntimeFunction::OMPRTL___kmpc_reduce_nowait
               : RuntimeFunction::OMPRTL___kmpc_reduce);
  CallInst *ReduceCall =
      Builder.CreateCall(ReduceFunc,
                         {Ident, ThreadId, NumVariables, RedArraySize,
                          RedArrayPtr, ReductionFunc, Lock},
                         "reduce");

  // Create final reduction entry blocks for the atomic and non-atomic case.
  // Emit IR that dispatches control flow to one of the blocks based on the
  // reduction supporting the atomic mode.
  BasicBlock *NonAtomicRedBlock =
      BasicBlock::Create(Module->getContext(), "reduce.switch.nonatomic", Func);
  BasicBlock *AtomicRedBlock =
      BasicBlock::Create(Module->getContext(), "reduce.switch.atomic", Func);
  SwitchInst *Switch =
      Builder.CreateSwitch(ReduceCall, ContinuationBlock, /* NumCases */ 2);
  Switch->addCase(Builder.getInt32(1), NonAtomicRedBlock);
  Switch->addCase(Builder.getInt32(2), AtomicRedBlock);

  // Populate the non-atomic reduction using the elementwise reduction function.
  // This loads the elements from the global and private variables and reduces
  // them before storing back the result to the global variable.
  Builder.SetInsertPoint(NonAtomicRedBlock);
  for (auto En : enumerate(ReductionInfos)) {
    const ReductionInfo &RI = En.value();
    Type *ValueType = RI.ElementType;
    Value *RedValue = Builder.CreateLoad(ValueType, RI.Variable,
                                         "red.value." + Twine(En.index()));
    Value *PrivateRedValue =
        Builder.CreateLoad(ValueType, RI.PrivateVariable,
                           "red.private.value." + Twine(En.index()));
    Value *Reduced;
    Builder.restoreIP(
        RI.ReductionGen(Builder.saveIP(), RedValue, PrivateRedValue, Reduced));
    if (!Builder.GetInsertBlock())
      return InsertPointTy();
    Builder.CreateStore(Reduced, RI.Variable);
  }
  Function *EndReduceFunc = getOrCreateRuntimeFunctionPtr(
      IsNoWait ? RuntimeFunction::OMPRTL___kmpc_end_reduce_nowait
               : RuntimeFunction::OMPRTL___kmpc_end_reduce);
  Builder.CreateCall(EndReduceFunc, {Ident, ThreadId, Lock});
  Builder.CreateBr(ContinuationBlock);

  // Populate the atomic reduction using the atomic elementwise reduction
  // function. There are no loads/stores here because they will be happening
  // inside the atomic elementwise reduction.
  Builder.SetInsertPoint(AtomicRedBlock);
  if (CanGenerateAtomic) {
    for (const ReductionInfo &RI : ReductionInfos) {
      Builder.restoreIP(RI.AtomicReductionGen(Builder.saveIP(), RI.ElementType,
                                              RI.Variable, RI.PrivateVariable));
      if (!Builder.GetInsertBlock())
        return InsertPointTy();
    }
    Builder.CreateBr(ContinuationBlock);
  } else {
    Builder.CreateUnreachable();
  }

  // Populate the outlined reduction function using the elementwise reduction
  // function. Partial values are extracted from the type-erased array of
  // pointers to private variables.
  BasicBlock *ReductionFuncBlock =
      BasicBlock::Create(Module->getContext(), "", ReductionFunc);
  Builder.SetInsertPoint(ReductionFuncBlock);
  Value *LHSArrayPtr = Builder.CreateBitCast(ReductionFunc->getArg(0),
                                             RedArrayTy->getPointerTo());
  Value *RHSArrayPtr = Builder.CreateBitCast(ReductionFunc->getArg(1),
                                             RedArrayTy->getPointerTo());
  for (auto En : enumerate(ReductionInfos)) {
    const ReductionInfo &RI = En.value();
    Value *LHSI8PtrPtr = Builder.CreateConstInBoundsGEP2_64(
        RedArrayTy, LHSArrayPtr, 0, En.index());
    Value *LHSI8Ptr = Builder.CreateLoad(Builder.getInt8PtrTy(), LHSI8PtrPtr);
    Value *LHSPtr = Builder.CreateBitCast(LHSI8Ptr, RI.Variable->getType());
    Value *LHS = Builder.CreateLoad(RI.ElementType, LHSPtr);
    Value *RHSI8PtrPtr = Builder.CreateConstInBoundsGEP2_64(
        RedArrayTy, RHSArrayPtr, 0, En.index());
    Value *RHSI8Ptr = Builder.CreateLoad(Builder.getInt8PtrTy(), RHSI8PtrPtr);
    Value *RHSPtr =
        Builder.CreateBitCast(RHSI8Ptr, RI.PrivateVariable->getType());
    Value *RHS = Builder.CreateLoad(RI.ElementType, RHSPtr);
    Value *Reduced;
    Builder.restoreIP(RI.ReductionGen(Builder.saveIP(), LHS, RHS, Reduced));
    if (!Builder.GetInsertBlock())
      return InsertPointTy();
    Builder.CreateStore(Reduced, LHSPtr);
  }
  Builder.CreateRetVoid();

  Builder.SetInsertPoint(ContinuationBlock);
  return Builder.saveIP();
}

OpenMPIRBuilder::InsertPointTy
OpenMPIRBuilder::createMaster(const LocationDescription &Loc,
                              BodyGenCallbackTy BodyGenCB,
                              FinalizeCallbackTy FiniCB) {

  if (!updateToLocation(Loc))
    return Loc.IP;

  Directive OMPD = Directive::OMPD_master;
  uint32_t SrcLocStrSize;
  Constant *SrcLocStr = getOrCreateSrcLocStr(Loc, SrcLocStrSize);
  Value *Ident = getOrCreateIdent(SrcLocStr, SrcLocStrSize);
  Value *ThreadId = getOrCreateThreadID(Ident);
  Value *Args[] = {Ident, ThreadId};

  Function *EntryRTLFn = getOrCreateRuntimeFunctionPtr(OMPRTL___kmpc_master);
  Instruction *EntryCall = Builder.CreateCall(EntryRTLFn, Args);

  Function *ExitRTLFn = getOrCreateRuntimeFunctionPtr(OMPRTL___kmpc_end_master);
  Instruction *ExitCall = Builder.CreateCall(ExitRTLFn, Args);

  return EmitOMPInlinedRegion(OMPD, EntryCall, ExitCall, BodyGenCB, FiniCB,
                              /*Conditional*/ true, /*hasFinalize*/ true);
}

OpenMPIRBuilder::InsertPointTy
OpenMPIRBuilder::createMasked(const LocationDescription &Loc,
                              BodyGenCallbackTy BodyGenCB,
                              FinalizeCallbackTy FiniCB, Value *Filter) {
  if (!updateToLocation(Loc))
    return Loc.IP;

  Directive OMPD = Directive::OMPD_masked;
  uint32_t SrcLocStrSize;
  Constant *SrcLocStr = getOrCreateSrcLocStr(Loc, SrcLocStrSize);
  Value *Ident = getOrCreateIdent(SrcLocStr, SrcLocStrSize);
  Value *ThreadId = getOrCreateThreadID(Ident);
  Value *Args[] = {Ident, ThreadId, Filter};
  Value *ArgsEnd[] = {Ident, ThreadId};

  Function *EntryRTLFn = getOrCreateRuntimeFunctionPtr(OMPRTL___kmpc_masked);
  Instruction *EntryCall = Builder.CreateCall(EntryRTLFn, Args);

  Function *ExitRTLFn = getOrCreateRuntimeFunctionPtr(OMPRTL___kmpc_end_masked);
  Instruction *ExitCall = Builder.CreateCall(ExitRTLFn, ArgsEnd);

  return EmitOMPInlinedRegion(OMPD, EntryCall, ExitCall, BodyGenCB, FiniCB,
                              /*Conditional*/ true, /*hasFinalize*/ true);
}

CanonicalLoopInfo *OpenMPIRBuilder::createLoopSkeleton(
    DebugLoc DL, Value *TripCount, Function *F, BasicBlock *PreInsertBefore,
    BasicBlock *PostInsertBefore, const Twine &Name) {
  Module *M = F->getParent();
  LLVMContext &Ctx = M->getContext();
  Type *IndVarTy = TripCount->getType();

  // Create the basic block structure.
  BasicBlock *Preheader =
      BasicBlock::Create(Ctx, "omp_" + Name + ".preheader", F, PreInsertBefore);
  BasicBlock *Header =
      BasicBlock::Create(Ctx, "omp_" + Name + ".header", F, PreInsertBefore);
  BasicBlock *Cond =
      BasicBlock::Create(Ctx, "omp_" + Name + ".cond", F, PreInsertBefore);
  BasicBlock *Body =
      BasicBlock::Create(Ctx, "omp_" + Name + ".body", F, PreInsertBefore);
  BasicBlock *Latch =
      BasicBlock::Create(Ctx, "omp_" + Name + ".inc", F, PostInsertBefore);
  BasicBlock *Exit =
      BasicBlock::Create(Ctx, "omp_" + Name + ".exit", F, PostInsertBefore);
  BasicBlock *After =
      BasicBlock::Create(Ctx, "omp_" + Name + ".after", F, PostInsertBefore);

  // Use specified DebugLoc for new instructions.
  Builder.SetCurrentDebugLocation(DL);

  Builder.SetInsertPoint(Preheader);
  Builder.CreateBr(Header);

  Builder.SetInsertPoint(Header);
  PHINode *IndVarPHI = Builder.CreatePHI(IndVarTy, 2, "omp_" + Name + ".iv");
  IndVarPHI->addIncoming(ConstantInt::get(IndVarTy, 0), Preheader);
  Builder.CreateBr(Cond);

  Builder.SetInsertPoint(Cond);
  Value *Cmp =
      Builder.CreateICmpULT(IndVarPHI, TripCount, "omp_" + Name + ".cmp");
  Builder.CreateCondBr(Cmp, Body, Exit);

  Builder.SetInsertPoint(Body);
  Builder.CreateBr(Latch);

  Builder.SetInsertPoint(Latch);
  Value *Next = Builder.CreateAdd(IndVarPHI, ConstantInt::get(IndVarTy, 1),
                                  "omp_" + Name + ".next", /*HasNUW=*/true);
  Builder.CreateBr(Header);
  IndVarPHI->addIncoming(Next, Latch);

  Builder.SetInsertPoint(Exit);
  Builder.CreateBr(After);

  // Remember and return the canonical control flow.
  LoopInfos.emplace_front();
  CanonicalLoopInfo *CL = &LoopInfos.front();

  CL->Header = Header;
  CL->Cond = Cond;
  CL->Latch = Latch;
  CL->Exit = Exit;

#ifndef NDEBUG
  CL->assertOK();
#endif
  return CL;
}

CanonicalLoopInfo *
OpenMPIRBuilder::createCanonicalLoop(const LocationDescription &Loc,
                                     LoopBodyGenCallbackTy BodyGenCB,
                                     Value *TripCount, const Twine &Name) {
  BasicBlock *BB = Loc.IP.getBlock();
  BasicBlock *NextBB = BB->getNextNode();

  CanonicalLoopInfo *CL = createLoopSkeleton(Loc.DL, TripCount, BB->getParent(),
                                             NextBB, NextBB, Name);
  BasicBlock *After = CL->getAfter();

  // If location is not set, don't connect the loop.
  if (updateToLocation(Loc)) {
    // Split the loop at the insertion point: Branch to the preheader and move
    // every following instruction to after the loop (the After BB). Also, the
    // new successor is the loop's after block.
    Builder.CreateBr(CL->getPreheader());
    After->getInstList().splice(After->begin(), BB->getInstList(),
                                Builder.GetInsertPoint(), BB->end());
    After->replaceSuccessorsPhiUsesWith(BB, After);
  }

  // Emit the body content. We do it after connecting the loop to the CFG to
  // avoid that the callback encounters degenerate BBs.
  BodyGenCB(CL->getBodyIP(), CL->getIndVar());

#ifndef NDEBUG
  CL->assertOK();
#endif
  return CL;
}

CanonicalLoopInfo *OpenMPIRBuilder::createCanonicalLoop(
    const LocationDescription &Loc, LoopBodyGenCallbackTy BodyGenCB,
    Value *Start, Value *Stop, Value *Step, bool IsSigned, bool InclusiveStop,
    InsertPointTy ComputeIP, const Twine &Name) {

  // Consider the following difficulties (assuming 8-bit signed integers):
  //  * Adding \p Step to the loop counter which passes \p Stop may overflow:
  //      DO I = 1, 100, 50
  ///  * A \p Step of INT_MIN cannot not be normalized to a positive direction:
  //      DO I = 100, 0, -128

  // Start, Stop and Step must be of the same integer type.
  auto *IndVarTy = cast<IntegerType>(Start->getType());
  assert(IndVarTy == Stop->getType() && "Stop type mismatch");
  assert(IndVarTy == Step->getType() && "Step type mismatch");

  LocationDescription ComputeLoc =
      ComputeIP.isSet() ? LocationDescription(ComputeIP, Loc.DL) : Loc;
  updateToLocation(ComputeLoc);

  ConstantInt *Zero = ConstantInt::get(IndVarTy, 0);
  ConstantInt *One = ConstantInt::get(IndVarTy, 1);

  // Like Step, but always positive.
  Value *Incr = Step;

  // Distance between Start and Stop; always positive.
  Value *Span;

  // Condition whether there are no iterations are executed at all, e.g. because
  // UB < LB.
  Value *ZeroCmp;

  if (IsSigned) {
    // Ensure that increment is positive. If not, negate and invert LB and UB.
    Value *IsNeg = Builder.CreateICmpSLT(Step, Zero);
    Incr = Builder.CreateSelect(IsNeg, Builder.CreateNeg(Step), Step);
    Value *LB = Builder.CreateSelect(IsNeg, Stop, Start);
    Value *UB = Builder.CreateSelect(IsNeg, Start, Stop);
    Span = Builder.CreateSub(UB, LB, "", false, true);
    ZeroCmp = Builder.CreateICmp(
        InclusiveStop ? CmpInst::ICMP_SLT : CmpInst::ICMP_SLE, UB, LB);
  } else {
    Span = Builder.CreateSub(Stop, Start, "", true);
    ZeroCmp = Builder.CreateICmp(
        InclusiveStop ? CmpInst::ICMP_ULT : CmpInst::ICMP_ULE, Stop, Start);
  }

  Value *CountIfLooping;
  if (InclusiveStop) {
    CountIfLooping = Builder.CreateAdd(Builder.CreateUDiv(Span, Incr), One);
  } else {
    // Avoid incrementing past stop since it could overflow.
    Value *CountIfTwo = Builder.CreateAdd(
        Builder.CreateUDiv(Builder.CreateSub(Span, One), Incr), One);
    Value *OneCmp = Builder.CreateICmp(
        InclusiveStop ? CmpInst::ICMP_ULT : CmpInst::ICMP_ULE, Span, Incr);
    CountIfLooping = Builder.CreateSelect(OneCmp, One, CountIfTwo);
  }
  Value *TripCount = Builder.CreateSelect(ZeroCmp, Zero, CountIfLooping,
                                          "omp_" + Name + ".tripcount");

  auto BodyGen = [=](InsertPointTy CodeGenIP, Value *IV) {
    Builder.restoreIP(CodeGenIP);
    Value *Span = Builder.CreateMul(IV, Step);
    Value *IndVar = Builder.CreateAdd(Span, Start);
    BodyGenCB(Builder.saveIP(), IndVar);
  };
  LocationDescription LoopLoc = ComputeIP.isSet() ? Loc.IP : Builder.saveIP();
  return createCanonicalLoop(LoopLoc, BodyGen, TripCount, Name);
}

// Returns an LLVM function to call for initializing loop bounds using OpenMP
// static scheduling depending on `type`. Only i32 and i64 are supported by the
// runtime. Always interpret integers as unsigned similarly to
// CanonicalLoopInfo.
static FunctionCallee getKmpcForStaticInitForType(Type *Ty, Module &M,
                                                  OpenMPIRBuilder &OMPBuilder) {
  unsigned Bitwidth = Ty->getIntegerBitWidth();
  if (Bitwidth == 32)
    return OMPBuilder.getOrCreateRuntimeFunction(
        M, omp::RuntimeFunction::OMPRTL___kmpc_for_static_init_4u);
  if (Bitwidth == 64)
    return OMPBuilder.getOrCreateRuntimeFunction(
        M, omp::RuntimeFunction::OMPRTL___kmpc_for_static_init_8u);
  llvm_unreachable("unknown OpenMP loop iterator bitwidth");
}

// Sets the number of loop iterations to the given value. This value must be
// valid in the condition block (i.e., defined in the preheader) and is
// interpreted as an unsigned integer.
void setCanonicalLoopTripCount(CanonicalLoopInfo *CLI, Value *TripCount) {
  Instruction *CmpI = &CLI->getCond()->front();
  assert(isa<CmpInst>(CmpI) && "First inst must compare IV with TripCount");
  CmpI->setOperand(1, TripCount);
  CLI->assertOK();
}

OpenMPIRBuilder::InsertPointTy
OpenMPIRBuilder::applyStaticWorkshareLoop(DebugLoc DL, CanonicalLoopInfo *CLI,
                                          InsertPointTy AllocaIP,
                                          bool NeedsBarrier, Value *Chunk) {
  assert(CLI->isValid() && "Requires a valid canonical loop");

  // Set up the source location value for OpenMP runtime.
  Builder.restoreIP(CLI->getPreheaderIP());
  Builder.SetCurrentDebugLocation(DL);

  uint32_t SrcLocStrSize;
  Constant *SrcLocStr = getOrCreateSrcLocStr(DL, SrcLocStrSize);
  Value *SrcLoc = getOrCreateIdent(SrcLocStr, SrcLocStrSize);

  // Declare useful OpenMP runtime functions.
  Value *IV = CLI->getIndVar();
  Type *IVTy = IV->getType();
  FunctionCallee StaticInit = getKmpcForStaticInitForType(IVTy, M, *this);
  FunctionCallee StaticFini =
      getOrCreateRuntimeFunction(M, omp::OMPRTL___kmpc_for_static_fini);

  // Allocate space for computed loop bounds as expected by the "init" function.
  Builder.restoreIP(AllocaIP);
  Type *I32Type = Type::getInt32Ty(M.getContext());
  Value *PLastIter = Builder.CreateAlloca(I32Type, nullptr, "p.lastiter");
  Value *PLowerBound = Builder.CreateAlloca(IVTy, nullptr, "p.lowerbound");
  Value *PUpperBound = Builder.CreateAlloca(IVTy, nullptr, "p.upperbound");
  Value *PStride = Builder.CreateAlloca(IVTy, nullptr, "p.stride");

  // At the end of the preheader, prepare for calling the "init" function by
  // storing the current loop bounds into the allocated space. A canonical loop
  // always iterates from 0 to trip-count with step 1. Note that "init" expects
  // and produces an inclusive upper bound.
  Builder.SetInsertPoint(CLI->getPreheader()->getTerminator());
  Constant *Zero = ConstantInt::get(IVTy, 0);
  Constant *One = ConstantInt::get(IVTy, 1);
  Builder.CreateStore(Zero, PLowerBound);
  Value *UpperBound = Builder.CreateSub(CLI->getTripCount(), One);
  Builder.CreateStore(UpperBound, PUpperBound);
  Builder.CreateStore(One, PStride);

  // FIXME: schedule(static) is NOT the same as schedule(static,1)
  if (!Chunk)
    Chunk = One;

  Value *ThreadNum = getOrCreateThreadID(SrcLoc);

  Constant *SchedulingType =
      ConstantInt::get(I32Type, static_cast<int>(OMPScheduleType::Static));

  // Call the "init" function and update the trip count of the loop with the
  // value it produced.
  Builder.CreateCall(StaticInit,
                     {SrcLoc, ThreadNum, SchedulingType, PLastIter, PLowerBound,
                      PUpperBound, PStride, One, Chunk});
  Value *LowerBound = Builder.CreateLoad(IVTy, PLowerBound);
  Value *InclusiveUpperBound = Builder.CreateLoad(IVTy, PUpperBound);
  Value *TripCountMinusOne = Builder.CreateSub(InclusiveUpperBound, LowerBound);
  Value *TripCount = Builder.CreateAdd(TripCountMinusOne, One);
  setCanonicalLoopTripCount(CLI, TripCount);

  // Update all uses of the induction variable except the one in the condition
  // block that compares it with the actual upper bound, and the increment in
  // the latch block.
  // TODO: this can eventually move to CanonicalLoopInfo or to a new
  // CanonicalLoopInfoUpdater interface.
  Builder.SetInsertPoint(CLI->getBody(), CLI->getBody()->getFirstInsertionPt());
  Value *UpdatedIV = Builder.CreateAdd(IV, LowerBound);
  IV->replaceUsesWithIf(UpdatedIV, [&](Use &U) {
    auto *Instr = dyn_cast<Instruction>(U.getUser());
    return !Instr ||
           (Instr->getParent() != CLI->getCond() &&
            Instr->getParent() != CLI->getLatch() && Instr != UpdatedIV);
  });

  // In the "exit" block, call the "fini" function.
  Builder.SetInsertPoint(CLI->getExit(),
                         CLI->getExit()->getTerminator()->getIterator());
  Builder.CreateCall(StaticFini, {SrcLoc, ThreadNum});

  // Add the barrier if requested.
  if (NeedsBarrier)
    createBarrier(LocationDescription(Builder.saveIP(), DL),
                  omp::Directive::OMPD_for, /* ForceSimpleCall */ false,
                  /* CheckCancelFlag */ false);

  InsertPointTy AfterIP = CLI->getAfterIP();
  CLI->invalidate();

  return AfterIP;
}

OpenMPIRBuilder::InsertPointTy
OpenMPIRBuilder::applyWorkshareLoop(DebugLoc DL, CanonicalLoopInfo *CLI,
                                    InsertPointTy AllocaIP, bool NeedsBarrier) {
  // Currently only supports static schedules.
  return applyStaticWorkshareLoop(DL, CLI, AllocaIP, NeedsBarrier);
}

/// Returns an LLVM function to call for initializing loop bounds using OpenMP
/// dynamic scheduling depending on `type`. Only i32 and i64 are supported by
/// the runtime. Always interpret integers as unsigned similarly to
/// CanonicalLoopInfo.
static FunctionCallee
getKmpcForDynamicInitForType(Type *Ty, Module &M, OpenMPIRBuilder &OMPBuilder) {
  unsigned Bitwidth = Ty->getIntegerBitWidth();
  if (Bitwidth == 32)
    return OMPBuilder.getOrCreateRuntimeFunction(
        M, omp::RuntimeFunction::OMPRTL___kmpc_dispatch_init_4u);
  if (Bitwidth == 64)
    return OMPBuilder.getOrCreateRuntimeFunction(
        M, omp::RuntimeFunction::OMPRTL___kmpc_dispatch_init_8u);
  llvm_unreachable("unknown OpenMP loop iterator bitwidth");
}

/// Returns an LLVM function to call for updating the next loop using OpenMP
/// dynamic scheduling depending on `type`. Only i32 and i64 are supported by
/// the runtime. Always interpret integers as unsigned similarly to
/// CanonicalLoopInfo.
static FunctionCallee
getKmpcForDynamicNextForType(Type *Ty, Module &M, OpenMPIRBuilder &OMPBuilder) {
  unsigned Bitwidth = Ty->getIntegerBitWidth();
  if (Bitwidth == 32)
    return OMPBuilder.getOrCreateRuntimeFunction(
        M, omp::RuntimeFunction::OMPRTL___kmpc_dispatch_next_4u);
  if (Bitwidth == 64)
    return OMPBuilder.getOrCreateRuntimeFunction(
        M, omp::RuntimeFunction::OMPRTL___kmpc_dispatch_next_8u);
  llvm_unreachable("unknown OpenMP loop iterator bitwidth");
}

OpenMPIRBuilder::InsertPointTy OpenMPIRBuilder::applyDynamicWorkshareLoop(
    DebugLoc DL, CanonicalLoopInfo *CLI, InsertPointTy AllocaIP,
    OMPScheduleType SchedType, bool NeedsBarrier, Value *Chunk) {
  assert(CLI->isValid() && "Requires a valid canonical loop");

  // Set up the source location value for OpenMP runtime.
  Builder.SetCurrentDebugLocation(DL);

  uint32_t SrcLocStrSize;
  Constant *SrcLocStr = getOrCreateSrcLocStr(DL, SrcLocStrSize);
  Value *SrcLoc = getOrCreateIdent(SrcLocStr, SrcLocStrSize);

  // Declare useful OpenMP runtime functions.
  Value *IV = CLI->getIndVar();
  Type *IVTy = IV->getType();
  FunctionCallee DynamicInit = getKmpcForDynamicInitForType(IVTy, M, *this);
  FunctionCallee DynamicNext = getKmpcForDynamicNextForType(IVTy, M, *this);

  // Allocate space for computed loop bounds as expected by the "init" function.
  Builder.restoreIP(AllocaIP);
  Type *I32Type = Type::getInt32Ty(M.getContext());
  Value *PLastIter = Builder.CreateAlloca(I32Type, nullptr, "p.lastiter");
  Value *PLowerBound = Builder.CreateAlloca(IVTy, nullptr, "p.lowerbound");
  Value *PUpperBound = Builder.CreateAlloca(IVTy, nullptr, "p.upperbound");
  Value *PStride = Builder.CreateAlloca(IVTy, nullptr, "p.stride");

  // At the end of the preheader, prepare for calling the "init" function by
  // storing the current loop bounds into the allocated space. A canonical loop
  // always iterates from 0 to trip-count with step 1. Note that "init" expects
  // and produces an inclusive upper bound.
  BasicBlock *PreHeader = CLI->getPreheader();
  Builder.SetInsertPoint(PreHeader->getTerminator());
  Constant *One = ConstantInt::get(IVTy, 1);
  Builder.CreateStore(One, PLowerBound);
  Value *UpperBound = CLI->getTripCount();
  Builder.CreateStore(UpperBound, PUpperBound);
  Builder.CreateStore(One, PStride);

  BasicBlock *Header = CLI->getHeader();
  BasicBlock *Exit = CLI->getExit();
  BasicBlock *Cond = CLI->getCond();
  InsertPointTy AfterIP = CLI->getAfterIP();

  // The CLI will be "broken" in the code below, as the loop is no longer
  // a valid canonical loop.

  if (!Chunk)
    Chunk = One;

  Value *ThreadNum = getOrCreateThreadID(SrcLoc);

  Constant *SchedulingType =
      ConstantInt::get(I32Type, static_cast<int>(SchedType));

  // Call the "init" function.
  Builder.CreateCall(DynamicInit,
                     {SrcLoc, ThreadNum, SchedulingType, /* LowerBound */ One,
                      UpperBound, /* step */ One, Chunk});

  // An outer loop around the existing one.
  BasicBlock *OuterCond = BasicBlock::Create(
      PreHeader->getContext(), Twine(PreHeader->getName()) + ".outer.cond",
      PreHeader->getParent());
  // This needs to be 32-bit always, so can't use the IVTy Zero above.
  Builder.SetInsertPoint(OuterCond, OuterCond->getFirstInsertionPt());
  Value *Res =
      Builder.CreateCall(DynamicNext, {SrcLoc, ThreadNum, PLastIter,
                                       PLowerBound, PUpperBound, PStride});
  Constant *Zero32 = ConstantInt::get(I32Type, 0);
  Value *MoreWork = Builder.CreateCmp(CmpInst::ICMP_NE, Res, Zero32);
  Value *LowerBound =
      Builder.CreateSub(Builder.CreateLoad(IVTy, PLowerBound), One, "lb");
  Builder.CreateCondBr(MoreWork, Header, Exit);

  // Change PHI-node in loop header to use outer cond rather than preheader,
  // and set IV to the LowerBound.
  Instruction *Phi = &Header->front();
  auto *PI = cast<PHINode>(Phi);
  PI->setIncomingBlock(0, OuterCond);
  PI->setIncomingValue(0, LowerBound);

  // Then set the pre-header to jump to the OuterCond
  Instruction *Term = PreHeader->getTerminator();
  auto *Br = cast<BranchInst>(Term);
  Br->setSuccessor(0, OuterCond);

  // Modify the inner condition:
  // * Use the UpperBound returned from the DynamicNext call.
  // * jump to the loop outer loop when done with one of the inner loops.
  Builder.SetInsertPoint(Cond, Cond->getFirstInsertionPt());
  UpperBound = Builder.CreateLoad(IVTy, PUpperBound, "ub");
  Instruction *Comp = &*Builder.GetInsertPoint();
  auto *CI = cast<CmpInst>(Comp);
  CI->setOperand(1, UpperBound);
  // Redirect the inner exit to branch to outer condition.
  Instruction *Branch = &Cond->back();
  auto *BI = cast<BranchInst>(Branch);
  assert(BI->getSuccessor(1) == Exit);
  BI->setSuccessor(1, OuterCond);

  // Add the barrier if requested.
  if (NeedsBarrier) {
    Builder.SetInsertPoint(&Exit->back());
    createBarrier(LocationDescription(Builder.saveIP(), DL),
                  omp::Directive::OMPD_for, /* ForceSimpleCall */ false,
                  /* CheckCancelFlag */ false);
  }

  CLI->invalidate();
  return AfterIP;
}

/// Make \p Source branch to \p Target.
///
/// Handles two situations:
/// * \p Source already has an unconditional branch.
/// * \p Source is a degenerate block (no terminator because the BB is
///             the current head of the IR construction).
static void redirectTo(BasicBlock *Source, BasicBlock *Target, DebugLoc DL) {
  if (Instruction *Term = Source->getTerminator()) {
    auto *Br = cast<BranchInst>(Term);
    assert(!Br->isConditional() &&
           "BB's terminator must be an unconditional branch (or degenerate)");
    BasicBlock *Succ = Br->getSuccessor(0);
    Succ->removePredecessor(Source, /*KeepOneInputPHIs=*/true);
    Br->setSuccessor(0, Target);
    return;
  }

  auto *NewBr = BranchInst::Create(Target, Source);
  NewBr->setDebugLoc(DL);
}

/// Redirect all edges that branch to \p OldTarget to \p NewTarget. That is,
/// after this \p OldTarget will be orphaned.
static void redirectAllPredecessorsTo(BasicBlock *OldTarget,
                                      BasicBlock *NewTarget, DebugLoc DL) {
  for (BasicBlock *Pred : make_early_inc_range(predecessors(OldTarget)))
    redirectTo(Pred, NewTarget, DL);
}

/// Determine which blocks in \p BBs are reachable from outside and remove the
/// ones that are not reachable from the function.
static void removeUnusedBlocksFromParent(ArrayRef<BasicBlock *> BBs) {
  SmallPtrSet<BasicBlock *, 6> BBsToErase{BBs.begin(), BBs.end()};
  auto HasRemainingUses = [&BBsToErase](BasicBlock *BB) {
    for (Use &U : BB->uses()) {
      auto *UseInst = dyn_cast<Instruction>(U.getUser());
      if (!UseInst)
        continue;
      if (BBsToErase.count(UseInst->getParent()))
        continue;
      return true;
    }
    return false;
  };

  while (true) {
    bool Changed = false;
    for (BasicBlock *BB : make_early_inc_range(BBsToErase)) {
      if (HasRemainingUses(BB)) {
        BBsToErase.erase(BB);
        Changed = true;
      }
    }
    if (!Changed)
      break;
  }

  SmallVector<BasicBlock *, 7> BBVec(BBsToErase.begin(), BBsToErase.end());
  DeleteDeadBlocks(BBVec);
}

CanonicalLoopInfo *
OpenMPIRBuilder::collapseLoops(DebugLoc DL, ArrayRef<CanonicalLoopInfo *> Loops,
                               InsertPointTy ComputeIP) {
  assert(Loops.size() >= 1 && "At least one loop required");
  size_t NumLoops = Loops.size();

  // Nothing to do if there is already just one loop.
  if (NumLoops == 1)
    return Loops.front();

  CanonicalLoopInfo *Outermost = Loops.front();
  CanonicalLoopInfo *Innermost = Loops.back();
  BasicBlock *OrigPreheader = Outermost->getPreheader();
  BasicBlock *OrigAfter = Outermost->getAfter();
  Function *F = OrigPreheader->getParent();

  // Loop control blocks that may become orphaned later.
  SmallVector<BasicBlock *, 12> OldControlBBs;
  OldControlBBs.reserve(6 * Loops.size());
  for (CanonicalLoopInfo *Loop : Loops)
    Loop->collectControlBlocks(OldControlBBs);

  // Setup the IRBuilder for inserting the trip count computation.
  Builder.SetCurrentDebugLocation(DL);
  if (ComputeIP.isSet())
    Builder.restoreIP(ComputeIP);
  else
    Builder.restoreIP(Outermost->getPreheaderIP());

  // Derive the collapsed' loop trip count.
  // TODO: Find common/largest indvar type.
  Value *CollapsedTripCount = nullptr;
  for (CanonicalLoopInfo *L : Loops) {
    assert(L->isValid() &&
           "All loops to collapse must be valid canonical loops");
    Value *OrigTripCount = L->getTripCount();
    if (!CollapsedTripCount) {
      CollapsedTripCount = OrigTripCount;
      continue;
    }

    // TODO: Enable UndefinedSanitizer to diagnose an overflow here.
    CollapsedTripCount = Builder.CreateMul(CollapsedTripCount, OrigTripCount,
                                           {}, /*HasNUW=*/true);
  }

  // Create the collapsed loop control flow.
  CanonicalLoopInfo *Result =
      createLoopSkeleton(DL, CollapsedTripCount, F,
                         OrigPreheader->getNextNode(), OrigAfter, "collapsed");

  // Build the collapsed loop body code.
  // Start with deriving the input loop induction variables from the collapsed
  // one, using a divmod scheme. To preserve the original loops' order, the
  // innermost loop use the least significant bits.
  Builder.restoreIP(Result->getBodyIP());

  Value *Leftover = Result->getIndVar();
  SmallVector<Value *> NewIndVars;
  NewIndVars.resize(NumLoops);
  for (int i = NumLoops - 1; i >= 1; --i) {
    Value *OrigTripCount = Loops[i]->getTripCount();

    Value *NewIndVar = Builder.CreateURem(Leftover, OrigTripCount);
    NewIndVars[i] = NewIndVar;

    Leftover = Builder.CreateUDiv(Leftover, OrigTripCount);
  }
  // Outermost loop gets all the remaining bits.
  NewIndVars[0] = Leftover;

  // Construct the loop body control flow.
  // We progressively construct the branch structure following in direction of
  // the control flow, from the leading in-between code, the loop nest body, the
  // trailing in-between code, and rejoining the collapsed loop's latch.
  // ContinueBlock and ContinuePred keep track of the source(s) of next edge. If
  // the ContinueBlock is set, continue with that block. If ContinuePred, use
  // its predecessors as sources.
  BasicBlock *ContinueBlock = Result->getBody();
  BasicBlock *ContinuePred = nullptr;
  auto ContinueWith = [&ContinueBlock, &ContinuePred, DL](BasicBlock *Dest,
                                                          BasicBlock *NextSrc) {
    if (ContinueBlock)
      redirectTo(ContinueBlock, Dest, DL);
    else
      redirectAllPredecessorsTo(ContinuePred, Dest, DL);

    ContinueBlock = nullptr;
    ContinuePred = NextSrc;
  };

  // The code before the nested loop of each level.
  // Because we are sinking it into the nest, it will be executed more often
  // that the original loop. More sophisticated schemes could keep track of what
  // the in-between code is and instantiate it only once per thread.
  for (size_t i = 0; i < NumLoops - 1; ++i)
    ContinueWith(Loops[i]->getBody(), Loops[i + 1]->getHeader());

  // Connect the loop nest body.
  ContinueWith(Innermost->getBody(), Innermost->getLatch());

  // The code after the nested loop at each level.
  for (size_t i = NumLoops - 1; i > 0; --i)
    ContinueWith(Loops[i]->getAfter(), Loops[i - 1]->getLatch());

  // Connect the finished loop to the collapsed loop latch.
  ContinueWith(Result->getLatch(), nullptr);

  // Replace the input loops with the new collapsed loop.
  redirectTo(Outermost->getPreheader(), Result->getPreheader(), DL);
  redirectTo(Result->getAfter(), Outermost->getAfter(), DL);

  // Replace the input loop indvars with the derived ones.
  for (size_t i = 0; i < NumLoops; ++i)
    Loops[i]->getIndVar()->replaceAllUsesWith(NewIndVars[i]);

  // Remove unused parts of the input loops.
  removeUnusedBlocksFromParent(OldControlBBs);

  for (CanonicalLoopInfo *L : Loops)
    L->invalidate();

#ifndef NDEBUG
  Result->assertOK();
#endif
  return Result;
}

std::vector<CanonicalLoopInfo *>
OpenMPIRBuilder::tileLoops(DebugLoc DL, ArrayRef<CanonicalLoopInfo *> Loops,
                           ArrayRef<Value *> TileSizes) {
  assert(TileSizes.size() == Loops.size() &&
         "Must pass as many tile sizes as there are loops");
  int NumLoops = Loops.size();
  assert(NumLoops >= 1 && "At least one loop to tile required");

  CanonicalLoopInfo *OutermostLoop = Loops.front();
  CanonicalLoopInfo *InnermostLoop = Loops.back();
  Function *F = OutermostLoop->getBody()->getParent();
  BasicBlock *InnerEnter = InnermostLoop->getBody();
  BasicBlock *InnerLatch = InnermostLoop->getLatch();

  // Loop control blocks that may become orphaned later.
  SmallVector<BasicBlock *, 12> OldControlBBs;
  OldControlBBs.reserve(6 * Loops.size());
  for (CanonicalLoopInfo *Loop : Loops)
    Loop->collectControlBlocks(OldControlBBs);

  // Collect original trip counts and induction variable to be accessible by
  // index. Also, the structure of the original loops is not preserved during
  // the construction of the tiled loops, so do it before we scavenge the BBs of
  // any original CanonicalLoopInfo.
  SmallVector<Value *, 4> OrigTripCounts, OrigIndVars;
  for (CanonicalLoopInfo *L : Loops) {
    assert(L->isValid() && "All input loops must be valid canonical loops");
    OrigTripCounts.push_back(L->getTripCount());
    OrigIndVars.push_back(L->getIndVar());
  }

  // Collect the code between loop headers. These may contain SSA definitions
  // that are used in the loop nest body. To be usable with in the innermost
  // body, these BasicBlocks will be sunk into the loop nest body. That is,
  // these instructions may be executed more often than before the tiling.
  // TODO: It would be sufficient to only sink them into body of the
  // corresponding tile loop.
  SmallVector<std::pair<BasicBlock *, BasicBlock *>, 4> InbetweenCode;
  for (int i = 0; i < NumLoops - 1; ++i) {
    CanonicalLoopInfo *Surrounding = Loops[i];
    CanonicalLoopInfo *Nested = Loops[i + 1];

    BasicBlock *EnterBB = Surrounding->getBody();
    BasicBlock *ExitBB = Nested->getHeader();
    InbetweenCode.emplace_back(EnterBB, ExitBB);
  }

  // Compute the trip counts of the floor loops.
  Builder.SetCurrentDebugLocation(DL);
  Builder.restoreIP(OutermostLoop->getPreheaderIP());
  SmallVector<Value *, 4> FloorCount, FloorRems;
  for (int i = 0; i < NumLoops; ++i) {
    Value *TileSize = TileSizes[i];
    Value *OrigTripCount = OrigTripCounts[i];
    Type *IVType = OrigTripCount->getType();

    Value *FloorTripCount = Builder.CreateUDiv(OrigTripCount, TileSize);
    Value *FloorTripRem = Builder.CreateURem(OrigTripCount, TileSize);

    // 0 if tripcount divides the tilesize, 1 otherwise.
    // 1 means we need an additional iteration for a partial tile.
    //
    // Unfortunately we cannot just use the roundup-formula
    //   (tripcount + tilesize - 1)/tilesize
    // because the summation might overflow. We do not want introduce undefined
    // behavior when the untiled loop nest did not.
    Value *FloorTripOverflow =
        Builder.CreateICmpNE(FloorTripRem, ConstantInt::get(IVType, 0));

    FloorTripOverflow = Builder.CreateZExt(FloorTripOverflow, IVType);
    FloorTripCount =
        Builder.CreateAdd(FloorTripCount, FloorTripOverflow,
                          "omp_floor" + Twine(i) + ".tripcount", true);

    // Remember some values for later use.
    FloorCount.push_back(FloorTripCount);
    FloorRems.push_back(FloorTripRem);
  }

  // Generate the new loop nest, from the outermost to the innermost.
  std::vector<CanonicalLoopInfo *> Result;
  Result.reserve(NumLoops * 2);

  // The basic block of the surrounding loop that enters the nest generated
  // loop.
  BasicBlock *Enter = OutermostLoop->getPreheader();

  // The basic block of the surrounding loop where the inner code should
  // continue.
  BasicBlock *Continue = OutermostLoop->getAfter();

  // Where the next loop basic block should be inserted.
  BasicBlock *OutroInsertBefore = InnermostLoop->getExit();

  auto EmbeddNewLoop =
      [this, DL, F, InnerEnter, &Enter, &Continue, &OutroInsertBefore](
          Value *TripCount, const Twine &Name) -> CanonicalLoopInfo * {
    CanonicalLoopInfo *EmbeddedLoop = createLoopSkeleton(
        DL, TripCount, F, InnerEnter, OutroInsertBefore, Name);
    redirectTo(Enter, EmbeddedLoop->getPreheader(), DL);
    redirectTo(EmbeddedLoop->getAfter(), Continue, DL);

    // Setup the position where the next embedded loop connects to this loop.
    Enter = EmbeddedLoop->getBody();
    Continue = EmbeddedLoop->getLatch();
    OutroInsertBefore = EmbeddedLoop->getLatch();
    return EmbeddedLoop;
  };

  auto EmbeddNewLoops = [&Result, &EmbeddNewLoop](ArrayRef<Value *> TripCounts,
                                                  const Twine &NameBase) {
    for (auto P : enumerate(TripCounts)) {
      CanonicalLoopInfo *EmbeddedLoop =
          EmbeddNewLoop(P.value(), NameBase + Twine(P.index()));
      Result.push_back(EmbeddedLoop);
    }
  };

  EmbeddNewLoops(FloorCount, "floor");

  // Within the innermost floor loop, emit the code that computes the tile
  // sizes.
  Builder.SetInsertPoint(Enter->getTerminator());
  SmallVector<Value *, 4> TileCounts;
  for (int i = 0; i < NumLoops; ++i) {
    CanonicalLoopInfo *FloorLoop = Result[i];
    Value *TileSize = TileSizes[i];

    Value *FloorIsEpilogue =
        Builder.CreateICmpEQ(FloorLoop->getIndVar(), FloorCount[i]);
    Value *TileTripCount =
        Builder.CreateSelect(FloorIsEpilogue, FloorRems[i], TileSize);

    TileCounts.push_back(TileTripCount);
  }

  // Create the tile loops.
  EmbeddNewLoops(TileCounts, "tile");

  // Insert the inbetween code into the body.
  BasicBlock *BodyEnter = Enter;
  BasicBlock *BodyEntered = nullptr;
  for (std::pair<BasicBlock *, BasicBlock *> P : InbetweenCode) {
    BasicBlock *EnterBB = P.first;
    BasicBlock *ExitBB = P.second;

    if (BodyEnter)
      redirectTo(BodyEnter, EnterBB, DL);
    else
      redirectAllPredecessorsTo(BodyEntered, EnterBB, DL);

    BodyEnter = nullptr;
    BodyEntered = ExitBB;
  }

  // Append the original loop nest body into the generated loop nest body.
  if (BodyEnter)
    redirectTo(BodyEnter, InnerEnter, DL);
  else
    redirectAllPredecessorsTo(BodyEntered, InnerEnter, DL);
  redirectAllPredecessorsTo(InnerLatch, Continue, DL);

  // Replace the original induction variable with an induction variable computed
  // from the tile and floor induction variables.
  Builder.restoreIP(Result.back()->getBodyIP());
  for (int i = 0; i < NumLoops; ++i) {
    CanonicalLoopInfo *FloorLoop = Result[i];
    CanonicalLoopInfo *TileLoop = Result[NumLoops + i];
    Value *OrigIndVar = OrigIndVars[i];
    Value *Size = TileSizes[i];

    Value *Scale =
        Builder.CreateMul(Size, FloorLoop->getIndVar(), {}, /*HasNUW=*/true);
    Value *Shift =
        Builder.CreateAdd(Scale, TileLoop->getIndVar(), {}, /*HasNUW=*/true);
    OrigIndVar->replaceAllUsesWith(Shift);
  }

  // Remove unused parts of the original loops.
  removeUnusedBlocksFromParent(OldControlBBs);

  for (CanonicalLoopInfo *L : Loops)
    L->invalidate();

#ifndef NDEBUG
  for (CanonicalLoopInfo *GenL : Result)
    GenL->assertOK();
#endif
  return Result;
}

/// Attach loop metadata \p Properties to the loop described by \p Loop. If the
/// loop already has metadata, the loop properties are appended.
static void addLoopMetadata(CanonicalLoopInfo *Loop,
                            ArrayRef<Metadata *> Properties) {
  assert(Loop->isValid() && "Expecting a valid CanonicalLoopInfo");

  // Nothing to do if no property to attach.
  if (Properties.empty())
    return;

  LLVMContext &Ctx = Loop->getFunction()->getContext();
  SmallVector<Metadata *> NewLoopProperties;
  NewLoopProperties.push_back(nullptr);

  // If the loop already has metadata, prepend it to the new metadata.
  BasicBlock *Latch = Loop->getLatch();
  assert(Latch && "A valid CanonicalLoopInfo must have a unique latch");
  MDNode *Existing = Latch->getTerminator()->getMetadata(LLVMContext::MD_loop);
  if (Existing)
    append_range(NewLoopProperties, drop_begin(Existing->operands(), 1));

  append_range(NewLoopProperties, Properties);
  MDNode *LoopID = MDNode::getDistinct(Ctx, NewLoopProperties);
  LoopID->replaceOperandWith(0, LoopID);

  Latch->getTerminator()->setMetadata(LLVMContext::MD_loop, LoopID);
}

void OpenMPIRBuilder::unrollLoopFull(DebugLoc, CanonicalLoopInfo *Loop) {
  LLVMContext &Ctx = Builder.getContext();
  addLoopMetadata(
      Loop, {MDNode::get(Ctx, MDString::get(Ctx, "llvm.loop.unroll.enable")),
             MDNode::get(Ctx, MDString::get(Ctx, "llvm.loop.unroll.full"))});
}

void OpenMPIRBuilder::unrollLoopHeuristic(DebugLoc, CanonicalLoopInfo *Loop) {
  LLVMContext &Ctx = Builder.getContext();
  addLoopMetadata(
      Loop, {
                MDNode::get(Ctx, MDString::get(Ctx, "llvm.loop.unroll.enable")),
            });
}

/// Create the TargetMachine object to query the backend for optimization
/// preferences.
///
/// Ideally, this would be passed from the front-end to the OpenMPBuilder, but
/// e.g. Clang does not pass it to its CodeGen layer and creates it only when
/// needed for the LLVM pass pipline. We use some default options to avoid
/// having to pass too many settings from the frontend that probably do not
/// matter.
///
/// Currently, TargetMachine is only used sometimes by the unrollLoopPartial
/// method. If we are going to use TargetMachine for more purposes, especially
/// those that are sensitive to TargetOptions, RelocModel and CodeModel, it
/// might become be worth requiring front-ends to pass on their TargetMachine,
/// or at least cache it between methods. Note that while fontends such as Clang
/// have just a single main TargetMachine per translation unit, "target-cpu" and
/// "target-features" that determine the TargetMachine are per-function and can
/// be overrided using __attribute__((target("OPTIONS"))).
static std::unique_ptr<TargetMachine>
createTargetMachine(Function *F, CodeGenOpt::Level OptLevel) {
  Module *M = F->getParent();

  StringRef CPU = F->getFnAttribute("target-cpu").getValueAsString();
  StringRef Features = F->getFnAttribute("target-features").getValueAsString();
  const std::string &Triple = M->getTargetTriple();

  std::string Error;
  const llvm::Target *TheTarget = TargetRegistry::lookupTarget(Triple, Error);
  if (!TheTarget)
    return {};

  llvm::TargetOptions Options;
  return std::unique_ptr<TargetMachine>(TheTarget->createTargetMachine(
      Triple, CPU, Features, Options, /*RelocModel=*/None, /*CodeModel=*/None,
      OptLevel));
}

/// Heuristically determine the best-performant unroll factor for \p CLI. This
/// depends on the target processor. We are re-using the same heuristics as the
/// LoopUnrollPass.
static int32_t computeHeuristicUnrollFactor(CanonicalLoopInfo *CLI) {
  Function *F = CLI->getFunction();

  // Assume the user requests the most aggressive unrolling, even if the rest of
  // the code is optimized using a lower setting.
  CodeGenOpt::Level OptLevel = CodeGenOpt::Aggressive;
  std::unique_ptr<TargetMachine> TM = createTargetMachine(F, OptLevel);

  FunctionAnalysisManager FAM;
  FAM.registerPass([]() { return TargetLibraryAnalysis(); });
  FAM.registerPass([]() { return AssumptionAnalysis(); });
  FAM.registerPass([]() { return DominatorTreeAnalysis(); });
  FAM.registerPass([]() { return LoopAnalysis(); });
  FAM.registerPass([]() { return ScalarEvolutionAnalysis(); });
  FAM.registerPass([]() { return PassInstrumentationAnalysis(); });
  TargetIRAnalysis TIRA;
  if (TM)
    TIRA = TargetIRAnalysis(
        [&](const Function &F) { return TM->getTargetTransformInfo(F); });
  FAM.registerPass([&]() { return TIRA; });

  TargetIRAnalysis::Result &&TTI = TIRA.run(*F, FAM);
  ScalarEvolutionAnalysis SEA;
  ScalarEvolution &&SE = SEA.run(*F, FAM);
  DominatorTreeAnalysis DTA;
  DominatorTree &&DT = DTA.run(*F, FAM);
  LoopAnalysis LIA;
  LoopInfo &&LI = LIA.run(*F, FAM);
  AssumptionAnalysis ACT;
  AssumptionCache &&AC = ACT.run(*F, FAM);
  OptimizationRemarkEmitter ORE{F};

  Loop *L = LI.getLoopFor(CLI->getHeader());
  assert(L && "Expecting CanonicalLoopInfo to be recognized as a loop");

  TargetTransformInfo::UnrollingPreferences UP =
      gatherUnrollingPreferences(L, SE, TTI,
                                 /*BlockFrequencyInfo=*/nullptr,
                                 /*ProfileSummaryInfo=*/nullptr, ORE, OptLevel,
                                 /*UserThreshold=*/None,
                                 /*UserCount=*/None,
                                 /*UserAllowPartial=*/true,
                                 /*UserAllowRuntime=*/true,
                                 /*UserUpperBound=*/None,
                                 /*UserFullUnrollMaxCount=*/None);

  UP.Force = true;

  // Account for additional optimizations taking place before the LoopUnrollPass
  // would unroll the loop.
  UP.Threshold *= UnrollThresholdFactor;
  UP.PartialThreshold *= UnrollThresholdFactor;

  // Use normal unroll factors even if the rest of the code is optimized for
  // size.
  UP.OptSizeThreshold = UP.Threshold;
  UP.PartialOptSizeThreshold = UP.PartialThreshold;

  LLVM_DEBUG(dbgs() << "Unroll heuristic thresholds:\n"
                    << "  Threshold=" << UP.Threshold << "\n"
                    << "  PartialThreshold=" << UP.PartialThreshold << "\n"
                    << "  OptSizeThreshold=" << UP.OptSizeThreshold << "\n"
                    << "  PartialOptSizeThreshold="
                    << UP.PartialOptSizeThreshold << "\n");

  // Disable peeling.
  TargetTransformInfo::PeelingPreferences PP =
      gatherPeelingPreferences(L, SE, TTI,
                               /*UserAllowPeeling=*/false,
                               /*UserAllowProfileBasedPeeling=*/false,
                               /*UserUnrollingSpecficValues=*/false);

  SmallPtrSet<const Value *, 32> EphValues;
  CodeMetrics::collectEphemeralValues(L, &AC, EphValues);

  // Assume that reads and writes to stack variables can be eliminated by
  // Mem2Reg, SROA or LICM. That is, don't count them towards the loop body's
  // size.
  for (BasicBlock *BB : L->blocks()) {
    for (Instruction &I : *BB) {
      Value *Ptr;
      if (auto *Load = dyn_cast<LoadInst>(&I)) {
        Ptr = Load->getPointerOperand();
      } else if (auto *Store = dyn_cast<StoreInst>(&I)) {
        Ptr = Store->getPointerOperand();
      } else
        continue;

      Ptr = Ptr->stripPointerCasts();

      if (auto *Alloca = dyn_cast<AllocaInst>(Ptr)) {
        if (Alloca->getParent() == &F->getEntryBlock())
          EphValues.insert(&I);
      }
    }
  }

  unsigned NumInlineCandidates;
  bool NotDuplicatable;
  bool Convergent;
  unsigned LoopSize =
      ApproximateLoopSize(L, NumInlineCandidates, NotDuplicatable, Convergent,
                          TTI, EphValues, UP.BEInsns);
  LLVM_DEBUG(dbgs() << "Estimated loop size is " << LoopSize << "\n");

  // Loop is not unrollable if the loop contains certain instructions.
  if (NotDuplicatable || Convergent) {
    LLVM_DEBUG(dbgs() << "Loop not considered unrollable\n");
    return 1;
  }

  // TODO: Determine trip count of \p CLI if constant, computeUnrollCount might
  // be able to use it.
  int TripCount = 0;
  int MaxTripCount = 0;
  bool MaxOrZero = false;
  unsigned TripMultiple = 0;

  bool UseUpperBound = false;
  computeUnrollCount(L, TTI, DT, &LI, SE, EphValues, &ORE, TripCount,
                     MaxTripCount, MaxOrZero, TripMultiple, LoopSize, UP, PP,
                     UseUpperBound);
  unsigned Factor = UP.Count;
  LLVM_DEBUG(dbgs() << "Suggesting unroll factor of " << Factor << "\n");

  // This function returns 1 to signal to not unroll a loop.
  if (Factor == 0)
    return 1;
  return Factor;
}

void OpenMPIRBuilder::unrollLoopPartial(DebugLoc DL, CanonicalLoopInfo *Loop,
                                        int32_t Factor,
                                        CanonicalLoopInfo **UnrolledCLI) {
  assert(Factor >= 0 && "Unroll factor must not be negative");

  Function *F = Loop->getFunction();
  LLVMContext &Ctx = F->getContext();

  // If the unrolled loop is not used for another loop-associated directive, it
  // is sufficient to add metadata for the LoopUnrollPass.
  if (!UnrolledCLI) {
    SmallVector<Metadata *, 2> LoopMetadata;
    LoopMetadata.push_back(
        MDNode::get(Ctx, MDString::get(Ctx, "llvm.loop.unroll.enable")));

    if (Factor >= 1) {
      ConstantAsMetadata *FactorConst = ConstantAsMetadata::get(
          ConstantInt::get(Type::getInt32Ty(Ctx), APInt(32, Factor)));
      LoopMetadata.push_back(MDNode::get(
          Ctx, {MDString::get(Ctx, "llvm.loop.unroll.count"), FactorConst}));
    }

    addLoopMetadata(Loop, LoopMetadata);
    return;
  }

  // Heuristically determine the unroll factor.
  if (Factor == 0)
    Factor = computeHeuristicUnrollFactor(Loop);

  // No change required with unroll factor 1.
  if (Factor == 1) {
    *UnrolledCLI = Loop;
    return;
  }

  assert(Factor >= 2 &&
         "unrolling only makes sense with a factor of 2 or larger");

  Type *IndVarTy = Loop->getIndVarType();

  // Apply partial unrolling by tiling the loop by the unroll-factor, then fully
  // unroll the inner loop.
  Value *FactorVal =
      ConstantInt::get(IndVarTy, APInt(IndVarTy->getIntegerBitWidth(), Factor,
                                       /*isSigned=*/false));
  std::vector<CanonicalLoopInfo *> LoopNest =
      tileLoops(DL, {Loop}, {FactorVal});
  assert(LoopNest.size() == 2 && "Expect 2 loops after tiling");
  *UnrolledCLI = LoopNest[0];
  CanonicalLoopInfo *InnerLoop = LoopNest[1];

  // LoopUnrollPass can only fully unroll loops with constant trip count.
  // Unroll by the unroll factor with a fallback epilog for the remainder
  // iterations if necessary.
  ConstantAsMetadata *FactorConst = ConstantAsMetadata::get(
      ConstantInt::get(Type::getInt32Ty(Ctx), APInt(32, Factor)));
  addLoopMetadata(
      InnerLoop,
      {MDNode::get(Ctx, MDString::get(Ctx, "llvm.loop.unroll.enable")),
       MDNode::get(
           Ctx, {MDString::get(Ctx, "llvm.loop.unroll.count"), FactorConst})});

#ifndef NDEBUG
  (*UnrolledCLI)->assertOK();
#endif
}

OpenMPIRBuilder::InsertPointTy
OpenMPIRBuilder::createCopyPrivate(const LocationDescription &Loc,
                                   llvm::Value *BufSize, llvm::Value *CpyBuf,
                                   llvm::Value *CpyFn, llvm::Value *DidIt) {
  if (!updateToLocation(Loc))
    return Loc.IP;

  uint32_t SrcLocStrSize;
  Constant *SrcLocStr = getOrCreateSrcLocStr(Loc, SrcLocStrSize);
  Value *Ident = getOrCreateIdent(SrcLocStr, SrcLocStrSize);
  Value *ThreadId = getOrCreateThreadID(Ident);

  llvm::Value *DidItLD = Builder.CreateLoad(Builder.getInt32Ty(), DidIt);

  Value *Args[] = {Ident, ThreadId, BufSize, CpyBuf, CpyFn, DidItLD};

  Function *Fn = getOrCreateRuntimeFunctionPtr(OMPRTL___kmpc_copyprivate);
  Builder.CreateCall(Fn, Args);

  return Builder.saveIP();
}

OpenMPIRBuilder::InsertPointTy
OpenMPIRBuilder::createSingle(const LocationDescription &Loc,
                              BodyGenCallbackTy BodyGenCB,
                              FinalizeCallbackTy FiniCB, llvm::Value *DidIt) {

  if (!updateToLocation(Loc))
    return Loc.IP;

  // If needed (i.e. not null), initialize `DidIt` with 0
  if (DidIt) {
    Builder.CreateStore(Builder.getInt32(0), DidIt);
  }

  Directive OMPD = Directive::OMPD_single;
  uint32_t SrcLocStrSize;
  Constant *SrcLocStr = getOrCreateSrcLocStr(Loc, SrcLocStrSize);
  Value *Ident = getOrCreateIdent(SrcLocStr, SrcLocStrSize);
  Value *ThreadId = getOrCreateThreadID(Ident);
  Value *Args[] = {Ident, ThreadId};

  Function *EntryRTLFn = getOrCreateRuntimeFunctionPtr(OMPRTL___kmpc_single);
  Instruction *EntryCall = Builder.CreateCall(EntryRTLFn, Args);

  Function *ExitRTLFn = getOrCreateRuntimeFunctionPtr(OMPRTL___kmpc_end_single);
  Instruction *ExitCall = Builder.CreateCall(ExitRTLFn, Args);

  // generates the following:
  // if (__kmpc_single()) {
  //		.... single region ...
  // 		__kmpc_end_single
  // }

  return EmitOMPInlinedRegion(OMPD, EntryCall, ExitCall, BodyGenCB, FiniCB,
                              /*Conditional*/ true, /*hasFinalize*/ true);
}

OpenMPIRBuilder::InsertPointTy OpenMPIRBuilder::createCritical(
    const LocationDescription &Loc, BodyGenCallbackTy BodyGenCB,
    FinalizeCallbackTy FiniCB, StringRef CriticalName, Value *HintInst) {

  if (!updateToLocation(Loc))
    return Loc.IP;

  Directive OMPD = Directive::OMPD_critical;
  uint32_t SrcLocStrSize;
  Constant *SrcLocStr = getOrCreateSrcLocStr(Loc, SrcLocStrSize);
  Value *Ident = getOrCreateIdent(SrcLocStr, SrcLocStrSize);
  Value *ThreadId = getOrCreateThreadID(Ident);
  Value *LockVar = getOMPCriticalRegionLock(CriticalName);
  Value *Args[] = {Ident, ThreadId, LockVar};

  SmallVector<llvm::Value *, 4> EnterArgs(std::begin(Args), std::end(Args));
  Function *RTFn = nullptr;
  if (HintInst) {
    // Add Hint to entry Args and create call
    EnterArgs.push_back(HintInst);
    RTFn = getOrCreateRuntimeFunctionPtr(OMPRTL___kmpc_critical_with_hint);
  } else {
    RTFn = getOrCreateRuntimeFunctionPtr(OMPRTL___kmpc_critical);
  }
  Instruction *EntryCall = Builder.CreateCall(RTFn, EnterArgs);

  Function *ExitRTLFn =
      getOrCreateRuntimeFunctionPtr(OMPRTL___kmpc_end_critical);
  Instruction *ExitCall = Builder.CreateCall(ExitRTLFn, Args);

  return EmitOMPInlinedRegion(OMPD, EntryCall, ExitCall, BodyGenCB, FiniCB,
                              /*Conditional*/ false, /*hasFinalize*/ true);
}

OpenMPIRBuilder::InsertPointTy
OpenMPIRBuilder::createOrderedDepend(const LocationDescription &Loc,
                                     InsertPointTy AllocaIP, unsigned NumLoops,
                                     ArrayRef<llvm::Value *> StoreValues,
                                     const Twine &Name, bool IsDependSource) {
  if (!updateToLocation(Loc))
    return Loc.IP;

  // Allocate space for vector and generate alloc instruction.
  auto *ArrI64Ty = ArrayType::get(Int64, NumLoops);
  Builder.restoreIP(AllocaIP);
  AllocaInst *ArgsBase = Builder.CreateAlloca(ArrI64Ty, nullptr, Name);
  ArgsBase->setAlignment(Align(8));
  Builder.restoreIP(Loc.IP);

  // Store the index value with offset in depend vector.
  for (unsigned I = 0; I < NumLoops; ++I) {
    Value *DependAddrGEPIter = Builder.CreateInBoundsGEP(
        ArrI64Ty, ArgsBase, {Builder.getInt64(0), Builder.getInt64(I)});
    Builder.CreateStore(StoreValues[I], DependAddrGEPIter);
  }

  Value *DependBaseAddrGEP = Builder.CreateInBoundsGEP(
      ArrI64Ty, ArgsBase, {Builder.getInt64(0), Builder.getInt64(0)});

  uint32_t SrcLocStrSize;
  Constant *SrcLocStr = getOrCreateSrcLocStr(Loc, SrcLocStrSize);
  Value *Ident = getOrCreateIdent(SrcLocStr, SrcLocStrSize);
  Value *ThreadId = getOrCreateThreadID(Ident);
  Value *Args[] = {Ident, ThreadId, DependBaseAddrGEP};

  Function *RTLFn = nullptr;
  if (IsDependSource)
    RTLFn = getOrCreateRuntimeFunctionPtr(OMPRTL___kmpc_doacross_post);
  else
    RTLFn = getOrCreateRuntimeFunctionPtr(OMPRTL___kmpc_doacross_wait);
  Builder.CreateCall(RTLFn, Args);

  return Builder.saveIP();
}

OpenMPIRBuilder::InsertPointTy OpenMPIRBuilder::createOrderedThreadsSimd(
    const LocationDescription &Loc, BodyGenCallbackTy BodyGenCB,
    FinalizeCallbackTy FiniCB, bool IsThreads) {
  if (!updateToLocation(Loc))
    return Loc.IP;

  Directive OMPD = Directive::OMPD_ordered;
  Instruction *EntryCall = nullptr;
  Instruction *ExitCall = nullptr;

  if (IsThreads) {
    uint32_t SrcLocStrSize;
    Constant *SrcLocStr = getOrCreateSrcLocStr(Loc, SrcLocStrSize);
    Value *Ident = getOrCreateIdent(SrcLocStr, SrcLocStrSize);
    Value *ThreadId = getOrCreateThreadID(Ident);
    Value *Args[] = {Ident, ThreadId};

    Function *EntryRTLFn = getOrCreateRuntimeFunctionPtr(OMPRTL___kmpc_ordered);
    EntryCall = Builder.CreateCall(EntryRTLFn, Args);

    Function *ExitRTLFn =
        getOrCreateRuntimeFunctionPtr(OMPRTL___kmpc_end_ordered);
    ExitCall = Builder.CreateCall(ExitRTLFn, Args);
  }

  return EmitOMPInlinedRegion(OMPD, EntryCall, ExitCall, BodyGenCB, FiniCB,
                              /*Conditional*/ false, /*hasFinalize*/ true);
}

OpenMPIRBuilder::InsertPointTy OpenMPIRBuilder::EmitOMPInlinedRegion(
    Directive OMPD, Instruction *EntryCall, Instruction *ExitCall,
    BodyGenCallbackTy BodyGenCB, FinalizeCallbackTy FiniCB, bool Conditional,
    bool HasFinalize, bool IsCancellable) {

  if (HasFinalize)
    FinalizationStack.push_back({FiniCB, OMPD, IsCancellable});

  // Create inlined region's entry and body blocks, in preparation
  // for conditional creation
  BasicBlock *EntryBB = Builder.GetInsertBlock();
  Instruction *SplitPos = EntryBB->getTerminator();
  if (!isa_and_nonnull<BranchInst>(SplitPos))
    SplitPos = new UnreachableInst(Builder.getContext(), EntryBB);
  BasicBlock *ExitBB = EntryBB->splitBasicBlock(SplitPos, "omp_region.end");
  BasicBlock *FiniBB =
      EntryBB->splitBasicBlock(EntryBB->getTerminator(), "omp_region.finalize");

  Builder.SetInsertPoint(EntryBB->getTerminator());
  emitCommonDirectiveEntry(OMPD, EntryCall, ExitBB, Conditional);

  // generate body
  BodyGenCB(/* AllocaIP */ InsertPointTy(),
            /* CodeGenIP */ Builder.saveIP(), *FiniBB);

  // If we didn't emit a branch to FiniBB during body generation, it means
  // FiniBB is unreachable (e.g. while(1);). stop generating all the
  // unreachable blocks, and remove anything we are not going to use.
  auto SkipEmittingRegion = FiniBB->hasNPredecessors(0);
  if (SkipEmittingRegion) {
    FiniBB->eraseFromParent();
    ExitCall->eraseFromParent();
    // Discard finalization if we have it.
    if (HasFinalize) {
      assert(!FinalizationStack.empty() &&
             "Unexpected finalization stack state!");
      FinalizationStack.pop_back();
    }
  } else {
    // emit exit call and do any needed finalization.
    auto FinIP = InsertPointTy(FiniBB, FiniBB->getFirstInsertionPt());
    assert(FiniBB->getTerminator()->getNumSuccessors() == 1 &&
           FiniBB->getTerminator()->getSuccessor(0) == ExitBB &&
           "Unexpected control flow graph state!!");
    emitCommonDirectiveExit(OMPD, FinIP, ExitCall, HasFinalize);
    assert(FiniBB->getUniquePredecessor()->getUniqueSuccessor() == FiniBB &&
           "Unexpected Control Flow State!");
    MergeBlockIntoPredecessor(FiniBB);
  }

  // If we are skipping the region of a non conditional, remove the exit
  // block, and clear the builder's insertion point.
  assert(SplitPos->getParent() == ExitBB &&
         "Unexpected Insertion point location!");
  if (!Conditional && SkipEmittingRegion) {
    ExitBB->eraseFromParent();
    Builder.ClearInsertionPoint();
  } else {
    auto merged = MergeBlockIntoPredecessor(ExitBB);
    BasicBlock *ExitPredBB = SplitPos->getParent();
    auto InsertBB = merged ? ExitPredBB : ExitBB;
    if (!isa_and_nonnull<BranchInst>(SplitPos))
      SplitPos->eraseFromParent();
    Builder.SetInsertPoint(InsertBB);
  }

  return Builder.saveIP();
}

OpenMPIRBuilder::InsertPointTy OpenMPIRBuilder::emitCommonDirectiveEntry(
    Directive OMPD, Value *EntryCall, BasicBlock *ExitBB, bool Conditional) {
  // if nothing to do, Return current insertion point.
  if (!Conditional || !EntryCall)
    return Builder.saveIP();

  BasicBlock *EntryBB = Builder.GetInsertBlock();
  Value *CallBool = Builder.CreateIsNotNull(EntryCall);
  auto *ThenBB = BasicBlock::Create(M.getContext(), "omp_region.body");
  auto *UI = new UnreachableInst(Builder.getContext(), ThenBB);

  // Emit thenBB and set the Builder's insertion point there for
  // body generation next. Place the block after the current block.
  Function *CurFn = EntryBB->getParent();
  CurFn->getBasicBlockList().insertAfter(EntryBB->getIterator(), ThenBB);

  // Move Entry branch to end of ThenBB, and replace with conditional
  // branch (If-stmt)
  Instruction *EntryBBTI = EntryBB->getTerminator();
  Builder.CreateCondBr(CallBool, ThenBB, ExitBB);
  EntryBBTI->removeFromParent();
  Builder.SetInsertPoint(UI);
  Builder.Insert(EntryBBTI);
  UI->eraseFromParent();
  Builder.SetInsertPoint(ThenBB->getTerminator());

  // return an insertion point to ExitBB.
  return IRBuilder<>::InsertPoint(ExitBB, ExitBB->getFirstInsertionPt());
}

OpenMPIRBuilder::InsertPointTy OpenMPIRBuilder::emitCommonDirectiveExit(
    omp::Directive OMPD, InsertPointTy FinIP, Instruction *ExitCall,
    bool HasFinalize) {

  Builder.restoreIP(FinIP);

  // If there is finalization to do, emit it before the exit call
  if (HasFinalize) {
    assert(!FinalizationStack.empty() &&
           "Unexpected finalization stack state!");

    FinalizationInfo Fi = FinalizationStack.pop_back_val();
    assert(Fi.DK == OMPD && "Unexpected Directive for Finalization call!");

    Fi.FiniCB(FinIP);

    BasicBlock *FiniBB = FinIP.getBlock();
    Instruction *FiniBBTI = FiniBB->getTerminator();

    // set Builder IP for call creation
    Builder.SetInsertPoint(FiniBBTI);
  }

  if (!ExitCall)
    return Builder.saveIP();

  // place the Exitcall as last instruction before Finalization block terminator
  ExitCall->removeFromParent();
  Builder.Insert(ExitCall);

  return IRBuilder<>::InsertPoint(ExitCall->getParent(),
                                  ExitCall->getIterator());
}

OpenMPIRBuilder::InsertPointTy OpenMPIRBuilder::createCopyinClauseBlocks(
    InsertPointTy IP, Value *MasterAddr, Value *PrivateAddr,
    llvm::IntegerType *IntPtrTy, bool BranchtoEnd) {
  if (!IP.isSet())
    return IP;

  IRBuilder<>::InsertPointGuard IPG(Builder);

  // creates the following CFG structure
  //	   OMP_Entry : (MasterAddr != PrivateAddr)?
  //       F     T
  //       |      \
  //       |     copin.not.master
  //       |      /
  //       v     /
  //   copyin.not.master.end
  //		     |
  //         v
  //   OMP.Entry.Next

  BasicBlock *OMP_Entry = IP.getBlock();
  Function *CurFn = OMP_Entry->getParent();
  BasicBlock *CopyBegin =
      BasicBlock::Create(M.getContext(), "copyin.not.master", CurFn);
  BasicBlock *CopyEnd = nullptr;

  // If entry block is terminated, split to preserve the branch to following
  // basic block (i.e. OMP.Entry.Next), otherwise, leave everything as is.
  if (isa_and_nonnull<BranchInst>(OMP_Entry->getTerminator())) {
    CopyEnd = OMP_Entry->splitBasicBlock(OMP_Entry->getTerminator(),
                                         "copyin.not.master.end");
    OMP_Entry->getTerminator()->eraseFromParent();
  } else {
    CopyEnd =
        BasicBlock::Create(M.getContext(), "copyin.not.master.end", CurFn);
  }

  Builder.SetInsertPoint(OMP_Entry);
  Value *MasterPtr = Builder.CreatePtrToInt(MasterAddr, IntPtrTy);
  Value *PrivatePtr = Builder.CreatePtrToInt(PrivateAddr, IntPtrTy);
  Value *cmp = Builder.CreateICmpNE(MasterPtr, PrivatePtr);
  Builder.CreateCondBr(cmp, CopyBegin, CopyEnd);

  Builder.SetInsertPoint(CopyBegin);
  if (BranchtoEnd)
    Builder.SetInsertPoint(Builder.CreateBr(CopyEnd));

  return Builder.saveIP();
}

CallInst *OpenMPIRBuilder::createOMPAlloc(const LocationDescription &Loc,
                                          Value *Size, Value *Allocator,
                                          std::string Name) {
  IRBuilder<>::InsertPointGuard IPG(Builder);
  Builder.restoreIP(Loc.IP);

  uint32_t SrcLocStrSize;
  Constant *SrcLocStr = getOrCreateSrcLocStr(Loc, SrcLocStrSize);
  Value *Ident = getOrCreateIdent(SrcLocStr, SrcLocStrSize);
  Value *ThreadId = getOrCreateThreadID(Ident);
  Value *Args[] = {ThreadId, Size, Allocator};

  Function *Fn = getOrCreateRuntimeFunctionPtr(OMPRTL___kmpc_alloc);

  return Builder.CreateCall(Fn, Args, Name);
}

CallInst *OpenMPIRBuilder::createOMPFree(const LocationDescription &Loc,
                                         Value *Addr, Value *Allocator,
                                         std::string Name) {
  IRBuilder<>::InsertPointGuard IPG(Builder);
  Builder.restoreIP(Loc.IP);

  uint32_t SrcLocStrSize;
  Constant *SrcLocStr = getOrCreateSrcLocStr(Loc, SrcLocStrSize);
  Value *Ident = getOrCreateIdent(SrcLocStr, SrcLocStrSize);
  Value *ThreadId = getOrCreateThreadID(Ident);
  Value *Args[] = {ThreadId, Addr, Allocator};
  Function *Fn = getOrCreateRuntimeFunctionPtr(OMPRTL___kmpc_free);
  return Builder.CreateCall(Fn, Args, Name);
}

CallInst *OpenMPIRBuilder::createCachedThreadPrivate(
    const LocationDescription &Loc, llvm::Value *Pointer,
    llvm::ConstantInt *Size, const llvm::Twine &Name) {
  IRBuilder<>::InsertPointGuard IPG(Builder);
  Builder.restoreIP(Loc.IP);

  uint32_t SrcLocStrSize;
  Constant *SrcLocStr = getOrCreateSrcLocStr(Loc, SrcLocStrSize);
  Value *Ident = getOrCreateIdent(SrcLocStr, SrcLocStrSize);
  Value *ThreadId = getOrCreateThreadID(Ident);
  Constant *ThreadPrivateCache =
      getOrCreateOMPInternalVariable(Int8PtrPtr, Name);
  llvm::Value *Args[] = {Ident, ThreadId, Pointer, Size, ThreadPrivateCache};

  Function *Fn =
      getOrCreateRuntimeFunctionPtr(OMPRTL___kmpc_threadprivate_cached);

  return Builder.CreateCall(Fn, Args);
}

OpenMPIRBuilder::InsertPointTy
OpenMPIRBuilder::createTargetInit(const LocationDescription &Loc, bool IsSPMD,
                                  bool RequiresFullRuntime) {
  if (!updateToLocation(Loc))
    return Loc.IP;

  uint32_t SrcLocStrSize;
  Constant *SrcLocStr = getOrCreateSrcLocStr(Loc, SrcLocStrSize);
  Constant *Ident = getOrCreateIdent(SrcLocStr, SrcLocStrSize);
  ConstantInt *IsSPMDVal = ConstantInt::getSigned(
      IntegerType::getInt8Ty(Int8->getContext()),
      IsSPMD ? OMP_TGT_EXEC_MODE_SPMD : OMP_TGT_EXEC_MODE_GENERIC);
  ConstantInt *UseGenericStateMachine =
      ConstantInt::getBool(Int32->getContext(), !IsSPMD);
  ConstantInt *RequiresFullRuntimeVal =
      ConstantInt::getBool(Int32->getContext(), RequiresFullRuntime);

  Function *Fn = getOrCreateRuntimeFunctionPtr(
      omp::RuntimeFunction::OMPRTL___kmpc_target_init);

  CallInst *ThreadKind = Builder.CreateCall(
      Fn, {Ident, IsSPMDVal, UseGenericStateMachine, RequiresFullRuntimeVal});

  Value *ExecUserCode = Builder.CreateICmpEQ(
      ThreadKind, ConstantInt::get(ThreadKind->getType(), -1),
      "exec_user_code");

  // ThreadKind = __kmpc_target_init(...)
  // if (ThreadKind == -1)
  //   user_code
  // else
  //   return;

  auto *UI = Builder.CreateUnreachable();
  BasicBlock *CheckBB = UI->getParent();
  BasicBlock *UserCodeEntryBB = CheckBB->splitBasicBlock(UI, "user_code.entry");

  BasicBlock *WorkerExitBB = BasicBlock::Create(
      CheckBB->getContext(), "worker.exit", CheckBB->getParent());
  Builder.SetInsertPoint(WorkerExitBB);
  Builder.CreateRetVoid();

  auto *CheckBBTI = CheckBB->getTerminator();
  Builder.SetInsertPoint(CheckBBTI);
  Builder.CreateCondBr(ExecUserCode, UI->getParent(), WorkerExitBB);

  CheckBBTI->eraseFromParent();
  UI->eraseFromParent();

  // Continue in the "user_code" block, see diagram above and in
  // openmp/libomptarget/deviceRTLs/common/include/target.h .
  return InsertPointTy(UserCodeEntryBB, UserCodeEntryBB->getFirstInsertionPt());
}

void OpenMPIRBuilder::createTargetDeinit(const LocationDescription &Loc,
                                         bool IsSPMD,
                                         bool RequiresFullRuntime) {
  if (!updateToLocation(Loc))
    return;

  uint32_t SrcLocStrSize;
  Constant *SrcLocStr = getOrCreateSrcLocStr(Loc, SrcLocStrSize);
  Value *Ident = getOrCreateIdent(SrcLocStr, SrcLocStrSize);
  ConstantInt *IsSPMDVal = ConstantInt::getSigned(
      IntegerType::getInt8Ty(Int8->getContext()),
      IsSPMD ? OMP_TGT_EXEC_MODE_SPMD : OMP_TGT_EXEC_MODE_GENERIC);
  ConstantInt *RequiresFullRuntimeVal =
      ConstantInt::getBool(Int32->getContext(), RequiresFullRuntime);

  Function *Fn = getOrCreateRuntimeFunctionPtr(
      omp::RuntimeFunction::OMPRTL___kmpc_target_deinit);

  Builder.CreateCall(Fn, {Ident, IsSPMDVal, RequiresFullRuntimeVal});
}

std::string OpenMPIRBuilder::getNameWithSeparators(ArrayRef<StringRef> Parts,
                                                   StringRef FirstSeparator,
                                                   StringRef Separator) {
  SmallString<128> Buffer;
  llvm::raw_svector_ostream OS(Buffer);
  StringRef Sep = FirstSeparator;
  for (StringRef Part : Parts) {
    OS << Sep << Part;
    Sep = Separator;
  }
  return OS.str().str();
}

Constant *OpenMPIRBuilder::getOrCreateOMPInternalVariable(
    llvm::Type *Ty, const llvm::Twine &Name, unsigned AddressSpace) {
  // TODO: Replace the twine arg with stringref to get rid of the conversion
  // logic. However This is taken from current implementation in clang as is.
  // Since this method is used in many places exclusively for OMP internal use
  // we will keep it as is for temporarily until we move all users to the
  // builder and then, if possible, fix it everywhere in one go.
  SmallString<256> Buffer;
  llvm::raw_svector_ostream Out(Buffer);
  Out << Name;
  StringRef RuntimeName = Out.str();
  auto &Elem = *InternalVars.try_emplace(RuntimeName, nullptr).first;
  if (Elem.second) {
    assert(Elem.second->getType()->getPointerElementType() == Ty &&
           "OMP internal variable has different type than requested");
  } else {
    // TODO: investigate the appropriate linkage type used for the global
    // variable for possibly changing that to internal or private, or maybe
    // create different versions of the function for different OMP internal
    // variables.
    Elem.second = new llvm::GlobalVariable(
        M, Ty, /*IsConstant*/ false, llvm::GlobalValue::CommonLinkage,
        llvm::Constant::getNullValue(Ty), Elem.first(),
        /*InsertBefore=*/nullptr, llvm::GlobalValue::NotThreadLocal,
        AddressSpace);
  }

  return Elem.second;
}

Value *OpenMPIRBuilder::getOMPCriticalRegionLock(StringRef CriticalName) {
  std::string Prefix = Twine("gomp_critical_user_", CriticalName).str();
  std::string Name = getNameWithSeparators({Prefix, "var"}, ".", ".");
  return getOrCreateOMPInternalVariable(KmpCriticalNameTy, Name);
}

GlobalVariable *
OpenMPIRBuilder::createOffloadMaptypes(SmallVectorImpl<uint64_t> &Mappings,
                                       std::string VarName) {
  llvm::Constant *MaptypesArrayInit =
      llvm::ConstantDataArray::get(M.getContext(), Mappings);
  auto *MaptypesArrayGlobal = new llvm::GlobalVariable(
      M, MaptypesArrayInit->getType(),
      /*isConstant=*/true, llvm::GlobalValue::PrivateLinkage, MaptypesArrayInit,
      VarName);
  MaptypesArrayGlobal->setUnnamedAddr(llvm::GlobalValue::UnnamedAddr::Global);
  return MaptypesArrayGlobal;
}

void OpenMPIRBuilder::createMapperAllocas(const LocationDescription &Loc,
                                          InsertPointTy AllocaIP,
                                          unsigned NumOperands,
                                          struct MapperAllocas &MapperAllocas) {
  if (!updateToLocation(Loc))
    return;

  auto *ArrI8PtrTy = ArrayType::get(Int8Ptr, NumOperands);
  auto *ArrI64Ty = ArrayType::get(Int64, NumOperands);
  Builder.restoreIP(AllocaIP);
  AllocaInst *ArgsBase = Builder.CreateAlloca(ArrI8PtrTy);
  AllocaInst *Args = Builder.CreateAlloca(ArrI8PtrTy);
  AllocaInst *ArgSizes = Builder.CreateAlloca(ArrI64Ty);
  Builder.restoreIP(Loc.IP);
  MapperAllocas.ArgsBase = ArgsBase;
  MapperAllocas.Args = Args;
  MapperAllocas.ArgSizes = ArgSizes;
}

void OpenMPIRBuilder::emitMapperCall(const LocationDescription &Loc,
                                     Function *MapperFunc, Value *SrcLocInfo,
                                     Value *MaptypesArg, Value *MapnamesArg,
                                     struct MapperAllocas &MapperAllocas,
                                     int64_t DeviceID, unsigned NumOperands) {
  if (!updateToLocation(Loc))
    return;

  auto *ArrI8PtrTy = ArrayType::get(Int8Ptr, NumOperands);
  auto *ArrI64Ty = ArrayType::get(Int64, NumOperands);
  Value *ArgsBaseGEP =
      Builder.CreateInBoundsGEP(ArrI8PtrTy, MapperAllocas.ArgsBase,
                                {Builder.getInt32(0), Builder.getInt32(0)});
  Value *ArgsGEP =
      Builder.CreateInBoundsGEP(ArrI8PtrTy, MapperAllocas.Args,
                                {Builder.getInt32(0), Builder.getInt32(0)});
  Value *ArgSizesGEP =
      Builder.CreateInBoundsGEP(ArrI64Ty, MapperAllocas.ArgSizes,
                                {Builder.getInt32(0), Builder.getInt32(0)});
  Value *NullPtr = Constant::getNullValue(Int8Ptr->getPointerTo());
  Builder.CreateCall(MapperFunc,
                     {SrcLocInfo, Builder.getInt64(DeviceID),
                      Builder.getInt32(NumOperands), ArgsBaseGEP, ArgsGEP,
                      ArgSizesGEP, MaptypesArg, MapnamesArg, NullPtr});
}

bool OpenMPIRBuilder::checkAndEmitFlushAfterAtomic(
    const LocationDescription &Loc, llvm::AtomicOrdering AO, AtomicKind AK) {
  assert(!(AO == AtomicOrdering::NotAtomic ||
           AO == llvm::AtomicOrdering::Unordered) &&
         "Unexpected Atomic Ordering.");

  bool Flush = false;
  llvm::AtomicOrdering FlushAO = AtomicOrdering::Monotonic;

  switch (AK) {
  case Read:
    if (AO == AtomicOrdering::Acquire || AO == AtomicOrdering::AcquireRelease ||
        AO == AtomicOrdering::SequentiallyConsistent) {
      FlushAO = AtomicOrdering::Acquire;
      Flush = true;
    }
    break;
  case Write:
  case Update:
    if (AO == AtomicOrdering::Release || AO == AtomicOrdering::AcquireRelease ||
        AO == AtomicOrdering::SequentiallyConsistent) {
      FlushAO = AtomicOrdering::Release;
      Flush = true;
    }
    break;
  case Capture:
    switch (AO) {
    case AtomicOrdering::Acquire:
      FlushAO = AtomicOrdering::Acquire;
      Flush = true;
      break;
    case AtomicOrdering::Release:
      FlushAO = AtomicOrdering::Release;
      Flush = true;
      break;
    case AtomicOrdering::AcquireRelease:
    case AtomicOrdering::SequentiallyConsistent:
      FlushAO = AtomicOrdering::AcquireRelease;
      Flush = true;
      break;
    default:
      // do nothing - leave silently.
      break;
    }
  }

  if (Flush) {
    // Currently Flush RT call still doesn't take memory_ordering, so for when
    // that happens, this tries to do the resolution of which atomic ordering
    // to use with but issue the flush call
    // TODO: pass `FlushAO` after memory ordering support is added
    (void)FlushAO;
    emitFlush(Loc);
  }

  // for AO == AtomicOrdering::Monotonic and  all other case combinations
  // do nothing
  return Flush;
}

OpenMPIRBuilder::InsertPointTy
OpenMPIRBuilder::createAtomicRead(const LocationDescription &Loc,
                                  AtomicOpValue &X, AtomicOpValue &V,
                                  AtomicOrdering AO) {
  if (!updateToLocation(Loc))
    return Loc.IP;

  Type *XTy = X.Var->getType();
  assert(XTy->isPointerTy() && "OMP Atomic expects a pointer to target memory");
  Type *XElemTy = XTy->getPointerElementType();
  assert((XElemTy->isFloatingPointTy() || XElemTy->isIntegerTy() ||
          XElemTy->isPointerTy()) &&
         "OMP atomic read expected a scalar type");

  Value *XRead = nullptr;

  if (XElemTy->isIntegerTy()) {
    LoadInst *XLD =
        Builder.CreateLoad(XElemTy, X.Var, X.IsVolatile, "omp.atomic.read");
    XLD->setAtomic(AO);
    XRead = cast<Value>(XLD);
  } else {
    // We need to bitcast and perform atomic op as integer
    unsigned Addrspace = cast<PointerType>(XTy)->getAddressSpace();
    IntegerType *IntCastTy =
        IntegerType::get(M.getContext(), XElemTy->getScalarSizeInBits());
    Value *XBCast = Builder.CreateBitCast(
        X.Var, IntCastTy->getPointerTo(Addrspace), "atomic.src.int.cast");
    LoadInst *XLoad =
        Builder.CreateLoad(IntCastTy, XBCast, X.IsVolatile, "omp.atomic.load");
    XLoad->setAtomic(AO);
    if (XElemTy->isFloatingPointTy()) {
      XRead = Builder.CreateBitCast(XLoad, XElemTy, "atomic.flt.cast");
    } else {
      XRead = Builder.CreateIntToPtr(XLoad, XElemTy, "atomic.ptr.cast");
    }
  }
  checkAndEmitFlushAfterAtomic(Loc, AO, AtomicKind::Read);
  Builder.CreateStore(XRead, V.Var, V.IsVolatile);
  return Builder.saveIP();
}

OpenMPIRBuilder::InsertPointTy
OpenMPIRBuilder::createAtomicWrite(const LocationDescription &Loc,
                                   AtomicOpValue &X, Value *Expr,
                                   AtomicOrdering AO) {
  if (!updateToLocation(Loc))
    return Loc.IP;

  Type *XTy = X.Var->getType();
  assert(XTy->isPointerTy() && "OMP Atomic expects a pointer to target memory");
  Type *XElemTy = XTy->getPointerElementType();
  assert((XElemTy->isFloatingPointTy() || XElemTy->isIntegerTy() ||
          XElemTy->isPointerTy()) &&
         "OMP atomic write expected a scalar type");

  if (XElemTy->isIntegerTy()) {
    StoreInst *XSt = Builder.CreateStore(Expr, X.Var, X.IsVolatile);
    XSt->setAtomic(AO);
  } else {
    // We need to bitcast and perform atomic op as integers
    unsigned Addrspace = cast<PointerType>(XTy)->getAddressSpace();
    IntegerType *IntCastTy =
        IntegerType::get(M.getContext(), XElemTy->getScalarSizeInBits());
    Value *XBCast = Builder.CreateBitCast(
        X.Var, IntCastTy->getPointerTo(Addrspace), "atomic.dst.int.cast");
    Value *ExprCast =
        Builder.CreateBitCast(Expr, IntCastTy, "atomic.src.int.cast");
    StoreInst *XSt = Builder.CreateStore(ExprCast, XBCast, X.IsVolatile);
    XSt->setAtomic(AO);
  }

  checkAndEmitFlushAfterAtomic(Loc, AO, AtomicKind::Write);
  return Builder.saveIP();
}

OpenMPIRBuilder::InsertPointTy OpenMPIRBuilder::createAtomicUpdate(
    const LocationDescription &Loc, Instruction *AllocIP, AtomicOpValue &X,
    Value *Expr, AtomicOrdering AO, AtomicRMWInst::BinOp RMWOp,
    AtomicUpdateCallbackTy &UpdateOp, bool IsXBinopExpr) {
  if (!updateToLocation(Loc))
    return Loc.IP;

  LLVM_DEBUG({
    Type *XTy = X.Var->getType();
    assert(XTy->isPointerTy() &&
           "OMP Atomic expects a pointer to target memory");
    Type *XElemTy = XTy->getPointerElementType();
    assert((XElemTy->isFloatingPointTy() || XElemTy->isIntegerTy() ||
            XElemTy->isPointerTy()) &&
           "OMP atomic update expected a scalar type");
    assert((RMWOp != AtomicRMWInst::Max) && (RMWOp != AtomicRMWInst::Min) &&
           (RMWOp != AtomicRMWInst::UMax) && (RMWOp != AtomicRMWInst::UMin) &&
           "OpenMP atomic does not support LT or GT operations");
  });

  emitAtomicUpdate(AllocIP, X.Var, Expr, AO, RMWOp, UpdateOp, X.IsVolatile,
                   IsXBinopExpr);
  checkAndEmitFlushAfterAtomic(Loc, AO, AtomicKind::Update);
  return Builder.saveIP();
}

Value *OpenMPIRBuilder::emitRMWOpAsInstruction(Value *Src1, Value *Src2,
                                               AtomicRMWInst::BinOp RMWOp) {
  switch (RMWOp) {
  case AtomicRMWInst::Add:
    return Builder.CreateAdd(Src1, Src2);
  case AtomicRMWInst::Sub:
    return Builder.CreateSub(Src1, Src2);
  case AtomicRMWInst::And:
    return Builder.CreateAnd(Src1, Src2);
  case AtomicRMWInst::Nand:
    return Builder.CreateNeg(Builder.CreateAnd(Src1, Src2));
  case AtomicRMWInst::Or:
    return Builder.CreateOr(Src1, Src2);
  case AtomicRMWInst::Xor:
    return Builder.CreateXor(Src1, Src2);
  case AtomicRMWInst::Xchg:
  case AtomicRMWInst::FAdd:
  case AtomicRMWInst::FSub:
  case AtomicRMWInst::BAD_BINOP:
  case AtomicRMWInst::Max:
  case AtomicRMWInst::Min:
  case AtomicRMWInst::UMax:
  case AtomicRMWInst::UMin:
    llvm_unreachable("Unsupported atomic update operation");
  }
  llvm_unreachable("Unsupported atomic update operation");
}

std::pair<Value *, Value *>
OpenMPIRBuilder::emitAtomicUpdate(Instruction *AllocIP, Value *X, Value *Expr,
                                  AtomicOrdering AO, AtomicRMWInst::BinOp RMWOp,
                                  AtomicUpdateCallbackTy &UpdateOp,
                                  bool VolatileX, bool IsXBinopExpr) {
  Type *XElemTy = X->getType()->getPointerElementType();

  bool DoCmpExch =
      ((RMWOp == AtomicRMWInst::BAD_BINOP) || (RMWOp == AtomicRMWInst::FAdd)) ||
      (RMWOp == AtomicRMWInst::FSub) ||
      (RMWOp == AtomicRMWInst::Sub && !IsXBinopExpr);

  std::pair<Value *, Value *> Res;
  if (XElemTy->isIntegerTy() && !DoCmpExch) {
    Res.first = Builder.CreateAtomicRMW(RMWOp, X, Expr, llvm::MaybeAlign(), AO);
    // not needed except in case of postfix captures. Generate anyway for
    // consistency with the else part. Will be removed with any DCE pass.
    Res.second = emitRMWOpAsInstruction(Res.first, Expr, RMWOp);
  } else {
    unsigned Addrspace = cast<PointerType>(X->getType())->getAddressSpace();
    IntegerType *IntCastTy =
        IntegerType::get(M.getContext(), XElemTy->getScalarSizeInBits());
    Value *XBCast =
        Builder.CreateBitCast(X, IntCastTy->getPointerTo(Addrspace));
    LoadInst *OldVal =
        Builder.CreateLoad(IntCastTy, XBCast, X->getName() + ".atomic.load");
    OldVal->setAtomic(AO);
    // CurBB
    // |     /---\
		// ContBB    |
    // |     \---/
    // ExitBB
    BasicBlock *CurBB = Builder.GetInsertBlock();
    Instruction *CurBBTI = CurBB->getTerminator();
    CurBBTI = CurBBTI ? CurBBTI : Builder.CreateUnreachable();
    BasicBlock *ExitBB =
        CurBB->splitBasicBlock(CurBBTI, X->getName() + ".atomic.exit");
    BasicBlock *ContBB = CurBB->splitBasicBlock(CurBB->getTerminator(),
                                                X->getName() + ".atomic.cont");
    ContBB->getTerminator()->eraseFromParent();
    Builder.SetInsertPoint(ContBB);
    llvm::PHINode *PHI = Builder.CreatePHI(OldVal->getType(), 2);
    PHI->addIncoming(OldVal, CurBB);
    AllocaInst *NewAtomicAddr = Builder.CreateAlloca(XElemTy);
    NewAtomicAddr->setName(X->getName() + "x.new.val");
    NewAtomicAddr->moveBefore(AllocIP);
    IntegerType *NewAtomicCastTy =
        IntegerType::get(M.getContext(), XElemTy->getScalarSizeInBits());
    bool IsIntTy = XElemTy->isIntegerTy();
    Value *NewAtomicIntAddr =
        (IsIntTy)
            ? NewAtomicAddr
            : Builder.CreateBitCast(NewAtomicAddr,
                                    NewAtomicCastTy->getPointerTo(Addrspace));
    Value *OldExprVal = PHI;
    if (!IsIntTy) {
      if (XElemTy->isFloatingPointTy()) {
        OldExprVal = Builder.CreateBitCast(PHI, XElemTy,
                                           X->getName() + ".atomic.fltCast");
      } else {
        OldExprVal = Builder.CreateIntToPtr(PHI, XElemTy,
                                            X->getName() + ".atomic.ptrCast");
      }
    }

    Value *Upd = UpdateOp(OldExprVal, Builder);
    Builder.CreateStore(Upd, NewAtomicAddr);
    LoadInst *DesiredVal = Builder.CreateLoad(XElemTy, NewAtomicIntAddr);
    Value *XAddr =
        (IsIntTy)
            ? X
            : Builder.CreateBitCast(X, IntCastTy->getPointerTo(Addrspace));
    AtomicOrdering Failure =
        llvm::AtomicCmpXchgInst::getStrongestFailureOrdering(AO);
    AtomicCmpXchgInst *Result = Builder.CreateAtomicCmpXchg(
        XAddr, OldExprVal, DesiredVal, llvm::MaybeAlign(), AO, Failure);
    Result->setVolatile(VolatileX);
    Value *PreviousVal = Builder.CreateExtractValue(Result, /*Idxs=*/0);
    Value *SuccessFailureVal = Builder.CreateExtractValue(Result, /*Idxs=*/1);
    PHI->addIncoming(PreviousVal, Builder.GetInsertBlock());
    Builder.CreateCondBr(SuccessFailureVal, ExitBB, ContBB);

    Res.first = OldExprVal;
    Res.second = Upd;

    // set Insertion point in exit block
    if (UnreachableInst *ExitTI =
            dyn_cast<UnreachableInst>(ExitBB->getTerminator())) {
      CurBBTI->eraseFromParent();
      Builder.SetInsertPoint(ExitBB);
    } else {
      Builder.SetInsertPoint(ExitTI);
    }
  }

  return Res;
}

OpenMPIRBuilder::InsertPointTy OpenMPIRBuilder::createAtomicCapture(
    const LocationDescription &Loc, Instruction *AllocIP, AtomicOpValue &X,
    AtomicOpValue &V, Value *Expr, AtomicOrdering AO,
    AtomicRMWInst::BinOp RMWOp, AtomicUpdateCallbackTy &UpdateOp,
    bool UpdateExpr, bool IsPostfixUpdate, bool IsXBinopExpr) {
  if (!updateToLocation(Loc))
    return Loc.IP;

  LLVM_DEBUG({
    Type *XTy = X.Var->getType();
    assert(XTy->isPointerTy() &&
           "OMP Atomic expects a pointer to target memory");
    Type *XElemTy = XTy->getPointerElementType();
    assert((XElemTy->isFloatingPointTy() || XElemTy->isIntegerTy() ||
            XElemTy->isPointerTy()) &&
           "OMP atomic capture expected a scalar type");
    assert((RMWOp != AtomicRMWInst::Max) && (RMWOp != AtomicRMWInst::Min) &&
           "OpenMP atomic does not support LT or GT operations");
  });

  // If UpdateExpr is 'x' updated with some `expr` not based on 'x',
  // 'x' is simply atomically rewritten with 'expr'.
  AtomicRMWInst::BinOp AtomicOp = (UpdateExpr ? RMWOp : AtomicRMWInst::Xchg);
  std::pair<Value *, Value *> Result = emitAtomicUpdate(
      AllocIP, X.Var, Expr, AO, AtomicOp, UpdateOp, X.IsVolatile, IsXBinopExpr);

  Value *CapturedVal = (IsPostfixUpdate ? Result.first : Result.second);
  Builder.CreateStore(CapturedVal, V.Var, V.IsVolatile);

  checkAndEmitFlushAfterAtomic(Loc, AO, AtomicKind::Capture);
  return Builder.saveIP();
}

GlobalVariable *
OpenMPIRBuilder::createOffloadMapnames(SmallVectorImpl<llvm::Constant *> &Names,
                                       std::string VarName) {
  llvm::Constant *MapNamesArrayInit = llvm::ConstantArray::get(
      llvm::ArrayType::get(
          llvm::Type::getInt8Ty(M.getContext())->getPointerTo(), Names.size()),
      Names);
  auto *MapNamesArrayGlobal = new llvm::GlobalVariable(
      M, MapNamesArrayInit->getType(),
      /*isConstant=*/true, llvm::GlobalValue::PrivateLinkage, MapNamesArrayInit,
      VarName);
  return MapNamesArrayGlobal;
}

// Create all simple and struct types exposed by the runtime and remember
// the llvm::PointerTypes of them for easy access later.
void OpenMPIRBuilder::initializeTypes(Module &M) {
  LLVMContext &Ctx = M.getContext();
  StructType *T;
#define OMP_TYPE(VarName, InitValue) VarName = InitValue;
#define OMP_ARRAY_TYPE(VarName, ElemTy, ArraySize)                             \
  VarName##Ty = ArrayType::get(ElemTy, ArraySize);                             \
  VarName##PtrTy = PointerType::getUnqual(VarName##Ty);
#define OMP_FUNCTION_TYPE(VarName, IsVarArg, ReturnType, ...)                  \
  VarName = FunctionType::get(ReturnType, {__VA_ARGS__}, IsVarArg);            \
  VarName##Ptr = PointerType::getUnqual(VarName);
#define OMP_STRUCT_TYPE(VarName, StructName, ...)                              \
  T = StructType::getTypeByName(Ctx, StructName);                              \
  if (!T)                                                                      \
    T = StructType::create(Ctx, {__VA_ARGS__}, StructName);                    \
  VarName = T;                                                                 \
  VarName##Ptr = PointerType::getUnqual(T);
#include "llvm/Frontend/OpenMP/OMPKinds.def"
}

void OpenMPIRBuilder::OutlineInfo::collectBlocks(
    SmallPtrSetImpl<BasicBlock *> &BlockSet,
    SmallVectorImpl<BasicBlock *> &BlockVector) {
  SmallVector<BasicBlock *, 32> Worklist;
  BlockSet.insert(EntryBB);
  BlockSet.insert(ExitBB);

  Worklist.push_back(EntryBB);
  while (!Worklist.empty()) {
    BasicBlock *BB = Worklist.pop_back_val();
    BlockVector.push_back(BB);
    for (BasicBlock *SuccBB : successors(BB))
      if (BlockSet.insert(SuccBB).second)
        Worklist.push_back(SuccBB);
  }
}

void CanonicalLoopInfo::collectControlBlocks(
    SmallVectorImpl<BasicBlock *> &BBs) {
  // We only count those BBs as control block for which we do not need to
  // reverse the CFG, i.e. not the loop body which can contain arbitrary control
  // flow. For consistency, this also means we do not add the Body block, which
  // is just the entry to the body code.
  BBs.reserve(BBs.size() + 6);
  BBs.append({getPreheader(), Header, Cond, Latch, Exit, getAfter()});
}

BasicBlock *CanonicalLoopInfo::getPreheader() const {
  assert(isValid() && "Requires a valid canonical loop");
  for (BasicBlock *Pred : predecessors(Header)) {
    if (Pred != Latch)
      return Pred;
  }
  llvm_unreachable("Missing preheader");
}

void CanonicalLoopInfo::assertOK() const {
#ifndef NDEBUG
  // No constraints if this object currently does not describe a loop.
  if (!isValid())
    return;

  BasicBlock *Preheader = getPreheader();
  BasicBlock *Body = getBody();
  BasicBlock *After = getAfter();

  // Verify standard control-flow we use for OpenMP loops.
  assert(Preheader);
  assert(isa<BranchInst>(Preheader->getTerminator()) &&
         "Preheader must terminate with unconditional branch");
  assert(Preheader->getSingleSuccessor() == Header &&
         "Preheader must jump to header");

  assert(Header);
  assert(isa<BranchInst>(Header->getTerminator()) &&
         "Header must terminate with unconditional branch");
  assert(Header->getSingleSuccessor() == Cond &&
         "Header must jump to exiting block");

  assert(Cond);
  assert(Cond->getSinglePredecessor() == Header &&
         "Exiting block only reachable from header");

  assert(isa<BranchInst>(Cond->getTerminator()) &&
         "Exiting block must terminate with conditional branch");
  assert(size(successors(Cond)) == 2 &&
         "Exiting block must have two successors");
  assert(cast<BranchInst>(Cond->getTerminator())->getSuccessor(0) == Body &&
         "Exiting block's first successor jump to the body");
  assert(cast<BranchInst>(Cond->getTerminator())->getSuccessor(1) == Exit &&
         "Exiting block's second successor must exit the loop");

  assert(Body);
  assert(Body->getSinglePredecessor() == Cond &&
         "Body only reachable from exiting block");
  assert(!isa<PHINode>(Body->front()));

  assert(Latch);
  assert(isa<BranchInst>(Latch->getTerminator()) &&
         "Latch must terminate with unconditional branch");
  assert(Latch->getSingleSuccessor() == Header && "Latch must jump to header");
  // TODO: To support simple redirecting of the end of the body code that has
  // multiple; introduce another auxiliary basic block like preheader and after.
  assert(Latch->getSinglePredecessor() != nullptr);
  assert(!isa<PHINode>(Latch->front()));

  assert(Exit);
  assert(isa<BranchInst>(Exit->getTerminator()) &&
         "Exit block must terminate with unconditional branch");
  assert(Exit->getSingleSuccessor() == After &&
         "Exit block must jump to after block");

  assert(After);
  assert(After->getSinglePredecessor() == Exit &&
         "After block only reachable from exit block");
  assert(After->empty() || !isa<PHINode>(After->front()));

  Instruction *IndVar = getIndVar();
  assert(IndVar && "Canonical induction variable not found?");
  assert(isa<IntegerType>(IndVar->getType()) &&
         "Induction variable must be an integer");
  assert(cast<PHINode>(IndVar)->getParent() == Header &&
         "Induction variable must be a PHI in the loop header");
  assert(cast<PHINode>(IndVar)->getIncomingBlock(0) == Preheader);
  assert(
      cast<ConstantInt>(cast<PHINode>(IndVar)->getIncomingValue(0))->isZero());
  assert(cast<PHINode>(IndVar)->getIncomingBlock(1) == Latch);

  auto *NextIndVar = cast<PHINode>(IndVar)->getIncomingValue(1);
  assert(cast<Instruction>(NextIndVar)->getParent() == Latch);
  assert(cast<BinaryOperator>(NextIndVar)->getOpcode() == BinaryOperator::Add);
  assert(cast<BinaryOperator>(NextIndVar)->getOperand(0) == IndVar);
  assert(cast<ConstantInt>(cast<BinaryOperator>(NextIndVar)->getOperand(1))
             ->isOne());

  Value *TripCount = getTripCount();
  assert(TripCount && "Loop trip count not found?");
  assert(IndVar->getType() == TripCount->getType() &&
         "Trip count and induction variable must have the same type");

  auto *CmpI = cast<CmpInst>(&Cond->front());
  assert(CmpI->getPredicate() == CmpInst::ICMP_ULT &&
         "Exit condition must be a signed less-than comparison");
  assert(CmpI->getOperand(0) == IndVar &&
         "Exit condition must compare the induction variable");
  assert(CmpI->getOperand(1) == TripCount &&
         "Exit condition must compare with the trip count");
#endif
}

void CanonicalLoopInfo::invalidate() {
  Header = nullptr;
  Cond = nullptr;
  Latch = nullptr;
  Exit = nullptr;
}<|MERGE_RESOLUTION|>--- conflicted
+++ resolved
@@ -319,17 +319,10 @@
   return SrcLocStr;
 }
 
-<<<<<<< HEAD
 Constant *OpenMPIRBuilder::getOrCreateSrcLocStr(
     StringRef FunctionName, StringRef FileName, unsigned Line, unsigned Column,
-    unsigned EndLine, unsigned FuncLine, unsigned FuncEndLine,
-    unsigned TriggerKind) {
-=======
-Constant *OpenMPIRBuilder::getOrCreateSrcLocStr(StringRef FunctionName,
-                                                StringRef FileName,
-                                                unsigned Line, unsigned Column,
-                                                uint32_t &SrcLocStrSize) {
->>>>>>> 63078f79
+    uint32_t &SrcLocStrSize, unsigned EndLine, unsigned FuncLine,
+    unsigned FuncEndLine, unsigned TriggerKind) {
   SmallString<128> Buffer;
   Buffer.push_back(';');
   Buffer.append(FileName);
