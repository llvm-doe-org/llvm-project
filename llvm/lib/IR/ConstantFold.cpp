--- conflicted
+++ resolved
@@ -790,8 +790,6 @@
   // extractelt undef, C -> undef
   // extractelt C, undef -> undef
   if (isa<UndefValue>(Val) || isa<UndefValue>(Idx))
-<<<<<<< HEAD
-=======
     return UndefValue::get(Val->getType()->getVectorElementType());
 
   auto *CIdx = dyn_cast<ConstantInt>(Idx);
@@ -800,7 +798,6 @@
 
   // ee({w,x,y,z}, wrong_value) -> undef
   if (CIdx->uge(Val->getType()->getVectorNumElements()))
->>>>>>> c79f07dd
     return UndefValue::get(Val->getType()->getVectorElementType());
 
   // ee (gep (ptr, idx0, ...), idx) -> gep (ee (ptr, idx), ee (idx0, idx), ...)
