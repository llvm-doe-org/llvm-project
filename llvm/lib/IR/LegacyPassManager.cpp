//===- LegacyPassManager.cpp - LLVM Pass Infrastructure Implementation ----===//
//
// Part of the LLVM Project, under the Apache License v2.0 with LLVM Exceptions.
// See https://llvm.org/LICENSE.txt for license information.
// SPDX-License-Identifier: Apache-2.0 WITH LLVM-exception
//
//===----------------------------------------------------------------------===//
//
// This file implements the legacy LLVM Pass Manager infrastructure.
//
//===----------------------------------------------------------------------===//

#include "llvm/IR/LegacyPassManager.h"
#include "llvm/ADT/MapVector.h"
#include "llvm/ADT/Statistic.h"
#include "llvm/IR/DiagnosticInfo.h"
#include "llvm/IR/IRPrintingPasses.h"
#include "llvm/IR/LLVMContext.h"
#include "llvm/IR/LegacyPassManagers.h"
#include "llvm/IR/LegacyPassNameParser.h"
#include "llvm/IR/Module.h"
#include "llvm/IR/PassTimingInfo.h"
#include "llvm/Support/Chrono.h"
#include "llvm/Support/CommandLine.h"
#include "llvm/Support/Debug.h"
#include "llvm/Support/Error.h"
#include "llvm/Support/ErrorHandling.h"
#include "llvm/Support/ManagedStatic.h"
#include "llvm/Support/Mutex.h"
#include "llvm/Support/TimeProfiler.h"
#include "llvm/Support/Timer.h"
#include "llvm/Support/raw_ostream.h"
#include <algorithm>
#include <unordered_set>
using namespace llvm;
using namespace llvm::legacy;

// See PassManagers.h for Pass Manager infrastructure overview.

//===----------------------------------------------------------------------===//
// Pass debugging information.  Often it is useful to find out what pass is
// running when a crash occurs in a utility.  When this library is compiled with
// debugging on, a command line option (--debug-pass) is enabled that causes the
// pass name to be printed before it executes.
//

namespace {
// Different debug levels that can be enabled...
enum PassDebugLevel {
  Disabled, Arguments, Structure, Executions, Details
};
}

static cl::opt<enum PassDebugLevel>
PassDebugging("debug-pass", cl::Hidden,
                  cl::desc("Print PassManager debugging information"),
                  cl::values(
  clEnumVal(Disabled  , "disable debug output"),
  clEnumVal(Arguments , "print pass arguments to pass to 'opt'"),
  clEnumVal(Structure , "print pass structure before run()"),
  clEnumVal(Executions, "print pass name before it is executed"),
  clEnumVal(Details   , "print pass details when it is executed")));

namespace {
typedef llvm::cl::list<const llvm::PassInfo *, bool, PassNameParser>
PassOptionList;
}

// Print IR out before/after specified passes.
static PassOptionList
PrintBefore("print-before",
            llvm::cl::desc("Print IR before specified passes"),
            cl::Hidden);

static PassOptionList
PrintAfter("print-after",
           llvm::cl::desc("Print IR after specified passes"),
           cl::Hidden);

static cl::opt<bool> PrintBeforeAll("print-before-all",
                                    llvm::cl::desc("Print IR before each pass"),
                                    cl::init(false), cl::Hidden);
static cl::opt<bool> PrintAfterAll("print-after-all",
                                   llvm::cl::desc("Print IR after each pass"),
                                   cl::init(false), cl::Hidden);

static cl::opt<bool>
    PrintModuleScope("print-module-scope",
                     cl::desc("When printing IR for print-[before|after]{-all} "
                              "always print a module IR"),
                     cl::init(false), cl::Hidden);

static cl::list<std::string>
    PrintFuncsList("filter-print-funcs", cl::value_desc("function names"),
                   cl::desc("Only print IR for functions whose name "
                            "match this for all print-[before|after][-all] "
                            "options"),
                   cl::CommaSeparated, cl::Hidden);

/// This is a helper to determine whether to print IR before or
/// after a pass.

bool llvm::shouldPrintBeforePass() {
  return PrintBeforeAll || !PrintBefore.empty();
}

bool llvm::shouldPrintAfterPass() {
  return PrintAfterAll || !PrintAfter.empty();
}

static bool ShouldPrintBeforeOrAfterPass(StringRef PassID,
                                         PassOptionList &PassesToPrint) {
  for (auto *PassInf : PassesToPrint) {
    if (PassInf)
      if (PassInf->getPassArgument() == PassID) {
        return true;
      }
  }
  return false;
}

bool llvm::shouldPrintBeforePass(StringRef PassID) {
  return PrintBeforeAll || ShouldPrintBeforeOrAfterPass(PassID, PrintBefore);
}

bool llvm::shouldPrintAfterPass(StringRef PassID) {
  return PrintAfterAll || ShouldPrintBeforeOrAfterPass(PassID, PrintAfter);
}

bool llvm::forcePrintModuleIR() { return PrintModuleScope; }

bool llvm::isFunctionInPrintList(StringRef FunctionName) {
  static std::unordered_set<std::string> PrintFuncNames(PrintFuncsList.begin(),
                                                        PrintFuncsList.end());
  return PrintFuncNames.empty() || PrintFuncNames.count(FunctionName);
}
/// isPassDebuggingExecutionsOrMore - Return true if -debug-pass=Executions
/// or higher is specified.
bool PMDataManager::isPassDebuggingExecutionsOrMore() const {
  return PassDebugging >= Executions;
}

unsigned PMDataManager::initSizeRemarkInfo(
    Module &M, StringMap<std::pair<unsigned, unsigned>> &FunctionToInstrCount) {
  // Only calculate getInstructionCount if the size-info remark is requested.
  unsigned InstrCount = 0;

  // Collect instruction counts for every function. We'll use this to emit
  // per-function size remarks later.
  for (Function &F : M) {
    unsigned FCount = F.getInstructionCount();

    // Insert a record into FunctionToInstrCount keeping track of the current
    // size of the function as the first member of a pair. Set the second
    // member to 0; if the function is deleted by the pass, then when we get
    // here, we'll be able to let the user know that F no longer contributes to
    // the module.
    FunctionToInstrCount[F.getName().str()] =
        std::pair<unsigned, unsigned>(FCount, 0);
    InstrCount += FCount;
  }
  return InstrCount;
}

void PMDataManager::emitInstrCountChangedRemark(
    Pass *P, Module &M, int64_t Delta, unsigned CountBefore,
    StringMap<std::pair<unsigned, unsigned>> &FunctionToInstrCount,
    Function *F) {
  // If it's a pass manager, don't emit a remark. (This hinges on the assumption
  // that the only passes that return non-null with getAsPMDataManager are pass
  // managers.) The reason we have to do this is to avoid emitting remarks for
  // CGSCC passes.
  if (P->getAsPMDataManager())
    return;

  // Set to true if this isn't a module pass or CGSCC pass.
  bool CouldOnlyImpactOneFunction = (F != nullptr);

  // Helper lambda that updates the changes to the size of some function.
  auto UpdateFunctionChanges =
      [&FunctionToInstrCount](Function &MaybeChangedFn) {
        // Update the total module count.
        unsigned FnSize = MaybeChangedFn.getInstructionCount();
        auto It = FunctionToInstrCount.find(MaybeChangedFn.getName());

        // If we created a new function, then we need to add it to the map and
        // say that it changed from 0 instructions to FnSize.
        if (It == FunctionToInstrCount.end()) {
          FunctionToInstrCount[MaybeChangedFn.getName()] =
              std::pair<unsigned, unsigned>(0, FnSize);
          return;
        }
        // Insert the new function size into the second member of the pair. This
        // tells us whether or not this function changed in size.
        It->second.second = FnSize;
      };

  // We need to initially update all of the function sizes.
  // If no function was passed in, then we're either a module pass or an
  // CGSCC pass.
  if (!CouldOnlyImpactOneFunction)
    std::for_each(M.begin(), M.end(), UpdateFunctionChanges);
  else
    UpdateFunctionChanges(*F);

  // Do we have a function we can use to emit a remark?
  if (!CouldOnlyImpactOneFunction) {
    // We need a function containing at least one basic block in order to output
    // remarks. Since it's possible that the first function in the module
    // doesn't actually contain a basic block, we have to go and find one that's
    // suitable for emitting remarks.
    auto It = std::find_if(M.begin(), M.end(),
                          [](const Function &Fn) { return !Fn.empty(); });

    // Didn't find a function. Quit.
    if (It == M.end())
      return;

    // We found a function containing at least one basic block.
    F = &*It;
  }
  int64_t CountAfter = static_cast<int64_t>(CountBefore) + Delta;
  BasicBlock &BB = *F->begin();
  OptimizationRemarkAnalysis R("size-info", "IRSizeChange",
                               DiagnosticLocation(), &BB);
  // FIXME: Move ore namespace to DiagnosticInfo so that we can use it. This
  // would let us use NV instead of DiagnosticInfoOptimizationBase::Argument.
  R << DiagnosticInfoOptimizationBase::Argument("Pass", P->getPassName())
    << ": IR instruction count changed from "
    << DiagnosticInfoOptimizationBase::Argument("IRInstrsBefore", CountBefore)
    << " to "
    << DiagnosticInfoOptimizationBase::Argument("IRInstrsAfter", CountAfter)
    << "; Delta: "
    << DiagnosticInfoOptimizationBase::Argument("DeltaInstrCount", Delta);
  F->getContext().diagnose(R); // Not using ORE for layering reasons.

  // Emit per-function size change remarks separately.
  std::string PassName = P->getPassName().str();

  // Helper lambda that emits a remark when the size of a function has changed.
  auto EmitFunctionSizeChangedRemark = [&FunctionToInstrCount, &F, &BB,
                                        &PassName](const std::string &Fname) {
    unsigned FnCountBefore, FnCountAfter;
    std::pair<unsigned, unsigned> &Change = FunctionToInstrCount[Fname];
    std::tie(FnCountBefore, FnCountAfter) = Change;
    int64_t FnDelta = static_cast<int64_t>(FnCountAfter) -
                      static_cast<int64_t>(FnCountBefore);

    if (FnDelta == 0)
      return;

    // FIXME: We shouldn't use BB for the location here. Unfortunately, because
    // the function that we're looking at could have been deleted, we can't use
    // it for the source location. We *want* remarks when a function is deleted
    // though, so we're kind of stuck here as is. (This remark, along with the
    // whole-module size change remarks really ought not to have source
    // locations at all.)
    OptimizationRemarkAnalysis FR("size-info", "FunctionIRSizeChange",
                                  DiagnosticLocation(), &BB);
    FR << DiagnosticInfoOptimizationBase::Argument("Pass", PassName)
       << ": Function: "
       << DiagnosticInfoOptimizationBase::Argument("Function", Fname)
       << ": IR instruction count changed from "
       << DiagnosticInfoOptimizationBase::Argument("IRInstrsBefore",
                                                   FnCountBefore)
       << " to "
       << DiagnosticInfoOptimizationBase::Argument("IRInstrsAfter",
                                                   FnCountAfter)
       << "; Delta: "
       << DiagnosticInfoOptimizationBase::Argument("DeltaInstrCount", FnDelta);
    F->getContext().diagnose(FR);

    // Update the function size.
    Change.first = FnCountAfter;
  };

  // Are we looking at more than one function? If so, emit remarks for all of
  // the functions in the module. Otherwise, only emit one remark.
  if (!CouldOnlyImpactOneFunction)
    std::for_each(FunctionToInstrCount.keys().begin(),
                  FunctionToInstrCount.keys().end(),
                  EmitFunctionSizeChangedRemark);
  else
    EmitFunctionSizeChangedRemark(F->getName().str());
}

void PassManagerPrettyStackEntry::print(raw_ostream &OS) const {
  if (!V && !M)
    OS << "Releasing pass '";
  else
    OS << "Running pass '";

  OS << P->getPassName() << "'";

  if (M) {
    OS << " on module '" << M->getModuleIdentifier() << "'.\n";
    return;
  }
  if (!V) {
    OS << '\n';
    return;
  }

  OS << " on ";
  if (isa<Function>(V))
    OS << "function";
  else if (isa<BasicBlock>(V))
    OS << "basic block";
  else
    OS << "value";

  OS << " '";
  V->printAsOperand(OS, /*PrintType=*/false, M);
  OS << "'\n";
}

namespace llvm {
namespace legacy {
//===----------------------------------------------------------------------===//
// FunctionPassManagerImpl
//
/// FunctionPassManagerImpl manages FPPassManagers
class FunctionPassManagerImpl : public Pass,
                                public PMDataManager,
                                public PMTopLevelManager {
  virtual void anchor();
private:
  bool wasRun;
public:
  static char ID;
  explicit FunctionPassManagerImpl() :
    Pass(PT_PassManager, ID), PMDataManager(),
    PMTopLevelManager(new FPPassManager()), wasRun(false) {}

  /// \copydoc FunctionPassManager::add()
  void add(Pass *P) {
    schedulePass(P);
  }

  /// createPrinterPass - Get a function printer pass.
  Pass *createPrinterPass(raw_ostream &O,
                          const std::string &Banner) const override {
    return createPrintFunctionPass(O, Banner);
  }

  // Prepare for running an on the fly pass, freeing memory if needed
  // from a previous run.
  void releaseMemoryOnTheFly();

  /// run - Execute all of the passes scheduled for execution.  Keep track of
  /// whether any of the passes modifies the module, and if so, return true.
  bool run(Function &F);

  /// doInitialization - Run all of the initializers for the function passes.
  ///
  bool doInitialization(Module &M) override;

  /// doFinalization - Run all of the finalizers for the function passes.
  ///
  bool doFinalization(Module &M) override;


  PMDataManager *getAsPMDataManager() override { return this; }
  Pass *getAsPass() override { return this; }
  PassManagerType getTopLevelPassManagerType() override {
    return PMT_FunctionPassManager;
  }

  /// Pass Manager itself does not invalidate any analysis info.
  void getAnalysisUsage(AnalysisUsage &Info) const override {
    Info.setPreservesAll();
  }

  FPPassManager *getContainedManager(unsigned N) {
    assert(N < PassManagers.size() && "Pass number out of range!");
    FPPassManager *FP = static_cast<FPPassManager *>(PassManagers[N]);
    return FP;
  }

  void dumpPassStructure(unsigned Offset) override {
    for (unsigned I = 0; I < getNumContainedManagers(); ++I)
      getContainedManager(I)->dumpPassStructure(Offset);
  }
};

void FunctionPassManagerImpl::anchor() {}

char FunctionPassManagerImpl::ID = 0;
} // End of legacy namespace
} // End of llvm namespace

namespace {
//===----------------------------------------------------------------------===//
// MPPassManager
//
/// MPPassManager manages ModulePasses and function pass managers.
/// It batches all Module passes and function pass managers together and
/// sequences them to process one module.
class MPPassManager : public Pass, public PMDataManager {
public:
  static char ID;
  explicit MPPassManager() :
    Pass(PT_PassManager, ID), PMDataManager() { }

  // Delete on the fly managers.
  ~MPPassManager() override {
    for (auto &OnTheFlyManager : OnTheFlyManagers) {
      FunctionPassManagerImpl *FPP = OnTheFlyManager.second;
      delete FPP;
    }
  }

  /// createPrinterPass - Get a module printer pass.
  Pass *createPrinterPass(raw_ostream &O,
                          const std::string &Banner) const override {
    return createPrintModulePass(O, Banner);
  }

  /// run - Execute all of the passes scheduled for execution.  Keep track of
  /// whether any of the passes modifies the module, and if so, return true.
  bool runOnModule(Module &M);

  using llvm::Pass::doInitialization;
  using llvm::Pass::doFinalization;

  /// Pass Manager itself does not invalidate any analysis info.
  void getAnalysisUsage(AnalysisUsage &Info) const override {
    Info.setPreservesAll();
  }

  /// Add RequiredPass into list of lower level passes required by pass P.
  /// RequiredPass is run on the fly by Pass Manager when P requests it
  /// through getAnalysis interface.
  void addLowerLevelRequiredPass(Pass *P, Pass *RequiredPass) override;

  /// Return function pass corresponding to PassInfo PI, that is
  /// required by module pass MP. Instantiate analysis pass, by using
  /// its runOnFunction() for function F.
  Pass* getOnTheFlyPass(Pass *MP, AnalysisID PI, Function &F) override;

  StringRef getPassName() const override { return "Module Pass Manager"; }

  PMDataManager *getAsPMDataManager() override { return this; }
  Pass *getAsPass() override { return this; }

  // Print passes managed by this manager
  void dumpPassStructure(unsigned Offset) override {
    dbgs().indent(Offset*2) << "ModulePass Manager\n";
    for (unsigned Index = 0; Index < getNumContainedPasses(); ++Index) {
      ModulePass *MP = getContainedPass(Index);
      MP->dumpPassStructure(Offset + 1);
      MapVector<Pass *, FunctionPassManagerImpl *>::const_iterator I =
          OnTheFlyManagers.find(MP);
      if (I != OnTheFlyManagers.end())
        I->second->dumpPassStructure(Offset + 2);
      dumpLastUses(MP, Offset+1);
    }
  }

  ModulePass *getContainedPass(unsigned N) {
    assert(N < PassVector.size() && "Pass number out of range!");
    return static_cast<ModulePass *>(PassVector[N]);
  }

  PassManagerType getPassManagerType() const override {
    return PMT_ModulePassManager;
  }

 private:
  /// Collection of on the fly FPPassManagers. These managers manage
  /// function passes that are required by module passes.
   MapVector<Pass *, FunctionPassManagerImpl *> OnTheFlyManagers;
};

char MPPassManager::ID = 0;
} // End anonymous namespace

namespace llvm {
namespace legacy {
//===----------------------------------------------------------------------===//
// PassManagerImpl
//

/// PassManagerImpl manages MPPassManagers
class PassManagerImpl : public Pass,
                        public PMDataManager,
                        public PMTopLevelManager {
  virtual void anchor();

public:
  static char ID;
  explicit PassManagerImpl() :
    Pass(PT_PassManager, ID), PMDataManager(),
                              PMTopLevelManager(new MPPassManager()) {}

  /// \copydoc PassManager::add()
  void add(Pass *P) {
    schedulePass(P);
  }

  /// createPrinterPass - Get a module printer pass.
  Pass *createPrinterPass(raw_ostream &O,
                          const std::string &Banner) const override {
    return createPrintModulePass(O, Banner);
  }

  /// run - Execute all of the passes scheduled for execution.  Keep track of
  /// whether any of the passes modifies the module, and if so, return true.
  bool run(Module &M);

  using llvm::Pass::doInitialization;
  using llvm::Pass::doFinalization;

  /// Pass Manager itself does not invalidate any analysis info.
  void getAnalysisUsage(AnalysisUsage &Info) const override {
    Info.setPreservesAll();
  }

  PMDataManager *getAsPMDataManager() override { return this; }
  Pass *getAsPass() override { return this; }
  PassManagerType getTopLevelPassManagerType() override {
    return PMT_ModulePassManager;
  }

  MPPassManager *getContainedManager(unsigned N) {
    assert(N < PassManagers.size() && "Pass number out of range!");
    MPPassManager *MP = static_cast<MPPassManager *>(PassManagers[N]);
    return MP;
  }
};

void PassManagerImpl::anchor() {}

char PassManagerImpl::ID = 0;
} // End of legacy namespace
} // End of llvm namespace

//===----------------------------------------------------------------------===//
// PMTopLevelManager implementation

/// Initialize top level manager. Create first pass manager.
PMTopLevelManager::PMTopLevelManager(PMDataManager *PMDM) {
  PMDM->setTopLevelManager(this);
  addPassManager(PMDM);
  activeStack.push(PMDM);
}

/// Set pass P as the last user of the given analysis passes.
void
PMTopLevelManager::setLastUser(ArrayRef<Pass*> AnalysisPasses, Pass *P) {
  unsigned PDepth = 0;
  if (P->getResolver())
    PDepth = P->getResolver()->getPMDataManager().getDepth();

  for (Pass *AP : AnalysisPasses) {
    LastUser[AP] = P;

    if (P == AP)
      continue;

    // Update the last users of passes that are required transitive by AP.
    AnalysisUsage *AnUsage = findAnalysisUsage(AP);
    const AnalysisUsage::VectorType &IDs = AnUsage->getRequiredTransitiveSet();
    SmallVector<Pass *, 12> LastUses;
    SmallVector<Pass *, 12> LastPMUses;
    for (AnalysisID ID : IDs) {
      Pass *AnalysisPass = findAnalysisPass(ID);
      assert(AnalysisPass && "Expected analysis pass to exist.");
      AnalysisResolver *AR = AnalysisPass->getResolver();
      assert(AR && "Expected analysis resolver to exist.");
      unsigned APDepth = AR->getPMDataManager().getDepth();

      if (PDepth == APDepth)
        LastUses.push_back(AnalysisPass);
      else if (PDepth > APDepth)
        LastPMUses.push_back(AnalysisPass);
    }

    setLastUser(LastUses, P);

    // If this pass has a corresponding pass manager, push higher level
    // analysis to this pass manager.
    if (P->getResolver())
      setLastUser(LastPMUses, P->getResolver()->getPMDataManager().getAsPass());


    // If AP is the last user of other passes then make P last user of
    // such passes.
    for (auto LU : LastUser) {
      if (LU.second == AP)
        // DenseMap iterator is not invalidated here because
        // this is just updating existing entries.
        LastUser[LU.first] = P;
    }
  }
}

/// Collect passes whose last user is P
void PMTopLevelManager::collectLastUses(SmallVectorImpl<Pass *> &LastUses,
                                        Pass *P) {
  DenseMap<Pass *, SmallPtrSet<Pass *, 8> >::iterator DMI =
    InversedLastUser.find(P);
  if (DMI == InversedLastUser.end())
    return;

  SmallPtrSet<Pass *, 8> &LU = DMI->second;
  for (Pass *LUP : LU) {
    LastUses.push_back(LUP);
  }

}

AnalysisUsage *PMTopLevelManager::findAnalysisUsage(Pass *P) {
  AnalysisUsage *AnUsage = nullptr;
  auto DMI = AnUsageMap.find(P);
  if (DMI != AnUsageMap.end())
    AnUsage = DMI->second;
  else {
    // Look up the analysis usage from the pass instance (different instances
    // of the same pass can produce different results), but unique the
    // resulting object to reduce memory usage.  This helps to greatly reduce
    // memory usage when we have many instances of only a few pass types
    // (e.g. instcombine, simplifycfg, etc...) which tend to share a fixed set
    // of dependencies.
    AnalysisUsage AU;
    P->getAnalysisUsage(AU);

    AUFoldingSetNode* Node = nullptr;
    FoldingSetNodeID ID;
    AUFoldingSetNode::Profile(ID, AU);
    void *IP = nullptr;
    if (auto *N = UniqueAnalysisUsages.FindNodeOrInsertPos(ID, IP))
      Node = N;
    else {
      Node = new (AUFoldingSetNodeAllocator.Allocate()) AUFoldingSetNode(AU);
      UniqueAnalysisUsages.InsertNode(Node, IP);
    }
    assert(Node && "cached analysis usage must be non null");

    AnUsageMap[P] = &Node->AU;
    AnUsage = &Node->AU;
  }
  return AnUsage;
}

/// Schedule pass P for execution. Make sure that passes required by
/// P are run before P is run. Update analysis info maintained by
/// the manager. Remove dead passes. This is a recursive function.
void PMTopLevelManager::schedulePass(Pass *P) {

  // TODO : Allocate function manager for this pass, other wise required set
  // may be inserted into previous function manager

  // Give pass a chance to prepare the stage.
  P->preparePassManager(activeStack);

  // If P is an analysis pass and it is available then do not
  // generate the analysis again. Stale analysis info should not be
  // available at this point.
  const PassInfo *PI = findAnalysisPassInfo(P->getPassID());
  if (PI && PI->isAnalysis() && findAnalysisPass(P->getPassID())) {
    // Remove any cached AnalysisUsage information.
    AnUsageMap.erase(P);
    delete P;
    return;
  }

  AnalysisUsage *AnUsage = findAnalysisUsage(P);

  bool checkAnalysis = true;
  while (checkAnalysis) {
    checkAnalysis = false;

    const AnalysisUsage::VectorType &RequiredSet = AnUsage->getRequiredSet();
    for (const AnalysisID ID : RequiredSet) {

      Pass *AnalysisPass = findAnalysisPass(ID);
      if (!AnalysisPass) {
        const PassInfo *PI = findAnalysisPassInfo(ID);

        if (!PI) {
          // Pass P is not in the global PassRegistry
          dbgs() << "Pass '"  << P->getPassName() << "' is not initialized." << "\n";
          dbgs() << "Verify if there is a pass dependency cycle." << "\n";
          dbgs() << "Required Passes:" << "\n";
          for (const AnalysisID ID2 : RequiredSet) {
            if (ID == ID2)
              break;
            Pass *AnalysisPass2 = findAnalysisPass(ID2);
            if (AnalysisPass2) {
              dbgs() << "\t" << AnalysisPass2->getPassName() << "\n";
            } else {
              dbgs() << "\t"   << "Error: Required pass not found! Possible causes:"  << "\n";
              dbgs() << "\t\t" << "- Pass misconfiguration (e.g.: missing macros)"    << "\n";
              dbgs() << "\t\t" << "- Corruption of the global PassRegistry"           << "\n";
            }
          }
        }

        assert(PI && "Expected required passes to be initialized");
        AnalysisPass = PI->createPass();
        if (P->getPotentialPassManagerType () ==
            AnalysisPass->getPotentialPassManagerType())
          // Schedule analysis pass that is managed by the same pass manager.
          schedulePass(AnalysisPass);
        else if (P->getPotentialPassManagerType () >
                 AnalysisPass->getPotentialPassManagerType()) {
          // Schedule analysis pass that is managed by a new manager.
          schedulePass(AnalysisPass);
          // Recheck analysis passes to ensure that required analyses that
          // are already checked are still available.
          checkAnalysis = true;
        } else
          // Do not schedule this analysis. Lower level analysis
          // passes are run on the fly.
          delete AnalysisPass;
      }
    }
  }

  // Now all required passes are available.
  if (ImmutablePass *IP = P->getAsImmutablePass()) {
    // P is a immutable pass and it will be managed by this
    // top level manager. Set up analysis resolver to connect them.
    PMDataManager *DM = getAsPMDataManager();
    AnalysisResolver *AR = new AnalysisResolver(*DM);
    P->setResolver(AR);
    DM->initializeAnalysisImpl(P);
    addImmutablePass(IP);
    DM->recordAvailableAnalysis(IP);
    return;
  }

  if (PI && !PI->isAnalysis() && shouldPrintBeforePass(PI->getPassArgument())) {
    Pass *PP = P->createPrinterPass(
        dbgs(), ("*** IR Dump Before " + P->getPassName() + " ***").str());
    PP->assignPassManager(activeStack, getTopLevelPassManagerType());
  }

  // Add the requested pass to the best available pass manager.
  P->assignPassManager(activeStack, getTopLevelPassManagerType());

  if (PI && !PI->isAnalysis() && shouldPrintAfterPass(PI->getPassArgument())) {
    Pass *PP = P->createPrinterPass(
        dbgs(), ("*** IR Dump After " + P->getPassName() + " ***").str());
    PP->assignPassManager(activeStack, getTopLevelPassManagerType());
  }
}

/// Find the pass that implements Analysis AID. Search immutable
/// passes and all pass managers. If desired pass is not found
/// then return NULL.
Pass *PMTopLevelManager::findAnalysisPass(AnalysisID AID) {
  // For immutable passes we have a direct mapping from ID to pass, so check
  // that first.
  if (Pass *P = ImmutablePassMap.lookup(AID))
    return P;

  // Check pass managers
  for (PMDataManager *PassManager : PassManagers)
    if (Pass *P = PassManager->findAnalysisPass(AID, false))
      return P;

  // Check other pass managers
  for (PMDataManager *IndirectPassManager : IndirectPassManagers)
    if (Pass *P = IndirectPassManager->findAnalysisPass(AID, false))
      return P;

  return nullptr;
}

const PassInfo *PMTopLevelManager::findAnalysisPassInfo(AnalysisID AID) const {
  const PassInfo *&PI = AnalysisPassInfos[AID];
  if (!PI)
    PI = PassRegistry::getPassRegistry()->getPassInfo(AID);
  else
    assert(PI == PassRegistry::getPassRegistry()->getPassInfo(AID) &&
           "The pass info pointer changed for an analysis ID!");

  return PI;
}

void PMTopLevelManager::addImmutablePass(ImmutablePass *P) {
  P->initializePass();
  ImmutablePasses.push_back(P);

  // Add this pass to the map from its analysis ID. We clobber any prior runs
  // of the pass in the map so that the last one added is the one found when
  // doing lookups.
  AnalysisID AID = P->getPassID();
  ImmutablePassMap[AID] = P;

  // Also add any interfaces implemented by the immutable pass to the map for
  // fast lookup.
  const PassInfo *PassInf = findAnalysisPassInfo(AID);
  assert(PassInf && "Expected all immutable passes to be initialized");
  for (const PassInfo *ImmPI : PassInf->getInterfacesImplemented())
    ImmutablePassMap[ImmPI->getTypeInfo()] = P;
}

// Print passes managed by this top level manager.
void PMTopLevelManager::dumpPasses() const {

  if (PassDebugging < Structure)
    return;

  // Print out the immutable passes
  for (unsigned i = 0, e = ImmutablePasses.size(); i != e; ++i) {
    ImmutablePasses[i]->dumpPassStructure(0);
  }

  // Every class that derives from PMDataManager also derives from Pass
  // (sometimes indirectly), but there's no inheritance relationship
  // between PMDataManager and Pass, so we have to getAsPass to get
  // from a PMDataManager* to a Pass*.
  for (PMDataManager *Manager : PassManagers)
    Manager->getAsPass()->dumpPassStructure(1);
}

void PMTopLevelManager::dumpArguments() const {

  if (PassDebugging < Arguments)
    return;

  dbgs() << "Pass Arguments: ";
  for (ImmutablePass *P : ImmutablePasses)
    if (const PassInfo *PI = findAnalysisPassInfo(P->getPassID())) {
      assert(PI && "Expected all immutable passes to be initialized");
      if (!PI->isAnalysisGroup())
        dbgs() << " -" << PI->getPassArgument();
    }
  for (PMDataManager *PM : PassManagers)
    PM->dumpPassArguments();
  dbgs() << "\n";
}

void PMTopLevelManager::initializeAllAnalysisInfo() {
  for (PMDataManager *PM : PassManagers)
    PM->initializeAnalysisInfo();

  // Initailize other pass managers
  for (PMDataManager *IPM : IndirectPassManagers)
    IPM->initializeAnalysisInfo();

  for (auto LU : LastUser) {
    SmallPtrSet<Pass *, 8> &L = InversedLastUser[LU.second];
    L.insert(LU.first);
  }
}

/// Destructor
PMTopLevelManager::~PMTopLevelManager() {
  for (PMDataManager *PM : PassManagers)
    delete PM;

  for (ImmutablePass *P : ImmutablePasses)
    delete P;
}

//===----------------------------------------------------------------------===//
// PMDataManager implementation

/// Augement AvailableAnalysis by adding analysis made available by pass P.
void PMDataManager::recordAvailableAnalysis(Pass *P) {
  AnalysisID PI = P->getPassID();

  AvailableAnalysis[PI] = P;

  assert(!AvailableAnalysis.empty());

  // This pass is the current implementation of all of the interfaces it
  // implements as well.
  const PassInfo *PInf = TPM->findAnalysisPassInfo(PI);
  if (!PInf) return;
  const std::vector<const PassInfo*> &II = PInf->getInterfacesImplemented();
  for (unsigned i = 0, e = II.size(); i != e; ++i)
    AvailableAnalysis[II[i]->getTypeInfo()] = P;
}

// Return true if P preserves high level analysis used by other
// passes managed by this manager
bool PMDataManager::preserveHigherLevelAnalysis(Pass *P) {
  AnalysisUsage *AnUsage = TPM->findAnalysisUsage(P);
  if (AnUsage->getPreservesAll())
    return true;

  const AnalysisUsage::VectorType &PreservedSet = AnUsage->getPreservedSet();
  for (Pass *P1 : HigherLevelAnalysis) {
    if (P1->getAsImmutablePass() == nullptr &&
        !is_contained(PreservedSet, P1->getPassID()))
      return false;
  }

  return true;
}

/// verifyPreservedAnalysis -- Verify analysis preserved by pass P.
void PMDataManager::verifyPreservedAnalysis(Pass *P) {
  // Don't do this unless assertions are enabled.
#ifdef NDEBUG
  return;
#endif
  AnalysisUsage *AnUsage = TPM->findAnalysisUsage(P);
  const AnalysisUsage::VectorType &PreservedSet = AnUsage->getPreservedSet();

  // Verify preserved analysis
  for (AnalysisID AID : PreservedSet) {
    if (Pass *AP = findAnalysisPass(AID, true)) {
      TimeRegion PassTimer(getPassTimer(AP));
      AP->verifyAnalysis();
    }
  }
}

/// Remove Analysis not preserved by Pass P
void PMDataManager::removeNotPreservedAnalysis(Pass *P) {
  AnalysisUsage *AnUsage = TPM->findAnalysisUsage(P);
  if (AnUsage->getPreservesAll())
    return;

  const AnalysisUsage::VectorType &PreservedSet = AnUsage->getPreservedSet();
  for (DenseMap<AnalysisID, Pass*>::iterator I = AvailableAnalysis.begin(),
         E = AvailableAnalysis.end(); I != E; ) {
    DenseMap<AnalysisID, Pass*>::iterator Info = I++;
    if (Info->second->getAsImmutablePass() == nullptr &&
        !is_contained(PreservedSet, Info->first)) {
      // Remove this analysis
      if (PassDebugging >= Details) {
        Pass *S = Info->second;
        dbgs() << " -- '" <<  P->getPassName() << "' is not preserving '";
        dbgs() << S->getPassName() << "'\n";
      }
      AvailableAnalysis.erase(Info);
    }
  }

  // Check inherited analysis also. If P is not preserving analysis
  // provided by parent manager then remove it here.
  for (unsigned Index = 0; Index < PMT_Last; ++Index) {

    if (!InheritedAnalysis[Index])
      continue;

    for (DenseMap<AnalysisID, Pass*>::iterator
           I = InheritedAnalysis[Index]->begin(),
           E = InheritedAnalysis[Index]->end(); I != E; ) {
      DenseMap<AnalysisID, Pass *>::iterator Info = I++;
      if (Info->second->getAsImmutablePass() == nullptr &&
          !is_contained(PreservedSet, Info->first)) {
        // Remove this analysis
        if (PassDebugging >= Details) {
          Pass *S = Info->second;
          dbgs() << " -- '" <<  P->getPassName() << "' is not preserving '";
          dbgs() << S->getPassName() << "'\n";
        }
        InheritedAnalysis[Index]->erase(Info);
      }
    }
  }
}

/// Remove analysis passes that are not used any longer
void PMDataManager::removeDeadPasses(Pass *P, StringRef Msg,
                                     enum PassDebuggingString DBG_STR) {

  SmallVector<Pass *, 12> DeadPasses;

  // If this is a on the fly manager then it does not have TPM.
  if (!TPM)
    return;

  TPM->collectLastUses(DeadPasses, P);

  if (PassDebugging >= Details && !DeadPasses.empty()) {
    dbgs() << " -*- '" <<  P->getPassName();
    dbgs() << "' is the last user of following pass instances.";
    dbgs() << " Free these instances\n";
  }

  for (Pass *P : DeadPasses)
    freePass(P, Msg, DBG_STR);
}

void PMDataManager::freePass(Pass *P, StringRef Msg,
                             enum PassDebuggingString DBG_STR) {
  dumpPassInfo(P, FREEING_MSG, DBG_STR, Msg);

  {
    // If the pass crashes releasing memory, remember this.
    PassManagerPrettyStackEntry X(P);
    TimeRegion PassTimer(getPassTimer(P));

    P->releaseMemory();
  }

  AnalysisID PI = P->getPassID();
  if (const PassInfo *PInf = TPM->findAnalysisPassInfo(PI)) {
    // Remove the pass itself (if it is not already removed).
    AvailableAnalysis.erase(PI);

    // Remove all interfaces this pass implements, for which it is also
    // listed as the available implementation.
    const std::vector<const PassInfo*> &II = PInf->getInterfacesImplemented();
    for (unsigned i = 0, e = II.size(); i != e; ++i) {
      DenseMap<AnalysisID, Pass*>::iterator Pos =
        AvailableAnalysis.find(II[i]->getTypeInfo());
      if (Pos != AvailableAnalysis.end() && Pos->second == P)
        AvailableAnalysis.erase(Pos);
    }
  }
}

/// Add pass P into the PassVector. Update
/// AvailableAnalysis appropriately if ProcessAnalysis is true.
void PMDataManager::add(Pass *P, bool ProcessAnalysis) {
  // This manager is going to manage pass P. Set up analysis resolver
  // to connect them.
  AnalysisResolver *AR = new AnalysisResolver(*this);
  P->setResolver(AR);

  // If a FunctionPass F is the last user of ModulePass info M
  // then the F's manager, not F, records itself as a last user of M.
  SmallVector<Pass *, 12> TransferLastUses;

  if (!ProcessAnalysis) {
    // Add pass
    PassVector.push_back(P);
    return;
  }

  // At the moment, this pass is the last user of all required passes.
  SmallVector<Pass *, 12> LastUses;
  SmallVector<Pass *, 8> UsedPasses;
  SmallVector<AnalysisID, 8> ReqAnalysisNotAvailable;

  unsigned PDepth = this->getDepth();

  collectRequiredAndUsedAnalyses(UsedPasses, ReqAnalysisNotAvailable, P);
  for (Pass *PUsed : UsedPasses) {
    unsigned RDepth = 0;

    assert(PUsed->getResolver() && "Analysis Resolver is not set");
    PMDataManager &DM = PUsed->getResolver()->getPMDataManager();
    RDepth = DM.getDepth();

    if (PDepth == RDepth)
      LastUses.push_back(PUsed);
    else if (PDepth > RDepth) {
      // Let the parent claim responsibility of last use
      TransferLastUses.push_back(PUsed);
      // Keep track of higher level analysis used by this manager.
      HigherLevelAnalysis.push_back(PUsed);
    } else
      llvm_unreachable("Unable to accommodate Used Pass");
  }

  // Set P as P's last user until someone starts using P.
  // However, if P is a Pass Manager then it does not need
  // to record its last user.
  if (!P->getAsPMDataManager())
    LastUses.push_back(P);
  TPM->setLastUser(LastUses, P);

  if (!TransferLastUses.empty()) {
    Pass *My_PM = getAsPass();
    TPM->setLastUser(TransferLastUses, My_PM);
    TransferLastUses.clear();
  }

  // Now, take care of required analyses that are not available.
  for (AnalysisID ID : ReqAnalysisNotAvailable) {
    const PassInfo *PI = TPM->findAnalysisPassInfo(ID);
    Pass *AnalysisPass = PI->createPass();
    this->addLowerLevelRequiredPass(P, AnalysisPass);
  }

  // Take a note of analysis required and made available by this pass.
  // Remove the analysis not preserved by this pass
  removeNotPreservedAnalysis(P);
  recordAvailableAnalysis(P);

  // Add pass
  PassVector.push_back(P);
}


/// Populate UP with analysis pass that are used or required by
/// pass P and are available. Populate RP_NotAvail with analysis
/// pass that are required by pass P but are not available.
void PMDataManager::collectRequiredAndUsedAnalyses(
    SmallVectorImpl<Pass *> &UP, SmallVectorImpl<AnalysisID> &RP_NotAvail,
    Pass *P) {
  AnalysisUsage *AnUsage = TPM->findAnalysisUsage(P);

  for (const auto &UsedID : AnUsage->getUsedSet())
    if (Pass *AnalysisPass = findAnalysisPass(UsedID, true))
      UP.push_back(AnalysisPass);

  for (const auto &RequiredID : AnUsage->getRequiredSet())
    if (Pass *AnalysisPass = findAnalysisPass(RequiredID, true))
      UP.push_back(AnalysisPass);
    else
      RP_NotAvail.push_back(RequiredID);

  for (const auto &RequiredID : AnUsage->getRequiredTransitiveSet())
    if (Pass *AnalysisPass = findAnalysisPass(RequiredID, true))
      UP.push_back(AnalysisPass);
    else
      RP_NotAvail.push_back(RequiredID);
}

// All Required analyses should be available to the pass as it runs!  Here
// we fill in the AnalysisImpls member of the pass so that it can
// successfully use the getAnalysis() method to retrieve the
// implementations it needs.
//
void PMDataManager::initializeAnalysisImpl(Pass *P) {
  AnalysisUsage *AnUsage = TPM->findAnalysisUsage(P);

  for (const AnalysisID ID : AnUsage->getRequiredSet()) {
    Pass *Impl = findAnalysisPass(ID, true);
    if (!Impl)
      // This may be analysis pass that is initialized on the fly.
      // If that is not the case then it will raise an assert when it is used.
      continue;
    AnalysisResolver *AR = P->getResolver();
    assert(AR && "Analysis Resolver is not set");
    AR->addAnalysisImplsPair(ID, Impl);
  }
}

/// Find the pass that implements Analysis AID. If desired pass is not found
/// then return NULL.
Pass *PMDataManager::findAnalysisPass(AnalysisID AID, bool SearchParent) {

  // Check if AvailableAnalysis map has one entry.
  DenseMap<AnalysisID, Pass*>::const_iterator I =  AvailableAnalysis.find(AID);

  if (I != AvailableAnalysis.end())
    return I->second;

  // Search Parents through TopLevelManager
  if (SearchParent)
    return TPM->findAnalysisPass(AID);

  return nullptr;
}

// Print list of passes that are last used by P.
void PMDataManager::dumpLastUses(Pass *P, unsigned Offset) const{

  SmallVector<Pass *, 12> LUses;

  // If this is a on the fly manager then it does not have TPM.
  if (!TPM)
    return;

  TPM->collectLastUses(LUses, P);

  for (Pass *P : LUses) {
    dbgs() << "--" << std::string(Offset*2, ' ');
    P->dumpPassStructure(0);
  }
}

void PMDataManager::dumpPassArguments() const {
  for (Pass *P : PassVector) {
    if (PMDataManager *PMD = P->getAsPMDataManager())
      PMD->dumpPassArguments();
    else
      if (const PassInfo *PI =
            TPM->findAnalysisPassInfo(P->getPassID()))
        if (!PI->isAnalysisGroup())
          dbgs() << " -" << PI->getPassArgument();
  }
}

void PMDataManager::dumpPassInfo(Pass *P, enum PassDebuggingString S1,
                                 enum PassDebuggingString S2,
                                 StringRef Msg) {
  if (PassDebugging < Executions)
    return;
  dbgs() << "[" << std::chrono::system_clock::now() << "] " << (void *)this
         << std::string(getDepth() * 2 + 1, ' ');
  switch (S1) {
  case EXECUTION_MSG:
    dbgs() << "Executing Pass '" << P->getPassName();
    break;
  case MODIFICATION_MSG:
    dbgs() << "Made Modification '" << P->getPassName();
    break;
  case FREEING_MSG:
    dbgs() << " Freeing Pass '" << P->getPassName();
    break;
  default:
    break;
  }
  switch (S2) {
  case ON_FUNCTION_MSG:
    dbgs() << "' on Function '" << Msg << "'...\n";
    break;
  case ON_MODULE_MSG:
    dbgs() << "' on Module '"  << Msg << "'...\n";
    break;
  case ON_REGION_MSG:
    dbgs() << "' on Region '"  << Msg << "'...\n";
    break;
  case ON_LOOP_MSG:
    dbgs() << "' on Loop '" << Msg << "'...\n";
    break;
  case ON_CG_MSG:
    dbgs() << "' on Call Graph Nodes '" << Msg << "'...\n";
    break;
  default:
    break;
  }
}

void PMDataManager::dumpRequiredSet(const Pass *P) const {
  if (PassDebugging < Details)
    return;

  AnalysisUsage analysisUsage;
  P->getAnalysisUsage(analysisUsage);
  dumpAnalysisUsage("Required", P, analysisUsage.getRequiredSet());
}

void PMDataManager::dumpPreservedSet(const Pass *P) const {
  if (PassDebugging < Details)
    return;

  AnalysisUsage analysisUsage;
  P->getAnalysisUsage(analysisUsage);
  dumpAnalysisUsage("Preserved", P, analysisUsage.getPreservedSet());
}

void PMDataManager::dumpUsedSet(const Pass *P) const {
  if (PassDebugging < Details)
    return;

  AnalysisUsage analysisUsage;
  P->getAnalysisUsage(analysisUsage);
  dumpAnalysisUsage("Used", P, analysisUsage.getUsedSet());
}

void PMDataManager::dumpAnalysisUsage(StringRef Msg, const Pass *P,
                                   const AnalysisUsage::VectorType &Set) const {
  assert(PassDebugging >= Details);
  if (Set.empty())
    return;
  dbgs() << (const void*)P << std::string(getDepth()*2+3, ' ') << Msg << " Analyses:";
  for (unsigned i = 0; i != Set.size(); ++i) {
    if (i) dbgs() << ',';
    const PassInfo *PInf = TPM->findAnalysisPassInfo(Set[i]);
    if (!PInf) {
      // Some preserved passes, such as AliasAnalysis, may not be initialized by
      // all drivers.
      dbgs() << " Uninitialized Pass";
      continue;
    }
    dbgs() << ' ' << PInf->getPassName();
  }
  dbgs() << '\n';
}

/// Add RequiredPass into list of lower level passes required by pass P.
/// RequiredPass is run on the fly by Pass Manager when P requests it
/// through getAnalysis interface.
/// This should be handled by specific pass manager.
void PMDataManager::addLowerLevelRequiredPass(Pass *P, Pass *RequiredPass) {
  if (TPM) {
    TPM->dumpArguments();
    TPM->dumpPasses();
  }

  // Module Level pass may required Function Level analysis info
  // (e.g. dominator info). Pass manager uses on the fly function pass manager
  // to provide this on demand. In that case, in Pass manager terminology,
  // module level pass is requiring lower level analysis info managed by
  // lower level pass manager.

  // When Pass manager is not able to order required analysis info, Pass manager
  // checks whether any lower level manager will be able to provide this
  // analysis info on demand or not.
#ifndef NDEBUG
  dbgs() << "Unable to schedule '" << RequiredPass->getPassName();
  dbgs() << "' required by '" << P->getPassName() << "'\n";
#endif
  llvm_unreachable("Unable to schedule pass");
}

Pass *PMDataManager::getOnTheFlyPass(Pass *P, AnalysisID PI, Function &F) {
  llvm_unreachable("Unable to find on the fly pass");
}

// Destructor
PMDataManager::~PMDataManager() {
  for (Pass *P : PassVector)
    delete P;
}

//===----------------------------------------------------------------------===//
// NOTE: Is this the right place to define this method ?
// getAnalysisIfAvailable - Return analysis result or null if it doesn't exist.
Pass *AnalysisResolver::getAnalysisIfAvailable(AnalysisID ID, bool dir) const {
  return PM.findAnalysisPass(ID, dir);
}

Pass *AnalysisResolver::findImplPass(Pass *P, AnalysisID AnalysisPI,
                                     Function &F) {
  return PM.getOnTheFlyPass(P, AnalysisPI, F);
}

//===----------------------------------------------------------------------===//
// FunctionPassManager implementation

/// Create new Function pass manager
FunctionPassManager::FunctionPassManager(Module *m) : M(m) {
  FPM = new FunctionPassManagerImpl();
  // FPM is the top level manager.
  FPM->setTopLevelManager(FPM);

  AnalysisResolver *AR = new AnalysisResolver(*FPM);
  FPM->setResolver(AR);
}

FunctionPassManager::~FunctionPassManager() {
  delete FPM;
}

void FunctionPassManager::add(Pass *P) {
  FPM->add(P);
}

/// run - Execute all of the passes scheduled for execution.  Keep
/// track of whether any of the passes modifies the function, and if
/// so, return true.
///
bool FunctionPassManager::run(Function &F) {
  handleAllErrors(F.materialize(), [&](ErrorInfoBase &EIB) {
    report_fatal_error("Error reading bitcode file: " + EIB.message());
  });
  return FPM->run(F);
}


/// doInitialization - Run all of the initializers for the function passes.
///
bool FunctionPassManager::doInitialization() {
  return FPM->doInitialization(*M);
}

/// doFinalization - Run all of the finalizers for the function passes.
///
bool FunctionPassManager::doFinalization() {
  return FPM->doFinalization(*M);
}

//===----------------------------------------------------------------------===//
// FunctionPassManagerImpl implementation
//
bool FunctionPassManagerImpl::doInitialization(Module &M) {
  bool Changed = false;

  dumpArguments();
  dumpPasses();

  for (ImmutablePass *ImPass : getImmutablePasses())
    Changed |= ImPass->doInitialization(M);

  for (unsigned Index = 0; Index < getNumContainedManagers(); ++Index)
    Changed |= getContainedManager(Index)->doInitialization(M);

  return Changed;
}

bool FunctionPassManagerImpl::doFinalization(Module &M) {
  bool Changed = false;

  for (int Index = getNumContainedManagers() - 1; Index >= 0; --Index)
    Changed |= getContainedManager(Index)->doFinalization(M);

  for (ImmutablePass *ImPass : getImmutablePasses())
    Changed |= ImPass->doFinalization(M);

  return Changed;
}

/// cleanup - After running all passes, clean up pass manager cache.
void FPPassManager::cleanup() {
 for (unsigned Index = 0; Index < getNumContainedPasses(); ++Index) {
    FunctionPass *FP = getContainedPass(Index);
    AnalysisResolver *AR = FP->getResolver();
    assert(AR && "Analysis Resolver is not set");
    AR->clearAnalysisImpls();
 }
}

void FunctionPassManagerImpl::releaseMemoryOnTheFly() {
  if (!wasRun)
    return;
  for (unsigned Index = 0; Index < getNumContainedManagers(); ++Index) {
    FPPassManager *FPPM = getContainedManager(Index);
    for (unsigned Index = 0; Index < FPPM->getNumContainedPasses(); ++Index) {
      FPPM->getContainedPass(Index)->releaseMemory();
    }
  }
  wasRun = false;
}

// Execute all the passes managed by this top level manager.
// Return true if any function is modified by a pass.
bool FunctionPassManagerImpl::run(Function &F) {
  bool Changed = false;

  initializeAllAnalysisInfo();
  for (unsigned Index = 0; Index < getNumContainedManagers(); ++Index) {
    Changed |= getContainedManager(Index)->runOnFunction(F);
    F.getContext().yield();
  }

  for (unsigned Index = 0; Index < getNumContainedManagers(); ++Index)
    getContainedManager(Index)->cleanup();

  wasRun = true;
  return Changed;
}

//===----------------------------------------------------------------------===//
// FPPassManager implementation

char FPPassManager::ID = 0;
/// Print passes managed by this manager
void FPPassManager::dumpPassStructure(unsigned Offset) {
  dbgs().indent(Offset*2) << "FunctionPass Manager\n";
  for (unsigned Index = 0; Index < getNumContainedPasses(); ++Index) {
    FunctionPass *FP = getContainedPass(Index);
    FP->dumpPassStructure(Offset + 1);
    dumpLastUses(FP, Offset+1);
  }
}


/// Execute all of the passes scheduled for execution by invoking
/// runOnFunction method.  Keep track of whether any of the passes modifies
/// the function, and if so, return true.
bool FPPassManager::runOnFunction(Function &F) {
  if (F.isDeclaration())
    return false;

  bool Changed = false;
  Module &M = *F.getParent();
  // Collect inherited analysis from Module level pass manager.
  populateInheritedAnalysis(TPM->activeStack);

  unsigned InstrCount, FunctionSize = 0;
  StringMap<std::pair<unsigned, unsigned>> FunctionToInstrCount;
  bool EmitICRemark = M.shouldEmitInstrCountChangedRemark();
  // Collect the initial size of the module.
  if (EmitICRemark) {
    InstrCount = initSizeRemarkInfo(M, FunctionToInstrCount);
    FunctionSize = F.getInstructionCount();
  }

  llvm::TimeTraceScope FunctionScope("OptFunction", F.getName());

  for (unsigned Index = 0; Index < getNumContainedPasses(); ++Index) {
    FunctionPass *FP = getContainedPass(Index);
    bool LocalChanged = false;

    llvm::TimeTraceScope PassScope("RunPass", FP->getPassName());

    dumpPassInfo(FP, EXECUTION_MSG, ON_FUNCTION_MSG, F.getName());
    dumpRequiredSet(FP);

    initializeAnalysisImpl(FP);

    {
      PassManagerPrettyStackEntry X(FP, F);
      TimeRegion PassTimer(getPassTimer(FP));
      LocalChanged |= FP->runOnFunction(F);
      if (EmitICRemark) {
        unsigned NewSize = F.getInstructionCount();

        // Update the size of the function, emit a remark, and update the size
        // of the module.
        if (NewSize != FunctionSize) {
          int64_t Delta = static_cast<int64_t>(NewSize) -
                          static_cast<int64_t>(FunctionSize);
          emitInstrCountChangedRemark(FP, M, Delta, InstrCount,
                                      FunctionToInstrCount, &F);
          InstrCount = static_cast<int64_t>(InstrCount) + Delta;
          FunctionSize = NewSize;
        }
      }
    }

    Changed |= LocalChanged;
    if (LocalChanged)
      dumpPassInfo(FP, MODIFICATION_MSG, ON_FUNCTION_MSG, F.getName());
    dumpPreservedSet(FP);
    dumpUsedSet(FP);

    verifyPreservedAnalysis(FP);
    removeNotPreservedAnalysis(FP);
    recordAvailableAnalysis(FP);
    removeDeadPasses(FP, F.getName(), ON_FUNCTION_MSG);
  }

  return Changed;
}

bool FPPassManager::runOnModule(Module &M) {
  bool Changed = false;

  for (Function &F : M)
    Changed |= runOnFunction(F);

  return Changed;
}

bool FPPassManager::doInitialization(Module &M) {
  bool Changed = false;

  for (unsigned Index = 0; Index < getNumContainedPasses(); ++Index)
    Changed |= getContainedPass(Index)->doInitialization(M);

  return Changed;
}

bool FPPassManager::doFinalization(Module &M) {
  bool Changed = false;

  for (int Index = getNumContainedPasses() - 1; Index >= 0; --Index)
    Changed |= getContainedPass(Index)->doFinalization(M);

  return Changed;
}

//===----------------------------------------------------------------------===//
// MPPassManager implementation

/// Execute all of the passes scheduled for execution by invoking
/// runOnModule method.  Keep track of whether any of the passes modifies
/// the module, and if so, return true.
bool
MPPassManager::runOnModule(Module &M) {
  llvm::TimeTraceScope TimeScope("OptModule", M.getName());

  bool Changed = false;

  // Initialize on-the-fly passes
  for (auto &OnTheFlyManager : OnTheFlyManagers) {
    FunctionPassManagerImpl *FPP = OnTheFlyManager.second;
    Changed |= FPP->doInitialization(M);
  }

  // Initialize module passes
  for (unsigned Index = 0; Index < getNumContainedPasses(); ++Index)
    Changed |= getContainedPass(Index)->doInitialization(M);

  unsigned InstrCount;
  StringMap<std::pair<unsigned, unsigned>> FunctionToInstrCount;
  bool EmitICRemark = M.shouldEmitInstrCountChangedRemark();
  // Collect the initial size of the module.
  if (EmitICRemark)
    InstrCount = initSizeRemarkInfo(M, FunctionToInstrCount);

  for (unsigned Index = 0; Index < getNumContainedPasses(); ++Index) {
    ModulePass *MP = getContainedPass(Index);
    bool LocalChanged = false;

    dumpPassInfo(MP, EXECUTION_MSG, ON_MODULE_MSG, M.getModuleIdentifier());
    dumpRequiredSet(MP);

    initializeAnalysisImpl(MP);

    {
      PassManagerPrettyStackEntry X(MP, M);
      TimeRegion PassTimer(getPassTimer(MP));

      LocalChanged |= MP->runOnModule(M);
      if (EmitICRemark) {
        // Update the size of the module.
        unsigned ModuleCount = M.getInstructionCount();
        if (ModuleCount != InstrCount) {
          int64_t Delta = static_cast<int64_t>(ModuleCount) -
                          static_cast<int64_t>(InstrCount);
          emitInstrCountChangedRemark(MP, M, Delta, InstrCount,
                                      FunctionToInstrCount);
          InstrCount = ModuleCount;
        }
      }
    }

    Changed |= LocalChanged;
    if (LocalChanged)
      dumpPassInfo(MP, MODIFICATION_MSG, ON_MODULE_MSG,
                   M.getModuleIdentifier());
    dumpPreservedSet(MP);
    dumpUsedSet(MP);

    verifyPreservedAnalysis(MP);
    removeNotPreservedAnalysis(MP);
    recordAvailableAnalysis(MP);
    removeDeadPasses(MP, M.getModuleIdentifier(), ON_MODULE_MSG);
  }

  // Finalize module passes
  for (int Index = getNumContainedPasses() - 1; Index >= 0; --Index)
    Changed |= getContainedPass(Index)->doFinalization(M);

  // Finalize on-the-fly passes
  for (auto &OnTheFlyManager : OnTheFlyManagers) {
    FunctionPassManagerImpl *FPP = OnTheFlyManager.second;
    // We don't know when is the last time an on-the-fly pass is run,
    // so we need to releaseMemory / finalize here
    FPP->releaseMemoryOnTheFly();
    Changed |= FPP->doFinalization(M);
  }

  return Changed;
}

/// Add RequiredPass into list of lower level passes required by pass P.
/// RequiredPass is run on the fly by Pass Manager when P requests it
/// through getAnalysis interface.
void MPPassManager::addLowerLevelRequiredPass(Pass *P, Pass *RequiredPass) {
  assert(RequiredPass && "No required pass?");
  assert(P->getPotentialPassManagerType() == PMT_ModulePassManager &&
         "Unable to handle Pass that requires lower level Analysis pass");
  assert((P->getPotentialPassManagerType() <
          RequiredPass->getPotentialPassManagerType()) &&
         "Unable to handle Pass that requires lower level Analysis pass");

  FunctionPassManagerImpl *FPP = OnTheFlyManagers[P];
  if (!FPP) {
    FPP = new FunctionPassManagerImpl();
    // FPP is the top level manager.
    FPP->setTopLevelManager(FPP);

    OnTheFlyManagers[P] = FPP;
  }
  const PassInfo *RequiredPassPI =
      TPM->findAnalysisPassInfo(RequiredPass->getPassID());

  Pass *FoundPass = nullptr;
  if (RequiredPassPI && RequiredPassPI->isAnalysis()) {
    FoundPass =
      ((PMTopLevelManager*)FPP)->findAnalysisPass(RequiredPass->getPassID());
  }
  if (!FoundPass) {
    FoundPass = RequiredPass;
    // This should be guaranteed to add RequiredPass to the passmanager given
    // that we checked for an available analysis above.
    FPP->add(RequiredPass);
  }
  // Register P as the last user of FoundPass or RequiredPass.
  SmallVector<Pass *, 1> LU;
  LU.push_back(FoundPass);
  FPP->setLastUser(LU,  P);
}

/// Return function pass corresponding to PassInfo PI, that is
/// required by module pass MP. Instantiate analysis pass, by using
/// its runOnFunction() for function F.
Pass* MPPassManager::getOnTheFlyPass(Pass *MP, AnalysisID PI, Function &F){
  FunctionPassManagerImpl *FPP = OnTheFlyManagers[MP];
  assert(FPP && "Unable to find on the fly pass");

  FPP->releaseMemoryOnTheFly();
  FPP->run(F);
  return ((PMTopLevelManager*)FPP)->findAnalysisPass(PI);
}


//===----------------------------------------------------------------------===//
// PassManagerImpl implementation

//
/// run - Execute all of the passes scheduled for execution.  Keep track of
/// whether any of the passes modifies the module, and if so, return true.
bool PassManagerImpl::run(Module &M) {
  bool Changed = false;

  dumpArguments();
  dumpPasses();

  for (ImmutablePass *ImPass : getImmutablePasses())
    Changed |= ImPass->doInitialization(M);

  initializeAllAnalysisInfo();
  for (unsigned Index = 0; Index < getNumContainedManagers(); ++Index) {
    Changed |= getContainedManager(Index)->runOnModule(M);
    M.getContext().yield();
  }

  for (ImmutablePass *ImPass : getImmutablePasses())
    Changed |= ImPass->doFinalization(M);

  return Changed;
}

//===----------------------------------------------------------------------===//
// PassManager implementation

/// Create new pass manager
PassManager::PassManager() {
  PM = new PassManagerImpl();
  // PM is the top level manager
  PM->setTopLevelManager(PM);
}

PassManager::~PassManager() {
  delete PM;
}

void PassManager::add(Pass *P) {
  PM->add(P);
}

/// run - Execute all of the passes scheduled for execution.  Keep track of
/// whether any of the passes modifies the module, and if so, return true.
bool PassManager::run(Module &M) {
  return PM->run(M);
}

//===----------------------------------------------------------------------===//
// PMStack implementation
//

// Pop Pass Manager from the stack and clear its analysis info.
void PMStack::pop() {

  PMDataManager *Top = this->top();
  Top->initializeAnalysisInfo();

  S.pop_back();
}

// Push PM on the stack and set its top level manager.
void PMStack::push(PMDataManager *PM) {
  assert(PM && "Unable to push. Pass Manager expected");
  assert(PM->getDepth()==0 && "Pass Manager depth set too early");

  if (!this->empty()) {
    assert(PM->getPassManagerType() > this->top()->getPassManagerType()
           && "pushing bad pass manager to PMStack");
    PMTopLevelManager *TPM = this->top()->getTopLevelManager();

    assert(TPM && "Unable to find top level manager");
    TPM->addIndirectPassManager(PM);
    PM->setTopLevelManager(TPM);
    PM->setDepth(this->top()->getDepth()+1);
  } else {
    assert((PM->getPassManagerType() == PMT_ModulePassManager
           || PM->getPassManagerType() == PMT_FunctionPassManager)
           && "pushing bad pass manager to PMStack");
    PM->setDepth(1);
  }

  S.push_back(PM);
}

// Dump content of the pass manager stack.
LLVM_DUMP_METHOD void PMStack::dump() const {
  for (PMDataManager *Manager : S)
    dbgs() << Manager->getAsPass()->getPassName() << ' ';

  if (!S.empty())
    dbgs() << '\n';
}

/// Find appropriate Module Pass Manager in the PM Stack and
/// add self into that manager.
void ModulePass::assignPassManager(PMStack &PMS,
                                   PassManagerType PreferredType) {
  // Find Module Pass Manager
  while (!PMS.empty()) {
    PassManagerType TopPMType = PMS.top()->getPassManagerType();
    if (TopPMType == PreferredType)
      break; // We found desired pass manager
    else if (TopPMType > PMT_ModulePassManager)
      PMS.pop();    // Pop children pass managers
    else
      break;
  }
  assert(!PMS.empty() && "Unable to find appropriate Pass Manager");
  PMS.top()->add(this);
}

/// Find appropriate Function Pass Manager or Call Graph Pass Manager
/// in the PM Stack and add self into that manager.
void FunctionPass::assignPassManager(PMStack &PMS,
                                     PassManagerType PreferredType) {

  // Find Function Pass Manager
  while (!PMS.empty()) {
    if (PMS.top()->getPassManagerType() > PMT_FunctionPassManager)
      PMS.pop();
    else
      break;
  }

  // Create new Function Pass Manager if needed.
  FPPassManager *FPP;
  if (PMS.top()->getPassManagerType() == PMT_FunctionPassManager) {
    FPP = (FPPassManager *)PMS.top();
  } else {
    assert(!PMS.empty() && "Unable to create Function Pass Manager");
    PMDataManager *PMD = PMS.top();

    // [1] Create new Function Pass Manager
    FPP = new FPPassManager();
    FPP->populateInheritedAnalysis(PMS);

    // [2] Set up new manager's top level manager
    PMTopLevelManager *TPM = PMD->getTopLevelManager();
    TPM->addIndirectPassManager(FPP);

    // [3] Assign manager to manage this new manager. This may create
    // and push new managers into PMS
    FPP->assignPassManager(PMS, PMD->getPassManagerType());

    // [4] Push new manager into PMS
    PMS.push(FPP);
  }

  // Assign FPP as the manager of this pass.
  FPP->add(this);
}

<<<<<<< HEAD
void BasicBlockPass::preparePassManager(PMStack &PMS) {
  // Find BBPassManager
  while (!PMS.empty() &&
         PMS.top()->getPassManagerType() > PMT_BasicBlockPassManager)
    PMS.pop();

  // If this pass is destroying high level information that is used
  // by other passes that are managed by BBPM then do not insert
  // this pass in current BBPM. Use new BBPassManager.
  if (PMS.top()->getPassManagerType() == PMT_BasicBlockPassManager &&
      !PMS.top()->preserveHigherLevelAnalysis(this))
    PMS.pop();
}

/// Find appropriate Basic Pass Manager or Call Graph Pass Manager
/// in the PM Stack and add self into that manager.
void BasicBlockPass::assignPassManager(PMStack &PMS,
                                       PassManagerType PreferredType) {
  while (!PMS.empty() &&
         PMS.top()->getPassManagerType() > PMT_BasicBlockPassManager)
    PMS.pop();

  BBPassManager *BBP;

  // Basic Pass Manager is a leaf pass manager. It does not handle
  // any other pass manager.
  if (!PMS.empty() &&
      PMS.top()->getPassManagerType() == PMT_BasicBlockPassManager) {
    BBP = (BBPassManager *)PMS.top();
  } else {
    // If leaf manager is not Basic Block Pass manager then create new
    // basic Block Pass manager.
    assert(!PMS.empty() && "Unable to create BasicBlock Pass Manager");
    PMDataManager *PMD = PMS.top();

    // [1] Create new Basic Block Manager
    BBP = new BBPassManager();
    BBP->populateInheritedAnalysis(PMS);

    // [2] Set up new manager's top level manager
    // Basic Block Pass Manager does not live by itself
    PMTopLevelManager *TPM = PMD->getTopLevelManager();
    TPM->addIndirectPassManager(BBP);

    // [3] Assign manager to manage this new manager. This may create
    // and push new managers into PMS
    BBP->assignPassManager(PMS, PreferredType);

    // [4] Push new manager into PMS
    PMS.push(BBP);
  }

  // Assign BBP as the manager of this pass.
  BBP->add(this);
}

=======
>>>>>>> c79f07dd
PassManagerBase::~PassManagerBase() {}<|MERGE_RESOLUTION|>--- conflicted
+++ resolved
@@ -1830,63 +1830,4 @@
   FPP->add(this);
 }
 
-<<<<<<< HEAD
-void BasicBlockPass::preparePassManager(PMStack &PMS) {
-  // Find BBPassManager
-  while (!PMS.empty() &&
-         PMS.top()->getPassManagerType() > PMT_BasicBlockPassManager)
-    PMS.pop();
-
-  // If this pass is destroying high level information that is used
-  // by other passes that are managed by BBPM then do not insert
-  // this pass in current BBPM. Use new BBPassManager.
-  if (PMS.top()->getPassManagerType() == PMT_BasicBlockPassManager &&
-      !PMS.top()->preserveHigherLevelAnalysis(this))
-    PMS.pop();
-}
-
-/// Find appropriate Basic Pass Manager or Call Graph Pass Manager
-/// in the PM Stack and add self into that manager.
-void BasicBlockPass::assignPassManager(PMStack &PMS,
-                                       PassManagerType PreferredType) {
-  while (!PMS.empty() &&
-         PMS.top()->getPassManagerType() > PMT_BasicBlockPassManager)
-    PMS.pop();
-
-  BBPassManager *BBP;
-
-  // Basic Pass Manager is a leaf pass manager. It does not handle
-  // any other pass manager.
-  if (!PMS.empty() &&
-      PMS.top()->getPassManagerType() == PMT_BasicBlockPassManager) {
-    BBP = (BBPassManager *)PMS.top();
-  } else {
-    // If leaf manager is not Basic Block Pass manager then create new
-    // basic Block Pass manager.
-    assert(!PMS.empty() && "Unable to create BasicBlock Pass Manager");
-    PMDataManager *PMD = PMS.top();
-
-    // [1] Create new Basic Block Manager
-    BBP = new BBPassManager();
-    BBP->populateInheritedAnalysis(PMS);
-
-    // [2] Set up new manager's top level manager
-    // Basic Block Pass Manager does not live by itself
-    PMTopLevelManager *TPM = PMD->getTopLevelManager();
-    TPM->addIndirectPassManager(BBP);
-
-    // [3] Assign manager to manage this new manager. This may create
-    // and push new managers into PMS
-    BBP->assignPassManager(PMS, PreferredType);
-
-    // [4] Push new manager into PMS
-    PMS.push(BBP);
-  }
-
-  // Assign BBP as the manager of this pass.
-  BBP->add(this);
-}
-
-=======
->>>>>>> c79f07dd
 PassManagerBase::~PassManagerBase() {}