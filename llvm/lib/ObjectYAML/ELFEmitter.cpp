--- conflicted
+++ resolved
@@ -182,12 +182,9 @@
   void writeSectionContent(Elf_Shdr &SHeader,
                            const ELFYAML::NoteSection &Section,
                            ContiguousBlobAccumulator &CBA);
-<<<<<<< HEAD
-=======
   void writeSectionContent(Elf_Shdr &SHeader,
                            const ELFYAML::GnuHashSection &Section,
                            ContiguousBlobAccumulator &CBA);
->>>>>>> c79f07dd
 
   ELFState(ELFYAML::Object &D, yaml::ErrorHandler EH);
 
@@ -211,16 +208,9 @@
 ELFState<ELFT>::ELFState(ELFYAML::Object &D, yaml::ErrorHandler EH)
     : Doc(D), ErrHandler(EH) {
   StringSet<> DocSections;
-  for (std::unique_ptr<ELFYAML::Section> &D : Doc.Sections) {
+  for (std::unique_ptr<ELFYAML::Section> &D : Doc.Sections)
     if (!D->Name.empty())
       DocSections.insert(D->Name);
-
-    // Some sections wants to link to .symtab by default.
-    // That means we want to create the symbol table for them.
-    if (D->Type == llvm::ELF::SHT_REL || D->Type == llvm::ELF::SHT_RELA)
-      if (!Doc.Symbols && D->Link.empty())
-        Doc.Symbols.emplace();
-  }
 
   // Insert SHT_NULL section implicitly when it is not defined in YAML.
   if (Doc.Sections.empty() || Doc.Sections.front()->Type != ELF::SHT_NULL)
@@ -453,11 +443,8 @@
       writeSectionContent(SHeader, *S, CBA);
     } else if (auto S = dyn_cast<ELFYAML::NoteSection>(Sec)) {
       writeSectionContent(SHeader, *S, CBA);
-<<<<<<< HEAD
-=======
     } else if (auto S = dyn_cast<ELFYAML::GnuHashSection>(Sec)) {
       writeSectionContent(SHeader, *S, CBA);
->>>>>>> c79f07dd
     } else {
       llvm_unreachable("Unknown section type");
     }
@@ -1109,8 +1096,6 @@
   SHeader.sh_size = OS.tell() - Offset;
 }
 
-<<<<<<< HEAD
-=======
 template <class ELFT>
 void ELFState<ELFT>::writeSectionContent(Elf_Shdr &SHeader,
                                          const ELFYAML::GnuHashSection &Section,
@@ -1175,7 +1160,6 @@
                     Section.HashValues->size() * 4;
 }
 
->>>>>>> c79f07dd
 template <class ELFT> void ELFState<ELFT>::buildSectionIndex() {
   for (unsigned I = 0, E = Doc.Sections.size(); I != E; ++I) {
     StringRef Name = Doc.Sections[I]->Name;
