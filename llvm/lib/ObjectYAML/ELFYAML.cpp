--- conflicted
+++ resolved
@@ -1039,8 +1039,6 @@
   IO.mapOptional("Notes", Section.Notes);
 }
 
-<<<<<<< HEAD
-=======
 
 static void sectionMapping(IO &IO, ELFYAML::GnuHashSection &Section) {
   commonSectionMapping(IO, Section);
@@ -1050,7 +1048,6 @@
   IO.mapOptional("HashBuckets", Section.HashBuckets);
   IO.mapOptional("HashValues", Section.HashValues);
 }
->>>>>>> c79f07dd
 static void sectionMapping(IO &IO, ELFYAML::NoBitsSection &Section) {
   commonSectionMapping(IO, Section);
   IO.mapOptional("Size", Section.Size, Hex64(0));
@@ -1167,14 +1164,11 @@
       Section.reset(new ELFYAML::NoteSection());
     sectionMapping(IO, *cast<ELFYAML::NoteSection>(Section.get()));
     break;
-<<<<<<< HEAD
-=======
  case ELF::SHT_GNU_HASH:
     if (!IO.outputting())
       Section.reset(new ELFYAML::GnuHashSection());
     sectionMapping(IO, *cast<ELFYAML::GnuHashSection>(Section.get()));
     break;
->>>>>>> c79f07dd
   case ELF::SHT_MIPS_ABIFLAGS:
     if (!IO.outputting())
       Section.reset(new ELFYAML::MipsABIFlags());
@@ -1274,54 +1268,6 @@
 
     if ((HS->Bucket && !HS->Chain) || (!HS->Bucket && HS->Chain))
       return "\"Bucket\" and \"Chain\" must be used together";
-<<<<<<< HEAD
-    return {};
-  }
-
-  if (const auto *Sec = dyn_cast<ELFYAML::AddrsigSection>(Section.get())) {
-    if (!Sec->Symbols && !Sec->Content && !Sec->Size)
-      return "one of \"Content\", \"Size\" or \"Symbols\" must be specified";
-
-    if (Sec->Content || Sec->Size) {
-      if (Sec->Size && Sec->Content &&
-          (uint64_t)*Sec->Size < Sec->Content->binary_size())
-        return "\"Size\" must be greater than or equal to the content "
-               "size";
-
-      if (Sec->Symbols)
-        return "\"Symbols\" cannot be used with \"Content\" or \"Size\"";
-      return {};
-    }
-
-    if (!Sec->Symbols)
-      return {};
-
-    for (const ELFYAML::AddrsigSymbol &AS : *Sec->Symbols)
-      if (AS.Index && AS.Name)
-        return "\"Index\" and \"Name\" cannot be used together when defining a "
-               "symbol";
-    return {};
-  }
-
-  if (const auto *NS = dyn_cast<ELFYAML::NoteSection>(Section.get())) {
-    if (!NS->Content && !NS->Size && !NS->Notes)
-      return "one of \"Content\", \"Size\" or \"Notes\" must be "
-             "specified";
-
-    if (!NS->Content && !NS->Size)
-      return {};
-
-    if (NS->Size && NS->Content &&
-        (uint64_t)*NS->Size < NS->Content->binary_size())
-      return "\"Size\" must be greater than or equal to the content "
-             "size";
-
-    if (NS->Notes)
-      return "\"Notes\" cannot be used with \"Content\" or \"Size\"";
-    return {};
-  }
-
-=======
     return {};
   }
 
@@ -1391,7 +1337,6 @@
     return {};
   }
 
->>>>>>> c79f07dd
   return {};
 }
 
@@ -1427,8 +1372,6 @@
   IO.mapRequired("Size", E.Size);
 }
 
-<<<<<<< HEAD
-=======
 void MappingTraits<ELFYAML::GnuHashHeader>::mapping(IO &IO,
                                                     ELFYAML::GnuHashHeader &E) {
   assert(IO.getContext() && "The IO context is not initialized");
@@ -1438,7 +1381,6 @@
   IO.mapRequired("Shift2", E.Shift2);
 }
 
->>>>>>> c79f07dd
 void MappingTraits<ELFYAML::DynamicEntry>::mapping(IO &IO,
                                                    ELFYAML::DynamicEntry &Rel) {
   assert(IO.getContext() && "The IO context is not initialized");
