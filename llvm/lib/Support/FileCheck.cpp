//===- FileCheck.cpp - Check that File's Contents match what is expected --===//
//
//                     The LLVM Compiler Infrastructure
//
// This file is distributed under the University of Illinois Open Source
// License. See LICENSE.TXT for details.
//
//===----------------------------------------------------------------------===//
//
// FileCheck does a line-by line check of a file that validates whether it
// contains the expected content.  This is useful for regression tests etc.
//
// This file implements most of the API that will be used by the FileCheck utility
// as well as various unittests.
//===----------------------------------------------------------------------===//

#include "llvm/Support/FileCheck.h"
#include "llvm/ADT/StringSet.h"
#include "llvm/Support/FormatVariadic.h"
#include <cstdint>
#include <list>
#include <map>
#include <tuple>
#include <utility>

using namespace llvm;

/// Parses the given string into the Pattern.
///
/// \p Prefix provides which prefix is being matched, \p SM provides the
/// SourceMgr used for error reports, and \p LineNumber is the line number in
/// the input file from which the pattern string was read. Returns true in
/// case of an error, false otherwise.
bool FileCheckPattern::ParsePattern(StringRef PatternStr, StringRef Prefix,
                           SourceMgr &SM, unsigned LineNumber,
                           const FileCheckRequest &Req) {
  bool MatchFullLinesHere = Req.MatchFullLines && CheckTy != Check::CheckNot;

  this->LineNumber = LineNumber;
  PatternLoc = SMLoc::getFromPointer(PatternStr.data());

  if (!(Req.NoCanonicalizeWhiteSpace && Req.MatchFullLines))
    // Ignore trailing whitespace.
    while (!PatternStr.empty() &&
           (PatternStr.back() == ' ' || PatternStr.back() == '\t'))
      PatternStr = PatternStr.substr(0, PatternStr.size() - 1);

  // Check that there is something on the line.
  if (PatternStr.empty() && CheckTy != Check::CheckEmpty) {
    SM.PrintMessage(PatternLoc, SourceMgr::DK_Error,
                    "found empty check string with prefix '" + Prefix + ":'");
    return true;
  }

  if (!PatternStr.empty() && CheckTy == Check::CheckEmpty) {
    SM.PrintMessage(
        PatternLoc, SourceMgr::DK_Error,
        "found non-empty check string for empty check with prefix '" + Prefix +
            ":'");
    return true;
  }

  if (CheckTy == Check::CheckEmpty) {
    RegExStr = "(\n$)";
    return false;
  }

  // Check to see if this is a fixed string, or if it has regex pieces.
  if (!MatchFullLinesHere &&
      (PatternStr.size() < 2 || (PatternStr.find("{{") == StringRef::npos &&
                                 PatternStr.find("[[") == StringRef::npos))) {
    FixedStr = PatternStr;
    return false;
  }

  if (MatchFullLinesHere) {
    RegExStr += '^';
    if (!Req.NoCanonicalizeWhiteSpace)
      RegExStr += " *";
  }

  // Paren value #0 is for the fully matched string.  Any new parenthesized
  // values add from there.
  unsigned CurParen = 1;

  // Otherwise, there is at least one regex piece.  Build up the regex pattern
  // by escaping scary characters in fixed strings, building up one big regex.
  while (!PatternStr.empty()) {
    // RegEx matches.
    if (PatternStr.startswith("{{")) {
      // This is the start of a regex match.  Scan for the }}.
      size_t End = PatternStr.find("}}");
      if (End == StringRef::npos) {
        SM.PrintMessage(SMLoc::getFromPointer(PatternStr.data()),
                        SourceMgr::DK_Error,
                        "found start of regex string with no end '}}'");
        return true;
      }

      // Enclose {{}} patterns in parens just like [[]] even though we're not
      // capturing the result for any purpose.  This is required in case the
      // expression contains an alternation like: CHECK:  abc{{x|z}}def.  We
      // want this to turn into: "abc(x|z)def" not "abcx|zdef".
      RegExStr += '(';
      ++CurParen;

      if (AddRegExToRegEx(PatternStr.substr(2, End - 2), CurParen, SM))
        return true;
      RegExStr += ')';

      PatternStr = PatternStr.substr(End + 2);
      continue;
    }

    // Named RegEx matches.  These are of two forms: [[foo:.*]] which matches .*
    // (or some other regex) and assigns it to the FileCheck variable 'foo'. The
    // second form is [[foo]] which is a reference to foo.  The variable name
    // itself must be of the form "[a-zA-Z_][0-9a-zA-Z_]*", otherwise we reject
    // it.  This is to catch some common errors.
    if (PatternStr.startswith("[[")) {
      // Find the closing bracket pair ending the match.  End is going to be an
      // offset relative to the beginning of the match string.
      size_t End = FindRegexVarEnd(PatternStr.substr(2), SM);

      if (End == StringRef::npos) {
        SM.PrintMessage(SMLoc::getFromPointer(PatternStr.data()),
                        SourceMgr::DK_Error,
                        "invalid named regex reference, no ]] found");
        return true;
      }

      StringRef MatchStr = PatternStr.substr(2, End);
      PatternStr = PatternStr.substr(End + 4);

      // Get the regex name (e.g. "foo").
      size_t NameEnd = MatchStr.find(':');
      StringRef Name = MatchStr.substr(0, NameEnd);

      if (Name.empty()) {
        SM.PrintMessage(SMLoc::getFromPointer(Name.data()), SourceMgr::DK_Error,
                        "invalid name in named regex: empty name");
        return true;
      }

      // Verify that the name/expression is well formed. FileCheck currently
      // supports @LINE, @LINE+number, @LINE-number expressions. The check here
      // is relaxed, more strict check is performed in \c EvaluateExpression.
      bool IsExpression = false;
      for (unsigned i = 0, e = Name.size(); i != e; ++i) {
        if (i == 0) {
          if (Name[i] == '$')  // Global vars start with '$'
            continue;
          if (Name[i] == '@') {
            if (NameEnd != StringRef::npos) {
              SM.PrintMessage(SMLoc::getFromPointer(Name.data()),
                              SourceMgr::DK_Error,
                              "invalid name in named regex definition");
              return true;
            }
            IsExpression = true;
            continue;
          }
        }
        if (Name[i] != '_' && !isalnum(Name[i]) &&
            (!IsExpression || (Name[i] != '+' && Name[i] != '-'))) {
          SM.PrintMessage(SMLoc::getFromPointer(Name.data() + i),
                          SourceMgr::DK_Error, "invalid name in named regex");
          return true;
        }
      }

      // Name can't start with a digit.
      if (isdigit(static_cast<unsigned char>(Name[0]))) {
        SM.PrintMessage(SMLoc::getFromPointer(Name.data()), SourceMgr::DK_Error,
                        "invalid name in named regex");
        return true;
      }

      // Handle [[foo]].
      if (NameEnd == StringRef::npos) {
        // Handle variables that were defined earlier on the same line by
        // emitting a backreference.
        if (VariableDefs.find(Name) != VariableDefs.end()) {
          unsigned VarParenNum = VariableDefs[Name];
          if (VarParenNum < 1 || VarParenNum > 9) {
            SM.PrintMessage(SMLoc::getFromPointer(Name.data()),
                            SourceMgr::DK_Error,
                            "Can't back-reference more than 9 variables");
            return true;
          }
          AddBackrefToRegEx(VarParenNum);
        } else {
          VariableUses.push_back(std::make_pair(Name, RegExStr.size()));
        }
        continue;
      }

      // Handle [[foo:.*]].
      VariableDefs[Name] = CurParen;
      RegExStr += '(';
      ++CurParen;

      if (AddRegExToRegEx(MatchStr.substr(NameEnd + 1), CurParen, SM))
        return true;

      RegExStr += ')';
    }

    // Handle fixed string matches.
    // Find the end, which is the start of the next regex.
    size_t FixedMatchEnd = PatternStr.find("{{");
    FixedMatchEnd = std::min(FixedMatchEnd, PatternStr.find("[["));
    RegExStr += Regex::escape(PatternStr.substr(0, FixedMatchEnd));
    PatternStr = PatternStr.substr(FixedMatchEnd);
  }

  if (MatchFullLinesHere) {
    if (!Req.NoCanonicalizeWhiteSpace)
      RegExStr += " *";
    RegExStr += '$';
  }

  return false;
}

bool FileCheckPattern::AddRegExToRegEx(StringRef RS, unsigned &CurParen, SourceMgr &SM) {
  Regex R(RS);
  std::string Error;
  if (!R.isValid(Error)) {
    SM.PrintMessage(SMLoc::getFromPointer(RS.data()), SourceMgr::DK_Error,
                    "invalid regex: " + Error);
    return true;
  }

  RegExStr += RS.str();
  CurParen += R.getNumMatches();
  return false;
}

void FileCheckPattern::AddBackrefToRegEx(unsigned BackrefNum) {
  assert(BackrefNum >= 1 && BackrefNum <= 9 && "Invalid backref number");
  std::string Backref = std::string("\\") + std::string(1, '0' + BackrefNum);
  RegExStr += Backref;
}

/// Evaluates expression and stores the result to \p Value.
///
/// Returns true on success and false when the expression has invalid syntax.
bool FileCheckPattern::EvaluateExpression(StringRef Expr, std::string &Value) const {
  // The only supported expression is @LINE([\+-]\d+)?
  if (!Expr.startswith("@LINE"))
    return false;
  Expr = Expr.substr(StringRef("@LINE").size());
  int Offset = 0;
  if (!Expr.empty()) {
    if (Expr[0] == '+')
      Expr = Expr.substr(1);
    else if (Expr[0] != '-')
      return false;
    if (Expr.getAsInteger(10, Offset))
      return false;
  }
  Value = llvm::itostr(LineNumber + Offset);
  return true;
}

/// Matches the pattern string against the input buffer \p Buffer
///
/// This returns the position that is matched or npos if there is no match. If
/// there is a match, the size of the matched string is returned in \p
/// MatchLen.
///
/// The \p VariableTable StringMap provides the current values of filecheck
/// variables and is updated if this match defines new values.
size_t FileCheckPattern::Match(StringRef Buffer, size_t &MatchLen,
                      StringMap<StringRef> &VariableTable) const {
  // If this is the EOF pattern, match it immediately.
  if (CheckTy == Check::CheckEOF) {
    MatchLen = 0;
    return Buffer.size();
  }

  // If this is a fixed string pattern, just match it now.
  if (!FixedStr.empty()) {
    MatchLen = FixedStr.size();
    return Buffer.find(FixedStr);
  }

  // Regex match.

  // If there are variable uses, we need to create a temporary string with the
  // actual value.
  StringRef RegExToMatch = RegExStr;
  std::string TmpStr;
  if (!VariableUses.empty()) {
    TmpStr = RegExStr;

    unsigned InsertOffset = 0;
    for (const auto &VariableUse : VariableUses) {
      std::string Value;

      if (VariableUse.first[0] == '@') {
        if (!EvaluateExpression(VariableUse.first, Value))
          return StringRef::npos;
      } else {
        StringMap<StringRef>::iterator it =
            VariableTable.find(VariableUse.first);
        // If the variable is undefined, return an error.
        if (it == VariableTable.end())
          return StringRef::npos;

        // Look up the value and escape it so that we can put it into the regex.
        Value += Regex::escape(it->second);
      }

      // Plop it into the regex at the adjusted offset.
      TmpStr.insert(TmpStr.begin() + VariableUse.second + InsertOffset,
                    Value.begin(), Value.end());
      InsertOffset += Value.size();
    }

    // Match the newly constructed regex.
    RegExToMatch = TmpStr;
  }

  SmallVector<StringRef, 4> MatchInfo;
  if (!Regex(RegExToMatch, Regex::Newline).match(Buffer, &MatchInfo))
    return StringRef::npos;

  // Successful regex match.
  assert(!MatchInfo.empty() && "Didn't get any match");
  StringRef FullMatch = MatchInfo[0];

  // If this defines any variables, remember their values.
  for (const auto &VariableDef : VariableDefs) {
    assert(VariableDef.second < MatchInfo.size() && "Internal paren error");
    VariableTable[VariableDef.first] = MatchInfo[VariableDef.second];
  }

  // Like CHECK-NEXT, CHECK-EMPTY's match range is considered to start after
  // the required preceding newline, which is consumed by the pattern in the
  // case of CHECK-EMPTY but not CHECK-NEXT.
  size_t MatchStartSkip = CheckTy == Check::CheckEmpty;
  MatchLen = FullMatch.size() - MatchStartSkip;
  return FullMatch.data() - Buffer.data() + MatchStartSkip;
}


/// Computes an arbitrary estimate for the quality of matching this pattern at
/// the start of \p Buffer; a distance of zero should correspond to a perfect
/// match.
unsigned
FileCheckPattern::ComputeMatchDistance(StringRef Buffer,
                              const StringMap<StringRef> &VariableTable) const {
  // Just compute the number of matching characters. For regular expressions, we
  // just compare against the regex itself and hope for the best.
  //
  // FIXME: One easy improvement here is have the regex lib generate a single
  // example regular expression which matches, and use that as the example
  // string.
  StringRef ExampleString(FixedStr);
  if (ExampleString.empty())
    ExampleString = RegExStr;

  // Only compare up to the first line in the buffer, or the string size.
  StringRef BufferPrefix = Buffer.substr(0, ExampleString.size());
  BufferPrefix = BufferPrefix.split('\n').first;
  return BufferPrefix.edit_distance(ExampleString);
}

void FileCheckPattern::PrintVariableUses(const SourceMgr &SM, StringRef Buffer,
                                const StringMap<StringRef> &VariableTable,
                                SMRange MatchRange) const {
  // If this was a regular expression using variables, print the current
  // variable values.
  if (!VariableUses.empty()) {
    for (const auto &VariableUse : VariableUses) {
      SmallString<256> Msg;
      raw_svector_ostream OS(Msg);
      StringRef Var = VariableUse.first;
      if (Var[0] == '@') {
        std::string Value;
        if (EvaluateExpression(Var, Value)) {
          OS << "with expression \"";
          OS.write_escaped(Var) << "\" equal to \"";
          OS.write_escaped(Value) << "\"";
        } else {
          OS << "uses incorrect expression \"";
          OS.write_escaped(Var) << "\"";
        }
      } else {
        StringMap<StringRef>::const_iterator it = VariableTable.find(Var);

        // Check for undefined variable references.
        if (it == VariableTable.end()) {
          OS << "uses undefined variable \"";
          OS.write_escaped(Var) << "\"";
        } else {
          OS << "with variable \"";
          OS.write_escaped(Var) << "\" equal to \"";
          OS.write_escaped(it->second) << "\"";
        }
      }

      if (MatchRange.isValid())
        SM.PrintMessage(MatchRange.Start, SourceMgr::DK_Note, OS.str(),
                        {MatchRange});
      else
        SM.PrintMessage(SMLoc::getFromPointer(Buffer.data()),
                        SourceMgr::DK_Note, OS.str());
    }
  }
}

static SMRange ProcessMatchResult(FileCheckDiag::MatchType MatchTy,
                                  const SourceMgr &SM, SMLoc Loc,
                                  Check::FileCheckType CheckTy,
                                  StringRef Buffer, size_t Pos, size_t Len,
                                  std::vector<FileCheckDiag> *Diags,
                                  bool AdjustPrevDiag = false) {
  SMLoc Start = SMLoc::getFromPointer(Buffer.data() + Pos);
  SMLoc End = SMLoc::getFromPointer(Buffer.data() + Pos + Len);
  SMRange Range(Start, End);
  if (Diags) {
    if (AdjustPrevDiag)
      Diags->rbegin()->MatchTy = MatchTy;
    else
      Diags->emplace_back(SM, CheckTy, Loc, MatchTy, Range);
  }
  return Range;
}

void FileCheckPattern::PrintFuzzyMatch(
    const SourceMgr &SM, StringRef Buffer,
    const StringMap<StringRef> &VariableTable,
<<<<<<< HEAD
    std::list<FileCheckDiag> *Diags) const {
=======
    std::vector<FileCheckDiag> *Diags) const {
>>>>>>> 985b487e
  // Attempt to find the closest/best fuzzy match.  Usually an error happens
  // because some string in the output didn't exactly match. In these cases, we
  // would like to show the user a best guess at what "should have" matched, to
  // save them having to actually check the input manually.
  size_t NumLinesForward = 0;
  size_t Best = StringRef::npos;
  double BestQuality = 0;

  // Use an arbitrary 4k limit on how far we will search.
  for (size_t i = 0, e = std::min(size_t(4096), Buffer.size()); i != e; ++i) {
    if (Buffer[i] == '\n')
      ++NumLinesForward;

    // Patterns have leading whitespace stripped, so skip whitespace when
    // looking for something which looks like a pattern.
    if (Buffer[i] == ' ' || Buffer[i] == '\t')
      continue;

    // Compute the "quality" of this match as an arbitrary combination of the
    // match distance and the number of lines skipped to get to this match.
    unsigned Distance = ComputeMatchDistance(Buffer.substr(i), VariableTable);
    double Quality = Distance + (NumLinesForward / 100.);

    if (Quality < BestQuality || Best == StringRef::npos) {
      Best = i;
      BestQuality = Quality;
    }
  }

  // Print the "possible intended match here" line if we found something
  // reasonable and not equal to what we showed in the "scanning from here"
  // line.
  if (Best && Best != StringRef::npos && BestQuality < 50) {
<<<<<<< HEAD
    SMLoc MatchStart = SMLoc::getFromPointer(Buffer.data() + Best);
    SMRange MatchRange(MatchStart, MatchStart);
    SM.PrintMessage(MatchStart, SourceMgr::DK_Note,
                    "possible intended match here");
    if (Diags)
      Diags->emplace_back(SM, getCheckTy(), getLoc(),
                          FileCheckDiag::MatchFuzzy, MatchRange);
=======
    SMRange MatchRange = ProcessMatchResult(
        FileCheckDiag::MatchFuzzy, SM, getLoc(), getCheckTy(), Buffer, Best, 0,
        Diags);
    SM.PrintMessage(MatchRange.Start, SourceMgr::DK_Note,
                    "possible intended match here");
>>>>>>> 985b487e

    // FIXME: If we wanted to be really friendly we would show why the match
    // failed, as it can be hard to spot simple one character differences.
  }
}

/// Finds the closing sequence of a regex variable usage or definition.
///
/// \p Str has to point in the beginning of the definition (right after the
/// opening sequence). Returns the offset of the closing sequence within Str,
/// or npos if it was not found.
size_t FileCheckPattern::FindRegexVarEnd(StringRef Str, SourceMgr &SM) {
  // Offset keeps track of the current offset within the input Str
  size_t Offset = 0;
  // [...] Nesting depth
  size_t BracketDepth = 0;

  while (!Str.empty()) {
    if (Str.startswith("]]") && BracketDepth == 0)
      return Offset;
    if (Str[0] == '\\') {
      // Backslash escapes the next char within regexes, so skip them both.
      Str = Str.substr(2);
      Offset += 2;
    } else {
      switch (Str[0]) {
      default:
        break;
      case '[':
        BracketDepth++;
        break;
      case ']':
        if (BracketDepth == 0) {
          SM.PrintMessage(SMLoc::getFromPointer(Str.data()),
                          SourceMgr::DK_Error,
                          "missing closing \"]\" for regex variable");
          exit(1);
        }
        BracketDepth--;
        break;
      }
      Str = Str.substr(1);
      Offset++;
    }
  }

  return StringRef::npos;
}

/// Canonicalize whitespaces in the file. Line endings are replaced with
/// UNIX-style '\n'.
StringRef
llvm::FileCheck::CanonicalizeFile(MemoryBuffer &MB,
                                  SmallVectorImpl<char> &OutputBuffer) {
  OutputBuffer.reserve(MB.getBufferSize());

  for (const char *Ptr = MB.getBufferStart(), *End = MB.getBufferEnd();
       Ptr != End; ++Ptr) {
    // Eliminate trailing dosish \r.
    if (Ptr <= End - 2 && Ptr[0] == '\r' && Ptr[1] == '\n') {
      continue;
    }

    // If current char is not a horizontal whitespace or if horizontal
    // whitespace canonicalization is disabled, dump it to output as is.
    if (Req.NoCanonicalizeWhiteSpace || (*Ptr != ' ' && *Ptr != '\t')) {
      OutputBuffer.push_back(*Ptr);
      continue;
    }

    // Otherwise, add one space and advance over neighboring space.
    OutputBuffer.push_back(' ');
    while (Ptr + 1 != End && (Ptr[1] == ' ' || Ptr[1] == '\t'))
      ++Ptr;
  }

  // Add a null byte and then return all but that byte.
  OutputBuffer.push_back('\0');
  return StringRef(OutputBuffer.data(), OutputBuffer.size() - 1);
}

FileCheckDiag::FileCheckDiag(const SourceMgr &SM,
                             const Check::FileCheckType &CheckTy,
                             SMLoc CheckLoc, MatchType MatchTy,
                             SMRange InputRange)
    : CheckTy(CheckTy), MatchTy(MatchTy) {
  auto Start = SM.getLineAndColumn(InputRange.Start);
  auto End = SM.getLineAndColumn(InputRange.End);
  InputStartLine = Start.first;
  InputStartCol = Start.second;
  InputEndLine = End.first;
  InputEndCol = End.second;
  Start = SM.getLineAndColumn(CheckLoc);
  CheckLine = Start.first;
  CheckCol = Start.second;
}

static bool IsPartOfWord(char c) {
  return (isalnum(c) || c == '-' || c == '_');
}

Check::FileCheckType &Check::FileCheckType::setCount(int C) {
  assert(Count > 0 && "zero and negative counts are not supported");
  assert((C == 1 || Kind == CheckPlain) &&
         "count supported only for plain CHECK directives");
  Count = C;
  return *this;
}

// Get a description of the type.
std::string Check::FileCheckType::getDescription(StringRef Prefix) const {
  switch (Kind) {
  case Check::CheckNone:
    return "invalid";
  case Check::CheckPlain:
    if (Count > 1)
      return Prefix.str() + "-COUNT";
    return Prefix;
  case Check::CheckNext:
    return Prefix.str() + "-NEXT";
  case Check::CheckSame:
    return Prefix.str() + "-SAME";
  case Check::CheckNot:
    return Prefix.str() + "-NOT";
  case Check::CheckDAG:
    return Prefix.str() + "-DAG";
  case Check::CheckLabel:
    return Prefix.str() + "-LABEL";
  case Check::CheckEmpty:
    return Prefix.str() + "-EMPTY";
  case Check::CheckEOF:
    return "implicit EOF";
  case Check::CheckBadNot:
    return "bad NOT";
  case Check::CheckBadCount:
    return "bad COUNT";
  }
  llvm_unreachable("unknown FileCheckType");
}

static std::pair<Check::FileCheckType, StringRef>
FindCheckType(StringRef Buffer, StringRef Prefix) {
  if (Buffer.size() <= Prefix.size())
    return {Check::CheckNone, StringRef()};

  char NextChar = Buffer[Prefix.size()];

  StringRef Rest = Buffer.drop_front(Prefix.size() + 1);
  // Verify that the : is present after the prefix.
  if (NextChar == ':')
    return {Check::CheckPlain, Rest};

  if (NextChar != '-')
    return {Check::CheckNone, StringRef()};

  if (Rest.consume_front("COUNT-")) {
    int64_t Count;
    if (Rest.consumeInteger(10, Count))
      // Error happened in parsing integer.
      return {Check::CheckBadCount, Rest};
    if (Count <= 0 || Count > INT32_MAX)
      return {Check::CheckBadCount, Rest};
    if (!Rest.consume_front(":"))
      return {Check::CheckBadCount, Rest};
    return {Check::FileCheckType(Check::CheckPlain).setCount(Count), Rest};
  }

  if (Rest.consume_front("NEXT:"))
    return {Check::CheckNext, Rest};

  if (Rest.consume_front("SAME:"))
    return {Check::CheckSame, Rest};

  if (Rest.consume_front("NOT:"))
    return {Check::CheckNot, Rest};

  if (Rest.consume_front("DAG:"))
    return {Check::CheckDAG, Rest};

  if (Rest.consume_front("LABEL:"))
    return {Check::CheckLabel, Rest};

  if (Rest.consume_front("EMPTY:"))
    return {Check::CheckEmpty, Rest};

  // You can't combine -NOT with another suffix.
  if (Rest.startswith("DAG-NOT:") || Rest.startswith("NOT-DAG:") ||
      Rest.startswith("NEXT-NOT:") || Rest.startswith("NOT-NEXT:") ||
      Rest.startswith("SAME-NOT:") || Rest.startswith("NOT-SAME:") ||
      Rest.startswith("EMPTY-NOT:") || Rest.startswith("NOT-EMPTY:"))
    return {Check::CheckBadNot, Rest};

  return {Check::CheckNone, Rest};
}

// From the given position, find the next character after the word.
static size_t SkipWord(StringRef Str, size_t Loc) {
  while (Loc < Str.size() && IsPartOfWord(Str[Loc]))
    ++Loc;
  return Loc;
}

/// Search the buffer for the first prefix in the prefix regular expression.
///
/// This searches the buffer using the provided regular expression, however it
/// enforces constraints beyond that:
/// 1) The found prefix must not be a suffix of something that looks like
///    a valid prefix.
/// 2) The found prefix must be followed by a valid check type suffix using \c
///    FindCheckType above.
///
/// Returns a pair of StringRefs into the Buffer, which combines:
///   - the first match of the regular expression to satisfy these two is
///   returned,
///     otherwise an empty StringRef is returned to indicate failure.
///   - buffer rewound to the location right after parsed suffix, for parsing
///     to continue from
///
/// If this routine returns a valid prefix, it will also shrink \p Buffer to
/// start at the beginning of the returned prefix, increment \p LineNumber for
/// each new line consumed from \p Buffer, and set \p CheckTy to the type of
/// check found by examining the suffix.
///
/// If no valid prefix is found, the state of Buffer, LineNumber, and CheckTy
/// is unspecified.
static std::pair<StringRef, StringRef>
FindFirstMatchingPrefix(Regex &PrefixRE, StringRef &Buffer,
                        unsigned &LineNumber, Check::FileCheckType &CheckTy) {
  SmallVector<StringRef, 2> Matches;

  while (!Buffer.empty()) {
    // Find the first (longest) match using the RE.
    if (!PrefixRE.match(Buffer, &Matches))
      // No match at all, bail.
      return {StringRef(), StringRef()};

    StringRef Prefix = Matches[0];
    Matches.clear();

    assert(Prefix.data() >= Buffer.data() &&
           Prefix.data() < Buffer.data() + Buffer.size() &&
           "Prefix doesn't start inside of buffer!");
    size_t Loc = Prefix.data() - Buffer.data();
    StringRef Skipped = Buffer.substr(0, Loc);
    Buffer = Buffer.drop_front(Loc);
    LineNumber += Skipped.count('\n');

    // Check that the matched prefix isn't a suffix of some other check-like
    // word.
    // FIXME: This is a very ad-hoc check. it would be better handled in some
    // other way. Among other things it seems hard to distinguish between
    // intentional and unintentional uses of this feature.
    if (Skipped.empty() || !IsPartOfWord(Skipped.back())) {
      // Now extract the type.
      StringRef AfterSuffix;
      std::tie(CheckTy, AfterSuffix) = FindCheckType(Buffer, Prefix);

      // If we've found a valid check type for this prefix, we're done.
      if (CheckTy != Check::CheckNone)
        return {Prefix, AfterSuffix};
    }

    // If we didn't successfully find a prefix, we need to skip this invalid
    // prefix and continue scanning. We directly skip the prefix that was
    // matched and any additional parts of that check-like word.
    Buffer = Buffer.drop_front(SkipWord(Buffer, Prefix.size()));
  }

  // We ran out of buffer while skipping partial matches so give up.
  return {StringRef(), StringRef()};
}

/// Read the check file, which specifies the sequence of expected strings.
///
/// The strings are added to the CheckStrings vector. Returns true in case of
/// an error, false otherwise.
bool llvm::FileCheck::ReadCheckFile(SourceMgr &SM, StringRef Buffer,
                                    Regex &PrefixRE,
                                    std::vector<FileCheckString> &CheckStrings) {
  std::vector<FileCheckPattern> ImplicitNegativeChecks;
  for (const auto &PatternString : Req.ImplicitCheckNot) {
    // Create a buffer with fake command line content in order to display the
    // command line option responsible for the specific implicit CHECK-NOT.
    std::string Prefix = "-implicit-check-not='";
    std::string Suffix = "'";
    std::unique_ptr<MemoryBuffer> CmdLine = MemoryBuffer::getMemBufferCopy(
        Prefix + PatternString + Suffix, "command line");

    StringRef PatternInBuffer =
        CmdLine->getBuffer().substr(Prefix.size(), PatternString.size());
    SM.AddNewSourceBuffer(std::move(CmdLine), SMLoc());

    ImplicitNegativeChecks.push_back(FileCheckPattern(Check::CheckNot));
    ImplicitNegativeChecks.back().ParsePattern(PatternInBuffer,
                                               "IMPLICIT-CHECK", SM, 0, Req);
  }

  std::vector<FileCheckPattern> DagNotMatches = ImplicitNegativeChecks;

  // LineNumber keeps track of the line on which CheckPrefix instances are
  // found.
  unsigned LineNumber = 1;

  while (1) {
    Check::FileCheckType CheckTy;

    // See if a prefix occurs in the memory buffer.
    StringRef UsedPrefix;
    StringRef AfterSuffix;
    std::tie(UsedPrefix, AfterSuffix) =
        FindFirstMatchingPrefix(PrefixRE, Buffer, LineNumber, CheckTy);
    if (UsedPrefix.empty())
      break;
    assert(UsedPrefix.data() == Buffer.data() &&
           "Failed to move Buffer's start forward, or pointed prefix outside "
           "of the buffer!");
    assert(AfterSuffix.data() >= Buffer.data() &&
           AfterSuffix.data() < Buffer.data() + Buffer.size() &&
           "Parsing after suffix doesn't start inside of buffer!");

    // Location to use for error messages.
    const char *UsedPrefixStart = UsedPrefix.data();

    // Skip the buffer to the end of parsed suffix (or just prefix, if no good
    // suffix was processed).
    Buffer = AfterSuffix.empty() ? Buffer.drop_front(UsedPrefix.size())
                                 : AfterSuffix;

    // Complain about useful-looking but unsupported suffixes.
    if (CheckTy == Check::CheckBadNot) {
      SM.PrintMessage(SMLoc::getFromPointer(Buffer.data()), SourceMgr::DK_Error,
                      "unsupported -NOT combo on prefix '" + UsedPrefix + "'");
      return true;
    }

    // Complain about invalid count specification.
    if (CheckTy == Check::CheckBadCount) {
      SM.PrintMessage(SMLoc::getFromPointer(Buffer.data()), SourceMgr::DK_Error,
                      "invalid count in -COUNT specification on prefix '" +
                          UsedPrefix + "'");
      return true;
    }

    // Okay, we found the prefix, yay. Remember the rest of the line, but ignore
    // leading whitespace.
    if (!(Req.NoCanonicalizeWhiteSpace && Req.MatchFullLines))
      Buffer = Buffer.substr(Buffer.find_first_not_of(" \t"));

    // Scan ahead to the end of line.
    size_t EOL = Buffer.find_first_of("\n\r");

    // Remember the location of the start of the pattern, for diagnostics.
    SMLoc PatternLoc = SMLoc::getFromPointer(Buffer.data());

    // Parse the pattern.
    FileCheckPattern P(CheckTy);
    if (P.ParsePattern(Buffer.substr(0, EOL), UsedPrefix, SM, LineNumber, Req))
      return true;

    // Verify that CHECK-LABEL lines do not define or use variables
    if ((CheckTy == Check::CheckLabel) && P.hasVariable()) {
      SM.PrintMessage(
          SMLoc::getFromPointer(UsedPrefixStart), SourceMgr::DK_Error,
          "found '" + UsedPrefix + "-LABEL:'"
                                   " with variable definition or use");
      return true;
    }

    Buffer = Buffer.substr(EOL);

    // Verify that CHECK-NEXT/SAME/EMPTY lines have at least one CHECK line before them.
    if ((CheckTy == Check::CheckNext || CheckTy == Check::CheckSame ||
         CheckTy == Check::CheckEmpty) &&
        CheckStrings.empty()) {
      StringRef Type = CheckTy == Check::CheckNext
                           ? "NEXT"
                           : CheckTy == Check::CheckEmpty ? "EMPTY" : "SAME";
      SM.PrintMessage(SMLoc::getFromPointer(UsedPrefixStart),
                      SourceMgr::DK_Error,
                      "found '" + UsedPrefix + "-" + Type +
                          "' without previous '" + UsedPrefix + ": line");
      return true;
    }

    // Handle CHECK-DAG/-NOT.
    if (CheckTy == Check::CheckDAG || CheckTy == Check::CheckNot) {
      DagNotMatches.push_back(P);
      continue;
    }

    // Okay, add the string we captured to the output vector and move on.
    CheckStrings.emplace_back(P, UsedPrefix, PatternLoc);
    std::swap(DagNotMatches, CheckStrings.back().DagNotStrings);
    DagNotMatches = ImplicitNegativeChecks;
  }

  // Add an EOF pattern for any trailing CHECK-DAG/-NOTs, and use the first
  // prefix as a filler for the error message.
  if (!DagNotMatches.empty()) {
    CheckStrings.emplace_back(FileCheckPattern(Check::CheckEOF), *Req.CheckPrefixes.begin(),
                              SMLoc::getFromPointer(Buffer.data()));
    std::swap(DagNotMatches, CheckStrings.back().DagNotStrings);
  }

  if (CheckStrings.empty()) {
    errs() << "error: no check strings found with prefix"
           << (Req.CheckPrefixes.size() > 1 ? "es " : " ");
    auto I = Req.CheckPrefixes.begin();
    auto E = Req.CheckPrefixes.end();
    if (I != E) {
      errs() << "\'" << *I << ":'";
      ++I;
    }
    for (; I != E; ++I)
      errs() << ", \'" << *I << ":'";

    errs() << '\n';
    return true;
  }

  return false;
}

static SMRange ProcessMatchResult(FileCheckDiag::MatchType MatchTy,
                                  const SourceMgr &SM, SMLoc Loc,
                                  Check::FileCheckType CheckTy,
                                  StringRef Buffer, size_t Pos, size_t Len,
                                  std::list<FileCheckDiag> *Diags,
                                  bool AdjustPrevDiag = false) {
  SMLoc Start = SMLoc::getFromPointer(Buffer.data() + Pos);
  SMLoc End = SMLoc::getFromPointer(Buffer.data() + Pos + Len);
  SMRange Range(Start, End);
  if (Diags) {
    if (AdjustPrevDiag)
      Diags->rbegin()->MatchTy = MatchTy;
    else
      Diags->emplace_back(SM, CheckTy, Loc, MatchTy, Range);
  }
  return Range;
}

static void PrintMatch(bool ExpectedMatch, const SourceMgr &SM,
                       StringRef Prefix, SMLoc Loc, const FileCheckPattern &Pat,
<<<<<<< HEAD
                       StringRef Buffer, StringMap<StringRef> &VariableTable,
                       size_t MatchPos, size_t MatchLen,
                       const FileCheckRequest &Req,
                       std::list<FileCheckDiag> *Diags) {
=======
                       int MatchedCount, StringRef Buffer,
                       StringMap<StringRef> &VariableTable, size_t MatchPos,
                       size_t MatchLen, const FileCheckRequest &Req,
                       std::vector<FileCheckDiag> *Diags) {
>>>>>>> 985b487e
  if (ExpectedMatch) {
    if (!Req.Verbose)
      return;
    if (!Req.VerboseVerbose && Pat.getCheckTy() == Check::CheckEOF)
      return;
  }
  SMRange MatchRange = ProcessMatchResult(
      ExpectedMatch ? FileCheckDiag::MatchFinalAndExpected
                    : FileCheckDiag::MatchFinalButExcluded,
      SM, Loc, Pat.getCheckTy(), Buffer, MatchPos, MatchLen, Diags);
<<<<<<< HEAD
  SM.PrintMessage(
      Loc, ExpectedMatch ? SourceMgr::DK_Remark : SourceMgr::DK_Error,
      CheckTypeName(Prefix, Pat.getCheckTy()) + ": " +
          (ExpectedMatch ? "expected" : "excluded") +
          " string found in input");
=======
  std::string Message = formatv("{0}: {1} string found in input",
                                Pat.getCheckTy().getDescription(Prefix),
                                (ExpectedMatch ? "expected" : "excluded"))
                            .str();
  if (Pat.getCount() > 1)
    Message += formatv(" ({0} out of {1})", MatchedCount, Pat.getCount()).str();

  SM.PrintMessage(
      Loc, ExpectedMatch ? SourceMgr::DK_Remark : SourceMgr::DK_Error, Message);
>>>>>>> 985b487e
  SM.PrintMessage(MatchRange.Start, SourceMgr::DK_Note, "found here",
                  {MatchRange});
  Pat.PrintVariableUses(SM, Buffer, VariableTable, MatchRange);
}

static void PrintMatch(bool ExpectedMatch, const SourceMgr &SM,
<<<<<<< HEAD
                       const FileCheckString &CheckStr, StringRef Buffer,
                       StringMap<StringRef> &VariableTable, size_t MatchPos,
                       size_t MatchLen, FileCheckRequest &Req,
                       std::list<FileCheckDiag> *Diags) {
  PrintMatch(ExpectedMatch, SM, CheckStr.Prefix, CheckStr.Loc, CheckStr.Pat,
             Buffer, VariableTable, MatchPos, MatchLen, Req, Diags);
=======
                       const FileCheckString &CheckStr, int MatchedCount,
                       StringRef Buffer, StringMap<StringRef> &VariableTable,
                       size_t MatchPos, size_t MatchLen, FileCheckRequest &Req,
                       std::vector<FileCheckDiag> *Diags) {
  PrintMatch(ExpectedMatch, SM, CheckStr.Prefix, CheckStr.Loc, CheckStr.Pat,
             MatchedCount, Buffer, VariableTable, MatchPos, MatchLen, Req,
             Diags);
>>>>>>> 985b487e
}

static void PrintNoMatch(bool ExpectedMatch, const SourceMgr &SM,
                         StringRef Prefix, SMLoc Loc,
<<<<<<< HEAD
                         const FileCheckPattern &Pat, StringRef Buffer,
                         StringMap<StringRef> &VariableTable,
                         bool VerboseVerbose,
                         std::list<FileCheckDiag> *Diags) {
=======
                         const FileCheckPattern &Pat, int MatchedCount,
                         StringRef Buffer, StringMap<StringRef> &VariableTable,
                         bool VerboseVerbose,
                         std::vector<FileCheckDiag> *Diags) {
>>>>>>> 985b487e
  if (!ExpectedMatch && !VerboseVerbose)
    return;

  // Otherwise, we have an error, emit an error message.
  std::string Message = formatv("{0}: {1} string not found in input",
                                Pat.getCheckTy().getDescription(Prefix),
                                (ExpectedMatch ? "expected" : "excluded"))
                            .str();
  if (Pat.getCount() > 1)
    Message += formatv(" ({0} out of {1})", MatchedCount, Pat.getCount()).str();

  SM.PrintMessage(
      Loc, ExpectedMatch ? SourceMgr::DK_Error : SourceMgr::DK_Remark, Message);

  // Print the "scanning from here" line.  If the current position is at the
  // end of a line, advance to the start of the next line.
  Buffer = Buffer.substr(Buffer.find_first_not_of(" \t\n\r"));
  SMRange SearchRange = ProcessMatchResult(
      ExpectedMatch ? FileCheckDiag::MatchNoneButExpected
                    : FileCheckDiag::MatchNoneAndExcluded,
      SM, Loc, Pat.getCheckTy(), Buffer, 0, Buffer.size(), Diags);
  SM.PrintMessage(SearchRange.Start, SourceMgr::DK_Note, "scanning from here");

  // Allow the pattern to print additional information if desired.
  Pat.PrintVariableUses(SM, Buffer, VariableTable);

  if (ExpectedMatch)
    Pat.PrintFuzzyMatch(SM, Buffer, VariableTable, Diags);
}

static void PrintNoMatch(bool ExpectedMatch, const SourceMgr &SM,
<<<<<<< HEAD
                         const FileCheckString &CheckStr, StringRef Buffer,
                         StringMap<StringRef> &VariableTable,
                         bool VerboseVerbose,
                         std::list<FileCheckDiag> *Diags) {
  PrintNoMatch(ExpectedMatch, SM, CheckStr.Prefix, CheckStr.Loc, CheckStr.Pat,
               Buffer, VariableTable, VerboseVerbose, Diags);
=======
                         const FileCheckString &CheckStr, int MatchedCount,
                         StringRef Buffer, StringMap<StringRef> &VariableTable,
                         bool VerboseVerbose,
                         std::vector<FileCheckDiag> *Diags) {
  PrintNoMatch(ExpectedMatch, SM, CheckStr.Prefix, CheckStr.Loc, CheckStr.Pat,
               MatchedCount, Buffer, VariableTable, VerboseVerbose, Diags);
>>>>>>> 985b487e
}

/// Count the number of newlines in the specified range.
static unsigned CountNumNewlinesBetween(StringRef Range,
                                        const char *&FirstNewLine) {
  unsigned NumNewLines = 0;
  while (1) {
    // Scan for newline.
    Range = Range.substr(Range.find_first_of("\n\r"));
    if (Range.empty())
      return NumNewLines;

    ++NumNewLines;

    // Handle \n\r and \r\n as a single newline.
    if (Range.size() > 1 && (Range[1] == '\n' || Range[1] == '\r') &&
        (Range[0] != Range[1]))
      Range = Range.substr(1);
    Range = Range.substr(1);

    if (NumNewLines == 1)
      FirstNewLine = Range.begin();
  }
}

/// Match check string and its "not strings" and/or "dag strings".
size_t FileCheckString::Check(const SourceMgr &SM, StringRef Buffer,
                              bool IsLabelScanMode, size_t &MatchLen,
                              StringMap<StringRef> &VariableTable,
                              FileCheckRequest &Req,
<<<<<<< HEAD
                              std::list<FileCheckDiag> *Diags) const {
=======
                              std::vector<FileCheckDiag> *Diags) const {
>>>>>>> 985b487e
  size_t LastPos = 0;
  std::vector<const FileCheckPattern *> NotStrings;

  // IsLabelScanMode is true when we are scanning forward to find CHECK-LABEL
  // bounds; we have not processed variable definitions within the bounded block
  // yet so cannot handle any final CHECK-DAG yet; this is handled when going
  // over the block again (including the last CHECK-LABEL) in normal mode.
  if (!IsLabelScanMode) {
    // Match "dag strings" (with mixed "not strings" if any).
    LastPos = CheckDag(SM, Buffer, NotStrings, VariableTable, Req, Diags);
    if (LastPos == StringRef::npos)
      return StringRef::npos;
  }

  // Match itself from the last position after matching CHECK-DAG.
<<<<<<< HEAD
  StringRef MatchBuffer = Buffer.substr(LastPos);
  size_t MatchPos = Pat.Match(MatchBuffer, MatchLen, VariableTable);
  if (MatchPos == StringRef::npos) {
    PrintNoMatch(true, SM, *this, MatchBuffer, VariableTable,
                 Req.VerboseVerbose, Diags);
    return StringRef::npos;
  }
  PrintMatch(true, SM, *this, MatchBuffer, VariableTable, MatchPos, MatchLen,
             Req, Diags);
=======
  size_t LastMatchEnd = LastPos;
  size_t FirstMatchPos = 0;
  // Go match the pattern Count times. Majority of patterns only match with
  // count 1 though.
  assert(Pat.getCount() != 0 && "pattern count can not be zero");
  for (int i = 1; i <= Pat.getCount(); i++) {
    StringRef MatchBuffer = Buffer.substr(LastMatchEnd);
    size_t CurrentMatchLen;
    // get a match at current start point
    size_t MatchPos = Pat.Match(MatchBuffer, CurrentMatchLen, VariableTable);
    if (i == 1)
      FirstMatchPos = LastPos + MatchPos;

    // report
    if (MatchPos == StringRef::npos) {
      PrintNoMatch(true, SM, *this, i, MatchBuffer, VariableTable,
                   Req.VerboseVerbose, Diags);
      return StringRef::npos;
    }
    PrintMatch(true, SM, *this, i, MatchBuffer, VariableTable, MatchPos,
               CurrentMatchLen, Req, Diags);

    // move start point after the match
    LastMatchEnd += MatchPos + CurrentMatchLen;
  }
  // Full match len counts from first match pos.
  MatchLen = LastMatchEnd - FirstMatchPos;
>>>>>>> 985b487e

  // Similar to the above, in "label-scan mode" we can't yet handle CHECK-NEXT
  // or CHECK-NOT
  if (!IsLabelScanMode) {
    size_t MatchPos = FirstMatchPos - LastPos;
    StringRef MatchBuffer = Buffer.substr(LastPos);
    StringRef SkippedRegion = Buffer.substr(LastPos, MatchPos);

    // If this check is a "CHECK-NEXT", verify that the previous match was on
    // the previous line (i.e. that there is one newline between them).
    if (CheckNext(SM, SkippedRegion)) {
      ProcessMatchResult(FileCheckDiag::MatchFinalButIllegal, SM, Loc,
                         Pat.getCheckTy(), MatchBuffer, MatchPos, MatchLen,
                         Diags, Req.Verbose);
      return StringRef::npos;
    }

    // If this check is a "CHECK-SAME", verify that the previous match was on
    // the same line (i.e. that there is no newline between them).
    if (CheckSame(SM, SkippedRegion)) {
      ProcessMatchResult(FileCheckDiag::MatchFinalButIllegal, SM, Loc,
                         Pat.getCheckTy(), MatchBuffer, MatchPos, MatchLen,
                         Diags, Req.Verbose);
      return StringRef::npos;
    }

    // If this match had "not strings", verify that they don't exist in the
    // skipped region.
    if (CheckNot(SM, SkippedRegion, NotStrings, VariableTable, Req, Diags))
      return StringRef::npos;
  }

  return FirstMatchPos;
}

/// Verify there is a single line in the given buffer.
bool FileCheckString::CheckNext(const SourceMgr &SM, StringRef Buffer) const {
  if (Pat.getCheckTy() != Check::CheckNext &&
      Pat.getCheckTy() != Check::CheckEmpty)
    return false;

  Twine CheckName =
      Prefix +
      Twine(Pat.getCheckTy() == Check::CheckEmpty ? "-EMPTY" : "-NEXT");

  // Count the number of newlines between the previous match and this one.
  assert(Buffer.data() !=
             SM.getMemoryBuffer(SM.FindBufferContainingLoc(
                                    SMLoc::getFromPointer(Buffer.data())))
                 ->getBufferStart() &&
         "CHECK-NEXT and CHECK-EMPTY can't be the first check in a file");

  const char *FirstNewLine = nullptr;
  unsigned NumNewLines = CountNumNewlinesBetween(Buffer, FirstNewLine);

  if (NumNewLines == 0) {
    SM.PrintMessage(Loc, SourceMgr::DK_Error,
                    CheckName + ": is on the same line as previous match");
    SM.PrintMessage(SMLoc::getFromPointer(Buffer.end()), SourceMgr::DK_Note,
                    "'next' match was here");
    SM.PrintMessage(SMLoc::getFromPointer(Buffer.data()), SourceMgr::DK_Note,
                    "previous match ended here");
    return true;
  }

  if (NumNewLines != 1) {
    SM.PrintMessage(Loc, SourceMgr::DK_Error,
                    CheckName +
                        ": is not on the line after the previous match");
    SM.PrintMessage(SMLoc::getFromPointer(Buffer.end()), SourceMgr::DK_Note,
                    "'next' match was here");
    SM.PrintMessage(SMLoc::getFromPointer(Buffer.data()), SourceMgr::DK_Note,
                    "previous match ended here");
    SM.PrintMessage(SMLoc::getFromPointer(FirstNewLine), SourceMgr::DK_Note,
                    "non-matching line after previous match is here");
    return true;
  }

  return false;
}

/// Verify there is no newline in the given buffer.
bool FileCheckString::CheckSame(const SourceMgr &SM, StringRef Buffer) const {
  if (Pat.getCheckTy() != Check::CheckSame)
    return false;

  // Count the number of newlines between the previous match and this one.
  assert(Buffer.data() !=
             SM.getMemoryBuffer(SM.FindBufferContainingLoc(
                                    SMLoc::getFromPointer(Buffer.data())))
                 ->getBufferStart() &&
         "CHECK-SAME can't be the first check in a file");

  const char *FirstNewLine = nullptr;
  unsigned NumNewLines = CountNumNewlinesBetween(Buffer, FirstNewLine);

  if (NumNewLines != 0) {
    SM.PrintMessage(Loc, SourceMgr::DK_Error,
                    Prefix +
                        "-SAME: is not on the same line as the previous match");
    SM.PrintMessage(SMLoc::getFromPointer(Buffer.end()), SourceMgr::DK_Note,
                    "'next' match was here");
    SM.PrintMessage(SMLoc::getFromPointer(Buffer.data()), SourceMgr::DK_Note,
                    "previous match ended here");
    return true;
  }

  return false;
}

/// Verify there's no "not strings" in the given buffer.
bool FileCheckString::CheckNot(
    const SourceMgr &SM, StringRef Buffer,
    const std::vector<const FileCheckPattern *> &NotStrings,
    StringMap<StringRef> &VariableTable, const FileCheckRequest &Req,
<<<<<<< HEAD
    std::list<FileCheckDiag> *Diags) const {
=======
    std::vector<FileCheckDiag> *Diags) const {
>>>>>>> 985b487e
  for (const FileCheckPattern *Pat : NotStrings) {
    assert((Pat->getCheckTy() == Check::CheckNot) && "Expect CHECK-NOT!");

    size_t MatchLen = 0;
    size_t Pos = Pat->Match(Buffer, MatchLen, VariableTable);

    if (Pos == StringRef::npos) {
<<<<<<< HEAD
      PrintNoMatch(false, SM, Prefix, Pat->getLoc(), *Pat, Buffer,
=======
      PrintNoMatch(false, SM, Prefix, Pat->getLoc(), *Pat, 1, Buffer,
>>>>>>> 985b487e
                   VariableTable, Req.VerboseVerbose, Diags);
      continue;
    }

<<<<<<< HEAD
    PrintMatch(false, SM, Prefix, Pat->getLoc(), *Pat, Buffer, VariableTable,
=======
    PrintMatch(false, SM, Prefix, Pat->getLoc(), *Pat, 1, Buffer, VariableTable,
>>>>>>> 985b487e
               Pos, MatchLen, Req, Diags);

    return true;
  }

  return false;
}

/// Match "dag strings" and their mixed "not strings".
size_t
FileCheckString::CheckDag(const SourceMgr &SM, StringRef Buffer,
                          std::vector<const FileCheckPattern *> &NotStrings,
                          StringMap<StringRef> &VariableTable,
                          const FileCheckRequest &Req,
<<<<<<< HEAD
                          std::list<FileCheckDiag> *Diags) const {
=======
                          std::vector<FileCheckDiag> *Diags) const {
>>>>>>> 985b487e
  if (DagNotStrings.empty())
    return 0;

  // The start of the search range.
  size_t StartPos = 0;

  struct MatchRange {
    size_t Pos;
    size_t End;
  };
  // A sorted list of ranges for non-overlapping CHECK-DAG matches.  Match
  // ranges are erased from this list once they are no longer in the search
  // range.
  std::list<MatchRange> MatchRanges;

  // We need PatItr and PatEnd later for detecting the end of a CHECK-DAG
  // group, so we don't use a range-based for loop here.
  for (auto PatItr = DagNotStrings.begin(), PatEnd = DagNotStrings.end();
       PatItr != PatEnd; ++PatItr) {
    const FileCheckPattern &Pat = *PatItr;
    assert((Pat.getCheckTy() == Check::CheckDAG ||
            Pat.getCheckTy() == Check::CheckNot) &&
           "Invalid CHECK-DAG or CHECK-NOT!");

    if (Pat.getCheckTy() == Check::CheckNot) {
      NotStrings.push_back(&Pat);
      continue;
    }

    assert((Pat.getCheckTy() == Check::CheckDAG) && "Expect CHECK-DAG!");

    // CHECK-DAG always matches from the start.
    size_t MatchLen = 0, MatchPos = StartPos;

    // Search for a match that doesn't overlap a previous match in this
    // CHECK-DAG group.
    for (auto MI = MatchRanges.begin(), ME = MatchRanges.end(); true; ++MI) {
      StringRef MatchBuffer = Buffer.substr(MatchPos);
      size_t MatchPosBuf = Pat.Match(MatchBuffer, MatchLen, VariableTable);
      // With a group of CHECK-DAGs, a single mismatching means the match on
      // that group of CHECK-DAGs fails immediately.
      if (MatchPosBuf == StringRef::npos) {
<<<<<<< HEAD
        PrintNoMatch(true, SM, Prefix, Pat.getLoc(), Pat, MatchBuffer,
=======
        PrintNoMatch(true, SM, Prefix, Pat.getLoc(), Pat, 1, MatchBuffer,
>>>>>>> 985b487e
                     VariableTable, Req.VerboseVerbose, Diags);
        return StringRef::npos;
      }
      // Re-calc it as the offset relative to the start of the original string.
      MatchPos += MatchPosBuf;
      if (Req.VerboseVerbose)
<<<<<<< HEAD
        PrintMatch(true, SM, Prefix, Pat.getLoc(), Pat, Buffer, VariableTable,
                   MatchPos, MatchLen, Req, Diags);
=======
        PrintMatch(true, SM, Prefix, Pat.getLoc(), Pat, 1, Buffer,
                   VariableTable, MatchPos, MatchLen, Req, Diags);
>>>>>>> 985b487e
      MatchRange M{MatchPos, MatchPos + MatchLen};
      if (Req.AllowDeprecatedDagOverlap) {
        // We don't need to track all matches in this mode, so we just maintain
        // one match range that encompasses the current CHECK-DAG group's
        // matches.
        if (MatchRanges.empty())
          MatchRanges.insert(MatchRanges.end(), M);
        else {
          auto Block = MatchRanges.begin();
          Block->Pos = std::min(Block->Pos, M.Pos);
          Block->End = std::max(Block->End, M.End);
        }
        break;
      }
      // Iterate previous matches until overlapping match or insertion point.
      bool Overlap = false;
      for (; MI != ME; ++MI) {
        if (M.Pos < MI->End) {
          // !Overlap => New match has no overlap and is before this old match.
          // Overlap => New match overlaps this old match.
          Overlap = MI->Pos < M.End;
          break;
        }
      }
      if (!Overlap) {
        // Insert non-overlapping match into list.
        MatchRanges.insert(MI, M);
        break;
      }
      if (Req.VerboseVerbose) {
        SMLoc OldStart = SMLoc::getFromPointer(Buffer.data() + MI->Pos);
        SMLoc OldEnd = SMLoc::getFromPointer(Buffer.data() + MI->End);
        SMRange OldRange(OldStart, OldEnd);
        SM.PrintMessage(OldStart, SourceMgr::DK_Note,
                        "match discarded, overlaps earlier DAG match here",
                        {OldRange});
        if (Diags)
          Diags->rbegin()->MatchTy = FileCheckDiag::MatchDiscard;
      }
      MatchPos = MI->End;
    }
    if (!Req.VerboseVerbose)
<<<<<<< HEAD
      PrintMatch(true, SM, Prefix, Pat.getLoc(), Pat, Buffer, VariableTable,
=======
      PrintMatch(true, SM, Prefix, Pat.getLoc(), Pat, 1, Buffer, VariableTable,
>>>>>>> 985b487e
                 MatchPos, MatchLen, Req, Diags);

    // Handle the end of a CHECK-DAG group.
    if (std::next(PatItr) == PatEnd ||
        std::next(PatItr)->getCheckTy() == Check::CheckNot) {
      if (!NotStrings.empty()) {
        // If there are CHECK-NOTs between two CHECK-DAGs or from CHECK to
        // CHECK-DAG, verify that there are no 'not' strings occurred in that
        // region.
        StringRef SkippedRegion =
            Buffer.slice(StartPos, MatchRanges.begin()->Pos);
        if (CheckNot(SM, SkippedRegion, NotStrings, VariableTable, Req, Diags))
          return StringRef::npos;
        // Clear "not strings".
        NotStrings.clear();
      }
      // All subsequent CHECK-DAGs and CHECK-NOTs should be matched from the
      // end of this CHECK-DAG group's match range.
      StartPos = MatchRanges.rbegin()->End;
      // Don't waste time checking for (impossible) overlaps before that.
      MatchRanges.clear();
    }
  }

  return StartPos;
}

// A check prefix must contain only alphanumeric, hyphens and underscores.
static bool ValidateCheckPrefix(StringRef CheckPrefix) {
  Regex Validator("^[a-zA-Z0-9_-]*$");
  return Validator.match(CheckPrefix);
}

bool llvm::FileCheck::ValidateCheckPrefixes() {
  StringSet<> PrefixSet;

  for (StringRef Prefix : Req.CheckPrefixes) {
    // Reject empty prefixes.
    if (Prefix == "")
      return false;

    if (!PrefixSet.insert(Prefix).second)
      return false;

    if (!ValidateCheckPrefix(Prefix))
      return false;
  }

  return true;
}

// Combines the check prefixes into a single regex so that we can efficiently
// scan for any of the set.
//
// The semantics are that the longest-match wins which matches our regex
// library.
Regex llvm::FileCheck::buildCheckPrefixRegex() {
  // I don't think there's a way to specify an initial value for cl::list,
  // so if nothing was specified, add the default
  if (Req.CheckPrefixes.empty())
    Req.CheckPrefixes.push_back("CHECK");

  // We already validated the contents of CheckPrefixes so just concatenate
  // them as alternatives.
  SmallString<32> PrefixRegexStr;
  for (StringRef Prefix : Req.CheckPrefixes) {
    if (Prefix != Req.CheckPrefixes.front())
      PrefixRegexStr.push_back('|');

    PrefixRegexStr.append(Prefix);
  }

  return Regex(PrefixRegexStr);
}

// Remove local variables from \p VariableTable. Global variables
// (start with '$') are preserved.
static void ClearLocalVars(StringMap<StringRef> &VariableTable) {
  SmallVector<StringRef, 16> LocalVars;
  for (const auto &Var : VariableTable)
    if (Var.first()[0] != '$')
      LocalVars.push_back(Var.first());

  for (const auto &Var : LocalVars)
    VariableTable.erase(Var);
}

/// Check the input to FileCheck provided in the \p Buffer against the \p
/// CheckStrings read from the check file.
///
/// Returns false if the input fails to satisfy the checks.
bool llvm::FileCheck::CheckInput(SourceMgr &SM, StringRef Buffer,
                                 ArrayRef<FileCheckString> CheckStrings,
<<<<<<< HEAD
                                 std::list<FileCheckDiag> *Diags) {
=======
                                 std::vector<FileCheckDiag> *Diags) {
>>>>>>> 985b487e
  bool ChecksFailed = false;

  /// VariableTable - This holds all the current filecheck variables.
  StringMap<StringRef> VariableTable;

  for (const auto& Def : Req.GlobalDefines)
    VariableTable.insert(StringRef(Def).split('='));

  unsigned i = 0, j = 0, e = CheckStrings.size();
  while (true) {
    StringRef CheckRegion;
    if (j == e) {
      CheckRegion = Buffer;
    } else {
      const FileCheckString &CheckLabelStr = CheckStrings[j];
      if (CheckLabelStr.Pat.getCheckTy() != Check::CheckLabel) {
        ++j;
        continue;
      }

      // Scan to next CHECK-LABEL match, ignoring CHECK-NOT and CHECK-DAG
      size_t MatchLabelLen = 0;
      size_t MatchLabelPos = CheckLabelStr.Check(
          SM, Buffer, true, MatchLabelLen, VariableTable, Req, Diags);
      if (MatchLabelPos == StringRef::npos)
        // Immediately bail of CHECK-LABEL fails, nothing else we can do.
        return false;

      CheckRegion = Buffer.substr(0, MatchLabelPos + MatchLabelLen);
      Buffer = Buffer.substr(MatchLabelPos + MatchLabelLen);
      ++j;
    }

    if (Req.EnableVarScope)
      ClearLocalVars(VariableTable);

    for (; i != j; ++i) {
      const FileCheckString &CheckStr = CheckStrings[i];

      // Check each string within the scanned region, including a second check
      // of any final CHECK-LABEL (to verify CHECK-NOT and CHECK-DAG)
      size_t MatchLen = 0;
      size_t MatchPos = CheckStr.Check(SM, CheckRegion, false, MatchLen,
                                       VariableTable, Req, Diags);

      if (MatchPos == StringRef::npos) {
        ChecksFailed = true;
        i = j;
        break;
      }

      CheckRegion = CheckRegion.substr(MatchPos + MatchLen);
    }

    if (j == e)
      break;
  }

  // Success if no checks failed.
  return !ChecksFailed;
}<|MERGE_RESOLUTION|>--- conflicted
+++ resolved
@@ -433,11 +433,7 @@
 void FileCheckPattern::PrintFuzzyMatch(
     const SourceMgr &SM, StringRef Buffer,
     const StringMap<StringRef> &VariableTable,
-<<<<<<< HEAD
-    std::list<FileCheckDiag> *Diags) const {
-=======
     std::vector<FileCheckDiag> *Diags) const {
->>>>>>> 985b487e
   // Attempt to find the closest/best fuzzy match.  Usually an error happens
   // because some string in the output didn't exactly match. In these cases, we
   // would like to show the user a best guess at what "should have" matched, to
@@ -471,21 +467,11 @@
   // reasonable and not equal to what we showed in the "scanning from here"
   // line.
   if (Best && Best != StringRef::npos && BestQuality < 50) {
-<<<<<<< HEAD
-    SMLoc MatchStart = SMLoc::getFromPointer(Buffer.data() + Best);
-    SMRange MatchRange(MatchStart, MatchStart);
-    SM.PrintMessage(MatchStart, SourceMgr::DK_Note,
-                    "possible intended match here");
-    if (Diags)
-      Diags->emplace_back(SM, getCheckTy(), getLoc(),
-                          FileCheckDiag::MatchFuzzy, MatchRange);
-=======
     SMRange MatchRange = ProcessMatchResult(
         FileCheckDiag::MatchFuzzy, SM, getLoc(), getCheckTy(), Buffer, Best, 0,
         Diags);
     SM.PrintMessage(MatchRange.Start, SourceMgr::DK_Note,
                     "possible intended match here");
->>>>>>> 985b487e
 
     // FIXME: If we wanted to be really friendly we would show why the match
     // failed, as it can be hard to spot simple one character differences.
@@ -909,37 +895,12 @@
   return false;
 }
 
-static SMRange ProcessMatchResult(FileCheckDiag::MatchType MatchTy,
-                                  const SourceMgr &SM, SMLoc Loc,
-                                  Check::FileCheckType CheckTy,
-                                  StringRef Buffer, size_t Pos, size_t Len,
-                                  std::list<FileCheckDiag> *Diags,
-                                  bool AdjustPrevDiag = false) {
-  SMLoc Start = SMLoc::getFromPointer(Buffer.data() + Pos);
-  SMLoc End = SMLoc::getFromPointer(Buffer.data() + Pos + Len);
-  SMRange Range(Start, End);
-  if (Diags) {
-    if (AdjustPrevDiag)
-      Diags->rbegin()->MatchTy = MatchTy;
-    else
-      Diags->emplace_back(SM, CheckTy, Loc, MatchTy, Range);
-  }
-  return Range;
-}
-
 static void PrintMatch(bool ExpectedMatch, const SourceMgr &SM,
                        StringRef Prefix, SMLoc Loc, const FileCheckPattern &Pat,
-<<<<<<< HEAD
-                       StringRef Buffer, StringMap<StringRef> &VariableTable,
-                       size_t MatchPos, size_t MatchLen,
-                       const FileCheckRequest &Req,
-                       std::list<FileCheckDiag> *Diags) {
-=======
                        int MatchedCount, StringRef Buffer,
                        StringMap<StringRef> &VariableTable, size_t MatchPos,
                        size_t MatchLen, const FileCheckRequest &Req,
                        std::vector<FileCheckDiag> *Diags) {
->>>>>>> 985b487e
   if (ExpectedMatch) {
     if (!Req.Verbose)
       return;
@@ -950,13 +911,6 @@
       ExpectedMatch ? FileCheckDiag::MatchFinalAndExpected
                     : FileCheckDiag::MatchFinalButExcluded,
       SM, Loc, Pat.getCheckTy(), Buffer, MatchPos, MatchLen, Diags);
-<<<<<<< HEAD
-  SM.PrintMessage(
-      Loc, ExpectedMatch ? SourceMgr::DK_Remark : SourceMgr::DK_Error,
-      CheckTypeName(Prefix, Pat.getCheckTy()) + ": " +
-          (ExpectedMatch ? "expected" : "excluded") +
-          " string found in input");
-=======
   std::string Message = formatv("{0}: {1} string found in input",
                                 Pat.getCheckTy().getDescription(Prefix),
                                 (ExpectedMatch ? "expected" : "excluded"))
@@ -966,21 +920,12 @@
 
   SM.PrintMessage(
       Loc, ExpectedMatch ? SourceMgr::DK_Remark : SourceMgr::DK_Error, Message);
->>>>>>> 985b487e
   SM.PrintMessage(MatchRange.Start, SourceMgr::DK_Note, "found here",
                   {MatchRange});
   Pat.PrintVariableUses(SM, Buffer, VariableTable, MatchRange);
 }
 
 static void PrintMatch(bool ExpectedMatch, const SourceMgr &SM,
-<<<<<<< HEAD
-                       const FileCheckString &CheckStr, StringRef Buffer,
-                       StringMap<StringRef> &VariableTable, size_t MatchPos,
-                       size_t MatchLen, FileCheckRequest &Req,
-                       std::list<FileCheckDiag> *Diags) {
-  PrintMatch(ExpectedMatch, SM, CheckStr.Prefix, CheckStr.Loc, CheckStr.Pat,
-             Buffer, VariableTable, MatchPos, MatchLen, Req, Diags);
-=======
                        const FileCheckString &CheckStr, int MatchedCount,
                        StringRef Buffer, StringMap<StringRef> &VariableTable,
                        size_t MatchPos, size_t MatchLen, FileCheckRequest &Req,
@@ -988,22 +933,14 @@
   PrintMatch(ExpectedMatch, SM, CheckStr.Prefix, CheckStr.Loc, CheckStr.Pat,
              MatchedCount, Buffer, VariableTable, MatchPos, MatchLen, Req,
              Diags);
->>>>>>> 985b487e
 }
 
 static void PrintNoMatch(bool ExpectedMatch, const SourceMgr &SM,
                          StringRef Prefix, SMLoc Loc,
-<<<<<<< HEAD
-                         const FileCheckPattern &Pat, StringRef Buffer,
-                         StringMap<StringRef> &VariableTable,
-                         bool VerboseVerbose,
-                         std::list<FileCheckDiag> *Diags) {
-=======
                          const FileCheckPattern &Pat, int MatchedCount,
                          StringRef Buffer, StringMap<StringRef> &VariableTable,
                          bool VerboseVerbose,
                          std::vector<FileCheckDiag> *Diags) {
->>>>>>> 985b487e
   if (!ExpectedMatch && !VerboseVerbose)
     return;
 
@@ -1035,21 +972,12 @@
 }
 
 static void PrintNoMatch(bool ExpectedMatch, const SourceMgr &SM,
-<<<<<<< HEAD
-                         const FileCheckString &CheckStr, StringRef Buffer,
-                         StringMap<StringRef> &VariableTable,
-                         bool VerboseVerbose,
-                         std::list<FileCheckDiag> *Diags) {
-  PrintNoMatch(ExpectedMatch, SM, CheckStr.Prefix, CheckStr.Loc, CheckStr.Pat,
-               Buffer, VariableTable, VerboseVerbose, Diags);
-=======
                          const FileCheckString &CheckStr, int MatchedCount,
                          StringRef Buffer, StringMap<StringRef> &VariableTable,
                          bool VerboseVerbose,
                          std::vector<FileCheckDiag> *Diags) {
   PrintNoMatch(ExpectedMatch, SM, CheckStr.Prefix, CheckStr.Loc, CheckStr.Pat,
                MatchedCount, Buffer, VariableTable, VerboseVerbose, Diags);
->>>>>>> 985b487e
 }
 
 /// Count the number of newlines in the specified range.
@@ -1080,11 +1008,7 @@
                               bool IsLabelScanMode, size_t &MatchLen,
                               StringMap<StringRef> &VariableTable,
                               FileCheckRequest &Req,
-<<<<<<< HEAD
-                              std::list<FileCheckDiag> *Diags) const {
-=======
                               std::vector<FileCheckDiag> *Diags) const {
->>>>>>> 985b487e
   size_t LastPos = 0;
   std::vector<const FileCheckPattern *> NotStrings;
 
@@ -1100,17 +1024,6 @@
   }
 
   // Match itself from the last position after matching CHECK-DAG.
-<<<<<<< HEAD
-  StringRef MatchBuffer = Buffer.substr(LastPos);
-  size_t MatchPos = Pat.Match(MatchBuffer, MatchLen, VariableTable);
-  if (MatchPos == StringRef::npos) {
-    PrintNoMatch(true, SM, *this, MatchBuffer, VariableTable,
-                 Req.VerboseVerbose, Diags);
-    return StringRef::npos;
-  }
-  PrintMatch(true, SM, *this, MatchBuffer, VariableTable, MatchPos, MatchLen,
-             Req, Diags);
-=======
   size_t LastMatchEnd = LastPos;
   size_t FirstMatchPos = 0;
   // Go match the pattern Count times. Majority of patterns only match with
@@ -1138,7 +1051,6 @@
   }
   // Full match len counts from first match pos.
   MatchLen = LastMatchEnd - FirstMatchPos;
->>>>>>> 985b487e
 
   // Similar to the above, in "label-scan mode" we can't yet handle CHECK-NEXT
   // or CHECK-NOT
@@ -1254,11 +1166,7 @@
     const SourceMgr &SM, StringRef Buffer,
     const std::vector<const FileCheckPattern *> &NotStrings,
     StringMap<StringRef> &VariableTable, const FileCheckRequest &Req,
-<<<<<<< HEAD
-    std::list<FileCheckDiag> *Diags) const {
-=======
     std::vector<FileCheckDiag> *Diags) const {
->>>>>>> 985b487e
   for (const FileCheckPattern *Pat : NotStrings) {
     assert((Pat->getCheckTy() == Check::CheckNot) && "Expect CHECK-NOT!");
 
@@ -1266,20 +1174,12 @@
     size_t Pos = Pat->Match(Buffer, MatchLen, VariableTable);
 
     if (Pos == StringRef::npos) {
-<<<<<<< HEAD
-      PrintNoMatch(false, SM, Prefix, Pat->getLoc(), *Pat, Buffer,
-=======
       PrintNoMatch(false, SM, Prefix, Pat->getLoc(), *Pat, 1, Buffer,
->>>>>>> 985b487e
                    VariableTable, Req.VerboseVerbose, Diags);
       continue;
     }
 
-<<<<<<< HEAD
-    PrintMatch(false, SM, Prefix, Pat->getLoc(), *Pat, Buffer, VariableTable,
-=======
     PrintMatch(false, SM, Prefix, Pat->getLoc(), *Pat, 1, Buffer, VariableTable,
->>>>>>> 985b487e
                Pos, MatchLen, Req, Diags);
 
     return true;
@@ -1294,11 +1194,7 @@
                           std::vector<const FileCheckPattern *> &NotStrings,
                           StringMap<StringRef> &VariableTable,
                           const FileCheckRequest &Req,
-<<<<<<< HEAD
-                          std::list<FileCheckDiag> *Diags) const {
-=======
                           std::vector<FileCheckDiag> *Diags) const {
->>>>>>> 985b487e
   if (DagNotStrings.empty())
     return 0;
 
@@ -1341,24 +1237,15 @@
       // With a group of CHECK-DAGs, a single mismatching means the match on
       // that group of CHECK-DAGs fails immediately.
       if (MatchPosBuf == StringRef::npos) {
-<<<<<<< HEAD
-        PrintNoMatch(true, SM, Prefix, Pat.getLoc(), Pat, MatchBuffer,
-=======
         PrintNoMatch(true, SM, Prefix, Pat.getLoc(), Pat, 1, MatchBuffer,
->>>>>>> 985b487e
                      VariableTable, Req.VerboseVerbose, Diags);
         return StringRef::npos;
       }
       // Re-calc it as the offset relative to the start of the original string.
       MatchPos += MatchPosBuf;
       if (Req.VerboseVerbose)
-<<<<<<< HEAD
-        PrintMatch(true, SM, Prefix, Pat.getLoc(), Pat, Buffer, VariableTable,
-                   MatchPos, MatchLen, Req, Diags);
-=======
         PrintMatch(true, SM, Prefix, Pat.getLoc(), Pat, 1, Buffer,
                    VariableTable, MatchPos, MatchLen, Req, Diags);
->>>>>>> 985b487e
       MatchRange M{MatchPos, MatchPos + MatchLen};
       if (Req.AllowDeprecatedDagOverlap) {
         // We don't need to track all matches in this mode, so we just maintain
@@ -1401,11 +1288,7 @@
       MatchPos = MI->End;
     }
     if (!Req.VerboseVerbose)
-<<<<<<< HEAD
-      PrintMatch(true, SM, Prefix, Pat.getLoc(), Pat, Buffer, VariableTable,
-=======
       PrintMatch(true, SM, Prefix, Pat.getLoc(), Pat, 1, Buffer, VariableTable,
->>>>>>> 985b487e
                  MatchPos, MatchLen, Req, Diags);
 
     // Handle the end of a CHECK-DAG group.
@@ -1499,11 +1382,7 @@
 /// Returns false if the input fails to satisfy the checks.
 bool llvm::FileCheck::CheckInput(SourceMgr &SM, StringRef Buffer,
                                  ArrayRef<FileCheckString> CheckStrings,
-<<<<<<< HEAD
-                                 std::list<FileCheckDiag> *Diags) {
-=======
                                  std::vector<FileCheckDiag> *Diags) {
->>>>>>> 985b487e
   bool ChecksFailed = false;
 
   /// VariableTable - This holds all the current filecheck variables.
