--- conflicted
+++ resolved
@@ -815,12 +815,9 @@
   }
 
   if (Subtarget->hasSVE()) {
-<<<<<<< HEAD
-=======
     // FIXME: Add custom lowering of MLOAD to handle different passthrus (not a
     // splat of 0 or undef) once vector selects supported in SVE codegen. See
     // D68877 for more details.
->>>>>>> c79f07dd
     for (MVT VT : MVT::integer_scalable_vector_valuetypes()) {
       if (isTypeLegal(VT) && VT.getVectorElementType() != MVT::i1)
         setOperationAction(ISD::SPLAT_VECTOR, VT, Custom);
